--- conflicted
+++ resolved
@@ -65,11 +65,7 @@
     "packages/jaeger-ui-components/src/TraceTimelineViewer/SpanDetail/KeyValuesTable.test.js:3813002651": [
       [14, 19, 13, "RegExp match", "2409514259"]
     ],
-<<<<<<< HEAD
-    "packages/jaeger-ui-components/src/TraceTimelineViewer/SpanDetail/index.test.js:3823039132": [
-=======
     "packages/jaeger-ui-components/src/TraceTimelineViewer/SpanDetail/index.test.js:700147304": [
->>>>>>> b184280c
       [16, 19, 13, "RegExp match", "2409514259"]
     ],
     "packages/jaeger-ui-components/src/TraceTimelineViewer/SpanDetailRow.test.js:3500835080": [
