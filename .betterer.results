// BETTERER RESULTS V2.
// 
// If this file contains merge conflicts, use `betterer merge` to automatically resolve them:
// https://phenomnomnominal.github.io/betterer/docs/results-file/#merge
//
exports[`better eslint`] = {
  value: `{
    "packages/grafana-data/src/dataframe/ArrayDataFrame.ts:5381": [
      [0, 0, 0, "Unexpected any. Specify a different type.", "0"],
      [0, 0, 0, "Do not use any type assertions.", "1"],
      [0, 0, 0, "Unexpected any. Specify a different type.", "2"]
    ],
    "packages/grafana-data/src/dataframe/CircularDataFrame.ts:5381": [
      [0, 0, 0, "Unexpected any. Specify a different type.", "0"]
    ],
    "packages/grafana-data/src/dataframe/DataFrameJSON.ts:5381": [
      [0, 0, 0, "Do not use any type assertions.", "0"],
      [0, 0, 0, "Do not use any type assertions.", "1"],
      [0, 0, 0, "Do not use any type assertions.", "2"],
      [0, 0, 0, "Do not use any type assertions.", "3"],
      [0, 0, 0, "Unexpected any. Specify a different type.", "4"]
    ],
    "packages/grafana-data/src/dataframe/DataFrameView.test.ts:5381": [
      [0, 0, 0, "Unexpected any. Specify a different type.", "0"],
      [0, 0, 0, "Unexpected any. Specify a different type.", "1"]
    ],
    "packages/grafana-data/src/dataframe/DataFrameView.ts:5381": [
      [0, 0, 0, "Unexpected any. Specify a different type.", "0"],
      [0, 0, 0, "Do not use any type assertions.", "1"],
      [0, 0, 0, "Do not use any type assertions.", "2"],
      [0, 0, 0, "Do not use any type assertions.", "3"],
      [0, 0, 0, "Unexpected any. Specify a different type.", "4"],
      [0, 0, 0, "Do not use any type assertions.", "5"],
      [0, 0, 0, "Unexpected any. Specify a different type.", "6"],
      [0, 0, 0, "Do not use any type assertions.", "7"],
      [0, 0, 0, "Unexpected any. Specify a different type.", "8"]
    ],
    "packages/grafana-data/src/dataframe/MutableDataFrame.ts:5381": [
      [0, 0, 0, "Unexpected any. Specify a different type.", "0"],
      [0, 0, 0, "Unexpected any. Specify a different type.", "1"],
      [0, 0, 0, "Unexpected any. Specify a different type.", "2"],
      [0, 0, 0, "Unexpected any. Specify a different type.", "3"],
      [0, 0, 0, "Unexpected any. Specify a different type.", "4"],
      [0, 0, 0, "Unexpected any. Specify a different type.", "5"],
      [0, 0, 0, "Unexpected any. Specify a different type.", "6"],
      [0, 0, 0, "Unexpected any. Specify a different type.", "7"],
      [0, 0, 0, "Unexpected any. Specify a different type.", "8"],
      [0, 0, 0, "Unexpected any. Specify a different type.", "9"],
      [0, 0, 0, "Unexpected any. Specify a different type.", "10"],
      [0, 0, 0, "Unexpected any. Specify a different type.", "11"],
      [0, 0, 0, "Do not use any type assertions.", "12"],
      [0, 0, 0, "Unexpected any. Specify a different type.", "13"],
      [0, 0, 0, "Do not use any type assertions.", "14"],
      [0, 0, 0, "Unexpected any. Specify a different type.", "15"],
      [0, 0, 0, "Unexpected any. Specify a different type.", "16"],
      [0, 0, 0, "Do not use any type assertions.", "17"]
    ],
    "packages/grafana-data/src/dataframe/dimensions.ts:5381": [
      [0, 0, 0, "Unexpected any. Specify a different type.", "0"]
    ],
    "packages/grafana-data/src/dataframe/frameComparisons.ts:5381": [
      [0, 0, 0, "Do not use any type assertions.", "0"]
    ],
    "packages/grafana-data/src/dataframe/processDataFrame.test.ts:5381": [
      [0, 0, 0, "Unexpected any. Specify a different type.", "0"]
    ],
    "packages/grafana-data/src/dataframe/processDataFrame.ts:5381": [
      [0, 0, 0, "Do not use any type assertions.", "0"],
      [0, 0, 0, "Unexpected any. Specify a different type.", "1"],
      [0, 0, 0, "Do not use any type assertions.", "2"],
      [0, 0, 0, "Do not use any type assertions.", "3"],
      [0, 0, 0, "Do not use any type assertions.", "4"],
      [0, 0, 0, "Do not use any type assertions.", "5"],
      [0, 0, 0, "Do not use any type assertions.", "6"],
      [0, 0, 0, "Unexpected any. Specify a different type.", "7"],
      [0, 0, 0, "Do not use any type assertions.", "8"],
      [0, 0, 0, "Do not use any type assertions.", "9"],
      [0, 0, 0, "Do not use any type assertions.", "10"],
      [0, 0, 0, "Unexpected any. Specify a different type.", "11"],
      [0, 0, 0, "Do not use any type assertions.", "12"],
      [0, 0, 0, "Unexpected any. Specify a different type.", "13"],
      [0, 0, 0, "Do not use any type assertions.", "14"],
      [0, 0, 0, "Unexpected any. Specify a different type.", "15"],
      [0, 0, 0, "Do not use any type assertions.", "16"],
      [0, 0, 0, "Do not use any type assertions.", "17"],
      [0, 0, 0, "Do not use any type assertions.", "18"],
      [0, 0, 0, "Do not use any type assertions.", "19"],
      [0, 0, 0, "Do not use any type assertions.", "20"],
      [0, 0, 0, "Do not use any type assertions.", "21"]
    ],
    "packages/grafana-data/src/datetime/datemath.ts:5381": [
      [0, 0, 0, "Unexpected any. Specify a different type.", "0"],
      [0, 0, 0, "Unexpected any. Specify a different type.", "1"]
    ],
    "packages/grafana-data/src/datetime/durationutil.ts:5381": [
      [0, 0, 0, "Do not use any type assertions.", "0"]
    ],
    "packages/grafana-data/src/datetime/formatter.ts:5381": [
      [0, 0, 0, "Do not use any type assertions.", "0"]
    ],
    "packages/grafana-data/src/datetime/moment_wrapper.ts:5381": [
      [0, 0, 0, "Unexpected any. Specify a different type.", "0"],
      [0, 0, 0, "Do not use any type assertions.", "1"],
      [0, 0, 0, "Do not use any type assertions.", "2"],
      [0, 0, 0, "Do not use any type assertions.", "3"],
      [0, 0, 0, "Do not use any type assertions.", "4"],
      [0, 0, 0, "Do not use any type assertions.", "5"],
      [0, 0, 0, "Do not use any type assertions.", "6"],
      [0, 0, 0, "Do not use any type assertions.", "7"],
      [0, 0, 0, "Do not use any type assertions.", "8"]
    ],
    "packages/grafana-data/src/datetime/parser.ts:5381": [
      [0, 0, 0, "Do not use any type assertions.", "0"],
      [0, 0, 0, "Do not use any type assertions.", "1"],
      [0, 0, 0, "Do not use any type assertions.", "2"],
      [0, 0, 0, "Do not use any type assertions.", "3"],
      [0, 0, 0, "Do not use any type assertions.", "4"],
      [0, 0, 0, "Do not use any type assertions.", "5"],
      [0, 0, 0, "Do not use any type assertions.", "6"],
      [0, 0, 0, "Do not use any type assertions.", "7"],
      [0, 0, 0, "Do not use any type assertions.", "8"]
    ],
    "packages/grafana-data/src/datetime/rangeutil.ts:5381": [
      [0, 0, 0, "Unexpected any. Specify a different type.", "0"],
      [0, 0, 0, "Do not use any type assertions.", "1"],
      [0, 0, 0, "Do not use any type assertions.", "2"],
      [0, 0, 0, "Unexpected any. Specify a different type.", "3"]
    ],
    "packages/grafana-data/src/datetime/timezones.ts:5381": [
      [0, 0, 0, "Do not use any type assertions.", "0"],
      [0, 0, 0, "Do not use any type assertions.", "1"]
    ],
    "packages/grafana-data/src/events/EventBus.test.ts:5381": [
      [0, 0, 0, "Unexpected any. Specify a different type.", "0"]
    ],
    "packages/grafana-data/src/events/EventBus.ts:5381": [
      [0, 0, 0, "Unexpected any. Specify a different type.", "0"],
      [0, 0, 0, "Unexpected any. Specify a different type.", "1"],
      [0, 0, 0, "Do not use any type assertions.", "2"],
      [0, 0, 0, "Unexpected any. Specify a different type.", "3"],
      [0, 0, 0, "Do not use any type assertions.", "4"]
    ],
    "packages/grafana-data/src/events/common.ts:5381": [
      [0, 0, 0, "Unexpected any. Specify a different type.", "0"],
      [0, 0, 0, "Unexpected any. Specify a different type.", "1"]
    ],
    "packages/grafana-data/src/events/types.ts:5381": [
      [0, 0, 0, "Unexpected any. Specify a different type.", "0"],
      [0, 0, 0, "Unexpected any. Specify a different type.", "1"],
      [0, 0, 0, "Unexpected any. Specify a different type.", "2"],
      [0, 0, 0, "Unexpected any. Specify a different type.", "3"],
      [0, 0, 0, "Unexpected any. Specify a different type.", "4"]
    ],
    "packages/grafana-data/src/field/displayProcessor.ts:5381": [
      [0, 0, 0, "Do not use any type assertions.", "0"],
      [0, 0, 0, "Do not use any type assertions.", "1"],
      [0, 0, 0, "Do not use any type assertions.", "2"],
      [0, 0, 0, "Unexpected any. Specify a different type.", "3"]
    ],
    "packages/grafana-data/src/field/fieldOverrides.ts:5381": [
      [0, 0, 0, "Unexpected any. Specify a different type.", "0"],
      [0, 0, 0, "Unexpected any. Specify a different type.", "1"],
      [0, 0, 0, "Unexpected any. Specify a different type.", "2"],
      [0, 0, 0, "Unexpected any. Specify a different type.", "3"],
      [0, 0, 0, "Do not use any type assertions.", "4"],
      [0, 0, 0, "Unexpected any. Specify a different type.", "5"]
    ],
    "packages/grafana-data/src/field/overrides/processors.ts:5381": [
      [0, 0, 0, "Unexpected any. Specify a different type.", "0"],
      [0, 0, 0, "Unexpected any. Specify a different type.", "1"],
      [0, 0, 0, "Unexpected any. Specify a different type.", "2"],
      [0, 0, 0, "Unexpected any. Specify a different type.", "3"],
      [0, 0, 0, "Do not use any type assertions.", "4"],
      [0, 0, 0, "Unexpected any. Specify a different type.", "5"],
      [0, 0, 0, "Do not use any type assertions.", "6"],
      [0, 0, 0, "Unexpected any. Specify a different type.", "7"],
      [0, 0, 0, "Unexpected any. Specify a different type.", "8"],
      [0, 0, 0, "Unexpected any. Specify a different type.", "9"],
      [0, 0, 0, "Unexpected any. Specify a different type.", "10"],
      [0, 0, 0, "Do not use any type assertions.", "11"]
    ],
    "packages/grafana-data/src/field/scale.ts:5381": [
      [0, 0, 0, "Do not use any type assertions.", "0"],
      [0, 0, 0, "Do not use any type assertions.", "1"],
      [0, 0, 0, "Do not use any type assertions.", "2"],
      [0, 0, 0, "Do not use any type assertions.", "3"]
    ],
    "packages/grafana-data/src/field/standardFieldConfigEditorRegistry.ts:5381": [
      [0, 0, 0, "Unexpected any. Specify a different type.", "0"],
      [0, 0, 0, "Unexpected any. Specify a different type.", "1"],
      [0, 0, 0, "Unexpected any. Specify a different type.", "2"],
      [0, 0, 0, "Unexpected any. Specify a different type.", "3"],
      [0, 0, 0, "Unexpected any. Specify a different type.", "4"],
      [0, 0, 0, "Unexpected any. Specify a different type.", "5"],
      [0, 0, 0, "Unexpected any. Specify a different type.", "6"],
      [0, 0, 0, "Unexpected any. Specify a different type.", "7"]
    ],
    "packages/grafana-data/src/geo/layer.ts:5381": [
      [0, 0, 0, "Unexpected any. Specify a different type.", "0"]
    ],
    "packages/grafana-data/src/panel/PanelPlugin.ts:5381": [
      [0, 0, 0, "Unexpected any. Specify a different type.", "0"],
      [0, 0, 0, "Unexpected any. Specify a different type.", "1"],
      [0, 0, 0, "Unexpected any. Specify a different type.", "2"],
      [0, 0, 0, "Unexpected any. Specify a different type.", "3"],
      [0, 0, 0, "Unexpected any. Specify a different type.", "4"],
      [0, 0, 0, "Unexpected any. Specify a different type.", "5"],
      [0, 0, 0, "Do not use any type assertions.", "6"],
      [0, 0, 0, "Do not use any type assertions.", "7"]
    ],
    "packages/grafana-data/src/panel/getPanelOptionsWithDefaults.ts:5381": [
      [0, 0, 0, "Unexpected any. Specify a different type.", "0"],
      [0, 0, 0, "Unexpected any. Specify a different type.", "1"],
      [0, 0, 0, "Unexpected any. Specify a different type.", "2"],
      [0, 0, 0, "Unexpected any. Specify a different type.", "3"],
      [0, 0, 0, "Unexpected any. Specify a different type.", "4"],
      [0, 0, 0, "Unexpected any. Specify a different type.", "5"],
      [0, 0, 0, "Unexpected any. Specify a different type.", "6"],
      [0, 0, 0, "Unexpected any. Specify a different type.", "7"],
      [0, 0, 0, "Do not use any type assertions.", "8"],
      [0, 0, 0, "Unexpected any. Specify a different type.", "9"],
      [0, 0, 0, "Do not use any type assertions.", "10"]
    ],
    "packages/grafana-data/src/panel/registryFactories.ts:5381": [
      [0, 0, 0, "Do not use any type assertions.", "0"],
      [0, 0, 0, "Do not use any type assertions.", "1"],
      [0, 0, 0, "Do not use any type assertions.", "2"]
    ],
    "packages/grafana-data/src/text/text.ts:5381": [
      [0, 0, 0, "Do not use any type assertions.", "0"]
    ],
    "packages/grafana-data/src/themes/colorManipulator.ts:5381": [
      [0, 0, 0, "Unexpected any. Specify a different type.", "0"],
      [0, 0, 0, "Unexpected any. Specify a different type.", "1"],
      [0, 0, 0, "Unexpected any. Specify a different type.", "2"]
    ],
    "packages/grafana-data/src/themes/createColors.ts:5381": [
      [0, 0, 0, "Do not use any type assertions.", "0"]
    ],
    "packages/grafana-data/src/transformations/fieldReducer.ts:5381": [
      [0, 0, 0, "Unexpected any. Specify a different type.", "0"]
    ],
    "packages/grafana-data/src/transformations/matchers/predicates.ts:5381": [
      [0, 0, 0, "Unexpected any. Specify a different type.", "0"],
      [0, 0, 0, "Unexpected any. Specify a different type.", "1"],
      [0, 0, 0, "Unexpected any. Specify a different type.", "2"],
      [0, 0, 0, "Unexpected any. Specify a different type.", "3"],
      [0, 0, 0, "Unexpected any. Specify a different type.", "4"],
      [0, 0, 0, "Unexpected any. Specify a different type.", "5"],
      [0, 0, 0, "Unexpected any. Specify a different type.", "6"],
      [0, 0, 0, "Unexpected any. Specify a different type.", "7"]
    ],
    "packages/grafana-data/src/transformations/matchers/valueMatchers/types.ts:5381": [
      [0, 0, 0, "Unexpected any. Specify a different type.", "0"],
      [0, 0, 0, "Unexpected any. Specify a different type.", "1"]
    ],
    "packages/grafana-data/src/transformations/standardTransformersRegistry.ts:5381": [
      [0, 0, 0, "Unexpected any. Specify a different type.", "0"]
    ],
    "packages/grafana-data/src/transformations/transformDataFrame.ts:5381": [
      [0, 0, 0, "Unexpected any. Specify a different type.", "0"]
    ],
    "packages/grafana-data/src/transformations/transformers/calculateField.ts:5381": [
      [0, 0, 0, "Unexpected any. Specify a different type.", "0"],
      [0, 0, 0, "Unexpected any. Specify a different type.", "1"],
      [0, 0, 0, "Do not use any type assertions.", "2"],
      [0, 0, 0, "Do not use any type assertions.", "3"],
      [0, 0, 0, "Unexpected any. Specify a different type.", "4"]
    ],
    "packages/grafana-data/src/transformations/transformers/ensureColumns.ts:5381": [
      [0, 0, 0, "Unexpected any. Specify a different type.", "0"]
    ],
    "packages/grafana-data/src/transformations/transformers/groupBy.ts:5381": [
      [0, 0, 0, "Unexpected any. Specify a different type.", "0"],
      [0, 0, 0, "Unexpected any. Specify a different type.", "1"]
    ],
    "packages/grafana-data/src/transformations/transformers/groupingToMatrix.ts:5381": [
      [0, 0, 0, "Unexpected any. Specify a different type.", "0"]
    ],
    "packages/grafana-data/src/transformations/transformers/histogram.ts:5381": [
      [0, 0, 0, "Do not use any type assertions.", "0"],
      [0, 0, 0, "Unexpected any. Specify a different type.", "1"],
      [0, 0, 0, "Unexpected any. Specify a different type.", "2"],
      [0, 0, 0, "Unexpected any. Specify a different type.", "3"]
    ],
    "packages/grafana-data/src/transformations/transformers/joinDataFrames.ts:5381": [
      [0, 0, 0, "Unexpected any. Specify a different type.", "0"]
    ],
    "packages/grafana-data/src/transformations/transformers/merge.ts:5381": [
      [0, 0, 0, "Unexpected any. Specify a different type.", "0"],
      [0, 0, 0, "Unexpected any. Specify a different type.", "1"],
      [0, 0, 0, "Unexpected any. Specify a different type.", "2"],
      [0, 0, 0, "Unexpected any. Specify a different type.", "3"],
      [0, 0, 0, "Unexpected any. Specify a different type.", "4"]
    ],
    "packages/grafana-data/src/transformations/transformers/reduce.ts:5381": [
      [0, 0, 0, "Unexpected any. Specify a different type.", "0"],
      [0, 0, 0, "Unexpected any. Specify a different type.", "1"]
    ],
    "packages/grafana-data/src/types/OptionsUIRegistryBuilder.ts:5381": [
      [0, 0, 0, "Unexpected any. Specify a different type.", "0"],
      [0, 0, 0, "Unexpected any. Specify a different type.", "1"],
      [0, 0, 0, "Unexpected any. Specify a different type.", "2"],
      [0, 0, 0, "Unexpected any. Specify a different type.", "3"],
      [0, 0, 0, "Unexpected any. Specify a different type.", "4"],
      [0, 0, 0, "Unexpected any. Specify a different type.", "5"],
      [0, 0, 0, "Unexpected any. Specify a different type.", "6"]
    ],
    "packages/grafana-data/src/types/ScopedVars.ts:5381": [
      [0, 0, 0, "Unexpected any. Specify a different type.", "0"],
      [0, 0, 0, "Unexpected any. Specify a different type.", "1"]
    ],
    "packages/grafana-data/src/types/annotations.ts:5381": [
      [0, 0, 0, "Unexpected any. Specify a different type.", "0"],
      [0, 0, 0, "Unexpected any. Specify a different type.", "1"],
      [0, 0, 0, "Unexpected any. Specify a different type.", "2"],
      [0, 0, 0, "Unexpected any. Specify a different type.", "3"],
      [0, 0, 0, "Unexpected any. Specify a different type.", "4"],
      [0, 0, 0, "Unexpected any. Specify a different type.", "5"]
    ],
    "packages/grafana-data/src/types/app.ts:5381": [
      [0, 0, 0, "Unexpected any. Specify a different type.", "0"],
      [0, 0, 0, "Do not use any type assertions.", "1"]
    ],
    "packages/grafana-data/src/types/config.ts:5381": [
      [0, 0, 0, "Unexpected any. Specify a different type.", "0"]
    ],
    "packages/grafana-data/src/types/dashboard.ts:5381": [
      [0, 0, 0, "Unexpected any. Specify a different type.", "0"],
      [0, 0, 0, "Unexpected any. Specify a different type.", "1"],
      [0, 0, 0, "Unexpected any. Specify a different type.", "2"]
    ],
    "packages/grafana-data/src/types/data.ts:5381": [
      [0, 0, 0, "Unexpected any. Specify a different type.", "0"],
      [0, 0, 0, "Unexpected any. Specify a different type.", "1"],
      [0, 0, 0, "Unexpected any. Specify a different type.", "2"],
      [0, 0, 0, "Unexpected any. Specify a different type.", "3"]
    ],
    "packages/grafana-data/src/types/dataFrame.ts:5381": [
      [0, 0, 0, "Unexpected any. Specify a different type.", "0"],
      [0, 0, 0, "Unexpected any. Specify a different type.", "1"],
      [0, 0, 0, "Unexpected any. Specify a different type.", "2"],
      [0, 0, 0, "Unexpected any. Specify a different type.", "3"]
    ],
    "packages/grafana-data/src/types/dataLink.ts:5381": [
      [0, 0, 0, "Unexpected any. Specify a different type.", "0"],
      [0, 0, 0, "Unexpected any. Specify a different type.", "1"],
      [0, 0, 0, "Unexpected any. Specify a different type.", "2"],
      [0, 0, 0, "Unexpected any. Specify a different type.", "3"],
      [0, 0, 0, "Unexpected any. Specify a different type.", "4"],
      [0, 0, 0, "Unexpected any. Specify a different type.", "5"],
      [0, 0, 0, "Unexpected any. Specify a different type.", "6"]
    ],
    "packages/grafana-data/src/types/datasource.ts:5381": [
      [0, 0, 0, "Unexpected any. Specify a different type.", "0"],
      [0, 0, 0, "Unexpected any. Specify a different type.", "1"],
      [0, 0, 0, "Unexpected any. Specify a different type.", "2"],
      [0, 0, 0, "Unexpected any. Specify a different type.", "3"],
      [0, 0, 0, "Unexpected any. Specify a different type.", "4"],
      [0, 0, 0, "Unexpected any. Specify a different type.", "5"],
      [0, 0, 0, "Unexpected any. Specify a different type.", "6"],
      [0, 0, 0, "Unexpected any. Specify a different type.", "7"],
      [0, 0, 0, "Unexpected any. Specify a different type.", "8"],
      [0, 0, 0, "Unexpected any. Specify a different type.", "9"],
      [0, 0, 0, "Unexpected any. Specify a different type.", "10"],
      [0, 0, 0, "Unexpected any. Specify a different type.", "11"],
      [0, 0, 0, "Unexpected any. Specify a different type.", "12"],
      [0, 0, 0, "Unexpected any. Specify a different type.", "13"],
      [0, 0, 0, "Unexpected any. Specify a different type.", "14"],
      [0, 0, 0, "Unexpected any. Specify a different type.", "15"],
      [0, 0, 0, "Unexpected any. Specify a different type.", "16"],
      [0, 0, 0, "Unexpected any. Specify a different type.", "17"],
      [0, 0, 0, "Unexpected any. Specify a different type.", "18"],
      [0, 0, 0, "Unexpected any. Specify a different type.", "19"],
      [0, 0, 0, "Unexpected any. Specify a different type.", "20"],
      [0, 0, 0, "Unexpected any. Specify a different type.", "21"],
      [0, 0, 0, "Unexpected any. Specify a different type.", "22"],
      [0, 0, 0, "Unexpected any. Specify a different type.", "23"],
      [0, 0, 0, "Unexpected any. Specify a different type.", "24"],
      [0, 0, 0, "Unexpected any. Specify a different type.", "25"],
      [0, 0, 0, "Unexpected any. Specify a different type.", "26"],
      [0, 0, 0, "Unexpected any. Specify a different type.", "27"],
      [0, 0, 0, "Unexpected any. Specify a different type.", "28"]
    ],
    "packages/grafana-data/src/types/explore.ts:5381": [
      [0, 0, 0, "Unexpected any. Specify a different type.", "0"],
      [0, 0, 0, "Unexpected any. Specify a different type.", "1"]
    ],
    "packages/grafana-data/src/types/fieldOverrides.ts:5381": [
      [0, 0, 0, "Unexpected any. Specify a different type.", "0"],
      [0, 0, 0, "Do not use any type assertions.", "1"],
      [0, 0, 0, "Do not use any type assertions.", "2"],
      [0, 0, 0, "Unexpected any. Specify a different type.", "3"],
      [0, 0, 0, "Unexpected any. Specify a different type.", "4"],
      [0, 0, 0, "Unexpected any. Specify a different type.", "5"],
      [0, 0, 0, "Unexpected any. Specify a different type.", "6"],
      [0, 0, 0, "Unexpected any. Specify a different type.", "7"],
      [0, 0, 0, "Unexpected any. Specify a different type.", "8"],
      [0, 0, 0, "Unexpected any. Specify a different type.", "9"],
      [0, 0, 0, "Unexpected any. Specify a different type.", "10"],
      [0, 0, 0, "Unexpected any. Specify a different type.", "11"],
      [0, 0, 0, "Unexpected any. Specify a different type.", "12"]
    ],
    "packages/grafana-data/src/types/flot.ts:5381": [
      [0, 0, 0, "Unexpected any. Specify a different type.", "0"]
    ],
    "packages/grafana-data/src/types/graph.ts:5381": [
      [0, 0, 0, "Unexpected any. Specify a different type.", "0"],
      [0, 0, 0, "Unexpected any. Specify a different type.", "1"],
      [0, 0, 0, "Unexpected any. Specify a different type.", "2"]
    ],
    "packages/grafana-data/src/types/legacyEvents.ts:5381": [
      [0, 0, 0, "Unexpected any. Specify a different type.", "0"],
      [0, 0, 0, "Unexpected any. Specify a different type.", "1"]
    ],
    "packages/grafana-data/src/types/live.ts:5381": [
      [0, 0, 0, "Unexpected any. Specify a different type.", "0"],
      [0, 0, 0, "Unexpected any. Specify a different type.", "1"],
      [0, 0, 0, "Unexpected any. Specify a different type.", "2"],
      [0, 0, 0, "Unexpected any. Specify a different type.", "3"],
      [0, 0, 0, "Unexpected any. Specify a different type.", "4"],
      [0, 0, 0, "Unexpected any. Specify a different type.", "5"],
      [0, 0, 0, "Unexpected any. Specify a different type.", "6"],
      [0, 0, 0, "Do not use any type assertions.", "7"],
      [0, 0, 0, "Do not use any type assertions.", "8"]
    ],
    "packages/grafana-data/src/types/logs.ts:5381": [
      [0, 0, 0, "Do not use any type assertions.", "0"],
      [0, 0, 0, "Do not use any type assertions.", "1"],
      [0, 0, 0, "Do not use any type assertions.", "2"]
    ],
    "packages/grafana-data/src/types/options.ts:5381": [
      [0, 0, 0, "Unexpected any. Specify a different type.", "0"],
      [0, 0, 0, "Unexpected any. Specify a different type.", "1"]
    ],
    "packages/grafana-data/src/types/panel.ts:5381": [
      [0, 0, 0, "Unexpected any. Specify a different type.", "0"],
      [0, 0, 0, "Unexpected any. Specify a different type.", "1"],
      [0, 0, 0, "Unexpected any. Specify a different type.", "2"],
      [0, 0, 0, "Unexpected any. Specify a different type.", "3"],
      [0, 0, 0, "Unexpected any. Specify a different type.", "4"],
      [0, 0, 0, "Unexpected any. Specify a different type.", "5"],
      [0, 0, 0, "Unexpected any. Specify a different type.", "6"],
      [0, 0, 0, "Unexpected any. Specify a different type.", "7"],
      [0, 0, 0, "Unexpected any. Specify a different type.", "8"],
      [0, 0, 0, "Unexpected any. Specify a different type.", "9"],
      [0, 0, 0, "Unexpected any. Specify a different type.", "10"],
      [0, 0, 0, "Unexpected any. Specify a different type.", "11"],
      [0, 0, 0, "Unexpected any. Specify a different type.", "12"],
      [0, 0, 0, "Unexpected any. Specify a different type.", "13"]
    ],
    "packages/grafana-data/src/types/plugin.ts:5381": [
      [0, 0, 0, "Unexpected any. Specify a different type.", "0"],
      [0, 0, 0, "Unexpected any. Specify a different type.", "1"],
      [0, 0, 0, "Do not use any type assertions.", "2"]
    ],
    "packages/grafana-data/src/types/query.ts:5381": [
      [0, 0, 0, "Do not use any type assertions.", "0"],
      [0, 0, 0, "Do not use any type assertions.", "1"]
    ],
    "packages/grafana-data/src/types/select.ts:5381": [
      [0, 0, 0, "Unexpected any. Specify a different type.", "0"],
      [0, 0, 0, "Unexpected any. Specify a different type.", "1"],
      [0, 0, 0, "Unexpected any. Specify a different type.", "2"]
    ],
    "packages/grafana-data/src/types/templateVars.ts:5381": [
      [0, 0, 0, "Unexpected any. Specify a different type.", "0"],
      [0, 0, 0, "Unexpected any. Specify a different type.", "1"]
    ],
    "packages/grafana-data/src/types/trace.ts:5381": [
      [0, 0, 0, "Unexpected any. Specify a different type.", "0"]
    ],
    "packages/grafana-data/src/types/transformations.ts:5381": [
      [0, 0, 0, "Unexpected any. Specify a different type.", "0"],
      [0, 0, 0, "Unexpected any. Specify a different type.", "1"],
      [0, 0, 0, "Unexpected any. Specify a different type.", "2"],
      [0, 0, 0, "Unexpected any. Specify a different type.", "3"],
      [0, 0, 0, "Unexpected any. Specify a different type.", "4"]
    ],
    "packages/grafana-data/src/types/variables.ts:5381": [
      [0, 0, 0, "Unexpected any. Specify a different type.", "0"]
    ],
    "packages/grafana-data/src/types/vector.ts:5381": [
      [0, 0, 0, "Unexpected any. Specify a different type.", "0"],
      [0, 0, 0, "Do not use any type assertions.", "1"],
      [0, 0, 0, "Unexpected any. Specify a different type.", "2"],
      [0, 0, 0, "Unexpected any. Specify a different type.", "3"],
      [0, 0, 0, "Do not use any type assertions.", "4"],
      [0, 0, 0, "Unexpected any. Specify a different type.", "5"],
      [0, 0, 0, "Unexpected any. Specify a different type.", "6"],
      [0, 0, 0, "Do not use any type assertions.", "7"],
      [0, 0, 0, "Unexpected any. Specify a different type.", "8"],
      [0, 0, 0, "Unexpected any. Specify a different type.", "9"],
      [0, 0, 0, "Unexpected any. Specify a different type.", "10"],
      [0, 0, 0, "Unexpected any. Specify a different type.", "11"],
      [0, 0, 0, "Do not use any type assertions.", "12"],
      [0, 0, 0, "Unexpected any. Specify a different type.", "13"]
    ],
    "packages/grafana-data/src/utils/OptionsUIBuilders.ts:5381": [
      [0, 0, 0, "Unexpected any. Specify a different type.", "0"],
      [0, 0, 0, "Unexpected any. Specify a different type.", "1"],
      [0, 0, 0, "Do not use any type assertions.", "2"],
      [0, 0, 0, "Unexpected any. Specify a different type.", "3"],
      [0, 0, 0, "Do not use any type assertions.", "4"],
      [0, 0, 0, "Unexpected any. Specify a different type.", "5"],
      [0, 0, 0, "Do not use any type assertions.", "6"],
      [0, 0, 0, "Unexpected any. Specify a different type.", "7"],
      [0, 0, 0, "Do not use any type assertions.", "8"],
      [0, 0, 0, "Unexpected any. Specify a different type.", "9"],
      [0, 0, 0, "Do not use any type assertions.", "10"],
      [0, 0, 0, "Unexpected any. Specify a different type.", "11"],
      [0, 0, 0, "Do not use any type assertions.", "12"],
      [0, 0, 0, "Unexpected any. Specify a different type.", "13"],
      [0, 0, 0, "Do not use any type assertions.", "14"],
      [0, 0, 0, "Unexpected any. Specify a different type.", "15"],
      [0, 0, 0, "Do not use any type assertions.", "16"],
      [0, 0, 0, "Unexpected any. Specify a different type.", "17"],
      [0, 0, 0, "Unexpected any. Specify a different type.", "18"],
      [0, 0, 0, "Do not use any type assertions.", "19"],
      [0, 0, 0, "Unexpected any. Specify a different type.", "20"],
      [0, 0, 0, "Do not use any type assertions.", "21"],
      [0, 0, 0, "Unexpected any. Specify a different type.", "22"],
      [0, 0, 0, "Unexpected any. Specify a different type.", "23"],
      [0, 0, 0, "Do not use any type assertions.", "24"],
      [0, 0, 0, "Unexpected any. Specify a different type.", "25"],
      [0, 0, 0, "Do not use any type assertions.", "26"],
      [0, 0, 0, "Unexpected any. Specify a different type.", "27"],
      [0, 0, 0, "Unexpected any. Specify a different type.", "28"],
      [0, 0, 0, "Do not use any type assertions.", "29"],
      [0, 0, 0, "Unexpected any. Specify a different type.", "30"],
      [0, 0, 0, "Do not use any type assertions.", "31"],
      [0, 0, 0, "Unexpected any. Specify a different type.", "32"],
      [0, 0, 0, "Unexpected any. Specify a different type.", "33"],
      [0, 0, 0, "Do not use any type assertions.", "34"],
      [0, 0, 0, "Unexpected any. Specify a different type.", "35"],
      [0, 0, 0, "Do not use any type assertions.", "36"],
      [0, 0, 0, "Unexpected any. Specify a different type.", "37"],
      [0, 0, 0, "Unexpected any. Specify a different type.", "38"],
      [0, 0, 0, "Do not use any type assertions.", "39"],
      [0, 0, 0, "Unexpected any. Specify a different type.", "40"],
      [0, 0, 0, "Do not use any type assertions.", "41"],
      [0, 0, 0, "Unexpected any. Specify a different type.", "42"],
      [0, 0, 0, "Unexpected any. Specify a different type.", "43"],
      [0, 0, 0, "Unexpected any. Specify a different type.", "44"],
      [0, 0, 0, "Unexpected any. Specify a different type.", "45"],
      [0, 0, 0, "Unexpected any. Specify a different type.", "46"],
      [0, 0, 0, "Unexpected any. Specify a different type.", "47"],
      [0, 0, 0, "Unexpected any. Specify a different type.", "48"],
      [0, 0, 0, "Unexpected any. Specify a different type.", "49"],
      [0, 0, 0, "Unexpected any. Specify a different type.", "50"],
      [0, 0, 0, "Unexpected any. Specify a different type.", "51"],
      [0, 0, 0, "Unexpected any. Specify a different type.", "52"],
      [0, 0, 0, "Unexpected any. Specify a different type.", "53"],
      [0, 0, 0, "Unexpected any. Specify a different type.", "54"],
      [0, 0, 0, "Unexpected any. Specify a different type.", "55"],
      [0, 0, 0, "Do not use any type assertions.", "56"],
      [0, 0, 0, "Unexpected any. Specify a different type.", "57"],
      [0, 0, 0, "Do not use any type assertions.", "58"],
      [0, 0, 0, "Unexpected any. Specify a different type.", "59"],
      [0, 0, 0, "Do not use any type assertions.", "60"],
      [0, 0, 0, "Unexpected any. Specify a different type.", "61"],
      [0, 0, 0, "Do not use any type assertions.", "62"],
      [0, 0, 0, "Unexpected any. Specify a different type.", "63"],
      [0, 0, 0, "Do not use any type assertions.", "64"],
      [0, 0, 0, "Unexpected any. Specify a different type.", "65"],
      [0, 0, 0, "Do not use any type assertions.", "66"],
      [0, 0, 0, "Unexpected any. Specify a different type.", "67"],
      [0, 0, 0, "Do not use any type assertions.", "68"],
      [0, 0, 0, "Unexpected any. Specify a different type.", "69"],
      [0, 0, 0, "Unexpected any. Specify a different type.", "70"],
      [0, 0, 0, "Do not use any type assertions.", "71"],
      [0, 0, 0, "Unexpected any. Specify a different type.", "72"],
      [0, 0, 0, "Unexpected any. Specify a different type.", "73"],
      [0, 0, 0, "Do not use any type assertions.", "74"],
      [0, 0, 0, "Unexpected any. Specify a different type.", "75"],
      [0, 0, 0, "Unexpected any. Specify a different type.", "76"],
      [0, 0, 0, "Do not use any type assertions.", "77"],
      [0, 0, 0, "Unexpected any. Specify a different type.", "78"],
      [0, 0, 0, "Unexpected any. Specify a different type.", "79"],
      [0, 0, 0, "Do not use any type assertions.", "80"],
      [0, 0, 0, "Unexpected any. Specify a different type.", "81"],
      [0, 0, 0, "Unexpected any. Specify a different type.", "82"],
      [0, 0, 0, "Do not use any type assertions.", "83"],
      [0, 0, 0, "Unexpected any. Specify a different type.", "84"],
      [0, 0, 0, "Unexpected any. Specify a different type.", "85"],
      [0, 0, 0, "Do not use any type assertions.", "86"],
      [0, 0, 0, "Unexpected any. Specify a different type.", "87"]
    ],
    "packages/grafana-data/src/utils/Registry.ts:5381": [
      [0, 0, 0, "Unexpected any. Specify a different type.", "0"]
    ],
    "packages/grafana-data/src/utils/arrayUtils.ts:5381": [
      [0, 0, 0, "Unexpected any. Specify a different type.", "0"],
      [0, 0, 0, "Unexpected any. Specify a different type.", "1"]
    ],
    "packages/grafana-data/src/utils/csv.ts:5381": [
      [0, 0, 0, "Do not use any type assertions.", "0"],
      [0, 0, 0, "Unexpected any. Specify a different type.", "1"],
      [0, 0, 0, "Do not use any type assertions.", "2"],
      [0, 0, 0, "Do not use any type assertions.", "3"],
      [0, 0, 0, "Unexpected any. Specify a different type.", "4"]
    ],
    "packages/grafana-data/src/utils/dataLinks.ts:5381": [
      [0, 0, 0, "Unexpected any. Specify a different type.", "0"]
    ],
    "packages/grafana-data/src/utils/datasource.ts:5381": [
      [0, 0, 0, "Unexpected any. Specify a different type.", "0"],
      [0, 0, 0, "Unexpected any. Specify a different type.", "1"],
      [0, 0, 0, "Unexpected any. Specify a different type.", "2"],
      [0, 0, 0, "Do not use any type assertions.", "3"],
      [0, 0, 0, "Do not use any type assertions.", "4"]
    ],
    "packages/grafana-data/src/utils/fieldParser.ts:5381": [
      [0, 0, 0, "Unexpected any. Specify a different type.", "0"]
    ],
    "packages/grafana-data/src/utils/flotPairs.ts:5381": [
      [0, 0, 0, "Unexpected any. Specify a different type.", "0"]
    ],
    "packages/grafana-data/src/utils/location.ts:5381": [
      [0, 0, 0, "Do not use any type assertions.", "0"],
      [0, 0, 0, "Unexpected any. Specify a different type.", "1"],
      [0, 0, 0, "Unexpected any. Specify a different type.", "2"],
      [0, 0, 0, "Unexpected any. Specify a different type.", "3"]
    ],
    "packages/grafana-data/src/utils/testdata/testTheme.ts:5381": [
      [0, 0, 0, "Do not use any type assertions.", "0"],
      [0, 0, 0, "Do not use any type assertions.", "1"]
    ],
    "packages/grafana-data/src/utils/url.ts:5381": [
      [0, 0, 0, "Unexpected any. Specify a different type.", "0"],
      [0, 0, 0, "Unexpected any. Specify a different type.", "1"],
      [0, 0, 0, "Unexpected any. Specify a different type.", "2"],
      [0, 0, 0, "Unexpected any. Specify a different type.", "3"],
      [0, 0, 0, "Unexpected any. Specify a different type.", "4"],
      [0, 0, 0, "Do not use any type assertions.", "5"],
      [0, 0, 0, "Unexpected any. Specify a different type.", "6"],
      [0, 0, 0, "Unexpected any. Specify a different type.", "7"],
      [0, 0, 0, "Do not use any type assertions.", "8"],
      [0, 0, 0, "Unexpected any. Specify a different type.", "9"]
    ],
    "packages/grafana-data/src/utils/valueMappings.ts:5381": [
      [0, 0, 0, "Unexpected any. Specify a different type.", "0"],
      [0, 0, 0, "Do not use any type assertions.", "1"],
      [0, 0, 0, "Do not use any type assertions.", "2"],
      [0, 0, 0, "Do not use any type assertions.", "3"],
      [0, 0, 0, "Unexpected any. Specify a different type.", "4"],
      [0, 0, 0, "Do not use any type assertions.", "5"],
      [0, 0, 0, "Unexpected any. Specify a different type.", "6"],
      [0, 0, 0, "Unexpected any. Specify a different type.", "7"],
      [0, 0, 0, "Do not use any type assertions.", "8"],
      [0, 0, 0, "Unexpected any. Specify a different type.", "9"],
      [0, 0, 0, "Unexpected any. Specify a different type.", "10"]
    ],
    "packages/grafana-data/src/vector/AppendedVectors.ts:5381": [
      [0, 0, 0, "Unexpected any. Specify a different type.", "0"],
      [0, 0, 0, "Do not use any type assertions.", "1"],
      [0, 0, 0, "Do not use any type assertions.", "2"]
    ],
    "packages/grafana-data/src/vector/ArrayVector.ts:5381": [
      [0, 0, 0, "Unexpected any. Specify a different type.", "0"],
      [0, 0, 0, "Unexpected any. Specify a different type.", "1"],
      [0, 0, 0, "Unexpected any. Specify a different type.", "2"]
    ],
    "packages/grafana-data/src/vector/AsNumberVector.ts:5381": [
      [0, 0, 0, "Do not use any type assertions.", "0"]
    ],
    "packages/grafana-data/src/vector/BinaryOperationVector.ts:5381": [
      [0, 0, 0, "Do not use any type assertions.", "0"]
    ],
    "packages/grafana-data/src/vector/CircularVector.ts:5381": [
      [0, 0, 0, "Unexpected any. Specify a different type.", "0"],
      [0, 0, 0, "Unexpected any. Specify a different type.", "1"]
    ],
    "packages/grafana-data/src/vector/ConstantVector.ts:5381": [
      [0, 0, 0, "Unexpected any. Specify a different type.", "0"],
      [0, 0, 0, "Do not use any type assertions.", "1"]
    ],
    "packages/grafana-data/src/vector/FormattedVector.ts:5381": [
      [0, 0, 0, "Unexpected any. Specify a different type.", "0"],
      [0, 0, 0, "Do not use any type assertions.", "1"]
    ],
    "packages/grafana-data/src/vector/FunctionalVector.ts:5381": [
      [0, 0, 0, "Unexpected any. Specify a different type.", "0"],
      [0, 0, 0, "Unexpected any. Specify a different type.", "1"],
      [0, 0, 0, "Unexpected any. Specify a different type.", "2"],
      [0, 0, 0, "Unexpected any. Specify a different type.", "3"],
      [0, 0, 0, "Unexpected any. Specify a different type.", "4"],
      [0, 0, 0, "Unexpected any. Specify a different type.", "5"],
      [0, 0, 0, "Unexpected any. Specify a different type.", "6"],
      [0, 0, 0, "Unexpected any. Specify a different type.", "7"],
      [0, 0, 0, "Unexpected any. Specify a different type.", "8"],
      [0, 0, 0, "Unexpected any. Specify a different type.", "9"],
      [0, 0, 0, "Unexpected any. Specify a different type.", "10"]
    ],
    "packages/grafana-data/src/vector/IndexVector.ts:5381": [
      [0, 0, 0, "Do not use any type assertions.", "0"]
    ],
    "packages/grafana-data/src/vector/SortedVector.ts:5381": [
      [0, 0, 0, "Unexpected any. Specify a different type.", "0"]
    ],
    "packages/grafana-data/test/__mocks__/pluginMocks.ts:5381": [
      [0, 0, 0, "Unexpected any. Specify a different type.", "0"]
    ],
    "packages/grafana-e2e/cypress/plugins/benchmark/formatting.ts:5381": [
      [0, 0, 0, "Do not use any type assertions.", "0"],
      [0, 0, 0, "Unexpected any. Specify a different type.", "1"],
      [0, 0, 0, "Unexpected any. Specify a different type.", "2"],
      [0, 0, 0, "Do not use any type assertions.", "3"],
      [0, 0, 0, "Do not use any type assertions.", "4"],
      [0, 0, 0, "Do not use any type assertions.", "5"],
      [0, 0, 0, "Do not use any type assertions.", "6"]
    ],
    "packages/grafana-e2e/cypress/support/commands.ts:5381": [
      [0, 0, 0, "Unexpected any. Specify a different type.", "0"]
    ],
    "packages/grafana-e2e/cypress/support/index.d.ts:5381": [
      [0, 0, 0, "Unexpected any. Specify a different type.", "0"]
    ],
    "packages/grafana-e2e/src/flows/addDashboard.ts:5381": [
      [0, 0, 0, "Unexpected any. Specify a different type.", "0"],
      [0, 0, 0, "Do not use any type assertions.", "1"]
    ],
    "packages/grafana-e2e/src/flows/addDataSource.ts:5381": [
      [0, 0, 0, "Unexpected any. Specify a different type.", "0"],
      [0, 0, 0, "Do not use any type assertions.", "1"]
    ],
    "packages/grafana-e2e/src/flows/addPanel.ts:5381": [
      [0, 0, 0, "Unexpected any. Specify a different type.", "0"]
    ],
    "packages/grafana-e2e/src/flows/configurePanel.ts:5381": [
      [0, 0, 0, "Unexpected any. Specify a different type.", "0"]
    ],
    "packages/grafana-e2e/src/flows/deleteDashboard.ts:5381": [
      [0, 0, 0, "Unexpected any. Specify a different type.", "0"]
    ],
    "packages/grafana-e2e/src/flows/deleteDataSource.ts:5381": [
      [0, 0, 0, "Unexpected any. Specify a different type.", "0"]
    ],
    "packages/grafana-e2e/src/flows/openDashboard.ts:5381": [
      [0, 0, 0, "Unexpected any. Specify a different type.", "0"]
    ],
    "packages/grafana-e2e/src/flows/revertAllChanges.ts:5381": [
      [0, 0, 0, "Unexpected any. Specify a different type.", "0"],
      [0, 0, 0, "Unexpected any. Specify a different type.", "1"],
      [0, 0, 0, "Unexpected any. Specify a different type.", "2"]
    ],
    "packages/grafana-e2e/src/flows/selectOption.ts:5381": [
      [0, 0, 0, "Unexpected any. Specify a different type.", "0"],
      [0, 0, 0, "Unexpected any. Specify a different type.", "1"]
    ],
    "packages/grafana-e2e/src/support/localStorage.ts:5381": [
      [0, 0, 0, "Unexpected any. Specify a different type.", "0"],
      [0, 0, 0, "Unexpected any. Specify a different type.", "1"],
      [0, 0, 0, "Unexpected any. Specify a different type.", "2"],
      [0, 0, 0, "Unexpected any. Specify a different type.", "3"],
      [0, 0, 0, "Unexpected any. Specify a different type.", "4"],
      [0, 0, 0, "Do not use any type assertions.", "5"]
    ],
    "packages/grafana-e2e/src/support/scenarioContext.ts:5381": [
      [0, 0, 0, "Unexpected any. Specify a different type.", "0"],
      [0, 0, 0, "Unexpected any. Specify a different type.", "1"],
      [0, 0, 0, "Unexpected any. Specify a different type.", "2"]
    ],
    "packages/grafana-e2e/src/support/types.ts:5381": [
      [0, 0, 0, "Unexpected any. Specify a different type.", "0"],
      [0, 0, 0, "Unexpected any. Specify a different type.", "1"],
      [0, 0, 0, "Unexpected any. Specify a different type.", "2"],
      [0, 0, 0, "Do not use any type assertions.", "3"],
      [0, 0, 0, "Do not use any type assertions.", "4"],
      [0, 0, 0, "Do not use any type assertions.", "5"],
      [0, 0, 0, "Do not use any type assertions.", "6"],
      [0, 0, 0, "Do not use any type assertions.", "7"]
    ],
    "packages/grafana-runtime/src/analytics/types.ts:5381": [
      [0, 0, 0, "Unexpected any. Specify a different type.", "0"]
    ],
    "packages/grafana-runtime/src/components/DataSourcePicker.tsx:5381": [
      [0, 0, 0, "Use data-testid for E2E selectors instead of aria-label", "0"],
      [0, 0, 0, "Use data-testid for E2E selectors instead of aria-label", "1"]
    ],
    "packages/grafana-runtime/src/components/PanelRenderer.tsx:5381": [
      [0, 0, 0, "Unexpected any. Specify a different type.", "0"],
      [0, 0, 0, "Unexpected any. Specify a different type.", "1"],
      [0, 0, 0, "Unexpected any. Specify a different type.", "2"],
      [0, 0, 0, "Unexpected any. Specify a different type.", "3"]
    ],
    "packages/grafana-runtime/src/config.ts:5381": [
      [0, 0, 0, "Do not use any type assertions.", "0"],
      [0, 0, 0, "Do not use any type assertions.", "1"],
      [0, 0, 0, "Do not use any type assertions.", "2"],
      [0, 0, 0, "Unexpected any. Specify a different type.", "3"]
    ],
    "packages/grafana-runtime/src/services/AngularLoader.ts:5381": [
      [0, 0, 0, "Unexpected any. Specify a different type.", "0"],
      [0, 0, 0, "Unexpected any. Specify a different type.", "1"],
      [0, 0, 0, "Unexpected any. Specify a different type.", "2"]
    ],
    "packages/grafana-runtime/src/services/EchoSrv.ts:5381": [
      [0, 0, 0, "Unexpected any. Specify a different type.", "0"],
      [0, 0, 0, "Unexpected any. Specify a different type.", "1"],
      [0, 0, 0, "Unexpected any. Specify a different type.", "2"],
      [0, 0, 0, "Unexpected any. Specify a different type.", "3"]
    ],
    "packages/grafana-runtime/src/services/LocationService.ts:5381": [
      [0, 0, 0, "Unexpected any. Specify a different type.", "0"],
      [0, 0, 0, "Unexpected any. Specify a different type.", "1"],
      [0, 0, 0, "Unexpected any. Specify a different type.", "2"],
      [0, 0, 0, "Unexpected any. Specify a different type.", "3"],
      [0, 0, 0, "Do not use any type assertions.", "4"],
      [0, 0, 0, "Unexpected any. Specify a different type.", "5"]
    ],
    "packages/grafana-runtime/src/services/backendSrv.ts:5381": [
      [0, 0, 0, "Unexpected any. Specify a different type.", "0"],
      [0, 0, 0, "Unexpected any. Specify a different type.", "1"],
      [0, 0, 0, "Unexpected any. Specify a different type.", "2"],
      [0, 0, 0, "Unexpected any. Specify a different type.", "3"],
      [0, 0, 0, "Unexpected any. Specify a different type.", "4"],
      [0, 0, 0, "Unexpected any. Specify a different type.", "5"],
      [0, 0, 0, "Unexpected any. Specify a different type.", "6"],
      [0, 0, 0, "Unexpected any. Specify a different type.", "7"],
      [0, 0, 0, "Unexpected any. Specify a different type.", "8"],
      [0, 0, 0, "Unexpected any. Specify a different type.", "9"],
      [0, 0, 0, "Unexpected any. Specify a different type.", "10"],
      [0, 0, 0, "Unexpected any. Specify a different type.", "11"],
      [0, 0, 0, "Unexpected any. Specify a different type.", "12"],
      [0, 0, 0, "Unexpected any. Specify a different type.", "13"],
      [0, 0, 0, "Unexpected any. Specify a different type.", "14"],
      [0, 0, 0, "Unexpected any. Specify a different type.", "15"],
      [0, 0, 0, "Unexpected any. Specify a different type.", "16"],
      [0, 0, 0, "Unexpected any. Specify a different type.", "17"]
    ],
    "packages/grafana-runtime/src/services/live.ts:5381": [
      [0, 0, 0, "Unexpected any. Specify a different type.", "0"],
      [0, 0, 0, "Unexpected any. Specify a different type.", "1"],
      [0, 0, 0, "Unexpected any. Specify a different type.", "2"]
    ],
    "packages/grafana-runtime/src/utils/DataSourceWithBackend.ts:5381": [
      [0, 0, 0, "Unexpected any. Specify a different type.", "0"],
      [0, 0, 0, "Do not use any type assertions.", "1"],
      [0, 0, 0, "Do not use any type assertions.", "2"],
      [0, 0, 0, "Unexpected any. Specify a different type.", "3"],
      [0, 0, 0, "Unexpected any. Specify a different type.", "4"],
      [0, 0, 0, "Unexpected any. Specify a different type.", "5"]
    ],
    "packages/grafana-runtime/src/utils/plugin.ts:5381": [
      [0, 0, 0, "Unexpected any. Specify a different type.", "0"]
    ],
    "packages/grafana-runtime/src/utils/queryResponse.test.ts:5381": [
      [0, 0, 0, "Unexpected any. Specify a different type.", "0"],
      [0, 0, 0, "Unexpected any. Specify a different type.", "1"],
      [0, 0, 0, "Unexpected any. Specify a different type.", "2"]
    ],
    "packages/grafana-runtime/src/utils/queryResponse.ts:5381": [
      [0, 0, 0, "Do not use any type assertions.", "0"],
      [0, 0, 0, "Do not use any type assertions.", "1"],
      [0, 0, 0, "Do not use any type assertions.", "2"],
      [0, 0, 0, "Do not use any type assertions.", "3"],
      [0, 0, 0, "Do not use any type assertions.", "4"]
    ],
    "packages/grafana-schema/src/veneer/common.types.ts:5381": [
      [0, 0, 0, "Unexpected any. Specify a different type.", "0"]
    ],
    "packages/grafana-schema/src/veneer/dashboard.types.ts:5381": [
      [0, 0, 0, "Unexpected any. Specify a different type.", "0"],
      [0, 0, 0, "Unexpected any. Specify a different type.", "1"],
      [0, 0, 0, "Unexpected any. Specify a different type.", "2"],
      [0, 0, 0, "Do not use any type assertions.", "3"],
      [0, 0, 0, "Do not use any type assertions.", "4"],
      [0, 0, 0, "Do not use any type assertions.", "5"],
      [0, 0, 0, "Do not use any type assertions.", "6"]
    ],
    "packages/grafana-toolkit/src/cli/tasks/task.ts:5381": [
      [0, 0, 0, "Unexpected any. Specify a different type.", "0"],
      [0, 0, 0, "Do not use any type assertions.", "1"],
      [0, 0, 0, "Unexpected any. Specify a different type.", "2"]
    ],
    "packages/grafana-ui/src/components/Card/Card.tsx:5381": [
      [0, 0, 0, "Do not use any type assertions.", "0"],
      [0, 0, 0, "Unexpected any. Specify a different type.", "1"]
    ],
    "packages/grafana-ui/src/components/Cascader/Cascader.tsx:5381": [
      [0, 0, 0, "Unexpected any. Specify a different type.", "0"]
    ],
    "packages/grafana-ui/src/components/ClickOutsideWrapper/ClickOutsideWrapper.tsx:5381": [
      [0, 0, 0, "Unexpected any. Specify a different type.", "0"]
    ],
    "packages/grafana-ui/src/components/ColorPicker/ColorPicker.tsx:5381": [
      [0, 0, 0, "Unexpected any. Specify a different type.", "0"],
      [0, 0, 0, "Unexpected any. Specify a different type.", "1"],
      [0, 0, 0, "Do not use any type assertions.", "2"]
    ],
    "packages/grafana-ui/src/components/DataLinks/DataLinkInput.tsx:5381": [
      [0, 0, 0, "Unexpected any. Specify a different type.", "0"],
      [0, 0, 0, "Do not use any type assertions.", "1"],
      [0, 0, 0, "Unexpected any. Specify a different type.", "2"]
    ],
    "packages/grafana-ui/src/components/DataLinks/DataLinksContextMenu.tsx:5381": [
      [0, 0, 0, "Use data-testid for E2E selectors instead of aria-label", "0"]
    ],
    "packages/grafana-ui/src/components/DataSourceSettings/CustomHeadersSettings.tsx:5381": [
      [0, 0, 0, "Unexpected any. Specify a different type.", "0"],
      [0, 0, 0, "Unexpected any. Specify a different type.", "1"]
    ],
    "packages/grafana-ui/src/components/DataSourceSettings/DataSourceHttpSettings.story.tsx:5381": [
      [0, 0, 0, "Unexpected any. Specify a different type.", "0"],
      [0, 0, 0, "Unexpected any. Specify a different type.", "1"]
    ],
    "packages/grafana-ui/src/components/DataSourceSettings/DataSourceHttpSettings.tsx:5381": [
      [0, 0, 0, "Unexpected any. Specify a different type.", "0"],
      [0, 0, 0, "Unexpected any. Specify a different type.", "1"],
      [0, 0, 0, "Use data-testid for E2E selectors instead of aria-label", "2"]
    ],
    "packages/grafana-ui/src/components/DataSourceSettings/types.ts:5381": [
      [0, 0, 0, "Unexpected any. Specify a different type.", "0"],
      [0, 0, 0, "Unexpected any. Specify a different type.", "1"],
      [0, 0, 0, "Unexpected any. Specify a different type.", "2"],
      [0, 0, 0, "Unexpected any. Specify a different type.", "3"],
      [0, 0, 0, "Unexpected any. Specify a different type.", "4"],
      [0, 0, 0, "Unexpected any. Specify a different type.", "5"],
      [0, 0, 0, "Unexpected any. Specify a different type.", "6"],
      [0, 0, 0, "Unexpected any. Specify a different type.", "7"]
    ],
    "packages/grafana-ui/src/components/DateTimePickers/TimeOfDayPicker.tsx:5381": [
      [0, 0, 0, "Unexpected any. Specify a different type.", "0"]
    ],
    "packages/grafana-ui/src/components/DateTimePickers/TimeRangeInput.tsx:5381": [
      [0, 0, 0, "Use data-testid for E2E selectors instead of aria-label", "0"]
    ],
    "packages/grafana-ui/src/components/DateTimePickers/TimeRangePicker/CalendarHeader.tsx:5381": [
      [0, 0, 0, "Use data-testid for E2E selectors instead of aria-label", "0"]
    ],
    "packages/grafana-ui/src/components/DateTimePickers/TimeRangePicker/TimePickerCalendar.tsx:5381": [
      [0, 0, 0, "Use data-testid for E2E selectors instead of aria-label", "0"]
    ],
    "packages/grafana-ui/src/components/DateTimePickers/TimeRangePicker/TimePickerFooter.tsx:5381": [
      [0, 0, 0, "Use data-testid for E2E selectors instead of aria-label", "0"]
    ],
    "packages/grafana-ui/src/components/DateTimePickers/TimeRangePicker/TimeRangeContent.tsx:5381": [
      [0, 0, 0, "Use data-testid for E2E selectors instead of aria-label", "0"],
      [0, 0, 0, "Use data-testid for E2E selectors instead of aria-label", "1"],
      [0, 0, 0, "Use data-testid for E2E selectors instead of aria-label", "2"]
    ],
    "packages/grafana-ui/src/components/Drawer/Drawer.tsx:5381": [
      [0, 0, 0, "Use data-testid for E2E selectors instead of aria-label", "0"],
      [0, 0, 0, "Use data-testid for E2E selectors instead of aria-label", "1"],
      [0, 0, 0, "Use data-testid for E2E selectors instead of aria-label", "2"]
    ],
    "packages/grafana-ui/src/components/Dropdown/ButtonSelect.tsx:5381": [
      [0, 0, 0, "Do not use any type assertions.", "0"]
    ],
    "packages/grafana-ui/src/components/Forms/FieldArray.story.tsx:5381": [
      [0, 0, 0, "Do not use any type assertions.", "0"]
    ],
    "packages/grafana-ui/src/components/Forms/Form.story.tsx:5381": [
      [0, 0, 0, "Do not use any type assertions.", "0"],
      [0, 0, 0, "Unexpected any. Specify a different type.", "1"],
      [0, 0, 0, "Do not use any type assertions.", "2"],
      [0, 0, 0, "Unexpected any. Specify a different type.", "3"]
    ],
    "packages/grafana-ui/src/components/Forms/Legacy/Input/Input.tsx:5381": [
      [0, 0, 0, "Unexpected any. Specify a different type.", "0"],
      [0, 0, 0, "Do not use any type assertions.", "1"],
      [0, 0, 0, "Do not use any type assertions.", "2"]
    ],
    "packages/grafana-ui/src/components/Forms/Legacy/Select/IndicatorsContainer.tsx:5381": [
      [0, 0, 0, "Unexpected any. Specify a different type.", "0"]
    ],
    "packages/grafana-ui/src/components/Forms/Legacy/Select/Select.tsx:5381": [
      [0, 0, 0, "Unexpected any. Specify a different type.", "0"]
    ],
    "packages/grafana-ui/src/components/Forms/Legacy/Select/SelectOption.tsx:5381": [
      [0, 0, 0, "Unexpected any. Specify a different type.", "0"],
      [0, 0, 0, "Unexpected any. Specify a different type.", "1"]
    ],
    "packages/grafana-ui/src/components/Graph/Graph.tsx:5381": [
      [0, 0, 0, "Unexpected any. Specify a different type.", "0"],
      [0, 0, 0, "Do not use any type assertions.", "1"],
      [0, 0, 0, "Do not use any type assertions.", "2"],
      [0, 0, 0, "Do not use any type assertions.", "3"],
      [0, 0, 0, "Unexpected any. Specify a different type.", "4"]
    ],
    "packages/grafana-ui/src/components/Graph/GraphContextMenu.tsx:5381": [
      [0, 0, 0, "Unexpected any. Specify a different type.", "0"]
    ],
    "packages/grafana-ui/src/components/Graph/utils.ts:5381": [
      [0, 0, 0, "Unexpected any. Specify a different type.", "0"]
    ],
    "packages/grafana-ui/src/components/GraphNG/GraphNG.tsx:5381": [
      [0, 0, 0, "Unexpected any. Specify a different type.", "0"],
      [0, 0, 0, "Unexpected any. Specify a different type.", "1"],
      [0, 0, 0, "Unexpected any. Specify a different type.", "2"],
      [0, 0, 0, "Unexpected any. Specify a different type.", "3"],
      [0, 0, 0, "Unexpected any. Specify a different type.", "4"],
      [0, 0, 0, "Do not use any type assertions.", "5"],
      [0, 0, 0, "Do not use any type assertions.", "6"],
      [0, 0, 0, "Do not use any type assertions.", "7"],
      [0, 0, 0, "Unexpected any. Specify a different type.", "8"],
      [0, 0, 0, "Do not use any type assertions.", "9"],
      [0, 0, 0, "Do not use any type assertions.", "10"],
      [0, 0, 0, "Do not use any type assertions.", "11"]
    ],
    "packages/grafana-ui/src/components/GraphNG/hooks.ts:5381": [
      [0, 0, 0, "Do not use any type assertions.", "0"]
    ],
    "packages/grafana-ui/src/components/GraphNG/nullInsertThreshold.ts:5381": [
      [0, 0, 0, "Do not use any type assertions.", "0"],
      [0, 0, 0, "Unexpected any. Specify a different type.", "1"],
      [0, 0, 0, "Unexpected any. Specify a different type.", "2"],
      [0, 0, 0, "Unexpected any. Specify a different type.", "3"]
    ],
    "packages/grafana-ui/src/components/GraphNG/nullToUndefThreshold.ts:5381": [
      [0, 0, 0, "Unexpected any. Specify a different type.", "0"],
      [0, 0, 0, "Unexpected any. Specify a different type.", "1"],
      [0, 0, 0, "Do not use any type assertions.", "2"]
    ],
    "packages/grafana-ui/src/components/GraphNG/utils.ts:5381": [
      [0, 0, 0, "Do not use any type assertions.", "0"],
      [0, 0, 0, "Unexpected any. Specify a different type.", "1"]
    ],
    "packages/grafana-ui/src/components/InfoBox/InfoBox.tsx:5381": [
      [0, 0, 0, "Do not use any type assertions.", "0"]
    ],
    "packages/grafana-ui/src/components/JSONFormatter/JSONFormatter.tsx:5381": [
      [0, 0, 0, "Unexpected any. Specify a different type.", "0"]
    ],
    "packages/grafana-ui/src/components/JSONFormatter/json_explorer/json_explorer.ts:5381": [
      [0, 0, 0, "Unexpected any. Specify a different type.", "0"],
      [0, 0, 0, "Unexpected any. Specify a different type.", "1"],
      [0, 0, 0, "Do not use any type assertions.", "2"],
      [0, 0, 0, "Do not use any type assertions.", "3"]
    ],
    "packages/grafana-ui/src/components/Layout/Layout.story.tsx:5381": [
      [0, 0, 0, "Do not use any type assertions.", "0"]
    ],
    "packages/grafana-ui/src/components/MatchersUI/FieldValueMatcher.tsx:5381": [
      [0, 0, 0, "Do not use any type assertions.", "0"]
    ],
    "packages/grafana-ui/src/components/MatchersUI/fieldMatchersUI.ts:5381": [
      [0, 0, 0, "Unexpected any. Specify a different type.", "0"]
    ],
    "packages/grafana-ui/src/components/Menu/MenuGroup.tsx:5381": [
      [0, 0, 0, "Unexpected any. Specify a different type.", "0"]
    ],
    "packages/grafana-ui/src/components/Menu/MenuItem.tsx:5381": [
      [0, 0, 0, "Unexpected any. Specify a different type.", "0"]
    ],
    "packages/grafana-ui/src/components/Menu/SubMenu.tsx:5381": [
      [0, 0, 0, "Use data-testid for E2E selectors instead of aria-label", "0"],
      [0, 0, 0, "Use data-testid for E2E selectors instead of aria-label", "1"]
    ],
    "packages/grafana-ui/src/components/Modal/ModalsContext.tsx:5381": [
      [0, 0, 0, "Unexpected any. Specify a different type.", "0"],
      [0, 0, 0, "Unexpected any. Specify a different type.", "1"],
      [0, 0, 0, "Unexpected any. Specify a different type.", "2"],
      [0, 0, 0, "Unexpected any. Specify a different type.", "3"],
      [0, 0, 0, "Unexpected any. Specify a different type.", "4"],
      [0, 0, 0, "Unexpected any. Specify a different type.", "5"]
    ],
    "packages/grafana-ui/src/components/Monaco/CodeEditor.tsx:5381": [
      [0, 0, 0, "Use data-testid for E2E selectors instead of aria-label", "0"]
    ],
    "packages/grafana-ui/src/components/PageLayout/PageToolbar.tsx:5381": [
      [0, 0, 0, "Use data-testid for E2E selectors instead of aria-label", "0"]
    ],
    "packages/grafana-ui/src/components/PanelChrome/LoadingIndicator.tsx:5381": [
      [0, 0, 0, "Use data-testid for E2E selectors instead of aria-label", "0"]
    ],
    "packages/grafana-ui/src/components/PanelChrome/PanelContext.ts:5381": [
      [0, 0, 0, "Unexpected any. Specify a different type.", "0"],
      [0, 0, 0, "Unexpected any. Specify a different type.", "1"]
    ],
    "packages/grafana-ui/src/components/PanelChrome/index.ts:5381": [
      [0, 0, 0, "Do not use any type assertions.", "0"]
    ],
    "packages/grafana-ui/src/components/PluginSignatureBadge/PluginSignatureBadge.tsx:5381": [
      [0, 0, 0, "Do not use any type assertions.", "0"],
      [0, 0, 0, "Unexpected any. Specify a different type.", "1"]
    ],
    "packages/grafana-ui/src/components/QueryField/QueryField.tsx:5381": [
      [0, 0, 0, "Unexpected any. Specify a different type.", "0"],
      [0, 0, 0, "Use data-testid for E2E selectors instead of aria-label", "1"]
    ],
    "packages/grafana-ui/src/components/Segment/Segment.story.tsx:5381": [
      [0, 0, 0, "Unexpected any. Specify a different type.", "0"],
      [0, 0, 0, "Unexpected any. Specify a different type.", "1"],
      [0, 0, 0, "Unexpected any. Specify a different type.", "2"],
      [0, 0, 0, "Unexpected any. Specify a different type.", "3"],
      [0, 0, 0, "Unexpected any. Specify a different type.", "4"],
      [0, 0, 0, "Unexpected any. Specify a different type.", "5"],
      [0, 0, 0, "Unexpected any. Specify a different type.", "6"],
      [0, 0, 0, "Unexpected any. Specify a different type.", "7"]
    ],
    "packages/grafana-ui/src/components/Segment/SegmentAsync.story.tsx:5381": [
      [0, 0, 0, "Unexpected any. Specify a different type.", "0"],
      [0, 0, 0, "Unexpected any. Specify a different type.", "1"],
      [0, 0, 0, "Unexpected any. Specify a different type.", "2"],
      [0, 0, 0, "Unexpected any. Specify a different type.", "3"],
      [0, 0, 0, "Unexpected any. Specify a different type.", "4"],
      [0, 0, 0, "Unexpected any. Specify a different type.", "5"],
      [0, 0, 0, "Unexpected any. Specify a different type.", "6"],
      [0, 0, 0, "Unexpected any. Specify a different type.", "7"]
    ],
    "packages/grafana-ui/src/components/Segment/SegmentInput.story.tsx:5381": [
      [0, 0, 0, "Unexpected any. Specify a different type.", "0"],
      [0, 0, 0, "Do not use any type assertions.", "1"],
      [0, 0, 0, "Do not use any type assertions.", "2"],
      [0, 0, 0, "Do not use any type assertions.", "3"],
      [0, 0, 0, "Unexpected any. Specify a different type.", "4"],
      [0, 0, 0, "Do not use any type assertions.", "5"],
      [0, 0, 0, "Unexpected any. Specify a different type.", "6"],
      [0, 0, 0, "Unexpected any. Specify a different type.", "7"]
    ],
    "packages/grafana-ui/src/components/Segment/SegmentSelect.tsx:5381": [
      [0, 0, 0, "Do not use any type assertions.", "0"],
      [0, 0, 0, "Do not use any type assertions.", "1"],
      [0, 0, 0, "Unexpected any. Specify a different type.", "2"]
    ],
    "packages/grafana-ui/src/components/Select/IndicatorsContainer.tsx:5381": [
      [0, 0, 0, "Unexpected any. Specify a different type.", "0"]
    ],
    "packages/grafana-ui/src/components/Select/Select.story.tsx:5381": [
      [0, 0, 0, "Unexpected any. Specify a different type.", "0"],
      [0, 0, 0, "Unexpected any. Specify a different type.", "1"]
    ],
    "packages/grafana-ui/src/components/Select/SelectBase.tsx:5381": [
      [0, 0, 0, "Unexpected any. Specify a different type.", "0"],
      [0, 0, 0, "Do not use any type assertions.", "1"],
      [0, 0, 0, "Unexpected any. Specify a different type.", "2"],
      [0, 0, 0, "Unexpected any. Specify a different type.", "3"],
      [0, 0, 0, "Do not use any type assertions.", "4"],
      [0, 0, 0, "Unexpected any. Specify a different type.", "5"],
      [0, 0, 0, "Do not use any type assertions.", "6"],
      [0, 0, 0, "Unexpected any. Specify a different type.", "7"],
      [0, 0, 0, "Do not use any type assertions.", "8"],
      [0, 0, 0, "Unexpected any. Specify a different type.", "9"],
      [0, 0, 0, "Unexpected any. Specify a different type.", "10"],
      [0, 0, 0, "Unexpected any. Specify a different type.", "11"],
      [0, 0, 0, "Unexpected any. Specify a different type.", "12"]
    ],
    "packages/grafana-ui/src/components/Select/SelectMenu.tsx:5381": [
      [0, 0, 0, "Unexpected any. Specify a different type.", "0"]
    ],
    "packages/grafana-ui/src/components/Select/SelectOptionGroup.tsx:5381": [
      [0, 0, 0, "Unexpected any. Specify a different type.", "0"],
      [0, 0, 0, "Unexpected any. Specify a different type.", "1"],
      [0, 0, 0, "Unexpected any. Specify a different type.", "2"]
    ],
    "packages/grafana-ui/src/components/Select/SingleValue.tsx:5381": [
      [0, 0, 0, "Do not use any type assertions.", "0"]
    ],
    "packages/grafana-ui/src/components/Select/ValueContainer.tsx:5381": [
      [0, 0, 0, "Unexpected any. Specify a different type.", "0"]
    ],
    "packages/grafana-ui/src/components/Select/resetSelectStyles.ts:5381": [
      [0, 0, 0, "Unexpected any. Specify a different type.", "0"],
      [0, 0, 0, "Unexpected any. Specify a different type.", "1"],
      [0, 0, 0, "Unexpected any. Specify a different type.", "2"],
      [0, 0, 0, "Unexpected any. Specify a different type.", "3"]
    ],
    "packages/grafana-ui/src/components/Select/types.ts:5381": [
      [0, 0, 0, "Unexpected any. Specify a different type.", "0"],
      [0, 0, 0, "Unexpected any. Specify a different type.", "1"],
      [0, 0, 0, "Unexpected any. Specify a different type.", "2"],
      [0, 0, 0, "Unexpected any. Specify a different type.", "3"],
      [0, 0, 0, "Unexpected any. Specify a different type.", "4"],
      [0, 0, 0, "Unexpected any. Specify a different type.", "5"]
    ],
    "packages/grafana-ui/src/components/SingleStatShared/SingleStatBaseOptions.test.ts:5381": [
      [0, 0, 0, "Unexpected any. Specify a different type.", "0"],
      [0, 0, 0, "Unexpected any. Specify a different type.", "1"],
      [0, 0, 0, "Unexpected any. Specify a different type.", "2"],
      [0, 0, 0, "Unexpected any. Specify a different type.", "3"],
      [0, 0, 0, "Unexpected any. Specify a different type.", "4"],
      [0, 0, 0, "Unexpected any. Specify a different type.", "5"],
      [0, 0, 0, "Unexpected any. Specify a different type.", "6"],
      [0, 0, 0, "Unexpected any. Specify a different type.", "7"],
      [0, 0, 0, "Unexpected any. Specify a different type.", "8"]
    ],
    "packages/grafana-ui/src/components/SingleStatShared/SingleStatBaseOptions.ts:5381": [
      [0, 0, 0, "Unexpected any. Specify a different type.", "0"],
      [0, 0, 0, "Unexpected any. Specify a different type.", "1"],
      [0, 0, 0, "Unexpected any. Specify a different type.", "2"],
      [0, 0, 0, "Unexpected any. Specify a different type.", "3"],
      [0, 0, 0, "Do not use any type assertions.", "4"],
      [0, 0, 0, "Unexpected any. Specify a different type.", "5"],
      [0, 0, 0, "Do not use any type assertions.", "6"],
      [0, 0, 0, "Unexpected any. Specify a different type.", "7"],
      [0, 0, 0, "Do not use any type assertions.", "8"],
      [0, 0, 0, "Unexpected any. Specify a different type.", "9"],
      [0, 0, 0, "Do not use any type assertions.", "10"],
      [0, 0, 0, "Unexpected any. Specify a different type.", "11"],
      [0, 0, 0, "Do not use any type assertions.", "12"],
      [0, 0, 0, "Unexpected any. Specify a different type.", "13"],
      [0, 0, 0, "Do not use any type assertions.", "14"],
      [0, 0, 0, "Unexpected any. Specify a different type.", "15"],
      [0, 0, 0, "Unexpected any. Specify a different type.", "16"],
      [0, 0, 0, "Unexpected any. Specify a different type.", "17"],
      [0, 0, 0, "Unexpected any. Specify a different type.", "18"],
      [0, 0, 0, "Unexpected any. Specify a different type.", "19"],
      [0, 0, 0, "Unexpected any. Specify a different type.", "20"]
    ],
    "packages/grafana-ui/src/components/StatsPicker/StatsPicker.story.tsx:5381": [
      [0, 0, 0, "Unexpected any. Specify a different type.", "0"],
      [0, 0, 0, "Unexpected any. Specify a different type.", "1"],
      [0, 0, 0, "Unexpected any. Specify a different type.", "2"]
    ],
    "packages/grafana-ui/src/components/Table/CellActions.tsx:5381": [
      [0, 0, 0, "Do not use any type assertions.", "0"]
    ],
    "packages/grafana-ui/src/components/Table/DefaultCell.tsx:5381": [
      [0, 0, 0, "Do not use any type assertions.", "0"]
    ],
    "packages/grafana-ui/src/components/Table/Filter.tsx:5381": [
      [0, 0, 0, "Unexpected any. Specify a different type.", "0"]
    ],
    "packages/grafana-ui/src/components/Table/FilterPopup.tsx:5381": [
      [0, 0, 0, "Unexpected any. Specify a different type.", "0"]
    ],
    "packages/grafana-ui/src/components/Table/FooterRow.tsx:5381": [
      [0, 0, 0, "Do not use any type assertions.", "0"],
      [0, 0, 0, "Unexpected any. Specify a different type.", "1"]
    ],
    "packages/grafana-ui/src/components/Table/HeaderRow.tsx:5381": [
      [0, 0, 0, "Unexpected any. Specify a different type.", "0"]
    ],
    "packages/grafana-ui/src/components/Table/JSONViewCell.tsx:5381": [
      [0, 0, 0, "Do not use any type assertions.", "0"]
    ],
    "packages/grafana-ui/src/components/Table/Table.tsx:5381": [
      [0, 0, 0, "Unexpected any. Specify a different type.", "0"],
      [0, 0, 0, "Do not use any type assertions.", "1"],
      [0, 0, 0, "Do not use any type assertions.", "2"],
      [0, 0, 0, "Do not use any type assertions.", "3"],
      [0, 0, 0, "Do not use any type assertions.", "4"]
    ],
    "packages/grafana-ui/src/components/Table/TableCell.tsx:5381": [
      [0, 0, 0, "Do not use any type assertions.", "0"],
      [0, 0, 0, "Do not use any type assertions.", "1"],
      [0, 0, 0, "Do not use any type assertions.", "2"],
      [0, 0, 0, "Unexpected any. Specify a different type.", "3"],
      [0, 0, 0, "Do not use any type assertions.", "4"],
      [0, 0, 0, "Do not use any type assertions.", "5"]
    ],
    "packages/grafana-ui/src/components/Table/TableCellInspectModal.tsx:5381": [
      [0, 0, 0, "Unexpected any. Specify a different type.", "0"]
    ],
    "packages/grafana-ui/src/components/Table/hooks.ts:5381": [
      [0, 0, 0, "Do not use any type assertions.", "0"],
      [0, 0, 0, "Do not use any type assertions.", "1"],
      [0, 0, 0, "Do not use any type assertions.", "2"],
      [0, 0, 0, "Do not use any type assertions.", "3"],
      [0, 0, 0, "Do not use any type assertions.", "4"]
    ],
    "packages/grafana-ui/src/components/Table/reducer.ts:5381": [
      [0, 0, 0, "Do not use any type assertions.", "0"],
      [0, 0, 0, "Unexpected any. Specify a different type.", "1"],
      [0, 0, 0, "Do not use any type assertions.", "2"]
    ],
    "packages/grafana-ui/src/components/Table/types.ts:5381": [
      [0, 0, 0, "Unexpected any. Specify a different type.", "0"],
      [0, 0, 0, "Unexpected any. Specify a different type.", "1"]
    ],
    "packages/grafana-ui/src/components/Table/utils.ts:5381": [
      [0, 0, 0, "Do not use any type assertions.", "0"],
      [0, 0, 0, "Do not use any type assertions.", "1"],
      [0, 0, 0, "Unexpected any. Specify a different type.", "2"],
      [0, 0, 0, "Unexpected any. Specify a different type.", "3"],
      [0, 0, 0, "Unexpected any. Specify a different type.", "4"],
      [0, 0, 0, "Unexpected any. Specify a different type.", "5"],
      [0, 0, 0, "Do not use any type assertions.", "6"],
      [0, 0, 0, "Unexpected any. Specify a different type.", "7"],
      [0, 0, 0, "Unexpected any. Specify a different type.", "8"],
      [0, 0, 0, "Unexpected any. Specify a different type.", "9"],
      [0, 0, 0, "Unexpected any. Specify a different type.", "10"],
      [0, 0, 0, "Unexpected any. Specify a different type.", "11"],
      [0, 0, 0, "Unexpected any. Specify a different type.", "12"],
      [0, 0, 0, "Unexpected any. Specify a different type.", "13"],
      [0, 0, 0, "Unexpected any. Specify a different type.", "14"],
      [0, 0, 0, "Do not use any type assertions.", "15"]
    ],
    "packages/grafana-ui/src/components/Tags/Tag.tsx:5381": [
      [0, 0, 0, "Do not use any type assertions.", "0"]
    ],
    "packages/grafana-ui/src/components/ThemeDemos/ThemeDemo.tsx:5381": [
      [0, 0, 0, "Do not use any type assertions.", "0"],
      [0, 0, 0, "Unexpected any. Specify a different type.", "1"]
    ],
    "packages/grafana-ui/src/components/TimeSeries/TimeSeries.tsx:5381": [
      [0, 0, 0, "Do not use any type assertions.", "0"],
      [0, 0, 0, "Do not use any type assertions.", "1"]
    ],
    "packages/grafana-ui/src/components/TimeSeries/utils.ts:5381": [
      [0, 0, 0, "Unexpected any. Specify a different type.", "0"],
      [0, 0, 0, "Do not use any type assertions.", "1"],
      [0, 0, 0, "Unexpected any. Specify a different type.", "2"]
    ],
    "packages/grafana-ui/src/components/ValuePicker/ValuePicker.tsx:5381": [
      [0, 0, 0, "Use data-testid for E2E selectors instead of aria-label", "0"],
      [0, 0, 0, "Use data-testid for E2E selectors instead of aria-label", "1"]
    ],
    "packages/grafana-ui/src/components/VizLegend/VizLegendListItem.tsx:5381": [
      [0, 0, 0, "Use data-testid for E2E selectors instead of aria-label", "0"]
    ],
    "packages/grafana-ui/src/components/VizLegend/types.ts:5381": [
      [0, 0, 0, "Unexpected any. Specify a different type.", "0"],
      [0, 0, 0, "Unexpected any. Specify a different type.", "1"]
    ],
    "packages/grafana-ui/src/components/VizRepeater/VizRepeater.tsx:5381": [
      [0, 0, 0, "Do not use any type assertions.", "0"],
      [0, 0, 0, "Do not use any type assertions.", "1"],
      [0, 0, 0, "Do not use any type assertions.", "2"],
      [0, 0, 0, "Do not use any type assertions.", "3"]
    ],
    "packages/grafana-ui/src/components/VizTooltip/VizTooltip.tsx:5381": [
      [0, 0, 0, "Unexpected any. Specify a different type.", "0"],
      [0, 0, 0, "Unexpected any. Specify a different type.", "1"]
    ],
    "packages/grafana-ui/src/components/uPlot/Plot.tsx:5381": [
      [0, 0, 0, "Do not use any type assertions.", "0"],
      [0, 0, 0, "Do not use any type assertions.", "1"]
    ],
    "packages/grafana-ui/src/components/uPlot/PlotLegend.tsx:5381": [
      [0, 0, 0, "Unexpected any. Specify a different type.", "0"],
      [0, 0, 0, "Do not use any type assertions.", "1"]
    ],
    "packages/grafana-ui/src/components/uPlot/config.ts:5381": [
      [0, 0, 0, "Do not use any type assertions.", "0"],
      [0, 0, 0, "Do not use any type assertions.", "1"],
      [0, 0, 0, "Do not use any type assertions.", "2"],
      [0, 0, 0, "Do not use any type assertions.", "3"],
      [0, 0, 0, "Do not use any type assertions.", "4"],
      [0, 0, 0, "Do not use any type assertions.", "5"],
      [0, 0, 0, "Do not use any type assertions.", "6"],
      [0, 0, 0, "Do not use any type assertions.", "7"]
    ],
    "packages/grafana-ui/src/components/uPlot/config/UPlotAxisBuilder.ts:5381": [
      [0, 0, 0, "Unexpected any. Specify a different type.", "0"],
      [0, 0, 0, "Do not use any type assertions.", "1"],
      [0, 0, 0, "Unexpected any. Specify a different type.", "2"],
      [0, 0, 0, "Do not use any type assertions.", "3"],
      [0, 0, 0, "Unexpected any. Specify a different type.", "4"]
    ],
    "packages/grafana-ui/src/components/uPlot/config/UPlotConfigBuilder.ts:5381": [
      [0, 0, 0, "Do not use any type assertions.", "0"],
      [0, 0, 0, "Unexpected any. Specify a different type.", "1"],
      [0, 0, 0, "Do not use any type assertions.", "2"],
      [0, 0, 0, "Do not use any type assertions.", "3"],
      [0, 0, 0, "Unexpected any. Specify a different type.", "4"]
    ],
    "packages/grafana-ui/src/components/uPlot/config/UPlotSeriesBuilder.ts:5381": [
      [0, 0, 0, "Do not use any type assertions.", "0"]
    ],
    "packages/grafana-ui/src/components/uPlot/config/gradientFills.ts:5381": [
      [0, 0, 0, "Do not use any type assertions.", "0"],
      [0, 0, 0, "Do not use any type assertions.", "1"],
      [0, 0, 0, "Do not use any type assertions.", "2"]
    ],
    "packages/grafana-ui/src/components/uPlot/types.ts:5381": [
      [0, 0, 0, "Unexpected any. Specify a different type.", "0"]
    ],
    "packages/grafana-ui/src/components/uPlot/utils.ts:5381": [
      [0, 0, 0, "Do not use any type assertions.", "0"],
      [0, 0, 0, "Do not use any type assertions.", "1"],
      [0, 0, 0, "Do not use any type assertions.", "2"],
      [0, 0, 0, "Do not use any type assertions.", "3"],
      [0, 0, 0, "Do not use any type assertions.", "4"],
      [0, 0, 0, "Do not use any type assertions.", "5"]
    ],
    "packages/grafana-ui/src/options/builder/axis.tsx:5381": [
      [0, 0, 0, "Do not use any type assertions.", "0"],
      [0, 0, 0, "Unexpected any. Specify a different type.", "1"],
      [0, 0, 0, "Do not use any type assertions.", "2"],
      [0, 0, 0, "Unexpected any. Specify a different type.", "3"]
    ],
    "packages/grafana-ui/src/options/builder/hideSeries.tsx:5381": [
      [0, 0, 0, "Do not use any type assertions.", "0"]
    ],
    "packages/grafana-ui/src/options/builder/stacking.tsx:5381": [
      [0, 0, 0, "Unexpected any. Specify a different type.", "0"]
    ],
    "packages/grafana-ui/src/slate-plugins/braces.ts:5381": [
      [0, 0, 0, "Do not use any type assertions.", "0"]
    ],
    "packages/grafana-ui/src/slate-plugins/slate-prism/index.ts:5381": [
      [0, 0, 0, "Do not use any type assertions.", "0"],
      [0, 0, 0, "Do not use any type assertions.", "1"],
      [0, 0, 0, "Do not use any type assertions.", "2"],
      [0, 0, 0, "Unexpected any. Specify a different type.", "3"]
    ],
    "packages/grafana-ui/src/slate-plugins/slate-prism/options.tsx:5381": [
      [0, 0, 0, "Unexpected any. Specify a different type.", "0"],
      [0, 0, 0, "Unexpected any. Specify a different type.", "1"]
    ],
    "packages/grafana-ui/src/slate-plugins/suggestions.tsx:5381": [
      [0, 0, 0, "Do not use any type assertions.", "0"],
      [0, 0, 0, "Do not use any type assertions.", "1"],
      [0, 0, 0, "Unexpected any. Specify a different type.", "2"]
    ],
    "packages/grafana-ui/src/themes/ThemeContext.tsx:5381": [
      [0, 0, 0, "Do not use any type assertions.", "0"],
      [0, 0, 0, "Do not use any type assertions.", "1"],
      [0, 0, 0, "Do not use any type assertions.", "2"],
      [0, 0, 0, "Do not use any type assertions.", "3"],
      [0, 0, 0, "Do not use any type assertions.", "4"]
    ],
    "packages/grafana-ui/src/themes/stylesFactory.ts:5381": [
      [0, 0, 0, "Unexpected any. Specify a different type.", "0"],
      [0, 0, 0, "Unexpected any. Specify a different type.", "1"]
    ],
    "packages/grafana-ui/src/types/forms.ts:5381": [
      [0, 0, 0, "Unexpected any. Specify a different type.", "0"]
    ],
    "packages/grafana-ui/src/types/jquery.d.ts:5381": [
      [0, 0, 0, "Unexpected any. Specify a different type.", "0"],
      [0, 0, 0, "Unexpected any. Specify a different type.", "1"],
      [0, 0, 0, "Unexpected any. Specify a different type.", "2"],
      [0, 0, 0, "Unexpected any. Specify a different type.", "3"],
      [0, 0, 0, "Unexpected any. Specify a different type.", "4"],
      [0, 0, 0, "Unexpected any. Specify a different type.", "5"],
      [0, 0, 0, "Unexpected any. Specify a different type.", "6"],
      [0, 0, 0, "Unexpected any. Specify a different type.", "7"],
      [0, 0, 0, "Unexpected any. Specify a different type.", "8"]
    ],
    "packages/grafana-ui/src/types/mdx.d.ts:5381": [
      [0, 0, 0, "Unexpected any. Specify a different type.", "0"]
    ],
    "packages/grafana-ui/src/types/react-table-config.d.ts:5381": [
      [0, 0, 0, "Unexpected any. Specify a different type.", "0"],
      [0, 0, 0, "Unexpected any. Specify a different type.", "1"]
    ],
    "packages/grafana-ui/src/utils/debug.ts:5381": [
      [0, 0, 0, "Unexpected any. Specify a different type.", "0"]
    ],
    "packages/grafana-ui/src/utils/dom.ts:5381": [
      [0, 0, 0, "Unexpected any. Specify a different type.", "0"],
      [0, 0, 0, "Unexpected any. Specify a different type.", "1"],
      [0, 0, 0, "Unexpected any. Specify a different type.", "2"]
    ],
    "packages/grafana-ui/src/utils/logger.ts:5381": [
      [0, 0, 0, "Unexpected any. Specify a different type.", "0"],
      [0, 0, 0, "Unexpected any. Specify a different type.", "1"],
      [0, 0, 0, "Unexpected any. Specify a different type.", "2"]
    ],
    "packages/grafana-ui/src/utils/storybook/withTheme.tsx:5381": [
      [0, 0, 0, "Unexpected any. Specify a different type.", "0"],
      [0, 0, 0, "Unexpected any. Specify a different type.", "1"]
    ],
    "packages/grafana-ui/src/utils/table.ts:5381": [
      [0, 0, 0, "Unexpected any. Specify a different type.", "0"]
    ],
    "packages/grafana-ui/src/utils/useAsyncDependency.ts:5381": [
      [0, 0, 0, "Unexpected any. Specify a different type.", "0"]
    ],
    "plugins-bundled/internal/input-datasource/src/InputDatasource.ts:5381": [
      [0, 0, 0, "Unexpected any. Specify a different type.", "0"],
      [0, 0, 0, "Do not use any type assertions.", "1"]
    ],
    "public/app/core/TableModel.ts:5381": [
      [0, 0, 0, "Unexpected any. Specify a different type.", "0"],
      [0, 0, 0, "Unexpected any. Specify a different type.", "1"],
      [0, 0, 0, "Unexpected any. Specify a different type.", "2"],
      [0, 0, 0, "Unexpected any. Specify a different type.", "3"],
      [0, 0, 0, "Unexpected any. Specify a different type.", "4"],
      [0, 0, 0, "Unexpected any. Specify a different type.", "5"],
      [0, 0, 0, "Unexpected any. Specify a different type.", "6"]
    ],
    "public/app/core/components/AppChrome/SectionNav/SectionNavItem.tsx:5381": [
      [0, 0, 0, "Use data-testid for E2E selectors instead of aria-label", "0"]
    ],
    "public/app/core/components/DynamicImports/SafeDynamicImport.tsx:5381": [
      [0, 0, 0, "Unexpected any. Specify a different type.", "0"]
    ],
    "public/app/core/components/ForgottenPassword/ChangePassword.tsx:5381": [
      [0, 0, 0, "Use data-testid for E2E selectors instead of aria-label", "0"]
    ],
    "public/app/core/components/Login/LoginCtrl.tsx:5381": [
      [0, 0, 0, "Unexpected any. Specify a different type.", "0"]
    ],
    "public/app/core/components/Login/LoginForm.tsx:5381": [
      [0, 0, 0, "Use data-testid for E2E selectors instead of aria-label", "0"],
      [0, 0, 0, "Use data-testid for E2E selectors instead of aria-label", "1"]
    ],
    "public/app/core/components/OptionsUI/registry.tsx:5381": [
      [0, 0, 0, "Do not use any type assertions.", "0"],
      [0, 0, 0, "Unexpected any. Specify a different type.", "1"],
      [0, 0, 0, "Do not use any type assertions.", "2"],
      [0, 0, 0, "Unexpected any. Specify a different type.", "3"],
      [0, 0, 0, "Do not use any type assertions.", "4"],
      [0, 0, 0, "Unexpected any. Specify a different type.", "5"],
      [0, 0, 0, "Do not use any type assertions.", "6"],
      [0, 0, 0, "Unexpected any. Specify a different type.", "7"],
      [0, 0, 0, "Unexpected any. Specify a different type.", "8"],
      [0, 0, 0, "Do not use any type assertions.", "9"],
      [0, 0, 0, "Unexpected any. Specify a different type.", "10"],
      [0, 0, 0, "Unexpected any. Specify a different type.", "11"],
      [0, 0, 0, "Do not use any type assertions.", "12"],
      [0, 0, 0, "Unexpected any. Specify a different type.", "13"],
      [0, 0, 0, "Unexpected any. Specify a different type.", "14"],
      [0, 0, 0, "Do not use any type assertions.", "15"],
      [0, 0, 0, "Unexpected any. Specify a different type.", "16"],
      [0, 0, 0, "Do not use any type assertions.", "17"],
      [0, 0, 0, "Unexpected any. Specify a different type.", "18"],
      [0, 0, 0, "Do not use any type assertions.", "19"],
      [0, 0, 0, "Unexpected any. Specify a different type.", "20"],
      [0, 0, 0, "Do not use any type assertions.", "21"],
      [0, 0, 0, "Unexpected any. Specify a different type.", "22"],
      [0, 0, 0, "Do not use any type assertions.", "23"],
      [0, 0, 0, "Unexpected any. Specify a different type.", "24"],
      [0, 0, 0, "Do not use any type assertions.", "25"],
      [0, 0, 0, "Unexpected any. Specify a different type.", "26"],
      [0, 0, 0, "Do not use any type assertions.", "27"],
      [0, 0, 0, "Unexpected any. Specify a different type.", "28"],
      [0, 0, 0, "Do not use any type assertions.", "29"],
      [0, 0, 0, "Unexpected any. Specify a different type.", "30"],
      [0, 0, 0, "Do not use any type assertions.", "31"],
      [0, 0, 0, "Unexpected any. Specify a different type.", "32"],
      [0, 0, 0, "Unexpected any. Specify a different type.", "33"],
      [0, 0, 0, "Do not use any type assertions.", "34"],
      [0, 0, 0, "Unexpected any. Specify a different type.", "35"],
      [0, 0, 0, "Do not use any type assertions.", "36"],
      [0, 0, 0, "Unexpected any. Specify a different type.", "37"],
      [0, 0, 0, "Unexpected any. Specify a different type.", "38"],
      [0, 0, 0, "Do not use any type assertions.", "39"],
      [0, 0, 0, "Unexpected any. Specify a different type.", "40"],
      [0, 0, 0, "Do not use any type assertions.", "41"],
      [0, 0, 0, "Unexpected any. Specify a different type.", "42"],
      [0, 0, 0, "Unexpected any. Specify a different type.", "43"],
      [0, 0, 0, "Do not use any type assertions.", "44"],
      [0, 0, 0, "Unexpected any. Specify a different type.", "45"],
      [0, 0, 0, "Do not use any type assertions.", "46"],
      [0, 0, 0, "Unexpected any. Specify a different type.", "47"],
      [0, 0, 0, "Unexpected any. Specify a different type.", "48"],
      [0, 0, 0, "Do not use any type assertions.", "49"],
      [0, 0, 0, "Unexpected any. Specify a different type.", "50"],
      [0, 0, 0, "Do not use any type assertions.", "51"],
      [0, 0, 0, "Unexpected any. Specify a different type.", "52"],
      [0, 0, 0, "Unexpected any. Specify a different type.", "53"],
      [0, 0, 0, "Do not use any type assertions.", "54"],
      [0, 0, 0, "Unexpected any. Specify a different type.", "55"],
      [0, 0, 0, "Do not use any type assertions.", "56"],
      [0, 0, 0, "Unexpected any. Specify a different type.", "57"],
      [0, 0, 0, "Unexpected any. Specify a different type.", "58"],
      [0, 0, 0, "Do not use any type assertions.", "59"],
      [0, 0, 0, "Unexpected any. Specify a different type.", "60"],
      [0, 0, 0, "Do not use any type assertions.", "61"],
      [0, 0, 0, "Unexpected any. Specify a different type.", "62"],
      [0, 0, 0, "Unexpected any. Specify a different type.", "63"],
      [0, 0, 0, "Do not use any type assertions.", "64"],
      [0, 0, 0, "Unexpected any. Specify a different type.", "65"],
      [0, 0, 0, "Do not use any type assertions.", "66"],
      [0, 0, 0, "Unexpected any. Specify a different type.", "67"],
      [0, 0, 0, "Unexpected any. Specify a different type.", "68"],
      [0, 0, 0, "Do not use any type assertions.", "69"],
      [0, 0, 0, "Unexpected any. Specify a different type.", "70"],
      [0, 0, 0, "Do not use any type assertions.", "71"],
      [0, 0, 0, "Unexpected any. Specify a different type.", "72"],
      [0, 0, 0, "Unexpected any. Specify a different type.", "73"],
      [0, 0, 0, "Do not use any type assertions.", "74"],
      [0, 0, 0, "Unexpected any. Specify a different type.", "75"],
      [0, 0, 0, "Do not use any type assertions.", "76"],
      [0, 0, 0, "Unexpected any. Specify a different type.", "77"],
      [0, 0, 0, "Unexpected any. Specify a different type.", "78"],
      [0, 0, 0, "Do not use any type assertions.", "79"],
      [0, 0, 0, "Unexpected any. Specify a different type.", "80"],
      [0, 0, 0, "Do not use any type assertions.", "81"],
      [0, 0, 0, "Unexpected any. Specify a different type.", "82"],
      [0, 0, 0, "Do not use any type assertions.", "83"],
      [0, 0, 0, "Unexpected any. Specify a different type.", "84"],
      [0, 0, 0, "Do not use any type assertions.", "85"],
      [0, 0, 0, "Unexpected any. Specify a different type.", "86"]
    ],
    "public/app/core/components/PanelTypeFilter/PanelTypeFilter.tsx:5381": [
      [0, 0, 0, "Unexpected any. Specify a different type.", "0"],
      [0, 0, 0, "Unexpected any. Specify a different type.", "1"]
    ],
    "public/app/core/components/PasswordField/PasswordField.tsx:5381": [
      [0, 0, 0, "Use data-testid for E2E selectors instead of aria-label", "0"]
    ],
    "public/app/core/components/QueryOperationRow/QueryOperationAction.tsx:5381": [
      [0, 0, 0, "Use data-testid for E2E selectors instead of aria-label", "0"]
    ],
    "public/app/core/components/Select/FolderPicker.tsx:5381": [
      [0, 0, 0, "Use data-testid for E2E selectors instead of aria-label", "0"]
    ],
    "public/app/core/components/TagFilter/TagFilter.tsx:5381": [
      [0, 0, 0, "Unexpected any. Specify a different type.", "0"],
      [0, 0, 0, "Unexpected any. Specify a different type.", "1"],
      [0, 0, 0, "Unexpected any. Specify a different type.", "2"],
      [0, 0, 0, "Unexpected any. Specify a different type.", "3"],
      [0, 0, 0, "Unexpected any. Specify a different type.", "4"],
      [0, 0, 0, "Unexpected any. Specify a different type.", "5"],
      [0, 0, 0, "Unexpected any. Specify a different type.", "6"]
    ],
    "public/app/core/components/TagFilter/TagOption.tsx:5381": [
      [0, 0, 0, "Unexpected any. Specify a different type.", "0"],
      [0, 0, 0, "Unexpected any. Specify a different type.", "1"]
    ],
    "public/app/core/components/TimelineChart/TimelineChart.tsx:5381": [
      [0, 0, 0, "Do not use any type assertions.", "0"]
    ],
    "public/app/core/components/connectWithCleanUp.tsx:5381": [
      [0, 0, 0, "Unexpected any. Specify a different type.", "0"],
      [0, 0, 0, "Do not use any type assertions.", "1"]
    ],
    "public/app/core/components/modals/AngularModalProxy.tsx:5381": [
      [0, 0, 0, "Unexpected any. Specify a different type.", "0"]
    ],
    "public/app/core/navigation/GrafanaRoute.test.tsx:5381": [
      [0, 0, 0, "Unexpected any. Specify a different type.", "0"],
      [0, 0, 0, "Unexpected any. Specify a different type.", "1"]
    ],
    "public/app/core/navigation/__mocks__/routeProps.ts:5381": [
      [0, 0, 0, "Unexpected any. Specify a different type.", "0"],
      [0, 0, 0, "Unexpected any. Specify a different type.", "1"],
      [0, 0, 0, "Unexpected any. Specify a different type.", "2"],
      [0, 0, 0, "Unexpected any. Specify a different type.", "3"]
    ],
    "public/app/core/navigation/types.ts:5381": [
      [0, 0, 0, "Unexpected any. Specify a different type.", "0"],
      [0, 0, 0, "Unexpected any. Specify a different type.", "1"]
    ],
    "public/app/core/reducers/root.ts:5381": [
      [0, 0, 0, "Unexpected any. Specify a different type.", "0"],
      [0, 0, 0, "Unexpected any. Specify a different type.", "1"]
    ],
    "public/app/core/services/ResponseQueue.ts:5381": [
      [0, 0, 0, "Unexpected any. Specify a different type.", "0"],
      [0, 0, 0, "Unexpected any. Specify a different type.", "1"]
    ],
    "public/app/core/services/backend_srv.ts:5381": [
      [0, 0, 0, "Unexpected any. Specify a different type.", "0"],
      [0, 0, 0, "Unexpected any. Specify a different type.", "1"],
      [0, 0, 0, "Unexpected any. Specify a different type.", "2"],
      [0, 0, 0, "Do not use any type assertions.", "3"],
      [0, 0, 0, "Unexpected any. Specify a different type.", "4"],
      [0, 0, 0, "Unexpected any. Specify a different type.", "5"],
      [0, 0, 0, "Unexpected any. Specify a different type.", "6"],
      [0, 0, 0, "Unexpected any. Specify a different type.", "7"],
      [0, 0, 0, "Unexpected any. Specify a different type.", "8"],
      [0, 0, 0, "Unexpected any. Specify a different type.", "9"],
      [0, 0, 0, "Unexpected any. Specify a different type.", "10"],
      [0, 0, 0, "Unexpected any. Specify a different type.", "11"],
      [0, 0, 0, "Unexpected any. Specify a different type.", "12"],
      [0, 0, 0, "Unexpected any. Specify a different type.", "13"],
      [0, 0, 0, "Unexpected any. Specify a different type.", "14"],
      [0, 0, 0, "Unexpected any. Specify a different type.", "15"],
      [0, 0, 0, "Unexpected any. Specify a different type.", "16"],
      [0, 0, 0, "Unexpected any. Specify a different type.", "17"]
    ],
    "public/app/core/services/context_srv.ts:5381": [
      [0, 0, 0, "Unexpected any. Specify a different type.", "0"],
      [0, 0, 0, "Unexpected any. Specify a different type.", "1"],
      [0, 0, 0, "Do not use any type assertions.", "2"],
      [0, 0, 0, "Unexpected any. Specify a different type.", "3"]
    ],
    "public/app/core/services/echo/backends/analytics/ApplicationInsightsBackend.ts:5381": [
      [0, 0, 0, "Do not use any type assertions.", "0"],
      [0, 0, 0, "Unexpected any. Specify a different type.", "1"]
    ],
    "public/app/core/services/echo/backends/analytics/RudderstackBackend.ts:5381": [
      [0, 0, 0, "Do not use any type assertions.", "0"],
      [0, 0, 0, "Unexpected any. Specify a different type.", "1"],
      [0, 0, 0, "Do not use any type assertions.", "2"],
      [0, 0, 0, "Unexpected any. Specify a different type.", "3"]
    ],
    "public/app/core/specs/backend_srv.test.ts:5381": [
      [0, 0, 0, "Unexpected any. Specify a different type.", "0"]
    ],
    "public/app/core/specs/time_series.test.ts:5381": [
      [0, 0, 0, "Unexpected any. Specify a different type.", "0"],
      [0, 0, 0, "Unexpected any. Specify a different type.", "1"],
      [0, 0, 0, "Unexpected any. Specify a different type.", "2"]
    ],
    "public/app/core/time_series2.ts:5381": [
      [0, 0, 0, "Unexpected any. Specify a different type.", "0"],
      [0, 0, 0, "Unexpected any. Specify a different type.", "1"],
      [0, 0, 0, "Unexpected any. Specify a different type.", "2"],
      [0, 0, 0, "Unexpected any. Specify a different type.", "3"],
      [0, 0, 0, "Unexpected any. Specify a different type.", "4"],
      [0, 0, 0, "Unexpected any. Specify a different type.", "5"],
      [0, 0, 0, "Unexpected any. Specify a different type.", "6"],
      [0, 0, 0, "Unexpected any. Specify a different type.", "7"],
      [0, 0, 0, "Unexpected any. Specify a different type.", "8"],
      [0, 0, 0, "Unexpected any. Specify a different type.", "9"],
      [0, 0, 0, "Unexpected any. Specify a different type.", "10"],
      [0, 0, 0, "Unexpected any. Specify a different type.", "11"],
      [0, 0, 0, "Unexpected any. Specify a different type.", "12"],
      [0, 0, 0, "Unexpected any. Specify a different type.", "13"],
      [0, 0, 0, "Unexpected any. Specify a different type.", "14"],
      [0, 0, 0, "Unexpected any. Specify a different type.", "15"],
      [0, 0, 0, "Unexpected any. Specify a different type.", "16"],
      [0, 0, 0, "Unexpected any. Specify a different type.", "17"],
      [0, 0, 0, "Unexpected any. Specify a different type.", "18"]
    ],
    "public/app/core/utils/ConfigProvider.tsx:5381": [
      [0, 0, 0, "Unexpected any. Specify a different type.", "0"],
      [0, 0, 0, "Unexpected any. Specify a different type.", "1"]
    ],
    "public/app/core/utils/acl.ts:5381": [
      [0, 0, 0, "Do not use any type assertions.", "0"]
    ],
    "public/app/core/utils/connectWithReduxStore.tsx:5381": [
      [0, 0, 0, "Unexpected any. Specify a different type.", "0"],
      [0, 0, 0, "Unexpected any. Specify a different type.", "1"],
      [0, 0, 0, "Do not use any type assertions.", "2"],
      [0, 0, 0, "Unexpected any. Specify a different type.", "3"],
      [0, 0, 0, "Unexpected any. Specify a different type.", "4"],
      [0, 0, 0, "Unexpected any. Specify a different type.", "5"],
      [0, 0, 0, "Unexpected any. Specify a different type.", "6"],
      [0, 0, 0, "Do not use any type assertions.", "7"],
      [0, 0, 0, "Unexpected any. Specify a different type.", "8"],
      [0, 0, 0, "Unexpected any. Specify a different type.", "9"]
    ],
    "public/app/core/utils/deferred.ts:5381": [
      [0, 0, 0, "Unexpected any. Specify a different type.", "0"]
    ],
    "public/app/core/utils/explore.ts:5381": [
      [0, 0, 0, "Do not use any type assertions.", "0"],
      [0, 0, 0, "Unexpected any. Specify a different type.", "1"],
      [0, 0, 0, "Unexpected any. Specify a different type.", "2"],
      [0, 0, 0, "Unexpected any. Specify a different type.", "3"],
      [0, 0, 0, "Unexpected any. Specify a different type.", "4"],
      [0, 0, 0, "Unexpected any. Specify a different type.", "5"],
      [0, 0, 0, "Do not use any type assertions.", "6"],
      [0, 0, 0, "Unexpected any. Specify a different type.", "7"],
      [0, 0, 0, "Do not use any type assertions.", "8"],
      [0, 0, 0, "Unexpected any. Specify a different type.", "9"],
      [0, 0, 0, "Unexpected any. Specify a different type.", "10"],
      [0, 0, 0, "Unexpected any. Specify a different type.", "11"],
      [0, 0, 0, "Unexpected any. Specify a different type.", "12"]
    ],
    "public/app/core/utils/fetch.ts:5381": [
      [0, 0, 0, "Do not use any type assertions.", "0"],
      [0, 0, 0, "Unexpected any. Specify a different type.", "1"],
      [0, 0, 0, "Do not use any type assertions.", "2"],
      [0, 0, 0, "Unexpected any. Specify a different type.", "3"],
      [0, 0, 0, "Do not use any type assertions.", "4"],
      [0, 0, 0, "Do not use any type assertions.", "5"],
      [0, 0, 0, "Do not use any type assertions.", "6"],
      [0, 0, 0, "Unexpected any. Specify a different type.", "7"],
      [0, 0, 0, "Do not use any type assertions.", "8"],
      [0, 0, 0, "Unexpected any. Specify a different type.", "9"],
      [0, 0, 0, "Unexpected any. Specify a different type.", "10"]
    ],
    "public/app/core/utils/flatten.ts:5381": [
      [0, 0, 0, "Unexpected any. Specify a different type.", "0"],
      [0, 0, 0, "Unexpected any. Specify a different type.", "1"],
      [0, 0, 0, "Unexpected any. Specify a different type.", "2"],
      [0, 0, 0, "Unexpected any. Specify a different type.", "3"],
      [0, 0, 0, "Unexpected any. Specify a different type.", "4"],
      [0, 0, 0, "Unexpected any. Specify a different type.", "5"]
    ],
    "public/app/core/utils/kbn.ts:5381": [
      [0, 0, 0, "Do not use any type assertions.", "0"],
      [0, 0, 0, "Do not use any type assertions.", "1"]
    ],
    "public/app/core/utils/object.ts:5381": [
      [0, 0, 0, "Do not use any type assertions.", "0"],
      [0, 0, 0, "Do not use any type assertions.", "1"],
      [0, 0, 0, "Unexpected any. Specify a different type.", "2"],
      [0, 0, 0, "Do not use any type assertions.", "3"],
      [0, 0, 0, "Unexpected any. Specify a different type.", "4"]
    ],
    "public/app/core/utils/query.ts:5381": [
      [0, 0, 0, "Do not use any type assertions.", "0"]
    ],
    "public/app/core/utils/richHistory.test.ts:5381": [
      [0, 0, 0, "Unexpected any. Specify a different type.", "0"]
    ],
    "public/app/core/utils/ticks.ts:5381": [
      [0, 0, 0, "Unexpected any. Specify a different type.", "0"],
      [0, 0, 0, "Unexpected any. Specify a different type.", "1"],
      [0, 0, 0, "Unexpected any. Specify a different type.", "2"],
      [0, 0, 0, "Unexpected any. Specify a different type.", "3"],
      [0, 0, 0, "Do not use any type assertions.", "4"],
      [0, 0, 0, "Do not use any type assertions.", "5"]
    ],
    "public/app/core/utils/tracing.ts:5381": [
      [0, 0, 0, "Do not use any type assertions.", "0"]
    ],
    "public/app/features/admin/OrgRolePicker.tsx:5381": [
      [0, 0, 0, "Do not use any type assertions.", "0"]
    ],
    "public/app/features/admin/ldap/LdapPage.tsx:5381": [
      [0, 0, 0, "Unexpected any. Specify a different type.", "0"]
    ],
    "public/app/features/alerting/AlertTab.tsx:5381": [
      [0, 0, 0, "Do not use any type assertions.", "0"],
      [0, 0, 0, "Unexpected any. Specify a different type.", "1"],
      [0, 0, 0, "Use data-testid for E2E selectors instead of aria-label", "2"]
    ],
    "public/app/features/alerting/AlertTabCtrl.ts:5381": [
      [0, 0, 0, "Unexpected any. Specify a different type.", "0"],
      [0, 0, 0, "Unexpected any. Specify a different type.", "1"],
      [0, 0, 0, "Unexpected any. Specify a different type.", "2"],
      [0, 0, 0, "Unexpected any. Specify a different type.", "3"],
      [0, 0, 0, "Unexpected any. Specify a different type.", "4"],
      [0, 0, 0, "Unexpected any. Specify a different type.", "5"],
      [0, 0, 0, "Unexpected any. Specify a different type.", "6"],
      [0, 0, 0, "Unexpected any. Specify a different type.", "7"],
      [0, 0, 0, "Unexpected any. Specify a different type.", "8"],
      [0, 0, 0, "Unexpected any. Specify a different type.", "9"],
      [0, 0, 0, "Unexpected any. Specify a different type.", "10"],
      [0, 0, 0, "Unexpected any. Specify a different type.", "11"],
      [0, 0, 0, "Unexpected any. Specify a different type.", "12"],
      [0, 0, 0, "Unexpected any. Specify a different type.", "13"],
      [0, 0, 0, "Unexpected any. Specify a different type.", "14"],
      [0, 0, 0, "Unexpected any. Specify a different type.", "15"],
      [0, 0, 0, "Unexpected any. Specify a different type.", "16"],
      [0, 0, 0, "Unexpected any. Specify a different type.", "17"],
      [0, 0, 0, "Unexpected any. Specify a different type.", "18"],
      [0, 0, 0, "Unexpected any. Specify a different type.", "19"],
      [0, 0, 0, "Unexpected any. Specify a different type.", "20"],
      [0, 0, 0, "Unexpected any. Specify a different type.", "21"],
      [0, 0, 0, "Unexpected any. Specify a different type.", "22"],
      [0, 0, 0, "Do not use any type assertions.", "23"],
      [0, 0, 0, "Unexpected any. Specify a different type.", "24"],
      [0, 0, 0, "Unexpected any. Specify a different type.", "25"],
      [0, 0, 0, "Unexpected any. Specify a different type.", "26"],
      [0, 0, 0, "Unexpected any. Specify a different type.", "27"],
      [0, 0, 0, "Unexpected any. Specify a different type.", "28"],
      [0, 0, 0, "Unexpected any. Specify a different type.", "29"],
      [0, 0, 0, "Unexpected any. Specify a different type.", "30"],
      [0, 0, 0, "Unexpected any. Specify a different type.", "31"],
      [0, 0, 0, "Unexpected any. Specify a different type.", "32"],
      [0, 0, 0, "Unexpected any. Specify a different type.", "33"]
    ],
    "public/app/features/alerting/EditNotificationChannelPage.tsx:5381": [
      [0, 0, 0, "Unexpected any. Specify a different type.", "0"]
    ],
    "public/app/features/alerting/StateHistory.tsx:5381": [
      [0, 0, 0, "Unexpected any. Specify a different type.", "0"],
      [0, 0, 0, "Unexpected any. Specify a different type.", "1"]
    ],
    "public/app/features/alerting/TestRuleResult.tsx:5381": [
      [0, 0, 0, "Unexpected any. Specify a different type.", "0"],
      [0, 0, 0, "Unexpected any. Specify a different type.", "1"],
      [0, 0, 0, "Unexpected any. Specify a different type.", "2"]
    ],
    "public/app/features/alerting/components/NotificationChannelOptions.tsx:5381": [
      [0, 0, 0, "Do not use any type assertions.", "0"]
    ],
    "public/app/features/alerting/components/OptionElement.tsx:5381": [
      [0, 0, 0, "Unexpected any. Specify a different type.", "0"]
    ],
    "public/app/features/alerting/getAlertingValidationMessage.test.ts:5381": [
      [0, 0, 0, "Unexpected any. Specify a different type.", "0"]
    ],
    "public/app/features/alerting/getAlertingValidationMessage.ts:5381": [
      [0, 0, 0, "Do not use any type assertions.", "0"],
      [0, 0, 0, "Unexpected any. Specify a different type.", "1"],
      [0, 0, 0, "Do not use any type assertions.", "2"],
      [0, 0, 0, "Unexpected any. Specify a different type.", "3"]
    ],
    "public/app/features/alerting/state/ThresholdMapper.ts:5381": [
      [0, 0, 0, "Unexpected any. Specify a different type.", "0"]
    ],
    "public/app/features/alerting/state/actions.ts:5381": [
      [0, 0, 0, "Unexpected any. Specify a different type.", "0"],
      [0, 0, 0, "Unexpected any. Specify a different type.", "1"],
      [0, 0, 0, "Unexpected any. Specify a different type.", "2"]
    ],
    "public/app/features/alerting/state/alertDef.ts:5381": [
      [0, 0, 0, "Unexpected any. Specify a different type.", "0"],
      [0, 0, 0, "Unexpected any. Specify a different type.", "1"],
      [0, 0, 0, "Do not use any type assertions.", "2"],
      [0, 0, 0, "Unexpected any. Specify a different type.", "3"]
    ],
    "public/app/features/alerting/state/query_part.ts:5381": [
      [0, 0, 0, "Unexpected any. Specify a different type.", "0"],
      [0, 0, 0, "Unexpected any. Specify a different type.", "1"],
      [0, 0, 0, "Unexpected any. Specify a different type.", "2"],
      [0, 0, 0, "Unexpected any. Specify a different type.", "3"],
      [0, 0, 0, "Unexpected any. Specify a different type.", "4"],
      [0, 0, 0, "Unexpected any. Specify a different type.", "5"],
      [0, 0, 0, "Unexpected any. Specify a different type.", "6"],
      [0, 0, 0, "Unexpected any. Specify a different type.", "7"],
      [0, 0, 0, "Unexpected any. Specify a different type.", "8"],
      [0, 0, 0, "Unexpected any. Specify a different type.", "9"],
      [0, 0, 0, "Unexpected any. Specify a different type.", "10"]
    ],
    "public/app/features/alerting/state/reducers.ts:5381": [
      [0, 0, 0, "Unexpected any. Specify a different type.", "0"],
      [0, 0, 0, "Unexpected any. Specify a different type.", "1"]
    ],
    "public/app/features/alerting/unified/AlertsFolderView.test.tsx:5381": [
      [0, 0, 0, "Unexpected any. Specify a different type.", "0"]
    ],
    "public/app/features/alerting/unified/PanelAlertTabContent.test.tsx:5381": [
      [0, 0, 0, "Unexpected any. Specify a different type.", "0"],
      [0, 0, 0, "Unexpected any. Specify a different type.", "1"],
      [0, 0, 0, "Unexpected any. Specify a different type.", "2"],
      [0, 0, 0, "Unexpected any. Specify a different type.", "3"]
    ],
    "public/app/features/alerting/unified/PanelAlertTabContent.tsx:5381": [
      [0, 0, 0, "Use data-testid for E2E selectors instead of aria-label", "0"]
    ],
    "public/app/features/alerting/unified/RuleList.tsx:5381": [
      [0, 0, 0, "Do not use any type assertions.", "0"],
      [0, 0, 0, "Do not use any type assertions.", "1"]
    ],
    "public/app/features/alerting/unified/api/alertmanager.ts:5381": [
      [0, 0, 0, "Unexpected any. Specify a different type.", "0"],
      [0, 0, 0, "Unexpected any. Specify a different type.", "1"]
    ],
    "public/app/features/alerting/unified/api/ruler.ts:5381": [
      [0, 0, 0, "Do not use any type assertions.", "0"],
      [0, 0, 0, "Do not use any type assertions.", "1"]
    ],
    "public/app/features/alerting/unified/components/AnnotationDetailsField.tsx:5381": [
      [0, 0, 0, "Do not use any type assertions.", "0"],
      [0, 0, 0, "Do not use any type assertions.", "1"]
    ],
    "public/app/features/alerting/unified/components/Expression.tsx:5381": [
      [0, 0, 0, "Unexpected any. Specify a different type.", "0"],
      [0, 0, 0, "Do not use any type assertions.", "1"]
    ],
    "public/app/features/alerting/unified/components/alert-groups/AlertGroupFilter.tsx:5381": [
      [0, 0, 0, "Do not use any type assertions.", "0"]
    ],
    "public/app/features/alerting/unified/components/alert-groups/AlertGroupHeader.tsx:5381": [
      [0, 0, 0, "Do not use any type assertions.", "0"],
      [0, 0, 0, "Do not use any type assertions.", "1"]
    ],
    "public/app/features/alerting/unified/components/alert-groups/GroupBy.tsx:5381": [
      [0, 0, 0, "Do not use any type assertions.", "0"]
    ],
    "public/app/features/alerting/unified/components/alert-groups/MatcherFilter.tsx:5381": [
      [0, 0, 0, "Do not use any type assertions.", "0"]
    ],
    "public/app/features/alerting/unified/components/receivers/TemplateForm.tsx:5381": [
      [0, 0, 0, "Do not use any type assertions.", "0"],
      [0, 0, 0, "Unexpected any. Specify a different type.", "1"]
    ],
    "public/app/features/alerting/unified/components/receivers/form/ChannelOptions.tsx:5381": [
      [0, 0, 0, "Unexpected any. Specify a different type.", "0"],
      [0, 0, 0, "Do not use any type assertions.", "1"],
      [0, 0, 0, "Unexpected any. Specify a different type.", "2"]
    ],
    "public/app/features/alerting/unified/components/receivers/form/ReceiverForm.tsx:5381": [
      [0, 0, 0, "Do not use any type assertions.", "0"],
      [0, 0, 0, "Unexpected any. Specify a different type.", "1"],
      [0, 0, 0, "Do not use any type assertions.", "2"],
      [0, 0, 0, "Do not use any type assertions.", "3"]
    ],
    "public/app/features/alerting/unified/components/receivers/form/TestContactPointModal.tsx:5381": [
      [0, 0, 0, "Do not use any type assertions.", "0"],
      [0, 0, 0, "Do not use any type assertions.", "1"]
    ],
    "public/app/features/alerting/unified/components/receivers/form/fields/OptionField.tsx:5381": [
      [0, 0, 0, "Unexpected any. Specify a different type.", "0"],
      [0, 0, 0, "Unexpected any. Specify a different type.", "1"],
      [0, 0, 0, "Do not use any type assertions.", "2"],
      [0, 0, 0, "Unexpected any. Specify a different type.", "3"],
      [0, 0, 0, "Do not use any type assertions.", "4"],
      [0, 0, 0, "Unexpected any. Specify a different type.", "5"],
      [0, 0, 0, "Unexpected any. Specify a different type.", "6"],
      [0, 0, 0, "Unexpected any. Specify a different type.", "7"]
    ],
    "public/app/features/alerting/unified/components/receivers/form/fields/SubformArrayField.tsx:5381": [
      [0, 0, 0, "Unexpected any. Specify a different type.", "0"],
      [0, 0, 0, "Unexpected any. Specify a different type.", "1"]
    ],
    "public/app/features/alerting/unified/components/receivers/form/fields/SubformField.tsx:5381": [
      [0, 0, 0, "Unexpected any. Specify a different type.", "0"],
      [0, 0, 0, "Unexpected any. Specify a different type.", "1"]
    ],
    "public/app/features/alerting/unified/components/rule-editor/AlertRuleForm.tsx:5381": [
      [0, 0, 0, "Do not use any type assertions.", "0"],
      [0, 0, 0, "Do not use any type assertions.", "1"]
    ],
    "public/app/features/alerting/unified/components/rule-editor/AnnotationKeyInput.tsx:5381": [
      [0, 0, 0, "Do not use any type assertions.", "0"]
    ],
    "public/app/features/alerting/unified/components/rule-editor/ExpressionEditor.tsx:5381": [
      [0, 0, 0, "Do not use any type assertions.", "0"]
    ],
    "public/app/features/alerting/unified/components/rule-editor/PreviewRule.tsx:5381": [
      [0, 0, 0, "Unexpected any. Specify a different type.", "0"]
    ],
    "public/app/features/alerting/unified/components/rule-editor/RuleInspector.tsx:5381": [
      [0, 0, 0, "Do not use any type assertions.", "0"]
    ],
    "public/app/features/alerting/unified/components/rule-editor/query-and-alert-condition/QueryAndExpressionsStep.tsx:5381": [
      [0, 0, 0, "Use data-testid for E2E selectors instead of aria-label", "0"]
    ],
    "public/app/features/alerting/unified/components/rules/RuleDetailsDataSources.tsx:5381": [
      [0, 0, 0, "Do not use any type assertions.", "0"]
    ],
    "public/app/features/alerting/unified/components/silences/SilencesEditor.tsx:5381": [
      [0, 0, 0, "Do not use any type assertions.", "0"]
    ],
    "public/app/features/alerting/unified/components/silences/SilencesFilter.tsx:5381": [
      [0, 0, 0, "Do not use any type assertions.", "0"]
    ],
    "public/app/features/alerting/unified/hooks/useControlledFieldArray.ts:5381": [
      [0, 0, 0, "Unexpected any. Specify a different type.", "0"]
    ],
    "public/app/features/alerting/unified/hooks/useFilteredRules.ts:5381": [
      [0, 0, 0, "Do not use any type assertions.", "0"],
      [0, 0, 0, "Do not use any type assertions.", "1"]
    ],
    "public/app/features/alerting/unified/hooks/useGroupedAlerts.ts:5381": [
      [0, 0, 0, "Do not use any type assertions.", "0"],
      [0, 0, 0, "Do not use any type assertions.", "1"],
      [0, 0, 0, "Do not use any type assertions.", "2"]
    ],
    "public/app/features/alerting/unified/mocks.ts:5381": [
      [0, 0, 0, "Do not use any type assertions.", "0"],
      [0, 0, 0, "Do not use any type assertions.", "1"],
      [0, 0, 0, "Do not use any type assertions.", "2"],
      [0, 0, 0, "Do not use any type assertions.", "3"],
      [0, 0, 0, "Unexpected any. Specify a different type.", "4"],
      [0, 0, 0, "Unexpected any. Specify a different type.", "5"],
      [0, 0, 0, "Do not use any type assertions.", "6"],
      [0, 0, 0, "Do not use any type assertions.", "7"],
      [0, 0, 0, "Unexpected any. Specify a different type.", "8"],
      [0, 0, 0, "Unexpected any. Specify a different type.", "9"],
      [0, 0, 0, "Do not use any type assertions.", "10"]
    ],
    "public/app/features/alerting/unified/state/actions.ts:5381": [
      [0, 0, 0, "Do not use any type assertions.", "0"],
      [0, 0, 0, "Do not use any type assertions.", "1"]
    ],
    "public/app/features/alerting/unified/types/receiver-form.ts:5381": [
      [0, 0, 0, "Unexpected any. Specify a different type.", "0"],
      [0, 0, 0, "Unexpected any. Specify a different type.", "1"]
    ],
    "public/app/features/alerting/unified/utils/amroutes.ts:5381": [
      [0, 0, 0, "Do not use any type assertions.", "0"],
      [0, 0, 0, "Do not use any type assertions.", "1"]
    ],
    "public/app/features/alerting/unified/utils/datasource.ts:5381": [
      [0, 0, 0, "Do not use any type assertions.", "0"]
    ],
    "public/app/features/alerting/unified/utils/misc.test.ts:5381": [
      [0, 0, 0, "Unexpected any. Specify a different type.", "0"],
      [0, 0, 0, "Unexpected any. Specify a different type.", "1"],
      [0, 0, 0, "Unexpected any. Specify a different type.", "2"]
    ],
    "public/app/features/alerting/unified/utils/receiver-form.ts:5381": [
      [0, 0, 0, "Do not use any type assertions.", "0"],
      [0, 0, 0, "Do not use any type assertions.", "1"],
      [0, 0, 0, "Do not use any type assertions.", "2"],
      [0, 0, 0, "Do not use any type assertions.", "3"],
      [0, 0, 0, "Do not use any type assertions.", "4"],
      [0, 0, 0, "Unexpected any. Specify a different type.", "5"]
    ],
    "public/app/features/alerting/unified/utils/redux.ts:5381": [
      [0, 0, 0, "Unexpected any. Specify a different type.", "0"],
      [0, 0, 0, "Unexpected any. Specify a different type.", "1"],
      [0, 0, 0, "Do not use any type assertions.", "2"],
      [0, 0, 0, "Do not use any type assertions.", "3"],
      [0, 0, 0, "Do not use any type assertions.", "4"],
      [0, 0, 0, "Do not use any type assertions.", "5"],
      [0, 0, 0, "Do not use any type assertions.", "6"],
      [0, 0, 0, "Do not use any type assertions.", "7"],
      [0, 0, 0, "Do not use any type assertions.", "8"]
    ],
    "public/app/features/alerting/unified/utils/rulerClient.ts:5381": [
      [0, 0, 0, "Do not use any type assertions.", "0"]
    ],
    "public/app/features/alerting/unified/utils/rules.ts:5381": [
      [0, 0, 0, "Unexpected any. Specify a different type.", "0"],
      [0, 0, 0, "Do not use any type assertions.", "1"],
      [0, 0, 0, "Do not use any type assertions.", "2"],
      [0, 0, 0, "Do not use any type assertions.", "3"],
      [0, 0, 0, "Do not use any type assertions.", "4"],
      [0, 0, 0, "Do not use any type assertions.", "5"]
    ],
    "public/app/features/annotations/components/AnnotationResultMapper.tsx:5381": [
      [0, 0, 0, "Do not use any type assertions.", "0"]
    ],
    "public/app/features/annotations/events_processing.ts:5381": [
      [0, 0, 0, "Unexpected any. Specify a different type.", "0"]
    ],
    "public/app/features/annotations/executeAnnotationQuery.ts:5381": [
      [0, 0, 0, "Unexpected any. Specify a different type.", "0"]
    ],
    "public/app/features/annotations/standardAnnotationSupport.ts:5381": [
      [0, 0, 0, "Unexpected any. Specify a different type.", "0"],
      [0, 0, 0, "Do not use any type assertions.", "1"],
      [0, 0, 0, "Do not use any type assertions.", "2"],
      [0, 0, 0, "Unexpected any. Specify a different type.", "3"],
      [0, 0, 0, "Unexpected any. Specify a different type.", "4"],
      [0, 0, 0, "Do not use any type assertions.", "5"],
      [0, 0, 0, "Unexpected any. Specify a different type.", "6"]
    ],
    "public/app/features/canvas/element.ts:5381": [
      [0, 0, 0, "Unexpected any. Specify a different type.", "0"],
      [0, 0, 0, "Unexpected any. Specify a different type.", "1"],
      [0, 0, 0, "Unexpected any. Specify a different type.", "2"],
      [0, 0, 0, "Unexpected any. Specify a different type.", "3"],
      [0, 0, 0, "Unexpected any. Specify a different type.", "4"]
    ],
    "public/app/features/canvas/elements/droneFront.tsx:5381": [
      [0, 0, 0, "Unexpected any. Specify a different type.", "0"],
      [0, 0, 0, "Unexpected any. Specify a different type.", "1"]
    ],
    "public/app/features/canvas/elements/droneSide.tsx:5381": [
      [0, 0, 0, "Unexpected any. Specify a different type.", "0"],
      [0, 0, 0, "Unexpected any. Specify a different type.", "1"]
    ],
    "public/app/features/canvas/elements/droneTop.tsx:5381": [
      [0, 0, 0, "Unexpected any. Specify a different type.", "0"],
      [0, 0, 0, "Unexpected any. Specify a different type.", "1"]
    ],
    "public/app/features/canvas/elements/notFound.tsx:5381": [
      [0, 0, 0, "Unexpected any. Specify a different type.", "0"]
    ],
    "public/app/features/canvas/elements/windTurbine.tsx:5381": [
      [0, 0, 0, "Unexpected any. Specify a different type.", "0"],
      [0, 0, 0, "Unexpected any. Specify a different type.", "1"]
    ],
    "public/app/features/canvas/runtime/element.tsx:5381": [
      [0, 0, 0, "Unexpected any. Specify a different type.", "0"],
      [0, 0, 0, "Do not use any type assertions.", "1"],
      [0, 0, 0, "Do not use any type assertions.", "2"],
      [0, 0, 0, "Unexpected any. Specify a different type.", "3"],
      [0, 0, 0, "Do not use any type assertions.", "4"],
      [0, 0, 0, "Unexpected any. Specify a different type.", "5"],
      [0, 0, 0, "Do not use any type assertions.", "6"],
      [0, 0, 0, "Unexpected any. Specify a different type.", "7"],
      [0, 0, 0, "Do not use any type assertions.", "8"],
      [0, 0, 0, "Unexpected any. Specify a different type.", "9"],
      [0, 0, 0, "Do not use any type assertions.", "10"]
    ],
    "public/app/features/canvas/runtime/frame.tsx:5381": [
      [0, 0, 0, "Do not use any type assertions.", "0"],
      [0, 0, 0, "Do not use any type assertions.", "1"]
    ],
    "public/app/features/canvas/runtime/root.tsx:5381": [
      [0, 0, 0, "Do not use any type assertions.", "0"]
    ],
    "public/app/features/canvas/runtime/scene.tsx:5381": [
      [0, 0, 0, "Do not use any type assertions.", "0"],
      [0, 0, 0, "Do not use any type assertions.", "1"]
    ],
    "public/app/features/dashboard/components/AddPanelWidget/AddPanelWidget.test.tsx:5381": [
      [0, 0, 0, "Unexpected any. Specify a different type.", "0"]
    ],
    "public/app/features/dashboard/components/AddPanelWidget/AddPanelWidget.tsx:5381": [
      [0, 0, 0, "Unexpected any. Specify a different type.", "0"],
      [0, 0, 0, "Use data-testid for E2E selectors instead of aria-label", "1"],
      [0, 0, 0, "Use data-testid for E2E selectors instead of aria-label", "2"],
      [0, 0, 0, "Use data-testid for E2E selectors instead of aria-label", "3"],
      [0, 0, 0, "Use data-testid for E2E selectors instead of aria-label", "4"]
    ],
    "public/app/features/dashboard/components/AnnotationSettings/AnnotationSettingsEdit.tsx:5381": [
      [0, 0, 0, "Use data-testid for E2E selectors instead of aria-label", "0"],
      [0, 0, 0, "Use data-testid for E2E selectors instead of aria-label", "1"],
      [0, 0, 0, "Use data-testid for E2E selectors instead of aria-label", "2"],
      [0, 0, 0, "Use data-testid for E2E selectors instead of aria-label", "3"]
    ],
    "public/app/features/dashboard/components/DashExportModal/DashboardExporter.test.ts:5381": [
      [0, 0, 0, "Unexpected any. Specify a different type.", "0"],
      [0, 0, 0, "Unexpected any. Specify a different type.", "1"],
      [0, 0, 0, "Unexpected any. Specify a different type.", "2"],
      [0, 0, 0, "Unexpected any. Specify a different type.", "3"],
      [0, 0, 0, "Unexpected any. Specify a different type.", "4"],
      [0, 0, 0, "Unexpected any. Specify a different type.", "5"],
      [0, 0, 0, "Unexpected any. Specify a different type.", "6"],
      [0, 0, 0, "Unexpected any. Specify a different type.", "7"],
      [0, 0, 0, "Unexpected any. Specify a different type.", "8"],
      [0, 0, 0, "Unexpected any. Specify a different type.", "9"],
      [0, 0, 0, "Unexpected any. Specify a different type.", "10"],
      [0, 0, 0, "Unexpected any. Specify a different type.", "11"],
      [0, 0, 0, "Unexpected any. Specify a different type.", "12"],
      [0, 0, 0, "Unexpected any. Specify a different type.", "13"],
      [0, 0, 0, "Unexpected any. Specify a different type.", "14"],
      [0, 0, 0, "Unexpected any. Specify a different type.", "15"],
      [0, 0, 0, "Unexpected any. Specify a different type.", "16"],
      [0, 0, 0, "Unexpected any. Specify a different type.", "17"],
      [0, 0, 0, "Unexpected any. Specify a different type.", "18"],
      [0, 0, 0, "Unexpected any. Specify a different type.", "19"],
      [0, 0, 0, "Unexpected any. Specify a different type.", "20"]
    ],
    "public/app/features/dashboard/components/DashExportModal/DashboardExporter.ts:5381": [
      [0, 0, 0, "Unexpected any. Specify a different type.", "0"],
      [0, 0, 0, "Unexpected any. Specify a different type.", "1"],
      [0, 0, 0, "Unexpected any. Specify a different type.", "2"],
      [0, 0, 0, "Unexpected any. Specify a different type.", "3"],
      [0, 0, 0, "Unexpected any. Specify a different type.", "4"],
      [0, 0, 0, "Unexpected any. Specify a different type.", "5"],
      [0, 0, 0, "Do not use any type assertions.", "6"],
      [0, 0, 0, "Unexpected any. Specify a different type.", "7"],
      [0, 0, 0, "Do not use any type assertions.", "8"],
      [0, 0, 0, "Unexpected any. Specify a different type.", "9"],
      [0, 0, 0, "Do not use any type assertions.", "10"],
      [0, 0, 0, "Do not use any type assertions.", "11"],
      [0, 0, 0, "Unexpected any. Specify a different type.", "12"]
    ],
    "public/app/features/dashboard/components/DashboardPrompt/DashboardPrompt.test.tsx:5381": [
      [0, 0, 0, "Unexpected any. Specify a different type.", "0"]
    ],
    "public/app/features/dashboard/components/DashboardPrompt/DashboardPrompt.tsx:5381": [
      [0, 0, 0, "Do not use any type assertions.", "0"],
      [0, 0, 0, "Unexpected any. Specify a different type.", "1"],
      [0, 0, 0, "Do not use any type assertions.", "2"],
      [0, 0, 0, "Do not use any type assertions.", "3"],
      [0, 0, 0, "Do not use any type assertions.", "4"],
      [0, 0, 0, "Do not use any type assertions.", "5"],
      [0, 0, 0, "Unexpected any. Specify a different type.", "6"],
      [0, 0, 0, "Do not use any type assertions.", "7"],
      [0, 0, 0, "Unexpected any. Specify a different type.", "8"]
    ],
    "public/app/features/dashboard/components/DashboardRow/DashboardRow.test.tsx:5381": [
      [0, 0, 0, "Unexpected any. Specify a different type.", "0"]
    ],
    "public/app/features/dashboard/components/HelpWizard/randomizer.ts:5381": [
      [0, 0, 0, "Do not use any type assertions.", "0"]
    ],
    "public/app/features/dashboard/components/Inspector/PanelInspector.tsx:5381": [
      [0, 0, 0, "Do not use any type assertions.", "0"]
    ],
    "public/app/features/dashboard/components/PanelEditor/OptionsPane.tsx:5381": [
      [0, 0, 0, "Use data-testid for E2E selectors instead of aria-label", "0"]
    ],
    "public/app/features/dashboard/components/PanelEditor/OptionsPaneCategory.tsx:5381": [
      [0, 0, 0, "Use data-testid for E2E selectors instead of aria-label", "0"],
      [0, 0, 0, "Use data-testid for E2E selectors instead of aria-label", "1"]
    ],
    "public/app/features/dashboard/components/PanelEditor/OptionsPaneItemDescriptor.tsx:5381": [
      [0, 0, 0, "Unexpected any. Specify a different type.", "0"],
      [0, 0, 0, "Use data-testid for E2E selectors instead of aria-label", "1"]
    ],
    "public/app/features/dashboard/components/PanelEditor/OverrideCategoryTitle.tsx:5381": [
      [0, 0, 0, "Unexpected any. Specify a different type.", "0"]
    ],
    "public/app/features/dashboard/components/PanelEditor/PanelEditor.tsx:5381": [
      [0, 0, 0, "Use data-testid for E2E selectors instead of aria-label", "0"],
      [0, 0, 0, "Use data-testid for E2E selectors instead of aria-label", "1"],
      [0, 0, 0, "Use data-testid for E2E selectors instead of aria-label", "2"],
      [0, 0, 0, "Do not use any type assertions.", "3"]
    ],
    "public/app/features/dashboard/components/PanelEditor/VisualizationButton.tsx:5381": [
      [0, 0, 0, "Use data-testid for E2E selectors instead of aria-label", "0"],
      [0, 0, 0, "Use data-testid for E2E selectors instead of aria-label", "1"]
    ],
    "public/app/features/dashboard/components/PanelEditor/VisualizationSelectPane.tsx:5381": [
      [0, 0, 0, "Use data-testid for E2E selectors instead of aria-label", "0"]
    ],
    "public/app/features/dashboard/components/PanelEditor/getFieldOverrideElements.tsx:5381": [
      [0, 0, 0, "Unexpected any. Specify a different type.", "0"]
    ],
    "public/app/features/dashboard/components/PanelEditor/getVisualizationOptions.tsx:5381": [
      [0, 0, 0, "Unexpected any. Specify a different type.", "0"],
      [0, 0, 0, "Unexpected any. Specify a different type.", "1"],
      [0, 0, 0, "Unexpected any. Specify a different type.", "2"],
      [0, 0, 0, "Unexpected any. Specify a different type.", "3"],
      [0, 0, 0, "Unexpected any. Specify a different type.", "4"]
    ],
    "public/app/features/dashboard/components/PanelEditor/types.ts:5381": [
      [0, 0, 0, "Unexpected any. Specify a different type.", "0"]
    ],
    "public/app/features/dashboard/components/PanelEditor/utils.ts:5381": [
      [0, 0, 0, "Unexpected any. Specify a different type.", "0"],
      [0, 0, 0, "Unexpected any. Specify a different type.", "1"],
      [0, 0, 0, "Do not use any type assertions.", "2"],
      [0, 0, 0, "Unexpected any. Specify a different type.", "3"],
      [0, 0, 0, "Do not use any type assertions.", "4"],
      [0, 0, 0, "Unexpected any. Specify a different type.", "5"]
    ],
    "public/app/features/dashboard/components/SaveDashboard/SaveDashboardButton.tsx:5381": [
      [0, 0, 0, "Use data-testid for E2E selectors instead of aria-label", "0"],
      [0, 0, 0, "Use data-testid for E2E selectors instead of aria-label", "1"]
    ],
    "public/app/features/dashboard/components/SaveDashboard/SaveDashboardErrorProxy.tsx:5381": [
      [0, 0, 0, "Unexpected any. Specify a different type.", "0"]
    ],
    "public/app/features/dashboard/components/SaveDashboard/forms/SaveDashboardAsForm.test.tsx:5381": [
      [0, 0, 0, "Unexpected any. Specify a different type.", "0"]
    ],
    "public/app/features/dashboard/components/SaveDashboard/forms/SaveDashboardForm.tsx:5381": [
      [0, 0, 0, "Unexpected any. Specify a different type.", "0"],
      [0, 0, 0, "Use data-testid for E2E selectors instead of aria-label", "1"],
      [0, 0, 0, "Use data-testid for E2E selectors instead of aria-label", "2"],
      [0, 0, 0, "Use data-testid for E2E selectors instead of aria-label", "3"]
    ],
    "public/app/features/dashboard/components/SaveDashboard/types.ts:5381": [
      [0, 0, 0, "Unexpected any. Specify a different type.", "0"],
      [0, 0, 0, "Unexpected any. Specify a different type.", "1"]
    ],
    "public/app/features/dashboard/components/SaveDashboard/useDashboardSave.tsx:5381": [
      [0, 0, 0, "Unexpected any. Specify a different type.", "0"],
      [0, 0, 0, "Unexpected any. Specify a different type.", "1"]
    ],
    "public/app/features/dashboard/components/ShareModal/ShareExport.tsx:5381": [
      [0, 0, 0, "Unexpected any. Specify a different type.", "0"]
    ],
    "public/app/features/dashboard/components/ShareModal/ShareSnapshot.tsx:5381": [
      [0, 0, 0, "Unexpected any. Specify a different type.", "0"]
    ],
    "public/app/features/dashboard/components/TransformationsEditor/TransformationEditor.tsx:5381": [
      [0, 0, 0, "Unexpected any. Specify a different type.", "0"],
      [0, 0, 0, "Use data-testid for E2E selectors instead of aria-label", "1"],
      [0, 0, 0, "Use data-testid for E2E selectors instead of aria-label", "2"]
    ],
    "public/app/features/dashboard/components/TransformationsEditor/TransformationsEditor.tsx:5381": [
      [0, 0, 0, "Do not use any type assertions.", "0"],
      [0, 0, 0, "Use data-testid for E2E selectors instead of aria-label", "1"],
      [0, 0, 0, "Use data-testid for E2E selectors instead of aria-label", "2"],
      [0, 0, 0, "Unexpected any. Specify a different type.", "3"],
      [0, 0, 0, "Use data-testid for E2E selectors instead of aria-label", "4"]
    ],
    "public/app/features/dashboard/components/VersionHistory/__mocks__/dashboardHistoryMocks.ts:5381": [
      [0, 0, 0, "Unexpected any. Specify a different type.", "0"],
      [0, 0, 0, "Unexpected any. Specify a different type.", "1"],
      [0, 0, 0, "Unexpected any. Specify a different type.", "2"],
      [0, 0, 0, "Unexpected any. Specify a different type.", "3"]
    ],
    "public/app/features/dashboard/components/VersionHistory/useDashboardRestore.tsx:5381": [
      [0, 0, 0, "Do not use any type assertions.", "0"],
      [0, 0, 0, "Unexpected any. Specify a different type.", "1"]
    ],
    "public/app/features/dashboard/components/VersionHistory/utils.ts:5381": [
      [0, 0, 0, "Unexpected any. Specify a different type.", "0"],
      [0, 0, 0, "Unexpected any. Specify a different type.", "1"],
      [0, 0, 0, "Unexpected any. Specify a different type.", "2"],
      [0, 0, 0, "Unexpected any. Specify a different type.", "3"]
    ],
    "public/app/features/dashboard/containers/DashboardPage.tsx:5381": [
      [0, 0, 0, "Do not use any type assertions.", "0"],
      [0, 0, 0, "Unexpected any. Specify a different type.", "1"],
      [0, 0, 0, "Do not use any type assertions.", "2"],
      [0, 0, 0, "Unexpected any. Specify a different type.", "3"],
      [0, 0, 0, "Use data-testid for E2E selectors instead of aria-label", "4"]
    ],
    "public/app/features/dashboard/dashgrid/DashboardGrid.tsx:5381": [
      [0, 0, 0, "Unexpected any. Specify a different type.", "0"],
      [0, 0, 0, "Unexpected any. Specify a different type.", "1"]
    ],
    "public/app/features/dashboard/dashgrid/DashboardPanel.tsx:5381": [
      [0, 0, 0, "Unexpected any. Specify a different type.", "0"]
    ],
    "public/app/features/dashboard/dashgrid/LazyLoader.tsx:5381": [
      [0, 0, 0, "Do not use any type assertions.", "0"]
    ],
    "public/app/features/dashboard/dashgrid/PanelChromeAngular.tsx:5381": [
      [0, 0, 0, "Use data-testid for E2E selectors instead of aria-label", "0"]
    ],
    "public/app/features/dashboard/dashgrid/PanelHeader/PanelHeaderMenuItem.tsx:5381": [
      [0, 0, 0, "Use data-testid for E2E selectors instead of aria-label", "0"]
    ],
    "public/app/features/dashboard/dashgrid/PanelStateWrapper.tsx:5381": [
      [0, 0, 0, "Unexpected any. Specify a different type.", "0"],
      [0, 0, 0, "Unexpected any. Specify a different type.", "1"],
      [0, 0, 0, "Unexpected any. Specify a different type.", "2"],
      [0, 0, 0, "Use data-testid for E2E selectors instead of aria-label", "3"]
    ],
    "public/app/features/dashboard/dashgrid/SeriesVisibilityConfigFactory.ts:5381": [
      [0, 0, 0, "Do not use any type assertions.", "0"]
    ],
    "public/app/features/dashboard/services/DashboardLoaderSrv.ts:5381": [
      [0, 0, 0, "Unexpected any. Specify a different type.", "0"],
      [0, 0, 0, "Unexpected any. Specify a different type.", "1"],
      [0, 0, 0, "Unexpected any. Specify a different type.", "2"],
      [0, 0, 0, "Unexpected any. Specify a different type.", "3"],
      [0, 0, 0, "Unexpected any. Specify a different type.", "4"],
      [0, 0, 0, "Unexpected any. Specify a different type.", "5"],
      [0, 0, 0, "Unexpected any. Specify a different type.", "6"],
      [0, 0, 0, "Unexpected any. Specify a different type.", "7"],
      [0, 0, 0, "Unexpected any. Specify a different type.", "8"]
    ],
    "public/app/features/dashboard/services/DashboardSrv.ts:5381": [
      [0, 0, 0, "Unexpected any. Specify a different type.", "0"]
    ],
    "public/app/features/dashboard/services/PublicDashboardDataSource.ts:5381": [
      [0, 0, 0, "Do not use any type assertions.", "0"]
    ],
    "public/app/features/dashboard/services/TimeSrv.ts:5381": [
      [0, 0, 0, "Unexpected any. Specify a different type.", "0"],
      [0, 0, 0, "Unexpected any. Specify a different type.", "1"],
      [0, 0, 0, "Unexpected any. Specify a different type.", "2"],
      [0, 0, 0, "Unexpected any. Specify a different type.", "3"],
      [0, 0, 0, "Unexpected any. Specify a different type.", "4"],
      [0, 0, 0, "Unexpected any. Specify a different type.", "5"]
    ],
    "public/app/features/dashboard/state/DashboardMigrator.test.ts:5381": [
      [0, 0, 0, "Unexpected any. Specify a different type.", "0"],
      [0, 0, 0, "Unexpected any. Specify a different type.", "1"],
      [0, 0, 0, "Unexpected any. Specify a different type.", "2"],
      [0, 0, 0, "Unexpected any. Specify a different type.", "3"],
      [0, 0, 0, "Unexpected any. Specify a different type.", "4"],
      [0, 0, 0, "Unexpected any. Specify a different type.", "5"],
      [0, 0, 0, "Unexpected any. Specify a different type.", "6"],
      [0, 0, 0, "Unexpected any. Specify a different type.", "7"],
      [0, 0, 0, "Unexpected any. Specify a different type.", "8"],
      [0, 0, 0, "Unexpected any. Specify a different type.", "9"],
      [0, 0, 0, "Unexpected any. Specify a different type.", "10"],
      [0, 0, 0, "Unexpected any. Specify a different type.", "11"],
      [0, 0, 0, "Unexpected any. Specify a different type.", "12"],
      [0, 0, 0, "Unexpected any. Specify a different type.", "13"],
      [0, 0, 0, "Unexpected any. Specify a different type.", "14"],
      [0, 0, 0, "Unexpected any. Specify a different type.", "15"],
      [0, 0, 0, "Unexpected any. Specify a different type.", "16"],
      [0, 0, 0, "Unexpected any. Specify a different type.", "17"],
      [0, 0, 0, "Unexpected any. Specify a different type.", "18"]
    ],
    "public/app/features/dashboard/state/DashboardMigrator.ts:5381": [
      [0, 0, 0, "Unexpected any. Specify a different type.", "0"],
      [0, 0, 0, "Unexpected any. Specify a different type.", "1"],
      [0, 0, 0, "Unexpected any. Specify a different type.", "2"],
      [0, 0, 0, "Unexpected any. Specify a different type.", "3"],
      [0, 0, 0, "Unexpected any. Specify a different type.", "4"],
      [0, 0, 0, "Unexpected any. Specify a different type.", "5"],
      [0, 0, 0, "Unexpected any. Specify a different type.", "6"],
      [0, 0, 0, "Unexpected any. Specify a different type.", "7"],
      [0, 0, 0, "Unexpected any. Specify a different type.", "8"],
      [0, 0, 0, "Unexpected any. Specify a different type.", "9"],
      [0, 0, 0, "Unexpected any. Specify a different type.", "10"],
      [0, 0, 0, "Unexpected any. Specify a different type.", "11"],
      [0, 0, 0, "Unexpected any. Specify a different type.", "12"],
      [0, 0, 0, "Unexpected any. Specify a different type.", "13"],
      [0, 0, 0, "Unexpected any. Specify a different type.", "14"],
      [0, 0, 0, "Unexpected any. Specify a different type.", "15"],
      [0, 0, 0, "Unexpected any. Specify a different type.", "16"],
      [0, 0, 0, "Unexpected any. Specify a different type.", "17"],
      [0, 0, 0, "Unexpected any. Specify a different type.", "18"],
      [0, 0, 0, "Unexpected any. Specify a different type.", "19"],
      [0, 0, 0, "Unexpected any. Specify a different type.", "20"],
      [0, 0, 0, "Unexpected any. Specify a different type.", "21"],
      [0, 0, 0, "Do not use any type assertions.", "22"],
      [0, 0, 0, "Unexpected any. Specify a different type.", "23"],
      [0, 0, 0, "Unexpected any. Specify a different type.", "24"],
      [0, 0, 0, "Unexpected any. Specify a different type.", "25"],
      [0, 0, 0, "Unexpected any. Specify a different type.", "26"],
      [0, 0, 0, "Unexpected any. Specify a different type.", "27"],
      [0, 0, 0, "Unexpected any. Specify a different type.", "28"],
      [0, 0, 0, "Do not use any type assertions.", "29"],
      [0, 0, 0, "Do not use any type assertions.", "30"],
      [0, 0, 0, "Unexpected any. Specify a different type.", "31"],
      [0, 0, 0, "Do not use any type assertions.", "32"],
      [0, 0, 0, "Unexpected any. Specify a different type.", "33"],
      [0, 0, 0, "Do not use any type assertions.", "34"]
    ],
    "public/app/features/dashboard/state/DashboardModel.repeat.test.ts:5381": [
      [0, 0, 0, "Unexpected any. Specify a different type.", "0"],
      [0, 0, 0, "Unexpected any. Specify a different type.", "1"],
      [0, 0, 0, "Unexpected any. Specify a different type.", "2"],
      [0, 0, 0, "Unexpected any. Specify a different type.", "3"],
      [0, 0, 0, "Unexpected any. Specify a different type.", "4"],
      [0, 0, 0, "Unexpected any. Specify a different type.", "5"],
      [0, 0, 0, "Unexpected any. Specify a different type.", "6"]
    ],
    "public/app/features/dashboard/state/DashboardModel.test.ts:5381": [
      [0, 0, 0, "Unexpected any. Specify a different type.", "0"]
    ],
    "public/app/features/dashboard/state/DashboardModel.ts:5381": [
      [0, 0, 0, "Unexpected any. Specify a different type.", "0"],
      [0, 0, 0, "Unexpected any. Specify a different type.", "1"],
      [0, 0, 0, "Unexpected any. Specify a different type.", "2"],
      [0, 0, 0, "Unexpected any. Specify a different type.", "3"],
      [0, 0, 0, "Unexpected any. Specify a different type.", "4"],
      [0, 0, 0, "Unexpected any. Specify a different type.", "5"],
      [0, 0, 0, "Unexpected any. Specify a different type.", "6"],
      [0, 0, 0, "Unexpected any. Specify a different type.", "7"],
      [0, 0, 0, "Unexpected any. Specify a different type.", "8"],
      [0, 0, 0, "Unexpected any. Specify a different type.", "9"],
      [0, 0, 0, "Unexpected any. Specify a different type.", "10"],
      [0, 0, 0, "Unexpected any. Specify a different type.", "11"],
      [0, 0, 0, "Unexpected any. Specify a different type.", "12"],
      [0, 0, 0, "Unexpected any. Specify a different type.", "13"],
      [0, 0, 0, "Unexpected any. Specify a different type.", "14"],
      [0, 0, 0, "Unexpected any. Specify a different type.", "15"],
      [0, 0, 0, "Unexpected any. Specify a different type.", "16"],
      [0, 0, 0, "Unexpected any. Specify a different type.", "17"],
      [0, 0, 0, "Unexpected any. Specify a different type.", "18"],
      [0, 0, 0, "Unexpected any. Specify a different type.", "19"],
      [0, 0, 0, "Unexpected any. Specify a different type.", "20"],
      [0, 0, 0, "Unexpected any. Specify a different type.", "21"],
      [0, 0, 0, "Unexpected any. Specify a different type.", "22"],
      [0, 0, 0, "Unexpected any. Specify a different type.", "23"],
      [0, 0, 0, "Unexpected any. Specify a different type.", "24"],
      [0, 0, 0, "Unexpected any. Specify a different type.", "25"],
      [0, 0, 0, "Unexpected any. Specify a different type.", "26"],
      [0, 0, 0, "Unexpected any. Specify a different type.", "27"],
      [0, 0, 0, "Do not use any type assertions.", "28"],
      [0, 0, 0, "Unexpected any. Specify a different type.", "29"],
      [0, 0, 0, "Unexpected any. Specify a different type.", "30"],
      [0, 0, 0, "Unexpected any. Specify a different type.", "31"],
      [0, 0, 0, "Unexpected any. Specify a different type.", "32"],
      [0, 0, 0, "Unexpected any. Specify a different type.", "33"],
      [0, 0, 0, "Unexpected any. Specify a different type.", "34"],
      [0, 0, 0, "Unexpected any. Specify a different type.", "35"]
    ],
    "public/app/features/dashboard/state/PanelModel.test.ts:5381": [
      [0, 0, 0, "Unexpected any. Specify a different type.", "0"],
      [0, 0, 0, "Unexpected any. Specify a different type.", "1"],
      [0, 0, 0, "Unexpected any. Specify a different type.", "2"],
      [0, 0, 0, "Unexpected any. Specify a different type.", "3"],
      [0, 0, 0, "Unexpected any. Specify a different type.", "4"],
      [0, 0, 0, "Unexpected any. Specify a different type.", "5"],
      [0, 0, 0, "Unexpected any. Specify a different type.", "6"],
      [0, 0, 0, "Unexpected any. Specify a different type.", "7"]
    ],
    "public/app/features/dashboard/state/PanelModel.ts:5381": [
      [0, 0, 0, "Unexpected any. Specify a different type.", "0"],
      [0, 0, 0, "Unexpected any. Specify a different type.", "1"],
      [0, 0, 0, "Unexpected any. Specify a different type.", "2"],
      [0, 0, 0, "Unexpected any. Specify a different type.", "3"],
      [0, 0, 0, "Unexpected any. Specify a different type.", "4"],
      [0, 0, 0, "Unexpected any. Specify a different type.", "5"],
      [0, 0, 0, "Unexpected any. Specify a different type.", "6"],
      [0, 0, 0, "Unexpected any. Specify a different type.", "7"],
      [0, 0, 0, "Unexpected any. Specify a different type.", "8"],
      [0, 0, 0, "Do not use any type assertions.", "9"],
      [0, 0, 0, "Unexpected any. Specify a different type.", "10"],
      [0, 0, 0, "Do not use any type assertions.", "11"],
      [0, 0, 0, "Unexpected any. Specify a different type.", "12"],
      [0, 0, 0, "Do not use any type assertions.", "13"],
      [0, 0, 0, "Unexpected any. Specify a different type.", "14"],
      [0, 0, 0, "Do not use any type assertions.", "15"],
      [0, 0, 0, "Unexpected any. Specify a different type.", "16"],
      [0, 0, 0, "Unexpected any. Specify a different type.", "17"],
      [0, 0, 0, "Do not use any type assertions.", "18"],
      [0, 0, 0, "Unexpected any. Specify a different type.", "19"],
      [0, 0, 0, "Do not use any type assertions.", "20"],
      [0, 0, 0, "Unexpected any. Specify a different type.", "21"],
      [0, 0, 0, "Do not use any type assertions.", "22"],
      [0, 0, 0, "Unexpected any. Specify a different type.", "23"],
      [0, 0, 0, "Unexpected any. Specify a different type.", "24"],
      [0, 0, 0, "Unexpected any. Specify a different type.", "25"],
      [0, 0, 0, "Do not use any type assertions.", "26"],
      [0, 0, 0, "Unexpected any. Specify a different type.", "27"],
      [0, 0, 0, "Do not use any type assertions.", "28"],
      [0, 0, 0, "Unexpected any. Specify a different type.", "29"],
      [0, 0, 0, "Unexpected any. Specify a different type.", "30"],
      [0, 0, 0, "Unexpected any. Specify a different type.", "31"]
    ],
    "public/app/features/dashboard/state/TimeModel.ts:5381": [
      [0, 0, 0, "Unexpected any. Specify a different type.", "0"],
      [0, 0, 0, "Unexpected any. Specify a different type.", "1"],
      [0, 0, 0, "Unexpected any. Specify a different type.", "2"]
    ],
    "public/app/features/dashboard/state/actions.ts:5381": [
      [0, 0, 0, "Unexpected any. Specify a different type.", "0"]
    ],
    "public/app/features/dashboard/state/initDashboard.test.ts:5381": [
      [0, 0, 0, "Unexpected any. Specify a different type.", "0"],
      [0, 0, 0, "Unexpected any. Specify a different type.", "1"],
      [0, 0, 0, "Unexpected any. Specify a different type.", "2"],
      [0, 0, 0, "Unexpected any. Specify a different type.", "3"],
      [0, 0, 0, "Unexpected any. Specify a different type.", "4"],
      [0, 0, 0, "Unexpected any. Specify a different type.", "5"],
      [0, 0, 0, "Unexpected any. Specify a different type.", "6"]
    ],
    "public/app/features/dashboard/state/initDashboard.ts:5381": [
      [0, 0, 0, "Unexpected any. Specify a different type.", "0"]
    ],
    "public/app/features/dashboard/state/reducers.ts:5381": [
      [0, 0, 0, "Do not use any type assertions.", "0"],
      [0, 0, 0, "Unexpected any. Specify a different type.", "1"]
    ],
    "public/app/features/dashboard/utils/getPanelMenu.test.ts:5381": [
      [0, 0, 0, "Unexpected any. Specify a different type.", "0"],
      [0, 0, 0, "Unexpected any. Specify a different type.", "1"],
      [0, 0, 0, "Unexpected any. Specify a different type.", "2"],
      [0, 0, 0, "Unexpected any. Specify a different type.", "3"],
      [0, 0, 0, "Unexpected any. Specify a different type.", "4"],
      [0, 0, 0, "Unexpected any. Specify a different type.", "5"]
    ],
    "public/app/features/dashboard/utils/getPanelMenu.ts:5381": [
      [0, 0, 0, "Unexpected any. Specify a different type.", "0"],
      [0, 0, 0, "Unexpected any. Specify a different type.", "1"],
      [0, 0, 0, "Unexpected any. Specify a different type.", "2"],
      [0, 0, 0, "Unexpected any. Specify a different type.", "3"],
      [0, 0, 0, "Unexpected any. Specify a different type.", "4"],
      [0, 0, 0, "Unexpected any. Specify a different type.", "5"],
      [0, 0, 0, "Unexpected any. Specify a different type.", "6"],
      [0, 0, 0, "Unexpected any. Specify a different type.", "7"],
      [0, 0, 0, "Unexpected any. Specify a different type.", "8"],
      [0, 0, 0, "Unexpected any. Specify a different type.", "9"],
      [0, 0, 0, "Do not use any type assertions.", "10"],
      [0, 0, 0, "Unexpected any. Specify a different type.", "11"],
      [0, 0, 0, "Unexpected any. Specify a different type.", "12"],
      [0, 0, 0, "Unexpected any. Specify a different type.", "13"],
      [0, 0, 0, "Unexpected any. Specify a different type.", "14"],
      [0, 0, 0, "Do not use any type assertions.", "15"]
    ],
    "public/app/features/dashboard/utils/panelMerge.ts:5381": [
      [0, 0, 0, "Do not use any type assertions.", "0"],
      [0, 0, 0, "Do not use any type assertions.", "1"],
      [0, 0, 0, "Do not use any type assertions.", "2"],
      [0, 0, 0, "Do not use any type assertions.", "3"],
      [0, 0, 0, "Do not use any type assertions.", "4"],
      [0, 0, 0, "Do not use any type assertions.", "5"],
      [0, 0, 0, "Do not use any type assertions.", "6"],
      [0, 0, 0, "Unexpected any. Specify a different type.", "7"],
      [0, 0, 0, "Do not use any type assertions.", "8"],
      [0, 0, 0, "Unexpected any. Specify a different type.", "9"],
      [0, 0, 0, "Unexpected any. Specify a different type.", "10"],
      [0, 0, 0, "Unexpected any. Specify a different type.", "11"]
    ],
<<<<<<< HEAD
    "public/app/features/datasources/components/ButtonRow.tsx:5381": [
=======
    "public/app/features/datasources/components/BasicSettings.tsx:5381": [
>>>>>>> 01aa7765
      [0, 0, 0, "Use data-testid for E2E selectors instead of aria-label", "0"]
    ],
    "public/app/features/datasources/components/DataSourceReadOnlyMessage.tsx:5381": [
      [0, 0, 0, "Use data-testid for E2E selectors instead of aria-label", "0"]
    ],
    "public/app/features/datasources/components/DataSourceTestingStatus.tsx:5381": [
      [0, 0, 0, "Do not use any type assertions.", "0"],
      [0, 0, 0, "Use data-testid for E2E selectors instead of aria-label", "1"]
    ],
    "public/app/features/datasources/components/DataSourceTypeCard.tsx:5381": [
      [0, 0, 0, "Use data-testid for E2E selectors instead of aria-label", "0"]
    ],
    "public/app/features/datasources/state/actions.test.ts:5381": [
      [0, 0, 0, "Unexpected any. Specify a different type.", "0"],
      [0, 0, 0, "Unexpected any. Specify a different type.", "1"],
      [0, 0, 0, "Unexpected any. Specify a different type.", "2"],
      [0, 0, 0, "Unexpected any. Specify a different type.", "3"],
      [0, 0, 0, "Unexpected any. Specify a different type.", "4"],
      [0, 0, 0, "Unexpected any. Specify a different type.", "5"]
    ],
    "public/app/features/datasources/state/actions.ts:5381": [
      [0, 0, 0, "Unexpected any. Specify a different type.", "0"],
      [0, 0, 0, "Unexpected any. Specify a different type.", "1"],
      [0, 0, 0, "Do not use any type assertions.", "2"],
      [0, 0, 0, "Do not use any type assertions.", "3"],
      [0, 0, 0, "Unexpected any. Specify a different type.", "4"]
    ],
    "public/app/features/datasources/state/navModel.ts:5381": [
      [0, 0, 0, "Do not use any type assertions.", "0"],
      [0, 0, 0, "Unexpected any. Specify a different type.", "1"]
    ],
    "public/app/features/datasources/state/reducers.ts:5381": [
      [0, 0, 0, "Do not use any type assertions.", "0"],
      [0, 0, 0, "Do not use any type assertions.", "1"]
    ],
    "public/app/features/datasources/state/selectors.ts:5381": [
      [0, 0, 0, "Do not use any type assertions.", "0"],
      [0, 0, 0, "Do not use any type assertions.", "1"]
    ],
    "public/app/features/dimensions/editors/FolderPickerTab.tsx:5381": [
      [0, 0, 0, "Do not use any type assertions.", "0"]
    ],
    "public/app/features/dimensions/editors/ResourceDimensionEditor.tsx:5381": [
      [0, 0, 0, "Do not use any type assertions.", "0"],
      [0, 0, 0, "Unexpected any. Specify a different type.", "1"]
    ],
    "public/app/features/dimensions/editors/TextDimensionEditor.tsx:5381": [
      [0, 0, 0, "Do not use any type assertions.", "0"],
      [0, 0, 0, "Unexpected any. Specify a different type.", "1"],
      [0, 0, 0, "Do not use any type assertions.", "2"],
      [0, 0, 0, "Unexpected any. Specify a different type.", "3"]
    ],
    "public/app/features/dimensions/editors/ThresholdsEditor/ThresholdsEditor.tsx:5381": [
      [0, 0, 0, "Do not use any type assertions.", "0"]
    ],
    "public/app/features/dimensions/scale.ts:5381": [
      [0, 0, 0, "Do not use any type assertions.", "0"],
      [0, 0, 0, "Unexpected any. Specify a different type.", "1"]
    ],
    "public/app/features/dimensions/types.ts:5381": [
      [0, 0, 0, "Unexpected any. Specify a different type.", "0"],
      [0, 0, 0, "Unexpected any. Specify a different type.", "1"]
    ],
    "public/app/features/dimensions/utils.ts:5381": [
      [0, 0, 0, "Do not use any type assertions.", "0"],
      [0, 0, 0, "Do not use any type assertions.", "1"],
      [0, 0, 0, "Unexpected any. Specify a different type.", "2"]
    ],
    "public/app/features/explore/ElapsedTime.tsx:5381": [
      [0, 0, 0, "Unexpected any. Specify a different type.", "0"]
    ],
    "public/app/features/explore/ExploreQueryInspector.tsx:5381": [
      [0, 0, 0, "Do not use any type assertions.", "0"]
    ],
    "public/app/features/explore/Logs.tsx:5381": [
      [0, 0, 0, "Unexpected any. Specify a different type.", "0"],
      [0, 0, 0, "Do not use any type assertions.", "1"]
    ],
    "public/app/features/explore/LogsMetaRow.tsx:5381": [
      [0, 0, 0, "Unexpected any. Specify a different type.", "0"]
    ],
    "public/app/features/explore/QueryRows.test.tsx:5381": [
      [0, 0, 0, "Unexpected any. Specify a different type.", "0"]
    ],
    "public/app/features/explore/TraceView/TraceView.tsx:5381": [
      [0, 0, 0, "Do not use any type assertions.", "0"],
      [0, 0, 0, "Do not use any type assertions.", "1"],
      [0, 0, 0, "Do not use any type assertions.", "2"],
      [0, 0, 0, "Do not use any type assertions.", "3"],
      [0, 0, 0, "Unexpected any. Specify a different type.", "4"],
      [0, 0, 0, "Do not use any type assertions.", "5"]
    ],
    "public/app/features/explore/TraceView/components/TraceTimelineViewer/ListView/index.tsx:5381": [
      [0, 0, 0, "Do not use any type assertions.", "0"]
    ],
    "public/app/features/explore/TraceView/components/common/BreakableText.tsx:5381": [
      [0, 0, 0, "Unexpected any. Specify a different type.", "0"]
    ],
    "public/app/features/explore/TraceView/components/demo/trace-generators.ts:5381": [
      [0, 0, 0, "Do not use any type assertions.", "0"]
    ],
    "public/app/features/explore/TraceView/components/model/link-patterns.test.ts:5381": [
      [0, 0, 0, "Unexpected any. Specify a different type.", "0"],
      [0, 0, 0, "Unexpected any. Specify a different type.", "1"]
    ],
    "public/app/features/explore/TraceView/components/model/link-patterns.tsx:5381": [
      [0, 0, 0, "Unexpected any. Specify a different type.", "0"],
      [0, 0, 0, "Unexpected any. Specify a different type.", "1"],
      [0, 0, 0, "Unexpected any. Specify a different type.", "2"],
      [0, 0, 0, "Unexpected any. Specify a different type.", "3"],
      [0, 0, 0, "Unexpected any. Specify a different type.", "4"],
      [0, 0, 0, "Unexpected any. Specify a different type.", "5"],
      [0, 0, 0, "Unexpected any. Specify a different type.", "6"],
      [0, 0, 0, "Unexpected any. Specify a different type.", "7"],
      [0, 0, 0, "Unexpected any. Specify a different type.", "8"],
      [0, 0, 0, "Unexpected any. Specify a different type.", "9"],
      [0, 0, 0, "Do not use any type assertions.", "10"],
      [0, 0, 0, "Unexpected any. Specify a different type.", "11"],
      [0, 0, 0, "Do not use any type assertions.", "12"],
      [0, 0, 0, "Unexpected any. Specify a different type.", "13"]
    ],
    "public/app/features/explore/TraceView/components/model/transform-trace-data.tsx:5381": [
      [0, 0, 0, "Do not use any type assertions.", "0"]
    ],
    "public/app/features/explore/TraceView/components/types/trace.ts:5381": [
      [0, 0, 0, "Unexpected any. Specify a different type.", "0"]
    ],
    "public/app/features/explore/TraceView/createSpanLink.tsx:5381": [
      [0, 0, 0, "Do not use any type assertions.", "0"],
      [0, 0, 0, "Do not use any type assertions.", "1"]
    ],
    "public/app/features/explore/spec/helper/setup.tsx:5381": [
      [0, 0, 0, "Do not use any type assertions.", "0"],
      [0, 0, 0, "Unexpected any. Specify a different type.", "1"],
      [0, 0, 0, "Do not use any type assertions.", "2"],
      [0, 0, 0, "Unexpected any. Specify a different type.", "3"],
      [0, 0, 0, "Unexpected any. Specify a different type.", "4"],
      [0, 0, 0, "Do not use any type assertions.", "5"],
      [0, 0, 0, "Unexpected any. Specify a different type.", "6"]
    ],
    "public/app/features/explore/spec/interpolation.test.tsx:5381": [
      [0, 0, 0, "Unexpected any. Specify a different type.", "0"]
    ],
    "public/app/features/explore/spec/queryHistory.test.tsx:5381": [
      [0, 0, 0, "Unexpected any. Specify a different type.", "0"]
    ],
    "public/app/features/explore/state/explorePane.test.ts:5381": [
      [0, 0, 0, "Unexpected any. Specify a different type.", "0"],
      [0, 0, 0, "Unexpected any. Specify a different type.", "1"],
      [0, 0, 0, "Unexpected any. Specify a different type.", "2"],
      [0, 0, 0, "Unexpected any. Specify a different type.", "3"],
      [0, 0, 0, "Unexpected any. Specify a different type.", "4"]
    ],
    "public/app/features/explore/state/time.test.ts:5381": [
      [0, 0, 0, "Unexpected any. Specify a different type.", "0"]
    ],
    "public/app/features/explore/state/utils.ts:5381": [
      [0, 0, 0, "Do not use any type assertions.", "0"],
      [0, 0, 0, "Unexpected any. Specify a different type.", "1"],
      [0, 0, 0, "Do not use any type assertions.", "2"],
      [0, 0, 0, "Unexpected any. Specify a different type.", "3"],
      [0, 0, 0, "Do not use any type assertions.", "4"],
      [0, 0, 0, "Do not use any type assertions.", "5"]
    ],
    "public/app/features/expressions/ExpressionDatasource.ts:5381": [
      [0, 0, 0, "Unexpected any. Specify a different type.", "0"],
      [0, 0, 0, "Do not use any type assertions.", "1"],
      [0, 0, 0, "Do not use any type assertions.", "2"]
    ],
    "public/app/features/expressions/components/Condition.tsx:5381": [
      [0, 0, 0, "Do not use any type assertions.", "0"]
    ],
    "public/app/features/expressions/guards.ts:5381": [
      [0, 0, 0, "Do not use any type assertions.", "0"]
    ],
    "public/app/features/folders/state/actions.test.ts:5381": [
      [0, 0, 0, "Unexpected any. Specify a different type.", "0"]
    ],
    "public/app/features/geo/format/geohash.ts:5381": [
      [0, 0, 0, "Unexpected any. Specify a different type.", "0"]
    ],
    "public/app/features/geo/format/geojson.ts:5381": [
      [0, 0, 0, "Unexpected any. Specify a different type.", "0"]
    ],
    "public/app/features/geo/gazetteer/gazetteer.ts:5381": [
      [0, 0, 0, "Unexpected any. Specify a different type.", "0"],
      [0, 0, 0, "Do not use any type assertions.", "1"],
      [0, 0, 0, "Unexpected any. Specify a different type.", "2"],
      [0, 0, 0, "Do not use any type assertions.", "3"]
    ],
    "public/app/features/geo/gazetteer/worldmap.test.ts:5381": [
      [0, 0, 0, "Unexpected any. Specify a different type.", "0"]
    ],
    "public/app/features/geo/utils/frameVectorSource.ts:5381": [
      [0, 0, 0, "Do not use any type assertions.", "0"],
      [0, 0, 0, "Do not use any type assertions.", "1"],
      [0, 0, 0, "Do not use any type assertions.", "2"]
    ],
    "public/app/features/inspector/InspectDataOptions.tsx:5381": [
      [0, 0, 0, "Do not use any type assertions.", "0"],
      [0, 0, 0, "Unexpected any. Specify a different type.", "1"],
      [0, 0, 0, "Do not use any type assertions.", "2"],
      [0, 0, 0, "Do not use any type assertions.", "3"]
    ],
    "public/app/features/inspector/InspectDataTab.tsx:5381": [
      [0, 0, 0, "Use data-testid for E2E selectors instead of aria-label", "0"]
    ],
    "public/app/features/inspector/InspectErrorTab.tsx:5381": [
      [0, 0, 0, "Unexpected any. Specify a different type.", "0"]
    ],
    "public/app/features/inspector/InspectJSONTab.tsx:5381": [
      [0, 0, 0, "Use data-testid for E2E selectors instead of aria-label", "0"],
      [0, 0, 0, "Unexpected any. Specify a different type.", "1"]
    ],
    "public/app/features/inspector/InspectStatsTab.tsx:5381": [
      [0, 0, 0, "Use data-testid for E2E selectors instead of aria-label", "0"]
    ],
    "public/app/features/inspector/QueryInspector.tsx:5381": [
      [0, 0, 0, "Unexpected any. Specify a different type.", "0"],
      [0, 0, 0, "Unexpected any. Specify a different type.", "1"],
      [0, 0, 0, "Unexpected any. Specify a different type.", "2"],
      [0, 0, 0, "Unexpected any. Specify a different type.", "3"],
      [0, 0, 0, "Use data-testid for E2E selectors instead of aria-label", "4"],
      [0, 0, 0, "Use data-testid for E2E selectors instead of aria-label", "5"]
    ],
    "public/app/features/invites/state/selectors.ts:5381": [
      [0, 0, 0, "Unexpected any. Specify a different type.", "0"]
    ],
    "public/app/features/library-panels/components/LibraryPanelsView/actions.ts:5381": [
      [0, 0, 0, "Unexpected any. Specify a different type.", "0"]
    ],
    "public/app/features/library-panels/utils.ts:5381": [
      [0, 0, 0, "Unexpected any. Specify a different type.", "0"],
      [0, 0, 0, "Unexpected any. Specify a different type.", "1"]
    ],
    "public/app/features/live/centrifuge/LiveDataStream.test.ts:5381": [
      [0, 0, 0, "Unexpected any. Specify a different type.", "0"],
      [0, 0, 0, "Unexpected any. Specify a different type.", "1"],
      [0, 0, 0, "Unexpected any. Specify a different type.", "2"],
      [0, 0, 0, "Unexpected any. Specify a different type.", "3"],
      [0, 0, 0, "Unexpected any. Specify a different type.", "4"],
      [0, 0, 0, "Unexpected any. Specify a different type.", "5"]
    ],
    "public/app/features/live/centrifuge/LiveDataStream.ts:5381": [
      [0, 0, 0, "Do not use any type assertions.", "0"],
      [0, 0, 0, "Do not use any type assertions.", "1"],
      [0, 0, 0, "Unexpected any. Specify a different type.", "2"],
      [0, 0, 0, "Do not use any type assertions.", "3"]
    ],
    "public/app/features/live/centrifuge/channel.ts:5381": [
      [0, 0, 0, "Unexpected any. Specify a different type.", "0"],
      [0, 0, 0, "Do not use any type assertions.", "1"],
      [0, 0, 0, "Do not use any type assertions.", "2"],
      [0, 0, 0, "Unexpected any. Specify a different type.", "3"],
      [0, 0, 0, "Do not use any type assertions.", "4"]
    ],
    "public/app/features/live/centrifuge/service.ts:5381": [
      [0, 0, 0, "Unexpected any. Specify a different type.", "0"],
      [0, 0, 0, "Unexpected any. Specify a different type.", "1"],
      [0, 0, 0, "Unexpected any. Specify a different type.", "2"]
    ],
    "public/app/features/live/centrifuge/serviceWorkerProxy.ts:5381": [
      [0, 0, 0, "Do not use any type assertions.", "0"],
      [0, 0, 0, "Do not use any type assertions.", "1"]
    ],
    "public/app/features/live/centrifuge/transferHandlers.ts:5381": [
      [0, 0, 0, "Unexpected any. Specify a different type.", "0"],
      [0, 0, 0, "Unexpected any. Specify a different type.", "1"]
    ],
    "public/app/features/live/index.ts:5381": [
      [0, 0, 0, "Do not use any type assertions.", "0"]
    ],
    "public/app/features/logs/utils.ts:5381": [
      [0, 0, 0, "Do not use any type assertions.", "0"],
      [0, 0, 0, "Unexpected any. Specify a different type.", "1"],
      [0, 0, 0, "Do not use any type assertions.", "2"],
      [0, 0, 0, "Unexpected any. Specify a different type.", "3"],
      [0, 0, 0, "Do not use any type assertions.", "4"]
    ],
    "public/app/features/manage-dashboards/components/ImportDashboardForm.tsx:5381": [
      [0, 0, 0, "Do not use any type assertions.", "0"],
      [0, 0, 0, "Unexpected any. Specify a different type.", "1"],
      [0, 0, 0, "Do not use any type assertions.", "2"],
      [0, 0, 0, "Unexpected any. Specify a different type.", "3"],
      [0, 0, 0, "Do not use any type assertions.", "4"],
      [0, 0, 0, "Unexpected any. Specify a different type.", "5"]
    ],
    "public/app/features/manage-dashboards/components/ImportDashboardLibraryPanelsList.tsx:5381": [
      [0, 0, 0, "Do not use any type assertions.", "0"]
    ],
    "public/app/features/manage-dashboards/services/ValidationSrv.ts:5381": [
      [0, 0, 0, "Unexpected any. Specify a different type.", "0"],
      [0, 0, 0, "Unexpected any. Specify a different type.", "1"],
      [0, 0, 0, "Unexpected any. Specify a different type.", "2"]
    ],
    "public/app/features/manage-dashboards/state/actions.test.ts:5381": [
      [0, 0, 0, "Unexpected any. Specify a different type.", "0"]
    ],
    "public/app/features/manage-dashboards/state/actions.ts:5381": [
      [0, 0, 0, "Unexpected any. Specify a different type.", "0"],
      [0, 0, 0, "Unexpected any. Specify a different type.", "1"],
      [0, 0, 0, "Unexpected any. Specify a different type.", "2"],
      [0, 0, 0, "Unexpected any. Specify a different type.", "3"],
      [0, 0, 0, "Unexpected any. Specify a different type.", "4"],
      [0, 0, 0, "Do not use any type assertions.", "5"],
      [0, 0, 0, "Unexpected any. Specify a different type.", "6"],
      [0, 0, 0, "Do not use any type assertions.", "7"],
      [0, 0, 0, "Unexpected any. Specify a different type.", "8"],
      [0, 0, 0, "Unexpected any. Specify a different type.", "9"],
      [0, 0, 0, "Unexpected any. Specify a different type.", "10"],
      [0, 0, 0, "Unexpected any. Specify a different type.", "11"],
      [0, 0, 0, "Unexpected any. Specify a different type.", "12"],
      [0, 0, 0, "Unexpected any. Specify a different type.", "13"],
      [0, 0, 0, "Unexpected any. Specify a different type.", "14"],
      [0, 0, 0, "Unexpected any. Specify a different type.", "15"],
      [0, 0, 0, "Unexpected any. Specify a different type.", "16"],
      [0, 0, 0, "Unexpected any. Specify a different type.", "17"],
      [0, 0, 0, "Unexpected any. Specify a different type.", "18"],
      [0, 0, 0, "Unexpected any. Specify a different type.", "19"],
      [0, 0, 0, "Unexpected any. Specify a different type.", "20"]
    ],
    "public/app/features/manage-dashboards/state/reducers.ts:5381": [
      [0, 0, 0, "Unexpected any. Specify a different type.", "0"],
      [0, 0, 0, "Do not use any type assertions.", "1"],
      [0, 0, 0, "Unexpected any. Specify a different type.", "2"],
      [0, 0, 0, "Unexpected any. Specify a different type.", "3"],
      [0, 0, 0, "Unexpected any. Specify a different type.", "4"]
    ],
    "public/app/features/org/state/actions.ts:5381": [
      [0, 0, 0, "Unexpected any. Specify a different type.", "0"],
      [0, 0, 0, "Unexpected any. Specify a different type.", "1"],
      [0, 0, 0, "Unexpected any. Specify a different type.", "2"],
      [0, 0, 0, "Unexpected any. Specify a different type.", "3"],
      [0, 0, 0, "Unexpected any. Specify a different type.", "4"]
    ],
    "public/app/features/org/state/reducers.ts:5381": [
      [0, 0, 0, "Do not use any type assertions.", "0"],
      [0, 0, 0, "Do not use any type assertions.", "1"]
    ],
    "public/app/features/panel/components/PanelPluginError.tsx:5381": [
      [0, 0, 0, "Unexpected any. Specify a different type.", "0"]
    ],
    "public/app/features/panel/components/PanelRenderer.tsx:5381": [
      [0, 0, 0, "Unexpected any. Specify a different type.", "0"],
      [0, 0, 0, "Unexpected any. Specify a different type.", "1"],
      [0, 0, 0, "Unexpected any. Specify a different type.", "2"],
      [0, 0, 0, "Unexpected any. Specify a different type.", "3"]
    ],
    "public/app/features/panel/components/VizTypePicker/PanelTypeCard.tsx:5381": [
      [0, 0, 0, "Use data-testid for E2E selectors instead of aria-label", "0"]
    ],
    "public/app/features/panel/components/VizTypePicker/types.ts:5381": [
      [0, 0, 0, "Unexpected any. Specify a different type.", "0"]
    ],
    "public/app/features/panel/panellinks/linkSuppliers.ts:5381": [
      [0, 0, 0, "Unexpected any. Specify a different type.", "0"],
      [0, 0, 0, "Do not use any type assertions.", "1"]
    ],
    "public/app/features/panel/panellinks/link_srv.ts:5381": [
      [0, 0, 0, "Do not use any type assertions.", "0"],
      [0, 0, 0, "Unexpected any. Specify a different type.", "1"],
      [0, 0, 0, "Unexpected any. Specify a different type.", "2"],
      [0, 0, 0, "Unexpected any. Specify a different type.", "3"],
      [0, 0, 0, "Unexpected any. Specify a different type.", "4"],
      [0, 0, 0, "Unexpected any. Specify a different type.", "5"],
      [0, 0, 0, "Unexpected any. Specify a different type.", "6"],
      [0, 0, 0, "Unexpected any. Specify a different type.", "7"]
    ],
    "public/app/features/panel/state/actions.ts:5381": [
      [0, 0, 0, "Unexpected any. Specify a different type.", "0"]
    ],
    "public/app/features/panel/state/reducers.ts:5381": [
      [0, 0, 0, "Unexpected any. Specify a different type.", "0"],
      [0, 0, 0, "Unexpected any. Specify a different type.", "1"]
    ],
    "public/app/features/playlist/PlaylistForm.tsx:5381": [
      [0, 0, 0, "Use data-testid for E2E selectors instead of aria-label", "0"],
      [0, 0, 0, "Use data-testid for E2E selectors instead of aria-label", "1"]
    ],
    "public/app/features/playlist/PlaylistSrv.test.ts:5381": [
      [0, 0, 0, "Unexpected any. Specify a different type.", "0"],
      [0, 0, 0, "Unexpected any. Specify a different type.", "1"],
      [0, 0, 0, "Unexpected any. Specify a different type.", "2"],
      [0, 0, 0, "Unexpected any. Specify a different type.", "3"],
      [0, 0, 0, "Unexpected any. Specify a different type.", "4"]
    ],
    "public/app/features/playlist/PlaylistTableRows.tsx:5381": [
      [0, 0, 0, "Use data-testid for E2E selectors instead of aria-label", "0"]
    ],
    "public/app/features/plugins/admin/components/AppConfigWrapper.tsx:5381": [
      [0, 0, 0, "Unexpected any. Specify a different type.", "0"],
      [0, 0, 0, "Unexpected any. Specify a different type.", "1"]
    ],
    "public/app/features/plugins/admin/components/GetStartedWithPlugin/GetStartedWithDataSource.tsx:5381": [
      [0, 0, 0, "Do not use any type assertions.", "0"]
    ],
    "public/app/features/plugins/admin/components/PluginDashboards.tsx:5381": [
      [0, 0, 0, "Unexpected any. Specify a different type.", "0"],
      [0, 0, 0, "Unexpected any. Specify a different type.", "1"]
    ],
    "public/app/features/plugins/admin/components/PluginDetailsBody.tsx:5381": [
      [0, 0, 0, "Do not use any type assertions.", "0"]
    ],
    "public/app/features/plugins/admin/components/PluginDetailsDisabledError.tsx:5381": [
      [0, 0, 0, "Use data-testid for E2E selectors instead of aria-label", "0"]
    ],
    "public/app/features/plugins/admin/components/PluginDetailsPage.tsx:5381": [
      [0, 0, 0, "Do not use any type assertions.", "0"]
    ],
    "public/app/features/plugins/admin/components/PluginDetailsSignature.tsx:5381": [
      [0, 0, 0, "Use data-testid for E2E selectors instead of aria-label", "0"]
    ],
    "public/app/features/plugins/admin/components/SearchField.tsx:5381": [
      [0, 0, 0, "Unexpected any. Specify a different type.", "0"]
    ],
    "public/app/features/plugins/admin/helpers.ts:5381": [
      [0, 0, 0, "Do not use any type assertions.", "0"]
    ],
    "public/app/features/plugins/admin/hooks/useHistory.tsx:5381": [
      [0, 0, 0, "Unexpected any. Specify a different type.", "0"]
    ],
    "public/app/features/plugins/admin/pages/Browse.tsx:5381": [
      [0, 0, 0, "Do not use any type assertions.", "0"],
      [0, 0, 0, "Do not use any type assertions.", "1"],
      [0, 0, 0, "Do not use any type assertions.", "2"],
      [0, 0, 0, "Do not use any type assertions.", "3"]
    ],
    "public/app/features/plugins/admin/state/actions.ts:5381": [
      [0, 0, 0, "Do not use any type assertions.", "0"],
      [0, 0, 0, "Do not use any type assertions.", "1"],
      [0, 0, 0, "Do not use any type assertions.", "2"],
      [0, 0, 0, "Do not use any type assertions.", "3"]
    ],
    "public/app/features/plugins/admin/state/selectors.ts:5381": [
      [0, 0, 0, "Do not use any type assertions.", "0"]
    ],
    "public/app/features/plugins/admin/types.ts:5381": [
      [0, 0, 0, "Unexpected any. Specify a different type.", "0"]
    ],
    "public/app/features/plugins/built_in_plugins.ts:5381": [
      [0, 0, 0, "Unexpected any. Specify a different type.", "0"]
    ],
    "public/app/features/plugins/components/PluginsErrorsInfo.tsx:5381": [
      [0, 0, 0, "Use data-testid for E2E selectors instead of aria-label", "0"]
    ],
    "public/app/features/plugins/datasource_srv.ts:5381": [
      [0, 0, 0, "Do not use any type assertions.", "0"],
      [0, 0, 0, "Unexpected any. Specify a different type.", "1"],
      [0, 0, 0, "Do not use any type assertions.", "2"],
      [0, 0, 0, "Unexpected any. Specify a different type.", "3"],
      [0, 0, 0, "Unexpected any. Specify a different type.", "4"],
      [0, 0, 0, "Unexpected any. Specify a different type.", "5"],
      [0, 0, 0, "Unexpected any. Specify a different type.", "6"],
      [0, 0, 0, "Unexpected any. Specify a different type.", "7"],
      [0, 0, 0, "Do not use any type assertions.", "8"],
      [0, 0, 0, "Unexpected any. Specify a different type.", "9"],
      [0, 0, 0, "Do not use any type assertions.", "10"],
      [0, 0, 0, "Unexpected any. Specify a different type.", "11"],
      [0, 0, 0, "Do not use any type assertions.", "12"],
      [0, 0, 0, "Do not use any type assertions.", "13"],
      [0, 0, 0, "Do not use any type assertions.", "14"],
      [0, 0, 0, "Unexpected any. Specify a different type.", "15"],
      [0, 0, 0, "Unexpected any. Specify a different type.", "16"],
      [0, 0, 0, "Do not use any type assertions.", "17"]
    ],
    "public/app/features/plugins/importPanelPlugin.ts:5381": [
      [0, 0, 0, "Do not use any type assertions.", "0"]
    ],
    "public/app/features/plugins/pluginSettings.ts:5381": [
      [0, 0, 0, "Unexpected any. Specify a different type.", "0"],
      [0, 0, 0, "Unexpected any. Specify a different type.", "1"]
    ],
    "public/app/features/plugins/plugin_loader.ts:5381": [
      [0, 0, 0, "Do not use any type assertions.", "0"],
      [0, 0, 0, "Unexpected any. Specify a different type.", "1"],
      [0, 0, 0, "Unexpected any. Specify a different type.", "2"],
      [0, 0, 0, "Unexpected any. Specify a different type.", "3"],
      [0, 0, 0, "Unexpected any. Specify a different type.", "4"],
      [0, 0, 0, "Unexpected any. Specify a different type.", "5"],
      [0, 0, 0, "Unexpected any. Specify a different type.", "6"],
      [0, 0, 0, "Do not use any type assertions.", "7"],
      [0, 0, 0, "Do not use any type assertions.", "8"]
    ],
    "public/app/features/plugins/sql/components/visual-query-builder/AwesomeQueryBuilder.tsx:5381": [
      [0, 0, 0, "Do not use any type assertions.", "0"],
      [0, 0, 0, "Do not use any type assertions.", "1"],
      [0, 0, 0, "Unexpected any. Specify a different type.", "2"]
    ],
    "public/app/features/plugins/tests/datasource_srv.test.ts:5381": [
      [0, 0, 0, "Unexpected any. Specify a different type.", "0"],
      [0, 0, 0, "Unexpected any. Specify a different type.", "1"],
      [0, 0, 0, "Unexpected any. Specify a different type.", "2"],
      [0, 0, 0, "Unexpected any. Specify a different type.", "3"],
      [0, 0, 0, "Unexpected any. Specify a different type.", "4"],
      [0, 0, 0, "Unexpected any. Specify a different type.", "5"]
    ],
    "public/app/features/plugins/utils.ts:5381": [
      [0, 0, 0, "Do not use any type assertions.", "0"],
      [0, 0, 0, "Do not use any type assertions.", "1"],
      [0, 0, 0, "Do not use any type assertions.", "2"],
      [0, 0, 0, "Do not use any type assertions.", "3"]
    ],
    "public/app/features/query/components/QueryEditorRow.tsx:5381": [
      [0, 0, 0, "Do not use any type assertions.", "0"],
      [0, 0, 0, "Do not use any type assertions.", "1"],
      [0, 0, 0, "Do not use any type assertions.", "2"],
      [0, 0, 0, "Do not use any type assertions.", "3"],
      [0, 0, 0, "Use data-testid for E2E selectors instead of aria-label", "4"]
    ],
    "public/app/features/query/components/QueryEditorRowHeader.tsx:5381": [
      [0, 0, 0, "Do not use any type assertions.", "0"],
      [0, 0, 0, "Unexpected any. Specify a different type.", "1"],
      [0, 0, 0, "Use data-testid for E2E selectors instead of aria-label", "2"]
    ],
    "public/app/features/query/components/QueryGroup.tsx:5381": [
      [0, 0, 0, "Use data-testid for E2E selectors instead of aria-label", "0"],
      [0, 0, 0, "Unexpected any. Specify a different type.", "1"],
      [0, 0, 0, "Use data-testid for E2E selectors instead of aria-label", "2"],
      [0, 0, 0, "Use data-testid for E2E selectors instead of aria-label", "3"]
    ],
    "public/app/features/query/components/QueryGroupOptions.tsx:5381": [
      [0, 0, 0, "Do not use any type assertions.", "0"]
    ],
    "public/app/features/query/state/DashboardQueryRunner/AlertStatesWorker.test.ts:5381": [
      [0, 0, 0, "Unexpected any. Specify a different type.", "0"],
      [0, 0, 0, "Unexpected any. Specify a different type.", "1"],
      [0, 0, 0, "Unexpected any. Specify a different type.", "2"]
    ],
    "public/app/features/query/state/DashboardQueryRunner/AnnotationsQueryRunner.test.ts:5381": [
      [0, 0, 0, "Unexpected any. Specify a different type.", "0"]
    ],
    "public/app/features/query/state/DashboardQueryRunner/AnnotationsQueryRunner.ts:5381": [
      [0, 0, 0, "Do not use any type assertions.", "0"],
      [0, 0, 0, "Do not use any type assertions.", "1"]
    ],
    "public/app/features/query/state/DashboardQueryRunner/DashboardQueryRunner.ts:5381": [
      [0, 0, 0, "Unexpected any. Specify a different type.", "0"]
    ],
    "public/app/features/query/state/DashboardQueryRunner/SnapshotWorker.ts:5381": [
      [0, 0, 0, "Do not use any type assertions.", "0"]
    ],
    "public/app/features/query/state/DashboardQueryRunner/testHelpers.ts:5381": [
      [0, 0, 0, "Unexpected any. Specify a different type.", "0"],
      [0, 0, 0, "Unexpected any. Specify a different type.", "1"],
      [0, 0, 0, "Unexpected any. Specify a different type.", "2"],
      [0, 0, 0, "Unexpected any. Specify a different type.", "3"],
      [0, 0, 0, "Do not use any type assertions.", "4"],
      [0, 0, 0, "Unexpected any. Specify a different type.", "5"]
    ],
    "public/app/features/query/state/DashboardQueryRunner/utils.ts:5381": [
      [0, 0, 0, "Unexpected any. Specify a different type.", "0"],
      [0, 0, 0, "Unexpected any. Specify a different type.", "1"],
      [0, 0, 0, "Unexpected any. Specify a different type.", "2"],
      [0, 0, 0, "Unexpected any. Specify a different type.", "3"]
    ],
    "public/app/features/query/state/PanelQueryRunner.ts:5381": [
      [0, 0, 0, "Do not use any type assertions.", "0"],
      [0, 0, 0, "Do not use any type assertions.", "1"],
      [0, 0, 0, "Do not use any type assertions.", "2"]
    ],
    "public/app/features/query/state/runRequest.ts:5381": [
      [0, 0, 0, "Do not use any type assertions.", "0"]
    ],
    "public/app/features/query/state/updateQueries.test.ts:5381": [
      [0, 0, 0, "Unexpected any. Specify a different type.", "0"],
      [0, 0, 0, "Unexpected any. Specify a different type.", "1"],
      [0, 0, 0, "Unexpected any. Specify a different type.", "2"],
      [0, 0, 0, "Unexpected any. Specify a different type.", "3"],
      [0, 0, 0, "Unexpected any. Specify a different type.", "4"],
      [0, 0, 0, "Unexpected any. Specify a different type.", "5"],
      [0, 0, 0, "Unexpected any. Specify a different type.", "6"],
      [0, 0, 0, "Unexpected any. Specify a different type.", "7"],
      [0, 0, 0, "Unexpected any. Specify a different type.", "8"],
      [0, 0, 0, "Unexpected any. Specify a different type.", "9"],
      [0, 0, 0, "Unexpected any. Specify a different type.", "10"],
      [0, 0, 0, "Unexpected any. Specify a different type.", "11"]
    ],
    "public/app/features/sandbox/TestStuffPage.tsx:5381": [
      [0, 0, 0, "Do not use any type assertions.", "0"]
    ],
    "public/app/features/search/components/SearchCard.tsx:5381": [
      [0, 0, 0, "Unexpected any. Specify a different type.", "0"],
      [0, 0, 0, "Do not use any type assertions.", "1"],
      [0, 0, 0, "Do not use any type assertions.", "2"]
    ],
    "public/app/features/search/components/SearchItem.tsx:5381": [
      [0, 0, 0, "Unexpected any. Specify a different type.", "0"]
    ],
    "public/app/features/search/hooks/useSearchKeyboardSelection.ts:5381": [
      [0, 0, 0, "Do not use any type assertions.", "0"]
    ],
    "public/app/features/search/page/components/columns.tsx:5381": [
      [0, 0, 0, "Do not use any type assertions.", "0"],
      [0, 0, 0, "Do not use any type assertions.", "1"],
      [0, 0, 0, "Unexpected any. Specify a different type.", "2"],
      [0, 0, 0, "Do not use any type assertions.", "3"]
    ],
    "public/app/features/search/service/bluge.ts:5381": [
      [0, 0, 0, "Do not use any type assertions.", "0"],
      [0, 0, 0, "Do not use any type assertions.", "1"]
    ],
    "public/app/features/search/service/sql.ts:5381": [
      [0, 0, 0, "Unexpected any. Specify a different type.", "0"]
    ],
    "public/app/features/search/service/utils.ts:5381": [
      [0, 0, 0, "Do not use any type assertions.", "0"]
    ],
    "public/app/features/search/state/SearchStateManager.ts:5381": [
      [0, 0, 0, "Do not use any type assertions.", "0"]
    ],
    "public/app/features/search/types.ts:5381": [
      [0, 0, 0, "Unexpected any. Specify a different type.", "0"]
    ],
    "public/app/features/search/utils.ts:5381": [
      [0, 0, 0, "Do not use any type assertions.", "0"]
    ],
    "public/app/features/serviceaccounts/state/reducers.ts:5381": [
      [0, 0, 0, "Do not use any type assertions.", "0"],
      [0, 0, 0, "Do not use any type assertions.", "1"],
      [0, 0, 0, "Do not use any type assertions.", "2"]
    ],
    "public/app/features/storage/StoragePage.tsx:5381": [
      [0, 0, 0, "Do not use any type assertions.", "0"]
    ],
    "public/app/features/storage/storage.ts:5381": [
      [0, 0, 0, "Unexpected any. Specify a different type.", "0"],
      [0, 0, 0, "Unexpected any. Specify a different type.", "1"],
      [0, 0, 0, "Do not use any type assertions.", "2"],
      [0, 0, 0, "Do not use any type assertions.", "3"],
      [0, 0, 0, "Unexpected any. Specify a different type.", "4"]
    ],
    "public/app/features/teams/TeamGroupSync.tsx:5381": [
      [0, 0, 0, "Unexpected any. Specify a different type.", "0"],
      [0, 0, 0, "Unexpected any. Specify a different type.", "1"]
    ],
    "public/app/features/teams/TeamMemberRow.tsx:5381": [
      [0, 0, 0, "Do not use any type assertions.", "0"]
    ],
    "public/app/features/teams/TeamMembers.tsx:5381": [
      [0, 0, 0, "Unexpected any. Specify a different type.", "0"]
    ],
    "public/app/features/teams/TeamPages.tsx:5381": [
      [0, 0, 0, "Do not use any type assertions.", "0"]
    ],
    "public/app/features/teams/state/reducers.ts:5381": [
      [0, 0, 0, "Do not use any type assertions.", "0"],
      [0, 0, 0, "Do not use any type assertions.", "1"],
      [0, 0, 0, "Do not use any type assertions.", "2"]
    ],
    "public/app/features/teams/state/selectors.ts:5381": [
      [0, 0, 0, "Unexpected any. Specify a different type.", "0"]
    ],
    "public/app/features/templating/fieldAccessorCache.ts:5381": [
      [0, 0, 0, "Unexpected any. Specify a different type.", "0"]
    ],
    "public/app/features/templating/formatVariableValue.ts:5381": [
      [0, 0, 0, "Unexpected any. Specify a different type.", "0"],
      [0, 0, 0, "Unexpected any. Specify a different type.", "1"],
      [0, 0, 0, "Unexpected any. Specify a different type.", "2"]
    ],
    "public/app/features/templating/macroRegistry.test.ts:5381": [
      [0, 0, 0, "Unexpected any. Specify a different type.", "0"]
    ],
    "public/app/features/templating/templateProxies.ts:5381": [
      [0, 0, 0, "Unexpected any. Specify a different type.", "0"]
    ],
    "public/app/features/templating/template_srv.mock.ts:5381": [
      [0, 0, 0, "Do not use any type assertions.", "0"]
    ],
    "public/app/features/templating/template_srv.ts:5381": [
      [0, 0, 0, "Unexpected any. Specify a different type.", "0"],
      [0, 0, 0, "Unexpected any. Specify a different type.", "1"],
      [0, 0, 0, "Unexpected any. Specify a different type.", "2"],
      [0, 0, 0, "Unexpected any. Specify a different type.", "3"],
      [0, 0, 0, "Unexpected any. Specify a different type.", "4"],
      [0, 0, 0, "Unexpected any. Specify a different type.", "5"],
      [0, 0, 0, "Unexpected any. Specify a different type.", "6"],
      [0, 0, 0, "Unexpected any. Specify a different type.", "7"],
      [0, 0, 0, "Unexpected any. Specify a different type.", "8"],
      [0, 0, 0, "Unexpected any. Specify a different type.", "9"],
      [0, 0, 0, "Unexpected any. Specify a different type.", "10"],
      [0, 0, 0, "Unexpected any. Specify a different type.", "11"],
      [0, 0, 0, "Do not use any type assertions.", "12"],
      [0, 0, 0, "Unexpected any. Specify a different type.", "13"],
      [0, 0, 0, "Do not use any type assertions.", "14"]
    ],
    "public/app/features/transformers/FilterByValueTransformer/ValueMatchers/BasicMatcherEditor.tsx:5381": [
      [0, 0, 0, "Unexpected any. Specify a different type.", "0"],
      [0, 0, 0, "Unexpected any. Specify a different type.", "1"],
      [0, 0, 0, "Unexpected any. Specify a different type.", "2"]
    ],
    "public/app/features/transformers/FilterByValueTransformer/ValueMatchers/NoopMatcherEditor.tsx:5381": [
      [0, 0, 0, "Unexpected any. Specify a different type.", "0"]
    ],
    "public/app/features/transformers/FilterByValueTransformer/ValueMatchers/RangeMatcherEditor.tsx:5381": [
      [0, 0, 0, "Unexpected any. Specify a different type.", "0"]
    ],
    "public/app/features/transformers/FilterByValueTransformer/ValueMatchers/types.ts:5381": [
      [0, 0, 0, "Unexpected any. Specify a different type.", "0"],
      [0, 0, 0, "Unexpected any. Specify a different type.", "1"],
      [0, 0, 0, "Unexpected any. Specify a different type.", "2"]
    ],
    "public/app/features/transformers/FilterByValueTransformer/ValueMatchers/utils.ts:5381": [
      [0, 0, 0, "Unexpected any. Specify a different type.", "0"],
      [0, 0, 0, "Unexpected any. Specify a different type.", "1"],
      [0, 0, 0, "Unexpected any. Specify a different type.", "2"]
    ],
    "public/app/features/transformers/FilterByValueTransformer/ValueMatchers/valueMatchersUI.ts:5381": [
      [0, 0, 0, "Unexpected any. Specify a different type.", "0"]
    ],
    "public/app/features/transformers/calculateHeatmap/editor/helper.ts:5381": [
      [0, 0, 0, "Unexpected any. Specify a different type.", "0"]
    ],
    "public/app/features/transformers/calculateHeatmap/heatmap.ts:5381": [
      [0, 0, 0, "Do not use any type assertions.", "0"],
      [0, 0, 0, "Do not use any type assertions.", "1"],
      [0, 0, 0, "Unexpected any. Specify a different type.", "2"]
    ],
    "public/app/features/transformers/configFromQuery/ConfigFromQueryTransformerEditor.tsx:5381": [
      [0, 0, 0, "Unexpected any. Specify a different type.", "0"]
    ],
    "public/app/features/transformers/editors/CalculateFieldTransformerEditor.tsx:5381": [
      [0, 0, 0, "Do not use any type assertions.", "0"],
      [0, 0, 0, "Do not use any type assertions.", "1"]
    ],
    "public/app/features/transformers/editors/ConvertFieldTypeTransformerEditor.tsx:5381": [
      [0, 0, 0, "Do not use any type assertions.", "0"],
      [0, 0, 0, "Unexpected any. Specify a different type.", "1"]
    ],
    "public/app/features/transformers/editors/GroupByTransformerEditor.tsx:5381": [
      [0, 0, 0, "Do not use any type assertions.", "0"]
    ],
    "public/app/features/transformers/editors/OrganizeFieldsTransformerEditor.tsx:5381": [
      [0, 0, 0, "Do not use any type assertions.", "0"]
    ],
    "public/app/features/transformers/editors/ReduceTransformerEditor.tsx:5381": [
      [0, 0, 0, "Use data-testid for E2E selectors instead of aria-label", "0"],
      [0, 0, 0, "Use data-testid for E2E selectors instead of aria-label", "1"],
      [0, 0, 0, "Do not use any type assertions.", "2"]
    ],
    "public/app/features/transformers/editors/SortByTransformerEditor.tsx:5381": [
      [0, 0, 0, "Do not use any type assertions.", "0"]
    ],
    "public/app/features/transformers/extractFields/ExtractFieldsTransformerEditor.tsx:5381": [
      [0, 0, 0, "Do not use any type assertions.", "0"],
      [0, 0, 0, "Unexpected any. Specify a different type.", "1"],
      [0, 0, 0, "Do not use any type assertions.", "2"],
      [0, 0, 0, "Unexpected any. Specify a different type.", "3"],
      [0, 0, 0, "Do not use any type assertions.", "4"],
      [0, 0, 0, "Unexpected any. Specify a different type.", "5"]
    ],
    "public/app/features/transformers/extractFields/extractFields.ts:5381": [
      [0, 0, 0, "Unexpected any. Specify a different type.", "0"],
      [0, 0, 0, "Do not use any type assertions.", "1"]
    ],
    "public/app/features/transformers/extractFields/fieldExtractors.ts:5381": [
      [0, 0, 0, "Unexpected any. Specify a different type.", "0"]
    ],
    "public/app/features/transformers/fieldToConfigMapping/FieldToConfigMappingEditor.tsx:5381": [
      [0, 0, 0, "Do not use any type assertions.", "0"],
      [0, 0, 0, "Do not use any type assertions.", "1"]
    ],
    "public/app/features/transformers/fieldToConfigMapping/fieldToConfigMapping.ts:5381": [
      [0, 0, 0, "Do not use any type assertions.", "0"],
      [0, 0, 0, "Unexpected any. Specify a different type.", "1"],
      [0, 0, 0, "Unexpected any. Specify a different type.", "2"],
      [0, 0, 0, "Unexpected any. Specify a different type.", "3"],
      [0, 0, 0, "Unexpected any. Specify a different type.", "4"],
      [0, 0, 0, "Unexpected any. Specify a different type.", "5"],
      [0, 0, 0, "Unexpected any. Specify a different type.", "6"]
    ],
    "public/app/features/transformers/lookupGazetteer/FieldLookupTransformerEditor.tsx:5381": [
      [0, 0, 0, "Do not use any type assertions.", "0"],
      [0, 0, 0, "Unexpected any. Specify a different type.", "1"],
      [0, 0, 0, "Do not use any type assertions.", "2"],
      [0, 0, 0, "Unexpected any. Specify a different type.", "3"]
    ],
    "public/app/features/transformers/lookupGazetteer/fieldLookup.ts:5381": [
      [0, 0, 0, "Unexpected any. Specify a different type.", "0"]
    ],
    "public/app/features/transformers/prepareTimeSeries/prepareTimeSeries.test.ts:5381": [
      [0, 0, 0, "Unexpected any. Specify a different type.", "0"],
      [0, 0, 0, "Unexpected any. Specify a different type.", "1"]
    ],
    "public/app/features/transformers/prepareTimeSeries/prepareTimeSeries.ts:5381": [
      [0, 0, 0, "Unexpected any. Specify a different type.", "0"],
      [0, 0, 0, "Unexpected any. Specify a different type.", "1"]
    ],
    "public/app/features/transformers/spatial/SpatialTransformerEditor.tsx:5381": [
      [0, 0, 0, "Do not use any type assertions.", "0"],
      [0, 0, 0, "Do not use any type assertions.", "1"]
    ],
    "public/app/features/transformers/spatial/optionsHelper.tsx:5381": [
      [0, 0, 0, "Unexpected any. Specify a different type.", "0"],
      [0, 0, 0, "Unexpected any. Specify a different type.", "1"],
      [0, 0, 0, "Do not use any type assertions.", "2"],
      [0, 0, 0, "Unexpected any. Specify a different type.", "3"],
      [0, 0, 0, "Unexpected any. Specify a different type.", "4"],
      [0, 0, 0, "Do not use any type assertions.", "5"],
      [0, 0, 0, "Do not use any type assertions.", "6"]
    ],
    "public/app/features/transformers/spatial/utils.ts:5381": [
      [0, 0, 0, "Do not use any type assertions.", "0"]
    ],
    "public/app/features/transformers/standardTransformers.ts:5381": [
      [0, 0, 0, "Unexpected any. Specify a different type.", "0"]
    ],
    "public/app/features/transformers/utils.ts:5381": [
      [0, 0, 0, "Do not use any type assertions.", "0"]
    ],
    "public/app/features/users/state/reducers.ts:5381": [
      [0, 0, 0, "Do not use any type assertions.", "0"]
    ],
    "public/app/features/variables/adapters.ts:5381": [
      [0, 0, 0, "Unexpected any. Specify a different type.", "0"],
      [0, 0, 0, "Unexpected any. Specify a different type.", "1"],
      [0, 0, 0, "Unexpected any. Specify a different type.", "2"]
    ],
    "public/app/features/variables/adhoc/actions.ts:5381": [
      [0, 0, 0, "Do not use any type assertions.", "0"]
    ],
    "public/app/features/variables/adhoc/picker/AdHocFilter.tsx:5381": [
      [0, 0, 0, "Unexpected any. Specify a different type.", "0"]
    ],
    "public/app/features/variables/adhoc/picker/AdHocFilterBuilder.tsx:5381": [
      [0, 0, 0, "Unexpected any. Specify a different type.", "0"]
    ],
    "public/app/features/variables/adhoc/picker/AdHocFilterKey.tsx:5381": [
      [0, 0, 0, "Unexpected any. Specify a different type.", "0"],
      [0, 0, 0, "Unexpected any. Specify a different type.", "1"],
      [0, 0, 0, "Unexpected any. Specify a different type.", "2"]
    ],
    "public/app/features/variables/adhoc/picker/AdHocFilterRenderer.tsx:5381": [
      [0, 0, 0, "Unexpected any. Specify a different type.", "0"]
    ],
    "public/app/features/variables/adhoc/urlParser.ts:5381": [
      [0, 0, 0, "Do not use any type assertions.", "0"],
      [0, 0, 0, "Unexpected any. Specify a different type.", "1"]
    ],
    "public/app/features/variables/constant/reducer.ts:5381": [
      [0, 0, 0, "Do not use any type assertions.", "0"]
    ],
    "public/app/features/variables/custom/reducer.ts:5381": [
      [0, 0, 0, "Do not use any type assertions.", "0"]
    ],
    "public/app/features/variables/datasource/actions.ts:5381": [
      [0, 0, 0, "Unexpected any. Specify a different type.", "0"]
    ],
    "public/app/features/variables/datasource/reducer.ts:5381": [
      [0, 0, 0, "Do not use any type assertions.", "0"]
    ],
    "public/app/features/variables/editor/LegacyVariableQueryEditor.tsx:5381": [
      [0, 0, 0, "Use data-testid for E2E selectors instead of aria-label", "0"]
    ],
    "public/app/features/variables/editor/VariableEditorContainer.tsx:5381": [
      [0, 0, 0, "Do not use any type assertions.", "0"],
      [0, 0, 0, "Do not use any type assertions.", "1"]
    ],
    "public/app/features/variables/editor/VariableEditorEditor.tsx:5381": [
      [0, 0, 0, "Unexpected any. Specify a different type.", "0"],
      [0, 0, 0, "Use data-testid for E2E selectors instead of aria-label", "1"]
    ],
    "public/app/features/variables/editor/VariableEditorList.tsx:5381": [
      [0, 0, 0, "Use data-testid for E2E selectors instead of aria-label", "0"],
      [0, 0, 0, "Use data-testid for E2E selectors instead of aria-label", "1"]
    ],
    "public/app/features/variables/editor/VariableEditorListRow.tsx:5381": [
      [0, 0, 0, "Use data-testid for E2E selectors instead of aria-label", "0"],
      [0, 0, 0, "Use data-testid for E2E selectors instead of aria-label", "1"],
      [0, 0, 0, "Use data-testid for E2E selectors instead of aria-label", "2"],
      [0, 0, 0, "Use data-testid for E2E selectors instead of aria-label", "3"]
    ],
    "public/app/features/variables/editor/VariableSelectField.tsx:5381": [
      [0, 0, 0, "Unexpected any. Specify a different type.", "0"]
    ],
    "public/app/features/variables/editor/VariableValuesPreview.tsx:5381": [
      [0, 0, 0, "Use data-testid for E2E selectors instead of aria-label", "0"]
    ],
    "public/app/features/variables/editor/getVariableQueryEditor.tsx:5381": [
      [0, 0, 0, "Unexpected any. Specify a different type.", "0"],
      [0, 0, 0, "Unexpected any. Specify a different type.", "1"]
    ],
    "public/app/features/variables/editor/reducer.ts:5381": [
      [0, 0, 0, "Unexpected any. Specify a different type.", "0"]
    ],
    "public/app/features/variables/editor/types.ts:5381": [
      [0, 0, 0, "Unexpected any. Specify a different type.", "0"]
    ],
    "public/app/features/variables/getAllVariableValuesForUrl.ts:5381": [
      [0, 0, 0, "Do not use any type assertions.", "0"],
      [0, 0, 0, "Unexpected any. Specify a different type.", "1"]
    ],
    "public/app/features/variables/guard.ts:5381": [
      [0, 0, 0, "Unexpected any. Specify a different type.", "0"],
      [0, 0, 0, "Unexpected any. Specify a different type.", "1"]
    ],
    "public/app/features/variables/inspect/NetworkGraph.tsx:5381": [
      [0, 0, 0, "Unexpected any. Specify a different type.", "0"],
      [0, 0, 0, "Unexpected any. Specify a different type.", "1"],
      [0, 0, 0, "Unexpected any. Specify a different type.", "2"],
      [0, 0, 0, "Unexpected any. Specify a different type.", "3"],
      [0, 0, 0, "Unexpected any. Specify a different type.", "4"],
      [0, 0, 0, "Unexpected any. Specify a different type.", "5"],
      [0, 0, 0, "Unexpected any. Specify a different type.", "6"]
    ],
    "public/app/features/variables/inspect/utils.ts:5381": [
      [0, 0, 0, "Unexpected any. Specify a different type.", "0"],
      [0, 0, 0, "Unexpected any. Specify a different type.", "1"],
      [0, 0, 0, "Unexpected any. Specify a different type.", "2"],
      [0, 0, 0, "Do not use any type assertions.", "3"],
      [0, 0, 0, "Unexpected any. Specify a different type.", "4"],
      [0, 0, 0, "Do not use any type assertions.", "5"],
      [0, 0, 0, "Unexpected any. Specify a different type.", "6"],
      [0, 0, 0, "Unexpected any. Specify a different type.", "7"],
      [0, 0, 0, "Do not use any type assertions.", "8"],
      [0, 0, 0, "Do not use any type assertions.", "9"],
      [0, 0, 0, "Unexpected any. Specify a different type.", "10"],
      [0, 0, 0, "Unexpected any. Specify a different type.", "11"],
      [0, 0, 0, "Unexpected any. Specify a different type.", "12"],
      [0, 0, 0, "Do not use any type assertions.", "13"],
      [0, 0, 0, "Do not use any type assertions.", "14"]
    ],
    "public/app/features/variables/interval/reducer.ts:5381": [
      [0, 0, 0, "Do not use any type assertions.", "0"]
    ],
    "public/app/features/variables/pickers/OptionsPicker/actions.ts:5381": [
      [0, 0, 0, "Unexpected any. Specify a different type.", "0"],
      [0, 0, 0, "Unexpected any. Specify a different type.", "1"]
    ],
    "public/app/features/variables/pickers/OptionsPicker/reducer.test.ts:5381": [
      [0, 0, 0, "Unexpected any. Specify a different type.", "0"],
      [0, 0, 0, "Unexpected any. Specify a different type.", "1"],
      [0, 0, 0, "Unexpected any. Specify a different type.", "2"],
      [0, 0, 0, "Unexpected any. Specify a different type.", "3"],
      [0, 0, 0, "Unexpected any. Specify a different type.", "4"],
      [0, 0, 0, "Unexpected any. Specify a different type.", "5"],
      [0, 0, 0, "Unexpected any. Specify a different type.", "6"],
      [0, 0, 0, "Unexpected any. Specify a different type.", "7"],
      [0, 0, 0, "Unexpected any. Specify a different type.", "8"],
      [0, 0, 0, "Unexpected any. Specify a different type.", "9"],
      [0, 0, 0, "Unexpected any. Specify a different type.", "10"],
      [0, 0, 0, "Unexpected any. Specify a different type.", "11"],
      [0, 0, 0, "Unexpected any. Specify a different type.", "12"],
      [0, 0, 0, "Unexpected any. Specify a different type.", "13"]
    ],
    "public/app/features/variables/pickers/shared/VariableInput.tsx:5381": [
      [0, 0, 0, "Do not use any type assertions.", "0"]
    ],
    "public/app/features/variables/pickers/shared/VariableLink.tsx:5381": [
      [0, 0, 0, "Use data-testid for E2E selectors instead of aria-label", "0"]
    ],
    "public/app/features/variables/pickers/shared/VariableOptions.tsx:5381": [
      [0, 0, 0, "Use data-testid for E2E selectors instead of aria-label", "0"]
    ],
    "public/app/features/variables/query/QueryVariableEditor.test.tsx:5381": [
      [0, 0, 0, "Unexpected any. Specify a different type.", "0"]
    ],
    "public/app/features/variables/query/QueryVariableEditor.tsx:5381": [
      [0, 0, 0, "Unexpected any. Specify a different type.", "0"],
      [0, 0, 0, "Unexpected any. Specify a different type.", "1"]
    ],
    "public/app/features/variables/query/VariableQueryRunner.ts:5381": [
      [0, 0, 0, "Unexpected any. Specify a different type.", "0"],
      [0, 0, 0, "Do not use any type assertions.", "1"]
    ],
    "public/app/features/variables/query/actions.test.tsx:5381": [
      [0, 0, 0, "Unexpected any. Specify a different type.", "0"],
      [0, 0, 0, "Unexpected any. Specify a different type.", "1"],
      [0, 0, 0, "Unexpected any. Specify a different type.", "2"],
      [0, 0, 0, "Unexpected any. Specify a different type.", "3"],
      [0, 0, 0, "Unexpected any. Specify a different type.", "4"]
    ],
    "public/app/features/variables/query/actions.ts:5381": [
      [0, 0, 0, "Unexpected any. Specify a different type.", "0"],
      [0, 0, 0, "Unexpected any. Specify a different type.", "1"],
      [0, 0, 0, "Unexpected any. Specify a different type.", "2"],
      [0, 0, 0, "Unexpected any. Specify a different type.", "3"],
      [0, 0, 0, "Do not use any type assertions.", "4"],
      [0, 0, 0, "Unexpected any. Specify a different type.", "5"]
    ],
    "public/app/features/variables/query/operators.ts:5381": [
      [0, 0, 0, "Unexpected any. Specify a different type.", "0"],
      [0, 0, 0, "Unexpected any. Specify a different type.", "1"]
    ],
    "public/app/features/variables/query/queryRunners.test.ts:5381": [
      [0, 0, 0, "Unexpected any. Specify a different type.", "0"],
      [0, 0, 0, "Unexpected any. Specify a different type.", "1"],
      [0, 0, 0, "Unexpected any. Specify a different type.", "2"],
      [0, 0, 0, "Unexpected any. Specify a different type.", "3"],
      [0, 0, 0, "Unexpected any. Specify a different type.", "4"],
      [0, 0, 0, "Unexpected any. Specify a different type.", "5"],
      [0, 0, 0, "Unexpected any. Specify a different type.", "6"],
      [0, 0, 0, "Unexpected any. Specify a different type.", "7"],
      [0, 0, 0, "Unexpected any. Specify a different type.", "8"],
      [0, 0, 0, "Unexpected any. Specify a different type.", "9"],
      [0, 0, 0, "Unexpected any. Specify a different type.", "10"],
      [0, 0, 0, "Unexpected any. Specify a different type.", "11"],
      [0, 0, 0, "Unexpected any. Specify a different type.", "12"],
      [0, 0, 0, "Unexpected any. Specify a different type.", "13"],
      [0, 0, 0, "Unexpected any. Specify a different type.", "14"],
      [0, 0, 0, "Unexpected any. Specify a different type.", "15"],
      [0, 0, 0, "Unexpected any. Specify a different type.", "16"],
      [0, 0, 0, "Unexpected any. Specify a different type.", "17"]
    ],
    "public/app/features/variables/query/queryRunners.ts:5381": [
      [0, 0, 0, "Unexpected any. Specify a different type.", "0"],
      [0, 0, 0, "Unexpected any. Specify a different type.", "1"]
    ],
    "public/app/features/variables/query/reducer.ts:5381": [
      [0, 0, 0, "Do not use any type assertions.", "0"],
      [0, 0, 0, "Unexpected any. Specify a different type.", "1"],
      [0, 0, 0, "Unexpected any. Specify a different type.", "2"]
    ],
    "public/app/features/variables/query/variableQueryObserver.ts:5381": [
      [0, 0, 0, "Unexpected any. Specify a different type.", "0"],
      [0, 0, 0, "Unexpected any. Specify a different type.", "1"]
    ],
    "public/app/features/variables/shared/formatVariable.ts:5381": [
      [0, 0, 0, "Do not use any type assertions.", "0"],
      [0, 0, 0, "Do not use any type assertions.", "1"]
    ],
    "public/app/features/variables/shared/testing/datasourceVariableBuilder.ts:5381": [
      [0, 0, 0, "Unexpected any. Specify a different type.", "0"]
    ],
    "public/app/features/variables/shared/testing/helpers.ts:5381": [
      [0, 0, 0, "Do not use any type assertions.", "0"],
      [0, 0, 0, "Do not use any type assertions.", "1"]
    ],
    "public/app/features/variables/shared/testing/optionsVariableBuilder.ts:5381": [
      [0, 0, 0, "Do not use any type assertions.", "0"],
      [0, 0, 0, "Do not use any type assertions.", "1"],
      [0, 0, 0, "Unexpected any. Specify a different type.", "2"]
    ],
    "public/app/features/variables/shared/testing/variableBuilder.ts:5381": [
      [0, 0, 0, "Do not use any type assertions.", "0"]
    ],
    "public/app/features/variables/state/actions.ts:5381": [
      [0, 0, 0, "Do not use any type assertions.", "0"],
      [0, 0, 0, "Do not use any type assertions.", "1"],
      [0, 0, 0, "Do not use any type assertions.", "2"],
      [0, 0, 0, "Do not use any type assertions.", "3"],
      [0, 0, 0, "Do not use any type assertions.", "4"],
      [0, 0, 0, "Unexpected any. Specify a different type.", "5"],
      [0, 0, 0, "Do not use any type assertions.", "6"],
      [0, 0, 0, "Do not use any type assertions.", "7"],
      [0, 0, 0, "Do not use any type assertions.", "8"],
      [0, 0, 0, "Unexpected any. Specify a different type.", "9"],
      [0, 0, 0, "Unexpected any. Specify a different type.", "10"],
      [0, 0, 0, "Do not use any type assertions.", "11"],
      [0, 0, 0, "Unexpected any. Specify a different type.", "12"],
      [0, 0, 0, "Unexpected any. Specify a different type.", "13"]
    ],
    "public/app/features/variables/state/keyedVariablesReducer.ts:5381": [
      [0, 0, 0, "Unexpected any. Specify a different type.", "0"],
      [0, 0, 0, "Unexpected any. Specify a different type.", "1"]
    ],
    "public/app/features/variables/state/reducers.test.ts:5381": [
      [0, 0, 0, "Unexpected any. Specify a different type.", "0"],
      [0, 0, 0, "Unexpected any. Specify a different type.", "1"]
    ],
    "public/app/features/variables/state/sharedReducer.ts:5381": [
      [0, 0, 0, "Unexpected any. Specify a different type.", "0"],
      [0, 0, 0, "Unexpected any. Specify a different type.", "1"],
      [0, 0, 0, "Do not use any type assertions.", "2"],
      [0, 0, 0, "Unexpected any. Specify a different type.", "3"]
    ],
    "public/app/features/variables/state/transactionReducer.test.ts:5381": [
      [0, 0, 0, "Unexpected any. Specify a different type.", "0"],
      [0, 0, 0, "Unexpected any. Specify a different type.", "1"],
      [0, 0, 0, "Unexpected any. Specify a different type.", "2"],
      [0, 0, 0, "Unexpected any. Specify a different type.", "3"]
    ],
    "public/app/features/variables/state/types.ts:5381": [
      [0, 0, 0, "Unexpected any. Specify a different type.", "0"]
    ],
    "public/app/features/variables/state/upgradeLegacyQueries.test.ts:5381": [
      [0, 0, 0, "Unexpected any. Specify a different type.", "0"],
      [0, 0, 0, "Unexpected any. Specify a different type.", "1"]
    ],
    "public/app/features/variables/system/adapter.ts:5381": [
      [0, 0, 0, "Unexpected any. Specify a different type.", "0"],
      [0, 0, 0, "Unexpected any. Specify a different type.", "1"],
      [0, 0, 0, "Unexpected any. Specify a different type.", "2"],
      [0, 0, 0, "Do not use any type assertions.", "3"],
      [0, 0, 0, "Do not use any type assertions.", "4"],
      [0, 0, 0, "Unexpected any. Specify a different type.", "5"],
      [0, 0, 0, "Do not use any type assertions.", "6"],
      [0, 0, 0, "Do not use any type assertions.", "7"],
      [0, 0, 0, "Unexpected any. Specify a different type.", "8"]
    ],
    "public/app/features/variables/textbox/reducer.ts:5381": [
      [0, 0, 0, "Do not use any type assertions.", "0"]
    ],
    "public/app/features/variables/types.ts:5381": [
      [0, 0, 0, "Unexpected any. Specify a different type.", "0"],
      [0, 0, 0, "Unexpected any. Specify a different type.", "1"],
      [0, 0, 0, "Unexpected any. Specify a different type.", "2"],
      [0, 0, 0, "Unexpected any. Specify a different type.", "3"],
      [0, 0, 0, "Unexpected any. Specify a different type.", "4"]
    ],
    "public/app/features/variables/utils.ts:5381": [
      [0, 0, 0, "Unexpected any. Specify a different type.", "0"],
      [0, 0, 0, "Unexpected any. Specify a different type.", "1"],
      [0, 0, 0, "Unexpected any. Specify a different type.", "2"],
      [0, 0, 0, "Unexpected any. Specify a different type.", "3"],
      [0, 0, 0, "Do not use any type assertions.", "4"],
      [0, 0, 0, "Unexpected any. Specify a different type.", "5"],
      [0, 0, 0, "Unexpected any. Specify a different type.", "6"],
      [0, 0, 0, "Unexpected any. Specify a different type.", "7"],
      [0, 0, 0, "Unexpected any. Specify a different type.", "8"],
      [0, 0, 0, "Unexpected any. Specify a different type.", "9"],
      [0, 0, 0, "Unexpected any. Specify a different type.", "10"],
      [0, 0, 0, "Unexpected any. Specify a different type.", "11"],
      [0, 0, 0, "Do not use any type assertions.", "12"]
    ],
    "public/app/plugins/datasource/alertmanager/DataSource.ts:5381": [
      [0, 0, 0, "Unexpected any. Specify a different type.", "0"]
    ],
    "public/app/plugins/datasource/alertmanager/types.ts:5381": [
      [0, 0, 0, "Unexpected any. Specify a different type.", "0"],
      [0, 0, 0, "Unexpected any. Specify a different type.", "1"],
      [0, 0, 0, "Unexpected any. Specify a different type.", "2"],
      [0, 0, 0, "Unexpected any. Specify a different type.", "3"],
      [0, 0, 0, "Unexpected any. Specify a different type.", "4"],
      [0, 0, 0, "Unexpected any. Specify a different type.", "5"],
      [0, 0, 0, "Unexpected any. Specify a different type.", "6"],
      [0, 0, 0, "Unexpected any. Specify a different type.", "7"],
      [0, 0, 0, "Unexpected any. Specify a different type.", "8"]
    ],
    "public/app/plugins/datasource/azuremonitor/__mocks__/query_ctrl.ts:5381": [
      [0, 0, 0, "Unexpected any. Specify a different type.", "0"],
      [0, 0, 0, "Unexpected any. Specify a different type.", "1"],
      [0, 0, 0, "Unexpected any. Specify a different type.", "2"],
      [0, 0, 0, "Unexpected any. Specify a different type.", "3"],
      [0, 0, 0, "Unexpected any. Specify a different type.", "4"]
    ],
    "public/app/plugins/datasource/azuremonitor/azure_log_analytics/__mocks__/schema.ts:5381": [
      [0, 0, 0, "Unexpected any. Specify a different type.", "0"]
    ],
    "public/app/plugins/datasource/azuremonitor/azure_log_analytics/azure_log_analytics_datasource.test.ts:5381": [
      [0, 0, 0, "Unexpected any. Specify a different type.", "0"],
      [0, 0, 0, "Unexpected any. Specify a different type.", "1"],
      [0, 0, 0, "Unexpected any. Specify a different type.", "2"]
    ],
    "public/app/plugins/datasource/azuremonitor/azure_log_analytics/azure_log_analytics_datasource.ts:5381": [
      [0, 0, 0, "Unexpected any. Specify a different type.", "0"],
      [0, 0, 0, "Unexpected any. Specify a different type.", "1"],
      [0, 0, 0, "Unexpected any. Specify a different type.", "2"],
      [0, 0, 0, "Unexpected any. Specify a different type.", "3"],
      [0, 0, 0, "Unexpected any. Specify a different type.", "4"],
      [0, 0, 0, "Unexpected any. Specify a different type.", "5"],
      [0, 0, 0, "Unexpected any. Specify a different type.", "6"]
    ],
    "public/app/plugins/datasource/azuremonitor/azure_log_analytics/response_parser.ts:5381": [
      [0, 0, 0, "Unexpected any. Specify a different type.", "0"],
      [0, 0, 0, "Unexpected any. Specify a different type.", "1"],
      [0, 0, 0, "Unexpected any. Specify a different type.", "2"],
      [0, 0, 0, "Unexpected any. Specify a different type.", "3"],
      [0, 0, 0, "Unexpected any. Specify a different type.", "4"],
      [0, 0, 0, "Unexpected any. Specify a different type.", "5"],
      [0, 0, 0, "Unexpected any. Specify a different type.", "6"],
      [0, 0, 0, "Unexpected any. Specify a different type.", "7"],
      [0, 0, 0, "Unexpected any. Specify a different type.", "8"],
      [0, 0, 0, "Do not use any type assertions.", "9"],
      [0, 0, 0, "Unexpected any. Specify a different type.", "10"],
      [0, 0, 0, "Unexpected any. Specify a different type.", "11"],
      [0, 0, 0, "Unexpected any. Specify a different type.", "12"],
      [0, 0, 0, "Unexpected any. Specify a different type.", "13"],
      [0, 0, 0, "Unexpected any. Specify a different type.", "14"]
    ],
    "public/app/plugins/datasource/azuremonitor/azure_monitor/azure_monitor_datasource.ts:5381": [
      [0, 0, 0, "Unexpected any. Specify a different type.", "0"],
      [0, 0, 0, "Unexpected any. Specify a different type.", "1"],
      [0, 0, 0, "Do not use any type assertions.", "2"]
    ],
    "public/app/plugins/datasource/azuremonitor/azure_monitor/response_parser.ts:5381": [
      [0, 0, 0, "Unexpected any. Specify a different type.", "0"],
      [0, 0, 0, "Unexpected any. Specify a different type.", "1"],
      [0, 0, 0, "Unexpected any. Specify a different type.", "2"],
      [0, 0, 0, "Unexpected any. Specify a different type.", "3"],
      [0, 0, 0, "Unexpected any. Specify a different type.", "4"]
    ],
    "public/app/plugins/datasource/azuremonitor/azure_resource_graph/azure_resource_graph_datasource.test.ts:5381": [
      [0, 0, 0, "Unexpected any. Specify a different type.", "0"]
    ],
    "public/app/plugins/datasource/azuremonitor/azure_resource_graph/azure_resource_graph_datasource.ts:5381": [
      [0, 0, 0, "Unexpected any. Specify a different type.", "0"]
    ],
    "public/app/plugins/datasource/azuremonitor/components/LogsQueryEditor/QueryField.tsx:5381": [
      [0, 0, 0, "Unexpected any. Specify a different type.", "0"],
      [0, 0, 0, "Unexpected any. Specify a different type.", "1"],
      [0, 0, 0, "Do not use any type assertions.", "2"],
      [0, 0, 0, "Do not use any type assertions.", "3"]
    ],
    "public/app/plugins/datasource/azuremonitor/components/MonitorConfig.tsx:5381": [
      [0, 0, 0, "Do not use any type assertions.", "0"]
    ],
    "public/app/plugins/datasource/azuremonitor/components/QueryEditor/QueryEditor.tsx:5381": [
      [0, 0, 0, "Do not use any type assertions.", "0"]
    ],
    "public/app/plugins/datasource/azuremonitor/datasource.ts:5381": [
      [0, 0, 0, "Unexpected any. Specify a different type.", "0"]
    ],
    "public/app/plugins/datasource/azuremonitor/log_analytics/querystring_builder.ts:5381": [
      [0, 0, 0, "Unexpected any. Specify a different type.", "0"],
      [0, 0, 0, "Unexpected any. Specify a different type.", "1"],
      [0, 0, 0, "Unexpected any. Specify a different type.", "2"],
      [0, 0, 0, "Unexpected any. Specify a different type.", "3"],
      [0, 0, 0, "Unexpected any. Specify a different type.", "4"],
      [0, 0, 0, "Unexpected any. Specify a different type.", "5"]
    ],
    "public/app/plugins/datasource/azuremonitor/time_grain_converter.ts:5381": [
      [0, 0, 0, "Unexpected any. Specify a different type.", "0"],
      [0, 0, 0, "Unexpected any. Specify a different type.", "1"]
    ],
    "public/app/plugins/datasource/azuremonitor/types/types.ts:5381": [
      [0, 0, 0, "Unexpected any. Specify a different type.", "0"]
    ],
    "public/app/plugins/datasource/azuremonitor/utils/common.ts:5381": [
      [0, 0, 0, "Unexpected any. Specify a different type.", "0"],
      [0, 0, 0, "Unexpected any. Specify a different type.", "1"]
    ],
    "public/app/plugins/datasource/azuremonitor/utils/messageFromError.ts:5381": [
      [0, 0, 0, "Unexpected any. Specify a different type.", "0"]
    ],
    "public/app/plugins/datasource/cloud-monitoring/CloudMonitoringMetricFindQuery.ts:5381": [
      [0, 0, 0, "Do not use any type assertions.", "0"],
      [0, 0, 0, "Do not use any type assertions.", "1"],
      [0, 0, 0, "Do not use any type assertions.", "2"],
      [0, 0, 0, "Unexpected any. Specify a different type.", "3"]
    ],
    "public/app/plugins/datasource/cloud-monitoring/annotationSupport.ts:5381": [
      [0, 0, 0, "Do not use any type assertions.", "0"],
      [0, 0, 0, "Do not use any type assertions.", "1"]
    ],
    "public/app/plugins/datasource/cloud-monitoring/components/Aggregation.tsx:5381": [
      [0, 0, 0, "Do not use any type assertions.", "0"],
      [0, 0, 0, "Do not use any type assertions.", "1"]
    ],
    "public/app/plugins/datasource/cloud-monitoring/components/AliasBy.tsx:5381": [
      [0, 0, 0, "Unexpected any. Specify a different type.", "0"],
      [0, 0, 0, "Unexpected any. Specify a different type.", "1"]
    ],
    "public/app/plugins/datasource/cloud-monitoring/components/MQLQueryEditor.tsx:5381": [
      [0, 0, 0, "Unexpected any. Specify a different type.", "0"]
    ],
    "public/app/plugins/datasource/cloud-monitoring/components/VariableQueryEditor.tsx:5381": [
      [0, 0, 0, "Do not use any type assertions.", "0"],
      [0, 0, 0, "Unexpected any. Specify a different type.", "1"],
      [0, 0, 0, "Unexpected any. Specify a different type.", "2"],
      [0, 0, 0, "Unexpected any. Specify a different type.", "3"],
      [0, 0, 0, "Unexpected any. Specify a different type.", "4"],
      [0, 0, 0, "Unexpected any. Specify a different type.", "5"],
      [0, 0, 0, "Unexpected any. Specify a different type.", "6"]
    ],
    "public/app/plugins/datasource/cloud-monitoring/components/VisualMetricQueryEditor.tsx:5381": [
      [0, 0, 0, "Unexpected any. Specify a different type.", "0"]
    ],
    "public/app/plugins/datasource/cloud-monitoring/datasource.ts:5381": [
      [0, 0, 0, "Unexpected any. Specify a different type.", "0"],
      [0, 0, 0, "Unexpected any. Specify a different type.", "1"],
      [0, 0, 0, "Do not use any type assertions.", "2"],
      [0, 0, 0, "Do not use any type assertions.", "3"],
      [0, 0, 0, "Unexpected any. Specify a different type.", "4"],
      [0, 0, 0, "Unexpected any. Specify a different type.", "5"],
      [0, 0, 0, "Do not use any type assertions.", "6"],
      [0, 0, 0, "Do not use any type assertions.", "7"]
    ],
    "public/app/plugins/datasource/cloud-monitoring/functions.ts:5381": [
      [0, 0, 0, "Do not use any type assertions.", "0"],
      [0, 0, 0, "Do not use any type assertions.", "1"],
      [0, 0, 0, "Unexpected any. Specify a different type.", "2"]
    ],
    "public/app/plugins/datasource/cloud-monitoring/types.ts:5381": [
      [0, 0, 0, "Unexpected any. Specify a different type.", "0"]
    ],
    "public/app/plugins/datasource/cloudwatch/components/ConfigEditor.test.tsx:5381": [
      [0, 0, 0, "Unexpected any. Specify a different type.", "0"]
    ],
    "public/app/plugins/datasource/cloudwatch/components/LogsQueryEditor.tsx:5381": [
      [0, 0, 0, "Do not use any type assertions.", "0"]
    ],
    "public/app/plugins/datasource/cloudwatch/components/LogsQueryField.tsx:5381": [
      [0, 0, 0, "Do not use any type assertions.", "0"]
    ],
    "public/app/plugins/datasource/cloudwatch/datasource.ts:5381": [
      [0, 0, 0, "Unexpected any. Specify a different type.", "0"]
    ],
    "public/app/plugins/datasource/cloudwatch/guards.ts:5381": [
      [0, 0, 0, "Do not use any type assertions.", "0"]
    ],
    "public/app/plugins/datasource/cloudwatch/language/cloudwatch-logs/CloudWatchLogsLanguageProvider.ts:5381": [
      [0, 0, 0, "Unexpected any. Specify a different type.", "0"],
      [0, 0, 0, "Unexpected any. Specify a different type.", "1"],
      [0, 0, 0, "Unexpected any. Specify a different type.", "2"]
    ],
    "public/app/plugins/datasource/cloudwatch/memoizedDebounce.ts:5381": [
      [0, 0, 0, "Unexpected any. Specify a different type.", "0"],
      [0, 0, 0, "Unexpected any. Specify a different type.", "1"]
    ],
    "public/app/plugins/datasource/cloudwatch/query-runner/CloudWatchLogsQueryRunner.ts:5381": [
      [0, 0, 0, "Do not use any type assertions.", "0"]
    ],
    "public/app/plugins/datasource/cloudwatch/types.ts:5381": [
      [0, 0, 0, "Unexpected any. Specify a different type.", "0"],
      [0, 0, 0, "Unexpected any. Specify a different type.", "1"],
      [0, 0, 0, "Unexpected any. Specify a different type.", "2"],
      [0, 0, 0, "Unexpected any. Specify a different type.", "3"],
      [0, 0, 0, "Unexpected any. Specify a different type.", "4"],
      [0, 0, 0, "Unexpected any. Specify a different type.", "5"],
      [0, 0, 0, "Unexpected any. Specify a different type.", "6"]
    ],
    "public/app/plugins/datasource/cloudwatch/utils/datalinks.ts:5381": [
      [0, 0, 0, "Do not use any type assertions.", "0"],
      [0, 0, 0, "Do not use any type assertions.", "1"],
      [0, 0, 0, "Do not use any type assertions.", "2"]
    ],
    "public/app/plugins/datasource/cloudwatch/utils/logsRetry.ts:5381": [
      [0, 0, 0, "Unexpected any. Specify a different type.", "0"],
      [0, 0, 0, "Unexpected any. Specify a different type.", "1"]
    ],
    "public/app/plugins/datasource/dashboard/DashboardQueryEditor.tsx:5381": [
      [0, 0, 0, "Do not use any type assertions.", "0"]
    ],
    "public/app/plugins/datasource/dashboard/runSharedRequest.ts:5381": [
      [0, 0, 0, "Do not use any type assertions.", "0"],
      [0, 0, 0, "Do not use any type assertions.", "1"]
    ],
    "public/app/plugins/datasource/elasticsearch/ElasticResponse.ts:5381": [
      [0, 0, 0, "Unexpected any. Specify a different type.", "0"],
      [0, 0, 0, "Unexpected any. Specify a different type.", "1"],
      [0, 0, 0, "Unexpected any. Specify a different type.", "2"],
      [0, 0, 0, "Unexpected any. Specify a different type.", "3"],
      [0, 0, 0, "Unexpected any. Specify a different type.", "4"],
      [0, 0, 0, "Do not use any type assertions.", "5"],
      [0, 0, 0, "Do not use any type assertions.", "6"],
      [0, 0, 0, "Unexpected any. Specify a different type.", "7"],
      [0, 0, 0, "Unexpected any. Specify a different type.", "8"],
      [0, 0, 0, "Unexpected any. Specify a different type.", "9"],
      [0, 0, 0, "Unexpected any. Specify a different type.", "10"],
      [0, 0, 0, "Unexpected any. Specify a different type.", "11"],
      [0, 0, 0, "Do not use any type assertions.", "12"],
      [0, 0, 0, "Do not use any type assertions.", "13"],
      [0, 0, 0, "Do not use any type assertions.", "14"],
      [0, 0, 0, "Unexpected any. Specify a different type.", "15"],
      [0, 0, 0, "Unexpected any. Specify a different type.", "16"],
      [0, 0, 0, "Unexpected any. Specify a different type.", "17"],
      [0, 0, 0, "Unexpected any. Specify a different type.", "18"],
      [0, 0, 0, "Unexpected any. Specify a different type.", "19"],
      [0, 0, 0, "Unexpected any. Specify a different type.", "20"],
      [0, 0, 0, "Unexpected any. Specify a different type.", "21"],
      [0, 0, 0, "Unexpected any. Specify a different type.", "22"],
      [0, 0, 0, "Unexpected any. Specify a different type.", "23"],
      [0, 0, 0, "Unexpected any. Specify a different type.", "24"],
      [0, 0, 0, "Unexpected any. Specify a different type.", "25"],
      [0, 0, 0, "Unexpected any. Specify a different type.", "26"],
      [0, 0, 0, "Do not use any type assertions.", "27"],
      [0, 0, 0, "Unexpected any. Specify a different type.", "28"],
      [0, 0, 0, "Unexpected any. Specify a different type.", "29"],
      [0, 0, 0, "Unexpected any. Specify a different type.", "30"],
      [0, 0, 0, "Unexpected any. Specify a different type.", "31"],
      [0, 0, 0, "Unexpected any. Specify a different type.", "32"],
      [0, 0, 0, "Unexpected any. Specify a different type.", "33"],
      [0, 0, 0, "Unexpected any. Specify a different type.", "34"],
      [0, 0, 0, "Unexpected any. Specify a different type.", "35"],
      [0, 0, 0, "Unexpected any. Specify a different type.", "36"],
      [0, 0, 0, "Unexpected any. Specify a different type.", "37"],
      [0, 0, 0, "Unexpected any. Specify a different type.", "38"],
      [0, 0, 0, "Unexpected any. Specify a different type.", "39"],
      [0, 0, 0, "Unexpected any. Specify a different type.", "40"],
      [0, 0, 0, "Unexpected any. Specify a different type.", "41"],
      [0, 0, 0, "Unexpected any. Specify a different type.", "42"],
      [0, 0, 0, "Unexpected any. Specify a different type.", "43"],
      [0, 0, 0, "Unexpected any. Specify a different type.", "44"],
      [0, 0, 0, "Unexpected any. Specify a different type.", "45"],
      [0, 0, 0, "Unexpected any. Specify a different type.", "46"],
      [0, 0, 0, "Unexpected any. Specify a different type.", "47"]
    ],
    "public/app/plugins/datasource/elasticsearch/LanguageProvider.ts:5381": [
      [0, 0, 0, "Unexpected any. Specify a different type.", "0"],
      [0, 0, 0, "Unexpected any. Specify a different type.", "1"],
      [0, 0, 0, "Unexpected any. Specify a different type.", "2"],
      [0, 0, 0, "Unexpected any. Specify a different type.", "3"]
    ],
    "public/app/plugins/datasource/elasticsearch/QueryBuilder.test.ts:5381": [
      [0, 0, 0, "Unexpected any. Specify a different type.", "0"]
    ],
    "public/app/plugins/datasource/elasticsearch/QueryBuilder.ts:5381": [
      [0, 0, 0, "Unexpected any. Specify a different type.", "0"],
      [0, 0, 0, "Unexpected any. Specify a different type.", "1"],
      [0, 0, 0, "Unexpected any. Specify a different type.", "2"],
      [0, 0, 0, "Unexpected any. Specify a different type.", "3"],
      [0, 0, 0, "Unexpected any. Specify a different type.", "4"],
      [0, 0, 0, "Unexpected any. Specify a different type.", "5"],
      [0, 0, 0, "Unexpected any. Specify a different type.", "6"],
      [0, 0, 0, "Unexpected any. Specify a different type.", "7"],
      [0, 0, 0, "Unexpected any. Specify a different type.", "8"],
      [0, 0, 0, "Unexpected any. Specify a different type.", "9"],
      [0, 0, 0, "Do not use any type assertions.", "10"],
      [0, 0, 0, "Unexpected any. Specify a different type.", "11"],
      [0, 0, 0, "Unexpected any. Specify a different type.", "12"]
    ],
    "public/app/plugins/datasource/elasticsearch/components/AddRemove.tsx:5381": [
      [0, 0, 0, "Unexpected any. Specify a different type.", "0"]
    ],
    "public/app/plugins/datasource/elasticsearch/components/QueryEditor/BucketAggregationsEditor/BucketAggregationEditor.tsx:5381": [
      [0, 0, 0, "Do not use any type assertions.", "0"]
    ],
    "public/app/plugins/datasource/elasticsearch/components/QueryEditor/BucketAggregationsEditor/SettingsEditor/DateHistogramSettingsEditor.tsx:5381": [
      [0, 0, 0, "Do not use any type assertions.", "0"]
    ],
    "public/app/plugins/datasource/elasticsearch/components/QueryEditor/BucketAggregationsEditor/SettingsEditor/TermsSettingsEditor.tsx:5381": [
      [0, 0, 0, "Do not use any type assertions.", "0"],
      [0, 0, 0, "Do not use any type assertions.", "1"]
    ],
    "public/app/plugins/datasource/elasticsearch/components/QueryEditor/BucketAggregationsEditor/aggregations.ts:5381": [
      [0, 0, 0, "Do not use any type assertions.", "0"]
    ],
    "public/app/plugins/datasource/elasticsearch/components/QueryEditor/BucketAggregationsEditor/state/actions.ts:5381": [
      [0, 0, 0, "Unexpected any. Specify a different type.", "0"]
    ],
    "public/app/plugins/datasource/elasticsearch/components/QueryEditor/BucketAggregationsEditor/state/reducer.ts:5381": [
      [0, 0, 0, "Do not use any type assertions.", "0"]
    ],
    "public/app/plugins/datasource/elasticsearch/components/QueryEditor/ElasticsearchQueryContext.tsx:5381": [
      [0, 0, 0, "Do not use any type assertions.", "0"]
    ],
    "public/app/plugins/datasource/elasticsearch/components/QueryEditor/MetricAggregationsEditor/MetricEditor.tsx:5381": [
      [0, 0, 0, "Do not use any type assertions.", "0"]
    ],
    "public/app/plugins/datasource/elasticsearch/components/QueryEditor/MetricAggregationsEditor/SettingsEditor/SettingField.tsx:5381": [
      [0, 0, 0, "Do not use any type assertions.", "0"],
      [0, 0, 0, "Do not use any type assertions.", "1"]
    ],
    "public/app/plugins/datasource/elasticsearch/components/QueryEditor/MetricAggregationsEditor/aggregations.ts:5381": [
      [0, 0, 0, "Do not use any type assertions.", "0"]
    ],
    "public/app/plugins/datasource/elasticsearch/components/QueryEditor/MetricAggregationsEditor/state/actions.ts:5381": [
      [0, 0, 0, "Unexpected any. Specify a different type.", "0"],
      [0, 0, 0, "Unexpected any. Specify a different type.", "1"],
      [0, 0, 0, "Unexpected any. Specify a different type.", "2"]
    ],
    "public/app/plugins/datasource/elasticsearch/components/QueryEditor/MetricAggregationsEditor/state/reducer.ts:5381": [
      [0, 0, 0, "Do not use any type assertions.", "0"]
    ],
    "public/app/plugins/datasource/elasticsearch/datasource.ts:5381": [
      [0, 0, 0, "Do not use any type assertions.", "0"],
      [0, 0, 0, "Unexpected any. Specify a different type.", "1"],
      [0, 0, 0, "Unexpected any. Specify a different type.", "2"],
      [0, 0, 0, "Unexpected any. Specify a different type.", "3"],
      [0, 0, 0, "Unexpected any. Specify a different type.", "4"],
      [0, 0, 0, "Unexpected any. Specify a different type.", "5"],
      [0, 0, 0, "Unexpected any. Specify a different type.", "6"],
      [0, 0, 0, "Unexpected any. Specify a different type.", "7"],
      [0, 0, 0, "Unexpected any. Specify a different type.", "8"],
      [0, 0, 0, "Unexpected any. Specify a different type.", "9"],
      [0, 0, 0, "Unexpected any. Specify a different type.", "10"],
      [0, 0, 0, "Unexpected any. Specify a different type.", "11"],
      [0, 0, 0, "Unexpected any. Specify a different type.", "12"],
      [0, 0, 0, "Unexpected any. Specify a different type.", "13"],
      [0, 0, 0, "Unexpected any. Specify a different type.", "14"],
      [0, 0, 0, "Unexpected any. Specify a different type.", "15"],
      [0, 0, 0, "Unexpected any. Specify a different type.", "16"],
      [0, 0, 0, "Unexpected any. Specify a different type.", "17"],
      [0, 0, 0, "Unexpected any. Specify a different type.", "18"],
      [0, 0, 0, "Unexpected any. Specify a different type.", "19"],
      [0, 0, 0, "Do not use any type assertions.", "20"],
      [0, 0, 0, "Unexpected any. Specify a different type.", "21"],
      [0, 0, 0, "Unexpected any. Specify a different type.", "22"],
      [0, 0, 0, "Unexpected any. Specify a different type.", "23"],
      [0, 0, 0, "Unexpected any. Specify a different type.", "24"],
      [0, 0, 0, "Unexpected any. Specify a different type.", "25"],
      [0, 0, 0, "Unexpected any. Specify a different type.", "26"],
      [0, 0, 0, "Unexpected any. Specify a different type.", "27"],
      [0, 0, 0, "Unexpected any. Specify a different type.", "28"],
      [0, 0, 0, "Unexpected any. Specify a different type.", "29"],
      [0, 0, 0, "Unexpected any. Specify a different type.", "30"]
    ],
    "public/app/plugins/datasource/elasticsearch/hooks/useStatelessReducer.ts:5381": [
      [0, 0, 0, "Do not use any type assertions.", "0"]
    ],
    "public/app/plugins/datasource/elasticsearch/test-helpers/render.tsx:5381": [
      [0, 0, 0, "Do not use any type assertions.", "0"]
    ],
    "public/app/plugins/datasource/grafana/components/AnnotationQueryEditor.tsx:5381": [
      [0, 0, 0, "Do not use any type assertions.", "0"]
    ],
    "public/app/plugins/datasource/grafana/components/QueryEditor.tsx:5381": [
      [0, 0, 0, "Unexpected any. Specify a different type.", "0"],
      [0, 0, 0, "Do not use any type assertions.", "1"],
      [0, 0, 0, "Unexpected any. Specify a different type.", "2"],
      [0, 0, 0, "Do not use any type assertions.", "3"],
      [0, 0, 0, "Unexpected any. Specify a different type.", "4"],
      [0, 0, 0, "Do not use any type assertions.", "5"],
      [0, 0, 0, "Do not use any type assertions.", "6"],
      [0, 0, 0, "Do not use any type assertions.", "7"],
      [0, 0, 0, "Unexpected any. Specify a different type.", "8"]
    ],
    "public/app/plugins/datasource/grafana/components/SearchEditor.tsx:5381": [
      [0, 0, 0, "Do not use any type assertions.", "0"],
      [0, 0, 0, "Unexpected any. Specify a different type.", "1"],
      [0, 0, 0, "Do not use any type assertions.", "2"]
    ],
    "public/app/plugins/datasource/grafana/datasource.test.ts:5381": [
      [0, 0, 0, "Unexpected any. Specify a different type.", "0"]
    ],
    "public/app/plugins/datasource/grafana/datasource.ts:5381": [
      [0, 0, 0, "Unexpected any. Specify a different type.", "0"],
      [0, 0, 0, "Do not use any type assertions.", "1"],
      [0, 0, 0, "Do not use any type assertions.", "2"],
      [0, 0, 0, "Do not use any type assertions.", "3"],
      [0, 0, 0, "Do not use any type assertions.", "4"],
      [0, 0, 0, "Unexpected any. Specify a different type.", "5"],
      [0, 0, 0, "Unexpected any. Specify a different type.", "6"],
      [0, 0, 0, "Do not use any type assertions.", "7"],
      [0, 0, 0, "Do not use any type assertions.", "8"],
      [0, 0, 0, "Do not use any type assertions.", "9"],
      [0, 0, 0, "Unexpected any. Specify a different type.", "10"],
      [0, 0, 0, "Unexpected any. Specify a different type.", "11"],
      [0, 0, 0, "Do not use any type assertions.", "12"]
    ],
    "public/app/plugins/datasource/graphite/components/FunctionEditor.tsx:5381": [
      [0, 0, 0, "Unexpected any. Specify a different type.", "0"]
    ],
    "public/app/plugins/datasource/graphite/components/MetricTankMetaInspector.tsx:5381": [
      [0, 0, 0, "Do not use any type assertions.", "0"]
    ],
    "public/app/plugins/datasource/graphite/components/helpers.ts:5381": [
      [0, 0, 0, "Unexpected any. Specify a different type.", "0"]
    ],
    "public/app/plugins/datasource/graphite/datasource.test.ts:5381": [
      [0, 0, 0, "Unexpected any. Specify a different type.", "0"],
      [0, 0, 0, "Unexpected any. Specify a different type.", "1"],
      [0, 0, 0, "Unexpected any. Specify a different type.", "2"],
      [0, 0, 0, "Unexpected any. Specify a different type.", "3"],
      [0, 0, 0, "Unexpected any. Specify a different type.", "4"],
      [0, 0, 0, "Unexpected any. Specify a different type.", "5"],
      [0, 0, 0, "Unexpected any. Specify a different type.", "6"],
      [0, 0, 0, "Unexpected any. Specify a different type.", "7"],
      [0, 0, 0, "Unexpected any. Specify a different type.", "8"],
      [0, 0, 0, "Unexpected any. Specify a different type.", "9"],
      [0, 0, 0, "Unexpected any. Specify a different type.", "10"],
      [0, 0, 0, "Unexpected any. Specify a different type.", "11"],
      [0, 0, 0, "Unexpected any. Specify a different type.", "12"],
      [0, 0, 0, "Unexpected any. Specify a different type.", "13"],
      [0, 0, 0, "Unexpected any. Specify a different type.", "14"],
      [0, 0, 0, "Unexpected any. Specify a different type.", "15"],
      [0, 0, 0, "Unexpected any. Specify a different type.", "16"],
      [0, 0, 0, "Unexpected any. Specify a different type.", "17"],
      [0, 0, 0, "Unexpected any. Specify a different type.", "18"],
      [0, 0, 0, "Unexpected any. Specify a different type.", "19"],
      [0, 0, 0, "Unexpected any. Specify a different type.", "20"],
      [0, 0, 0, "Unexpected any. Specify a different type.", "21"],
      [0, 0, 0, "Unexpected any. Specify a different type.", "22"],
      [0, 0, 0, "Unexpected any. Specify a different type.", "23"],
      [0, 0, 0, "Unexpected any. Specify a different type.", "24"],
      [0, 0, 0, "Unexpected any. Specify a different type.", "25"],
      [0, 0, 0, "Unexpected any. Specify a different type.", "26"],
      [0, 0, 0, "Unexpected any. Specify a different type.", "27"],
      [0, 0, 0, "Unexpected any. Specify a different type.", "28"],
      [0, 0, 0, "Unexpected any. Specify a different type.", "29"],
      [0, 0, 0, "Unexpected any. Specify a different type.", "30"],
      [0, 0, 0, "Unexpected any. Specify a different type.", "31"],
      [0, 0, 0, "Unexpected any. Specify a different type.", "32"],
      [0, 0, 0, "Unexpected any. Specify a different type.", "33"],
      [0, 0, 0, "Unexpected any. Specify a different type.", "34"]
    ],
    "public/app/plugins/datasource/graphite/datasource.ts:5381": [
      [0, 0, 0, "Unexpected any. Specify a different type.", "0"],
      [0, 0, 0, "Unexpected any. Specify a different type.", "1"],
      [0, 0, 0, "Unexpected any. Specify a different type.", "2"],
      [0, 0, 0, "Unexpected any. Specify a different type.", "3"],
      [0, 0, 0, "Do not use any type assertions.", "4"],
      [0, 0, 0, "Do not use any type assertions.", "5"],
      [0, 0, 0, "Unexpected any. Specify a different type.", "6"],
      [0, 0, 0, "Unexpected any. Specify a different type.", "7"],
      [0, 0, 0, "Unexpected any. Specify a different type.", "8"],
      [0, 0, 0, "Unexpected any. Specify a different type.", "9"],
      [0, 0, 0, "Unexpected any. Specify a different type.", "10"],
      [0, 0, 0, "Do not use any type assertions.", "11"],
      [0, 0, 0, "Do not use any type assertions.", "12"],
      [0, 0, 0, "Unexpected any. Specify a different type.", "13"],
      [0, 0, 0, "Unexpected any. Specify a different type.", "14"],
      [0, 0, 0, "Unexpected any. Specify a different type.", "15"],
      [0, 0, 0, "Unexpected any. Specify a different type.", "16"],
      [0, 0, 0, "Unexpected any. Specify a different type.", "17"],
      [0, 0, 0, "Unexpected any. Specify a different type.", "18"],
      [0, 0, 0, "Unexpected any. Specify a different type.", "19"],
      [0, 0, 0, "Unexpected any. Specify a different type.", "20"],
      [0, 0, 0, "Unexpected any. Specify a different type.", "21"],
      [0, 0, 0, "Unexpected any. Specify a different type.", "22"],
      [0, 0, 0, "Unexpected any. Specify a different type.", "23"],
      [0, 0, 0, "Unexpected any. Specify a different type.", "24"],
      [0, 0, 0, "Unexpected any. Specify a different type.", "25"],
      [0, 0, 0, "Unexpected any. Specify a different type.", "26"],
      [0, 0, 0, "Unexpected any. Specify a different type.", "27"],
      [0, 0, 0, "Unexpected any. Specify a different type.", "28"],
      [0, 0, 0, "Unexpected any. Specify a different type.", "29"],
      [0, 0, 0, "Unexpected any. Specify a different type.", "30"],
      [0, 0, 0, "Unexpected any. Specify a different type.", "31"],
      [0, 0, 0, "Unexpected any. Specify a different type.", "32"],
      [0, 0, 0, "Unexpected any. Specify a different type.", "33"],
      [0, 0, 0, "Unexpected any. Specify a different type.", "34"],
      [0, 0, 0, "Unexpected any. Specify a different type.", "35"],
      [0, 0, 0, "Unexpected any. Specify a different type.", "36"],
      [0, 0, 0, "Unexpected any. Specify a different type.", "37"],
      [0, 0, 0, "Unexpected any. Specify a different type.", "38"],
      [0, 0, 0, "Unexpected any. Specify a different type.", "39"],
      [0, 0, 0, "Unexpected any. Specify a different type.", "40"],
      [0, 0, 0, "Unexpected any. Specify a different type.", "41"],
      [0, 0, 0, "Unexpected any. Specify a different type.", "42"],
      [0, 0, 0, "Unexpected any. Specify a different type.", "43"],
      [0, 0, 0, "Unexpected any. Specify a different type.", "44"],
      [0, 0, 0, "Unexpected any. Specify a different type.", "45"],
      [0, 0, 0, "Unexpected any. Specify a different type.", "46"],
      [0, 0, 0, "Unexpected any. Specify a different type.", "47"],
      [0, 0, 0, "Unexpected any. Specify a different type.", "48"],
      [0, 0, 0, "Unexpected any. Specify a different type.", "49"],
      [0, 0, 0, "Unexpected any. Specify a different type.", "50"],
      [0, 0, 0, "Unexpected any. Specify a different type.", "51"],
      [0, 0, 0, "Unexpected any. Specify a different type.", "52"],
      [0, 0, 0, "Unexpected any. Specify a different type.", "53"],
      [0, 0, 0, "Unexpected any. Specify a different type.", "54"],
      [0, 0, 0, "Unexpected any. Specify a different type.", "55"],
      [0, 0, 0, "Unexpected any. Specify a different type.", "56"],
      [0, 0, 0, "Unexpected any. Specify a different type.", "57"],
      [0, 0, 0, "Unexpected any. Specify a different type.", "58"],
      [0, 0, 0, "Unexpected any. Specify a different type.", "59"],
      [0, 0, 0, "Unexpected any. Specify a different type.", "60"],
      [0, 0, 0, "Unexpected any. Specify a different type.", "61"],
      [0, 0, 0, "Unexpected any. Specify a different type.", "62"]
    ],
    "public/app/plugins/datasource/graphite/gfunc.ts:5381": [
      [0, 0, 0, "Unexpected any. Specify a different type.", "0"],
      [0, 0, 0, "Do not use any type assertions.", "1"],
      [0, 0, 0, "Do not use any type assertions.", "2"],
      [0, 0, 0, "Unexpected any. Specify a different type.", "3"],
      [0, 0, 0, "Unexpected any. Specify a different type.", "4"],
      [0, 0, 0, "Unexpected any. Specify a different type.", "5"],
      [0, 0, 0, "Unexpected any. Specify a different type.", "6"],
      [0, 0, 0, "Unexpected any. Specify a different type.", "7"],
      [0, 0, 0, "Unexpected any. Specify a different type.", "8"],
      [0, 0, 0, "Unexpected any. Specify a different type.", "9"],
      [0, 0, 0, "Unexpected any. Specify a different type.", "10"],
      [0, 0, 0, "Unexpected any. Specify a different type.", "11"],
      [0, 0, 0, "Unexpected any. Specify a different type.", "12"],
      [0, 0, 0, "Unexpected any. Specify a different type.", "13"],
      [0, 0, 0, "Unexpected any. Specify a different type.", "14"]
    ],
    "public/app/plugins/datasource/graphite/graphite_query.ts:5381": [
      [0, 0, 0, "Unexpected any. Specify a different type.", "0"],
      [0, 0, 0, "Unexpected any. Specify a different type.", "1"],
      [0, 0, 0, "Unexpected any. Specify a different type.", "2"],
      [0, 0, 0, "Unexpected any. Specify a different type.", "3"],
      [0, 0, 0, "Unexpected any. Specify a different type.", "4"],
      [0, 0, 0, "Unexpected any. Specify a different type.", "5"],
      [0, 0, 0, "Unexpected any. Specify a different type.", "6"],
      [0, 0, 0, "Unexpected any. Specify a different type.", "7"],
      [0, 0, 0, "Unexpected any. Specify a different type.", "8"],
      [0, 0, 0, "Unexpected any. Specify a different type.", "9"],
      [0, 0, 0, "Unexpected any. Specify a different type.", "10"],
      [0, 0, 0, "Unexpected any. Specify a different type.", "11"],
      [0, 0, 0, "Unexpected any. Specify a different type.", "12"],
      [0, 0, 0, "Unexpected any. Specify a different type.", "13"],
      [0, 0, 0, "Unexpected any. Specify a different type.", "14"],
      [0, 0, 0, "Unexpected any. Specify a different type.", "15"],
      [0, 0, 0, "Unexpected any. Specify a different type.", "16"],
      [0, 0, 0, "Unexpected any. Specify a different type.", "17"],
      [0, 0, 0, "Unexpected any. Specify a different type.", "18"],
      [0, 0, 0, "Do not use any type assertions.", "19"],
      [0, 0, 0, "Unexpected any. Specify a different type.", "20"],
      [0, 0, 0, "Unexpected any. Specify a different type.", "21"],
      [0, 0, 0, "Unexpected any. Specify a different type.", "22"],
      [0, 0, 0, "Unexpected any. Specify a different type.", "23"]
    ],
    "public/app/plugins/datasource/graphite/lexer.ts:5381": [
      [0, 0, 0, "Unexpected any. Specify a different type.", "0"],
      [0, 0, 0, "Unexpected any. Specify a different type.", "1"],
      [0, 0, 0, "Unexpected any. Specify a different type.", "2"],
      [0, 0, 0, "Unexpected any. Specify a different type.", "3"],
      [0, 0, 0, "Unexpected any. Specify a different type.", "4"],
      [0, 0, 0, "Unexpected any. Specify a different type.", "5"],
      [0, 0, 0, "Unexpected any. Specify a different type.", "6"]
    ],
    "public/app/plugins/datasource/graphite/migrations.ts:5381": [
      [0, 0, 0, "Unexpected any. Specify a different type.", "0"]
    ],
    "public/app/plugins/datasource/graphite/parser.ts:5381": [
      [0, 0, 0, "Unexpected any. Specify a different type.", "0"],
      [0, 0, 0, "Unexpected any. Specify a different type.", "1"],
      [0, 0, 0, "Unexpected any. Specify a different type.", "2"],
      [0, 0, 0, "Unexpected any. Specify a different type.", "3"],
      [0, 0, 0, "Unexpected any. Specify a different type.", "4"],
      [0, 0, 0, "Unexpected any. Specify a different type.", "5"],
      [0, 0, 0, "Unexpected any. Specify a different type.", "6"],
      [0, 0, 0, "Unexpected any. Specify a different type.", "7"],
      [0, 0, 0, "Unexpected any. Specify a different type.", "8"]
    ],
    "public/app/plugins/datasource/graphite/specs/graphite_query.test.ts:5381": [
      [0, 0, 0, "Unexpected any. Specify a different type.", "0"]
    ],
    "public/app/plugins/datasource/graphite/specs/store.test.ts:5381": [
      [0, 0, 0, "Unexpected any. Specify a different type.", "0"],
      [0, 0, 0, "Unexpected any. Specify a different type.", "1"]
    ],
    "public/app/plugins/datasource/graphite/state/context.tsx:5381": [
      [0, 0, 0, "Do not use any type assertions.", "0"],
      [0, 0, 0, "Do not use any type assertions.", "1"]
    ],
    "public/app/plugins/datasource/graphite/state/helpers.ts:5381": [
      [0, 0, 0, "Do not use any type assertions.", "0"]
    ],
    "public/app/plugins/datasource/graphite/state/store.ts:5381": [
      [0, 0, 0, "Do not use any type assertions.", "0"],
      [0, 0, 0, "Do not use any type assertions.", "1"],
      [0, 0, 0, "Do not use any type assertions.", "2"],
      [0, 0, 0, "Do not use any type assertions.", "3"]
    ],
    "public/app/plugins/datasource/graphite/types.ts:5381": [
      [0, 0, 0, "Unexpected any. Specify a different type.", "0"],
      [0, 0, 0, "Unexpected any. Specify a different type.", "1"]
    ],
    "public/app/plugins/datasource/graphite/utils.ts:5381": [
      [0, 0, 0, "Unexpected any. Specify a different type.", "0"],
      [0, 0, 0, "Unexpected any. Specify a different type.", "1"]
    ],
    "public/app/plugins/datasource/influxdb/components/ConfigEditor.tsx:5381": [
      [0, 0, 0, "Unexpected any. Specify a different type.", "0"],
      [0, 0, 0, "Do not use any type assertions.", "1"],
      [0, 0, 0, "Do not use any type assertions.", "2"]
    ],
    "public/app/plugins/datasource/influxdb/components/InfluxCheatSheet.tsx:5381": [
      [0, 0, 0, "Unexpected any. Specify a different type.", "0"]
    ],
    "public/app/plugins/datasource/influxdb/datasource.ts:5381": [
      [0, 0, 0, "Do not use any type assertions.", "0"],
      [0, 0, 0, "Unexpected any. Specify a different type.", "1"],
      [0, 0, 0, "Unexpected any. Specify a different type.", "2"],
      [0, 0, 0, "Unexpected any. Specify a different type.", "3"],
      [0, 0, 0, "Unexpected any. Specify a different type.", "4"],
      [0, 0, 0, "Do not use any type assertions.", "5"],
      [0, 0, 0, "Unexpected any. Specify a different type.", "6"],
      [0, 0, 0, "Unexpected any. Specify a different type.", "7"],
      [0, 0, 0, "Unexpected any. Specify a different type.", "8"],
      [0, 0, 0, "Unexpected any. Specify a different type.", "9"],
      [0, 0, 0, "Unexpected any. Specify a different type.", "10"],
      [0, 0, 0, "Unexpected any. Specify a different type.", "11"],
      [0, 0, 0, "Unexpected any. Specify a different type.", "12"],
      [0, 0, 0, "Unexpected any. Specify a different type.", "13"],
      [0, 0, 0, "Unexpected any. Specify a different type.", "14"],
      [0, 0, 0, "Unexpected any. Specify a different type.", "15"],
      [0, 0, 0, "Do not use any type assertions.", "16"],
      [0, 0, 0, "Unexpected any. Specify a different type.", "17"],
      [0, 0, 0, "Unexpected any. Specify a different type.", "18"],
      [0, 0, 0, "Unexpected any. Specify a different type.", "19"],
      [0, 0, 0, "Unexpected any. Specify a different type.", "20"],
      [0, 0, 0, "Do not use any type assertions.", "21"],
      [0, 0, 0, "Unexpected any. Specify a different type.", "22"],
      [0, 0, 0, "Unexpected any. Specify a different type.", "23"],
      [0, 0, 0, "Unexpected any. Specify a different type.", "24"],
      [0, 0, 0, "Unexpected any. Specify a different type.", "25"],
      [0, 0, 0, "Unexpected any. Specify a different type.", "26"],
      [0, 0, 0, "Unexpected any. Specify a different type.", "27"],
      [0, 0, 0, "Unexpected any. Specify a different type.", "28"],
      [0, 0, 0, "Unexpected any. Specify a different type.", "29"],
      [0, 0, 0, "Unexpected any. Specify a different type.", "30"],
      [0, 0, 0, "Unexpected any. Specify a different type.", "31"],
      [0, 0, 0, "Unexpected any. Specify a different type.", "32"]
    ],
    "public/app/plugins/datasource/influxdb/influx_query_model.ts:5381": [
      [0, 0, 0, "Unexpected any. Specify a different type.", "0"],
      [0, 0, 0, "Unexpected any. Specify a different type.", "1"],
      [0, 0, 0, "Unexpected any. Specify a different type.", "2"],
      [0, 0, 0, "Unexpected any. Specify a different type.", "3"],
      [0, 0, 0, "Unexpected any. Specify a different type.", "4"],
      [0, 0, 0, "Unexpected any. Specify a different type.", "5"],
      [0, 0, 0, "Unexpected any. Specify a different type.", "6"],
      [0, 0, 0, "Unexpected any. Specify a different type.", "7"],
      [0, 0, 0, "Unexpected any. Specify a different type.", "8"],
      [0, 0, 0, "Unexpected any. Specify a different type.", "9"],
      [0, 0, 0, "Unexpected any. Specify a different type.", "10"],
      [0, 0, 0, "Unexpected any. Specify a different type.", "11"],
      [0, 0, 0, "Unexpected any. Specify a different type.", "12"],
      [0, 0, 0, "Unexpected any. Specify a different type.", "13"],
      [0, 0, 0, "Unexpected any. Specify a different type.", "14"],
      [0, 0, 0, "Unexpected any. Specify a different type.", "15"],
      [0, 0, 0, "Unexpected any. Specify a different type.", "16"],
      [0, 0, 0, "Unexpected any. Specify a different type.", "17"],
      [0, 0, 0, "Unexpected any. Specify a different type.", "18"],
      [0, 0, 0, "Unexpected any. Specify a different type.", "19"]
    ],
    "public/app/plugins/datasource/influxdb/influx_series.ts:5381": [
      [0, 0, 0, "Unexpected any. Specify a different type.", "0"],
      [0, 0, 0, "Unexpected any. Specify a different type.", "1"],
      [0, 0, 0, "Unexpected any. Specify a different type.", "2"],
      [0, 0, 0, "Unexpected any. Specify a different type.", "3"],
      [0, 0, 0, "Unexpected any. Specify a different type.", "4"],
      [0, 0, 0, "Unexpected any. Specify a different type.", "5"],
      [0, 0, 0, "Unexpected any. Specify a different type.", "6"],
      [0, 0, 0, "Unexpected any. Specify a different type.", "7"],
      [0, 0, 0, "Unexpected any. Specify a different type.", "8"],
      [0, 0, 0, "Unexpected any. Specify a different type.", "9"],
      [0, 0, 0, "Unexpected any. Specify a different type.", "10"],
      [0, 0, 0, "Unexpected any. Specify a different type.", "11"],
      [0, 0, 0, "Unexpected any. Specify a different type.", "12"],
      [0, 0, 0, "Unexpected any. Specify a different type.", "13"],
      [0, 0, 0, "Unexpected any. Specify a different type.", "14"],
      [0, 0, 0, "Unexpected any. Specify a different type.", "15"],
      [0, 0, 0, "Unexpected any. Specify a different type.", "16"],
      [0, 0, 0, "Unexpected any. Specify a different type.", "17"],
      [0, 0, 0, "Unexpected any. Specify a different type.", "18"]
    ],
    "public/app/plugins/datasource/influxdb/migrations.ts:5381": [
      [0, 0, 0, "Unexpected any. Specify a different type.", "0"]
    ],
    "public/app/plugins/datasource/influxdb/query_builder.ts:5381": [
      [0, 0, 0, "Unexpected any. Specify a different type.", "0"],
      [0, 0, 0, "Unexpected any. Specify a different type.", "1"],
      [0, 0, 0, "Unexpected any. Specify a different type.", "2"],
      [0, 0, 0, "Unexpected any. Specify a different type.", "3"],
      [0, 0, 0, "Unexpected any. Specify a different type.", "4"],
      [0, 0, 0, "Do not use any type assertions.", "5"]
    ],
    "public/app/plugins/datasource/influxdb/query_part.ts:5381": [
      [0, 0, 0, "Unexpected any. Specify a different type.", "0"],
      [0, 0, 0, "Unexpected any. Specify a different type.", "1"],
      [0, 0, 0, "Unexpected any. Specify a different type.", "2"],
      [0, 0, 0, "Unexpected any. Specify a different type.", "3"],
      [0, 0, 0, "Unexpected any. Specify a different type.", "4"],
      [0, 0, 0, "Unexpected any. Specify a different type.", "5"],
      [0, 0, 0, "Unexpected any. Specify a different type.", "6"],
      [0, 0, 0, "Unexpected any. Specify a different type.", "7"],
      [0, 0, 0, "Unexpected any. Specify a different type.", "8"],
      [0, 0, 0, "Unexpected any. Specify a different type.", "9"],
      [0, 0, 0, "Unexpected any. Specify a different type.", "10"],
      [0, 0, 0, "Unexpected any. Specify a different type.", "11"],
      [0, 0, 0, "Unexpected any. Specify a different type.", "12"],
      [0, 0, 0, "Unexpected any. Specify a different type.", "13"],
      [0, 0, 0, "Unexpected any. Specify a different type.", "14"],
      [0, 0, 0, "Unexpected any. Specify a different type.", "15"],
      [0, 0, 0, "Unexpected any. Specify a different type.", "16"],
      [0, 0, 0, "Unexpected any. Specify a different type.", "17"]
    ],
    "public/app/plugins/datasource/influxdb/response_parser.ts:5381": [
      [0, 0, 0, "Unexpected any. Specify a different type.", "0"],
      [0, 0, 0, "Unexpected any. Specify a different type.", "1"],
      [0, 0, 0, "Unexpected any. Specify a different type.", "2"],
      [0, 0, 0, "Unexpected any. Specify a different type.", "3"],
      [0, 0, 0, "Do not use any type assertions.", "4"],
      [0, 0, 0, "Unexpected any. Specify a different type.", "5"],
      [0, 0, 0, "Unexpected any. Specify a different type.", "6"],
      [0, 0, 0, "Unexpected any. Specify a different type.", "7"],
      [0, 0, 0, "Unexpected any. Specify a different type.", "8"],
      [0, 0, 0, "Unexpected any. Specify a different type.", "9"],
      [0, 0, 0, "Unexpected any. Specify a different type.", "10"],
      [0, 0, 0, "Unexpected any. Specify a different type.", "11"],
      [0, 0, 0, "Unexpected any. Specify a different type.", "12"]
    ],
    "public/app/plugins/datasource/influxdb/specs/datasource.test.ts:5381": [
      [0, 0, 0, "Unexpected any. Specify a different type.", "0"],
      [0, 0, 0, "Unexpected any. Specify a different type.", "1"],
      [0, 0, 0, "Unexpected any. Specify a different type.", "2"],
      [0, 0, 0, "Unexpected any. Specify a different type.", "3"],
      [0, 0, 0, "Unexpected any. Specify a different type.", "4"],
      [0, 0, 0, "Unexpected any. Specify a different type.", "5"],
      [0, 0, 0, "Unexpected any. Specify a different type.", "6"],
      [0, 0, 0, "Unexpected any. Specify a different type.", "7"],
      [0, 0, 0, "Unexpected any. Specify a different type.", "8"],
      [0, 0, 0, "Unexpected any. Specify a different type.", "9"],
      [0, 0, 0, "Unexpected any. Specify a different type.", "10"],
      [0, 0, 0, "Unexpected any. Specify a different type.", "11"],
      [0, 0, 0, "Unexpected any. Specify a different type.", "12"],
      [0, 0, 0, "Unexpected any. Specify a different type.", "13"],
      [0, 0, 0, "Unexpected any. Specify a different type.", "14"],
      [0, 0, 0, "Unexpected any. Specify a different type.", "15"],
      [0, 0, 0, "Unexpected any. Specify a different type.", "16"]
    ],
    "public/app/plugins/datasource/influxdb/specs/response_parser.test.ts:5381": [
      [0, 0, 0, "Unexpected any. Specify a different type.", "0"]
    ],
    "public/app/plugins/datasource/jaeger/datasource.ts:5381": [
      [0, 0, 0, "Unexpected any. Specify a different type.", "0"],
      [0, 0, 0, "Unexpected any. Specify a different type.", "1"],
      [0, 0, 0, "Do not use any type assertions.", "2"],
      [0, 0, 0, "Unexpected any. Specify a different type.", "3"],
      [0, 0, 0, "Unexpected any. Specify a different type.", "4"],
      [0, 0, 0, "Unexpected any. Specify a different type.", "5"],
      [0, 0, 0, "Unexpected any. Specify a different type.", "6"],
      [0, 0, 0, "Unexpected any. Specify a different type.", "7"]
    ],
    "public/app/plugins/datasource/jaeger/testResponse.ts:5381": [
      [0, 0, 0, "Unexpected any. Specify a different type.", "0"],
      [0, 0, 0, "Unexpected any. Specify a different type.", "1"]
    ],
    "public/app/plugins/datasource/jaeger/types.ts:5381": [
      [0, 0, 0, "Unexpected any. Specify a different type.", "0"]
    ],
    "public/app/plugins/datasource/jaeger/util.ts:5381": [
      [0, 0, 0, "Unexpected any. Specify a different type.", "0"]
    ],
    "public/app/plugins/datasource/loki/LanguageProvider.ts:5381": [
      [0, 0, 0, "Unexpected any. Specify a different type.", "0"],
      [0, 0, 0, "Unexpected any. Specify a different type.", "1"],
      [0, 0, 0, "Unexpected any. Specify a different type.", "2"]
    ],
    "public/app/plugins/datasource/loki/LiveStreams.ts:5381": [
      [0, 0, 0, "Unexpected any. Specify a different type.", "0"]
    ],
    "public/app/plugins/datasource/loki/components/LokiLabelBrowser.tsx:5381": [
      [0, 0, 0, "Do not use any type assertions.", "0"],
      [0, 0, 0, "Do not use any type assertions.", "1"]
    ],
    "public/app/plugins/datasource/loki/components/LokiQueryEditor.tsx:5381": [
      [0, 0, 0, "Use data-testid for E2E selectors instead of aria-label", "0"]
    ],
    "public/app/plugins/datasource/loki/components/monaco-query-field/MonacoQueryField.tsx:5381": [
      [0, 0, 0, "Use data-testid for E2E selectors instead of aria-label", "0"]
    ],
    "public/app/plugins/datasource/loki/configuration/ConfigEditor.tsx:5381": [
      [0, 0, 0, "Unexpected any. Specify a different type.", "0"]
    ],
    "public/app/plugins/datasource/loki/configuration/DebugSection.tsx:5381": [
      [0, 0, 0, "Do not use any type assertions.", "0"],
      [0, 0, 0, "Unexpected any. Specify a different type.", "1"]
    ],
    "public/app/plugins/datasource/loki/datasource.test.ts:5381": [
      [0, 0, 0, "Unexpected any. Specify a different type.", "0"],
      [0, 0, 0, "Unexpected any. Specify a different type.", "1"]
    ],
    "public/app/plugins/datasource/loki/datasource.ts:5381": [
      [0, 0, 0, "Unexpected any. Specify a different type.", "0"],
      [0, 0, 0, "Unexpected any. Specify a different type.", "1"],
      [0, 0, 0, "Unexpected any. Specify a different type.", "2"],
      [0, 0, 0, "Unexpected any. Specify a different type.", "3"],
      [0, 0, 0, "Unexpected any. Specify a different type.", "4"],
      [0, 0, 0, "Unexpected any. Specify a different type.", "5"],
      [0, 0, 0, "Unexpected any. Specify a different type.", "6"]
    ],
    "public/app/plugins/datasource/loki/queryUtils.ts:5381": [
      [0, 0, 0, "Do not use any type assertions.", "0"]
    ],
    "public/app/plugins/datasource/loki/querybuilder/binaryScalarOperations.ts:5381": [
      [0, 0, 0, "Unexpected any. Specify a different type.", "0"]
    ],
    "public/app/plugins/datasource/loki/querybuilder/components/LokiQueryBuilder.tsx:5381": [
      [0, 0, 0, "Do not use any type assertions.", "0"]
    ],
    "public/app/plugins/datasource/loki/streaming.ts:5381": [
      [0, 0, 0, "Unexpected any. Specify a different type.", "0"],
      [0, 0, 0, "Do not use any type assertions.", "1"],
      [0, 0, 0, "Unexpected any. Specify a different type.", "2"]
    ],
    "public/app/plugins/datasource/opentsdb/datasource.d.ts:5381": [
      [0, 0, 0, "Unexpected any. Specify a different type.", "0"]
    ],
    "public/app/plugins/datasource/opentsdb/datasource.ts:5381": [
      [0, 0, 0, "Unexpected any. Specify a different type.", "0"],
      [0, 0, 0, "Unexpected any. Specify a different type.", "1"],
      [0, 0, 0, "Unexpected any. Specify a different type.", "2"],
      [0, 0, 0, "Unexpected any. Specify a different type.", "3"],
      [0, 0, 0, "Unexpected any. Specify a different type.", "4"],
      [0, 0, 0, "Unexpected any. Specify a different type.", "5"],
      [0, 0, 0, "Unexpected any. Specify a different type.", "6"],
      [0, 0, 0, "Unexpected any. Specify a different type.", "7"],
      [0, 0, 0, "Unexpected any. Specify a different type.", "8"],
      [0, 0, 0, "Unexpected any. Specify a different type.", "9"],
      [0, 0, 0, "Unexpected any. Specify a different type.", "10"],
      [0, 0, 0, "Unexpected any. Specify a different type.", "11"],
      [0, 0, 0, "Unexpected any. Specify a different type.", "12"],
      [0, 0, 0, "Unexpected any. Specify a different type.", "13"],
      [0, 0, 0, "Unexpected any. Specify a different type.", "14"],
      [0, 0, 0, "Unexpected any. Specify a different type.", "15"],
      [0, 0, 0, "Unexpected any. Specify a different type.", "16"],
      [0, 0, 0, "Unexpected any. Specify a different type.", "17"],
      [0, 0, 0, "Unexpected any. Specify a different type.", "18"],
      [0, 0, 0, "Unexpected any. Specify a different type.", "19"],
      [0, 0, 0, "Unexpected any. Specify a different type.", "20"],
      [0, 0, 0, "Unexpected any. Specify a different type.", "21"],
      [0, 0, 0, "Unexpected any. Specify a different type.", "22"],
      [0, 0, 0, "Unexpected any. Specify a different type.", "23"],
      [0, 0, 0, "Unexpected any. Specify a different type.", "24"],
      [0, 0, 0, "Unexpected any. Specify a different type.", "25"],
      [0, 0, 0, "Unexpected any. Specify a different type.", "26"],
      [0, 0, 0, "Unexpected any. Specify a different type.", "27"],
      [0, 0, 0, "Unexpected any. Specify a different type.", "28"],
      [0, 0, 0, "Unexpected any. Specify a different type.", "29"],
      [0, 0, 0, "Unexpected any. Specify a different type.", "30"],
      [0, 0, 0, "Unexpected any. Specify a different type.", "31"],
      [0, 0, 0, "Unexpected any. Specify a different type.", "32"],
      [0, 0, 0, "Unexpected any. Specify a different type.", "33"],
      [0, 0, 0, "Unexpected any. Specify a different type.", "34"],
      [0, 0, 0, "Unexpected any. Specify a different type.", "35"],
      [0, 0, 0, "Unexpected any. Specify a different type.", "36"],
      [0, 0, 0, "Unexpected any. Specify a different type.", "37"],
      [0, 0, 0, "Unexpected any. Specify a different type.", "38"],
      [0, 0, 0, "Unexpected any. Specify a different type.", "39"],
      [0, 0, 0, "Unexpected any. Specify a different type.", "40"],
      [0, 0, 0, "Unexpected any. Specify a different type.", "41"],
      [0, 0, 0, "Unexpected any. Specify a different type.", "42"],
      [0, 0, 0, "Unexpected any. Specify a different type.", "43"],
      [0, 0, 0, "Unexpected any. Specify a different type.", "44"],
      [0, 0, 0, "Unexpected any. Specify a different type.", "45"],
      [0, 0, 0, "Unexpected any. Specify a different type.", "46"],
      [0, 0, 0, "Unexpected any. Specify a different type.", "47"],
      [0, 0, 0, "Unexpected any. Specify a different type.", "48"],
      [0, 0, 0, "Unexpected any. Specify a different type.", "49"],
      [0, 0, 0, "Unexpected any. Specify a different type.", "50"],
      [0, 0, 0, "Unexpected any. Specify a different type.", "51"],
      [0, 0, 0, "Unexpected any. Specify a different type.", "52"],
      [0, 0, 0, "Do not use any type assertions.", "53"],
      [0, 0, 0, "Unexpected any. Specify a different type.", "54"],
      [0, 0, 0, "Unexpected any. Specify a different type.", "55"],
      [0, 0, 0, "Unexpected any. Specify a different type.", "56"],
      [0, 0, 0, "Unexpected any. Specify a different type.", "57"]
    ],
    "public/app/plugins/datasource/opentsdb/migrations.ts:5381": [
      [0, 0, 0, "Unexpected any. Specify a different type.", "0"]
    ],
    "public/app/plugins/datasource/prometheus/components/PromLink.tsx:5381": [
      [0, 0, 0, "Do not use any type assertions.", "0"]
    ],
    "public/app/plugins/datasource/prometheus/components/PromQueryField.test.tsx:5381": [
      [0, 0, 0, "Unexpected any. Specify a different type.", "0"]
    ],
    "public/app/plugins/datasource/prometheus/components/PromQueryField.tsx:5381": [
      [0, 0, 0, "Unexpected any. Specify a different type.", "0"],
      [0, 0, 0, "Unexpected any. Specify a different type.", "1"],
      [0, 0, 0, "Unexpected any. Specify a different type.", "2"],
      [0, 0, 0, "Unexpected any. Specify a different type.", "3"],
      [0, 0, 0, "Do not use any type assertions.", "4"]
    ],
    "public/app/plugins/datasource/prometheus/components/PrometheusMetricsBrowser.tsx:5381": [
      [0, 0, 0, "Do not use any type assertions.", "0"],
      [0, 0, 0, "Do not use any type assertions.", "1"]
    ],
    "public/app/plugins/datasource/prometheus/components/monaco-query-field/MonacoQueryField.tsx:5381": [
      [0, 0, 0, "Use data-testid for E2E selectors instead of aria-label", "0"]
    ],
    "public/app/plugins/datasource/prometheus/configuration/AzureCredentialsConfig.ts:5381": [
      [0, 0, 0, "Unexpected any. Specify a different type.", "0"],
      [0, 0, 0, "Unexpected any. Specify a different type.", "1"],
      [0, 0, 0, "Unexpected any. Specify a different type.", "2"],
      [0, 0, 0, "Unexpected any. Specify a different type.", "3"],
      [0, 0, 0, "Unexpected any. Specify a different type.", "4"],
      [0, 0, 0, "Unexpected any. Specify a different type.", "5"],
      [0, 0, 0, "Do not use any type assertions.", "6"],
      [0, 0, 0, "Unexpected any. Specify a different type.", "7"],
      [0, 0, 0, "Unexpected any. Specify a different type.", "8"],
      [0, 0, 0, "Unexpected any. Specify a different type.", "9"],
      [0, 0, 0, "Unexpected any. Specify a different type.", "10"],
      [0, 0, 0, "Unexpected any. Specify a different type.", "11"],
      [0, 0, 0, "Unexpected any. Specify a different type.", "12"],
      [0, 0, 0, "Unexpected any. Specify a different type.", "13"],
      [0, 0, 0, "Unexpected any. Specify a different type.", "14"],
      [0, 0, 0, "Unexpected any. Specify a different type.", "15"],
      [0, 0, 0, "Unexpected any. Specify a different type.", "16"],
      [0, 0, 0, "Unexpected any. Specify a different type.", "17"],
      [0, 0, 0, "Unexpected any. Specify a different type.", "18"]
    ],
    "public/app/plugins/datasource/prometheus/configuration/ConfigEditor.tsx:5381": [
      [0, 0, 0, "Unexpected any. Specify a different type.", "0"],
      [0, 0, 0, "Unexpected any. Specify a different type.", "1"],
      [0, 0, 0, "Unexpected any. Specify a different type.", "2"],
      [0, 0, 0, "Unexpected any. Specify a different type.", "3"]
    ],
    "public/app/plugins/datasource/prometheus/configuration/ExemplarSetting.tsx:5381": [
      [0, 0, 0, "Use data-testid for E2E selectors instead of aria-label", "0"]
    ],
    "public/app/plugins/datasource/prometheus/configuration/ExemplarsSettings.tsx:5381": [
      [0, 0, 0, "Use data-testid for E2E selectors instead of aria-label", "0"]
    ],
    "public/app/plugins/datasource/prometheus/configuration/PromSettings.tsx:5381": [
      [0, 0, 0, "Do not use any type assertions.", "0"]
    ],
    "public/app/plugins/datasource/prometheus/datasource.test.ts:5381": [
      [0, 0, 0, "Unexpected any. Specify a different type.", "0"],
      [0, 0, 0, "Unexpected any. Specify a different type.", "1"],
      [0, 0, 0, "Unexpected any. Specify a different type.", "2"],
      [0, 0, 0, "Unexpected any. Specify a different type.", "3"],
      [0, 0, 0, "Unexpected any. Specify a different type.", "4"],
      [0, 0, 0, "Unexpected any. Specify a different type.", "5"],
      [0, 0, 0, "Unexpected any. Specify a different type.", "6"],
      [0, 0, 0, "Unexpected any. Specify a different type.", "7"],
      [0, 0, 0, "Unexpected any. Specify a different type.", "8"],
      [0, 0, 0, "Unexpected any. Specify a different type.", "9"],
      [0, 0, 0, "Unexpected any. Specify a different type.", "10"],
      [0, 0, 0, "Unexpected any. Specify a different type.", "11"]
    ],
    "public/app/plugins/datasource/prometheus/datasource.tsx:5381": [
      [0, 0, 0, "Unexpected any. Specify a different type.", "0"],
      [0, 0, 0, "Unexpected any. Specify a different type.", "1"],
      [0, 0, 0, "Unexpected any. Specify a different type.", "2"],
      [0, 0, 0, "Unexpected any. Specify a different type.", "3"],
      [0, 0, 0, "Unexpected any. Specify a different type.", "4"],
      [0, 0, 0, "Unexpected any. Specify a different type.", "5"],
      [0, 0, 0, "Unexpected any. Specify a different type.", "6"],
      [0, 0, 0, "Unexpected any. Specify a different type.", "7"],
      [0, 0, 0, "Unexpected any. Specify a different type.", "8"],
      [0, 0, 0, "Unexpected any. Specify a different type.", "9"],
      [0, 0, 0, "Unexpected any. Specify a different type.", "10"],
      [0, 0, 0, "Do not use any type assertions.", "11"],
      [0, 0, 0, "Unexpected any. Specify a different type.", "12"],
      [0, 0, 0, "Unexpected any. Specify a different type.", "13"],
      [0, 0, 0, "Unexpected any. Specify a different type.", "14"],
      [0, 0, 0, "Unexpected any. Specify a different type.", "15"],
      [0, 0, 0, "Unexpected any. Specify a different type.", "16"],
      [0, 0, 0, "Unexpected any. Specify a different type.", "17"],
      [0, 0, 0, "Unexpected any. Specify a different type.", "18"],
      [0, 0, 0, "Unexpected any. Specify a different type.", "19"],
      [0, 0, 0, "Unexpected any. Specify a different type.", "20"],
      [0, 0, 0, "Unexpected any. Specify a different type.", "21"],
      [0, 0, 0, "Unexpected any. Specify a different type.", "22"],
      [0, 0, 0, "Unexpected any. Specify a different type.", "23"],
      [0, 0, 0, "Unexpected any. Specify a different type.", "24"],
      [0, 0, 0, "Unexpected any. Specify a different type.", "25"],
      [0, 0, 0, "Unexpected any. Specify a different type.", "26"],
      [0, 0, 0, "Unexpected any. Specify a different type.", "27"],
      [0, 0, 0, "Unexpected any. Specify a different type.", "28"],
      [0, 0, 0, "Unexpected any. Specify a different type.", "29"],
      [0, 0, 0, "Unexpected any. Specify a different type.", "30"],
      [0, 0, 0, "Unexpected any. Specify a different type.", "31"]
    ],
    "public/app/plugins/datasource/prometheus/language_provider.ts:5381": [
      [0, 0, 0, "Unexpected any. Specify a different type.", "0"],
      [0, 0, 0, "Unexpected any. Specify a different type.", "1"],
      [0, 0, 0, "Unexpected any. Specify a different type.", "2"],
      [0, 0, 0, "Unexpected any. Specify a different type.", "3"],
      [0, 0, 0, "Unexpected any. Specify a different type.", "4"],
      [0, 0, 0, "Unexpected any. Specify a different type.", "5"],
      [0, 0, 0, "Do not use any type assertions.", "6"]
    ],
    "public/app/plugins/datasource/prometheus/language_utils.ts:5381": [
      [0, 0, 0, "Unexpected any. Specify a different type.", "0"],
      [0, 0, 0, "Unexpected any. Specify a different type.", "1"],
      [0, 0, 0, "Do not use any type assertions.", "2"],
      [0, 0, 0, "Do not use any type assertions.", "3"],
      [0, 0, 0, "Unexpected any. Specify a different type.", "4"],
      [0, 0, 0, "Do not use any type assertions.", "5"],
      [0, 0, 0, "Unexpected any. Specify a different type.", "6"],
      [0, 0, 0, "Do not use any type assertions.", "7"],
      [0, 0, 0, "Do not use any type assertions.", "8"],
      [0, 0, 0, "Do not use any type assertions.", "9"]
    ],
    "public/app/plugins/datasource/prometheus/metric_find_query.test.ts:5381": [
      [0, 0, 0, "Unexpected any. Specify a different type.", "0"]
    ],
    "public/app/plugins/datasource/prometheus/metric_find_query.ts:5381": [
      [0, 0, 0, "Unexpected any. Specify a different type.", "0"],
      [0, 0, 0, "Unexpected any. Specify a different type.", "1"],
      [0, 0, 0, "Unexpected any. Specify a different type.", "2"],
      [0, 0, 0, "Do not use any type assertions.", "3"],
      [0, 0, 0, "Unexpected any. Specify a different type.", "4"]
    ],
    "public/app/plugins/datasource/prometheus/query_hints.ts:5381": [
      [0, 0, 0, "Unexpected any. Specify a different type.", "0"],
      [0, 0, 0, "Do not use any type assertions.", "1"],
      [0, 0, 0, "Do not use any type assertions.", "2"],
      [0, 0, 0, "Do not use any type assertions.", "3"],
      [0, 0, 0, "Do not use any type assertions.", "4"]
    ],
    "public/app/plugins/datasource/prometheus/querybuilder/binaryScalarOperations.ts:5381": [
      [0, 0, 0, "Do not use any type assertions.", "0"],
      [0, 0, 0, "Unexpected any. Specify a different type.", "1"]
    ],
    "public/app/plugins/datasource/prometheus/querybuilder/components/LabelFilterItem.tsx:5381": [
      [0, 0, 0, "Use data-testid for E2E selectors instead of aria-label", "0"],
      [0, 0, 0, "Do not use any type assertions.", "1"],
      [0, 0, 0, "Use data-testid for E2E selectors instead of aria-label", "2"],
      [0, 0, 0, "Do not use any type assertions.", "3"],
      [0, 0, 0, "Use data-testid for E2E selectors instead of aria-label", "4"],
      [0, 0, 0, "Do not use any type assertions.", "5"],
      [0, 0, 0, "Do not use any type assertions.", "6"]
    ],
    "public/app/plugins/datasource/prometheus/querybuilder/components/LabelParamEditor.tsx:5381": [
      [0, 0, 0, "Unexpected any. Specify a different type.", "0"],
      [0, 0, 0, "Do not use any type assertions.", "1"],
      [0, 0, 0, "Unexpected any. Specify a different type.", "2"]
    ],
    "public/app/plugins/datasource/prometheus/querybuilder/components/MetricSelect.tsx:5381": [
      [0, 0, 0, "Unexpected any. Specify a different type.", "0"],
      [0, 0, 0, "Unexpected any. Specify a different type.", "1"],
      [0, 0, 0, "Unexpected any. Specify a different type.", "2"],
      [0, 0, 0, "Unexpected any. Specify a different type.", "3"]
    ],
    "public/app/plugins/datasource/prometheus/querybuilder/components/PromQueryBuilder.tsx:5381": [
      [0, 0, 0, "Do not use any type assertions.", "0"],
      [0, 0, 0, "Do not use any type assertions.", "1"]
    ],
    "public/app/plugins/datasource/prometheus/querybuilder/components/PromQueryBuilderContainer.tsx:5381": [
      [0, 0, 0, "Do not use any type assertions.", "0"]
    ],
    "public/app/plugins/datasource/prometheus/querybuilder/components/PromQueryEditorSelector.tsx:5381": [
      [0, 0, 0, "Use data-testid for E2E selectors instead of aria-label", "0"]
    ],
    "public/app/plugins/datasource/prometheus/querybuilder/shared/LabelFilterItem.tsx:5381": [
      [0, 0, 0, "Use data-testid for E2E selectors instead of aria-label", "0"],
      [0, 0, 0, "Do not use any type assertions.", "1"],
      [0, 0, 0, "Do not use any type assertions.", "2"],
      [0, 0, 0, "Use data-testid for E2E selectors instead of aria-label", "3"],
      [0, 0, 0, "Do not use any type assertions.", "4"],
      [0, 0, 0, "Do not use any type assertions.", "5"],
      [0, 0, 0, "Use data-testid for E2E selectors instead of aria-label", "6"],
      [0, 0, 0, "Do not use any type assertions.", "7"],
      [0, 0, 0, "Do not use any type assertions.", "8"],
      [0, 0, 0, "Unexpected any. Specify a different type.", "9"],
      [0, 0, 0, "Do not use any type assertions.", "10"],
      [0, 0, 0, "Do not use any type assertions.", "11"]
    ],
    "public/app/plugins/datasource/prometheus/querybuilder/shared/LabelFilters.tsx:5381": [
      [0, 0, 0, "Do not use any type assertions.", "0"]
    ],
    "public/app/plugins/datasource/prometheus/querybuilder/shared/OperationEditor.tsx:5381": [
      [0, 0, 0, "Unexpected any. Specify a different type.", "0"]
    ],
    "public/app/plugins/datasource/prometheus/querybuilder/shared/OperationParamEditor.tsx:5381": [
      [0, 0, 0, "Do not use any type assertions.", "0"],
      [0, 0, 0, "Do not use any type assertions.", "1"],
      [0, 0, 0, "Unexpected any. Specify a different type.", "2"],
      [0, 0, 0, "Do not use any type assertions.", "3"],
      [0, 0, 0, "Do not use any type assertions.", "4"]
    ],
    "public/app/plugins/datasource/prometheus/querybuilder/shared/operationUtils.ts:5381": [
      [0, 0, 0, "Do not use any type assertions.", "0"]
    ],
    "public/app/plugins/datasource/prometheus/querybuilder/shared/parsingUtils.ts:5381": [
      [0, 0, 0, "Unexpected any. Specify a different type.", "0"]
    ],
    "public/app/plugins/datasource/prometheus/querybuilder/shared/types.ts:5381": [
      [0, 0, 0, "Unexpected any. Specify a different type.", "0"],
      [0, 0, 0, "Unexpected any. Specify a different type.", "1"],
      [0, 0, 0, "Unexpected any. Specify a different type.", "2"]
    ],
    "public/app/plugins/datasource/prometheus/result_transformer.test.ts:5381": [
      [0, 0, 0, "Unexpected any. Specify a different type.", "0"],
      [0, 0, 0, "Unexpected any. Specify a different type.", "1"],
      [0, 0, 0, "Unexpected any. Specify a different type.", "2"],
      [0, 0, 0, "Unexpected any. Specify a different type.", "3"],
      [0, 0, 0, "Unexpected any. Specify a different type.", "4"],
      [0, 0, 0, "Unexpected any. Specify a different type.", "5"],
      [0, 0, 0, "Unexpected any. Specify a different type.", "6"],
      [0, 0, 0, "Unexpected any. Specify a different type.", "7"],
      [0, 0, 0, "Unexpected any. Specify a different type.", "8"],
      [0, 0, 0, "Unexpected any. Specify a different type.", "9"],
      [0, 0, 0, "Unexpected any. Specify a different type.", "10"],
      [0, 0, 0, "Unexpected any. Specify a different type.", "11"],
      [0, 0, 0, "Unexpected any. Specify a different type.", "12"],
      [0, 0, 0, "Unexpected any. Specify a different type.", "13"],
      [0, 0, 0, "Unexpected any. Specify a different type.", "14"],
      [0, 0, 0, "Unexpected any. Specify a different type.", "15"],
      [0, 0, 0, "Unexpected any. Specify a different type.", "16"],
      [0, 0, 0, "Unexpected any. Specify a different type.", "17"],
      [0, 0, 0, "Unexpected any. Specify a different type.", "18"],
      [0, 0, 0, "Unexpected any. Specify a different type.", "19"],
      [0, 0, 0, "Unexpected any. Specify a different type.", "20"],
      [0, 0, 0, "Unexpected any. Specify a different type.", "21"],
      [0, 0, 0, "Unexpected any. Specify a different type.", "22"],
      [0, 0, 0, "Unexpected any. Specify a different type.", "23"],
      [0, 0, 0, "Unexpected any. Specify a different type.", "24"],
      [0, 0, 0, "Unexpected any. Specify a different type.", "25"],
      [0, 0, 0, "Unexpected any. Specify a different type.", "26"],
      [0, 0, 0, "Unexpected any. Specify a different type.", "27"],
      [0, 0, 0, "Unexpected any. Specify a different type.", "28"],
      [0, 0, 0, "Unexpected any. Specify a different type.", "29"],
      [0, 0, 0, "Unexpected any. Specify a different type.", "30"],
      [0, 0, 0, "Unexpected any. Specify a different type.", "31"]
    ],
    "public/app/plugins/datasource/prometheus/result_transformer.ts:5381": [
      [0, 0, 0, "Do not use any type assertions.", "0"]
    ],
    "public/app/plugins/datasource/prometheus/types.ts:5381": [
      [0, 0, 0, "Unexpected any. Specify a different type.", "0"],
      [0, 0, 0, "Unexpected any. Specify a different type.", "1"],
      [0, 0, 0, "Unexpected any. Specify a different type.", "2"],
      [0, 0, 0, "Unexpected any. Specify a different type.", "3"]
    ],
    "public/app/plugins/datasource/tempo/QueryEditor/QueryField.tsx:5381": [
      [0, 0, 0, "Do not use any type assertions.", "0"],
      [0, 0, 0, "Do not use any type assertions.", "1"]
    ],
    "public/app/plugins/datasource/tempo/QueryEditor/ServiceGraphSection.tsx:5381": [
      [0, 0, 0, "Do not use any type assertions.", "0"],
      [0, 0, 0, "Do not use any type assertions.", "1"]
    ],
    "public/app/plugins/datasource/tempo/configuration/TraceQLSearchSettings.tsx:5381": [
      [0, 0, 0, "Do not use any type assertions.", "0"]
    ],
    "public/app/plugins/datasource/tempo/datasource.test.ts:5381": [
      [0, 0, 0, "Unexpected any. Specify a different type.", "0"],
      [0, 0, 0, "Unexpected any. Specify a different type.", "1"],
      [0, 0, 0, "Unexpected any. Specify a different type.", "2"],
      [0, 0, 0, "Unexpected any. Specify a different type.", "3"],
      [0, 0, 0, "Unexpected any. Specify a different type.", "4"],
      [0, 0, 0, "Unexpected any. Specify a different type.", "5"],
      [0, 0, 0, "Unexpected any. Specify a different type.", "6"],
      [0, 0, 0, "Unexpected any. Specify a different type.", "7"],
      [0, 0, 0, "Unexpected any. Specify a different type.", "8"],
      [0, 0, 0, "Unexpected any. Specify a different type.", "9"],
      [0, 0, 0, "Unexpected any. Specify a different type.", "10"],
      [0, 0, 0, "Unexpected any. Specify a different type.", "11"],
      [0, 0, 0, "Unexpected any. Specify a different type.", "12"],
      [0, 0, 0, "Unexpected any. Specify a different type.", "13"],
      [0, 0, 0, "Unexpected any. Specify a different type.", "14"],
      [0, 0, 0, "Unexpected any. Specify a different type.", "15"],
      [0, 0, 0, "Unexpected any. Specify a different type.", "16"]
    ],
    "public/app/plugins/datasource/tempo/datasource.ts:5381": [
      [0, 0, 0, "Do not use any type assertions.", "0"],
      [0, 0, 0, "Unexpected any. Specify a different type.", "1"],
      [0, 0, 0, "Do not use any type assertions.", "2"],
      [0, 0, 0, "Do not use any type assertions.", "3"],
      [0, 0, 0, "Unexpected any. Specify a different type.", "4"],
      [0, 0, 0, "Unexpected any. Specify a different type.", "5"],
      [0, 0, 0, "Unexpected any. Specify a different type.", "6"],
      [0, 0, 0, "Unexpected any. Specify a different type.", "7"],
      [0, 0, 0, "Do not use any type assertions.", "8"],
      [0, 0, 0, "Do not use any type assertions.", "9"],
      [0, 0, 0, "Do not use any type assertions.", "10"],
      [0, 0, 0, "Do not use any type assertions.", "11"],
      [0, 0, 0, "Do not use any type assertions.", "12"],
      [0, 0, 0, "Unexpected any. Specify a different type.", "13"],
      [0, 0, 0, "Unexpected any. Specify a different type.", "14"],
      [0, 0, 0, "Unexpected any. Specify a different type.", "15"],
      [0, 0, 0, "Unexpected any. Specify a different type.", "16"]
    ],
    "public/app/plugins/datasource/tempo/language_provider.ts:5381": [
      [0, 0, 0, "Unexpected any. Specify a different type.", "0"]
    ],
    "public/app/plugins/datasource/tempo/resultTransformer.ts:5381": [
      [0, 0, 0, "Do not use any type assertions.", "0"],
      [0, 0, 0, "Unexpected any. Specify a different type.", "1"],
      [0, 0, 0, "Do not use any type assertions.", "2"],
      [0, 0, 0, "Unexpected any. Specify a different type.", "3"],
      [0, 0, 0, "Do not use any type assertions.", "4"],
      [0, 0, 0, "Unexpected any. Specify a different type.", "5"],
      [0, 0, 0, "Do not use any type assertions.", "6"],
      [0, 0, 0, "Unexpected any. Specify a different type.", "7"],
      [0, 0, 0, "Do not use any type assertions.", "8"],
      [0, 0, 0, "Do not use any type assertions.", "9"],
      [0, 0, 0, "Do not use any type assertions.", "10"],
      [0, 0, 0, "Unexpected any. Specify a different type.", "11"]
    ],
    "public/app/plugins/datasource/tempo/testResponse.ts:5381": [
      [0, 0, 0, "Do not use any type assertions.", "0"],
      [0, 0, 0, "Unexpected any. Specify a different type.", "1"],
      [0, 0, 0, "Do not use any type assertions.", "2"],
      [0, 0, 0, "Unexpected any. Specify a different type.", "3"]
    ],
    "public/app/plugins/datasource/tempo/traceql/TraceQLEditor.tsx:5381": [
      [0, 0, 0, "Do not use any type assertions.", "0"],
      [0, 0, 0, "Do not use any type assertions.", "1"]
    ],
    "public/app/plugins/datasource/tempo/traceql/autocomplete.test.ts:5381": [
      [0, 0, 0, "Unexpected any. Specify a different type.", "0"],
      [0, 0, 0, "Unexpected any. Specify a different type.", "1"]
    ],
    "public/app/plugins/datasource/testdata/ConfigEditor.tsx:5381": [
      [0, 0, 0, "Unexpected any. Specify a different type.", "0"]
    ],
    "public/app/plugins/datasource/testdata/QueryEditor.tsx:5381": [
      [0, 0, 0, "Unexpected any. Specify a different type.", "0"],
      [0, 0, 0, "Do not use any type assertions.", "1"],
      [0, 0, 0, "Do not use any type assertions.", "2"],
      [0, 0, 0, "Unexpected any. Specify a different type.", "3"],
      [0, 0, 0, "Unexpected any. Specify a different type.", "4"],
      [0, 0, 0, "Do not use any type assertions.", "5"],
      [0, 0, 0, "Unexpected any. Specify a different type.", "6"]
    ],
    "public/app/plugins/datasource/testdata/components/RandomWalkEditor.tsx:5381": [
      [0, 0, 0, "Do not use any type assertions.", "0"],
      [0, 0, 0, "Do not use any type assertions.", "1"],
      [0, 0, 0, "Unexpected any. Specify a different type.", "2"],
      [0, 0, 0, "Do not use any type assertions.", "3"]
    ],
    "public/app/plugins/datasource/testdata/components/RawFrameEditor.tsx:5381": [
      [0, 0, 0, "Unexpected any. Specify a different type.", "0"]
    ],
    "public/app/plugins/datasource/testdata/components/SimulationQueryEditor.tsx:5381": [
      [0, 0, 0, "Do not use any type assertions.", "0"],
      [0, 0, 0, "Do not use any type assertions.", "1"],
      [0, 0, 0, "Unexpected any. Specify a different type.", "2"],
      [0, 0, 0, "Unexpected any. Specify a different type.", "3"]
    ],
    "public/app/plugins/datasource/testdata/components/SimulationSchemaForm.tsx:5381": [
      [0, 0, 0, "Unexpected any. Specify a different type.", "0"],
      [0, 0, 0, "Unexpected any. Specify a different type.", "1"]
    ],
    "public/app/plugins/datasource/testdata/components/StreamingClientEditor.tsx:5381": [
      [0, 0, 0, "Do not use any type assertions.", "0"]
    ],
    "public/app/plugins/datasource/testdata/datasource.ts:5381": [
      [0, 0, 0, "Do not use any type assertions.", "0"],
      [0, 0, 0, "Unexpected any. Specify a different type.", "1"]
    ],
    "public/app/plugins/datasource/testdata/nodeGraphUtils.ts:5381": [
      [0, 0, 0, "Do not use any type assertions.", "0"],
      [0, 0, 0, "Unexpected any. Specify a different type.", "1"],
      [0, 0, 0, "Unexpected any. Specify a different type.", "2"]
    ],
    "public/app/plugins/datasource/testdata/runStreams.ts:5381": [
      [0, 0, 0, "Unexpected any. Specify a different type.", "0"]
    ],
    "public/app/plugins/datasource/testdata/testData/serviceMapResponse.ts:5381": [
      [0, 0, 0, "Do not use any type assertions.", "0"],
      [0, 0, 0, "Do not use any type assertions.", "1"]
    ],
    "public/app/plugins/datasource/zipkin/QueryField.tsx:5381": [
      [0, 0, 0, "Do not use any type assertions.", "0"],
      [0, 0, 0, "Do not use any type assertions.", "1"],
      [0, 0, 0, "Unexpected any. Specify a different type.", "2"]
    ],
    "public/app/plugins/datasource/zipkin/datasource.ts:5381": [
      [0, 0, 0, "Do not use any type assertions.", "0"],
      [0, 0, 0, "Unexpected any. Specify a different type.", "1"],
      [0, 0, 0, "Unexpected any. Specify a different type.", "2"],
      [0, 0, 0, "Unexpected any. Specify a different type.", "3"],
      [0, 0, 0, "Unexpected any. Specify a different type.", "4"]
    ],
    "public/app/plugins/datasource/zipkin/utils/testResponse.ts:5381": [
      [0, 0, 0, "Unexpected any. Specify a different type.", "0"],
      [0, 0, 0, "Unexpected any. Specify a different type.", "1"]
    ],
    "public/app/plugins/datasource/zipkin/utils/transforms.ts:5381": [
      [0, 0, 0, "Do not use any type assertions.", "0"],
      [0, 0, 0, "Unexpected any. Specify a different type.", "1"]
    ],
    "public/app/plugins/panel/alertlist/AlertList.tsx:5381": [
      [0, 0, 0, "Unexpected any. Specify a different type.", "0"],
      [0, 0, 0, "Unexpected any. Specify a different type.", "1"],
      [0, 0, 0, "Unexpected any. Specify a different type.", "2"]
    ],
    "public/app/plugins/panel/alertlist/AlertListMigrationHandler.ts:5381": [
      [0, 0, 0, "Unexpected any. Specify a different type.", "0"],
      [0, 0, 0, "Unexpected any. Specify a different type.", "1"],
      [0, 0, 0, "Unexpected any. Specify a different type.", "2"]
    ],
    "public/app/plugins/panel/annolist/AnnoListPanel.test.tsx:5381": [
      [0, 0, 0, "Unexpected any. Specify a different type.", "0"],
      [0, 0, 0, "Unexpected any. Specify a different type.", "1"],
      [0, 0, 0, "Unexpected any. Specify a different type.", "2"],
      [0, 0, 0, "Unexpected any. Specify a different type.", "3"]
    ],
    "public/app/plugins/panel/annolist/AnnoListPanel.tsx:5381": [
      [0, 0, 0, "Unexpected any. Specify a different type.", "0"],
      [0, 0, 0, "Unexpected any. Specify a different type.", "1"],
      [0, 0, 0, "Do not use any type assertions.", "2"]
    ],
    "public/app/plugins/panel/annolist/module.tsx:5381": [
      [0, 0, 0, "Do not use any type assertions.", "0"]
    ],
    "public/app/plugins/panel/barchart/BarChartPanel.tsx:5381": [
      [0, 0, 0, "Do not use any type assertions.", "0"],
      [0, 0, 0, "Do not use any type assertions.", "1"]
    ],
    "public/app/plugins/panel/barchart/bars.ts:5381": [
      [0, 0, 0, "Do not use any type assertions.", "0"],
      [0, 0, 0, "Unexpected any. Specify a different type.", "1"],
      [0, 0, 0, "Do not use any type assertions.", "2"],
      [0, 0, 0, "Unexpected any. Specify a different type.", "3"],
      [0, 0, 0, "Do not use any type assertions.", "4"]
    ],
    "public/app/plugins/panel/barchart/module.tsx:5381": [
      [0, 0, 0, "Do not use any type assertions.", "0"]
    ],
    "public/app/plugins/panel/barchart/quadtree.ts:5381": [
      [0, 0, 0, "Unexpected any. Specify a different type.", "0"]
    ],
    "public/app/plugins/panel/candlestick/CandlestickPanel.tsx:5381": [
      [0, 0, 0, "Do not use any type assertions.", "0"],
      [0, 0, 0, "Do not use any type assertions.", "1"],
      [0, 0, 0, "Do not use any type assertions.", "2"],
      [0, 0, 0, "Unexpected any. Specify a different type.", "3"]
    ],
    "public/app/plugins/panel/candlestick/module.tsx:5381": [
      [0, 0, 0, "Do not use any type assertions.", "0"],
      [0, 0, 0, "Do not use any type assertions.", "1"],
      [0, 0, 0, "Do not use any type assertions.", "2"],
      [0, 0, 0, "Do not use any type assertions.", "3"]
    ],
    "public/app/plugins/panel/candlestick/utils.ts:5381": [
      [0, 0, 0, "Do not use any type assertions.", "0"],
      [0, 0, 0, "Do not use any type assertions.", "1"],
      [0, 0, 0, "Do not use any type assertions.", "2"],
      [0, 0, 0, "Do not use any type assertions.", "3"],
      [0, 0, 0, "Do not use any type assertions.", "4"],
      [0, 0, 0, "Do not use any type assertions.", "5"],
      [0, 0, 0, "Do not use any type assertions.", "6"],
      [0, 0, 0, "Do not use any type assertions.", "7"],
      [0, 0, 0, "Do not use any type assertions.", "8"],
      [0, 0, 0, "Do not use any type assertions.", "9"],
      [0, 0, 0, "Do not use any type assertions.", "10"],
      [0, 0, 0, "Do not use any type assertions.", "11"]
    ],
    "public/app/plugins/panel/canvas/CanvasPanel.tsx:5381": [
      [0, 0, 0, "Do not use any type assertions.", "0"],
      [0, 0, 0, "Do not use any type assertions.", "1"]
    ],
    "public/app/plugins/panel/canvas/InlineEdit.tsx:5381": [
      [0, 0, 0, "Unexpected any. Specify a different type.", "0"],
      [0, 0, 0, "Unexpected any. Specify a different type.", "1"]
    ],
    "public/app/plugins/panel/canvas/InlineEditBody.tsx:5381": [
      [0, 0, 0, "Unexpected any. Specify a different type.", "0"],
      [0, 0, 0, "Unexpected any. Specify a different type.", "1"],
      [0, 0, 0, "Unexpected any. Specify a different type.", "2"],
      [0, 0, 0, "Unexpected any. Specify a different type.", "3"],
      [0, 0, 0, "Do not use any type assertions.", "4"],
      [0, 0, 0, "Unexpected any. Specify a different type.", "5"]
    ],
    "public/app/plugins/panel/canvas/editor/APIEditor.tsx:5381": [
      [0, 0, 0, "Do not use any type assertions.", "0"],
      [0, 0, 0, "Unexpected any. Specify a different type.", "1"],
      [0, 0, 0, "Unexpected any. Specify a different type.", "2"],
      [0, 0, 0, "Unexpected any. Specify a different type.", "3"],
      [0, 0, 0, "Unexpected any. Specify a different type.", "4"]
    ],
    "public/app/plugins/panel/canvas/editor/PlacementEditor.tsx:5381": [
      [0, 0, 0, "Unexpected any. Specify a different type.", "0"]
    ],
    "public/app/plugins/panel/canvas/editor/TreeNavigationEditor.tsx:5381": [
      [0, 0, 0, "Unexpected any. Specify a different type.", "0"]
    ],
    "public/app/plugins/panel/canvas/editor/connectionEditor.tsx:5381": [
      [0, 0, 0, "Unexpected any. Specify a different type.", "0"]
    ],
    "public/app/plugins/panel/canvas/editor/elementEditor.tsx:5381": [
      [0, 0, 0, "Unexpected any. Specify a different type.", "0"],
      [0, 0, 0, "Do not use any type assertions.", "1"],
      [0, 0, 0, "Unexpected any. Specify a different type.", "2"]
    ],
    "public/app/plugins/panel/canvas/editor/layerEditor.tsx:5381": [
      [0, 0, 0, "Do not use any type assertions.", "0"],
      [0, 0, 0, "Unexpected any. Specify a different type.", "1"],
      [0, 0, 0, "Do not use any type assertions.", "2"],
      [0, 0, 0, "Unexpected any. Specify a different type.", "3"],
      [0, 0, 0, "Do not use any type assertions.", "4"],
      [0, 0, 0, "Unexpected any. Specify a different type.", "5"]
    ],
    "public/app/plugins/panel/canvas/utils.ts:5381": [
      [0, 0, 0, "Do not use any type assertions.", "0"]
    ],
    "public/app/plugins/panel/dashlist/module.tsx:5381": [
      [0, 0, 0, "Unexpected any. Specify a different type.", "0"]
    ],
    "public/app/plugins/panel/debug/CursorView.tsx:5381": [
      [0, 0, 0, "Do not use any type assertions.", "0"],
      [0, 0, 0, "Unexpected any. Specify a different type.", "1"]
    ],
    "public/app/plugins/panel/debug/EventBusLogger.tsx:5381": [
      [0, 0, 0, "Unexpected any. Specify a different type.", "0"],
      [0, 0, 0, "Do not use any type assertions.", "1"],
      [0, 0, 0, "Unexpected any. Specify a different type.", "2"]
    ],
    "public/app/plugins/panel/flamegraph/components/FlameGraphTopWrapper.tsx:5381": [
      [0, 0, 0, "Unexpected any. Specify a different type.", "0"]
    ],
    "public/app/plugins/panel/gauge/GaugeMigrations.ts:5381": [
      [0, 0, 0, "Unexpected any. Specify a different type.", "0"]
    ],
    "public/app/plugins/panel/geomap/components/MarkersLegend.tsx:5381": [
      [0, 0, 0, "Do not use any type assertions.", "0"],
      [0, 0, 0, "Do not use any type assertions.", "1"],
      [0, 0, 0, "Unexpected any. Specify a different type.", "2"],
      [0, 0, 0, "Do not use any type assertions.", "3"],
      [0, 0, 0, "Do not use any type assertions.", "4"]
    ],
    "public/app/plugins/panel/geomap/components/MeasureVectorLayer.ts:5381": [
      [0, 0, 0, "Do not use any type assertions.", "0"],
      [0, 0, 0, "Do not use any type assertions.", "1"],
      [0, 0, 0, "Do not use any type assertions.", "2"]
    ],
    "public/app/plugins/panel/geomap/editor/GeomapStyleRulesEditor.tsx:5381": [
      [0, 0, 0, "Unexpected any. Specify a different type.", "0"],
      [0, 0, 0, "Do not use any type assertions.", "1"]
    ],
    "public/app/plugins/panel/geomap/editor/StyleEditor.tsx:5381": [
      [0, 0, 0, "Do not use any type assertions.", "0"],
      [0, 0, 0, "Do not use any type assertions.", "1"],
      [0, 0, 0, "Do not use any type assertions.", "2"],
      [0, 0, 0, "Do not use any type assertions.", "3"],
      [0, 0, 0, "Do not use any type assertions.", "4"],
      [0, 0, 0, "Do not use any type assertions.", "5"],
      [0, 0, 0, "Do not use any type assertions.", "6"],
      [0, 0, 0, "Do not use any type assertions.", "7"],
      [0, 0, 0, "Do not use any type assertions.", "8"],
      [0, 0, 0, "Do not use any type assertions.", "9"],
      [0, 0, 0, "Do not use any type assertions.", "10"],
      [0, 0, 0, "Do not use any type assertions.", "11"]
    ],
    "public/app/plugins/panel/geomap/editor/StyleRuleEditor.tsx:5381": [
      [0, 0, 0, "Unexpected any. Specify a different type.", "0"],
      [0, 0, 0, "Do not use any type assertions.", "1"]
    ],
    "public/app/plugins/panel/geomap/layers/basemaps/carto.ts:5381": [
      [0, 0, 0, "Do not use any type assertions.", "0"]
    ],
    "public/app/plugins/panel/geomap/layers/basemaps/esri.ts:5381": [
      [0, 0, 0, "Do not use any type assertions.", "0"]
    ],
    "public/app/plugins/panel/geomap/layers/registry.ts:5381": [
      [0, 0, 0, "Unexpected any. Specify a different type.", "0"],
      [0, 0, 0, "Unexpected any. Specify a different type.", "1"]
    ],
    "public/app/plugins/panel/geomap/migrations.test.ts:5381": [
      [0, 0, 0, "Unexpected any. Specify a different type.", "0"]
    ],
    "public/app/plugins/panel/geomap/migrations.ts:5381": [
      [0, 0, 0, "Unexpected any. Specify a different type.", "0"],
      [0, 0, 0, "Unexpected any. Specify a different type.", "1"],
      [0, 0, 0, "Do not use any type assertions.", "2"],
      [0, 0, 0, "Unexpected any. Specify a different type.", "3"],
      [0, 0, 0, "Unexpected any. Specify a different type.", "4"]
    ],
    "public/app/plugins/panel/geomap/utils/layers.ts:5381": [
      [0, 0, 0, "Unexpected any. Specify a different type.", "0"],
      [0, 0, 0, "Do not use any type assertions.", "1"]
    ],
    "public/app/plugins/panel/geomap/utils/selection.ts:5381": [
      [0, 0, 0, "Unexpected any. Specify a different type.", "0"]
    ],
    "public/app/plugins/panel/geomap/utils/tootltip.ts:5381": [
      [0, 0, 0, "Do not use any type assertions.", "0"],
      [0, 0, 0, "Do not use any type assertions.", "1"]
    ],
    "public/app/plugins/panel/graph/GraphContextMenuCtrl.ts:5381": [
      [0, 0, 0, "Unexpected any. Specify a different type.", "0"],
      [0, 0, 0, "Unexpected any. Specify a different type.", "1"]
    ],
    "public/app/plugins/panel/graph/GraphMigrations.test.ts:5381": [
      [0, 0, 0, "Unexpected any. Specify a different type.", "0"],
      [0, 0, 0, "Unexpected any. Specify a different type.", "1"]
    ],
    "public/app/plugins/panel/graph/GraphMigrations.ts:5381": [
      [0, 0, 0, "Unexpected any. Specify a different type.", "0"],
      [0, 0, 0, "Unexpected any. Specify a different type.", "1"],
      [0, 0, 0, "Do not use any type assertions.", "2"]
    ],
    "public/app/plugins/panel/graph/Legend/Legend.tsx:5381": [
      [0, 0, 0, "Unexpected any. Specify a different type.", "0"],
      [0, 0, 0, "Unexpected any. Specify a different type.", "1"],
      [0, 0, 0, "Unexpected any. Specify a different type.", "2"],
      [0, 0, 0, "Unexpected any. Specify a different type.", "3"],
      [0, 0, 0, "Unexpected any. Specify a different type.", "4"],
      [0, 0, 0, "Unexpected any. Specify a different type.", "5"],
      [0, 0, 0, "Do not use any type assertions.", "6"],
      [0, 0, 0, "Unexpected any. Specify a different type.", "7"],
      [0, 0, 0, "Unexpected any. Specify a different type.", "8"],
      [0, 0, 0, "Unexpected any. Specify a different type.", "9"],
      [0, 0, 0, "Unexpected any. Specify a different type.", "10"]
    ],
    "public/app/plugins/panel/graph/Legend/LegendSeriesItem.tsx:5381": [
      [0, 0, 0, "Unexpected any. Specify a different type.", "0"],
      [0, 0, 0, "Unexpected any. Specify a different type.", "1"],
      [0, 0, 0, "Unexpected any. Specify a different type.", "2"],
      [0, 0, 0, "Unexpected any. Specify a different type.", "3"],
      [0, 0, 0, "Unexpected any. Specify a different type.", "4"],
      [0, 0, 0, "Unexpected any. Specify a different type.", "5"],
      [0, 0, 0, "Use data-testid for E2E selectors instead of aria-label", "6"],
      [0, 0, 0, "Unexpected any. Specify a different type.", "7"]
    ],
    "public/app/plugins/panel/graph/align_yaxes.ts:5381": [
      [0, 0, 0, "Unexpected any. Specify a different type.", "0"],
      [0, 0, 0, "Unexpected any. Specify a different type.", "1"],
      [0, 0, 0, "Unexpected any. Specify a different type.", "2"],
      [0, 0, 0, "Unexpected any. Specify a different type.", "3"]
    ],
    "public/app/plugins/panel/graph/annotation_tooltip.ts:5381": [
      [0, 0, 0, "Unexpected any. Specify a different type.", "0"],
      [0, 0, 0, "Unexpected any. Specify a different type.", "1"],
      [0, 0, 0, "Unexpected any. Specify a different type.", "2"]
    ],
    "public/app/plugins/panel/graph/axes_editor.ts:5381": [
      [0, 0, 0, "Unexpected any. Specify a different type.", "0"],
      [0, 0, 0, "Unexpected any. Specify a different type.", "1"],
      [0, 0, 0, "Unexpected any. Specify a different type.", "2"],
      [0, 0, 0, "Unexpected any. Specify a different type.", "3"],
      [0, 0, 0, "Unexpected any. Specify a different type.", "4"],
      [0, 0, 0, "Unexpected any. Specify a different type.", "5"],
      [0, 0, 0, "Do not use any type assertions.", "6"],
      [0, 0, 0, "Unexpected any. Specify a different type.", "7"]
    ],
    "public/app/plugins/panel/graph/data_processor.ts:5381": [
      [0, 0, 0, "Unexpected any. Specify a different type.", "0"],
      [0, 0, 0, "Unexpected any. Specify a different type.", "1"],
      [0, 0, 0, "Unexpected any. Specify a different type.", "2"],
      [0, 0, 0, "Unexpected any. Specify a different type.", "3"],
      [0, 0, 0, "Unexpected any. Specify a different type.", "4"]
    ],
    "public/app/plugins/panel/graph/event_editor.ts:5381": [
      [0, 0, 0, "Unexpected any. Specify a different type.", "0"],
      [0, 0, 0, "Unexpected any. Specify a different type.", "1"],
      [0, 0, 0, "Unexpected any. Specify a different type.", "2"]
    ],
    "public/app/plugins/panel/graph/event_manager.ts:5381": [
      [0, 0, 0, "Unexpected any. Specify a different type.", "0"],
      [0, 0, 0, "Unexpected any. Specify a different type.", "1"],
      [0, 0, 0, "Unexpected any. Specify a different type.", "2"],
      [0, 0, 0, "Unexpected any. Specify a different type.", "3"],
      [0, 0, 0, "Unexpected any. Specify a different type.", "4"],
      [0, 0, 0, "Unexpected any. Specify a different type.", "5"],
      [0, 0, 0, "Unexpected any. Specify a different type.", "6"],
      [0, 0, 0, "Unexpected any. Specify a different type.", "7"]
    ],
    "public/app/plugins/panel/graph/graph.ts:5381": [
      [0, 0, 0, "Unexpected any. Specify a different type.", "0"],
      [0, 0, 0, "Unexpected any. Specify a different type.", "1"],
      [0, 0, 0, "Unexpected any. Specify a different type.", "2"],
      [0, 0, 0, "Unexpected any. Specify a different type.", "3"],
      [0, 0, 0, "Unexpected any. Specify a different type.", "4"],
      [0, 0, 0, "Unexpected any. Specify a different type.", "5"],
      [0, 0, 0, "Unexpected any. Specify a different type.", "6"],
      [0, 0, 0, "Unexpected any. Specify a different type.", "7"],
      [0, 0, 0, "Unexpected any. Specify a different type.", "8"],
      [0, 0, 0, "Unexpected any. Specify a different type.", "9"],
      [0, 0, 0, "Unexpected any. Specify a different type.", "10"],
      [0, 0, 0, "Unexpected any. Specify a different type.", "11"],
      [0, 0, 0, "Unexpected any. Specify a different type.", "12"],
      [0, 0, 0, "Unexpected any. Specify a different type.", "13"],
      [0, 0, 0, "Do not use any type assertions.", "14"],
      [0, 0, 0, "Unexpected any. Specify a different type.", "15"],
      [0, 0, 0, "Unexpected any. Specify a different type.", "16"],
      [0, 0, 0, "Unexpected any. Specify a different type.", "17"],
      [0, 0, 0, "Unexpected any. Specify a different type.", "18"],
      [0, 0, 0, "Unexpected any. Specify a different type.", "19"],
      [0, 0, 0, "Unexpected any. Specify a different type.", "20"],
      [0, 0, 0, "Unexpected any. Specify a different type.", "21"],
      [0, 0, 0, "Unexpected any. Specify a different type.", "22"],
      [0, 0, 0, "Unexpected any. Specify a different type.", "23"],
      [0, 0, 0, "Unexpected any. Specify a different type.", "24"],
      [0, 0, 0, "Unexpected any. Specify a different type.", "25"],
      [0, 0, 0, "Unexpected any. Specify a different type.", "26"],
      [0, 0, 0, "Unexpected any. Specify a different type.", "27"],
      [0, 0, 0, "Unexpected any. Specify a different type.", "28"],
      [0, 0, 0, "Unexpected any. Specify a different type.", "29"],
      [0, 0, 0, "Unexpected any. Specify a different type.", "30"],
      [0, 0, 0, "Unexpected any. Specify a different type.", "31"],
      [0, 0, 0, "Unexpected any. Specify a different type.", "32"],
      [0, 0, 0, "Unexpected any. Specify a different type.", "33"],
      [0, 0, 0, "Unexpected any. Specify a different type.", "34"],
      [0, 0, 0, "Unexpected any. Specify a different type.", "35"],
      [0, 0, 0, "Unexpected any. Specify a different type.", "36"],
      [0, 0, 0, "Unexpected any. Specify a different type.", "37"],
      [0, 0, 0, "Unexpected any. Specify a different type.", "38"],
      [0, 0, 0, "Unexpected any. Specify a different type.", "39"],
      [0, 0, 0, "Unexpected any. Specify a different type.", "40"],
      [0, 0, 0, "Unexpected any. Specify a different type.", "41"],
      [0, 0, 0, "Unexpected any. Specify a different type.", "42"],
      [0, 0, 0, "Unexpected any. Specify a different type.", "43"],
      [0, 0, 0, "Unexpected any. Specify a different type.", "44"],
      [0, 0, 0, "Unexpected any. Specify a different type.", "45"]
    ],
    "public/app/plugins/panel/graph/graph_tooltip.d.ts:5381": [
      [0, 0, 0, "Unexpected any. Specify a different type.", "0"]
    ],
    "public/app/plugins/panel/graph/graph_tooltip.ts:5381": [
      [0, 0, 0, "Unexpected any. Specify a different type.", "0"],
      [0, 0, 0, "Unexpected any. Specify a different type.", "1"],
      [0, 0, 0, "Unexpected any. Specify a different type.", "2"],
      [0, 0, 0, "Unexpected any. Specify a different type.", "3"],
      [0, 0, 0, "Unexpected any. Specify a different type.", "4"],
      [0, 0, 0, "Unexpected any. Specify a different type.", "5"],
      [0, 0, 0, "Unexpected any. Specify a different type.", "6"],
      [0, 0, 0, "Unexpected any. Specify a different type.", "7"],
      [0, 0, 0, "Unexpected any. Specify a different type.", "8"],
      [0, 0, 0, "Unexpected any. Specify a different type.", "9"],
      [0, 0, 0, "Unexpected any. Specify a different type.", "10"],
      [0, 0, 0, "Unexpected any. Specify a different type.", "11"],
      [0, 0, 0, "Unexpected any. Specify a different type.", "12"],
      [0, 0, 0, "Do not use any type assertions.", "13"],
      [0, 0, 0, "Unexpected any. Specify a different type.", "14"],
      [0, 0, 0, "Unexpected any. Specify a different type.", "15"],
      [0, 0, 0, "Unexpected any. Specify a different type.", "16"],
      [0, 0, 0, "Unexpected any. Specify a different type.", "17"],
      [0, 0, 0, "Unexpected any. Specify a different type.", "18"],
      [0, 0, 0, "Unexpected any. Specify a different type.", "19"]
    ],
    "public/app/plugins/panel/graph/histogram.ts:5381": [
      [0, 0, 0, "Unexpected any. Specify a different type.", "0"],
      [0, 0, 0, "Unexpected any. Specify a different type.", "1"],
      [0, 0, 0, "Unexpected any. Specify a different type.", "2"],
      [0, 0, 0, "Unexpected any. Specify a different type.", "3"],
      [0, 0, 0, "Unexpected any. Specify a different type.", "4"]
    ],
    "public/app/plugins/panel/graph/jquery.flot.events.ts:5381": [
      [0, 0, 0, "Unexpected any. Specify a different type.", "0"],
      [0, 0, 0, "Unexpected any. Specify a different type.", "1"],
      [0, 0, 0, "Unexpected any. Specify a different type.", "2"],
      [0, 0, 0, "Unexpected any. Specify a different type.", "3"],
      [0, 0, 0, "Unexpected any. Specify a different type.", "4"],
      [0, 0, 0, "Unexpected any. Specify a different type.", "5"],
      [0, 0, 0, "Unexpected any. Specify a different type.", "6"],
      [0, 0, 0, "Unexpected any. Specify a different type.", "7"],
      [0, 0, 0, "Unexpected any. Specify a different type.", "8"],
      [0, 0, 0, "Unexpected any. Specify a different type.", "9"],
      [0, 0, 0, "Unexpected any. Specify a different type.", "10"],
      [0, 0, 0, "Unexpected any. Specify a different type.", "11"],
      [0, 0, 0, "Unexpected any. Specify a different type.", "12"],
      [0, 0, 0, "Unexpected any. Specify a different type.", "13"],
      [0, 0, 0, "Unexpected any. Specify a different type.", "14"],
      [0, 0, 0, "Unexpected any. Specify a different type.", "15"],
      [0, 0, 0, "Unexpected any. Specify a different type.", "16"],
      [0, 0, 0, "Unexpected any. Specify a different type.", "17"],
      [0, 0, 0, "Unexpected any. Specify a different type.", "18"],
      [0, 0, 0, "Unexpected any. Specify a different type.", "19"],
      [0, 0, 0, "Unexpected any. Specify a different type.", "20"],
      [0, 0, 0, "Unexpected any. Specify a different type.", "21"],
      [0, 0, 0, "Unexpected any. Specify a different type.", "22"],
      [0, 0, 0, "Unexpected any. Specify a different type.", "23"],
      [0, 0, 0, "Unexpected any. Specify a different type.", "24"],
      [0, 0, 0, "Unexpected any. Specify a different type.", "25"],
      [0, 0, 0, "Unexpected any. Specify a different type.", "26"],
      [0, 0, 0, "Unexpected any. Specify a different type.", "27"],
      [0, 0, 0, "Unexpected any. Specify a different type.", "28"],
      [0, 0, 0, "Unexpected any. Specify a different type.", "29"],
      [0, 0, 0, "Unexpected any. Specify a different type.", "30"],
      [0, 0, 0, "Unexpected any. Specify a different type.", "31"],
      [0, 0, 0, "Unexpected any. Specify a different type.", "32"],
      [0, 0, 0, "Unexpected any. Specify a different type.", "33"],
      [0, 0, 0, "Unexpected any. Specify a different type.", "34"],
      [0, 0, 0, "Unexpected any. Specify a different type.", "35"],
      [0, 0, 0, "Unexpected any. Specify a different type.", "36"],
      [0, 0, 0, "Unexpected any. Specify a different type.", "37"],
      [0, 0, 0, "Unexpected any. Specify a different type.", "38"],
      [0, 0, 0, "Unexpected any. Specify a different type.", "39"],
      [0, 0, 0, "Unexpected any. Specify a different type.", "40"],
      [0, 0, 0, "Unexpected any. Specify a different type.", "41"],
      [0, 0, 0, "Unexpected any. Specify a different type.", "42"],
      [0, 0, 0, "Unexpected any. Specify a different type.", "43"],
      [0, 0, 0, "Unexpected any. Specify a different type.", "44"],
      [0, 0, 0, "Unexpected any. Specify a different type.", "45"],
      [0, 0, 0, "Unexpected any. Specify a different type.", "46"],
      [0, 0, 0, "Unexpected any. Specify a different type.", "47"]
    ],
    "public/app/plugins/panel/graph/module.ts:5381": [
      [0, 0, 0, "Unexpected any. Specify a different type.", "0"],
      [0, 0, 0, "Unexpected any. Specify a different type.", "1"],
      [0, 0, 0, "Unexpected any. Specify a different type.", "2"],
      [0, 0, 0, "Unexpected any. Specify a different type.", "3"],
      [0, 0, 0, "Unexpected any. Specify a different type.", "4"],
      [0, 0, 0, "Unexpected any. Specify a different type.", "5"],
      [0, 0, 0, "Unexpected any. Specify a different type.", "6"],
      [0, 0, 0, "Unexpected any. Specify a different type.", "7"],
      [0, 0, 0, "Unexpected any. Specify a different type.", "8"],
      [0, 0, 0, "Do not use any type assertions.", "9"],
      [0, 0, 0, "Unexpected any. Specify a different type.", "10"],
      [0, 0, 0, "Do not use any type assertions.", "11"],
      [0, 0, 0, "Unexpected any. Specify a different type.", "12"],
      [0, 0, 0, "Unexpected any. Specify a different type.", "13"],
      [0, 0, 0, "Unexpected any. Specify a different type.", "14"],
      [0, 0, 0, "Unexpected any. Specify a different type.", "15"],
      [0, 0, 0, "Unexpected any. Specify a different type.", "16"],
      [0, 0, 0, "Unexpected any. Specify a different type.", "17"],
      [0, 0, 0, "Unexpected any. Specify a different type.", "18"],
      [0, 0, 0, "Unexpected any. Specify a different type.", "19"],
      [0, 0, 0, "Unexpected any. Specify a different type.", "20"],
      [0, 0, 0, "Unexpected any. Specify a different type.", "21"]
    ],
    "public/app/plugins/panel/graph/series_overrides_ctrl.ts:5381": [
      [0, 0, 0, "Unexpected any. Specify a different type.", "0"],
      [0, 0, 0, "Unexpected any. Specify a different type.", "1"],
      [0, 0, 0, "Unexpected any. Specify a different type.", "2"],
      [0, 0, 0, "Unexpected any. Specify a different type.", "3"],
      [0, 0, 0, "Unexpected any. Specify a different type.", "4"],
      [0, 0, 0, "Unexpected any. Specify a different type.", "5"]
    ],
    "public/app/plugins/panel/graph/specs/data_processor.test.ts:5381": [
      [0, 0, 0, "Unexpected any. Specify a different type.", "0"]
    ],
    "public/app/plugins/panel/graph/specs/graph.test.ts:5381": [
      [0, 0, 0, "Unexpected any. Specify a different type.", "0"],
      [0, 0, 0, "Unexpected any. Specify a different type.", "1"],
      [0, 0, 0, "Unexpected any. Specify a different type.", "2"],
      [0, 0, 0, "Unexpected any. Specify a different type.", "3"],
      [0, 0, 0, "Unexpected any. Specify a different type.", "4"],
      [0, 0, 0, "Unexpected any. Specify a different type.", "5"],
      [0, 0, 0, "Unexpected any. Specify a different type.", "6"],
      [0, 0, 0, "Unexpected any. Specify a different type.", "7"],
      [0, 0, 0, "Unexpected any. Specify a different type.", "8"],
      [0, 0, 0, "Unexpected any. Specify a different type.", "9"],
      [0, 0, 0, "Unexpected any. Specify a different type.", "10"]
    ],
    "public/app/plugins/panel/graph/specs/graph_ctrl.test.ts:5381": [
      [0, 0, 0, "Unexpected any. Specify a different type.", "0"],
      [0, 0, 0, "Unexpected any. Specify a different type.", "1"],
      [0, 0, 0, "Unexpected any. Specify a different type.", "2"],
      [0, 0, 0, "Unexpected any. Specify a different type.", "3"]
    ],
    "public/app/plugins/panel/graph/specs/graph_tooltip.test.ts:5381": [
      [0, 0, 0, "Unexpected any. Specify a different type.", "0"]
    ],
    "public/app/plugins/panel/graph/specs/histogram.test.ts:5381": [
      [0, 0, 0, "Unexpected any. Specify a different type.", "0"],
      [0, 0, 0, "Unexpected any. Specify a different type.", "1"]
    ],
    "public/app/plugins/panel/graph/specs/series_override_ctrl.test.ts:5381": [
      [0, 0, 0, "Unexpected any. Specify a different type.", "0"]
    ],
    "public/app/plugins/panel/graph/specs/threshold_manager.test.ts:5381": [
      [0, 0, 0, "Unexpected any. Specify a different type.", "0"],
      [0, 0, 0, "Unexpected any. Specify a different type.", "1"],
      [0, 0, 0, "Unexpected any. Specify a different type.", "2"],
      [0, 0, 0, "Unexpected any. Specify a different type.", "3"],
      [0, 0, 0, "Unexpected any. Specify a different type.", "4"],
      [0, 0, 0, "Unexpected any. Specify a different type.", "5"],
      [0, 0, 0, "Unexpected any. Specify a different type.", "6"],
      [0, 0, 0, "Unexpected any. Specify a different type.", "7"],
      [0, 0, 0, "Unexpected any. Specify a different type.", "8"]
    ],
    "public/app/plugins/panel/graph/specs/time_region_manager.test.ts:5381": [
      [0, 0, 0, "Unexpected any. Specify a different type.", "0"],
      [0, 0, 0, "Unexpected any. Specify a different type.", "1"],
      [0, 0, 0, "Unexpected any. Specify a different type.", "2"],
      [0, 0, 0, "Unexpected any. Specify a different type.", "3"],
      [0, 0, 0, "Unexpected any. Specify a different type.", "4"],
      [0, 0, 0, "Unexpected any. Specify a different type.", "5"],
      [0, 0, 0, "Unexpected any. Specify a different type.", "6"],
      [0, 0, 0, "Unexpected any. Specify a different type.", "7"],
      [0, 0, 0, "Unexpected any. Specify a different type.", "8"],
      [0, 0, 0, "Unexpected any. Specify a different type.", "9"],
      [0, 0, 0, "Unexpected any. Specify a different type.", "10"],
      [0, 0, 0, "Unexpected any. Specify a different type.", "11"],
      [0, 0, 0, "Unexpected any. Specify a different type.", "12"],
      [0, 0, 0, "Unexpected any. Specify a different type.", "13"],
      [0, 0, 0, "Unexpected any. Specify a different type.", "14"],
      [0, 0, 0, "Unexpected any. Specify a different type.", "15"],
      [0, 0, 0, "Unexpected any. Specify a different type.", "16"],
      [0, 0, 0, "Unexpected any. Specify a different type.", "17"],
      [0, 0, 0, "Unexpected any. Specify a different type.", "18"],
      [0, 0, 0, "Unexpected any. Specify a different type.", "19"]
    ],
    "public/app/plugins/panel/graph/threshold_manager.ts:5381": [
      [0, 0, 0, "Unexpected any. Specify a different type.", "0"],
      [0, 0, 0, "Unexpected any. Specify a different type.", "1"],
      [0, 0, 0, "Unexpected any. Specify a different type.", "2"],
      [0, 0, 0, "Unexpected any. Specify a different type.", "3"],
      [0, 0, 0, "Unexpected any. Specify a different type.", "4"],
      [0, 0, 0, "Unexpected any. Specify a different type.", "5"],
      [0, 0, 0, "Unexpected any. Specify a different type.", "6"],
      [0, 0, 0, "Unexpected any. Specify a different type.", "7"],
      [0, 0, 0, "Unexpected any. Specify a different type.", "8"],
      [0, 0, 0, "Do not use any type assertions.", "9"],
      [0, 0, 0, "Unexpected any. Specify a different type.", "10"],
      [0, 0, 0, "Unexpected any. Specify a different type.", "11"],
      [0, 0, 0, "Unexpected any. Specify a different type.", "12"],
      [0, 0, 0, "Unexpected any. Specify a different type.", "13"],
      [0, 0, 0, "Unexpected any. Specify a different type.", "14"]
    ],
    "public/app/plugins/panel/graph/thresholds_form.ts:5381": [
      [0, 0, 0, "Unexpected any. Specify a different type.", "0"],
      [0, 0, 0, "Unexpected any. Specify a different type.", "1"],
      [0, 0, 0, "Unexpected any. Specify a different type.", "2"]
    ],
    "public/app/plugins/panel/graph/time_region_manager.ts:5381": [
      [0, 0, 0, "Unexpected any. Specify a different type.", "0"],
      [0, 0, 0, "Unexpected any. Specify a different type.", "1"],
      [0, 0, 0, "Unexpected any. Specify a different type.", "2"],
      [0, 0, 0, "Unexpected any. Specify a different type.", "3"],
      [0, 0, 0, "Unexpected any. Specify a different type.", "4"],
      [0, 0, 0, "Unexpected any. Specify a different type.", "5"],
      [0, 0, 0, "Unexpected any. Specify a different type.", "6"]
    ],
    "public/app/plugins/panel/graph/time_regions_form.ts:5381": [
      [0, 0, 0, "Unexpected any. Specify a different type.", "0"],
      [0, 0, 0, "Unexpected any. Specify a different type.", "1"],
      [0, 0, 0, "Unexpected any. Specify a different type.", "2"],
      [0, 0, 0, "Unexpected any. Specify a different type.", "3"]
    ],
    "public/app/plugins/panel/heatmap/HeatmapHoverView.tsx:5381": [
      [0, 0, 0, "Unexpected any. Specify a different type.", "0"],
      [0, 0, 0, "Unexpected any. Specify a different type.", "1"],
      [0, 0, 0, "Unexpected any. Specify a different type.", "2"]
    ],
    "public/app/plugins/panel/heatmap/HeatmapPanel.tsx:5381": [
      [0, 0, 0, "Do not use any type assertions.", "0"],
      [0, 0, 0, "Do not use any type assertions.", "1"],
      [0, 0, 0, "Do not use any type assertions.", "2"],
      [0, 0, 0, "Do not use any type assertions.", "3"],
      [0, 0, 0, "Unexpected any. Specify a different type.", "4"]
    ],
    "public/app/plugins/panel/heatmap/migrations.ts:5381": [
      [0, 0, 0, "Unexpected any. Specify a different type.", "0"],
      [0, 0, 0, "Do not use any type assertions.", "1"],
      [0, 0, 0, "Unexpected any. Specify a different type.", "2"]
    ],
    "public/app/plugins/panel/heatmap/module.tsx:5381": [
      [0, 0, 0, "Do not use any type assertions.", "0"],
      [0, 0, 0, "Unexpected any. Specify a different type.", "1"],
      [0, 0, 0, "Do not use any type assertions.", "2"],
      [0, 0, 0, "Unexpected any. Specify a different type.", "3"],
      [0, 0, 0, "Do not use any type assertions.", "4"]
    ],
    "public/app/plugins/panel/heatmap/palettes.ts:5381": [
      [0, 0, 0, "Do not use any type assertions.", "0"],
      [0, 0, 0, "Unexpected any. Specify a different type.", "1"]
    ],
    "public/app/plugins/panel/heatmap/types.ts:5381": [
      [0, 0, 0, "Do not use any type assertions.", "0"]
    ],
    "public/app/plugins/panel/heatmap/utils.ts:5381": [
      [0, 0, 0, "Do not use any type assertions.", "0"],
      [0, 0, 0, "Do not use any type assertions.", "1"],
      [0, 0, 0, "Do not use any type assertions.", "2"],
      [0, 0, 0, "Do not use any type assertions.", "3"],
      [0, 0, 0, "Do not use any type assertions.", "4"],
      [0, 0, 0, "Do not use any type assertions.", "5"],
      [0, 0, 0, "Do not use any type assertions.", "6"],
      [0, 0, 0, "Do not use any type assertions.", "7"],
      [0, 0, 0, "Do not use any type assertions.", "8"],
      [0, 0, 0, "Do not use any type assertions.", "9"],
      [0, 0, 0, "Do not use any type assertions.", "10"],
      [0, 0, 0, "Do not use any type assertions.", "11"],
      [0, 0, 0, "Do not use any type assertions.", "12"],
      [0, 0, 0, "Do not use any type assertions.", "13"],
      [0, 0, 0, "Do not use any type assertions.", "14"],
      [0, 0, 0, "Do not use any type assertions.", "15"],
      [0, 0, 0, "Do not use any type assertions.", "16"],
      [0, 0, 0, "Do not use any type assertions.", "17"],
      [0, 0, 0, "Do not use any type assertions.", "18"],
      [0, 0, 0, "Do not use any type assertions.", "19"]
    ],
    "public/app/plugins/panel/histogram/Histogram.tsx:5381": [
      [0, 0, 0, "Unexpected any. Specify a different type.", "0"],
      [0, 0, 0, "Do not use any type assertions.", "1"],
      [0, 0, 0, "Do not use any type assertions.", "2"],
      [0, 0, 0, "Unexpected any. Specify a different type.", "3"],
      [0, 0, 0, "Do not use any type assertions.", "4"],
      [0, 0, 0, "Unexpected any. Specify a different type.", "5"]
    ],
    "public/app/plugins/panel/icon/IconPanel.tsx:5381": [
      [0, 0, 0, "Do not use any type assertions.", "0"],
      [0, 0, 0, "Unexpected any. Specify a different type.", "1"]
    ],
    "public/app/plugins/panel/icon/module.tsx:5381": [
      [0, 0, 0, "Do not use any type assertions.", "0"],
      [0, 0, 0, "Unexpected any. Specify a different type.", "1"]
    ],
    "public/app/plugins/panel/live/LiveChannelEditor.tsx:5381": [
      [0, 0, 0, "Unexpected any. Specify a different type.", "0"],
      [0, 0, 0, "Do not use any type assertions.", "1"],
      [0, 0, 0, "Do not use any type assertions.", "2"],
      [0, 0, 0, "Do not use any type assertions.", "3"],
      [0, 0, 0, "Do not use any type assertions.", "4"],
      [0, 0, 0, "Do not use any type assertions.", "5"],
      [0, 0, 0, "Do not use any type assertions.", "6"],
      [0, 0, 0, "Do not use any type assertions.", "7"],
      [0, 0, 0, "Do not use any type assertions.", "8"],
      [0, 0, 0, "Do not use any type assertions.", "9"]
    ],
    "public/app/plugins/panel/live/LivePanel.tsx:5381": [
      [0, 0, 0, "Unexpected any. Specify a different type.", "0"],
      [0, 0, 0, "Unexpected any. Specify a different type.", "1"],
      [0, 0, 0, "Do not use any type assertions.", "2"],
      [0, 0, 0, "Do not use any type assertions.", "3"],
      [0, 0, 0, "Unexpected any. Specify a different type.", "4"]
    ],
    "public/app/plugins/panel/live/types.ts:5381": [
      [0, 0, 0, "Unexpected any. Specify a different type.", "0"]
    ],
    "public/app/plugins/panel/logs/LogsPanel.tsx:5381": [
      [0, 0, 0, "Do not use any type assertions.", "0"]
    ],
    "public/app/plugins/panel/nodeGraph/Edge.tsx:5381": [
      [0, 0, 0, "Do not use any type assertions.", "0"]
    ],
    "public/app/plugins/panel/nodeGraph/EdgeLabel.tsx:5381": [
      [0, 0, 0, "Do not use any type assertions.", "0"]
    ],
    "public/app/plugins/panel/nodeGraph/Legend.tsx:5381": [
      [0, 0, 0, "Do not use any type assertions.", "0"]
    ],
    "public/app/plugins/panel/nodeGraph/NodeGraph.tsx:5381": [
      [0, 0, 0, "Do not use any type assertions.", "0"],
      [0, 0, 0, "Do not use any type assertions.", "1"],
      [0, 0, 0, "Do not use any type assertions.", "2"],
      [0, 0, 0, "Do not use any type assertions.", "3"]
    ],
    "public/app/plugins/panel/nodeGraph/ViewControls.tsx:5381": [
      [0, 0, 0, "Unexpected any. Specify a different type.", "0"]
    ],
    "public/app/plugins/panel/nodeGraph/layout.ts:5381": [
      [0, 0, 0, "Do not use any type assertions.", "0"],
      [0, 0, 0, "Do not use any type assertions.", "1"]
    ],
    "public/app/plugins/panel/nodeGraph/usePanning.ts:5381": [
      [0, 0, 0, "Do not use any type assertions.", "0"],
      [0, 0, 0, "Unexpected any. Specify a different type.", "1"],
      [0, 0, 0, "Do not use any type assertions.", "2"],
      [0, 0, 0, "Do not use any type assertions.", "3"]
    ],
    "public/app/plugins/panel/nodeGraph/utils.ts:5381": [
      [0, 0, 0, "Unexpected any. Specify a different type.", "0"],
      [0, 0, 0, "Unexpected any. Specify a different type.", "1"],
      [0, 0, 0, "Unexpected any. Specify a different type.", "2"],
      [0, 0, 0, "Unexpected any. Specify a different type.", "3"]
    ],
    "public/app/plugins/panel/piechart/PieChart.tsx:5381": [
      [0, 0, 0, "Use data-testid for E2E selectors instead of aria-label", "0"]
    ],
    "public/app/plugins/panel/piechart/migrations.ts:5381": [
      [0, 0, 0, "Unexpected any. Specify a different type.", "0"],
      [0, 0, 0, "Unexpected any. Specify a different type.", "1"]
    ],
    "public/app/plugins/panel/piechart/suggestions.ts:5381": [
      [0, 0, 0, "Do not use any type assertions.", "0"],
      [0, 0, 0, "Unexpected any. Specify a different type.", "1"]
    ],
    "public/app/plugins/panel/stat/StatMigrations.ts:5381": [
      [0, 0, 0, "Unexpected any. Specify a different type.", "0"],
      [0, 0, 0, "Unexpected any. Specify a different type.", "1"],
      [0, 0, 0, "Do not use any type assertions.", "2"]
    ],
    "public/app/plugins/panel/state-timeline/migrations.ts:5381": [
      [0, 0, 0, "Unexpected any. Specify a different type.", "0"],
      [0, 0, 0, "Unexpected any. Specify a different type.", "1"],
      [0, 0, 0, "Do not use any type assertions.", "2"],
      [0, 0, 0, "Do not use any type assertions.", "3"],
      [0, 0, 0, "Do not use any type assertions.", "4"],
      [0, 0, 0, "Do not use any type assertions.", "5"],
      [0, 0, 0, "Do not use any type assertions.", "6"],
      [0, 0, 0, "Do not use any type assertions.", "7"]
    ],
    "public/app/plugins/panel/table-old/column_options.ts:5381": [
      [0, 0, 0, "Unexpected any. Specify a different type.", "0"],
      [0, 0, 0, "Unexpected any. Specify a different type.", "1"],
      [0, 0, 0, "Unexpected any. Specify a different type.", "2"],
      [0, 0, 0, "Unexpected any. Specify a different type.", "3"],
      [0, 0, 0, "Unexpected any. Specify a different type.", "4"],
      [0, 0, 0, "Unexpected any. Specify a different type.", "5"],
      [0, 0, 0, "Unexpected any. Specify a different type.", "6"],
      [0, 0, 0, "Unexpected any. Specify a different type.", "7"],
      [0, 0, 0, "Unexpected any. Specify a different type.", "8"],
      [0, 0, 0, "Unexpected any. Specify a different type.", "9"],
      [0, 0, 0, "Unexpected any. Specify a different type.", "10"],
      [0, 0, 0, "Unexpected any. Specify a different type.", "11"],
      [0, 0, 0, "Unexpected any. Specify a different type.", "12"],
      [0, 0, 0, "Unexpected any. Specify a different type.", "13"],
      [0, 0, 0, "Unexpected any. Specify a different type.", "14"],
      [0, 0, 0, "Unexpected any. Specify a different type.", "15"],
      [0, 0, 0, "Unexpected any. Specify a different type.", "16"],
      [0, 0, 0, "Unexpected any. Specify a different type.", "17"],
      [0, 0, 0, "Unexpected any. Specify a different type.", "18"],
      [0, 0, 0, "Unexpected any. Specify a different type.", "19"],
      [0, 0, 0, "Unexpected any. Specify a different type.", "20"],
      [0, 0, 0, "Unexpected any. Specify a different type.", "21"]
    ],
    "public/app/plugins/panel/table-old/editor.ts:5381": [
      [0, 0, 0, "Unexpected any. Specify a different type.", "0"],
      [0, 0, 0, "Unexpected any. Specify a different type.", "1"],
      [0, 0, 0, "Unexpected any. Specify a different type.", "2"],
      [0, 0, 0, "Unexpected any. Specify a different type.", "3"],
      [0, 0, 0, "Unexpected any. Specify a different type.", "4"],
      [0, 0, 0, "Unexpected any. Specify a different type.", "5"],
      [0, 0, 0, "Unexpected any. Specify a different type.", "6"],
      [0, 0, 0, "Unexpected any. Specify a different type.", "7"],
      [0, 0, 0, "Unexpected any. Specify a different type.", "8"],
      [0, 0, 0, "Unexpected any. Specify a different type.", "9"],
      [0, 0, 0, "Unexpected any. Specify a different type.", "10"]
    ],
    "public/app/plugins/panel/table-old/module.ts:5381": [
      [0, 0, 0, "Unexpected any. Specify a different type.", "0"],
      [0, 0, 0, "Unexpected any. Specify a different type.", "1"],
      [0, 0, 0, "Unexpected any. Specify a different type.", "2"],
      [0, 0, 0, "Unexpected any. Specify a different type.", "3"],
      [0, 0, 0, "Unexpected any. Specify a different type.", "4"],
      [0, 0, 0, "Unexpected any. Specify a different type.", "5"],
      [0, 0, 0, "Unexpected any. Specify a different type.", "6"],
      [0, 0, 0, "Unexpected any. Specify a different type.", "7"],
      [0, 0, 0, "Unexpected any. Specify a different type.", "8"],
      [0, 0, 0, "Unexpected any. Specify a different type.", "9"],
      [0, 0, 0, "Unexpected any. Specify a different type.", "10"],
      [0, 0, 0, "Unexpected any. Specify a different type.", "11"],
      [0, 0, 0, "Unexpected any. Specify a different type.", "12"],
      [0, 0, 0, "Unexpected any. Specify a different type.", "13"],
      [0, 0, 0, "Unexpected any. Specify a different type.", "14"],
      [0, 0, 0, "Unexpected any. Specify a different type.", "15"],
      [0, 0, 0, "Unexpected any. Specify a different type.", "16"],
      [0, 0, 0, "Unexpected any. Specify a different type.", "17"],
      [0, 0, 0, "Unexpected any. Specify a different type.", "18"],
      [0, 0, 0, "Unexpected any. Specify a different type.", "19"],
      [0, 0, 0, "Unexpected any. Specify a different type.", "20"],
      [0, 0, 0, "Do not use any type assertions.", "21"],
      [0, 0, 0, "Do not use any type assertions.", "22"],
      [0, 0, 0, "Unexpected any. Specify a different type.", "23"]
    ],
    "public/app/plugins/panel/table-old/renderer.ts:5381": [
      [0, 0, 0, "Unexpected any. Specify a different type.", "0"],
      [0, 0, 0, "Unexpected any. Specify a different type.", "1"],
      [0, 0, 0, "Unexpected any. Specify a different type.", "2"],
      [0, 0, 0, "Unexpected any. Specify a different type.", "3"],
      [0, 0, 0, "Unexpected any. Specify a different type.", "4"],
      [0, 0, 0, "Unexpected any. Specify a different type.", "5"],
      [0, 0, 0, "Unexpected any. Specify a different type.", "6"],
      [0, 0, 0, "Do not use any type assertions.", "7"],
      [0, 0, 0, "Unexpected any. Specify a different type.", "8"],
      [0, 0, 0, "Unexpected any. Specify a different type.", "9"],
      [0, 0, 0, "Unexpected any. Specify a different type.", "10"],
      [0, 0, 0, "Unexpected any. Specify a different type.", "11"],
      [0, 0, 0, "Unexpected any. Specify a different type.", "12"],
      [0, 0, 0, "Unexpected any. Specify a different type.", "13"],
      [0, 0, 0, "Unexpected any. Specify a different type.", "14"],
      [0, 0, 0, "Unexpected any. Specify a different type.", "15"],
      [0, 0, 0, "Unexpected any. Specify a different type.", "16"]
    ],
    "public/app/plugins/panel/table-old/specs/renderer.test.ts:5381": [
      [0, 0, 0, "Unexpected any. Specify a different type.", "0"],
      [0, 0, 0, "Unexpected any. Specify a different type.", "1"]
    ],
    "public/app/plugins/panel/table-old/specs/transformers.test.ts:5381": [
      [0, 0, 0, "Unexpected any. Specify a different type.", "0"],
      [0, 0, 0, "Unexpected any. Specify a different type.", "1"],
      [0, 0, 0, "Unexpected any. Specify a different type.", "2"],
      [0, 0, 0, "Unexpected any. Specify a different type.", "3"],
      [0, 0, 0, "Unexpected any. Specify a different type.", "4"],
      [0, 0, 0, "Unexpected any. Specify a different type.", "5"],
      [0, 0, 0, "Unexpected any. Specify a different type.", "6"]
    ],
    "public/app/plugins/panel/table-old/transformers.ts:5381": [
      [0, 0, 0, "Unexpected any. Specify a different type.", "0"],
      [0, 0, 0, "Unexpected any. Specify a different type.", "1"],
      [0, 0, 0, "Unexpected any. Specify a different type.", "2"],
      [0, 0, 0, "Unexpected any. Specify a different type.", "3"],
      [0, 0, 0, "Unexpected any. Specify a different type.", "4"],
      [0, 0, 0, "Unexpected any. Specify a different type.", "5"],
      [0, 0, 0, "Unexpected any. Specify a different type.", "6"],
      [0, 0, 0, "Unexpected any. Specify a different type.", "7"],
      [0, 0, 0, "Unexpected any. Specify a different type.", "8"],
      [0, 0, 0, "Unexpected any. Specify a different type.", "9"],
      [0, 0, 0, "Unexpected any. Specify a different type.", "10"]
    ],
    "public/app/plugins/panel/table-old/types.ts:5381": [
      [0, 0, 0, "Unexpected any. Specify a different type.", "0"],
      [0, 0, 0, "Unexpected any. Specify a different type.", "1"],
      [0, 0, 0, "Unexpected any. Specify a different type.", "2"],
      [0, 0, 0, "Unexpected any. Specify a different type.", "3"],
      [0, 0, 0, "Unexpected any. Specify a different type.", "4"],
      [0, 0, 0, "Unexpected any. Specify a different type.", "5"],
      [0, 0, 0, "Unexpected any. Specify a different type.", "6"],
      [0, 0, 0, "Unexpected any. Specify a different type.", "7"],
      [0, 0, 0, "Unexpected any. Specify a different type.", "8"],
      [0, 0, 0, "Unexpected any. Specify a different type.", "9"],
      [0, 0, 0, "Unexpected any. Specify a different type.", "10"],
      [0, 0, 0, "Unexpected any. Specify a different type.", "11"],
      [0, 0, 0, "Unexpected any. Specify a different type.", "12"]
    ],
    "public/app/plugins/panel/table/migrations.ts:5381": [
      [0, 0, 0, "Do not use any type assertions.", "0"],
      [0, 0, 0, "Unexpected any. Specify a different type.", "1"],
      [0, 0, 0, "Unexpected any. Specify a different type.", "2"],
      [0, 0, 0, "Unexpected any. Specify a different type.", "3"],
      [0, 0, 0, "Unexpected any. Specify a different type.", "4"],
      [0, 0, 0, "Unexpected any. Specify a different type.", "5"],
      [0, 0, 0, "Unexpected any. Specify a different type.", "6"],
      [0, 0, 0, "Unexpected any. Specify a different type.", "7"]
    ],
    "public/app/plugins/panel/table/module.tsx:5381": [
      [0, 0, 0, "Do not use any type assertions.", "0"],
      [0, 0, 0, "Unexpected any. Specify a different type.", "1"],
      [0, 0, 0, "Do not use any type assertions.", "2"],
      [0, 0, 0, "Unexpected any. Specify a different type.", "3"]
    ],
    "public/app/plugins/panel/text/TextPanelEditor.tsx:5381": [
      [0, 0, 0, "Unexpected any. Specify a different type.", "0"]
    ],
    "public/app/plugins/panel/text/textPanelMigrationHandler.ts:5381": [
      [0, 0, 0, "Unexpected any. Specify a different type.", "0"],
      [0, 0, 0, "Do not use any type assertions.", "1"],
      [0, 0, 0, "Unexpected any. Specify a different type.", "2"],
      [0, 0, 0, "Do not use any type assertions.", "3"]
    ],
    "public/app/plugins/panel/timeseries/SpanNullsEditor.tsx:5381": [
      [0, 0, 0, "Do not use any type assertions.", "0"],
      [0, 0, 0, "Do not use any type assertions.", "1"],
      [0, 0, 0, "Do not use any type assertions.", "2"],
      [0, 0, 0, "Unexpected any. Specify a different type.", "3"]
    ],
    "public/app/plugins/panel/timeseries/migrations.ts:5381": [
      [0, 0, 0, "Unexpected any. Specify a different type.", "0"],
      [0, 0, 0, "Do not use any type assertions.", "1"],
      [0, 0, 0, "Do not use any type assertions.", "2"],
      [0, 0, 0, "Unexpected any. Specify a different type.", "3"],
      [0, 0, 0, "Do not use any type assertions.", "4"],
      [0, 0, 0, "Unexpected any. Specify a different type.", "5"],
      [0, 0, 0, "Do not use any type assertions.", "6"],
      [0, 0, 0, "Unexpected any. Specify a different type.", "7"],
      [0, 0, 0, "Do not use any type assertions.", "8"],
      [0, 0, 0, "Do not use any type assertions.", "9"],
      [0, 0, 0, "Unexpected any. Specify a different type.", "10"],
      [0, 0, 0, "Do not use any type assertions.", "11"],
      [0, 0, 0, "Unexpected any. Specify a different type.", "12"],
      [0, 0, 0, "Do not use any type assertions.", "13"],
      [0, 0, 0, "Unexpected any. Specify a different type.", "14"],
      [0, 0, 0, "Do not use any type assertions.", "15"],
      [0, 0, 0, "Unexpected any. Specify a different type.", "16"],
      [0, 0, 0, "Unexpected any. Specify a different type.", "17"],
      [0, 0, 0, "Unexpected any. Specify a different type.", "18"],
      [0, 0, 0, "Unexpected any. Specify a different type.", "19"]
    ],
    "public/app/plugins/panel/timeseries/plugins/ExemplarMarker.tsx:5381": [
      [0, 0, 0, "Use data-testid for E2E selectors instead of aria-label", "0"]
    ],
    "public/app/plugins/panel/timeseries/plugins/annotations/AnnotationEditor.tsx:5381": [
      [0, 0, 0, "Do not use any type assertions.", "0"]
    ],
    "public/app/plugins/panel/timeseries/suggestions.ts:5381": [
      [0, 0, 0, "Do not use any type assertions.", "0"],
      [0, 0, 0, "Unexpected any. Specify a different type.", "1"]
    ],
    "public/app/plugins/panel/trend/suggestions.ts:5381": [
      [0, 0, 0, "Do not use any type assertions.", "0"],
      [0, 0, 0, "Unexpected any. Specify a different type.", "1"]
    ],
    "public/app/plugins/panel/xychart/AutoEditor.tsx:5381": [
      [0, 0, 0, "Unexpected any. Specify a different type.", "0"]
    ],
    "public/app/plugins/panel/xychart/ManualEditor.tsx:5381": [
      [0, 0, 0, "Unexpected any. Specify a different type.", "0"],
      [0, 0, 0, "Unexpected any. Specify a different type.", "1"],
      [0, 0, 0, "Do not use any type assertions.", "2"],
      [0, 0, 0, "Unexpected any. Specify a different type.", "3"],
      [0, 0, 0, "Do not use any type assertions.", "4"],
      [0, 0, 0, "Unexpected any. Specify a different type.", "5"],
      [0, 0, 0, "Do not use any type assertions.", "6"],
      [0, 0, 0, "Unexpected any. Specify a different type.", "7"],
      [0, 0, 0, "Do not use any type assertions.", "8"],
      [0, 0, 0, "Unexpected any. Specify a different type.", "9"],
      [0, 0, 0, "Do not use any type assertions.", "10"],
      [0, 0, 0, "Unexpected any. Specify a different type.", "11"]
    ],
    "public/app/plugins/panel/xychart/TooltipView.tsx:5381": [
      [0, 0, 0, "Do not use any type assertions.", "0"]
    ],
    "public/app/plugins/panel/xychart/XYChartPanel2.tsx:5381": [
      [0, 0, 0, "Unexpected any. Specify a different type.", "0"]
    ],
    "public/app/plugins/panel/xychart/dims.ts:5381": [
      [0, 0, 0, "Do not use any type assertions.", "0"],
      [0, 0, 0, "Do not use any type assertions.", "1"],
      [0, 0, 0, "Do not use any type assertions.", "2"],
      [0, 0, 0, "Unexpected any. Specify a different type.", "3"],
      [0, 0, 0, "Do not use any type assertions.", "4"],
      [0, 0, 0, "Unexpected any. Specify a different type.", "5"]
    ],
    "public/app/plugins/panel/xychart/scatter.ts:5381": [
      [0, 0, 0, "Do not use any type assertions.", "0"],
      [0, 0, 0, "Do not use any type assertions.", "1"],
      [0, 0, 0, "Do not use any type assertions.", "2"],
      [0, 0, 0, "Unexpected any. Specify a different type.", "3"],
      [0, 0, 0, "Do not use any type assertions.", "4"],
      [0, 0, 0, "Unexpected any. Specify a different type.", "5"],
      [0, 0, 0, "Do not use any type assertions.", "6"],
      [0, 0, 0, "Unexpected any. Specify a different type.", "7"],
      [0, 0, 0, "Do not use any type assertions.", "8"],
      [0, 0, 0, "Unexpected any. Specify a different type.", "9"],
      [0, 0, 0, "Do not use any type assertions.", "10"],
      [0, 0, 0, "Unexpected any. Specify a different type.", "11"],
      [0, 0, 0, "Do not use any type assertions.", "12"],
      [0, 0, 0, "Do not use any type assertions.", "13"],
      [0, 0, 0, "Do not use any type assertions.", "14"],
      [0, 0, 0, "Do not use any type assertions.", "15"]
    ],
    "public/app/polyfills/old-mediaquerylist.ts:5381": [
      [0, 0, 0, "Unexpected any. Specify a different type.", "0"]
    ],
    "public/app/store/configureStore.ts:5381": [
      [0, 0, 0, "Unexpected any. Specify a different type.", "0"]
    ],
    "public/app/store/store.ts:5381": [
      [0, 0, 0, "Do not use any type assertions.", "0"],
      [0, 0, 0, "Unexpected any. Specify a different type.", "1"]
    ],
    "public/app/types/alerting.ts:5381": [
      [0, 0, 0, "Unexpected any. Specify a different type.", "0"],
      [0, 0, 0, "Unexpected any. Specify a different type.", "1"],
      [0, 0, 0, "Unexpected any. Specify a different type.", "2"],
      [0, 0, 0, "Unexpected any. Specify a different type.", "3"],
      [0, 0, 0, "Unexpected any. Specify a different type.", "4"]
    ],
    "public/app/types/appEvent.ts:5381": [
      [0, 0, 0, "Unexpected any. Specify a different type.", "0"],
      [0, 0, 0, "Unexpected any. Specify a different type.", "1"],
      [0, 0, 0, "Unexpected any. Specify a different type.", "2"],
      [0, 0, 0, "Unexpected any. Specify a different type.", "3"],
      [0, 0, 0, "Unexpected any. Specify a different type.", "4"],
      [0, 0, 0, "Unexpected any. Specify a different type.", "5"],
      [0, 0, 0, "Unexpected any. Specify a different type.", "6"]
    ],
    "public/app/types/dashboard.ts:5381": [
      [0, 0, 0, "Unexpected any. Specify a different type.", "0"]
    ],
    "public/app/types/events.ts:5381": [
      [0, 0, 0, "Unexpected any. Specify a different type.", "0"],
      [0, 0, 0, "Unexpected any. Specify a different type.", "1"],
      [0, 0, 0, "Unexpected any. Specify a different type.", "2"],
      [0, 0, 0, "Unexpected any. Specify a different type.", "3"],
      [0, 0, 0, "Unexpected any. Specify a different type.", "4"],
      [0, 0, 0, "Unexpected any. Specify a different type.", "5"],
      [0, 0, 0, "Unexpected any. Specify a different type.", "6"],
      [0, 0, 0, "Unexpected any. Specify a different type.", "7"],
      [0, 0, 0, "Unexpected any. Specify a different type.", "8"],
      [0, 0, 0, "Unexpected any. Specify a different type.", "9"],
      [0, 0, 0, "Unexpected any. Specify a different type.", "10"],
      [0, 0, 0, "Unexpected any. Specify a different type.", "11"],
      [0, 0, 0, "Unexpected any. Specify a different type.", "12"]
    ],
    "public/app/types/jquery/jquery.d.ts:5381": [
      [0, 0, 0, "Unexpected any. Specify a different type.", "0"],
      [0, 0, 0, "Unexpected any. Specify a different type.", "1"],
      [0, 0, 0, "Unexpected any. Specify a different type.", "2"],
      [0, 0, 0, "Unexpected any. Specify a different type.", "3"],
      [0, 0, 0, "Unexpected any. Specify a different type.", "4"],
      [0, 0, 0, "Unexpected any. Specify a different type.", "5"],
      [0, 0, 0, "Unexpected any. Specify a different type.", "6"],
      [0, 0, 0, "Unexpected any. Specify a different type.", "7"],
      [0, 0, 0, "Unexpected any. Specify a different type.", "8"]
    ],
    "public/app/types/store.ts:5381": [
      [0, 0, 0, "Unexpected any. Specify a different type.", "0"]
    ],
    "public/app/types/templates.ts:5381": [
      [0, 0, 0, "Unexpected any. Specify a different type.", "0"]
    ],
    "public/app/types/unified-alerting-dto.ts:5381": [
      [0, 0, 0, "Do not use any type assertions.", "0"],
      [0, 0, 0, "Do not use any type assertions.", "1"]
    ],
    "public/app/types/unified-alerting.ts:5381": [
      [0, 0, 0, "Do not use any type assertions.", "0"],
      [0, 0, 0, "Unexpected any. Specify a different type.", "1"],
      [0, 0, 0, "Unexpected any. Specify a different type.", "2"]
    ],
    "public/test/core/redux/mocks.ts:5381": [
      [0, 0, 0, "Unexpected any. Specify a different type.", "0"]
    ],
    "public/test/core/redux/reducerTester.ts:5381": [
      [0, 0, 0, "Unexpected any. Specify a different type.", "0"],
      [0, 0, 0, "Unexpected any. Specify a different type.", "1"]
    ],
    "public/test/core/redux/reduxTester.ts:5381": [
      [0, 0, 0, "Unexpected any. Specify a different type.", "0"],
      [0, 0, 0, "Unexpected any. Specify a different type.", "1"],
      [0, 0, 0, "Unexpected any. Specify a different type.", "2"],
      [0, 0, 0, "Unexpected any. Specify a different type.", "3"],
      [0, 0, 0, "Unexpected any. Specify a different type.", "4"],
      [0, 0, 0, "Unexpected any. Specify a different type.", "5"]
    ],
    "public/test/core/thunk/thunkTester.ts:5381": [
      [0, 0, 0, "Unexpected any. Specify a different type.", "0"],
      [0, 0, 0, "Unexpected any. Specify a different type.", "1"],
      [0, 0, 0, "Unexpected any. Specify a different type.", "2"],
      [0, 0, 0, "Unexpected any. Specify a different type.", "3"],
      [0, 0, 0, "Unexpected any. Specify a different type.", "4"],
      [0, 0, 0, "Unexpected any. Specify a different type.", "5"],
      [0, 0, 0, "Unexpected any. Specify a different type.", "6"],
      [0, 0, 0, "Unexpected any. Specify a different type.", "7"],
      [0, 0, 0, "Unexpected any. Specify a different type.", "8"]
    ],
    "public/test/global-jquery-shim.ts:5381": [
      [0, 0, 0, "Unexpected any. Specify a different type.", "0"]
    ],
    "public/test/helpers/convertToStoreState.ts:5381": [
      [0, 0, 0, "Unexpected any. Specify a different type.", "0"]
    ],
    "public/test/helpers/getDashboardModel.ts:5381": [
      [0, 0, 0, "Unexpected any. Specify a different type.", "0"]
    ],
    "public/test/helpers/initTemplateSrv.ts:5381": [
      [0, 0, 0, "Unexpected any. Specify a different type.", "0"]
    ],
    "public/test/jest-setup.ts:5381": [
      [0, 0, 0, "Unexpected any. Specify a different type.", "0"]
    ],
    "public/test/jest-shim.ts:5381": [
      [0, 0, 0, "Unexpected any. Specify a different type.", "0"],
      [0, 0, 0, "Unexpected any. Specify a different type.", "1"],
      [0, 0, 0, "Unexpected any. Specify a different type.", "2"],
      [0, 0, 0, "Unexpected any. Specify a different type.", "3"],
      [0, 0, 0, "Unexpected any. Specify a different type.", "4"],
      [0, 0, 0, "Unexpected any. Specify a different type.", "5"]
    ],
    "public/test/lib/common.ts:5381": [
      [0, 0, 0, "Unexpected any. Specify a different type.", "0"]
    ],
    "public/test/matchers/index.ts:5381": [
      [0, 0, 0, "Unexpected any. Specify a different type.", "0"]
    ],
    "public/test/matchers/toEmitValuesWith.ts:5381": [
      [0, 0, 0, "Unexpected any. Specify a different type.", "0"],
      [0, 0, 0, "Unexpected any. Specify a different type.", "1"],
      [0, 0, 0, "Unexpected any. Specify a different type.", "2"],
      [0, 0, 0, "Unexpected any. Specify a different type.", "3"],
      [0, 0, 0, "Unexpected any. Specify a different type.", "4"]
    ],
    "public/test/matchers/utils.ts:5381": [
      [0, 0, 0, "Unexpected any. Specify a different type.", "0"]
    ],
    "public/test/mocks/workers.ts:5381": [
      [0, 0, 0, "Unexpected any. Specify a different type.", "0"],
      [0, 0, 0, "Unexpected any. Specify a different type.", "1"]
    ],
    "public/test/specs/helpers.ts:5381": [
      [0, 0, 0, "Unexpected any. Specify a different type.", "0"],
      [0, 0, 0, "Unexpected any. Specify a different type.", "1"],
      [0, 0, 0, "Unexpected any. Specify a different type.", "2"],
      [0, 0, 0, "Unexpected any. Specify a different type.", "3"],
      [0, 0, 0, "Unexpected any. Specify a different type.", "4"],
      [0, 0, 0, "Unexpected any. Specify a different type.", "5"],
      [0, 0, 0, "Unexpected any. Specify a different type.", "6"],
      [0, 0, 0, "Unexpected any. Specify a different type.", "7"],
      [0, 0, 0, "Unexpected any. Specify a different type.", "8"],
      [0, 0, 0, "Unexpected any. Specify a different type.", "9"],
      [0, 0, 0, "Unexpected any. Specify a different type.", "10"],
      [0, 0, 0, "Unexpected any. Specify a different type.", "11"],
      [0, 0, 0, "Unexpected any. Specify a different type.", "12"],
      [0, 0, 0, "Unexpected any. Specify a different type.", "13"],
      [0, 0, 0, "Unexpected any. Specify a different type.", "14"],
      [0, 0, 0, "Unexpected any. Specify a different type.", "15"]
    ]
  }`
};

exports[`no undocumented stories`] = {
  value: `{
    "packages/grafana-ui/src/components/ButtonCascader/ButtonCascader.story.tsx:5381": [
      [0, 0, 0, "No undocumented stories are allowed, please add an .mdx file with some documentation", "5381"]
    ],
    "packages/grafana-ui/src/components/ColorPicker/ColorPickerPopover.story.tsx:5381": [
      [0, 0, 0, "No undocumented stories are allowed, please add an .mdx file with some documentation", "5381"]
    ],
    "packages/grafana-ui/src/components/DateTimePickers/RelativeTimeRangePicker/RelativeTimeRangePicker.story.tsx:5381": [
      [0, 0, 0, "No undocumented stories are allowed, please add an .mdx file with some documentation", "5381"]
    ],
    "packages/grafana-ui/src/components/DateTimePickers/TimeOfDayPicker.story.tsx:5381": [
      [0, 0, 0, "No undocumented stories are allowed, please add an .mdx file with some documentation", "5381"]
    ],
    "packages/grafana-ui/src/components/DateTimePickers/TimeRangePicker.story.tsx:5381": [
      [0, 0, 0, "No undocumented stories are allowed, please add an .mdx file with some documentation", "5381"]
    ],
    "packages/grafana-ui/src/components/DateTimePickers/TimeZonePicker.story.tsx:5381": [
      [0, 0, 0, "No undocumented stories are allowed, please add an .mdx file with some documentation", "5381"]
    ],
    "packages/grafana-ui/src/components/DateTimePickers/WeekStartPicker.story.tsx:5381": [
      [0, 0, 0, "No undocumented stories are allowed, please add an .mdx file with some documentation", "5381"]
    ],
    "packages/grafana-ui/src/components/PageLayout/PageToolbar.story.tsx:5381": [
      [0, 0, 0, "No undocumented stories are allowed, please add an .mdx file with some documentation", "5381"]
    ],
    "packages/grafana-ui/src/components/QueryField/QueryField.story.tsx:5381": [
      [0, 0, 0, "No undocumented stories are allowed, please add an .mdx file with some documentation", "5381"]
    ],
    "packages/grafana-ui/src/components/SecretTextArea/SecretTextArea.story.tsx:5381": [
      [0, 0, 0, "No undocumented stories are allowed, please add an .mdx file with some documentation", "5381"]
    ],
    "packages/grafana-ui/src/components/Segment/Segment.story.tsx:5381": [
      [0, 0, 0, "No undocumented stories are allowed, please add an .mdx file with some documentation", "5381"]
    ],
    "packages/grafana-ui/src/components/Segment/SegmentAsync.story.tsx:5381": [
      [0, 0, 0, "No undocumented stories are allowed, please add an .mdx file with some documentation", "5381"]
    ],
    "packages/grafana-ui/src/components/Segment/SegmentInput.story.tsx:5381": [
      [0, 0, 0, "No undocumented stories are allowed, please add an .mdx file with some documentation", "5381"]
    ],
    "packages/grafana-ui/src/components/Slider/RangeSlider.story.tsx:5381": [
      [0, 0, 0, "No undocumented stories are allowed, please add an .mdx file with some documentation", "5381"]
    ],
    "packages/grafana-ui/src/components/Slider/Slider.story.tsx:5381": [
      [0, 0, 0, "No undocumented stories are allowed, please add an .mdx file with some documentation", "5381"]
    ],
    "packages/grafana-ui/src/components/StatsPicker/StatsPicker.story.tsx:5381": [
      [0, 0, 0, "No undocumented stories are allowed, please add an .mdx file with some documentation", "5381"]
    ],
    "packages/grafana-ui/src/components/ThemeDemos/ThemeDemo.story.tsx:5381": [
      [0, 0, 0, "No undocumented stories are allowed, please add an .mdx file with some documentation", "5381"]
    ],
    "packages/grafana-ui/src/components/VizLayout/VizLayout.story.tsx:5381": [
      [0, 0, 0, "No undocumented stories are allowed, please add an .mdx file with some documentation", "5381"]
    ],
    "packages/grafana-ui/src/components/VizLegend/VizLegend.story.tsx:5381": [
      [0, 0, 0, "No undocumented stories are allowed, please add an .mdx file with some documentation", "5381"]
    ],
    "packages/grafana-ui/src/components/VizTooltip/SeriesTable.story.tsx:5381": [
      [0, 0, 0, "No undocumented stories are allowed, please add an .mdx file with some documentation", "5381"]
    ]
  }`
};<|MERGE_RESOLUTION|>--- conflicted
+++ resolved
@@ -2592,11 +2592,7 @@
       [0, 0, 0, "Unexpected any. Specify a different type.", "10"],
       [0, 0, 0, "Unexpected any. Specify a different type.", "11"]
     ],
-<<<<<<< HEAD
     "public/app/features/datasources/components/ButtonRow.tsx:5381": [
-=======
-    "public/app/features/datasources/components/BasicSettings.tsx:5381": [
->>>>>>> 01aa7765
       [0, 0, 0, "Use data-testid for E2E selectors instead of aria-label", "0"]
     ],
     "public/app/features/datasources/components/DataSourceReadOnlyMessage.tsx:5381": [
