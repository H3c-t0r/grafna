--- conflicted
+++ resolved
@@ -28,13 +28,6 @@
     ],
     "packages/grafana-ui/src/slate-plugins/suggestions.test.tsx:3654981205": [
       [0, 18, 13, "RegExp match", "2409514259"]
-    ],
-<<<<<<< HEAD
-    "packages/jaeger-ui-components/src/TracePageHeader/SpanGraph/CanvasSpanGraph.test.js:1974748555": [
-=======
-    "packages/jaeger-ui-components/src/TracePageHeader/SpanGraph/GraphTicks.test.js:940336852": [
->>>>>>> 405df77e
-      [14, 19, 13, "RegExp match", "2409514259"]
     ],
     "packages/jaeger-ui-components/src/TracePageHeader/SpanGraph/Scrubber.test.js:4256741694": [
       [14, 19, 13, "RegExp match", "2409514259"]
