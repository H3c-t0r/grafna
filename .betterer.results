--- conflicted
+++ resolved
@@ -5668,20 +5668,6 @@
       [0, 0, 0, "Do not use any type assertions.", "0"],
       [0, 0, 0, "Do not use any type assertions.", "1"]
     ],
-<<<<<<< HEAD
-    "public/app/plugins/datasource/tempo/NativeSearch/TagsField/TagsField.tsx:5381": [
-      [0, 0, 0, "Styles should be written using objects.", "0"],
-      [0, 0, 0, "Styles should be written using objects.", "1"]
-    ],
-    "public/app/plugins/datasource/tempo/SearchTraceQLEditor/DurationInput.tsx:5381": [
-      [0, 0, 0, "Styles should be written using objects.", "0"]
-    ],
-    "public/app/plugins/datasource/tempo/SearchTraceQLEditor/TraceQLSearch.tsx:5381": [
-      [0, 0, 0, "Styles should be written using objects.", "0"],
-      [0, 0, 0, "Styles should be written using objects.", "1"]
-    ],
-=======
->>>>>>> f726ea1e
     "public/app/plugins/datasource/tempo/ServiceGraphSection.tsx:5381": [
       [0, 0, 0, "Do not use any type assertions.", "0"]
     ],
