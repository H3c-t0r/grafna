// BETTERER RESULTS V2.
// 
// If this file contains merge conflicts, use `betterer merge` to automatically resolve them:
// https://phenomnomnominal.github.io/betterer/docs/results-file/#merge
//
exports[`better eslint`] = {
  value: `{
    "e2e/scenes/utils/support/types.ts:5381": [
      [0, 0, 0, "Do not use any type assertions.", "0"]
    ],
    "e2e/utils/support/types.ts:5381": [
      [0, 0, 0, "Do not use any type assertions.", "0"]
    ],
    "packages/grafana-data/src/dataframe/ArrayDataFrame.ts:5381": [
      [0, 0, 0, "Unexpected any. Specify a different type.", "0"]
    ],
    "packages/grafana-data/src/dataframe/CircularDataFrame.ts:5381": [
      [0, 0, 0, "Unexpected any. Specify a different type.", "0"]
    ],
    "packages/grafana-data/src/dataframe/DataFrameView.ts:5381": [
      [0, 0, 0, "Unexpected any. Specify a different type.", "0"],
      [0, 0, 0, "Do not use any type assertions.", "1"],
      [0, 0, 0, "Do not use any type assertions.", "2"],
      [0, 0, 0, "Unexpected any. Specify a different type.", "3"]
    ],
    "packages/grafana-data/src/dataframe/MutableDataFrame.ts:5381": [
      [0, 0, 0, "Unexpected any. Specify a different type.", "0"],
      [0, 0, 0, "Unexpected any. Specify a different type.", "1"],
      [0, 0, 0, "Unexpected any. Specify a different type.", "2"],
      [0, 0, 0, "Unexpected any. Specify a different type.", "3"],
      [0, 0, 0, "Unexpected any. Specify a different type.", "4"],
      [0, 0, 0, "Unexpected any. Specify a different type.", "5"],
      [0, 0, 0, "Unexpected any. Specify a different type.", "6"],
      [0, 0, 0, "Unexpected any. Specify a different type.", "7"],
      [0, 0, 0, "Do not use any type assertions.", "8"],
      [0, 0, 0, "Unexpected any. Specify a different type.", "9"],
      [0, 0, 0, "Do not use any type assertions.", "10"],
      [0, 0, 0, "Do not use any type assertions.", "11"]
    ],
    "packages/grafana-data/src/dataframe/StreamingDataFrame.ts:5381": [
      [0, 0, 0, "Do not use any type assertions.", "0"],
      [0, 0, 0, "Do not use any type assertions.", "1"],
      [0, 0, 0, "Do not use any type assertions.", "2"],
      [0, 0, 0, "Do not use any type assertions.", "3"],
      [0, 0, 0, "Do not use any type assertions.", "4"]
    ],
    "packages/grafana-data/src/dataframe/dimensions.ts:5381": [
      [0, 0, 0, "Unexpected any. Specify a different type.", "0"]
    ],
    "packages/grafana-data/src/dataframe/processDataFrame.test.ts:5381": [
      [0, 0, 0, "Unexpected any. Specify a different type.", "0"]
    ],
    "packages/grafana-data/src/dataframe/processDataFrame.ts:5381": [
      [0, 0, 0, "Do not use any type assertions.", "0"],
      [0, 0, 0, "Unexpected any. Specify a different type.", "1"],
      [0, 0, 0, "Do not use any type assertions.", "2"],
      [0, 0, 0, "Do not use any type assertions.", "3"],
      [0, 0, 0, "Do not use any type assertions.", "4"],
      [0, 0, 0, "Do not use any type assertions.", "5"],
      [0, 0, 0, "Unexpected any. Specify a different type.", "6"],
      [0, 0, 0, "Do not use any type assertions.", "7"],
      [0, 0, 0, "Do not use any type assertions.", "8"],
      [0, 0, 0, "Do not use any type assertions.", "9"],
      [0, 0, 0, "Unexpected any. Specify a different type.", "10"],
      [0, 0, 0, "Do not use any type assertions.", "11"],
      [0, 0, 0, "Unexpected any. Specify a different type.", "12"],
      [0, 0, 0, "Do not use any type assertions.", "13"],
      [0, 0, 0, "Unexpected any. Specify a different type.", "14"],
      [0, 0, 0, "Do not use any type assertions.", "15"],
      [0, 0, 0, "Do not use any type assertions.", "16"],
      [0, 0, 0, "Do not use any type assertions.", "17"],
      [0, 0, 0, "Do not use any type assertions.", "18"],
      [0, 0, 0, "Do not use any type assertions.", "19"],
      [0, 0, 0, "Do not use any type assertions.", "20"],
      [0, 0, 0, "Do not use any type assertions.", "21"],
      [0, 0, 0, "Do not use any type assertions.", "22"]
    ],
    "packages/grafana-data/src/datetime/datemath.ts:5381": [
      [0, 0, 0, "Unexpected any. Specify a different type.", "0"],
      [0, 0, 0, "Do not use any type assertions.", "1"],
      [0, 0, 0, "Unexpected any. Specify a different type.", "2"]
    ],
    "packages/grafana-data/src/datetime/durationutil.ts:5381": [
      [0, 0, 0, "Do not use any type assertions.", "0"]
    ],
    "packages/grafana-data/src/datetime/formatter.ts:5381": [
      [0, 0, 0, "Do not use any type assertions.", "0"]
    ],
    "packages/grafana-data/src/datetime/moment_wrapper.ts:5381": [
      [0, 0, 0, "Unexpected any. Specify a different type.", "0"],
      [0, 0, 0, "Do not use any type assertions.", "1"],
      [0, 0, 0, "Do not use any type assertions.", "2"],
      [0, 0, 0, "Do not use any type assertions.", "3"],
      [0, 0, 0, "Do not use any type assertions.", "4"],
      [0, 0, 0, "Do not use any type assertions.", "5"],
      [0, 0, 0, "Do not use any type assertions.", "6"],
      [0, 0, 0, "Do not use any type assertions.", "7"],
      [0, 0, 0, "Do not use any type assertions.", "8"]
    ],
    "packages/grafana-data/src/datetime/parser.ts:5381": [
      [0, 0, 0, "Do not use any type assertions.", "0"],
      [0, 0, 0, "Do not use any type assertions.", "1"],
      [0, 0, 0, "Do not use any type assertions.", "2"],
      [0, 0, 0, "Do not use any type assertions.", "3"],
      [0, 0, 0, "Do not use any type assertions.", "4"],
      [0, 0, 0, "Do not use any type assertions.", "5"],
      [0, 0, 0, "Do not use any type assertions.", "6"],
      [0, 0, 0, "Do not use any type assertions.", "7"],
      [0, 0, 0, "Do not use any type assertions.", "8"]
    ],
    "packages/grafana-data/src/datetime/rangeutil.ts:5381": [
      [0, 0, 0, "Do not use any type assertions.", "0"]
    ],
    "packages/grafana-data/src/events/EventBus.ts:5381": [
      [0, 0, 0, "Unexpected any. Specify a different type.", "0"],
      [0, 0, 0, "Unexpected any. Specify a different type.", "1"]
    ],
    "packages/grafana-data/src/events/types.ts:5381": [
      [0, 0, 0, "Unexpected any. Specify a different type.", "0"],
      [0, 0, 0, "Unexpected any. Specify a different type.", "1"],
      [0, 0, 0, "Unexpected any. Specify a different type.", "2"],
      [0, 0, 0, "Unexpected any. Specify a different type.", "3"],
      [0, 0, 0, "Unexpected any. Specify a different type.", "4"]
    ],
    "packages/grafana-data/src/field/displayProcessor.ts:5381": [
      [0, 0, 0, "Do not use any type assertions.", "0"],
      [0, 0, 0, "Do not use any type assertions.", "1"],
      [0, 0, 0, "Do not use any type assertions.", "2"]
    ],
    "packages/grafana-data/src/field/fieldState.ts:5381": [
      [0, 0, 0, "Unexpected any. Specify a different type.", "0"]
    ],
    "packages/grafana-data/src/field/overrides/processors.ts:5381": [
      [0, 0, 0, "Unexpected any. Specify a different type.", "0"],
      [0, 0, 0, "Unexpected any. Specify a different type.", "1"],
      [0, 0, 0, "Do not use any type assertions.", "2"],
      [0, 0, 0, "Unexpected any. Specify a different type.", "3"],
      [0, 0, 0, "Do not use any type assertions.", "4"],
      [0, 0, 0, "Unexpected any. Specify a different type.", "5"],
      [0, 0, 0, "Unexpected any. Specify a different type.", "6"],
      [0, 0, 0, "Unexpected any. Specify a different type.", "7"],
      [0, 0, 0, "Do not use any type assertions.", "8"]
    ],
    "packages/grafana-data/src/field/standardFieldConfigEditorRegistry.ts:5381": [
      [0, 0, 0, "Unexpected any. Specify a different type.", "0"],
      [0, 0, 0, "Unexpected any. Specify a different type.", "1"],
      [0, 0, 0, "Unexpected any. Specify a different type.", "2"],
      [0, 0, 0, "Unexpected any. Specify a different type.", "3"],
      [0, 0, 0, "Unexpected any. Specify a different type.", "4"],
      [0, 0, 0, "Unexpected any. Specify a different type.", "5"],
      [0, 0, 0, "Unexpected any. Specify a different type.", "6"]
    ],
    "packages/grafana-data/src/geo/layer.ts:5381": [
      [0, 0, 0, "Unexpected any. Specify a different type.", "0"],
      [0, 0, 0, "Unexpected any. Specify a different type.", "1"]
    ],
    "packages/grafana-data/src/panel/PanelPlugin.ts:5381": [
      [0, 0, 0, "Unexpected any. Specify a different type.", "0"],
      [0, 0, 0, "Unexpected any. Specify a different type.", "1"],
      [0, 0, 0, "Unexpected any. Specify a different type.", "2"],
      [0, 0, 0, "Unexpected any. Specify a different type.", "3"],
      [0, 0, 0, "Unexpected any. Specify a different type.", "4"],
      [0, 0, 0, "Unexpected any. Specify a different type.", "5"],
      [0, 0, 0, "Do not use any type assertions.", "6"],
      [0, 0, 0, "Do not use any type assertions.", "7"]
    ],
    "packages/grafana-data/src/panel/registryFactories.ts:5381": [
      [0, 0, 0, "Do not use any type assertions.", "0"]
    ],
    "packages/grafana-data/src/themes/colorManipulator.ts:5381": [
      [0, 0, 0, "Unexpected any. Specify a different type.", "0"],
      [0, 0, 0, "Unexpected any. Specify a different type.", "1"],
      [0, 0, 0, "Unexpected any. Specify a different type.", "2"]
    ],
    "packages/grafana-data/src/themes/createColors.ts:5381": [
      [0, 0, 0, "Do not use any type assertions.", "0"]
    ],
    "packages/grafana-data/src/transformations/fieldReducer.ts:5381": [
      [0, 0, 0, "Do not use any type assertions.", "0"]
    ],
    "packages/grafana-data/src/transformations/matchers/valueMatchers/types.ts:5381": [
      [0, 0, 0, "Unexpected any. Specify a different type.", "0"],
      [0, 0, 0, "Unexpected any. Specify a different type.", "1"]
    ],
    "packages/grafana-data/src/transformations/standardTransformersRegistry.ts:5381": [
      [0, 0, 0, "Unexpected any. Specify a different type.", "0"]
    ],
    "packages/grafana-data/src/transformations/transformDataFrame.ts:5381": [
      [0, 0, 0, "Unexpected any. Specify a different type.", "0"]
    ],
    "packages/grafana-data/src/transformations/transformers/joinDataFrames.ts:5381": [
      [0, 0, 0, "Unexpected any. Specify a different type.", "0"]
    ],
    "packages/grafana-data/src/transformations/transformers/nulls/nullInsertThreshold.ts:5381": [
      [0, 0, 0, "Unexpected any. Specify a different type.", "0"],
      [0, 0, 0, "Unexpected any. Specify a different type.", "1"]
    ],
    "packages/grafana-data/src/transformations/transformers/reduce.ts:5381": [
      [0, 0, 0, "Unexpected any. Specify a different type.", "0"],
      [0, 0, 0, "Unexpected any. Specify a different type.", "1"]
    ],
    "packages/grafana-data/src/transformations/transformers/utils.ts:5381": [
      [0, 0, 0, "Do not use any type assertions.", "0"],
      [0, 0, 0, "Unexpected any. Specify a different type.", "1"]
    ],
    "packages/grafana-data/src/types/OptionsUIRegistryBuilder.ts:5381": [
      [0, 0, 0, "Unexpected any. Specify a different type.", "0"],
      [0, 0, 0, "Unexpected any. Specify a different type.", "1"],
      [0, 0, 0, "Unexpected any. Specify a different type.", "2"],
      [0, 0, 0, "Unexpected any. Specify a different type.", "3"],
      [0, 0, 0, "Unexpected any. Specify a different type.", "4"],
      [0, 0, 0, "Unexpected any. Specify a different type.", "5"],
      [0, 0, 0, "Unexpected any. Specify a different type.", "6"]
    ],
    "packages/grafana-data/src/types/ScopedVars.ts:5381": [
      [0, 0, 0, "Unexpected any. Specify a different type.", "0"],
      [0, 0, 0, "Unexpected any. Specify a different type.", "1"]
    ],
    "packages/grafana-data/src/types/annotations.ts:5381": [
      [0, 0, 0, "Unexpected any. Specify a different type.", "0"],
      [0, 0, 0, "Unexpected any. Specify a different type.", "1"],
      [0, 0, 0, "Unexpected any. Specify a different type.", "2"],
      [0, 0, 0, "Unexpected any. Specify a different type.", "3"],
      [0, 0, 0, "Unexpected any. Specify a different type.", "4"],
      [0, 0, 0, "Unexpected any. Specify a different type.", "5"]
    ],
    "packages/grafana-data/src/types/app.ts:5381": [
      [0, 0, 0, "Unexpected any. Specify a different type.", "0"],
      [0, 0, 0, "Do not use any type assertions.", "1"],
      [0, 0, 0, "Do not use any type assertions.", "2"]
    ],
    "packages/grafana-data/src/types/config.ts:5381": [
      [0, 0, 0, "Unexpected any. Specify a different type.", "0"]
    ],
    "packages/grafana-data/src/types/dashboard.ts:5381": [
      [0, 0, 0, "Unexpected any. Specify a different type.", "0"],
      [0, 0, 0, "Unexpected any. Specify a different type.", "1"],
      [0, 0, 0, "Unexpected any. Specify a different type.", "2"]
    ],
    "packages/grafana-data/src/types/data.ts:5381": [
      [0, 0, 0, "Unexpected any. Specify a different type.", "0"],
      [0, 0, 0, "Unexpected any. Specify a different type.", "1"],
      [0, 0, 0, "Unexpected any. Specify a different type.", "2"],
      [0, 0, 0, "Unexpected any. Specify a different type.", "3"]
    ],
    "packages/grafana-data/src/types/dataFrame.ts:5381": [
      [0, 0, 0, "Unexpected any. Specify a different type.", "0"],
      [0, 0, 0, "Unexpected any. Specify a different type.", "1"],
      [0, 0, 0, "Unexpected any. Specify a different type.", "2"],
      [0, 0, 0, "Unexpected any. Specify a different type.", "3"]
    ],
    "packages/grafana-data/src/types/dataLink.ts:5381": [
      [0, 0, 0, "Unexpected any. Specify a different type.", "0"],
      [0, 0, 0, "Unexpected any. Specify a different type.", "1"],
      [0, 0, 0, "Unexpected any. Specify a different type.", "2"],
      [0, 0, 0, "Unexpected any. Specify a different type.", "3"],
      [0, 0, 0, "Unexpected any. Specify a different type.", "4"],
      [0, 0, 0, "Unexpected any. Specify a different type.", "5"],
      [0, 0, 0, "Unexpected any. Specify a different type.", "6"]
    ],
    "packages/grafana-data/src/types/datasource.ts:5381": [
      [0, 0, 0, "Unexpected any. Specify a different type.", "0"],
      [0, 0, 0, "Unexpected any. Specify a different type.", "1"],
      [0, 0, 0, "Unexpected any. Specify a different type.", "2"],
      [0, 0, 0, "Unexpected any. Specify a different type.", "3"],
      [0, 0, 0, "Unexpected any. Specify a different type.", "4"],
      [0, 0, 0, "Unexpected any. Specify a different type.", "5"],
      [0, 0, 0, "Unexpected any. Specify a different type.", "6"],
      [0, 0, 0, "Unexpected any. Specify a different type.", "7"],
      [0, 0, 0, "Unexpected any. Specify a different type.", "8"],
      [0, 0, 0, "Unexpected any. Specify a different type.", "9"],
      [0, 0, 0, "Unexpected any. Specify a different type.", "10"],
      [0, 0, 0, "Unexpected any. Specify a different type.", "11"],
      [0, 0, 0, "Unexpected any. Specify a different type.", "12"],
      [0, 0, 0, "Unexpected any. Specify a different type.", "13"],
      [0, 0, 0, "Unexpected any. Specify a different type.", "14"],
      [0, 0, 0, "Unexpected any. Specify a different type.", "15"],
      [0, 0, 0, "Unexpected any. Specify a different type.", "16"],
      [0, 0, 0, "Unexpected any. Specify a different type.", "17"],
      [0, 0, 0, "Unexpected any. Specify a different type.", "18"],
      [0, 0, 0, "Unexpected any. Specify a different type.", "19"],
      [0, 0, 0, "Unexpected any. Specify a different type.", "20"],
      [0, 0, 0, "Unexpected any. Specify a different type.", "21"],
      [0, 0, 0, "Unexpected any. Specify a different type.", "22"],
      [0, 0, 0, "Unexpected any. Specify a different type.", "23"],
      [0, 0, 0, "Unexpected any. Specify a different type.", "24"]
    ],
    "packages/grafana-data/src/types/explore.ts:5381": [
      [0, 0, 0, "Unexpected any. Specify a different type.", "0"]
    ],
    "packages/grafana-data/src/types/fieldOverrides.ts:5381": [
      [0, 0, 0, "Unexpected any. Specify a different type.", "0"],
      [0, 0, 0, "Unexpected any. Specify a different type.", "1"],
      [0, 0, 0, "Unexpected any. Specify a different type.", "2"],
      [0, 0, 0, "Unexpected any. Specify a different type.", "3"],
      [0, 0, 0, "Unexpected any. Specify a different type.", "4"],
      [0, 0, 0, "Unexpected any. Specify a different type.", "5"],
      [0, 0, 0, "Unexpected any. Specify a different type.", "6"],
      [0, 0, 0, "Unexpected any. Specify a different type.", "7"],
      [0, 0, 0, "Unexpected any. Specify a different type.", "8"]
    ],
    "packages/grafana-data/src/types/flot.ts:5381": [
      [0, 0, 0, "Unexpected any. Specify a different type.", "0"]
    ],
    "packages/grafana-data/src/types/graph.ts:5381": [
      [0, 0, 0, "Unexpected any. Specify a different type.", "0"],
      [0, 0, 0, "Unexpected any. Specify a different type.", "1"],
      [0, 0, 0, "Unexpected any. Specify a different type.", "2"]
    ],
    "packages/grafana-data/src/types/legacyEvents.ts:5381": [
      [0, 0, 0, "Unexpected any. Specify a different type.", "0"],
      [0, 0, 0, "Unexpected any. Specify a different type.", "1"]
    ],
    "packages/grafana-data/src/types/live.ts:5381": [
      [0, 0, 0, "Unexpected any. Specify a different type.", "0"],
      [0, 0, 0, "Unexpected any. Specify a different type.", "1"],
      [0, 0, 0, "Unexpected any. Specify a different type.", "2"],
      [0, 0, 0, "Unexpected any. Specify a different type.", "3"],
      [0, 0, 0, "Unexpected any. Specify a different type.", "4"],
      [0, 0, 0, "Unexpected any. Specify a different type.", "5"],
      [0, 0, 0, "Unexpected any. Specify a different type.", "6"],
      [0, 0, 0, "Do not use any type assertions.", "7"]
    ],
    "packages/grafana-data/src/types/options.ts:5381": [
      [0, 0, 0, "Unexpected any. Specify a different type.", "0"],
      [0, 0, 0, "Unexpected any. Specify a different type.", "1"]
    ],
    "packages/grafana-data/src/types/panel.ts:5381": [
      [0, 0, 0, "Unexpected any. Specify a different type.", "0"],
      [0, 0, 0, "Unexpected any. Specify a different type.", "1"],
      [0, 0, 0, "Unexpected any. Specify a different type.", "2"],
      [0, 0, 0, "Unexpected any. Specify a different type.", "3"],
      [0, 0, 0, "Unexpected any. Specify a different type.", "4"],
      [0, 0, 0, "Unexpected any. Specify a different type.", "5"],
      [0, 0, 0, "Unexpected any. Specify a different type.", "6"],
      [0, 0, 0, "Unexpected any. Specify a different type.", "7"],
      [0, 0, 0, "Unexpected any. Specify a different type.", "8"],
      [0, 0, 0, "Unexpected any. Specify a different type.", "9"],
      [0, 0, 0, "Unexpected any. Specify a different type.", "10"],
      [0, 0, 0, "Unexpected any. Specify a different type.", "11"],
      [0, 0, 0, "Unexpected any. Specify a different type.", "12"],
      [0, 0, 0, "Unexpected any. Specify a different type.", "13"]
    ],
    "packages/grafana-data/src/types/plugin.ts:5381": [
      [0, 0, 0, "Unexpected any. Specify a different type.", "0"],
      [0, 0, 0, "Do not use any type assertions.", "1"]
    ],
    "packages/grafana-data/src/types/select.ts:5381": [
      [0, 0, 0, "Unexpected any. Specify a different type.", "0"],
      [0, 0, 0, "Unexpected any. Specify a different type.", "1"]
    ],
    "packages/grafana-data/src/types/templateVars.ts:5381": [
      [0, 0, 0, "Unexpected any. Specify a different type.", "0"],
      [0, 0, 0, "Unexpected any. Specify a different type.", "1"]
    ],
    "packages/grafana-data/src/types/trace.ts:5381": [
      [0, 0, 0, "Unexpected any. Specify a different type.", "0"]
    ],
    "packages/grafana-data/src/types/transformations.ts:5381": [
      [0, 0, 0, "Unexpected any. Specify a different type.", "0"],
      [0, 0, 0, "Unexpected any. Specify a different type.", "1"],
      [0, 0, 0, "Unexpected any. Specify a different type.", "2"],
      [0, 0, 0, "Unexpected any. Specify a different type.", "3"],
      [0, 0, 0, "Unexpected any. Specify a different type.", "4"]
    ],
    "packages/grafana-data/src/types/variables.ts:5381": [
      [0, 0, 0, "Unexpected any. Specify a different type.", "0"]
    ],
    "packages/grafana-data/src/utils/OptionsUIBuilders.ts:5381": [
      [0, 0, 0, "Unexpected any. Specify a different type.", "0"],
      [0, 0, 0, "Unexpected any. Specify a different type.", "1"],
      [0, 0, 0, "Unexpected any. Specify a different type.", "2"],
      [0, 0, 0, "Unexpected any. Specify a different type.", "3"],
      [0, 0, 0, "Unexpected any. Specify a different type.", "4"],
      [0, 0, 0, "Unexpected any. Specify a different type.", "5"],
      [0, 0, 0, "Unexpected any. Specify a different type.", "6"],
      [0, 0, 0, "Unexpected any. Specify a different type.", "7"],
      [0, 0, 0, "Unexpected any. Specify a different type.", "8"],
      [0, 0, 0, "Unexpected any. Specify a different type.", "9"],
      [0, 0, 0, "Unexpected any. Specify a different type.", "10"],
      [0, 0, 0, "Unexpected any. Specify a different type.", "11"],
      [0, 0, 0, "Unexpected any. Specify a different type.", "12"],
      [0, 0, 0, "Unexpected any. Specify a different type.", "13"],
      [0, 0, 0, "Unexpected any. Specify a different type.", "14"],
      [0, 0, 0, "Unexpected any. Specify a different type.", "15"],
      [0, 0, 0, "Unexpected any. Specify a different type.", "16"],
      [0, 0, 0, "Unexpected any. Specify a different type.", "17"],
      [0, 0, 0, "Unexpected any. Specify a different type.", "18"],
      [0, 0, 0, "Unexpected any. Specify a different type.", "19"],
      [0, 0, 0, "Unexpected any. Specify a different type.", "20"],
      [0, 0, 0, "Unexpected any. Specify a different type.", "21"],
      [0, 0, 0, "Unexpected any. Specify a different type.", "22"],
      [0, 0, 0, "Unexpected any. Specify a different type.", "23"],
      [0, 0, 0, "Unexpected any. Specify a different type.", "24"],
      [0, 0, 0, "Unexpected any. Specify a different type.", "25"],
      [0, 0, 0, "Unexpected any. Specify a different type.", "26"]
    ],
    "packages/grafana-data/src/utils/Registry.ts:5381": [
      [0, 0, 0, "Unexpected any. Specify a different type.", "0"]
    ],
    "packages/grafana-data/src/utils/arrayUtils.ts:5381": [
      [0, 0, 0, "Unexpected any. Specify a different type.", "0"],
      [0, 0, 0, "Unexpected any. Specify a different type.", "1"]
    ],
    "packages/grafana-data/src/utils/csv.ts:5381": [
      [0, 0, 0, "Do not use any type assertions.", "0"],
      [0, 0, 0, "Unexpected any. Specify a different type.", "1"],
      [0, 0, 0, "Do not use any type assertions.", "2"],
      [0, 0, 0, "Do not use any type assertions.", "3"],
      [0, 0, 0, "Unexpected any. Specify a different type.", "4"]
    ],
    "packages/grafana-data/src/utils/dataLinks.ts:5381": [
      [0, 0, 0, "Unexpected any. Specify a different type.", "0"]
    ],
    "packages/grafana-data/src/utils/datasource.ts:5381": [
      [0, 0, 0, "Do not use any type assertions.", "0"],
      [0, 0, 0, "Do not use any type assertions.", "1"]
    ],
    "packages/grafana-data/src/utils/flotPairs.ts:5381": [
      [0, 0, 0, "Unexpected any. Specify a different type.", "0"]
    ],
    "packages/grafana-data/src/utils/location.ts:5381": [
      [0, 0, 0, "Do not use any type assertions.", "0"]
    ],
    "packages/grafana-data/src/utils/url.ts:5381": [
      [0, 0, 0, "Unexpected any. Specify a different type.", "0"],
      [0, 0, 0, "Unexpected any. Specify a different type.", "1"],
      [0, 0, 0, "Unexpected any. Specify a different type.", "2"],
      [0, 0, 0, "Unexpected any. Specify a different type.", "3"],
      [0, 0, 0, "Do not use any type assertions.", "4"],
      [0, 0, 0, "Unexpected any. Specify a different type.", "5"],
      [0, 0, 0, "Unexpected any. Specify a different type.", "6"],
      [0, 0, 0, "Do not use any type assertions.", "7"],
      [0, 0, 0, "Unexpected any. Specify a different type.", "8"]
    ],
    "packages/grafana-data/src/utils/valueMappings.ts:5381": [
      [0, 0, 0, "Unexpected any. Specify a different type.", "0"],
      [0, 0, 0, "Do not use any type assertions.", "1"],
      [0, 0, 0, "Do not use any type assertions.", "2"],
      [0, 0, 0, "Unexpected any. Specify a different type.", "3"],
      [0, 0, 0, "Unexpected any. Specify a different type.", "4"]
    ],
    "packages/grafana-data/src/vector/CircularVector.ts:5381": [
      [0, 0, 0, "Unexpected any. Specify a different type.", "0"]
    ],
    "packages/grafana-data/src/vector/FunctionalVector.ts:5381": [
      [0, 0, 0, "Unexpected any. Specify a different type.", "0"],
      [0, 0, 0, "Unexpected any. Specify a different type.", "1"],
      [0, 0, 0, "Unexpected any. Specify a different type.", "2"],
      [0, 0, 0, "Unexpected any. Specify a different type.", "3"],
      [0, 0, 0, "Unexpected any. Specify a different type.", "4"],
      [0, 0, 0, "Unexpected any. Specify a different type.", "5"],
      [0, 0, 0, "Unexpected any. Specify a different type.", "6"],
      [0, 0, 0, "Unexpected any. Specify a different type.", "7"],
      [0, 0, 0, "Unexpected any. Specify a different type.", "8"]
    ],
    "packages/grafana-data/test/__mocks__/pluginMocks.ts:5381": [
      [0, 0, 0, "Unexpected any. Specify a different type.", "0"]
    ],
    "packages/grafana-o11y-ds-frontend/src/utils.ts:5381": [
      [0, 0, 0, "Do not use any type assertions.", "0"]
    ],
    "packages/grafana-prometheus/src/components/PromQueryField.test.tsx:5381": [
      [0, 0, 0, "Unexpected any. Specify a different type.", "0"]
    ],
    "packages/grafana-prometheus/src/components/PromQueryField.tsx:5381": [
      [0, 0, 0, "Unexpected any. Specify a different type.", "0"]
    ],
    "packages/grafana-prometheus/src/components/PrometheusMetricsBrowser.tsx:5381": [
      [0, 0, 0, "\'HorizontalGroup\' import from \'@grafana/ui\' is restricted from being used by a pattern. Use Stack component instead.", "0"]
    ],
    "packages/grafana-prometheus/src/datasource.ts:5381": [
      [0, 0, 0, "Unexpected any. Specify a different type.", "0"],
      [0, 0, 0, "Unexpected any. Specify a different type.", "1"],
      [0, 0, 0, "Unexpected any. Specify a different type.", "2"],
      [0, 0, 0, "Unexpected any. Specify a different type.", "3"],
      [0, 0, 0, "Unexpected any. Specify a different type.", "4"],
      [0, 0, 0, "Unexpected any. Specify a different type.", "5"],
      [0, 0, 0, "Unexpected any. Specify a different type.", "6"],
      [0, 0, 0, "Unexpected any. Specify a different type.", "7"],
      [0, 0, 0, "Unexpected any. Specify a different type.", "8"]
    ],
    "packages/grafana-prometheus/src/gcopypaste/app/features/live/data/amendTimeSeries.ts:5381": [
      [0, 0, 0, "Unexpected any. Specify a different type.", "0"],
      [0, 0, 0, "Do not use any type assertions.", "1"],
      [0, 0, 0, "Do not use any type assertions.", "2"],
      [0, 0, 0, "Do not use any type assertions.", "3"],
      [0, 0, 0, "Do not use any type assertions.", "4"]
    ],
    "packages/grafana-prometheus/src/gcopypaste/public/test/matchers/index.ts:5381": [
      [0, 0, 0, "Unexpected any. Specify a different type.", "0"]
    ],
    "packages/grafana-prometheus/src/gcopypaste/public/test/matchers/toEmitValuesWith.ts:5381": [
      [0, 0, 0, "Unexpected any. Specify a different type.", "0"],
      [0, 0, 0, "Unexpected any. Specify a different type.", "1"],
      [0, 0, 0, "Unexpected any. Specify a different type.", "2"]
    ],
    "packages/grafana-prometheus/src/gcopypaste/public/test/matchers/utils.ts:5381": [
      [0, 0, 0, "Unexpected any. Specify a different type.", "0"]
    ],
    "packages/grafana-prometheus/src/gcopypaste/test/helpers/selectOptionInTest.ts:5381": [
      [0, 0, 0, "Do not use any type assertions.", "0"]
    ],
    "packages/grafana-prometheus/src/language_provider.ts:5381": [
      [0, 0, 0, "Unexpected any. Specify a different type.", "0"],
      [0, 0, 0, "Unexpected any. Specify a different type.", "1"],
      [0, 0, 0, "Unexpected any. Specify a different type.", "2"]
    ],
    "packages/grafana-prometheus/src/language_utils.ts:5381": [
      [0, 0, 0, "Do not use any type assertions.", "0"]
    ],
    "packages/grafana-prometheus/src/querybuilder/components/LabelFilterItem.tsx:5381": [
      [0, 0, 0, "Do not use any type assertions.", "0"],
      [0, 0, 0, "Do not use any type assertions.", "1"],
      [0, 0, 0, "Do not use any type assertions.", "2"],
      [0, 0, 0, "Do not use any type assertions.", "3"]
    ],
    "packages/grafana-prometheus/src/querybuilder/components/LabelParamEditor.tsx:5381": [
      [0, 0, 0, "Do not use any type assertions.", "0"]
    ],
    "packages/grafana-prometheus/src/querybuilder/components/MetricSelect.tsx:5381": [
      [0, 0, 0, "Unexpected any. Specify a different type.", "0"]
    ],
    "packages/grafana-prometheus/src/querybuilder/components/PromQueryBuilder.tsx:5381": [
      [0, 0, 0, "Do not use any type assertions.", "0"]
    ],
    "packages/grafana-prometheus/src/querybuilder/shared/OperationEditor.tsx:5381": [
      [0, 0, 0, "Unexpected any. Specify a different type.", "0"]
    ],
    "packages/grafana-prometheus/src/querybuilder/shared/OperationParamEditor.tsx:5381": [
      [0, 0, 0, "Do not use any type assertions.", "0"],
      [0, 0, 0, "Do not use any type assertions.", "1"]
    ],
    "packages/grafana-prometheus/src/querybuilder/shared/types.ts:5381": [
      [0, 0, 0, "Unexpected any. Specify a different type.", "0"],
      [0, 0, 0, "Unexpected any. Specify a different type.", "1"],
      [0, 0, 0, "Unexpected any. Specify a different type.", "2"]
    ],
    "packages/grafana-prometheus/src/types.ts:5381": [
      [0, 0, 0, "Unexpected any. Specify a different type.", "0"],
      [0, 0, 0, "Unexpected any. Specify a different type.", "1"],
      [0, 0, 0, "Unexpected any. Specify a different type.", "2"]
    ],
    "packages/grafana-runtime/src/analytics/types.ts:5381": [
      [0, 0, 0, "Unexpected any. Specify a different type.", "0"]
    ],
    "packages/grafana-runtime/src/config.ts:5381": [
      [0, 0, 0, "Do not use any type assertions.", "0"],
      [0, 0, 0, "Do not use any type assertions.", "1"],
      [0, 0, 0, "Do not use any type assertions.", "2"],
      [0, 0, 0, "Unexpected any. Specify a different type.", "3"]
    ],
    "packages/grafana-runtime/src/services/AngularLoader.ts:5381": [
      [0, 0, 0, "Unexpected any. Specify a different type.", "0"],
      [0, 0, 0, "Unexpected any. Specify a different type.", "1"],
      [0, 0, 0, "Unexpected any. Specify a different type.", "2"]
    ],
    "packages/grafana-runtime/src/services/EchoSrv.ts:5381": [
      [0, 0, 0, "Unexpected any. Specify a different type.", "0"],
      [0, 0, 0, "Unexpected any. Specify a different type.", "1"],
      [0, 0, 0, "Unexpected any. Specify a different type.", "2"],
      [0, 0, 0, "Unexpected any. Specify a different type.", "3"]
    ],
    "packages/grafana-runtime/src/services/LocationService.ts:5381": [
      [0, 0, 0, "Unexpected any. Specify a different type.", "0"],
      [0, 0, 0, "Unexpected any. Specify a different type.", "1"],
      [0, 0, 0, "Unexpected any. Specify a different type.", "2"],
      [0, 0, 0, "Unexpected any. Specify a different type.", "3"],
      [0, 0, 0, "Do not use any type assertions.", "4"],
      [0, 0, 0, "Unexpected any. Specify a different type.", "5"]
    ],
    "packages/grafana-runtime/src/services/backendSrv.ts:5381": [
      [0, 0, 0, "Unexpected any. Specify a different type.", "0"],
      [0, 0, 0, "Unexpected any. Specify a different type.", "1"],
      [0, 0, 0, "Unexpected any. Specify a different type.", "2"],
      [0, 0, 0, "Unexpected any. Specify a different type.", "3"],
      [0, 0, 0, "Unexpected any. Specify a different type.", "4"],
      [0, 0, 0, "Unexpected any. Specify a different type.", "5"],
      [0, 0, 0, "Unexpected any. Specify a different type.", "6"],
      [0, 0, 0, "Unexpected any. Specify a different type.", "7"],
      [0, 0, 0, "Unexpected any. Specify a different type.", "8"],
      [0, 0, 0, "Unexpected any. Specify a different type.", "9"],
      [0, 0, 0, "Unexpected any. Specify a different type.", "10"]
    ],
    "packages/grafana-runtime/src/services/pluginExtensions/getPluginExtensions.ts:5381": [
      [0, 0, 0, "Do not use any type assertions.", "0"]
    ],
    "packages/grafana-runtime/src/services/pluginExtensions/usePluginExtensions.ts:5381": [
      [0, 0, 0, "Do not use any type assertions.", "0"]
    ],
    "packages/grafana-runtime/src/utils/DataSourceWithBackend.ts:5381": [
      [0, 0, 0, "Do not use any type assertions.", "0"],
      [0, 0, 0, "Unexpected any. Specify a different type.", "1"]
    ],
    "packages/grafana-runtime/src/utils/queryResponse.ts:5381": [
      [0, 0, 0, "Do not use any type assertions.", "0"]
    ],
    "packages/grafana-schema/src/veneer/common.types.ts:5381": [
      [0, 0, 0, "Unexpected any. Specify a different type.", "0"]
    ],
    "packages/grafana-schema/src/veneer/dashboard.types.ts:5381": [
      [0, 0, 0, "Unexpected any. Specify a different type.", "0"],
      [0, 0, 0, "Unexpected any. Specify a different type.", "1"],
      [0, 0, 0, "Do not use any type assertions.", "2"],
      [0, 0, 0, "Do not use any type assertions.", "3"],
      [0, 0, 0, "Do not use any type assertions.", "4"],
      [0, 0, 0, "Do not use any type assertions.", "5"],
      [0, 0, 0, "Do not use any type assertions.", "6"]
    ],
    "packages/grafana-sql/src/components/query-editor-raw/QueryToolbox.tsx:5381": [
      [0, 0, 0, "\'HorizontalGroup\' import from \'@grafana/ui\' is restricted from being used by a pattern. Use Stack component instead.", "0"]
    ],
    "packages/grafana-sql/src/components/visual-query-builder/AwesomeQueryBuilder.tsx:5381": [
      [0, 0, 0, "Unexpected any. Specify a different type.", "0"]
    ],
    "packages/grafana-sql/src/components/visual-query-builder/SQLWhereRow.tsx:5381": [
      [0, 0, 0, "Do not use any type assertions.", "0"]
    ],
    "packages/grafana-ui/src/components/ColorPicker/ColorPicker.tsx:5381": [
      [0, 0, 0, "Unexpected any. Specify a different type.", "0"],
      [0, 0, 0, "Unexpected any. Specify a different type.", "1"]
    ],
    "packages/grafana-ui/src/components/DataLinks/DataLinkInput.tsx:5381": [
      [0, 0, 0, "Do not use any type assertions.", "0"]
    ],
    "packages/grafana-ui/src/components/DataSourceSettings/CustomHeadersSettings.tsx:5381": [
      [0, 0, 0, "Unexpected any. Specify a different type.", "0"],
      [0, 0, 0, "Unexpected any. Specify a different type.", "1"]
    ],
    "packages/grafana-ui/src/components/DataSourceSettings/types.ts:5381": [
      [0, 0, 0, "Unexpected any. Specify a different type.", "0"],
      [0, 0, 0, "Unexpected any. Specify a different type.", "1"]
    ],
    "packages/grafana-ui/src/components/Forms/FieldArray.story.tsx:5381": [
      [0, 0, 0, "\'HorizontalGroup\' import from \'@grafana/ui\' is restricted from being used by a pattern. Use Stack component instead.", "0"]
    ],
    "packages/grafana-ui/src/components/Forms/Legacy/Input/Input.tsx:5381": [
      [0, 0, 0, "Unexpected any. Specify a different type.", "0"],
      [0, 0, 0, "Do not use any type assertions.", "1"],
      [0, 0, 0, "Do not use any type assertions.", "2"]
    ],
    "packages/grafana-ui/src/components/Forms/Legacy/Select/Select.tsx:5381": [
      [0, 0, 0, "Unexpected any. Specify a different type.", "0"]
    ],
    "packages/grafana-ui/src/components/Forms/Legacy/Select/SelectOption.tsx:5381": [
      [0, 0, 0, "Unexpected any. Specify a different type.", "0"],
      [0, 0, 0, "Unexpected any. Specify a different type.", "1"]
    ],
    "packages/grafana-ui/src/components/InfoBox/InfoBox.story.tsx:5381": [
      [0, 0, 0, "\'VerticalGroup\' import from \'@grafana/ui\' is restricted from being used by a pattern. Use Stack component instead.", "0"]
    ],
    "packages/grafana-ui/src/components/InfoBox/InfoBox.tsx:5381": [
      [0, 0, 0, "Do not use any type assertions.", "0"]
    ],
    "packages/grafana-ui/src/components/JSONFormatter/json_explorer/json_explorer.ts:5381": [
      [0, 0, 0, "Unexpected any. Specify a different type.", "0"],
      [0, 0, 0, "Unexpected any. Specify a different type.", "1"]
    ],
    "packages/grafana-ui/src/components/Layout/Layout.story.tsx:5381": [
      [0, 0, 0, "\'VerticalGroup\' import from \'@grafana/ui\' is restricted from being used by a pattern. Use Stack component instead.", "0"],
      [0, 0, 0, "\'HorizontalGroup\' import from \'@grafana/ui\' is restricted from being used by a pattern. Use Stack component instead.", "1"]
    ],
    "packages/grafana-ui/src/components/MatchersUI/FieldValueMatcher.tsx:5381": [
      [0, 0, 0, "Do not use any type assertions.", "0"]
    ],
    "packages/grafana-ui/src/components/MatchersUI/fieldMatchersUI.ts:5381": [
      [0, 0, 0, "Unexpected any. Specify a different type.", "0"]
    ],
    "packages/grafana-ui/src/components/Modal/ModalsContext.tsx:5381": [
      [0, 0, 0, "Unexpected any. Specify a different type.", "0"],
      [0, 0, 0, "Unexpected any. Specify a different type.", "1"],
      [0, 0, 0, "Unexpected any. Specify a different type.", "2"],
      [0, 0, 0, "Unexpected any. Specify a different type.", "3"]
    ],
    "packages/grafana-ui/src/components/PanelChrome/PanelContext.ts:5381": [
      [0, 0, 0, "Unexpected any. Specify a different type.", "0"],
      [0, 0, 0, "Unexpected any. Specify a different type.", "1"]
    ],
    "packages/grafana-ui/src/components/PanelChrome/index.ts:5381": [
      [0, 0, 0, "Do not use any type assertions.", "0"]
    ],
    "packages/grafana-ui/src/components/Segment/SegmentSelect.tsx:5381": [
      [0, 0, 0, "Do not use any type assertions.", "0"]
    ],
    "packages/grafana-ui/src/components/Select/SelectBase.tsx:5381": [
      [0, 0, 0, "Unexpected any. Specify a different type.", "0"],
      [0, 0, 0, "Do not use any type assertions.", "1"],
      [0, 0, 0, "Unexpected any. Specify a different type.", "2"],
      [0, 0, 0, "Unexpected any. Specify a different type.", "3"],
      [0, 0, 0, "Do not use any type assertions.", "4"],
      [0, 0, 0, "Unexpected any. Specify a different type.", "5"],
      [0, 0, 0, "Do not use any type assertions.", "6"],
      [0, 0, 0, "Unexpected any. Specify a different type.", "7"],
      [0, 0, 0, "Unexpected any. Specify a different type.", "8"],
      [0, 0, 0, "Unexpected any. Specify a different type.", "9"]
    ],
    "packages/grafana-ui/src/components/Select/SelectOptionGroup.tsx:5381": [
      [0, 0, 0, "Unexpected any. Specify a different type.", "0"],
      [0, 0, 0, "Unexpected any. Specify a different type.", "1"],
      [0, 0, 0, "Unexpected any. Specify a different type.", "2"]
    ],
    "packages/grafana-ui/src/components/Select/ValueContainer.tsx:5381": [
      [0, 0, 0, "Unexpected any. Specify a different type.", "0"]
    ],
    "packages/grafana-ui/src/components/Select/resetSelectStyles.ts:5381": [
      [0, 0, 0, "Unexpected any. Specify a different type.", "0"],
      [0, 0, 0, "Unexpected any. Specify a different type.", "1"],
      [0, 0, 0, "Unexpected any. Specify a different type.", "2"],
      [0, 0, 0, "Unexpected any. Specify a different type.", "3"]
    ],
    "packages/grafana-ui/src/components/Select/types.ts:5381": [
      [0, 0, 0, "Unexpected any. Specify a different type.", "0"],
      [0, 0, 0, "Unexpected any. Specify a different type.", "1"],
      [0, 0, 0, "Unexpected any. Specify a different type.", "2"],
      [0, 0, 0, "Unexpected any. Specify a different type.", "3"],
      [0, 0, 0, "Unexpected any. Specify a different type.", "4"],
      [0, 0, 0, "Unexpected any. Specify a different type.", "5"]
    ],
    "packages/grafana-ui/src/components/SingleStatShared/SingleStatBaseOptions.ts:5381": [
      [0, 0, 0, "Unexpected any. Specify a different type.", "0"],
      [0, 0, 0, "Unexpected any. Specify a different type.", "1"],
      [0, 0, 0, "Unexpected any. Specify a different type.", "2"],
      [0, 0, 0, "Unexpected any. Specify a different type.", "3"],
      [0, 0, 0, "Do not use any type assertions.", "4"],
      [0, 0, 0, "Unexpected any. Specify a different type.", "5"],
      [0, 0, 0, "Do not use any type assertions.", "6"],
      [0, 0, 0, "Unexpected any. Specify a different type.", "7"],
      [0, 0, 0, "Do not use any type assertions.", "8"],
      [0, 0, 0, "Unexpected any. Specify a different type.", "9"],
      [0, 0, 0, "Do not use any type assertions.", "10"],
      [0, 0, 0, "Unexpected any. Specify a different type.", "11"],
      [0, 0, 0, "Do not use any type assertions.", "12"],
      [0, 0, 0, "Unexpected any. Specify a different type.", "13"],
      [0, 0, 0, "Unexpected any. Specify a different type.", "14"],
      [0, 0, 0, "Unexpected any. Specify a different type.", "15"],
      [0, 0, 0, "Unexpected any. Specify a different type.", "16"],
      [0, 0, 0, "Unexpected any. Specify a different type.", "17"],
      [0, 0, 0, "Unexpected any. Specify a different type.", "18"],
      [0, 0, 0, "Unexpected any. Specify a different type.", "19"]
    ],
    "packages/grafana-ui/src/components/StatsPicker/StatsPicker.story.tsx:5381": [
      [0, 0, 0, "Unexpected any. Specify a different type.", "0"],
      [0, 0, 0, "Unexpected any. Specify a different type.", "1"],
      [0, 0, 0, "Unexpected any. Specify a different type.", "2"]
    ],
    "packages/grafana-ui/src/components/Table/Filter.tsx:5381": [
      [0, 0, 0, "Unexpected any. Specify a different type.", "0"]
    ],
    "packages/grafana-ui/src/components/Table/FilterPopup.tsx:5381": [
      [0, 0, 0, "Unexpected any. Specify a different type.", "0"]
    ],
    "packages/grafana-ui/src/components/Table/FooterRow.tsx:5381": [
      [0, 0, 0, "Do not use any type assertions.", "0"],
      [0, 0, 0, "Unexpected any. Specify a different type.", "1"]
    ],
    "packages/grafana-ui/src/components/Table/HeaderRow.tsx:5381": [
      [0, 0, 0, "Unexpected any. Specify a different type.", "0"]
    ],
    "packages/grafana-ui/src/components/Table/Table.tsx:5381": [
      [0, 0, 0, "Unexpected any. Specify a different type.", "0"],
      [0, 0, 0, "Unexpected any. Specify a different type.", "1"],
      [0, 0, 0, "Do not use any type assertions.", "2"]
    ],
    "packages/grafana-ui/src/components/Table/TableCell.tsx:5381": [
      [0, 0, 0, "Do not use any type assertions.", "0"],
      [0, 0, 0, "Do not use any type assertions.", "1"],
      [0, 0, 0, "Do not use any type assertions.", "2"],
      [0, 0, 0, "Unexpected any. Specify a different type.", "3"]
    ],
    "packages/grafana-ui/src/components/Table/TableCellInspectModal.tsx:5381": [
      [0, 0, 0, "Unexpected any. Specify a different type.", "0"]
    ],
    "packages/grafana-ui/src/components/Table/reducer.ts:5381": [
      [0, 0, 0, "Do not use any type assertions.", "0"],
      [0, 0, 0, "Unexpected any. Specify a different type.", "1"]
    ],
    "packages/grafana-ui/src/components/Table/types.ts:5381": [
      [0, 0, 0, "Unexpected any. Specify a different type.", "0"],
      [0, 0, 0, "Unexpected any. Specify a different type.", "1"]
    ],
    "packages/grafana-ui/src/components/Table/utils.ts:5381": [
      [0, 0, 0, "Unexpected any. Specify a different type.", "0"],
      [0, 0, 0, "Unexpected any. Specify a different type.", "1"],
      [0, 0, 0, "Unexpected any. Specify a different type.", "2"],
      [0, 0, 0, "Unexpected any. Specify a different type.", "3"],
      [0, 0, 0, "Unexpected any. Specify a different type.", "4"],
      [0, 0, 0, "Unexpected any. Specify a different type.", "5"]
    ],
    "packages/grafana-ui/src/components/Tags/Tag.tsx:5381": [
      [0, 0, 0, "Do not use any type assertions.", "0"]
    ],
    "packages/grafana-ui/src/components/ValuePicker/ValuePicker.tsx:5381": [
      [0, 0, 0, "Use data-testid for E2E selectors instead of aria-label", "0"]
    ],
    "packages/grafana-ui/src/components/VizLegend/types.ts:5381": [
      [0, 0, 0, "Unexpected any. Specify a different type.", "0"],
      [0, 0, 0, "Unexpected any. Specify a different type.", "1"]
    ],
    "packages/grafana-ui/src/components/VizRepeater/VizRepeater.tsx:5381": [
      [0, 0, 0, "Do not use any type assertions.", "0"],
      [0, 0, 0, "Do not use any type assertions.", "1"],
      [0, 0, 0, "Do not use any type assertions.", "2"],
      [0, 0, 0, "Do not use any type assertions.", "3"]
    ],
    "packages/grafana-ui/src/components/VizTooltip/VizTooltip.tsx:5381": [
      [0, 0, 0, "Unexpected any. Specify a different type.", "0"],
      [0, 0, 0, "Unexpected any. Specify a different type.", "1"]
    ],
    "packages/grafana-ui/src/components/index.ts:5381": [
      [0, 0, 0, "\'HorizontalGroup\' import from \'./Layout/Layout\' is restricted from being used by a pattern. Use Stack component instead.", "0"],
      [0, 0, 0, "\'VerticalGroup\' import from \'./Layout/Layout\' is restricted from being used by a pattern. Use Stack component instead.", "1"]
    ],
    "packages/grafana-ui/src/components/uPlot/Plot.tsx:5381": [
      [0, 0, 0, "Do not use any type assertions.", "0"],
      [0, 0, 0, "Do not use any type assertions.", "1"]
    ],
    "packages/grafana-ui/src/components/uPlot/config/UPlotAxisBuilder.ts:5381": [
      [0, 0, 0, "Unexpected any. Specify a different type.", "0"],
      [0, 0, 0, "Do not use any type assertions.", "1"],
      [0, 0, 0, "Unexpected any. Specify a different type.", "2"],
      [0, 0, 0, "Do not use any type assertions.", "3"],
      [0, 0, 0, "Unexpected any. Specify a different type.", "4"]
    ],
    "packages/grafana-ui/src/components/uPlot/config/UPlotConfigBuilder.ts:5381": [
      [0, 0, 0, "Do not use any type assertions.", "0"],
      [0, 0, 0, "Do not use any type assertions.", "1"]
    ],
    "packages/grafana-ui/src/components/uPlot/types.ts:5381": [
      [0, 0, 0, "Unexpected any. Specify a different type.", "0"]
    ],
    "packages/grafana-ui/src/components/uPlot/utils.ts:5381": [
      [0, 0, 0, "Do not use any type assertions.", "0"],
      [0, 0, 0, "Do not use any type assertions.", "1"],
      [0, 0, 0, "Unexpected any. Specify a different type.", "2"]
    ],
    "packages/grafana-ui/src/graveyard/Graph/GraphContextMenu.tsx:5381": [
      [0, 0, 0, "Unexpected any. Specify a different type.", "0"]
    ],
    "packages/grafana-ui/src/graveyard/Graph/utils.ts:5381": [
      [0, 0, 0, "Unexpected any. Specify a different type.", "0"]
    ],
    "packages/grafana-ui/src/graveyard/GraphNG/GraphNG.tsx:5381": [
      [0, 0, 0, "Unexpected any. Specify a different type.", "0"],
      [0, 0, 0, "Unexpected any. Specify a different type.", "1"],
      [0, 0, 0, "Unexpected any. Specify a different type.", "2"],
      [0, 0, 0, "Unexpected any. Specify a different type.", "3"],
      [0, 0, 0, "Unexpected any. Specify a different type.", "4"],
      [0, 0, 0, "Do not use any type assertions.", "5"],
      [0, 0, 0, "Do not use any type assertions.", "6"],
      [0, 0, 0, "Do not use any type assertions.", "7"],
      [0, 0, 0, "Unexpected any. Specify a different type.", "8"],
      [0, 0, 0, "Do not use any type assertions.", "9"],
      [0, 0, 0, "Do not use any type assertions.", "10"],
      [0, 0, 0, "Do not use any type assertions.", "11"]
    ],
    "packages/grafana-ui/src/graveyard/GraphNG/hooks.ts:5381": [
      [0, 0, 0, "Do not use any type assertions.", "0"]
    ],
    "packages/grafana-ui/src/graveyard/GraphNG/nullInsertThreshold.ts:5381": [
      [0, 0, 0, "Do not use any type assertions.", "0"],
      [0, 0, 0, "Unexpected any. Specify a different type.", "1"],
      [0, 0, 0, "Unexpected any. Specify a different type.", "2"],
      [0, 0, 0, "Unexpected any. Specify a different type.", "3"]
    ],
    "packages/grafana-ui/src/graveyard/GraphNG/nullToUndefThreshold.ts:5381": [
      [0, 0, 0, "Unexpected any. Specify a different type.", "0"],
      [0, 0, 0, "Unexpected any. Specify a different type.", "1"],
      [0, 0, 0, "Do not use any type assertions.", "2"]
    ],
    "packages/grafana-ui/src/graveyard/TimeSeries/utils.ts:5381": [
      [0, 0, 0, "Unexpected any. Specify a different type.", "0"],
      [0, 0, 0, "Do not use any type assertions.", "1"],
      [0, 0, 0, "Unexpected any. Specify a different type.", "2"]
    ],
    "packages/grafana-ui/src/options/builder/hideSeries.tsx:5381": [
      [0, 0, 0, "Do not use any type assertions.", "0"]
    ],
    "packages/grafana-ui/src/slate-plugins/braces.ts:5381": [
      [0, 0, 0, "Do not use any type assertions.", "0"]
    ],
    "packages/grafana-ui/src/slate-plugins/slate-prism/index.ts:5381": [
      [0, 0, 0, "Do not use any type assertions.", "0"],
      [0, 0, 0, "Do not use any type assertions.", "1"]
    ],
    "packages/grafana-ui/src/slate-plugins/slate-prism/options.tsx:5381": [
      [0, 0, 0, "Unexpected any. Specify a different type.", "0"],
      [0, 0, 0, "Unexpected any. Specify a different type.", "1"]
    ],
    "packages/grafana-ui/src/slate-plugins/suggestions.tsx:5381": [
      [0, 0, 0, "Do not use any type assertions.", "0"],
      [0, 0, 0, "Do not use any type assertions.", "1"],
      [0, 0, 0, "Unexpected any. Specify a different type.", "2"]
    ],
    "packages/grafana-ui/src/themes/ThemeContext.tsx:5381": [
      [0, 0, 0, "Do not use any type assertions.", "0"],
      [0, 0, 0, "Do not use any type assertions.", "1"],
      [0, 0, 0, "Do not use any type assertions.", "2"]
    ],
    "packages/grafana-ui/src/themes/stylesFactory.ts:5381": [
      [0, 0, 0, "Unexpected any. Specify a different type.", "0"],
      [0, 0, 0, "Unexpected any. Specify a different type.", "1"]
    ],
    "packages/grafana-ui/src/types/forms.ts:5381": [
      [0, 0, 0, "Unexpected any. Specify a different type.", "0"]
    ],
    "packages/grafana-ui/src/types/jquery.d.ts:5381": [
      [0, 0, 0, "Unexpected any. Specify a different type.", "0"],
      [0, 0, 0, "Unexpected any. Specify a different type.", "1"],
      [0, 0, 0, "Unexpected any. Specify a different type.", "2"],
      [0, 0, 0, "Unexpected any. Specify a different type.", "3"],
      [0, 0, 0, "Unexpected any. Specify a different type.", "4"],
      [0, 0, 0, "Unexpected any. Specify a different type.", "5"],
      [0, 0, 0, "Unexpected any. Specify a different type.", "6"],
      [0, 0, 0, "Unexpected any. Specify a different type.", "7"],
      [0, 0, 0, "Unexpected any. Specify a different type.", "8"]
    ],
    "packages/grafana-ui/src/types/mdx.d.ts:5381": [
      [0, 0, 0, "Unexpected any. Specify a different type.", "0"]
    ],
    "packages/grafana-ui/src/types/react-table-config.d.ts:5381": [
      [0, 0, 0, "Unexpected any. Specify a different type.", "0"],
      [0, 0, 0, "Unexpected any. Specify a different type.", "1"]
    ],
    "packages/grafana-ui/src/utils/debug.ts:5381": [
      [0, 0, 0, "Unexpected any. Specify a different type.", "0"]
    ],
    "packages/grafana-ui/src/utils/dom.ts:5381": [
      [0, 0, 0, "Unexpected any. Specify a different type.", "0"],
      [0, 0, 0, "Unexpected any. Specify a different type.", "1"],
      [0, 0, 0, "Unexpected any. Specify a different type.", "2"]
    ],
    "packages/grafana-ui/src/utils/logger.ts:5381": [
      [0, 0, 0, "Unexpected any. Specify a different type.", "0"],
      [0, 0, 0, "Unexpected any. Specify a different type.", "1"],
      [0, 0, 0, "Unexpected any. Specify a different type.", "2"]
    ],
    "packages/grafana-ui/src/utils/storybook/withTheme.tsx:5381": [
      [0, 0, 0, "Unexpected any. Specify a different type.", "0"],
      [0, 0, 0, "Unexpected any. Specify a different type.", "1"]
    ],
    "packages/grafana-ui/src/utils/useAsyncDependency.ts:5381": [
      [0, 0, 0, "Unexpected any. Specify a different type.", "0"]
    ],
    "public/app/core/TableModel.ts:5381": [
      [0, 0, 0, "Unexpected any. Specify a different type.", "0"],
      [0, 0, 0, "Unexpected any. Specify a different type.", "1"]
    ],
    "public/app/core/actions/index.ts:5381": [
      [0, 0, 0, "Do not re-export imported variable (\`updateNavIndex\`)", "0"],
      [0, 0, 0, "Do not re-export imported variable (\`updateConfigurationSubtitle\`)", "1"],
      [0, 0, 0, "Do not re-export imported variable (\`notifyApp\`)", "2"],
      [0, 0, 0, "Do not re-export imported variable (\`hideAppNotification\`)", "3"]
    ],
    "public/app/core/components/AccessControl/index.ts:5381": [
      [0, 0, 0, "Do not use export all (\`export * from ...\`)", "0"]
    ],
    "public/app/core/components/AppChrome/TopBar/TopSearchBarCommandPaletteTrigger.tsx:5381": [
      [0, 0, 0, "Styles should be written using objects.", "0"]
    ],
    "public/app/core/components/DynamicImports/SafeDynamicImport.tsx:5381": [
      [0, 0, 0, "Unexpected any. Specify a different type.", "0"]
    ],
    "public/app/core/components/GraphNG/GraphNG.tsx:5381": [
      [0, 0, 0, "Unexpected any. Specify a different type.", "0"],
      [0, 0, 0, "Unexpected any. Specify a different type.", "1"],
      [0, 0, 0, "Unexpected any. Specify a different type.", "2"],
      [0, 0, 0, "Unexpected any. Specify a different type.", "3"],
      [0, 0, 0, "Unexpected any. Specify a different type.", "4"],
      [0, 0, 0, "Do not use any type assertions.", "5"],
      [0, 0, 0, "Do not use any type assertions.", "6"],
      [0, 0, 0, "Unexpected any. Specify a different type.", "7"],
      [0, 0, 0, "Do not use any type assertions.", "8"],
      [0, 0, 0, "Do not use any type assertions.", "9"]
    ],
    "public/app/core/components/LocalStorageValueProvider/index.tsx:5381": [
      [0, 0, 0, "Do not re-export imported variable (\`./LocalStorageValueProvider\`)", "0"]
    ],
    "public/app/core/components/NestedFolderPicker/Trigger.tsx:5381": [
      [0, 0, 0, "Styles should be written using objects.", "0"]
    ],
    "public/app/core/components/PageHeader/PageHeader.tsx:5381": [
      [0, 0, 0, "Styles should be written using objects.", "0"],
      [0, 0, 0, "Styles should be written using objects.", "1"]
    ],
    "public/app/core/components/PanelTypeFilter/PanelTypeFilter.tsx:5381": [
      [0, 0, 0, "Styles should be written using objects.", "0"],
      [0, 0, 0, "Styles should be written using objects.", "1"]
    ],
    "public/app/core/components/QueryOperationRow/OperationRowHelp.tsx:5381": [
      [0, 0, 0, "Styles should be written using objects.", "0"]
    ],
    "public/app/core/components/QueryOperationRow/QueryOperationRow.tsx:5381": [
      [0, 0, 0, "Styles should be written using objects.", "0"],
      [0, 0, 0, "Styles should be written using objects.", "1"]
    ],
    "public/app/core/components/QueryOperationRow/QueryOperationRowHeader.tsx:5381": [
      [0, 0, 0, "Styles should be written using objects.", "0"],
      [0, 0, 0, "Styles should be written using objects.", "1"],
      [0, 0, 0, "Styles should be written using objects.", "2"],
      [0, 0, 0, "Styles should be written using objects.", "3"],
      [0, 0, 0, "Styles should be written using objects.", "4"],
      [0, 0, 0, "Styles should be written using objects.", "5"],
      [0, 0, 0, "Styles should be written using objects.", "6"]
    ],
    "public/app/core/components/RolePicker/RolePickerInput.tsx:5381": [
      [0, 0, 0, "Styles should be written using objects.", "0"],
      [0, 0, 0, "Styles should be written using objects.", "1"],
      [0, 0, 0, "Styles should be written using objects.", "2"],
      [0, 0, 0, "Styles should be written using objects.", "3"],
      [0, 0, 0, "Styles should be written using objects.", "4"],
      [0, 0, 0, "Styles should be written using objects.", "5"],
      [0, 0, 0, "Styles should be written using objects.", "6"]
    ],
    "public/app/core/components/RolePicker/ValueContainer.tsx:5381": [
      [0, 0, 0, "Styles should be written using objects.", "0"]
    ],
    "public/app/core/components/TagFilter/TagFilter.tsx:5381": [
      [0, 0, 0, "Unexpected any. Specify a different type.", "0"],
      [0, 0, 0, "Unexpected any. Specify a different type.", "1"],
      [0, 0, 0, "Unexpected any. Specify a different type.", "2"],
      [0, 0, 0, "Unexpected any. Specify a different type.", "3"],
      [0, 0, 0, "Styles should be written using objects.", "4"],
      [0, 0, 0, "Styles should be written using objects.", "5"]
    ],
    "public/app/core/components/TagFilter/TagOption.tsx:5381": [
      [0, 0, 0, "Styles should be written using objects.", "0"],
      [0, 0, 0, "Styles should be written using objects.", "1"]
    ],
    "public/app/core/components/TimeSeries/utils.ts:5381": [
      [0, 0, 0, "Unexpected any. Specify a different type.", "0"],
      [0, 0, 0, "Do not use any type assertions.", "1"],
      [0, 0, 0, "Unexpected any. Specify a different type.", "2"]
    ],
    "public/app/core/components/Upgrade/ProBadge.tsx:5381": [
      [0, 0, 0, "Styles should be written using objects.", "0"]
    ],
    "public/app/core/components/Upgrade/UpgradeBox.tsx:5381": [
      [0, 0, 0, "Styles should be written using objects.", "0"],
      [0, 0, 0, "Styles should be written using objects.", "1"],
      [0, 0, 0, "Styles should be written using objects.", "2"],
      [0, 0, 0, "Styles should be written using objects.", "3"],
      [0, 0, 0, "Styles should be written using objects.", "4"],
      [0, 0, 0, "Styles should be written using objects.", "5"],
      [0, 0, 0, "Styles should be written using objects.", "6"],
      [0, 0, 0, "Styles should be written using objects.", "7"],
      [0, 0, 0, "Styles should be written using objects.", "8"],
      [0, 0, 0, "Styles should be written using objects.", "9"],
      [0, 0, 0, "Styles should be written using objects.", "10"],
      [0, 0, 0, "Styles should be written using objects.", "11"],
      [0, 0, 0, "Styles should be written using objects.", "12"],
      [0, 0, 0, "Styles should be written using objects.", "13"],
      [0, 0, 0, "Styles should be written using objects.", "14"],
      [0, 0, 0, "Styles should be written using objects.", "15"],
      [0, 0, 0, "Styles should be written using objects.", "16"],
      [0, 0, 0, "Styles should be written using objects.", "17"]
    ],
    "public/app/core/config.ts:5381": [
      [0, 0, 0, "Do not re-export imported variable (\`config\`)", "0"]
    ],
    "public/app/core/core.ts:5381": [
      [0, 0, 0, "Do not re-export imported variable (\`profiler\`)", "0"],
      [0, 0, 0, "Do not re-export imported variable (\`appEvents\`)", "1"],
      [0, 0, 0, "Do not re-export imported variable (\`colors\`)", "2"],
      [0, 0, 0, "Do not re-export imported variable (\`assignModelProperties\`)", "3"],
      [0, 0, 0, "Do not re-export imported variable (\`contextSrv\`)", "4"],
      [0, 0, 0, "Do not re-export imported variable (\`JsonExplorer\`)", "5"],
      [0, 0, 0, "Do not re-export imported variable (\`TimeSeries\`)", "6"],
      [0, 0, 0, "Do not re-export imported variable (\`updateLegendValues\`)", "7"]
    ],
    "public/app/core/navigation/types.ts:5381": [
      [0, 0, 0, "Unexpected any. Specify a different type.", "0"]
    ],
    "public/app/core/services/ResponseQueue.ts:5381": [
      [0, 0, 0, "Unexpected any. Specify a different type.", "0"]
    ],
    "public/app/core/services/backend_srv.ts:5381": [
      [0, 0, 0, "Do not use any type assertions.", "0"],
      [0, 0, 0, "Unexpected any. Specify a different type.", "1"],
      [0, 0, 0, "Unexpected any. Specify a different type.", "2"],
      [0, 0, 0, "Unexpected any. Specify a different type.", "3"],
      [0, 0, 0, "Unexpected any. Specify a different type.", "4"],
      [0, 0, 0, "Unexpected any. Specify a different type.", "5"]
    ],
    "public/app/core/services/context_srv.ts:5381": [
      [0, 0, 0, "Do not use any type assertions.", "0"],
      [0, 0, 0, "Unexpected any. Specify a different type.", "1"]
    ],
    "public/app/core/services/echo/backends/analytics/ApplicationInsightsBackend.ts:5381": [
      [0, 0, 0, "Do not use any type assertions.", "0"],
      [0, 0, 0, "Unexpected any. Specify a different type.", "1"]
    ],
    "public/app/core/services/echo/backends/analytics/RudderstackBackend.ts:5381": [
      [0, 0, 0, "Do not use any type assertions.", "0"],
      [0, 0, 0, "Unexpected any. Specify a different type.", "1"],
      [0, 0, 0, "Do not use any type assertions.", "2"],
      [0, 0, 0, "Unexpected any. Specify a different type.", "3"]
    ],
    "public/app/core/specs/backend_srv.test.ts:5381": [
      [0, 0, 0, "Unexpected any. Specify a different type.", "0"]
    ],
    "public/app/core/time_series2.ts:5381": [
      [0, 0, 0, "Unexpected any. Specify a different type.", "0"],
      [0, 0, 0, "Unexpected any. Specify a different type.", "1"],
      [0, 0, 0, "Unexpected any. Specify a different type.", "2"],
      [0, 0, 0, "Unexpected any. Specify a different type.", "3"],
      [0, 0, 0, "Unexpected any. Specify a different type.", "4"],
      [0, 0, 0, "Unexpected any. Specify a different type.", "5"],
      [0, 0, 0, "Unexpected any. Specify a different type.", "6"],
      [0, 0, 0, "Unexpected any. Specify a different type.", "7"],
      [0, 0, 0, "Unexpected any. Specify a different type.", "8"],
      [0, 0, 0, "Unexpected any. Specify a different type.", "9"],
      [0, 0, 0, "Unexpected any. Specify a different type.", "10"],
      [0, 0, 0, "Unexpected any. Specify a different type.", "11"],
      [0, 0, 0, "Unexpected any. Specify a different type.", "12"],
      [0, 0, 0, "Unexpected any. Specify a different type.", "13"],
      [0, 0, 0, "Unexpected any. Specify a different type.", "14"],
      [0, 0, 0, "Unexpected any. Specify a different type.", "15"],
      [0, 0, 0, "Unexpected any. Specify a different type.", "16"],
      [0, 0, 0, "Unexpected any. Specify a different type.", "17"],
      [0, 0, 0, "Unexpected any. Specify a different type.", "18"]
    ],
    "public/app/core/utils/connectWithReduxStore.tsx:5381": [
      [0, 0, 0, "Unexpected any. Specify a different type.", "0"],
      [0, 0, 0, "Unexpected any. Specify a different type.", "1"],
      [0, 0, 0, "Do not use any type assertions.", "2"],
      [0, 0, 0, "Unexpected any. Specify a different type.", "3"],
      [0, 0, 0, "Unexpected any. Specify a different type.", "4"],
      [0, 0, 0, "Unexpected any. Specify a different type.", "5"],
      [0, 0, 0, "Unexpected any. Specify a different type.", "6"],
      [0, 0, 0, "Do not use any type assertions.", "7"],
      [0, 0, 0, "Unexpected any. Specify a different type.", "8"],
      [0, 0, 0, "Unexpected any. Specify a different type.", "9"]
    ],
    "public/app/core/utils/deferred.ts:5381": [
      [0, 0, 0, "Unexpected any. Specify a different type.", "0"]
    ],
    "public/app/core/utils/fetch.ts:5381": [
      [0, 0, 0, "Do not use any type assertions.", "0"],
      [0, 0, 0, "Do not use any type assertions.", "1"],
      [0, 0, 0, "Do not use any type assertions.", "2"],
      [0, 0, 0, "Do not use any type assertions.", "3"],
      [0, 0, 0, "Do not use any type assertions.", "4"],
      [0, 0, 0, "Unexpected any. Specify a different type.", "5"]
    ],
    "public/app/core/utils/object.ts:5381": [
      [0, 0, 0, "Do not use any type assertions.", "0"],
      [0, 0, 0, "Do not use any type assertions.", "1"],
      [0, 0, 0, "Unexpected any. Specify a different type.", "2"],
      [0, 0, 0, "Do not use any type assertions.", "3"],
      [0, 0, 0, "Unexpected any. Specify a different type.", "4"]
    ],
    "public/app/core/utils/richHistory.test.ts:5381": [
      [0, 0, 0, "Unexpected any. Specify a different type.", "0"]
    ],
    "public/app/core/utils/richHistory.ts:5381": [
      [0, 0, 0, "Do not re-export imported variable (\`RichHistorySearchFilters\`)", "0"],
      [0, 0, 0, "Do not re-export imported variable (\`RichHistorySettings\`)", "1"],
      [0, 0, 0, "Do not re-export imported variable (\`SortOrder\`)", "2"]
    ],
    "public/app/core/utils/ticks.ts:5381": [
      [0, 0, 0, "Do not use any type assertions.", "0"],
      [0, 0, 0, "Do not use any type assertions.", "1"]
    ],
    "public/app/features/admin/LicenseChrome.tsx:5381": [
      [0, 0, 0, "Styles should be written using objects.", "0"],
      [0, 0, 0, "Styles should be written using objects.", "1"],
      [0, 0, 0, "Styles should be written using objects.", "2"]
    ],
    "public/app/features/admin/OrgRolePicker.tsx:5381": [
      [0, 0, 0, "Do not use any type assertions.", "0"]
    ],
    "public/app/features/admin/UpgradePage.tsx:5381": [
      [0, 0, 0, "Styles should be written using objects.", "0"],
      [0, 0, 0, "Styles should be written using objects.", "1"],
      [0, 0, 0, "Styles should be written using objects.", "2"],
      [0, 0, 0, "Styles should be written using objects.", "3"],
      [0, 0, 0, "Styles should be written using objects.", "4"]
    ],
    "public/app/features/admin/UserListPublicDashboardPage/DashboardsListModalButton.tsx:5381": [
      [0, 0, 0, "Styles should be written using objects.", "0"],
      [0, 0, 0, "Styles should be written using objects.", "1"],
      [0, 0, 0, "Styles should be written using objects.", "2"],
      [0, 0, 0, "Styles should be written using objects.", "3"],
      [0, 0, 0, "Styles should be written using objects.", "4"],
      [0, 0, 0, "Styles should be written using objects.", "5"],
      [0, 0, 0, "Styles should be written using objects.", "6"],
      [0, 0, 0, "Styles should be written using objects.", "7"]
    ],
    "public/app/features/admin/UserOrgs.tsx:5381": [
      [0, 0, 0, "Styles should be written using objects.", "0"],
      [0, 0, 0, "Styles should be written using objects.", "1"],
      [0, 0, 0, "Styles should be written using objects.", "2"],
      [0, 0, 0, "Styles should be written using objects.", "3"],
      [0, 0, 0, "Styles should be written using objects.", "4"],
      [0, 0, 0, "Styles should be written using objects.", "5"],
      [0, 0, 0, "Styles should be written using objects.", "6"],
      [0, 0, 0, "Styles should be written using objects.", "7"],
      [0, 0, 0, "Styles should be written using objects.", "8"],
      [0, 0, 0, "Styles should be written using objects.", "9"],
      [0, 0, 0, "Styles should be written using objects.", "10"],
      [0, 0, 0, "Styles should be written using objects.", "11"],
      [0, 0, 0, "Styles should be written using objects.", "12"],
      [0, 0, 0, "Styles should be written using objects.", "13"],
      [0, 0, 0, "Styles should be written using objects.", "14"],
      [0, 0, 0, "Styles should be written using objects.", "15"],
      [0, 0, 0, "Styles should be written using objects.", "16"]
    ],
    "public/app/features/admin/UserPermissions.tsx:5381": [
      [0, 0, 0, "Styles should be written using objects.", "0"]
    ],
    "public/app/features/admin/UserProfile.tsx:5381": [
      [0, 0, 0, "Styles should be written using objects.", "0"],
      [0, 0, 0, "Styles should be written using objects.", "1"],
      [0, 0, 0, "Styles should be written using objects.", "2"]
    ],
    "public/app/features/alerting/routes.tsx:5381": [
      [0, 0, 0, "Unexpected any. Specify a different type.", "0"]
    ],
    "public/app/features/alerting/state/ThresholdMapper.ts:5381": [
      [0, 0, 0, "Unexpected any. Specify a different type.", "0"]
    ],
    "public/app/features/alerting/state/alertDef.ts:5381": [
      [0, 0, 0, "Unexpected any. Specify a different type.", "0"],
      [0, 0, 0, "Unexpected any. Specify a different type.", "1"],
      [0, 0, 0, "Do not use any type assertions.", "2"],
      [0, 0, 0, "Unexpected any. Specify a different type.", "3"],
      [0, 0, 0, "Unexpected any. Specify a different type.", "4"]
    ],
    "public/app/features/alerting/state/query_part.ts:5381": [
      [0, 0, 0, "Unexpected any. Specify a different type.", "0"],
      [0, 0, 0, "Unexpected any. Specify a different type.", "1"],
      [0, 0, 0, "Unexpected any. Specify a different type.", "2"],
      [0, 0, 0, "Unexpected any. Specify a different type.", "3"],
      [0, 0, 0, "Unexpected any. Specify a different type.", "4"],
      [0, 0, 0, "Unexpected any. Specify a different type.", "5"],
      [0, 0, 0, "Unexpected any. Specify a different type.", "6"],
      [0, 0, 0, "Unexpected any. Specify a different type.", "7"],
      [0, 0, 0, "Unexpected any. Specify a different type.", "8"],
      [0, 0, 0, "Unexpected any. Specify a different type.", "9"]
    ],
    "public/app/features/alerting/state/reducers.ts:5381": [
      [0, 0, 0, "Unexpected any. Specify a different type.", "0"],
      [0, 0, 0, "Unexpected any. Specify a different type.", "1"]
    ],
    "public/app/features/alerting/unified/RuleList.tsx:5381": [
      [0, 0, 0, "Do not use any type assertions.", "0"]
    ],
    "public/app/features/alerting/unified/components/AnnotationDetailsField.tsx:5381": [
      [0, 0, 0, "Do not use any type assertions.", "0"]
    ],
    "public/app/features/alerting/unified/components/Authorize.tsx:5381": [
      [0, 0, 0, "Do not use any type assertions.", "0"],
      [0, 0, 0, "Do not use any type assertions.", "1"]
    ],
    "public/app/features/alerting/unified/components/alert-groups/AlertGroupFilter.tsx:5381": [
      [0, 0, 0, "Do not use any type assertions.", "0"]
    ],
    "public/app/features/alerting/unified/components/alert-groups/AlertGroupHeader.tsx:5381": [
      [0, 0, 0, "Do not use any type assertions.", "0"],
      [0, 0, 0, "Do not use any type assertions.", "1"]
    ],
    "public/app/features/alerting/unified/components/alert-groups/GroupBy.tsx:5381": [
      [0, 0, 0, "Do not use any type assertions.", "0"]
    ],
    "public/app/features/alerting/unified/components/contact-points/ContactPoints.tsx:5381": [
      [0, 0, 0, "Do not use any type assertions.", "0"]
    ],
    "public/app/features/alerting/unified/components/extensions/AlertInstanceExtensionPointMenu.tsx:5381": [
      [0, 0, 0, "Do not re-export imported variable (\`app/features/explore/extensions/ToolbarExtensionPointMenu\`)", "0"]
    ],
    "public/app/features/alerting/unified/components/notification-policies/Policy.tsx:5381": [
      [0, 0, 0, "Unexpected any. Specify a different type.", "0"]
    ],
    "public/app/features/alerting/unified/components/receivers/form/ChannelOptions.tsx:5381": [
      [0, 0, 0, "Unexpected any. Specify a different type.", "0"],
      [0, 0, 0, "Do not use any type assertions.", "1"],
      [0, 0, 0, "Unexpected any. Specify a different type.", "2"]
    ],
    "public/app/features/alerting/unified/components/receivers/form/ReceiverForm.tsx:5381": [
      [0, 0, 0, "Do not use any type assertions.", "0"],
      [0, 0, 0, "Unexpected any. Specify a different type.", "1"],
      [0, 0, 0, "Do not use any type assertions.", "2"]
    ],
    "public/app/features/alerting/unified/components/receivers/form/fields/OptionField.tsx:5381": [
      [0, 0, 0, "Unexpected any. Specify a different type.", "0"],
      [0, 0, 0, "Unexpected any. Specify a different type.", "1"],
      [0, 0, 0, "Do not use any type assertions.", "2"],
      [0, 0, 0, "Unexpected any. Specify a different type.", "3"],
      [0, 0, 0, "Unexpected any. Specify a different type.", "4"],
      [0, 0, 0, "Unexpected any. Specify a different type.", "5"]
    ],
    "public/app/features/alerting/unified/components/receivers/form/fields/SubformArrayField.tsx:5381": [
      [0, 0, 0, "Unexpected any. Specify a different type.", "0"],
      [0, 0, 0, "Unexpected any. Specify a different type.", "1"]
    ],
    "public/app/features/alerting/unified/components/receivers/form/fields/SubformField.tsx:5381": [
      [0, 0, 0, "Unexpected any. Specify a different type.", "0"],
      [0, 0, 0, "Unexpected any. Specify a different type.", "1"]
    ],
    "public/app/features/alerting/unified/components/rule-editor/AnnotationKeyInput.tsx:5381": [
      [0, 0, 0, "Do not use any type assertions.", "0"]
    ],
    "public/app/features/alerting/unified/components/rule-editor/ExpressionEditor.tsx:5381": [
      [0, 0, 0, "Do not use any type assertions.", "0"]
    ],
    "public/app/features/alerting/unified/components/rule-editor/PreviewRule.tsx:5381": [
      [0, 0, 0, "Unexpected any. Specify a different type.", "0"]
    ],
    "public/app/features/alerting/unified/components/rule-editor/RuleInspector.tsx:5381": [
      [0, 0, 0, "Do not use any type assertions.", "0"]
    ],
<<<<<<< HEAD
    "public/app/features/alerting/unified/components/alert-groups/AlertGroupAlertsTable.tsx:5381": [
      [0, 0, 0, "Styles should be written using objects.", "0"],
      [0, 0, 0, "Styles should be written using objects.", "1"]
    ],
    "public/app/features/alerting/unified/components/alert-groups/AlertGroupFilter.tsx:5381": [
      [0, 0, 0, "Do not use any type assertions.", "0"],
      [0, 0, 0, "Styles should be written using objects.", "1"],
      [0, 0, 0, "Styles should be written using objects.", "2"],
      [0, 0, 0, "Styles should be written using objects.", "3"]
    ],
    "public/app/features/alerting/unified/components/alert-groups/AlertGroupHeader.tsx:5381": [
      [0, 0, 0, "Do not use any type assertions.", "0"],
      [0, 0, 0, "Do not use any type assertions.", "1"]
    ],
    "public/app/features/alerting/unified/components/alert-groups/GroupBy.tsx:5381": [
      [0, 0, 0, "Do not use any type assertions.", "0"]
    ],
    "public/app/features/alerting/unified/components/contact-points/ContactPoints.tsx:5381": [
      [0, 0, 0, "Do not use any type assertions.", "0"]
    ],
    "public/app/features/alerting/unified/components/export/FileExportPreview.tsx:5381": [
      [0, 0, 0, "Styles should be written using objects.", "0"],
      [0, 0, 0, "Styles should be written using objects.", "1"],
      [0, 0, 0, "Styles should be written using objects.", "2"]
    ],
    "public/app/features/alerting/unified/components/expressions/Expression.tsx:5381": [
      [0, 0, 0, "Styles should be written using objects.", "0"],
      [0, 0, 0, "Styles should be written using objects.", "1"],
      [0, 0, 0, "Styles should be written using objects.", "2"],
      [0, 0, 0, "Styles should be written using objects.", "3"],
      [0, 0, 0, "Styles should be written using objects.", "4"],
      [0, 0, 0, "Styles should be written using objects.", "5"],
      [0, 0, 0, "Styles should be written using objects.", "6"],
      [0, 0, 0, "Styles should be written using objects.", "7"],
      [0, 0, 0, "Styles should be written using objects.", "8"],
      [0, 0, 0, "Styles should be written using objects.", "9"],
      [0, 0, 0, "Styles should be written using objects.", "10"],
      [0, 0, 0, "Styles should be written using objects.", "11"],
      [0, 0, 0, "Styles should be written using objects.", "12"],
      [0, 0, 0, "Styles should be written using objects.", "13"],
      [0, 0, 0, "Styles should be written using objects.", "14"],
      [0, 0, 0, "Styles should be written using objects.", "15"],
      [0, 0, 0, "Styles should be written using objects.", "16"],
      [0, 0, 0, "Styles should be written using objects.", "17"],
      [0, 0, 0, "Styles should be written using objects.", "18"],
      [0, 0, 0, "Styles should be written using objects.", "19"],
      [0, 0, 0, "Styles should be written using objects.", "20"],
      [0, 0, 0, "Styles should be written using objects.", "21"],
      [0, 0, 0, "Styles should be written using objects.", "22"],
      [0, 0, 0, "Styles should be written using objects.", "23"],
      [0, 0, 0, "Styles should be written using objects.", "24"]
    ],
    "public/app/features/alerting/unified/components/expressions/ExpressionStatusIndicator.tsx:5381": [
      [0, 0, 0, "Styles should be written using objects.", "0"]
    ],
    "public/app/features/alerting/unified/components/extensions/AlertInstanceExtensionPointMenu.tsx:5381": [
      [0, 0, 0, "Do not re-export imported variable (\`app/features/explore/extensions/ToolbarExtensionPointMenu\`)", "0"]
    ],
    "public/app/features/alerting/unified/components/mute-timings/MuteTimingForm.tsx:5381": [
      [0, 0, 0, "Styles should be written using objects.", "0"],
      [0, 0, 0, "Styles should be written using objects.", "1"]
    ],
    "public/app/features/alerting/unified/components/mute-timings/MuteTimingTimeInterval.tsx:5381": [
      [0, 0, 0, "Styles should be written using objects.", "0"],
      [0, 0, 0, "Styles should be written using objects.", "1"],
      [0, 0, 0, "Styles should be written using objects.", "2"],
      [0, 0, 0, "Styles should be written using objects.", "3"]
    ],
    "public/app/features/alerting/unified/components/mute-timings/MuteTimingTimeRange.tsx:5381": [
      [0, 0, 0, "Styles should be written using objects.", "0"],
      [0, 0, 0, "Styles should be written using objects.", "1"],
      [0, 0, 0, "Styles should be written using objects.", "2"],
      [0, 0, 0, "Styles should be written using objects.", "3"],
      [0, 0, 0, "Styles should be written using objects.", "4"]
    ],
    "public/app/features/alerting/unified/components/mute-timings/MuteTimingsTable.tsx:5381": [
      [0, 0, 0, "Styles should be written using objects.", "0"],
      [0, 0, 0, "Styles should be written using objects.", "1"]
    ],
    "public/app/features/alerting/unified/components/notification-policies/EditNotificationPolicyForm.tsx:5381": [
      [0, 0, 0, "Styles should be written using objects.", "0"],
      [0, 0, 0, "Styles should be written using objects.", "1"],
      [0, 0, 0, "Styles should be written using objects.", "2"],
      [0, 0, 0, "Styles should be written using objects.", "3"]
    ],
    "public/app/features/alerting/unified/components/notification-policies/Matchers.tsx:5381": [
      [0, 0, 0, "Styles should be written using objects.", "0"],
      [0, 0, 0, "Styles should be written using objects.", "1"]
    ],
    "public/app/features/alerting/unified/components/notification-policies/Policy.tsx:5381": [
      [0, 0, 0, "Unexpected any. Specify a different type.", "0"]
    ],
    "public/app/features/alerting/unified/components/notification-policies/PromDurationDocs.tsx:5381": [
      [0, 0, 0, "Styles should be written using objects.", "0"],
      [0, 0, 0, "Styles should be written using objects.", "1"],
      [0, 0, 0, "Styles should be written using objects.", "2"],
      [0, 0, 0, "Styles should be written using objects.", "3"]
    ],
    "public/app/features/alerting/unified/components/notification-policies/formStyles.ts:5381": [
      [0, 0, 0, "Styles should be written using objects.", "0"],
      [0, 0, 0, "Styles should be written using objects.", "1"],
      [0, 0, 0, "Styles should be written using objects.", "2"],
      [0, 0, 0, "Styles should be written using objects.", "3"],
      [0, 0, 0, "Styles should be written using objects.", "4"],
      [0, 0, 0, "Styles should be written using objects.", "5"]
    ],
    "public/app/features/alerting/unified/components/receivers/AlertInstanceModalSelector.tsx:5381": [
      [0, 0, 0, "Styles should be written using objects.", "0"],
      [0, 0, 0, "Styles should be written using objects.", "1"],
      [0, 0, 0, "Styles should be written using objects.", "2"],
      [0, 0, 0, "Styles should be written using objects.", "3"],
      [0, 0, 0, "Styles should be written using objects.", "4"],
      [0, 0, 0, "Styles should be written using objects.", "5"],
      [0, 0, 0, "Styles should be written using objects.", "6"],
      [0, 0, 0, "Styles should be written using objects.", "7"],
      [0, 0, 0, "Styles should be written using objects.", "8"],
      [0, 0, 0, "Styles should be written using objects.", "9"],
      [0, 0, 0, "Styles should be written using objects.", "10"],
      [0, 0, 0, "Styles should be written using objects.", "11"],
      [0, 0, 0, "Styles should be written using objects.", "12"],
      [0, 0, 0, "Styles should be written using objects.", "13"],
      [0, 0, 0, "Styles should be written using objects.", "14"],
      [0, 0, 0, "Styles should be written using objects.", "15"],
      [0, 0, 0, "Styles should be written using objects.", "16"],
      [0, 0, 0, "Styles should be written using objects.", "17"]
    ],
    "public/app/features/alerting/unified/components/receivers/PayloadEditor.tsx:5381": [
      [0, 0, 0, "Styles should be written using objects.", "0"],
      [0, 0, 0, "Styles should be written using objects.", "1"],
      [0, 0, 0, "Styles should be written using objects.", "2"]
    ],
    "public/app/features/alerting/unified/components/receivers/ReceiversSection.tsx:5381": [
      [0, 0, 0, "Styles should be written using objects.", "0"],
      [0, 0, 0, "Styles should be written using objects.", "1"]
    ],
    "public/app/features/alerting/unified/components/receivers/TemplateDataDocs.tsx:5381": [
      [0, 0, 0, "Styles should be written using objects.", "0"],
      [0, 0, 0, "Styles should be written using objects.", "1"],
      [0, 0, 0, "Styles should be written using objects.", "2"]
    ],
    "public/app/features/alerting/unified/components/receivers/TemplateForm.tsx:5381": [
      [0, 0, 0, "Styles should be written using objects.", "0"],
      [0, 0, 0, "Styles should be written using objects.", "1"]
    ],
    "public/app/features/alerting/unified/components/receivers/form/ChannelOptions.tsx:5381": [
      [0, 0, 0, "Unexpected any. Specify a different type.", "0"],
      [0, 0, 0, "Do not use any type assertions.", "1"],
      [0, 0, 0, "Unexpected any. Specify a different type.", "2"]
    ],
    "public/app/features/alerting/unified/components/receivers/form/ChannelSubForm.tsx:5381": [
      [0, 0, 0, "Styles should be written using objects.", "0"],
      [0, 0, 0, "Styles should be written using objects.", "1"],
      [0, 0, 0, "Styles should be written using objects.", "2"],
      [0, 0, 0, "Styles should be written using objects.", "3"],
      [0, 0, 0, "Styles should be written using objects.", "4"]
    ],
    "public/app/features/alerting/unified/components/receivers/form/CollapsibleSection.tsx:5381": [
      [0, 0, 0, "Styles should be written using objects.", "0"],
      [0, 0, 0, "Styles should be written using objects.", "1"],
      [0, 0, 0, "Styles should be written using objects.", "2"],
      [0, 0, 0, "Styles should be written using objects.", "3"],
      [0, 0, 0, "Styles should be written using objects.", "4"]
    ],
    "public/app/features/alerting/unified/components/receivers/form/GenerateAlertDataModal.tsx:5381": [
      [0, 0, 0, "Styles should be written using objects.", "0"],
      [0, 0, 0, "Styles should be written using objects.", "1"],
      [0, 0, 0, "Styles should be written using objects.", "2"],
      [0, 0, 0, "Styles should be written using objects.", "3"],
      [0, 0, 0, "Styles should be written using objects.", "4"],
      [0, 0, 0, "Styles should be written using objects.", "5"]
    ],
    "public/app/features/alerting/unified/components/receivers/form/ReceiverForm.tsx:5381": [
      [0, 0, 0, "Do not use any type assertions.", "0"],
      [0, 0, 0, "Unexpected any. Specify a different type.", "1"],
      [0, 0, 0, "Do not use any type assertions.", "2"],
      [0, 0, 0, "Styles should be written using objects.", "3"],
      [0, 0, 0, "Styles should be written using objects.", "4"]
    ],
    "public/app/features/alerting/unified/components/receivers/form/TestContactPointModal.tsx:5381": [
      [0, 0, 0, "Styles should be written using objects.", "0"],
      [0, 0, 0, "Styles should be written using objects.", "1"]
    ],
    "public/app/features/alerting/unified/components/receivers/form/fields/KeyValueMapInput.tsx:5381": [
      [0, 0, 0, "Styles should be written using objects.", "0"],
      [0, 0, 0, "Styles should be written using objects.", "1"]
    ],
    "public/app/features/alerting/unified/components/receivers/form/fields/OptionField.tsx:5381": [
      [0, 0, 0, "Unexpected any. Specify a different type.", "0"],
      [0, 0, 0, "Unexpected any. Specify a different type.", "1"],
      [0, 0, 0, "Do not use any type assertions.", "2"],
      [0, 0, 0, "Unexpected any. Specify a different type.", "3"],
      [0, 0, 0, "Styles should be written using objects.", "4"],
      [0, 0, 0, "Styles should be written using objects.", "5"],
      [0, 0, 0, "Unexpected any. Specify a different type.", "6"],
      [0, 0, 0, "Unexpected any. Specify a different type.", "7"]
    ],
    "public/app/features/alerting/unified/components/receivers/form/fields/StringArrayInput.tsx:5381": [
      [0, 0, 0, "Styles should be written using objects.", "0"],
      [0, 0, 0, "Styles should be written using objects.", "1"],
      [0, 0, 0, "Styles should be written using objects.", "2"]
    ],
    "public/app/features/alerting/unified/components/receivers/form/fields/SubformArrayField.tsx:5381": [
      [0, 0, 0, "Unexpected any. Specify a different type.", "0"],
      [0, 0, 0, "Unexpected any. Specify a different type.", "1"]
    ],
    "public/app/features/alerting/unified/components/receivers/form/fields/SubformField.tsx:5381": [
      [0, 0, 0, "Unexpected any. Specify a different type.", "0"],
      [0, 0, 0, "Unexpected any. Specify a different type.", "1"]
    ],
    "public/app/features/alerting/unified/components/receivers/form/fields/styles.ts:5381": [
      [0, 0, 0, "Styles should be written using objects.", "0"],
      [0, 0, 0, "Styles should be written using objects.", "1"],
      [0, 0, 0, "Styles should be written using objects.", "2"],
      [0, 0, 0, "Styles should be written using objects.", "3"],
      [0, 0, 0, "Styles should be written using objects.", "4"]
    ],
    "public/app/features/alerting/unified/components/rule-editor/AnnotationKeyInput.tsx:5381": [
      [0, 0, 0, "Do not use any type assertions.", "0"]
    ],
    "public/app/features/alerting/unified/components/rule-editor/AnnotationsStep.tsx:5381": [
      [0, 0, 0, "Styles should be written using objects.", "0"],
      [0, 0, 0, "Styles should be written using objects.", "1"],
      [0, 0, 0, "Styles should be written using objects.", "2"],
      [0, 0, 0, "Styles should be written using objects.", "3"],
      [0, 0, 0, "Styles should be written using objects.", "4"],
      [0, 0, 0, "Styles should be written using objects.", "5"],
      [0, 0, 0, "Styles should be written using objects.", "6"],
      [0, 0, 0, "Styles should be written using objects.", "7"],
      [0, 0, 0, "Styles should be written using objects.", "8"],
      [0, 0, 0, "Styles should be written using objects.", "9"],
      [0, 0, 0, "Styles should be written using objects.", "10"]
    ],
    "public/app/features/alerting/unified/components/rule-editor/CloudAlertPreview.tsx:5381": [
      [0, 0, 0, "Styles should be written using objects.", "0"],
      [0, 0, 0, "Styles should be written using objects.", "1"]
    ],
    "public/app/features/alerting/unified/components/rule-editor/CloudEvaluationBehavior.tsx:5381": [
      [0, 0, 0, "Styles should be written using objects.", "0"],
      [0, 0, 0, "Styles should be written using objects.", "1"],
      [0, 0, 0, "Styles should be written using objects.", "2"]
    ],
    "public/app/features/alerting/unified/components/rule-editor/CustomAnnotationHeaderField.tsx:5381": [
      [0, 0, 0, "Styles should be written using objects.", "0"],
      [0, 0, 0, "Styles should be written using objects.", "1"]
    ],
    "public/app/features/alerting/unified/components/rule-editor/DashboardAnnotationField.tsx:5381": [
      [0, 0, 0, "Styles should be written using objects.", "0"],
      [0, 0, 0, "Styles should be written using objects.", "1"],
      [0, 0, 0, "Styles should be written using objects.", "2"],
      [0, 0, 0, "Styles should be written using objects.", "3"]
    ],
    "public/app/features/alerting/unified/components/rule-editor/DashboardPicker.tsx:5381": [
      [0, 0, 0, "Styles should be written using objects.", "0"],
      [0, 0, 0, "Styles should be written using objects.", "1"],
      [0, 0, 0, "Styles should be written using objects.", "2"],
      [0, 0, 0, "Styles should be written using objects.", "3"],
      [0, 0, 0, "Styles should be written using objects.", "4"],
      [0, 0, 0, "Styles should be written using objects.", "5"],
      [0, 0, 0, "Styles should be written using objects.", "6"],
      [0, 0, 0, "Styles should be written using objects.", "7"],
      [0, 0, 0, "Styles should be written using objects.", "8"],
      [0, 0, 0, "Styles should be written using objects.", "9"],
      [0, 0, 0, "Styles should be written using objects.", "10"],
      [0, 0, 0, "Styles should be written using objects.", "11"],
      [0, 0, 0, "Styles should be written using objects.", "12"],
      [0, 0, 0, "Styles should be written using objects.", "13"],
      [0, 0, 0, "Styles should be written using objects.", "14"]
    ],
    "public/app/features/alerting/unified/components/rule-editor/ExpressionEditor.tsx:5381": [
      [0, 0, 0, "Styles should be written using objects.", "0"],
      [0, 0, 0, "Styles should be written using objects.", "1"],
      [0, 0, 0, "Do not use any type assertions.", "2"]
    ],
    "public/app/features/alerting/unified/components/rule-editor/ExpressionsEditor.tsx:5381": [
      [0, 0, 0, "Styles should be written using objects.", "0"]
    ],
    "public/app/features/alerting/unified/components/rule-editor/FolderAndGroup.tsx:5381": [
      [0, 0, 0, "Styles should be written using objects.", "0"],
      [0, 0, 0, "Styles should be written using objects.", "1"],
      [0, 0, 0, "Styles should be written using objects.", "2"],
      [0, 0, 0, "Styles should be written using objects.", "3"]
    ],
    "public/app/features/alerting/unified/components/rule-editor/GrafanaEvaluationBehavior.tsx:5381": [
      [0, 0, 0, "Styles should be written using objects.", "0"],
      [0, 0, 0, "Styles should be written using objects.", "1"],
      [0, 0, 0, "Styles should be written using objects.", "2"],
      [0, 0, 0, "Styles should be written using objects.", "3"],
      [0, 0, 0, "Styles should be written using objects.", "4"],
      [0, 0, 0, "Styles should be written using objects.", "5"],
      [0, 0, 0, "Styles should be written using objects.", "6"],
      [0, 0, 0, "Styles should be written using objects.", "7"],
      [0, 0, 0, "Styles should be written using objects.", "8"],
      [0, 0, 0, "Styles should be written using objects.", "9"],
      [0, 0, 0, "Styles should be written using objects.", "10"]
    ],
    "public/app/features/alerting/unified/components/rule-editor/GroupAndNamespaceFields.tsx:5381": [
      [0, 0, 0, "Styles should be written using objects.", "0"],
      [0, 0, 0, "Styles should be written using objects.", "1"]
    ],
    "public/app/features/alerting/unified/components/rule-editor/NeedHelpInfo.tsx:5381": [
      [0, 0, 0, "Styles should be written using objects.", "0"],
      [0, 0, 0, "Styles should be written using objects.", "1"]
    ],
    "public/app/features/alerting/unified/components/rule-editor/PreviewRule.tsx:5381": [
      [0, 0, 0, "Unexpected any. Specify a different type.", "0"],
      [0, 0, 0, "Styles should be written using objects.", "1"]
    ],
    "public/app/features/alerting/unified/components/rule-editor/PreviewRuleResult.tsx:5381": [
      [0, 0, 0, "Styles should be written using objects.", "0"],
      [0, 0, 0, "Styles should be written using objects.", "1"]
    ],
    "public/app/features/alerting/unified/components/rule-editor/QueryEditor.tsx:5381": [
      [0, 0, 0, "Styles should be written using objects.", "0"]
    ],
    "public/app/features/alerting/unified/components/rule-editor/QueryOptions.tsx:5381": [
      [0, 0, 0, "Styles should be written using objects.", "0"],
      [0, 0, 0, "Styles should be written using objects.", "1"],
      [0, 0, 0, "Styles should be written using objects.", "2"]
    ],
    "public/app/features/alerting/unified/components/rule-editor/QueryWrapper.tsx:5381": [
      [0, 0, 0, "Styles should be written using objects.", "0"],
      [0, 0, 0, "Styles should be written using objects.", "1"]
    ],
    "public/app/features/alerting/unified/components/rule-editor/RecordingRuleEditor.tsx:5381": [
      [0, 0, 0, "Styles should be written using objects.", "0"]
    ],
    "public/app/features/alerting/unified/components/rule-editor/RuleEditorSection.tsx:5381": [
      [0, 0, 0, "Styles should be written using objects.", "0"],
      [0, 0, 0, "Styles should be written using objects.", "1"],
      [0, 0, 0, "Styles should be written using objects.", "2"]
    ],
    "public/app/features/alerting/unified/components/rule-editor/RuleFolderPicker.tsx:5381": [
      [0, 0, 0, "Styles should be written using objects.", "0"],
      [0, 0, 0, "Styles should be written using objects.", "1"]
    ],
    "public/app/features/alerting/unified/components/rule-editor/RuleInspector.tsx:5381": [
      [0, 0, 0, "Do not use any type assertions.", "0"],
      [0, 0, 0, "Styles should be written using objects.", "1"],
      [0, 0, 0, "Styles should be written using objects.", "2"],
      [0, 0, 0, "Styles should be written using objects.", "3"]
    ],
    "public/app/features/alerting/unified/components/rule-editor/VizWrapper.tsx:5381": [
      [0, 0, 0, "Styles should be written using objects.", "0"],
      [0, 0, 0, "Styles should be written using objects.", "1"]
    ],
    "public/app/features/alerting/unified/components/rule-editor/notificaton-preview/NotificationPolicyMatchers.tsx:5381": [
      [0, 0, 0, "Styles should be written using objects.", "0"],
      [0, 0, 0, "Styles should be written using objects.", "1"]
    ],
    "public/app/features/alerting/unified/components/rule-editor/notificaton-preview/NotificationPreview.tsx:5381": [
      [0, 0, 0, "Styles should be written using objects.", "0"],
      [0, 0, 0, "Styles should be written using objects.", "1"],
      [0, 0, 0, "Styles should be written using objects.", "2"],
      [0, 0, 0, "Styles should be written using objects.", "3"],
      [0, 0, 0, "Styles should be written using objects.", "4"],
      [0, 0, 0, "Styles should be written using objects.", "5"],
      [0, 0, 0, "Styles should be written using objects.", "6"]
    ],
    "public/app/features/alerting/unified/components/rule-editor/notificaton-preview/NotificationPreviewByAlertManager.tsx:5381": [
      [0, 0, 0, "Styles should be written using objects.", "0"],
      [0, 0, 0, "Styles should be written using objects.", "1"],
      [0, 0, 0, "Styles should be written using objects.", "2"],
      [0, 0, 0, "Styles should be written using objects.", "3"],
      [0, 0, 0, "Styles should be written using objects.", "4"]
    ],
    "public/app/features/alerting/unified/components/rule-editor/notificaton-preview/NotificationRoute.tsx:5381": [
      [0, 0, 0, "Styles should be written using objects.", "0"],
      [0, 0, 0, "Styles should be written using objects.", "1"],
      [0, 0, 0, "Styles should be written using objects.", "2"],
      [0, 0, 0, "Styles should be written using objects.", "3"],
      [0, 0, 0, "Styles should be written using objects.", "4"],
      [0, 0, 0, "Styles should be written using objects.", "5"],
      [0, 0, 0, "Styles should be written using objects.", "6"],
      [0, 0, 0, "Styles should be written using objects.", "7"],
      [0, 0, 0, "Styles should be written using objects.", "8"]
    ],
    "public/app/features/alerting/unified/components/rule-editor/notificaton-preview/NotificationRouteDetailsModal.tsx:5381": [
      [0, 0, 0, "Styles should be written using objects.", "0"],
      [0, 0, 0, "Styles should be written using objects.", "1"],
      [0, 0, 0, "Styles should be written using objects.", "2"],
      [0, 0, 0, "Styles should be written using objects.", "3"],
      [0, 0, 0, "Styles should be written using objects.", "4"],
      [0, 0, 0, "Styles should be written using objects.", "5"],
      [0, 0, 0, "Styles should be written using objects.", "6"],
      [0, 0, 0, "Styles should be written using objects.", "7"],
      [0, 0, 0, "Styles should be written using objects.", "8"],
      [0, 0, 0, "Styles should be written using objects.", "9"],
      [0, 0, 0, "Styles should be written using objects.", "10"]
    ],
    "public/app/features/alerting/unified/components/rule-editor/query-and-alert-condition/CloudDataSourceSelector.tsx:5381": [
      [0, 0, 0, "Styles should be written using objects.", "0"],
      [0, 0, 0, "Styles should be written using objects.", "1"]
    ],
    "public/app/features/alerting/unified/components/rule-editor/query-and-alert-condition/QueryAndExpressionsStep.tsx:5381": [
      [0, 0, 0, "Styles should be written using objects.", "0"],
      [0, 0, 0, "Styles should be written using objects.", "1"],
      [0, 0, 0, "Styles should be written using objects.", "2"],
      [0, 0, 0, "Styles should be written using objects.", "3"]
    ],
    "public/app/features/alerting/unified/components/rule-editor/rule-types/RuleType.tsx:5381": [
      [0, 0, 0, "Styles should be written using objects.", "0"],
      [0, 0, 0, "Styles should be written using objects.", "1"]
    ],
    "public/app/features/alerting/unified/components/rule-editor/rule-types/RuleTypePicker.tsx:5381": [
      [0, 0, 0, "Styles should be written using objects.", "0"]
    ],
    "public/app/features/alerting/unified/components/rule-viewer/RuleViewerLayout.tsx:5381": [
      [0, 0, 0, "Styles should be written using objects.", "0"],
      [0, 0, 0, "Styles should be written using objects.", "1"]
    ],
    "public/app/features/alerting/unified/components/rules/ActionButton.tsx:5381": [
      [0, 0, 0, "Styles should be written using objects.", "0"]
    ],
    "public/app/features/alerting/unified/components/rules/AlertInstanceStateFilter.tsx:5381": [
      [0, 0, 0, "Styles should be written using objects.", "0"]
    ],
    "public/app/features/alerting/unified/components/rules/CloudRules.tsx:5381": [
      [0, 0, 0, "Styles should be written using objects.", "0"],
      [0, 0, 0, "Styles should be written using objects.", "1"],
      [0, 0, 0, "Styles should be written using objects.", "2"],
      [0, 0, 0, "Styles should be written using objects.", "3"]
    ],
    "public/app/features/alerting/unified/components/rules/EditRuleGroupModal.tsx:5381": [
      [0, 0, 0, "Styles should be written using objects.", "0"],
      [0, 0, 0, "Styles should be written using objects.", "1"],
      [0, 0, 0, "Styles should be written using objects.", "2"],
      [0, 0, 0, "Styles should be written using objects.", "3"],
      [0, 0, 0, "Styles should be written using objects.", "4"]
    ],
    "public/app/features/alerting/unified/components/rules/GrafanaRules.tsx:5381": [
      [0, 0, 0, "Styles should be written using objects.", "0"],
      [0, 0, 0, "Styles should be written using objects.", "1"],
      [0, 0, 0, "Styles should be written using objects.", "2"],
      [0, 0, 0, "Styles should be written using objects.", "3"]
    ],
    "public/app/features/alerting/unified/components/rules/NoRulesCTA.tsx:5381": [
      [0, 0, 0, "Styles should be written using objects.", "0"]
    ],
    "public/app/features/alerting/unified/components/rules/ReorderRuleGroupModal.tsx:5381": [
      [0, 0, 0, "Styles should be written using objects.", "0"],
      [0, 0, 0, "Styles should be written using objects.", "1"],
      [0, 0, 0, "Styles should be written using objects.", "2"],
      [0, 0, 0, "Styles should be written using objects.", "3"],
      [0, 0, 0, "Styles should be written using objects.", "4"],
      [0, 0, 0, "Styles should be written using objects.", "5"],
      [0, 0, 0, "Styles should be written using objects.", "6"]
    ],
    "public/app/features/alerting/unified/components/rules/RuleConfigStatus.tsx:5381": [
      [0, 0, 0, "Styles should be written using objects.", "0"],
      [0, 0, 0, "Styles should be written using objects.", "1"]
    ],
    "public/app/features/alerting/unified/components/rules/RuleDetailsAnnotations.tsx:5381": [
      [0, 0, 0, "Styles should be written using objects.", "0"]
    ],
    "public/app/features/alerting/unified/components/rules/RuleDetailsDataSources.tsx:5381": [
      [0, 0, 0, "Styles should be written using objects.", "0"]
    ],
    "public/app/features/alerting/unified/components/rules/RuleDetailsExpression.tsx:5381": [
      [0, 0, 0, "Styles should be written using objects.", "0"]
    ],
    "public/app/features/alerting/unified/components/rules/RuleDetailsMatchingInstances.tsx:5381": [
      [0, 0, 0, "Styles should be written using objects.", "0"],
      [0, 0, 0, "Styles should be written using objects.", "1"],
      [0, 0, 0, "Styles should be written using objects.", "2"],
      [0, 0, 0, "Styles should be written using objects.", "3"],
      [0, 0, 0, "Styles should be written using objects.", "4"]
    ],
    "public/app/features/alerting/unified/components/rules/RuleHealth.tsx:5381": [
      [0, 0, 0, "Styles should be written using objects.", "0"]
    ],
    "public/app/features/alerting/unified/components/rules/RuleListErrors.tsx:5381": [
      [0, 0, 0, "Styles should be written using objects.", "0"],
      [0, 0, 0, "Styles should be written using objects.", "1"],
      [0, 0, 0, "Styles should be written using objects.", "2"]
    ],
    "public/app/features/alerting/unified/components/rules/RuleListStateSection.tsx:5381": [
      [0, 0, 0, "Styles should be written using objects.", "0"],
      [0, 0, 0, "Styles should be written using objects.", "1"],
      [0, 0, 0, "Styles should be written using objects.", "2"]
    ],
    "public/app/features/alerting/unified/components/rules/RuleState.tsx:5381": [
      [0, 0, 0, "Styles should be written using objects.", "0"]
    ],
    "public/app/features/alerting/unified/components/rules/RulesGroup.tsx:5381": [
      [0, 0, 0, "Styles should be written using objects.", "0"],
      [0, 0, 0, "Styles should be written using objects.", "1"],
      [0, 0, 0, "Styles should be written using objects.", "2"],
      [0, 0, 0, "Styles should be written using objects.", "3"],
      [0, 0, 0, "Styles should be written using objects.", "4"],
      [0, 0, 0, "Styles should be written using objects.", "5"],
      [0, 0, 0, "Styles should be written using objects.", "6"],
      [0, 0, 0, "Styles should be written using objects.", "7"],
      [0, 0, 0, "Styles should be written using objects.", "8"],
      [0, 0, 0, "Styles should be written using objects.", "9"],
      [0, 0, 0, "Styles should be written using objects.", "10"],
      [0, 0, 0, "Styles should be written using objects.", "11"]
    ],
    "public/app/features/alerting/unified/components/rules/RulesTable.tsx:5381": [
      [0, 0, 0, "Styles should be written using objects.", "0"],
      [0, 0, 0, "Styles should be written using objects.", "1"],
      [0, 0, 0, "Styles should be written using objects.", "2"],
      [0, 0, 0, "Styles should be written using objects.", "3"]
    ],
    "public/app/features/alerting/unified/components/rules/state-history/LogRecordViewer.tsx:5381": [
      [0, 0, 0, "Styles should be written using objects.", "0"],
      [0, 0, 0, "Styles should be written using objects.", "1"],
      [0, 0, 0, "Styles should be written using objects.", "2"],
      [0, 0, 0, "Styles should be written using objects.", "3"],
      [0, 0, 0, "Styles should be written using objects.", "4"]
    ],
    "public/app/features/alerting/unified/components/rules/state-history/LokiStateHistory.tsx:5381": [
      [0, 0, 0, "Styles should be written using objects.", "0"],
      [0, 0, 0, "Styles should be written using objects.", "1"],
      [0, 0, 0, "Styles should be written using objects.", "2"],
      [0, 0, 0, "Styles should be written using objects.", "3"],
      [0, 0, 0, "Styles should be written using objects.", "4"],
      [0, 0, 0, "Styles should be written using objects.", "5"]
    ],
    "public/app/features/alerting/unified/components/rules/state-history/StateHistory.tsx:5381": [
      [0, 0, 0, "Styles should be written using objects.", "0"],
      [0, 0, 0, "Styles should be written using objects.", "1"],
      [0, 0, 0, "Styles should be written using objects.", "2"]
    ],
    "public/app/features/alerting/unified/components/silences/Matchers.tsx:5381": [
      [0, 0, 0, "Styles should be written using objects.", "0"]
    ],
    "public/app/features/alerting/unified/components/silences/SilenceDetails.tsx:5381": [
      [0, 0, 0, "Styles should be written using objects.", "0"],
      [0, 0, 0, "Styles should be written using objects.", "1"],
      [0, 0, 0, "Styles should be written using objects.", "2"]
    ],
    "public/app/features/alerting/unified/components/silences/SilencePeriod.tsx:5381": [
      [0, 0, 0, "Styles should be written using objects.", "0"]
    ],
    "public/app/features/alerting/unified/components/silences/SilencedAlertsTable.tsx:5381": [
      [0, 0, 0, "Styles should be written using objects.", "0"],
      [0, 0, 0, "Styles should be written using objects.", "1"],
      [0, 0, 0, "Styles should be written using objects.", "2"]
    ],
    "public/app/features/alerting/unified/components/silences/SilencedInstancesPreview.tsx:5381": [
      [0, 0, 0, "Styles should be written using objects.", "0"],
      [0, 0, 0, "Styles should be written using objects.", "1"],
      [0, 0, 0, "Styles should be written using objects.", "2"],
      [0, 0, 0, "Styles should be written using objects.", "3"],
      [0, 0, 0, "Styles should be written using objects.", "4"]
    ],
=======
>>>>>>> bc67b883
    "public/app/features/alerting/unified/components/silences/SilencesEditor.tsx:5381": [
      [0, 0, 0, "Do not use any type assertions.", "0"]
    ],
    "public/app/features/alerting/unified/components/silences/SilencesFilter.tsx:5381": [
      [0, 0, 0, "Do not use any type assertions.", "0"]
    ],
    "public/app/features/alerting/unified/hooks/useAlertmanagerConfig.ts:5381": [
      [0, 0, 0, "Do not use any type assertions.", "0"]
    ],
    "public/app/features/alerting/unified/hooks/useControlledFieldArray.ts:5381": [
      [0, 0, 0, "Unexpected any. Specify a different type.", "0"]
    ],
    "public/app/features/alerting/unified/mocks.ts:5381": [
      [0, 0, 0, "Do not use any type assertions.", "0"],
      [0, 0, 0, "Do not use any type assertions.", "1"],
      [0, 0, 0, "Do not use any type assertions.", "2"],
      [0, 0, 0, "Do not use any type assertions.", "3"],
      [0, 0, 0, "Unexpected any. Specify a different type.", "4"],
      [0, 0, 0, "Unexpected any. Specify a different type.", "5"],
      [0, 0, 0, "Unexpected any. Specify a different type.", "6"],
      [0, 0, 0, "Unexpected any. Specify a different type.", "7"],
      [0, 0, 0, "Do not use any type assertions.", "8"]
    ],
    "public/app/features/alerting/unified/state/actions.ts:5381": [
      [0, 0, 0, "Do not use any type assertions.", "0"],
      [0, 0, 0, "Do not use any type assertions.", "1"]
    ],
    "public/app/features/alerting/unified/types/receiver-form.ts:5381": [
      [0, 0, 0, "Unexpected any. Specify a different type.", "0"],
      [0, 0, 0, "Unexpected any. Specify a different type.", "1"]
    ],
    "public/app/features/alerting/unified/utils/misc.test.ts:5381": [
      [0, 0, 0, "Unexpected any. Specify a different type.", "0"],
      [0, 0, 0, "Unexpected any. Specify a different type.", "1"],
      [0, 0, 0, "Unexpected any. Specify a different type.", "2"]
    ],
    "public/app/features/alerting/unified/utils/receiver-form.ts:5381": [
      [0, 0, 0, "Do not use any type assertions.", "0"],
      [0, 0, 0, "Do not use any type assertions.", "1"],
      [0, 0, 0, "Do not use any type assertions.", "2"],
      [0, 0, 0, "Unexpected any. Specify a different type.", "3"]
    ],
    "public/app/features/alerting/unified/utils/redux.ts:5381": [
      [0, 0, 0, "Unexpected any. Specify a different type.", "0"],
      [0, 0, 0, "Unexpected any. Specify a different type.", "1"],
      [0, 0, 0, "Do not use any type assertions.", "2"],
      [0, 0, 0, "Do not use any type assertions.", "3"],
      [0, 0, 0, "Do not use any type assertions.", "4"],
      [0, 0, 0, "Do not use any type assertions.", "5"],
      [0, 0, 0, "Do not use any type assertions.", "6"],
      [0, 0, 0, "Do not use any type assertions.", "7"]
    ],
    "public/app/features/alerting/unified/utils/rulerClient.ts:5381": [
      [0, 0, 0, "Do not use any type assertions.", "0"]
    ],
    "public/app/features/alerting/unified/utils/rules.ts:5381": [
      [0, 0, 0, "Unexpected any. Specify a different type.", "0"],
      [0, 0, 0, "Do not use any type assertions.", "1"],
      [0, 0, 0, "Do not use any type assertions.", "2"],
      [0, 0, 0, "Do not use any type assertions.", "3"]
    ],
    "public/app/features/annotations/events_processing.ts:5381": [
      [0, 0, 0, "Unexpected any. Specify a different type.", "0"]
    ],
    "public/app/features/annotations/standardAnnotationSupport.ts:5381": [
      [0, 0, 0, "Unexpected any. Specify a different type.", "0"],
      [0, 0, 0, "Do not use any type assertions.", "1"],
      [0, 0, 0, "Unexpected any. Specify a different type.", "2"]
    ],
    "public/app/features/api-keys/ApiKeysTable.tsx:5381": [
      [0, 0, 0, "Styles should be written using objects.", "0"],
      [0, 0, 0, "Styles should be written using objects.", "1"]
    ],
    "public/app/features/api-keys/MigrateToServiceAccountsCard.tsx:5381": [
      [0, 0, 0, "Styles should be written using objects.", "0"],
      [0, 0, 0, "Styles should be written using objects.", "1"],
      [0, 0, 0, "Styles should be written using objects.", "2"]
    ],
    "public/app/features/auth-config/index.ts:5381": [
      [0, 0, 0, "Do not use export all (\`export * from ...\`)", "0"]
    ],
    "public/app/features/auth-config/utils/data.ts:5381": [
      [0, 0, 0, "Do not use any type assertions.", "0"]
    ],
    "public/app/features/browse-dashboards/api/browseDashboardsAPI.ts:5381": [
      [0, 0, 0, "Do not re-export imported variable (\`@reduxjs/toolkit/query/react\`)", "0"]
    ],
    "public/app/features/browse-dashboards/state/index.ts:5381": [
      [0, 0, 0, "Do not use export all (\`export * from ...\`)", "0"],
      [0, 0, 0, "Do not use export all (\`export * from ...\`)", "1"],
      [0, 0, 0, "Do not use export all (\`export * from ...\`)", "2"]
    ],
    "public/app/features/canvas/element.ts:5381": [
      [0, 0, 0, "Unexpected any. Specify a different type.", "0"],
      [0, 0, 0, "Unexpected any. Specify a different type.", "1"],
      [0, 0, 0, "Unexpected any. Specify a different type.", "2"],
      [0, 0, 0, "Unexpected any. Specify a different type.", "3"],
      [0, 0, 0, "Unexpected any. Specify a different type.", "4"]
    ],
    "public/app/features/canvas/index.ts:5381": [
      [0, 0, 0, "Do not use export all (\`export * from ...\`)", "0"],
      [0, 0, 0, "Do not use export all (\`export * from ...\`)", "1"],
      [0, 0, 0, "Do not re-export imported variable (\`./frame\`)", "2"],
      [0, 0, 0, "Do not use export all (\`export * from ...\`)", "3"]
    ],
    "public/app/features/canvas/runtime/element.tsx:5381": [
      [0, 0, 0, "Unexpected any. Specify a different type.", "0"],
      [0, 0, 0, "Do not use any type assertions.", "1"],
      [0, 0, 0, "Do not use any type assertions.", "2"],
      [0, 0, 0, "Do not use any type assertions.", "3"],
      [0, 0, 0, "Do not use any type assertions.", "4"],
      [0, 0, 0, "Do not use any type assertions.", "5"]
    ],
    "public/app/features/canvas/runtime/frame.tsx:5381": [
      [0, 0, 0, "Do not use any type assertions.", "0"]
    ],
    "public/app/features/canvas/runtime/scene.tsx:5381": [
      [0, 0, 0, "Do not use any type assertions.", "0"],
      [0, 0, 0, "Do not use any type assertions.", "1"],
      [0, 0, 0, "Styles should be written using objects.", "2"],
      [0, 0, 0, "Styles should be written using objects.", "3"]
    ],
    "public/app/features/canvas/types.ts:5381": [
      [0, 0, 0, "Do not re-export imported variable (\`Placement\`)", "0"],
      [0, 0, 0, "Do not re-export imported variable (\`Constraint\`)", "1"],
      [0, 0, 0, "Do not re-export imported variable (\`HorizontalConstraint\`)", "2"],
      [0, 0, 0, "Do not re-export imported variable (\`VerticalConstraint\`)", "3"],
      [0, 0, 0, "Do not re-export imported variable (\`BackgroundImageSize\`)", "4"],
      [0, 0, 0, "Do not re-export imported variable (\`LineConfig\`)", "5"],
      [0, 0, 0, "Do not re-export imported variable (\`BackgroundConfig\`)", "6"]
    ],
    "public/app/features/connections/components/ConnectionsRedirectNotice/ConnectionsRedirectNotice.tsx:5381": [
      [0, 0, 0, "Styles should be written using objects.", "0"],
      [0, 0, 0, "Styles should be written using objects.", "1"]
    ],
    "public/app/features/connections/components/ConnectionsRedirectNotice/index.ts:5381": [
      [0, 0, 0, "Do not use export all (\`export * from ...\`)", "0"]
    ],
    "public/app/features/connections/pages/index.tsx:5381": [
      [0, 0, 0, "Do not re-export imported variable (\`./AddNewConnectionPage\`)", "0"],
      [0, 0, 0, "Do not re-export imported variable (\`./DataSourceDetailsPage\`)", "1"],
      [0, 0, 0, "Do not re-export imported variable (\`./DataSourcesListPage\`)", "2"],
      [0, 0, 0, "Do not re-export imported variable (\`./DataSourceDashboardsPage\`)", "3"],
      [0, 0, 0, "Do not re-export imported variable (\`./EditDataSourcePage\`)", "4"],
      [0, 0, 0, "Do not re-export imported variable (\`./NewDataSourcePage\`)", "5"]
    ],
    "public/app/features/connections/tabs/ConnectData/CardGrid/index.tsx:5381": [
      [0, 0, 0, "Do not use export all (\`export * from ...\`)", "0"]
    ],
    "public/app/features/connections/tabs/ConnectData/CategoryHeader/CategoryHeader.tsx:5381": [
      [0, 0, 0, "Styles should be written using objects.", "0"],
      [0, 0, 0, "Styles should be written using objects.", "1"]
    ],
    "public/app/features/connections/tabs/ConnectData/CategoryHeader/index.tsx:5381": [
      [0, 0, 0, "Do not use export all (\`export * from ...\`)", "0"]
    ],
    "public/app/features/connections/tabs/ConnectData/NoAccessModal/NoAccessModal.tsx:5381": [
      [0, 0, 0, "Styles should be written using objects.", "0"],
      [0, 0, 0, "Styles should be written using objects.", "1"],
      [0, 0, 0, "Styles should be written using objects.", "2"],
      [0, 0, 0, "Styles should be written using objects.", "3"],
      [0, 0, 0, "Styles should be written using objects.", "4"],
      [0, 0, 0, "Styles should be written using objects.", "5"],
      [0, 0, 0, "Styles should be written using objects.", "6"],
      [0, 0, 0, "Styles should be written using objects.", "7"],
      [0, 0, 0, "Styles should be written using objects.", "8"]
    ],
    "public/app/features/connections/tabs/ConnectData/NoAccessModal/index.tsx:5381": [
      [0, 0, 0, "Do not use export all (\`export * from ...\`)", "0"]
    ],
    "public/app/features/connections/tabs/ConnectData/Search/index.tsx:5381": [
      [0, 0, 0, "Do not use export all (\`export * from ...\`)", "0"]
    ],
    "public/app/features/connections/tabs/ConnectData/index.tsx:5381": [
      [0, 0, 0, "Do not use export all (\`export * from ...\`)", "0"]
    ],
    "public/app/features/correlations/CorrelationsPage.tsx:5381": [
      [0, 0, 0, "Styles should be written using objects.", "0"],
      [0, 0, 0, "Styles should be written using objects.", "1"],
      [0, 0, 0, "Styles should be written using objects.", "2"],
      [0, 0, 0, "Styles should be written using objects.", "3"]
    ],
    "public/app/features/correlations/Forms/AddCorrelationForm.tsx:5381": [
      [0, 0, 0, "Styles should be written using objects.", "0"],
      [0, 0, 0, "Styles should be written using objects.", "1"]
    ],
    "public/app/features/correlations/Forms/ConfigureCorrelationBasicInfoForm.tsx:5381": [
      [0, 0, 0, "Styles should be written using objects.", "0"],
      [0, 0, 0, "Styles should be written using objects.", "1"]
    ],
    "public/app/features/correlations/Forms/ConfigureCorrelationSourceForm.tsx:5381": [
      [0, 0, 0, "Styles should be written using objects.", "0"],
      [0, 0, 0, "Styles should be written using objects.", "1"]
    ],
    "public/app/features/correlations/components/Wizard/index.ts:5381": [
      [0, 0, 0, "Do not use export all (\`export * from ...\`)", "0"],
      [0, 0, 0, "Do not use export all (\`export * from ...\`)", "1"]
    ],
    "public/app/features/dashboard-scene/inspect/HelpWizard/HelpWizard.tsx:5381": [
      [0, 0, 0, "\'HorizontalGroup\' import from \'@grafana/ui\' is restricted from being used by a pattern. Use Stack component instead.", "0"]
    ],
    "public/app/features/dashboard-scene/inspect/HelpWizard/utils.ts:5381": [
      [0, 0, 0, "Do not use any type assertions.", "0"]
    ],
    "public/app/features/dashboard-scene/pages/DashboardScenePage.tsx:5381": [
      [0, 0, 0, "Do not use any type assertions.", "0"],
      [0, 0, 0, "Unexpected any. Specify a different type.", "1"],
      [0, 0, 0, "Do not use any type assertions.", "2"]
    ],
    "public/app/features/dashboard-scene/panel-edit/PanelDataPane/PanelDataPane.tsx:5381": [
      [0, 0, 0, "Do not use any type assertions.", "0"]
    ],
    "public/app/features/dashboard-scene/panel-edit/PanelDataPane/PanelDataQueriesTab.tsx:5381": [
      [0, 0, 0, "\'HorizontalGroup\' import from \'@grafana/ui\' is restricted from being used by a pattern. Use Stack component instead.", "0"]
    ],
    "public/app/features/dashboard-scene/saving/getDashboardChanges.ts:5381": [
      [0, 0, 0, "Unexpected any. Specify a different type.", "0"],
      [0, 0, 0, "Do not use any type assertions.", "1"],
      [0, 0, 0, "Do not use any type assertions.", "2"]
    ],
    "public/app/features/dashboard-scene/scene/PanelMenuBehavior.tsx:5381": [
      [0, 0, 0, "Do not use any type assertions.", "0"]
    ],
    "public/app/features/dashboard-scene/serialization/angularMigration.test.ts:5381": [
      [0, 0, 0, "Unexpected any. Specify a different type.", "0"]
    ],
    "public/app/features/dashboard-scene/serialization/transformSaveModelToScene.test.ts:5381": [
      [0, 0, 0, "Unexpected any. Specify a different type.", "0"],
      [0, 0, 0, "Unexpected any. Specify a different type.", "1"],
      [0, 0, 0, "Unexpected any. Specify a different type.", "2"],
      [0, 0, 0, "Unexpected any. Specify a different type.", "3"]
    ],
    "public/app/features/dashboard-scene/serialization/transformSceneToSaveModel.test.ts:5381": [
      [0, 0, 0, "Unexpected any. Specify a different type.", "0"],
      [0, 0, 0, "Unexpected any. Specify a different type.", "1"],
      [0, 0, 0, "Unexpected any. Specify a different type.", "2"],
      [0, 0, 0, "Unexpected any. Specify a different type.", "3"],
      [0, 0, 0, "Unexpected any. Specify a different type.", "4"],
      [0, 0, 0, "Unexpected any. Specify a different type.", "5"],
      [0, 0, 0, "Unexpected any. Specify a different type.", "6"],
      [0, 0, 0, "Unexpected any. Specify a different type.", "7"],
      [0, 0, 0, "Unexpected any. Specify a different type.", "8"],
      [0, 0, 0, "Unexpected any. Specify a different type.", "9"],
      [0, 0, 0, "Unexpected any. Specify a different type.", "10"],
      [0, 0, 0, "Unexpected any. Specify a different type.", "11"],
      [0, 0, 0, "Unexpected any. Specify a different type.", "12"]
    ],
    "public/app/features/dashboard-scene/serialization/transformSceneToSaveModel.ts:5381": [
      [0, 0, 0, "Do not use any type assertions.", "0"],
      [0, 0, 0, "Do not use any type assertions.", "1"],
      [0, 0, 0, "Do not use any type assertions.", "2"],
      [0, 0, 0, "Unexpected any. Specify a different type.", "3"],
      [0, 0, 0, "Do not use any type assertions.", "4"],
      [0, 0, 0, "Do not use any type assertions.", "5"],
      [0, 0, 0, "Do not use any type assertions.", "6"],
      [0, 0, 0, "Do not use any type assertions.", "7"],
      [0, 0, 0, "Do not use any type assertions.", "8"]
    ],
    "public/app/features/dashboard-scene/settings/VersionsEditView.tsx:5381": [
      [0, 0, 0, "\'HorizontalGroup\' import from \'@grafana/ui\' is restricted from being used by a pattern. Use Stack component instead.", "0"]
    ],
    "public/app/features/dashboard-scene/settings/annotations/AnnotationSettingsEdit.tsx:5381": [
      [0, 0, 0, "\'HorizontalGroup\' import from \'@grafana/ui\' is restricted from being used by a pattern. Use Stack component instead.", "0"]
    ],
    "public/app/features/dashboard-scene/settings/annotations/index.tsx:5381": [
      [0, 0, 0, "Do not re-export imported variable (\`./AnnotationSettingsEdit\`)", "0"],
      [0, 0, 0, "Do not re-export imported variable (\`./AnnotationSettingsList\`)", "1"]
    ],
    "public/app/features/dashboard-scene/settings/variables/components/SelectionOptionsForm.tsx:5381": [
      [0, 0, 0, "\'VerticalGroup\' import from \'@grafana/ui\' is restricted from being used by a pattern. Use Stack component instead.", "0"]
    ],
    "public/app/features/dashboard-scene/settings/variables/components/VariableSelectField.tsx:5381": [
      [0, 0, 0, "Unexpected any. Specify a different type.", "0"]
    ],
    "public/app/features/dashboard-scene/settings/variables/utils.ts:5381": [
      [0, 0, 0, "Unexpected any. Specify a different type.", "0"]
    ],
    "public/app/features/dashboard-scene/settings/version-history/index.ts:5381": [
      [0, 0, 0, "Do not re-export imported variable (\`./HistorySrv\`)", "0"],
      [0, 0, 0, "Do not re-export imported variable (\`./VersionHistoryTable\`)", "1"],
      [0, 0, 0, "Do not re-export imported variable (\`./VersionHistoryHeader\`)", "2"],
      [0, 0, 0, "Do not re-export imported variable (\`./VersionHistoryButtons\`)", "3"],
      [0, 0, 0, "Do not re-export imported variable (\`./VersionHistoryComparison\`)", "4"]
    ],
    "public/app/features/dashboard-scene/sharing/ShareExportTab.tsx:5381": [
      [0, 0, 0, "\'VerticalGroup\' import from \'@grafana/ui\' is restricted from being used by a pattern. Use Stack component instead.", "0"]
    ],
    "public/app/features/dashboard-scene/utils/DashboardModelCompatibilityWrapper.ts:5381": [
      [0, 0, 0, "Do not use any type assertions.", "0"]
    ],
    "public/app/features/dashboard-scene/utils/PanelModelCompatibilityWrapper.ts:5381": [
      [0, 0, 0, "Do not use any type assertions.", "0"]
    ],
    "public/app/features/dashboard/components/AddLibraryPanelWidget/index.ts:5381": [
      [0, 0, 0, "Do not re-export imported variable (\`./AddLibraryPanelWidget\`)", "0"]
    ],
    "public/app/features/dashboard/components/AnnotationSettings/AnnotationSettingsEdit.tsx:5381": [
      [0, 0, 0, "\'HorizontalGroup\' import from \'@grafana/ui\' is restricted from being used by a pattern. Use Stack component instead.", "0"]
    ],
    "public/app/features/dashboard/components/AnnotationSettings/index.tsx:5381": [
      [0, 0, 0, "Do not re-export imported variable (\`./AnnotationSettingsEdit\`)", "0"],
      [0, 0, 0, "Do not re-export imported variable (\`./AnnotationSettingsList\`)", "1"]
    ],
    "public/app/features/dashboard/components/DashExportModal/DashboardExporter.test.ts:5381": [
      [0, 0, 0, "Unexpected any. Specify a different type.", "0"],
      [0, 0, 0, "Unexpected any. Specify a different type.", "1"],
      [0, 0, 0, "Unexpected any. Specify a different type.", "2"],
      [0, 0, 0, "Unexpected any. Specify a different type.", "3"],
      [0, 0, 0, "Unexpected any. Specify a different type.", "4"],
      [0, 0, 0, "Unexpected any. Specify a different type.", "5"]
    ],
    "public/app/features/dashboard/components/DashExportModal/DashboardExporter.ts:5381": [
      [0, 0, 0, "Unexpected any. Specify a different type.", "0"],
      [0, 0, 0, "Unexpected any. Specify a different type.", "1"],
      [0, 0, 0, "Unexpected any. Specify a different type.", "2"],
      [0, 0, 0, "Unexpected any. Specify a different type.", "3"],
      [0, 0, 0, "Unexpected any. Specify a different type.", "4"],
      [0, 0, 0, "Do not use any type assertions.", "5"],
      [0, 0, 0, "Unexpected any. Specify a different type.", "6"],
      [0, 0, 0, "Do not use any type assertions.", "7"],
      [0, 0, 0, "Do not use any type assertions.", "8"],
      [0, 0, 0, "Unexpected any. Specify a different type.", "9"]
    ],
    "public/app/features/dashboard/components/DashExportModal/index.ts:5381": [
      [0, 0, 0, "Do not re-export imported variable (\`./DashboardExporter\`)", "0"]
    ],
    "public/app/features/dashboard/components/DashNav/index.ts:5381": [
      [0, 0, 0, "Do not re-export imported variable (\`DashNav\`)", "0"]
    ],
    "public/app/features/dashboard/components/DashboardLoading/DashboardLoading.tsx:5381": [
      [0, 0, 0, "\'HorizontalGroup\' import from \'@grafana/ui\' is restricted from being used by a pattern. Use Stack component instead.", "0"],
      [0, 0, 0, "\'VerticalGroup\' import from \'@grafana/ui\' is restricted from being used by a pattern. Use Stack component instead.", "1"]
    ],
    "public/app/features/dashboard/components/DashboardPrompt/DashboardPrompt.test.tsx:5381": [
      [0, 0, 0, "Unexpected any. Specify a different type.", "0"]
    ],
    "public/app/features/dashboard/components/DashboardPrompt/DashboardPrompt.tsx:5381": [
      [0, 0, 0, "Do not use any type assertions.", "0"],
      [0, 0, 0, "Do not use any type assertions.", "1"],
      [0, 0, 0, "Do not use any type assertions.", "2"],
      [0, 0, 0, "Do not use any type assertions.", "3"],
      [0, 0, 0, "Do not use any type assertions.", "4"],
      [0, 0, 0, "Do not use any type assertions.", "5"],
      [0, 0, 0, "Unexpected any. Specify a different type.", "6"],
      [0, 0, 0, "Do not use any type assertions.", "7"],
      [0, 0, 0, "Unexpected any. Specify a different type.", "8"]
    ],
    "public/app/features/dashboard/components/DashboardRow/DashboardRow.test.tsx:5381": [
      [0, 0, 0, "Unexpected any. Specify a different type.", "0"]
    ],
    "public/app/features/dashboard/components/DashboardRow/index.ts:5381": [
      [0, 0, 0, "Do not re-export imported variable (\`./DashboardRow\`)", "0"]
    ],
    "public/app/features/dashboard/components/DashboardSettings/VersionsSettings.tsx:5381": [
      [0, 0, 0, "\'HorizontalGroup\' import from \'@grafana/ui\' is restricted from being used by a pattern. Use Stack component instead.", "0"]
    ],
    "public/app/features/dashboard/components/DashboardSettings/index.ts:5381": [
      [0, 0, 0, "Do not re-export imported variable (\`./DashboardSettings\`)", "0"]
    ],
    "public/app/features/dashboard/components/HelpWizard/HelpWizard.tsx:5381": [
      [0, 0, 0, "\'HorizontalGroup\' import from \'@grafana/ui\' is restricted from being used by a pattern. Use Stack component instead.", "0"]
    ],
    "public/app/features/dashboard/components/Inspector/PanelInspector.tsx:5381": [
      [0, 0, 0, "Do not use any type assertions.", "0"]
    ],
    "public/app/features/dashboard/components/LinksSettings/index.tsx:5381": [
      [0, 0, 0, "Do not re-export imported variable (\`./LinkSettingsEdit\`)", "0"],
      [0, 0, 0, "Do not re-export imported variable (\`./LinkSettingsList\`)", "1"]
    ],
    "public/app/features/dashboard/components/PanelEditor/DynamicConfigValueEditor.tsx:5381": [
      [0, 0, 0, "\'HorizontalGroup\' import from \'@grafana/ui\' is restricted from being used by a pattern. Use Stack component instead.", "0"]
    ],
    "public/app/features/dashboard/components/PanelEditor/OptionsPaneItemDescriptor.tsx:5381": [
      [0, 0, 0, "Unexpected any. Specify a different type.", "0"],
      [0, 0, 0, "Use data-testid for E2E selectors instead of aria-label", "1"]
    ],
    "public/app/features/dashboard/components/PanelEditor/OverrideCategoryTitle.tsx:5381": [
      [0, 0, 0, "\'HorizontalGroup\' import from \'@grafana/ui\' is restricted from being used by a pattern. Use Stack component instead.", "0"]
    ],
    "public/app/features/dashboard/components/PanelEditor/PanelEditor.tsx:5381": [
      [0, 0, 0, "\'HorizontalGroup\' import from \'@grafana/ui\' is restricted from being used by a pattern. Use Stack component instead.", "0"],
      [0, 0, 0, "Do not use any type assertions.", "1"]
    ],
    "public/app/features/dashboard/components/PanelEditor/PanelNotSupported.tsx:5381": [
      [0, 0, 0, "\'VerticalGroup\' import from \'@grafana/ui\' is restricted from being used by a pattern. Use Stack component instead.", "0"],
      [0, 0, 0, "\'Layout\' import from \'@grafana/ui/src/components/Layout/Layout\' is restricted from being used by a pattern. Use Stack component instead.", "1"]
    ],
    "public/app/features/dashboard/components/PanelEditor/VisualizationSelectPane.tsx:5381": [
      [0, 0, 0, "Use data-testid for E2E selectors instead of aria-label", "0"]
    ],
    "public/app/features/dashboard/components/PanelEditor/getVisualizationOptions.tsx:5381": [
      [0, 0, 0, "Unexpected any. Specify a different type.", "0"],
      [0, 0, 0, "Unexpected any. Specify a different type.", "1"],
      [0, 0, 0, "Unexpected any. Specify a different type.", "2"]
    ],
    "public/app/features/dashboard/components/PanelEditor/utils.ts:5381": [
      [0, 0, 0, "Unexpected any. Specify a different type.", "0"],
      [0, 0, 0, "Unexpected any. Specify a different type.", "1"],
      [0, 0, 0, "Do not use any type assertions.", "2"],
      [0, 0, 0, "Unexpected any. Specify a different type.", "3"],
      [0, 0, 0, "Do not use any type assertions.", "4"],
      [0, 0, 0, "Unexpected any. Specify a different type.", "5"]
    ],
    "public/app/features/dashboard/components/SaveDashboard/SaveDashboardButton.tsx:5381": [
      [0, 0, 0, "Use data-testid for E2E selectors instead of aria-label", "0"],
      [0, 0, 0, "Use data-testid for E2E selectors instead of aria-label", "1"]
    ],
    "public/app/features/dashboard/components/SaveDashboard/forms/SaveDashboardAsForm.test.tsx:5381": [
      [0, 0, 0, "Unexpected any. Specify a different type.", "0"]
    ],
    "public/app/features/dashboard/components/SaveDashboard/forms/SaveDashboardForm.tsx:5381": [
      [0, 0, 0, "Unexpected any. Specify a different type.", "0"],
      [0, 0, 0, "Use data-testid for E2E selectors instead of aria-label", "1"],
      [0, 0, 0, "Use data-testid for E2E selectors instead of aria-label", "2"],
      [0, 0, 0, "Use data-testid for E2E selectors instead of aria-label", "3"]
    ],
    "public/app/features/dashboard/components/SaveDashboard/forms/SaveProvisionedDashboardForm.tsx:5381": [
      [0, 0, 0, "\'HorizontalGroup\' import from \'@grafana/ui\' is restricted from being used by a pattern. Use Stack component instead.", "0"]
    ],
    "public/app/features/dashboard/components/SaveDashboard/types.ts:5381": [
      [0, 0, 0, "Unexpected any. Specify a different type.", "0"]
    ],
    "public/app/features/dashboard/components/SaveDashboard/useDashboardSave.tsx:5381": [
      [0, 0, 0, "Unexpected any. Specify a different type.", "0"]
    ],
    "public/app/features/dashboard/components/ShareModal/ShareExport.tsx:5381": [
      [0, 0, 0, "Unexpected any. Specify a different type.", "0"]
    ],
    "public/app/features/dashboard/components/ShareModal/SharePublicDashboard/ConfigPublicDashboard/ConfigPublicDashboard.tsx:5381": [
      [0, 0, 0, "\'HorizontalGroup\' import from \'@grafana/ui/src\' is restricted from being used by a pattern. Use Stack component instead.", "0"],
      [0, 0, 0, "\'Layout\' import from \'@grafana/ui/src/components/Layout/Layout\' is restricted from being used by a pattern. Use Stack component instead.", "1"]
    ],
    "public/app/features/dashboard/components/ShareModal/SharePublicDashboard/ConfigPublicDashboard/Configuration.tsx:5381": [
      [0, 0, 0, "\'VerticalGroup\' import from \'@grafana/ui/src\' is restricted from being used by a pattern. Use Stack component instead.", "0"],
      [0, 0, 0, "\'Layout\' import from \'@grafana/ui/src/components/Layout/Layout\' is restricted from being used by a pattern. Use Stack component instead.", "1"]
    ],
    "public/app/features/dashboard/components/ShareModal/SharePublicDashboard/CreatePublicDashboard/AcknowledgeCheckboxes.tsx:5381": [
      [0, 0, 0, "\'HorizontalGroup\' import from \'@grafana/ui/src\' is restricted from being used by a pattern. Use Stack component instead.", "0"],
      [0, 0, 0, "\'VerticalGroup\' import from \'@grafana/ui/src\' is restricted from being used by a pattern. Use Stack component instead.", "1"]
    ],
    "public/app/features/dashboard/components/ShareModal/index.ts:5381": [
      [0, 0, 0, "Do not re-export imported variable (\`./ShareModal\`)", "0"],
      [0, 0, 0, "Do not use export all (\`export * from ...\`)", "1"]
    ],
    "public/app/features/dashboard/components/SubMenu/DashboardLinksDashboard.tsx:5381": [
      [0, 0, 0, "Do not use any type assertions.", "0"],
      [0, 0, 0, "Unexpected any. Specify a different type.", "1"]
    ],
    "public/app/features/dashboard/components/TransformationsEditor/TransformationEditor.tsx:5381": [
      [0, 0, 0, "Unexpected any. Specify a different type.", "0"]
    ],
    "public/app/features/dashboard/components/TransformationsEditor/TransformationPicker.tsx:5381": [
      [0, 0, 0, "\'VerticalGroup\' import from \'@grafana/ui\' is restricted from being used by a pattern. Use Stack component instead.", "0"]
    ],
    "public/app/features/dashboard/components/TransformationsEditor/TransformationsEditor.tsx:5381": [
      [0, 0, 0, "Do not use any type assertions.", "0"],
      [0, 0, 0, "Do not use any type assertions.", "1"]
    ],
    "public/app/features/dashboard/components/VersionHistory/useDashboardRestore.tsx:5381": [
      [0, 0, 0, "Do not use any type assertions.", "0"],
      [0, 0, 0, "Unexpected any. Specify a different type.", "1"]
    ],
    "public/app/features/dashboard/containers/DashboardPage.tsx:5381": [
      [0, 0, 0, "Do not use any type assertions.", "0"],
      [0, 0, 0, "Unexpected any. Specify a different type.", "1"],
      [0, 0, 0, "Do not use any type assertions.", "2"],
      [0, 0, 0, "Unexpected any. Specify a different type.", "3"],
      [0, 0, 0, "Do not use any type assertions.", "4"],
      [0, 0, 0, "Use data-testid for E2E selectors instead of aria-label", "5"]
    ],
    "public/app/features/dashboard/containers/DashboardPageProxy.tsx:5381": [
      [0, 0, 0, "Do not use any type assertions.", "0"]
    ],
    "public/app/features/dashboard/dashgrid/PanelStateWrapper.tsx:5381": [
      [0, 0, 0, "Unexpected any. Specify a different type.", "0"]
    ],
    "public/app/features/dashboard/dashgrid/SeriesVisibilityConfigFactory.ts:5381": [
      [0, 0, 0, "Do not use any type assertions.", "0"]
    ],
    "public/app/features/dashboard/services/DashboardLoaderSrv.ts:5381": [
      [0, 0, 0, "Unexpected any. Specify a different type.", "0"],
      [0, 0, 0, "Unexpected any. Specify a different type.", "1"],
      [0, 0, 0, "Unexpected any. Specify a different type.", "2"]
    ],
    "public/app/features/dashboard/state/DashboardMigrator.test.ts:5381": [
      [0, 0, 0, "Unexpected any. Specify a different type.", "0"],
      [0, 0, 0, "Unexpected any. Specify a different type.", "1"],
      [0, 0, 0, "Unexpected any. Specify a different type.", "2"],
      [0, 0, 0, "Unexpected any. Specify a different type.", "3"],
      [0, 0, 0, "Unexpected any. Specify a different type.", "4"],
      [0, 0, 0, "Unexpected any. Specify a different type.", "5"],
      [0, 0, 0, "Unexpected any. Specify a different type.", "6"],
      [0, 0, 0, "Unexpected any. Specify a different type.", "7"],
      [0, 0, 0, "Unexpected any. Specify a different type.", "8"],
      [0, 0, 0, "Unexpected any. Specify a different type.", "9"],
      [0, 0, 0, "Unexpected any. Specify a different type.", "10"],
      [0, 0, 0, "Unexpected any. Specify a different type.", "11"]
    ],
    "public/app/features/dashboard/state/DashboardMigrator.ts:5381": [
      [0, 0, 0, "Unexpected any. Specify a different type.", "0"],
      [0, 0, 0, "Unexpected any. Specify a different type.", "1"],
      [0, 0, 0, "Unexpected any. Specify a different type.", "2"],
      [0, 0, 0, "Unexpected any. Specify a different type.", "3"],
      [0, 0, 0, "Unexpected any. Specify a different type.", "4"],
      [0, 0, 0, "Unexpected any. Specify a different type.", "5"],
      [0, 0, 0, "Unexpected any. Specify a different type.", "6"],
      [0, 0, 0, "Unexpected any. Specify a different type.", "7"],
      [0, 0, 0, "Unexpected any. Specify a different type.", "8"],
      [0, 0, 0, "Unexpected any. Specify a different type.", "9"],
      [0, 0, 0, "Unexpected any. Specify a different type.", "10"],
      [0, 0, 0, "Unexpected any. Specify a different type.", "11"],
      [0, 0, 0, "Unexpected any. Specify a different type.", "12"],
      [0, 0, 0, "Unexpected any. Specify a different type.", "13"],
      [0, 0, 0, "Unexpected any. Specify a different type.", "14"],
      [0, 0, 0, "Unexpected any. Specify a different type.", "15"],
      [0, 0, 0, "Unexpected any. Specify a different type.", "16"],
      [0, 0, 0, "Unexpected any. Specify a different type.", "17"],
      [0, 0, 0, "Unexpected any. Specify a different type.", "18"],
      [0, 0, 0, "Unexpected any. Specify a different type.", "19"],
      [0, 0, 0, "Do not use any type assertions.", "20"],
      [0, 0, 0, "Unexpected any. Specify a different type.", "21"],
      [0, 0, 0, "Unexpected any. Specify a different type.", "22"],
      [0, 0, 0, "Unexpected any. Specify a different type.", "23"],
      [0, 0, 0, "Unexpected any. Specify a different type.", "24"],
      [0, 0, 0, "Unexpected any. Specify a different type.", "25"],
      [0, 0, 0, "Do not use any type assertions.", "26"],
      [0, 0, 0, "Do not use any type assertions.", "27"],
      [0, 0, 0, "Unexpected any. Specify a different type.", "28"],
      [0, 0, 0, "Unexpected any. Specify a different type.", "29"],
      [0, 0, 0, "Do not use any type assertions.", "30"]
    ],
    "public/app/features/dashboard/state/DashboardModel.repeat.test.ts:5381": [
      [0, 0, 0, "Unexpected any. Specify a different type.", "0"],
      [0, 0, 0, "Unexpected any. Specify a different type.", "1"],
      [0, 0, 0, "Unexpected any. Specify a different type.", "2"],
      [0, 0, 0, "Unexpected any. Specify a different type.", "3"]
    ],
    "public/app/features/dashboard/state/DashboardModel.test.ts:5381": [
      [0, 0, 0, "Unexpected any. Specify a different type.", "0"]
    ],
    "public/app/features/dashboard/state/DashboardModel.ts:5381": [
      [0, 0, 0, "Unexpected any. Specify a different type.", "0"],
      [0, 0, 0, "Unexpected any. Specify a different type.", "1"],
      [0, 0, 0, "Unexpected any. Specify a different type.", "2"],
      [0, 0, 0, "Unexpected any. Specify a different type.", "3"],
      [0, 0, 0, "Unexpected any. Specify a different type.", "4"],
      [0, 0, 0, "Unexpected any. Specify a different type.", "5"],
      [0, 0, 0, "Unexpected any. Specify a different type.", "6"],
      [0, 0, 0, "Unexpected any. Specify a different type.", "7"],
      [0, 0, 0, "Unexpected any. Specify a different type.", "8"],
      [0, 0, 0, "Unexpected any. Specify a different type.", "9"],
      [0, 0, 0, "Unexpected any. Specify a different type.", "10"],
      [0, 0, 0, "Unexpected any. Specify a different type.", "11"],
      [0, 0, 0, "Unexpected any. Specify a different type.", "12"],
      [0, 0, 0, "Unexpected any. Specify a different type.", "13"],
      [0, 0, 0, "Unexpected any. Specify a different type.", "14"],
      [0, 0, 0, "Unexpected any. Specify a different type.", "15"],
      [0, 0, 0, "Unexpected any. Specify a different type.", "16"],
      [0, 0, 0, "Unexpected any. Specify a different type.", "17"],
      [0, 0, 0, "Unexpected any. Specify a different type.", "18"],
      [0, 0, 0, "Unexpected any. Specify a different type.", "19"],
      [0, 0, 0, "Unexpected any. Specify a different type.", "20"],
      [0, 0, 0, "Unexpected any. Specify a different type.", "21"],
      [0, 0, 0, "Do not use any type assertions.", "22"],
      [0, 0, 0, "Unexpected any. Specify a different type.", "23"]
    ],
    "public/app/features/dashboard/state/PanelModel.test.ts:5381": [
      [0, 0, 0, "Unexpected any. Specify a different type.", "0"]
    ],
    "public/app/features/dashboard/state/PanelModel.ts:5381": [
      [0, 0, 0, "Unexpected any. Specify a different type.", "0"],
      [0, 0, 0, "Unexpected any. Specify a different type.", "1"],
      [0, 0, 0, "Unexpected any. Specify a different type.", "2"],
      [0, 0, 0, "Unexpected any. Specify a different type.", "3"],
      [0, 0, 0, "Unexpected any. Specify a different type.", "4"],
      [0, 0, 0, "Unexpected any. Specify a different type.", "5"],
      [0, 0, 0, "Unexpected any. Specify a different type.", "6"],
      [0, 0, 0, "Unexpected any. Specify a different type.", "7"],
      [0, 0, 0, "Unexpected any. Specify a different type.", "8"],
      [0, 0, 0, "Do not use any type assertions.", "9"],
      [0, 0, 0, "Unexpected any. Specify a different type.", "10"],
      [0, 0, 0, "Unexpected any. Specify a different type.", "11"],
      [0, 0, 0, "Unexpected any. Specify a different type.", "12"],
      [0, 0, 0, "Do not use any type assertions.", "13"],
      [0, 0, 0, "Unexpected any. Specify a different type.", "14"],
      [0, 0, 0, "Do not use any type assertions.", "15"],
      [0, 0, 0, "Unexpected any. Specify a different type.", "16"],
      [0, 0, 0, "Unexpected any. Specify a different type.", "17"],
      [0, 0, 0, "Unexpected any. Specify a different type.", "18"],
      [0, 0, 0, "Do not use any type assertions.", "19"],
      [0, 0, 0, "Unexpected any. Specify a different type.", "20"],
      [0, 0, 0, "Do not use any type assertions.", "21"],
      [0, 0, 0, "Unexpected any. Specify a different type.", "22"],
      [0, 0, 0, "Unexpected any. Specify a different type.", "23"],
      [0, 0, 0, "Unexpected any. Specify a different type.", "24"]
    ],
    "public/app/features/dashboard/state/TimeModel.ts:5381": [
      [0, 0, 0, "Unexpected any. Specify a different type.", "0"],
      [0, 0, 0, "Unexpected any. Specify a different type.", "1"]
    ],
    "public/app/features/dashboard/state/actions.ts:5381": [
      [0, 0, 0, "Unexpected any. Specify a different type.", "0"]
    ],
    "public/app/features/dashboard/state/getPanelPluginToMigrateTo.ts:5381": [
      [0, 0, 0, "Unexpected any. Specify a different type.", "0"]
    ],
    "public/app/features/dashboard/state/index.ts:5381": [
      [0, 0, 0, "Do not re-export imported variable (\`./DashboardModel\`)", "0"],
      [0, 0, 0, "Do not re-export imported variable (\`./PanelModel\`)", "1"]
    ],
    "public/app/features/dashboard/state/initDashboard.test.ts:5381": [
      [0, 0, 0, "Unexpected any. Specify a different type.", "0"]
    ],
    "public/app/features/dashboard/utils/getPanelMenu.test.ts:5381": [
      [0, 0, 0, "Unexpected any. Specify a different type.", "0"]
    ],
    "public/app/features/dashboard/utils/getPanelMenu.ts:5381": [
      [0, 0, 0, "Do not use any type assertions.", "0"],
      [0, 0, 0, "Unexpected any. Specify a different type.", "1"]
    ],
    "public/app/features/dashboard/utils/panelMerge.ts:5381": [
      [0, 0, 0, "Do not use any type assertions.", "0"],
      [0, 0, 0, "Unexpected any. Specify a different type.", "1"],
      [0, 0, 0, "Do not use any type assertions.", "2"],
      [0, 0, 0, "Unexpected any. Specify a different type.", "3"]
    ],
    "public/app/features/dataframe-import/index.ts:5381": [
      [0, 0, 0, "Do not use export all (\`export * from ...\`)", "0"],
      [0, 0, 0, "Do not use export all (\`export * from ...\`)", "1"]
    ],
    "public/app/features/datasources/__mocks__/index.ts:5381": [
      [0, 0, 0, "Do not use export all (\`export * from ...\`)", "0"],
      [0, 0, 0, "Do not use export all (\`export * from ...\`)", "1"]
    ],
    "public/app/features/datasources/components/BasicSettings.tsx:5381": [
      [0, 0, 0, "Styles should be written using objects.", "0"]
    ],
    "public/app/features/datasources/components/DataSourceTestingStatus.tsx:5381": [
      [0, 0, 0, "Styles should be written using objects.", "0"],
      [0, 0, 0, "Styles should be written using objects.", "1"]
    ],
    "public/app/features/datasources/components/DataSourceTypeCard.tsx:5381": [
      [0, 0, 0, "Use data-testid for E2E selectors instead of aria-label", "0"]
    ],
    "public/app/features/datasources/components/DataSourceTypeCardList.tsx:5381": [
      [0, 0, 0, "Styles should be written using objects.", "0"]
    ],
    "public/app/features/datasources/components/picker/DataSourceCard.tsx:5381": [
      [0, 0, 0, "Styles should be written using objects.", "0"],
      [0, 0, 0, "Styles should be written using objects.", "1"],
      [0, 0, 0, "Styles should be written using objects.", "2"],
      [0, 0, 0, "Styles should be written using objects.", "3"],
      [0, 0, 0, "Styles should be written using objects.", "4"],
      [0, 0, 0, "Styles should be written using objects.", "5"],
      [0, 0, 0, "Styles should be written using objects.", "6"],
      [0, 0, 0, "Styles should be written using objects.", "7"],
      [0, 0, 0, "Styles should be written using objects.", "8"]
    ],
    "public/app/features/datasources/components/picker/DataSourceList.tsx:5381": [
      [0, 0, 0, "Styles should be written using objects.", "0"],
      [0, 0, 0, "Styles should be written using objects.", "1"],
      [0, 0, 0, "Styles should be written using objects.", "2"],
      [0, 0, 0, "Styles should be written using objects.", "3"]
    ],
    "public/app/features/datasources/components/picker/DataSourceLogo.tsx:5381": [
      [0, 0, 0, "Styles should be written using objects.", "0"]
    ],
    "public/app/features/datasources/components/picker/DataSourceModal.tsx:5381": [
      [0, 0, 0, "Styles should be written using objects.", "0"],
      [0, 0, 0, "Styles should be written using objects.", "1"],
      [0, 0, 0, "Styles should be written using objects.", "2"],
      [0, 0, 0, "Styles should be written using objects.", "3"],
      [0, 0, 0, "Styles should be written using objects.", "4"],
      [0, 0, 0, "Styles should be written using objects.", "5"],
      [0, 0, 0, "Styles should be written using objects.", "6"],
      [0, 0, 0, "Styles should be written using objects.", "7"],
      [0, 0, 0, "Styles should be written using objects.", "8"],
      [0, 0, 0, "Styles should be written using objects.", "9"]
    ],
    "public/app/features/datasources/state/actions.test.ts:5381": [
      [0, 0, 0, "Unexpected any. Specify a different type.", "0"],
      [0, 0, 0, "Unexpected any. Specify a different type.", "1"]
    ],
    "public/app/features/datasources/state/actions.ts:5381": [
      [0, 0, 0, "Unexpected any. Specify a different type.", "0"],
      [0, 0, 0, "Do not use any type assertions.", "1"]
    ],
    "public/app/features/datasources/state/index.ts:5381": [
      [0, 0, 0, "Do not use export all (\`export * from ...\`)", "0"],
      [0, 0, 0, "Do not use export all (\`export * from ...\`)", "1"],
      [0, 0, 0, "Do not use export all (\`export * from ...\`)", "2"],
      [0, 0, 0, "Do not use export all (\`export * from ...\`)", "3"],
      [0, 0, 0, "Do not use export all (\`export * from ...\`)", "4"],
      [0, 0, 0, "Do not use export all (\`export * from ...\`)", "5"],
      [0, 0, 0, "Do not use export all (\`export * from ...\`)", "6"]
    ],
    "public/app/features/datasources/state/navModel.ts:5381": [
      [0, 0, 0, "Do not use any type assertions.", "0"],
      [0, 0, 0, "Unexpected any. Specify a different type.", "1"]
    ],
    "public/app/features/datasources/state/reducers.ts:5381": [
      [0, 0, 0, "Do not use any type assertions.", "0"],
      [0, 0, 0, "Do not use any type assertions.", "1"]
    ],
    "public/app/features/datasources/state/selectors.ts:5381": [
      [0, 0, 0, "Do not use any type assertions.", "0"],
      [0, 0, 0, "Do not use any type assertions.", "1"]
    ],
    "public/app/features/dimensions/editors/ColorDimensionEditor.tsx:5381": [
      [0, 0, 0, "Styles should be written using objects.", "0"],
      [0, 0, 0, "Styles should be written using objects.", "1"]
    ],
    "public/app/features/dimensions/editors/FileUploader.tsx:5381": [
      [0, 0, 0, "Styles should be written using objects.", "0"],
      [0, 0, 0, "Styles should be written using objects.", "1"],
      [0, 0, 0, "Styles should be written using objects.", "2"],
      [0, 0, 0, "Styles should be written using objects.", "3"],
      [0, 0, 0, "Styles should be written using objects.", "4"],
      [0, 0, 0, "Styles should be written using objects.", "5"],
      [0, 0, 0, "Styles should be written using objects.", "6"],
      [0, 0, 0, "Styles should be written using objects.", "7"]
    ],
    "public/app/features/dimensions/editors/FolderPickerTab.tsx:5381": [
      [0, 0, 0, "Do not use any type assertions.", "0"],
      [0, 0, 0, "Styles should be written using objects.", "1"]
    ],
    "public/app/features/dimensions/editors/ResourceCards.tsx:5381": [
      [0, 0, 0, "Styles should be written using objects.", "0"],
      [0, 0, 0, "Styles should be written using objects.", "1"],
      [0, 0, 0, "Styles should be written using objects.", "2"],
      [0, 0, 0, "Styles should be written using objects.", "3"],
      [0, 0, 0, "Styles should be written using objects.", "4"]
    ],
    "public/app/features/dimensions/editors/ResourceDimensionEditor.tsx:5381": [
      [0, 0, 0, "Do not use any type assertions.", "0"]
    ],
    "public/app/features/dimensions/editors/ResourcePicker.tsx:5381": [
      [0, 0, 0, "Styles should be written using objects.", "0"],
      [0, 0, 0, "Styles should be written using objects.", "1"]
    ],
    "public/app/features/dimensions/editors/ResourcePickerPopover.tsx:5381": [
      [0, 0, 0, "Styles should be written using objects.", "0"],
      [0, 0, 0, "Styles should be written using objects.", "1"],
      [0, 0, 0, "Styles should be written using objects.", "2"],
      [0, 0, 0, "Styles should be written using objects.", "3"],
      [0, 0, 0, "Styles should be written using objects.", "4"]
    ],
    "public/app/features/dimensions/editors/ScalarDimensionEditor.tsx:5381": [
      [0, 0, 0, "Styles should be written using objects.", "0"]
    ],
    "public/app/features/dimensions/editors/ScaleDimensionEditor.tsx:5381": [
      [0, 0, 0, "Styles should be written using objects.", "0"]
    ],
    "public/app/features/dimensions/editors/TextDimensionEditor.tsx:5381": [
      [0, 0, 0, "Do not use any type assertions.", "0"],
      [0, 0, 0, "Do not use any type assertions.", "1"]
    ],
    "public/app/features/dimensions/editors/ThresholdsEditor/ThresholdsEditor.tsx:5381": [
      [0, 0, 0, "Do not use any type assertions.", "0"],
      [0, 0, 0, "Styles should be written using objects.", "1"],
      [0, 0, 0, "Styles should be written using objects.", "2"],
      [0, 0, 0, "Styles should be written using objects.", "3"],
      [0, 0, 0, "Styles should be written using objects.", "4"],
      [0, 0, 0, "Styles should be written using objects.", "5"],
      [0, 0, 0, "Styles should be written using objects.", "6"],
      [0, 0, 0, "Styles should be written using objects.", "7"],
      [0, 0, 0, "Styles should be written using objects.", "8"]
    ],
    "public/app/features/dimensions/editors/URLPickerTab.tsx:5381": [
      [0, 0, 0, "Styles should be written using objects.", "0"],
      [0, 0, 0, "Styles should be written using objects.", "1"],
      [0, 0, 0, "Styles should be written using objects.", "2"]
    ],
    "public/app/features/dimensions/editors/ValueMappingsEditor/ValueMappingEditRow.tsx:5381": [
      [0, 0, 0, "\'HorizontalGroup\' import from \'@grafana/ui\' is restricted from being used by a pattern. Use Stack component instead.", "0"]
    ],
    "public/app/features/dimensions/editors/ValueMappingsEditor/ValueMappingsEditor.tsx:5381": [
      [0, 0, 0, "\'VerticalGroup\' import from \'@grafana/ui\' is restricted from being used by a pattern. Use Stack component instead.", "0"]
    ],
    "public/app/features/dimensions/editors/ValueMappingsEditor/ValueMappingsEditorModal.tsx:5381": [
      [0, 0, 0, "Styles should be written using objects.", "0"]
    ],
    "public/app/features/dimensions/editors/index.ts:5381": [
      [0, 0, 0, "Do not use export all (\`export * from ...\`)", "0"],
      [0, 0, 0, "Do not use export all (\`export * from ...\`)", "1"],
      [0, 0, 0, "Do not use export all (\`export * from ...\`)", "2"],
      [0, 0, 0, "Do not use export all (\`export * from ...\`)", "3"],
      [0, 0, 0, "Do not use export all (\`export * from ...\`)", "4"],
      [0, 0, 0, "Do not use export all (\`export * from ...\`)", "5"]
    ],
    "public/app/features/dimensions/index.ts:5381": [
      [0, 0, 0, "Do not use export all (\`export * from ...\`)", "0"],
      [0, 0, 0, "Do not use export all (\`export * from ...\`)", "1"],
      [0, 0, 0, "Do not use export all (\`export * from ...\`)", "2"],
      [0, 0, 0, "Do not use export all (\`export * from ...\`)", "3"],
      [0, 0, 0, "Do not use export all (\`export * from ...\`)", "4"],
      [0, 0, 0, "Do not use export all (\`export * from ...\`)", "5"],
      [0, 0, 0, "Do not use export all (\`export * from ...\`)", "6"],
      [0, 0, 0, "Do not use export all (\`export * from ...\`)", "7"]
    ],
    "public/app/features/dimensions/scale.ts:5381": [
      [0, 0, 0, "Do not use any type assertions.", "0"],
      [0, 0, 0, "Unexpected any. Specify a different type.", "1"]
    ],
    "public/app/features/dimensions/types.ts:5381": [
      [0, 0, 0, "Unexpected any. Specify a different type.", "0"]
    ],
    "public/app/features/dimensions/utils.ts:5381": [
      [0, 0, 0, "Do not use any type assertions.", "0"]
    ],
    "public/app/features/explore/ContentOutline/ContentOutline.tsx:5381": [
      [0, 0, 0, "Do not use any type assertions.", "0"]
    ],
    "public/app/features/explore/Logs/LiveLogs.tsx:5381": [
      [0, 0, 0, "Styles should be written using objects.", "0"],
      [0, 0, 0, "Styles should be written using objects.", "1"],
      [0, 0, 0, "Styles should be written using objects.", "2"],
      [0, 0, 0, "Styles should be written using objects.", "3"],
      [0, 0, 0, "Styles should be written using objects.", "4"]
    ],
    "public/app/features/explore/Logs/Logs.tsx:5381": [
      [0, 0, 0, "Unexpected any. Specify a different type.", "0"]
    ],
    "public/app/features/explore/Logs/LogsMetaRow.tsx:5381": [
      [0, 0, 0, "Styles should be written using objects.", "0"]
    ],
    "public/app/features/explore/Logs/LogsNavigation.tsx:5381": [
      [0, 0, 0, "Styles should be written using objects.", "0"],
      [0, 0, 0, "Styles should be written using objects.", "1"],
      [0, 0, 0, "Styles should be written using objects.", "2"],
      [0, 0, 0, "Styles should be written using objects.", "3"]
    ],
    "public/app/features/explore/Logs/LogsNavigationPages.tsx:5381": [
      [0, 0, 0, "Styles should be written using objects.", "0"],
      [0, 0, 0, "Styles should be written using objects.", "1"],
      [0, 0, 0, "Styles should be written using objects.", "2"],
      [0, 0, 0, "Styles should be written using objects.", "3"],
      [0, 0, 0, "Styles should be written using objects.", "4"]
    ],
    "public/app/features/explore/Logs/LogsSamplePanel.tsx:5381": [
      [0, 0, 0, "Styles should be written using objects.", "0"],
      [0, 0, 0, "Styles should be written using objects.", "1"],
      [0, 0, 0, "Styles should be written using objects.", "2"]
    ],
    "public/app/features/explore/Logs/LogsVolumePanel.tsx:5381": [
      [0, 0, 0, "Styles should be written using objects.", "0"],
      [0, 0, 0, "Styles should be written using objects.", "1"],
      [0, 0, 0, "Styles should be written using objects.", "2"]
    ],
    "public/app/features/explore/Logs/LogsVolumePanelList.tsx:5381": [
      [0, 0, 0, "Styles should be written using objects.", "0"],
      [0, 0, 0, "Styles should be written using objects.", "1"],
      [0, 0, 0, "Styles should be written using objects.", "2"],
      [0, 0, 0, "Styles should be written using objects.", "3"]
    ],
    "public/app/features/explore/Logs/utils/LogsCrossFadeTransition.tsx:5381": [
      [0, 0, 0, "Styles should be written using objects.", "0"],
      [0, 0, 0, "Styles should be written using objects.", "1"],
      [0, 0, 0, "Styles should be written using objects.", "2"],
      [0, 0, 0, "Styles should be written using objects.", "3"]
    ],
    "public/app/features/explore/NodeGraph/NodeGraphContainer.tsx:5381": [
      [0, 0, 0, "Styles should be written using objects.", "0"]
    ],
    "public/app/features/explore/PrometheusListView/ItemLabels.tsx:5381": [
      [0, 0, 0, "Styles should be written using objects.", "0"],
      [0, 0, 0, "Styles should be written using objects.", "1"],
      [0, 0, 0, "Styles should be written using objects.", "2"]
    ],
    "public/app/features/explore/PrometheusListView/ItemValues.tsx:5381": [
      [0, 0, 0, "Styles should be written using objects.", "0"],
      [0, 0, 0, "Styles should be written using objects.", "1"],
      [0, 0, 0, "Styles should be written using objects.", "2"]
    ],
    "public/app/features/explore/PrometheusListView/RawListContainer.tsx:5381": [
      [0, 0, 0, "Styles should be written using objects.", "0"],
      [0, 0, 0, "Styles should be written using objects.", "1"],
      [0, 0, 0, "Styles should be written using objects.", "2"],
      [0, 0, 0, "Styles should be written using objects.", "3"],
      [0, 0, 0, "Styles should be written using objects.", "4"],
      [0, 0, 0, "Styles should be written using objects.", "5"]
    ],
    "public/app/features/explore/PrometheusListView/RawListItem.tsx:5381": [
      [0, 0, 0, "Styles should be written using objects.", "0"],
      [0, 0, 0, "Styles should be written using objects.", "1"],
      [0, 0, 0, "Styles should be written using objects.", "2"],
      [0, 0, 0, "Styles should be written using objects.", "3"]
    ],
    "public/app/features/explore/PrometheusListView/RawListItemAttributes.tsx:5381": [
      [0, 0, 0, "Styles should be written using objects.", "0"],
      [0, 0, 0, "Styles should be written using objects.", "1"],
      [0, 0, 0, "Styles should be written using objects.", "2"]
    ],
    "public/app/features/explore/RichHistory/RichHistoryCard.tsx:5381": [
      [0, 0, 0, "Styles should be written using objects.", "0"],
      [0, 0, 0, "Styles should be written using objects.", "1"],
      [0, 0, 0, "Styles should be written using objects.", "2"],
      [0, 0, 0, "Styles should be written using objects.", "3"],
      [0, 0, 0, "Styles should be written using objects.", "4"],
      [0, 0, 0, "Styles should be written using objects.", "5"],
      [0, 0, 0, "Styles should be written using objects.", "6"],
      [0, 0, 0, "Styles should be written using objects.", "7"],
      [0, 0, 0, "Styles should be written using objects.", "8"],
      [0, 0, 0, "Styles should be written using objects.", "9"],
      [0, 0, 0, "Styles should be written using objects.", "10"],
      [0, 0, 0, "Styles should be written using objects.", "11"],
      [0, 0, 0, "Styles should be written using objects.", "12"],
      [0, 0, 0, "Styles should be written using objects.", "13"]
    ],
    "public/app/features/explore/RichHistory/RichHistoryQueriesTab.tsx:5381": [
      [0, 0, 0, "Styles should be written using objects.", "0"],
      [0, 0, 0, "Styles should be written using objects.", "1"],
      [0, 0, 0, "Styles should be written using objects.", "2"],
      [0, 0, 0, "Styles should be written using objects.", "3"],
      [0, 0, 0, "Styles should be written using objects.", "4"],
      [0, 0, 0, "Styles should be written using objects.", "5"],
      [0, 0, 0, "Styles should be written using objects.", "6"],
      [0, 0, 0, "Styles should be written using objects.", "7"],
      [0, 0, 0, "Styles should be written using objects.", "8"],
      [0, 0, 0, "Styles should be written using objects.", "9"],
      [0, 0, 0, "Styles should be written using objects.", "10"],
      [0, 0, 0, "Styles should be written using objects.", "11"],
      [0, 0, 0, "Styles should be written using objects.", "12"],
      [0, 0, 0, "Styles should be written using objects.", "13"]
    ],
    "public/app/features/explore/RichHistory/RichHistorySettingsTab.tsx:5381": [
      [0, 0, 0, "Styles should be written using objects.", "0"],
      [0, 0, 0, "Styles should be written using objects.", "1"],
      [0, 0, 0, "Styles should be written using objects.", "2"],
      [0, 0, 0, "Styles should be written using objects.", "3"],
      [0, 0, 0, "Styles should be written using objects.", "4"]
    ],
    "public/app/features/explore/RichHistory/RichHistoryStarredTab.tsx:5381": [
      [0, 0, 0, "Styles should be written using objects.", "0"],
      [0, 0, 0, "Styles should be written using objects.", "1"],
      [0, 0, 0, "Styles should be written using objects.", "2"],
      [0, 0, 0, "Styles should be written using objects.", "3"],
      [0, 0, 0, "Styles should be written using objects.", "4"],
      [0, 0, 0, "Styles should be written using objects.", "5"],
      [0, 0, 0, "Styles should be written using objects.", "6"]
    ],
    "public/app/features/explore/TraceView/TraceView.tsx:5381": [
      [0, 0, 0, "Styles should be written using objects.", "0"],
      [0, 0, 0, "Do not use any type assertions.", "1"],
      [0, 0, 0, "Do not use any type assertions.", "2"]
    ],
    "public/app/features/explore/TraceView/components/TracePageHeader/Actions/ActionButton.tsx:5381": [
      [0, 0, 0, "Styles should be written using objects.", "0"]
    ],
    "public/app/features/explore/TraceView/components/TracePageHeader/SearchBar/NextPrevResult.tsx:5381": [
      [0, 0, 0, "Styles should be written using objects.", "0"],
      [0, 0, 0, "Styles should be written using objects.", "1"],
      [0, 0, 0, "Styles should be written using objects.", "2"],
      [0, 0, 0, "Styles should be written using objects.", "3"],
      [0, 0, 0, "Styles should be written using objects.", "4"],
      [0, 0, 0, "Styles should be written using objects.", "5"]
    ],
    "public/app/features/explore/TraceView/components/TracePageHeader/SearchBar/TracePageSearchBar.tsx:5381": [
      [0, 0, 0, "Styles should be written using objects.", "0"],
      [0, 0, 0, "Styles should be written using objects.", "1"],
      [0, 0, 0, "Styles should be written using objects.", "2"],
      [0, 0, 0, "Styles should be written using objects.", "3"],
      [0, 0, 0, "Styles should be written using objects.", "4"]
    ],
    "public/app/features/explore/TraceView/components/TracePageHeader/SpanFilters/SpanFilters.tsx:5381": [
      [0, 0, 0, "\'HorizontalGroup\' import from \'@grafana/ui\' is restricted from being used by a pattern. Use Stack component instead.", "0"],
      [0, 0, 0, "Styles should be written using objects.", "1"],
      [0, 0, 0, "Styles should be written using objects.", "2"],
      [0, 0, 0, "Styles should be written using objects.", "3"],
      [0, 0, 0, "Styles should be written using objects.", "4"],
      [0, 0, 0, "Styles should be written using objects.", "5"],
      [0, 0, 0, "Styles should be written using objects.", "6"]
    ],
    "public/app/features/explore/TraceView/components/TracePageHeader/SpanGraph/CanvasSpanGraph.tsx:5381": [
      [0, 0, 0, "Styles should be written using objects.", "0"]
    ],
    "public/app/features/explore/TraceView/components/TracePageHeader/SpanGraph/GraphTicks.tsx:5381": [
      [0, 0, 0, "Styles should be written using objects.", "0"]
    ],
    "public/app/features/explore/TraceView/components/TracePageHeader/SpanGraph/Scrubber.tsx:5381": [
      [0, 0, 0, "Styles should be written using objects.", "0"],
      [0, 0, 0, "Styles should be written using objects.", "1"],
      [0, 0, 0, "Styles should be written using objects.", "2"],
      [0, 0, 0, "Styles should be written using objects.", "3"],
      [0, 0, 0, "Styles should be written using objects.", "4"]
    ],
    "public/app/features/explore/TraceView/components/TracePageHeader/SpanGraph/TickLabels.tsx:5381": [
      [0, 0, 0, "Styles should be written using objects.", "0"],
      [0, 0, 0, "Styles should be written using objects.", "1"]
    ],
    "public/app/features/explore/TraceView/components/TracePageHeader/SpanGraph/ViewingLayer.tsx:5381": [
      [0, 0, 0, "Styles should be written using objects.", "0"],
      [0, 0, 0, "Styles should be written using objects.", "1"],
      [0, 0, 0, "Styles should be written using objects.", "2"],
      [0, 0, 0, "Styles should be written using objects.", "3"],
      [0, 0, 0, "Styles should be written using objects.", "4"],
      [0, 0, 0, "Styles should be written using objects.", "5"],
      [0, 0, 0, "Styles should be written using objects.", "6"],
      [0, 0, 0, "Styles should be written using objects.", "7"]
    ],
    "public/app/features/explore/TraceView/components/TracePageHeader/TracePageHeader.tsx:5381": [
      [0, 0, 0, "Styles should be written using objects.", "0"],
      [0, 0, 0, "Styles should be written using objects.", "1"],
      [0, 0, 0, "Styles should be written using objects.", "2"]
    ],
    "public/app/features/explore/TraceView/components/TracePageHeader/index.tsx:5381": [
      [0, 0, 0, "Do not re-export imported variable (\`./TracePageHeader\`)", "0"]
    ],
    "public/app/features/explore/TraceView/components/TraceTimelineViewer/SpanBarRow.tsx:5381": [
      [0, 0, 0, "Styles should be written using objects.", "0"],
      [0, 0, 0, "Styles should be written using objects.", "1"],
      [0, 0, 0, "Styles should be written using objects.", "2"],
      [0, 0, 0, "Styles should be written using objects.", "3"],
      [0, 0, 0, "Styles should be written using objects.", "4"],
      [0, 0, 0, "Styles should be written using objects.", "5"],
      [0, 0, 0, "Styles should be written using objects.", "6"],
      [0, 0, 0, "Styles should be written using objects.", "7"],
      [0, 0, 0, "Styles should be written using objects.", "8"],
      [0, 0, 0, "Styles should be written using objects.", "9"],
      [0, 0, 0, "Styles should be written using objects.", "10"],
      [0, 0, 0, "Styles should be written using objects.", "11"],
      [0, 0, 0, "Styles should be written using objects.", "12"],
      [0, 0, 0, "Styles should be written using objects.", "13"],
      [0, 0, 0, "Styles should be written using objects.", "14"],
      [0, 0, 0, "Styles should be written using objects.", "15"],
      [0, 0, 0, "Styles should be written using objects.", "16"],
      [0, 0, 0, "Styles should be written using objects.", "17"],
      [0, 0, 0, "Styles should be written using objects.", "18"],
      [0, 0, 0, "Styles should be written using objects.", "19"],
      [0, 0, 0, "Styles should be written using objects.", "20"],
      [0, 0, 0, "Styles should be written using objects.", "21"]
    ],
    "public/app/features/explore/TraceView/components/TraceTimelineViewer/SpanDetail/AccordianKeyValues.tsx:5381": [
      [0, 0, 0, "Styles should be written using objects.", "0"],
      [0, 0, 0, "Styles should be written using objects.", "1"],
      [0, 0, 0, "Styles should be written using objects.", "2"],
      [0, 0, 0, "Styles should be written using objects.", "3"],
      [0, 0, 0, "Styles should be written using objects.", "4"],
      [0, 0, 0, "Styles should be written using objects.", "5"],
      [0, 0, 0, "Styles should be written using objects.", "6"],
      [0, 0, 0, "Styles should be written using objects.", "7"]
    ],
    "public/app/features/explore/TraceView/components/TraceTimelineViewer/SpanDetail/AccordianLogs.tsx:5381": [
      [0, 0, 0, "Styles should be written using objects.", "0"],
      [0, 0, 0, "Styles should be written using objects.", "1"],
      [0, 0, 0, "Styles should be written using objects.", "2"],
      [0, 0, 0, "Styles should be written using objects.", "3"]
    ],
    "public/app/features/explore/TraceView/components/TraceTimelineViewer/SpanDetail/AccordianReferences.tsx:5381": [
      [0, 0, 0, "Styles should be written using objects.", "0"],
      [0, 0, 0, "Styles should be written using objects.", "1"],
      [0, 0, 0, "Styles should be written using objects.", "2"],
      [0, 0, 0, "Styles should be written using objects.", "3"],
      [0, 0, 0, "Styles should be written using objects.", "4"],
      [0, 0, 0, "Styles should be written using objects.", "5"],
      [0, 0, 0, "Styles should be written using objects.", "6"],
      [0, 0, 0, "Styles should be written using objects.", "7"],
      [0, 0, 0, "Styles should be written using objects.", "8"],
      [0, 0, 0, "Styles should be written using objects.", "9"],
      [0, 0, 0, "Styles should be written using objects.", "10"],
      [0, 0, 0, "Styles should be written using objects.", "11"],
      [0, 0, 0, "Styles should be written using objects.", "12"],
      [0, 0, 0, "Styles should be written using objects.", "13"]
    ],
    "public/app/features/explore/TraceView/components/TraceTimelineViewer/SpanDetail/AccordianText.tsx:5381": [
      [0, 0, 0, "Styles should be written using objects.", "0"]
    ],
    "public/app/features/explore/TraceView/components/TraceTimelineViewer/SpanDetail/KeyValuesTable.tsx:5381": [
      [0, 0, 0, "Styles should be written using objects.", "0"],
      [0, 0, 0, "Styles should be written using objects.", "1"],
      [0, 0, 0, "Styles should be written using objects.", "2"],
      [0, 0, 0, "Styles should be written using objects.", "3"],
      [0, 0, 0, "Styles should be written using objects.", "4"],
      [0, 0, 0, "Styles should be written using objects.", "5"]
    ],
    "public/app/features/explore/TraceView/components/TraceTimelineViewer/SpanDetail/TextList.tsx:5381": [
      [0, 0, 0, "Styles should be written using objects.", "0"],
      [0, 0, 0, "Styles should be written using objects.", "1"],
      [0, 0, 0, "Styles should be written using objects.", "2"]
    ],
    "public/app/features/explore/TraceView/components/TraceTimelineViewer/SpanDetail/index.tsx:5381": [
      [0, 0, 0, "Styles should be written using objects.", "0"],
      [0, 0, 0, "Styles should be written using objects.", "1"],
      [0, 0, 0, "Styles should be written using objects.", "2"],
      [0, 0, 0, "Styles should be written using objects.", "3"],
      [0, 0, 0, "Styles should be written using objects.", "4"],
      [0, 0, 0, "Styles should be written using objects.", "5"],
      [0, 0, 0, "Styles should be written using objects.", "6"],
      [0, 0, 0, "Styles should be written using objects.", "7"],
      [0, 0, 0, "Styles should be written using objects.", "8"],
      [0, 0, 0, "Styles should be written using objects.", "9"],
      [0, 0, 0, "Styles should be written using objects.", "10"]
    ],
    "public/app/features/explore/TraceView/components/TraceTimelineViewer/SpanDetailRow.tsx:5381": [
      [0, 0, 0, "Styles should be written using objects.", "0"],
      [0, 0, 0, "Styles should be written using objects.", "1"]
    ],
    "public/app/features/explore/TraceView/components/TraceTimelineViewer/SpanLinks.tsx:5381": [
      [0, 0, 0, "Styles should be written using objects.", "0"],
      [0, 0, 0, "Styles should be written using objects.", "1"],
      [0, 0, 0, "Styles should be written using objects.", "2"],
      [0, 0, 0, "Styles should be written using objects.", "3"]
    ],
    "public/app/features/explore/TraceView/components/TraceTimelineViewer/SpanTreeOffset.tsx:5381": [
      [0, 0, 0, "Styles should be written using objects.", "0"],
      [0, 0, 0, "Styles should be written using objects.", "1"],
      [0, 0, 0, "Styles should be written using objects.", "2"],
      [0, 0, 0, "Styles should be written using objects.", "3"],
      [0, 0, 0, "Styles should be written using objects.", "4"],
      [0, 0, 0, "Styles should be written using objects.", "5"]
    ],
    "public/app/features/explore/TraceView/components/TraceTimelineViewer/Ticks.tsx:5381": [
      [0, 0, 0, "Styles should be written using objects.", "0"],
      [0, 0, 0, "Styles should be written using objects.", "1"],
      [0, 0, 0, "Styles should be written using objects.", "2"],
      [0, 0, 0, "Styles should be written using objects.", "3"]
    ],
    "public/app/features/explore/TraceView/components/TraceTimelineViewer/TimelineHeaderRow/TimelineCollapser.tsx:5381": [
      [0, 0, 0, "Styles should be written using objects.", "0"]
    ],
    "public/app/features/explore/TraceView/components/TraceTimelineViewer/TimelineHeaderRow/TimelineColumnResizer.tsx:5381": [
      [0, 0, 0, "Styles should be written using objects.", "0"],
      [0, 0, 0, "Styles should be written using objects.", "1"],
      [0, 0, 0, "Styles should be written using objects.", "2"],
      [0, 0, 0, "Styles should be written using objects.", "3"],
      [0, 0, 0, "Styles should be written using objects.", "4"],
      [0, 0, 0, "Styles should be written using objects.", "5"],
      [0, 0, 0, "Styles should be written using objects.", "6"],
      [0, 0, 0, "Styles should be written using objects.", "7"]
    ],
    "public/app/features/explore/TraceView/components/TraceTimelineViewer/TimelineHeaderRow/TimelineHeaderRow.tsx:5381": [
      [0, 0, 0, "Styles should be written using objects.", "0"],
      [0, 0, 0, "Styles should be written using objects.", "1"],
      [0, 0, 0, "Styles should be written using objects.", "2"]
    ],
    "public/app/features/explore/TraceView/components/TraceTimelineViewer/TimelineHeaderRow/TimelineViewingLayer.tsx:5381": [
      [0, 0, 0, "Styles should be written using objects.", "0"],
      [0, 0, 0, "Styles should be written using objects.", "1"],
      [0, 0, 0, "Styles should be written using objects.", "2"],
      [0, 0, 0, "Styles should be written using objects.", "3"],
      [0, 0, 0, "Styles should be written using objects.", "4"],
      [0, 0, 0, "Styles should be written using objects.", "5"],
      [0, 0, 0, "Styles should be written using objects.", "6"],
      [0, 0, 0, "Styles should be written using objects.", "7"]
    ],
    "public/app/features/explore/TraceView/components/TraceTimelineViewer/TimelineHeaderRow/index.tsx:5381": [
      [0, 0, 0, "Do not re-export imported variable (\`./TimelineHeaderRow\`)", "0"]
    ],
    "public/app/features/explore/TraceView/components/TraceTimelineViewer/VirtualizedTraceView.tsx:5381": [
      [0, 0, 0, "Styles should be written using objects.", "0"],
      [0, 0, 0, "Styles should be written using objects.", "1"],
      [0, 0, 0, "Styles should be written using objects.", "2"]
    ],
    "public/app/features/explore/TraceView/components/TraceTimelineViewer/index.tsx:5381": [
      [0, 0, 0, "Styles should be written using objects.", "0"]
    ],
    "public/app/features/explore/TraceView/components/TraceTimelineViewer/utils.tsx:5381": [
      [0, 0, 0, "Do not re-export imported variable (\`../utils/date\`)", "0"]
    ],
    "public/app/features/explore/TraceView/components/common/BreakableText.tsx:5381": [
      [0, 0, 0, "Styles should be written using objects.", "0"]
    ],
    "public/app/features/explore/TraceView/components/common/CopyIcon.tsx:5381": [
      [0, 0, 0, "Styles should be written using objects.", "0"]
    ],
    "public/app/features/explore/TraceView/components/common/LabeledList.tsx:5381": [
      [0, 0, 0, "Styles should be written using objects.", "0"],
      [0, 0, 0, "Styles should be written using objects.", "1"],
      [0, 0, 0, "Styles should be written using objects.", "2"],
      [0, 0, 0, "Styles should be written using objects.", "3"]
    ],
    "public/app/features/explore/TraceView/components/common/NewWindowIcon.tsx:5381": [
      [0, 0, 0, "Styles should be written using objects.", "0"]
    ],
    "public/app/features/explore/TraceView/components/common/TraceName.tsx:5381": [
      [0, 0, 0, "Styles should be written using objects.", "0"]
    ],
    "public/app/features/explore/TraceView/components/demo/trace-generators.ts:5381": [
      [0, 0, 0, "Do not use any type assertions.", "0"]
    ],
    "public/app/features/explore/TraceView/components/index.ts:5381": [
      [0, 0, 0, "Do not re-export imported variable (\`./TraceTimelineViewer\`)", "0"],
      [0, 0, 0, "Do not re-export imported variable (\`./TracePageHeader\`)", "1"],
      [0, 0, 0, "Do not re-export imported variable (\`./settings/SpanBarSettings\`)", "2"],
      [0, 0, 0, "Do not use export all (\`export * from ...\`)", "3"],
      [0, 0, 0, "Do not use export all (\`export * from ...\`)", "4"],
      [0, 0, 0, "Do not re-export imported variable (\`./TraceTimelineViewer/SpanDetail/DetailState\`)", "5"],
      [0, 0, 0, "Do not re-export imported variable (\`./model/transform-trace-data\`)", "6"],
      [0, 0, 0, "Do not re-export imported variable (\`./utils/filter-spans\`)", "7"],
      [0, 0, 0, "Do not use export all (\`export * from ...\`)", "8"]
    ],
    "public/app/features/explore/TraceView/components/model/ddg/types.tsx:5381": [
      [0, 0, 0, "Do not re-export imported variable (\`./PathElem\`)", "0"],
      [0, 0, 0, "Do not re-export imported variable (\`PathElem\`)", "1"]
    ],
    "public/app/features/explore/TraceView/components/model/link-patterns.tsx:5381": [
      [0, 0, 0, "Unexpected any. Specify a different type.", "0"],
      [0, 0, 0, "Unexpected any. Specify a different type.", "1"],
      [0, 0, 0, "Unexpected any. Specify a different type.", "2"],
      [0, 0, 0, "Unexpected any. Specify a different type.", "3"],
      [0, 0, 0, "Unexpected any. Specify a different type.", "4"],
      [0, 0, 0, "Unexpected any. Specify a different type.", "5"],
      [0, 0, 0, "Unexpected any. Specify a different type.", "6"],
      [0, 0, 0, "Unexpected any. Specify a different type.", "7"],
      [0, 0, 0, "Unexpected any. Specify a different type.", "8"],
      [0, 0, 0, "Do not use any type assertions.", "9"],
      [0, 0, 0, "Unexpected any. Specify a different type.", "10"],
      [0, 0, 0, "Do not use any type assertions.", "11"]
    ],
    "public/app/features/explore/TraceView/components/model/transform-trace-data.tsx:5381": [
      [0, 0, 0, "Do not use any type assertions.", "0"]
    ],
    "public/app/features/explore/TraceView/components/settings/SpanBarSettings.tsx:5381": [
      [0, 0, 0, "Styles should be written using objects.", "0"],
      [0, 0, 0, "Styles should be written using objects.", "1"]
    ],
    "public/app/features/explore/TraceView/components/types/index.tsx:5381": [
      [0, 0, 0, "Do not re-export imported variable (\`./trace\`)", "0"],
      [0, 0, 0, "Do not re-export imported variable (\`../settings/SpanBarSettings\`)", "1"],
      [0, 0, 0, "Do not re-export imported variable (\`./TTraceTimeline\`)", "2"],
      [0, 0, 0, "Do not re-export imported variable (\`./TNil\`)", "3"],
      [0, 0, 0, "Do not re-export imported variable (\`./links\`)", "4"]
    ],
    "public/app/features/explore/TraceView/components/types/trace.ts:5381": [
      [0, 0, 0, "Unexpected any. Specify a different type.", "0"]
    ],
    "public/app/features/explore/TraceView/components/utils/DraggableManager/demo/index.tsx:5381": [
      [0, 0, 0, "Do not re-export imported variable (\`./DraggableManagerDemo\`)", "0"]
    ],
    "public/app/features/explore/TraceView/components/utils/DraggableManager/index.tsx:5381": [
      [0, 0, 0, "Do not use export all (\`export * from ...\`)", "0"],
      [0, 0, 0, "Do not re-export imported variable (\`./EUpdateTypes\`)", "1"],
      [0, 0, 0, "Do not re-export imported variable (\`./DraggableManager\`)", "2"]
    ],
    "public/app/features/explore/TraceView/createSpanLink.tsx:5381": [
      [0, 0, 0, "Do not use any type assertions.", "0"],
      [0, 0, 0, "Do not use any type assertions.", "1"]
    ],
    "public/app/features/explore/hooks/useStateSync/index.ts:5381": [
      [0, 0, 0, "Do not re-export imported variable (\`./external.utils\`)", "0"]
    ],
    "public/app/features/explore/spec/helper/setup.tsx:5381": [
      [0, 0, 0, "Do not use any type assertions.", "0"],
      [0, 0, 0, "Unexpected any. Specify a different type.", "1"]
    ],
    "public/app/features/explore/state/time.test.ts:5381": [
      [0, 0, 0, "Unexpected any. Specify a different type.", "0"]
    ],
    "public/app/features/explore/state/utils.ts:5381": [
      [0, 0, 0, "Do not use any type assertions.", "0"],
      [0, 0, 0, "Unexpected any. Specify a different type.", "1"],
      [0, 0, 0, "Do not use any type assertions.", "2"],
      [0, 0, 0, "Unexpected any. Specify a different type.", "3"],
      [0, 0, 0, "Do not use any type assertions.", "4"],
      [0, 0, 0, "Do not use any type assertions.", "5"]
    ],
    "public/app/features/expressions/ExpressionDatasource.ts:5381": [
      [0, 0, 0, "Do not use any type assertions.", "0"],
      [0, 0, 0, "Do not use any type assertions.", "1"]
    ],
    "public/app/features/expressions/components/Condition.tsx:5381": [
      [0, 0, 0, "Styles should be written using objects.", "0"],
      [0, 0, 0, "Styles should be written using objects.", "1"],
      [0, 0, 0, "Styles should be written using objects.", "2"]
    ],
    "public/app/features/expressions/components/Math.tsx:5381": [
      [0, 0, 0, "Styles should be written using objects.", "0"],
      [0, 0, 0, "Styles should be written using objects.", "1"],
      [0, 0, 0, "Styles should be written using objects.", "2"],
      [0, 0, 0, "Styles should be written using objects.", "3"],
      [0, 0, 0, "Styles should be written using objects.", "4"],
      [0, 0, 0, "Styles should be written using objects.", "5"],
      [0, 0, 0, "Styles should be written using objects.", "6"]
    ],
    "public/app/features/expressions/guards.ts:5381": [
      [0, 0, 0, "Do not use any type assertions.", "0"]
    ],
    "public/app/features/geo/editor/GazetteerPathEditor.tsx:5381": [
      [0, 0, 0, "Styles should be written using objects.", "0"]
    ],
    "public/app/features/geo/editor/locationModeEditor.tsx:5381": [
      [0, 0, 0, "\'HorizontalGroup\' import from \'@grafana/ui\' is restricted from being used by a pattern. Use Stack component instead.", "0"],
      [0, 0, 0, "Styles should be written using objects.", "1"],
      [0, 0, 0, "Styles should be written using objects.", "2"]
    ],
    "public/app/features/geo/gazetteer/gazetteer.ts:5381": [
      [0, 0, 0, "Unexpected any. Specify a different type.", "0"],
      [0, 0, 0, "Do not use any type assertions.", "1"]
    ],
    "public/app/features/geo/utils/frameVectorSource.ts:5381": [
      [0, 0, 0, "Do not use any type assertions.", "0"],
      [0, 0, 0, "Do not use any type assertions.", "1"]
    ],
    "public/app/features/inspector/DetailText.tsx:5381": [
      [0, 0, 0, "Styles should be written using objects.", "0"]
    ],
    "public/app/features/inspector/InspectDataOptions.tsx:5381": [
      [0, 0, 0, "\'HorizontalGroup\' import from \'@grafana/ui\' is restricted from being used by a pattern. Use Stack component instead.", "0"],
      [0, 0, 0, "\'VerticalGroup\' import from \'@grafana/ui\' is restricted from being used by a pattern. Use Stack component instead.", "1"],
      [0, 0, 0, "Do not use any type assertions.", "2"]
    ],
    "public/app/features/inspector/InspectDataTab.tsx:5381": [
      [0, 0, 0, "Use data-testid for E2E selectors instead of aria-label", "0"]
    ],
    "public/app/features/inspector/InspectStatsTab.tsx:5381": [
      [0, 0, 0, "Use data-testid for E2E selectors instead of aria-label", "0"],
      [0, 0, 0, "Styles should be written using objects.", "1"]
    ],
    "public/app/features/inspector/InspectStatsTable.tsx:5381": [
      [0, 0, 0, "Styles should be written using objects.", "0"],
      [0, 0, 0, "Styles should be written using objects.", "1"]
    ],
    "public/app/features/inspector/InspectStatsTraceIdsTable.tsx:5381": [
      [0, 0, 0, "Styles should be written using objects.", "0"],
      [0, 0, 0, "Styles should be written using objects.", "1"]
    ],
    "public/app/features/inspector/QueryInspector.tsx:5381": [
      [0, 0, 0, "Unexpected any. Specify a different type.", "0"],
      [0, 0, 0, "Styles should be written using objects.", "1"],
      [0, 0, 0, "Use data-testid for E2E selectors instead of aria-label", "2"],
      [0, 0, 0, "Use data-testid for E2E selectors instead of aria-label", "3"]
    ],
    "public/app/features/inspector/styles.ts:5381": [
      [0, 0, 0, "Styles should be written using objects.", "0"],
      [0, 0, 0, "Styles should be written using objects.", "1"],
      [0, 0, 0, "Styles should be written using objects.", "2"],
      [0, 0, 0, "Styles should be written using objects.", "3"],
      [0, 0, 0, "Styles should be written using objects.", "4"],
      [0, 0, 0, "Styles should be written using objects.", "5"],
      [0, 0, 0, "Styles should be written using objects.", "6"],
      [0, 0, 0, "Styles should be written using objects.", "7"],
      [0, 0, 0, "Styles should be written using objects.", "8"],
      [0, 0, 0, "Styles should be written using objects.", "9"],
      [0, 0, 0, "Styles should be written using objects.", "10"]
    ],
    "public/app/features/library-panels/components/LibraryPanelInfo/LibraryPanelInfo.tsx:5381": [
      [0, 0, 0, "Styles should be written using objects.", "0"],
      [0, 0, 0, "Styles should be written using objects.", "1"],
      [0, 0, 0, "Styles should be written using objects.", "2"]
    ],
    "public/app/features/library-panels/components/LibraryPanelsSearch/LibraryPanelsSearch.tsx:5381": [
      [0, 0, 0, "\'VerticalGroup\' import from \'@grafana/ui\' is restricted from being used by a pattern. Use Stack component instead.", "0"]
    ],
    "public/app/features/library-panels/components/OpenLibraryPanelModal/OpenLibraryPanelModal.tsx:5381": [
      [0, 0, 0, "Styles should be written using objects.", "0"]
    ],
    "public/app/features/library-panels/components/PanelLibraryOptionsGroup/PanelLibraryOptionsGroup.tsx:5381": [
      [0, 0, 0, "\'VerticalGroup\' import from \'@grafana/ui\' is restricted from being used by a pattern. Use Stack component instead.", "0"],
      [0, 0, 0, "Styles should be written using objects.", "1"]
    ],
    "public/app/features/library-panels/styles.ts:5381": [
      [0, 0, 0, "Styles should be written using objects.", "0"],
      [0, 0, 0, "Styles should be written using objects.", "1"],
      [0, 0, 0, "Styles should be written using objects.", "2"],
      [0, 0, 0, "Styles should be written using objects.", "3"],
      [0, 0, 0, "Styles should be written using objects.", "4"],
      [0, 0, 0, "Styles should be written using objects.", "5"]
    ],
    "public/app/features/live/LiveConnectionWarning.tsx:5381": [
      [0, 0, 0, "Styles should be written using objects.", "0"],
      [0, 0, 0, "Styles should be written using objects.", "1"]
    ],
    "public/app/features/live/centrifuge/LiveDataStream.ts:5381": [
      [0, 0, 0, "Do not use any type assertions.", "0"]
    ],
    "public/app/features/live/centrifuge/channel.ts:5381": [
      [0, 0, 0, "Unexpected any. Specify a different type.", "0"]
    ],
    "public/app/features/live/centrifuge/serviceWorkerProxy.ts:5381": [
      [0, 0, 0, "Do not use any type assertions.", "0"]
    ],
    "public/app/features/live/data/amendTimeSeries.ts:5381": [
      [0, 0, 0, "Unexpected any. Specify a different type.", "0"],
      [0, 0, 0, "Do not use any type assertions.", "1"],
      [0, 0, 0, "Do not use any type assertions.", "2"],
      [0, 0, 0, "Do not use any type assertions.", "3"],
      [0, 0, 0, "Do not use any type assertions.", "4"]
    ],
    "public/app/features/logs/components/LoadingIndicator.tsx:5381": [
      [0, 0, 0, "Styles should be written using objects.", "0"]
    ],
    "public/app/features/logs/components/LogDetailsRow.tsx:5381": [
      [0, 0, 0, "Styles should be written using objects.", "0"],
      [0, 0, 0, "Styles should be written using objects.", "1"],
      [0, 0, 0, "Styles should be written using objects.", "2"],
      [0, 0, 0, "Styles should be written using objects.", "3"],
      [0, 0, 0, "Styles should be written using objects.", "4"],
      [0, 0, 0, "Styles should be written using objects.", "5"],
      [0, 0, 0, "Styles should be written using objects.", "6"]
    ],
    "public/app/features/logs/components/LogLabelStats.tsx:5381": [
      [0, 0, 0, "Styles should be written using objects.", "0"],
      [0, 0, 0, "Styles should be written using objects.", "1"],
      [0, 0, 0, "Styles should be written using objects.", "2"],
      [0, 0, 0, "Styles should be written using objects.", "3"],
      [0, 0, 0, "Styles should be written using objects.", "4"]
    ],
    "public/app/features/logs/components/LogLabelStatsRow.tsx:5381": [
      [0, 0, 0, "Styles should be written using objects.", "0"],
      [0, 0, 0, "Styles should be written using objects.", "1"],
      [0, 0, 0, "Styles should be written using objects.", "2"],
      [0, 0, 0, "Styles should be written using objects.", "3"],
      [0, 0, 0, "Styles should be written using objects.", "4"],
      [0, 0, 0, "Styles should be written using objects.", "5"],
      [0, 0, 0, "Styles should be written using objects.", "6"],
      [0, 0, 0, "Styles should be written using objects.", "7"]
    ],
    "public/app/features/logs/components/LogLabels.tsx:5381": [
      [0, 0, 0, "Styles should be written using objects.", "0"],
      [0, 0, 0, "Styles should be written using objects.", "1"],
      [0, 0, 0, "Styles should be written using objects.", "2"]
    ],
    "public/app/features/logs/components/LogRowMessageDisplayedFields.tsx:5381": [
      [0, 0, 0, "Styles should be written using objects.", "0"]
    ],
    "public/app/features/logs/components/getLogRowStyles.ts:5381": [
      [0, 0, 0, "Styles should be written using objects.", "0"],
      [0, 0, 0, "Styles should be written using objects.", "1"],
      [0, 0, 0, "Styles should be written using objects.", "2"],
      [0, 0, 0, "Styles should be written using objects.", "3"],
      [0, 0, 0, "Styles should be written using objects.", "4"],
      [0, 0, 0, "Styles should be written using objects.", "5"],
      [0, 0, 0, "Styles should be written using objects.", "6"],
      [0, 0, 0, "Styles should be written using objects.", "7"],
      [0, 0, 0, "Styles should be written using objects.", "8"],
      [0, 0, 0, "Styles should be written using objects.", "9"],
      [0, 0, 0, "Styles should be written using objects.", "10"],
      [0, 0, 0, "Styles should be written using objects.", "11"],
      [0, 0, 0, "Styles should be written using objects.", "12"],
      [0, 0, 0, "Styles should be written using objects.", "13"],
      [0, 0, 0, "Styles should be written using objects.", "14"],
      [0, 0, 0, "Styles should be written using objects.", "15"],
      [0, 0, 0, "Styles should be written using objects.", "16"],
      [0, 0, 0, "Styles should be written using objects.", "17"],
      [0, 0, 0, "Styles should be written using objects.", "18"],
      [0, 0, 0, "Styles should be written using objects.", "19"],
      [0, 0, 0, "Styles should be written using objects.", "20"],
      [0, 0, 0, "Styles should be written using objects.", "21"],
      [0, 0, 0, "Styles should be written using objects.", "22"],
      [0, 0, 0, "Styles should be written using objects.", "23"],
      [0, 0, 0, "Styles should be written using objects.", "24"],
      [0, 0, 0, "Styles should be written using objects.", "25"],
      [0, 0, 0, "Styles should be written using objects.", "26"],
      [0, 0, 0, "Styles should be written using objects.", "27"],
      [0, 0, 0, "Styles should be written using objects.", "28"],
      [0, 0, 0, "Styles should be written using objects.", "29"],
      [0, 0, 0, "Styles should be written using objects.", "30"],
      [0, 0, 0, "Styles should be written using objects.", "31"],
      [0, 0, 0, "Styles should be written using objects.", "32"],
      [0, 0, 0, "Styles should be written using objects.", "33"],
      [0, 0, 0, "Styles should be written using objects.", "34"],
      [0, 0, 0, "Styles should be written using objects.", "35"]
    ],
    "public/app/features/logs/components/log-context/LogRowContextModal.tsx:5381": [
      [0, 0, 0, "Styles should be written using objects.", "0"],
      [0, 0, 0, "Styles should be written using objects.", "1"],
      [0, 0, 0, "Styles should be written using objects.", "2"],
      [0, 0, 0, "Styles should be written using objects.", "3"],
      [0, 0, 0, "Styles should be written using objects.", "4"],
      [0, 0, 0, "Styles should be written using objects.", "5"],
      [0, 0, 0, "Styles should be written using objects.", "6"],
      [0, 0, 0, "Styles should be written using objects.", "7"],
      [0, 0, 0, "Styles should be written using objects.", "8"],
      [0, 0, 0, "Styles should be written using objects.", "9"],
      [0, 0, 0, "Styles should be written using objects.", "10"],
      [0, 0, 0, "Styles should be written using objects.", "11"],
      [0, 0, 0, "Styles should be written using objects.", "12"]
    ],
    "public/app/features/logs/utils.ts:5381": [
      [0, 0, 0, "Do not use any type assertions.", "0"]
    ],
    "public/app/features/manage-dashboards/DashboardImportPage.tsx:5381": [
      [0, 0, 0, "Styles should be written using objects.", "0"],
      [0, 0, 0, "Styles should be written using objects.", "1"],
      [0, 0, 0, "Styles should be written using objects.", "2"]
    ],
    "public/app/features/manage-dashboards/components/ImportDashboardLibraryPanelsList.tsx:5381": [
      [0, 0, 0, "Do not use any type assertions.", "0"],
      [0, 0, 0, "Styles should be written using objects.", "1"],
      [0, 0, 0, "Styles should be written using objects.", "2"]
    ],
    "public/app/features/manage-dashboards/components/PublicDashboardListTable/DeletePublicDashboardModal.tsx:5381": [
      [0, 0, 0, "Styles should be written using objects.", "0"],
      [0, 0, 0, "Styles should be written using objects.", "1"]
    ],
    "public/app/features/manage-dashboards/components/PublicDashboardListTable/PublicDashboardListTable.tsx:5381": [
      [0, 0, 0, "\'HorizontalGroup\' import from \'@grafana/ui\' is restricted from being used by a pattern. Use Stack component instead.", "0"],
      [0, 0, 0, "Styles should be written using objects.", "1"],
      [0, 0, 0, "Styles should be written using objects.", "2"],
      [0, 0, 0, "Styles should be written using objects.", "3"],
      [0, 0, 0, "Styles should be written using objects.", "4"],
      [0, 0, 0, "Styles should be written using objects.", "5"],
      [0, 0, 0, "Styles should be written using objects.", "6"]
    ],
    "public/app/features/manage-dashboards/state/actions.ts:5381": [
      [0, 0, 0, "Unexpected any. Specify a different type.", "0"],
      [0, 0, 0, "Unexpected any. Specify a different type.", "1"],
      [0, 0, 0, "Unexpected any. Specify a different type.", "2"],
      [0, 0, 0, "Unexpected any. Specify a different type.", "3"],
      [0, 0, 0, "Do not use any type assertions.", "4"],
      [0, 0, 0, "Unexpected any. Specify a different type.", "5"],
      [0, 0, 0, "Unexpected any. Specify a different type.", "6"],
      [0, 0, 0, "Unexpected any. Specify a different type.", "7"],
      [0, 0, 0, "Unexpected any. Specify a different type.", "8"],
      [0, 0, 0, "Unexpected any. Specify a different type.", "9"],
      [0, 0, 0, "Unexpected any. Specify a different type.", "10"],
      [0, 0, 0, "Unexpected any. Specify a different type.", "11"],
      [0, 0, 0, "Unexpected any. Specify a different type.", "12"],
      [0, 0, 0, "Unexpected any. Specify a different type.", "13"]
    ],
    "public/app/features/manage-dashboards/state/reducers.ts:5381": [
      [0, 0, 0, "Unexpected any. Specify a different type.", "0"],
      [0, 0, 0, "Do not use any type assertions.", "1"],
      [0, 0, 0, "Unexpected any. Specify a different type.", "2"],
      [0, 0, 0, "Unexpected any. Specify a different type.", "3"],
      [0, 0, 0, "Unexpected any. Specify a different type.", "4"]
    ],
    "public/app/features/migrate-to-cloud/api/index.ts:5381": [
      [0, 0, 0, "Do not use export all (\`export * from ...\`)", "0"]
    ],
    "public/app/features/org/state/actions.ts:5381": [
      [0, 0, 0, "Unexpected any. Specify a different type.", "0"]
    ],
    "public/app/features/org/state/reducers.ts:5381": [
      [0, 0, 0, "Do not use any type assertions.", "0"]
    ],
    "public/app/features/panel/components/VizTypePicker/PanelTypeCard.tsx:5381": [
      [0, 0, 0, "Use data-testid for E2E selectors instead of aria-label", "0"]
    ],
    "public/app/features/panel/components/VizTypePicker/VisualizationSuggestionCard.tsx:5381": [
      [0, 0, 0, "Styles should be written using objects.", "0"],
      [0, 0, 0, "Styles should be written using objects.", "1"],
      [0, 0, 0, "Styles should be written using objects.", "2"],
      [0, 0, 0, "Styles should be written using objects.", "3"],
      [0, 0, 0, "Styles should be written using objects.", "4"]
    ],
    "public/app/features/panel/panellinks/linkSuppliers.ts:5381": [
      [0, 0, 0, "Unexpected any. Specify a different type.", "0"]
    ],
    "public/app/features/panel/panellinks/link_srv.ts:5381": [
      [0, 0, 0, "Unexpected any. Specify a different type.", "0"],
      [0, 0, 0, "Unexpected any. Specify a different type.", "1"],
      [0, 0, 0, "Unexpected any. Specify a different type.", "2"],
      [0, 0, 0, "Unexpected any. Specify a different type.", "3"]
    ],
    "public/app/features/playlist/PlaylistForm.tsx:5381": [
      [0, 0, 0, "Use data-testid for E2E selectors instead of aria-label", "0"],
      [0, 0, 0, "Use data-testid for E2E selectors instead of aria-label", "1"]
    ],
    "public/app/features/playlist/PlaylistTableRows.tsx:5381": [
      [0, 0, 0, "Styles should be written using objects.", "0"],
      [0, 0, 0, "Styles should be written using objects.", "1"],
      [0, 0, 0, "Styles should be written using objects.", "2"],
      [0, 0, 0, "Styles should be written using objects.", "3"]
    ],
    "public/app/features/plugins/admin/__mocks__/index.ts:5381": [
      [0, 0, 0, "Do not re-export imported variable (\`./remotePlugin.mock\`)", "0"],
      [0, 0, 0, "Do not re-export imported variable (\`./localPlugin.mock\`)", "1"],
      [0, 0, 0, "Do not use export all (\`export * from ...\`)", "2"]
    ],
    "public/app/features/plugins/admin/components/Badges/PluginEnterpriseBadge.tsx:5381": [
      [0, 0, 0, "\'HorizontalGroup\' import from \'@grafana/ui\' is restricted from being used by a pattern. Use Stack component instead.", "0"]
    ],
    "public/app/features/plugins/admin/components/Badges/PluginUpdateAvailableBadge.tsx:5381": [
      [0, 0, 0, "Styles should be written using objects.", "0"]
    ],
    "public/app/features/plugins/admin/components/Badges/index.ts:5381": [
      [0, 0, 0, "Do not re-export imported variable (\`./PluginDisabledBadge\`)", "0"],
      [0, 0, 0, "Do not re-export imported variable (\`./PluginInstallBadge\`)", "1"],
      [0, 0, 0, "Do not re-export imported variable (\`./PluginEnterpriseBadge\`)", "2"],
      [0, 0, 0, "Do not re-export imported variable (\`./PluginUpdateAvailableBadge\`)", "3"],
      [0, 0, 0, "Do not re-export imported variable (\`./PluginAngularBadge\`)", "4"],
      [0, 0, 0, "Do not re-export imported variable (\`./PluginDeprecatedBadge\`)", "5"]
    ],
    "public/app/features/plugins/admin/components/Badges/sharedStyles.ts:5381": [
      [0, 0, 0, "Styles should be written using objects.", "0"]
    ],
    "public/app/features/plugins/admin/components/GetStartedWithPlugin/GetStartedWithDataSource.tsx:5381": [
      [0, 0, 0, "Do not use any type assertions.", "0"]
    ],
    "public/app/features/plugins/admin/components/GetStartedWithPlugin/index.ts:5381": [
      [0, 0, 0, "Do not re-export imported variable (\`./GetStartedWithPlugin\`)", "0"]
    ],
    "public/app/features/plugins/admin/components/HorizontalGroup.tsx:5381": [
      [0, 0, 0, "Styles should be written using objects.", "0"]
    ],
    "public/app/features/plugins/admin/components/InstallControls/ExternallyManagedButton.tsx:5381": [
      [0, 0, 0, "\'HorizontalGroup\' import from \'@grafana/ui\' is restricted from being used by a pattern. Use Stack component instead.", "0"]
    ],
    "public/app/features/plugins/admin/components/InstallControls/InstallControlsButton.tsx:5381": [
      [0, 0, 0, "\'HorizontalGroup\' import from \'@grafana/ui\' is restricted from being used by a pattern. Use Stack component instead.", "0"]
    ],
    "public/app/features/plugins/admin/components/InstallControls/InstallControlsWarning.tsx:5381": [
      [0, 0, 0, "\'HorizontalGroup\' import from \'@grafana/ui\' is restricted from being used by a pattern. Use Stack component instead.", "0"],
      [0, 0, 0, "Styles should be written using objects.", "1"]
    ],
    "public/app/features/plugins/admin/components/InstallControls/index.tsx:5381": [
      [0, 0, 0, "Do not re-export imported variable (\`./InstallControlsWarning\`)", "0"],
      [0, 0, 0, "Do not re-export imported variable (\`./InstallControlsButton\`)", "1"]
    ],
    "public/app/features/plugins/admin/components/PluginActions.tsx:5381": [
      [0, 0, 0, "\'HorizontalGroup\' import from \'@grafana/ui\' is restricted from being used by a pattern. Use Stack component instead.", "0"],
      [0, 0, 0, "\'VerticalGroup\' import from \'@grafana/ui\' is restricted from being used by a pattern. Use Stack component instead.", "1"],
      [0, 0, 0, "Styles should be written using objects.", "2"]
    ],
    "public/app/features/plugins/admin/components/PluginDetailsBody.tsx:5381": [
      [0, 0, 0, "Do not use any type assertions.", "0"]
    ],
    "public/app/features/plugins/admin/components/PluginDetailsHeaderDependencies.tsx:5381": [
      [0, 0, 0, "Styles should be written using objects.", "0"],
      [0, 0, 0, "Styles should be written using objects.", "1"]
    ],
    "public/app/features/plugins/admin/components/PluginDetailsHeaderSignature.tsx:5381": [
      [0, 0, 0, "Styles should be written using objects.", "0"],
      [0, 0, 0, "Styles should be written using objects.", "1"]
    ],
    "public/app/features/plugins/admin/components/PluginDetailsPage.tsx:5381": [
      [0, 0, 0, "\'Layout\' import from \'@grafana/ui/src/components/Layout/Layout\' is restricted from being used by a pattern. Use Stack component instead.", "0"],
      [0, 0, 0, "Do not use any type assertions.", "1"],
      [0, 0, 0, "Styles should be written using objects.", "2"],
      [0, 0, 0, "Styles should be written using objects.", "3"],
      [0, 0, 0, "Styles should be written using objects.", "4"]
    ],
    "public/app/features/plugins/admin/components/PluginListItemBadges.tsx:5381": [
      [0, 0, 0, "\'HorizontalGroup\' import from \'@grafana/ui\' is restricted from being used by a pattern. Use Stack component instead.", "0"]
    ],
    "public/app/features/plugins/admin/components/PluginSignatureDetailsBadge.tsx:5381": [
      [0, 0, 0, "Styles should be written using objects.", "0"],
      [0, 0, 0, "Styles should be written using objects.", "1"],
      [0, 0, 0, "Styles should be written using objects.", "2"],
      [0, 0, 0, "Styles should be written using objects.", "3"]
    ],
    "public/app/features/plugins/admin/components/PluginSubtitle.tsx:5381": [
      [0, 0, 0, "Styles should be written using objects.", "0"]
    ],
    "public/app/features/plugins/admin/components/PluginUsage.tsx:5381": [
      [0, 0, 0, "Styles should be written using objects.", "0"],
      [0, 0, 0, "Styles should be written using objects.", "1"]
    ],
    "public/app/features/plugins/admin/components/VersionList.tsx:5381": [
      [0, 0, 0, "Styles should be written using objects.", "0"],
      [0, 0, 0, "Styles should be written using objects.", "1"],
      [0, 0, 0, "Styles should be written using objects.", "2"]
    ],
    "public/app/features/plugins/admin/hooks/usePluginInfo.tsx:5381": [
      [0, 0, 0, "Styles should be written using objects.", "0"]
    ],
    "public/app/features/plugins/admin/pages/Browse.tsx:5381": [
      [0, 0, 0, "Do not use any type assertions.", "0"],
      [0, 0, 0, "Do not use any type assertions.", "1"]
    ],
    "public/app/features/plugins/admin/state/actions.ts:5381": [
      [0, 0, 0, "Do not use any type assertions.", "0"]
    ],
    "public/app/features/plugins/admin/types.ts:5381": [
      [0, 0, 0, "Unexpected any. Specify a different type.", "0"]
    ],
    "public/app/features/plugins/components/PluginsErrorsInfo.tsx:5381": [
      [0, 0, 0, "\'HorizontalGroup\' import from \'@grafana/ui\' is restricted from being used by a pattern. Use Stack component instead.", "0"]
    ],
    "public/app/features/plugins/datasource_srv.ts:5381": [
      [0, 0, 0, "Do not use any type assertions.", "0"],
      [0, 0, 0, "Unexpected any. Specify a different type.", "1"],
      [0, 0, 0, "Do not use any type assertions.", "2"],
      [0, 0, 0, "Unexpected any. Specify a different type.", "3"],
      [0, 0, 0, "Unexpected any. Specify a different type.", "4"],
      [0, 0, 0, "Unexpected any. Specify a different type.", "5"],
      [0, 0, 0, "Unexpected any. Specify a different type.", "6"],
      [0, 0, 0, "Unexpected any. Specify a different type.", "7"],
      [0, 0, 0, "Do not use any type assertions.", "8"],
      [0, 0, 0, "Unexpected any. Specify a different type.", "9"],
      [0, 0, 0, "Do not use any type assertions.", "10"],
      [0, 0, 0, "Unexpected any. Specify a different type.", "11"],
      [0, 0, 0, "Do not use any type assertions.", "12"]
    ],
    "public/app/features/plugins/extensions/getPluginExtensions.test.tsx:5381": [
      [0, 0, 0, "Unexpected any. Specify a different type.", "0"]
    ],
    "public/app/features/plugins/loader/sharedDependencies.ts:5381": [
      [0, 0, 0, "* import is invalid because \'Layout,HorizontalGroup,VerticalGroup\' from \'@grafana/ui\' is restricted from being used by a pattern. Use Stack component instead.", "0"]
    ],
    "public/app/features/plugins/sandbox/distortion_map.ts:5381": [
      [0, 0, 0, "Do not use any type assertions.", "0"]
    ],
    "public/app/features/plugins/sandbox/sandbox_plugin_loader.ts:5381": [
      [0, 0, 0, "Do not use any type assertions.", "0"],
      [0, 0, 0, "Do not use any type assertions.", "1"],
      [0, 0, 0, "Do not use any type assertions.", "2"]
    ],
    "public/app/features/plugins/tests/datasource_srv.test.ts:5381": [
      [0, 0, 0, "Unexpected any. Specify a different type.", "0"],
      [0, 0, 0, "Unexpected any. Specify a different type.", "1"],
      [0, 0, 0, "Unexpected any. Specify a different type.", "2"]
    ],
    "public/app/features/plugins/utils.ts:5381": [
      [0, 0, 0, "Do not use any type assertions.", "0"],
      [0, 0, 0, "Do not use any type assertions.", "1"],
      [0, 0, 0, "Do not use any type assertions.", "2"],
      [0, 0, 0, "Do not use any type assertions.", "3"]
    ],
    "public/app/features/query/components/QueryEditorRow.tsx:5381": [
      [0, 0, 0, "Do not use any type assertions.", "0"],
      [0, 0, 0, "Do not use any type assertions.", "1"],
      [0, 0, 0, "Do not use any type assertions.", "2"],
      [0, 0, 0, "Do not use any type assertions.", "3"],
      [0, 0, 0, "Use data-testid for E2E selectors instead of aria-label", "4"]
    ],
    "public/app/features/query/components/QueryEditorRowHeader.tsx:5381": [
      [0, 0, 0, "Use data-testid for E2E selectors instead of aria-label", "0"],
      [0, 0, 0, "Styles should be written using objects.", "1"],
      [0, 0, 0, "Styles should be written using objects.", "2"],
      [0, 0, 0, "Styles should be written using objects.", "3"],
      [0, 0, 0, "Styles should be written using objects.", "4"],
      [0, 0, 0, "Styles should be written using objects.", "5"],
      [0, 0, 0, "Styles should be written using objects.", "6"],
      [0, 0, 0, "Styles should be written using objects.", "7"],
      [0, 0, 0, "Styles should be written using objects.", "8"]
    ],
    "public/app/features/query/components/QueryGroup.tsx:5381": [
      [0, 0, 0, "\'HorizontalGroup\' import from \'@grafana/ui\' is restricted from being used by a pattern. Use Stack component instead.", "0"],
      [0, 0, 0, "Use data-testid for E2E selectors instead of aria-label", "1"],
      [0, 0, 0, "Styles should be written using objects.", "2"],
      [0, 0, 0, "Styles should be written using objects.", "3"],
      [0, 0, 0, "Styles should be written using objects.", "4"],
      [0, 0, 0, "Styles should be written using objects.", "5"],
      [0, 0, 0, "Styles should be written using objects.", "6"],
      [0, 0, 0, "Styles should be written using objects.", "7"],
      [0, 0, 0, "Styles should be written using objects.", "8"],
      [0, 0, 0, "Use data-testid for E2E selectors instead of aria-label", "9"]
    ],
    "public/app/features/query/components/QueryGroupOptions.tsx:5381": [
      [0, 0, 0, "Styles should be written using objects.", "0"]
    ],
    "public/app/features/query/state/DashboardQueryRunner/AnnotationsQueryRunner.ts:5381": [
      [0, 0, 0, "Do not use any type assertions.", "0"]
    ],
    "public/app/features/query/state/DashboardQueryRunner/DashboardQueryRunner.ts:5381": [
      [0, 0, 0, "Unexpected any. Specify a different type.", "0"]
    ],
    "public/app/features/query/state/DashboardQueryRunner/PublicAnnotationsDataSource.ts:5381": [
      [0, 0, 0, "Do not use any type assertions.", "0"]
    ],
    "public/app/features/query/state/DashboardQueryRunner/testHelpers.ts:5381": [
      [0, 0, 0, "Unexpected any. Specify a different type.", "0"],
      [0, 0, 0, "Unexpected any. Specify a different type.", "1"],
      [0, 0, 0, "Do not use any type assertions.", "2"]
    ],
    "public/app/features/query/state/DashboardQueryRunner/utils.ts:5381": [
      [0, 0, 0, "Unexpected any. Specify a different type.", "0"],
      [0, 0, 0, "Unexpected any. Specify a different type.", "1"],
      [0, 0, 0, "Unexpected any. Specify a different type.", "2"],
      [0, 0, 0, "Unexpected any. Specify a different type.", "3"]
    ],
    "public/app/features/query/state/PanelQueryRunner.ts:5381": [
      [0, 0, 0, "Do not use any type assertions.", "0"],
      [0, 0, 0, "Do not use any type assertions.", "1"]
    ],
    "public/app/features/query/state/runRequest.ts:5381": [
      [0, 0, 0, "Do not use any type assertions.", "0"]
    ],
    "public/app/features/query/state/updateQueries.test.ts:5381": [
      [0, 0, 0, "Unexpected any. Specify a different type.", "0"],
      [0, 0, 0, "Unexpected any. Specify a different type.", "1"],
      [0, 0, 0, "Unexpected any. Specify a different type.", "2"],
      [0, 0, 0, "Unexpected any. Specify a different type.", "3"],
      [0, 0, 0, "Unexpected any. Specify a different type.", "4"],
      [0, 0, 0, "Unexpected any. Specify a different type.", "5"],
      [0, 0, 0, "Unexpected any. Specify a different type.", "6"],
      [0, 0, 0, "Unexpected any. Specify a different type.", "7"],
      [0, 0, 0, "Unexpected any. Specify a different type.", "8"],
      [0, 0, 0, "Unexpected any. Specify a different type.", "9"],
      [0, 0, 0, "Unexpected any. Specify a different type.", "10"]
    ],
    "public/app/features/search/page/components/ActionRow.tsx:5381": [
      [0, 0, 0, "Styles should be written using objects.", "0"],
      [0, 0, 0, "Styles should be written using objects.", "1"]
    ],
    "public/app/features/search/page/components/SearchResultsTable.tsx:5381": [
      [0, 0, 0, "Styles should be written using objects.", "0"],
      [0, 0, 0, "Styles should be written using objects.", "1"],
      [0, 0, 0, "Styles should be written using objects.", "2"],
      [0, 0, 0, "Styles should be written using objects.", "3"],
      [0, 0, 0, "Styles should be written using objects.", "4"],
      [0, 0, 0, "Styles should be written using objects.", "5"],
      [0, 0, 0, "Styles should be written using objects.", "6"],
      [0, 0, 0, "Styles should be written using objects.", "7"],
      [0, 0, 0, "Styles should be written using objects.", "8"],
      [0, 0, 0, "Styles should be written using objects.", "9"],
      [0, 0, 0, "Styles should be written using objects.", "10"],
      [0, 0, 0, "Styles should be written using objects.", "11"],
      [0, 0, 0, "Styles should be written using objects.", "12"]
    ],
    "public/app/features/search/page/components/columns.tsx:5381": [
      [0, 0, 0, "Do not use any type assertions.", "0"]
    ],
    "public/app/features/search/service/bluge.ts:5381": [
      [0, 0, 0, "Do not use any type assertions.", "0"],
      [0, 0, 0, "Do not use any type assertions.", "1"]
    ],
    "public/app/features/search/service/index.ts:5381": [
      [0, 0, 0, "Do not use export all (\`export * from ...\`)", "0"],
      [0, 0, 0, "Do not re-export imported variable (\`./searcher\`)", "1"]
    ],
    "public/app/features/search/service/sql.ts:5381": [
      [0, 0, 0, "Unexpected any. Specify a different type.", "0"]
    ],
    "public/app/features/search/service/utils.ts:5381": [
      [0, 0, 0, "Do not use any type assertions.", "0"]
    ],
    "public/app/features/search/state/SearchStateManager.ts:5381": [
      [0, 0, 0, "Do not use any type assertions.", "0"]
    ],
    "public/app/features/search/types.ts:5381": [
      [0, 0, 0, "Unexpected any. Specify a different type.", "0"]
    ],
    "public/app/features/search/utils.ts:5381": [
      [0, 0, 0, "Do not use any type assertions.", "0"]
    ],
    "public/app/features/serviceaccounts/components/ServiceAccountProfile.tsx:5381": [
      [0, 0, 0, "Styles should be written using objects.", "0"]
    ],
    "public/app/features/serviceaccounts/components/ServiceAccountProfileRow.tsx:5381": [
      [0, 0, 0, "Styles should be written using objects.", "0"]
    ],
    "public/app/features/serviceaccounts/components/ServiceAccountTokensTable.tsx:5381": [
      [0, 0, 0, "Styles should be written using objects.", "0"],
      [0, 0, 0, "Styles should be written using objects.", "1"],
      [0, 0, 0, "Styles should be written using objects.", "2"],
      [0, 0, 0, "Styles should be written using objects.", "3"],
      [0, 0, 0, "Styles should be written using objects.", "4"],
      [0, 0, 0, "Styles should be written using objects.", "5"],
      [0, 0, 0, "Styles should be written using objects.", "6"]
    ],
    "public/app/features/serviceaccounts/state/reducers.ts:5381": [
      [0, 0, 0, "Do not use any type assertions.", "0"]
    ],
    "public/app/features/storage/Breadcrumb.tsx:5381": [
      [0, 0, 0, "Styles should be written using objects.", "0"]
    ],
    "public/app/features/storage/FileView.tsx:5381": [
      [0, 0, 0, "Styles should be written using objects.", "0"],
      [0, 0, 0, "Styles should be written using objects.", "1"],
      [0, 0, 0, "Styles should be written using objects.", "2"],
      [0, 0, 0, "Styles should be written using objects.", "3"],
      [0, 0, 0, "Styles should be written using objects.", "4"],
      [0, 0, 0, "Styles should be written using objects.", "5"],
      [0, 0, 0, "Styles should be written using objects.", "6"]
    ],
    "public/app/features/storage/FolderView.tsx:5381": [
      [0, 0, 0, "Styles should be written using objects.", "0"],
      [0, 0, 0, "Styles should be written using objects.", "1"],
      [0, 0, 0, "Styles should be written using objects.", "2"],
      [0, 0, 0, "Styles should be written using objects.", "3"],
      [0, 0, 0, "Styles should be written using objects.", "4"]
    ],
    "public/app/features/storage/RootView.tsx:5381": [
      [0, 0, 0, "Styles should be written using objects.", "0"],
      [0, 0, 0, "Styles should be written using objects.", "1"]
    ],
    "public/app/features/storage/StoragePage.tsx:5381": [
      [0, 0, 0, "Styles should be written using objects.", "0"],
      [0, 0, 0, "Styles should be written using objects.", "1"],
      [0, 0, 0, "Styles should be written using objects.", "2"],
      [0, 0, 0, "Styles should be written using objects.", "3"],
      [0, 0, 0, "Styles should be written using objects.", "4"],
      [0, 0, 0, "Styles should be written using objects.", "5"]
    ],
    "public/app/features/storage/UploadButton.tsx:5381": [
      [0, 0, 0, "Styles should be written using objects.", "0"]
    ],
    "public/app/features/storage/storage.ts:5381": [
      [0, 0, 0, "Unexpected any. Specify a different type.", "0"],
      [0, 0, 0, "Unexpected any. Specify a different type.", "1"]
    ],
    "public/app/features/teams/TeamGroupSync.tsx:5381": [
      [0, 0, 0, "Unexpected any. Specify a different type.", "0"],
      [0, 0, 0, "Unexpected any. Specify a different type.", "1"]
    ],
    "public/app/features/teams/state/reducers.ts:5381": [
      [0, 0, 0, "Do not use any type assertions.", "0"]
    ],
    "public/app/features/teams/state/selectors.ts:5381": [
      [0, 0, 0, "Unexpected any. Specify a different type.", "0"]
    ],
    "public/app/features/templating/fieldAccessorCache.ts:5381": [
      [0, 0, 0, "Unexpected any. Specify a different type.", "0"]
    ],
    "public/app/features/templating/formatVariableValue.ts:5381": [
      [0, 0, 0, "Unexpected any. Specify a different type.", "0"],
      [0, 0, 0, "Unexpected any. Specify a different type.", "1"],
      [0, 0, 0, "Unexpected any. Specify a different type.", "2"]
    ],
    "public/app/features/templating/templateProxies.ts:5381": [
      [0, 0, 0, "Unexpected any. Specify a different type.", "0"]
    ],
    "public/app/features/templating/template_srv.mock.ts:5381": [
      [0, 0, 0, "Do not use any type assertions.", "0"],
      [0, 0, 0, "Do not use any type assertions.", "1"],
      [0, 0, 0, "Do not use any type assertions.", "2"],
      [0, 0, 0, "Do not use any type assertions.", "3"]
    ],
    "public/app/features/templating/template_srv.ts:5381": [
      [0, 0, 0, "Unexpected any. Specify a different type.", "0"],
      [0, 0, 0, "Unexpected any. Specify a different type.", "1"],
      [0, 0, 0, "Unexpected any. Specify a different type.", "2"],
      [0, 0, 0, "Unexpected any. Specify a different type.", "3"],
      [0, 0, 0, "Unexpected any. Specify a different type.", "4"],
      [0, 0, 0, "Unexpected any. Specify a different type.", "5"],
      [0, 0, 0, "Unexpected any. Specify a different type.", "6"],
      [0, 0, 0, "Unexpected any. Specify a different type.", "7"],
      [0, 0, 0, "Unexpected any. Specify a different type.", "8"],
      [0, 0, 0, "Unexpected any. Specify a different type.", "9"],
      [0, 0, 0, "Do not use any type assertions.", "10"],
      [0, 0, 0, "Do not use any type assertions.", "11"],
      [0, 0, 0, "Do not use any type assertions.", "12"]
    ],
    "public/app/features/trails/ActionTabs/utils.ts:5381": [
      [0, 0, 0, "Unexpected any. Specify a different type.", "0"]
    ],
    "public/app/features/trails/MetricScene.tsx:5381": [
      [0, 0, 0, "Do not use any type assertions.", "0"]
    ],
    "public/app/features/transformers/FilterByValueTransformer/ValueMatchers/BasicMatcherEditor.tsx:5381": [
      [0, 0, 0, "Unexpected any. Specify a different type.", "0"]
    ],
    "public/app/features/transformers/FilterByValueTransformer/ValueMatchers/NoopMatcherEditor.tsx:5381": [
      [0, 0, 0, "Unexpected any. Specify a different type.", "0"]
    ],
    "public/app/features/transformers/FilterByValueTransformer/ValueMatchers/RangeMatcherEditor.tsx:5381": [
      [0, 0, 0, "Unexpected any. Specify a different type.", "0"]
    ],
    "public/app/features/transformers/FilterByValueTransformer/ValueMatchers/types.ts:5381": [
      [0, 0, 0, "Unexpected any. Specify a different type.", "0"],
      [0, 0, 0, "Unexpected any. Specify a different type.", "1"],
      [0, 0, 0, "Unexpected any. Specify a different type.", "2"]
    ],
    "public/app/features/transformers/FilterByValueTransformer/ValueMatchers/utils.ts:5381": [
      [0, 0, 0, "Unexpected any. Specify a different type.", "0"],
      [0, 0, 0, "Unexpected any. Specify a different type.", "1"],
      [0, 0, 0, "Unexpected any. Specify a different type.", "2"]
    ],
    "public/app/features/transformers/FilterByValueTransformer/ValueMatchers/valueMatchersUI.ts:5381": [
      [0, 0, 0, "Unexpected any. Specify a different type.", "0"]
    ],
    "public/app/features/transformers/calculateHeatmap/editor/AxisEditor.tsx:5381": [
      [0, 0, 0, "\'HorizontalGroup\' import from \'@grafana/ui\' is restricted from being used by a pattern. Use Stack component instead.", "0"]
    ],
    "public/app/features/transformers/calculateHeatmap/editor/helper.ts:5381": [
      [0, 0, 0, "Unexpected any. Specify a different type.", "0"]
    ],
    "public/app/features/transformers/calculateHeatmap/heatmap.ts:5381": [
      [0, 0, 0, "Do not use any type assertions.", "0"],
      [0, 0, 0, "Do not use any type assertions.", "1"]
    ],
    "public/app/features/transformers/configFromQuery/ConfigFromQueryTransformerEditor.tsx:5381": [
      [0, 0, 0, "Styles should be written using objects.", "0"]
    ],
    "public/app/features/transformers/editors/CalculateFieldTransformerEditor/CumulativeOptionsEditor.tsx:5381": [
      [0, 0, 0, "Do not use any type assertions.", "0"]
    ],
    "public/app/features/transformers/editors/CalculateFieldTransformerEditor/ReduceRowOptionsEditor.tsx:5381": [
      [0, 0, 0, "\'HorizontalGroup\' import from \'@grafana/ui\' is restricted from being used by a pattern. Use Stack component instead.", "0"],
      [0, 0, 0, "Do not use any type assertions.", "1"]
    ],
    "public/app/features/transformers/editors/CalculateFieldTransformerEditor/WindowOptionsEditor.tsx:5381": [
      [0, 0, 0, "Do not use any type assertions.", "0"]
    ],
    "public/app/features/transformers/editors/CalculateFieldTransformerEditor/index.ts:5381": [
      [0, 0, 0, "Do not re-export imported variable (\`CalculateFieldTransformerEditor\`)", "0"],
      [0, 0, 0, "Do not re-export imported variable (\`calculateFieldTransformRegistryItem\`)", "1"]
    ],
    "public/app/features/transformers/editors/ConvertFieldTypeTransformerEditor.tsx:5381": [
      [0, 0, 0, "Do not use any type assertions.", "0"]
    ],
    "public/app/features/transformers/editors/EnumMappingEditor.tsx:5381": [
      [0, 0, 0, "\'HorizontalGroup\' import from \'@grafana/ui\' is restricted from being used by a pattern. Use Stack component instead.", "0"],
      [0, 0, 0, "\'VerticalGroup\' import from \'@grafana/ui\' is restricted from being used by a pattern. Use Stack component instead.", "1"]
    ],
    "public/app/features/transformers/editors/EnumMappingRow.tsx:5381": [
      [0, 0, 0, "\'HorizontalGroup\' import from \'@grafana/ui\' is restricted from being used by a pattern. Use Stack component instead.", "0"]
    ],
    "public/app/features/transformers/editors/FilterByRefIdTransformerEditor.tsx:5381": [
      [0, 0, 0, "\'HorizontalGroup\' import from \'@grafana/ui\' is restricted from being used by a pattern. Use Stack component instead.", "0"]
    ],
    "public/app/features/transformers/editors/GroupByTransformerEditor.tsx:5381": [
      [0, 0, 0, "Do not use any type assertions.", "0"],
      [0, 0, 0, "Styles should be written using objects.", "1"],
      [0, 0, 0, "Styles should be written using objects.", "2"],
      [0, 0, 0, "Styles should be written using objects.", "3"]
    ],
    "public/app/features/transformers/editors/OrganizeFieldsTransformerEditor.tsx:5381": [
      [0, 0, 0, "Styles should be written using objects.", "0"],
      [0, 0, 0, "Styles should be written using objects.", "1"],
      [0, 0, 0, "Styles should be written using objects.", "2"]
    ],
    "public/app/features/transformers/editors/ReduceTransformerEditor.tsx:5381": [
      [0, 0, 0, "Do not use any type assertions.", "0"]
    ],
    "public/app/features/transformers/editors/SortByTransformerEditor.tsx:5381": [
      [0, 0, 0, "Do not use any type assertions.", "0"]
    ],
    "public/app/features/transformers/extractFields/ExtractFieldsTransformerEditor.tsx:5381": [
      [0, 0, 0, "Do not use any type assertions.", "0"],
      [0, 0, 0, "Unexpected any. Specify a different type.", "1"],
      [0, 0, 0, "Do not use any type assertions.", "2"],
      [0, 0, 0, "Unexpected any. Specify a different type.", "3"]
    ],
    "public/app/features/transformers/extractFields/components/JSONPathEditor.tsx:5381": [
      [0, 0, 0, "Styles should be written using objects.", "0"],
      [0, 0, 0, "Styles should be written using objects.", "1"]
    ],
    "public/app/features/transformers/extractFields/extractFields.ts:5381": [
      [0, 0, 0, "Unexpected any. Specify a different type.", "0"],
      [0, 0, 0, "Do not use any type assertions.", "1"]
    ],
    "public/app/features/transformers/extractFields/fieldExtractors.ts:5381": [
      [0, 0, 0, "Unexpected any. Specify a different type.", "0"]
    ],
    "public/app/features/transformers/fieldToConfigMapping/FieldToConfigMappingEditor.tsx:5381": [
      [0, 0, 0, "Do not use any type assertions.", "0"],
      [0, 0, 0, "Do not use any type assertions.", "1"],
      [0, 0, 0, "Styles should be written using objects.", "2"],
      [0, 0, 0, "Styles should be written using objects.", "3"],
      [0, 0, 0, "Styles should be written using objects.", "4"]
    ],
    "public/app/features/transformers/fieldToConfigMapping/fieldToConfigMapping.ts:5381": [
      [0, 0, 0, "Do not use any type assertions.", "0"],
      [0, 0, 0, "Unexpected any. Specify a different type.", "1"],
      [0, 0, 0, "Unexpected any. Specify a different type.", "2"],
      [0, 0, 0, "Unexpected any. Specify a different type.", "3"],
      [0, 0, 0, "Unexpected any. Specify a different type.", "4"]
    ],
    "public/app/features/transformers/joinByLabels/JoinByLabelsTransformerEditor.tsx:5381": [
      [0, 0, 0, "\'HorizontalGroup\' import from \'@grafana/ui\' is restricted from being used by a pattern. Use Stack component instead.", "0"]
    ],
    "public/app/features/transformers/lookupGazetteer/FieldLookupTransformerEditor.tsx:5381": [
      [0, 0, 0, "Do not use any type assertions.", "0"]
    ],
    "public/app/features/transformers/lookupGazetteer/fieldLookup.ts:5381": [
      [0, 0, 0, "Unexpected any. Specify a different type.", "0"]
    ],
    "public/app/features/transformers/partitionByValues/PartitionByValuesEditor.tsx:5381": [
      [0, 0, 0, "\'HorizontalGroup\' import from \'@grafana/ui\' is restricted from being used by a pattern. Use Stack component instead.", "0"]
    ],
    "public/app/features/transformers/prepareTimeSeries/PrepareTimeSeriesEditor.tsx:5381": [
      [0, 0, 0, "Styles should be written using objects.", "0"]
    ],
    "public/app/features/transformers/prepareTimeSeries/prepareTimeSeries.test.ts:5381": [
      [0, 0, 0, "Unexpected any. Specify a different type.", "0"]
    ],
    "public/app/features/transformers/prepareTimeSeries/prepareTimeSeries.ts:5381": [
      [0, 0, 0, "Unexpected any. Specify a different type.", "0"],
      [0, 0, 0, "Unexpected any. Specify a different type.", "1"]
    ],
    "public/app/features/transformers/spatial/SpatialTransformerEditor.tsx:5381": [
      [0, 0, 0, "Styles should be written using objects.", "0"],
      [0, 0, 0, "Styles should be written using objects.", "1"]
    ],
    "public/app/features/transformers/spatial/optionsHelper.tsx:5381": [
      [0, 0, 0, "Unexpected any. Specify a different type.", "0"],
      [0, 0, 0, "Do not use any type assertions.", "1"],
      [0, 0, 0, "Unexpected any. Specify a different type.", "2"],
      [0, 0, 0, "Unexpected any. Specify a different type.", "3"],
      [0, 0, 0, "Do not use any type assertions.", "4"],
      [0, 0, 0, "Do not use any type assertions.", "5"]
    ],
    "public/app/features/transformers/standardTransformers.ts:5381": [
      [0, 0, 0, "Unexpected any. Specify a different type.", "0"]
    ],
    "public/app/features/users/TokenRevokedModal.tsx:5381": [
      [0, 0, 0, "Styles should be written using objects.", "0"],
      [0, 0, 0, "Styles should be written using objects.", "1"],
      [0, 0, 0, "Styles should be written using objects.", "2"]
    ],
    "public/app/features/variables/adapters.ts:5381": [
      [0, 0, 0, "Unexpected any. Specify a different type.", "0"],
      [0, 0, 0, "Unexpected any. Specify a different type.", "1"],
      [0, 0, 0, "Unexpected any. Specify a different type.", "2"]
    ],
    "public/app/features/variables/adhoc/picker/AdHocFilterRenderer.tsx:5381": [
      [0, 0, 0, "Unexpected any. Specify a different type.", "0"]
    ],
    "public/app/features/variables/constant/reducer.ts:5381": [
      [0, 0, 0, "Do not use any type assertions.", "0"]
    ],
    "public/app/features/variables/custom/reducer.ts:5381": [
      [0, 0, 0, "Do not use any type assertions.", "0"]
    ],
    "public/app/features/variables/datasource/actions.ts:5381": [
      [0, 0, 0, "Unexpected any. Specify a different type.", "0"]
    ],
    "public/app/features/variables/editor/VariableEditorContainer.tsx:5381": [
      [0, 0, 0, "Do not use any type assertions.", "0"],
      [0, 0, 0, "Do not use any type assertions.", "1"]
    ],
    "public/app/features/variables/editor/VariableEditorEditor.tsx:5381": [
      [0, 0, 0, "\'HorizontalGroup\' import from \'@grafana/ui\' is restricted from being used by a pattern. Use Stack component instead.", "0"],
      [0, 0, 0, "Unexpected any. Specify a different type.", "1"]
    ],
    "public/app/features/variables/editor/VariableEditorList.tsx:5381": [
      [0, 0, 0, "Use data-testid for E2E selectors instead of aria-label", "0"],
      [0, 0, 0, "Use data-testid for E2E selectors instead of aria-label", "1"],
      [0, 0, 0, "Styles should be written using objects.", "2"]
    ],
    "public/app/features/variables/editor/VariableEditorListRow.tsx:5381": [
      [0, 0, 0, "Use data-testid for E2E selectors instead of aria-label", "0"],
      [0, 0, 0, "Use data-testid for E2E selectors instead of aria-label", "1"],
      [0, 0, 0, "Use data-testid for E2E selectors instead of aria-label", "2"],
      [0, 0, 0, "Use data-testid for E2E selectors instead of aria-label", "3"],
      [0, 0, 0, "Styles should be written using objects.", "4"],
      [0, 0, 0, "Styles should be written using objects.", "5"],
      [0, 0, 0, "Styles should be written using objects.", "6"],
      [0, 0, 0, "Styles should be written using objects.", "7"],
      [0, 0, 0, "Styles should be written using objects.", "8"],
      [0, 0, 0, "Styles should be written using objects.", "9"],
      [0, 0, 0, "Styles should be written using objects.", "10"]
    ],
    "public/app/features/variables/editor/getVariableQueryEditor.tsx:5381": [
      [0, 0, 0, "Unexpected any. Specify a different type.", "0"],
      [0, 0, 0, "Unexpected any. Specify a different type.", "1"]
    ],
    "public/app/features/variables/editor/reducer.ts:5381": [
      [0, 0, 0, "Unexpected any. Specify a different type.", "0"]
    ],
    "public/app/features/variables/editor/types.ts:5381": [
      [0, 0, 0, "Unexpected any. Specify a different type.", "0"]
    ],
    "public/app/features/variables/guard.ts:5381": [
      [0, 0, 0, "Unexpected any. Specify a different type.", "0"],
      [0, 0, 0, "Unexpected any. Specify a different type.", "1"]
    ],
    "public/app/features/variables/inspect/NetworkGraph.tsx:5381": [
      [0, 0, 0, "Unexpected any. Specify a different type.", "0"],
      [0, 0, 0, "Unexpected any. Specify a different type.", "1"],
      [0, 0, 0, "Unexpected any. Specify a different type.", "2"],
      [0, 0, 0, "Unexpected any. Specify a different type.", "3"],
      [0, 0, 0, "Unexpected any. Specify a different type.", "4"],
      [0, 0, 0, "Unexpected any. Specify a different type.", "5"],
      [0, 0, 0, "Unexpected any. Specify a different type.", "6"]
    ],
    "public/app/features/variables/inspect/VariablesUnknownTable.tsx:5381": [
      [0, 0, 0, "\'HorizontalGroup\' import from \'@grafana/ui\' is restricted from being used by a pattern. Use Stack component instead.", "0"],
      [0, 0, 0, "\'VerticalGroup\' import from \'@grafana/ui\' is restricted from being used by a pattern. Use Stack component instead.", "1"],
      [0, 0, 0, "Styles should be written using objects.", "2"],
      [0, 0, 0, "Styles should be written using objects.", "3"],
      [0, 0, 0, "Styles should be written using objects.", "4"],
      [0, 0, 0, "Styles should be written using objects.", "5"],
      [0, 0, 0, "Styles should be written using objects.", "6"]
    ],
    "public/app/features/variables/inspect/utils.ts:5381": [
      [0, 0, 0, "Unexpected any. Specify a different type.", "0"],
      [0, 0, 0, "Unexpected any. Specify a different type.", "1"],
      [0, 0, 0, "Unexpected any. Specify a different type.", "2"],
      [0, 0, 0, "Unexpected any. Specify a different type.", "3"],
      [0, 0, 0, "Unexpected any. Specify a different type.", "4"],
      [0, 0, 0, "Unexpected any. Specify a different type.", "5"],
      [0, 0, 0, "Do not use any type assertions.", "6"],
      [0, 0, 0, "Do not use any type assertions.", "7"],
      [0, 0, 0, "Unexpected any. Specify a different type.", "8"],
      [0, 0, 0, "Unexpected any. Specify a different type.", "9"]
    ],
    "public/app/features/variables/pickers/OptionsPicker/actions.ts:5381": [
      [0, 0, 0, "Unexpected any. Specify a different type.", "0"],
      [0, 0, 0, "Unexpected any. Specify a different type.", "1"]
    ],
    "public/app/features/variables/pickers/index.ts:5381": [
      [0, 0, 0, "Do not re-export imported variable (\`./OptionsPicker/OptionsPicker\`)", "0"]
    ],
    "public/app/features/variables/pickers/shared/VariableLink.tsx:5381": [
      [0, 0, 0, "Styles should be written using objects.", "0"],
      [0, 0, 0, "Styles should be written using objects.", "1"]
    ],
    "public/app/features/variables/pickers/shared/VariableOptions.tsx:5381": [
      [0, 0, 0, "Use data-testid for E2E selectors instead of aria-label", "0"]
    ],
    "public/app/features/variables/query/QueryVariableEditor.tsx:5381": [
      [0, 0, 0, "Unexpected any. Specify a different type.", "0"],
      [0, 0, 0, "Unexpected any. Specify a different type.", "1"]
    ],
    "public/app/features/variables/query/VariableQueryRunner.ts:5381": [
      [0, 0, 0, "Unexpected any. Specify a different type.", "0"],
      [0, 0, 0, "Do not use any type assertions.", "1"]
    ],
    "public/app/features/variables/query/actions.test.tsx:5381": [
      [0, 0, 0, "Unexpected any. Specify a different type.", "0"]
    ],
    "public/app/features/variables/query/actions.ts:5381": [
      [0, 0, 0, "Unexpected any. Specify a different type.", "0"],
      [0, 0, 0, "Unexpected any. Specify a different type.", "1"],
      [0, 0, 0, "Unexpected any. Specify a different type.", "2"],
      [0, 0, 0, "Unexpected any. Specify a different type.", "3"],
      [0, 0, 0, "Unexpected any. Specify a different type.", "4"]
    ],
    "public/app/features/variables/query/operators.ts:5381": [
      [0, 0, 0, "Unexpected any. Specify a different type.", "0"],
      [0, 0, 0, "Unexpected any. Specify a different type.", "1"]
    ],
    "public/app/features/variables/query/queryRunners.test.ts:5381": [
      [0, 0, 0, "Unexpected any. Specify a different type.", "0"]
    ],
    "public/app/features/variables/query/queryRunners.ts:5381": [
      [0, 0, 0, "Unexpected any. Specify a different type.", "0"],
      [0, 0, 0, "Unexpected any. Specify a different type.", "1"]
    ],
    "public/app/features/variables/query/reducer.ts:5381": [
      [0, 0, 0, "Unexpected any. Specify a different type.", "0"],
      [0, 0, 0, "Unexpected any. Specify a different type.", "1"]
    ],
    "public/app/features/variables/query/variableQueryObserver.ts:5381": [
      [0, 0, 0, "Unexpected any. Specify a different type.", "0"],
      [0, 0, 0, "Unexpected any. Specify a different type.", "1"]
    ],
    "public/app/features/variables/shared/formatVariable.ts:5381": [
      [0, 0, 0, "Do not use any type assertions.", "0"],
      [0, 0, 0, "Do not use any type assertions.", "1"]
    ],
    "public/app/features/variables/shared/testing/optionsVariableBuilder.ts:5381": [
      [0, 0, 0, "Do not use any type assertions.", "0"],
      [0, 0, 0, "Do not use any type assertions.", "1"]
    ],
    "public/app/features/variables/shared/testing/variableBuilder.ts:5381": [
      [0, 0, 0, "Do not use any type assertions.", "0"]
    ],
    "public/app/features/variables/state/actions.ts:5381": [
      [0, 0, 0, "Do not use any type assertions.", "0"],
      [0, 0, 0, "Do not use any type assertions.", "1"],
      [0, 0, 0, "Do not use any type assertions.", "2"],
      [0, 0, 0, "Do not use any type assertions.", "3"],
      [0, 0, 0, "Do not use any type assertions.", "4"],
      [0, 0, 0, "Do not use any type assertions.", "5"],
      [0, 0, 0, "Do not use any type assertions.", "6"]
    ],
    "public/app/features/variables/state/keyedVariablesReducer.ts:5381": [
      [0, 0, 0, "Unexpected any. Specify a different type.", "0"],
      [0, 0, 0, "Unexpected any. Specify a different type.", "1"]
    ],
    "public/app/features/variables/state/sharedReducer.ts:5381": [
      [0, 0, 0, "Unexpected any. Specify a different type.", "0"],
      [0, 0, 0, "Do not use any type assertions.", "1"],
      [0, 0, 0, "Unexpected any. Specify a different type.", "2"]
    ],
    "public/app/features/variables/state/types.ts:5381": [
      [0, 0, 0, "Unexpected any. Specify a different type.", "0"]
    ],
    "public/app/features/variables/state/upgradeLegacyQueries.test.ts:5381": [
      [0, 0, 0, "Unexpected any. Specify a different type.", "0"],
      [0, 0, 0, "Unexpected any. Specify a different type.", "1"]
    ],
    "public/app/features/variables/system/adapter.ts:5381": [
      [0, 0, 0, "Unexpected any. Specify a different type.", "0"],
      [0, 0, 0, "Unexpected any. Specify a different type.", "1"],
      [0, 0, 0, "Do not use any type assertions.", "2"],
      [0, 0, 0, "Do not use any type assertions.", "3"],
      [0, 0, 0, "Unexpected any. Specify a different type.", "4"],
      [0, 0, 0, "Do not use any type assertions.", "5"],
      [0, 0, 0, "Do not use any type assertions.", "6"],
      [0, 0, 0, "Unexpected any. Specify a different type.", "7"]
    ],
    "public/app/features/variables/types.ts:5381": [
      [0, 0, 0, "Do not re-export imported variable (\`@grafana/data\`)", "0"],
      [0, 0, 0, "Do not re-export imported variable (\`VariableHide\`)", "1"],
      [0, 0, 0, "Unexpected any. Specify a different type.", "2"],
      [0, 0, 0, "Unexpected any. Specify a different type.", "3"],
      [0, 0, 0, "Unexpected any. Specify a different type.", "4"],
      [0, 0, 0, "Unexpected any. Specify a different type.", "5"],
      [0, 0, 0, "Unexpected any. Specify a different type.", "6"]
    ],
    "public/app/features/variables/utils.ts:5381": [
      [0, 0, 0, "Unexpected any. Specify a different type.", "0"],
      [0, 0, 0, "Unexpected any. Specify a different type.", "1"],
      [0, 0, 0, "Unexpected any. Specify a different type.", "2"],
      [0, 0, 0, "Do not use any type assertions.", "3"],
      [0, 0, 0, "Unexpected any. Specify a different type.", "4"],
      [0, 0, 0, "Unexpected any. Specify a different type.", "5"],
      [0, 0, 0, "Unexpected any. Specify a different type.", "6"],
      [0, 0, 0, "Do not use any type assertions.", "7"]
    ],
    "public/app/features/visualization/data-hover/DataHoverRows.tsx:5381": [
      [0, 0, 0, "Styles should be written using objects.", "0"]
    ],
    "public/app/plugins/datasource/alertmanager/DataSource.ts:5381": [
      [0, 0, 0, "Unexpected any. Specify a different type.", "0"]
    ],
    "public/app/plugins/datasource/alertmanager/types.ts:5381": [
      [0, 0, 0, "Unexpected any. Specify a different type.", "0"],
      [0, 0, 0, "Unexpected any. Specify a different type.", "1"],
      [0, 0, 0, "Unexpected any. Specify a different type.", "2"]
    ],
    "public/app/plugins/datasource/azuremonitor/azureMetadata/index.ts:5381": [
      [0, 0, 0, "Do not use export all (\`export * from ...\`)", "0"],
      [0, 0, 0, "Do not use export all (\`export * from ...\`)", "1"]
    ],
    "public/app/plugins/datasource/azuremonitor/azure_monitor/azure_monitor_datasource.ts:5381": [
      [0, 0, 0, "Do not use any type assertions.", "0"]
    ],
    "public/app/plugins/datasource/azuremonitor/components/ArgQueryEditor/index.tsx:5381": [
      [0, 0, 0, "Do not re-export imported variable (\`./ArgQueryEditor\`)", "0"]
    ],
    "public/app/plugins/datasource/azuremonitor/components/LogsQueryEditor/index.tsx:5381": [
      [0, 0, 0, "Do not re-export imported variable (\`./LogsQueryEditor\`)", "0"]
    ],
    "public/app/plugins/datasource/azuremonitor/components/MetricsQueryEditor/DimensionFields.tsx:5381": [
      [0, 0, 0, "\'HorizontalGroup\' import from \'@grafana/ui\' is restricted from being used by a pattern. Use Stack component instead.", "0"]
    ],
    "public/app/plugins/datasource/azuremonitor/components/QueryEditor/QueryEditor.test.tsx:5381": [
      [0, 0, 0, "* import is invalid because \'Layout,HorizontalGroup,VerticalGroup\' from \'@grafana/ui\' is restricted from being used by a pattern. Use Stack component instead.", "0"]
    ],
    "public/app/plugins/datasource/azuremonitor/components/QueryEditor/QueryEditor.tsx:5381": [
      [0, 0, 0, "Do not use any type assertions.", "0"]
    ],
    "public/app/plugins/datasource/azuremonitor/components/QueryEditor/index.tsx:5381": [
      [0, 0, 0, "Do not re-export imported variable (\`./QueryEditor\`)", "0"]
    ],
    "public/app/plugins/datasource/azuremonitor/components/ResourceField/index.tsx:5381": [
      [0, 0, 0, "Do not re-export imported variable (\`./ResourceField\`)", "0"]
    ],
    "public/app/plugins/datasource/azuremonitor/components/ResourcePicker/index.tsx:5381": [
      [0, 0, 0, "Do not re-export imported variable (\`./ResourcePicker\`)", "0"]
    ],
    "public/app/plugins/datasource/azuremonitor/components/TracesQueryEditor/Filter.tsx:5381": [
      [0, 0, 0, "\'HorizontalGroup\' import from \'@grafana/ui\' is restricted from being used by a pattern. Use Stack component instead.", "0"]
    ],
    "public/app/plugins/datasource/azuremonitor/components/TracesQueryEditor/index.tsx:5381": [
      [0, 0, 0, "Do not re-export imported variable (\`./TracesQueryEditor\`)", "0"]
    ],
    "public/app/plugins/datasource/azuremonitor/components/VariableEditor/VariableEditor.test.tsx:5381": [
      [0, 0, 0, "* import is invalid because \'Layout,HorizontalGroup,VerticalGroup\' from \'@grafana/ui\' is restricted from being used by a pattern. Use Stack component instead.", "0"]
    ],
    "public/app/plugins/datasource/azuremonitor/types/index.ts:5381": [
      [0, 0, 0, "Do not use export all (\`export * from ...\`)", "0"],
      [0, 0, 0, "Do not use export all (\`export * from ...\`)", "1"],
      [0, 0, 0, "Do not use export all (\`export * from ...\`)", "2"]
    ],
    "public/app/plugins/datasource/azuremonitor/types/query.ts:5381": [
      [0, 0, 0, "Do not re-export imported variable (\`AzureQueryType\`)", "0"],
      [0, 0, 0, "Do not re-export imported variable (\`../dataquery.gen\`)", "1"],
      [0, 0, 0, "Do not re-export imported variable (\`../dataquery.gen\`)", "2"]
    ],
    "public/app/plugins/datasource/azuremonitor/types/templateVariables.ts:5381": [
      [0, 0, 0, "Do not re-export imported variable (\`../dataquery.gen\`)", "0"]
    ],
    "public/app/plugins/datasource/azuremonitor/utils/messageFromError.ts:5381": [
      [0, 0, 0, "Unexpected any. Specify a different type.", "0"]
    ],
    "public/app/plugins/datasource/cloud-monitoring/CloudMonitoringMetricFindQuery.ts:5381": [
      [0, 0, 0, "Do not use any type assertions.", "0"],
      [0, 0, 0, "Unexpected any. Specify a different type.", "1"]
    ],
    "public/app/plugins/datasource/cloud-monitoring/annotationSupport.ts:5381": [
      [0, 0, 0, "Do not use any type assertions.", "0"],
      [0, 0, 0, "Do not use any type assertions.", "1"]
    ],
    "public/app/plugins/datasource/cloud-monitoring/components/Aggregation.tsx:5381": [
      [0, 0, 0, "Do not use any type assertions.", "0"]
    ],
    "public/app/plugins/datasource/cloud-monitoring/components/CloudMonitoringCheatSheet.tsx:5381": [
      [0, 0, 0, "Styles should be written using objects.", "0"]
    ],
    "public/app/plugins/datasource/cloud-monitoring/components/GraphPeriod.tsx:5381": [
      [0, 0, 0, "\'HorizontalGroup\' import from \'@grafana/ui\' is restricted from being used by a pattern. Use Stack component instead.", "0"]
    ],
    "public/app/plugins/datasource/cloud-monitoring/components/LabelFilter.tsx:5381": [
      [0, 0, 0, "\'HorizontalGroup\' import from \'@grafana/ui\' is restricted from being used by a pattern. Use Stack component instead.", "0"]
    ],
    "public/app/plugins/datasource/cloud-monitoring/components/VariableQueryEditor.tsx:5381": [
      [0, 0, 0, "Do not use any type assertions.", "0"]
    ],
    "public/app/plugins/datasource/cloud-monitoring/components/VisualMetricQueryEditor.tsx:5381": [
      [0, 0, 0, "Styles should be written using objects.", "0"]
    ],
    "public/app/plugins/datasource/cloud-monitoring/components/index.ts:5381": [
      [0, 0, 0, "Do not re-export imported variable (\`./Project\`)", "0"],
      [0, 0, 0, "Do not re-export imported variable (\`./GroupBy\`)", "1"],
      [0, 0, 0, "Do not re-export imported variable (\`./Alignment\`)", "2"],
      [0, 0, 0, "Do not re-export imported variable (\`./LabelFilter\`)", "3"],
      [0, 0, 0, "Do not re-export imported variable (\`./AnnotationsHelp\`)", "4"],
      [0, 0, 0, "Do not re-export imported variable (\`./AlignmentFunction\`)", "5"],
      [0, 0, 0, "Do not re-export imported variable (\`./AliasBy\`)", "6"],
      [0, 0, 0, "Do not re-export imported variable (\`./Aggregation\`)", "7"],
      [0, 0, 0, "Do not re-export imported variable (\`./MetricQueryEditor\`)", "8"],
      [0, 0, 0, "Do not re-export imported variable (\`./SLOQueryEditor\`)", "9"],
      [0, 0, 0, "Do not re-export imported variable (\`./MQLQueryEditor\`)", "10"],
      [0, 0, 0, "Do not re-export imported variable (\`./Fields\`)", "11"],
      [0, 0, 0, "Do not re-export imported variable (\`./VisualMetricQueryEditor\`)", "12"],
      [0, 0, 0, "Do not re-export imported variable (\`./PeriodSelect\`)", "13"],
      [0, 0, 0, "Do not re-export imported variable (\`./Preprocessor\`)", "14"]
    ],
    "public/app/plugins/datasource/cloud-monitoring/datasource.ts:5381": [
      [0, 0, 0, "Do not use any type assertions.", "0"],
      [0, 0, 0, "Unexpected any. Specify a different type.", "1"],
      [0, 0, 0, "Unexpected any. Specify a different type.", "2"],
      [0, 0, 0, "Do not use any type assertions.", "3"]
    ],
    "public/app/plugins/datasource/cloud-monitoring/functions.ts:5381": [
      [0, 0, 0, "Do not use any type assertions.", "0"],
      [0, 0, 0, "Do not use any type assertions.", "1"]
    ],
    "public/app/plugins/datasource/cloud-monitoring/types/query.ts:5381": [
      [0, 0, 0, "Do not re-export imported variable (\`QueryType\`)", "0"],
      [0, 0, 0, "Do not re-export imported variable (\`../dataquery.gen\`)", "1"],
      [0, 0, 0, "Do not re-export imported variable (\`../dataquery.gen\`)", "2"]
    ],
    "public/app/plugins/datasource/cloud-monitoring/types/types.ts:5381": [
      [0, 0, 0, "Unexpected any. Specify a different type.", "0"]
    ],
    "public/app/plugins/datasource/cloud-monitoring/webpack.config.ts:5381": [
      [0, 0, 0, "Do not re-export imported variable (\`config\`)", "0"]
    ],
    "public/app/plugins/datasource/cloudwatch/__mocks__/cloudwatch-logs-test-data/index.ts:5381": [
      [0, 0, 0, "Do not re-export imported variable (\`./empty\`)", "0"],
      [0, 0, 0, "Do not re-export imported variable (\`./whitespaceQuery\`)", "1"],
      [0, 0, 0, "Do not re-export imported variable (\`./commentOnlyQuery\`)", "2"],
      [0, 0, 0, "Do not re-export imported variable (\`./singleLineFullQuery\`)", "3"],
      [0, 0, 0, "Do not re-export imported variable (\`./multiLineFullQuery\`)", "4"],
      [0, 0, 0, "Do not re-export imported variable (\`./filterQuery\`)", "5"],
      [0, 0, 0, "Do not re-export imported variable (\`./newCommandQuery\`)", "6"],
      [0, 0, 0, "Do not re-export imported variable (\`./sortQuery\`)", "7"]
    ],
    "public/app/plugins/datasource/cloudwatch/__mocks__/cloudwatch-sql-test-data/index.ts:5381": [
      [0, 0, 0, "Do not re-export imported variable (\`./multiLineFullQuery\`)", "0"],
      [0, 0, 0, "Do not re-export imported variable (\`./singleLineFullQuery\`)", "1"],
      [0, 0, 0, "Do not re-export imported variable (\`./singleLineEmptyQuery\`)", "2"],
      [0, 0, 0, "Do not re-export imported variable (\`./singleLineTwoQueries\`)", "3"],
      [0, 0, 0, "Do not re-export imported variable (\`./multiLineIncompleteQueryWithoutNamespace\`)", "4"]
    ],
    "public/app/plugins/datasource/cloudwatch/__mocks__/dynamic-label-test-data/index.ts:5381": [
      [0, 0, 0, "Do not re-export imported variable (\`./afterLabelValue\`)", "0"],
      [0, 0, 0, "Do not re-export imported variable (\`./insideLabelValue\`)", "1"]
    ],
    "public/app/plugins/datasource/cloudwatch/__mocks__/metric-math-test-data/index.ts:5381": [
      [0, 0, 0, "Do not re-export imported variable (\`./singleLineEmptyQuery\`)", "0"],
      [0, 0, 0, "Do not re-export imported variable (\`./afterFunctionQuery\`)", "1"],
      [0, 0, 0, "Do not re-export imported variable (\`./secondArgQuery\`)", "2"],
      [0, 0, 0, "Do not re-export imported variable (\`./secondArgAfterSearchQuery\`)", "3"],
      [0, 0, 0, "Do not re-export imported variable (\`./thirdArgAfterSearchQuery\`)", "4"],
      [0, 0, 0, "Do not re-export imported variable (\`./withinStringQuery\`)", "5"]
    ],
    "public/app/plugins/datasource/cloudwatch/components/CheatSheet/LogsCheatSheet.tsx:5381": [
      [0, 0, 0, "Styles should be written using objects.", "0"],
      [0, 0, 0, "Styles should be written using objects.", "1"]
    ],
    "public/app/plugins/datasource/cloudwatch/components/ConfigEditor/XrayLinkConfig.tsx:5381": [
      [0, 0, 0, "Styles should be written using objects.", "0"]
    ],
    "public/app/plugins/datasource/cloudwatch/components/QueryEditor/LogsQueryEditor/LogsQueryEditor.tsx:5381": [
      [0, 0, 0, "Styles should be written using objects.", "0"]
    ],
    "public/app/plugins/datasource/cloudwatch/components/QueryEditor/MetricsQueryEditor/DynamicLabelsField.tsx:5381": [
      [0, 0, 0, "Styles should be written using objects.", "0"]
    ],
    "public/app/plugins/datasource/cloudwatch/components/QueryEditor/MetricsQueryEditor/MetricsQueryEditor.test.tsx:5381": [
      [0, 0, 0, "* import is invalid because \'Layout,HorizontalGroup,VerticalGroup\' from \'@grafana/ui\' is restricted from being used by a pattern. Use Stack component instead.", "0"]
    ],
    "public/app/plugins/datasource/cloudwatch/components/QueryEditor/MetricsQueryEditor/SQLBuilderEditor/index.tsx:5381": [
      [0, 0, 0, "Do not re-export imported variable (\`./SQLBuilderEditor\`)", "0"]
    ],
    "public/app/plugins/datasource/cloudwatch/components/QueryEditor/QueryEditor.test.tsx:5381": [
      [0, 0, 0, "Do not re-export imported variable (\`./MetricsQueryEditor/SQLCodeEditor\`)", "0"]
    ],
    "public/app/plugins/datasource/cloudwatch/components/shared/LogGroups/LegacyLogGroupNamesSelection.tsx:5381": [
      [0, 0, 0, "Styles should be written using objects.", "0"]
    ],
    "public/app/plugins/datasource/cloudwatch/components/shared/MetricStatEditor/index.ts:5381": [
      [0, 0, 0, "Do not re-export imported variable (\`./MetricStatEditor\`)", "0"]
    ],
    "public/app/plugins/datasource/cloudwatch/datasource.ts:5381": [
      [0, 0, 0, "Unexpected any. Specify a different type.", "0"]
    ],
    "public/app/plugins/datasource/cloudwatch/expressions.ts:5381": [
      [0, 0, 0, "Do not re-export imported variable (\`./dataquery.gen\`)", "0"]
    ],
    "public/app/plugins/datasource/cloudwatch/guards.ts:5381": [
      [0, 0, 0, "Do not use any type assertions.", "0"]
    ],
    "public/app/plugins/datasource/cloudwatch/language/cloudwatch-logs/CloudWatchLogsLanguageProvider.ts:5381": [
      [0, 0, 0, "Unexpected any. Specify a different type.", "0"],
      [0, 0, 0, "Unexpected any. Specify a different type.", "1"],
      [0, 0, 0, "Unexpected any. Specify a different type.", "2"]
    ],
    "public/app/plugins/datasource/cloudwatch/types.ts:5381": [
      [0, 0, 0, "Do not use export all (\`export * from ...\`)", "0"],
      [0, 0, 0, "Unexpected any. Specify a different type.", "1"],
      [0, 0, 0, "Unexpected any. Specify a different type.", "2"],
      [0, 0, 0, "Unexpected any. Specify a different type.", "3"],
      [0, 0, 0, "Unexpected any. Specify a different type.", "4"],
      [0, 0, 0, "Unexpected any. Specify a different type.", "5"],
      [0, 0, 0, "Unexpected any. Specify a different type.", "6"],
      [0, 0, 0, "Unexpected any. Specify a different type.", "7"]
    ],
    "public/app/plugins/datasource/cloudwatch/utils/datalinks.ts:5381": [
      [0, 0, 0, "Do not use any type assertions.", "0"],
      [0, 0, 0, "Do not use any type assertions.", "1"]
    ],
    "public/app/plugins/datasource/cloudwatch/utils/logsRetry.ts:5381": [
      [0, 0, 0, "Unexpected any. Specify a different type.", "0"]
    ],
    "public/app/plugins/datasource/dashboard/index.ts:5381": [
      [0, 0, 0, "Do not re-export imported variable (\`./runSharedRequest\`)", "0"],
      [0, 0, 0, "Do not re-export imported variable (\`./DashboardQueryEditor\`)", "1"],
      [0, 0, 0, "Do not re-export imported variable (\`./types\`)", "2"]
    ],
    "public/app/plugins/datasource/dashboard/runSharedRequest.ts:5381": [
      [0, 0, 0, "Do not use any type assertions.", "0"],
      [0, 0, 0, "Do not use any type assertions.", "1"]
    ],
    "public/app/plugins/datasource/elasticsearch/ElasticResponse.ts:5381": [
      [0, 0, 0, "Unexpected any. Specify a different type.", "0"],
      [0, 0, 0, "Unexpected any. Specify a different type.", "1"],
      [0, 0, 0, "Unexpected any. Specify a different type.", "2"],
      [0, 0, 0, "Unexpected any. Specify a different type.", "3"],
      [0, 0, 0, "Unexpected any. Specify a different type.", "4"],
      [0, 0, 0, "Unexpected any. Specify a different type.", "5"],
      [0, 0, 0, "Unexpected any. Specify a different type.", "6"],
      [0, 0, 0, "Unexpected any. Specify a different type.", "7"],
      [0, 0, 0, "Do not use any type assertions.", "8"],
      [0, 0, 0, "Unexpected any. Specify a different type.", "9"],
      [0, 0, 0, "Unexpected any. Specify a different type.", "10"],
      [0, 0, 0, "Unexpected any. Specify a different type.", "11"],
      [0, 0, 0, "Unexpected any. Specify a different type.", "12"],
      [0, 0, 0, "Unexpected any. Specify a different type.", "13"],
      [0, 0, 0, "Unexpected any. Specify a different type.", "14"],
      [0, 0, 0, "Unexpected any. Specify a different type.", "15"],
      [0, 0, 0, "Do not use any type assertions.", "16"],
      [0, 0, 0, "Unexpected any. Specify a different type.", "17"],
      [0, 0, 0, "Unexpected any. Specify a different type.", "18"],
      [0, 0, 0, "Unexpected any. Specify a different type.", "19"],
      [0, 0, 0, "Unexpected any. Specify a different type.", "20"],
      [0, 0, 0, "Unexpected any. Specify a different type.", "21"],
      [0, 0, 0, "Unexpected any. Specify a different type.", "22"],
      [0, 0, 0, "Unexpected any. Specify a different type.", "23"],
      [0, 0, 0, "Unexpected any. Specify a different type.", "24"],
      [0, 0, 0, "Unexpected any. Specify a different type.", "25"],
      [0, 0, 0, "Unexpected any. Specify a different type.", "26"],
      [0, 0, 0, "Unexpected any. Specify a different type.", "27"],
      [0, 0, 0, "Unexpected any. Specify a different type.", "28"],
      [0, 0, 0, "Unexpected any. Specify a different type.", "29"],
      [0, 0, 0, "Unexpected any. Specify a different type.", "30"],
      [0, 0, 0, "Unexpected any. Specify a different type.", "31"]
    ],
    "public/app/plugins/datasource/elasticsearch/LanguageProvider.ts:5381": [
      [0, 0, 0, "Unexpected any. Specify a different type.", "0"],
      [0, 0, 0, "Unexpected any. Specify a different type.", "1"],
      [0, 0, 0, "Unexpected any. Specify a different type.", "2"],
      [0, 0, 0, "Unexpected any. Specify a different type.", "3"]
    ],
    "public/app/plugins/datasource/elasticsearch/LegacyQueryRunner.ts:5381": [
      [0, 0, 0, "Unexpected any. Specify a different type.", "0"],
      [0, 0, 0, "Do not use any type assertions.", "1"],
      [0, 0, 0, "Unexpected any. Specify a different type.", "2"]
    ],
    "public/app/plugins/datasource/elasticsearch/QueryBuilder.ts:5381": [
      [0, 0, 0, "Unexpected any. Specify a different type.", "0"],
      [0, 0, 0, "Unexpected any. Specify a different type.", "1"],
      [0, 0, 0, "Unexpected any. Specify a different type.", "2"],
      [0, 0, 0, "Unexpected any. Specify a different type.", "3"],
      [0, 0, 0, "Unexpected any. Specify a different type.", "4"],
      [0, 0, 0, "Unexpected any. Specify a different type.", "5"],
      [0, 0, 0, "Do not use any type assertions.", "6"],
      [0, 0, 0, "Unexpected any. Specify a different type.", "7"],
      [0, 0, 0, "Unexpected any. Specify a different type.", "8"]
    ],
    "public/app/plugins/datasource/elasticsearch/components/AddRemove.tsx:5381": [
      [0, 0, 0, "Styles should be written using objects.", "0"]
    ],
    "public/app/plugins/datasource/elasticsearch/components/MetricPicker.tsx:5381": [
      [0, 0, 0, "Styles should be written using objects.", "0"]
    ],
    "public/app/plugins/datasource/elasticsearch/components/QueryEditor/BucketAggregationsEditor/BucketAggregationEditor.tsx:5381": [
      [0, 0, 0, "Do not use any type assertions.", "0"]
    ],
    "public/app/plugins/datasource/elasticsearch/components/QueryEditor/BucketAggregationsEditor/SettingsEditor/DateHistogramSettingsEditor.tsx:5381": [
      [0, 0, 0, "Do not use any type assertions.", "0"]
    ],
    "public/app/plugins/datasource/elasticsearch/components/QueryEditor/BucketAggregationsEditor/SettingsEditor/FiltersSettingsEditor/index.tsx:5381": [
      [0, 0, 0, "Styles should be written using objects.", "0"],
      [0, 0, 0, "Styles should be written using objects.", "1"],
      [0, 0, 0, "Styles should be written using objects.", "2"]
    ],
    "public/app/plugins/datasource/elasticsearch/components/QueryEditor/BucketAggregationsEditor/SettingsEditor/TermsSettingsEditor.tsx:5381": [
      [0, 0, 0, "Do not use any type assertions.", "0"]
    ],
    "public/app/plugins/datasource/elasticsearch/components/QueryEditor/BucketAggregationsEditor/aggregations.ts:5381": [
      [0, 0, 0, "Do not use any type assertions.", "0"]
    ],
    "public/app/plugins/datasource/elasticsearch/components/QueryEditor/BucketAggregationsEditor/state/reducer.ts:5381": [
      [0, 0, 0, "Do not use any type assertions.", "0"]
    ],
    "public/app/plugins/datasource/elasticsearch/components/QueryEditor/MetricAggregationsEditor/MetricEditor.tsx:5381": [
      [0, 0, 0, "Do not use any type assertions.", "0"]
    ],
    "public/app/plugins/datasource/elasticsearch/components/QueryEditor/MetricAggregationsEditor/SettingsEditor/BucketScriptSettingsEditor/index.tsx:5381": [
      [0, 0, 0, "Styles should be written using objects.", "0"],
      [0, 0, 0, "Styles should be written using objects.", "1"],
      [0, 0, 0, "Styles should be written using objects.", "2"]
    ],
    "public/app/plugins/datasource/elasticsearch/components/QueryEditor/MetricAggregationsEditor/SettingsEditor/SettingField.tsx:5381": [
      [0, 0, 0, "Do not use any type assertions.", "0"],
      [0, 0, 0, "Do not use any type assertions.", "1"]
    ],
    "public/app/plugins/datasource/elasticsearch/components/QueryEditor/MetricAggregationsEditor/SettingsEditor/TopMetricsSettingsEditor.tsx:5381": [
      [0, 0, 0, "Styles should be written using objects.", "0"],
      [0, 0, 0, "Styles should be written using objects.", "1"]
    ],
    "public/app/plugins/datasource/elasticsearch/components/QueryEditor/MetricAggregationsEditor/aggregations.ts:5381": [
      [0, 0, 0, "Do not use any type assertions.", "0"]
    ],
    "public/app/plugins/datasource/elasticsearch/components/QueryEditor/MetricAggregationsEditor/state/reducer.ts:5381": [
      [0, 0, 0, "Do not use any type assertions.", "0"]
    ],
    "public/app/plugins/datasource/elasticsearch/components/QueryEditor/MetricAggregationsEditor/styles.ts:5381": [
      [0, 0, 0, "Styles should be written using objects.", "0"]
    ],
    "public/app/plugins/datasource/elasticsearch/components/QueryEditor/QueryEditorRow.tsx:5381": [
      [0, 0, 0, "Styles should be written using objects.", "0"],
      [0, 0, 0, "Styles should be written using objects.", "1"]
    ],
    "public/app/plugins/datasource/elasticsearch/components/QueryEditor/SettingsEditorContainer.tsx:5381": [
      [0, 0, 0, "Styles should be written using objects.", "0"],
      [0, 0, 0, "Styles should be written using objects.", "1"],
      [0, 0, 0, "Styles should be written using objects.", "2"],
      [0, 0, 0, "Styles should be written using objects.", "3"],
      [0, 0, 0, "Styles should be written using objects.", "4"]
    ],
    "public/app/plugins/datasource/elasticsearch/components/QueryEditor/index.tsx:5381": [
      [0, 0, 0, "Styles should be written using objects.", "0"],
      [0, 0, 0, "Styles should be written using objects.", "1"]
    ],
    "public/app/plugins/datasource/elasticsearch/components/QueryEditor/styles.ts:5381": [
      [0, 0, 0, "Styles should be written using objects.", "0"]
    ],
    "public/app/plugins/datasource/elasticsearch/configuration/DataLink.tsx:5381": [
      [0, 0, 0, "Styles should be written using objects.", "0"],
      [0, 0, 0, "Styles should be written using objects.", "1"],
      [0, 0, 0, "Styles should be written using objects.", "2"],
      [0, 0, 0, "Styles should be written using objects.", "3"],
      [0, 0, 0, "Styles should be written using objects.", "4"],
      [0, 0, 0, "Styles should be written using objects.", "5"]
    ],
    "public/app/plugins/datasource/elasticsearch/configuration/DataLinks.tsx:5381": [
      [0, 0, 0, "Styles should be written using objects.", "0"],
      [0, 0, 0, "Styles should be written using objects.", "1"],
      [0, 0, 0, "Styles should be written using objects.", "2"]
    ],
    "public/app/plugins/datasource/elasticsearch/datasource.ts:5381": [
      [0, 0, 0, "Unexpected any. Specify a different type.", "0"],
      [0, 0, 0, "Unexpected any. Specify a different type.", "1"],
      [0, 0, 0, "Unexpected any. Specify a different type.", "2"],
      [0, 0, 0, "Unexpected any. Specify a different type.", "3"],
      [0, 0, 0, "Unexpected any. Specify a different type.", "4"]
    ],
    "public/app/plugins/datasource/elasticsearch/hooks/useStatelessReducer.ts:5381": [
      [0, 0, 0, "Do not use any type assertions.", "0"]
    ],
    "public/app/plugins/datasource/elasticsearch/test-helpers/render.tsx:5381": [
      [0, 0, 0, "Do not use any type assertions.", "0"]
    ],
    "public/app/plugins/datasource/elasticsearch/types.ts:5381": [
      [0, 0, 0, "Do not use export all (\`export * from ...\`)", "0"],
      [0, 0, 0, "Do not re-export imported variable (\`./dataquery.gen\`)", "1"]
    ],
    "public/app/plugins/datasource/grafana-pyroscope-datasource/QueryEditor/LabelsEditor.tsx:5381": [
      [0, 0, 0, "Styles should be written using objects.", "0"],
      [0, 0, 0, "Styles should be written using objects.", "1"]
    ],
    "public/app/plugins/datasource/grafana-pyroscope-datasource/utils.ts:5381": [
      [0, 0, 0, "Do not use any type assertions.", "0"]
    ],
    "public/app/plugins/datasource/grafana-testdata-datasource/QueryEditor.tsx:5381": [
      [0, 0, 0, "Unexpected any. Specify a different type.", "0"],
      [0, 0, 0, "Do not use any type assertions.", "1"],
      [0, 0, 0, "Do not use any type assertions.", "2"],
      [0, 0, 0, "Do not use any type assertions.", "3"],
      [0, 0, 0, "Unexpected any. Specify a different type.", "4"]
    ],
    "public/app/plugins/datasource/grafana-testdata-datasource/components/RandomWalkEditor.tsx:5381": [
      [0, 0, 0, "Do not use any type assertions.", "0"],
      [0, 0, 0, "Unexpected any. Specify a different type.", "1"],
      [0, 0, 0, "Do not use any type assertions.", "2"]
    ],
    "public/app/plugins/datasource/grafana-testdata-datasource/components/SimulationQueryEditor.tsx:5381": [
      [0, 0, 0, "Do not use any type assertions.", "0"],
      [0, 0, 0, "Unexpected any. Specify a different type.", "1"],
      [0, 0, 0, "Unexpected any. Specify a different type.", "2"]
    ],
    "public/app/plugins/datasource/grafana-testdata-datasource/components/SimulationSchemaForm.tsx:5381": [
      [0, 0, 0, "Unexpected any. Specify a different type.", "0"],
      [0, 0, 0, "Unexpected any. Specify a different type.", "1"],
      [0, 0, 0, "Styles should be written using objects.", "2"]
    ],
    "public/app/plugins/datasource/grafana-testdata-datasource/components/index.ts:5381": [
      [0, 0, 0, "Do not re-export imported variable (\`./StreamingClientEditor\`)", "0"],
      [0, 0, 0, "Do not re-export imported variable (\`./RandomWalkEditor\`)", "1"]
    ],
    "public/app/plugins/datasource/grafana-testdata-datasource/datasource.ts:5381": [
      [0, 0, 0, "Do not use any type assertions.", "0"],
      [0, 0, 0, "Unexpected any. Specify a different type.", "1"]
    ],
    "public/app/plugins/datasource/grafana-testdata-datasource/runStreams.ts:5381": [
      [0, 0, 0, "Unexpected any. Specify a different type.", "0"]
    ],
    "public/app/plugins/datasource/grafana-testdata-datasource/webpack.config.ts:5381": [
      [0, 0, 0, "Do not re-export imported variable (\`config\`)", "0"]
    ],
    "public/app/plugins/datasource/grafana/components/AnnotationQueryEditor.tsx:5381": [
      [0, 0, 0, "Do not use any type assertions.", "0"]
    ],
    "public/app/plugins/datasource/grafana/components/QueryEditor.tsx:5381": [
      [0, 0, 0, "Do not use any type assertions.", "0"],
      [0, 0, 0, "Unexpected any. Specify a different type.", "1"],
      [0, 0, 0, "Do not use any type assertions.", "2"],
      [0, 0, 0, "Styles should be written using objects.", "3"]
    ],
    "public/app/plugins/datasource/grafana/components/TimePickerInput.tsx:5381": [
      [0, 0, 0, "Styles should be written using objects.", "0"],
      [0, 0, 0, "Styles should be written using objects.", "1"],
      [0, 0, 0, "Styles should be written using objects.", "2"],
      [0, 0, 0, "Styles should be written using objects.", "3"]
    ],
    "public/app/plugins/datasource/grafana/components/TimeRegionEditor.tsx:5381": [
      [0, 0, 0, "Styles should be written using objects.", "0"],
      [0, 0, 0, "Styles should be written using objects.", "1"]
    ],
    "public/app/plugins/datasource/grafana/datasource.ts:5381": [
      [0, 0, 0, "Do not use any type assertions.", "0"],
      [0, 0, 0, "Do not use any type assertions.", "1"],
      [0, 0, 0, "Do not use any type assertions.", "2"],
      [0, 0, 0, "Unexpected any. Specify a different type.", "3"],
      [0, 0, 0, "Do not use any type assertions.", "4"],
      [0, 0, 0, "Do not use any type assertions.", "5"],
      [0, 0, 0, "Do not use any type assertions.", "6"],
      [0, 0, 0, "Unexpected any. Specify a different type.", "7"],
      [0, 0, 0, "Do not use any type assertions.", "8"]
    ],
    "public/app/plugins/datasource/graphite/components/AddGraphiteFunction.tsx:5381": [
      [0, 0, 0, "Styles should be written using objects.", "0"]
    ],
    "public/app/plugins/datasource/graphite/components/FunctionParamEditor.tsx:5381": [
      [0, 0, 0, "Styles should be written using objects.", "0"]
    ],
    "public/app/plugins/datasource/graphite/components/GraphiteFunctionEditor.tsx:5381": [
      [0, 0, 0, "\'HorizontalGroup\' import from \'@grafana/ui\' is restricted from being used by a pattern. Use Stack component instead.", "0"],
      [0, 0, 0, "Styles should be written using objects.", "1"]
    ],
    "public/app/plugins/datasource/graphite/components/GraphiteQueryEditor.tsx:5381": [
      [0, 0, 0, "Styles should be written using objects.", "0"],
      [0, 0, 0, "Styles should be written using objects.", "1"],
      [0, 0, 0, "Styles should be written using objects.", "2"]
    ],
    "public/app/plugins/datasource/graphite/components/MetricTankMetaInspector.tsx:5381": [
      [0, 0, 0, "Do not use any type assertions.", "0"],
      [0, 0, 0, "Styles should be written using objects.", "1"],
      [0, 0, 0, "Styles should be written using objects.", "2"],
      [0, 0, 0, "Styles should be written using objects.", "3"],
      [0, 0, 0, "Styles should be written using objects.", "4"],
      [0, 0, 0, "Styles should be written using objects.", "5"],
      [0, 0, 0, "Styles should be written using objects.", "6"],
      [0, 0, 0, "Styles should be written using objects.", "7"],
      [0, 0, 0, "Styles should be written using objects.", "8"],
      [0, 0, 0, "Styles should be written using objects.", "9"],
      [0, 0, 0, "Styles should be written using objects.", "10"]
    ],
    "public/app/plugins/datasource/graphite/components/TagsSection.tsx:5381": [
      [0, 0, 0, "Styles should be written using objects.", "0"]
    ],
    "public/app/plugins/datasource/graphite/components/helpers.ts:5381": [
      [0, 0, 0, "Unexpected any. Specify a different type.", "0"]
    ],
    "public/app/plugins/datasource/graphite/datasource.test.ts:5381": [
      [0, 0, 0, "Unexpected any. Specify a different type.", "0"],
      [0, 0, 0, "Unexpected any. Specify a different type.", "1"],
      [0, 0, 0, "Unexpected any. Specify a different type.", "2"]
    ],
    "public/app/plugins/datasource/graphite/datasource.ts:5381": [
      [0, 0, 0, "Unexpected any. Specify a different type.", "0"],
      [0, 0, 0, "Unexpected any. Specify a different type.", "1"],
      [0, 0, 0, "Unexpected any. Specify a different type.", "2"],
      [0, 0, 0, "Do not use any type assertions.", "3"],
      [0, 0, 0, "Do not use any type assertions.", "4"],
      [0, 0, 0, "Unexpected any. Specify a different type.", "5"],
      [0, 0, 0, "Unexpected any. Specify a different type.", "6"],
      [0, 0, 0, "Unexpected any. Specify a different type.", "7"],
      [0, 0, 0, "Unexpected any. Specify a different type.", "8"],
      [0, 0, 0, "Unexpected any. Specify a different type.", "9"],
      [0, 0, 0, "Do not use any type assertions.", "10"],
      [0, 0, 0, "Do not use any type assertions.", "11"],
      [0, 0, 0, "Unexpected any. Specify a different type.", "12"],
      [0, 0, 0, "Unexpected any. Specify a different type.", "13"],
      [0, 0, 0, "Unexpected any. Specify a different type.", "14"],
      [0, 0, 0, "Unexpected any. Specify a different type.", "15"],
      [0, 0, 0, "Unexpected any. Specify a different type.", "16"],
      [0, 0, 0, "Unexpected any. Specify a different type.", "17"],
      [0, 0, 0, "Unexpected any. Specify a different type.", "18"],
      [0, 0, 0, "Unexpected any. Specify a different type.", "19"],
      [0, 0, 0, "Unexpected any. Specify a different type.", "20"],
      [0, 0, 0, "Unexpected any. Specify a different type.", "21"],
      [0, 0, 0, "Unexpected any. Specify a different type.", "22"],
      [0, 0, 0, "Unexpected any. Specify a different type.", "23"],
      [0, 0, 0, "Unexpected any. Specify a different type.", "24"],
      [0, 0, 0, "Unexpected any. Specify a different type.", "25"],
      [0, 0, 0, "Unexpected any. Specify a different type.", "26"],
      [0, 0, 0, "Unexpected any. Specify a different type.", "27"],
      [0, 0, 0, "Unexpected any. Specify a different type.", "28"],
      [0, 0, 0, "Unexpected any. Specify a different type.", "29"],
      [0, 0, 0, "Unexpected any. Specify a different type.", "30"],
      [0, 0, 0, "Unexpected any. Specify a different type.", "31"],
      [0, 0, 0, "Unexpected any. Specify a different type.", "32"],
      [0, 0, 0, "Unexpected any. Specify a different type.", "33"],
      [0, 0, 0, "Unexpected any. Specify a different type.", "34"],
      [0, 0, 0, "Unexpected any. Specify a different type.", "35"],
      [0, 0, 0, "Unexpected any. Specify a different type.", "36"],
      [0, 0, 0, "Unexpected any. Specify a different type.", "37"],
      [0, 0, 0, "Unexpected any. Specify a different type.", "38"],
      [0, 0, 0, "Unexpected any. Specify a different type.", "39"],
      [0, 0, 0, "Unexpected any. Specify a different type.", "40"],
      [0, 0, 0, "Unexpected any. Specify a different type.", "41"],
      [0, 0, 0, "Unexpected any. Specify a different type.", "42"],
      [0, 0, 0, "Unexpected any. Specify a different type.", "43"],
      [0, 0, 0, "Unexpected any. Specify a different type.", "44"],
      [0, 0, 0, "Unexpected any. Specify a different type.", "45"],
      [0, 0, 0, "Unexpected any. Specify a different type.", "46"],
      [0, 0, 0, "Unexpected any. Specify a different type.", "47"],
      [0, 0, 0, "Unexpected any. Specify a different type.", "48"],
      [0, 0, 0, "Unexpected any. Specify a different type.", "49"],
      [0, 0, 0, "Unexpected any. Specify a different type.", "50"],
      [0, 0, 0, "Unexpected any. Specify a different type.", "51"],
      [0, 0, 0, "Unexpected any. Specify a different type.", "52"]
    ],
    "public/app/plugins/datasource/graphite/gfunc.ts:5381": [
      [0, 0, 0, "Unexpected any. Specify a different type.", "0"],
      [0, 0, 0, "Do not use any type assertions.", "1"],
      [0, 0, 0, "Do not use any type assertions.", "2"],
      [0, 0, 0, "Unexpected any. Specify a different type.", "3"],
      [0, 0, 0, "Unexpected any. Specify a different type.", "4"],
      [0, 0, 0, "Unexpected any. Specify a different type.", "5"],
      [0, 0, 0, "Unexpected any. Specify a different type.", "6"],
      [0, 0, 0, "Unexpected any. Specify a different type.", "7"],
      [0, 0, 0, "Unexpected any. Specify a different type.", "8"],
      [0, 0, 0, "Unexpected any. Specify a different type.", "9"],
      [0, 0, 0, "Unexpected any. Specify a different type.", "10"]
    ],
    "public/app/plugins/datasource/graphite/graphite_query.ts:5381": [
      [0, 0, 0, "Unexpected any. Specify a different type.", "0"],
      [0, 0, 0, "Unexpected any. Specify a different type.", "1"],
      [0, 0, 0, "Unexpected any. Specify a different type.", "2"],
      [0, 0, 0, "Unexpected any. Specify a different type.", "3"],
      [0, 0, 0, "Unexpected any. Specify a different type.", "4"],
      [0, 0, 0, "Unexpected any. Specify a different type.", "5"],
      [0, 0, 0, "Unexpected any. Specify a different type.", "6"],
      [0, 0, 0, "Unexpected any. Specify a different type.", "7"],
      [0, 0, 0, "Unexpected any. Specify a different type.", "8"],
      [0, 0, 0, "Unexpected any. Specify a different type.", "9"],
      [0, 0, 0, "Unexpected any. Specify a different type.", "10"],
      [0, 0, 0, "Unexpected any. Specify a different type.", "11"],
      [0, 0, 0, "Unexpected any. Specify a different type.", "12"],
      [0, 0, 0, "Unexpected any. Specify a different type.", "13"],
      [0, 0, 0, "Unexpected any. Specify a different type.", "14"],
      [0, 0, 0, "Do not use any type assertions.", "15"],
      [0, 0, 0, "Unexpected any. Specify a different type.", "16"],
      [0, 0, 0, "Unexpected any. Specify a different type.", "17"],
      [0, 0, 0, "Unexpected any. Specify a different type.", "18"],
      [0, 0, 0, "Unexpected any. Specify a different type.", "19"]
    ],
    "public/app/plugins/datasource/graphite/lexer.ts:5381": [
      [0, 0, 0, "Unexpected any. Specify a different type.", "0"],
      [0, 0, 0, "Unexpected any. Specify a different type.", "1"],
      [0, 0, 0, "Unexpected any. Specify a different type.", "2"],
      [0, 0, 0, "Unexpected any. Specify a different type.", "3"],
      [0, 0, 0, "Unexpected any. Specify a different type.", "4"],
      [0, 0, 0, "Unexpected any. Specify a different type.", "5"],
      [0, 0, 0, "Unexpected any. Specify a different type.", "6"]
    ],
    "public/app/plugins/datasource/graphite/migrations.ts:5381": [
      [0, 0, 0, "Unexpected any. Specify a different type.", "0"]
    ],
    "public/app/plugins/datasource/graphite/specs/graphite_query.test.ts:5381": [
      [0, 0, 0, "Unexpected any. Specify a different type.", "0"]
    ],
    "public/app/plugins/datasource/graphite/specs/store.test.ts:5381": [
      [0, 0, 0, "Unexpected any. Specify a different type.", "0"],
      [0, 0, 0, "Unexpected any. Specify a different type.", "1"]
    ],
    "public/app/plugins/datasource/graphite/state/context.tsx:5381": [
      [0, 0, 0, "Do not use any type assertions.", "0"],
      [0, 0, 0, "Do not use any type assertions.", "1"]
    ],
    "public/app/plugins/datasource/graphite/state/store.ts:5381": [
      [0, 0, 0, "Do not use any type assertions.", "0"],
      [0, 0, 0, "Do not use any type assertions.", "1"]
    ],
    "public/app/plugins/datasource/graphite/types.ts:5381": [
      [0, 0, 0, "Unexpected any. Specify a different type.", "0"],
      [0, 0, 0, "Unexpected any. Specify a different type.", "1"]
    ],
    "public/app/plugins/datasource/graphite/utils.ts:5381": [
      [0, 0, 0, "Unexpected any. Specify a different type.", "0"]
    ],
    "public/app/plugins/datasource/influxdb/components/editor/config/ConfigEditor.tsx:5381": [
      [0, 0, 0, "Do not use any type assertions.", "0"]
    ],
    "public/app/plugins/datasource/influxdb/components/editor/query/flux/FluxQueryEditor.tsx:5381": [
      [0, 0, 0, "Styles should be written using objects.", "0"],
      [0, 0, 0, "Styles should be written using objects.", "1"],
      [0, 0, 0, "Styles should be written using objects.", "2"]
    ],
    "public/app/plugins/datasource/influxdb/components/editor/query/fsql/FSQLEditor.tsx:5381": [
      [0, 0, 0, "Styles should be written using objects.", "0"],
      [0, 0, 0, "Styles should be written using objects.", "1"]
    ],
    "public/app/plugins/datasource/influxdb/components/editor/query/influxql/code/RawInfluxQLEditor.tsx:5381": [
      [0, 0, 0, "\'HorizontalGroup\' import from \'@grafana/ui\' is restricted from being used by a pattern. Use Stack component instead.", "0"]
    ],
    "public/app/plugins/datasource/influxdb/components/editor/query/influxql/visual/VisualInfluxQLEditor.tsx:5381": [
      [0, 0, 0, "Styles should be written using objects.", "0"]
    ],
    "public/app/plugins/datasource/influxdb/datasource.ts:5381": [
      [0, 0, 0, "Do not use any type assertions.", "0"],
      [0, 0, 0, "Unexpected any. Specify a different type.", "1"],
      [0, 0, 0, "Unexpected any. Specify a different type.", "2"],
      [0, 0, 0, "Unexpected any. Specify a different type.", "3"],
      [0, 0, 0, "Unexpected any. Specify a different type.", "4"],
      [0, 0, 0, "Unexpected any. Specify a different type.", "5"],
      [0, 0, 0, "Unexpected any. Specify a different type.", "6"],
      [0, 0, 0, "Unexpected any. Specify a different type.", "7"],
      [0, 0, 0, "Unexpected any. Specify a different type.", "8"],
      [0, 0, 0, "Unexpected any. Specify a different type.", "9"],
      [0, 0, 0, "Unexpected any. Specify a different type.", "10"],
      [0, 0, 0, "Unexpected any. Specify a different type.", "11"],
      [0, 0, 0, "Unexpected any. Specify a different type.", "12"],
      [0, 0, 0, "Do not use any type assertions.", "13"]
    ],
    "public/app/plugins/datasource/influxdb/influx_query_model.ts:5381": [
      [0, 0, 0, "Unexpected any. Specify a different type.", "0"],
      [0, 0, 0, "Unexpected any. Specify a different type.", "1"],
      [0, 0, 0, "Unexpected any. Specify a different type.", "2"],
      [0, 0, 0, "Unexpected any. Specify a different type.", "3"],
      [0, 0, 0, "Unexpected any. Specify a different type.", "4"],
      [0, 0, 0, "Unexpected any. Specify a different type.", "5"],
      [0, 0, 0, "Unexpected any. Specify a different type.", "6"],
      [0, 0, 0, "Unexpected any. Specify a different type.", "7"],
      [0, 0, 0, "Unexpected any. Specify a different type.", "8"],
      [0, 0, 0, "Unexpected any. Specify a different type.", "9"],
      [0, 0, 0, "Unexpected any. Specify a different type.", "10"],
      [0, 0, 0, "Unexpected any. Specify a different type.", "11"]
    ],
    "public/app/plugins/datasource/influxdb/influx_series.ts:5381": [
      [0, 0, 0, "Unexpected any. Specify a different type.", "0"],
      [0, 0, 0, "Unexpected any. Specify a different type.", "1"],
      [0, 0, 0, "Unexpected any. Specify a different type.", "2"],
      [0, 0, 0, "Unexpected any. Specify a different type.", "3"],
      [0, 0, 0, "Unexpected any. Specify a different type.", "4"],
      [0, 0, 0, "Unexpected any. Specify a different type.", "5"],
      [0, 0, 0, "Unexpected any. Specify a different type.", "6"],
      [0, 0, 0, "Unexpected any. Specify a different type.", "7"],
      [0, 0, 0, "Unexpected any. Specify a different type.", "8"],
      [0, 0, 0, "Unexpected any. Specify a different type.", "9"],
      [0, 0, 0, "Unexpected any. Specify a different type.", "10"],
      [0, 0, 0, "Unexpected any. Specify a different type.", "11"],
      [0, 0, 0, "Unexpected any. Specify a different type.", "12"],
      [0, 0, 0, "Unexpected any. Specify a different type.", "13"],
      [0, 0, 0, "Unexpected any. Specify a different type.", "14"],
      [0, 0, 0, "Unexpected any. Specify a different type.", "15"],
      [0, 0, 0, "Unexpected any. Specify a different type.", "16"],
      [0, 0, 0, "Unexpected any. Specify a different type.", "17"],
      [0, 0, 0, "Unexpected any. Specify a different type.", "18"]
    ],
    "public/app/plugins/datasource/influxdb/migrations.ts:5381": [
      [0, 0, 0, "Unexpected any. Specify a different type.", "0"]
    ],
    "public/app/plugins/datasource/influxdb/query_part.ts:5381": [
      [0, 0, 0, "Unexpected any. Specify a different type.", "0"],
      [0, 0, 0, "Unexpected any. Specify a different type.", "1"],
      [0, 0, 0, "Unexpected any. Specify a different type.", "2"],
      [0, 0, 0, "Unexpected any. Specify a different type.", "3"],
      [0, 0, 0, "Unexpected any. Specify a different type.", "4"],
      [0, 0, 0, "Unexpected any. Specify a different type.", "5"],
      [0, 0, 0, "Unexpected any. Specify a different type.", "6"],
      [0, 0, 0, "Unexpected any. Specify a different type.", "7"],
      [0, 0, 0, "Unexpected any. Specify a different type.", "8"],
      [0, 0, 0, "Unexpected any. Specify a different type.", "9"],
      [0, 0, 0, "Unexpected any. Specify a different type.", "10"],
      [0, 0, 0, "Unexpected any. Specify a different type.", "11"],
      [0, 0, 0, "Unexpected any. Specify a different type.", "12"],
      [0, 0, 0, "Unexpected any. Specify a different type.", "13"],
      [0, 0, 0, "Unexpected any. Specify a different type.", "14"]
    ],
    "public/app/plugins/datasource/influxdb/response_parser.ts:5381": [
      [0, 0, 0, "Unexpected any. Specify a different type.", "0"],
      [0, 0, 0, "Unexpected any. Specify a different type.", "1"]
    ],
    "public/app/plugins/datasource/jaeger/CheatSheet.tsx:5381": [
      [0, 0, 0, "Styles should be written using objects.", "0"],
      [0, 0, 0, "Styles should be written using objects.", "1"]
    ],
    "public/app/plugins/datasource/jaeger/_importedDependencies/model/transform-trace-data.tsx:5381": [
      [0, 0, 0, "Do not use any type assertions.", "0"]
    ],
    "public/app/plugins/datasource/jaeger/_importedDependencies/types/index.tsx:5381": [
      [0, 0, 0, "Do not re-export imported variable (\`./trace\`)", "0"]
    ],
    "public/app/plugins/datasource/jaeger/_importedDependencies/types/trace.ts:5381": [
      [0, 0, 0, "Unexpected any. Specify a different type.", "0"]
    ],
    "public/app/plugins/datasource/jaeger/components/QueryEditor.tsx:5381": [
      [0, 0, 0, "\'HorizontalGroup\' import from \'@grafana/ui\' is restricted from being used by a pattern. Use Stack component instead.", "0"]
    ],
    "public/app/plugins/datasource/jaeger/configuration/ConfigEditor.tsx:5381": [
      [0, 0, 0, "Styles should be written using objects.", "0"]
    ],
    "public/app/plugins/datasource/jaeger/configuration/TraceIdTimeParams.tsx:5381": [
      [0, 0, 0, "Styles should be written using objects.", "0"],
      [0, 0, 0, "Styles should be written using objects.", "1"]
    ],
    "public/app/plugins/datasource/jaeger/datasource.ts:5381": [
      [0, 0, 0, "Do not use any type assertions.", "0"],
      [0, 0, 0, "Unexpected any. Specify a different type.", "1"]
    ],
    "public/app/plugins/datasource/jaeger/types.ts:5381": [
      [0, 0, 0, "Unexpected any. Specify a different type.", "0"]
    ],
    "public/app/plugins/datasource/loki/LanguageProvider.ts:5381": [
      [0, 0, 0, "Unexpected any. Specify a different type.", "0"]
    ],
    "public/app/plugins/datasource/loki/components/LokiContextUi.tsx:5381": [
      [0, 0, 0, "Styles should be written using objects.", "0"],
      [0, 0, 0, "Styles should be written using objects.", "1"],
      [0, 0, 0, "Styles should be written using objects.", "2"],
      [0, 0, 0, "Styles should be written using objects.", "3"],
      [0, 0, 0, "Styles should be written using objects.", "4"],
      [0, 0, 0, "Styles should be written using objects.", "5"],
      [0, 0, 0, "Styles should be written using objects.", "6"],
      [0, 0, 0, "Styles should be written using objects.", "7"],
      [0, 0, 0, "Styles should be written using objects.", "8"],
      [0, 0, 0, "Styles should be written using objects.", "9"],
      [0, 0, 0, "Styles should be written using objects.", "10"]
    ],
    "public/app/plugins/datasource/loki/components/LokiLabelBrowser.tsx:5381": [
      [0, 0, 0, "Styles should be written using objects.", "0"],
      [0, 0, 0, "Styles should be written using objects.", "1"],
      [0, 0, 0, "Styles should be written using objects.", "2"],
      [0, 0, 0, "Styles should be written using objects.", "3"],
      [0, 0, 0, "Styles should be written using objects.", "4"],
      [0, 0, 0, "Styles should be written using objects.", "5"],
      [0, 0, 0, "Styles should be written using objects.", "6"],
      [0, 0, 0, "Styles should be written using objects.", "7"],
      [0, 0, 0, "Styles should be written using objects.", "8"],
      [0, 0, 0, "Styles should be written using objects.", "9"],
      [0, 0, 0, "Styles should be written using objects.", "10"],
      [0, 0, 0, "Styles should be written using objects.", "11"],
      [0, 0, 0, "Styles should be written using objects.", "12"],
      [0, 0, 0, "Styles should be written using objects.", "13"]
    ],
    "public/app/plugins/datasource/loki/components/monaco-query-field/MonacoQueryField.tsx:5381": [
      [0, 0, 0, "Styles should be written using objects.", "0"],
      [0, 0, 0, "Styles should be written using objects.", "1"]
    ],
    "public/app/plugins/datasource/loki/configuration/ConfigEditor.tsx:5381": [
      [0, 0, 0, "Unexpected any. Specify a different type.", "0"]
    ],
    "public/app/plugins/datasource/loki/configuration/DerivedField.tsx:5381": [
      [0, 0, 0, "Styles should be written using objects.", "0"],
      [0, 0, 0, "Styles should be written using objects.", "1"],
      [0, 0, 0, "Styles should be written using objects.", "2"],
      [0, 0, 0, "Styles should be written using objects.", "3"],
      [0, 0, 0, "Styles should be written using objects.", "4"],
      [0, 0, 0, "Styles should be written using objects.", "5"],
      [0, 0, 0, "Styles should be written using objects.", "6"]
    ],
    "public/app/plugins/datasource/loki/configuration/DerivedFields.tsx:5381": [
      [0, 0, 0, "Styles should be written using objects.", "0"],
      [0, 0, 0, "Styles should be written using objects.", "1"],
      [0, 0, 0, "Styles should be written using objects.", "2"],
      [0, 0, 0, "Styles should be written using objects.", "3"],
      [0, 0, 0, "Styles should be written using objects.", "4"]
    ],
    "public/app/plugins/datasource/loki/datasource.ts:5381": [
      [0, 0, 0, "Unexpected any. Specify a different type.", "0"],
      [0, 0, 0, "Unexpected any. Specify a different type.", "1"],
      [0, 0, 0, "Unexpected any. Specify a different type.", "2"]
    ],
    "public/app/plugins/datasource/loki/querybuilder/components/LabelBrowserModal.tsx:5381": [
      [0, 0, 0, "Styles should be written using objects.", "0"]
    ],
    "public/app/plugins/datasource/loki/querybuilder/components/LokiQueryBuilder.tsx:5381": [
      [0, 0, 0, "Do not use any type assertions.", "0"]
    ],
    "public/app/plugins/datasource/loki/querybuilder/components/LokiQueryCodeEditor.tsx:5381": [
      [0, 0, 0, "Styles should be written using objects.", "0"],
      [0, 0, 0, "Styles should be written using objects.", "1"],
      [0, 0, 0, "Styles should be written using objects.", "2"]
    ],
    "public/app/plugins/datasource/loki/querybuilder/components/QueryPattern.tsx:5381": [
      [0, 0, 0, "Styles should be written using objects.", "0"],
      [0, 0, 0, "Styles should be written using objects.", "1"],
      [0, 0, 0, "Styles should be written using objects.", "2"],
      [0, 0, 0, "Styles should be written using objects.", "3"]
    ],
    "public/app/plugins/datasource/loki/querybuilder/components/QueryPatternsModal.tsx:5381": [
      [0, 0, 0, "Styles should be written using objects.", "0"],
      [0, 0, 0, "Styles should be written using objects.", "1"],
      [0, 0, 0, "Styles should be written using objects.", "2"]
    ],
    "public/app/plugins/datasource/loki/streaming.ts:5381": [
      [0, 0, 0, "Unexpected any. Specify a different type.", "0"]
    ],
    "public/app/plugins/datasource/loki/types.ts:5381": [
      [0, 0, 0, "Do not re-export imported variable (\`LokiQueryDirection\`)", "0"],
      [0, 0, 0, "Do not re-export imported variable (\`LokiQueryType\`)", "1"],
      [0, 0, 0, "Do not re-export imported variable (\`SupportingQueryType\`)", "2"]
    ],
    "public/app/plugins/datasource/mixed/module.ts:5381": [
      [0, 0, 0, "Do not re-export imported variable (\`MixedDatasource\`)", "0"]
    ],
    "public/app/plugins/datasource/opentsdb/components/OpenTsdbQueryEditor.tsx:5381": [
      [0, 0, 0, "Styles should be written using objects.", "0"],
      [0, 0, 0, "Styles should be written using objects.", "1"]
    ],
    "public/app/plugins/datasource/opentsdb/datasource.d.ts:5381": [
      [0, 0, 0, "Unexpected any. Specify a different type.", "0"]
    ],
    "public/app/plugins/datasource/opentsdb/datasource.ts:5381": [
      [0, 0, 0, "Unexpected any. Specify a different type.", "0"],
      [0, 0, 0, "Unexpected any. Specify a different type.", "1"],
      [0, 0, 0, "Unexpected any. Specify a different type.", "2"],
      [0, 0, 0, "Unexpected any. Specify a different type.", "3"],
      [0, 0, 0, "Unexpected any. Specify a different type.", "4"],
      [0, 0, 0, "Unexpected any. Specify a different type.", "5"],
      [0, 0, 0, "Unexpected any. Specify a different type.", "6"],
      [0, 0, 0, "Unexpected any. Specify a different type.", "7"],
      [0, 0, 0, "Unexpected any. Specify a different type.", "8"],
      [0, 0, 0, "Unexpected any. Specify a different type.", "9"],
      [0, 0, 0, "Unexpected any. Specify a different type.", "10"],
      [0, 0, 0, "Unexpected any. Specify a different type.", "11"],
      [0, 0, 0, "Unexpected any. Specify a different type.", "12"],
      [0, 0, 0, "Unexpected any. Specify a different type.", "13"],
      [0, 0, 0, "Unexpected any. Specify a different type.", "14"],
      [0, 0, 0, "Unexpected any. Specify a different type.", "15"],
      [0, 0, 0, "Unexpected any. Specify a different type.", "16"],
      [0, 0, 0, "Unexpected any. Specify a different type.", "17"],
      [0, 0, 0, "Unexpected any. Specify a different type.", "18"],
      [0, 0, 0, "Unexpected any. Specify a different type.", "19"],
      [0, 0, 0, "Unexpected any. Specify a different type.", "20"],
      [0, 0, 0, "Unexpected any. Specify a different type.", "21"],
      [0, 0, 0, "Unexpected any. Specify a different type.", "22"],
      [0, 0, 0, "Unexpected any. Specify a different type.", "23"],
      [0, 0, 0, "Unexpected any. Specify a different type.", "24"],
      [0, 0, 0, "Unexpected any. Specify a different type.", "25"],
      [0, 0, 0, "Unexpected any. Specify a different type.", "26"],
      [0, 0, 0, "Unexpected any. Specify a different type.", "27"],
      [0, 0, 0, "Unexpected any. Specify a different type.", "28"],
      [0, 0, 0, "Unexpected any. Specify a different type.", "29"],
      [0, 0, 0, "Unexpected any. Specify a different type.", "30"],
      [0, 0, 0, "Unexpected any. Specify a different type.", "31"],
      [0, 0, 0, "Unexpected any. Specify a different type.", "32"],
      [0, 0, 0, "Unexpected any. Specify a different type.", "33"],
      [0, 0, 0, "Unexpected any. Specify a different type.", "34"],
      [0, 0, 0, "Unexpected any. Specify a different type.", "35"],
      [0, 0, 0, "Unexpected any. Specify a different type.", "36"],
      [0, 0, 0, "Unexpected any. Specify a different type.", "37"],
      [0, 0, 0, "Unexpected any. Specify a different type.", "38"],
      [0, 0, 0, "Unexpected any. Specify a different type.", "39"],
      [0, 0, 0, "Unexpected any. Specify a different type.", "40"],
      [0, 0, 0, "Do not use any type assertions.", "41"],
      [0, 0, 0, "Unexpected any. Specify a different type.", "42"],
      [0, 0, 0, "Unexpected any. Specify a different type.", "43"],
      [0, 0, 0, "Unexpected any. Specify a different type.", "44"]
    ],
    "public/app/plugins/datasource/opentsdb/migrations.ts:5381": [
      [0, 0, 0, "Unexpected any. Specify a different type.", "0"]
    ],
    "public/app/plugins/datasource/parca/QueryEditor/LabelsEditor.tsx:5381": [
      [0, 0, 0, "Styles should be written using objects.", "0"],
      [0, 0, 0, "Styles should be written using objects.", "1"]
    ],
    "public/app/plugins/datasource/parca/webpack.config.ts:5381": [
      [0, 0, 0, "Do not re-export imported variable (\`config\`)", "0"]
    ],
    "public/app/plugins/datasource/prometheus/configuration/AzureCredentialsConfig.ts:5381": [
      [0, 0, 0, "Unexpected any. Specify a different type.", "0"],
      [0, 0, 0, "Unexpected any. Specify a different type.", "1"],
      [0, 0, 0, "Unexpected any. Specify a different type.", "2"],
      [0, 0, 0, "Unexpected any. Specify a different type.", "3"],
      [0, 0, 0, "Unexpected any. Specify a different type.", "4"],
      [0, 0, 0, "Unexpected any. Specify a different type.", "5"],
      [0, 0, 0, "Do not use any type assertions.", "6"],
      [0, 0, 0, "Unexpected any. Specify a different type.", "7"],
      [0, 0, 0, "Unexpected any. Specify a different type.", "8"],
      [0, 0, 0, "Unexpected any. Specify a different type.", "9"],
      [0, 0, 0, "Unexpected any. Specify a different type.", "10"],
      [0, 0, 0, "Unexpected any. Specify a different type.", "11"],
      [0, 0, 0, "Unexpected any. Specify a different type.", "12"],
      [0, 0, 0, "Unexpected any. Specify a different type.", "13"],
      [0, 0, 0, "Unexpected any. Specify a different type.", "14"],
      [0, 0, 0, "Unexpected any. Specify a different type.", "15"],
      [0, 0, 0, "Unexpected any. Specify a different type.", "16"],
      [0, 0, 0, "Unexpected any. Specify a different type.", "17"],
      [0, 0, 0, "Unexpected any. Specify a different type.", "18"]
    ],
    "public/app/plugins/datasource/tempo/QueryField.tsx:5381": [
      [0, 0, 0, "\'HorizontalGroup\' import from \'@grafana/ui\' is restricted from being used by a pattern. Use Stack component instead.", "0"]
    ],
    "public/app/plugins/datasource/tempo/SearchTraceQLEditor/DurationInput.tsx:5381": [
      [0, 0, 0, "\'HorizontalGroup\' import from \'@grafana/ui\' is restricted from being used by a pattern. Use Stack component instead.", "0"]
    ],
    "public/app/plugins/datasource/tempo/SearchTraceQLEditor/GroupByField.tsx:5381": [
      [0, 0, 0, "\'HorizontalGroup\' import from \'@grafana/ui\' is restricted from being used by a pattern. Use Stack component instead.", "0"]
    ],
    "public/app/plugins/datasource/tempo/SearchTraceQLEditor/SearchField.tsx:5381": [
      [0, 0, 0, "\'HorizontalGroup\' import from \'@grafana/ui\' is restricted from being used by a pattern. Use Stack component instead.", "0"]
    ],
    "public/app/plugins/datasource/tempo/SearchTraceQLEditor/TraceQLSearch.tsx:5381": [
      [0, 0, 0, "\'HorizontalGroup\' import from \'@grafana/ui\' is restricted from being used by a pattern. Use Stack component instead.", "0"]
    ],
    "public/app/plugins/datasource/tempo/ServiceGraphSection.tsx:5381": [
      [0, 0, 0, "Do not use any type assertions.", "0"]
    ],
    "public/app/plugins/datasource/tempo/_importedDependencies/components/AdHocFilter/AdHocFilterRenderer.tsx:5381": [
      [0, 0, 0, "Unexpected any. Specify a different type.", "0"]
    ],
    "public/app/plugins/datasource/tempo/_importedDependencies/datasources/prometheus/language_utils.ts:5381": [
      [0, 0, 0, "Do not use any type assertions.", "0"]
    ],
    "public/app/plugins/datasource/tempo/_importedDependencies/datasources/prometheus/types.ts:5381": [
      [0, 0, 0, "Unexpected any. Specify a different type.", "0"],
      [0, 0, 0, "Unexpected any. Specify a different type.", "1"],
      [0, 0, 0, "Unexpected any. Specify a different type.", "2"]
    ],
    "public/app/plugins/datasource/tempo/configuration/TraceQLSearchSettings.tsx:5381": [
      [0, 0, 0, "Do not use any type assertions.", "0"]
    ],
    "public/app/plugins/datasource/tempo/datasource.ts:5381": [
      [0, 0, 0, "Unexpected any. Specify a different type.", "0"],
      [0, 0, 0, "Do not use any type assertions.", "1"],
      [0, 0, 0, "Unexpected any. Specify a different type.", "2"],
      [0, 0, 0, "Unexpected any. Specify a different type.", "3"],
      [0, 0, 0, "Unexpected any. Specify a different type.", "4"]
    ],
    "public/app/plugins/datasource/tempo/language_provider.ts:5381": [
      [0, 0, 0, "Unexpected any. Specify a different type.", "0"]
    ],
    "public/app/plugins/datasource/tempo/resultTransformer.ts:5381": [
      [0, 0, 0, "Unexpected any. Specify a different type.", "0"],
      [0, 0, 0, "Do not use any type assertions.", "1"],
      [0, 0, 0, "Unexpected any. Specify a different type.", "2"],
      [0, 0, 0, "Do not use any type assertions.", "3"],
      [0, 0, 0, "Unexpected any. Specify a different type.", "4"],
      [0, 0, 0, "Do not use any type assertions.", "5"],
      [0, 0, 0, "Do not use any type assertions.", "6"],
      [0, 0, 0, "Unexpected any. Specify a different type.", "7"]
    ],
    "public/app/plugins/datasource/tempo/webpack.config.ts:5381": [
      [0, 0, 0, "Do not re-export imported variable (\`config\`)", "0"]
    ],
    "public/app/plugins/datasource/zipkin/ConfigEditor.tsx:5381": [
      [0, 0, 0, "Styles should be written using objects.", "0"]
    ],
    "public/app/plugins/datasource/zipkin/QueryField.tsx:5381": [
      [0, 0, 0, "\'HorizontalGroup\' import from \'@grafana/ui\' is restricted from being used by a pattern. Use Stack component instead.", "0"],
      [0, 0, 0, "Do not use any type assertions.", "1"],
      [0, 0, 0, "Unexpected any. Specify a different type.", "2"]
    ],
    "public/app/plugins/datasource/zipkin/datasource.ts:5381": [
      [0, 0, 0, "Do not use any type assertions.", "0"],
      [0, 0, 0, "Unexpected any. Specify a different type.", "1"]
    ],
    "public/app/plugins/datasource/zipkin/utils/transforms.ts:5381": [
      [0, 0, 0, "Unexpected any. Specify a different type.", "0"]
    ],
    "public/app/plugins/datasource/zipkin/webpack.config.ts:5381": [
      [0, 0, 0, "Do not re-export imported variable (\`config\`)", "0"]
    ],
    "public/app/plugins/panel/alertlist/AlertInstances.tsx:5381": [
      [0, 0, 0, "Styles should be written using objects.", "0"],
      [0, 0, 0, "Styles should be written using objects.", "1"]
    ],
    "public/app/plugins/panel/alertlist/UnifiedAlertList.tsx:5381": [
      [0, 0, 0, "Styles should be written using objects.", "0"],
      [0, 0, 0, "Styles should be written using objects.", "1"],
      [0, 0, 0, "Styles should be written using objects.", "2"],
      [0, 0, 0, "Styles should be written using objects.", "3"],
      [0, 0, 0, "Styles should be written using objects.", "4"],
      [0, 0, 0, "Styles should be written using objects.", "5"],
      [0, 0, 0, "Styles should be written using objects.", "6"],
      [0, 0, 0, "Styles should be written using objects.", "7"],
      [0, 0, 0, "Styles should be written using objects.", "8"],
      [0, 0, 0, "Styles should be written using objects.", "9"],
      [0, 0, 0, "Styles should be written using objects.", "10"],
      [0, 0, 0, "Styles should be written using objects.", "11"],
      [0, 0, 0, "Styles should be written using objects.", "12"],
      [0, 0, 0, "Styles should be written using objects.", "13"],
      [0, 0, 0, "Styles should be written using objects.", "14"],
      [0, 0, 0, "Styles should be written using objects.", "15"],
      [0, 0, 0, "Styles should be written using objects.", "16"]
    ],
    "public/app/plugins/panel/alertlist/unified-alerting/UngroupedView.tsx:5381": [
      [0, 0, 0, "Styles should be written using objects.", "0"],
      [0, 0, 0, "Styles should be written using objects.", "1"],
      [0, 0, 0, "Styles should be written using objects.", "2"],
      [0, 0, 0, "Styles should be written using objects.", "3"],
      [0, 0, 0, "Styles should be written using objects.", "4"],
      [0, 0, 0, "Styles should be written using objects.", "5"],
      [0, 0, 0, "Styles should be written using objects.", "6"]
    ],
    "public/app/plugins/panel/annolist/AnnoListPanel.tsx:5381": [
      [0, 0, 0, "Do not use any type assertions.", "0"]
    ],
    "public/app/plugins/panel/barchart/BarChartPanel.tsx:5381": [
      [0, 0, 0, "Do not use any type assertions.", "0"],
      [0, 0, 0, "Do not use any type assertions.", "1"]
    ],
    "public/app/plugins/panel/barchart/TickSpacingEditor.tsx:5381": [
      [0, 0, 0, "\'HorizontalGroup\' import from \'@grafana/ui\' is restricted from being used by a pattern. Use Stack component instead.", "0"]
    ],
    "public/app/plugins/panel/barchart/bars.ts:5381": [
      [0, 0, 0, "Do not use any type assertions.", "0"]
    ],
    "public/app/plugins/panel/barchart/module.tsx:5381": [
      [0, 0, 0, "Do not use any type assertions.", "0"]
    ],
    "public/app/plugins/panel/barchart/quadtree.ts:5381": [
      [0, 0, 0, "Unexpected any. Specify a different type.", "0"]
    ],
    "public/app/plugins/panel/candlestick/CandlestickPanel.tsx:5381": [
      [0, 0, 0, "Do not use any type assertions.", "0"],
      [0, 0, 0, "Unexpected any. Specify a different type.", "1"]
    ],
    "public/app/plugins/panel/candlestick/types.ts:5381": [
      [0, 0, 0, "Do not re-export imported variable (\`Options\`)", "0"],
      [0, 0, 0, "Do not re-export imported variable (\`CandlestickColors\`)", "1"],
      [0, 0, 0, "Do not re-export imported variable (\`defaultCandlestickColors\`)", "2"],
      [0, 0, 0, "Do not re-export imported variable (\`CandleStyle\`)", "3"],
      [0, 0, 0, "Do not re-export imported variable (\`ColorStrategy\`)", "4"],
      [0, 0, 0, "Do not re-export imported variable (\`VizDisplayMode\`)", "5"],
      [0, 0, 0, "Do not re-export imported variable (\`CandlestickFieldMap\`)", "6"],
      [0, 0, 0, "Do not re-export imported variable (\`FieldConfig\`)", "7"]
    ],
    "public/app/plugins/panel/canvas/components/CanvasTooltip.tsx:5381": [
      [0, 0, 0, "\'VerticalGroup\' import from \'@grafana/ui\' is restricted from being used by a pattern. Use Stack component instead.", "0"]
    ],
    "public/app/plugins/panel/canvas/editor/element/APIEditor.tsx:5381": [
      [0, 0, 0, "Do not use any type assertions.", "0"]
    ],
    "public/app/plugins/panel/canvas/editor/element/ParamsEditor.tsx:5381": [
      [0, 0, 0, "\'HorizontalGroup\' import from \'@grafana/ui\' is restricted from being used by a pattern. Use Stack component instead.", "0"],
      [0, 0, 0, "\'VerticalGroup\' import from \'@grafana/ui\' is restricted from being used by a pattern. Use Stack component instead.", "1"]
    ],
    "public/app/plugins/panel/canvas/editor/element/PlacementEditor.tsx:5381": [
      [0, 0, 0, "\'HorizontalGroup\' import from \'@grafana/ui\' is restricted from being used by a pattern. Use Stack component instead.", "0"],
      [0, 0, 0, "\'VerticalGroup\' import from \'@grafana/ui\' is restricted from being used by a pattern. Use Stack component instead.", "1"]
    ],
    "public/app/plugins/panel/canvas/editor/element/elementEditor.tsx:5381": [
      [0, 0, 0, "Do not use any type assertions.", "0"],
      [0, 0, 0, "Unexpected any. Specify a different type.", "1"]
    ],
    "public/app/plugins/panel/canvas/editor/inline/InlineEditBody.tsx:5381": [
      [0, 0, 0, "Unexpected any. Specify a different type.", "0"],
      [0, 0, 0, "Do not use any type assertions.", "1"],
      [0, 0, 0, "Unexpected any. Specify a different type.", "2"]
    ],
    "public/app/plugins/panel/canvas/editor/layer/TreeNavigationEditor.tsx:5381": [
      [0, 0, 0, "\'HorizontalGroup\' import from \'@grafana/ui\' is restricted from being used by a pattern. Use Stack component instead.", "0"]
    ],
    "public/app/plugins/panel/canvas/editor/layer/layerEditor.tsx:5381": [
      [0, 0, 0, "Do not use any type assertions.", "0"],
      [0, 0, 0, "Unexpected any. Specify a different type.", "1"],
      [0, 0, 0, "Do not use any type assertions.", "2"],
      [0, 0, 0, "Unexpected any. Specify a different type.", "3"]
    ],
    "public/app/plugins/panel/canvas/editor/panZoomHelp.tsx:5381": [
      [0, 0, 0, "\'HorizontalGroup\' import from \'@grafana/ui\' is restricted from being used by a pattern. Use Stack component instead.", "0"],
      [0, 0, 0, "\'VerticalGroup\' import from \'@grafana/ui\' is restricted from being used by a pattern. Use Stack component instead.", "1"]
    ],
    "public/app/plugins/panel/canvas/globalStyles.ts:5381": [
      [0, 0, 0, "Styles should be written using objects.", "0"]
    ],
    "public/app/plugins/panel/dashlist/styles.ts:5381": [
      [0, 0, 0, "Styles should be written using objects.", "0"],
      [0, 0, 0, "Styles should be written using objects.", "1"],
      [0, 0, 0, "Styles should be written using objects.", "2"],
      [0, 0, 0, "Styles should be written using objects.", "3"],
      [0, 0, 0, "Styles should be written using objects.", "4"],
      [0, 0, 0, "Styles should be written using objects.", "5"],
      [0, 0, 0, "Styles should be written using objects.", "6"]
    ],
    "public/app/plugins/panel/datagrid/utils.ts:5381": [
      [0, 0, 0, "Styles should be written using objects.", "0"],
      [0, 0, 0, "Styles should be written using objects.", "1"],
      [0, 0, 0, "Styles should be written using objects.", "2"]
    ],
    "public/app/plugins/panel/debug/CursorView.tsx:5381": [
      [0, 0, 0, "Do not use any type assertions.", "0"],
      [0, 0, 0, "Unexpected any. Specify a different type.", "1"]
    ],
    "public/app/plugins/panel/debug/EventBusLogger.tsx:5381": [
      [0, 0, 0, "Unexpected any. Specify a different type.", "0"],
      [0, 0, 0, "Unexpected any. Specify a different type.", "1"]
    ],
    "public/app/plugins/panel/gauge/GaugeMigrations.ts:5381": [
      [0, 0, 0, "Unexpected any. Specify a different type.", "0"]
    ],
    "public/app/plugins/panel/geomap/components/MarkersLegend.tsx:5381": [
      [0, 0, 0, "Do not use any type assertions.", "0"],
      [0, 0, 0, "Do not use any type assertions.", "1"],
      [0, 0, 0, "Unexpected any. Specify a different type.", "2"]
    ],
    "public/app/plugins/panel/geomap/editor/GeomapStyleRulesEditor.tsx:5381": [
      [0, 0, 0, "Do not use any type assertions.", "0"]
    ],
    "public/app/plugins/panel/geomap/editor/MapViewEditor.tsx:5381": [
      [0, 0, 0, "\'VerticalGroup\' import from \'@grafana/ui\' is restricted from being used by a pattern. Use Stack component instead.", "0"]
    ],
    "public/app/plugins/panel/geomap/editor/StyleEditor.tsx:5381": [
      [0, 0, 0, "\'HorizontalGroup\' import from \'@grafana/ui\' is restricted from being used by a pattern. Use Stack component instead.", "0"],
      [0, 0, 0, "Do not use any type assertions.", "1"],
      [0, 0, 0, "Do not use any type assertions.", "2"],
      [0, 0, 0, "Do not use any type assertions.", "3"],
      [0, 0, 0, "Do not use any type assertions.", "4"],
      [0, 0, 0, "Do not use any type assertions.", "5"],
      [0, 0, 0, "Do not use any type assertions.", "6"],
      [0, 0, 0, "Do not use any type assertions.", "7"],
      [0, 0, 0, "Do not use any type assertions.", "8"],
      [0, 0, 0, "Do not use any type assertions.", "9"],
      [0, 0, 0, "Do not use any type assertions.", "10"],
      [0, 0, 0, "Do not use any type assertions.", "11"],
      [0, 0, 0, "Do not use any type assertions.", "12"]
    ],
    "public/app/plugins/panel/geomap/editor/StyleRuleEditor.tsx:5381": [
      [0, 0, 0, "Do not use any type assertions.", "0"]
    ],
    "public/app/plugins/panel/geomap/layers/basemaps/esri.ts:5381": [
      [0, 0, 0, "Do not use any type assertions.", "0"]
    ],
    "public/app/plugins/panel/geomap/layers/data/geojsonDynamic.ts:5381": [
      [0, 0, 0, "Do not use any type assertions.", "0"]
    ],
    "public/app/plugins/panel/geomap/layers/data/routeLayer.tsx:5381": [
      [0, 0, 0, "Do not use any type assertions.", "0"]
    ],
    "public/app/plugins/panel/geomap/layers/registry.ts:5381": [
      [0, 0, 0, "Unexpected any. Specify a different type.", "0"],
      [0, 0, 0, "Unexpected any. Specify a different type.", "1"]
    ],
    "public/app/plugins/panel/geomap/migrations.ts:5381": [
      [0, 0, 0, "Unexpected any. Specify a different type.", "0"],
      [0, 0, 0, "Unexpected any. Specify a different type.", "1"]
    ],
    "public/app/plugins/panel/geomap/types.ts:5381": [
      [0, 0, 0, "Do not re-export imported variable (\`./panelcfg.gen\`)", "0"]
    ],
    "public/app/plugins/panel/geomap/utils/layers.ts:5381": [
      [0, 0, 0, "Unexpected any. Specify a different type.", "0"]
    ],
    "public/app/plugins/panel/geomap/utils/tooltip.ts:5381": [
      [0, 0, 0, "Do not use any type assertions.", "0"]
    ],
    "public/app/plugins/panel/gettingstarted/components/DocsCard.tsx:5381": [
      [0, 0, 0, "Styles should be written using objects.", "0"],
      [0, 0, 0, "Styles should be written using objects.", "1"],
      [0, 0, 0, "Styles should be written using objects.", "2"],
      [0, 0, 0, "Styles should be written using objects.", "3"],
      [0, 0, 0, "Styles should be written using objects.", "4"]
    ],
    "public/app/plugins/panel/gettingstarted/components/TutorialCard.tsx:5381": [
      [0, 0, 0, "Styles should be written using objects.", "0"],
      [0, 0, 0, "Styles should be written using objects.", "1"],
      [0, 0, 0, "Styles should be written using objects.", "2"],
      [0, 0, 0, "Styles should be written using objects.", "3"],
      [0, 0, 0, "Styles should be written using objects.", "4"],
      [0, 0, 0, "Styles should be written using objects.", "5"]
    ],
    "public/app/plugins/panel/gettingstarted/components/sharedStyles.ts:5381": [
      [0, 0, 0, "Styles should be written using objects.", "0"]
    ],
    "public/app/plugins/panel/heatmap/HeatmapPanel.tsx:5381": [
      [0, 0, 0, "Do not use any type assertions.", "0"],
      [0, 0, 0, "Unexpected any. Specify a different type.", "1"]
    ],
    "public/app/plugins/panel/heatmap/migrations.ts:5381": [
      [0, 0, 0, "Unexpected any. Specify a different type.", "0"]
    ],
    "public/app/plugins/panel/heatmap/palettes.ts:5381": [
      [0, 0, 0, "Do not use any type assertions.", "0"],
      [0, 0, 0, "Unexpected any. Specify a different type.", "1"]
    ],
    "public/app/plugins/panel/heatmap/types.ts:5381": [
      [0, 0, 0, "Do not use export all (\`export * from ...\`)", "0"],
      [0, 0, 0, "Do not use any type assertions.", "1"]
    ],
    "public/app/plugins/panel/heatmap/utils.ts:5381": [
      [0, 0, 0, "Do not use any type assertions.", "0"],
      [0, 0, 0, "Do not use any type assertions.", "1"],
      [0, 0, 0, "Do not use any type assertions.", "2"],
      [0, 0, 0, "Do not use any type assertions.", "3"],
      [0, 0, 0, "Do not use any type assertions.", "4"],
      [0, 0, 0, "Do not use any type assertions.", "5"],
      [0, 0, 0, "Do not use any type assertions.", "6"],
      [0, 0, 0, "Do not use any type assertions.", "7"],
      [0, 0, 0, "Do not use any type assertions.", "8"],
      [0, 0, 0, "Do not use any type assertions.", "9"],
      [0, 0, 0, "Do not use any type assertions.", "10"],
      [0, 0, 0, "Do not use any type assertions.", "11"],
      [0, 0, 0, "Do not use any type assertions.", "12"],
      [0, 0, 0, "Do not use any type assertions.", "13"],
      [0, 0, 0, "Do not use any type assertions.", "14"],
      [0, 0, 0, "Do not use any type assertions.", "15"],
      [0, 0, 0, "Do not use any type assertions.", "16"]
    ],
    "public/app/plugins/panel/histogram/migrations.ts:5381": [
      [0, 0, 0, "Unexpected any. Specify a different type.", "0"]
    ],
    "public/app/plugins/panel/live/LiveChannelEditor.tsx:5381": [
      [0, 0, 0, "Unexpected any. Specify a different type.", "0"],
      [0, 0, 0, "Styles should be written using objects.", "1"]
    ],
    "public/app/plugins/panel/live/LivePanel.tsx:5381": [
      [0, 0, 0, "Do not use any type assertions.", "0"],
      [0, 0, 0, "Styles should be written using objects.", "1"],
      [0, 0, 0, "Styles should be written using objects.", "2"],
      [0, 0, 0, "Styles should be written using objects.", "3"],
      [0, 0, 0, "Styles should be written using objects.", "4"],
      [0, 0, 0, "Styles should be written using objects.", "5"],
      [0, 0, 0, "Styles should be written using objects.", "6"],
      [0, 0, 0, "Styles should be written using objects.", "7"]
    ],
    "public/app/plugins/panel/logs/types.ts:5381": [
      [0, 0, 0, "Do not re-export imported variable (\`./panelcfg.gen\`)", "0"]
    ],
    "public/app/plugins/panel/nodeGraph/Edge.tsx:5381": [
      [0, 0, 0, "Do not use any type assertions.", "0"]
    ],
    "public/app/plugins/panel/nodeGraph/EdgeLabel.tsx:5381": [
      [0, 0, 0, "Styles should be written using objects.", "0"],
      [0, 0, 0, "Styles should be written using objects.", "1"],
      [0, 0, 0, "Styles should be written using objects.", "2"],
      [0, 0, 0, "Do not use any type assertions.", "3"]
    ],
    "public/app/plugins/panel/nodeGraph/Legend.tsx:5381": [
      [0, 0, 0, "Styles should be written using objects.", "0"],
      [0, 0, 0, "Styles should be written using objects.", "1"]
    ],
    "public/app/plugins/panel/nodeGraph/Marker.tsx:5381": [
      [0, 0, 0, "Styles should be written using objects.", "0"],
      [0, 0, 0, "Styles should be written using objects.", "1"],
      [0, 0, 0, "Styles should be written using objects.", "2"]
    ],
    "public/app/plugins/panel/nodeGraph/Node.tsx:5381": [
      [0, 0, 0, "Styles should be written using objects.", "0"],
      [0, 0, 0, "Styles should be written using objects.", "1"],
      [0, 0, 0, "Styles should be written using objects.", "2"],
      [0, 0, 0, "Styles should be written using objects.", "3"],
      [0, 0, 0, "Styles should be written using objects.", "4"],
      [0, 0, 0, "Styles should be written using objects.", "5"],
      [0, 0, 0, "Styles should be written using objects.", "6"],
      [0, 0, 0, "Styles should be written using objects.", "7"],
      [0, 0, 0, "Styles should be written using objects.", "8"]
    ],
    "public/app/plugins/panel/nodeGraph/NodeGraph.tsx:5381": [
      [0, 0, 0, "Styles should be written using objects.", "0"],
      [0, 0, 0, "Styles should be written using objects.", "1"],
      [0, 0, 0, "Styles should be written using objects.", "2"],
      [0, 0, 0, "Styles should be written using objects.", "3"],
      [0, 0, 0, "Styles should be written using objects.", "4"],
      [0, 0, 0, "Styles should be written using objects.", "5"],
      [0, 0, 0, "Styles should be written using objects.", "6"],
      [0, 0, 0, "Styles should be written using objects.", "7"],
      [0, 0, 0, "Styles should be written using objects.", "8"],
      [0, 0, 0, "Styles should be written using objects.", "9"],
      [0, 0, 0, "Do not use any type assertions.", "10"],
      [0, 0, 0, "Do not use any type assertions.", "11"],
      [0, 0, 0, "Do not use any type assertions.", "12"],
      [0, 0, 0, "Do not use any type assertions.", "13"]
    ],
    "public/app/plugins/panel/nodeGraph/ViewControls.tsx:5381": [
      [0, 0, 0, "\'HorizontalGroup\' import from \'@grafana/ui\' is restricted from being used by a pattern. Use Stack component instead.", "0"],
      [0, 0, 0, "\'VerticalGroup\' import from \'@grafana/ui\' is restricted from being used by a pattern. Use Stack component instead.", "1"],
      [0, 0, 0, "Styles should be written using objects.", "2"],
      [0, 0, 0, "Unexpected any. Specify a different type.", "3"]
    ],
    "public/app/plugins/panel/nodeGraph/editor/ArcOptionsEditor.tsx:5381": [
      [0, 0, 0, "Styles should be written using objects.", "0"]
    ],
    "public/app/plugins/panel/nodeGraph/index.ts:5381": [
      [0, 0, 0, "Do not re-export imported variable (\`./NodeGraph\`)", "0"]
    ],
    "public/app/plugins/panel/nodeGraph/layout.ts:5381": [
      [0, 0, 0, "Do not use any type assertions.", "0"],
      [0, 0, 0, "Do not use any type assertions.", "1"]
    ],
    "public/app/plugins/panel/nodeGraph/types.ts:5381": [
      [0, 0, 0, "Do not re-export imported variable (\`./panelcfg.gen\`)", "0"]
    ],
    "public/app/plugins/panel/nodeGraph/useContextMenu.tsx:5381": [
      [0, 0, 0, "Styles should be written using objects.", "0"],
      [0, 0, 0, "Styles should be written using objects.", "1"]
    ],
    "public/app/plugins/panel/piechart/PieChart.tsx:5381": [
      [0, 0, 0, "Styles should be written using objects.", "0"],
      [0, 0, 0, "Styles should be written using objects.", "1"],
      [0, 0, 0, "Styles should be written using objects.", "2"],
      [0, 0, 0, "Styles should be written using objects.", "3"],
      [0, 0, 0, "Styles should be written using objects.", "4"]
    ],
    "public/app/plugins/panel/piechart/migrations.ts:5381": [
      [0, 0, 0, "Unexpected any. Specify a different type.", "0"],
      [0, 0, 0, "Unexpected any. Specify a different type.", "1"]
    ],
    "public/app/plugins/panel/stat/StatMigrations.ts:5381": [
      [0, 0, 0, "Unexpected any. Specify a different type.", "0"]
    ],
    "public/app/plugins/panel/state-timeline/migrations.ts:5381": [
      [0, 0, 0, "Unexpected any. Specify a different type.", "0"],
      [0, 0, 0, "Unexpected any. Specify a different type.", "1"]
    ],
    "public/app/plugins/panel/table/TablePanel.tsx:5381": [
      [0, 0, 0, "Styles should be written using objects.", "0"],
      [0, 0, 0, "Styles should be written using objects.", "1"]
    ],
    "public/app/plugins/panel/table/cells/SparklineCellOptionsEditor.tsx:5381": [
      [0, 0, 0, "\'VerticalGroup\' import from \'@grafana/ui\' is restricted from being used by a pattern. Use Stack component instead.", "0"],
      [0, 0, 0, "Styles should be written using objects.", "1"]
    ],
    "public/app/plugins/panel/table/migrations.ts:5381": [
      [0, 0, 0, "Unexpected any. Specify a different type.", "0"],
      [0, 0, 0, "Unexpected any. Specify a different type.", "1"],
      [0, 0, 0, "Unexpected any. Specify a different type.", "2"],
      [0, 0, 0, "Unexpected any. Specify a different type.", "3"],
      [0, 0, 0, "Unexpected any. Specify a different type.", "4"],
      [0, 0, 0, "Unexpected any. Specify a different type.", "5"]
    ],
    "public/app/plugins/panel/text/TextPanel.tsx:5381": [
      [0, 0, 0, "Styles should be written using objects.", "0"],
      [0, 0, 0, "Styles should be written using objects.", "1"]
    ],
    "public/app/plugins/panel/text/TextPanelEditor.tsx:5381": [
      [0, 0, 0, "Unexpected any. Specify a different type.", "0"],
      [0, 0, 0, "Styles should be written using objects.", "1"]
    ],
    "public/app/plugins/panel/text/textPanelMigrationHandler.ts:5381": [
      [0, 0, 0, "Unexpected any. Specify a different type.", "0"]
    ],
    "public/app/plugins/panel/timeseries/InsertNullsEditor.tsx:5381": [
      [0, 0, 0, "\'HorizontalGroup\' import from \'@grafana/ui\' is restricted from being used by a pattern. Use Stack component instead.", "0"]
    ],
    "public/app/plugins/panel/timeseries/LineStyleEditor.tsx:5381": [
      [0, 0, 0, "\'HorizontalGroup\' import from \'@grafana/ui\' is restricted from being used by a pattern. Use Stack component instead.", "0"]
    ],
    "public/app/plugins/panel/timeseries/SpanNullsEditor.tsx:5381": [
      [0, 0, 0, "\'HorizontalGroup\' import from \'@grafana/ui\' is restricted from being used by a pattern. Use Stack component instead.", "0"]
    ],
    "public/app/plugins/panel/timeseries/TimezonesEditor.tsx:5381": [
      [0, 0, 0, "Styles should be written using objects.", "0"],
      [0, 0, 0, "Styles should be written using objects.", "1"]
    ],
    "public/app/plugins/panel/timeseries/migrations.ts:5381": [
      [0, 0, 0, "Unexpected any. Specify a different type.", "0"],
      [0, 0, 0, "Do not use any type assertions.", "1"],
      [0, 0, 0, "Unexpected any. Specify a different type.", "2"],
      [0, 0, 0, "Do not use any type assertions.", "3"],
      [0, 0, 0, "Unexpected any. Specify a different type.", "4"],
      [0, 0, 0, "Do not use any type assertions.", "5"],
      [0, 0, 0, "Unexpected any. Specify a different type.", "6"],
      [0, 0, 0, "Do not use any type assertions.", "7"],
      [0, 0, 0, "Unexpected any. Specify a different type.", "8"],
      [0, 0, 0, "Unexpected any. Specify a different type.", "9"]
    ],
    "public/app/plugins/panel/timeseries/plugins/AnnotationsPlugin2.tsx:5381": [
      [0, 0, 0, "Unexpected any. Specify a different type.", "0"]
    ],
    "public/app/plugins/panel/timeseries/plugins/ThresholdDragHandle.tsx:5381": [
      [0, 0, 0, "Styles should be written using objects.", "0"],
      [0, 0, 0, "Styles should be written using objects.", "1"],
      [0, 0, 0, "Styles should be written using objects.", "2"],
      [0, 0, 0, "Styles should be written using objects.", "3"],
      [0, 0, 0, "Styles should be written using objects.", "4"],
      [0, 0, 0, "Styles should be written using objects.", "5"],
      [0, 0, 0, "Styles should be written using objects.", "6"]
    ],
    "public/app/plugins/panel/timeseries/plugins/annotations2/AnnotationEditor2.tsx:5381": [
      [0, 0, 0, "Unexpected any. Specify a different type.", "0"]
    ],
    "public/app/plugins/panel/timeseries/plugins/annotations2/AnnotationMarker2.tsx:5381": [
      [0, 0, 0, "Unexpected any. Specify a different type.", "0"]
    ],
    "public/app/plugins/panel/timeseries/plugins/annotations2/AnnotationTooltip2.tsx:5381": [
      [0, 0, 0, "\'HorizontalGroup\' import from \'@grafana/ui\' is restricted from being used by a pattern. Use Stack component instead.", "0"],
      [0, 0, 0, "Unexpected any. Specify a different type.", "1"]
    ],
    "public/app/plugins/panel/traces/TracesPanel.tsx:5381": [
      [0, 0, 0, "Styles should be written using objects.", "0"]
    ],
    "public/app/plugins/panel/welcome/Welcome.tsx:5381": [
      [0, 0, 0, "Styles should be written using objects.", "0"],
      [0, 0, 0, "Styles should be written using objects.", "1"],
      [0, 0, 0, "Styles should be written using objects.", "2"],
      [0, 0, 0, "Styles should be written using objects.", "3"],
      [0, 0, 0, "Styles should be written using objects.", "4"],
      [0, 0, 0, "Styles should be written using objects.", "5"]
    ],
    "public/app/plugins/panel/xychart/AutoEditor.tsx:5381": [
      [0, 0, 0, "Unexpected any. Specify a different type.", "0"],
      [0, 0, 0, "Styles should be written using objects.", "1"],
      [0, 0, 0, "Styles should be written using objects.", "2"]
    ],
    "public/app/plugins/panel/xychart/ManualEditor.tsx:5381": [
      [0, 0, 0, "Do not use any type assertions.", "0"]
    ],
    "public/app/plugins/panel/xychart/XYChartPanel.tsx:5381": [
      [0, 0, 0, "Do not use any type assertions.", "0"]
    ],
    "public/app/plugins/panel/xychart/scatter.ts:5381": [
      [0, 0, 0, "Do not use any type assertions.", "0"],
      [0, 0, 0, "Do not use any type assertions.", "1"],
      [0, 0, 0, "Do not use any type assertions.", "2"],
      [0, 0, 0, "Unexpected any. Specify a different type.", "3"],
      [0, 0, 0, "Do not use any type assertions.", "4"],
      [0, 0, 0, "Unexpected any. Specify a different type.", "5"],
      [0, 0, 0, "Do not use any type assertions.", "6"],
      [0, 0, 0, "Unexpected any. Specify a different type.", "7"],
      [0, 0, 0, "Do not use any type assertions.", "8"],
      [0, 0, 0, "Unexpected any. Specify a different type.", "9"],
      [0, 0, 0, "Do not use any type assertions.", "10"]
    ],
    "public/app/plugins/panel/xychart/v2/SeriesEditor.tsx:5381": [
      [0, 0, 0, "Do not use any type assertions.", "0"],
      [0, 0, 0, "Do not use any type assertions.", "1"],
      [0, 0, 0, "Do not use any type assertions.", "2"],
      [0, 0, 0, "Do not use any type assertions.", "3"],
      [0, 0, 0, "Do not use any type assertions.", "4"]
    ],
    "public/app/plugins/panel/xychart/v2/migrations.ts:5381": [
      [0, 0, 0, "Do not use any type assertions.", "0"],
      [0, 0, 0, "Do not use any type assertions.", "1"]
    ],
    "public/app/plugins/panel/xychart/v2/scatter.ts:5381": [
      [0, 0, 0, "Do not use any type assertions.", "0"],
      [0, 0, 0, "Do not use any type assertions.", "1"],
      [0, 0, 0, "Do not use any type assertions.", "2"],
      [0, 0, 0, "Unexpected any. Specify a different type.", "3"],
      [0, 0, 0, "Do not use any type assertions.", "4"],
      [0, 0, 0, "Unexpected any. Specify a different type.", "5"],
      [0, 0, 0, "Do not use any type assertions.", "6"],
      [0, 0, 0, "Unexpected any. Specify a different type.", "7"],
      [0, 0, 0, "Do not use any type assertions.", "8"],
      [0, 0, 0, "Unexpected any. Specify a different type.", "9"]
    ],
    "public/app/plugins/panel/xychart/v2/utils.ts:5381": [
      [0, 0, 0, "Unexpected any. Specify a different type.", "0"]
    ],
    "public/app/plugins/sdk.ts:5381": [
      [0, 0, 0, "Do not re-export imported variable (\`loadPluginCss\`)", "0"]
    ],
    "public/app/store/configureStore.ts:5381": [
      [0, 0, 0, "Unexpected any. Specify a different type.", "0"]
    ],
    "public/app/store/store.ts:5381": [
      [0, 0, 0, "Do not use any type assertions.", "0"],
      [0, 0, 0, "Unexpected any. Specify a different type.", "1"]
    ],
    "public/app/types/acl.ts:5381": [
      [0, 0, 0, "Do not re-export imported variable (\`OrgRole\`)", "0"]
    ],
    "public/app/types/alerting.ts:5381": [
      [0, 0, 0, "Unexpected any. Specify a different type.", "0"],
      [0, 0, 0, "Unexpected any. Specify a different type.", "1"],
      [0, 0, 0, "Unexpected any. Specify a different type.", "2"],
      [0, 0, 0, "Unexpected any. Specify a different type.", "3"],
      [0, 0, 0, "Unexpected any. Specify a different type.", "4"]
    ],
    "public/app/types/appEvent.ts:5381": [
      [0, 0, 0, "Unexpected any. Specify a different type.", "0"],
      [0, 0, 0, "Unexpected any. Specify a different type.", "1"],
      [0, 0, 0, "Unexpected any. Specify a different type.", "2"],
      [0, 0, 0, "Unexpected any. Specify a different type.", "3"],
      [0, 0, 0, "Unexpected any. Specify a different type.", "4"],
      [0, 0, 0, "Unexpected any. Specify a different type.", "5"],
      [0, 0, 0, "Unexpected any. Specify a different type.", "6"]
    ],
    "public/app/types/dashboard.ts:5381": [
      [0, 0, 0, "Unexpected any. Specify a different type.", "0"]
    ],
    "public/app/types/events.ts:5381": [
      [0, 0, 0, "Unexpected any. Specify a different type.", "0"],
      [0, 0, 0, "Unexpected any. Specify a different type.", "1"],
      [0, 0, 0, "Unexpected any. Specify a different type.", "2"],
      [0, 0, 0, "Unexpected any. Specify a different type.", "3"],
      [0, 0, 0, "Unexpected any. Specify a different type.", "4"],
      [0, 0, 0, "Unexpected any. Specify a different type.", "5"],
      [0, 0, 0, "Unexpected any. Specify a different type.", "6"],
      [0, 0, 0, "Unexpected any. Specify a different type.", "7"],
      [0, 0, 0, "Unexpected any. Specify a different type.", "8"],
      [0, 0, 0, "Unexpected any. Specify a different type.", "9"],
      [0, 0, 0, "Unexpected any. Specify a different type.", "10"],
      [0, 0, 0, "Unexpected any. Specify a different type.", "11"],
      [0, 0, 0, "Unexpected any. Specify a different type.", "12"]
    ],
    "public/app/types/index.ts:5381": [
      [0, 0, 0, "Do not use export all (\`export * from ...\`)", "0"],
      [0, 0, 0, "Do not use export all (\`export * from ...\`)", "1"],
      [0, 0, 0, "Do not use export all (\`export * from ...\`)", "2"],
      [0, 0, 0, "Do not use export all (\`export * from ...\`)", "3"],
      [0, 0, 0, "Do not use export all (\`export * from ...\`)", "4"],
      [0, 0, 0, "Do not use export all (\`export * from ...\`)", "5"],
      [0, 0, 0, "Do not use export all (\`export * from ...\`)", "6"],
      [0, 0, 0, "Do not use export all (\`export * from ...\`)", "7"],
      [0, 0, 0, "Do not use export all (\`export * from ...\`)", "8"],
      [0, 0, 0, "Do not use export all (\`export * from ...\`)", "9"],
      [0, 0, 0, "Do not use export all (\`export * from ...\`)", "10"],
      [0, 0, 0, "Do not use export all (\`export * from ...\`)", "11"],
      [0, 0, 0, "Do not use export all (\`export * from ...\`)", "12"],
      [0, 0, 0, "Do not use export all (\`export * from ...\`)", "13"],
      [0, 0, 0, "Do not use export all (\`export * from ...\`)", "14"],
      [0, 0, 0, "Do not use export all (\`export * from ...\`)", "15"],
      [0, 0, 0, "Do not use export all (\`export * from ...\`)", "16"],
      [0, 0, 0, "Do not use export all (\`export * from ...\`)", "17"],
      [0, 0, 0, "Do not use export all (\`export * from ...\`)", "18"],
      [0, 0, 0, "Do not use export all (\`export * from ...\`)", "19"],
      [0, 0, 0, "Do not use export all (\`export * from ...\`)", "20"],
      [0, 0, 0, "Do not re-export imported variable (\`CoreEvents\`)", "21"]
    ],
    "public/app/types/jquery/jquery.d.ts:5381": [
      [0, 0, 0, "Unexpected any. Specify a different type.", "0"],
      [0, 0, 0, "Unexpected any. Specify a different type.", "1"],
      [0, 0, 0, "Unexpected any. Specify a different type.", "2"],
      [0, 0, 0, "Unexpected any. Specify a different type.", "3"],
      [0, 0, 0, "Unexpected any. Specify a different type.", "4"],
      [0, 0, 0, "Unexpected any. Specify a different type.", "5"],
      [0, 0, 0, "Unexpected any. Specify a different type.", "6"],
      [0, 0, 0, "Unexpected any. Specify a different type.", "7"],
      [0, 0, 0, "Unexpected any. Specify a different type.", "8"]
    ],
    "public/app/types/store.ts:5381": [
      [0, 0, 0, "Unexpected any. Specify a different type.", "0"],
      [0, 0, 0, "Do not use any type assertions.", "1"]
    ],
    "public/app/types/teams.ts:5381": [
      [0, 0, 0, "Do not re-export imported variable (\`TeamDTO\`)", "0"]
    ],
    "public/app/types/unified-alerting-dto.ts:5381": [
      [0, 0, 0, "Do not use any type assertions.", "0"]
    ],
    "public/test/core/redux/reduxTester.ts:5381": [
      [0, 0, 0, "Unexpected any. Specify a different type.", "0"],
      [0, 0, 0, "Unexpected any. Specify a different type.", "1"],
      [0, 0, 0, "Unexpected any. Specify a different type.", "2"],
      [0, 0, 0, "Unexpected any. Specify a different type.", "3"],
      [0, 0, 0, "Unexpected any. Specify a different type.", "4"],
      [0, 0, 0, "Unexpected any. Specify a different type.", "5"]
    ],
    "public/test/core/thunk/thunkTester.ts:5381": [
      [0, 0, 0, "Unexpected any. Specify a different type.", "0"],
      [0, 0, 0, "Unexpected any. Specify a different type.", "1"],
      [0, 0, 0, "Unexpected any. Specify a different type.", "2"],
      [0, 0, 0, "Unexpected any. Specify a different type.", "3"],
      [0, 0, 0, "Unexpected any. Specify a different type.", "4"],
      [0, 0, 0, "Unexpected any. Specify a different type.", "5"],
      [0, 0, 0, "Unexpected any. Specify a different type.", "6"],
      [0, 0, 0, "Unexpected any. Specify a different type.", "7"]
    ],
    "public/test/global-jquery-shim.ts:5381": [
      [0, 0, 0, "Unexpected any. Specify a different type.", "0"]
    ],
    "public/test/helpers/getDashboardModel.ts:5381": [
      [0, 0, 0, "Unexpected any. Specify a different type.", "0"]
    ],
    "public/test/helpers/initTemplateSrv.ts:5381": [
      [0, 0, 0, "Unexpected any. Specify a different type.", "0"]
    ],
    "public/test/jest-setup.ts:5381": [
      [0, 0, 0, "Unexpected any. Specify a different type.", "0"]
    ],
    "public/test/lib/common.ts:5381": [
      [0, 0, 0, "Unexpected any. Specify a different type.", "0"]
    ],
    "public/test/specs/helpers.ts:5381": [
      [0, 0, 0, "Unexpected any. Specify a different type.", "0"],
      [0, 0, 0, "Unexpected any. Specify a different type.", "1"],
      [0, 0, 0, "Unexpected any. Specify a different type.", "2"],
      [0, 0, 0, "Unexpected any. Specify a different type.", "3"],
      [0, 0, 0, "Unexpected any. Specify a different type.", "4"],
      [0, 0, 0, "Unexpected any. Specify a different type.", "5"],
      [0, 0, 0, "Unexpected any. Specify a different type.", "6"],
      [0, 0, 0, "Unexpected any. Specify a different type.", "7"],
      [0, 0, 0, "Unexpected any. Specify a different type.", "8"],
      [0, 0, 0, "Unexpected any. Specify a different type.", "9"],
      [0, 0, 0, "Unexpected any. Specify a different type.", "10"]
    ]
  }`
};

exports[`no undocumented stories`] = {
  value: `{
    "packages/grafana-ui/src/components/ButtonCascader/ButtonCascader.story.tsx:5381": [
      [0, 0, 0, "No undocumented stories are allowed, please add an .mdx file with some documentation", "5381"]
    ],
    "packages/grafana-ui/src/components/DateTimePickers/RelativeTimeRangePicker/RelativeTimeRangePicker.story.tsx:5381": [
      [0, 0, 0, "No undocumented stories are allowed, please add an .mdx file with some documentation", "5381"]
    ],
    "packages/grafana-ui/src/components/DateTimePickers/TimeOfDayPicker.story.tsx:5381": [
      [0, 0, 0, "No undocumented stories are allowed, please add an .mdx file with some documentation", "5381"]
    ],
    "packages/grafana-ui/src/components/DateTimePickers/TimeRangePicker.story.tsx:5381": [
      [0, 0, 0, "No undocumented stories are allowed, please add an .mdx file with some documentation", "5381"]
    ],
    "packages/grafana-ui/src/components/DateTimePickers/TimeZonePicker.story.tsx:5381": [
      [0, 0, 0, "No undocumented stories are allowed, please add an .mdx file with some documentation", "5381"]
    ],
    "packages/grafana-ui/src/components/DateTimePickers/WeekStartPicker.story.tsx:5381": [
      [0, 0, 0, "No undocumented stories are allowed, please add an .mdx file with some documentation", "5381"]
    ],
    "packages/grafana-ui/src/components/PageLayout/PageToolbar.story.tsx:5381": [
      [0, 0, 0, "No undocumented stories are allowed, please add an .mdx file with some documentation", "5381"]
    ],
    "packages/grafana-ui/src/components/QueryField/QueryField.story.tsx:5381": [
      [0, 0, 0, "No undocumented stories are allowed, please add an .mdx file with some documentation", "5381"]
    ],
    "packages/grafana-ui/src/components/SecretTextArea/SecretTextArea.story.tsx:5381": [
      [0, 0, 0, "No undocumented stories are allowed, please add an .mdx file with some documentation", "5381"]
    ],
    "packages/grafana-ui/src/components/Segment/Segment.story.tsx:5381": [
      [0, 0, 0, "No undocumented stories are allowed, please add an .mdx file with some documentation", "5381"]
    ],
    "packages/grafana-ui/src/components/Segment/SegmentAsync.story.tsx:5381": [
      [0, 0, 0, "No undocumented stories are allowed, please add an .mdx file with some documentation", "5381"]
    ],
    "packages/grafana-ui/src/components/Segment/SegmentInput.story.tsx:5381": [
      [0, 0, 0, "No undocumented stories are allowed, please add an .mdx file with some documentation", "5381"]
    ],
    "packages/grafana-ui/src/components/Slider/RangeSlider.story.tsx:5381": [
      [0, 0, 0, "No undocumented stories are allowed, please add an .mdx file with some documentation", "5381"]
    ],
    "packages/grafana-ui/src/components/Slider/Slider.story.tsx:5381": [
      [0, 0, 0, "No undocumented stories are allowed, please add an .mdx file with some documentation", "5381"]
    ],
    "packages/grafana-ui/src/components/StatsPicker/StatsPicker.story.tsx:5381": [
      [0, 0, 0, "No undocumented stories are allowed, please add an .mdx file with some documentation", "5381"]
    ],
    "packages/grafana-ui/src/components/ThemeDemos/ThemeDemo.story.tsx:5381": [
      [0, 0, 0, "No undocumented stories are allowed, please add an .mdx file with some documentation", "5381"]
    ],
    "packages/grafana-ui/src/components/VizLayout/VizLayout.story.tsx:5381": [
      [0, 0, 0, "No undocumented stories are allowed, please add an .mdx file with some documentation", "5381"]
    ],
    "packages/grafana-ui/src/components/VizLegend/VizLegend.story.tsx:5381": [
      [0, 0, 0, "No undocumented stories are allowed, please add an .mdx file with some documentation", "5381"]
    ],
    "packages/grafana-ui/src/components/VizTooltip/SeriesTable.story.tsx:5381": [
      [0, 0, 0, "No undocumented stories are allowed, please add an .mdx file with some documentation", "5381"]
    ]
  }`
};

exports[`no gf-form usage`] = {
  value: `{
    "e2e/scenes/utils/flows/addDataSource.ts:5381": [
      [0, 0, 0, "gf-form usage has been deprecated. Use a component from @grafana/ui or custom CSS instead.", "5381"]
    ],
    "e2e/utils/flows/addDataSource.ts:5381": [
      [0, 0, 0, "gf-form usage has been deprecated. Use a component from @grafana/ui or custom CSS instead.", "5381"]
    ],
    "packages/grafana-prometheus/src/components/PromExploreExtraField.tsx:5381": [
      [0, 0, 0, "gf-form usage has been deprecated. Use a component from @grafana/ui or custom CSS instead.", "5381"],
      [0, 0, 0, "gf-form usage has been deprecated. Use a component from @grafana/ui or custom CSS instead.", "5381"],
      [0, 0, 0, "gf-form usage has been deprecated. Use a component from @grafana/ui or custom CSS instead.", "5381"],
      [0, 0, 0, "gf-form usage has been deprecated. Use a component from @grafana/ui or custom CSS instead.", "5381"]
    ],
    "packages/grafana-prometheus/src/components/PromQueryField.tsx:5381": [
      [0, 0, 0, "gf-form usage has been deprecated. Use a component from @grafana/ui or custom CSS instead.", "5381"],
      [0, 0, 0, "gf-form usage has been deprecated. Use a component from @grafana/ui or custom CSS instead.", "5381"],
      [0, 0, 0, "gf-form usage has been deprecated. Use a component from @grafana/ui or custom CSS instead.", "5381"],
      [0, 0, 0, "gf-form usage has been deprecated. Use a component from @grafana/ui or custom CSS instead.", "5381"],
      [0, 0, 0, "gf-form usage has been deprecated. Use a component from @grafana/ui or custom CSS instead.", "5381"],
      [0, 0, 0, "gf-form usage has been deprecated. Use a component from @grafana/ui or custom CSS instead.", "5381"]
    ],
    "packages/grafana-prometheus/src/configuration/AlertingSettingsOverhaul.tsx:5381": [
      [0, 0, 0, "gf-form usage has been deprecated. Use a component from @grafana/ui or custom CSS instead.", "5381"],
      [0, 0, 0, "gf-form usage has been deprecated. Use a component from @grafana/ui or custom CSS instead.", "5381"],
      [0, 0, 0, "gf-form usage has been deprecated. Use a component from @grafana/ui or custom CSS instead.", "5381"]
    ],
    "packages/grafana-prometheus/src/configuration/ExemplarSetting.tsx:5381": [
      [0, 0, 0, "gf-form usage has been deprecated. Use a component from @grafana/ui or custom CSS instead.", "5381"]
    ],
    "packages/grafana-prometheus/src/configuration/PromSettings.tsx:5381": [
      [0, 0, 0, "gf-form usage has been deprecated. Use a component from @grafana/ui or custom CSS instead.", "5381"],
      [0, 0, 0, "gf-form usage has been deprecated. Use a component from @grafana/ui or custom CSS instead.", "5381"],
      [0, 0, 0, "gf-form usage has been deprecated. Use a component from @grafana/ui or custom CSS instead.", "5381"],
      [0, 0, 0, "gf-form usage has been deprecated. Use a component from @grafana/ui or custom CSS instead.", "5381"],
      [0, 0, 0, "gf-form usage has been deprecated. Use a component from @grafana/ui or custom CSS instead.", "5381"],
      [0, 0, 0, "gf-form usage has been deprecated. Use a component from @grafana/ui or custom CSS instead.", "5381"],
      [0, 0, 0, "gf-form usage has been deprecated. Use a component from @grafana/ui or custom CSS instead.", "5381"],
      [0, 0, 0, "gf-form usage has been deprecated. Use a component from @grafana/ui or custom CSS instead.", "5381"],
      [0, 0, 0, "gf-form usage has been deprecated. Use a component from @grafana/ui or custom CSS instead.", "5381"],
      [0, 0, 0, "gf-form usage has been deprecated. Use a component from @grafana/ui or custom CSS instead.", "5381"],
      [0, 0, 0, "gf-form usage has been deprecated. Use a component from @grafana/ui or custom CSS instead.", "5381"],
      [0, 0, 0, "gf-form usage has been deprecated. Use a component from @grafana/ui or custom CSS instead.", "5381"],
      [0, 0, 0, "gf-form usage has been deprecated. Use a component from @grafana/ui or custom CSS instead.", "5381"],
      [0, 0, 0, "gf-form usage has been deprecated. Use a component from @grafana/ui or custom CSS instead.", "5381"],
      [0, 0, 0, "gf-form usage has been deprecated. Use a component from @grafana/ui or custom CSS instead.", "5381"],
      [0, 0, 0, "gf-form usage has been deprecated. Use a component from @grafana/ui or custom CSS instead.", "5381"],
      [0, 0, 0, "gf-form usage has been deprecated. Use a component from @grafana/ui or custom CSS instead.", "5381"],
      [0, 0, 0, "gf-form usage has been deprecated. Use a component from @grafana/ui or custom CSS instead.", "5381"],
      [0, 0, 0, "gf-form usage has been deprecated. Use a component from @grafana/ui or custom CSS instead.", "5381"],
      [0, 0, 0, "gf-form usage has been deprecated. Use a component from @grafana/ui or custom CSS instead.", "5381"],
      [0, 0, 0, "gf-form usage has been deprecated. Use a component from @grafana/ui or custom CSS instead.", "5381"],
      [0, 0, 0, "gf-form usage has been deprecated. Use a component from @grafana/ui or custom CSS instead.", "5381"],
      [0, 0, 0, "gf-form usage has been deprecated. Use a component from @grafana/ui or custom CSS instead.", "5381"],
      [0, 0, 0, "gf-form usage has been deprecated. Use a component from @grafana/ui or custom CSS instead.", "5381"],
      [0, 0, 0, "gf-form usage has been deprecated. Use a component from @grafana/ui or custom CSS instead.", "5381"],
      [0, 0, 0, "gf-form usage has been deprecated. Use a component from @grafana/ui or custom CSS instead.", "5381"],
      [0, 0, 0, "gf-form usage has been deprecated. Use a component from @grafana/ui or custom CSS instead.", "5381"]
    ],
    "packages/grafana-prometheus/src/querybuilder/components/PromQueryCodeEditor.tsx:5381": [
      [0, 0, 0, "gf-form usage has been deprecated. Use a component from @grafana/ui or custom CSS instead.", "5381"]
    ],
    "packages/grafana-ui/src/components/DataSourceSettings/AlertingSettings.tsx:5381": [
      [0, 0, 0, "gf-form usage has been deprecated. Use a component from @grafana/ui or custom CSS instead.", "5381"],
      [0, 0, 0, "gf-form usage has been deprecated. Use a component from @grafana/ui or custom CSS instead.", "5381"],
      [0, 0, 0, "gf-form usage has been deprecated. Use a component from @grafana/ui or custom CSS instead.", "5381"]
    ],
    "packages/grafana-ui/src/components/DataSourceSettings/CustomHeadersSettings.tsx:5381": [
      [0, 0, 0, "gf-form usage has been deprecated. Use a component from @grafana/ui or custom CSS instead.", "5381"],
      [0, 0, 0, "gf-form usage has been deprecated. Use a component from @grafana/ui or custom CSS instead.", "5381"],
      [0, 0, 0, "gf-form usage has been deprecated. Use a component from @grafana/ui or custom CSS instead.", "5381"]
    ],
    "packages/grafana-ui/src/components/DataSourceSettings/DataSourceHttpSettings.tsx:5381": [
      [0, 0, 0, "gf-form usage has been deprecated. Use a component from @grafana/ui or custom CSS instead.", "5381"],
      [0, 0, 0, "gf-form usage has been deprecated. Use a component from @grafana/ui or custom CSS instead.", "5381"],
      [0, 0, 0, "gf-form usage has been deprecated. Use a component from @grafana/ui or custom CSS instead.", "5381"],
      [0, 0, 0, "gf-form usage has been deprecated. Use a component from @grafana/ui or custom CSS instead.", "5381"],
      [0, 0, 0, "gf-form usage has been deprecated. Use a component from @grafana/ui or custom CSS instead.", "5381"],
      [0, 0, 0, "gf-form usage has been deprecated. Use a component from @grafana/ui or custom CSS instead.", "5381"],
      [0, 0, 0, "gf-form usage has been deprecated. Use a component from @grafana/ui or custom CSS instead.", "5381"],
      [0, 0, 0, "gf-form usage has been deprecated. Use a component from @grafana/ui or custom CSS instead.", "5381"],
      [0, 0, 0, "gf-form usage has been deprecated. Use a component from @grafana/ui or custom CSS instead.", "5381"],
      [0, 0, 0, "gf-form usage has been deprecated. Use a component from @grafana/ui or custom CSS instead.", "5381"],
      [0, 0, 0, "gf-form usage has been deprecated. Use a component from @grafana/ui or custom CSS instead.", "5381"],
      [0, 0, 0, "gf-form usage has been deprecated. Use a component from @grafana/ui or custom CSS instead.", "5381"],
      [0, 0, 0, "gf-form usage has been deprecated. Use a component from @grafana/ui or custom CSS instead.", "5381"],
      [0, 0, 0, "gf-form usage has been deprecated. Use a component from @grafana/ui or custom CSS instead.", "5381"],
      [0, 0, 0, "gf-form usage has been deprecated. Use a component from @grafana/ui or custom CSS instead.", "5381"],
      [0, 0, 0, "gf-form usage has been deprecated. Use a component from @grafana/ui or custom CSS instead.", "5381"]
    ],
    "packages/grafana-ui/src/components/DataSourceSettings/HttpProxySettings.tsx:5381": [
      [0, 0, 0, "gf-form usage has been deprecated. Use a component from @grafana/ui or custom CSS instead.", "5381"],
      [0, 0, 0, "gf-form usage has been deprecated. Use a component from @grafana/ui or custom CSS instead.", "5381"],
      [0, 0, 0, "gf-form usage has been deprecated. Use a component from @grafana/ui or custom CSS instead.", "5381"]
    ],
    "packages/grafana-ui/src/components/DataSourceSettings/SecureSocksProxySettings.tsx:5381": [
      [0, 0, 0, "gf-form usage has been deprecated. Use a component from @grafana/ui or custom CSS instead.", "5381"],
      [0, 0, 0, "gf-form usage has been deprecated. Use a component from @grafana/ui or custom CSS instead.", "5381"],
      [0, 0, 0, "gf-form usage has been deprecated. Use a component from @grafana/ui or custom CSS instead.", "5381"]
    ],
    "packages/grafana-ui/src/components/DataSourceSettings/TLSAuthSettings.tsx:5381": [
      [0, 0, 0, "gf-form usage has been deprecated. Use a component from @grafana/ui or custom CSS instead.", "5381"],
      [0, 0, 0, "gf-form usage has been deprecated. Use a component from @grafana/ui or custom CSS instead.", "5381"],
      [0, 0, 0, "gf-form usage has been deprecated. Use a component from @grafana/ui or custom CSS instead.", "5381"]
    ],
    "packages/grafana-ui/src/components/FormField/FormField.tsx:5381": [
      [0, 0, 0, "gf-form usage has been deprecated. Use a component from @grafana/ui or custom CSS instead.", "5381"]
    ],
    "packages/grafana-ui/src/components/FormLabel/FormLabel.tsx:5381": [
      [0, 0, 0, "gf-form usage has been deprecated. Use a component from @grafana/ui or custom CSS instead.", "5381"],
      [0, 0, 0, "gf-form usage has been deprecated. Use a component from @grafana/ui or custom CSS instead.", "5381"],
      [0, 0, 0, "gf-form usage has been deprecated. Use a component from @grafana/ui or custom CSS instead.", "5381"]
    ],
    "packages/grafana-ui/src/components/Forms/Legacy/Input/Input.tsx:5381": [
      [0, 0, 0, "gf-form usage has been deprecated. Use a component from @grafana/ui or custom CSS instead.", "5381"]
    ],
    "packages/grafana-ui/src/components/Forms/Legacy/Select/NoOptionsMessage.tsx:5381": [
      [0, 0, 0, "gf-form usage has been deprecated. Use a component from @grafana/ui or custom CSS instead.", "5381"],
      [0, 0, 0, "gf-form usage has been deprecated. Use a component from @grafana/ui or custom CSS instead.", "5381"]
    ],
    "packages/grafana-ui/src/components/Forms/Legacy/Select/Select.tsx:5381": [
      [0, 0, 0, "gf-form usage has been deprecated. Use a component from @grafana/ui or custom CSS instead.", "5381"],
      [0, 0, 0, "gf-form usage has been deprecated. Use a component from @grafana/ui or custom CSS instead.", "5381"],
      [0, 0, 0, "gf-form usage has been deprecated. Use a component from @grafana/ui or custom CSS instead.", "5381"],
      [0, 0, 0, "gf-form usage has been deprecated. Use a component from @grafana/ui or custom CSS instead.", "5381"],
      [0, 0, 0, "gf-form usage has been deprecated. Use a component from @grafana/ui or custom CSS instead.", "5381"],
      [0, 0, 0, "gf-form usage has been deprecated. Use a component from @grafana/ui or custom CSS instead.", "5381"]
    ],
    "packages/grafana-ui/src/components/Forms/Legacy/Select/SelectOption.tsx:5381": [
      [0, 0, 0, "gf-form usage has been deprecated. Use a component from @grafana/ui or custom CSS instead.", "5381"],
      [0, 0, 0, "gf-form usage has been deprecated. Use a component from @grafana/ui or custom CSS instead.", "5381"],
      [0, 0, 0, "gf-form usage has been deprecated. Use a component from @grafana/ui or custom CSS instead.", "5381"],
      [0, 0, 0, "gf-form usage has been deprecated. Use a component from @grafana/ui or custom CSS instead.", "5381"]
    ],
    "packages/grafana-ui/src/components/Forms/Legacy/Switch/Switch.tsx:5381": [
      [0, 0, 0, "gf-form usage has been deprecated. Use a component from @grafana/ui or custom CSS instead.", "5381"],
      [0, 0, 0, "gf-form usage has been deprecated. Use a component from @grafana/ui or custom CSS instead.", "5381"],
      [0, 0, 0, "gf-form usage has been deprecated. Use a component from @grafana/ui or custom CSS instead.", "5381"],
      [0, 0, 0, "gf-form usage has been deprecated. Use a component from @grafana/ui or custom CSS instead.", "5381"],
      [0, 0, 0, "gf-form usage has been deprecated. Use a component from @grafana/ui or custom CSS instead.", "5381"],
      [0, 0, 0, "gf-form usage has been deprecated. Use a component from @grafana/ui or custom CSS instead.", "5381"],
      [0, 0, 0, "gf-form usage has been deprecated. Use a component from @grafana/ui or custom CSS instead.", "5381"],
      [0, 0, 0, "gf-form usage has been deprecated. Use a component from @grafana/ui or custom CSS instead.", "5381"]
    ],
    "packages/grafana-ui/src/components/SecretFormField/SecretFormField.tsx:5381": [
      [0, 0, 0, "gf-form usage has been deprecated. Use a component from @grafana/ui or custom CSS instead.", "5381"],
      [0, 0, 0, "gf-form usage has been deprecated. Use a component from @grafana/ui or custom CSS instead.", "5381"]
    ],
    "packages/grafana-ui/src/components/Segment/Segment.story.tsx:5381": [
      [0, 0, 0, "gf-form usage has been deprecated. Use a component from @grafana/ui or custom CSS instead.", "5381"],
      [0, 0, 0, "gf-form usage has been deprecated. Use a component from @grafana/ui or custom CSS instead.", "5381"]
    ],
    "packages/grafana-ui/src/components/Segment/SegmentAsync.story.tsx:5381": [
      [0, 0, 0, "gf-form usage has been deprecated. Use a component from @grafana/ui or custom CSS instead.", "5381"],
      [0, 0, 0, "gf-form usage has been deprecated. Use a component from @grafana/ui or custom CSS instead.", "5381"]
    ],
    "packages/grafana-ui/src/components/Segment/SegmentInput.story.tsx:5381": [
      [0, 0, 0, "gf-form usage has been deprecated. Use a component from @grafana/ui or custom CSS instead.", "5381"]
    ],
    "packages/grafana-ui/src/components/Segment/SegmentInput.tsx:5381": [
      [0, 0, 0, "gf-form usage has been deprecated. Use a component from @grafana/ui or custom CSS instead.", "5381"],
      [0, 0, 0, "gf-form usage has been deprecated. Use a component from @grafana/ui or custom CSS instead.", "5381"]
    ],
    "public/app/angular/components/code_editor/code_editor.ts:5381": [
      [0, 0, 0, "gf-form usage has been deprecated. Use a component from @grafana/ui or custom CSS instead.", "5381"]
    ],
    "public/app/angular/components/form_dropdown/form_dropdown.ts:5381": [
      [0, 0, 0, "gf-form usage has been deprecated. Use a component from @grafana/ui or custom CSS instead.", "5381"],
      [0, 0, 0, "gf-form usage has been deprecated. Use a component from @grafana/ui or custom CSS instead.", "5381"],
      [0, 0, 0, "gf-form usage has been deprecated. Use a component from @grafana/ui or custom CSS instead.", "5381"],
      [0, 0, 0, "gf-form usage has been deprecated. Use a component from @grafana/ui or custom CSS instead.", "5381"]
    ],
    "public/app/angular/components/info_popover.ts:5381": [
      [0, 0, 0, "gf-form usage has been deprecated. Use a component from @grafana/ui or custom CSS instead.", "5381"],
      [0, 0, 0, "gf-form usage has been deprecated. Use a component from @grafana/ui or custom CSS instead.", "5381"]
    ],
    "public/app/angular/components/switch.ts:5381": [
      [0, 0, 0, "gf-form usage has been deprecated. Use a component from @grafana/ui or custom CSS instead.", "5381"],
      [0, 0, 0, "gf-form usage has been deprecated. Use a component from @grafana/ui or custom CSS instead.", "5381"],
      [0, 0, 0, "gf-form usage has been deprecated. Use a component from @grafana/ui or custom CSS instead.", "5381"],
      [0, 0, 0, "gf-form usage has been deprecated. Use a component from @grafana/ui or custom CSS instead.", "5381"],
      [0, 0, 0, "gf-form usage has been deprecated. Use a component from @grafana/ui or custom CSS instead.", "5381"],
      [0, 0, 0, "gf-form usage has been deprecated. Use a component from @grafana/ui or custom CSS instead.", "5381"],
      [0, 0, 0, "gf-form usage has been deprecated. Use a component from @grafana/ui or custom CSS instead.", "5381"],
      [0, 0, 0, "gf-form usage has been deprecated. Use a component from @grafana/ui or custom CSS instead.", "5381"]
    ],
    "public/app/angular/dropdown_typeahead.ts:5381": [
      [0, 0, 0, "gf-form usage has been deprecated. Use a component from @grafana/ui or custom CSS instead.", "5381"],
      [0, 0, 0, "gf-form usage has been deprecated. Use a component from @grafana/ui or custom CSS instead.", "5381"],
      [0, 0, 0, "gf-form usage has been deprecated. Use a component from @grafana/ui or custom CSS instead.", "5381"],
      [0, 0, 0, "gf-form usage has been deprecated. Use a component from @grafana/ui or custom CSS instead.", "5381"]
    ],
    "public/app/angular/metric_segment.ts:5381": [
      [0, 0, 0, "gf-form usage has been deprecated. Use a component from @grafana/ui or custom CSS instead.", "5381"],
      [0, 0, 0, "gf-form usage has been deprecated. Use a component from @grafana/ui or custom CSS instead.", "5381"],
      [0, 0, 0, "gf-form usage has been deprecated. Use a component from @grafana/ui or custom CSS instead.", "5381"],
      [0, 0, 0, "gf-form usage has been deprecated. Use a component from @grafana/ui or custom CSS instead.", "5381"]
    ],
    "public/app/angular/misc.ts:5381": [
      [0, 0, 0, "gf-form usage has been deprecated. Use a component from @grafana/ui or custom CSS instead.", "5381"],
      [0, 0, 0, "gf-form usage has been deprecated. Use a component from @grafana/ui or custom CSS instead.", "5381"]
    ],
    "public/app/angular/panel/partials/query_editor_row.html:5381": [
      [0, 0, 0, "gf-form usage has been deprecated. Use a component from @grafana/ui or custom CSS instead.", "5381"]
    ],
    "public/app/angular/partials/tls_auth_settings.html:5381": [
      [0, 0, 0, "gf-form usage has been deprecated. Use a component from @grafana/ui or custom CSS instead.", "5381"],
      [0, 0, 0, "gf-form usage has been deprecated. Use a component from @grafana/ui or custom CSS instead.", "5381"],
      [0, 0, 0, "gf-form usage has been deprecated. Use a component from @grafana/ui or custom CSS instead.", "5381"],
      [0, 0, 0, "gf-form usage has been deprecated. Use a component from @grafana/ui or custom CSS instead.", "5381"],
      [0, 0, 0, "gf-form usage has been deprecated. Use a component from @grafana/ui or custom CSS instead.", "5381"],
      [0, 0, 0, "gf-form usage has been deprecated. Use a component from @grafana/ui or custom CSS instead.", "5381"],
      [0, 0, 0, "gf-form usage has been deprecated. Use a component from @grafana/ui or custom CSS instead.", "5381"],
      [0, 0, 0, "gf-form usage has been deprecated. Use a component from @grafana/ui or custom CSS instead.", "5381"],
      [0, 0, 0, "gf-form usage has been deprecated. Use a component from @grafana/ui or custom CSS instead.", "5381"],
      [0, 0, 0, "gf-form usage has been deprecated. Use a component from @grafana/ui or custom CSS instead.", "5381"],
      [0, 0, 0, "gf-form usage has been deprecated. Use a component from @grafana/ui or custom CSS instead.", "5381"],
      [0, 0, 0, "gf-form usage has been deprecated. Use a component from @grafana/ui or custom CSS instead.", "5381"],
      [0, 0, 0, "gf-form usage has been deprecated. Use a component from @grafana/ui or custom CSS instead.", "5381"],
      [0, 0, 0, "gf-form usage has been deprecated. Use a component from @grafana/ui or custom CSS instead.", "5381"],
      [0, 0, 0, "gf-form usage has been deprecated. Use a component from @grafana/ui or custom CSS instead.", "5381"],
      [0, 0, 0, "gf-form usage has been deprecated. Use a component from @grafana/ui or custom CSS instead.", "5381"],
      [0, 0, 0, "gf-form usage has been deprecated. Use a component from @grafana/ui or custom CSS instead.", "5381"],
      [0, 0, 0, "gf-form usage has been deprecated. Use a component from @grafana/ui or custom CSS instead.", "5381"],
      [0, 0, 0, "gf-form usage has been deprecated. Use a component from @grafana/ui or custom CSS instead.", "5381"],
      [0, 0, 0, "gf-form usage has been deprecated. Use a component from @grafana/ui or custom CSS instead.", "5381"],
      [0, 0, 0, "gf-form usage has been deprecated. Use a component from @grafana/ui or custom CSS instead.", "5381"],
      [0, 0, 0, "gf-form usage has been deprecated. Use a component from @grafana/ui or custom CSS instead.", "5381"],
      [0, 0, 0, "gf-form usage has been deprecated. Use a component from @grafana/ui or custom CSS instead.", "5381"],
      [0, 0, 0, "gf-form usage has been deprecated. Use a component from @grafana/ui or custom CSS instead.", "5381"],
      [0, 0, 0, "gf-form usage has been deprecated. Use a component from @grafana/ui or custom CSS instead.", "5381"],
      [0, 0, 0, "gf-form usage has been deprecated. Use a component from @grafana/ui or custom CSS instead.", "5381"],
      [0, 0, 0, "gf-form usage has been deprecated. Use a component from @grafana/ui or custom CSS instead.", "5381"],
      [0, 0, 0, "gf-form usage has been deprecated. Use a component from @grafana/ui or custom CSS instead.", "5381"],
      [0, 0, 0, "gf-form usage has been deprecated. Use a component from @grafana/ui or custom CSS instead.", "5381"],
      [0, 0, 0, "gf-form usage has been deprecated. Use a component from @grafana/ui or custom CSS instead.", "5381"],
      [0, 0, 0, "gf-form usage has been deprecated. Use a component from @grafana/ui or custom CSS instead.", "5381"],
      [0, 0, 0, "gf-form usage has been deprecated. Use a component from @grafana/ui or custom CSS instead.", "5381"],
      [0, 0, 0, "gf-form usage has been deprecated. Use a component from @grafana/ui or custom CSS instead.", "5381"],
      [0, 0, 0, "gf-form usage has been deprecated. Use a component from @grafana/ui or custom CSS instead.", "5381"],
      [0, 0, 0, "gf-form usage has been deprecated. Use a component from @grafana/ui or custom CSS instead.", "5381"]
    ],
    "public/app/core/components/AccessControl/PermissionList.tsx:5381": [
      [0, 0, 0, "gf-form usage has been deprecated. Use a component from @grafana/ui or custom CSS instead.", "5381"]
    ],
    "public/app/core/components/PageHeader/PageHeader.tsx:5381": [
      [0, 0, 0, "gf-form usage has been deprecated. Use a component from @grafana/ui or custom CSS instead.", "5381"],
      [0, 0, 0, "gf-form usage has been deprecated. Use a component from @grafana/ui or custom CSS instead.", "5381"]
    ],
    "public/app/features/admin/UserLdapSyncInfo.tsx:5381": [
      [0, 0, 0, "gf-form usage has been deprecated. Use a component from @grafana/ui or custom CSS instead.", "5381"],
      [0, 0, 0, "gf-form usage has been deprecated. Use a component from @grafana/ui or custom CSS instead.", "5381"],
      [0, 0, 0, "gf-form usage has been deprecated. Use a component from @grafana/ui or custom CSS instead.", "5381"]
    ],
    "public/app/features/admin/partials/edit_org.html:5381": [
      [0, 0, 0, "gf-form usage has been deprecated. Use a component from @grafana/ui or custom CSS instead.", "5381"],
      [0, 0, 0, "gf-form usage has been deprecated. Use a component from @grafana/ui or custom CSS instead.", "5381"],
      [0, 0, 0, "gf-form usage has been deprecated. Use a component from @grafana/ui or custom CSS instead.", "5381"],
      [0, 0, 0, "gf-form usage has been deprecated. Use a component from @grafana/ui or custom CSS instead.", "5381"],
      [0, 0, 0, "gf-form usage has been deprecated. Use a component from @grafana/ui or custom CSS instead.", "5381"],
      [0, 0, 0, "gf-form usage has been deprecated. Use a component from @grafana/ui or custom CSS instead.", "5381"],
      [0, 0, 0, "gf-form usage has been deprecated. Use a component from @grafana/ui or custom CSS instead.", "5381"],
      [0, 0, 0, "gf-form usage has been deprecated. Use a component from @grafana/ui or custom CSS instead.", "5381"]
    ],
    "public/app/features/admin/partials/styleguide.html:5381": [
      [0, 0, 0, "gf-form usage has been deprecated. Use a component from @grafana/ui or custom CSS instead.", "5381"],
      [0, 0, 0, "gf-form usage has been deprecated. Use a component from @grafana/ui or custom CSS instead.", "5381"],
      [0, 0, 0, "gf-form usage has been deprecated. Use a component from @grafana/ui or custom CSS instead.", "5381"],
      [0, 0, 0, "gf-form usage has been deprecated. Use a component from @grafana/ui or custom CSS instead.", "5381"]
    ],
    "public/app/features/annotations/partials/event_editor.html:5381": [
      [0, 0, 0, "gf-form usage has been deprecated. Use a component from @grafana/ui or custom CSS instead.", "5381"],
      [0, 0, 0, "gf-form usage has been deprecated. Use a component from @grafana/ui or custom CSS instead.", "5381"],
      [0, 0, 0, "gf-form usage has been deprecated. Use a component from @grafana/ui or custom CSS instead.", "5381"],
      [0, 0, 0, "gf-form usage has been deprecated. Use a component from @grafana/ui or custom CSS instead.", "5381"],
      [0, 0, 0, "gf-form usage has been deprecated. Use a component from @grafana/ui or custom CSS instead.", "5381"],
      [0, 0, 0, "gf-form usage has been deprecated. Use a component from @grafana/ui or custom CSS instead.", "5381"],
      [0, 0, 0, "gf-form usage has been deprecated. Use a component from @grafana/ui or custom CSS instead.", "5381"]
    ],
    "public/app/features/dashboard-scene/sharing/ShareLinkTab.tsx:5381": [
      [0, 0, 0, "gf-form usage has been deprecated. Use a component from @grafana/ui or custom CSS instead.", "5381"]
    ],
    "public/app/features/dashboard/components/SubMenu/AnnotationPicker.tsx:5381": [
      [0, 0, 0, "gf-form usage has been deprecated. Use a component from @grafana/ui or custom CSS instead.", "5381"],
      [0, 0, 0, "gf-form usage has been deprecated. Use a component from @grafana/ui or custom CSS instead.", "5381"]
    ],
    "public/app/features/dashboard/components/SubMenu/SubMenuItems.tsx:5381": [
      [0, 0, 0, "gf-form usage has been deprecated. Use a component from @grafana/ui or custom CSS instead.", "5381"]
    ],
    "public/app/features/datasources/components/BasicSettings.tsx:5381": [
      [0, 0, 0, "gf-form usage has been deprecated. Use a component from @grafana/ui or custom CSS instead.", "5381"],
      [0, 0, 0, "gf-form usage has been deprecated. Use a component from @grafana/ui or custom CSS instead.", "5381"],
      [0, 0, 0, "gf-form usage has been deprecated. Use a component from @grafana/ui or custom CSS instead.", "5381"]
    ],
    "public/app/features/datasources/components/ButtonRow.tsx:5381": [
      [0, 0, 0, "gf-form usage has been deprecated. Use a component from @grafana/ui or custom CSS instead.", "5381"]
    ],
    "public/app/features/datasources/components/DataSourceLoadError.tsx:5381": [
      [0, 0, 0, "gf-form usage has been deprecated. Use a component from @grafana/ui or custom CSS instead.", "5381"]
    ],
    "public/app/features/datasources/components/DataSourcePluginState.tsx:5381": [
      [0, 0, 0, "gf-form usage has been deprecated. Use a component from @grafana/ui or custom CSS instead.", "5381"],
      [0, 0, 0, "gf-form usage has been deprecated. Use a component from @grafana/ui or custom CSS instead.", "5381"],
      [0, 0, 0, "gf-form usage has been deprecated. Use a component from @grafana/ui or custom CSS instead.", "5381"],
      [0, 0, 0, "gf-form usage has been deprecated. Use a component from @grafana/ui or custom CSS instead.", "5381"]
    ],
    "public/app/features/datasources/components/DataSourceTestingStatus.tsx:5381": [
      [0, 0, 0, "gf-form usage has been deprecated. Use a component from @grafana/ui or custom CSS instead.", "5381"]
    ],
    "public/app/features/plugins/admin/components/AppConfigWrapper.tsx:5381": [
      [0, 0, 0, "gf-form usage has been deprecated. Use a component from @grafana/ui or custom CSS instead.", "5381"]
    ],
    "public/app/features/query/components/QueryEditorRow.tsx:5381": [
      [0, 0, 0, "gf-form usage has been deprecated. Use a component from @grafana/ui or custom CSS instead.", "5381"]
    ],
    "public/app/features/query/components/QueryGroupOptions.tsx:5381": [
      [0, 0, 0, "gf-form usage has been deprecated. Use a component from @grafana/ui or custom CSS instead.", "5381"],
      [0, 0, 0, "gf-form usage has been deprecated. Use a component from @grafana/ui or custom CSS instead.", "5381"],
      [0, 0, 0, "gf-form usage has been deprecated. Use a component from @grafana/ui or custom CSS instead.", "5381"],
      [0, 0, 0, "gf-form usage has been deprecated. Use a component from @grafana/ui or custom CSS instead.", "5381"],
      [0, 0, 0, "gf-form usage has been deprecated. Use a component from @grafana/ui or custom CSS instead.", "5381"],
      [0, 0, 0, "gf-form usage has been deprecated. Use a component from @grafana/ui or custom CSS instead.", "5381"],
      [0, 0, 0, "gf-form usage has been deprecated. Use a component from @grafana/ui or custom CSS instead.", "5381"],
      [0, 0, 0, "gf-form usage has been deprecated. Use a component from @grafana/ui or custom CSS instead.", "5381"],
      [0, 0, 0, "gf-form usage has been deprecated. Use a component from @grafana/ui or custom CSS instead.", "5381"],
      [0, 0, 0, "gf-form usage has been deprecated. Use a component from @grafana/ui or custom CSS instead.", "5381"],
      [0, 0, 0, "gf-form usage has been deprecated. Use a component from @grafana/ui or custom CSS instead.", "5381"],
      [0, 0, 0, "gf-form usage has been deprecated. Use a component from @grafana/ui or custom CSS instead.", "5381"],
      [0, 0, 0, "gf-form usage has been deprecated. Use a component from @grafana/ui or custom CSS instead.", "5381"],
      [0, 0, 0, "gf-form usage has been deprecated. Use a component from @grafana/ui or custom CSS instead.", "5381"],
      [0, 0, 0, "gf-form usage has been deprecated. Use a component from @grafana/ui or custom CSS instead.", "5381"],
      [0, 0, 0, "gf-form usage has been deprecated. Use a component from @grafana/ui or custom CSS instead.", "5381"],
      [0, 0, 0, "gf-form usage has been deprecated. Use a component from @grafana/ui or custom CSS instead.", "5381"]
    ],
    "public/app/features/transformers/FilterByValueTransformer/ValueMatchers/RangeMatcherEditor.tsx:5381": [
      [0, 0, 0, "gf-form usage has been deprecated. Use a component from @grafana/ui or custom CSS instead.", "5381"],
      [0, 0, 0, "gf-form usage has been deprecated. Use a component from @grafana/ui or custom CSS instead.", "5381"],
      [0, 0, 0, "gf-form usage has been deprecated. Use a component from @grafana/ui or custom CSS instead.", "5381"]
    ],
    "public/app/features/transformers/editors/OrganizeFieldsTransformerEditor.tsx:5381": [
      [0, 0, 0, "gf-form usage has been deprecated. Use a component from @grafana/ui or custom CSS instead.", "5381"],
      [0, 0, 0, "gf-form usage has been deprecated. Use a component from @grafana/ui or custom CSS instead.", "5381"],
      [0, 0, 0, "gf-form usage has been deprecated. Use a component from @grafana/ui or custom CSS instead.", "5381"],
      [0, 0, 0, "gf-form usage has been deprecated. Use a component from @grafana/ui or custom CSS instead.", "5381"],
      [0, 0, 0, "gf-form usage has been deprecated. Use a component from @grafana/ui or custom CSS instead.", "5381"]
    ],
    "public/app/features/variables/adhoc/picker/AdHocFilter.tsx:5381": [
      [0, 0, 0, "gf-form usage has been deprecated. Use a component from @grafana/ui or custom CSS instead.", "5381"]
    ],
    "public/app/features/variables/adhoc/picker/AdHocFilterKey.tsx:5381": [
      [0, 0, 0, "gf-form usage has been deprecated. Use a component from @grafana/ui or custom CSS instead.", "5381"],
      [0, 0, 0, "gf-form usage has been deprecated. Use a component from @grafana/ui or custom CSS instead.", "5381"],
      [0, 0, 0, "gf-form usage has been deprecated. Use a component from @grafana/ui or custom CSS instead.", "5381"]
    ],
    "public/app/features/variables/adhoc/picker/AdHocFilterRenderer.tsx:5381": [
      [0, 0, 0, "gf-form usage has been deprecated. Use a component from @grafana/ui or custom CSS instead.", "5381"]
    ],
    "public/app/features/variables/adhoc/picker/AdHocFilterValue.tsx:5381": [
      [0, 0, 0, "gf-form usage has been deprecated. Use a component from @grafana/ui or custom CSS instead.", "5381"]
    ],
    "public/app/features/variables/adhoc/picker/ConditionSegment.tsx:5381": [
      [0, 0, 0, "gf-form usage has been deprecated. Use a component from @grafana/ui or custom CSS instead.", "5381"],
      [0, 0, 0, "gf-form usage has been deprecated. Use a component from @grafana/ui or custom CSS instead.", "5381"]
    ],
    "public/app/features/variables/pickers/PickerRenderer.tsx:5381": [
      [0, 0, 0, "gf-form usage has been deprecated. Use a component from @grafana/ui or custom CSS instead.", "5381"],
      [0, 0, 0, "gf-form usage has been deprecated. Use a component from @grafana/ui or custom CSS instead.", "5381"],
      [0, 0, 0, "gf-form usage has been deprecated. Use a component from @grafana/ui or custom CSS instead.", "5381"],
      [0, 0, 0, "gf-form usage has been deprecated. Use a component from @grafana/ui or custom CSS instead.", "5381"],
      [0, 0, 0, "gf-form usage has been deprecated. Use a component from @grafana/ui or custom CSS instead.", "5381"]
    ],
    "public/app/features/variables/pickers/shared/VariableInput.tsx:5381": [
      [0, 0, 0, "gf-form usage has been deprecated. Use a component from @grafana/ui or custom CSS instead.", "5381"]
    ],
    "public/app/partials/confirm_modal.html:5381": [
      [0, 0, 0, "gf-form usage has been deprecated. Use a component from @grafana/ui or custom CSS instead.", "5381"]
    ],
    "public/app/partials/reset_password.html:5381": [
      [0, 0, 0, "gf-form usage has been deprecated. Use a component from @grafana/ui or custom CSS instead.", "5381"],
      [0, 0, 0, "gf-form usage has been deprecated. Use a component from @grafana/ui or custom CSS instead.", "5381"],
      [0, 0, 0, "gf-form usage has been deprecated. Use a component from @grafana/ui or custom CSS instead.", "5381"],
      [0, 0, 0, "gf-form usage has been deprecated. Use a component from @grafana/ui or custom CSS instead.", "5381"],
      [0, 0, 0, "gf-form usage has been deprecated. Use a component from @grafana/ui or custom CSS instead.", "5381"],
      [0, 0, 0, "gf-form usage has been deprecated. Use a component from @grafana/ui or custom CSS instead.", "5381"],
      [0, 0, 0, "gf-form usage has been deprecated. Use a component from @grafana/ui or custom CSS instead.", "5381"],
      [0, 0, 0, "gf-form usage has been deprecated. Use a component from @grafana/ui or custom CSS instead.", "5381"],
      [0, 0, 0, "gf-form usage has been deprecated. Use a component from @grafana/ui or custom CSS instead.", "5381"],
      [0, 0, 0, "gf-form usage has been deprecated. Use a component from @grafana/ui or custom CSS instead.", "5381"],
      [0, 0, 0, "gf-form usage has been deprecated. Use a component from @grafana/ui or custom CSS instead.", "5381"],
      [0, 0, 0, "gf-form usage has been deprecated. Use a component from @grafana/ui or custom CSS instead.", "5381"],
      [0, 0, 0, "gf-form usage has been deprecated. Use a component from @grafana/ui or custom CSS instead.", "5381"]
    ],
    "public/app/partials/signup_invited.html:5381": [
      [0, 0, 0, "gf-form usage has been deprecated. Use a component from @grafana/ui or custom CSS instead.", "5381"],
      [0, 0, 0, "gf-form usage has been deprecated. Use a component from @grafana/ui or custom CSS instead.", "5381"],
      [0, 0, 0, "gf-form usage has been deprecated. Use a component from @grafana/ui or custom CSS instead.", "5381"],
      [0, 0, 0, "gf-form usage has been deprecated. Use a component from @grafana/ui or custom CSS instead.", "5381"],
      [0, 0, 0, "gf-form usage has been deprecated. Use a component from @grafana/ui or custom CSS instead.", "5381"],
      [0, 0, 0, "gf-form usage has been deprecated. Use a component from @grafana/ui or custom CSS instead.", "5381"],
      [0, 0, 0, "gf-form usage has been deprecated. Use a component from @grafana/ui or custom CSS instead.", "5381"],
      [0, 0, 0, "gf-form usage has been deprecated. Use a component from @grafana/ui or custom CSS instead.", "5381"],
      [0, 0, 0, "gf-form usage has been deprecated. Use a component from @grafana/ui or custom CSS instead.", "5381"],
      [0, 0, 0, "gf-form usage has been deprecated. Use a component from @grafana/ui or custom CSS instead.", "5381"],
      [0, 0, 0, "gf-form usage has been deprecated. Use a component from @grafana/ui or custom CSS instead.", "5381"],
      [0, 0, 0, "gf-form usage has been deprecated. Use a component from @grafana/ui or custom CSS instead.", "5381"],
      [0, 0, 0, "gf-form usage has been deprecated. Use a component from @grafana/ui or custom CSS instead.", "5381"],
      [0, 0, 0, "gf-form usage has been deprecated. Use a component from @grafana/ui or custom CSS instead.", "5381"]
    ],
    "public/app/plugins/datasource/alertmanager/ConfigEditor.tsx:5381": [
      [0, 0, 0, "gf-form usage has been deprecated. Use a component from @grafana/ui or custom CSS instead.", "5381"],
      [0, 0, 0, "gf-form usage has been deprecated. Use a component from @grafana/ui or custom CSS instead.", "5381"],
      [0, 0, 0, "gf-form usage has been deprecated. Use a component from @grafana/ui or custom CSS instead.", "5381"],
      [0, 0, 0, "gf-form usage has been deprecated. Use a component from @grafana/ui or custom CSS instead.", "5381"]
    ],
    "public/app/plugins/datasource/cloudwatch/components/ConfigEditor/ConfigEditor.tsx:5381": [
      [0, 0, 0, "gf-form usage has been deprecated. Use a component from @grafana/ui or custom CSS instead.", "5381"]
    ],
    "public/app/plugins/datasource/cloudwatch/components/ConfigEditor/XrayLinkConfig.tsx:5381": [
      [0, 0, 0, "gf-form usage has been deprecated. Use a component from @grafana/ui or custom CSS instead.", "5381"]
    ],
    "public/app/plugins/datasource/cloudwatch/components/QueryEditor/LogsQueryEditor/LogsQueryEditor.tsx:5381": [
      [0, 0, 0, "gf-form usage has been deprecated. Use a component from @grafana/ui or custom CSS instead.", "5381"]
    ],
    "public/app/plugins/datasource/cloudwatch/components/QueryEditor/LogsQueryEditor/LogsQueryField.tsx:5381": [
      [0, 0, 0, "gf-form usage has been deprecated. Use a component from @grafana/ui or custom CSS instead.", "5381"],
      [0, 0, 0, "gf-form usage has been deprecated. Use a component from @grafana/ui or custom CSS instead.", "5381"],
      [0, 0, 0, "gf-form usage has been deprecated. Use a component from @grafana/ui or custom CSS instead.", "5381"]
    ],
    "public/app/plugins/datasource/cloudwatch/components/shared/LogGroups/LegacyLogGroupNamesSelection.tsx:5381": [
      [0, 0, 0, "gf-form usage has been deprecated. Use a component from @grafana/ui or custom CSS instead.", "5381"],
      [0, 0, 0, "gf-form usage has been deprecated. Use a component from @grafana/ui or custom CSS instead.", "5381"]
    ],
    "public/app/plugins/datasource/cloudwatch/components/shared/LogGroups/LogGroupsField.tsx:5381": [
      [0, 0, 0, "gf-form usage has been deprecated. Use a component from @grafana/ui or custom CSS instead.", "5381"],
      [0, 0, 0, "gf-form usage has been deprecated. Use a component from @grafana/ui or custom CSS instead.", "5381"]
    ],
    "public/app/plugins/datasource/elasticsearch/components/QueryEditor/SettingsEditorContainer.tsx:5381": [
      [0, 0, 0, "gf-form usage has been deprecated. Use a component from @grafana/ui or custom CSS instead.", "5381"]
    ],
    "public/app/plugins/datasource/elasticsearch/configuration/DataLinks.tsx:5381": [
      [0, 0, 0, "gf-form usage has been deprecated. Use a component from @grafana/ui or custom CSS instead.", "5381"]
    ],
    "public/app/plugins/datasource/grafana-pyroscope-datasource/ConfigEditor.tsx:5381": [
      [0, 0, 0, "gf-form usage has been deprecated. Use a component from @grafana/ui or custom CSS instead.", "5381"],
      [0, 0, 0, "gf-form usage has been deprecated. Use a component from @grafana/ui or custom CSS instead.", "5381"],
      [0, 0, 0, "gf-form usage has been deprecated. Use a component from @grafana/ui or custom CSS instead.", "5381"]
    ],
    "public/app/plugins/datasource/graphite/components/AnnotationsEditor.tsx:5381": [
      [0, 0, 0, "gf-form usage has been deprecated. Use a component from @grafana/ui or custom CSS instead.", "5381"],
      [0, 0, 0, "gf-form usage has been deprecated. Use a component from @grafana/ui or custom CSS instead.", "5381"],
      [0, 0, 0, "gf-form usage has been deprecated. Use a component from @grafana/ui or custom CSS instead.", "5381"]
    ],
    "public/app/plugins/datasource/graphite/configuration/MappingsConfiguration.tsx:5381": [
      [0, 0, 0, "gf-form usage has been deprecated. Use a component from @grafana/ui or custom CSS instead.", "5381"]
    ],
    "public/app/plugins/datasource/influxdb/components/editor/annotation/AnnotationEditor.tsx:5381": [
      [0, 0, 0, "gf-form usage has been deprecated. Use a component from @grafana/ui or custom CSS instead.", "5381"]
    ],
    "public/app/plugins/datasource/influxdb/components/editor/query/QueryEditor.tsx:5381": [
      [0, 0, 0, "gf-form usage has been deprecated. Use a component from @grafana/ui or custom CSS instead.", "5381"]
    ],
    "public/app/plugins/datasource/influxdb/components/editor/query/flux/FluxQueryEditor.tsx:5381": [
      [0, 0, 0, "gf-form usage has been deprecated. Use a component from @grafana/ui or custom CSS instead.", "5381"],
      [0, 0, 0, "gf-form usage has been deprecated. Use a component from @grafana/ui or custom CSS instead.", "5381"],
      [0, 0, 0, "gf-form usage has been deprecated. Use a component from @grafana/ui or custom CSS instead.", "5381"],
      [0, 0, 0, "gf-form usage has been deprecated. Use a component from @grafana/ui or custom CSS instead.", "5381"],
      [0, 0, 0, "gf-form usage has been deprecated. Use a component from @grafana/ui or custom CSS instead.", "5381"]
    ],
    "public/app/plugins/datasource/influxdb/components/editor/query/fsql/FSQLEditor.tsx:5381": [
      [0, 0, 0, "gf-form usage has been deprecated. Use a component from @grafana/ui or custom CSS instead.", "5381"],
      [0, 0, 0, "gf-form usage has been deprecated. Use a component from @grafana/ui or custom CSS instead.", "5381"],
      [0, 0, 0, "gf-form usage has been deprecated. Use a component from @grafana/ui or custom CSS instead.", "5381"],
      [0, 0, 0, "gf-form usage has been deprecated. Use a component from @grafana/ui or custom CSS instead.", "5381"],
      [0, 0, 0, "gf-form usage has been deprecated. Use a component from @grafana/ui or custom CSS instead.", "5381"]
    ],
    "public/app/plugins/datasource/influxdb/components/editor/query/influxql/visual/PartListSection.tsx:5381": [
      [0, 0, 0, "gf-form usage has been deprecated. Use a component from @grafana/ui or custom CSS instead.", "5381"],
      [0, 0, 0, "gf-form usage has been deprecated. Use a component from @grafana/ui or custom CSS instead.", "5381"],
      [0, 0, 0, "gf-form usage has been deprecated. Use a component from @grafana/ui or custom CSS instead.", "5381"]
    ],
    "public/app/plugins/datasource/influxdb/components/editor/query/influxql/visual/TagsSection.tsx:5381": [
      [0, 0, 0, "gf-form usage has been deprecated. Use a component from @grafana/ui or custom CSS instead.", "5381"]
    ],
    "public/app/plugins/datasource/influxdb/components/editor/variable/VariableQueryEditor.tsx:5381": [
      [0, 0, 0, "gf-form usage has been deprecated. Use a component from @grafana/ui or custom CSS instead.", "5381"],
      [0, 0, 0, "gf-form usage has been deprecated. Use a component from @grafana/ui or custom CSS instead.", "5381"],
      [0, 0, 0, "gf-form usage has been deprecated. Use a component from @grafana/ui or custom CSS instead.", "5381"],
      [0, 0, 0, "gf-form usage has been deprecated. Use a component from @grafana/ui or custom CSS instead.", "5381"]
    ],
    "public/app/plugins/datasource/loki/components/LokiQueryField.tsx:5381": [
      [0, 0, 0, "gf-form usage has been deprecated. Use a component from @grafana/ui or custom CSS instead.", "5381"],
      [0, 0, 0, "gf-form usage has been deprecated. Use a component from @grafana/ui or custom CSS instead.", "5381"],
      [0, 0, 0, "gf-form usage has been deprecated. Use a component from @grafana/ui or custom CSS instead.", "5381"]
    ],
    "public/app/plugins/datasource/loki/configuration/DerivedField.tsx:5381": [
      [0, 0, 0, "gf-form usage has been deprecated. Use a component from @grafana/ui or custom CSS instead.", "5381"],
      [0, 0, 0, "gf-form usage has been deprecated. Use a component from @grafana/ui or custom CSS instead.", "5381"],
      [0, 0, 0, "gf-form usage has been deprecated. Use a component from @grafana/ui or custom CSS instead.", "5381"]
    ],
    "public/app/plugins/datasource/loki/querybuilder/components/LokiQueryCodeEditor.tsx:5381": [
      [0, 0, 0, "gf-form usage has been deprecated. Use a component from @grafana/ui or custom CSS instead.", "5381"]
    ],
    "public/app/plugins/datasource/opentsdb/components/AnnotationEditor.tsx:5381": [
      [0, 0, 0, "gf-form usage has been deprecated. Use a component from @grafana/ui or custom CSS instead.", "5381"],
      [0, 0, 0, "gf-form usage has been deprecated. Use a component from @grafana/ui or custom CSS instead.", "5381"],
      [0, 0, 0, "gf-form usage has been deprecated. Use a component from @grafana/ui or custom CSS instead.", "5381"]
    ],
    "public/app/plugins/datasource/prometheus/configuration/AzureAuthSettings.tsx:5381": [
      [0, 0, 0, "gf-form usage has been deprecated. Use a component from @grafana/ui or custom CSS instead.", "5381"]
    ],
    "public/app/plugins/datasource/prometheus/configuration/AzureCredentialsForm.tsx:5381": [
      [0, 0, 0, "gf-form usage has been deprecated. Use a component from @grafana/ui or custom CSS instead.", "5381"],
      [0, 0, 0, "gf-form usage has been deprecated. Use a component from @grafana/ui or custom CSS instead.", "5381"],
      [0, 0, 0, "gf-form usage has been deprecated. Use a component from @grafana/ui or custom CSS instead.", "5381"],
      [0, 0, 0, "gf-form usage has been deprecated. Use a component from @grafana/ui or custom CSS instead.", "5381"],
      [0, 0, 0, "gf-form usage has been deprecated. Use a component from @grafana/ui or custom CSS instead.", "5381"],
      [0, 0, 0, "gf-form usage has been deprecated. Use a component from @grafana/ui or custom CSS instead.", "5381"],
      [0, 0, 0, "gf-form usage has been deprecated. Use a component from @grafana/ui or custom CSS instead.", "5381"],
      [0, 0, 0, "gf-form usage has been deprecated. Use a component from @grafana/ui or custom CSS instead.", "5381"],
      [0, 0, 0, "gf-form usage has been deprecated. Use a component from @grafana/ui or custom CSS instead.", "5381"],
      [0, 0, 0, "gf-form usage has been deprecated. Use a component from @grafana/ui or custom CSS instead.", "5381"],
      [0, 0, 0, "gf-form usage has been deprecated. Use a component from @grafana/ui or custom CSS instead.", "5381"],
      [0, 0, 0, "gf-form usage has been deprecated. Use a component from @grafana/ui or custom CSS instead.", "5381"],
      [0, 0, 0, "gf-form usage has been deprecated. Use a component from @grafana/ui or custom CSS instead.", "5381"],
      [0, 0, 0, "gf-form usage has been deprecated. Use a component from @grafana/ui or custom CSS instead.", "5381"],
      [0, 0, 0, "gf-form usage has been deprecated. Use a component from @grafana/ui or custom CSS instead.", "5381"],
      [0, 0, 0, "gf-form usage has been deprecated. Use a component from @grafana/ui or custom CSS instead.", "5381"],
      [0, 0, 0, "gf-form usage has been deprecated. Use a component from @grafana/ui or custom CSS instead.", "5381"],
      [0, 0, 0, "gf-form usage has been deprecated. Use a component from @grafana/ui or custom CSS instead.", "5381"],
      [0, 0, 0, "gf-form usage has been deprecated. Use a component from @grafana/ui or custom CSS instead.", "5381"],
      [0, 0, 0, "gf-form usage has been deprecated. Use a component from @grafana/ui or custom CSS instead.", "5381"],
      [0, 0, 0, "gf-form usage has been deprecated. Use a component from @grafana/ui or custom CSS instead.", "5381"]
    ],
    "public/app/plugins/datasource/tempo/_importedDependencies/components/AdHocFilter/AdHocFilter.tsx:5381": [
      [0, 0, 0, "gf-form usage has been deprecated. Use a component from @grafana/ui or custom CSS instead.", "5381"]
    ],
    "public/app/plugins/datasource/tempo/_importedDependencies/components/AdHocFilter/AdHocFilterKey.tsx:5381": [
      [0, 0, 0, "gf-form usage has been deprecated. Use a component from @grafana/ui or custom CSS instead.", "5381"],
      [0, 0, 0, "gf-form usage has been deprecated. Use a component from @grafana/ui or custom CSS instead.", "5381"],
      [0, 0, 0, "gf-form usage has been deprecated. Use a component from @grafana/ui or custom CSS instead.", "5381"]
    ],
    "public/app/plugins/datasource/tempo/_importedDependencies/components/AdHocFilter/AdHocFilterRenderer.tsx:5381": [
      [0, 0, 0, "gf-form usage has been deprecated. Use a component from @grafana/ui or custom CSS instead.", "5381"]
    ],
    "public/app/plugins/datasource/tempo/_importedDependencies/components/AdHocFilter/AdHocFilterValue.tsx:5381": [
      [0, 0, 0, "gf-form usage has been deprecated. Use a component from @grafana/ui or custom CSS instead.", "5381"]
    ],
    "public/app/plugins/datasource/tempo/_importedDependencies/components/AdHocFilter/ConditionSegment.tsx:5381": [
      [0, 0, 0, "gf-form usage has been deprecated. Use a component from @grafana/ui or custom CSS instead.", "5381"],
      [0, 0, 0, "gf-form usage has been deprecated. Use a component from @grafana/ui or custom CSS instead.", "5381"]
    ],
    "public/app/plugins/datasource/zipkin/QueryField.tsx:5381": [
      [0, 0, 0, "gf-form usage has been deprecated. Use a component from @grafana/ui or custom CSS instead.", "5381"],
      [0, 0, 0, "gf-form usage has been deprecated. Use a component from @grafana/ui or custom CSS instead.", "5381"]
    ],
    "public/app/plugins/panel/graph/axes_editor.html:5381": [
      [0, 0, 0, "gf-form usage has been deprecated. Use a component from @grafana/ui or custom CSS instead.", "5381"],
      [0, 0, 0, "gf-form usage has been deprecated. Use a component from @grafana/ui or custom CSS instead.", "5381"],
      [0, 0, 0, "gf-form usage has been deprecated. Use a component from @grafana/ui or custom CSS instead.", "5381"],
      [0, 0, 0, "gf-form usage has been deprecated. Use a component from @grafana/ui or custom CSS instead.", "5381"],
      [0, 0, 0, "gf-form usage has been deprecated. Use a component from @grafana/ui or custom CSS instead.", "5381"],
      [0, 0, 0, "gf-form usage has been deprecated. Use a component from @grafana/ui or custom CSS instead.", "5381"],
      [0, 0, 0, "gf-form usage has been deprecated. Use a component from @grafana/ui or custom CSS instead.", "5381"],
      [0, 0, 0, "gf-form usage has been deprecated. Use a component from @grafana/ui or custom CSS instead.", "5381"],
      [0, 0, 0, "gf-form usage has been deprecated. Use a component from @grafana/ui or custom CSS instead.", "5381"],
      [0, 0, 0, "gf-form usage has been deprecated. Use a component from @grafana/ui or custom CSS instead.", "5381"],
      [0, 0, 0, "gf-form usage has been deprecated. Use a component from @grafana/ui or custom CSS instead.", "5381"],
      [0, 0, 0, "gf-form usage has been deprecated. Use a component from @grafana/ui or custom CSS instead.", "5381"],
      [0, 0, 0, "gf-form usage has been deprecated. Use a component from @grafana/ui or custom CSS instead.", "5381"],
      [0, 0, 0, "gf-form usage has been deprecated. Use a component from @grafana/ui or custom CSS instead.", "5381"],
      [0, 0, 0, "gf-form usage has been deprecated. Use a component from @grafana/ui or custom CSS instead.", "5381"],
      [0, 0, 0, "gf-form usage has been deprecated. Use a component from @grafana/ui or custom CSS instead.", "5381"],
      [0, 0, 0, "gf-form usage has been deprecated. Use a component from @grafana/ui or custom CSS instead.", "5381"],
      [0, 0, 0, "gf-form usage has been deprecated. Use a component from @grafana/ui or custom CSS instead.", "5381"],
      [0, 0, 0, "gf-form usage has been deprecated. Use a component from @grafana/ui or custom CSS instead.", "5381"],
      [0, 0, 0, "gf-form usage has been deprecated. Use a component from @grafana/ui or custom CSS instead.", "5381"],
      [0, 0, 0, "gf-form usage has been deprecated. Use a component from @grafana/ui or custom CSS instead.", "5381"],
      [0, 0, 0, "gf-form usage has been deprecated. Use a component from @grafana/ui or custom CSS instead.", "5381"],
      [0, 0, 0, "gf-form usage has been deprecated. Use a component from @grafana/ui or custom CSS instead.", "5381"],
      [0, 0, 0, "gf-form usage has been deprecated. Use a component from @grafana/ui or custom CSS instead.", "5381"],
      [0, 0, 0, "gf-form usage has been deprecated. Use a component from @grafana/ui or custom CSS instead.", "5381"],
      [0, 0, 0, "gf-form usage has been deprecated. Use a component from @grafana/ui or custom CSS instead.", "5381"],
      [0, 0, 0, "gf-form usage has been deprecated. Use a component from @grafana/ui or custom CSS instead.", "5381"],
      [0, 0, 0, "gf-form usage has been deprecated. Use a component from @grafana/ui or custom CSS instead.", "5381"],
      [0, 0, 0, "gf-form usage has been deprecated. Use a component from @grafana/ui or custom CSS instead.", "5381"],
      [0, 0, 0, "gf-form usage has been deprecated. Use a component from @grafana/ui or custom CSS instead.", "5381"],
      [0, 0, 0, "gf-form usage has been deprecated. Use a component from @grafana/ui or custom CSS instead.", "5381"],
      [0, 0, 0, "gf-form usage has been deprecated. Use a component from @grafana/ui or custom CSS instead.", "5381"],
      [0, 0, 0, "gf-form usage has been deprecated. Use a component from @grafana/ui or custom CSS instead.", "5381"],
      [0, 0, 0, "gf-form usage has been deprecated. Use a component from @grafana/ui or custom CSS instead.", "5381"],
      [0, 0, 0, "gf-form usage has been deprecated. Use a component from @grafana/ui or custom CSS instead.", "5381"],
      [0, 0, 0, "gf-form usage has been deprecated. Use a component from @grafana/ui or custom CSS instead.", "5381"],
      [0, 0, 0, "gf-form usage has been deprecated. Use a component from @grafana/ui or custom CSS instead.", "5381"],
      [0, 0, 0, "gf-form usage has been deprecated. Use a component from @grafana/ui or custom CSS instead.", "5381"],
      [0, 0, 0, "gf-form usage has been deprecated. Use a component from @grafana/ui or custom CSS instead.", "5381"],
      [0, 0, 0, "gf-form usage has been deprecated. Use a component from @grafana/ui or custom CSS instead.", "5381"],
      [0, 0, 0, "gf-form usage has been deprecated. Use a component from @grafana/ui or custom CSS instead.", "5381"],
      [0, 0, 0, "gf-form usage has been deprecated. Use a component from @grafana/ui or custom CSS instead.", "5381"],
      [0, 0, 0, "gf-form usage has been deprecated. Use a component from @grafana/ui or custom CSS instead.", "5381"],
      [0, 0, 0, "gf-form usage has been deprecated. Use a component from @grafana/ui or custom CSS instead.", "5381"],
      [0, 0, 0, "gf-form usage has been deprecated. Use a component from @grafana/ui or custom CSS instead.", "5381"],
      [0, 0, 0, "gf-form usage has been deprecated. Use a component from @grafana/ui or custom CSS instead.", "5381"],
      [0, 0, 0, "gf-form usage has been deprecated. Use a component from @grafana/ui or custom CSS instead.", "5381"],
      [0, 0, 0, "gf-form usage has been deprecated. Use a component from @grafana/ui or custom CSS instead.", "5381"],
      [0, 0, 0, "gf-form usage has been deprecated. Use a component from @grafana/ui or custom CSS instead.", "5381"],
      [0, 0, 0, "gf-form usage has been deprecated. Use a component from @grafana/ui or custom CSS instead.", "5381"]
    ],
    "public/app/plugins/panel/graph/tab_display.html:5381": [
      [0, 0, 0, "gf-form usage has been deprecated. Use a component from @grafana/ui or custom CSS instead.", "5381"],
      [0, 0, 0, "gf-form usage has been deprecated. Use a component from @grafana/ui or custom CSS instead.", "5381"],
      [0, 0, 0, "gf-form usage has been deprecated. Use a component from @grafana/ui or custom CSS instead.", "5381"],
      [0, 0, 0, "gf-form usage has been deprecated. Use a component from @grafana/ui or custom CSS instead.", "5381"],
      [0, 0, 0, "gf-form usage has been deprecated. Use a component from @grafana/ui or custom CSS instead.", "5381"],
      [0, 0, 0, "gf-form usage has been deprecated. Use a component from @grafana/ui or custom CSS instead.", "5381"],
      [0, 0, 0, "gf-form usage has been deprecated. Use a component from @grafana/ui or custom CSS instead.", "5381"],
      [0, 0, 0, "gf-form usage has been deprecated. Use a component from @grafana/ui or custom CSS instead.", "5381"],
      [0, 0, 0, "gf-form usage has been deprecated. Use a component from @grafana/ui or custom CSS instead.", "5381"],
      [0, 0, 0, "gf-form usage has been deprecated. Use a component from @grafana/ui or custom CSS instead.", "5381"],
      [0, 0, 0, "gf-form usage has been deprecated. Use a component from @grafana/ui or custom CSS instead.", "5381"],
      [0, 0, 0, "gf-form usage has been deprecated. Use a component from @grafana/ui or custom CSS instead.", "5381"],
      [0, 0, 0, "gf-form usage has been deprecated. Use a component from @grafana/ui or custom CSS instead.", "5381"],
      [0, 0, 0, "gf-form usage has been deprecated. Use a component from @grafana/ui or custom CSS instead.", "5381"],
      [0, 0, 0, "gf-form usage has been deprecated. Use a component from @grafana/ui or custom CSS instead.", "5381"],
      [0, 0, 0, "gf-form usage has been deprecated. Use a component from @grafana/ui or custom CSS instead.", "5381"],
      [0, 0, 0, "gf-form usage has been deprecated. Use a component from @grafana/ui or custom CSS instead.", "5381"],
      [0, 0, 0, "gf-form usage has been deprecated. Use a component from @grafana/ui or custom CSS instead.", "5381"],
      [0, 0, 0, "gf-form usage has been deprecated. Use a component from @grafana/ui or custom CSS instead.", "5381"],
      [0, 0, 0, "gf-form usage has been deprecated. Use a component from @grafana/ui or custom CSS instead.", "5381"],
      [0, 0, 0, "gf-form usage has been deprecated. Use a component from @grafana/ui or custom CSS instead.", "5381"],
      [0, 0, 0, "gf-form usage has been deprecated. Use a component from @grafana/ui or custom CSS instead.", "5381"],
      [0, 0, 0, "gf-form usage has been deprecated. Use a component from @grafana/ui or custom CSS instead.", "5381"],
      [0, 0, 0, "gf-form usage has been deprecated. Use a component from @grafana/ui or custom CSS instead.", "5381"],
      [0, 0, 0, "gf-form usage has been deprecated. Use a component from @grafana/ui or custom CSS instead.", "5381"],
      [0, 0, 0, "gf-form usage has been deprecated. Use a component from @grafana/ui or custom CSS instead.", "5381"],
      [0, 0, 0, "gf-form usage has been deprecated. Use a component from @grafana/ui or custom CSS instead.", "5381"],
      [0, 0, 0, "gf-form usage has been deprecated. Use a component from @grafana/ui or custom CSS instead.", "5381"],
      [0, 0, 0, "gf-form usage has been deprecated. Use a component from @grafana/ui or custom CSS instead.", "5381"],
      [0, 0, 0, "gf-form usage has been deprecated. Use a component from @grafana/ui or custom CSS instead.", "5381"],
      [0, 0, 0, "gf-form usage has been deprecated. Use a component from @grafana/ui or custom CSS instead.", "5381"],
      [0, 0, 0, "gf-form usage has been deprecated. Use a component from @grafana/ui or custom CSS instead.", "5381"],
      [0, 0, 0, "gf-form usage has been deprecated. Use a component from @grafana/ui or custom CSS instead.", "5381"],
      [0, 0, 0, "gf-form usage has been deprecated. Use a component from @grafana/ui or custom CSS instead.", "5381"],
      [0, 0, 0, "gf-form usage has been deprecated. Use a component from @grafana/ui or custom CSS instead.", "5381"],
      [0, 0, 0, "gf-form usage has been deprecated. Use a component from @grafana/ui or custom CSS instead.", "5381"],
      [0, 0, 0, "gf-form usage has been deprecated. Use a component from @grafana/ui or custom CSS instead.", "5381"],
      [0, 0, 0, "gf-form usage has been deprecated. Use a component from @grafana/ui or custom CSS instead.", "5381"],
      [0, 0, 0, "gf-form usage has been deprecated. Use a component from @grafana/ui or custom CSS instead.", "5381"],
      [0, 0, 0, "gf-form usage has been deprecated. Use a component from @grafana/ui or custom CSS instead.", "5381"],
      [0, 0, 0, "gf-form usage has been deprecated. Use a component from @grafana/ui or custom CSS instead.", "5381"],
      [0, 0, 0, "gf-form usage has been deprecated. Use a component from @grafana/ui or custom CSS instead.", "5381"],
      [0, 0, 0, "gf-form usage has been deprecated. Use a component from @grafana/ui or custom CSS instead.", "5381"],
      [0, 0, 0, "gf-form usage has been deprecated. Use a component from @grafana/ui or custom CSS instead.", "5381"],
      [0, 0, 0, "gf-form usage has been deprecated. Use a component from @grafana/ui or custom CSS instead.", "5381"],
      [0, 0, 0, "gf-form usage has been deprecated. Use a component from @grafana/ui or custom CSS instead.", "5381"],
      [0, 0, 0, "gf-form usage has been deprecated. Use a component from @grafana/ui or custom CSS instead.", "5381"],
      [0, 0, 0, "gf-form usage has been deprecated. Use a component from @grafana/ui or custom CSS instead.", "5381"],
      [0, 0, 0, "gf-form usage has been deprecated. Use a component from @grafana/ui or custom CSS instead.", "5381"],
      [0, 0, 0, "gf-form usage has been deprecated. Use a component from @grafana/ui or custom CSS instead.", "5381"],
      [0, 0, 0, "gf-form usage has been deprecated. Use a component from @grafana/ui or custom CSS instead.", "5381"],
      [0, 0, 0, "gf-form usage has been deprecated. Use a component from @grafana/ui or custom CSS instead.", "5381"],
      [0, 0, 0, "gf-form usage has been deprecated. Use a component from @grafana/ui or custom CSS instead.", "5381"],
      [0, 0, 0, "gf-form usage has been deprecated. Use a component from @grafana/ui or custom CSS instead.", "5381"],
      [0, 0, 0, "gf-form usage has been deprecated. Use a component from @grafana/ui or custom CSS instead.", "5381"],
      [0, 0, 0, "gf-form usage has been deprecated. Use a component from @grafana/ui or custom CSS instead.", "5381"]
    ],
    "public/app/plugins/panel/graph/tab_legend.html:5381": [
      [0, 0, 0, "gf-form usage has been deprecated. Use a component from @grafana/ui or custom CSS instead.", "5381"],
      [0, 0, 0, "gf-form usage has been deprecated. Use a component from @grafana/ui or custom CSS instead.", "5381"],
      [0, 0, 0, "gf-form usage has been deprecated. Use a component from @grafana/ui or custom CSS instead.", "5381"],
      [0, 0, 0, "gf-form usage has been deprecated. Use a component from @grafana/ui or custom CSS instead.", "5381"],
      [0, 0, 0, "gf-form usage has been deprecated. Use a component from @grafana/ui or custom CSS instead.", "5381"],
      [0, 0, 0, "gf-form usage has been deprecated. Use a component from @grafana/ui or custom CSS instead.", "5381"],
      [0, 0, 0, "gf-form usage has been deprecated. Use a component from @grafana/ui or custom CSS instead.", "5381"],
      [0, 0, 0, "gf-form usage has been deprecated. Use a component from @grafana/ui or custom CSS instead.", "5381"],
      [0, 0, 0, "gf-form usage has been deprecated. Use a component from @grafana/ui or custom CSS instead.", "5381"],
      [0, 0, 0, "gf-form usage has been deprecated. Use a component from @grafana/ui or custom CSS instead.", "5381"],
      [0, 0, 0, "gf-form usage has been deprecated. Use a component from @grafana/ui or custom CSS instead.", "5381"],
      [0, 0, 0, "gf-form usage has been deprecated. Use a component from @grafana/ui or custom CSS instead.", "5381"],
      [0, 0, 0, "gf-form usage has been deprecated. Use a component from @grafana/ui or custom CSS instead.", "5381"],
      [0, 0, 0, "gf-form usage has been deprecated. Use a component from @grafana/ui or custom CSS instead.", "5381"],
      [0, 0, 0, "gf-form usage has been deprecated. Use a component from @grafana/ui or custom CSS instead.", "5381"],
      [0, 0, 0, "gf-form usage has been deprecated. Use a component from @grafana/ui or custom CSS instead.", "5381"],
      [0, 0, 0, "gf-form usage has been deprecated. Use a component from @grafana/ui or custom CSS instead.", "5381"],
      [0, 0, 0, "gf-form usage has been deprecated. Use a component from @grafana/ui or custom CSS instead.", "5381"],
      [0, 0, 0, "gf-form usage has been deprecated. Use a component from @grafana/ui or custom CSS instead.", "5381"],
      [0, 0, 0, "gf-form usage has been deprecated. Use a component from @grafana/ui or custom CSS instead.", "5381"],
      [0, 0, 0, "gf-form usage has been deprecated. Use a component from @grafana/ui or custom CSS instead.", "5381"],
      [0, 0, 0, "gf-form usage has been deprecated. Use a component from @grafana/ui or custom CSS instead.", "5381"],
      [0, 0, 0, "gf-form usage has been deprecated. Use a component from @grafana/ui or custom CSS instead.", "5381"],
      [0, 0, 0, "gf-form usage has been deprecated. Use a component from @grafana/ui or custom CSS instead.", "5381"],
      [0, 0, 0, "gf-form usage has been deprecated. Use a component from @grafana/ui or custom CSS instead.", "5381"],
      [0, 0, 0, "gf-form usage has been deprecated. Use a component from @grafana/ui or custom CSS instead.", "5381"],
      [0, 0, 0, "gf-form usage has been deprecated. Use a component from @grafana/ui or custom CSS instead.", "5381"],
      [0, 0, 0, "gf-form usage has been deprecated. Use a component from @grafana/ui or custom CSS instead.", "5381"],
      [0, 0, 0, "gf-form usage has been deprecated. Use a component from @grafana/ui or custom CSS instead.", "5381"],
      [0, 0, 0, "gf-form usage has been deprecated. Use a component from @grafana/ui or custom CSS instead.", "5381"],
      [0, 0, 0, "gf-form usage has been deprecated. Use a component from @grafana/ui or custom CSS instead.", "5381"],
      [0, 0, 0, "gf-form usage has been deprecated. Use a component from @grafana/ui or custom CSS instead.", "5381"],
      [0, 0, 0, "gf-form usage has been deprecated. Use a component from @grafana/ui or custom CSS instead.", "5381"],
      [0, 0, 0, "gf-form usage has been deprecated. Use a component from @grafana/ui or custom CSS instead.", "5381"],
      [0, 0, 0, "gf-form usage has been deprecated. Use a component from @grafana/ui or custom CSS instead.", "5381"],
      [0, 0, 0, "gf-form usage has been deprecated. Use a component from @grafana/ui or custom CSS instead.", "5381"],
      [0, 0, 0, "gf-form usage has been deprecated. Use a component from @grafana/ui or custom CSS instead.", "5381"],
      [0, 0, 0, "gf-form usage has been deprecated. Use a component from @grafana/ui or custom CSS instead.", "5381"],
      [0, 0, 0, "gf-form usage has been deprecated. Use a component from @grafana/ui or custom CSS instead.", "5381"],
      [0, 0, 0, "gf-form usage has been deprecated. Use a component from @grafana/ui or custom CSS instead.", "5381"],
      [0, 0, 0, "gf-form usage has been deprecated. Use a component from @grafana/ui or custom CSS instead.", "5381"],
      [0, 0, 0, "gf-form usage has been deprecated. Use a component from @grafana/ui or custom CSS instead.", "5381"]
    ],
    "public/app/plugins/panel/graph/tab_series_overrides.html:5381": [
      [0, 0, 0, "gf-form usage has been deprecated. Use a component from @grafana/ui or custom CSS instead.", "5381"],
      [0, 0, 0, "gf-form usage has been deprecated. Use a component from @grafana/ui or custom CSS instead.", "5381"],
      [0, 0, 0, "gf-form usage has been deprecated. Use a component from @grafana/ui or custom CSS instead.", "5381"],
      [0, 0, 0, "gf-form usage has been deprecated. Use a component from @grafana/ui or custom CSS instead.", "5381"],
      [0, 0, 0, "gf-form usage has been deprecated. Use a component from @grafana/ui or custom CSS instead.", "5381"],
      [0, 0, 0, "gf-form usage has been deprecated. Use a component from @grafana/ui or custom CSS instead.", "5381"],
      [0, 0, 0, "gf-form usage has been deprecated. Use a component from @grafana/ui or custom CSS instead.", "5381"],
      [0, 0, 0, "gf-form usage has been deprecated. Use a component from @grafana/ui or custom CSS instead.", "5381"],
      [0, 0, 0, "gf-form usage has been deprecated. Use a component from @grafana/ui or custom CSS instead.", "5381"],
      [0, 0, 0, "gf-form usage has been deprecated. Use a component from @grafana/ui or custom CSS instead.", "5381"]
    ],
    "public/app/plugins/panel/graph/thresholds_form.html:5381": [
      [0, 0, 0, "gf-form usage has been deprecated. Use a component from @grafana/ui or custom CSS instead.", "5381"],
      [0, 0, 0, "gf-form usage has been deprecated. Use a component from @grafana/ui or custom CSS instead.", "5381"],
      [0, 0, 0, "gf-form usage has been deprecated. Use a component from @grafana/ui or custom CSS instead.", "5381"],
      [0, 0, 0, "gf-form usage has been deprecated. Use a component from @grafana/ui or custom CSS instead.", "5381"],
      [0, 0, 0, "gf-form usage has been deprecated. Use a component from @grafana/ui or custom CSS instead.", "5381"],
      [0, 0, 0, "gf-form usage has been deprecated. Use a component from @grafana/ui or custom CSS instead.", "5381"],
      [0, 0, 0, "gf-form usage has been deprecated. Use a component from @grafana/ui or custom CSS instead.", "5381"],
      [0, 0, 0, "gf-form usage has been deprecated. Use a component from @grafana/ui or custom CSS instead.", "5381"],
      [0, 0, 0, "gf-form usage has been deprecated. Use a component from @grafana/ui or custom CSS instead.", "5381"],
      [0, 0, 0, "gf-form usage has been deprecated. Use a component from @grafana/ui or custom CSS instead.", "5381"],
      [0, 0, 0, "gf-form usage has been deprecated. Use a component from @grafana/ui or custom CSS instead.", "5381"],
      [0, 0, 0, "gf-form usage has been deprecated. Use a component from @grafana/ui or custom CSS instead.", "5381"],
      [0, 0, 0, "gf-form usage has been deprecated. Use a component from @grafana/ui or custom CSS instead.", "5381"],
      [0, 0, 0, "gf-form usage has been deprecated. Use a component from @grafana/ui or custom CSS instead.", "5381"],
      [0, 0, 0, "gf-form usage has been deprecated. Use a component from @grafana/ui or custom CSS instead.", "5381"],
      [0, 0, 0, "gf-form usage has been deprecated. Use a component from @grafana/ui or custom CSS instead.", "5381"],
      [0, 0, 0, "gf-form usage has been deprecated. Use a component from @grafana/ui or custom CSS instead.", "5381"],
      [0, 0, 0, "gf-form usage has been deprecated. Use a component from @grafana/ui or custom CSS instead.", "5381"],
      [0, 0, 0, "gf-form usage has been deprecated. Use a component from @grafana/ui or custom CSS instead.", "5381"],
      [0, 0, 0, "gf-form usage has been deprecated. Use a component from @grafana/ui or custom CSS instead.", "5381"],
      [0, 0, 0, "gf-form usage has been deprecated. Use a component from @grafana/ui or custom CSS instead.", "5381"],
      [0, 0, 0, "gf-form usage has been deprecated. Use a component from @grafana/ui or custom CSS instead.", "5381"],
      [0, 0, 0, "gf-form usage has been deprecated. Use a component from @grafana/ui or custom CSS instead.", "5381"],
      [0, 0, 0, "gf-form usage has been deprecated. Use a component from @grafana/ui or custom CSS instead.", "5381"],
      [0, 0, 0, "gf-form usage has been deprecated. Use a component from @grafana/ui or custom CSS instead.", "5381"],
      [0, 0, 0, "gf-form usage has been deprecated. Use a component from @grafana/ui or custom CSS instead.", "5381"],
      [0, 0, 0, "gf-form usage has been deprecated. Use a component from @grafana/ui or custom CSS instead.", "5381"],
      [0, 0, 0, "gf-form usage has been deprecated. Use a component from @grafana/ui or custom CSS instead.", "5381"],
      [0, 0, 0, "gf-form usage has been deprecated. Use a component from @grafana/ui or custom CSS instead.", "5381"],
      [0, 0, 0, "gf-form usage has been deprecated. Use a component from @grafana/ui or custom CSS instead.", "5381"],
      [0, 0, 0, "gf-form usage has been deprecated. Use a component from @grafana/ui or custom CSS instead.", "5381"]
    ],
    "public/app/plugins/panel/graph/time_regions_form.html:5381": [
      [0, 0, 0, "gf-form usage has been deprecated. Use a component from @grafana/ui or custom CSS instead.", "5381"],
      [0, 0, 0, "gf-form usage has been deprecated. Use a component from @grafana/ui or custom CSS instead.", "5381"],
      [0, 0, 0, "gf-form usage has been deprecated. Use a component from @grafana/ui or custom CSS instead.", "5381"],
      [0, 0, 0, "gf-form usage has been deprecated. Use a component from @grafana/ui or custom CSS instead.", "5381"],
      [0, 0, 0, "gf-form usage has been deprecated. Use a component from @grafana/ui or custom CSS instead.", "5381"],
      [0, 0, 0, "gf-form usage has been deprecated. Use a component from @grafana/ui or custom CSS instead.", "5381"],
      [0, 0, 0, "gf-form usage has been deprecated. Use a component from @grafana/ui or custom CSS instead.", "5381"],
      [0, 0, 0, "gf-form usage has been deprecated. Use a component from @grafana/ui or custom CSS instead.", "5381"],
      [0, 0, 0, "gf-form usage has been deprecated. Use a component from @grafana/ui or custom CSS instead.", "5381"],
      [0, 0, 0, "gf-form usage has been deprecated. Use a component from @grafana/ui or custom CSS instead.", "5381"],
      [0, 0, 0, "gf-form usage has been deprecated. Use a component from @grafana/ui or custom CSS instead.", "5381"],
      [0, 0, 0, "gf-form usage has been deprecated. Use a component from @grafana/ui or custom CSS instead.", "5381"],
      [0, 0, 0, "gf-form usage has been deprecated. Use a component from @grafana/ui or custom CSS instead.", "5381"],
      [0, 0, 0, "gf-form usage has been deprecated. Use a component from @grafana/ui or custom CSS instead.", "5381"],
      [0, 0, 0, "gf-form usage has been deprecated. Use a component from @grafana/ui or custom CSS instead.", "5381"],
      [0, 0, 0, "gf-form usage has been deprecated. Use a component from @grafana/ui or custom CSS instead.", "5381"],
      [0, 0, 0, "gf-form usage has been deprecated. Use a component from @grafana/ui or custom CSS instead.", "5381"],
      [0, 0, 0, "gf-form usage has been deprecated. Use a component from @grafana/ui or custom CSS instead.", "5381"],
      [0, 0, 0, "gf-form usage has been deprecated. Use a component from @grafana/ui or custom CSS instead.", "5381"],
      [0, 0, 0, "gf-form usage has been deprecated. Use a component from @grafana/ui or custom CSS instead.", "5381"],
      [0, 0, 0, "gf-form usage has been deprecated. Use a component from @grafana/ui or custom CSS instead.", "5381"],
      [0, 0, 0, "gf-form usage has been deprecated. Use a component from @grafana/ui or custom CSS instead.", "5381"],
      [0, 0, 0, "gf-form usage has been deprecated. Use a component from @grafana/ui or custom CSS instead.", "5381"],
      [0, 0, 0, "gf-form usage has been deprecated. Use a component from @grafana/ui or custom CSS instead.", "5381"],
      [0, 0, 0, "gf-form usage has been deprecated. Use a component from @grafana/ui or custom CSS instead.", "5381"],
      [0, 0, 0, "gf-form usage has been deprecated. Use a component from @grafana/ui or custom CSS instead.", "5381"],
      [0, 0, 0, "gf-form usage has been deprecated. Use a component from @grafana/ui or custom CSS instead.", "5381"],
      [0, 0, 0, "gf-form usage has been deprecated. Use a component from @grafana/ui or custom CSS instead.", "5381"],
      [0, 0, 0, "gf-form usage has been deprecated. Use a component from @grafana/ui or custom CSS instead.", "5381"],
      [0, 0, 0, "gf-form usage has been deprecated. Use a component from @grafana/ui or custom CSS instead.", "5381"],
      [0, 0, 0, "gf-form usage has been deprecated. Use a component from @grafana/ui or custom CSS instead.", "5381"],
      [0, 0, 0, "gf-form usage has been deprecated. Use a component from @grafana/ui or custom CSS instead.", "5381"]
    ],
    "public/app/plugins/panel/heatmap/partials/axes_editor.html:5381": [
      [0, 0, 0, "gf-form usage has been deprecated. Use a component from @grafana/ui or custom CSS instead.", "5381"],
      [0, 0, 0, "gf-form usage has been deprecated. Use a component from @grafana/ui or custom CSS instead.", "5381"],
      [0, 0, 0, "gf-form usage has been deprecated. Use a component from @grafana/ui or custom CSS instead.", "5381"],
      [0, 0, 0, "gf-form usage has been deprecated. Use a component from @grafana/ui or custom CSS instead.", "5381"],
      [0, 0, 0, "gf-form usage has been deprecated. Use a component from @grafana/ui or custom CSS instead.", "5381"],
      [0, 0, 0, "gf-form usage has been deprecated. Use a component from @grafana/ui or custom CSS instead.", "5381"],
      [0, 0, 0, "gf-form usage has been deprecated. Use a component from @grafana/ui or custom CSS instead.", "5381"],
      [0, 0, 0, "gf-form usage has been deprecated. Use a component from @grafana/ui or custom CSS instead.", "5381"],
      [0, 0, 0, "gf-form usage has been deprecated. Use a component from @grafana/ui or custom CSS instead.", "5381"],
      [0, 0, 0, "gf-form usage has been deprecated. Use a component from @grafana/ui or custom CSS instead.", "5381"],
      [0, 0, 0, "gf-form usage has been deprecated. Use a component from @grafana/ui or custom CSS instead.", "5381"],
      [0, 0, 0, "gf-form usage has been deprecated. Use a component from @grafana/ui or custom CSS instead.", "5381"],
      [0, 0, 0, "gf-form usage has been deprecated. Use a component from @grafana/ui or custom CSS instead.", "5381"],
      [0, 0, 0, "gf-form usage has been deprecated. Use a component from @grafana/ui or custom CSS instead.", "5381"],
      [0, 0, 0, "gf-form usage has been deprecated. Use a component from @grafana/ui or custom CSS instead.", "5381"],
      [0, 0, 0, "gf-form usage has been deprecated. Use a component from @grafana/ui or custom CSS instead.", "5381"],
      [0, 0, 0, "gf-form usage has been deprecated. Use a component from @grafana/ui or custom CSS instead.", "5381"],
      [0, 0, 0, "gf-form usage has been deprecated. Use a component from @grafana/ui or custom CSS instead.", "5381"],
      [0, 0, 0, "gf-form usage has been deprecated. Use a component from @grafana/ui or custom CSS instead.", "5381"],
      [0, 0, 0, "gf-form usage has been deprecated. Use a component from @grafana/ui or custom CSS instead.", "5381"],
      [0, 0, 0, "gf-form usage has been deprecated. Use a component from @grafana/ui or custom CSS instead.", "5381"],
      [0, 0, 0, "gf-form usage has been deprecated. Use a component from @grafana/ui or custom CSS instead.", "5381"],
      [0, 0, 0, "gf-form usage has been deprecated. Use a component from @grafana/ui or custom CSS instead.", "5381"],
      [0, 0, 0, "gf-form usage has been deprecated. Use a component from @grafana/ui or custom CSS instead.", "5381"],
      [0, 0, 0, "gf-form usage has been deprecated. Use a component from @grafana/ui or custom CSS instead.", "5381"],
      [0, 0, 0, "gf-form usage has been deprecated. Use a component from @grafana/ui or custom CSS instead.", "5381"],
      [0, 0, 0, "gf-form usage has been deprecated. Use a component from @grafana/ui or custom CSS instead.", "5381"],
      [0, 0, 0, "gf-form usage has been deprecated. Use a component from @grafana/ui or custom CSS instead.", "5381"],
      [0, 0, 0, "gf-form usage has been deprecated. Use a component from @grafana/ui or custom CSS instead.", "5381"],
      [0, 0, 0, "gf-form usage has been deprecated. Use a component from @grafana/ui or custom CSS instead.", "5381"],
      [0, 0, 0, "gf-form usage has been deprecated. Use a component from @grafana/ui or custom CSS instead.", "5381"],
      [0, 0, 0, "gf-form usage has been deprecated. Use a component from @grafana/ui or custom CSS instead.", "5381"],
      [0, 0, 0, "gf-form usage has been deprecated. Use a component from @grafana/ui or custom CSS instead.", "5381"],
      [0, 0, 0, "gf-form usage has been deprecated. Use a component from @grafana/ui or custom CSS instead.", "5381"],
      [0, 0, 0, "gf-form usage has been deprecated. Use a component from @grafana/ui or custom CSS instead.", "5381"],
      [0, 0, 0, "gf-form usage has been deprecated. Use a component from @grafana/ui or custom CSS instead.", "5381"],
      [0, 0, 0, "gf-form usage has been deprecated. Use a component from @grafana/ui or custom CSS instead.", "5381"],
      [0, 0, 0, "gf-form usage has been deprecated. Use a component from @grafana/ui or custom CSS instead.", "5381"],
      [0, 0, 0, "gf-form usage has been deprecated. Use a component from @grafana/ui or custom CSS instead.", "5381"],
      [0, 0, 0, "gf-form usage has been deprecated. Use a component from @grafana/ui or custom CSS instead.", "5381"],
      [0, 0, 0, "gf-form usage has been deprecated. Use a component from @grafana/ui or custom CSS instead.", "5381"],
      [0, 0, 0, "gf-form usage has been deprecated. Use a component from @grafana/ui or custom CSS instead.", "5381"],
      [0, 0, 0, "gf-form usage has been deprecated. Use a component from @grafana/ui or custom CSS instead.", "5381"],
      [0, 0, 0, "gf-form usage has been deprecated. Use a component from @grafana/ui or custom CSS instead.", "5381"],
      [0, 0, 0, "gf-form usage has been deprecated. Use a component from @grafana/ui or custom CSS instead.", "5381"],
      [0, 0, 0, "gf-form usage has been deprecated. Use a component from @grafana/ui or custom CSS instead.", "5381"],
      [0, 0, 0, "gf-form usage has been deprecated. Use a component from @grafana/ui or custom CSS instead.", "5381"],
      [0, 0, 0, "gf-form usage has been deprecated. Use a component from @grafana/ui or custom CSS instead.", "5381"],
      [0, 0, 0, "gf-form usage has been deprecated. Use a component from @grafana/ui or custom CSS instead.", "5381"],
      [0, 0, 0, "gf-form usage has been deprecated. Use a component from @grafana/ui or custom CSS instead.", "5381"],
      [0, 0, 0, "gf-form usage has been deprecated. Use a component from @grafana/ui or custom CSS instead.", "5381"],
      [0, 0, 0, "gf-form usage has been deprecated. Use a component from @grafana/ui or custom CSS instead.", "5381"],
      [0, 0, 0, "gf-form usage has been deprecated. Use a component from @grafana/ui or custom CSS instead.", "5381"]
    ],
    "public/app/plugins/panel/heatmap/partials/display_editor.html:5381": [
      [0, 0, 0, "gf-form usage has been deprecated. Use a component from @grafana/ui or custom CSS instead.", "5381"],
      [0, 0, 0, "gf-form usage has been deprecated. Use a component from @grafana/ui or custom CSS instead.", "5381"],
      [0, 0, 0, "gf-form usage has been deprecated. Use a component from @grafana/ui or custom CSS instead.", "5381"],
      [0, 0, 0, "gf-form usage has been deprecated. Use a component from @grafana/ui or custom CSS instead.", "5381"],
      [0, 0, 0, "gf-form usage has been deprecated. Use a component from @grafana/ui or custom CSS instead.", "5381"],
      [0, 0, 0, "gf-form usage has been deprecated. Use a component from @grafana/ui or custom CSS instead.", "5381"],
      [0, 0, 0, "gf-form usage has been deprecated. Use a component from @grafana/ui or custom CSS instead.", "5381"],
      [0, 0, 0, "gf-form usage has been deprecated. Use a component from @grafana/ui or custom CSS instead.", "5381"],
      [0, 0, 0, "gf-form usage has been deprecated. Use a component from @grafana/ui or custom CSS instead.", "5381"],
      [0, 0, 0, "gf-form usage has been deprecated. Use a component from @grafana/ui or custom CSS instead.", "5381"],
      [0, 0, 0, "gf-form usage has been deprecated. Use a component from @grafana/ui or custom CSS instead.", "5381"],
      [0, 0, 0, "gf-form usage has been deprecated. Use a component from @grafana/ui or custom CSS instead.", "5381"],
      [0, 0, 0, "gf-form usage has been deprecated. Use a component from @grafana/ui or custom CSS instead.", "5381"],
      [0, 0, 0, "gf-form usage has been deprecated. Use a component from @grafana/ui or custom CSS instead.", "5381"],
      [0, 0, 0, "gf-form usage has been deprecated. Use a component from @grafana/ui or custom CSS instead.", "5381"],
      [0, 0, 0, "gf-form usage has been deprecated. Use a component from @grafana/ui or custom CSS instead.", "5381"],
      [0, 0, 0, "gf-form usage has been deprecated. Use a component from @grafana/ui or custom CSS instead.", "5381"],
      [0, 0, 0, "gf-form usage has been deprecated. Use a component from @grafana/ui or custom CSS instead.", "5381"],
      [0, 0, 0, "gf-form usage has been deprecated. Use a component from @grafana/ui or custom CSS instead.", "5381"],
      [0, 0, 0, "gf-form usage has been deprecated. Use a component from @grafana/ui or custom CSS instead.", "5381"],
      [0, 0, 0, "gf-form usage has been deprecated. Use a component from @grafana/ui or custom CSS instead.", "5381"],
      [0, 0, 0, "gf-form usage has been deprecated. Use a component from @grafana/ui or custom CSS instead.", "5381"],
      [0, 0, 0, "gf-form usage has been deprecated. Use a component from @grafana/ui or custom CSS instead.", "5381"],
      [0, 0, 0, "gf-form usage has been deprecated. Use a component from @grafana/ui or custom CSS instead.", "5381"],
      [0, 0, 0, "gf-form usage has been deprecated. Use a component from @grafana/ui or custom CSS instead.", "5381"],
      [0, 0, 0, "gf-form usage has been deprecated. Use a component from @grafana/ui or custom CSS instead.", "5381"],
      [0, 0, 0, "gf-form usage has been deprecated. Use a component from @grafana/ui or custom CSS instead.", "5381"],
      [0, 0, 0, "gf-form usage has been deprecated. Use a component from @grafana/ui or custom CSS instead.", "5381"],
      [0, 0, 0, "gf-form usage has been deprecated. Use a component from @grafana/ui or custom CSS instead.", "5381"],
      [0, 0, 0, "gf-form usage has been deprecated. Use a component from @grafana/ui or custom CSS instead.", "5381"],
      [0, 0, 0, "gf-form usage has been deprecated. Use a component from @grafana/ui or custom CSS instead.", "5381"],
      [0, 0, 0, "gf-form usage has been deprecated. Use a component from @grafana/ui or custom CSS instead.", "5381"],
      [0, 0, 0, "gf-form usage has been deprecated. Use a component from @grafana/ui or custom CSS instead.", "5381"],
      [0, 0, 0, "gf-form usage has been deprecated. Use a component from @grafana/ui or custom CSS instead.", "5381"],
      [0, 0, 0, "gf-form usage has been deprecated. Use a component from @grafana/ui or custom CSS instead.", "5381"],
      [0, 0, 0, "gf-form usage has been deprecated. Use a component from @grafana/ui or custom CSS instead.", "5381"],
      [0, 0, 0, "gf-form usage has been deprecated. Use a component from @grafana/ui or custom CSS instead.", "5381"],
      [0, 0, 0, "gf-form usage has been deprecated. Use a component from @grafana/ui or custom CSS instead.", "5381"],
      [0, 0, 0, "gf-form usage has been deprecated. Use a component from @grafana/ui or custom CSS instead.", "5381"],
      [0, 0, 0, "gf-form usage has been deprecated. Use a component from @grafana/ui or custom CSS instead.", "5381"],
      [0, 0, 0, "gf-form usage has been deprecated. Use a component from @grafana/ui or custom CSS instead.", "5381"],
      [0, 0, 0, "gf-form usage has been deprecated. Use a component from @grafana/ui or custom CSS instead.", "5381"],
      [0, 0, 0, "gf-form usage has been deprecated. Use a component from @grafana/ui or custom CSS instead.", "5381"],
      [0, 0, 0, "gf-form usage has been deprecated. Use a component from @grafana/ui or custom CSS instead.", "5381"],
      [0, 0, 0, "gf-form usage has been deprecated. Use a component from @grafana/ui or custom CSS instead.", "5381"],
      [0, 0, 0, "gf-form usage has been deprecated. Use a component from @grafana/ui or custom CSS instead.", "5381"],
      [0, 0, 0, "gf-form usage has been deprecated. Use a component from @grafana/ui or custom CSS instead.", "5381"],
      [0, 0, 0, "gf-form usage has been deprecated. Use a component from @grafana/ui or custom CSS instead.", "5381"],
      [0, 0, 0, "gf-form usage has been deprecated. Use a component from @grafana/ui or custom CSS instead.", "5381"],
      [0, 0, 0, "gf-form usage has been deprecated. Use a component from @grafana/ui or custom CSS instead.", "5381"],
      [0, 0, 0, "gf-form usage has been deprecated. Use a component from @grafana/ui or custom CSS instead.", "5381"]
    ],
    "public/app/plugins/panel/table-old/column_options.html:5381": [
      [0, 0, 0, "gf-form usage has been deprecated. Use a component from @grafana/ui or custom CSS instead.", "5381"],
      [0, 0, 0, "gf-form usage has been deprecated. Use a component from @grafana/ui or custom CSS instead.", "5381"],
      [0, 0, 0, "gf-form usage has been deprecated. Use a component from @grafana/ui or custom CSS instead.", "5381"],
      [0, 0, 0, "gf-form usage has been deprecated. Use a component from @grafana/ui or custom CSS instead.", "5381"],
      [0, 0, 0, "gf-form usage has been deprecated. Use a component from @grafana/ui or custom CSS instead.", "5381"],
      [0, 0, 0, "gf-form usage has been deprecated. Use a component from @grafana/ui or custom CSS instead.", "5381"],
      [0, 0, 0, "gf-form usage has been deprecated. Use a component from @grafana/ui or custom CSS instead.", "5381"],
      [0, 0, 0, "gf-form usage has been deprecated. Use a component from @grafana/ui or custom CSS instead.", "5381"],
      [0, 0, 0, "gf-form usage has been deprecated. Use a component from @grafana/ui or custom CSS instead.", "5381"],
      [0, 0, 0, "gf-form usage has been deprecated. Use a component from @grafana/ui or custom CSS instead.", "5381"],
      [0, 0, 0, "gf-form usage has been deprecated. Use a component from @grafana/ui or custom CSS instead.", "5381"],
      [0, 0, 0, "gf-form usage has been deprecated. Use a component from @grafana/ui or custom CSS instead.", "5381"],
      [0, 0, 0, "gf-form usage has been deprecated. Use a component from @grafana/ui or custom CSS instead.", "5381"],
      [0, 0, 0, "gf-form usage has been deprecated. Use a component from @grafana/ui or custom CSS instead.", "5381"],
      [0, 0, 0, "gf-form usage has been deprecated. Use a component from @grafana/ui or custom CSS instead.", "5381"],
      [0, 0, 0, "gf-form usage has been deprecated. Use a component from @grafana/ui or custom CSS instead.", "5381"],
      [0, 0, 0, "gf-form usage has been deprecated. Use a component from @grafana/ui or custom CSS instead.", "5381"],
      [0, 0, 0, "gf-form usage has been deprecated. Use a component from @grafana/ui or custom CSS instead.", "5381"],
      [0, 0, 0, "gf-form usage has been deprecated. Use a component from @grafana/ui or custom CSS instead.", "5381"],
      [0, 0, 0, "gf-form usage has been deprecated. Use a component from @grafana/ui or custom CSS instead.", "5381"],
      [0, 0, 0, "gf-form usage has been deprecated. Use a component from @grafana/ui or custom CSS instead.", "5381"],
      [0, 0, 0, "gf-form usage has been deprecated. Use a component from @grafana/ui or custom CSS instead.", "5381"],
      [0, 0, 0, "gf-form usage has been deprecated. Use a component from @grafana/ui or custom CSS instead.", "5381"],
      [0, 0, 0, "gf-form usage has been deprecated. Use a component from @grafana/ui or custom CSS instead.", "5381"],
      [0, 0, 0, "gf-form usage has been deprecated. Use a component from @grafana/ui or custom CSS instead.", "5381"],
      [0, 0, 0, "gf-form usage has been deprecated. Use a component from @grafana/ui or custom CSS instead.", "5381"],
      [0, 0, 0, "gf-form usage has been deprecated. Use a component from @grafana/ui or custom CSS instead.", "5381"],
      [0, 0, 0, "gf-form usage has been deprecated. Use a component from @grafana/ui or custom CSS instead.", "5381"],
      [0, 0, 0, "gf-form usage has been deprecated. Use a component from @grafana/ui or custom CSS instead.", "5381"],
      [0, 0, 0, "gf-form usage has been deprecated. Use a component from @grafana/ui or custom CSS instead.", "5381"],
      [0, 0, 0, "gf-form usage has been deprecated. Use a component from @grafana/ui or custom CSS instead.", "5381"],
      [0, 0, 0, "gf-form usage has been deprecated. Use a component from @grafana/ui or custom CSS instead.", "5381"],
      [0, 0, 0, "gf-form usage has been deprecated. Use a component from @grafana/ui or custom CSS instead.", "5381"],
      [0, 0, 0, "gf-form usage has been deprecated. Use a component from @grafana/ui or custom CSS instead.", "5381"],
      [0, 0, 0, "gf-form usage has been deprecated. Use a component from @grafana/ui or custom CSS instead.", "5381"],
      [0, 0, 0, "gf-form usage has been deprecated. Use a component from @grafana/ui or custom CSS instead.", "5381"],
      [0, 0, 0, "gf-form usage has been deprecated. Use a component from @grafana/ui or custom CSS instead.", "5381"],
      [0, 0, 0, "gf-form usage has been deprecated. Use a component from @grafana/ui or custom CSS instead.", "5381"],
      [0, 0, 0, "gf-form usage has been deprecated. Use a component from @grafana/ui or custom CSS instead.", "5381"],
      [0, 0, 0, "gf-form usage has been deprecated. Use a component from @grafana/ui or custom CSS instead.", "5381"],
      [0, 0, 0, "gf-form usage has been deprecated. Use a component from @grafana/ui or custom CSS instead.", "5381"],
      [0, 0, 0, "gf-form usage has been deprecated. Use a component from @grafana/ui or custom CSS instead.", "5381"],
      [0, 0, 0, "gf-form usage has been deprecated. Use a component from @grafana/ui or custom CSS instead.", "5381"],
      [0, 0, 0, "gf-form usage has been deprecated. Use a component from @grafana/ui or custom CSS instead.", "5381"],
      [0, 0, 0, "gf-form usage has been deprecated. Use a component from @grafana/ui or custom CSS instead.", "5381"],
      [0, 0, 0, "gf-form usage has been deprecated. Use a component from @grafana/ui or custom CSS instead.", "5381"],
      [0, 0, 0, "gf-form usage has been deprecated. Use a component from @grafana/ui or custom CSS instead.", "5381"],
      [0, 0, 0, "gf-form usage has been deprecated. Use a component from @grafana/ui or custom CSS instead.", "5381"],
      [0, 0, 0, "gf-form usage has been deprecated. Use a component from @grafana/ui or custom CSS instead.", "5381"],
      [0, 0, 0, "gf-form usage has been deprecated. Use a component from @grafana/ui or custom CSS instead.", "5381"],
      [0, 0, 0, "gf-form usage has been deprecated. Use a component from @grafana/ui or custom CSS instead.", "5381"],
      [0, 0, 0, "gf-form usage has been deprecated. Use a component from @grafana/ui or custom CSS instead.", "5381"],
      [0, 0, 0, "gf-form usage has been deprecated. Use a component from @grafana/ui or custom CSS instead.", "5381"],
      [0, 0, 0, "gf-form usage has been deprecated. Use a component from @grafana/ui or custom CSS instead.", "5381"],
      [0, 0, 0, "gf-form usage has been deprecated. Use a component from @grafana/ui or custom CSS instead.", "5381"],
      [0, 0, 0, "gf-form usage has been deprecated. Use a component from @grafana/ui or custom CSS instead.", "5381"],
      [0, 0, 0, "gf-form usage has been deprecated. Use a component from @grafana/ui or custom CSS instead.", "5381"],
      [0, 0, 0, "gf-form usage has been deprecated. Use a component from @grafana/ui or custom CSS instead.", "5381"],
      [0, 0, 0, "gf-form usage has been deprecated. Use a component from @grafana/ui or custom CSS instead.", "5381"],
      [0, 0, 0, "gf-form usage has been deprecated. Use a component from @grafana/ui or custom CSS instead.", "5381"],
      [0, 0, 0, "gf-form usage has been deprecated. Use a component from @grafana/ui or custom CSS instead.", "5381"],
      [0, 0, 0, "gf-form usage has been deprecated. Use a component from @grafana/ui or custom CSS instead.", "5381"],
      [0, 0, 0, "gf-form usage has been deprecated. Use a component from @grafana/ui or custom CSS instead.", "5381"],
      [0, 0, 0, "gf-form usage has been deprecated. Use a component from @grafana/ui or custom CSS instead.", "5381"],
      [0, 0, 0, "gf-form usage has been deprecated. Use a component from @grafana/ui or custom CSS instead.", "5381"],
      [0, 0, 0, "gf-form usage has been deprecated. Use a component from @grafana/ui or custom CSS instead.", "5381"],
      [0, 0, 0, "gf-form usage has been deprecated. Use a component from @grafana/ui or custom CSS instead.", "5381"],
      [0, 0, 0, "gf-form usage has been deprecated. Use a component from @grafana/ui or custom CSS instead.", "5381"],
      [0, 0, 0, "gf-form usage has been deprecated. Use a component from @grafana/ui or custom CSS instead.", "5381"],
      [0, 0, 0, "gf-form usage has been deprecated. Use a component from @grafana/ui or custom CSS instead.", "5381"],
      [0, 0, 0, "gf-form usage has been deprecated. Use a component from @grafana/ui or custom CSS instead.", "5381"],
      [0, 0, 0, "gf-form usage has been deprecated. Use a component from @grafana/ui or custom CSS instead.", "5381"],
      [0, 0, 0, "gf-form usage has been deprecated. Use a component from @grafana/ui or custom CSS instead.", "5381"],
      [0, 0, 0, "gf-form usage has been deprecated. Use a component from @grafana/ui or custom CSS instead.", "5381"],
      [0, 0, 0, "gf-form usage has been deprecated. Use a component from @grafana/ui or custom CSS instead.", "5381"],
      [0, 0, 0, "gf-form usage has been deprecated. Use a component from @grafana/ui or custom CSS instead.", "5381"],
      [0, 0, 0, "gf-form usage has been deprecated. Use a component from @grafana/ui or custom CSS instead.", "5381"],
      [0, 0, 0, "gf-form usage has been deprecated. Use a component from @grafana/ui or custom CSS instead.", "5381"],
      [0, 0, 0, "gf-form usage has been deprecated. Use a component from @grafana/ui or custom CSS instead.", "5381"],
      [0, 0, 0, "gf-form usage has been deprecated. Use a component from @grafana/ui or custom CSS instead.", "5381"],
      [0, 0, 0, "gf-form usage has been deprecated. Use a component from @grafana/ui or custom CSS instead.", "5381"],
      [0, 0, 0, "gf-form usage has been deprecated. Use a component from @grafana/ui or custom CSS instead.", "5381"],
      [0, 0, 0, "gf-form usage has been deprecated. Use a component from @grafana/ui or custom CSS instead.", "5381"],
      [0, 0, 0, "gf-form usage has been deprecated. Use a component from @grafana/ui or custom CSS instead.", "5381"],
      [0, 0, 0, "gf-form usage has been deprecated. Use a component from @grafana/ui or custom CSS instead.", "5381"],
      [0, 0, 0, "gf-form usage has been deprecated. Use a component from @grafana/ui or custom CSS instead.", "5381"],
      [0, 0, 0, "gf-form usage has been deprecated. Use a component from @grafana/ui or custom CSS instead.", "5381"],
      [0, 0, 0, "gf-form usage has been deprecated. Use a component from @grafana/ui or custom CSS instead.", "5381"],
      [0, 0, 0, "gf-form usage has been deprecated. Use a component from @grafana/ui or custom CSS instead.", "5381"],
      [0, 0, 0, "gf-form usage has been deprecated. Use a component from @grafana/ui or custom CSS instead.", "5381"],
      [0, 0, 0, "gf-form usage has been deprecated. Use a component from @grafana/ui or custom CSS instead.", "5381"]
    ],
    "public/app/plugins/panel/table-old/editor.html:5381": [
      [0, 0, 0, "gf-form usage has been deprecated. Use a component from @grafana/ui or custom CSS instead.", "5381"],
      [0, 0, 0, "gf-form usage has been deprecated. Use a component from @grafana/ui or custom CSS instead.", "5381"],
      [0, 0, 0, "gf-form usage has been deprecated. Use a component from @grafana/ui or custom CSS instead.", "5381"],
      [0, 0, 0, "gf-form usage has been deprecated. Use a component from @grafana/ui or custom CSS instead.", "5381"],
      [0, 0, 0, "gf-form usage has been deprecated. Use a component from @grafana/ui or custom CSS instead.", "5381"],
      [0, 0, 0, "gf-form usage has been deprecated. Use a component from @grafana/ui or custom CSS instead.", "5381"],
      [0, 0, 0, "gf-form usage has been deprecated. Use a component from @grafana/ui or custom CSS instead.", "5381"],
      [0, 0, 0, "gf-form usage has been deprecated. Use a component from @grafana/ui or custom CSS instead.", "5381"],
      [0, 0, 0, "gf-form usage has been deprecated. Use a component from @grafana/ui or custom CSS instead.", "5381"],
      [0, 0, 0, "gf-form usage has been deprecated. Use a component from @grafana/ui or custom CSS instead.", "5381"],
      [0, 0, 0, "gf-form usage has been deprecated. Use a component from @grafana/ui or custom CSS instead.", "5381"],
      [0, 0, 0, "gf-form usage has been deprecated. Use a component from @grafana/ui or custom CSS instead.", "5381"],
      [0, 0, 0, "gf-form usage has been deprecated. Use a component from @grafana/ui or custom CSS instead.", "5381"],
      [0, 0, 0, "gf-form usage has been deprecated. Use a component from @grafana/ui or custom CSS instead.", "5381"],
      [0, 0, 0, "gf-form usage has been deprecated. Use a component from @grafana/ui or custom CSS instead.", "5381"],
      [0, 0, 0, "gf-form usage has been deprecated. Use a component from @grafana/ui or custom CSS instead.", "5381"],
      [0, 0, 0, "gf-form usage has been deprecated. Use a component from @grafana/ui or custom CSS instead.", "5381"],
      [0, 0, 0, "gf-form usage has been deprecated. Use a component from @grafana/ui or custom CSS instead.", "5381"],
      [0, 0, 0, "gf-form usage has been deprecated. Use a component from @grafana/ui or custom CSS instead.", "5381"],
      [0, 0, 0, "gf-form usage has been deprecated. Use a component from @grafana/ui or custom CSS instead.", "5381"],
      [0, 0, 0, "gf-form usage has been deprecated. Use a component from @grafana/ui or custom CSS instead.", "5381"],
      [0, 0, 0, "gf-form usage has been deprecated. Use a component from @grafana/ui or custom CSS instead.", "5381"]
    ]
  }`
};<|MERGE_RESOLUTION|>--- conflicted
+++ resolved
@@ -1309,555 +1309,6 @@
     "public/app/features/alerting/unified/components/rule-editor/RuleInspector.tsx:5381": [
       [0, 0, 0, "Do not use any type assertions.", "0"]
     ],
-<<<<<<< HEAD
-    "public/app/features/alerting/unified/components/alert-groups/AlertGroupAlertsTable.tsx:5381": [
-      [0, 0, 0, "Styles should be written using objects.", "0"],
-      [0, 0, 0, "Styles should be written using objects.", "1"]
-    ],
-    "public/app/features/alerting/unified/components/alert-groups/AlertGroupFilter.tsx:5381": [
-      [0, 0, 0, "Do not use any type assertions.", "0"],
-      [0, 0, 0, "Styles should be written using objects.", "1"],
-      [0, 0, 0, "Styles should be written using objects.", "2"],
-      [0, 0, 0, "Styles should be written using objects.", "3"]
-    ],
-    "public/app/features/alerting/unified/components/alert-groups/AlertGroupHeader.tsx:5381": [
-      [0, 0, 0, "Do not use any type assertions.", "0"],
-      [0, 0, 0, "Do not use any type assertions.", "1"]
-    ],
-    "public/app/features/alerting/unified/components/alert-groups/GroupBy.tsx:5381": [
-      [0, 0, 0, "Do not use any type assertions.", "0"]
-    ],
-    "public/app/features/alerting/unified/components/contact-points/ContactPoints.tsx:5381": [
-      [0, 0, 0, "Do not use any type assertions.", "0"]
-    ],
-    "public/app/features/alerting/unified/components/export/FileExportPreview.tsx:5381": [
-      [0, 0, 0, "Styles should be written using objects.", "0"],
-      [0, 0, 0, "Styles should be written using objects.", "1"],
-      [0, 0, 0, "Styles should be written using objects.", "2"]
-    ],
-    "public/app/features/alerting/unified/components/expressions/Expression.tsx:5381": [
-      [0, 0, 0, "Styles should be written using objects.", "0"],
-      [0, 0, 0, "Styles should be written using objects.", "1"],
-      [0, 0, 0, "Styles should be written using objects.", "2"],
-      [0, 0, 0, "Styles should be written using objects.", "3"],
-      [0, 0, 0, "Styles should be written using objects.", "4"],
-      [0, 0, 0, "Styles should be written using objects.", "5"],
-      [0, 0, 0, "Styles should be written using objects.", "6"],
-      [0, 0, 0, "Styles should be written using objects.", "7"],
-      [0, 0, 0, "Styles should be written using objects.", "8"],
-      [0, 0, 0, "Styles should be written using objects.", "9"],
-      [0, 0, 0, "Styles should be written using objects.", "10"],
-      [0, 0, 0, "Styles should be written using objects.", "11"],
-      [0, 0, 0, "Styles should be written using objects.", "12"],
-      [0, 0, 0, "Styles should be written using objects.", "13"],
-      [0, 0, 0, "Styles should be written using objects.", "14"],
-      [0, 0, 0, "Styles should be written using objects.", "15"],
-      [0, 0, 0, "Styles should be written using objects.", "16"],
-      [0, 0, 0, "Styles should be written using objects.", "17"],
-      [0, 0, 0, "Styles should be written using objects.", "18"],
-      [0, 0, 0, "Styles should be written using objects.", "19"],
-      [0, 0, 0, "Styles should be written using objects.", "20"],
-      [0, 0, 0, "Styles should be written using objects.", "21"],
-      [0, 0, 0, "Styles should be written using objects.", "22"],
-      [0, 0, 0, "Styles should be written using objects.", "23"],
-      [0, 0, 0, "Styles should be written using objects.", "24"]
-    ],
-    "public/app/features/alerting/unified/components/expressions/ExpressionStatusIndicator.tsx:5381": [
-      [0, 0, 0, "Styles should be written using objects.", "0"]
-    ],
-    "public/app/features/alerting/unified/components/extensions/AlertInstanceExtensionPointMenu.tsx:5381": [
-      [0, 0, 0, "Do not re-export imported variable (\`app/features/explore/extensions/ToolbarExtensionPointMenu\`)", "0"]
-    ],
-    "public/app/features/alerting/unified/components/mute-timings/MuteTimingForm.tsx:5381": [
-      [0, 0, 0, "Styles should be written using objects.", "0"],
-      [0, 0, 0, "Styles should be written using objects.", "1"]
-    ],
-    "public/app/features/alerting/unified/components/mute-timings/MuteTimingTimeInterval.tsx:5381": [
-      [0, 0, 0, "Styles should be written using objects.", "0"],
-      [0, 0, 0, "Styles should be written using objects.", "1"],
-      [0, 0, 0, "Styles should be written using objects.", "2"],
-      [0, 0, 0, "Styles should be written using objects.", "3"]
-    ],
-    "public/app/features/alerting/unified/components/mute-timings/MuteTimingTimeRange.tsx:5381": [
-      [0, 0, 0, "Styles should be written using objects.", "0"],
-      [0, 0, 0, "Styles should be written using objects.", "1"],
-      [0, 0, 0, "Styles should be written using objects.", "2"],
-      [0, 0, 0, "Styles should be written using objects.", "3"],
-      [0, 0, 0, "Styles should be written using objects.", "4"]
-    ],
-    "public/app/features/alerting/unified/components/mute-timings/MuteTimingsTable.tsx:5381": [
-      [0, 0, 0, "Styles should be written using objects.", "0"],
-      [0, 0, 0, "Styles should be written using objects.", "1"]
-    ],
-    "public/app/features/alerting/unified/components/notification-policies/EditNotificationPolicyForm.tsx:5381": [
-      [0, 0, 0, "Styles should be written using objects.", "0"],
-      [0, 0, 0, "Styles should be written using objects.", "1"],
-      [0, 0, 0, "Styles should be written using objects.", "2"],
-      [0, 0, 0, "Styles should be written using objects.", "3"]
-    ],
-    "public/app/features/alerting/unified/components/notification-policies/Matchers.tsx:5381": [
-      [0, 0, 0, "Styles should be written using objects.", "0"],
-      [0, 0, 0, "Styles should be written using objects.", "1"]
-    ],
-    "public/app/features/alerting/unified/components/notification-policies/Policy.tsx:5381": [
-      [0, 0, 0, "Unexpected any. Specify a different type.", "0"]
-    ],
-    "public/app/features/alerting/unified/components/notification-policies/PromDurationDocs.tsx:5381": [
-      [0, 0, 0, "Styles should be written using objects.", "0"],
-      [0, 0, 0, "Styles should be written using objects.", "1"],
-      [0, 0, 0, "Styles should be written using objects.", "2"],
-      [0, 0, 0, "Styles should be written using objects.", "3"]
-    ],
-    "public/app/features/alerting/unified/components/notification-policies/formStyles.ts:5381": [
-      [0, 0, 0, "Styles should be written using objects.", "0"],
-      [0, 0, 0, "Styles should be written using objects.", "1"],
-      [0, 0, 0, "Styles should be written using objects.", "2"],
-      [0, 0, 0, "Styles should be written using objects.", "3"],
-      [0, 0, 0, "Styles should be written using objects.", "4"],
-      [0, 0, 0, "Styles should be written using objects.", "5"]
-    ],
-    "public/app/features/alerting/unified/components/receivers/AlertInstanceModalSelector.tsx:5381": [
-      [0, 0, 0, "Styles should be written using objects.", "0"],
-      [0, 0, 0, "Styles should be written using objects.", "1"],
-      [0, 0, 0, "Styles should be written using objects.", "2"],
-      [0, 0, 0, "Styles should be written using objects.", "3"],
-      [0, 0, 0, "Styles should be written using objects.", "4"],
-      [0, 0, 0, "Styles should be written using objects.", "5"],
-      [0, 0, 0, "Styles should be written using objects.", "6"],
-      [0, 0, 0, "Styles should be written using objects.", "7"],
-      [0, 0, 0, "Styles should be written using objects.", "8"],
-      [0, 0, 0, "Styles should be written using objects.", "9"],
-      [0, 0, 0, "Styles should be written using objects.", "10"],
-      [0, 0, 0, "Styles should be written using objects.", "11"],
-      [0, 0, 0, "Styles should be written using objects.", "12"],
-      [0, 0, 0, "Styles should be written using objects.", "13"],
-      [0, 0, 0, "Styles should be written using objects.", "14"],
-      [0, 0, 0, "Styles should be written using objects.", "15"],
-      [0, 0, 0, "Styles should be written using objects.", "16"],
-      [0, 0, 0, "Styles should be written using objects.", "17"]
-    ],
-    "public/app/features/alerting/unified/components/receivers/PayloadEditor.tsx:5381": [
-      [0, 0, 0, "Styles should be written using objects.", "0"],
-      [0, 0, 0, "Styles should be written using objects.", "1"],
-      [0, 0, 0, "Styles should be written using objects.", "2"]
-    ],
-    "public/app/features/alerting/unified/components/receivers/ReceiversSection.tsx:5381": [
-      [0, 0, 0, "Styles should be written using objects.", "0"],
-      [0, 0, 0, "Styles should be written using objects.", "1"]
-    ],
-    "public/app/features/alerting/unified/components/receivers/TemplateDataDocs.tsx:5381": [
-      [0, 0, 0, "Styles should be written using objects.", "0"],
-      [0, 0, 0, "Styles should be written using objects.", "1"],
-      [0, 0, 0, "Styles should be written using objects.", "2"]
-    ],
-    "public/app/features/alerting/unified/components/receivers/TemplateForm.tsx:5381": [
-      [0, 0, 0, "Styles should be written using objects.", "0"],
-      [0, 0, 0, "Styles should be written using objects.", "1"]
-    ],
-    "public/app/features/alerting/unified/components/receivers/form/ChannelOptions.tsx:5381": [
-      [0, 0, 0, "Unexpected any. Specify a different type.", "0"],
-      [0, 0, 0, "Do not use any type assertions.", "1"],
-      [0, 0, 0, "Unexpected any. Specify a different type.", "2"]
-    ],
-    "public/app/features/alerting/unified/components/receivers/form/ChannelSubForm.tsx:5381": [
-      [0, 0, 0, "Styles should be written using objects.", "0"],
-      [0, 0, 0, "Styles should be written using objects.", "1"],
-      [0, 0, 0, "Styles should be written using objects.", "2"],
-      [0, 0, 0, "Styles should be written using objects.", "3"],
-      [0, 0, 0, "Styles should be written using objects.", "4"]
-    ],
-    "public/app/features/alerting/unified/components/receivers/form/CollapsibleSection.tsx:5381": [
-      [0, 0, 0, "Styles should be written using objects.", "0"],
-      [0, 0, 0, "Styles should be written using objects.", "1"],
-      [0, 0, 0, "Styles should be written using objects.", "2"],
-      [0, 0, 0, "Styles should be written using objects.", "3"],
-      [0, 0, 0, "Styles should be written using objects.", "4"]
-    ],
-    "public/app/features/alerting/unified/components/receivers/form/GenerateAlertDataModal.tsx:5381": [
-      [0, 0, 0, "Styles should be written using objects.", "0"],
-      [0, 0, 0, "Styles should be written using objects.", "1"],
-      [0, 0, 0, "Styles should be written using objects.", "2"],
-      [0, 0, 0, "Styles should be written using objects.", "3"],
-      [0, 0, 0, "Styles should be written using objects.", "4"],
-      [0, 0, 0, "Styles should be written using objects.", "5"]
-    ],
-    "public/app/features/alerting/unified/components/receivers/form/ReceiverForm.tsx:5381": [
-      [0, 0, 0, "Do not use any type assertions.", "0"],
-      [0, 0, 0, "Unexpected any. Specify a different type.", "1"],
-      [0, 0, 0, "Do not use any type assertions.", "2"],
-      [0, 0, 0, "Styles should be written using objects.", "3"],
-      [0, 0, 0, "Styles should be written using objects.", "4"]
-    ],
-    "public/app/features/alerting/unified/components/receivers/form/TestContactPointModal.tsx:5381": [
-      [0, 0, 0, "Styles should be written using objects.", "0"],
-      [0, 0, 0, "Styles should be written using objects.", "1"]
-    ],
-    "public/app/features/alerting/unified/components/receivers/form/fields/KeyValueMapInput.tsx:5381": [
-      [0, 0, 0, "Styles should be written using objects.", "0"],
-      [0, 0, 0, "Styles should be written using objects.", "1"]
-    ],
-    "public/app/features/alerting/unified/components/receivers/form/fields/OptionField.tsx:5381": [
-      [0, 0, 0, "Unexpected any. Specify a different type.", "0"],
-      [0, 0, 0, "Unexpected any. Specify a different type.", "1"],
-      [0, 0, 0, "Do not use any type assertions.", "2"],
-      [0, 0, 0, "Unexpected any. Specify a different type.", "3"],
-      [0, 0, 0, "Styles should be written using objects.", "4"],
-      [0, 0, 0, "Styles should be written using objects.", "5"],
-      [0, 0, 0, "Unexpected any. Specify a different type.", "6"],
-      [0, 0, 0, "Unexpected any. Specify a different type.", "7"]
-    ],
-    "public/app/features/alerting/unified/components/receivers/form/fields/StringArrayInput.tsx:5381": [
-      [0, 0, 0, "Styles should be written using objects.", "0"],
-      [0, 0, 0, "Styles should be written using objects.", "1"],
-      [0, 0, 0, "Styles should be written using objects.", "2"]
-    ],
-    "public/app/features/alerting/unified/components/receivers/form/fields/SubformArrayField.tsx:5381": [
-      [0, 0, 0, "Unexpected any. Specify a different type.", "0"],
-      [0, 0, 0, "Unexpected any. Specify a different type.", "1"]
-    ],
-    "public/app/features/alerting/unified/components/receivers/form/fields/SubformField.tsx:5381": [
-      [0, 0, 0, "Unexpected any. Specify a different type.", "0"],
-      [0, 0, 0, "Unexpected any. Specify a different type.", "1"]
-    ],
-    "public/app/features/alerting/unified/components/receivers/form/fields/styles.ts:5381": [
-      [0, 0, 0, "Styles should be written using objects.", "0"],
-      [0, 0, 0, "Styles should be written using objects.", "1"],
-      [0, 0, 0, "Styles should be written using objects.", "2"],
-      [0, 0, 0, "Styles should be written using objects.", "3"],
-      [0, 0, 0, "Styles should be written using objects.", "4"]
-    ],
-    "public/app/features/alerting/unified/components/rule-editor/AnnotationKeyInput.tsx:5381": [
-      [0, 0, 0, "Do not use any type assertions.", "0"]
-    ],
-    "public/app/features/alerting/unified/components/rule-editor/AnnotationsStep.tsx:5381": [
-      [0, 0, 0, "Styles should be written using objects.", "0"],
-      [0, 0, 0, "Styles should be written using objects.", "1"],
-      [0, 0, 0, "Styles should be written using objects.", "2"],
-      [0, 0, 0, "Styles should be written using objects.", "3"],
-      [0, 0, 0, "Styles should be written using objects.", "4"],
-      [0, 0, 0, "Styles should be written using objects.", "5"],
-      [0, 0, 0, "Styles should be written using objects.", "6"],
-      [0, 0, 0, "Styles should be written using objects.", "7"],
-      [0, 0, 0, "Styles should be written using objects.", "8"],
-      [0, 0, 0, "Styles should be written using objects.", "9"],
-      [0, 0, 0, "Styles should be written using objects.", "10"]
-    ],
-    "public/app/features/alerting/unified/components/rule-editor/CloudAlertPreview.tsx:5381": [
-      [0, 0, 0, "Styles should be written using objects.", "0"],
-      [0, 0, 0, "Styles should be written using objects.", "1"]
-    ],
-    "public/app/features/alerting/unified/components/rule-editor/CloudEvaluationBehavior.tsx:5381": [
-      [0, 0, 0, "Styles should be written using objects.", "0"],
-      [0, 0, 0, "Styles should be written using objects.", "1"],
-      [0, 0, 0, "Styles should be written using objects.", "2"]
-    ],
-    "public/app/features/alerting/unified/components/rule-editor/CustomAnnotationHeaderField.tsx:5381": [
-      [0, 0, 0, "Styles should be written using objects.", "0"],
-      [0, 0, 0, "Styles should be written using objects.", "1"]
-    ],
-    "public/app/features/alerting/unified/components/rule-editor/DashboardAnnotationField.tsx:5381": [
-      [0, 0, 0, "Styles should be written using objects.", "0"],
-      [0, 0, 0, "Styles should be written using objects.", "1"],
-      [0, 0, 0, "Styles should be written using objects.", "2"],
-      [0, 0, 0, "Styles should be written using objects.", "3"]
-    ],
-    "public/app/features/alerting/unified/components/rule-editor/DashboardPicker.tsx:5381": [
-      [0, 0, 0, "Styles should be written using objects.", "0"],
-      [0, 0, 0, "Styles should be written using objects.", "1"],
-      [0, 0, 0, "Styles should be written using objects.", "2"],
-      [0, 0, 0, "Styles should be written using objects.", "3"],
-      [0, 0, 0, "Styles should be written using objects.", "4"],
-      [0, 0, 0, "Styles should be written using objects.", "5"],
-      [0, 0, 0, "Styles should be written using objects.", "6"],
-      [0, 0, 0, "Styles should be written using objects.", "7"],
-      [0, 0, 0, "Styles should be written using objects.", "8"],
-      [0, 0, 0, "Styles should be written using objects.", "9"],
-      [0, 0, 0, "Styles should be written using objects.", "10"],
-      [0, 0, 0, "Styles should be written using objects.", "11"],
-      [0, 0, 0, "Styles should be written using objects.", "12"],
-      [0, 0, 0, "Styles should be written using objects.", "13"],
-      [0, 0, 0, "Styles should be written using objects.", "14"]
-    ],
-    "public/app/features/alerting/unified/components/rule-editor/ExpressionEditor.tsx:5381": [
-      [0, 0, 0, "Styles should be written using objects.", "0"],
-      [0, 0, 0, "Styles should be written using objects.", "1"],
-      [0, 0, 0, "Do not use any type assertions.", "2"]
-    ],
-    "public/app/features/alerting/unified/components/rule-editor/ExpressionsEditor.tsx:5381": [
-      [0, 0, 0, "Styles should be written using objects.", "0"]
-    ],
-    "public/app/features/alerting/unified/components/rule-editor/FolderAndGroup.tsx:5381": [
-      [0, 0, 0, "Styles should be written using objects.", "0"],
-      [0, 0, 0, "Styles should be written using objects.", "1"],
-      [0, 0, 0, "Styles should be written using objects.", "2"],
-      [0, 0, 0, "Styles should be written using objects.", "3"]
-    ],
-    "public/app/features/alerting/unified/components/rule-editor/GrafanaEvaluationBehavior.tsx:5381": [
-      [0, 0, 0, "Styles should be written using objects.", "0"],
-      [0, 0, 0, "Styles should be written using objects.", "1"],
-      [0, 0, 0, "Styles should be written using objects.", "2"],
-      [0, 0, 0, "Styles should be written using objects.", "3"],
-      [0, 0, 0, "Styles should be written using objects.", "4"],
-      [0, 0, 0, "Styles should be written using objects.", "5"],
-      [0, 0, 0, "Styles should be written using objects.", "6"],
-      [0, 0, 0, "Styles should be written using objects.", "7"],
-      [0, 0, 0, "Styles should be written using objects.", "8"],
-      [0, 0, 0, "Styles should be written using objects.", "9"],
-      [0, 0, 0, "Styles should be written using objects.", "10"]
-    ],
-    "public/app/features/alerting/unified/components/rule-editor/GroupAndNamespaceFields.tsx:5381": [
-      [0, 0, 0, "Styles should be written using objects.", "0"],
-      [0, 0, 0, "Styles should be written using objects.", "1"]
-    ],
-    "public/app/features/alerting/unified/components/rule-editor/NeedHelpInfo.tsx:5381": [
-      [0, 0, 0, "Styles should be written using objects.", "0"],
-      [0, 0, 0, "Styles should be written using objects.", "1"]
-    ],
-    "public/app/features/alerting/unified/components/rule-editor/PreviewRule.tsx:5381": [
-      [0, 0, 0, "Unexpected any. Specify a different type.", "0"],
-      [0, 0, 0, "Styles should be written using objects.", "1"]
-    ],
-    "public/app/features/alerting/unified/components/rule-editor/PreviewRuleResult.tsx:5381": [
-      [0, 0, 0, "Styles should be written using objects.", "0"],
-      [0, 0, 0, "Styles should be written using objects.", "1"]
-    ],
-    "public/app/features/alerting/unified/components/rule-editor/QueryEditor.tsx:5381": [
-      [0, 0, 0, "Styles should be written using objects.", "0"]
-    ],
-    "public/app/features/alerting/unified/components/rule-editor/QueryOptions.tsx:5381": [
-      [0, 0, 0, "Styles should be written using objects.", "0"],
-      [0, 0, 0, "Styles should be written using objects.", "1"],
-      [0, 0, 0, "Styles should be written using objects.", "2"]
-    ],
-    "public/app/features/alerting/unified/components/rule-editor/QueryWrapper.tsx:5381": [
-      [0, 0, 0, "Styles should be written using objects.", "0"],
-      [0, 0, 0, "Styles should be written using objects.", "1"]
-    ],
-    "public/app/features/alerting/unified/components/rule-editor/RecordingRuleEditor.tsx:5381": [
-      [0, 0, 0, "Styles should be written using objects.", "0"]
-    ],
-    "public/app/features/alerting/unified/components/rule-editor/RuleEditorSection.tsx:5381": [
-      [0, 0, 0, "Styles should be written using objects.", "0"],
-      [0, 0, 0, "Styles should be written using objects.", "1"],
-      [0, 0, 0, "Styles should be written using objects.", "2"]
-    ],
-    "public/app/features/alerting/unified/components/rule-editor/RuleFolderPicker.tsx:5381": [
-      [0, 0, 0, "Styles should be written using objects.", "0"],
-      [0, 0, 0, "Styles should be written using objects.", "1"]
-    ],
-    "public/app/features/alerting/unified/components/rule-editor/RuleInspector.tsx:5381": [
-      [0, 0, 0, "Do not use any type assertions.", "0"],
-      [0, 0, 0, "Styles should be written using objects.", "1"],
-      [0, 0, 0, "Styles should be written using objects.", "2"],
-      [0, 0, 0, "Styles should be written using objects.", "3"]
-    ],
-    "public/app/features/alerting/unified/components/rule-editor/VizWrapper.tsx:5381": [
-      [0, 0, 0, "Styles should be written using objects.", "0"],
-      [0, 0, 0, "Styles should be written using objects.", "1"]
-    ],
-    "public/app/features/alerting/unified/components/rule-editor/notificaton-preview/NotificationPolicyMatchers.tsx:5381": [
-      [0, 0, 0, "Styles should be written using objects.", "0"],
-      [0, 0, 0, "Styles should be written using objects.", "1"]
-    ],
-    "public/app/features/alerting/unified/components/rule-editor/notificaton-preview/NotificationPreview.tsx:5381": [
-      [0, 0, 0, "Styles should be written using objects.", "0"],
-      [0, 0, 0, "Styles should be written using objects.", "1"],
-      [0, 0, 0, "Styles should be written using objects.", "2"],
-      [0, 0, 0, "Styles should be written using objects.", "3"],
-      [0, 0, 0, "Styles should be written using objects.", "4"],
-      [0, 0, 0, "Styles should be written using objects.", "5"],
-      [0, 0, 0, "Styles should be written using objects.", "6"]
-    ],
-    "public/app/features/alerting/unified/components/rule-editor/notificaton-preview/NotificationPreviewByAlertManager.tsx:5381": [
-      [0, 0, 0, "Styles should be written using objects.", "0"],
-      [0, 0, 0, "Styles should be written using objects.", "1"],
-      [0, 0, 0, "Styles should be written using objects.", "2"],
-      [0, 0, 0, "Styles should be written using objects.", "3"],
-      [0, 0, 0, "Styles should be written using objects.", "4"]
-    ],
-    "public/app/features/alerting/unified/components/rule-editor/notificaton-preview/NotificationRoute.tsx:5381": [
-      [0, 0, 0, "Styles should be written using objects.", "0"],
-      [0, 0, 0, "Styles should be written using objects.", "1"],
-      [0, 0, 0, "Styles should be written using objects.", "2"],
-      [0, 0, 0, "Styles should be written using objects.", "3"],
-      [0, 0, 0, "Styles should be written using objects.", "4"],
-      [0, 0, 0, "Styles should be written using objects.", "5"],
-      [0, 0, 0, "Styles should be written using objects.", "6"],
-      [0, 0, 0, "Styles should be written using objects.", "7"],
-      [0, 0, 0, "Styles should be written using objects.", "8"]
-    ],
-    "public/app/features/alerting/unified/components/rule-editor/notificaton-preview/NotificationRouteDetailsModal.tsx:5381": [
-      [0, 0, 0, "Styles should be written using objects.", "0"],
-      [0, 0, 0, "Styles should be written using objects.", "1"],
-      [0, 0, 0, "Styles should be written using objects.", "2"],
-      [0, 0, 0, "Styles should be written using objects.", "3"],
-      [0, 0, 0, "Styles should be written using objects.", "4"],
-      [0, 0, 0, "Styles should be written using objects.", "5"],
-      [0, 0, 0, "Styles should be written using objects.", "6"],
-      [0, 0, 0, "Styles should be written using objects.", "7"],
-      [0, 0, 0, "Styles should be written using objects.", "8"],
-      [0, 0, 0, "Styles should be written using objects.", "9"],
-      [0, 0, 0, "Styles should be written using objects.", "10"]
-    ],
-    "public/app/features/alerting/unified/components/rule-editor/query-and-alert-condition/CloudDataSourceSelector.tsx:5381": [
-      [0, 0, 0, "Styles should be written using objects.", "0"],
-      [0, 0, 0, "Styles should be written using objects.", "1"]
-    ],
-    "public/app/features/alerting/unified/components/rule-editor/query-and-alert-condition/QueryAndExpressionsStep.tsx:5381": [
-      [0, 0, 0, "Styles should be written using objects.", "0"],
-      [0, 0, 0, "Styles should be written using objects.", "1"],
-      [0, 0, 0, "Styles should be written using objects.", "2"],
-      [0, 0, 0, "Styles should be written using objects.", "3"]
-    ],
-    "public/app/features/alerting/unified/components/rule-editor/rule-types/RuleType.tsx:5381": [
-      [0, 0, 0, "Styles should be written using objects.", "0"],
-      [0, 0, 0, "Styles should be written using objects.", "1"]
-    ],
-    "public/app/features/alerting/unified/components/rule-editor/rule-types/RuleTypePicker.tsx:5381": [
-      [0, 0, 0, "Styles should be written using objects.", "0"]
-    ],
-    "public/app/features/alerting/unified/components/rule-viewer/RuleViewerLayout.tsx:5381": [
-      [0, 0, 0, "Styles should be written using objects.", "0"],
-      [0, 0, 0, "Styles should be written using objects.", "1"]
-    ],
-    "public/app/features/alerting/unified/components/rules/ActionButton.tsx:5381": [
-      [0, 0, 0, "Styles should be written using objects.", "0"]
-    ],
-    "public/app/features/alerting/unified/components/rules/AlertInstanceStateFilter.tsx:5381": [
-      [0, 0, 0, "Styles should be written using objects.", "0"]
-    ],
-    "public/app/features/alerting/unified/components/rules/CloudRules.tsx:5381": [
-      [0, 0, 0, "Styles should be written using objects.", "0"],
-      [0, 0, 0, "Styles should be written using objects.", "1"],
-      [0, 0, 0, "Styles should be written using objects.", "2"],
-      [0, 0, 0, "Styles should be written using objects.", "3"]
-    ],
-    "public/app/features/alerting/unified/components/rules/EditRuleGroupModal.tsx:5381": [
-      [0, 0, 0, "Styles should be written using objects.", "0"],
-      [0, 0, 0, "Styles should be written using objects.", "1"],
-      [0, 0, 0, "Styles should be written using objects.", "2"],
-      [0, 0, 0, "Styles should be written using objects.", "3"],
-      [0, 0, 0, "Styles should be written using objects.", "4"]
-    ],
-    "public/app/features/alerting/unified/components/rules/GrafanaRules.tsx:5381": [
-      [0, 0, 0, "Styles should be written using objects.", "0"],
-      [0, 0, 0, "Styles should be written using objects.", "1"],
-      [0, 0, 0, "Styles should be written using objects.", "2"],
-      [0, 0, 0, "Styles should be written using objects.", "3"]
-    ],
-    "public/app/features/alerting/unified/components/rules/NoRulesCTA.tsx:5381": [
-      [0, 0, 0, "Styles should be written using objects.", "0"]
-    ],
-    "public/app/features/alerting/unified/components/rules/ReorderRuleGroupModal.tsx:5381": [
-      [0, 0, 0, "Styles should be written using objects.", "0"],
-      [0, 0, 0, "Styles should be written using objects.", "1"],
-      [0, 0, 0, "Styles should be written using objects.", "2"],
-      [0, 0, 0, "Styles should be written using objects.", "3"],
-      [0, 0, 0, "Styles should be written using objects.", "4"],
-      [0, 0, 0, "Styles should be written using objects.", "5"],
-      [0, 0, 0, "Styles should be written using objects.", "6"]
-    ],
-    "public/app/features/alerting/unified/components/rules/RuleConfigStatus.tsx:5381": [
-      [0, 0, 0, "Styles should be written using objects.", "0"],
-      [0, 0, 0, "Styles should be written using objects.", "1"]
-    ],
-    "public/app/features/alerting/unified/components/rules/RuleDetailsAnnotations.tsx:5381": [
-      [0, 0, 0, "Styles should be written using objects.", "0"]
-    ],
-    "public/app/features/alerting/unified/components/rules/RuleDetailsDataSources.tsx:5381": [
-      [0, 0, 0, "Styles should be written using objects.", "0"]
-    ],
-    "public/app/features/alerting/unified/components/rules/RuleDetailsExpression.tsx:5381": [
-      [0, 0, 0, "Styles should be written using objects.", "0"]
-    ],
-    "public/app/features/alerting/unified/components/rules/RuleDetailsMatchingInstances.tsx:5381": [
-      [0, 0, 0, "Styles should be written using objects.", "0"],
-      [0, 0, 0, "Styles should be written using objects.", "1"],
-      [0, 0, 0, "Styles should be written using objects.", "2"],
-      [0, 0, 0, "Styles should be written using objects.", "3"],
-      [0, 0, 0, "Styles should be written using objects.", "4"]
-    ],
-    "public/app/features/alerting/unified/components/rules/RuleHealth.tsx:5381": [
-      [0, 0, 0, "Styles should be written using objects.", "0"]
-    ],
-    "public/app/features/alerting/unified/components/rules/RuleListErrors.tsx:5381": [
-      [0, 0, 0, "Styles should be written using objects.", "0"],
-      [0, 0, 0, "Styles should be written using objects.", "1"],
-      [0, 0, 0, "Styles should be written using objects.", "2"]
-    ],
-    "public/app/features/alerting/unified/components/rules/RuleListStateSection.tsx:5381": [
-      [0, 0, 0, "Styles should be written using objects.", "0"],
-      [0, 0, 0, "Styles should be written using objects.", "1"],
-      [0, 0, 0, "Styles should be written using objects.", "2"]
-    ],
-    "public/app/features/alerting/unified/components/rules/RuleState.tsx:5381": [
-      [0, 0, 0, "Styles should be written using objects.", "0"]
-    ],
-    "public/app/features/alerting/unified/components/rules/RulesGroup.tsx:5381": [
-      [0, 0, 0, "Styles should be written using objects.", "0"],
-      [0, 0, 0, "Styles should be written using objects.", "1"],
-      [0, 0, 0, "Styles should be written using objects.", "2"],
-      [0, 0, 0, "Styles should be written using objects.", "3"],
-      [0, 0, 0, "Styles should be written using objects.", "4"],
-      [0, 0, 0, "Styles should be written using objects.", "5"],
-      [0, 0, 0, "Styles should be written using objects.", "6"],
-      [0, 0, 0, "Styles should be written using objects.", "7"],
-      [0, 0, 0, "Styles should be written using objects.", "8"],
-      [0, 0, 0, "Styles should be written using objects.", "9"],
-      [0, 0, 0, "Styles should be written using objects.", "10"],
-      [0, 0, 0, "Styles should be written using objects.", "11"]
-    ],
-    "public/app/features/alerting/unified/components/rules/RulesTable.tsx:5381": [
-      [0, 0, 0, "Styles should be written using objects.", "0"],
-      [0, 0, 0, "Styles should be written using objects.", "1"],
-      [0, 0, 0, "Styles should be written using objects.", "2"],
-      [0, 0, 0, "Styles should be written using objects.", "3"]
-    ],
-    "public/app/features/alerting/unified/components/rules/state-history/LogRecordViewer.tsx:5381": [
-      [0, 0, 0, "Styles should be written using objects.", "0"],
-      [0, 0, 0, "Styles should be written using objects.", "1"],
-      [0, 0, 0, "Styles should be written using objects.", "2"],
-      [0, 0, 0, "Styles should be written using objects.", "3"],
-      [0, 0, 0, "Styles should be written using objects.", "4"]
-    ],
-    "public/app/features/alerting/unified/components/rules/state-history/LokiStateHistory.tsx:5381": [
-      [0, 0, 0, "Styles should be written using objects.", "0"],
-      [0, 0, 0, "Styles should be written using objects.", "1"],
-      [0, 0, 0, "Styles should be written using objects.", "2"],
-      [0, 0, 0, "Styles should be written using objects.", "3"],
-      [0, 0, 0, "Styles should be written using objects.", "4"],
-      [0, 0, 0, "Styles should be written using objects.", "5"]
-    ],
-    "public/app/features/alerting/unified/components/rules/state-history/StateHistory.tsx:5381": [
-      [0, 0, 0, "Styles should be written using objects.", "0"],
-      [0, 0, 0, "Styles should be written using objects.", "1"],
-      [0, 0, 0, "Styles should be written using objects.", "2"]
-    ],
-    "public/app/features/alerting/unified/components/silences/Matchers.tsx:5381": [
-      [0, 0, 0, "Styles should be written using objects.", "0"]
-    ],
-    "public/app/features/alerting/unified/components/silences/SilenceDetails.tsx:5381": [
-      [0, 0, 0, "Styles should be written using objects.", "0"],
-      [0, 0, 0, "Styles should be written using objects.", "1"],
-      [0, 0, 0, "Styles should be written using objects.", "2"]
-    ],
-    "public/app/features/alerting/unified/components/silences/SilencePeriod.tsx:5381": [
-      [0, 0, 0, "Styles should be written using objects.", "0"]
-    ],
-    "public/app/features/alerting/unified/components/silences/SilencedAlertsTable.tsx:5381": [
-      [0, 0, 0, "Styles should be written using objects.", "0"],
-      [0, 0, 0, "Styles should be written using objects.", "1"],
-      [0, 0, 0, "Styles should be written using objects.", "2"]
-    ],
-    "public/app/features/alerting/unified/components/silences/SilencedInstancesPreview.tsx:5381": [
-      [0, 0, 0, "Styles should be written using objects.", "0"],
-      [0, 0, 0, "Styles should be written using objects.", "1"],
-      [0, 0, 0, "Styles should be written using objects.", "2"],
-      [0, 0, 0, "Styles should be written using objects.", "3"],
-      [0, 0, 0, "Styles should be written using objects.", "4"]
-    ],
-=======
->>>>>>> bc67b883
     "public/app/features/alerting/unified/components/silences/SilencesEditor.tsx:5381": [
       [0, 0, 0, "Do not use any type assertions.", "0"]
     ],
