--- conflicted
+++ resolved
@@ -146,11 +146,7 @@
     "public/app/features/org/OrgDetailsPage.test.tsx:3835042085": [
       [0, 19, 13, "RegExp match", "2409514259"]
     ],
-<<<<<<< HEAD
-    "public/app/features/org/OrgProfile.test.tsx:623809345": [
-=======
     "public/app/features/teams/TeamSettings.test.tsx:2043271249": [
->>>>>>> 1284c596
       [0, 19, 13, "RegExp match", "2409514259"]
     ],
     "public/app/features/users/UsersListPage.test.tsx:2518052139": [
