// BETTERER RESULTS V2.
// 
// If this file contains merge conflicts, use `betterer merge` to automatically resolve them:
// https://phenomnomnominal.github.io/betterer/docs/results-file/#merge
//
exports[`better eslint`] = {
  value: `{
    "e2e/utils/support/types.ts:5381": [
      [0, 0, 0, "Do not use any type assertions.", "0"]
    ],
    "packages/grafana-data/src/dataframe/ArrayDataFrame.ts:5381": [
      [0, 0, 0, "Unexpected any. Specify a different type.", "0"],
      [0, 0, 0, "Unexpected any. Specify a different type.", "1"]
    ],
    "packages/grafana-data/src/dataframe/CircularDataFrame.ts:5381": [
      [0, 0, 0, "Unexpected any. Specify a different type.", "0"]
    ],
    "packages/grafana-data/src/dataframe/DataFrameJSON.ts:5381": [
      [0, 0, 0, "Do not use any type assertions.", "0"],
      [0, 0, 0, "Do not use any type assertions.", "1"]
    ],
    "packages/grafana-data/src/dataframe/DataFrameView.ts:5381": [
      [0, 0, 0, "Unexpected any. Specify a different type.", "0"],
      [0, 0, 0, "Do not use any type assertions.", "1"],
      [0, 0, 0, "Do not use any type assertions.", "2"],
      [0, 0, 0, "Unexpected any. Specify a different type.", "3"]
    ],
    "packages/grafana-data/src/dataframe/MutableDataFrame.ts:5381": [
      [0, 0, 0, "Unexpected any. Specify a different type.", "0"],
      [0, 0, 0, "Unexpected any. Specify a different type.", "1"],
      [0, 0, 0, "Unexpected any. Specify a different type.", "2"],
      [0, 0, 0, "Unexpected any. Specify a different type.", "3"],
      [0, 0, 0, "Unexpected any. Specify a different type.", "4"],
      [0, 0, 0, "Unexpected any. Specify a different type.", "5"],
      [0, 0, 0, "Unexpected any. Specify a different type.", "6"],
      [0, 0, 0, "Unexpected any. Specify a different type.", "7"],
      [0, 0, 0, "Unexpected any. Specify a different type.", "8"],
      [0, 0, 0, "Unexpected any. Specify a different type.", "9"],
      [0, 0, 0, "Do not use any type assertions.", "10"],
      [0, 0, 0, "Unexpected any. Specify a different type.", "11"],
      [0, 0, 0, "Do not use any type assertions.", "12"],
      [0, 0, 0, "Unexpected any. Specify a different type.", "13"],
      [0, 0, 0, "Unexpected any. Specify a different type.", "14"],
      [0, 0, 0, "Do not use any type assertions.", "15"]
    ],
    "packages/grafana-data/src/dataframe/StreamingDataFrame.ts:5381": [
      [0, 0, 0, "Do not use any type assertions.", "0"],
      [0, 0, 0, "Do not use any type assertions.", "1"],
      [0, 0, 0, "Do not use any type assertions.", "2"],
      [0, 0, 0, "Do not use any type assertions.", "3"],
      [0, 0, 0, "Do not use any type assertions.", "4"],
      [0, 0, 0, "Do not use any type assertions.", "5"]
    ],
    "packages/grafana-data/src/dataframe/dimensions.ts:5381": [
      [0, 0, 0, "Unexpected any. Specify a different type.", "0"]
    ],
    "packages/grafana-data/src/dataframe/processDataFrame.test.ts:5381": [
      [0, 0, 0, "Unexpected any. Specify a different type.", "0"]
    ],
    "packages/grafana-data/src/dataframe/processDataFrame.ts:5381": [
      [0, 0, 0, "Do not use any type assertions.", "0"],
      [0, 0, 0, "Unexpected any. Specify a different type.", "1"],
      [0, 0, 0, "Do not use any type assertions.", "2"],
      [0, 0, 0, "Do not use any type assertions.", "3"],
      [0, 0, 0, "Do not use any type assertions.", "4"],
      [0, 0, 0, "Do not use any type assertions.", "5"],
      [0, 0, 0, "Unexpected any. Specify a different type.", "6"],
      [0, 0, 0, "Do not use any type assertions.", "7"],
      [0, 0, 0, "Do not use any type assertions.", "8"],
      [0, 0, 0, "Do not use any type assertions.", "9"],
      [0, 0, 0, "Unexpected any. Specify a different type.", "10"],
      [0, 0, 0, "Do not use any type assertions.", "11"],
      [0, 0, 0, "Unexpected any. Specify a different type.", "12"],
      [0, 0, 0, "Do not use any type assertions.", "13"],
      [0, 0, 0, "Unexpected any. Specify a different type.", "14"],
      [0, 0, 0, "Do not use any type assertions.", "15"],
      [0, 0, 0, "Do not use any type assertions.", "16"],
      [0, 0, 0, "Do not use any type assertions.", "17"],
      [0, 0, 0, "Do not use any type assertions.", "18"],
      [0, 0, 0, "Do not use any type assertions.", "19"],
      [0, 0, 0, "Do not use any type assertions.", "20"],
      [0, 0, 0, "Do not use any type assertions.", "21"],
      [0, 0, 0, "Do not use any type assertions.", "22"]
    ],
    "packages/grafana-data/src/datetime/datemath.ts:5381": [
      [0, 0, 0, "Unexpected any. Specify a different type.", "0"],
      [0, 0, 0, "Do not use any type assertions.", "1"],
      [0, 0, 0, "Unexpected any. Specify a different type.", "2"]
    ],
    "packages/grafana-data/src/datetime/durationutil.ts:5381": [
      [0, 0, 0, "Do not use any type assertions.", "0"]
    ],
    "packages/grafana-data/src/datetime/formatter.ts:5381": [
      [0, 0, 0, "Do not use any type assertions.", "0"]
    ],
    "packages/grafana-data/src/datetime/moment_wrapper.ts:5381": [
      [0, 0, 0, "Unexpected any. Specify a different type.", "0"],
      [0, 0, 0, "Do not use any type assertions.", "1"],
      [0, 0, 0, "Do not use any type assertions.", "2"],
      [0, 0, 0, "Do not use any type assertions.", "3"],
      [0, 0, 0, "Do not use any type assertions.", "4"],
      [0, 0, 0, "Do not use any type assertions.", "5"],
      [0, 0, 0, "Do not use any type assertions.", "6"],
      [0, 0, 0, "Do not use any type assertions.", "7"],
      [0, 0, 0, "Do not use any type assertions.", "8"]
    ],
    "packages/grafana-data/src/datetime/parser.ts:5381": [
      [0, 0, 0, "Do not use any type assertions.", "0"],
      [0, 0, 0, "Do not use any type assertions.", "1"],
      [0, 0, 0, "Do not use any type assertions.", "2"],
      [0, 0, 0, "Do not use any type assertions.", "3"],
      [0, 0, 0, "Do not use any type assertions.", "4"],
      [0, 0, 0, "Do not use any type assertions.", "5"],
      [0, 0, 0, "Do not use any type assertions.", "6"],
      [0, 0, 0, "Do not use any type assertions.", "7"],
      [0, 0, 0, "Do not use any type assertions.", "8"]
    ],
    "packages/grafana-data/src/datetime/rangeutil.ts:5381": [
      [0, 0, 0, "Do not use any type assertions.", "0"]
    ],
    "packages/grafana-data/src/events/EventBus.ts:5381": [
      [0, 0, 0, "Unexpected any. Specify a different type.", "0"],
      [0, 0, 0, "Unexpected any. Specify a different type.", "1"]
    ],
    "packages/grafana-data/src/events/types.ts:5381": [
      [0, 0, 0, "Unexpected any. Specify a different type.", "0"],
      [0, 0, 0, "Unexpected any. Specify a different type.", "1"],
      [0, 0, 0, "Unexpected any. Specify a different type.", "2"],
      [0, 0, 0, "Unexpected any. Specify a different type.", "3"],
      [0, 0, 0, "Unexpected any. Specify a different type.", "4"]
    ],
    "packages/grafana-data/src/field/displayProcessor.ts:5381": [
      [0, 0, 0, "Do not use any type assertions.", "0"],
      [0, 0, 0, "Do not use any type assertions.", "1"],
      [0, 0, 0, "Do not use any type assertions.", "2"]
    ],
    "packages/grafana-data/src/field/overrides/processors.ts:5381": [
      [0, 0, 0, "Unexpected any. Specify a different type.", "0"],
      [0, 0, 0, "Unexpected any. Specify a different type.", "1"],
      [0, 0, 0, "Do not use any type assertions.", "2"],
      [0, 0, 0, "Unexpected any. Specify a different type.", "3"],
      [0, 0, 0, "Do not use any type assertions.", "4"],
      [0, 0, 0, "Unexpected any. Specify a different type.", "5"],
      [0, 0, 0, "Unexpected any. Specify a different type.", "6"],
      [0, 0, 0, "Unexpected any. Specify a different type.", "7"],
      [0, 0, 0, "Do not use any type assertions.", "8"]
    ],
    "packages/grafana-data/src/field/standardFieldConfigEditorRegistry.ts:5381": [
      [0, 0, 0, "Unexpected any. Specify a different type.", "0"],
      [0, 0, 0, "Unexpected any. Specify a different type.", "1"],
      [0, 0, 0, "Unexpected any. Specify a different type.", "2"],
      [0, 0, 0, "Unexpected any. Specify a different type.", "3"],
      [0, 0, 0, "Unexpected any. Specify a different type.", "4"],
      [0, 0, 0, "Unexpected any. Specify a different type.", "5"],
      [0, 0, 0, "Unexpected any. Specify a different type.", "6"]
    ],
    "packages/grafana-data/src/geo/layer.ts:5381": [
      [0, 0, 0, "Unexpected any. Specify a different type.", "0"],
      [0, 0, 0, "Unexpected any. Specify a different type.", "1"]
    ],
    "packages/grafana-data/src/panel/PanelPlugin.ts:5381": [
      [0, 0, 0, "Unexpected any. Specify a different type.", "0"],
      [0, 0, 0, "Unexpected any. Specify a different type.", "1"],
      [0, 0, 0, "Unexpected any. Specify a different type.", "2"],
      [0, 0, 0, "Unexpected any. Specify a different type.", "3"],
      [0, 0, 0, "Unexpected any. Specify a different type.", "4"],
      [0, 0, 0, "Unexpected any. Specify a different type.", "5"],
      [0, 0, 0, "Do not use any type assertions.", "6"],
      [0, 0, 0, "Do not use any type assertions.", "7"]
    ],
    "packages/grafana-data/src/panel/registryFactories.ts:5381": [
      [0, 0, 0, "Do not use any type assertions.", "0"]
    ],
    "packages/grafana-data/src/themes/colorManipulator.ts:5381": [
      [0, 0, 0, "Unexpected any. Specify a different type.", "0"],
      [0, 0, 0, "Unexpected any. Specify a different type.", "1"],
      [0, 0, 0, "Unexpected any. Specify a different type.", "2"]
    ],
    "packages/grafana-data/src/themes/createColors.ts:5381": [
      [0, 0, 0, "Do not use any type assertions.", "0"]
    ],
    "packages/grafana-data/src/transformations/fieldReducer.test.ts:5381": [
      [0, 0, 0, "Unexpected any. Specify a different type.", "0"]
    ],
    "packages/grafana-data/src/transformations/matchers/valueMatchers/types.ts:5381": [
      [0, 0, 0, "Unexpected any. Specify a different type.", "0"],
      [0, 0, 0, "Unexpected any. Specify a different type.", "1"]
    ],
    "packages/grafana-data/src/transformations/standardTransformersRegistry.ts:5381": [
      [0, 0, 0, "Unexpected any. Specify a different type.", "0"]
    ],
    "packages/grafana-data/src/transformations/transformDataFrame.ts:5381": [
      [0, 0, 0, "Unexpected any. Specify a different type.", "0"]
    ],
    "packages/grafana-data/src/transformations/transformers/joinDataFrames.ts:5381": [
      [0, 0, 0, "Unexpected any. Specify a different type.", "0"]
    ],
    "packages/grafana-data/src/transformations/transformers/nulls/nullInsertThreshold.ts:5381": [
      [0, 0, 0, "Do not use any type assertions.", "0"],
      [0, 0, 0, "Unexpected any. Specify a different type.", "1"],
      [0, 0, 0, "Unexpected any. Specify a different type.", "2"],
      [0, 0, 0, "Unexpected any. Specify a different type.", "3"]
    ],
    "packages/grafana-data/src/transformations/transformers/reduce.ts:5381": [
      [0, 0, 0, "Unexpected any. Specify a different type.", "0"],
      [0, 0, 0, "Unexpected any. Specify a different type.", "1"]
    ],
    "packages/grafana-data/src/transformations/transformers/utils.ts:5381": [
      [0, 0, 0, "Do not use any type assertions.", "0"],
      [0, 0, 0, "Unexpected any. Specify a different type.", "1"]
    ],
    "packages/grafana-data/src/types/OptionsUIRegistryBuilder.ts:5381": [
      [0, 0, 0, "Unexpected any. Specify a different type.", "0"],
      [0, 0, 0, "Unexpected any. Specify a different type.", "1"],
      [0, 0, 0, "Unexpected any. Specify a different type.", "2"],
      [0, 0, 0, "Unexpected any. Specify a different type.", "3"],
      [0, 0, 0, "Unexpected any. Specify a different type.", "4"],
      [0, 0, 0, "Unexpected any. Specify a different type.", "5"],
      [0, 0, 0, "Unexpected any. Specify a different type.", "6"]
    ],
    "packages/grafana-data/src/types/ScopedVars.ts:5381": [
      [0, 0, 0, "Unexpected any. Specify a different type.", "0"],
      [0, 0, 0, "Unexpected any. Specify a different type.", "1"]
    ],
    "packages/grafana-data/src/types/annotations.ts:5381": [
      [0, 0, 0, "Unexpected any. Specify a different type.", "0"],
      [0, 0, 0, "Unexpected any. Specify a different type.", "1"],
      [0, 0, 0, "Unexpected any. Specify a different type.", "2"],
      [0, 0, 0, "Unexpected any. Specify a different type.", "3"],
      [0, 0, 0, "Unexpected any. Specify a different type.", "4"],
      [0, 0, 0, "Unexpected any. Specify a different type.", "5"]
    ],
    "packages/grafana-data/src/types/app.ts:5381": [
      [0, 0, 0, "Unexpected any. Specify a different type.", "0"],
      [0, 0, 0, "Do not use any type assertions.", "1"],
      [0, 0, 0, "Do not use any type assertions.", "2"]
    ],
    "packages/grafana-data/src/types/config.ts:5381": [
      [0, 0, 0, "Unexpected any. Specify a different type.", "0"]
    ],
    "packages/grafana-data/src/types/dashboard.ts:5381": [
      [0, 0, 0, "Unexpected any. Specify a different type.", "0"],
      [0, 0, 0, "Unexpected any. Specify a different type.", "1"],
      [0, 0, 0, "Unexpected any. Specify a different type.", "2"]
    ],
    "packages/grafana-data/src/types/data.ts:5381": [
      [0, 0, 0, "Unexpected any. Specify a different type.", "0"],
      [0, 0, 0, "Unexpected any. Specify a different type.", "1"],
      [0, 0, 0, "Unexpected any. Specify a different type.", "2"],
      [0, 0, 0, "Unexpected any. Specify a different type.", "3"]
    ],
    "packages/grafana-data/src/types/dataFrame.ts:5381": [
      [0, 0, 0, "Unexpected any. Specify a different type.", "0"],
      [0, 0, 0, "Unexpected any. Specify a different type.", "1"],
      [0, 0, 0, "Unexpected any. Specify a different type.", "2"],
      [0, 0, 0, "Unexpected any. Specify a different type.", "3"]
    ],
    "packages/grafana-data/src/types/dataLink.ts:5381": [
      [0, 0, 0, "Unexpected any. Specify a different type.", "0"],
      [0, 0, 0, "Unexpected any. Specify a different type.", "1"],
      [0, 0, 0, "Unexpected any. Specify a different type.", "2"],
      [0, 0, 0, "Unexpected any. Specify a different type.", "3"],
      [0, 0, 0, "Unexpected any. Specify a different type.", "4"],
      [0, 0, 0, "Unexpected any. Specify a different type.", "5"],
      [0, 0, 0, "Unexpected any. Specify a different type.", "6"]
    ],
    "packages/grafana-data/src/types/datasource.ts:5381": [
      [0, 0, 0, "Unexpected any. Specify a different type.", "0"],
      [0, 0, 0, "Unexpected any. Specify a different type.", "1"],
      [0, 0, 0, "Unexpected any. Specify a different type.", "2"],
      [0, 0, 0, "Unexpected any. Specify a different type.", "3"],
      [0, 0, 0, "Unexpected any. Specify a different type.", "4"],
      [0, 0, 0, "Unexpected any. Specify a different type.", "5"],
      [0, 0, 0, "Unexpected any. Specify a different type.", "6"],
      [0, 0, 0, "Unexpected any. Specify a different type.", "7"],
      [0, 0, 0, "Unexpected any. Specify a different type.", "8"],
      [0, 0, 0, "Unexpected any. Specify a different type.", "9"],
      [0, 0, 0, "Unexpected any. Specify a different type.", "10"],
      [0, 0, 0, "Unexpected any. Specify a different type.", "11"],
      [0, 0, 0, "Unexpected any. Specify a different type.", "12"],
      [0, 0, 0, "Unexpected any. Specify a different type.", "13"],
      [0, 0, 0, "Unexpected any. Specify a different type.", "14"],
      [0, 0, 0, "Unexpected any. Specify a different type.", "15"],
      [0, 0, 0, "Unexpected any. Specify a different type.", "16"],
      [0, 0, 0, "Unexpected any. Specify a different type.", "17"],
      [0, 0, 0, "Unexpected any. Specify a different type.", "18"],
      [0, 0, 0, "Unexpected any. Specify a different type.", "19"],
      [0, 0, 0, "Unexpected any. Specify a different type.", "20"],
      [0, 0, 0, "Unexpected any. Specify a different type.", "21"],
      [0, 0, 0, "Unexpected any. Specify a different type.", "22"],
      [0, 0, 0, "Unexpected any. Specify a different type.", "23"],
      [0, 0, 0, "Unexpected any. Specify a different type.", "24"]
    ],
    "packages/grafana-data/src/types/explore.ts:5381": [
      [0, 0, 0, "Unexpected any. Specify a different type.", "0"]
    ],
    "packages/grafana-data/src/types/fieldOverrides.ts:5381": [
      [0, 0, 0, "Unexpected any. Specify a different type.", "0"],
      [0, 0, 0, "Unexpected any. Specify a different type.", "1"],
      [0, 0, 0, "Unexpected any. Specify a different type.", "2"],
      [0, 0, 0, "Unexpected any. Specify a different type.", "3"],
      [0, 0, 0, "Unexpected any. Specify a different type.", "4"],
      [0, 0, 0, "Unexpected any. Specify a different type.", "5"],
      [0, 0, 0, "Unexpected any. Specify a different type.", "6"],
      [0, 0, 0, "Unexpected any. Specify a different type.", "7"],
      [0, 0, 0, "Unexpected any. Specify a different type.", "8"]
    ],
    "packages/grafana-data/src/types/flot.ts:5381": [
      [0, 0, 0, "Unexpected any. Specify a different type.", "0"]
    ],
    "packages/grafana-data/src/types/graph.ts:5381": [
      [0, 0, 0, "Unexpected any. Specify a different type.", "0"],
      [0, 0, 0, "Unexpected any. Specify a different type.", "1"],
      [0, 0, 0, "Unexpected any. Specify a different type.", "2"]
    ],
    "packages/grafana-data/src/types/legacyEvents.ts:5381": [
      [0, 0, 0, "Unexpected any. Specify a different type.", "0"],
      [0, 0, 0, "Unexpected any. Specify a different type.", "1"]
    ],
    "packages/grafana-data/src/types/live.ts:5381": [
      [0, 0, 0, "Unexpected any. Specify a different type.", "0"],
      [0, 0, 0, "Unexpected any. Specify a different type.", "1"],
      [0, 0, 0, "Unexpected any. Specify a different type.", "2"],
      [0, 0, 0, "Unexpected any. Specify a different type.", "3"],
      [0, 0, 0, "Unexpected any. Specify a different type.", "4"],
      [0, 0, 0, "Unexpected any. Specify a different type.", "5"],
      [0, 0, 0, "Unexpected any. Specify a different type.", "6"],
      [0, 0, 0, "Do not use any type assertions.", "7"],
      [0, 0, 0, "Do not use any type assertions.", "8"]
    ],
    "packages/grafana-data/src/types/options.ts:5381": [
      [0, 0, 0, "Unexpected any. Specify a different type.", "0"],
      [0, 0, 0, "Unexpected any. Specify a different type.", "1"]
    ],
    "packages/grafana-data/src/types/panel.ts:5381": [
      [0, 0, 0, "Unexpected any. Specify a different type.", "0"],
      [0, 0, 0, "Unexpected any. Specify a different type.", "1"],
      [0, 0, 0, "Unexpected any. Specify a different type.", "2"],
      [0, 0, 0, "Unexpected any. Specify a different type.", "3"],
      [0, 0, 0, "Unexpected any. Specify a different type.", "4"],
      [0, 0, 0, "Unexpected any. Specify a different type.", "5"],
      [0, 0, 0, "Unexpected any. Specify a different type.", "6"],
      [0, 0, 0, "Unexpected any. Specify a different type.", "7"],
      [0, 0, 0, "Unexpected any. Specify a different type.", "8"],
      [0, 0, 0, "Unexpected any. Specify a different type.", "9"],
      [0, 0, 0, "Unexpected any. Specify a different type.", "10"],
      [0, 0, 0, "Unexpected any. Specify a different type.", "11"],
      [0, 0, 0, "Unexpected any. Specify a different type.", "12"],
      [0, 0, 0, "Unexpected any. Specify a different type.", "13"]
    ],
    "packages/grafana-data/src/types/plugin.ts:5381": [
      [0, 0, 0, "Unexpected any. Specify a different type.", "0"],
      [0, 0, 0, "Do not use any type assertions.", "1"]
    ],
    "packages/grafana-data/src/types/select.ts:5381": [
      [0, 0, 0, "Unexpected any. Specify a different type.", "0"],
      [0, 0, 0, "Unexpected any. Specify a different type.", "1"]
    ],
    "packages/grafana-data/src/types/templateVars.ts:5381": [
      [0, 0, 0, "Unexpected any. Specify a different type.", "0"],
      [0, 0, 0, "Unexpected any. Specify a different type.", "1"]
    ],
    "packages/grafana-data/src/types/trace.ts:5381": [
      [0, 0, 0, "Unexpected any. Specify a different type.", "0"]
    ],
    "packages/grafana-data/src/types/transformations.ts:5381": [
      [0, 0, 0, "Unexpected any. Specify a different type.", "0"],
      [0, 0, 0, "Unexpected any. Specify a different type.", "1"],
      [0, 0, 0, "Unexpected any. Specify a different type.", "2"],
      [0, 0, 0, "Unexpected any. Specify a different type.", "3"],
      [0, 0, 0, "Unexpected any. Specify a different type.", "4"]
    ],
    "packages/grafana-data/src/types/variables.ts:5381": [
      [0, 0, 0, "Unexpected any. Specify a different type.", "0"]
    ],
    "packages/grafana-data/src/types/vector.ts:5381": [
      [0, 0, 0, "Unexpected any. Specify a different type.", "0"],
      [0, 0, 0, "Unexpected any. Specify a different type.", "1"],
      [0, 0, 0, "Unexpected any. Specify a different type.", "2"]
    ],
    "packages/grafana-data/src/utils/OptionsUIBuilders.ts:5381": [
      [0, 0, 0, "Unexpected any. Specify a different type.", "0"],
      [0, 0, 0, "Unexpected any. Specify a different type.", "1"],
      [0, 0, 0, "Unexpected any. Specify a different type.", "2"],
      [0, 0, 0, "Unexpected any. Specify a different type.", "3"],
      [0, 0, 0, "Unexpected any. Specify a different type.", "4"],
      [0, 0, 0, "Unexpected any. Specify a different type.", "5"],
      [0, 0, 0, "Unexpected any. Specify a different type.", "6"],
      [0, 0, 0, "Unexpected any. Specify a different type.", "7"],
      [0, 0, 0, "Unexpected any. Specify a different type.", "8"],
      [0, 0, 0, "Unexpected any. Specify a different type.", "9"],
      [0, 0, 0, "Unexpected any. Specify a different type.", "10"],
      [0, 0, 0, "Unexpected any. Specify a different type.", "11"],
      [0, 0, 0, "Unexpected any. Specify a different type.", "12"],
      [0, 0, 0, "Unexpected any. Specify a different type.", "13"],
      [0, 0, 0, "Unexpected any. Specify a different type.", "14"],
      [0, 0, 0, "Unexpected any. Specify a different type.", "15"],
      [0, 0, 0, "Unexpected any. Specify a different type.", "16"],
      [0, 0, 0, "Unexpected any. Specify a different type.", "17"],
      [0, 0, 0, "Unexpected any. Specify a different type.", "18"],
      [0, 0, 0, "Unexpected any. Specify a different type.", "19"],
      [0, 0, 0, "Unexpected any. Specify a different type.", "20"],
      [0, 0, 0, "Unexpected any. Specify a different type.", "21"],
      [0, 0, 0, "Unexpected any. Specify a different type.", "22"],
      [0, 0, 0, "Unexpected any. Specify a different type.", "23"],
      [0, 0, 0, "Unexpected any. Specify a different type.", "24"],
      [0, 0, 0, "Unexpected any. Specify a different type.", "25"],
      [0, 0, 0, "Unexpected any. Specify a different type.", "26"]
    ],
    "packages/grafana-data/src/utils/Registry.ts:5381": [
      [0, 0, 0, "Unexpected any. Specify a different type.", "0"]
    ],
    "packages/grafana-data/src/utils/arrayUtils.ts:5381": [
      [0, 0, 0, "Unexpected any. Specify a different type.", "0"],
      [0, 0, 0, "Unexpected any. Specify a different type.", "1"]
    ],
    "packages/grafana-data/src/utils/csv.ts:5381": [
      [0, 0, 0, "Do not use any type assertions.", "0"],
      [0, 0, 0, "Unexpected any. Specify a different type.", "1"],
      [0, 0, 0, "Do not use any type assertions.", "2"],
      [0, 0, 0, "Do not use any type assertions.", "3"],
      [0, 0, 0, "Unexpected any. Specify a different type.", "4"]
    ],
    "packages/grafana-data/src/utils/dataLinks.ts:5381": [
      [0, 0, 0, "Unexpected any. Specify a different type.", "0"]
    ],
    "packages/grafana-data/src/utils/datasource.ts:5381": [
      [0, 0, 0, "Do not use any type assertions.", "0"],
      [0, 0, 0, "Do not use any type assertions.", "1"]
    ],
    "packages/grafana-data/src/utils/flotPairs.ts:5381": [
      [0, 0, 0, "Unexpected any. Specify a different type.", "0"]
    ],
    "packages/grafana-data/src/utils/location.ts:5381": [
      [0, 0, 0, "Do not use any type assertions.", "0"]
    ],
    "packages/grafana-data/src/utils/url.ts:5381": [
      [0, 0, 0, "Unexpected any. Specify a different type.", "0"],
      [0, 0, 0, "Unexpected any. Specify a different type.", "1"],
      [0, 0, 0, "Unexpected any. Specify a different type.", "2"],
      [0, 0, 0, "Unexpected any. Specify a different type.", "3"],
      [0, 0, 0, "Do not use any type assertions.", "4"],
      [0, 0, 0, "Unexpected any. Specify a different type.", "5"],
      [0, 0, 0, "Unexpected any. Specify a different type.", "6"],
      [0, 0, 0, "Do not use any type assertions.", "7"],
      [0, 0, 0, "Unexpected any. Specify a different type.", "8"]
    ],
    "packages/grafana-data/src/utils/valueMappings.ts:5381": [
      [0, 0, 0, "Unexpected any. Specify a different type.", "0"],
      [0, 0, 0, "Do not use any type assertions.", "1"],
      [0, 0, 0, "Do not use any type assertions.", "2"],
      [0, 0, 0, "Unexpected any. Specify a different type.", "3"],
      [0, 0, 0, "Unexpected any. Specify a different type.", "4"]
    ],
    "packages/grafana-data/src/vector/AppendedVectors.ts:5381": [
      [0, 0, 0, "Unexpected any. Specify a different type.", "0"],
      [0, 0, 0, "Do not use any type assertions.", "1"],
      [0, 0, 0, "Do not use any type assertions.", "2"]
    ],
    "packages/grafana-data/src/vector/ArrayVector.ts:5381": [
      [0, 0, 0, "Unexpected any. Specify a different type.", "0"],
      [0, 0, 0, "Unexpected any. Specify a different type.", "1"],
      [0, 0, 0, "Unexpected any. Specify a different type.", "2"]
    ],
    "packages/grafana-data/src/vector/CircularVector.ts:5381": [
      [0, 0, 0, "Unexpected any. Specify a different type.", "0"]
    ],
    "packages/grafana-data/src/vector/ConstantVector.ts:5381": [
      [0, 0, 0, "Unexpected any. Specify a different type.", "0"]
    ],
    "packages/grafana-data/src/vector/FormattedVector.ts:5381": [
      [0, 0, 0, "Unexpected any. Specify a different type.", "0"]
    ],
    "packages/grafana-data/src/vector/FunctionalVector.ts:5381": [
      [0, 0, 0, "Unexpected any. Specify a different type.", "0"],
      [0, 0, 0, "Unexpected any. Specify a different type.", "1"],
      [0, 0, 0, "Unexpected any. Specify a different type.", "2"],
      [0, 0, 0, "Unexpected any. Specify a different type.", "3"],
      [0, 0, 0, "Unexpected any. Specify a different type.", "4"],
      [0, 0, 0, "Unexpected any. Specify a different type.", "5"],
      [0, 0, 0, "Unexpected any. Specify a different type.", "6"],
      [0, 0, 0, "Unexpected any. Specify a different type.", "7"],
      [0, 0, 0, "Unexpected any. Specify a different type.", "8"],
      [0, 0, 0, "Unexpected any. Specify a different type.", "9"]
    ],
    "packages/grafana-data/src/vector/SortedVector.ts:5381": [
      [0, 0, 0, "Unexpected any. Specify a different type.", "0"]
    ],
    "packages/grafana-data/test/__mocks__/pluginMocks.ts:5381": [
      [0, 0, 0, "Unexpected any. Specify a different type.", "0"]
    ],
    "packages/grafana-flamegraph/src/FlameGraph/FlameGraph.tsx:5381": [
      [0, 0, 0, "Styles should be written using objects.", "0"],
      [0, 0, 0, "Styles should be written using objects.", "1"],
      [0, 0, 0, "Styles should be written using objects.", "2"],
      [0, 0, 0, "Styles should be written using objects.", "3"],
      [0, 0, 0, "Styles should be written using objects.", "4"]
    ],
    "packages/grafana-flamegraph/src/FlameGraph/FlameGraphMetadata.tsx:5381": [
      [0, 0, 0, "Styles should be written using objects.", "0"],
      [0, 0, 0, "Styles should be written using objects.", "1"],
      [0, 0, 0, "Styles should be written using objects.", "2"],
      [0, 0, 0, "Styles should be written using objects.", "3"]
    ],
    "packages/grafana-flamegraph/src/FlameGraph/FlameGraphTooltip.tsx:5381": [
      [0, 0, 0, "Styles should be written using objects.", "0"],
      [0, 0, 0, "Styles should be written using objects.", "1"],
      [0, 0, 0, "Styles should be written using objects.", "2"],
      [0, 0, 0, "Styles should be written using objects.", "3"],
      [0, 0, 0, "Styles should be written using objects.", "4"],
      [0, 0, 0, "Styles should be written using objects.", "5"]
    ],
    "packages/grafana-flamegraph/src/FlameGraphHeader.tsx:5381": [
      [0, 0, 0, "Styles should be written using objects.", "0"],
      [0, 0, 0, "Styles should be written using objects.", "1"],
      [0, 0, 0, "Styles should be written using objects.", "2"],
      [0, 0, 0, "Styles should be written using objects.", "3"],
      [0, 0, 0, "Styles should be written using objects.", "4"],
      [0, 0, 0, "Styles should be written using objects.", "5"],
      [0, 0, 0, "Styles should be written using objects.", "6"],
      [0, 0, 0, "Styles should be written using objects.", "7"],
      [0, 0, 0, "Styles should be written using objects.", "8"],
      [0, 0, 0, "Styles should be written using objects.", "9"],
      [0, 0, 0, "Styles should be written using objects.", "10"],
      [0, 0, 0, "Styles should be written using objects.", "11"],
      [0, 0, 0, "Styles should be written using objects.", "12"]
    ],
    "packages/grafana-flamegraph/src/TopTable/FlameGraphTopTableContainer.tsx:5381": [
      [0, 0, 0, "Styles should be written using objects.", "0"],
      [0, 0, 0, "Styles should be written using objects.", "1"]
    ],
    "packages/grafana-o11y-ds-frontend/src/utils.ts:5381": [
      [0, 0, 0, "Do not use any type assertions.", "0"]
    ],
    "packages/grafana-runtime/src/analytics/types.ts:5381": [
      [0, 0, 0, "Unexpected any. Specify a different type.", "0"]
    ],
    "packages/grafana-runtime/src/config.ts:5381": [
      [0, 0, 0, "Do not use any type assertions.", "0"],
      [0, 0, 0, "Do not use any type assertions.", "1"],
      [0, 0, 0, "Do not use any type assertions.", "2"],
      [0, 0, 0, "Unexpected any. Specify a different type.", "3"]
    ],
    "packages/grafana-runtime/src/services/AngularLoader.ts:5381": [
      [0, 0, 0, "Unexpected any. Specify a different type.", "0"],
      [0, 0, 0, "Unexpected any. Specify a different type.", "1"],
      [0, 0, 0, "Unexpected any. Specify a different type.", "2"]
    ],
    "packages/grafana-runtime/src/services/EchoSrv.ts:5381": [
      [0, 0, 0, "Unexpected any. Specify a different type.", "0"],
      [0, 0, 0, "Unexpected any. Specify a different type.", "1"],
      [0, 0, 0, "Unexpected any. Specify a different type.", "2"],
      [0, 0, 0, "Unexpected any. Specify a different type.", "3"]
    ],
    "packages/grafana-runtime/src/services/LocationService.ts:5381": [
      [0, 0, 0, "Unexpected any. Specify a different type.", "0"],
      [0, 0, 0, "Unexpected any. Specify a different type.", "1"],
      [0, 0, 0, "Unexpected any. Specify a different type.", "2"],
      [0, 0, 0, "Unexpected any. Specify a different type.", "3"],
      [0, 0, 0, "Do not use any type assertions.", "4"],
      [0, 0, 0, "Unexpected any. Specify a different type.", "5"]
    ],
    "packages/grafana-runtime/src/services/backendSrv.ts:5381": [
      [0, 0, 0, "Unexpected any. Specify a different type.", "0"],
      [0, 0, 0, "Unexpected any. Specify a different type.", "1"],
      [0, 0, 0, "Unexpected any. Specify a different type.", "2"],
      [0, 0, 0, "Unexpected any. Specify a different type.", "3"],
      [0, 0, 0, "Unexpected any. Specify a different type.", "4"],
      [0, 0, 0, "Unexpected any. Specify a different type.", "5"],
      [0, 0, 0, "Unexpected any. Specify a different type.", "6"],
      [0, 0, 0, "Unexpected any. Specify a different type.", "7"],
      [0, 0, 0, "Unexpected any. Specify a different type.", "8"],
      [0, 0, 0, "Unexpected any. Specify a different type.", "9"],
      [0, 0, 0, "Unexpected any. Specify a different type.", "10"],
      [0, 0, 0, "Unexpected any. Specify a different type.", "11"],
      [0, 0, 0, "Unexpected any. Specify a different type.", "12"]
    ],
    "packages/grafana-runtime/src/utils/DataSourceWithBackend.ts:5381": [
      [0, 0, 0, "Do not use any type assertions.", "0"],
      [0, 0, 0, "Unexpected any. Specify a different type.", "1"]
    ],
    "packages/grafana-runtime/src/utils/queryResponse.ts:5381": [
      [0, 0, 0, "Do not use any type assertions.", "0"]
    ],
    "packages/grafana-schema/src/veneer/common.types.ts:5381": [
      [0, 0, 0, "Unexpected any. Specify a different type.", "0"]
    ],
    "packages/grafana-schema/src/veneer/dashboard.types.ts:5381": [
      [0, 0, 0, "Unexpected any. Specify a different type.", "0"],
      [0, 0, 0, "Unexpected any. Specify a different type.", "1"],
      [0, 0, 0, "Do not use any type assertions.", "2"],
      [0, 0, 0, "Do not use any type assertions.", "3"],
      [0, 0, 0, "Do not use any type assertions.", "4"],
      [0, 0, 0, "Do not use any type assertions.", "5"],
      [0, 0, 0, "Do not use any type assertions.", "6"]
    ],
    "packages/grafana-sql/src/components/query-editor-raw/QueryToolbox.tsx:5381": [
      [0, 0, 0, "Styles should be written using objects.", "0"],
      [0, 0, 0, "Styles should be written using objects.", "1"],
      [0, 0, 0, "Styles should be written using objects.", "2"],
      [0, 0, 0, "Styles should be written using objects.", "3"],
      [0, 0, 0, "Styles should be written using objects.", "4"]
    ],
    "packages/grafana-sql/src/components/query-editor-raw/QueryValidator.tsx:5381": [
      [0, 0, 0, "Styles should be written using objects.", "0"],
      [0, 0, 0, "Styles should be written using objects.", "1"],
      [0, 0, 0, "Styles should be written using objects.", "2"]
    ],
    "packages/grafana-sql/src/components/query-editor-raw/RawEditor.tsx:5381": [
      [0, 0, 0, "Styles should be written using objects.", "0"],
      [0, 0, 0, "Styles should be written using objects.", "1"]
    ],
    "packages/grafana-sql/src/components/visual-query-builder/AwesomeQueryBuilder.tsx:5381": [
      [0, 0, 0, "Unexpected any. Specify a different type.", "0"]
    ],
    "packages/grafana-sql/src/components/visual-query-builder/SQLWhereRow.tsx:5381": [
      [0, 0, 0, "Do not use any type assertions.", "0"]
    ],
    "packages/grafana-ui/src/components/ColorPicker/ColorPicker.tsx:5381": [
      [0, 0, 0, "Unexpected any. Specify a different type.", "0"],
      [0, 0, 0, "Unexpected any. Specify a different type.", "1"]
    ],
    "packages/grafana-ui/src/components/DataLinks/DataLinkInput.tsx:5381": [
      [0, 0, 0, "Do not use any type assertions.", "0"]
    ],
    "packages/grafana-ui/src/components/DataSourceSettings/CustomHeadersSettings.tsx:5381": [
      [0, 0, 0, "Unexpected any. Specify a different type.", "0"],
      [0, 0, 0, "Unexpected any. Specify a different type.", "1"]
    ],
    "packages/grafana-ui/src/components/DataSourceSettings/types.ts:5381": [
      [0, 0, 0, "Unexpected any. Specify a different type.", "0"],
      [0, 0, 0, "Unexpected any. Specify a different type.", "1"],
      [0, 0, 0, "Unexpected any. Specify a different type.", "2"],
      [0, 0, 0, "Unexpected any. Specify a different type.", "3"],
      [0, 0, 0, "Unexpected any. Specify a different type.", "4"],
      [0, 0, 0, "Unexpected any. Specify a different type.", "5"],
      [0, 0, 0, "Unexpected any. Specify a different type.", "6"],
      [0, 0, 0, "Unexpected any. Specify a different type.", "7"]
    ],
    "packages/grafana-ui/src/components/DateTimePickers/TimeRangeInput.tsx:5381": [
      [0, 0, 0, "Use data-testid for E2E selectors instead of aria-label", "0"]
    ],
    "packages/grafana-ui/src/components/Forms/Legacy/Input/Input.tsx:5381": [
      [0, 0, 0, "Unexpected any. Specify a different type.", "0"],
      [0, 0, 0, "Do not use any type assertions.", "1"],
      [0, 0, 0, "Do not use any type assertions.", "2"]
    ],
    "packages/grafana-ui/src/components/Forms/Legacy/Select/Select.tsx:5381": [
      [0, 0, 0, "Unexpected any. Specify a different type.", "0"]
    ],
    "packages/grafana-ui/src/components/Forms/Legacy/Select/SelectOption.tsx:5381": [
      [0, 0, 0, "Unexpected any. Specify a different type.", "0"],
      [0, 0, 0, "Unexpected any. Specify a different type.", "1"]
    ],
    "packages/grafana-ui/src/components/InfoBox/InfoBox.tsx:5381": [
      [0, 0, 0, "Do not use any type assertions.", "0"]
    ],
    "packages/grafana-ui/src/components/JSONFormatter/json_explorer/json_explorer.ts:5381": [
      [0, 0, 0, "Unexpected any. Specify a different type.", "0"],
      [0, 0, 0, "Unexpected any. Specify a different type.", "1"]
    ],
    "packages/grafana-ui/src/components/MatchersUI/FieldValueMatcher.tsx:5381": [
      [0, 0, 0, "Do not use any type assertions.", "0"]
    ],
    "packages/grafana-ui/src/components/MatchersUI/fieldMatchersUI.ts:5381": [
      [0, 0, 0, "Unexpected any. Specify a different type.", "0"]
    ],
    "packages/grafana-ui/src/components/Modal/ModalsContext.tsx:5381": [
      [0, 0, 0, "Unexpected any. Specify a different type.", "0"],
      [0, 0, 0, "Unexpected any. Specify a different type.", "1"],
      [0, 0, 0, "Unexpected any. Specify a different type.", "2"],
      [0, 0, 0, "Unexpected any. Specify a different type.", "3"]
    ],
    "packages/grafana-ui/src/components/PanelChrome/PanelContext.ts:5381": [
      [0, 0, 0, "Unexpected any. Specify a different type.", "0"],
      [0, 0, 0, "Unexpected any. Specify a different type.", "1"]
    ],
    "packages/grafana-ui/src/components/PanelChrome/index.ts:5381": [
      [0, 0, 0, "Do not use any type assertions.", "0"]
    ],
    "packages/grafana-ui/src/components/Segment/SegmentSelect.tsx:5381": [
      [0, 0, 0, "Do not use any type assertions.", "0"]
    ],
    "packages/grafana-ui/src/components/Select/SelectBase.tsx:5381": [
      [0, 0, 0, "Unexpected any. Specify a different type.", "0"],
      [0, 0, 0, "Do not use any type assertions.", "1"],
      [0, 0, 0, "Unexpected any. Specify a different type.", "2"],
      [0, 0, 0, "Unexpected any. Specify a different type.", "3"],
      [0, 0, 0, "Do not use any type assertions.", "4"],
      [0, 0, 0, "Unexpected any. Specify a different type.", "5"],
      [0, 0, 0, "Do not use any type assertions.", "6"],
      [0, 0, 0, "Unexpected any. Specify a different type.", "7"],
      [0, 0, 0, "Do not use any type assertions.", "8"],
      [0, 0, 0, "Unexpected any. Specify a different type.", "9"],
      [0, 0, 0, "Unexpected any. Specify a different type.", "10"],
      [0, 0, 0, "Unexpected any. Specify a different type.", "11"]
    ],
    "packages/grafana-ui/src/components/Select/SelectOptionGroup.tsx:5381": [
      [0, 0, 0, "Unexpected any. Specify a different type.", "0"],
      [0, 0, 0, "Unexpected any. Specify a different type.", "1"],
      [0, 0, 0, "Unexpected any. Specify a different type.", "2"]
    ],
    "packages/grafana-ui/src/components/Select/ValueContainer.tsx:5381": [
      [0, 0, 0, "Unexpected any. Specify a different type.", "0"]
    ],
    "packages/grafana-ui/src/components/Select/resetSelectStyles.ts:5381": [
      [0, 0, 0, "Unexpected any. Specify a different type.", "0"],
      [0, 0, 0, "Unexpected any. Specify a different type.", "1"],
      [0, 0, 0, "Unexpected any. Specify a different type.", "2"],
      [0, 0, 0, "Unexpected any. Specify a different type.", "3"]
    ],
    "packages/grafana-ui/src/components/Select/types.ts:5381": [
      [0, 0, 0, "Unexpected any. Specify a different type.", "0"],
      [0, 0, 0, "Unexpected any. Specify a different type.", "1"],
      [0, 0, 0, "Unexpected any. Specify a different type.", "2"],
      [0, 0, 0, "Unexpected any. Specify a different type.", "3"],
      [0, 0, 0, "Unexpected any. Specify a different type.", "4"],
      [0, 0, 0, "Unexpected any. Specify a different type.", "5"]
    ],
    "packages/grafana-ui/src/components/SingleStatShared/SingleStatBaseOptions.ts:5381": [
      [0, 0, 0, "Unexpected any. Specify a different type.", "0"],
      [0, 0, 0, "Unexpected any. Specify a different type.", "1"],
      [0, 0, 0, "Unexpected any. Specify a different type.", "2"],
      [0, 0, 0, "Unexpected any. Specify a different type.", "3"],
      [0, 0, 0, "Do not use any type assertions.", "4"],
      [0, 0, 0, "Unexpected any. Specify a different type.", "5"],
      [0, 0, 0, "Do not use any type assertions.", "6"],
      [0, 0, 0, "Unexpected any. Specify a different type.", "7"],
      [0, 0, 0, "Do not use any type assertions.", "8"],
      [0, 0, 0, "Unexpected any. Specify a different type.", "9"],
      [0, 0, 0, "Do not use any type assertions.", "10"],
      [0, 0, 0, "Unexpected any. Specify a different type.", "11"],
      [0, 0, 0, "Do not use any type assertions.", "12"],
      [0, 0, 0, "Unexpected any. Specify a different type.", "13"],
      [0, 0, 0, "Unexpected any. Specify a different type.", "14"],
      [0, 0, 0, "Unexpected any. Specify a different type.", "15"],
      [0, 0, 0, "Unexpected any. Specify a different type.", "16"],
      [0, 0, 0, "Unexpected any. Specify a different type.", "17"],
      [0, 0, 0, "Unexpected any. Specify a different type.", "18"],
      [0, 0, 0, "Unexpected any. Specify a different type.", "19"]
    ],
    "packages/grafana-ui/src/components/StatsPicker/StatsPicker.story.tsx:5381": [
      [0, 0, 0, "Unexpected any. Specify a different type.", "0"],
      [0, 0, 0, "Unexpected any. Specify a different type.", "1"],
      [0, 0, 0, "Unexpected any. Specify a different type.", "2"]
    ],
    "packages/grafana-ui/src/components/Table/Filter.tsx:5381": [
      [0, 0, 0, "Unexpected any. Specify a different type.", "0"]
    ],
    "packages/grafana-ui/src/components/Table/FilterPopup.tsx:5381": [
      [0, 0, 0, "Unexpected any. Specify a different type.", "0"]
    ],
    "packages/grafana-ui/src/components/Table/FooterRow.tsx:5381": [
      [0, 0, 0, "Do not use any type assertions.", "0"],
      [0, 0, 0, "Unexpected any. Specify a different type.", "1"]
    ],
    "packages/grafana-ui/src/components/Table/HeaderRow.tsx:5381": [
      [0, 0, 0, "Unexpected any. Specify a different type.", "0"]
    ],
    "packages/grafana-ui/src/components/Table/Table.tsx:5381": [
      [0, 0, 0, "Unexpected any. Specify a different type.", "0"],
      [0, 0, 0, "Unexpected any. Specify a different type.", "1"],
      [0, 0, 0, "Do not use any type assertions.", "2"]
    ],
    "packages/grafana-ui/src/components/Table/TableCell.tsx:5381": [
      [0, 0, 0, "Do not use any type assertions.", "0"],
      [0, 0, 0, "Do not use any type assertions.", "1"],
      [0, 0, 0, "Do not use any type assertions.", "2"],
      [0, 0, 0, "Unexpected any. Specify a different type.", "3"]
    ],
    "packages/grafana-ui/src/components/Table/TableCellInspectModal.tsx:5381": [
      [0, 0, 0, "Unexpected any. Specify a different type.", "0"]
    ],
    "packages/grafana-ui/src/components/Table/reducer.ts:5381": [
      [0, 0, 0, "Do not use any type assertions.", "0"],
      [0, 0, 0, "Unexpected any. Specify a different type.", "1"]
    ],
    "packages/grafana-ui/src/components/Table/types.ts:5381": [
      [0, 0, 0, "Unexpected any. Specify a different type.", "0"],
      [0, 0, 0, "Unexpected any. Specify a different type.", "1"]
    ],
    "packages/grafana-ui/src/components/Table/utils.ts:5381": [
      [0, 0, 0, "Unexpected any. Specify a different type.", "0"],
      [0, 0, 0, "Unexpected any. Specify a different type.", "1"],
      [0, 0, 0, "Unexpected any. Specify a different type.", "2"],
      [0, 0, 0, "Unexpected any. Specify a different type.", "3"],
      [0, 0, 0, "Unexpected any. Specify a different type.", "4"],
      [0, 0, 0, "Unexpected any. Specify a different type.", "5"]
    ],
    "packages/grafana-ui/src/components/Tags/Tag.tsx:5381": [
      [0, 0, 0, "Do not use any type assertions.", "0"]
    ],
    "packages/grafana-ui/src/components/ValuePicker/ValuePicker.tsx:5381": [
      [0, 0, 0, "Use data-testid for E2E selectors instead of aria-label", "0"]
    ],
    "packages/grafana-ui/src/components/VizLegend/types.ts:5381": [
      [0, 0, 0, "Unexpected any. Specify a different type.", "0"],
      [0, 0, 0, "Unexpected any. Specify a different type.", "1"]
    ],
    "packages/grafana-ui/src/components/VizRepeater/VizRepeater.tsx:5381": [
      [0, 0, 0, "Do not use any type assertions.", "0"],
      [0, 0, 0, "Do not use any type assertions.", "1"],
      [0, 0, 0, "Do not use any type assertions.", "2"],
      [0, 0, 0, "Do not use any type assertions.", "3"]
    ],
    "packages/grafana-ui/src/components/VizTooltip/VizTooltip.tsx:5381": [
      [0, 0, 0, "Unexpected any. Specify a different type.", "0"],
      [0, 0, 0, "Unexpected any. Specify a different type.", "1"]
    ],
    "packages/grafana-ui/src/components/uPlot/Plot.tsx:5381": [
      [0, 0, 0, "Do not use any type assertions.", "0"],
      [0, 0, 0, "Do not use any type assertions.", "1"]
    ],
    "packages/grafana-ui/src/components/uPlot/PlotLegend.tsx:5381": [
      [0, 0, 0, "Unexpected any. Specify a different type.", "0"]
    ],
    "packages/grafana-ui/src/components/uPlot/config/UPlotAxisBuilder.ts:5381": [
      [0, 0, 0, "Unexpected any. Specify a different type.", "0"],
      [0, 0, 0, "Do not use any type assertions.", "1"],
      [0, 0, 0, "Unexpected any. Specify a different type.", "2"],
      [0, 0, 0, "Do not use any type assertions.", "3"],
      [0, 0, 0, "Unexpected any. Specify a different type.", "4"]
    ],
    "packages/grafana-ui/src/components/uPlot/config/UPlotConfigBuilder.ts:5381": [
      [0, 0, 0, "Do not use any type assertions.", "0"],
      [0, 0, 0, "Do not use any type assertions.", "1"]
    ],
    "packages/grafana-ui/src/components/uPlot/types.ts:5381": [
      [0, 0, 0, "Unexpected any. Specify a different type.", "0"]
    ],
    "packages/grafana-ui/src/components/uPlot/utils.ts:5381": [
      [0, 0, 0, "Do not use any type assertions.", "0"],
      [0, 0, 0, "Do not use any type assertions.", "1"]
    ],
    "packages/grafana-ui/src/graveyard/Graph/GraphContextMenu.tsx:5381": [
      [0, 0, 0, "Unexpected any. Specify a different type.", "0"]
    ],
    "packages/grafana-ui/src/graveyard/Graph/utils.ts:5381": [
      [0, 0, 0, "Unexpected any. Specify a different type.", "0"]
    ],
    "packages/grafana-ui/src/graveyard/GraphNG/GraphNG.tsx:5381": [
      [0, 0, 0, "Unexpected any. Specify a different type.", "0"],
      [0, 0, 0, "Unexpected any. Specify a different type.", "1"],
      [0, 0, 0, "Unexpected any. Specify a different type.", "2"],
      [0, 0, 0, "Unexpected any. Specify a different type.", "3"],
      [0, 0, 0, "Unexpected any. Specify a different type.", "4"],
      [0, 0, 0, "Do not use any type assertions.", "5"],
      [0, 0, 0, "Do not use any type assertions.", "6"],
      [0, 0, 0, "Do not use any type assertions.", "7"],
      [0, 0, 0, "Unexpected any. Specify a different type.", "8"],
      [0, 0, 0, "Do not use any type assertions.", "9"],
      [0, 0, 0, "Do not use any type assertions.", "10"],
      [0, 0, 0, "Do not use any type assertions.", "11"]
    ],
    "packages/grafana-ui/src/graveyard/GraphNG/hooks.ts:5381": [
      [0, 0, 0, "Do not use any type assertions.", "0"]
    ],
    "packages/grafana-ui/src/graveyard/GraphNG/nullInsertThreshold.ts:5381": [
      [0, 0, 0, "Do not use any type assertions.", "0"],
      [0, 0, 0, "Unexpected any. Specify a different type.", "1"],
      [0, 0, 0, "Unexpected any. Specify a different type.", "2"],
      [0, 0, 0, "Unexpected any. Specify a different type.", "3"]
    ],
    "packages/grafana-ui/src/graveyard/GraphNG/nullToUndefThreshold.ts:5381": [
      [0, 0, 0, "Unexpected any. Specify a different type.", "0"],
      [0, 0, 0, "Unexpected any. Specify a different type.", "1"],
      [0, 0, 0, "Do not use any type assertions.", "2"]
    ],
    "packages/grafana-ui/src/graveyard/TimeSeries/utils.ts:5381": [
      [0, 0, 0, "Unexpected any. Specify a different type.", "0"],
      [0, 0, 0, "Do not use any type assertions.", "1"],
      [0, 0, 0, "Unexpected any. Specify a different type.", "2"]
    ],
    "packages/grafana-ui/src/options/builder/axis.tsx:5381": [
      [0, 0, 0, "Do not use any type assertions.", "0"],
      [0, 0, 0, "Unexpected any. Specify a different type.", "1"],
      [0, 0, 0, "Do not use any type assertions.", "2"],
      [0, 0, 0, "Unexpected any. Specify a different type.", "3"]
    ],
    "packages/grafana-ui/src/options/builder/hideSeries.tsx:5381": [
      [0, 0, 0, "Do not use any type assertions.", "0"]
    ],
    "packages/grafana-ui/src/slate-plugins/braces.ts:5381": [
      [0, 0, 0, "Do not use any type assertions.", "0"]
    ],
    "packages/grafana-ui/src/slate-plugins/slate-prism/index.ts:5381": [
      [0, 0, 0, "Do not use any type assertions.", "0"],
      [0, 0, 0, "Do not use any type assertions.", "1"]
    ],
    "packages/grafana-ui/src/slate-plugins/slate-prism/options.tsx:5381": [
      [0, 0, 0, "Unexpected any. Specify a different type.", "0"],
      [0, 0, 0, "Unexpected any. Specify a different type.", "1"]
    ],
    "packages/grafana-ui/src/slate-plugins/suggestions.tsx:5381": [
      [0, 0, 0, "Do not use any type assertions.", "0"],
      [0, 0, 0, "Do not use any type assertions.", "1"],
      [0, 0, 0, "Unexpected any. Specify a different type.", "2"]
    ],
    "packages/grafana-ui/src/themes/ThemeContext.tsx:5381": [
      [0, 0, 0, "Do not use any type assertions.", "0"],
      [0, 0, 0, "Do not use any type assertions.", "1"],
      [0, 0, 0, "Do not use any type assertions.", "2"]
    ],
    "packages/grafana-ui/src/themes/stylesFactory.ts:5381": [
      [0, 0, 0, "Unexpected any. Specify a different type.", "0"],
      [0, 0, 0, "Unexpected any. Specify a different type.", "1"]
    ],
    "packages/grafana-ui/src/types/forms.ts:5381": [
      [0, 0, 0, "Unexpected any. Specify a different type.", "0"]
    ],
    "packages/grafana-ui/src/types/jquery.d.ts:5381": [
      [0, 0, 0, "Unexpected any. Specify a different type.", "0"],
      [0, 0, 0, "Unexpected any. Specify a different type.", "1"],
      [0, 0, 0, "Unexpected any. Specify a different type.", "2"],
      [0, 0, 0, "Unexpected any. Specify a different type.", "3"],
      [0, 0, 0, "Unexpected any. Specify a different type.", "4"],
      [0, 0, 0, "Unexpected any. Specify a different type.", "5"],
      [0, 0, 0, "Unexpected any. Specify a different type.", "6"],
      [0, 0, 0, "Unexpected any. Specify a different type.", "7"],
      [0, 0, 0, "Unexpected any. Specify a different type.", "8"]
    ],
    "packages/grafana-ui/src/types/mdx.d.ts:5381": [
      [0, 0, 0, "Unexpected any. Specify a different type.", "0"]
    ],
    "packages/grafana-ui/src/types/react-table-config.d.ts:5381": [
      [0, 0, 0, "Unexpected any. Specify a different type.", "0"],
      [0, 0, 0, "Unexpected any. Specify a different type.", "1"]
    ],
    "packages/grafana-ui/src/utils/debug.ts:5381": [
      [0, 0, 0, "Unexpected any. Specify a different type.", "0"]
    ],
    "packages/grafana-ui/src/utils/dom.ts:5381": [
      [0, 0, 0, "Unexpected any. Specify a different type.", "0"],
      [0, 0, 0, "Unexpected any. Specify a different type.", "1"],
      [0, 0, 0, "Unexpected any. Specify a different type.", "2"]
    ],
    "packages/grafana-ui/src/utils/logger.ts:5381": [
      [0, 0, 0, "Unexpected any. Specify a different type.", "0"],
      [0, 0, 0, "Unexpected any. Specify a different type.", "1"],
      [0, 0, 0, "Unexpected any. Specify a different type.", "2"]
    ],
    "packages/grafana-ui/src/utils/storybook/withTheme.tsx:5381": [
      [0, 0, 0, "Unexpected any. Specify a different type.", "0"],
      [0, 0, 0, "Unexpected any. Specify a different type.", "1"]
    ],
    "packages/grafana-ui/src/utils/useAsyncDependency.ts:5381": [
      [0, 0, 0, "Unexpected any. Specify a different type.", "0"]
    ],
    "plugins-bundled/internal/input-datasource/src/InputDatasource.ts:5381": [
      [0, 0, 0, "Unexpected any. Specify a different type.", "0"]
    ],
    "public/app/core/TableModel.ts:5381": [
      [0, 0, 0, "Unexpected any. Specify a different type.", "0"],
      [0, 0, 0, "Unexpected any. Specify a different type.", "1"],
      [0, 0, 0, "Unexpected any. Specify a different type.", "2"],
      [0, 0, 0, "Unexpected any. Specify a different type.", "3"],
      [0, 0, 0, "Unexpected any. Specify a different type.", "4"],
      [0, 0, 0, "Unexpected any. Specify a different type.", "5"],
      [0, 0, 0, "Unexpected any. Specify a different type.", "6"]
    ],
    "public/app/core/components/AppChrome/SectionNav/SectionNavItem.tsx:5381": [
      [0, 0, 0, "Use data-testid for E2E selectors instead of aria-label", "0"],
      [0, 0, 0, "Styles should be written using objects.", "1"],
      [0, 0, 0, "Styles should be written using objects.", "2"],
      [0, 0, 0, "Styles should be written using objects.", "3"]
    ],
    "public/app/core/components/AppChrome/TopBar/TopSearchBarCommandPaletteTrigger.tsx:5381": [
      [0, 0, 0, "Styles should be written using objects.", "0"]
    ],
    "public/app/core/components/DynamicImports/SafeDynamicImport.tsx:5381": [
      [0, 0, 0, "Unexpected any. Specify a different type.", "0"]
    ],
    "public/app/core/components/GraphNG/GraphNG.tsx:5381": [
      [0, 0, 0, "Unexpected any. Specify a different type.", "0"],
      [0, 0, 0, "Unexpected any. Specify a different type.", "1"],
      [0, 0, 0, "Unexpected any. Specify a different type.", "2"],
      [0, 0, 0, "Unexpected any. Specify a different type.", "3"],
      [0, 0, 0, "Unexpected any. Specify a different type.", "4"],
      [0, 0, 0, "Do not use any type assertions.", "5"],
      [0, 0, 0, "Do not use any type assertions.", "6"],
      [0, 0, 0, "Do not use any type assertions.", "7"],
      [0, 0, 0, "Unexpected any. Specify a different type.", "8"],
      [0, 0, 0, "Do not use any type assertions.", "9"],
      [0, 0, 0, "Do not use any type assertions.", "10"],
      [0, 0, 0, "Do not use any type assertions.", "11"]
    ],
    "public/app/core/components/GraphNG/hooks.ts:5381": [
      [0, 0, 0, "Do not use any type assertions.", "0"]
    ],
    "public/app/core/components/NestedFolderPicker/Trigger.tsx:5381": [
      [0, 0, 0, "Styles should be written using objects.", "0"]
    ],
    "public/app/core/components/OptionsUI/registry.tsx:5381": [
      [0, 0, 0, "Unexpected any. Specify a different type.", "0"],
      [0, 0, 0, "Unexpected any. Specify a different type.", "1"],
      [0, 0, 0, "Unexpected any. Specify a different type.", "2"],
      [0, 0, 0, "Unexpected any. Specify a different type.", "3"],
      [0, 0, 0, "Unexpected any. Specify a different type.", "4"],
      [0, 0, 0, "Unexpected any. Specify a different type.", "5"],
      [0, 0, 0, "Unexpected any. Specify a different type.", "6"],
      [0, 0, 0, "Unexpected any. Specify a different type.", "7"],
      [0, 0, 0, "Unexpected any. Specify a different type.", "8"],
      [0, 0, 0, "Unexpected any. Specify a different type.", "9"]
    ],
    "public/app/core/components/PageHeader/PageHeader.tsx:5381": [
      [0, 0, 0, "Styles should be written using objects.", "0"],
      [0, 0, 0, "Styles should be written using objects.", "1"]
    ],
    "public/app/core/components/PageHeader/PanelHeaderMenuItem.tsx:5381": [
      [0, 0, 0, "Use data-testid for E2E selectors instead of aria-label", "0"]
    ],
    "public/app/core/components/PanelTypeFilter/PanelTypeFilter.tsx:5381": [
      [0, 0, 0, "Styles should be written using objects.", "0"],
      [0, 0, 0, "Styles should be written using objects.", "1"]
    ],
    "public/app/core/components/QueryOperationRow/OperationRowHelp.tsx:5381": [
      [0, 0, 0, "Styles should be written using objects.", "0"]
    ],
    "public/app/core/components/QueryOperationRow/QueryOperationAction.tsx:5381": [
      [0, 0, 0, "Use data-testid for E2E selectors instead of aria-label", "0"],
      [0, 0, 0, "Styles should be written using objects.", "1"],
      [0, 0, 0, "Styles should be written using objects.", "2"]
    ],
    "public/app/core/components/QueryOperationRow/QueryOperationRow.tsx:5381": [
      [0, 0, 0, "Styles should be written using objects.", "0"],
      [0, 0, 0, "Styles should be written using objects.", "1"]
    ],
    "public/app/core/components/QueryOperationRow/QueryOperationRowHeader.tsx:5381": [
      [0, 0, 0, "Styles should be written using objects.", "0"],
      [0, 0, 0, "Styles should be written using objects.", "1"],
      [0, 0, 0, "Styles should be written using objects.", "2"],
      [0, 0, 0, "Styles should be written using objects.", "3"],
      [0, 0, 0, "Styles should be written using objects.", "4"],
      [0, 0, 0, "Styles should be written using objects.", "5"],
      [0, 0, 0, "Styles should be written using objects.", "6"]
    ],
    "public/app/core/components/RolePicker/RolePickerInput.tsx:5381": [
      [0, 0, 0, "Styles should be written using objects.", "0"],
      [0, 0, 0, "Styles should be written using objects.", "1"],
      [0, 0, 0, "Styles should be written using objects.", "2"],
      [0, 0, 0, "Styles should be written using objects.", "3"],
      [0, 0, 0, "Styles should be written using objects.", "4"],
      [0, 0, 0, "Styles should be written using objects.", "5"],
      [0, 0, 0, "Styles should be written using objects.", "6"]
    ],
    "public/app/core/components/RolePicker/ValueContainer.tsx:5381": [
      [0, 0, 0, "Styles should be written using objects.", "0"]
    ],
    "public/app/core/components/Select/OldFolderPicker.tsx:5381": [
      [0, 0, 0, "Use data-testid for E2E selectors instead of aria-label", "0"],
      [0, 0, 0, "Styles should be written using objects.", "1"]
    ],
<<<<<<< HEAD
    "public/app/core/components/SplitPaneWrapper/SplitPaneWrapper.tsx:5381": [
      [0, 0, 0, "Styles should be written using objects.", "0"],
      [0, 0, 0, "Styles should be written using objects.", "1"],
      [0, 0, 0, "Styles should be written using objects.", "2"]
=======
    "public/app/core/components/SharedPreferences/SharedPreferences.tsx:5381": [
      [0, 0, 0, "Styles should be written using objects.", "0"]
>>>>>>> c310a209
    ],
    "public/app/core/components/TagFilter/TagFilter.tsx:5381": [
      [0, 0, 0, "Unexpected any. Specify a different type.", "0"],
      [0, 0, 0, "Unexpected any. Specify a different type.", "1"],
      [0, 0, 0, "Unexpected any. Specify a different type.", "2"],
      [0, 0, 0, "Unexpected any. Specify a different type.", "3"],
      [0, 0, 0, "Unexpected any. Specify a different type.", "4"],
      [0, 0, 0, "Styles should be written using objects.", "5"],
      [0, 0, 0, "Styles should be written using objects.", "6"]
    ],
    "public/app/core/components/TagFilter/TagOption.tsx:5381": [
      [0, 0, 0, "Unexpected any. Specify a different type.", "0"],
      [0, 0, 0, "Styles should be written using objects.", "1"],
      [0, 0, 0, "Styles should be written using objects.", "2"]
    ],
    "public/app/core/components/TimeSeries/utils.ts:5381": [
      [0, 0, 0, "Unexpected any. Specify a different type.", "0"],
      [0, 0, 0, "Do not use any type assertions.", "1"],
      [0, 0, 0, "Unexpected any. Specify a different type.", "2"]
    ],
    "public/app/core/components/Upgrade/ProBadge.tsx:5381": [
      [0, 0, 0, "Styles should be written using objects.", "0"]
    ],
    "public/app/core/components/Upgrade/UpgradeBox.tsx:5381": [
      [0, 0, 0, "Styles should be written using objects.", "0"],
      [0, 0, 0, "Styles should be written using objects.", "1"],
      [0, 0, 0, "Styles should be written using objects.", "2"],
      [0, 0, 0, "Styles should be written using objects.", "3"],
      [0, 0, 0, "Styles should be written using objects.", "4"],
      [0, 0, 0, "Styles should be written using objects.", "5"],
      [0, 0, 0, "Styles should be written using objects.", "6"],
      [0, 0, 0, "Styles should be written using objects.", "7"],
      [0, 0, 0, "Styles should be written using objects.", "8"],
      [0, 0, 0, "Styles should be written using objects.", "9"],
      [0, 0, 0, "Styles should be written using objects.", "10"],
      [0, 0, 0, "Styles should be written using objects.", "11"],
      [0, 0, 0, "Styles should be written using objects.", "12"],
      [0, 0, 0, "Styles should be written using objects.", "13"],
      [0, 0, 0, "Styles should be written using objects.", "14"],
      [0, 0, 0, "Styles should be written using objects.", "15"],
      [0, 0, 0, "Styles should be written using objects.", "16"],
      [0, 0, 0, "Styles should be written using objects.", "17"]
    ],
    "public/app/core/components/connectWithCleanUp.tsx:5381": [
      [0, 0, 0, "Unexpected any. Specify a different type.", "0"],
      [0, 0, 0, "Do not use any type assertions.", "1"]
    ],
    "public/app/core/components/help/HelpModal.tsx:5381": [
      [0, 0, 0, "Styles should be written using objects.", "0"],
      [0, 0, 0, "Styles should be written using objects.", "1"],
      [0, 0, 0, "Styles should be written using objects.", "2"],
      [0, 0, 0, "Styles should be written using objects.", "3"],
      [0, 0, 0, "Styles should be written using objects.", "4"],
      [0, 0, 0, "Styles should be written using objects.", "5"],
      [0, 0, 0, "Styles should be written using objects.", "6"],
      [0, 0, 0, "Styles should be written using objects.", "7"]
    ],
    "public/app/core/navigation/types.ts:5381": [
      [0, 0, 0, "Unexpected any. Specify a different type.", "0"]
    ],
    "public/app/core/reducers/root.ts:5381": [
      [0, 0, 0, "Unexpected any. Specify a different type.", "0"]
    ],
    "public/app/core/services/ResponseQueue.ts:5381": [
      [0, 0, 0, "Unexpected any. Specify a different type.", "0"]
    ],
    "public/app/core/services/backend_srv.ts:5381": [
      [0, 0, 0, "Unexpected any. Specify a different type.", "0"],
      [0, 0, 0, "Unexpected any. Specify a different type.", "1"],
      [0, 0, 0, "Do not use any type assertions.", "2"],
      [0, 0, 0, "Unexpected any. Specify a different type.", "3"],
      [0, 0, 0, "Unexpected any. Specify a different type.", "4"],
      [0, 0, 0, "Unexpected any. Specify a different type.", "5"],
      [0, 0, 0, "Unexpected any. Specify a different type.", "6"],
      [0, 0, 0, "Unexpected any. Specify a different type.", "7"],
      [0, 0, 0, "Unexpected any. Specify a different type.", "8"],
      [0, 0, 0, "Unexpected any. Specify a different type.", "9"]
    ],
    "public/app/core/services/context_srv.ts:5381": [
      [0, 0, 0, "Do not use any type assertions.", "0"],
      [0, 0, 0, "Unexpected any. Specify a different type.", "1"]
    ],
    "public/app/core/services/echo/backends/analytics/ApplicationInsightsBackend.ts:5381": [
      [0, 0, 0, "Do not use any type assertions.", "0"],
      [0, 0, 0, "Unexpected any. Specify a different type.", "1"]
    ],
    "public/app/core/services/echo/backends/analytics/RudderstackBackend.ts:5381": [
      [0, 0, 0, "Do not use any type assertions.", "0"],
      [0, 0, 0, "Unexpected any. Specify a different type.", "1"],
      [0, 0, 0, "Do not use any type assertions.", "2"],
      [0, 0, 0, "Unexpected any. Specify a different type.", "3"]
    ],
    "public/app/core/specs/backend_srv.test.ts:5381": [
      [0, 0, 0, "Unexpected any. Specify a different type.", "0"]
    ],
    "public/app/core/specs/time_series.test.ts:5381": [
      [0, 0, 0, "Unexpected any. Specify a different type.", "0"]
    ],
    "public/app/core/time_series2.ts:5381": [
      [0, 0, 0, "Unexpected any. Specify a different type.", "0"],
      [0, 0, 0, "Unexpected any. Specify a different type.", "1"],
      [0, 0, 0, "Unexpected any. Specify a different type.", "2"],
      [0, 0, 0, "Unexpected any. Specify a different type.", "3"],
      [0, 0, 0, "Unexpected any. Specify a different type.", "4"],
      [0, 0, 0, "Unexpected any. Specify a different type.", "5"],
      [0, 0, 0, "Unexpected any. Specify a different type.", "6"],
      [0, 0, 0, "Unexpected any. Specify a different type.", "7"],
      [0, 0, 0, "Unexpected any. Specify a different type.", "8"],
      [0, 0, 0, "Unexpected any. Specify a different type.", "9"],
      [0, 0, 0, "Unexpected any. Specify a different type.", "10"],
      [0, 0, 0, "Unexpected any. Specify a different type.", "11"],
      [0, 0, 0, "Unexpected any. Specify a different type.", "12"],
      [0, 0, 0, "Unexpected any. Specify a different type.", "13"],
      [0, 0, 0, "Unexpected any. Specify a different type.", "14"],
      [0, 0, 0, "Unexpected any. Specify a different type.", "15"],
      [0, 0, 0, "Unexpected any. Specify a different type.", "16"],
      [0, 0, 0, "Unexpected any. Specify a different type.", "17"],
      [0, 0, 0, "Unexpected any. Specify a different type.", "18"]
    ],
    "public/app/core/utils/ConfigProvider.tsx:5381": [
      [0, 0, 0, "Unexpected any. Specify a different type.", "0"],
      [0, 0, 0, "Unexpected any. Specify a different type.", "1"]
    ],
    "public/app/core/utils/connectWithReduxStore.tsx:5381": [
      [0, 0, 0, "Unexpected any. Specify a different type.", "0"],
      [0, 0, 0, "Unexpected any. Specify a different type.", "1"],
      [0, 0, 0, "Do not use any type assertions.", "2"],
      [0, 0, 0, "Unexpected any. Specify a different type.", "3"],
      [0, 0, 0, "Unexpected any. Specify a different type.", "4"],
      [0, 0, 0, "Unexpected any. Specify a different type.", "5"],
      [0, 0, 0, "Unexpected any. Specify a different type.", "6"],
      [0, 0, 0, "Do not use any type assertions.", "7"],
      [0, 0, 0, "Unexpected any. Specify a different type.", "8"],
      [0, 0, 0, "Unexpected any. Specify a different type.", "9"]
    ],
    "public/app/core/utils/deferred.ts:5381": [
      [0, 0, 0, "Unexpected any. Specify a different type.", "0"]
    ],
    "public/app/core/utils/fetch.ts:5381": [
      [0, 0, 0, "Do not use any type assertions.", "0"],
      [0, 0, 0, "Do not use any type assertions.", "1"],
      [0, 0, 0, "Do not use any type assertions.", "2"],
      [0, 0, 0, "Do not use any type assertions.", "3"],
      [0, 0, 0, "Do not use any type assertions.", "4"],
      [0, 0, 0, "Unexpected any. Specify a different type.", "5"]
    ],
    "public/app/core/utils/flatten.ts:5381": [
      [0, 0, 0, "Unexpected any. Specify a different type.", "0"]
    ],
    "public/app/core/utils/object.ts:5381": [
      [0, 0, 0, "Do not use any type assertions.", "0"],
      [0, 0, 0, "Do not use any type assertions.", "1"],
      [0, 0, 0, "Unexpected any. Specify a different type.", "2"],
      [0, 0, 0, "Do not use any type assertions.", "3"],
      [0, 0, 0, "Unexpected any. Specify a different type.", "4"]
    ],
    "public/app/core/utils/richHistory.test.ts:5381": [
      [0, 0, 0, "Unexpected any. Specify a different type.", "0"]
    ],
    "public/app/core/utils/ticks.ts:5381": [
      [0, 0, 0, "Do not use any type assertions.", "0"],
      [0, 0, 0, "Do not use any type assertions.", "1"]
    ],
    "public/app/features/admin/LicenseChrome.tsx:5381": [
      [0, 0, 0, "Styles should be written using objects.", "0"],
      [0, 0, 0, "Styles should be written using objects.", "1"],
      [0, 0, 0, "Styles should be written using objects.", "2"]
    ],
    "public/app/features/admin/OrgRolePicker.tsx:5381": [
      [0, 0, 0, "Do not use any type assertions.", "0"]
    ],
    "public/app/features/admin/UpgradePage.tsx:5381": [
      [0, 0, 0, "Styles should be written using objects.", "0"],
      [0, 0, 0, "Styles should be written using objects.", "1"],
      [0, 0, 0, "Styles should be written using objects.", "2"],
      [0, 0, 0, "Styles should be written using objects.", "3"],
      [0, 0, 0, "Styles should be written using objects.", "4"]
    ],
    "public/app/features/admin/UserListPublicDashboardPage/DashboardsListModalButton.tsx:5381": [
      [0, 0, 0, "Styles should be written using objects.", "0"],
      [0, 0, 0, "Styles should be written using objects.", "1"],
      [0, 0, 0, "Styles should be written using objects.", "2"],
      [0, 0, 0, "Styles should be written using objects.", "3"],
      [0, 0, 0, "Styles should be written using objects.", "4"],
      [0, 0, 0, "Styles should be written using objects.", "5"],
      [0, 0, 0, "Styles should be written using objects.", "6"],
      [0, 0, 0, "Styles should be written using objects.", "7"]
    ],
    "public/app/features/admin/UserListPublicDashboardPage/DeleteUserModalButton.tsx:5381": [
      [0, 0, 0, "Styles should be written using objects.", "0"],
      [0, 0, 0, "Styles should be written using objects.", "1"]
    ],
    "public/app/features/admin/UserOrgs.tsx:5381": [
      [0, 0, 0, "Styles should be written using objects.", "0"],
      [0, 0, 0, "Styles should be written using objects.", "1"],
      [0, 0, 0, "Styles should be written using objects.", "2"],
      [0, 0, 0, "Styles should be written using objects.", "3"],
      [0, 0, 0, "Styles should be written using objects.", "4"],
      [0, 0, 0, "Styles should be written using objects.", "5"],
      [0, 0, 0, "Styles should be written using objects.", "6"],
      [0, 0, 0, "Styles should be written using objects.", "7"],
      [0, 0, 0, "Styles should be written using objects.", "8"],
      [0, 0, 0, "Styles should be written using objects.", "9"],
      [0, 0, 0, "Styles should be written using objects.", "10"],
      [0, 0, 0, "Styles should be written using objects.", "11"],
      [0, 0, 0, "Styles should be written using objects.", "12"],
      [0, 0, 0, "Styles should be written using objects.", "13"],
      [0, 0, 0, "Styles should be written using objects.", "14"],
      [0, 0, 0, "Styles should be written using objects.", "15"],
      [0, 0, 0, "Styles should be written using objects.", "16"]
    ],
    "public/app/features/admin/UserPermissions.tsx:5381": [
      [0, 0, 0, "Styles should be written using objects.", "0"]
    ],
    "public/app/features/admin/UserProfile.tsx:5381": [
      [0, 0, 0, "Styles should be written using objects.", "0"],
      [0, 0, 0, "Styles should be written using objects.", "1"],
      [0, 0, 0, "Styles should be written using objects.", "2"]
    ],
    "public/app/features/alerting/AlertTab.tsx:5381": [
      [0, 0, 0, "Do not use any type assertions.", "0"],
      [0, 0, 0, "Unexpected any. Specify a different type.", "1"]
    ],
    "public/app/features/alerting/AlertTabCtrl.ts:5381": [
      [0, 0, 0, "Unexpected any. Specify a different type.", "0"],
      [0, 0, 0, "Unexpected any. Specify a different type.", "1"],
      [0, 0, 0, "Unexpected any. Specify a different type.", "2"],
      [0, 0, 0, "Unexpected any. Specify a different type.", "3"],
      [0, 0, 0, "Unexpected any. Specify a different type.", "4"],
      [0, 0, 0, "Unexpected any. Specify a different type.", "5"],
      [0, 0, 0, "Unexpected any. Specify a different type.", "6"],
      [0, 0, 0, "Unexpected any. Specify a different type.", "7"],
      [0, 0, 0, "Unexpected any. Specify a different type.", "8"],
      [0, 0, 0, "Unexpected any. Specify a different type.", "9"],
      [0, 0, 0, "Unexpected any. Specify a different type.", "10"],
      [0, 0, 0, "Unexpected any. Specify a different type.", "11"],
      [0, 0, 0, "Unexpected any. Specify a different type.", "12"],
      [0, 0, 0, "Unexpected any. Specify a different type.", "13"],
      [0, 0, 0, "Unexpected any. Specify a different type.", "14"],
      [0, 0, 0, "Unexpected any. Specify a different type.", "15"],
      [0, 0, 0, "Unexpected any. Specify a different type.", "16"],
      [0, 0, 0, "Unexpected any. Specify a different type.", "17"],
      [0, 0, 0, "Unexpected any. Specify a different type.", "18"],
      [0, 0, 0, "Unexpected any. Specify a different type.", "19"],
      [0, 0, 0, "Unexpected any. Specify a different type.", "20"],
      [0, 0, 0, "Unexpected any. Specify a different type.", "21"],
      [0, 0, 0, "Unexpected any. Specify a different type.", "22"],
      [0, 0, 0, "Do not use any type assertions.", "23"],
      [0, 0, 0, "Unexpected any. Specify a different type.", "24"],
      [0, 0, 0, "Unexpected any. Specify a different type.", "25"],
      [0, 0, 0, "Unexpected any. Specify a different type.", "26"],
      [0, 0, 0, "Unexpected any. Specify a different type.", "27"],
      [0, 0, 0, "Unexpected any. Specify a different type.", "28"],
      [0, 0, 0, "Unexpected any. Specify a different type.", "29"],
      [0, 0, 0, "Unexpected any. Specify a different type.", "30"],
      [0, 0, 0, "Unexpected any. Specify a different type.", "31"],
      [0, 0, 0, "Unexpected any. Specify a different type.", "32"],
      [0, 0, 0, "Unexpected any. Specify a different type.", "33"]
    ],
    "public/app/features/alerting/EditNotificationChannelPage.tsx:5381": [
      [0, 0, 0, "Unexpected any. Specify a different type.", "0"]
    ],
    "public/app/features/alerting/StateHistory.tsx:5381": [
      [0, 0, 0, "Unexpected any. Specify a different type.", "0"],
      [0, 0, 0, "Unexpected any. Specify a different type.", "1"],
      [0, 0, 0, "Styles should be written using objects.", "2"]
    ],
    "public/app/features/alerting/TestRuleResult.tsx:5381": [
      [0, 0, 0, "Unexpected any. Specify a different type.", "0"],
      [0, 0, 0, "Unexpected any. Specify a different type.", "1"],
      [0, 0, 0, "Unexpected any. Specify a different type.", "2"]
    ],
    "public/app/features/alerting/components/NotificationChannelForm.tsx:5381": [
      [0, 0, 0, "Styles should be written using objects.", "0"],
      [0, 0, 0, "Styles should be written using objects.", "1"],
      [0, 0, 0, "Styles should be written using objects.", "2"]
    ],
    "public/app/features/alerting/components/NotificationChannelOptions.tsx:5381": [
      [0, 0, 0, "Do not use any type assertions.", "0"]
    ],
    "public/app/features/alerting/components/OptionElement.tsx:5381": [
      [0, 0, 0, "Unexpected any. Specify a different type.", "0"]
    ],
    "public/app/features/alerting/state/ThresholdMapper.ts:5381": [
      [0, 0, 0, "Unexpected any. Specify a different type.", "0"]
    ],
    "public/app/features/alerting/state/actions.ts:5381": [
      [0, 0, 0, "Unexpected any. Specify a different type.", "0"],
      [0, 0, 0, "Unexpected any. Specify a different type.", "1"],
      [0, 0, 0, "Unexpected any. Specify a different type.", "2"]
    ],
    "public/app/features/alerting/state/alertDef.ts:5381": [
      [0, 0, 0, "Unexpected any. Specify a different type.", "0"],
      [0, 0, 0, "Unexpected any. Specify a different type.", "1"],
      [0, 0, 0, "Do not use any type assertions.", "2"],
      [0, 0, 0, "Unexpected any. Specify a different type.", "3"]
    ],
    "public/app/features/alerting/state/query_part.ts:5381": [
      [0, 0, 0, "Unexpected any. Specify a different type.", "0"],
      [0, 0, 0, "Unexpected any. Specify a different type.", "1"],
      [0, 0, 0, "Unexpected any. Specify a different type.", "2"],
      [0, 0, 0, "Unexpected any. Specify a different type.", "3"],
      [0, 0, 0, "Unexpected any. Specify a different type.", "4"],
      [0, 0, 0, "Unexpected any. Specify a different type.", "5"],
      [0, 0, 0, "Unexpected any. Specify a different type.", "6"],
      [0, 0, 0, "Unexpected any. Specify a different type.", "7"],
      [0, 0, 0, "Unexpected any. Specify a different type.", "8"],
      [0, 0, 0, "Unexpected any. Specify a different type.", "9"],
      [0, 0, 0, "Unexpected any. Specify a different type.", "10"]
    ],
    "public/app/features/alerting/state/reducers.ts:5381": [
      [0, 0, 0, "Unexpected any. Specify a different type.", "0"],
      [0, 0, 0, "Unexpected any. Specify a different type.", "1"]
    ],
    "public/app/features/alerting/unified/AlertGroups.tsx:5381": [
      [0, 0, 0, "Styles should be written using objects.", "0"]
    ],
    "public/app/features/alerting/unified/AlertWarning.tsx:5381": [
      [0, 0, 0, "Styles should be written using objects.", "0"]
    ],
    "public/app/features/alerting/unified/AlertsFolderView.test.tsx:5381": [
      [0, 0, 0, "Unexpected any. Specify a different type.", "0"]
    ],
    "public/app/features/alerting/unified/AlertsFolderView.tsx:5381": [
      [0, 0, 0, "Styles should be written using objects.", "0"],
      [0, 0, 0, "Styles should be written using objects.", "1"],
      [0, 0, 0, "Styles should be written using objects.", "2"],
      [0, 0, 0, "Styles should be written using objects.", "3"],
      [0, 0, 0, "Styles should be written using objects.", "4"]
    ],
    "public/app/features/alerting/unified/GrafanaRuleQueryViewer.tsx:5381": [
      [0, 0, 0, "Styles should be written using objects.", "0"],
      [0, 0, 0, "Styles should be written using objects.", "1"],
      [0, 0, 0, "Styles should be written using objects.", "2"],
      [0, 0, 0, "Styles should be written using objects.", "3"],
      [0, 0, 0, "Styles should be written using objects.", "4"],
      [0, 0, 0, "Styles should be written using objects.", "5"],
      [0, 0, 0, "Styles should be written using objects.", "6"],
      [0, 0, 0, "Styles should be written using objects.", "7"],
      [0, 0, 0, "Styles should be written using objects.", "8"],
      [0, 0, 0, "Styles should be written using objects.", "9"],
      [0, 0, 0, "Styles should be written using objects.", "10"],
      [0, 0, 0, "Styles should be written using objects.", "11"],
      [0, 0, 0, "Styles should be written using objects.", "12"],
      [0, 0, 0, "Styles should be written using objects.", "13"],
      [0, 0, 0, "Styles should be written using objects.", "14"],
      [0, 0, 0, "Styles should be written using objects.", "15"],
      [0, 0, 0, "Styles should be written using objects.", "16"],
      [0, 0, 0, "Styles should be written using objects.", "17"],
      [0, 0, 0, "Styles should be written using objects.", "18"]
    ],
    "public/app/features/alerting/unified/NotificationPolicies.tsx:5381": [
      [0, 0, 0, "Styles should be written using objects.", "0"]
    ],
    "public/app/features/alerting/unified/PanelAlertTabContent.tsx:5381": [
      [0, 0, 0, "Styles should be written using objects.", "0"],
      [0, 0, 0, "Styles should be written using objects.", "1"],
      [0, 0, 0, "Styles should be written using objects.", "2"]
    ],
    "public/app/features/alerting/unified/RedirectToRuleViewer.tsx:5381": [
      [0, 0, 0, "Styles should be written using objects.", "0"],
      [0, 0, 0, "Styles should be written using objects.", "1"],
      [0, 0, 0, "Styles should be written using objects.", "2"],
      [0, 0, 0, "Styles should be written using objects.", "3"]
    ],
    "public/app/features/alerting/unified/RuleList.tsx:5381": [
      [0, 0, 0, "Do not use any type assertions.", "0"],
      [0, 0, 0, "Do not use any type assertions.", "1"],
      [0, 0, 0, "Styles should be written using objects.", "2"],
      [0, 0, 0, "Styles should be written using objects.", "3"],
      [0, 0, 0, "Styles should be written using objects.", "4"],
      [0, 0, 0, "Styles should be written using objects.", "5"]
    ],
    "public/app/features/alerting/unified/components/AlertLabel.tsx:5381": [
      [0, 0, 0, "Styles should be written using objects.", "0"]
    ],
    "public/app/features/alerting/unified/components/AlertLabels.tsx:5381": [
      [0, 0, 0, "Styles should be written using objects.", "0"]
    ],
    "public/app/features/alerting/unified/components/AlertManagerPicker.tsx:5381": [
      [0, 0, 0, "Styles should be written using objects.", "0"]
    ],
    "public/app/features/alerting/unified/components/AlertStateDot.tsx:5381": [
      [0, 0, 0, "Styles should be written using objects.", "0"],
      [0, 0, 0, "Styles should be written using objects.", "1"],
      [0, 0, 0, "Styles should be written using objects.", "2"],
      [0, 0, 0, "Styles should be written using objects.", "3"]
    ],
    "public/app/features/alerting/unified/components/AnnotationDetailsField.tsx:5381": [
      [0, 0, 0, "Do not use any type assertions.", "0"],
      [0, 0, 0, "Do not use any type assertions.", "1"],
      [0, 0, 0, "Styles should be written using objects.", "2"]
    ],
    "public/app/features/alerting/unified/components/Authorize.tsx:5381": [
      [0, 0, 0, "Do not use any type assertions.", "0"],
      [0, 0, 0, "Do not use any type assertions.", "1"]
    ],
    "public/app/features/alerting/unified/components/DetailsField.tsx:5381": [
      [0, 0, 0, "Styles should be written using objects.", "0"],
      [0, 0, 0, "Styles should be written using objects.", "1"],
      [0, 0, 0, "Styles should be written using objects.", "2"]
    ],
    "public/app/features/alerting/unified/components/DynamicTable.tsx:5381": [
      [0, 0, 0, "Styles should be written using objects.", "0"],
      [0, 0, 0, "Styles should be written using objects.", "1"],
      [0, 0, 0, "Styles should be written using objects.", "2"],
      [0, 0, 0, "Styles should be written using objects.", "3"],
      [0, 0, 0, "Styles should be written using objects.", "4"],
      [0, 0, 0, "Styles should be written using objects.", "5"],
      [0, 0, 0, "Styles should be written using objects.", "6"]
    ],
    "public/app/features/alerting/unified/components/DynamicTableWithGuidelines.tsx:5381": [
      [0, 0, 0, "Styles should be written using objects.", "0"],
      [0, 0, 0, "Styles should be written using objects.", "1"],
      [0, 0, 0, "Styles should be written using objects.", "2"],
      [0, 0, 0, "Styles should be written using objects.", "3"],
      [0, 0, 0, "Styles should be written using objects.", "4"],
      [0, 0, 0, "Styles should be written using objects.", "5"]
    ],
    "public/app/features/alerting/unified/components/EmptyArea.tsx:5381": [
      [0, 0, 0, "Styles should be written using objects.", "0"]
    ],
    "public/app/features/alerting/unified/components/EmptyAreaWithCTA.tsx:5381": [
      [0, 0, 0, "Styles should be written using objects.", "0"],
      [0, 0, 0, "Styles should be written using objects.", "1"],
      [0, 0, 0, "Styles should be written using objects.", "2"]
    ],
    "public/app/features/alerting/unified/components/Expression.tsx:5381": [
      [0, 0, 0, "Styles should be written using objects.", "0"]
    ],
    "public/app/features/alerting/unified/components/GrafanaAlertmanagerDeliveryWarning.tsx:5381": [
      [0, 0, 0, "Styles should be written using objects.", "0"]
    ],
    "public/app/features/alerting/unified/components/HoverCard.tsx:5381": [
      [0, 0, 0, "Styles should be written using objects.", "0"],
      [0, 0, 0, "Styles should be written using objects.", "1"],
      [0, 0, 0, "Styles should be written using objects.", "2"],
      [0, 0, 0, "Styles should be written using objects.", "3"],
      [0, 0, 0, "Styles should be written using objects.", "4"]
    ],
    "public/app/features/alerting/unified/components/Label.tsx:5381": [
      [0, 0, 0, "Styles should be written using objects.", "0"],
      [0, 0, 0, "Styles should be written using objects.", "1"],
      [0, 0, 0, "Styles should be written using objects.", "2"]
    ],
    "public/app/features/alerting/unified/components/MetaText.tsx:5381": [
      [0, 0, 0, "Styles should be written using objects.", "0"]
    ],
    "public/app/features/alerting/unified/components/Spacer.tsx:5381": [
      [0, 0, 0, "Styles should be written using objects.", "0"]
    ],
    "public/app/features/alerting/unified/components/StateColoredText.tsx:5381": [
      [0, 0, 0, "Styles should be written using objects.", "0"],
      [0, 0, 0, "Styles should be written using objects.", "1"],
      [0, 0, 0, "Styles should be written using objects.", "2"],
      [0, 0, 0, "Styles should be written using objects.", "3"]
    ],
    "public/app/features/alerting/unified/components/StateTag.tsx:5381": [
      [0, 0, 0, "Styles should be written using objects.", "0"],
      [0, 0, 0, "Styles should be written using objects.", "1"],
      [0, 0, 0, "Styles should be written using objects.", "2"],
      [0, 0, 0, "Styles should be written using objects.", "3"],
      [0, 0, 0, "Styles should be written using objects.", "4"],
      [0, 0, 0, "Styles should be written using objects.", "5"],
      [0, 0, 0, "Styles should be written using objects.", "6"],
      [0, 0, 0, "Styles should be written using objects.", "7"],
      [0, 0, 0, "Styles should be written using objects.", "8"]
    ],
    "public/app/features/alerting/unified/components/Tokenize.tsx:5381": [
      [0, 0, 0, "Styles should be written using objects.", "0"],
      [0, 0, 0, "Styles should be written using objects.", "1"],
      [0, 0, 0, "Styles should be written using objects.", "2"],
      [0, 0, 0, "Styles should be written using objects.", "3"]
    ],
    "public/app/features/alerting/unified/components/Well.tsx:5381": [
      [0, 0, 0, "Styles should be written using objects.", "0"]
    ],
    "public/app/features/alerting/unified/components/admin/AlertmanagerConfig.tsx:5381": [
      [0, 0, 0, "Styles should be written using objects.", "0"]
    ],
    "public/app/features/alerting/unified/components/admin/AlertmanagerConfigSelector.tsx:5381": [
      [0, 0, 0, "Styles should be written using objects.", "0"]
    ],
    "public/app/features/alerting/unified/components/admin/ExternalAlertmanagerDataSources.tsx:5381": [
      [0, 0, 0, "Styles should be written using objects.", "0"],
      [0, 0, 0, "Styles should be written using objects.", "1"],
      [0, 0, 0, "Styles should be written using objects.", "2"],
      [0, 0, 0, "Styles should be written using objects.", "3"],
      [0, 0, 0, "Styles should be written using objects.", "4"]
    ],
    "public/app/features/alerting/unified/components/admin/ExternalAlertmanagers.tsx:5381": [
      [0, 0, 0, "Styles should be written using objects.", "0"],
      [0, 0, 0, "Styles should be written using objects.", "1"],
      [0, 0, 0, "Styles should be written using objects.", "2"],
      [0, 0, 0, "Styles should be written using objects.", "3"]
    ],
    "public/app/features/alerting/unified/components/alert-groups/AlertDetails.tsx:5381": [
      [0, 0, 0, "Styles should be written using objects.", "0"],
      [0, 0, 0, "Styles should be written using objects.", "1"],
      [0, 0, 0, "Styles should be written using objects.", "2"]
    ],
    "public/app/features/alerting/unified/components/alert-groups/AlertGroupAlertsTable.tsx:5381": [
      [0, 0, 0, "Styles should be written using objects.", "0"],
      [0, 0, 0, "Styles should be written using objects.", "1"]
    ],
    "public/app/features/alerting/unified/components/alert-groups/AlertGroupFilter.tsx:5381": [
      [0, 0, 0, "Do not use any type assertions.", "0"],
      [0, 0, 0, "Styles should be written using objects.", "1"],
      [0, 0, 0, "Styles should be written using objects.", "2"],
      [0, 0, 0, "Styles should be written using objects.", "3"],
      [0, 0, 0, "Styles should be written using objects.", "4"]
    ],
    "public/app/features/alerting/unified/components/alert-groups/AlertGroupHeader.tsx:5381": [
      [0, 0, 0, "Do not use any type assertions.", "0"],
      [0, 0, 0, "Do not use any type assertions.", "1"]
    ],
    "public/app/features/alerting/unified/components/alert-groups/AlertStateFilter.tsx:5381": [
      [0, 0, 0, "Styles should be written using objects.", "0"]
    ],
    "public/app/features/alerting/unified/components/alert-groups/GroupBy.tsx:5381": [
      [0, 0, 0, "Do not use any type assertions.", "0"]
    ],
    "public/app/features/alerting/unified/components/alert-groups/MatcherFilter.tsx:5381": [
      [0, 0, 0, "Do not use any type assertions.", "0"]
    ],
    "public/app/features/alerting/unified/components/contact-points/ContactPoints.tsx:5381": [
      [0, 0, 0, "Do not use any type assertions.", "0"]
    ],
    "public/app/features/alerting/unified/components/export/FileExportPreview.tsx:5381": [
      [0, 0, 0, "Styles should be written using objects.", "0"],
      [0, 0, 0, "Styles should be written using objects.", "1"],
      [0, 0, 0, "Styles should be written using objects.", "2"]
    ],
    "public/app/features/alerting/unified/components/expressions/Expression.tsx:5381": [
      [0, 0, 0, "Styles should be written using objects.", "0"],
      [0, 0, 0, "Styles should be written using objects.", "1"],
      [0, 0, 0, "Styles should be written using objects.", "2"],
      [0, 0, 0, "Styles should be written using objects.", "3"],
      [0, 0, 0, "Styles should be written using objects.", "4"],
      [0, 0, 0, "Styles should be written using objects.", "5"],
      [0, 0, 0, "Styles should be written using objects.", "6"],
      [0, 0, 0, "Styles should be written using objects.", "7"],
      [0, 0, 0, "Styles should be written using objects.", "8"],
      [0, 0, 0, "Styles should be written using objects.", "9"],
      [0, 0, 0, "Styles should be written using objects.", "10"],
      [0, 0, 0, "Styles should be written using objects.", "11"],
      [0, 0, 0, "Styles should be written using objects.", "12"],
      [0, 0, 0, "Styles should be written using objects.", "13"],
      [0, 0, 0, "Styles should be written using objects.", "14"],
      [0, 0, 0, "Styles should be written using objects.", "15"],
      [0, 0, 0, "Styles should be written using objects.", "16"],
      [0, 0, 0, "Styles should be written using objects.", "17"],
      [0, 0, 0, "Styles should be written using objects.", "18"],
      [0, 0, 0, "Styles should be written using objects.", "19"],
      [0, 0, 0, "Styles should be written using objects.", "20"],
      [0, 0, 0, "Styles should be written using objects.", "21"],
      [0, 0, 0, "Styles should be written using objects.", "22"],
      [0, 0, 0, "Styles should be written using objects.", "23"],
      [0, 0, 0, "Styles should be written using objects.", "24"]
    ],
    "public/app/features/alerting/unified/components/expressions/ExpressionStatusIndicator.tsx:5381": [
      [0, 0, 0, "Styles should be written using objects.", "0"]
    ],
    "public/app/features/alerting/unified/components/mute-timings/MuteTimingForm.tsx:5381": [
      [0, 0, 0, "Styles should be written using objects.", "0"],
      [0, 0, 0, "Styles should be written using objects.", "1"]
    ],
    "public/app/features/alerting/unified/components/mute-timings/MuteTimingTimeInterval.tsx:5381": [
      [0, 0, 0, "Styles should be written using objects.", "0"],
      [0, 0, 0, "Styles should be written using objects.", "1"],
      [0, 0, 0, "Styles should be written using objects.", "2"],
      [0, 0, 0, "Styles should be written using objects.", "3"]
    ],
    "public/app/features/alerting/unified/components/mute-timings/MuteTimingTimeRange.tsx:5381": [
      [0, 0, 0, "Styles should be written using objects.", "0"],
      [0, 0, 0, "Styles should be written using objects.", "1"],
      [0, 0, 0, "Styles should be written using objects.", "2"],
      [0, 0, 0, "Styles should be written using objects.", "3"],
      [0, 0, 0, "Styles should be written using objects.", "4"]
    ],
    "public/app/features/alerting/unified/components/mute-timings/MuteTimingsTable.tsx:5381": [
      [0, 0, 0, "Styles should be written using objects.", "0"],
      [0, 0, 0, "Styles should be written using objects.", "1"]
    ],
    "public/app/features/alerting/unified/components/notification-policies/EditNotificationPolicyForm.tsx:5381": [
      [0, 0, 0, "Styles should be written using objects.", "0"],
      [0, 0, 0, "Styles should be written using objects.", "1"],
      [0, 0, 0, "Styles should be written using objects.", "2"],
      [0, 0, 0, "Styles should be written using objects.", "3"]
    ],
    "public/app/features/alerting/unified/components/notification-policies/Filters.tsx:5381": [
      [0, 0, 0, "Styles should be written using objects.", "0"]
    ],
    "public/app/features/alerting/unified/components/notification-policies/Matchers.tsx:5381": [
      [0, 0, 0, "Styles should be written using objects.", "0"],
      [0, 0, 0, "Styles should be written using objects.", "1"]
    ],
    "public/app/features/alerting/unified/components/notification-policies/Policy.tsx:5381": [
      [0, 0, 0, "Unexpected any. Specify a different type.", "0"]
    ],
    "public/app/features/alerting/unified/components/notification-policies/PromDurationDocs.tsx:5381": [
      [0, 0, 0, "Styles should be written using objects.", "0"],
      [0, 0, 0, "Styles should be written using objects.", "1"],
      [0, 0, 0, "Styles should be written using objects.", "2"],
      [0, 0, 0, "Styles should be written using objects.", "3"]
    ],
    "public/app/features/alerting/unified/components/notification-policies/formStyles.ts:5381": [
      [0, 0, 0, "Styles should be written using objects.", "0"],
      [0, 0, 0, "Styles should be written using objects.", "1"],
      [0, 0, 0, "Styles should be written using objects.", "2"],
      [0, 0, 0, "Styles should be written using objects.", "3"],
      [0, 0, 0, "Styles should be written using objects.", "4"],
      [0, 0, 0, "Styles should be written using objects.", "5"]
    ],
    "public/app/features/alerting/unified/components/receivers/AlertInstanceModalSelector.tsx:5381": [
      [0, 0, 0, "Styles should be written using objects.", "0"],
      [0, 0, 0, "Styles should be written using objects.", "1"],
      [0, 0, 0, "Styles should be written using objects.", "2"],
      [0, 0, 0, "Styles should be written using objects.", "3"],
      [0, 0, 0, "Styles should be written using objects.", "4"],
      [0, 0, 0, "Styles should be written using objects.", "5"],
      [0, 0, 0, "Styles should be written using objects.", "6"],
      [0, 0, 0, "Styles should be written using objects.", "7"],
      [0, 0, 0, "Styles should be written using objects.", "8"],
      [0, 0, 0, "Styles should be written using objects.", "9"],
      [0, 0, 0, "Styles should be written using objects.", "10"],
      [0, 0, 0, "Styles should be written using objects.", "11"],
      [0, 0, 0, "Styles should be written using objects.", "12"],
      [0, 0, 0, "Styles should be written using objects.", "13"],
      [0, 0, 0, "Styles should be written using objects.", "14"],
      [0, 0, 0, "Styles should be written using objects.", "15"],
      [0, 0, 0, "Styles should be written using objects.", "16"],
      [0, 0, 0, "Styles should be written using objects.", "17"]
    ],
    "public/app/features/alerting/unified/components/receivers/PayloadEditor.tsx:5381": [
      [0, 0, 0, "Styles should be written using objects.", "0"],
      [0, 0, 0, "Styles should be written using objects.", "1"],
      [0, 0, 0, "Styles should be written using objects.", "2"],
      [0, 0, 0, "Styles should be written using objects.", "3"],
      [0, 0, 0, "Styles should be written using objects.", "4"],
      [0, 0, 0, "Styles should be written using objects.", "5"],
      [0, 0, 0, "Styles should be written using objects.", "6"],
      [0, 0, 0, "Styles should be written using objects.", "7"],
      [0, 0, 0, "Styles should be written using objects.", "8"]
    ],
    "public/app/features/alerting/unified/components/receivers/ReceiversSection.tsx:5381": [
      [0, 0, 0, "Styles should be written using objects.", "0"],
      [0, 0, 0, "Styles should be written using objects.", "1"]
    ],
    "public/app/features/alerting/unified/components/receivers/TemplateDataDocs.tsx:5381": [
      [0, 0, 0, "Styles should be written using objects.", "0"],
      [0, 0, 0, "Styles should be written using objects.", "1"],
      [0, 0, 0, "Styles should be written using objects.", "2"]
    ],
    "public/app/features/alerting/unified/components/receivers/TemplateForm.tsx:5381": [
      [0, 0, 0, "Styles should be written using objects.", "0"],
      [0, 0, 0, "Styles should be written using objects.", "1"],
      [0, 0, 0, "Styles should be written using objects.", "2"],
      [0, 0, 0, "Styles should be written using objects.", "3"],
      [0, 0, 0, "Styles should be written using objects.", "4"],
      [0, 0, 0, "Styles should be written using objects.", "5"],
      [0, 0, 0, "Styles should be written using objects.", "6"],
      [0, 0, 0, "Styles should be written using objects.", "7"],
      [0, 0, 0, "Styles should be written using objects.", "8"],
      [0, 0, 0, "Styles should be written using objects.", "9"],
      [0, 0, 0, "Styles should be written using objects.", "10"],
      [0, 0, 0, "Styles should be written using objects.", "11"],
      [0, 0, 0, "Styles should be written using objects.", "12"]
    ],
    "public/app/features/alerting/unified/components/receivers/form/ChannelOptions.tsx:5381": [
      [0, 0, 0, "Unexpected any. Specify a different type.", "0"],
      [0, 0, 0, "Do not use any type assertions.", "1"],
      [0, 0, 0, "Unexpected any. Specify a different type.", "2"]
    ],
    "public/app/features/alerting/unified/components/receivers/form/ChannelSubForm.tsx:5381": [
      [0, 0, 0, "Styles should be written using objects.", "0"],
      [0, 0, 0, "Styles should be written using objects.", "1"],
      [0, 0, 0, "Styles should be written using objects.", "2"],
      [0, 0, 0, "Styles should be written using objects.", "3"],
      [0, 0, 0, "Styles should be written using objects.", "4"]
    ],
    "public/app/features/alerting/unified/components/receivers/form/CollapsibleSection.tsx:5381": [
      [0, 0, 0, "Styles should be written using objects.", "0"],
      [0, 0, 0, "Styles should be written using objects.", "1"],
      [0, 0, 0, "Styles should be written using objects.", "2"],
      [0, 0, 0, "Styles should be written using objects.", "3"],
      [0, 0, 0, "Styles should be written using objects.", "4"]
    ],
    "public/app/features/alerting/unified/components/receivers/form/GenerateAlertDataModal.tsx:5381": [
      [0, 0, 0, "Styles should be written using objects.", "0"],
      [0, 0, 0, "Styles should be written using objects.", "1"],
      [0, 0, 0, "Styles should be written using objects.", "2"],
      [0, 0, 0, "Styles should be written using objects.", "3"],
      [0, 0, 0, "Styles should be written using objects.", "4"],
      [0, 0, 0, "Styles should be written using objects.", "5"]
    ],
    "public/app/features/alerting/unified/components/receivers/form/ReceiverForm.tsx:5381": [
      [0, 0, 0, "Do not use any type assertions.", "0"],
      [0, 0, 0, "Unexpected any. Specify a different type.", "1"],
      [0, 0, 0, "Do not use any type assertions.", "2"],
      [0, 0, 0, "Styles should be written using objects.", "3"],
      [0, 0, 0, "Styles should be written using objects.", "4"]
    ],
    "public/app/features/alerting/unified/components/receivers/form/TestContactPointModal.tsx:5381": [
      [0, 0, 0, "Styles should be written using objects.", "0"],
      [0, 0, 0, "Styles should be written using objects.", "1"]
    ],
    "public/app/features/alerting/unified/components/receivers/form/fields/KeyValueMapInput.tsx:5381": [
      [0, 0, 0, "Styles should be written using objects.", "0"],
      [0, 0, 0, "Styles should be written using objects.", "1"]
    ],
    "public/app/features/alerting/unified/components/receivers/form/fields/OptionField.tsx:5381": [
      [0, 0, 0, "Unexpected any. Specify a different type.", "0"],
      [0, 0, 0, "Unexpected any. Specify a different type.", "1"],
      [0, 0, 0, "Do not use any type assertions.", "2"],
      [0, 0, 0, "Unexpected any. Specify a different type.", "3"],
      [0, 0, 0, "Styles should be written using objects.", "4"],
      [0, 0, 0, "Styles should be written using objects.", "5"],
      [0, 0, 0, "Unexpected any. Specify a different type.", "6"],
      [0, 0, 0, "Unexpected any. Specify a different type.", "7"]
    ],
    "public/app/features/alerting/unified/components/receivers/form/fields/StringArrayInput.tsx:5381": [
      [0, 0, 0, "Styles should be written using objects.", "0"],
      [0, 0, 0, "Styles should be written using objects.", "1"],
      [0, 0, 0, "Styles should be written using objects.", "2"]
    ],
    "public/app/features/alerting/unified/components/receivers/form/fields/SubformArrayField.tsx:5381": [
      [0, 0, 0, "Unexpected any. Specify a different type.", "0"],
      [0, 0, 0, "Unexpected any. Specify a different type.", "1"]
    ],
    "public/app/features/alerting/unified/components/receivers/form/fields/SubformField.tsx:5381": [
      [0, 0, 0, "Unexpected any. Specify a different type.", "0"],
      [0, 0, 0, "Unexpected any. Specify a different type.", "1"]
    ],
    "public/app/features/alerting/unified/components/receivers/form/fields/styles.ts:5381": [
      [0, 0, 0, "Styles should be written using objects.", "0"],
      [0, 0, 0, "Styles should be written using objects.", "1"],
      [0, 0, 0, "Styles should be written using objects.", "2"],
      [0, 0, 0, "Styles should be written using objects.", "3"],
      [0, 0, 0, "Styles should be written using objects.", "4"]
    ],
    "public/app/features/alerting/unified/components/rule-editor/AnnotationKeyInput.tsx:5381": [
      [0, 0, 0, "Do not use any type assertions.", "0"]
    ],
    "public/app/features/alerting/unified/components/rule-editor/AnnotationsStep.tsx:5381": [
      [0, 0, 0, "Styles should be written using objects.", "0"],
      [0, 0, 0, "Styles should be written using objects.", "1"],
      [0, 0, 0, "Styles should be written using objects.", "2"],
      [0, 0, 0, "Styles should be written using objects.", "3"],
      [0, 0, 0, "Styles should be written using objects.", "4"],
      [0, 0, 0, "Styles should be written using objects.", "5"],
      [0, 0, 0, "Styles should be written using objects.", "6"],
      [0, 0, 0, "Styles should be written using objects.", "7"],
      [0, 0, 0, "Styles should be written using objects.", "8"],
      [0, 0, 0, "Styles should be written using objects.", "9"],
      [0, 0, 0, "Styles should be written using objects.", "10"]
    ],
    "public/app/features/alerting/unified/components/rule-editor/CloudAlertPreview.tsx:5381": [
      [0, 0, 0, "Styles should be written using objects.", "0"],
      [0, 0, 0, "Styles should be written using objects.", "1"]
    ],
    "public/app/features/alerting/unified/components/rule-editor/CloudEvaluationBehavior.tsx:5381": [
      [0, 0, 0, "Styles should be written using objects.", "0"],
      [0, 0, 0, "Styles should be written using objects.", "1"],
      [0, 0, 0, "Styles should be written using objects.", "2"]
    ],
    "public/app/features/alerting/unified/components/rule-editor/CustomAnnotationHeaderField.tsx:5381": [
      [0, 0, 0, "Styles should be written using objects.", "0"],
      [0, 0, 0, "Styles should be written using objects.", "1"]
    ],
    "public/app/features/alerting/unified/components/rule-editor/DashboardAnnotationField.tsx:5381": [
      [0, 0, 0, "Styles should be written using objects.", "0"],
      [0, 0, 0, "Styles should be written using objects.", "1"],
      [0, 0, 0, "Styles should be written using objects.", "2"],
      [0, 0, 0, "Styles should be written using objects.", "3"]
    ],
    "public/app/features/alerting/unified/components/rule-editor/DashboardPicker.tsx:5381": [
      [0, 0, 0, "Styles should be written using objects.", "0"],
      [0, 0, 0, "Styles should be written using objects.", "1"],
      [0, 0, 0, "Styles should be written using objects.", "2"],
      [0, 0, 0, "Styles should be written using objects.", "3"],
      [0, 0, 0, "Styles should be written using objects.", "4"],
      [0, 0, 0, "Styles should be written using objects.", "5"],
      [0, 0, 0, "Styles should be written using objects.", "6"],
      [0, 0, 0, "Styles should be written using objects.", "7"],
      [0, 0, 0, "Styles should be written using objects.", "8"],
      [0, 0, 0, "Styles should be written using objects.", "9"],
      [0, 0, 0, "Styles should be written using objects.", "10"],
      [0, 0, 0, "Styles should be written using objects.", "11"],
      [0, 0, 0, "Styles should be written using objects.", "12"],
      [0, 0, 0, "Styles should be written using objects.", "13"],
      [0, 0, 0, "Styles should be written using objects.", "14"]
    ],
    "public/app/features/alerting/unified/components/rule-editor/ExpressionEditor.tsx:5381": [
      [0, 0, 0, "Styles should be written using objects.", "0"],
      [0, 0, 0, "Styles should be written using objects.", "1"],
      [0, 0, 0, "Do not use any type assertions.", "2"]
    ],
    "public/app/features/alerting/unified/components/rule-editor/ExpressionsEditor.tsx:5381": [
      [0, 0, 0, "Styles should be written using objects.", "0"]
    ],
    "public/app/features/alerting/unified/components/rule-editor/FolderAndGroup.tsx:5381": [
      [0, 0, 0, "Styles should be written using objects.", "0"],
      [0, 0, 0, "Styles should be written using objects.", "1"],
      [0, 0, 0, "Styles should be written using objects.", "2"],
      [0, 0, 0, "Styles should be written using objects.", "3"]
    ],
    "public/app/features/alerting/unified/components/rule-editor/GrafanaEvaluationBehavior.tsx:5381": [
      [0, 0, 0, "Styles should be written using objects.", "0"],
      [0, 0, 0, "Styles should be written using objects.", "1"],
      [0, 0, 0, "Styles should be written using objects.", "2"],
      [0, 0, 0, "Styles should be written using objects.", "3"],
      [0, 0, 0, "Styles should be written using objects.", "4"],
      [0, 0, 0, "Styles should be written using objects.", "5"],
      [0, 0, 0, "Styles should be written using objects.", "6"],
      [0, 0, 0, "Styles should be written using objects.", "7"],
      [0, 0, 0, "Styles should be written using objects.", "8"],
      [0, 0, 0, "Styles should be written using objects.", "9"],
      [0, 0, 0, "Styles should be written using objects.", "10"]
    ],
    "public/app/features/alerting/unified/components/rule-editor/GroupAndNamespaceFields.tsx:5381": [
      [0, 0, 0, "Styles should be written using objects.", "0"],
      [0, 0, 0, "Styles should be written using objects.", "1"]
    ],
    "public/app/features/alerting/unified/components/rule-editor/NeedHelpInfo.tsx:5381": [
      [0, 0, 0, "Styles should be written using objects.", "0"],
      [0, 0, 0, "Styles should be written using objects.", "1"]
    ],
    "public/app/features/alerting/unified/components/rule-editor/PreviewRule.tsx:5381": [
      [0, 0, 0, "Unexpected any. Specify a different type.", "0"],
      [0, 0, 0, "Styles should be written using objects.", "1"]
    ],
    "public/app/features/alerting/unified/components/rule-editor/PreviewRuleResult.tsx:5381": [
      [0, 0, 0, "Styles should be written using objects.", "0"],
      [0, 0, 0, "Styles should be written using objects.", "1"]
    ],
    "public/app/features/alerting/unified/components/rule-editor/QueryEditor.tsx:5381": [
      [0, 0, 0, "Styles should be written using objects.", "0"]
    ],
    "public/app/features/alerting/unified/components/rule-editor/QueryOptions.tsx:5381": [
      [0, 0, 0, "Styles should be written using objects.", "0"],
      [0, 0, 0, "Styles should be written using objects.", "1"],
      [0, 0, 0, "Styles should be written using objects.", "2"]
    ],
    "public/app/features/alerting/unified/components/rule-editor/QueryWrapper.tsx:5381": [
      [0, 0, 0, "Styles should be written using objects.", "0"],
      [0, 0, 0, "Styles should be written using objects.", "1"]
    ],
    "public/app/features/alerting/unified/components/rule-editor/RecordingRuleEditor.tsx:5381": [
      [0, 0, 0, "Styles should be written using objects.", "0"]
    ],
    "public/app/features/alerting/unified/components/rule-editor/RuleEditorSection.tsx:5381": [
      [0, 0, 0, "Styles should be written using objects.", "0"],
      [0, 0, 0, "Styles should be written using objects.", "1"],
      [0, 0, 0, "Styles should be written using objects.", "2"]
    ],
    "public/app/features/alerting/unified/components/rule-editor/RuleFolderPicker.tsx:5381": [
      [0, 0, 0, "Styles should be written using objects.", "0"],
      [0, 0, 0, "Styles should be written using objects.", "1"]
    ],
    "public/app/features/alerting/unified/components/rule-editor/RuleInspector.tsx:5381": [
      [0, 0, 0, "Do not use any type assertions.", "0"],
      [0, 0, 0, "Styles should be written using objects.", "1"],
      [0, 0, 0, "Styles should be written using objects.", "2"],
      [0, 0, 0, "Styles should be written using objects.", "3"]
    ],
    "public/app/features/alerting/unified/components/rule-editor/VizWrapper.tsx:5381": [
      [0, 0, 0, "Styles should be written using objects.", "0"],
      [0, 0, 0, "Styles should be written using objects.", "1"]
    ],
    "public/app/features/alerting/unified/components/rule-editor/notificaton-preview/NotificationPolicyMatchers.tsx:5381": [
      [0, 0, 0, "Styles should be written using objects.", "0"],
      [0, 0, 0, "Styles should be written using objects.", "1"]
    ],
    "public/app/features/alerting/unified/components/rule-editor/notificaton-preview/NotificationPreview.tsx:5381": [
      [0, 0, 0, "Styles should be written using objects.", "0"],
      [0, 0, 0, "Styles should be written using objects.", "1"],
      [0, 0, 0, "Styles should be written using objects.", "2"],
      [0, 0, 0, "Styles should be written using objects.", "3"],
      [0, 0, 0, "Styles should be written using objects.", "4"],
      [0, 0, 0, "Styles should be written using objects.", "5"],
      [0, 0, 0, "Styles should be written using objects.", "6"]
    ],
    "public/app/features/alerting/unified/components/rule-editor/notificaton-preview/NotificationPreviewByAlertManager.tsx:5381": [
      [0, 0, 0, "Styles should be written using objects.", "0"],
      [0, 0, 0, "Styles should be written using objects.", "1"],
      [0, 0, 0, "Styles should be written using objects.", "2"],
      [0, 0, 0, "Styles should be written using objects.", "3"],
      [0, 0, 0, "Styles should be written using objects.", "4"]
    ],
    "public/app/features/alerting/unified/components/rule-editor/notificaton-preview/NotificationRoute.tsx:5381": [
      [0, 0, 0, "Styles should be written using objects.", "0"],
      [0, 0, 0, "Styles should be written using objects.", "1"],
      [0, 0, 0, "Styles should be written using objects.", "2"],
      [0, 0, 0, "Styles should be written using objects.", "3"],
      [0, 0, 0, "Styles should be written using objects.", "4"],
      [0, 0, 0, "Styles should be written using objects.", "5"],
      [0, 0, 0, "Styles should be written using objects.", "6"],
      [0, 0, 0, "Styles should be written using objects.", "7"],
      [0, 0, 0, "Styles should be written using objects.", "8"]
    ],
    "public/app/features/alerting/unified/components/rule-editor/notificaton-preview/NotificationRouteDetailsModal.tsx:5381": [
      [0, 0, 0, "Styles should be written using objects.", "0"],
      [0, 0, 0, "Styles should be written using objects.", "1"],
      [0, 0, 0, "Styles should be written using objects.", "2"],
      [0, 0, 0, "Styles should be written using objects.", "3"],
      [0, 0, 0, "Styles should be written using objects.", "4"],
      [0, 0, 0, "Styles should be written using objects.", "5"],
      [0, 0, 0, "Styles should be written using objects.", "6"],
      [0, 0, 0, "Styles should be written using objects.", "7"],
      [0, 0, 0, "Styles should be written using objects.", "8"],
      [0, 0, 0, "Styles should be written using objects.", "9"],
      [0, 0, 0, "Styles should be written using objects.", "10"]
    ],
    "public/app/features/alerting/unified/components/rule-editor/query-and-alert-condition/CloudDataSourceSelector.tsx:5381": [
      [0, 0, 0, "Styles should be written using objects.", "0"],
      [0, 0, 0, "Styles should be written using objects.", "1"]
    ],
    "public/app/features/alerting/unified/components/rule-editor/query-and-alert-condition/QueryAndExpressionsStep.tsx:5381": [
      [0, 0, 0, "Styles should be written using objects.", "0"],
      [0, 0, 0, "Styles should be written using objects.", "1"],
      [0, 0, 0, "Styles should be written using objects.", "2"],
      [0, 0, 0, "Styles should be written using objects.", "3"]
    ],
    "public/app/features/alerting/unified/components/rule-editor/rule-types/RuleType.tsx:5381": [
      [0, 0, 0, "Styles should be written using objects.", "0"],
      [0, 0, 0, "Styles should be written using objects.", "1"]
    ],
    "public/app/features/alerting/unified/components/rule-editor/rule-types/RuleTypePicker.tsx:5381": [
      [0, 0, 0, "Styles should be written using objects.", "0"]
    ],
    "public/app/features/alerting/unified/components/rule-viewer/RuleViewer.v1.tsx:5381": [
      [0, 0, 0, "Styles should be written using objects.", "0"],
      [0, 0, 0, "Styles should be written using objects.", "1"],
      [0, 0, 0, "Styles should be written using objects.", "2"],
      [0, 0, 0, "Styles should be written using objects.", "3"],
      [0, 0, 0, "Styles should be written using objects.", "4"],
      [0, 0, 0, "Styles should be written using objects.", "5"],
      [0, 0, 0, "Styles should be written using objects.", "6"],
      [0, 0, 0, "Styles should be written using objects.", "7"],
      [0, 0, 0, "Styles should be written using objects.", "8"],
      [0, 0, 0, "Styles should be written using objects.", "9"],
      [0, 0, 0, "Styles should be written using objects.", "10"],
      [0, 0, 0, "Styles should be written using objects.", "11"],
      [0, 0, 0, "Styles should be written using objects.", "12"]
    ],
    "public/app/features/alerting/unified/components/rule-viewer/RuleViewerLayout.tsx:5381": [
      [0, 0, 0, "Styles should be written using objects.", "0"],
      [0, 0, 0, "Styles should be written using objects.", "1"]
    ],
    "public/app/features/alerting/unified/components/rule-viewer/RuleViewerVisualization.tsx:5381": [
      [0, 0, 0, "Styles should be written using objects.", "0"],
      [0, 0, 0, "Styles should be written using objects.", "1"],
      [0, 0, 0, "Styles should be written using objects.", "2"],
      [0, 0, 0, "Styles should be written using objects.", "3"],
      [0, 0, 0, "Styles should be written using objects.", "4"]
    ],
    "public/app/features/alerting/unified/components/rules/ActionButton.tsx:5381": [
      [0, 0, 0, "Styles should be written using objects.", "0"]
    ],
    "public/app/features/alerting/unified/components/rules/AlertInstanceStateFilter.tsx:5381": [
      [0, 0, 0, "Styles should be written using objects.", "0"]
    ],
    "public/app/features/alerting/unified/components/rules/CloudRules.tsx:5381": [
      [0, 0, 0, "Styles should be written using objects.", "0"],
      [0, 0, 0, "Styles should be written using objects.", "1"],
      [0, 0, 0, "Styles should be written using objects.", "2"],
      [0, 0, 0, "Styles should be written using objects.", "3"]
    ],
    "public/app/features/alerting/unified/components/rules/EditRuleGroupModal.tsx:5381": [
      [0, 0, 0, "Styles should be written using objects.", "0"],
      [0, 0, 0, "Styles should be written using objects.", "1"],
      [0, 0, 0, "Styles should be written using objects.", "2"],
      [0, 0, 0, "Styles should be written using objects.", "3"],
      [0, 0, 0, "Styles should be written using objects.", "4"]
    ],
    "public/app/features/alerting/unified/components/rules/GrafanaRules.tsx:5381": [
      [0, 0, 0, "Styles should be written using objects.", "0"],
      [0, 0, 0, "Styles should be written using objects.", "1"],
      [0, 0, 0, "Styles should be written using objects.", "2"],
      [0, 0, 0, "Styles should be written using objects.", "3"]
    ],
    "public/app/features/alerting/unified/components/rules/NoRulesCTA.tsx:5381": [
      [0, 0, 0, "Styles should be written using objects.", "0"]
    ],
    "public/app/features/alerting/unified/components/rules/ReorderRuleGroupModal.tsx:5381": [
      [0, 0, 0, "Styles should be written using objects.", "0"],
      [0, 0, 0, "Styles should be written using objects.", "1"],
      [0, 0, 0, "Styles should be written using objects.", "2"],
      [0, 0, 0, "Styles should be written using objects.", "3"],
      [0, 0, 0, "Styles should be written using objects.", "4"],
      [0, 0, 0, "Styles should be written using objects.", "5"],
      [0, 0, 0, "Styles should be written using objects.", "6"]
    ],
    "public/app/features/alerting/unified/components/rules/RuleActionsButtons.tsx:5381": [
      [0, 0, 0, "Styles should be written using objects.", "0"]
    ],
    "public/app/features/alerting/unified/components/rules/RuleConfigStatus.tsx:5381": [
      [0, 0, 0, "Styles should be written using objects.", "0"],
      [0, 0, 0, "Styles should be written using objects.", "1"]
    ],
    "public/app/features/alerting/unified/components/rules/RuleDetails.tsx:5381": [
      [0, 0, 0, "Styles should be written using objects.", "0"],
      [0, 0, 0, "Styles should be written using objects.", "1"],
      [0, 0, 0, "Styles should be written using objects.", "2"]
    ],
    "public/app/features/alerting/unified/components/rules/RuleDetailsActionButtons.tsx:5381": [
      [0, 0, 0, "Styles should be written using objects.", "0"]
    ],
    "public/app/features/alerting/unified/components/rules/RuleDetailsAnnotations.tsx:5381": [
      [0, 0, 0, "Styles should be written using objects.", "0"]
    ],
    "public/app/features/alerting/unified/components/rules/RuleDetailsDataSources.tsx:5381": [
      [0, 0, 0, "Styles should be written using objects.", "0"]
    ],
    "public/app/features/alerting/unified/components/rules/RuleDetailsExpression.tsx:5381": [
      [0, 0, 0, "Styles should be written using objects.", "0"]
    ],
    "public/app/features/alerting/unified/components/rules/RuleDetailsMatchingInstances.tsx:5381": [
      [0, 0, 0, "Styles should be written using objects.", "0"],
      [0, 0, 0, "Styles should be written using objects.", "1"],
      [0, 0, 0, "Styles should be written using objects.", "2"],
      [0, 0, 0, "Styles should be written using objects.", "3"],
      [0, 0, 0, "Styles should be written using objects.", "4"],
      [0, 0, 0, "Styles should be written using objects.", "5"]
    ],
    "public/app/features/alerting/unified/components/rules/RuleHealth.tsx:5381": [
      [0, 0, 0, "Styles should be written using objects.", "0"]
    ],
    "public/app/features/alerting/unified/components/rules/RuleListErrors.tsx:5381": [
      [0, 0, 0, "Styles should be written using objects.", "0"],
      [0, 0, 0, "Styles should be written using objects.", "1"],
      [0, 0, 0, "Styles should be written using objects.", "2"]
    ],
    "public/app/features/alerting/unified/components/rules/RuleListStateSection.tsx:5381": [
      [0, 0, 0, "Styles should be written using objects.", "0"],
      [0, 0, 0, "Styles should be written using objects.", "1"],
      [0, 0, 0, "Styles should be written using objects.", "2"]
    ],
    "public/app/features/alerting/unified/components/rules/RuleState.tsx:5381": [
      [0, 0, 0, "Styles should be written using objects.", "0"]
    ],
    "public/app/features/alerting/unified/components/rules/RulesGroup.tsx:5381": [
      [0, 0, 0, "Styles should be written using objects.", "0"],
      [0, 0, 0, "Styles should be written using objects.", "1"],
      [0, 0, 0, "Styles should be written using objects.", "2"],
      [0, 0, 0, "Styles should be written using objects.", "3"],
      [0, 0, 0, "Styles should be written using objects.", "4"],
      [0, 0, 0, "Styles should be written using objects.", "5"],
      [0, 0, 0, "Styles should be written using objects.", "6"],
      [0, 0, 0, "Styles should be written using objects.", "7"],
      [0, 0, 0, "Styles should be written using objects.", "8"],
      [0, 0, 0, "Styles should be written using objects.", "9"],
      [0, 0, 0, "Styles should be written using objects.", "10"],
      [0, 0, 0, "Styles should be written using objects.", "11"]
    ],
    "public/app/features/alerting/unified/components/rules/RulesTable.tsx:5381": [
      [0, 0, 0, "Styles should be written using objects.", "0"],
      [0, 0, 0, "Styles should be written using objects.", "1"],
      [0, 0, 0, "Styles should be written using objects.", "2"],
      [0, 0, 0, "Styles should be written using objects.", "3"]
    ],
    "public/app/features/alerting/unified/components/rules/state-history/LogRecordViewer.tsx:5381": [
      [0, 0, 0, "Styles should be written using objects.", "0"],
      [0, 0, 0, "Styles should be written using objects.", "1"],
      [0, 0, 0, "Styles should be written using objects.", "2"],
      [0, 0, 0, "Styles should be written using objects.", "3"],
      [0, 0, 0, "Styles should be written using objects.", "4"]
    ],
    "public/app/features/alerting/unified/components/rules/state-history/LokiStateHistory.tsx:5381": [
      [0, 0, 0, "Styles should be written using objects.", "0"],
      [0, 0, 0, "Styles should be written using objects.", "1"],
      [0, 0, 0, "Styles should be written using objects.", "2"],
      [0, 0, 0, "Styles should be written using objects.", "3"],
      [0, 0, 0, "Styles should be written using objects.", "4"],
      [0, 0, 0, "Styles should be written using objects.", "5"]
    ],
    "public/app/features/alerting/unified/components/rules/state-history/StateHistory.tsx:5381": [
      [0, 0, 0, "Styles should be written using objects.", "0"],
      [0, 0, 0, "Styles should be written using objects.", "1"],
      [0, 0, 0, "Styles should be written using objects.", "2"]
    ],
    "public/app/features/alerting/unified/components/silences/Matchers.tsx:5381": [
      [0, 0, 0, "Styles should be written using objects.", "0"]
    ],
    "public/app/features/alerting/unified/components/silences/MatchersField.tsx:5381": [
      [0, 0, 0, "Styles should be written using objects.", "0"],
      [0, 0, 0, "Styles should be written using objects.", "1"],
      [0, 0, 0, "Styles should be written using objects.", "2"],
      [0, 0, 0, "Styles should be written using objects.", "3"],
      [0, 0, 0, "Styles should be written using objects.", "4"]
    ],
    "public/app/features/alerting/unified/components/silences/SilenceDetails.tsx:5381": [
      [0, 0, 0, "Styles should be written using objects.", "0"],
      [0, 0, 0, "Styles should be written using objects.", "1"],
      [0, 0, 0, "Styles should be written using objects.", "2"]
    ],
    "public/app/features/alerting/unified/components/silences/SilencePeriod.tsx:5381": [
      [0, 0, 0, "Styles should be written using objects.", "0"]
    ],
    "public/app/features/alerting/unified/components/silences/SilencedAlertsTable.tsx:5381": [
      [0, 0, 0, "Styles should be written using objects.", "0"],
      [0, 0, 0, "Styles should be written using objects.", "1"],
      [0, 0, 0, "Styles should be written using objects.", "2"]
    ],
    "public/app/features/alerting/unified/components/silences/SilencedInstancesPreview.tsx:5381": [
      [0, 0, 0, "Styles should be written using objects.", "0"],
      [0, 0, 0, "Styles should be written using objects.", "1"],
      [0, 0, 0, "Styles should be written using objects.", "2"],
      [0, 0, 0, "Styles should be written using objects.", "3"],
      [0, 0, 0, "Styles should be written using objects.", "4"]
    ],
    "public/app/features/alerting/unified/components/silences/SilencesEditor.tsx:5381": [
      [0, 0, 0, "Do not use any type assertions.", "0"],
      [0, 0, 0, "Styles should be written using objects.", "1"],
      [0, 0, 0, "Styles should be written using objects.", "2"],
      [0, 0, 0, "Styles should be written using objects.", "3"],
      [0, 0, 0, "Styles should be written using objects.", "4"],
      [0, 0, 0, "Styles should be written using objects.", "5"]
    ],
    "public/app/features/alerting/unified/components/silences/SilencesFilter.tsx:5381": [
      [0, 0, 0, "Do not use any type assertions.", "0"],
      [0, 0, 0, "Styles should be written using objects.", "1"],
      [0, 0, 0, "Styles should be written using objects.", "2"],
      [0, 0, 0, "Styles should be written using objects.", "3"],
      [0, 0, 0, "Styles should be written using objects.", "4"]
    ],
    "public/app/features/alerting/unified/components/silences/SilencesTable.tsx:5381": [
      [0, 0, 0, "Styles should be written using objects.", "0"],
      [0, 0, 0, "Styles should be written using objects.", "1"],
      [0, 0, 0, "Styles should be written using objects.", "2"],
      [0, 0, 0, "Styles should be written using objects.", "3"],
      [0, 0, 0, "Styles should be written using objects.", "4"]
    ],
    "public/app/features/alerting/unified/home/GettingStarted.tsx:5381": [
      [0, 0, 0, "Styles should be written using objects.", "0"],
      [0, 0, 0, "Styles should be written using objects.", "1"],
      [0, 0, 0, "Styles should be written using objects.", "2"],
      [0, 0, 0, "Styles should be written using objects.", "3"],
      [0, 0, 0, "Styles should be written using objects.", "4"],
      [0, 0, 0, "Styles should be written using objects.", "5"],
      [0, 0, 0, "Styles should be written using objects.", "6"],
      [0, 0, 0, "Styles should be written using objects.", "7"],
      [0, 0, 0, "Styles should be written using objects.", "8"],
      [0, 0, 0, "Styles should be written using objects.", "9"],
      [0, 0, 0, "Styles should be written using objects.", "10"],
      [0, 0, 0, "Styles should be written using objects.", "11"],
      [0, 0, 0, "Styles should be written using objects.", "12"],
      [0, 0, 0, "Styles should be written using objects.", "13"],
      [0, 0, 0, "Styles should be written using objects.", "14"]
    ],
    "public/app/features/alerting/unified/hooks/useAlertmanagerConfig.ts:5381": [
      [0, 0, 0, "Do not use any type assertions.", "0"]
    ],
    "public/app/features/alerting/unified/hooks/useControlledFieldArray.ts:5381": [
      [0, 0, 0, "Unexpected any. Specify a different type.", "0"]
    ],
    "public/app/features/alerting/unified/hooks/useStateHistoryModal.tsx:5381": [
      [0, 0, 0, "Styles should be written using objects.", "0"],
      [0, 0, 0, "Styles should be written using objects.", "1"]
    ],
    "public/app/features/alerting/unified/mocks.ts:5381": [
      [0, 0, 0, "Do not use any type assertions.", "0"],
      [0, 0, 0, "Do not use any type assertions.", "1"],
      [0, 0, 0, "Do not use any type assertions.", "2"],
      [0, 0, 0, "Do not use any type assertions.", "3"],
      [0, 0, 0, "Unexpected any. Specify a different type.", "4"],
      [0, 0, 0, "Unexpected any. Specify a different type.", "5"],
      [0, 0, 0, "Do not use any type assertions.", "6"],
      [0, 0, 0, "Do not use any type assertions.", "7"],
      [0, 0, 0, "Unexpected any. Specify a different type.", "8"],
      [0, 0, 0, "Unexpected any. Specify a different type.", "9"],
      [0, 0, 0, "Do not use any type assertions.", "10"]
    ],
    "public/app/features/alerting/unified/state/actions.ts:5381": [
      [0, 0, 0, "Do not use any type assertions.", "0"],
      [0, 0, 0, "Do not use any type assertions.", "1"]
    ],
    "public/app/features/alerting/unified/styles/notifications.ts:5381": [
      [0, 0, 0, "Styles should be written using objects.", "0"],
      [0, 0, 0, "Styles should be written using objects.", "1"],
      [0, 0, 0, "Styles should be written using objects.", "2"]
    ],
    "public/app/features/alerting/unified/styles/pagination.ts:5381": [
      [0, 0, 0, "Styles should be written using objects.", "0"]
    ],
    "public/app/features/alerting/unified/styles/table.ts:5381": [
      [0, 0, 0, "Styles should be written using objects.", "0"],
      [0, 0, 0, "Styles should be written using objects.", "1"],
      [0, 0, 0, "Styles should be written using objects.", "2"],
      [0, 0, 0, "Styles should be written using objects.", "3"],
      [0, 0, 0, "Styles should be written using objects.", "4"]
    ],
    "public/app/features/alerting/unified/types/receiver-form.ts:5381": [
      [0, 0, 0, "Unexpected any. Specify a different type.", "0"],
      [0, 0, 0, "Unexpected any. Specify a different type.", "1"]
    ],
    "public/app/features/alerting/unified/utils/misc.test.ts:5381": [
      [0, 0, 0, "Unexpected any. Specify a different type.", "0"],
      [0, 0, 0, "Unexpected any. Specify a different type.", "1"],
      [0, 0, 0, "Unexpected any. Specify a different type.", "2"]
    ],
    "public/app/features/alerting/unified/utils/receiver-form.ts:5381": [
      [0, 0, 0, "Do not use any type assertions.", "0"],
      [0, 0, 0, "Do not use any type assertions.", "1"],
      [0, 0, 0, "Do not use any type assertions.", "2"],
      [0, 0, 0, "Unexpected any. Specify a different type.", "3"]
    ],
    "public/app/features/alerting/unified/utils/redux.ts:5381": [
      [0, 0, 0, "Unexpected any. Specify a different type.", "0"],
      [0, 0, 0, "Unexpected any. Specify a different type.", "1"],
      [0, 0, 0, "Do not use any type assertions.", "2"],
      [0, 0, 0, "Do not use any type assertions.", "3"],
      [0, 0, 0, "Do not use any type assertions.", "4"],
      [0, 0, 0, "Do not use any type assertions.", "5"],
      [0, 0, 0, "Do not use any type assertions.", "6"],
      [0, 0, 0, "Do not use any type assertions.", "7"],
      [0, 0, 0, "Do not use any type assertions.", "8"]
    ],
    "public/app/features/alerting/unified/utils/rulerClient.ts:5381": [
      [0, 0, 0, "Do not use any type assertions.", "0"]
    ],
    "public/app/features/alerting/unified/utils/rules.ts:5381": [
      [0, 0, 0, "Unexpected any. Specify a different type.", "0"],
      [0, 0, 0, "Do not use any type assertions.", "1"],
      [0, 0, 0, "Do not use any type assertions.", "2"],
      [0, 0, 0, "Do not use any type assertions.", "3"]
    ],
    "public/app/features/annotations/components/StandardAnnotationQueryEditor.tsx:5381": [
      [0, 0, 0, "Styles should be written using objects.", "0"]
    ],
    "public/app/features/annotations/events_processing.ts:5381": [
      [0, 0, 0, "Unexpected any. Specify a different type.", "0"]
    ],
    "public/app/features/annotations/standardAnnotationSupport.ts:5381": [
      [0, 0, 0, "Unexpected any. Specify a different type.", "0"],
      [0, 0, 0, "Do not use any type assertions.", "1"],
      [0, 0, 0, "Unexpected any. Specify a different type.", "2"]
    ],
    "public/app/features/api-keys/ApiKeysTable.tsx:5381": [
      [0, 0, 0, "Styles should be written using objects.", "0"],
      [0, 0, 0, "Styles should be written using objects.", "1"]
    ],
    "public/app/features/api-keys/MigrateToServiceAccountsCard.tsx:5381": [
      [0, 0, 0, "Styles should be written using objects.", "0"],
      [0, 0, 0, "Styles should be written using objects.", "1"],
      [0, 0, 0, "Styles should be written using objects.", "2"]
    ],
    "public/app/features/auth-config/utils/data.ts:5381": [
      [0, 0, 0, "Do not use any type assertions.", "0"]
    ],
    "public/app/features/canvas/element.ts:5381": [
      [0, 0, 0, "Unexpected any. Specify a different type.", "0"],
      [0, 0, 0, "Unexpected any. Specify a different type.", "1"],
      [0, 0, 0, "Unexpected any. Specify a different type.", "2"],
      [0, 0, 0, "Unexpected any. Specify a different type.", "3"],
      [0, 0, 0, "Unexpected any. Specify a different type.", "4"]
    ],
    "public/app/features/canvas/elements/ellipse.tsx:5381": [
      [0, 0, 0, "Unexpected any. Specify a different type.", "0"]
    ],
    "public/app/features/canvas/runtime/element.tsx:5381": [
      [0, 0, 0, "Unexpected any. Specify a different type.", "0"],
      [0, 0, 0, "Do not use any type assertions.", "1"],
      [0, 0, 0, "Unexpected any. Specify a different type.", "2"],
      [0, 0, 0, "Do not use any type assertions.", "3"],
      [0, 0, 0, "Unexpected any. Specify a different type.", "4"],
      [0, 0, 0, "Do not use any type assertions.", "5"],
      [0, 0, 0, "Unexpected any. Specify a different type.", "6"],
      [0, 0, 0, "Do not use any type assertions.", "7"],
      [0, 0, 0, "Unexpected any. Specify a different type.", "8"]
    ],
    "public/app/features/canvas/runtime/frame.tsx:5381": [
      [0, 0, 0, "Do not use any type assertions.", "0"]
    ],
    "public/app/features/canvas/runtime/root.tsx:5381": [
      [0, 0, 0, "Do not use any type assertions.", "0"]
    ],
    "public/app/features/canvas/runtime/scene.tsx:5381": [
      [0, 0, 0, "Do not use any type assertions.", "0"],
      [0, 0, 0, "Do not use any type assertions.", "1"],
      [0, 0, 0, "Styles should be written using objects.", "2"],
      [0, 0, 0, "Styles should be written using objects.", "3"]
    ],
    "public/app/features/connections/components/ConnectionsRedirectNotice/ConnectionsRedirectNotice.tsx:5381": [
      [0, 0, 0, "Styles should be written using objects.", "0"],
      [0, 0, 0, "Styles should be written using objects.", "1"]
    ],
    "public/app/features/connections/tabs/ConnectData/CategoryHeader/CategoryHeader.tsx:5381": [
      [0, 0, 0, "Styles should be written using objects.", "0"],
      [0, 0, 0, "Styles should be written using objects.", "1"]
    ],
    "public/app/features/connections/tabs/ConnectData/NoAccessModal/NoAccessModal.tsx:5381": [
      [0, 0, 0, "Styles should be written using objects.", "0"],
      [0, 0, 0, "Styles should be written using objects.", "1"],
      [0, 0, 0, "Styles should be written using objects.", "2"],
      [0, 0, 0, "Styles should be written using objects.", "3"],
      [0, 0, 0, "Styles should be written using objects.", "4"],
      [0, 0, 0, "Styles should be written using objects.", "5"],
      [0, 0, 0, "Styles should be written using objects.", "6"],
      [0, 0, 0, "Styles should be written using objects.", "7"],
      [0, 0, 0, "Styles should be written using objects.", "8"]
    ],
    "public/app/features/connections/tabs/ConnectData/NoResults/NoResults.tsx:5381": [
      [0, 0, 0, "Styles should be written using objects.", "0"]
    ],
    "public/app/features/correlations/CorrelationsPage.tsx:5381": [
      [0, 0, 0, "Styles should be written using objects.", "0"],
      [0, 0, 0, "Styles should be written using objects.", "1"],
      [0, 0, 0, "Styles should be written using objects.", "2"],
      [0, 0, 0, "Styles should be written using objects.", "3"]
    ],
    "public/app/features/correlations/Forms/AddCorrelationForm.tsx:5381": [
      [0, 0, 0, "Styles should be written using objects.", "0"],
      [0, 0, 0, "Styles should be written using objects.", "1"]
    ],
    "public/app/features/correlations/Forms/ConfigureCorrelationBasicInfoForm.tsx:5381": [
      [0, 0, 0, "Styles should be written using objects.", "0"],
      [0, 0, 0, "Styles should be written using objects.", "1"]
    ],
    "public/app/features/correlations/Forms/ConfigureCorrelationSourceForm.tsx:5381": [
      [0, 0, 0, "Styles should be written using objects.", "0"],
      [0, 0, 0, "Styles should be written using objects.", "1"]
    ],
    "public/app/features/dashboard-scene/inspect/InspectJsonTab.tsx:5381": [
      [0, 0, 0, "Use data-testid for E2E selectors instead of aria-label", "0"]
    ],
    "public/app/features/dashboard-scene/pages/DashboardScenePage.tsx:5381": [
      [0, 0, 0, "Do not use any type assertions.", "0"]
    ],
    "public/app/features/dashboard-scene/panel-edit/PanelDataPane/PanelDataPane.tsx:5381": [
      [0, 0, 0, "Do not use any type assertions.", "0"]
    ],
    "public/app/features/dashboard-scene/panel-edit/VizPanelManager.test.tsx:5381": [
      [0, 0, 0, "Unexpected any. Specify a different type.", "0"],
      [0, 0, 0, "Unexpected any. Specify a different type.", "1"],
      [0, 0, 0, "Unexpected any. Specify a different type.", "2"],
      [0, 0, 0, "Unexpected any. Specify a different type.", "3"],
      [0, 0, 0, "Unexpected any. Specify a different type.", "4"]
    ],
    "public/app/features/dashboard-scene/saving/SaveDashboardForm.tsx:5381": [
      [0, 0, 0, "Use data-testid for E2E selectors instead of aria-label", "0"],
      [0, 0, 0, "Use data-testid for E2E selectors instead of aria-label", "1"]
    ],
    "public/app/features/dashboard-scene/saving/getSaveDashboardChange.ts:5381": [
      [0, 0, 0, "Do not use any type assertions.", "0"],
      [0, 0, 0, "Do not use any type assertions.", "1"]
    ],
    "public/app/features/dashboard-scene/saving/shared.tsx:5381": [
      [0, 0, 0, "Use data-testid for E2E selectors instead of aria-label", "0"]
    ],
    "public/app/features/dashboard-scene/scene/DashboardScene.test.tsx:5381": [
      [0, 0, 0, "Unexpected any. Specify a different type.", "0"]
    ],
    "public/app/features/dashboard-scene/scene/PanelMenuBehavior.tsx:5381": [
      [0, 0, 0, "Unexpected any. Specify a different type.", "0"],
      [0, 0, 0, "Unexpected any. Specify a different type.", "1"],
      [0, 0, 0, "Do not use any type assertions.", "2"]
    ],
    "public/app/features/dashboard-scene/scene/setDashboardPanelContext.test.ts:5381": [
      [0, 0, 0, "Unexpected any. Specify a different type.", "0"]
    ],
    "public/app/features/dashboard-scene/serialization/angularMigration.test.ts:5381": [
      [0, 0, 0, "Unexpected any. Specify a different type.", "0"],
      [0, 0, 0, "Unexpected any. Specify a different type.", "1"]
    ],
    "public/app/features/dashboard-scene/serialization/transformSaveModelToScene.test.ts:5381": [
      [0, 0, 0, "Unexpected any. Specify a different type.", "0"],
      [0, 0, 0, "Unexpected any. Specify a different type.", "1"],
      [0, 0, 0, "Unexpected any. Specify a different type.", "2"],
      [0, 0, 0, "Unexpected any. Specify a different type.", "3"]
    ],
    "public/app/features/dashboard-scene/serialization/transformSceneToSaveModel.test.ts:5381": [
      [0, 0, 0, "Unexpected any. Specify a different type.", "0"],
      [0, 0, 0, "Unexpected any. Specify a different type.", "1"],
      [0, 0, 0, "Unexpected any. Specify a different type.", "2"],
      [0, 0, 0, "Unexpected any. Specify a different type.", "3"],
      [0, 0, 0, "Unexpected any. Specify a different type.", "4"],
      [0, 0, 0, "Unexpected any. Specify a different type.", "5"],
      [0, 0, 0, "Unexpected any. Specify a different type.", "6"],
      [0, 0, 0, "Unexpected any. Specify a different type.", "7"],
      [0, 0, 0, "Unexpected any. Specify a different type.", "8"],
      [0, 0, 0, "Unexpected any. Specify a different type.", "9"]
    ],
    "public/app/features/dashboard-scene/serialization/transformSceneToSaveModel.ts:5381": [
      [0, 0, 0, "Do not use any type assertions.", "0"],
      [0, 0, 0, "Do not use any type assertions.", "1"],
      [0, 0, 0, "Do not use any type assertions.", "2"],
      [0, 0, 0, "Do not use any type assertions.", "3"],
      [0, 0, 0, "Do not use any type assertions.", "4"],
      [0, 0, 0, "Do not use any type assertions.", "5"],
      [0, 0, 0, "Do not use any type assertions.", "6"]
    ],
    "public/app/features/dashboard-scene/settings/variables/components/VariableSelectField.tsx:5381": [
      [0, 0, 0, "Unexpected any. Specify a different type.", "0"]
    ],
    "public/app/features/dashboard-scene/settings/variables/utils.ts:5381": [
      [0, 0, 0, "Unexpected any. Specify a different type.", "0"]
    ],
    "public/app/features/dashboard-scene/utils/DashboardModelCompatibilityWrapper.ts:5381": [
      [0, 0, 0, "Do not use any type assertions.", "0"]
    ],
    "public/app/features/dashboard-scene/utils/test-utils.ts:5381": [
      [0, 0, 0, "Do not use any type assertions.", "0"],
      [0, 0, 0, "Do not use any type assertions.", "1"],
      [0, 0, 0, "Do not use any type assertions.", "2"]
    ],
    "public/app/features/dashboard/components/AddWidgetModal/AddWidgetModal.tsx:5381": [
      [0, 0, 0, "Styles should be written using objects.", "0"],
      [0, 0, 0, "Styles should be written using objects.", "1"],
      [0, 0, 0, "Styles should be written using objects.", "2"]
    ],
    "public/app/features/dashboard/components/AnnotationSettings/AnnotationSettingsEdit.tsx:5381": [
      [0, 0, 0, "Use data-testid for E2E selectors instead of aria-label", "0"],
      [0, 0, 0, "Use data-testid for E2E selectors instead of aria-label", "1"],
      [0, 0, 0, "Use data-testid for E2E selectors instead of aria-label", "2"],
      [0, 0, 0, "Use data-testid for E2E selectors instead of aria-label", "3"],
      [0, 0, 0, "Styles should be written using objects.", "4"]
    ],
    "public/app/features/dashboard/components/AnnotationSettings/AnnotationSettingsList.tsx:5381": [
      [0, 0, 0, "Styles should be written using objects.", "0"]
    ],
    "public/app/features/dashboard/components/DashExportModal/DashboardExporter.test.ts:5381": [
      [0, 0, 0, "Unexpected any. Specify a different type.", "0"],
      [0, 0, 0, "Unexpected any. Specify a different type.", "1"],
      [0, 0, 0, "Unexpected any. Specify a different type.", "2"],
      [0, 0, 0, "Unexpected any. Specify a different type.", "3"],
      [0, 0, 0, "Unexpected any. Specify a different type.", "4"],
      [0, 0, 0, "Unexpected any. Specify a different type.", "5"],
      [0, 0, 0, "Unexpected any. Specify a different type.", "6"],
      [0, 0, 0, "Unexpected any. Specify a different type.", "7"],
      [0, 0, 0, "Unexpected any. Specify a different type.", "8"],
      [0, 0, 0, "Unexpected any. Specify a different type.", "9"],
      [0, 0, 0, "Unexpected any. Specify a different type.", "10"],
      [0, 0, 0, "Unexpected any. Specify a different type.", "11"],
      [0, 0, 0, "Unexpected any. Specify a different type.", "12"],
      [0, 0, 0, "Unexpected any. Specify a different type.", "13"],
      [0, 0, 0, "Unexpected any. Specify a different type.", "14"],
      [0, 0, 0, "Unexpected any. Specify a different type.", "15"],
      [0, 0, 0, "Unexpected any. Specify a different type.", "16"],
      [0, 0, 0, "Unexpected any. Specify a different type.", "17"],
      [0, 0, 0, "Unexpected any. Specify a different type.", "18"],
      [0, 0, 0, "Unexpected any. Specify a different type.", "19"],
      [0, 0, 0, "Unexpected any. Specify a different type.", "20"]
    ],
    "public/app/features/dashboard/components/DashExportModal/DashboardExporter.ts:5381": [
      [0, 0, 0, "Unexpected any. Specify a different type.", "0"],
      [0, 0, 0, "Unexpected any. Specify a different type.", "1"],
      [0, 0, 0, "Unexpected any. Specify a different type.", "2"],
      [0, 0, 0, "Unexpected any. Specify a different type.", "3"],
      [0, 0, 0, "Unexpected any. Specify a different type.", "4"],
      [0, 0, 0, "Do not use any type assertions.", "5"],
      [0, 0, 0, "Unexpected any. Specify a different type.", "6"],
      [0, 0, 0, "Do not use any type assertions.", "7"],
      [0, 0, 0, "Do not use any type assertions.", "8"],
      [0, 0, 0, "Unexpected any. Specify a different type.", "9"]
    ],
    "public/app/features/dashboard/components/DashNav/DashNavButton.tsx:5381": [
      [0, 0, 0, "Styles should be written using objects.", "0"]
    ],
    "public/app/features/dashboard/components/DashboardLoading/DashboardFailed.tsx:5381": [
      [0, 0, 0, "Styles should be written using objects.", "0"]
    ],
    "public/app/features/dashboard/components/DashboardLoading/DashboardLoading.tsx:5381": [
      [0, 0, 0, "Styles should be written using objects.", "0"],
      [0, 0, 0, "Styles should be written using objects.", "1"]
    ],
    "public/app/features/dashboard/components/DashboardPrompt/DashboardPrompt.test.tsx:5381": [
      [0, 0, 0, "Unexpected any. Specify a different type.", "0"]
    ],
    "public/app/features/dashboard/components/DashboardPrompt/DashboardPrompt.tsx:5381": [
      [0, 0, 0, "Do not use any type assertions.", "0"],
      [0, 0, 0, "Do not use any type assertions.", "1"],
      [0, 0, 0, "Do not use any type assertions.", "2"],
      [0, 0, 0, "Do not use any type assertions.", "3"],
      [0, 0, 0, "Do not use any type assertions.", "4"],
      [0, 0, 0, "Do not use any type assertions.", "5"],
      [0, 0, 0, "Unexpected any. Specify a different type.", "6"],
      [0, 0, 0, "Do not use any type assertions.", "7"],
      [0, 0, 0, "Unexpected any. Specify a different type.", "8"]
    ],
    "public/app/features/dashboard/components/DashboardRow/DashboardRow.test.tsx:5381": [
      [0, 0, 0, "Unexpected any. Specify a different type.", "0"]
    ],
    "public/app/features/dashboard/components/DashboardSettings/ListNewButton.tsx:5381": [
      [0, 0, 0, "Styles should be written using objects.", "0"]
    ],
    "public/app/features/dashboard/components/DeleteDashboard/DeleteDashboardModal.tsx:5381": [
      [0, 0, 0, "Styles should be written using objects.", "0"]
    ],
    "public/app/features/dashboard/components/HelpWizard/HelpWizard.tsx:5381": [
      [0, 0, 0, "Styles should be written using objects.", "0"],
      [0, 0, 0, "Styles should be written using objects.", "1"],
      [0, 0, 0, "Styles should be written using objects.", "2"]
    ],
    "public/app/features/dashboard/components/Inspector/PanelInspector.tsx:5381": [
      [0, 0, 0, "Do not use any type assertions.", "0"]
    ],
    "public/app/features/dashboard/components/PanelEditor/DynamicConfigValueEditor.tsx:5381": [
      [0, 0, 0, "Styles should be written using objects.", "0"],
      [0, 0, 0, "Styles should be written using objects.", "1"]
    ],
    "public/app/features/dashboard/components/PanelEditor/OptionsPane.tsx:5381": [
      [0, 0, 0, "Use data-testid for E2E selectors instead of aria-label", "0"],
      [0, 0, 0, "Styles should be written using objects.", "1"],
      [0, 0, 0, "Styles should be written using objects.", "2"],
      [0, 0, 0, "Styles should be written using objects.", "3"],
      [0, 0, 0, "Styles should be written using objects.", "4"]
    ],
    "public/app/features/dashboard/components/PanelEditor/OptionsPaneCategory.tsx:5381": [
      [0, 0, 0, "Use data-testid for E2E selectors instead of aria-label", "0"],
      [0, 0, 0, "Use data-testid for E2E selectors instead of aria-label", "1"]
    ],
    "public/app/features/dashboard/components/PanelEditor/OptionsPaneItemDescriptor.tsx:5381": [
      [0, 0, 0, "Unexpected any. Specify a different type.", "0"],
      [0, 0, 0, "Use data-testid for E2E selectors instead of aria-label", "1"],
      [0, 0, 0, "Styles should be written using objects.", "2"]
    ],
    "public/app/features/dashboard/components/PanelEditor/OptionsPaneOptions.tsx:5381": [
      [0, 0, 0, "Styles should be written using objects.", "0"],
      [0, 0, 0, "Styles should be written using objects.", "1"],
      [0, 0, 0, "Styles should be written using objects.", "2"],
      [0, 0, 0, "Styles should be written using objects.", "3"],
      [0, 0, 0, "Styles should be written using objects.", "4"],
      [0, 0, 0, "Styles should be written using objects.", "5"],
      [0, 0, 0, "Styles should be written using objects.", "6"],
      [0, 0, 0, "Styles should be written using objects.", "7"],
      [0, 0, 0, "Styles should be written using objects.", "8"],
      [0, 0, 0, "Styles should be written using objects.", "9"]
    ],
    "public/app/features/dashboard/components/PanelEditor/OverrideCategoryTitle.tsx:5381": [
      [0, 0, 0, "Unexpected any. Specify a different type.", "0"],
      [0, 0, 0, "Styles should be written using objects.", "1"],
      [0, 0, 0, "Styles should be written using objects.", "2"],
      [0, 0, 0, "Styles should be written using objects.", "3"],
      [0, 0, 0, "Styles should be written using objects.", "4"],
      [0, 0, 0, "Styles should be written using objects.", "5"]
    ],
    "public/app/features/dashboard/components/PanelEditor/PanelEditor.tsx:5381": [
      [0, 0, 0, "Use data-testid for E2E selectors instead of aria-label", "0"],
      [0, 0, 0, "Use data-testid for E2E selectors instead of aria-label", "1"],
      [0, 0, 0, "Use data-testid for E2E selectors instead of aria-label", "2"],
      [0, 0, 0, "Do not use any type assertions.", "3"],
      [0, 0, 0, "Styles should be written using objects.", "4"],
      [0, 0, 0, "Styles should be written using objects.", "5"],
      [0, 0, 0, "Styles should be written using objects.", "6"],
      [0, 0, 0, "Styles should be written using objects.", "7"],
      [0, 0, 0, "Styles should be written using objects.", "8"],
      [0, 0, 0, "Styles should be written using objects.", "9"],
      [0, 0, 0, "Styles should be written using objects.", "10"],
      [0, 0, 0, "Styles should be written using objects.", "11"],
      [0, 0, 0, "Styles should be written using objects.", "12"],
      [0, 0, 0, "Styles should be written using objects.", "13"]
    ],
    "public/app/features/dashboard/components/PanelEditor/PanelEditorTabs.tsx:5381": [
      [0, 0, 0, "Styles should be written using objects.", "0"],
      [0, 0, 0, "Styles should be written using objects.", "1"],
      [0, 0, 0, "Styles should be written using objects.", "2"]
    ],
    "public/app/features/dashboard/components/PanelEditor/VisualizationButton.tsx:5381": [
      [0, 0, 0, "Styles should be written using objects.", "0"],
      [0, 0, 0, "Styles should be written using objects.", "1"]
    ],
    "public/app/features/dashboard/components/PanelEditor/VisualizationSelectPane.tsx:5381": [
      [0, 0, 0, "Use data-testid for E2E selectors instead of aria-label", "0"],
      [0, 0, 0, "Styles should be written using objects.", "1"],
      [0, 0, 0, "Styles should be written using objects.", "2"],
      [0, 0, 0, "Styles should be written using objects.", "3"],
      [0, 0, 0, "Styles should be written using objects.", "4"],
      [0, 0, 0, "Styles should be written using objects.", "5"],
      [0, 0, 0, "Styles should be written using objects.", "6"],
      [0, 0, 0, "Styles should be written using objects.", "7"],
      [0, 0, 0, "Styles should be written using objects.", "8"],
      [0, 0, 0, "Styles should be written using objects.", "9"],
      [0, 0, 0, "Styles should be written using objects.", "10"]
    ],
    "public/app/features/dashboard/components/PanelEditor/getFieldOverrideElements.tsx:5381": [
      [0, 0, 0, "Unexpected any. Specify a different type.", "0"]
    ],
    "public/app/features/dashboard/components/PanelEditor/getVisualizationOptions.tsx:5381": [
      [0, 0, 0, "Unexpected any. Specify a different type.", "0"],
      [0, 0, 0, "Unexpected any. Specify a different type.", "1"],
      [0, 0, 0, "Unexpected any. Specify a different type.", "2"]
    ],
    "public/app/features/dashboard/components/PanelEditor/utils.ts:5381": [
      [0, 0, 0, "Unexpected any. Specify a different type.", "0"],
      [0, 0, 0, "Unexpected any. Specify a different type.", "1"],
      [0, 0, 0, "Do not use any type assertions.", "2"],
      [0, 0, 0, "Unexpected any. Specify a different type.", "3"],
      [0, 0, 0, "Do not use any type assertions.", "4"],
      [0, 0, 0, "Unexpected any. Specify a different type.", "5"]
    ],
    "public/app/features/dashboard/components/PublicDashboardNotAvailable/PublicDashboardNotAvailable.tsx:5381": [
      [0, 0, 0, "Styles should be written using objects.", "0"],
      [0, 0, 0, "Styles should be written using objects.", "1"],
      [0, 0, 0, "Styles should be written using objects.", "2"],
      [0, 0, 0, "Styles should be written using objects.", "3"]
    ],
    "public/app/features/dashboard/components/RowOptions/RowOptionsModal.tsx:5381": [
      [0, 0, 0, "Styles should be written using objects.", "0"]
    ],
    "public/app/features/dashboard/components/SaveDashboard/SaveDashboardButton.tsx:5381": [
      [0, 0, 0, "Use data-testid for E2E selectors instead of aria-label", "0"],
      [0, 0, 0, "Use data-testid for E2E selectors instead of aria-label", "1"]
    ],
    "public/app/features/dashboard/components/SaveDashboard/SaveDashboardErrorProxy.tsx:5381": [
      [0, 0, 0, "Styles should be written using objects.", "0"],
      [0, 0, 0, "Styles should be written using objects.", "1"],
      [0, 0, 0, "Styles should be written using objects.", "2"]
    ],
    "public/app/features/dashboard/components/SaveDashboard/UnsavedChangesModal.tsx:5381": [
      [0, 0, 0, "Styles should be written using objects.", "0"]
    ],
    "public/app/features/dashboard/components/SaveDashboard/forms/SaveDashboardAsForm.test.tsx:5381": [
      [0, 0, 0, "Unexpected any. Specify a different type.", "0"]
    ],
    "public/app/features/dashboard/components/SaveDashboard/forms/SaveDashboardForm.tsx:5381": [
      [0, 0, 0, "Unexpected any. Specify a different type.", "0"],
      [0, 0, 0, "Use data-testid for E2E selectors instead of aria-label", "1"],
      [0, 0, 0, "Use data-testid for E2E selectors instead of aria-label", "2"],
      [0, 0, 0, "Use data-testid for E2E selectors instead of aria-label", "3"],
      [0, 0, 0, "Styles should be written using objects.", "4"]
    ],
    "public/app/features/dashboard/components/SaveDashboard/forms/SaveProvisionedDashboardForm.tsx:5381": [
      [0, 0, 0, "Styles should be written using objects.", "0"]
    ],
    "public/app/features/dashboard/components/SaveDashboard/types.ts:5381": [
      [0, 0, 0, "Unexpected any. Specify a different type.", "0"]
    ],
    "public/app/features/dashboard/components/SaveDashboard/useDashboardSave.tsx:5381": [
      [0, 0, 0, "Unexpected any. Specify a different type.", "0"]
    ],
    "public/app/features/dashboard/components/ShareModal/ShareExport.tsx:5381": [
      [0, 0, 0, "Unexpected any. Specify a different type.", "0"]
    ],
    "public/app/features/dashboard/components/ShareModal/SharePublicDashboard/ConfigPublicDashboard/ConfigPublicDashboard.tsx:5381": [
      [0, 0, 0, "Styles should be written using objects.", "0"],
      [0, 0, 0, "Styles should be written using objects.", "1"],
      [0, 0, 0, "Styles should be written using objects.", "2"]
    ],
    "public/app/features/dashboard/components/ShareModal/SharePublicDashboard/ConfigPublicDashboard/EmailSharingConfiguration.tsx:5381": [
      [0, 0, 0, "Styles should be written using objects.", "0"],
      [0, 0, 0, "Styles should be written using objects.", "1"],
      [0, 0, 0, "Styles should be written using objects.", "2"],
      [0, 0, 0, "Styles should be written using objects.", "3"],
      [0, 0, 0, "Styles should be written using objects.", "4"],
      [0, 0, 0, "Styles should be written using objects.", "5"]
    ],
    "public/app/features/dashboard/components/ShareModal/SharePublicDashboard/ConfigPublicDashboard/SettingsSummary.tsx:5381": [
      [0, 0, 0, "Styles should be written using objects.", "0"]
    ],
    "public/app/features/dashboard/components/ShareModal/SharePublicDashboard/CreatePublicDashboard/AcknowledgeCheckboxes.tsx:5381": [
      [0, 0, 0, "Styles should be written using objects.", "0"]
    ],
    "public/app/features/dashboard/components/ShareModal/SharePublicDashboard/CreatePublicDashboard/CreatePublicDashboard.tsx:5381": [
      [0, 0, 0, "Styles should be written using objects.", "0"],
      [0, 0, 0, "Styles should be written using objects.", "1"],
      [0, 0, 0, "Styles should be written using objects.", "2"],
      [0, 0, 0, "Styles should be written using objects.", "3"],
      [0, 0, 0, "Styles should be written using objects.", "4"],
      [0, 0, 0, "Styles should be written using objects.", "5"]
    ],
    "public/app/features/dashboard/components/ShareModal/SharePublicDashboard/ModalAlerts/UnsupportedDataSourcesAlert.tsx:5381": [
      [0, 0, 0, "Styles should be written using objects.", "0"]
    ],
    "public/app/features/dashboard/components/SubMenu/AnnotationPicker.tsx:5381": [
      [0, 0, 0, "Styles should be written using objects.", "0"],
      [0, 0, 0, "Styles should be written using objects.", "1"]
    ],
    "public/app/features/dashboard/components/SubMenu/DashboardLinksDashboard.tsx:5381": [
      [0, 0, 0, "Do not use any type assertions.", "0"],
      [0, 0, 0, "Unexpected any. Specify a different type.", "1"]
    ],
    "public/app/features/dashboard/components/SubMenu/SubMenu.tsx:5381": [
      [0, 0, 0, "Styles should be written using objects.", "0"],
      [0, 0, 0, "Styles should be written using objects.", "1"]
    ],
    "public/app/features/dashboard/components/TransformationsEditor/TransformationEditor.tsx:5381": [
      [0, 0, 0, "Unexpected any. Specify a different type.", "0"],
      [0, 0, 0, "Styles should be written using objects.", "1"],
      [0, 0, 0, "Styles should be written using objects.", "2"],
      [0, 0, 0, "Styles should be written using objects.", "3"],
      [0, 0, 0, "Styles should be written using objects.", "4"],
      [0, 0, 0, "Styles should be written using objects.", "5"],
      [0, 0, 0, "Styles should be written using objects.", "6"],
      [0, 0, 0, "Styles should be written using objects.", "7"],
      [0, 0, 0, "Styles should be written using objects.", "8"],
      [0, 0, 0, "Styles should be written using objects.", "9"],
      [0, 0, 0, "Styles should be written using objects.", "10"]
    ],
    "public/app/features/dashboard/components/TransformationsEditor/TransformationsEditor.tsx:5381": [
      [0, 0, 0, "Do not use any type assertions.", "0"],
      [0, 0, 0, "Do not use any type assertions.", "1"]
    ],
    "public/app/features/dashboard/components/VersionHistory/useDashboardRestore.tsx:5381": [
      [0, 0, 0, "Do not use any type assertions.", "0"],
      [0, 0, 0, "Unexpected any. Specify a different type.", "1"]
    ],
    "public/app/features/dashboard/containers/DashboardPage.tsx:5381": [
      [0, 0, 0, "Do not use any type assertions.", "0"],
      [0, 0, 0, "Unexpected any. Specify a different type.", "1"],
      [0, 0, 0, "Do not use any type assertions.", "2"],
      [0, 0, 0, "Unexpected any. Specify a different type.", "3"],
      [0, 0, 0, "Use data-testid for E2E selectors instead of aria-label", "4"]
    ],
    "public/app/features/dashboard/containers/DashboardPageProxy.tsx:5381": [
      [0, 0, 0, "Do not use any type assertions.", "0"]
    ],
    "public/app/features/dashboard/dashgrid/PanelStateWrapper.tsx:5381": [
      [0, 0, 0, "Unexpected any. Specify a different type.", "0"]
    ],
    "public/app/features/dashboard/dashgrid/SeriesVisibilityConfigFactory.ts:5381": [
      [0, 0, 0, "Do not use any type assertions.", "0"]
    ],
    "public/app/features/dashboard/services/DashboardLoaderSrv.ts:5381": [
      [0, 0, 0, "Unexpected any. Specify a different type.", "0"],
      [0, 0, 0, "Unexpected any. Specify a different type.", "1"],
      [0, 0, 0, "Unexpected any. Specify a different type.", "2"]
    ],
    "public/app/features/dashboard/state/DashboardMigrator.test.ts:5381": [
      [0, 0, 0, "Unexpected any. Specify a different type.", "0"],
      [0, 0, 0, "Unexpected any. Specify a different type.", "1"],
      [0, 0, 0, "Unexpected any. Specify a different type.", "2"],
      [0, 0, 0, "Unexpected any. Specify a different type.", "3"],
      [0, 0, 0, "Unexpected any. Specify a different type.", "4"],
      [0, 0, 0, "Unexpected any. Specify a different type.", "5"],
      [0, 0, 0, "Unexpected any. Specify a different type.", "6"],
      [0, 0, 0, "Unexpected any. Specify a different type.", "7"],
      [0, 0, 0, "Unexpected any. Specify a different type.", "8"],
      [0, 0, 0, "Unexpected any. Specify a different type.", "9"],
      [0, 0, 0, "Unexpected any. Specify a different type.", "10"],
      [0, 0, 0, "Unexpected any. Specify a different type.", "11"],
      [0, 0, 0, "Unexpected any. Specify a different type.", "12"],
      [0, 0, 0, "Unexpected any. Specify a different type.", "13"],
      [0, 0, 0, "Unexpected any. Specify a different type.", "14"],
      [0, 0, 0, "Unexpected any. Specify a different type.", "15"],
      [0, 0, 0, "Unexpected any. Specify a different type.", "16"],
      [0, 0, 0, "Unexpected any. Specify a different type.", "17"],
      [0, 0, 0, "Unexpected any. Specify a different type.", "18"]
    ],
    "public/app/features/dashboard/state/DashboardMigrator.ts:5381": [
      [0, 0, 0, "Unexpected any. Specify a different type.", "0"],
      [0, 0, 0, "Unexpected any. Specify a different type.", "1"],
      [0, 0, 0, "Unexpected any. Specify a different type.", "2"],
      [0, 0, 0, "Unexpected any. Specify a different type.", "3"],
      [0, 0, 0, "Unexpected any. Specify a different type.", "4"],
      [0, 0, 0, "Unexpected any. Specify a different type.", "5"],
      [0, 0, 0, "Unexpected any. Specify a different type.", "6"],
      [0, 0, 0, "Unexpected any. Specify a different type.", "7"],
      [0, 0, 0, "Unexpected any. Specify a different type.", "8"],
      [0, 0, 0, "Unexpected any. Specify a different type.", "9"],
      [0, 0, 0, "Unexpected any. Specify a different type.", "10"],
      [0, 0, 0, "Unexpected any. Specify a different type.", "11"],
      [0, 0, 0, "Unexpected any. Specify a different type.", "12"],
      [0, 0, 0, "Unexpected any. Specify a different type.", "13"],
      [0, 0, 0, "Unexpected any. Specify a different type.", "14"],
      [0, 0, 0, "Unexpected any. Specify a different type.", "15"],
      [0, 0, 0, "Unexpected any. Specify a different type.", "16"],
      [0, 0, 0, "Unexpected any. Specify a different type.", "17"],
      [0, 0, 0, "Unexpected any. Specify a different type.", "18"],
      [0, 0, 0, "Unexpected any. Specify a different type.", "19"],
      [0, 0, 0, "Do not use any type assertions.", "20"],
      [0, 0, 0, "Unexpected any. Specify a different type.", "21"],
      [0, 0, 0, "Unexpected any. Specify a different type.", "22"],
      [0, 0, 0, "Unexpected any. Specify a different type.", "23"],
      [0, 0, 0, "Unexpected any. Specify a different type.", "24"],
      [0, 0, 0, "Unexpected any. Specify a different type.", "25"],
      [0, 0, 0, "Do not use any type assertions.", "26"],
      [0, 0, 0, "Do not use any type assertions.", "27"],
      [0, 0, 0, "Unexpected any. Specify a different type.", "28"],
      [0, 0, 0, "Unexpected any. Specify a different type.", "29"],
      [0, 0, 0, "Do not use any type assertions.", "30"]
    ],
    "public/app/features/dashboard/state/DashboardModel.repeat.test.ts:5381": [
      [0, 0, 0, "Unexpected any. Specify a different type.", "0"],
      [0, 0, 0, "Unexpected any. Specify a different type.", "1"],
      [0, 0, 0, "Unexpected any. Specify a different type.", "2"],
      [0, 0, 0, "Unexpected any. Specify a different type.", "3"],
      [0, 0, 0, "Unexpected any. Specify a different type.", "4"],
      [0, 0, 0, "Unexpected any. Specify a different type.", "5"],
      [0, 0, 0, "Unexpected any. Specify a different type.", "6"]
    ],
    "public/app/features/dashboard/state/DashboardModel.test.ts:5381": [
      [0, 0, 0, "Unexpected any. Specify a different type.", "0"]
    ],
    "public/app/features/dashboard/state/DashboardModel.ts:5381": [
      [0, 0, 0, "Unexpected any. Specify a different type.", "0"],
      [0, 0, 0, "Unexpected any. Specify a different type.", "1"],
      [0, 0, 0, "Unexpected any. Specify a different type.", "2"],
      [0, 0, 0, "Unexpected any. Specify a different type.", "3"],
      [0, 0, 0, "Unexpected any. Specify a different type.", "4"],
      [0, 0, 0, "Unexpected any. Specify a different type.", "5"],
      [0, 0, 0, "Unexpected any. Specify a different type.", "6"],
      [0, 0, 0, "Unexpected any. Specify a different type.", "7"],
      [0, 0, 0, "Unexpected any. Specify a different type.", "8"],
      [0, 0, 0, "Unexpected any. Specify a different type.", "9"],
      [0, 0, 0, "Unexpected any. Specify a different type.", "10"],
      [0, 0, 0, "Unexpected any. Specify a different type.", "11"],
      [0, 0, 0, "Unexpected any. Specify a different type.", "12"],
      [0, 0, 0, "Unexpected any. Specify a different type.", "13"],
      [0, 0, 0, "Unexpected any. Specify a different type.", "14"],
      [0, 0, 0, "Unexpected any. Specify a different type.", "15"],
      [0, 0, 0, "Unexpected any. Specify a different type.", "16"],
      [0, 0, 0, "Unexpected any. Specify a different type.", "17"],
      [0, 0, 0, "Unexpected any. Specify a different type.", "18"],
      [0, 0, 0, "Unexpected any. Specify a different type.", "19"],
      [0, 0, 0, "Unexpected any. Specify a different type.", "20"],
      [0, 0, 0, "Unexpected any. Specify a different type.", "21"],
      [0, 0, 0, "Do not use any type assertions.", "22"],
      [0, 0, 0, "Unexpected any. Specify a different type.", "23"]
    ],
    "public/app/features/dashboard/state/PanelModel.test.ts:5381": [
      [0, 0, 0, "Unexpected any. Specify a different type.", "0"],
      [0, 0, 0, "Unexpected any. Specify a different type.", "1"],
      [0, 0, 0, "Unexpected any. Specify a different type.", "2"],
      [0, 0, 0, "Unexpected any. Specify a different type.", "3"],
      [0, 0, 0, "Unexpected any. Specify a different type.", "4"],
      [0, 0, 0, "Unexpected any. Specify a different type.", "5"],
      [0, 0, 0, "Unexpected any. Specify a different type.", "6"],
      [0, 0, 0, "Unexpected any. Specify a different type.", "7"]
    ],
    "public/app/features/dashboard/state/PanelModel.ts:5381": [
      [0, 0, 0, "Unexpected any. Specify a different type.", "0"],
      [0, 0, 0, "Unexpected any. Specify a different type.", "1"],
      [0, 0, 0, "Unexpected any. Specify a different type.", "2"],
      [0, 0, 0, "Unexpected any. Specify a different type.", "3"],
      [0, 0, 0, "Unexpected any. Specify a different type.", "4"],
      [0, 0, 0, "Unexpected any. Specify a different type.", "5"],
      [0, 0, 0, "Unexpected any. Specify a different type.", "6"],
      [0, 0, 0, "Unexpected any. Specify a different type.", "7"],
      [0, 0, 0, "Unexpected any. Specify a different type.", "8"],
      [0, 0, 0, "Do not use any type assertions.", "9"],
      [0, 0, 0, "Unexpected any. Specify a different type.", "10"],
      [0, 0, 0, "Unexpected any. Specify a different type.", "11"],
      [0, 0, 0, "Unexpected any. Specify a different type.", "12"],
      [0, 0, 0, "Do not use any type assertions.", "13"],
      [0, 0, 0, "Unexpected any. Specify a different type.", "14"],
      [0, 0, 0, "Do not use any type assertions.", "15"],
      [0, 0, 0, "Unexpected any. Specify a different type.", "16"],
      [0, 0, 0, "Unexpected any. Specify a different type.", "17"],
      [0, 0, 0, "Unexpected any. Specify a different type.", "18"],
      [0, 0, 0, "Do not use any type assertions.", "19"],
      [0, 0, 0, "Unexpected any. Specify a different type.", "20"],
      [0, 0, 0, "Do not use any type assertions.", "21"],
      [0, 0, 0, "Unexpected any. Specify a different type.", "22"],
      [0, 0, 0, "Unexpected any. Specify a different type.", "23"],
      [0, 0, 0, "Unexpected any. Specify a different type.", "24"]
    ],
    "public/app/features/dashboard/state/TimeModel.ts:5381": [
      [0, 0, 0, "Unexpected any. Specify a different type.", "0"],
      [0, 0, 0, "Unexpected any. Specify a different type.", "1"]
    ],
    "public/app/features/dashboard/state/actions.ts:5381": [
      [0, 0, 0, "Unexpected any. Specify a different type.", "0"]
    ],
    "public/app/features/dashboard/state/initDashboard.test.ts:5381": [
      [0, 0, 0, "Unexpected any. Specify a different type.", "0"],
      [0, 0, 0, "Unexpected any. Specify a different type.", "1"],
      [0, 0, 0, "Unexpected any. Specify a different type.", "2"],
      [0, 0, 0, "Unexpected any. Specify a different type.", "3"],
      [0, 0, 0, "Unexpected any. Specify a different type.", "4"],
      [0, 0, 0, "Unexpected any. Specify a different type.", "5"],
      [0, 0, 0, "Unexpected any. Specify a different type.", "6"]
    ],
    "public/app/features/dashboard/utils/getPanelMenu.test.ts:5381": [
      [0, 0, 0, "Unexpected any. Specify a different type.", "0"]
    ],
    "public/app/features/dashboard/utils/getPanelMenu.ts:5381": [
      [0, 0, 0, "Do not use any type assertions.", "0"],
      [0, 0, 0, "Unexpected any. Specify a different type.", "1"]
    ],
    "public/app/features/dashboard/utils/panelMerge.ts:5381": [
      [0, 0, 0, "Do not use any type assertions.", "0"],
      [0, 0, 0, "Unexpected any. Specify a different type.", "1"],
      [0, 0, 0, "Do not use any type assertions.", "2"],
      [0, 0, 0, "Unexpected any. Specify a different type.", "3"]
    ],
    "public/app/features/datasources/components/BasicSettings.tsx:5381": [
      [0, 0, 0, "Styles should be written using objects.", "0"]
    ],
    "public/app/features/datasources/components/DataSourceTestingStatus.tsx:5381": [
      [0, 0, 0, "Styles should be written using objects.", "0"],
      [0, 0, 0, "Styles should be written using objects.", "1"],
      [0, 0, 0, "Do not use any type assertions.", "2"]
    ],
    "public/app/features/datasources/components/DataSourceTypeCard.tsx:5381": [
      [0, 0, 0, "Use data-testid for E2E selectors instead of aria-label", "0"]
    ],
    "public/app/features/datasources/components/DataSourceTypeCardList.tsx:5381": [
      [0, 0, 0, "Styles should be written using objects.", "0"]
    ],
    "public/app/features/datasources/components/EditDataSource.tsx:5381": [
      [0, 0, 0, "Do not use any type assertions.", "0"]
    ],
    "public/app/features/datasources/components/picker/DataSourceCard.tsx:5381": [
      [0, 0, 0, "Styles should be written using objects.", "0"],
      [0, 0, 0, "Styles should be written using objects.", "1"],
      [0, 0, 0, "Styles should be written using objects.", "2"],
      [0, 0, 0, "Styles should be written using objects.", "3"],
      [0, 0, 0, "Styles should be written using objects.", "4"],
      [0, 0, 0, "Styles should be written using objects.", "5"],
      [0, 0, 0, "Styles should be written using objects.", "6"],
      [0, 0, 0, "Styles should be written using objects.", "7"],
      [0, 0, 0, "Styles should be written using objects.", "8"]
    ],
    "public/app/features/datasources/components/picker/DataSourceDropdown.tsx:5381": [
      [0, 0, 0, "Styles should be written using objects.", "0"],
      [0, 0, 0, "Styles should be written using objects.", "1"],
      [0, 0, 0, "Styles should be written using objects.", "2"],
      [0, 0, 0, "Styles should be written using objects.", "3"],
      [0, 0, 0, "Styles should be written using objects.", "4"],
      [0, 0, 0, "Styles should be written using objects.", "5"],
      [0, 0, 0, "Styles should be written using objects.", "6"],
      [0, 0, 0, "Styles should be written using objects.", "7"]
    ],
    "public/app/features/datasources/components/picker/DataSourceList.tsx:5381": [
      [0, 0, 0, "Styles should be written using objects.", "0"],
      [0, 0, 0, "Styles should be written using objects.", "1"],
      [0, 0, 0, "Styles should be written using objects.", "2"],
      [0, 0, 0, "Styles should be written using objects.", "3"]
    ],
    "public/app/features/datasources/components/picker/DataSourceLogo.tsx:5381": [
      [0, 0, 0, "Styles should be written using objects.", "0"]
    ],
    "public/app/features/datasources/components/picker/DataSourceModal.tsx:5381": [
      [0, 0, 0, "Styles should be written using objects.", "0"],
      [0, 0, 0, "Styles should be written using objects.", "1"],
      [0, 0, 0, "Styles should be written using objects.", "2"],
      [0, 0, 0, "Styles should be written using objects.", "3"],
      [0, 0, 0, "Styles should be written using objects.", "4"],
      [0, 0, 0, "Styles should be written using objects.", "5"],
      [0, 0, 0, "Styles should be written using objects.", "6"],
      [0, 0, 0, "Styles should be written using objects.", "7"],
      [0, 0, 0, "Styles should be written using objects.", "8"],
      [0, 0, 0, "Styles should be written using objects.", "9"]
    ],
    "public/app/features/datasources/state/actions.test.ts:5381": [
      [0, 0, 0, "Unexpected any. Specify a different type.", "0"],
      [0, 0, 0, "Unexpected any. Specify a different type.", "1"],
      [0, 0, 0, "Unexpected any. Specify a different type.", "2"],
      [0, 0, 0, "Unexpected any. Specify a different type.", "3"],
      [0, 0, 0, "Unexpected any. Specify a different type.", "4"],
      [0, 0, 0, "Unexpected any. Specify a different type.", "5"]
    ],
    "public/app/features/datasources/state/actions.ts:5381": [
      [0, 0, 0, "Unexpected any. Specify a different type.", "0"],
      [0, 0, 0, "Do not use any type assertions.", "1"]
    ],
    "public/app/features/datasources/state/navModel.ts:5381": [
      [0, 0, 0, "Do not use any type assertions.", "0"],
      [0, 0, 0, "Unexpected any. Specify a different type.", "1"]
    ],
    "public/app/features/datasources/state/reducers.ts:5381": [
      [0, 0, 0, "Do not use any type assertions.", "0"],
      [0, 0, 0, "Do not use any type assertions.", "1"]
    ],
    "public/app/features/datasources/state/selectors.ts:5381": [
      [0, 0, 0, "Do not use any type assertions.", "0"],
      [0, 0, 0, "Do not use any type assertions.", "1"]
    ],
    "public/app/features/dimensions/editors/ColorDimensionEditor.tsx:5381": [
      [0, 0, 0, "Styles should be written using objects.", "0"],
      [0, 0, 0, "Styles should be written using objects.", "1"]
    ],
    "public/app/features/dimensions/editors/FileUploader.tsx:5381": [
      [0, 0, 0, "Styles should be written using objects.", "0"],
      [0, 0, 0, "Styles should be written using objects.", "1"],
      [0, 0, 0, "Styles should be written using objects.", "2"],
      [0, 0, 0, "Styles should be written using objects.", "3"],
      [0, 0, 0, "Styles should be written using objects.", "4"],
      [0, 0, 0, "Styles should be written using objects.", "5"],
      [0, 0, 0, "Styles should be written using objects.", "6"],
      [0, 0, 0, "Styles should be written using objects.", "7"]
    ],
    "public/app/features/dimensions/editors/FolderPickerTab.tsx:5381": [
      [0, 0, 0, "Do not use any type assertions.", "0"],
      [0, 0, 0, "Styles should be written using objects.", "1"]
    ],
    "public/app/features/dimensions/editors/ResourceCards.tsx:5381": [
      [0, 0, 0, "Styles should be written using objects.", "0"],
      [0, 0, 0, "Styles should be written using objects.", "1"],
      [0, 0, 0, "Styles should be written using objects.", "2"],
      [0, 0, 0, "Styles should be written using objects.", "3"],
      [0, 0, 0, "Styles should be written using objects.", "4"]
    ],
    "public/app/features/dimensions/editors/ResourceDimensionEditor.tsx:5381": [
      [0, 0, 0, "Do not use any type assertions.", "0"]
    ],
    "public/app/features/dimensions/editors/ResourcePicker.tsx:5381": [
      [0, 0, 0, "Styles should be written using objects.", "0"],
      [0, 0, 0, "Styles should be written using objects.", "1"]
    ],
    "public/app/features/dimensions/editors/ResourcePickerPopover.tsx:5381": [
      [0, 0, 0, "Styles should be written using objects.", "0"],
      [0, 0, 0, "Styles should be written using objects.", "1"],
      [0, 0, 0, "Styles should be written using objects.", "2"],
      [0, 0, 0, "Styles should be written using objects.", "3"],
      [0, 0, 0, "Styles should be written using objects.", "4"]
    ],
    "public/app/features/dimensions/editors/ScalarDimensionEditor.tsx:5381": [
      [0, 0, 0, "Styles should be written using objects.", "0"]
    ],
    "public/app/features/dimensions/editors/ScaleDimensionEditor.tsx:5381": [
      [0, 0, 0, "Styles should be written using objects.", "0"]
    ],
    "public/app/features/dimensions/editors/TextDimensionEditor.tsx:5381": [
      [0, 0, 0, "Do not use any type assertions.", "0"],
      [0, 0, 0, "Do not use any type assertions.", "1"]
    ],
    "public/app/features/dimensions/editors/ThresholdsEditor/ThresholdsEditor.tsx:5381": [
      [0, 0, 0, "Do not use any type assertions.", "0"],
      [0, 0, 0, "Styles should be written using objects.", "1"],
      [0, 0, 0, "Styles should be written using objects.", "2"],
      [0, 0, 0, "Styles should be written using objects.", "3"],
      [0, 0, 0, "Styles should be written using objects.", "4"],
      [0, 0, 0, "Styles should be written using objects.", "5"],
      [0, 0, 0, "Styles should be written using objects.", "6"],
      [0, 0, 0, "Styles should be written using objects.", "7"],
      [0, 0, 0, "Styles should be written using objects.", "8"]
    ],
    "public/app/features/dimensions/editors/URLPickerTab.tsx:5381": [
      [0, 0, 0, "Styles should be written using objects.", "0"],
      [0, 0, 0, "Styles should be written using objects.", "1"],
      [0, 0, 0, "Styles should be written using objects.", "2"]
    ],
    "public/app/features/dimensions/editors/ValueMappingsEditor/ValueMappingsEditorModal.tsx:5381": [
      [0, 0, 0, "Styles should be written using objects.", "0"]
    ],
    "public/app/features/dimensions/scale.ts:5381": [
      [0, 0, 0, "Do not use any type assertions.", "0"],
      [0, 0, 0, "Unexpected any. Specify a different type.", "1"]
    ],
    "public/app/features/dimensions/types.ts:5381": [
      [0, 0, 0, "Unexpected any. Specify a different type.", "0"]
    ],
    "public/app/features/dimensions/utils.ts:5381": [
      [0, 0, 0, "Do not use any type assertions.", "0"]
    ],
    "public/app/features/explore/ContentOutline/ContentOutline.tsx:5381": [
      [0, 0, 0, "Do not use any type assertions.", "0"]
    ],
    "public/app/features/explore/Logs/LiveLogs.tsx:5381": [
      [0, 0, 0, "Styles should be written using objects.", "0"],
      [0, 0, 0, "Styles should be written using objects.", "1"],
      [0, 0, 0, "Styles should be written using objects.", "2"],
      [0, 0, 0, "Styles should be written using objects.", "3"],
      [0, 0, 0, "Styles should be written using objects.", "4"]
    ],
    "public/app/features/explore/Logs/Logs.tsx:5381": [
      [0, 0, 0, "Unexpected any. Specify a different type.", "0"]
    ],
    "public/app/features/explore/Logs/LogsMetaRow.tsx:5381": [
      [0, 0, 0, "Styles should be written using objects.", "0"],
      [0, 0, 0, "Unexpected any. Specify a different type.", "1"]
    ],
    "public/app/features/explore/Logs/LogsNavigation.tsx:5381": [
      [0, 0, 0, "Styles should be written using objects.", "0"],
      [0, 0, 0, "Styles should be written using objects.", "1"],
      [0, 0, 0, "Styles should be written using objects.", "2"],
      [0, 0, 0, "Styles should be written using objects.", "3"]
    ],
    "public/app/features/explore/Logs/LogsNavigationPages.tsx:5381": [
      [0, 0, 0, "Styles should be written using objects.", "0"],
      [0, 0, 0, "Styles should be written using objects.", "1"],
      [0, 0, 0, "Styles should be written using objects.", "2"],
      [0, 0, 0, "Styles should be written using objects.", "3"],
      [0, 0, 0, "Styles should be written using objects.", "4"]
    ],
    "public/app/features/explore/Logs/LogsSamplePanel.tsx:5381": [
      [0, 0, 0, "Styles should be written using objects.", "0"],
      [0, 0, 0, "Styles should be written using objects.", "1"],
      [0, 0, 0, "Styles should be written using objects.", "2"]
    ],
    "public/app/features/explore/Logs/LogsVolumePanel.tsx:5381": [
      [0, 0, 0, "Styles should be written using objects.", "0"],
      [0, 0, 0, "Styles should be written using objects.", "1"],
      [0, 0, 0, "Styles should be written using objects.", "2"]
    ],
    "public/app/features/explore/Logs/LogsVolumePanelList.tsx:5381": [
      [0, 0, 0, "Styles should be written using objects.", "0"],
      [0, 0, 0, "Styles should be written using objects.", "1"],
      [0, 0, 0, "Styles should be written using objects.", "2"],
      [0, 0, 0, "Styles should be written using objects.", "3"]
    ],
    "public/app/features/explore/Logs/utils/LogsCrossFadeTransition.tsx:5381": [
      [0, 0, 0, "Styles should be written using objects.", "0"],
      [0, 0, 0, "Styles should be written using objects.", "1"],
      [0, 0, 0, "Styles should be written using objects.", "2"],
      [0, 0, 0, "Styles should be written using objects.", "3"]
    ],
    "public/app/features/explore/NodeGraph/NodeGraphContainer.tsx:5381": [
      [0, 0, 0, "Styles should be written using objects.", "0"]
    ],
    "public/app/features/explore/PrometheusListView/ItemLabels.tsx:5381": [
      [0, 0, 0, "Styles should be written using objects.", "0"],
      [0, 0, 0, "Styles should be written using objects.", "1"],
      [0, 0, 0, "Styles should be written using objects.", "2"]
    ],
    "public/app/features/explore/PrometheusListView/ItemValues.tsx:5381": [
      [0, 0, 0, "Styles should be written using objects.", "0"],
      [0, 0, 0, "Styles should be written using objects.", "1"],
      [0, 0, 0, "Styles should be written using objects.", "2"]
    ],
    "public/app/features/explore/PrometheusListView/RawListContainer.tsx:5381": [
      [0, 0, 0, "Styles should be written using objects.", "0"],
      [0, 0, 0, "Styles should be written using objects.", "1"],
      [0, 0, 0, "Styles should be written using objects.", "2"],
      [0, 0, 0, "Styles should be written using objects.", "3"],
      [0, 0, 0, "Styles should be written using objects.", "4"],
      [0, 0, 0, "Styles should be written using objects.", "5"]
    ],
    "public/app/features/explore/PrometheusListView/RawListItem.tsx:5381": [
      [0, 0, 0, "Styles should be written using objects.", "0"],
      [0, 0, 0, "Styles should be written using objects.", "1"],
      [0, 0, 0, "Styles should be written using objects.", "2"],
      [0, 0, 0, "Styles should be written using objects.", "3"]
    ],
    "public/app/features/explore/PrometheusListView/RawListItemAttributes.tsx:5381": [
      [0, 0, 0, "Styles should be written using objects.", "0"],
      [0, 0, 0, "Styles should be written using objects.", "1"],
      [0, 0, 0, "Styles should be written using objects.", "2"]
    ],
    "public/app/features/explore/QueryRows.test.tsx:5381": [
      [0, 0, 0, "Unexpected any. Specify a different type.", "0"]
    ],
    "public/app/features/explore/RichHistory/RichHistoryCard.tsx:5381": [
      [0, 0, 0, "Styles should be written using objects.", "0"],
      [0, 0, 0, "Styles should be written using objects.", "1"],
      [0, 0, 0, "Styles should be written using objects.", "2"],
      [0, 0, 0, "Styles should be written using objects.", "3"],
      [0, 0, 0, "Styles should be written using objects.", "4"],
      [0, 0, 0, "Styles should be written using objects.", "5"],
      [0, 0, 0, "Styles should be written using objects.", "6"],
      [0, 0, 0, "Styles should be written using objects.", "7"],
      [0, 0, 0, "Styles should be written using objects.", "8"],
      [0, 0, 0, "Styles should be written using objects.", "9"],
      [0, 0, 0, "Styles should be written using objects.", "10"],
      [0, 0, 0, "Styles should be written using objects.", "11"],
      [0, 0, 0, "Styles should be written using objects.", "12"],
      [0, 0, 0, "Styles should be written using objects.", "13"]
    ],
    "public/app/features/explore/RichHistory/RichHistoryQueriesTab.tsx:5381": [
      [0, 0, 0, "Styles should be written using objects.", "0"],
      [0, 0, 0, "Styles should be written using objects.", "1"],
      [0, 0, 0, "Styles should be written using objects.", "2"],
      [0, 0, 0, "Styles should be written using objects.", "3"],
      [0, 0, 0, "Styles should be written using objects.", "4"],
      [0, 0, 0, "Styles should be written using objects.", "5"],
      [0, 0, 0, "Styles should be written using objects.", "6"],
      [0, 0, 0, "Styles should be written using objects.", "7"],
      [0, 0, 0, "Styles should be written using objects.", "8"],
      [0, 0, 0, "Styles should be written using objects.", "9"],
      [0, 0, 0, "Styles should be written using objects.", "10"],
      [0, 0, 0, "Styles should be written using objects.", "11"],
      [0, 0, 0, "Styles should be written using objects.", "12"],
      [0, 0, 0, "Styles should be written using objects.", "13"]
    ],
    "public/app/features/explore/RichHistory/RichHistorySettingsTab.tsx:5381": [
      [0, 0, 0, "Styles should be written using objects.", "0"],
      [0, 0, 0, "Styles should be written using objects.", "1"],
      [0, 0, 0, "Styles should be written using objects.", "2"],
      [0, 0, 0, "Styles should be written using objects.", "3"],
      [0, 0, 0, "Styles should be written using objects.", "4"]
    ],
    "public/app/features/explore/RichHistory/RichHistoryStarredTab.tsx:5381": [
      [0, 0, 0, "Styles should be written using objects.", "0"],
      [0, 0, 0, "Styles should be written using objects.", "1"],
      [0, 0, 0, "Styles should be written using objects.", "2"],
      [0, 0, 0, "Styles should be written using objects.", "3"],
      [0, 0, 0, "Styles should be written using objects.", "4"],
      [0, 0, 0, "Styles should be written using objects.", "5"],
      [0, 0, 0, "Styles should be written using objects.", "6"]
    ],
    "public/app/features/explore/TraceView/TraceView.tsx:5381": [
      [0, 0, 0, "Styles should be written using objects.", "0"],
      [0, 0, 0, "Do not use any type assertions.", "1"],
      [0, 0, 0, "Do not use any type assertions.", "2"]
    ],
    "public/app/features/explore/TraceView/components/TracePageHeader/Actions/ActionButton.tsx:5381": [
      [0, 0, 0, "Styles should be written using objects.", "0"]
    ],
    "public/app/features/explore/TraceView/components/TracePageHeader/Actions/TracePageActions.tsx:5381": [
      [0, 0, 0, "Styles should be written using objects.", "0"],
      [0, 0, 0, "Styles should be written using objects.", "1"]
    ],
    "public/app/features/explore/TraceView/components/TracePageHeader/SearchBar/NextPrevResult.tsx:5381": [
      [0, 0, 0, "Styles should be written using objects.", "0"],
      [0, 0, 0, "Styles should be written using objects.", "1"],
      [0, 0, 0, "Styles should be written using objects.", "2"],
      [0, 0, 0, "Styles should be written using objects.", "3"],
      [0, 0, 0, "Styles should be written using objects.", "4"],
      [0, 0, 0, "Styles should be written using objects.", "5"]
    ],
    "public/app/features/explore/TraceView/components/TracePageHeader/SearchBar/TracePageSearchBar.tsx:5381": [
      [0, 0, 0, "Styles should be written using objects.", "0"],
      [0, 0, 0, "Styles should be written using objects.", "1"],
      [0, 0, 0, "Styles should be written using objects.", "2"],
      [0, 0, 0, "Styles should be written using objects.", "3"],
      [0, 0, 0, "Styles should be written using objects.", "4"]
    ],
    "public/app/features/explore/TraceView/components/TracePageHeader/SpanFilters/SpanFilters.tsx:5381": [
      [0, 0, 0, "Styles should be written using objects.", "0"],
      [0, 0, 0, "Styles should be written using objects.", "1"],
      [0, 0, 0, "Styles should be written using objects.", "2"],
      [0, 0, 0, "Styles should be written using objects.", "3"],
      [0, 0, 0, "Styles should be written using objects.", "4"],
      [0, 0, 0, "Styles should be written using objects.", "5"],
      [0, 0, 0, "Styles should be written using objects.", "6"]
    ],
    "public/app/features/explore/TraceView/components/TracePageHeader/SpanGraph/CanvasSpanGraph.tsx:5381": [
      [0, 0, 0, "Styles should be written using objects.", "0"]
    ],
    "public/app/features/explore/TraceView/components/TracePageHeader/SpanGraph/GraphTicks.tsx:5381": [
      [0, 0, 0, "Styles should be written using objects.", "0"]
    ],
    "public/app/features/explore/TraceView/components/TracePageHeader/SpanGraph/Scrubber.tsx:5381": [
      [0, 0, 0, "Styles should be written using objects.", "0"],
      [0, 0, 0, "Styles should be written using objects.", "1"],
      [0, 0, 0, "Styles should be written using objects.", "2"],
      [0, 0, 0, "Styles should be written using objects.", "3"],
      [0, 0, 0, "Styles should be written using objects.", "4"]
    ],
    "public/app/features/explore/TraceView/components/TracePageHeader/SpanGraph/TickLabels.tsx:5381": [
      [0, 0, 0, "Styles should be written using objects.", "0"],
      [0, 0, 0, "Styles should be written using objects.", "1"]
    ],
    "public/app/features/explore/TraceView/components/TracePageHeader/SpanGraph/ViewingLayer.tsx:5381": [
      [0, 0, 0, "Styles should be written using objects.", "0"],
      [0, 0, 0, "Styles should be written using objects.", "1"],
      [0, 0, 0, "Styles should be written using objects.", "2"],
      [0, 0, 0, "Styles should be written using objects.", "3"],
      [0, 0, 0, "Styles should be written using objects.", "4"],
      [0, 0, 0, "Styles should be written using objects.", "5"],
      [0, 0, 0, "Styles should be written using objects.", "6"],
      [0, 0, 0, "Styles should be written using objects.", "7"]
    ],
    "public/app/features/explore/TraceView/components/TracePageHeader/TracePageHeader.tsx:5381": [
      [0, 0, 0, "Styles should be written using objects.", "0"],
      [0, 0, 0, "Styles should be written using objects.", "1"],
      [0, 0, 0, "Styles should be written using objects.", "2"],
      [0, 0, 0, "Styles should be written using objects.", "3"],
      [0, 0, 0, "Styles should be written using objects.", "4"],
      [0, 0, 0, "Styles should be written using objects.", "5"],
      [0, 0, 0, "Styles should be written using objects.", "6"],
      [0, 0, 0, "Styles should be written using objects.", "7"],
      [0, 0, 0, "Styles should be written using objects.", "8"],
      [0, 0, 0, "Styles should be written using objects.", "9"],
      [0, 0, 0, "Styles should be written using objects.", "10"],
      [0, 0, 0, "Styles should be written using objects.", "11"],
      [0, 0, 0, "Styles should be written using objects.", "12"]
    ],
    "public/app/features/explore/TraceView/components/TraceTimelineViewer/SpanBarRow.tsx:5381": [
      [0, 0, 0, "Styles should be written using objects.", "0"],
      [0, 0, 0, "Styles should be written using objects.", "1"],
      [0, 0, 0, "Styles should be written using objects.", "2"],
      [0, 0, 0, "Styles should be written using objects.", "3"],
      [0, 0, 0, "Styles should be written using objects.", "4"],
      [0, 0, 0, "Styles should be written using objects.", "5"],
      [0, 0, 0, "Styles should be written using objects.", "6"],
      [0, 0, 0, "Styles should be written using objects.", "7"],
      [0, 0, 0, "Styles should be written using objects.", "8"],
      [0, 0, 0, "Styles should be written using objects.", "9"],
      [0, 0, 0, "Styles should be written using objects.", "10"],
      [0, 0, 0, "Styles should be written using objects.", "11"],
      [0, 0, 0, "Styles should be written using objects.", "12"],
      [0, 0, 0, "Styles should be written using objects.", "13"],
      [0, 0, 0, "Styles should be written using objects.", "14"],
      [0, 0, 0, "Styles should be written using objects.", "15"],
      [0, 0, 0, "Styles should be written using objects.", "16"],
      [0, 0, 0, "Styles should be written using objects.", "17"],
      [0, 0, 0, "Styles should be written using objects.", "18"],
      [0, 0, 0, "Styles should be written using objects.", "19"],
      [0, 0, 0, "Styles should be written using objects.", "20"],
      [0, 0, 0, "Styles should be written using objects.", "21"]
    ],
    "public/app/features/explore/TraceView/components/TraceTimelineViewer/SpanDetail/AccordianKeyValues.tsx:5381": [
      [0, 0, 0, "Styles should be written using objects.", "0"],
      [0, 0, 0, "Styles should be written using objects.", "1"],
      [0, 0, 0, "Styles should be written using objects.", "2"],
      [0, 0, 0, "Styles should be written using objects.", "3"],
      [0, 0, 0, "Styles should be written using objects.", "4"],
      [0, 0, 0, "Styles should be written using objects.", "5"],
      [0, 0, 0, "Styles should be written using objects.", "6"],
      [0, 0, 0, "Styles should be written using objects.", "7"]
    ],
    "public/app/features/explore/TraceView/components/TraceTimelineViewer/SpanDetail/AccordianLogs.tsx:5381": [
      [0, 0, 0, "Styles should be written using objects.", "0"],
      [0, 0, 0, "Styles should be written using objects.", "1"],
      [0, 0, 0, "Styles should be written using objects.", "2"],
      [0, 0, 0, "Styles should be written using objects.", "3"]
    ],
    "public/app/features/explore/TraceView/components/TraceTimelineViewer/SpanDetail/AccordianReferences.tsx:5381": [
      [0, 0, 0, "Styles should be written using objects.", "0"],
      [0, 0, 0, "Styles should be written using objects.", "1"],
      [0, 0, 0, "Styles should be written using objects.", "2"],
      [0, 0, 0, "Styles should be written using objects.", "3"],
      [0, 0, 0, "Styles should be written using objects.", "4"],
      [0, 0, 0, "Styles should be written using objects.", "5"],
      [0, 0, 0, "Styles should be written using objects.", "6"],
      [0, 0, 0, "Styles should be written using objects.", "7"],
      [0, 0, 0, "Styles should be written using objects.", "8"],
      [0, 0, 0, "Styles should be written using objects.", "9"],
      [0, 0, 0, "Styles should be written using objects.", "10"],
      [0, 0, 0, "Styles should be written using objects.", "11"],
      [0, 0, 0, "Styles should be written using objects.", "12"],
      [0, 0, 0, "Styles should be written using objects.", "13"]
    ],
    "public/app/features/explore/TraceView/components/TraceTimelineViewer/SpanDetail/AccordianText.tsx:5381": [
      [0, 0, 0, "Styles should be written using objects.", "0"]
    ],
    "public/app/features/explore/TraceView/components/TraceTimelineViewer/SpanDetail/KeyValuesTable.tsx:5381": [
      [0, 0, 0, "Styles should be written using objects.", "0"],
      [0, 0, 0, "Styles should be written using objects.", "1"],
      [0, 0, 0, "Styles should be written using objects.", "2"],
      [0, 0, 0, "Styles should be written using objects.", "3"],
      [0, 0, 0, "Styles should be written using objects.", "4"],
      [0, 0, 0, "Styles should be written using objects.", "5"]
    ],
    "public/app/features/explore/TraceView/components/TraceTimelineViewer/SpanDetail/SpanFlameGraph.tsx:5381": [
      [0, 0, 0, "Do not use any type assertions.", "0"]
    ],
    "public/app/features/explore/TraceView/components/TraceTimelineViewer/SpanDetail/TextList.tsx:5381": [
      [0, 0, 0, "Styles should be written using objects.", "0"],
      [0, 0, 0, "Styles should be written using objects.", "1"],
      [0, 0, 0, "Styles should be written using objects.", "2"]
    ],
    "public/app/features/explore/TraceView/components/TraceTimelineViewer/SpanDetail/index.tsx:5381": [
      [0, 0, 0, "Styles should be written using objects.", "0"],
      [0, 0, 0, "Styles should be written using objects.", "1"],
      [0, 0, 0, "Styles should be written using objects.", "2"],
      [0, 0, 0, "Styles should be written using objects.", "3"],
      [0, 0, 0, "Styles should be written using objects.", "4"],
      [0, 0, 0, "Styles should be written using objects.", "5"],
      [0, 0, 0, "Styles should be written using objects.", "6"],
      [0, 0, 0, "Styles should be written using objects.", "7"],
      [0, 0, 0, "Styles should be written using objects.", "8"],
      [0, 0, 0, "Styles should be written using objects.", "9"],
      [0, 0, 0, "Styles should be written using objects.", "10"]
    ],
    "public/app/features/explore/TraceView/components/TraceTimelineViewer/SpanDetailRow.tsx:5381": [
      [0, 0, 0, "Styles should be written using objects.", "0"],
      [0, 0, 0, "Styles should be written using objects.", "1"]
    ],
    "public/app/features/explore/TraceView/components/TraceTimelineViewer/SpanLinks.tsx:5381": [
      [0, 0, 0, "Styles should be written using objects.", "0"],
      [0, 0, 0, "Styles should be written using objects.", "1"],
      [0, 0, 0, "Styles should be written using objects.", "2"],
      [0, 0, 0, "Styles should be written using objects.", "3"]
    ],
    "public/app/features/explore/TraceView/components/TraceTimelineViewer/SpanTreeOffset.tsx:5381": [
      [0, 0, 0, "Styles should be written using objects.", "0"],
      [0, 0, 0, "Styles should be written using objects.", "1"],
      [0, 0, 0, "Styles should be written using objects.", "2"],
      [0, 0, 0, "Styles should be written using objects.", "3"],
      [0, 0, 0, "Styles should be written using objects.", "4"],
      [0, 0, 0, "Styles should be written using objects.", "5"]
    ],
    "public/app/features/explore/TraceView/components/TraceTimelineViewer/Ticks.tsx:5381": [
      [0, 0, 0, "Styles should be written using objects.", "0"],
      [0, 0, 0, "Styles should be written using objects.", "1"],
      [0, 0, 0, "Styles should be written using objects.", "2"],
      [0, 0, 0, "Styles should be written using objects.", "3"]
    ],
    "public/app/features/explore/TraceView/components/TraceTimelineViewer/TimelineHeaderRow/TimelineCollapser.tsx:5381": [
      [0, 0, 0, "Styles should be written using objects.", "0"]
    ],
    "public/app/features/explore/TraceView/components/TraceTimelineViewer/TimelineHeaderRow/TimelineColumnResizer.tsx:5381": [
      [0, 0, 0, "Styles should be written using objects.", "0"],
      [0, 0, 0, "Styles should be written using objects.", "1"],
      [0, 0, 0, "Styles should be written using objects.", "2"],
      [0, 0, 0, "Styles should be written using objects.", "3"],
      [0, 0, 0, "Styles should be written using objects.", "4"],
      [0, 0, 0, "Styles should be written using objects.", "5"],
      [0, 0, 0, "Styles should be written using objects.", "6"],
      [0, 0, 0, "Styles should be written using objects.", "7"]
    ],
    "public/app/features/explore/TraceView/components/TraceTimelineViewer/TimelineHeaderRow/TimelineHeaderRow.tsx:5381": [
      [0, 0, 0, "Styles should be written using objects.", "0"],
      [0, 0, 0, "Styles should be written using objects.", "1"],
      [0, 0, 0, "Styles should be written using objects.", "2"]
    ],
    "public/app/features/explore/TraceView/components/TraceTimelineViewer/TimelineHeaderRow/TimelineViewingLayer.tsx:5381": [
      [0, 0, 0, "Styles should be written using objects.", "0"],
      [0, 0, 0, "Styles should be written using objects.", "1"],
      [0, 0, 0, "Styles should be written using objects.", "2"],
      [0, 0, 0, "Styles should be written using objects.", "3"],
      [0, 0, 0, "Styles should be written using objects.", "4"],
      [0, 0, 0, "Styles should be written using objects.", "5"],
      [0, 0, 0, "Styles should be written using objects.", "6"],
      [0, 0, 0, "Styles should be written using objects.", "7"]
    ],
    "public/app/features/explore/TraceView/components/TraceTimelineViewer/VirtualizedTraceView.tsx:5381": [
      [0, 0, 0, "Styles should be written using objects.", "0"],
      [0, 0, 0, "Styles should be written using objects.", "1"],
      [0, 0, 0, "Styles should be written using objects.", "2"]
    ],
    "public/app/features/explore/TraceView/components/TraceTimelineViewer/index.tsx:5381": [
      [0, 0, 0, "Styles should be written using objects.", "0"]
    ],
    "public/app/features/explore/TraceView/components/common/BreakableText.tsx:5381": [
      [0, 0, 0, "Styles should be written using objects.", "0"]
    ],
    "public/app/features/explore/TraceView/components/common/CopyIcon.tsx:5381": [
      [0, 0, 0, "Styles should be written using objects.", "0"]
    ],
    "public/app/features/explore/TraceView/components/common/Divider.tsx:5381": [
      [0, 0, 0, "Styles should be written using objects.", "0"],
      [0, 0, 0, "Styles should be written using objects.", "1"],
      [0, 0, 0, "Styles should be written using objects.", "2"]
    ],
    "public/app/features/explore/TraceView/components/common/LabeledList.tsx:5381": [
      [0, 0, 0, "Styles should be written using objects.", "0"],
      [0, 0, 0, "Styles should be written using objects.", "1"],
      [0, 0, 0, "Styles should be written using objects.", "2"],
      [0, 0, 0, "Styles should be written using objects.", "3"]
    ],
    "public/app/features/explore/TraceView/components/common/NewWindowIcon.tsx:5381": [
      [0, 0, 0, "Styles should be written using objects.", "0"]
    ],
    "public/app/features/explore/TraceView/components/common/TraceName.tsx:5381": [
      [0, 0, 0, "Styles should be written using objects.", "0"]
    ],
    "public/app/features/explore/TraceView/components/demo/trace-generators.ts:5381": [
      [0, 0, 0, "Do not use any type assertions.", "0"]
    ],
    "public/app/features/explore/TraceView/components/model/link-patterns.test.ts:5381": [
      [0, 0, 0, "Unexpected any. Specify a different type.", "0"],
      [0, 0, 0, "Unexpected any. Specify a different type.", "1"]
    ],
    "public/app/features/explore/TraceView/components/model/link-patterns.tsx:5381": [
      [0, 0, 0, "Unexpected any. Specify a different type.", "0"],
      [0, 0, 0, "Unexpected any. Specify a different type.", "1"],
      [0, 0, 0, "Unexpected any. Specify a different type.", "2"],
      [0, 0, 0, "Unexpected any. Specify a different type.", "3"],
      [0, 0, 0, "Unexpected any. Specify a different type.", "4"],
      [0, 0, 0, "Unexpected any. Specify a different type.", "5"],
      [0, 0, 0, "Unexpected any. Specify a different type.", "6"],
      [0, 0, 0, "Unexpected any. Specify a different type.", "7"],
      [0, 0, 0, "Unexpected any. Specify a different type.", "8"],
      [0, 0, 0, "Do not use any type assertions.", "9"],
      [0, 0, 0, "Unexpected any. Specify a different type.", "10"],
      [0, 0, 0, "Do not use any type assertions.", "11"],
      [0, 0, 0, "Unexpected any. Specify a different type.", "12"]
    ],
    "public/app/features/explore/TraceView/components/model/transform-trace-data.tsx:5381": [
      [0, 0, 0, "Do not use any type assertions.", "0"]
    ],
    "public/app/features/explore/TraceView/components/settings/SpanBarSettings.tsx:5381": [
      [0, 0, 0, "Styles should be written using objects.", "0"],
      [0, 0, 0, "Styles should be written using objects.", "1"]
    ],
    "public/app/features/explore/TraceView/components/types/trace.ts:5381": [
      [0, 0, 0, "Unexpected any. Specify a different type.", "0"]
    ],
    "public/app/features/explore/TraceView/createSpanLink.tsx:5381": [
      [0, 0, 0, "Do not use any type assertions.", "0"],
      [0, 0, 0, "Do not use any type assertions.", "1"]
    ],
    "public/app/features/explore/spec/helper/setup.tsx:5381": [
      [0, 0, 0, "Do not use any type assertions.", "0"],
      [0, 0, 0, "Unexpected any. Specify a different type.", "1"]
    ],
    "public/app/features/explore/spec/interpolation.test.tsx:5381": [
      [0, 0, 0, "Unexpected any. Specify a different type.", "0"]
    ],
    "public/app/features/explore/spec/queryHistory.test.tsx:5381": [
      [0, 0, 0, "Unexpected any. Specify a different type.", "0"]
    ],
    "public/app/features/explore/state/time.test.ts:5381": [
      [0, 0, 0, "Unexpected any. Specify a different type.", "0"]
    ],
    "public/app/features/explore/state/utils.ts:5381": [
      [0, 0, 0, "Do not use any type assertions.", "0"],
      [0, 0, 0, "Unexpected any. Specify a different type.", "1"],
      [0, 0, 0, "Do not use any type assertions.", "2"],
      [0, 0, 0, "Unexpected any. Specify a different type.", "3"],
      [0, 0, 0, "Do not use any type assertions.", "4"],
      [0, 0, 0, "Do not use any type assertions.", "5"]
    ],
    "public/app/features/expressions/ExpressionDatasource.ts:5381": [
      [0, 0, 0, "Do not use any type assertions.", "0"],
      [0, 0, 0, "Do not use any type assertions.", "1"]
    ],
    "public/app/features/expressions/components/Condition.tsx:5381": [
      [0, 0, 0, "Styles should be written using objects.", "0"],
      [0, 0, 0, "Styles should be written using objects.", "1"],
      [0, 0, 0, "Styles should be written using objects.", "2"]
    ],
    "public/app/features/expressions/components/Math.tsx:5381": [
      [0, 0, 0, "Styles should be written using objects.", "0"],
      [0, 0, 0, "Styles should be written using objects.", "1"],
      [0, 0, 0, "Styles should be written using objects.", "2"],
      [0, 0, 0, "Styles should be written using objects.", "3"],
      [0, 0, 0, "Styles should be written using objects.", "4"],
      [0, 0, 0, "Styles should be written using objects.", "5"],
      [0, 0, 0, "Styles should be written using objects.", "6"]
    ],
    "public/app/features/expressions/guards.ts:5381": [
      [0, 0, 0, "Do not use any type assertions.", "0"]
    ],
    "public/app/features/geo/editor/GazetteerPathEditor.tsx:5381": [
      [0, 0, 0, "Styles should be written using objects.", "0"]
    ],
    "public/app/features/geo/editor/locationModeEditor.tsx:5381": [
      [0, 0, 0, "Styles should be written using objects.", "0"],
      [0, 0, 0, "Styles should be written using objects.", "1"]
    ],
    "public/app/features/geo/gazetteer/gazetteer.ts:5381": [
      [0, 0, 0, "Unexpected any. Specify a different type.", "0"],
      [0, 0, 0, "Do not use any type assertions.", "1"]
    ],
    "public/app/features/geo/gazetteer/worldmap.test.ts:5381": [
      [0, 0, 0, "Unexpected any. Specify a different type.", "0"]
    ],
    "public/app/features/geo/utils/frameVectorSource.ts:5381": [
      [0, 0, 0, "Do not use any type assertions.", "0"],
      [0, 0, 0, "Do not use any type assertions.", "1"]
    ],
    "public/app/features/inspector/DetailText.tsx:5381": [
      [0, 0, 0, "Styles should be written using objects.", "0"]
    ],
    "public/app/features/inspector/InspectDataOptions.tsx:5381": [
      [0, 0, 0, "Do not use any type assertions.", "0"]
    ],
    "public/app/features/inspector/InspectDataTab.tsx:5381": [
      [0, 0, 0, "Use data-testid for E2E selectors instead of aria-label", "0"]
    ],
    "public/app/features/inspector/InspectJSONTab.tsx:5381": [
      [0, 0, 0, "Use data-testid for E2E selectors instead of aria-label", "0"]
    ],
    "public/app/features/inspector/InspectStatsTab.tsx:5381": [
      [0, 0, 0, "Use data-testid for E2E selectors instead of aria-label", "0"],
      [0, 0, 0, "Styles should be written using objects.", "1"]
    ],
    "public/app/features/inspector/InspectStatsTable.tsx:5381": [
      [0, 0, 0, "Styles should be written using objects.", "0"],
      [0, 0, 0, "Styles should be written using objects.", "1"]
    ],
    "public/app/features/inspector/InspectStatsTraceIdsTable.tsx:5381": [
      [0, 0, 0, "Styles should be written using objects.", "0"],
      [0, 0, 0, "Styles should be written using objects.", "1"]
    ],
    "public/app/features/inspector/QueryInspector.tsx:5381": [
      [0, 0, 0, "Unexpected any. Specify a different type.", "0"],
      [0, 0, 0, "Styles should be written using objects.", "1"],
      [0, 0, 0, "Use data-testid for E2E selectors instead of aria-label", "2"],
      [0, 0, 0, "Use data-testid for E2E selectors instead of aria-label", "3"]
    ],
    "public/app/features/inspector/styles.ts:5381": [
      [0, 0, 0, "Styles should be written using objects.", "0"],
      [0, 0, 0, "Styles should be written using objects.", "1"],
      [0, 0, 0, "Styles should be written using objects.", "2"],
      [0, 0, 0, "Styles should be written using objects.", "3"],
      [0, 0, 0, "Styles should be written using objects.", "4"],
      [0, 0, 0, "Styles should be written using objects.", "5"],
      [0, 0, 0, "Styles should be written using objects.", "6"],
      [0, 0, 0, "Styles should be written using objects.", "7"],
      [0, 0, 0, "Styles should be written using objects.", "8"],
      [0, 0, 0, "Styles should be written using objects.", "9"],
      [0, 0, 0, "Styles should be written using objects.", "10"]
    ],
    "public/app/features/library-panels/components/LibraryPanelInfo/LibraryPanelInfo.tsx:5381": [
      [0, 0, 0, "Styles should be written using objects.", "0"],
      [0, 0, 0, "Styles should be written using objects.", "1"],
      [0, 0, 0, "Styles should be written using objects.", "2"]
    ],
    "public/app/features/library-panels/components/LibraryPanelsSearch/LibraryPanelsSearch.tsx:5381": [
      [0, 0, 0, "Styles should be written using objects.", "0"],
      [0, 0, 0, "Styles should be written using objects.", "1"],
      [0, 0, 0, "Styles should be written using objects.", "2"],
      [0, 0, 0, "Styles should be written using objects.", "3"],
      [0, 0, 0, "Styles should be written using objects.", "4"],
      [0, 0, 0, "Styles should be written using objects.", "5"],
      [0, 0, 0, "Styles should be written using objects.", "6"],
      [0, 0, 0, "Styles should be written using objects.", "7"],
      [0, 0, 0, "Styles should be written using objects.", "8"]
    ],
    "public/app/features/library-panels/components/LibraryPanelsView/actions.ts:5381": [
      [0, 0, 0, "Unexpected any. Specify a different type.", "0"]
    ],
    "public/app/features/library-panels/components/OpenLibraryPanelModal/OpenLibraryPanelModal.tsx:5381": [
      [0, 0, 0, "Styles should be written using objects.", "0"]
    ],
    "public/app/features/library-panels/components/PanelLibraryOptionsGroup/PanelLibraryOptionsGroup.tsx:5381": [
      [0, 0, 0, "Styles should be written using objects.", "0"]
    ],
    "public/app/features/library-panels/styles.ts:5381": [
      [0, 0, 0, "Styles should be written using objects.", "0"],
      [0, 0, 0, "Styles should be written using objects.", "1"],
      [0, 0, 0, "Styles should be written using objects.", "2"],
      [0, 0, 0, "Styles should be written using objects.", "3"],
      [0, 0, 0, "Styles should be written using objects.", "4"],
      [0, 0, 0, "Styles should be written using objects.", "5"]
    ],
    "public/app/features/library-panels/utils.ts:5381": [
      [0, 0, 0, "Unexpected any. Specify a different type.", "0"]
    ],
    "public/app/features/live/LiveConnectionWarning.tsx:5381": [
      [0, 0, 0, "Styles should be written using objects.", "0"],
      [0, 0, 0, "Styles should be written using objects.", "1"]
    ],
    "public/app/features/live/centrifuge/LiveDataStream.ts:5381": [
      [0, 0, 0, "Do not use any type assertions.", "0"]
    ],
    "public/app/features/live/centrifuge/channel.ts:5381": [
      [0, 0, 0, "Unexpected any. Specify a different type.", "0"]
    ],
    "public/app/features/live/centrifuge/serviceWorkerProxy.ts:5381": [
      [0, 0, 0, "Do not use any type assertions.", "0"]
    ],
    "public/app/features/live/data/amendTimeSeries.ts:5381": [
      [0, 0, 0, "Unexpected any. Specify a different type.", "0"],
      [0, 0, 0, "Do not use any type assertions.", "1"],
      [0, 0, 0, "Do not use any type assertions.", "2"],
      [0, 0, 0, "Do not use any type assertions.", "3"],
      [0, 0, 0, "Do not use any type assertions.", "4"]
    ],
    "public/app/features/logs/components/LoadingIndicator.tsx:5381": [
      [0, 0, 0, "Styles should be written using objects.", "0"]
    ],
    "public/app/features/logs/components/LogDetailsRow.tsx:5381": [
      [0, 0, 0, "Styles should be written using objects.", "0"],
      [0, 0, 0, "Styles should be written using objects.", "1"],
      [0, 0, 0, "Styles should be written using objects.", "2"],
      [0, 0, 0, "Styles should be written using objects.", "3"],
      [0, 0, 0, "Styles should be written using objects.", "4"],
      [0, 0, 0, "Styles should be written using objects.", "5"],
      [0, 0, 0, "Styles should be written using objects.", "6"]
    ],
    "public/app/features/logs/components/LogLabelStats.tsx:5381": [
      [0, 0, 0, "Styles should be written using objects.", "0"],
      [0, 0, 0, "Styles should be written using objects.", "1"],
      [0, 0, 0, "Styles should be written using objects.", "2"],
      [0, 0, 0, "Styles should be written using objects.", "3"],
      [0, 0, 0, "Styles should be written using objects.", "4"]
    ],
    "public/app/features/logs/components/LogLabelStatsRow.tsx:5381": [
      [0, 0, 0, "Styles should be written using objects.", "0"],
      [0, 0, 0, "Styles should be written using objects.", "1"],
      [0, 0, 0, "Styles should be written using objects.", "2"],
      [0, 0, 0, "Styles should be written using objects.", "3"],
      [0, 0, 0, "Styles should be written using objects.", "4"],
      [0, 0, 0, "Styles should be written using objects.", "5"],
      [0, 0, 0, "Styles should be written using objects.", "6"],
      [0, 0, 0, "Styles should be written using objects.", "7"]
    ],
    "public/app/features/logs/components/LogLabels.tsx:5381": [
      [0, 0, 0, "Styles should be written using objects.", "0"],
      [0, 0, 0, "Styles should be written using objects.", "1"],
      [0, 0, 0, "Styles should be written using objects.", "2"]
    ],
    "public/app/features/logs/components/LogRowMessageDisplayedFields.tsx:5381": [
      [0, 0, 0, "Styles should be written using objects.", "0"]
    ],
    "public/app/features/logs/components/getLogRowStyles.ts:5381": [
      [0, 0, 0, "Styles should be written using objects.", "0"],
      [0, 0, 0, "Styles should be written using objects.", "1"],
      [0, 0, 0, "Styles should be written using objects.", "2"],
      [0, 0, 0, "Styles should be written using objects.", "3"],
      [0, 0, 0, "Styles should be written using objects.", "4"],
      [0, 0, 0, "Styles should be written using objects.", "5"],
      [0, 0, 0, "Styles should be written using objects.", "6"],
      [0, 0, 0, "Styles should be written using objects.", "7"],
      [0, 0, 0, "Styles should be written using objects.", "8"],
      [0, 0, 0, "Styles should be written using objects.", "9"],
      [0, 0, 0, "Styles should be written using objects.", "10"],
      [0, 0, 0, "Styles should be written using objects.", "11"],
      [0, 0, 0, "Styles should be written using objects.", "12"],
      [0, 0, 0, "Styles should be written using objects.", "13"],
      [0, 0, 0, "Styles should be written using objects.", "14"],
      [0, 0, 0, "Styles should be written using objects.", "15"],
      [0, 0, 0, "Styles should be written using objects.", "16"],
      [0, 0, 0, "Styles should be written using objects.", "17"],
      [0, 0, 0, "Styles should be written using objects.", "18"],
      [0, 0, 0, "Styles should be written using objects.", "19"],
      [0, 0, 0, "Styles should be written using objects.", "20"],
      [0, 0, 0, "Styles should be written using objects.", "21"],
      [0, 0, 0, "Styles should be written using objects.", "22"],
      [0, 0, 0, "Styles should be written using objects.", "23"],
      [0, 0, 0, "Styles should be written using objects.", "24"],
      [0, 0, 0, "Styles should be written using objects.", "25"],
      [0, 0, 0, "Styles should be written using objects.", "26"],
      [0, 0, 0, "Styles should be written using objects.", "27"],
      [0, 0, 0, "Styles should be written using objects.", "28"],
      [0, 0, 0, "Styles should be written using objects.", "29"],
      [0, 0, 0, "Styles should be written using objects.", "30"],
      [0, 0, 0, "Styles should be written using objects.", "31"],
      [0, 0, 0, "Styles should be written using objects.", "32"],
      [0, 0, 0, "Styles should be written using objects.", "33"],
      [0, 0, 0, "Styles should be written using objects.", "34"],
      [0, 0, 0, "Styles should be written using objects.", "35"]
    ],
    "public/app/features/logs/components/log-context/LogRowContextModal.tsx:5381": [
      [0, 0, 0, "Styles should be written using objects.", "0"],
      [0, 0, 0, "Styles should be written using objects.", "1"],
      [0, 0, 0, "Styles should be written using objects.", "2"],
      [0, 0, 0, "Styles should be written using objects.", "3"],
      [0, 0, 0, "Styles should be written using objects.", "4"],
      [0, 0, 0, "Styles should be written using objects.", "5"],
      [0, 0, 0, "Styles should be written using objects.", "6"],
      [0, 0, 0, "Styles should be written using objects.", "7"],
      [0, 0, 0, "Styles should be written using objects.", "8"],
      [0, 0, 0, "Styles should be written using objects.", "9"],
      [0, 0, 0, "Styles should be written using objects.", "10"],
      [0, 0, 0, "Styles should be written using objects.", "11"],
      [0, 0, 0, "Styles should be written using objects.", "12"]
    ],
    "public/app/features/logs/utils.ts:5381": [
      [0, 0, 0, "Do not use any type assertions.", "0"]
    ],
    "public/app/features/manage-dashboards/DashboardImportPage.tsx:5381": [
      [0, 0, 0, "Styles should be written using objects.", "0"],
      [0, 0, 0, "Styles should be written using objects.", "1"],
      [0, 0, 0, "Styles should be written using objects.", "2"]
    ],
    "public/app/features/manage-dashboards/components/ImportDashboardLibraryPanelsList.tsx:5381": [
      [0, 0, 0, "Do not use any type assertions.", "0"],
      [0, 0, 0, "Styles should be written using objects.", "1"],
      [0, 0, 0, "Styles should be written using objects.", "2"]
    ],
    "public/app/features/manage-dashboards/components/PublicDashboardListTable/DeletePublicDashboardModal.tsx:5381": [
      [0, 0, 0, "Styles should be written using objects.", "0"],
      [0, 0, 0, "Styles should be written using objects.", "1"]
    ],
    "public/app/features/manage-dashboards/components/PublicDashboardListTable/PublicDashboardListTable.tsx:5381": [
      [0, 0, 0, "Styles should be written using objects.", "0"],
      [0, 0, 0, "Styles should be written using objects.", "1"],
      [0, 0, 0, "Styles should be written using objects.", "2"],
      [0, 0, 0, "Styles should be written using objects.", "3"],
      [0, 0, 0, "Styles should be written using objects.", "4"],
      [0, 0, 0, "Styles should be written using objects.", "5"]
    ],
    "public/app/features/manage-dashboards/state/actions.test.ts:5381": [
      [0, 0, 0, "Unexpected any. Specify a different type.", "0"]
    ],
    "public/app/features/manage-dashboards/state/actions.ts:5381": [
      [0, 0, 0, "Unexpected any. Specify a different type.", "0"],
      [0, 0, 0, "Unexpected any. Specify a different type.", "1"],
      [0, 0, 0, "Unexpected any. Specify a different type.", "2"],
      [0, 0, 0, "Unexpected any. Specify a different type.", "3"],
      [0, 0, 0, "Do not use any type assertions.", "4"],
      [0, 0, 0, "Unexpected any. Specify a different type.", "5"],
      [0, 0, 0, "Do not use any type assertions.", "6"],
      [0, 0, 0, "Unexpected any. Specify a different type.", "7"],
      [0, 0, 0, "Unexpected any. Specify a different type.", "8"],
      [0, 0, 0, "Unexpected any. Specify a different type.", "9"],
      [0, 0, 0, "Unexpected any. Specify a different type.", "10"],
      [0, 0, 0, "Unexpected any. Specify a different type.", "11"],
      [0, 0, 0, "Unexpected any. Specify a different type.", "12"],
      [0, 0, 0, "Unexpected any. Specify a different type.", "13"],
      [0, 0, 0, "Unexpected any. Specify a different type.", "14"],
      [0, 0, 0, "Unexpected any. Specify a different type.", "15"],
      [0, 0, 0, "Unexpected any. Specify a different type.", "16"]
    ],
    "public/app/features/manage-dashboards/state/reducers.ts:5381": [
      [0, 0, 0, "Unexpected any. Specify a different type.", "0"],
      [0, 0, 0, "Do not use any type assertions.", "1"],
      [0, 0, 0, "Unexpected any. Specify a different type.", "2"],
      [0, 0, 0, "Unexpected any. Specify a different type.", "3"],
      [0, 0, 0, "Unexpected any. Specify a different type.", "4"]
    ],
    "public/app/features/org/state/actions.ts:5381": [
      [0, 0, 0, "Unexpected any. Specify a different type.", "0"]
    ],
    "public/app/features/org/state/reducers.ts:5381": [
      [0, 0, 0, "Do not use any type assertions.", "0"]
    ],
    "public/app/features/panel/components/VizTypePicker/PanelTypeCard.tsx:5381": [
      [0, 0, 0, "Use data-testid for E2E selectors instead of aria-label", "0"]
    ],
    "public/app/features/panel/components/VizTypePicker/VisualizationSuggestionCard.tsx:5381": [
      [0, 0, 0, "Styles should be written using objects.", "0"],
      [0, 0, 0, "Styles should be written using objects.", "1"],
      [0, 0, 0, "Styles should be written using objects.", "2"],
      [0, 0, 0, "Styles should be written using objects.", "3"],
      [0, 0, 0, "Styles should be written using objects.", "4"]
    ],
    "public/app/features/panel/panellinks/linkSuppliers.ts:5381": [
      [0, 0, 0, "Unexpected any. Specify a different type.", "0"]
    ],
    "public/app/features/panel/panellinks/link_srv.ts:5381": [
      [0, 0, 0, "Unexpected any. Specify a different type.", "0"],
      [0, 0, 0, "Unexpected any. Specify a different type.", "1"],
      [0, 0, 0, "Unexpected any. Specify a different type.", "2"],
      [0, 0, 0, "Unexpected any. Specify a different type.", "3"]
    ],
    "public/app/features/playlist/EmptyQueryListBanner.tsx:5381": [
      [0, 0, 0, "Styles should be written using objects.", "0"]
    ],
    "public/app/features/playlist/PlaylistForm.tsx:5381": [
      [0, 0, 0, "Use data-testid for E2E selectors instead of aria-label", "0"],
      [0, 0, 0, "Use data-testid for E2E selectors instead of aria-label", "1"]
    ],
    "public/app/features/playlist/PlaylistTableRows.tsx:5381": [
      [0, 0, 0, "Styles should be written using objects.", "0"],
      [0, 0, 0, "Styles should be written using objects.", "1"],
      [0, 0, 0, "Styles should be written using objects.", "2"],
      [0, 0, 0, "Styles should be written using objects.", "3"]
    ],
    "public/app/features/plugins/admin/components/Badges/PluginUpdateAvailableBadge.tsx:5381": [
      [0, 0, 0, "Styles should be written using objects.", "0"]
    ],
    "public/app/features/plugins/admin/components/Badges/sharedStyles.ts:5381": [
      [0, 0, 0, "Styles should be written using objects.", "0"]
    ],
    "public/app/features/plugins/admin/components/GetStartedWithPlugin/GetStartedWithDataSource.tsx:5381": [
      [0, 0, 0, "Do not use any type assertions.", "0"]
    ],
    "public/app/features/plugins/admin/components/HorizontalGroup.tsx:5381": [
      [0, 0, 0, "Styles should be written using objects.", "0"]
    ],
    "public/app/features/plugins/admin/components/InstallControls/InstallControlsWarning.tsx:5381": [
      [0, 0, 0, "Styles should be written using objects.", "0"]
    ],
    "public/app/features/plugins/admin/components/PluginActions.tsx:5381": [
      [0, 0, 0, "Styles should be written using objects.", "0"]
    ],
    "public/app/features/plugins/admin/components/PluginDetailsBody.tsx:5381": [
      [0, 0, 0, "Do not use any type assertions.", "0"]
    ],
    "public/app/features/plugins/admin/components/PluginDetailsHeaderDependencies.tsx:5381": [
      [0, 0, 0, "Styles should be written using objects.", "0"],
      [0, 0, 0, "Styles should be written using objects.", "1"]
    ],
    "public/app/features/plugins/admin/components/PluginDetailsHeaderSignature.tsx:5381": [
      [0, 0, 0, "Styles should be written using objects.", "0"],
      [0, 0, 0, "Styles should be written using objects.", "1"]
    ],
    "public/app/features/plugins/admin/components/PluginDetailsPage.tsx:5381": [
      [0, 0, 0, "Do not use any type assertions.", "0"],
      [0, 0, 0, "Styles should be written using objects.", "1"],
      [0, 0, 0, "Styles should be written using objects.", "2"],
      [0, 0, 0, "Styles should be written using objects.", "3"]
    ],
    "public/app/features/plugins/admin/components/PluginSignatureDetailsBadge.tsx:5381": [
      [0, 0, 0, "Styles should be written using objects.", "0"],
      [0, 0, 0, "Styles should be written using objects.", "1"],
      [0, 0, 0, "Styles should be written using objects.", "2"],
      [0, 0, 0, "Styles should be written using objects.", "3"]
    ],
    "public/app/features/plugins/admin/components/PluginSubtitle.tsx:5381": [
      [0, 0, 0, "Styles should be written using objects.", "0"]
    ],
    "public/app/features/plugins/admin/components/PluginUsage.tsx:5381": [
      [0, 0, 0, "Styles should be written using objects.", "0"],
      [0, 0, 0, "Styles should be written using objects.", "1"]
    ],
    "public/app/features/plugins/admin/components/VersionList.tsx:5381": [
      [0, 0, 0, "Styles should be written using objects.", "0"],
      [0, 0, 0, "Styles should be written using objects.", "1"],
      [0, 0, 0, "Styles should be written using objects.", "2"]
    ],
    "public/app/features/plugins/admin/hooks/useHistory.tsx:5381": [
      [0, 0, 0, "Unexpected any. Specify a different type.", "0"]
    ],
    "public/app/features/plugins/admin/hooks/usePluginInfo.tsx:5381": [
      [0, 0, 0, "Styles should be written using objects.", "0"]
    ],
    "public/app/features/plugins/admin/pages/Browse.tsx:5381": [
      [0, 0, 0, "Do not use any type assertions.", "0"],
      [0, 0, 0, "Do not use any type assertions.", "1"]
    ],
    "public/app/features/plugins/admin/state/actions.ts:5381": [
      [0, 0, 0, "Do not use any type assertions.", "0"]
    ],
    "public/app/features/plugins/admin/types.ts:5381": [
      [0, 0, 0, "Unexpected any. Specify a different type.", "0"]
    ],
    "public/app/features/plugins/datasource_srv.ts:5381": [
      [0, 0, 0, "Do not use any type assertions.", "0"],
      [0, 0, 0, "Unexpected any. Specify a different type.", "1"],
      [0, 0, 0, "Do not use any type assertions.", "2"],
      [0, 0, 0, "Unexpected any. Specify a different type.", "3"],
      [0, 0, 0, "Unexpected any. Specify a different type.", "4"],
      [0, 0, 0, "Unexpected any. Specify a different type.", "5"],
      [0, 0, 0, "Unexpected any. Specify a different type.", "6"],
      [0, 0, 0, "Unexpected any. Specify a different type.", "7"],
      [0, 0, 0, "Do not use any type assertions.", "8"],
      [0, 0, 0, "Unexpected any. Specify a different type.", "9"],
      [0, 0, 0, "Do not use any type assertions.", "10"],
      [0, 0, 0, "Unexpected any. Specify a different type.", "11"],
      [0, 0, 0, "Do not use any type assertions.", "12"]
    ],
    "public/app/features/plugins/sandbox/distortion_map.ts:5381": [
      [0, 0, 0, "Do not use any type assertions.", "0"]
    ],
    "public/app/features/plugins/sandbox/sandbox_plugin_loader.ts:5381": [
      [0, 0, 0, "Do not use any type assertions.", "0"],
      [0, 0, 0, "Do not use any type assertions.", "1"],
      [0, 0, 0, "Do not use any type assertions.", "2"]
    ],
    "public/app/features/plugins/tests/datasource_srv.test.ts:5381": [
      [0, 0, 0, "Unexpected any. Specify a different type.", "0"],
      [0, 0, 0, "Unexpected any. Specify a different type.", "1"],
      [0, 0, 0, "Unexpected any. Specify a different type.", "2"],
      [0, 0, 0, "Unexpected any. Specify a different type.", "3"]
    ],
    "public/app/features/plugins/utils.ts:5381": [
      [0, 0, 0, "Do not use any type assertions.", "0"],
      [0, 0, 0, "Do not use any type assertions.", "1"],
      [0, 0, 0, "Do not use any type assertions.", "2"],
      [0, 0, 0, "Do not use any type assertions.", "3"]
    ],
    "public/app/features/profile/ChangePasswordForm.tsx:5381": [
      [0, 0, 0, "Styles should be written using objects.", "0"]
    ],
    "public/app/features/query/components/QueryEditorRow.tsx:5381": [
      [0, 0, 0, "Do not use any type assertions.", "0"],
      [0, 0, 0, "Do not use any type assertions.", "1"],
      [0, 0, 0, "Do not use any type assertions.", "2"],
      [0, 0, 0, "Do not use any type assertions.", "3"],
      [0, 0, 0, "Use data-testid for E2E selectors instead of aria-label", "4"]
    ],
    "public/app/features/query/components/QueryEditorRowHeader.tsx:5381": [
      [0, 0, 0, "Use data-testid for E2E selectors instead of aria-label", "0"],
      [0, 0, 0, "Styles should be written using objects.", "1"],
      [0, 0, 0, "Styles should be written using objects.", "2"],
      [0, 0, 0, "Styles should be written using objects.", "3"],
      [0, 0, 0, "Styles should be written using objects.", "4"],
      [0, 0, 0, "Styles should be written using objects.", "5"],
      [0, 0, 0, "Styles should be written using objects.", "6"],
      [0, 0, 0, "Styles should be written using objects.", "7"],
      [0, 0, 0, "Styles should be written using objects.", "8"]
    ],
    "public/app/features/query/components/QueryGroup.tsx:5381": [
      [0, 0, 0, "Use data-testid for E2E selectors instead of aria-label", "0"],
      [0, 0, 0, "Styles should be written using objects.", "1"],
      [0, 0, 0, "Styles should be written using objects.", "2"],
      [0, 0, 0, "Styles should be written using objects.", "3"],
      [0, 0, 0, "Styles should be written using objects.", "4"],
      [0, 0, 0, "Styles should be written using objects.", "5"],
      [0, 0, 0, "Styles should be written using objects.", "6"],
      [0, 0, 0, "Styles should be written using objects.", "7"],
      [0, 0, 0, "Use data-testid for E2E selectors instead of aria-label", "8"]
    ],
    "public/app/features/query/components/QueryGroupOptions.tsx:5381": [
      [0, 0, 0, "Styles should be written using objects.", "0"]
    ],
    "public/app/features/query/state/DashboardQueryRunner/AlertStatesWorker.test.ts:5381": [
      [0, 0, 0, "Unexpected any. Specify a different type.", "0"],
      [0, 0, 0, "Unexpected any. Specify a different type.", "1"],
      [0, 0, 0, "Unexpected any. Specify a different type.", "2"]
    ],
    "public/app/features/query/state/DashboardQueryRunner/AnnotationsQueryRunner.test.ts:5381": [
      [0, 0, 0, "Unexpected any. Specify a different type.", "0"]
    ],
    "public/app/features/query/state/DashboardQueryRunner/AnnotationsQueryRunner.ts:5381": [
      [0, 0, 0, "Do not use any type assertions.", "0"]
    ],
    "public/app/features/query/state/DashboardQueryRunner/DashboardQueryRunner.ts:5381": [
      [0, 0, 0, "Unexpected any. Specify a different type.", "0"]
    ],
    "public/app/features/query/state/DashboardQueryRunner/PublicAnnotationsDataSource.ts:5381": [
      [0, 0, 0, "Do not use any type assertions.", "0"]
    ],
    "public/app/features/query/state/DashboardQueryRunner/testHelpers.ts:5381": [
      [0, 0, 0, "Unexpected any. Specify a different type.", "0"],
      [0, 0, 0, "Unexpected any. Specify a different type.", "1"],
      [0, 0, 0, "Do not use any type assertions.", "2"]
    ],
    "public/app/features/query/state/DashboardQueryRunner/utils.ts:5381": [
      [0, 0, 0, "Unexpected any. Specify a different type.", "0"],
      [0, 0, 0, "Unexpected any. Specify a different type.", "1"],
      [0, 0, 0, "Unexpected any. Specify a different type.", "2"],
      [0, 0, 0, "Unexpected any. Specify a different type.", "3"]
    ],
    "public/app/features/query/state/PanelQueryRunner.ts:5381": [
      [0, 0, 0, "Do not use any type assertions.", "0"],
      [0, 0, 0, "Do not use any type assertions.", "1"]
    ],
    "public/app/features/query/state/runRequest.ts:5381": [
      [0, 0, 0, "Do not use any type assertions.", "0"]
    ],
    "public/app/features/query/state/updateQueries.test.ts:5381": [
      [0, 0, 0, "Unexpected any. Specify a different type.", "0"],
      [0, 0, 0, "Unexpected any. Specify a different type.", "1"],
      [0, 0, 0, "Unexpected any. Specify a different type.", "2"],
      [0, 0, 0, "Unexpected any. Specify a different type.", "3"],
      [0, 0, 0, "Unexpected any. Specify a different type.", "4"],
      [0, 0, 0, "Unexpected any. Specify a different type.", "5"],
      [0, 0, 0, "Unexpected any. Specify a different type.", "6"],
      [0, 0, 0, "Unexpected any. Specify a different type.", "7"],
      [0, 0, 0, "Unexpected any. Specify a different type.", "8"],
      [0, 0, 0, "Unexpected any. Specify a different type.", "9"],
      [0, 0, 0, "Unexpected any. Specify a different type.", "10"],
      [0, 0, 0, "Unexpected any. Specify a different type.", "11"]
    ],
    "public/app/features/search/page/components/ActionRow.tsx:5381": [
      [0, 0, 0, "Styles should be written using objects.", "0"],
      [0, 0, 0, "Styles should be written using objects.", "1"]
    ],
    "public/app/features/search/page/components/SearchResultsTable.tsx:5381": [
      [0, 0, 0, "Styles should be written using objects.", "0"],
      [0, 0, 0, "Styles should be written using objects.", "1"],
      [0, 0, 0, "Styles should be written using objects.", "2"],
      [0, 0, 0, "Styles should be written using objects.", "3"],
      [0, 0, 0, "Styles should be written using objects.", "4"],
      [0, 0, 0, "Styles should be written using objects.", "5"],
      [0, 0, 0, "Styles should be written using objects.", "6"],
      [0, 0, 0, "Styles should be written using objects.", "7"],
      [0, 0, 0, "Styles should be written using objects.", "8"],
      [0, 0, 0, "Styles should be written using objects.", "9"],
      [0, 0, 0, "Styles should be written using objects.", "10"],
      [0, 0, 0, "Styles should be written using objects.", "11"],
      [0, 0, 0, "Styles should be written using objects.", "12"]
    ],
    "public/app/features/search/page/components/columns.tsx:5381": [
      [0, 0, 0, "Do not use any type assertions.", "0"]
    ],
    "public/app/features/search/service/bluge.ts:5381": [
      [0, 0, 0, "Do not use any type assertions.", "0"],
      [0, 0, 0, "Do not use any type assertions.", "1"]
    ],
    "public/app/features/search/service/sql.ts:5381": [
      [0, 0, 0, "Unexpected any. Specify a different type.", "0"]
    ],
    "public/app/features/search/service/utils.ts:5381": [
      [0, 0, 0, "Do not use any type assertions.", "0"]
    ],
    "public/app/features/search/state/SearchStateManager.ts:5381": [
      [0, 0, 0, "Do not use any type assertions.", "0"]
    ],
    "public/app/features/search/types.ts:5381": [
      [0, 0, 0, "Unexpected any. Specify a different type.", "0"]
    ],
    "public/app/features/search/utils.ts:5381": [
      [0, 0, 0, "Do not use any type assertions.", "0"]
    ],
    "public/app/features/serviceaccounts/components/CreateTokenModal.tsx:5381": [
      [0, 0, 0, "Styles should be written using objects.", "0"],
      [0, 0, 0, "Styles should be written using objects.", "1"],
      [0, 0, 0, "Styles should be written using objects.", "2"],
      [0, 0, 0, "Styles should be written using objects.", "3"]
    ],
    "public/app/features/serviceaccounts/components/ServiceAccountProfile.tsx:5381": [
      [0, 0, 0, "Styles should be written using objects.", "0"]
    ],
    "public/app/features/serviceaccounts/components/ServiceAccountProfileRow.tsx:5381": [
      [0, 0, 0, "Styles should be written using objects.", "0"]
    ],
    "public/app/features/serviceaccounts/components/ServiceAccountTokensTable.tsx:5381": [
      [0, 0, 0, "Styles should be written using objects.", "0"],
      [0, 0, 0, "Styles should be written using objects.", "1"],
      [0, 0, 0, "Styles should be written using objects.", "2"],
      [0, 0, 0, "Styles should be written using objects.", "3"],
      [0, 0, 0, "Styles should be written using objects.", "4"],
      [0, 0, 0, "Styles should be written using objects.", "5"],
      [0, 0, 0, "Styles should be written using objects.", "6"]
    ],
    "public/app/features/serviceaccounts/state/reducers.ts:5381": [
      [0, 0, 0, "Do not use any type assertions.", "0"]
    ],
    "public/app/features/storage/Breadcrumb.tsx:5381": [
      [0, 0, 0, "Styles should be written using objects.", "0"]
    ],
    "public/app/features/storage/FileView.tsx:5381": [
      [0, 0, 0, "Styles should be written using objects.", "0"],
      [0, 0, 0, "Styles should be written using objects.", "1"],
      [0, 0, 0, "Styles should be written using objects.", "2"],
      [0, 0, 0, "Styles should be written using objects.", "3"],
      [0, 0, 0, "Styles should be written using objects.", "4"],
      [0, 0, 0, "Styles should be written using objects.", "5"],
      [0, 0, 0, "Styles should be written using objects.", "6"]
    ],
    "public/app/features/storage/FolderView.tsx:5381": [
      [0, 0, 0, "Styles should be written using objects.", "0"],
      [0, 0, 0, "Styles should be written using objects.", "1"],
      [0, 0, 0, "Styles should be written using objects.", "2"],
      [0, 0, 0, "Styles should be written using objects.", "3"],
      [0, 0, 0, "Styles should be written using objects.", "4"]
    ],
    "public/app/features/storage/RootView.tsx:5381": [
      [0, 0, 0, "Styles should be written using objects.", "0"],
      [0, 0, 0, "Styles should be written using objects.", "1"]
    ],
    "public/app/features/storage/StoragePage.tsx:5381": [
      [0, 0, 0, "Styles should be written using objects.", "0"],
      [0, 0, 0, "Styles should be written using objects.", "1"],
      [0, 0, 0, "Styles should be written using objects.", "2"],
      [0, 0, 0, "Styles should be written using objects.", "3"],
      [0, 0, 0, "Styles should be written using objects.", "4"],
      [0, 0, 0, "Styles should be written using objects.", "5"]
    ],
    "public/app/features/storage/UploadButton.tsx:5381": [
      [0, 0, 0, "Styles should be written using objects.", "0"]
    ],
    "public/app/features/storage/storage.ts:5381": [
      [0, 0, 0, "Unexpected any. Specify a different type.", "0"],
      [0, 0, 0, "Unexpected any. Specify a different type.", "1"]
    ],
    "public/app/features/teams/TeamGroupSync.tsx:5381": [
      [0, 0, 0, "Unexpected any. Specify a different type.", "0"],
      [0, 0, 0, "Unexpected any. Specify a different type.", "1"]
    ],
    "public/app/features/teams/state/reducers.ts:5381": [
      [0, 0, 0, "Do not use any type assertions.", "0"]
    ],
    "public/app/features/teams/state/selectors.ts:5381": [
      [0, 0, 0, "Unexpected any. Specify a different type.", "0"]
    ],
    "public/app/features/templating/fieldAccessorCache.ts:5381": [
      [0, 0, 0, "Unexpected any. Specify a different type.", "0"]
    ],
    "public/app/features/templating/formatVariableValue.ts:5381": [
      [0, 0, 0, "Unexpected any. Specify a different type.", "0"],
      [0, 0, 0, "Unexpected any. Specify a different type.", "1"],
      [0, 0, 0, "Unexpected any. Specify a different type.", "2"]
    ],
    "public/app/features/templating/macroRegistry.test.ts:5381": [
      [0, 0, 0, "Unexpected any. Specify a different type.", "0"]
    ],
    "public/app/features/templating/templateProxies.ts:5381": [
      [0, 0, 0, "Unexpected any. Specify a different type.", "0"]
    ],
    "public/app/features/templating/template_srv.mock.ts:5381": [
      [0, 0, 0, "Do not use any type assertions.", "0"]
    ],
    "public/app/features/templating/template_srv.ts:5381": [
      [0, 0, 0, "Unexpected any. Specify a different type.", "0"],
      [0, 0, 0, "Unexpected any. Specify a different type.", "1"],
      [0, 0, 0, "Unexpected any. Specify a different type.", "2"],
      [0, 0, 0, "Unexpected any. Specify a different type.", "3"],
      [0, 0, 0, "Unexpected any. Specify a different type.", "4"],
      [0, 0, 0, "Unexpected any. Specify a different type.", "5"],
      [0, 0, 0, "Unexpected any. Specify a different type.", "6"],
      [0, 0, 0, "Unexpected any. Specify a different type.", "7"],
      [0, 0, 0, "Unexpected any. Specify a different type.", "8"],
      [0, 0, 0, "Unexpected any. Specify a different type.", "9"],
      [0, 0, 0, "Do not use any type assertions.", "10"],
      [0, 0, 0, "Do not use any type assertions.", "11"],
      [0, 0, 0, "Do not use any type assertions.", "12"]
    ],
    "public/app/features/transformers/FilterByValueTransformer/ValueMatchers/BasicMatcherEditor.tsx:5381": [
      [0, 0, 0, "Unexpected any. Specify a different type.", "0"]
    ],
    "public/app/features/transformers/FilterByValueTransformer/ValueMatchers/NoopMatcherEditor.tsx:5381": [
      [0, 0, 0, "Unexpected any. Specify a different type.", "0"]
    ],
    "public/app/features/transformers/FilterByValueTransformer/ValueMatchers/RangeMatcherEditor.tsx:5381": [
      [0, 0, 0, "Unexpected any. Specify a different type.", "0"]
    ],
    "public/app/features/transformers/FilterByValueTransformer/ValueMatchers/types.ts:5381": [
      [0, 0, 0, "Unexpected any. Specify a different type.", "0"],
      [0, 0, 0, "Unexpected any. Specify a different type.", "1"],
      [0, 0, 0, "Unexpected any. Specify a different type.", "2"]
    ],
    "public/app/features/transformers/FilterByValueTransformer/ValueMatchers/utils.ts:5381": [
      [0, 0, 0, "Unexpected any. Specify a different type.", "0"],
      [0, 0, 0, "Unexpected any. Specify a different type.", "1"],
      [0, 0, 0, "Unexpected any. Specify a different type.", "2"]
    ],
    "public/app/features/transformers/FilterByValueTransformer/ValueMatchers/valueMatchersUI.ts:5381": [
      [0, 0, 0, "Unexpected any. Specify a different type.", "0"]
    ],
    "public/app/features/transformers/calculateHeatmap/editor/helper.ts:5381": [
      [0, 0, 0, "Unexpected any. Specify a different type.", "0"]
    ],
    "public/app/features/transformers/calculateHeatmap/heatmap.ts:5381": [
      [0, 0, 0, "Do not use any type assertions.", "0"],
      [0, 0, 0, "Do not use any type assertions.", "1"]
    ],
    "public/app/features/transformers/configFromQuery/ConfigFromQueryTransformerEditor.tsx:5381": [
      [0, 0, 0, "Styles should be written using objects.", "0"]
    ],
    "public/app/features/transformers/editors/CalculateFieldTransformerEditor/CumulativeOptionsEditor.tsx:5381": [
      [0, 0, 0, "Do not use any type assertions.", "0"]
    ],
    "public/app/features/transformers/editors/CalculateFieldTransformerEditor/ReduceRowOptionsEditor.tsx:5381": [
      [0, 0, 0, "Do not use any type assertions.", "0"]
    ],
    "public/app/features/transformers/editors/CalculateFieldTransformerEditor/WindowOptionsEditor.tsx:5381": [
      [0, 0, 0, "Do not use any type assertions.", "0"]
    ],
    "public/app/features/transformers/editors/ConvertFieldTypeTransformerEditor.tsx:5381": [
      [0, 0, 0, "Do not use any type assertions.", "0"]
    ],
    "public/app/features/transformers/editors/GroupByTransformerEditor.tsx:5381": [
      [0, 0, 0, "Do not use any type assertions.", "0"],
      [0, 0, 0, "Styles should be written using objects.", "1"],
      [0, 0, 0, "Styles should be written using objects.", "2"],
      [0, 0, 0, "Styles should be written using objects.", "3"]
    ],
    "public/app/features/transformers/editors/OrganizeFieldsTransformerEditor.tsx:5381": [
      [0, 0, 0, "Styles should be written using objects.", "0"],
      [0, 0, 0, "Styles should be written using objects.", "1"],
      [0, 0, 0, "Styles should be written using objects.", "2"]
    ],
    "public/app/features/transformers/editors/ReduceTransformerEditor.tsx:5381": [
      [0, 0, 0, "Do not use any type assertions.", "0"]
    ],
    "public/app/features/transformers/editors/SortByTransformerEditor.tsx:5381": [
      [0, 0, 0, "Do not use any type assertions.", "0"]
    ],
    "public/app/features/transformers/extractFields/ExtractFieldsTransformerEditor.tsx:5381": [
      [0, 0, 0, "Do not use any type assertions.", "0"],
      [0, 0, 0, "Unexpected any. Specify a different type.", "1"],
      [0, 0, 0, "Do not use any type assertions.", "2"],
      [0, 0, 0, "Unexpected any. Specify a different type.", "3"]
    ],
    "public/app/features/transformers/extractFields/components/JSONPathEditor.tsx:5381": [
      [0, 0, 0, "Styles should be written using objects.", "0"],
      [0, 0, 0, "Styles should be written using objects.", "1"]
    ],
    "public/app/features/transformers/extractFields/extractFields.ts:5381": [
      [0, 0, 0, "Unexpected any. Specify a different type.", "0"],
      [0, 0, 0, "Do not use any type assertions.", "1"]
    ],
    "public/app/features/transformers/extractFields/fieldExtractors.ts:5381": [
      [0, 0, 0, "Unexpected any. Specify a different type.", "0"]
    ],
    "public/app/features/transformers/fieldToConfigMapping/FieldToConfigMappingEditor.tsx:5381": [
      [0, 0, 0, "Do not use any type assertions.", "0"],
      [0, 0, 0, "Do not use any type assertions.", "1"],
      [0, 0, 0, "Styles should be written using objects.", "2"],
      [0, 0, 0, "Styles should be written using objects.", "3"],
      [0, 0, 0, "Styles should be written using objects.", "4"]
    ],
    "public/app/features/transformers/fieldToConfigMapping/fieldToConfigMapping.ts:5381": [
      [0, 0, 0, "Do not use any type assertions.", "0"],
      [0, 0, 0, "Unexpected any. Specify a different type.", "1"],
      [0, 0, 0, "Unexpected any. Specify a different type.", "2"],
      [0, 0, 0, "Unexpected any. Specify a different type.", "3"],
      [0, 0, 0, "Unexpected any. Specify a different type.", "4"]
    ],
    "public/app/features/transformers/lookupGazetteer/FieldLookupTransformerEditor.tsx:5381": [
      [0, 0, 0, "Do not use any type assertions.", "0"]
    ],
    "public/app/features/transformers/lookupGazetteer/fieldLookup.ts:5381": [
      [0, 0, 0, "Unexpected any. Specify a different type.", "0"]
    ],
    "public/app/features/transformers/prepareTimeSeries/PrepareTimeSeriesEditor.tsx:5381": [
      [0, 0, 0, "Styles should be written using objects.", "0"]
    ],
    "public/app/features/transformers/prepareTimeSeries/prepareTimeSeries.test.ts:5381": [
      [0, 0, 0, "Unexpected any. Specify a different type.", "0"],
      [0, 0, 0, "Unexpected any. Specify a different type.", "1"]
    ],
    "public/app/features/transformers/prepareTimeSeries/prepareTimeSeries.ts:5381": [
      [0, 0, 0, "Unexpected any. Specify a different type.", "0"],
      [0, 0, 0, "Unexpected any. Specify a different type.", "1"]
    ],
    "public/app/features/transformers/spatial/SpatialTransformerEditor.tsx:5381": [
      [0, 0, 0, "Styles should be written using objects.", "0"],
      [0, 0, 0, "Styles should be written using objects.", "1"]
    ],
    "public/app/features/transformers/spatial/optionsHelper.tsx:5381": [
      [0, 0, 0, "Unexpected any. Specify a different type.", "0"],
      [0, 0, 0, "Do not use any type assertions.", "1"],
      [0, 0, 0, "Unexpected any. Specify a different type.", "2"],
      [0, 0, 0, "Unexpected any. Specify a different type.", "3"],
      [0, 0, 0, "Do not use any type assertions.", "4"],
      [0, 0, 0, "Do not use any type assertions.", "5"]
    ],
    "public/app/features/transformers/standardTransformers.ts:5381": [
      [0, 0, 0, "Unexpected any. Specify a different type.", "0"]
    ],
    "public/app/features/users/TokenRevokedModal.tsx:5381": [
      [0, 0, 0, "Styles should be written using objects.", "0"],
      [0, 0, 0, "Styles should be written using objects.", "1"],
      [0, 0, 0, "Styles should be written using objects.", "2"]
    ],
    "public/app/features/variables/adapters.ts:5381": [
      [0, 0, 0, "Unexpected any. Specify a different type.", "0"],
      [0, 0, 0, "Unexpected any. Specify a different type.", "1"],
      [0, 0, 0, "Unexpected any. Specify a different type.", "2"]
    ],
    "public/app/features/variables/adhoc/picker/AdHocFilterRenderer.tsx:5381": [
      [0, 0, 0, "Unexpected any. Specify a different type.", "0"]
    ],
    "public/app/features/variables/constant/reducer.ts:5381": [
      [0, 0, 0, "Do not use any type assertions.", "0"]
    ],
    "public/app/features/variables/custom/reducer.ts:5381": [
      [0, 0, 0, "Do not use any type assertions.", "0"]
    ],
    "public/app/features/variables/datasource/actions.ts:5381": [
      [0, 0, 0, "Unexpected any. Specify a different type.", "0"]
    ],
    "public/app/features/variables/editor/VariableEditorContainer.tsx:5381": [
      [0, 0, 0, "Do not use any type assertions.", "0"],
      [0, 0, 0, "Do not use any type assertions.", "1"]
    ],
    "public/app/features/variables/editor/VariableEditorEditor.tsx:5381": [
      [0, 0, 0, "Unexpected any. Specify a different type.", "0"]
    ],
    "public/app/features/variables/editor/VariableEditorList.tsx:5381": [
      [0, 0, 0, "Use data-testid for E2E selectors instead of aria-label", "0"],
      [0, 0, 0, "Use data-testid for E2E selectors instead of aria-label", "1"],
      [0, 0, 0, "Styles should be written using objects.", "2"]
    ],
    "public/app/features/variables/editor/VariableEditorListRow.tsx:5381": [
      [0, 0, 0, "Use data-testid for E2E selectors instead of aria-label", "0"],
      [0, 0, 0, "Use data-testid for E2E selectors instead of aria-label", "1"],
      [0, 0, 0, "Use data-testid for E2E selectors instead of aria-label", "2"],
      [0, 0, 0, "Use data-testid for E2E selectors instead of aria-label", "3"],
      [0, 0, 0, "Styles should be written using objects.", "4"],
      [0, 0, 0, "Styles should be written using objects.", "5"],
      [0, 0, 0, "Styles should be written using objects.", "6"],
      [0, 0, 0, "Styles should be written using objects.", "7"],
      [0, 0, 0, "Styles should be written using objects.", "8"],
      [0, 0, 0, "Styles should be written using objects.", "9"],
      [0, 0, 0, "Styles should be written using objects.", "10"]
    ],
    "public/app/features/variables/editor/getVariableQueryEditor.tsx:5381": [
      [0, 0, 0, "Unexpected any. Specify a different type.", "0"],
      [0, 0, 0, "Unexpected any. Specify a different type.", "1"]
    ],
    "public/app/features/variables/editor/reducer.ts:5381": [
      [0, 0, 0, "Unexpected any. Specify a different type.", "0"]
    ],
    "public/app/features/variables/editor/types.ts:5381": [
      [0, 0, 0, "Unexpected any. Specify a different type.", "0"]
    ],
    "public/app/features/variables/guard.ts:5381": [
      [0, 0, 0, "Unexpected any. Specify a different type.", "0"],
      [0, 0, 0, "Unexpected any. Specify a different type.", "1"]
    ],
    "public/app/features/variables/inspect/NetworkGraph.tsx:5381": [
      [0, 0, 0, "Unexpected any. Specify a different type.", "0"],
      [0, 0, 0, "Unexpected any. Specify a different type.", "1"],
      [0, 0, 0, "Unexpected any. Specify a different type.", "2"],
      [0, 0, 0, "Unexpected any. Specify a different type.", "3"],
      [0, 0, 0, "Unexpected any. Specify a different type.", "4"],
      [0, 0, 0, "Unexpected any. Specify a different type.", "5"],
      [0, 0, 0, "Unexpected any. Specify a different type.", "6"]
    ],
    "public/app/features/variables/inspect/VariablesUnknownTable.tsx:5381": [
      [0, 0, 0, "Styles should be written using objects.", "0"],
      [0, 0, 0, "Styles should be written using objects.", "1"],
      [0, 0, 0, "Styles should be written using objects.", "2"],
      [0, 0, 0, "Styles should be written using objects.", "3"],
      [0, 0, 0, "Styles should be written using objects.", "4"]
    ],
    "public/app/features/variables/inspect/utils.ts:5381": [
      [0, 0, 0, "Unexpected any. Specify a different type.", "0"],
      [0, 0, 0, "Unexpected any. Specify a different type.", "1"],
      [0, 0, 0, "Unexpected any. Specify a different type.", "2"],
      [0, 0, 0, "Unexpected any. Specify a different type.", "3"],
      [0, 0, 0, "Unexpected any. Specify a different type.", "4"],
      [0, 0, 0, "Unexpected any. Specify a different type.", "5"],
      [0, 0, 0, "Do not use any type assertions.", "6"],
      [0, 0, 0, "Do not use any type assertions.", "7"],
      [0, 0, 0, "Unexpected any. Specify a different type.", "8"],
      [0, 0, 0, "Unexpected any. Specify a different type.", "9"]
    ],
    "public/app/features/variables/pickers/OptionsPicker/actions.ts:5381": [
      [0, 0, 0, "Unexpected any. Specify a different type.", "0"],
      [0, 0, 0, "Unexpected any. Specify a different type.", "1"]
    ],
    "public/app/features/variables/pickers/OptionsPicker/reducer.test.ts:5381": [
      [0, 0, 0, "Unexpected any. Specify a different type.", "0"],
      [0, 0, 0, "Unexpected any. Specify a different type.", "1"],
      [0, 0, 0, "Unexpected any. Specify a different type.", "2"],
      [0, 0, 0, "Unexpected any. Specify a different type.", "3"],
      [0, 0, 0, "Unexpected any. Specify a different type.", "4"],
      [0, 0, 0, "Unexpected any. Specify a different type.", "5"],
      [0, 0, 0, "Unexpected any. Specify a different type.", "6"],
      [0, 0, 0, "Unexpected any. Specify a different type.", "7"],
      [0, 0, 0, "Unexpected any. Specify a different type.", "8"],
      [0, 0, 0, "Unexpected any. Specify a different type.", "9"],
      [0, 0, 0, "Unexpected any. Specify a different type.", "10"],
      [0, 0, 0, "Unexpected any. Specify a different type.", "11"],
      [0, 0, 0, "Unexpected any. Specify a different type.", "12"]
    ],
    "public/app/features/variables/pickers/shared/VariableLink.tsx:5381": [
      [0, 0, 0, "Styles should be written using objects.", "0"],
      [0, 0, 0, "Styles should be written using objects.", "1"]
    ],
    "public/app/features/variables/pickers/shared/VariableOptions.tsx:5381": [
      [0, 0, 0, "Use data-testid for E2E selectors instead of aria-label", "0"]
    ],
    "public/app/features/variables/query/QueryVariableEditor.test.tsx:5381": [
      [0, 0, 0, "Unexpected any. Specify a different type.", "0"]
    ],
    "public/app/features/variables/query/QueryVariableEditor.tsx:5381": [
      [0, 0, 0, "Unexpected any. Specify a different type.", "0"],
      [0, 0, 0, "Unexpected any. Specify a different type.", "1"]
    ],
    "public/app/features/variables/query/VariableQueryRunner.ts:5381": [
      [0, 0, 0, "Unexpected any. Specify a different type.", "0"],
      [0, 0, 0, "Do not use any type assertions.", "1"]
    ],
    "public/app/features/variables/query/actions.test.tsx:5381": [
      [0, 0, 0, "Unexpected any. Specify a different type.", "0"],
      [0, 0, 0, "Unexpected any. Specify a different type.", "1"],
      [0, 0, 0, "Unexpected any. Specify a different type.", "2"],
      [0, 0, 0, "Unexpected any. Specify a different type.", "3"],
      [0, 0, 0, "Unexpected any. Specify a different type.", "4"]
    ],
    "public/app/features/variables/query/actions.ts:5381": [
      [0, 0, 0, "Unexpected any. Specify a different type.", "0"],
      [0, 0, 0, "Unexpected any. Specify a different type.", "1"],
      [0, 0, 0, "Unexpected any. Specify a different type.", "2"],
      [0, 0, 0, "Unexpected any. Specify a different type.", "3"],
      [0, 0, 0, "Unexpected any. Specify a different type.", "4"]
    ],
    "public/app/features/variables/query/operators.ts:5381": [
      [0, 0, 0, "Unexpected any. Specify a different type.", "0"],
      [0, 0, 0, "Unexpected any. Specify a different type.", "1"]
    ],
    "public/app/features/variables/query/queryRunners.test.ts:5381": [
      [0, 0, 0, "Unexpected any. Specify a different type.", "0"],
      [0, 0, 0, "Unexpected any. Specify a different type.", "1"],
      [0, 0, 0, "Unexpected any. Specify a different type.", "2"],
      [0, 0, 0, "Unexpected any. Specify a different type.", "3"],
      [0, 0, 0, "Unexpected any. Specify a different type.", "4"],
      [0, 0, 0, "Unexpected any. Specify a different type.", "5"],
      [0, 0, 0, "Unexpected any. Specify a different type.", "6"],
      [0, 0, 0, "Unexpected any. Specify a different type.", "7"],
      [0, 0, 0, "Unexpected any. Specify a different type.", "8"],
      [0, 0, 0, "Unexpected any. Specify a different type.", "9"],
      [0, 0, 0, "Unexpected any. Specify a different type.", "10"],
      [0, 0, 0, "Unexpected any. Specify a different type.", "11"],
      [0, 0, 0, "Unexpected any. Specify a different type.", "12"],
      [0, 0, 0, "Unexpected any. Specify a different type.", "13"],
      [0, 0, 0, "Unexpected any. Specify a different type.", "14"],
      [0, 0, 0, "Unexpected any. Specify a different type.", "15"],
      [0, 0, 0, "Unexpected any. Specify a different type.", "16"],
      [0, 0, 0, "Unexpected any. Specify a different type.", "17"]
    ],
    "public/app/features/variables/query/queryRunners.ts:5381": [
      [0, 0, 0, "Unexpected any. Specify a different type.", "0"],
      [0, 0, 0, "Unexpected any. Specify a different type.", "1"]
    ],
    "public/app/features/variables/query/reducer.ts:5381": [
      [0, 0, 0, "Unexpected any. Specify a different type.", "0"],
      [0, 0, 0, "Unexpected any. Specify a different type.", "1"]
    ],
    "public/app/features/variables/query/variableQueryObserver.ts:5381": [
      [0, 0, 0, "Unexpected any. Specify a different type.", "0"],
      [0, 0, 0, "Unexpected any. Specify a different type.", "1"]
    ],
    "public/app/features/variables/shared/formatVariable.ts:5381": [
      [0, 0, 0, "Do not use any type assertions.", "0"],
      [0, 0, 0, "Do not use any type assertions.", "1"]
    ],
    "public/app/features/variables/shared/testing/optionsVariableBuilder.ts:5381": [
      [0, 0, 0, "Do not use any type assertions.", "0"],
      [0, 0, 0, "Do not use any type assertions.", "1"]
    ],
    "public/app/features/variables/shared/testing/variableBuilder.ts:5381": [
      [0, 0, 0, "Do not use any type assertions.", "0"]
    ],
    "public/app/features/variables/state/actions.ts:5381": [
      [0, 0, 0, "Do not use any type assertions.", "0"],
      [0, 0, 0, "Do not use any type assertions.", "1"],
      [0, 0, 0, "Do not use any type assertions.", "2"],
      [0, 0, 0, "Do not use any type assertions.", "3"],
      [0, 0, 0, "Do not use any type assertions.", "4"],
      [0, 0, 0, "Do not use any type assertions.", "5"],
      [0, 0, 0, "Do not use any type assertions.", "6"]
    ],
    "public/app/features/variables/state/keyedVariablesReducer.ts:5381": [
      [0, 0, 0, "Unexpected any. Specify a different type.", "0"],
      [0, 0, 0, "Unexpected any. Specify a different type.", "1"]
    ],
    "public/app/features/variables/state/reducers.test.ts:5381": [
      [0, 0, 0, "Unexpected any. Specify a different type.", "0"],
      [0, 0, 0, "Unexpected any. Specify a different type.", "1"]
    ],
    "public/app/features/variables/state/sharedReducer.ts:5381": [
      [0, 0, 0, "Unexpected any. Specify a different type.", "0"],
      [0, 0, 0, "Do not use any type assertions.", "1"],
      [0, 0, 0, "Unexpected any. Specify a different type.", "2"]
    ],
    "public/app/features/variables/state/transactionReducer.test.ts:5381": [
      [0, 0, 0, "Unexpected any. Specify a different type.", "0"],
      [0, 0, 0, "Unexpected any. Specify a different type.", "1"],
      [0, 0, 0, "Unexpected any. Specify a different type.", "2"],
      [0, 0, 0, "Unexpected any. Specify a different type.", "3"]
    ],
    "public/app/features/variables/state/types.ts:5381": [
      [0, 0, 0, "Unexpected any. Specify a different type.", "0"]
    ],
    "public/app/features/variables/state/upgradeLegacyQueries.test.ts:5381": [
      [0, 0, 0, "Unexpected any. Specify a different type.", "0"],
      [0, 0, 0, "Unexpected any. Specify a different type.", "1"]
    ],
    "public/app/features/variables/system/adapter.ts:5381": [
      [0, 0, 0, "Unexpected any. Specify a different type.", "0"],
      [0, 0, 0, "Unexpected any. Specify a different type.", "1"],
      [0, 0, 0, "Do not use any type assertions.", "2"],
      [0, 0, 0, "Do not use any type assertions.", "3"],
      [0, 0, 0, "Unexpected any. Specify a different type.", "4"],
      [0, 0, 0, "Do not use any type assertions.", "5"],
      [0, 0, 0, "Do not use any type assertions.", "6"],
      [0, 0, 0, "Unexpected any. Specify a different type.", "7"]
    ],
    "public/app/features/variables/types.ts:5381": [
      [0, 0, 0, "Unexpected any. Specify a different type.", "0"],
      [0, 0, 0, "Unexpected any. Specify a different type.", "1"],
      [0, 0, 0, "Unexpected any. Specify a different type.", "2"],
      [0, 0, 0, "Unexpected any. Specify a different type.", "3"],
      [0, 0, 0, "Unexpected any. Specify a different type.", "4"]
    ],
    "public/app/features/variables/utils.ts:5381": [
      [0, 0, 0, "Unexpected any. Specify a different type.", "0"],
      [0, 0, 0, "Unexpected any. Specify a different type.", "1"],
      [0, 0, 0, "Unexpected any. Specify a different type.", "2"],
      [0, 0, 0, "Do not use any type assertions.", "3"],
      [0, 0, 0, "Unexpected any. Specify a different type.", "4"],
      [0, 0, 0, "Unexpected any. Specify a different type.", "5"],
      [0, 0, 0, "Unexpected any. Specify a different type.", "6"],
      [0, 0, 0, "Do not use any type assertions.", "7"]
    ],
    "public/app/features/visualization/data-hover/DataHoverRows.tsx:5381": [
      [0, 0, 0, "Styles should be written using objects.", "0"]
    ],
    "public/app/plugins/datasource/alertmanager/DataSource.ts:5381": [
      [0, 0, 0, "Unexpected any. Specify a different type.", "0"]
    ],
    "public/app/plugins/datasource/alertmanager/types.ts:5381": [
      [0, 0, 0, "Unexpected any. Specify a different type.", "0"],
      [0, 0, 0, "Unexpected any. Specify a different type.", "1"],
      [0, 0, 0, "Unexpected any. Specify a different type.", "2"]
    ],
    "public/app/plugins/datasource/azuremonitor/azure_monitor/azure_monitor_datasource.ts:5381": [
      [0, 0, 0, "Do not use any type assertions.", "0"]
    ],
    "public/app/plugins/datasource/azuremonitor/components/LogsQueryEditor/QueryField.tsx:5381": [
      [0, 0, 0, "Do not use any type assertions.", "0"],
      [0, 0, 0, "Do not use any type assertions.", "1"]
    ],
    "public/app/plugins/datasource/azuremonitor/components/QueryEditor/QueryEditor.tsx:5381": [
      [0, 0, 0, "Do not use any type assertions.", "0"]
    ],
    "public/app/plugins/datasource/azuremonitor/utils/messageFromError.ts:5381": [
      [0, 0, 0, "Unexpected any. Specify a different type.", "0"]
    ],
    "public/app/plugins/datasource/cloud-monitoring/CloudMonitoringMetricFindQuery.ts:5381": [
      [0, 0, 0, "Do not use any type assertions.", "0"],
      [0, 0, 0, "Unexpected any. Specify a different type.", "1"]
    ],
    "public/app/plugins/datasource/cloud-monitoring/annotationSupport.ts:5381": [
      [0, 0, 0, "Do not use any type assertions.", "0"],
      [0, 0, 0, "Do not use any type assertions.", "1"]
    ],
    "public/app/plugins/datasource/cloud-monitoring/components/Aggregation.tsx:5381": [
      [0, 0, 0, "Do not use any type assertions.", "0"]
    ],
    "public/app/plugins/datasource/cloud-monitoring/components/CloudMonitoringCheatSheet.tsx:5381": [
      [0, 0, 0, "Styles should be written using objects.", "0"]
    ],
    "public/app/plugins/datasource/cloud-monitoring/components/VariableQueryEditor.tsx:5381": [
      [0, 0, 0, "Do not use any type assertions.", "0"]
    ],
    "public/app/plugins/datasource/cloud-monitoring/components/VisualMetricQueryEditor.tsx:5381": [
      [0, 0, 0, "Styles should be written using objects.", "0"]
    ],
    "public/app/plugins/datasource/cloud-monitoring/datasource.ts:5381": [
      [0, 0, 0, "Do not use any type assertions.", "0"],
      [0, 0, 0, "Unexpected any. Specify a different type.", "1"],
      [0, 0, 0, "Unexpected any. Specify a different type.", "2"],
      [0, 0, 0, "Do not use any type assertions.", "3"]
    ],
    "public/app/plugins/datasource/cloud-monitoring/functions.ts:5381": [
      [0, 0, 0, "Do not use any type assertions.", "0"],
      [0, 0, 0, "Do not use any type assertions.", "1"]
    ],
    "public/app/plugins/datasource/cloud-monitoring/types/types.ts:5381": [
      [0, 0, 0, "Unexpected any. Specify a different type.", "0"]
    ],
    "public/app/plugins/datasource/cloudwatch/components/CheatSheet/LogsCheatSheet.tsx:5381": [
      [0, 0, 0, "Styles should be written using objects.", "0"],
      [0, 0, 0, "Styles should be written using objects.", "1"]
    ],
    "public/app/plugins/datasource/cloudwatch/components/ConfigEditor/XrayLinkConfig.tsx:5381": [
      [0, 0, 0, "Styles should be written using objects.", "0"]
    ],
    "public/app/plugins/datasource/cloudwatch/components/QueryEditor/LogsQueryEditor/LogsQueryEditor.tsx:5381": [
      [0, 0, 0, "Styles should be written using objects.", "0"]
    ],
    "public/app/plugins/datasource/cloudwatch/components/QueryEditor/LogsQueryEditor/LogsQueryFieldOld.tsx:5381": [
      [0, 0, 0, "Do not use any type assertions.", "0"]
    ],
    "public/app/plugins/datasource/cloudwatch/components/QueryEditor/MetricsQueryEditor/DynamicLabelsField.tsx:5381": [
      [0, 0, 0, "Styles should be written using objects.", "0"]
    ],
    "public/app/plugins/datasource/cloudwatch/components/shared/LogGroups/LegacyLogGroupNamesSelection.tsx:5381": [
      [0, 0, 0, "Styles should be written using objects.", "0"]
    ],
    "public/app/plugins/datasource/cloudwatch/datasource.ts:5381": [
      [0, 0, 0, "Unexpected any. Specify a different type.", "0"]
    ],
    "public/app/plugins/datasource/cloudwatch/guards.ts:5381": [
      [0, 0, 0, "Do not use any type assertions.", "0"]
    ],
    "public/app/plugins/datasource/cloudwatch/language/cloudwatch-logs/CloudWatchLogsLanguageProvider.ts:5381": [
      [0, 0, 0, "Unexpected any. Specify a different type.", "0"],
      [0, 0, 0, "Unexpected any. Specify a different type.", "1"],
      [0, 0, 0, "Unexpected any. Specify a different type.", "2"]
    ],
    "public/app/plugins/datasource/cloudwatch/memoizedDebounce.ts:5381": [
      [0, 0, 0, "Unexpected any. Specify a different type.", "0"],
      [0, 0, 0, "Unexpected any. Specify a different type.", "1"]
    ],
    "public/app/plugins/datasource/cloudwatch/types.ts:5381": [
      [0, 0, 0, "Unexpected any. Specify a different type.", "0"],
      [0, 0, 0, "Unexpected any. Specify a different type.", "1"],
      [0, 0, 0, "Unexpected any. Specify a different type.", "2"],
      [0, 0, 0, "Unexpected any. Specify a different type.", "3"],
      [0, 0, 0, "Unexpected any. Specify a different type.", "4"],
      [0, 0, 0, "Unexpected any. Specify a different type.", "5"],
      [0, 0, 0, "Unexpected any. Specify a different type.", "6"]
    ],
    "public/app/plugins/datasource/cloudwatch/utils/datalinks.ts:5381": [
      [0, 0, 0, "Do not use any type assertions.", "0"],
      [0, 0, 0, "Do not use any type assertions.", "1"]
    ],
    "public/app/plugins/datasource/cloudwatch/utils/logsRetry.ts:5381": [
      [0, 0, 0, "Unexpected any. Specify a different type.", "0"]
    ],
    "public/app/plugins/datasource/dashboard/runSharedRequest.ts:5381": [
      [0, 0, 0, "Do not use any type assertions.", "0"],
      [0, 0, 0, "Do not use any type assertions.", "1"]
    ],
    "public/app/plugins/datasource/elasticsearch/ElasticResponse.ts:5381": [
      [0, 0, 0, "Unexpected any. Specify a different type.", "0"],
      [0, 0, 0, "Unexpected any. Specify a different type.", "1"],
      [0, 0, 0, "Unexpected any. Specify a different type.", "2"],
      [0, 0, 0, "Unexpected any. Specify a different type.", "3"],
      [0, 0, 0, "Unexpected any. Specify a different type.", "4"],
      [0, 0, 0, "Unexpected any. Specify a different type.", "5"],
      [0, 0, 0, "Unexpected any. Specify a different type.", "6"],
      [0, 0, 0, "Unexpected any. Specify a different type.", "7"],
      [0, 0, 0, "Unexpected any. Specify a different type.", "8"],
      [0, 0, 0, "Unexpected any. Specify a different type.", "9"],
      [0, 0, 0, "Do not use any type assertions.", "10"],
      [0, 0, 0, "Unexpected any. Specify a different type.", "11"],
      [0, 0, 0, "Unexpected any. Specify a different type.", "12"],
      [0, 0, 0, "Unexpected any. Specify a different type.", "13"],
      [0, 0, 0, "Unexpected any. Specify a different type.", "14"],
      [0, 0, 0, "Unexpected any. Specify a different type.", "15"],
      [0, 0, 0, "Unexpected any. Specify a different type.", "16"],
      [0, 0, 0, "Unexpected any. Specify a different type.", "17"],
      [0, 0, 0, "Do not use any type assertions.", "18"],
      [0, 0, 0, "Unexpected any. Specify a different type.", "19"],
      [0, 0, 0, "Unexpected any. Specify a different type.", "20"],
      [0, 0, 0, "Unexpected any. Specify a different type.", "21"],
      [0, 0, 0, "Unexpected any. Specify a different type.", "22"],
      [0, 0, 0, "Unexpected any. Specify a different type.", "23"],
      [0, 0, 0, "Unexpected any. Specify a different type.", "24"],
      [0, 0, 0, "Unexpected any. Specify a different type.", "25"],
      [0, 0, 0, "Unexpected any. Specify a different type.", "26"],
      [0, 0, 0, "Unexpected any. Specify a different type.", "27"],
      [0, 0, 0, "Unexpected any. Specify a different type.", "28"],
      [0, 0, 0, "Unexpected any. Specify a different type.", "29"],
      [0, 0, 0, "Unexpected any. Specify a different type.", "30"],
      [0, 0, 0, "Unexpected any. Specify a different type.", "31"],
      [0, 0, 0, "Unexpected any. Specify a different type.", "32"],
      [0, 0, 0, "Unexpected any. Specify a different type.", "33"]
    ],
    "public/app/plugins/datasource/elasticsearch/LanguageProvider.ts:5381": [
      [0, 0, 0, "Unexpected any. Specify a different type.", "0"],
      [0, 0, 0, "Unexpected any. Specify a different type.", "1"],
      [0, 0, 0, "Unexpected any. Specify a different type.", "2"],
      [0, 0, 0, "Unexpected any. Specify a different type.", "3"]
    ],
    "public/app/plugins/datasource/elasticsearch/LegacyQueryRunner.ts:5381": [
      [0, 0, 0, "Unexpected any. Specify a different type.", "0"],
      [0, 0, 0, "Unexpected any. Specify a different type.", "1"],
      [0, 0, 0, "Do not use any type assertions.", "2"],
      [0, 0, 0, "Unexpected any. Specify a different type.", "3"]
    ],
    "public/app/plugins/datasource/elasticsearch/QueryBuilder.test.ts:5381": [
      [0, 0, 0, "Unexpected any. Specify a different type.", "0"]
    ],
    "public/app/plugins/datasource/elasticsearch/QueryBuilder.ts:5381": [
      [0, 0, 0, "Unexpected any. Specify a different type.", "0"],
      [0, 0, 0, "Unexpected any. Specify a different type.", "1"],
      [0, 0, 0, "Unexpected any. Specify a different type.", "2"],
      [0, 0, 0, "Unexpected any. Specify a different type.", "3"],
      [0, 0, 0, "Unexpected any. Specify a different type.", "4"],
      [0, 0, 0, "Unexpected any. Specify a different type.", "5"],
      [0, 0, 0, "Do not use any type assertions.", "6"],
      [0, 0, 0, "Unexpected any. Specify a different type.", "7"],
      [0, 0, 0, "Unexpected any. Specify a different type.", "8"]
    ],
    "public/app/plugins/datasource/elasticsearch/components/AddRemove.tsx:5381": [
      [0, 0, 0, "Styles should be written using objects.", "0"]
    ],
    "public/app/plugins/datasource/elasticsearch/components/MetricPicker.tsx:5381": [
      [0, 0, 0, "Styles should be written using objects.", "0"]
    ],
    "public/app/plugins/datasource/elasticsearch/components/QueryEditor/BucketAggregationsEditor/BucketAggregationEditor.tsx:5381": [
      [0, 0, 0, "Do not use any type assertions.", "0"]
    ],
    "public/app/plugins/datasource/elasticsearch/components/QueryEditor/BucketAggregationsEditor/SettingsEditor/DateHistogramSettingsEditor.tsx:5381": [
      [0, 0, 0, "Do not use any type assertions.", "0"]
    ],
    "public/app/plugins/datasource/elasticsearch/components/QueryEditor/BucketAggregationsEditor/SettingsEditor/FiltersSettingsEditor/index.tsx:5381": [
      [0, 0, 0, "Styles should be written using objects.", "0"],
      [0, 0, 0, "Styles should be written using objects.", "1"],
      [0, 0, 0, "Styles should be written using objects.", "2"]
    ],
    "public/app/plugins/datasource/elasticsearch/components/QueryEditor/BucketAggregationsEditor/SettingsEditor/TermsSettingsEditor.tsx:5381": [
      [0, 0, 0, "Do not use any type assertions.", "0"]
    ],
    "public/app/plugins/datasource/elasticsearch/components/QueryEditor/BucketAggregationsEditor/aggregations.ts:5381": [
      [0, 0, 0, "Do not use any type assertions.", "0"]
    ],
    "public/app/plugins/datasource/elasticsearch/components/QueryEditor/BucketAggregationsEditor/state/reducer.ts:5381": [
      [0, 0, 0, "Do not use any type assertions.", "0"]
    ],
    "public/app/plugins/datasource/elasticsearch/components/QueryEditor/MetricAggregationsEditor/MetricEditor.tsx:5381": [
      [0, 0, 0, "Do not use any type assertions.", "0"]
    ],
    "public/app/plugins/datasource/elasticsearch/components/QueryEditor/MetricAggregationsEditor/SettingsEditor/BucketScriptSettingsEditor/index.tsx:5381": [
      [0, 0, 0, "Styles should be written using objects.", "0"],
      [0, 0, 0, "Styles should be written using objects.", "1"],
      [0, 0, 0, "Styles should be written using objects.", "2"]
    ],
    "public/app/plugins/datasource/elasticsearch/components/QueryEditor/MetricAggregationsEditor/SettingsEditor/SettingField.tsx:5381": [
      [0, 0, 0, "Do not use any type assertions.", "0"],
      [0, 0, 0, "Do not use any type assertions.", "1"]
    ],
    "public/app/plugins/datasource/elasticsearch/components/QueryEditor/MetricAggregationsEditor/SettingsEditor/TopMetricsSettingsEditor.tsx:5381": [
      [0, 0, 0, "Styles should be written using objects.", "0"],
      [0, 0, 0, "Styles should be written using objects.", "1"]
    ],
    "public/app/plugins/datasource/elasticsearch/components/QueryEditor/MetricAggregationsEditor/aggregations.ts:5381": [
      [0, 0, 0, "Do not use any type assertions.", "0"]
    ],
    "public/app/plugins/datasource/elasticsearch/components/QueryEditor/MetricAggregationsEditor/state/reducer.ts:5381": [
      [0, 0, 0, "Do not use any type assertions.", "0"]
    ],
    "public/app/plugins/datasource/elasticsearch/components/QueryEditor/MetricAggregationsEditor/styles.ts:5381": [
      [0, 0, 0, "Styles should be written using objects.", "0"]
    ],
    "public/app/plugins/datasource/elasticsearch/components/QueryEditor/QueryEditorRow.tsx:5381": [
      [0, 0, 0, "Styles should be written using objects.", "0"],
      [0, 0, 0, "Styles should be written using objects.", "1"]
    ],
    "public/app/plugins/datasource/elasticsearch/components/QueryEditor/SettingsEditorContainer.tsx:5381": [
      [0, 0, 0, "Styles should be written using objects.", "0"],
      [0, 0, 0, "Styles should be written using objects.", "1"],
      [0, 0, 0, "Styles should be written using objects.", "2"],
      [0, 0, 0, "Styles should be written using objects.", "3"],
      [0, 0, 0, "Styles should be written using objects.", "4"]
    ],
    "public/app/plugins/datasource/elasticsearch/components/QueryEditor/index.tsx:5381": [
      [0, 0, 0, "Styles should be written using objects.", "0"],
      [0, 0, 0, "Styles should be written using objects.", "1"]
    ],
    "public/app/plugins/datasource/elasticsearch/components/QueryEditor/styles.ts:5381": [
      [0, 0, 0, "Styles should be written using objects.", "0"]
    ],
    "public/app/plugins/datasource/elasticsearch/configuration/DataLink.tsx:5381": [
      [0, 0, 0, "Styles should be written using objects.", "0"],
      [0, 0, 0, "Styles should be written using objects.", "1"],
      [0, 0, 0, "Styles should be written using objects.", "2"],
      [0, 0, 0, "Styles should be written using objects.", "3"],
      [0, 0, 0, "Styles should be written using objects.", "4"],
      [0, 0, 0, "Styles should be written using objects.", "5"]
    ],
    "public/app/plugins/datasource/elasticsearch/configuration/DataLinks.tsx:5381": [
      [0, 0, 0, "Styles should be written using objects.", "0"],
      [0, 0, 0, "Styles should be written using objects.", "1"],
      [0, 0, 0, "Styles should be written using objects.", "2"]
    ],
    "public/app/plugins/datasource/elasticsearch/datasource.ts:5381": [
      [0, 0, 0, "Unexpected any. Specify a different type.", "0"],
      [0, 0, 0, "Unexpected any. Specify a different type.", "1"],
      [0, 0, 0, "Unexpected any. Specify a different type.", "2"],
      [0, 0, 0, "Unexpected any. Specify a different type.", "3"],
      [0, 0, 0, "Unexpected any. Specify a different type.", "4"]
    ],
    "public/app/plugins/datasource/elasticsearch/hooks/useStatelessReducer.ts:5381": [
      [0, 0, 0, "Do not use any type assertions.", "0"]
    ],
    "public/app/plugins/datasource/elasticsearch/test-helpers/render.tsx:5381": [
      [0, 0, 0, "Do not use any type assertions.", "0"]
    ],
    "public/app/plugins/datasource/grafana-pyroscope-datasource/QueryEditor/LabelsEditor.tsx:5381": [
      [0, 0, 0, "Styles should be written using objects.", "0"],
      [0, 0, 0, "Styles should be written using objects.", "1"]
    ],
    "public/app/plugins/datasource/grafana-pyroscope-datasource/utils.ts:5381": [
      [0, 0, 0, "Do not use any type assertions.", "0"]
    ],
    "public/app/plugins/datasource/grafana-testdata-datasource/QueryEditor.tsx:5381": [
      [0, 0, 0, "Unexpected any. Specify a different type.", "0"],
      [0, 0, 0, "Do not use any type assertions.", "1"],
      [0, 0, 0, "Do not use any type assertions.", "2"],
      [0, 0, 0, "Do not use any type assertions.", "3"],
      [0, 0, 0, "Unexpected any. Specify a different type.", "4"]
    ],
    "public/app/plugins/datasource/grafana-testdata-datasource/components/RandomWalkEditor.tsx:5381": [
      [0, 0, 0, "Do not use any type assertions.", "0"],
      [0, 0, 0, "Unexpected any. Specify a different type.", "1"],
      [0, 0, 0, "Do not use any type assertions.", "2"]
    ],
    "public/app/plugins/datasource/grafana-testdata-datasource/components/SimulationQueryEditor.tsx:5381": [
      [0, 0, 0, "Do not use any type assertions.", "0"],
      [0, 0, 0, "Unexpected any. Specify a different type.", "1"],
      [0, 0, 0, "Unexpected any. Specify a different type.", "2"]
    ],
    "public/app/plugins/datasource/grafana-testdata-datasource/components/SimulationSchemaForm.tsx:5381": [
      [0, 0, 0, "Unexpected any. Specify a different type.", "0"],
      [0, 0, 0, "Unexpected any. Specify a different type.", "1"],
      [0, 0, 0, "Styles should be written using objects.", "2"]
    ],
    "public/app/plugins/datasource/grafana-testdata-datasource/datasource.ts:5381": [
      [0, 0, 0, "Do not use any type assertions.", "0"],
      [0, 0, 0, "Unexpected any. Specify a different type.", "1"]
    ],
    "public/app/plugins/datasource/grafana-testdata-datasource/nodeGraphUtils.ts:5381": [
      [0, 0, 0, "Unexpected any. Specify a different type.", "0"]
    ],
    "public/app/plugins/datasource/grafana-testdata-datasource/runStreams.ts:5381": [
      [0, 0, 0, "Unexpected any. Specify a different type.", "0"]
    ],
    "public/app/plugins/datasource/grafana/components/AnnotationQueryEditor.tsx:5381": [
      [0, 0, 0, "Do not use any type assertions.", "0"]
    ],
    "public/app/plugins/datasource/grafana/components/QueryEditor.tsx:5381": [
      [0, 0, 0, "Unexpected any. Specify a different type.", "0"],
      [0, 0, 0, "Do not use any type assertions.", "1"],
      [0, 0, 0, "Unexpected any. Specify a different type.", "2"],
      [0, 0, 0, "Do not use any type assertions.", "3"],
      [0, 0, 0, "Unexpected any. Specify a different type.", "4"],
      [0, 0, 0, "Do not use any type assertions.", "5"],
      [0, 0, 0, "Do not use any type assertions.", "6"],
      [0, 0, 0, "Styles should be written using objects.", "7"]
    ],
    "public/app/plugins/datasource/grafana/components/TimePickerInput.tsx:5381": [
      [0, 0, 0, "Styles should be written using objects.", "0"],
      [0, 0, 0, "Styles should be written using objects.", "1"],
      [0, 0, 0, "Styles should be written using objects.", "2"],
      [0, 0, 0, "Styles should be written using objects.", "3"]
    ],
    "public/app/plugins/datasource/grafana/components/TimeRegionEditor.tsx:5381": [
      [0, 0, 0, "Styles should be written using objects.", "0"],
      [0, 0, 0, "Styles should be written using objects.", "1"]
    ],
    "public/app/plugins/datasource/grafana/datasource.test.ts:5381": [
      [0, 0, 0, "Unexpected any. Specify a different type.", "0"]
    ],
    "public/app/plugins/datasource/grafana/datasource.ts:5381": [
      [0, 0, 0, "Unexpected any. Specify a different type.", "0"],
      [0, 0, 0, "Do not use any type assertions.", "1"],
      [0, 0, 0, "Do not use any type assertions.", "2"],
      [0, 0, 0, "Do not use any type assertions.", "3"],
      [0, 0, 0, "Unexpected any. Specify a different type.", "4"],
      [0, 0, 0, "Do not use any type assertions.", "5"],
      [0, 0, 0, "Do not use any type assertions.", "6"],
      [0, 0, 0, "Do not use any type assertions.", "7"],
      [0, 0, 0, "Unexpected any. Specify a different type.", "8"],
      [0, 0, 0, "Do not use any type assertions.", "9"]
    ],
    "public/app/plugins/datasource/graphite/components/AddGraphiteFunction.tsx:5381": [
      [0, 0, 0, "Styles should be written using objects.", "0"]
    ],
    "public/app/plugins/datasource/graphite/components/FunctionParamEditor.tsx:5381": [
      [0, 0, 0, "Styles should be written using objects.", "0"]
    ],
    "public/app/plugins/datasource/graphite/components/GraphiteFunctionEditor.tsx:5381": [
      [0, 0, 0, "Styles should be written using objects.", "0"]
    ],
    "public/app/plugins/datasource/graphite/components/GraphiteQueryEditor.tsx:5381": [
      [0, 0, 0, "Styles should be written using objects.", "0"],
      [0, 0, 0, "Styles should be written using objects.", "1"],
      [0, 0, 0, "Styles should be written using objects.", "2"]
    ],
    "public/app/plugins/datasource/graphite/components/MetricTankMetaInspector.tsx:5381": [
      [0, 0, 0, "Do not use any type assertions.", "0"],
      [0, 0, 0, "Styles should be written using objects.", "1"],
      [0, 0, 0, "Styles should be written using objects.", "2"],
      [0, 0, 0, "Styles should be written using objects.", "3"],
      [0, 0, 0, "Styles should be written using objects.", "4"],
      [0, 0, 0, "Styles should be written using objects.", "5"],
      [0, 0, 0, "Styles should be written using objects.", "6"],
      [0, 0, 0, "Styles should be written using objects.", "7"],
      [0, 0, 0, "Styles should be written using objects.", "8"],
      [0, 0, 0, "Styles should be written using objects.", "9"],
      [0, 0, 0, "Styles should be written using objects.", "10"]
    ],
    "public/app/plugins/datasource/graphite/components/TagsSection.tsx:5381": [
      [0, 0, 0, "Styles should be written using objects.", "0"]
    ],
    "public/app/plugins/datasource/graphite/components/helpers.ts:5381": [
      [0, 0, 0, "Unexpected any. Specify a different type.", "0"]
    ],
    "public/app/plugins/datasource/graphite/datasource.test.ts:5381": [
      [0, 0, 0, "Unexpected any. Specify a different type.", "0"],
      [0, 0, 0, "Unexpected any. Specify a different type.", "1"],
      [0, 0, 0, "Unexpected any. Specify a different type.", "2"],
      [0, 0, 0, "Unexpected any. Specify a different type.", "3"],
      [0, 0, 0, "Unexpected any. Specify a different type.", "4"],
      [0, 0, 0, "Unexpected any. Specify a different type.", "5"],
      [0, 0, 0, "Unexpected any. Specify a different type.", "6"]
    ],
    "public/app/plugins/datasource/graphite/datasource.ts:5381": [
      [0, 0, 0, "Unexpected any. Specify a different type.", "0"],
      [0, 0, 0, "Unexpected any. Specify a different type.", "1"],
      [0, 0, 0, "Unexpected any. Specify a different type.", "2"],
      [0, 0, 0, "Do not use any type assertions.", "3"],
      [0, 0, 0, "Do not use any type assertions.", "4"],
      [0, 0, 0, "Unexpected any. Specify a different type.", "5"],
      [0, 0, 0, "Unexpected any. Specify a different type.", "6"],
      [0, 0, 0, "Unexpected any. Specify a different type.", "7"],
      [0, 0, 0, "Unexpected any. Specify a different type.", "8"],
      [0, 0, 0, "Unexpected any. Specify a different type.", "9"],
      [0, 0, 0, "Do not use any type assertions.", "10"],
      [0, 0, 0, "Do not use any type assertions.", "11"],
      [0, 0, 0, "Unexpected any. Specify a different type.", "12"],
      [0, 0, 0, "Unexpected any. Specify a different type.", "13"],
      [0, 0, 0, "Unexpected any. Specify a different type.", "14"],
      [0, 0, 0, "Unexpected any. Specify a different type.", "15"],
      [0, 0, 0, "Unexpected any. Specify a different type.", "16"],
      [0, 0, 0, "Unexpected any. Specify a different type.", "17"],
      [0, 0, 0, "Unexpected any. Specify a different type.", "18"],
      [0, 0, 0, "Unexpected any. Specify a different type.", "19"],
      [0, 0, 0, "Unexpected any. Specify a different type.", "20"],
      [0, 0, 0, "Unexpected any. Specify a different type.", "21"],
      [0, 0, 0, "Unexpected any. Specify a different type.", "22"],
      [0, 0, 0, "Unexpected any. Specify a different type.", "23"],
      [0, 0, 0, "Unexpected any. Specify a different type.", "24"],
      [0, 0, 0, "Unexpected any. Specify a different type.", "25"],
      [0, 0, 0, "Unexpected any. Specify a different type.", "26"],
      [0, 0, 0, "Unexpected any. Specify a different type.", "27"],
      [0, 0, 0, "Unexpected any. Specify a different type.", "28"],
      [0, 0, 0, "Unexpected any. Specify a different type.", "29"],
      [0, 0, 0, "Unexpected any. Specify a different type.", "30"],
      [0, 0, 0, "Unexpected any. Specify a different type.", "31"],
      [0, 0, 0, "Unexpected any. Specify a different type.", "32"],
      [0, 0, 0, "Unexpected any. Specify a different type.", "33"],
      [0, 0, 0, "Unexpected any. Specify a different type.", "34"],
      [0, 0, 0, "Unexpected any. Specify a different type.", "35"],
      [0, 0, 0, "Unexpected any. Specify a different type.", "36"],
      [0, 0, 0, "Unexpected any. Specify a different type.", "37"],
      [0, 0, 0, "Unexpected any. Specify a different type.", "38"],
      [0, 0, 0, "Unexpected any. Specify a different type.", "39"],
      [0, 0, 0, "Unexpected any. Specify a different type.", "40"],
      [0, 0, 0, "Unexpected any. Specify a different type.", "41"],
      [0, 0, 0, "Unexpected any. Specify a different type.", "42"],
      [0, 0, 0, "Unexpected any. Specify a different type.", "43"],
      [0, 0, 0, "Unexpected any. Specify a different type.", "44"],
      [0, 0, 0, "Unexpected any. Specify a different type.", "45"],
      [0, 0, 0, "Unexpected any. Specify a different type.", "46"],
      [0, 0, 0, "Unexpected any. Specify a different type.", "47"],
      [0, 0, 0, "Unexpected any. Specify a different type.", "48"],
      [0, 0, 0, "Unexpected any. Specify a different type.", "49"],
      [0, 0, 0, "Unexpected any. Specify a different type.", "50"],
      [0, 0, 0, "Unexpected any. Specify a different type.", "51"],
      [0, 0, 0, "Unexpected any. Specify a different type.", "52"],
      [0, 0, 0, "Unexpected any. Specify a different type.", "53"],
      [0, 0, 0, "Unexpected any. Specify a different type.", "54"]
    ],
    "public/app/plugins/datasource/graphite/gfunc.ts:5381": [
      [0, 0, 0, "Unexpected any. Specify a different type.", "0"],
      [0, 0, 0, "Do not use any type assertions.", "1"],
      [0, 0, 0, "Do not use any type assertions.", "2"],
      [0, 0, 0, "Unexpected any. Specify a different type.", "3"],
      [0, 0, 0, "Unexpected any. Specify a different type.", "4"],
      [0, 0, 0, "Unexpected any. Specify a different type.", "5"],
      [0, 0, 0, "Unexpected any. Specify a different type.", "6"],
      [0, 0, 0, "Unexpected any. Specify a different type.", "7"],
      [0, 0, 0, "Unexpected any. Specify a different type.", "8"],
      [0, 0, 0, "Unexpected any. Specify a different type.", "9"],
      [0, 0, 0, "Unexpected any. Specify a different type.", "10"]
    ],
    "public/app/plugins/datasource/graphite/graphite_query.ts:5381": [
      [0, 0, 0, "Unexpected any. Specify a different type.", "0"],
      [0, 0, 0, "Unexpected any. Specify a different type.", "1"],
      [0, 0, 0, "Unexpected any. Specify a different type.", "2"],
      [0, 0, 0, "Unexpected any. Specify a different type.", "3"],
      [0, 0, 0, "Unexpected any. Specify a different type.", "4"],
      [0, 0, 0, "Unexpected any. Specify a different type.", "5"],
      [0, 0, 0, "Unexpected any. Specify a different type.", "6"],
      [0, 0, 0, "Unexpected any. Specify a different type.", "7"],
      [0, 0, 0, "Unexpected any. Specify a different type.", "8"],
      [0, 0, 0, "Unexpected any. Specify a different type.", "9"],
      [0, 0, 0, "Unexpected any. Specify a different type.", "10"],
      [0, 0, 0, "Unexpected any. Specify a different type.", "11"],
      [0, 0, 0, "Unexpected any. Specify a different type.", "12"],
      [0, 0, 0, "Unexpected any. Specify a different type.", "13"],
      [0, 0, 0, "Unexpected any. Specify a different type.", "14"],
      [0, 0, 0, "Do not use any type assertions.", "15"],
      [0, 0, 0, "Unexpected any. Specify a different type.", "16"],
      [0, 0, 0, "Unexpected any. Specify a different type.", "17"],
      [0, 0, 0, "Unexpected any. Specify a different type.", "18"],
      [0, 0, 0, "Unexpected any. Specify a different type.", "19"]
    ],
    "public/app/plugins/datasource/graphite/lexer.ts:5381": [
      [0, 0, 0, "Unexpected any. Specify a different type.", "0"],
      [0, 0, 0, "Unexpected any. Specify a different type.", "1"],
      [0, 0, 0, "Unexpected any. Specify a different type.", "2"],
      [0, 0, 0, "Unexpected any. Specify a different type.", "3"],
      [0, 0, 0, "Unexpected any. Specify a different type.", "4"],
      [0, 0, 0, "Unexpected any. Specify a different type.", "5"],
      [0, 0, 0, "Unexpected any. Specify a different type.", "6"]
    ],
    "public/app/plugins/datasource/graphite/migrations.ts:5381": [
      [0, 0, 0, "Unexpected any. Specify a different type.", "0"]
    ],
    "public/app/plugins/datasource/graphite/specs/graphite_query.test.ts:5381": [
      [0, 0, 0, "Unexpected any. Specify a different type.", "0"]
    ],
    "public/app/plugins/datasource/graphite/specs/store.test.ts:5381": [
      [0, 0, 0, "Unexpected any. Specify a different type.", "0"],
      [0, 0, 0, "Unexpected any. Specify a different type.", "1"]
    ],
    "public/app/plugins/datasource/graphite/state/context.tsx:5381": [
      [0, 0, 0, "Do not use any type assertions.", "0"],
      [0, 0, 0, "Do not use any type assertions.", "1"]
    ],
    "public/app/plugins/datasource/graphite/state/helpers.ts:5381": [
      [0, 0, 0, "Do not use any type assertions.", "0"]
    ],
    "public/app/plugins/datasource/graphite/state/store.ts:5381": [
      [0, 0, 0, "Do not use any type assertions.", "0"],
      [0, 0, 0, "Do not use any type assertions.", "1"]
    ],
    "public/app/plugins/datasource/graphite/types.ts:5381": [
      [0, 0, 0, "Unexpected any. Specify a different type.", "0"],
      [0, 0, 0, "Unexpected any. Specify a different type.", "1"]
    ],
    "public/app/plugins/datasource/graphite/utils.ts:5381": [
      [0, 0, 0, "Unexpected any. Specify a different type.", "0"]
    ],
    "public/app/plugins/datasource/influxdb/components/editor/config/ConfigEditor.tsx:5381": [
      [0, 0, 0, "Do not use any type assertions.", "0"]
    ],
    "public/app/plugins/datasource/influxdb/components/editor/query/flux/FluxQueryEditor.tsx:5381": [
      [0, 0, 0, "Styles should be written using objects.", "0"],
      [0, 0, 0, "Styles should be written using objects.", "1"],
      [0, 0, 0, "Styles should be written using objects.", "2"]
    ],
    "public/app/plugins/datasource/influxdb/components/editor/query/fsql/FSQLEditor.tsx:5381": [
      [0, 0, 0, "Styles should be written using objects.", "0"],
      [0, 0, 0, "Styles should be written using objects.", "1"]
    ],
    "public/app/plugins/datasource/influxdb/components/editor/query/influxql/visual/VisualInfluxQLEditor.tsx:5381": [
      [0, 0, 0, "Styles should be written using objects.", "0"]
    ],
    "public/app/plugins/datasource/influxdb/datasource.ts:5381": [
      [0, 0, 0, "Do not use any type assertions.", "0"],
      [0, 0, 0, "Unexpected any. Specify a different type.", "1"],
      [0, 0, 0, "Unexpected any. Specify a different type.", "2"],
      [0, 0, 0, "Unexpected any. Specify a different type.", "3"],
      [0, 0, 0, "Unexpected any. Specify a different type.", "4"],
      [0, 0, 0, "Unexpected any. Specify a different type.", "5"],
      [0, 0, 0, "Unexpected any. Specify a different type.", "6"],
      [0, 0, 0, "Unexpected any. Specify a different type.", "7"],
      [0, 0, 0, "Unexpected any. Specify a different type.", "8"],
      [0, 0, 0, "Unexpected any. Specify a different type.", "9"],
      [0, 0, 0, "Unexpected any. Specify a different type.", "10"],
      [0, 0, 0, "Unexpected any. Specify a different type.", "11"],
      [0, 0, 0, "Unexpected any. Specify a different type.", "12"],
      [0, 0, 0, "Unexpected any. Specify a different type.", "13"],
      [0, 0, 0, "Unexpected any. Specify a different type.", "14"],
      [0, 0, 0, "Do not use any type assertions.", "15"]
    ],
    "public/app/plugins/datasource/influxdb/influx_query_model.ts:5381": [
      [0, 0, 0, "Unexpected any. Specify a different type.", "0"],
      [0, 0, 0, "Unexpected any. Specify a different type.", "1"],
      [0, 0, 0, "Unexpected any. Specify a different type.", "2"],
      [0, 0, 0, "Unexpected any. Specify a different type.", "3"],
      [0, 0, 0, "Unexpected any. Specify a different type.", "4"],
      [0, 0, 0, "Unexpected any. Specify a different type.", "5"],
      [0, 0, 0, "Unexpected any. Specify a different type.", "6"],
      [0, 0, 0, "Unexpected any. Specify a different type.", "7"],
      [0, 0, 0, "Unexpected any. Specify a different type.", "8"],
      [0, 0, 0, "Unexpected any. Specify a different type.", "9"],
      [0, 0, 0, "Unexpected any. Specify a different type.", "10"],
      [0, 0, 0, "Unexpected any. Specify a different type.", "11"],
      [0, 0, 0, "Unexpected any. Specify a different type.", "12"]
    ],
    "public/app/plugins/datasource/influxdb/influx_series.ts:5381": [
      [0, 0, 0, "Unexpected any. Specify a different type.", "0"],
      [0, 0, 0, "Unexpected any. Specify a different type.", "1"],
      [0, 0, 0, "Unexpected any. Specify a different type.", "2"],
      [0, 0, 0, "Unexpected any. Specify a different type.", "3"],
      [0, 0, 0, "Unexpected any. Specify a different type.", "4"],
      [0, 0, 0, "Unexpected any. Specify a different type.", "5"],
      [0, 0, 0, "Unexpected any. Specify a different type.", "6"],
      [0, 0, 0, "Unexpected any. Specify a different type.", "7"],
      [0, 0, 0, "Unexpected any. Specify a different type.", "8"],
      [0, 0, 0, "Unexpected any. Specify a different type.", "9"],
      [0, 0, 0, "Unexpected any. Specify a different type.", "10"],
      [0, 0, 0, "Unexpected any. Specify a different type.", "11"],
      [0, 0, 0, "Unexpected any. Specify a different type.", "12"],
      [0, 0, 0, "Unexpected any. Specify a different type.", "13"],
      [0, 0, 0, "Unexpected any. Specify a different type.", "14"],
      [0, 0, 0, "Unexpected any. Specify a different type.", "15"],
      [0, 0, 0, "Unexpected any. Specify a different type.", "16"],
      [0, 0, 0, "Unexpected any. Specify a different type.", "17"],
      [0, 0, 0, "Unexpected any. Specify a different type.", "18"]
    ],
    "public/app/plugins/datasource/influxdb/migrations.ts:5381": [
      [0, 0, 0, "Unexpected any. Specify a different type.", "0"]
    ],
    "public/app/plugins/datasource/influxdb/mocks.ts:5381": [
      [0, 0, 0, "Do not use any type assertions.", "0"],
      [0, 0, 0, "Do not use any type assertions.", "1"],
      [0, 0, 0, "Do not use any type assertions.", "2"],
      [0, 0, 0, "Do not use any type assertions.", "3"]
    ],
    "public/app/plugins/datasource/influxdb/query_part.ts:5381": [
      [0, 0, 0, "Unexpected any. Specify a different type.", "0"],
      [0, 0, 0, "Unexpected any. Specify a different type.", "1"],
      [0, 0, 0, "Unexpected any. Specify a different type.", "2"],
      [0, 0, 0, "Unexpected any. Specify a different type.", "3"],
      [0, 0, 0, "Unexpected any. Specify a different type.", "4"],
      [0, 0, 0, "Unexpected any. Specify a different type.", "5"],
      [0, 0, 0, "Unexpected any. Specify a different type.", "6"],
      [0, 0, 0, "Unexpected any. Specify a different type.", "7"],
      [0, 0, 0, "Unexpected any. Specify a different type.", "8"],
      [0, 0, 0, "Unexpected any. Specify a different type.", "9"],
      [0, 0, 0, "Unexpected any. Specify a different type.", "10"],
      [0, 0, 0, "Unexpected any. Specify a different type.", "11"],
      [0, 0, 0, "Unexpected any. Specify a different type.", "12"],
      [0, 0, 0, "Unexpected any. Specify a different type.", "13"],
      [0, 0, 0, "Unexpected any. Specify a different type.", "14"],
      [0, 0, 0, "Unexpected any. Specify a different type.", "15"]
    ],
    "public/app/plugins/datasource/influxdb/response_parser.ts:5381": [
      [0, 0, 0, "Unexpected any. Specify a different type.", "0"],
      [0, 0, 0, "Unexpected any. Specify a different type.", "1"]
    ],
    "public/app/plugins/datasource/jaeger/CheatSheet.tsx:5381": [
      [0, 0, 0, "Styles should be written using objects.", "0"],
      [0, 0, 0, "Styles should be written using objects.", "1"]
    ],
    "public/app/plugins/datasource/jaeger/configuration/ConfigEditor.tsx:5381": [
      [0, 0, 0, "Styles should be written using objects.", "0"]
    ],
    "public/app/plugins/datasource/jaeger/configuration/TraceIdTimeParams.tsx:5381": [
      [0, 0, 0, "Styles should be written using objects.", "0"],
      [0, 0, 0, "Styles should be written using objects.", "1"]
    ],
    "public/app/plugins/datasource/jaeger/datasource.ts:5381": [
      [0, 0, 0, "Do not use any type assertions.", "0"],
      [0, 0, 0, "Unexpected any. Specify a different type.", "1"]
    ],
    "public/app/plugins/datasource/jaeger/testResponse.ts:5381": [
      [0, 0, 0, "Unexpected any. Specify a different type.", "0"],
      [0, 0, 0, "Unexpected any. Specify a different type.", "1"]
    ],
    "public/app/plugins/datasource/jaeger/types.ts:5381": [
      [0, 0, 0, "Unexpected any. Specify a different type.", "0"]
    ],
    "public/app/plugins/datasource/loki/LanguageProvider.ts:5381": [
      [0, 0, 0, "Unexpected any. Specify a different type.", "0"],
      [0, 0, 0, "Unexpected any. Specify a different type.", "1"]
    ],
    "public/app/plugins/datasource/loki/LiveStreams.ts:5381": [
      [0, 0, 0, "Unexpected any. Specify a different type.", "0"]
    ],
    "public/app/plugins/datasource/loki/components/LokiContextUi.tsx:5381": [
      [0, 0, 0, "Styles should be written using objects.", "0"],
      [0, 0, 0, "Styles should be written using objects.", "1"],
      [0, 0, 0, "Styles should be written using objects.", "2"],
      [0, 0, 0, "Styles should be written using objects.", "3"],
      [0, 0, 0, "Styles should be written using objects.", "4"],
      [0, 0, 0, "Styles should be written using objects.", "5"],
      [0, 0, 0, "Styles should be written using objects.", "6"],
      [0, 0, 0, "Styles should be written using objects.", "7"],
      [0, 0, 0, "Styles should be written using objects.", "8"],
      [0, 0, 0, "Styles should be written using objects.", "9"],
      [0, 0, 0, "Styles should be written using objects.", "10"]
    ],
    "public/app/plugins/datasource/loki/components/LokiLabelBrowser.tsx:5381": [
      [0, 0, 0, "Styles should be written using objects.", "0"],
      [0, 0, 0, "Styles should be written using objects.", "1"],
      [0, 0, 0, "Styles should be written using objects.", "2"],
      [0, 0, 0, "Styles should be written using objects.", "3"],
      [0, 0, 0, "Styles should be written using objects.", "4"],
      [0, 0, 0, "Styles should be written using objects.", "5"],
      [0, 0, 0, "Styles should be written using objects.", "6"],
      [0, 0, 0, "Styles should be written using objects.", "7"],
      [0, 0, 0, "Styles should be written using objects.", "8"],
      [0, 0, 0, "Styles should be written using objects.", "9"],
      [0, 0, 0, "Styles should be written using objects.", "10"],
      [0, 0, 0, "Styles should be written using objects.", "11"],
      [0, 0, 0, "Styles should be written using objects.", "12"],
      [0, 0, 0, "Styles should be written using objects.", "13"]
    ],
    "public/app/plugins/datasource/loki/components/LokiOptionFields.tsx:5381": [
      [0, 0, 0, "Styles should be written using objects.", "0"],
      [0, 0, 0, "Styles should be written using objects.", "1"]
    ],
    "public/app/plugins/datasource/loki/components/monaco-query-field/MonacoQueryField.tsx:5381": [
      [0, 0, 0, "Styles should be written using objects.", "0"],
      [0, 0, 0, "Styles should be written using objects.", "1"]
    ],
    "public/app/plugins/datasource/loki/configuration/ConfigEditor.tsx:5381": [
      [0, 0, 0, "Unexpected any. Specify a different type.", "0"]
    ],
    "public/app/plugins/datasource/loki/configuration/DerivedField.tsx:5381": [
      [0, 0, 0, "Styles should be written using objects.", "0"],
      [0, 0, 0, "Styles should be written using objects.", "1"],
      [0, 0, 0, "Styles should be written using objects.", "2"],
      [0, 0, 0, "Styles should be written using objects.", "3"],
      [0, 0, 0, "Styles should be written using objects.", "4"],
      [0, 0, 0, "Styles should be written using objects.", "5"],
      [0, 0, 0, "Styles should be written using objects.", "6"]
    ],
    "public/app/plugins/datasource/loki/configuration/DerivedFields.tsx:5381": [
      [0, 0, 0, "Styles should be written using objects.", "0"],
      [0, 0, 0, "Styles should be written using objects.", "1"],
      [0, 0, 0, "Styles should be written using objects.", "2"],
      [0, 0, 0, "Styles should be written using objects.", "3"],
      [0, 0, 0, "Styles should be written using objects.", "4"]
    ],
    "public/app/plugins/datasource/loki/datasource.ts:5381": [
      [0, 0, 0, "Unexpected any. Specify a different type.", "0"],
      [0, 0, 0, "Unexpected any. Specify a different type.", "1"],
      [0, 0, 0, "Unexpected any. Specify a different type.", "2"],
      [0, 0, 0, "Unexpected any. Specify a different type.", "3"],
      [0, 0, 0, "Unexpected any. Specify a different type.", "4"],
      [0, 0, 0, "Unexpected any. Specify a different type.", "5"]
    ],
    "public/app/plugins/datasource/loki/queryUtils.ts:5381": [
      [0, 0, 0, "Do not use any type assertions.", "0"]
    ],
    "public/app/plugins/datasource/loki/querybuilder/binaryScalarOperations.ts:5381": [
      [0, 0, 0, "Unexpected any. Specify a different type.", "0"]
    ],
    "public/app/plugins/datasource/loki/querybuilder/components/LabelBrowserModal.tsx:5381": [
      [0, 0, 0, "Styles should be written using objects.", "0"]
    ],
    "public/app/plugins/datasource/loki/querybuilder/components/LokiQueryBuilder.tsx:5381": [
      [0, 0, 0, "Do not use any type assertions.", "0"]
    ],
    "public/app/plugins/datasource/loki/querybuilder/components/LokiQueryCodeEditor.tsx:5381": [
      [0, 0, 0, "Styles should be written using objects.", "0"],
      [0, 0, 0, "Styles should be written using objects.", "1"],
      [0, 0, 0, "Styles should be written using objects.", "2"]
    ],
    "public/app/plugins/datasource/loki/querybuilder/components/QueryPattern.tsx:5381": [
      [0, 0, 0, "Styles should be written using objects.", "0"],
      [0, 0, 0, "Styles should be written using objects.", "1"],
      [0, 0, 0, "Styles should be written using objects.", "2"],
      [0, 0, 0, "Styles should be written using objects.", "3"]
    ],
    "public/app/plugins/datasource/loki/querybuilder/components/QueryPatternsModal.tsx:5381": [
      [0, 0, 0, "Styles should be written using objects.", "0"],
      [0, 0, 0, "Styles should be written using objects.", "1"],
      [0, 0, 0, "Styles should be written using objects.", "2"]
    ],
    "public/app/plugins/datasource/loki/streaming.ts:5381": [
      [0, 0, 0, "Unexpected any. Specify a different type.", "0"],
      [0, 0, 0, "Unexpected any. Specify a different type.", "1"]
    ],
    "public/app/plugins/datasource/opentsdb/components/OpenTsdbQueryEditor.tsx:5381": [
      [0, 0, 0, "Styles should be written using objects.", "0"],
      [0, 0, 0, "Styles should be written using objects.", "1"]
    ],
    "public/app/plugins/datasource/opentsdb/datasource.d.ts:5381": [
      [0, 0, 0, "Unexpected any. Specify a different type.", "0"]
    ],
    "public/app/plugins/datasource/opentsdb/datasource.ts:5381": [
      [0, 0, 0, "Unexpected any. Specify a different type.", "0"],
      [0, 0, 0, "Unexpected any. Specify a different type.", "1"],
      [0, 0, 0, "Unexpected any. Specify a different type.", "2"],
      [0, 0, 0, "Unexpected any. Specify a different type.", "3"],
      [0, 0, 0, "Unexpected any. Specify a different type.", "4"],
      [0, 0, 0, "Unexpected any. Specify a different type.", "5"],
      [0, 0, 0, "Unexpected any. Specify a different type.", "6"],
      [0, 0, 0, "Unexpected any. Specify a different type.", "7"],
      [0, 0, 0, "Unexpected any. Specify a different type.", "8"],
      [0, 0, 0, "Unexpected any. Specify a different type.", "9"],
      [0, 0, 0, "Unexpected any. Specify a different type.", "10"],
      [0, 0, 0, "Unexpected any. Specify a different type.", "11"],
      [0, 0, 0, "Unexpected any. Specify a different type.", "12"],
      [0, 0, 0, "Unexpected any. Specify a different type.", "13"],
      [0, 0, 0, "Unexpected any. Specify a different type.", "14"],
      [0, 0, 0, "Unexpected any. Specify a different type.", "15"],
      [0, 0, 0, "Unexpected any. Specify a different type.", "16"],
      [0, 0, 0, "Unexpected any. Specify a different type.", "17"],
      [0, 0, 0, "Unexpected any. Specify a different type.", "18"],
      [0, 0, 0, "Unexpected any. Specify a different type.", "19"],
      [0, 0, 0, "Unexpected any. Specify a different type.", "20"],
      [0, 0, 0, "Unexpected any. Specify a different type.", "21"],
      [0, 0, 0, "Unexpected any. Specify a different type.", "22"],
      [0, 0, 0, "Unexpected any. Specify a different type.", "23"],
      [0, 0, 0, "Unexpected any. Specify a different type.", "24"],
      [0, 0, 0, "Unexpected any. Specify a different type.", "25"],
      [0, 0, 0, "Unexpected any. Specify a different type.", "26"],
      [0, 0, 0, "Unexpected any. Specify a different type.", "27"],
      [0, 0, 0, "Unexpected any. Specify a different type.", "28"],
      [0, 0, 0, "Unexpected any. Specify a different type.", "29"],
      [0, 0, 0, "Unexpected any. Specify a different type.", "30"],
      [0, 0, 0, "Unexpected any. Specify a different type.", "31"],
      [0, 0, 0, "Unexpected any. Specify a different type.", "32"],
      [0, 0, 0, "Unexpected any. Specify a different type.", "33"],
      [0, 0, 0, "Unexpected any. Specify a different type.", "34"],
      [0, 0, 0, "Unexpected any. Specify a different type.", "35"],
      [0, 0, 0, "Unexpected any. Specify a different type.", "36"],
      [0, 0, 0, "Unexpected any. Specify a different type.", "37"],
      [0, 0, 0, "Unexpected any. Specify a different type.", "38"],
      [0, 0, 0, "Unexpected any. Specify a different type.", "39"],
      [0, 0, 0, "Unexpected any. Specify a different type.", "40"],
      [0, 0, 0, "Unexpected any. Specify a different type.", "41"],
      [0, 0, 0, "Unexpected any. Specify a different type.", "42"],
      [0, 0, 0, "Unexpected any. Specify a different type.", "43"],
      [0, 0, 0, "Unexpected any. Specify a different type.", "44"],
      [0, 0, 0, "Unexpected any. Specify a different type.", "45"],
      [0, 0, 0, "Unexpected any. Specify a different type.", "46"],
      [0, 0, 0, "Unexpected any. Specify a different type.", "47"],
      [0, 0, 0, "Unexpected any. Specify a different type.", "48"],
      [0, 0, 0, "Unexpected any. Specify a different type.", "49"],
      [0, 0, 0, "Unexpected any. Specify a different type.", "50"],
      [0, 0, 0, "Unexpected any. Specify a different type.", "51"],
      [0, 0, 0, "Do not use any type assertions.", "52"],
      [0, 0, 0, "Unexpected any. Specify a different type.", "53"],
      [0, 0, 0, "Unexpected any. Specify a different type.", "54"],
      [0, 0, 0, "Unexpected any. Specify a different type.", "55"],
      [0, 0, 0, "Unexpected any. Specify a different type.", "56"],
      [0, 0, 0, "Unexpected any. Specify a different type.", "57"]
    ],
    "public/app/plugins/datasource/opentsdb/migrations.ts:5381": [
      [0, 0, 0, "Unexpected any. Specify a different type.", "0"]
    ],
    "public/app/plugins/datasource/parca/QueryEditor/LabelsEditor.tsx:5381": [
      [0, 0, 0, "Styles should be written using objects.", "0"],
      [0, 0, 0, "Styles should be written using objects.", "1"]
    ],
    "public/app/plugins/datasource/prometheus/components/PromExemplarField.tsx:5381": [
      [0, 0, 0, "Styles should be written using objects.", "0"],
      [0, 0, 0, "Styles should be written using objects.", "1"],
      [0, 0, 0, "Styles should be written using objects.", "2"]
    ],
    "public/app/plugins/datasource/prometheus/components/PromExploreExtraField.tsx:5381": [
      [0, 0, 0, "Styles should be written using objects.", "0"],
      [0, 0, 0, "Styles should be written using objects.", "1"]
    ],
    "public/app/plugins/datasource/prometheus/components/PromQueryField.test.tsx:5381": [
      [0, 0, 0, "Unexpected any. Specify a different type.", "0"]
    ],
    "public/app/plugins/datasource/prometheus/components/PromQueryField.tsx:5381": [
      [0, 0, 0, "Unexpected any. Specify a different type.", "0"]
    ],
    "public/app/plugins/datasource/prometheus/components/PrometheusMetricsBrowser.tsx:5381": [
      [0, 0, 0, "Styles should be written using objects.", "0"],
      [0, 0, 0, "Styles should be written using objects.", "1"],
      [0, 0, 0, "Styles should be written using objects.", "2"],
      [0, 0, 0, "Styles should be written using objects.", "3"],
      [0, 0, 0, "Styles should be written using objects.", "4"],
      [0, 0, 0, "Styles should be written using objects.", "5"],
      [0, 0, 0, "Styles should be written using objects.", "6"],
      [0, 0, 0, "Styles should be written using objects.", "7"],
      [0, 0, 0, "Styles should be written using objects.", "8"],
      [0, 0, 0, "Styles should be written using objects.", "9"],
      [0, 0, 0, "Styles should be written using objects.", "10"],
      [0, 0, 0, "Styles should be written using objects.", "11"]
    ],
    "public/app/plugins/datasource/prometheus/components/monaco-query-field/MonacoQueryField.tsx:5381": [
      [0, 0, 0, "Styles should be written using objects.", "0"],
      [0, 0, 0, "Styles should be written using objects.", "1"]
    ],
    "public/app/plugins/datasource/prometheus/configuration/AzureCredentialsConfig.ts:5381": [
      [0, 0, 0, "Unexpected any. Specify a different type.", "0"],
      [0, 0, 0, "Unexpected any. Specify a different type.", "1"],
      [0, 0, 0, "Unexpected any. Specify a different type.", "2"],
      [0, 0, 0, "Unexpected any. Specify a different type.", "3"],
      [0, 0, 0, "Unexpected any. Specify a different type.", "4"],
      [0, 0, 0, "Unexpected any. Specify a different type.", "5"],
      [0, 0, 0, "Do not use any type assertions.", "6"],
      [0, 0, 0, "Unexpected any. Specify a different type.", "7"],
      [0, 0, 0, "Unexpected any. Specify a different type.", "8"],
      [0, 0, 0, "Unexpected any. Specify a different type.", "9"],
      [0, 0, 0, "Unexpected any. Specify a different type.", "10"],
      [0, 0, 0, "Unexpected any. Specify a different type.", "11"],
      [0, 0, 0, "Unexpected any. Specify a different type.", "12"],
      [0, 0, 0, "Unexpected any. Specify a different type.", "13"],
      [0, 0, 0, "Unexpected any. Specify a different type.", "14"],
      [0, 0, 0, "Unexpected any. Specify a different type.", "15"],
      [0, 0, 0, "Unexpected any. Specify a different type.", "16"],
      [0, 0, 0, "Unexpected any. Specify a different type.", "17"],
      [0, 0, 0, "Unexpected any. Specify a different type.", "18"]
    ],
    "public/app/plugins/datasource/prometheus/configuration/ConfigEditor.tsx:5381": [
      [0, 0, 0, "Unexpected any. Specify a different type.", "0"],
      [0, 0, 0, "Unexpected any. Specify a different type.", "1"],
      [0, 0, 0, "Unexpected any. Specify a different type.", "2"],
      [0, 0, 0, "Unexpected any. Specify a different type.", "3"],
      [0, 0, 0, "Styles should be written using objects.", "4"],
      [0, 0, 0, "Styles should be written using objects.", "5"],
      [0, 0, 0, "Styles should be written using objects.", "6"],
      [0, 0, 0, "Styles should be written using objects.", "7"],
      [0, 0, 0, "Styles should be written using objects.", "8"],
      [0, 0, 0, "Styles should be written using objects.", "9"],
      [0, 0, 0, "Styles should be written using objects.", "10"],
      [0, 0, 0, "Styles should be written using objects.", "11"],
      [0, 0, 0, "Styles should be written using objects.", "12"],
      [0, 0, 0, "Styles should be written using objects.", "13"],
      [0, 0, 0, "Styles should be written using objects.", "14"],
      [0, 0, 0, "Styles should be written using objects.", "15"],
      [0, 0, 0, "Styles should be written using objects.", "16"],
      [0, 0, 0, "Styles should be written using objects.", "17"],
      [0, 0, 0, "Styles should be written using objects.", "18"],
      [0, 0, 0, "Styles should be written using objects.", "19"]
    ],
    "public/app/plugins/datasource/prometheus/configuration/ExemplarsSettings.tsx:5381": [
      [0, 0, 0, "Styles should be written using objects.", "0"]
    ],
    "public/app/plugins/datasource/prometheus/datasource.test.ts:5381": [
      [0, 0, 0, "Unexpected any. Specify a different type.", "0"],
      [0, 0, 0, "Unexpected any. Specify a different type.", "1"],
      [0, 0, 0, "Unexpected any. Specify a different type.", "2"]
    ],
    "public/app/plugins/datasource/prometheus/datasource.ts:5381": [
      [0, 0, 0, "Unexpected any. Specify a different type.", "0"],
      [0, 0, 0, "Unexpected any. Specify a different type.", "1"],
      [0, 0, 0, "Unexpected any. Specify a different type.", "2"],
      [0, 0, 0, "Unexpected any. Specify a different type.", "3"],
      [0, 0, 0, "Unexpected any. Specify a different type.", "4"],
      [0, 0, 0, "Unexpected any. Specify a different type.", "5"],
      [0, 0, 0, "Unexpected any. Specify a different type.", "6"],
      [0, 0, 0, "Unexpected any. Specify a different type.", "7"],
      [0, 0, 0, "Unexpected any. Specify a different type.", "8"],
      [0, 0, 0, "Unexpected any. Specify a different type.", "9"],
      [0, 0, 0, "Unexpected any. Specify a different type.", "10"],
      [0, 0, 0, "Unexpected any. Specify a different type.", "11"],
      [0, 0, 0, "Unexpected any. Specify a different type.", "12"]
    ],
    "public/app/plugins/datasource/prometheus/language_provider.ts:5381": [
      [0, 0, 0, "Unexpected any. Specify a different type.", "0"],
      [0, 0, 0, "Unexpected any. Specify a different type.", "1"],
      [0, 0, 0, "Unexpected any. Specify a different type.", "2"],
      [0, 0, 0, "Unexpected any. Specify a different type.", "3"],
      [0, 0, 0, "Unexpected any. Specify a different type.", "4"]
    ],
    "public/app/plugins/datasource/prometheus/language_utils.ts:5381": [
      [0, 0, 0, "Unexpected any. Specify a different type.", "0"],
      [0, 0, 0, "Unexpected any. Specify a different type.", "1"],
      [0, 0, 0, "Do not use any type assertions.", "2"]
    ],
    "public/app/plugins/datasource/prometheus/metric_find_query.test.ts:5381": [
      [0, 0, 0, "Unexpected any. Specify a different type.", "0"]
    ],
    "public/app/plugins/datasource/prometheus/metric_find_query.ts:5381": [
      [0, 0, 0, "Unexpected any. Specify a different type.", "0"],
      [0, 0, 0, "Unexpected any. Specify a different type.", "1"],
      [0, 0, 0, "Unexpected any. Specify a different type.", "2"],
      [0, 0, 0, "Unexpected any. Specify a different type.", "3"],
      [0, 0, 0, "Unexpected any. Specify a different type.", "4"]
    ],
    "public/app/plugins/datasource/prometheus/query_hints.ts:5381": [
      [0, 0, 0, "Unexpected any. Specify a different type.", "0"]
    ],
    "public/app/plugins/datasource/prometheus/querybuilder/QueryPattern.tsx:5381": [
      [0, 0, 0, "Styles should be written using objects.", "0"],
      [0, 0, 0, "Styles should be written using objects.", "1"],
      [0, 0, 0, "Styles should be written using objects.", "2"],
      [0, 0, 0, "Styles should be written using objects.", "3"]
    ],
    "public/app/plugins/datasource/prometheus/querybuilder/QueryPatternsModal.tsx:5381": [
      [0, 0, 0, "Styles should be written using objects.", "0"],
      [0, 0, 0, "Styles should be written using objects.", "1"]
    ],
    "public/app/plugins/datasource/prometheus/querybuilder/binaryScalarOperations.ts:5381": [
      [0, 0, 0, "Unexpected any. Specify a different type.", "0"]
    ],
    "public/app/plugins/datasource/prometheus/querybuilder/components/LabelFilterItem.tsx:5381": [
      [0, 0, 0, "Do not use any type assertions.", "0"],
      [0, 0, 0, "Do not use any type assertions.", "1"],
      [0, 0, 0, "Do not use any type assertions.", "2"],
      [0, 0, 0, "Do not use any type assertions.", "3"]
    ],
    "public/app/plugins/datasource/prometheus/querybuilder/components/LabelFilters.tsx:5381": [
      [0, 0, 0, "Styles should be written using objects.", "0"]
    ],
    "public/app/plugins/datasource/prometheus/querybuilder/components/LabelParamEditor.tsx:5381": [
      [0, 0, 0, "Do not use any type assertions.", "0"]
    ],
    "public/app/plugins/datasource/prometheus/querybuilder/components/MetricSelect.tsx:5381": [
      [0, 0, 0, "Unexpected any. Specify a different type.", "0"],
      [0, 0, 0, "Unexpected any. Specify a different type.", "1"],
      [0, 0, 0, "Unexpected any. Specify a different type.", "2"],
      [0, 0, 0, "Unexpected any. Specify a different type.", "3"],
      [0, 0, 0, "Styles should be written using objects.", "4"],
      [0, 0, 0, "Styles should be written using objects.", "5"],
      [0, 0, 0, "Styles should be written using objects.", "6"],
      [0, 0, 0, "Styles should be written using objects.", "7"],
      [0, 0, 0, "Styles should be written using objects.", "8"],
      [0, 0, 0, "Styles should be written using objects.", "9"],
      [0, 0, 0, "Styles should be written using objects.", "10"],
      [0, 0, 0, "Styles should be written using objects.", "11"],
      [0, 0, 0, "Styles should be written using objects.", "12"]
    ],
    "public/app/plugins/datasource/prometheus/querybuilder/components/PromQueryBuilder.tsx:5381": [
      [0, 0, 0, "Do not use any type assertions.", "0"]
    ],
    "public/app/plugins/datasource/prometheus/querybuilder/components/PromQueryCodeEditor.tsx:5381": [
      [0, 0, 0, "Styles should be written using objects.", "0"]
    ],
    "public/app/plugins/datasource/prometheus/querybuilder/components/metrics-modal/AdditionalSettings.tsx:5381": [
      [0, 0, 0, "Styles should be written using objects.", "0"],
      [0, 0, 0, "Styles should be written using objects.", "1"],
      [0, 0, 0, "Styles should be written using objects.", "2"]
    ],
    "public/app/plugins/datasource/prometheus/querybuilder/components/metrics-modal/ResultsTable.tsx:5381": [
      [0, 0, 0, "Styles should be written using objects.", "0"],
      [0, 0, 0, "Styles should be written using objects.", "1"],
      [0, 0, 0, "Styles should be written using objects.", "2"],
      [0, 0, 0, "Styles should be written using objects.", "3"],
      [0, 0, 0, "Styles should be written using objects.", "4"],
      [0, 0, 0, "Styles should be written using objects.", "5"],
      [0, 0, 0, "Styles should be written using objects.", "6"],
      [0, 0, 0, "Styles should be written using objects.", "7"],
      [0, 0, 0, "Styles should be written using objects.", "8"],
      [0, 0, 0, "Styles should be written using objects.", "9"],
      [0, 0, 0, "Styles should be written using objects.", "10"],
      [0, 0, 0, "Styles should be written using objects.", "11"],
      [0, 0, 0, "Styles should be written using objects.", "12"]
    ],
    "public/app/plugins/datasource/prometheus/querybuilder/components/metrics-modal/styles.ts:5381": [
      [0, 0, 0, "Styles should be written using objects.", "0"],
      [0, 0, 0, "Styles should be written using objects.", "1"],
      [0, 0, 0, "Styles should be written using objects.", "2"],
      [0, 0, 0, "Styles should be written using objects.", "3"],
      [0, 0, 0, "Styles should be written using objects.", "4"],
      [0, 0, 0, "Styles should be written using objects.", "5"],
      [0, 0, 0, "Styles should be written using objects.", "6"],
      [0, 0, 0, "Styles should be written using objects.", "7"],
      [0, 0, 0, "Styles should be written using objects.", "8"],
      [0, 0, 0, "Styles should be written using objects.", "9"],
      [0, 0, 0, "Styles should be written using objects.", "10"],
      [0, 0, 0, "Styles should be written using objects.", "11"],
      [0, 0, 0, "Styles should be written using objects.", "12"],
      [0, 0, 0, "Styles should be written using objects.", "13"],
      [0, 0, 0, "Styles should be written using objects.", "14"],
      [0, 0, 0, "Styles should be written using objects.", "15"],
      [0, 0, 0, "Styles should be written using objects.", "16"],
      [0, 0, 0, "Styles should be written using objects.", "17"],
      [0, 0, 0, "Styles should be written using objects.", "18"]
    ],
    "public/app/plugins/datasource/prometheus/querybuilder/operationUtils.ts:5381": [
      [0, 0, 0, "Do not use any type assertions.", "0"]
    ],
    "public/app/plugins/datasource/prometheus/querybuilder/shared/LabelFilterItem.tsx:5381": [
      [0, 0, 0, "Do not use any type assertions.", "0"],
      [0, 0, 0, "Do not use any type assertions.", "1"],
      [0, 0, 0, "Do not use any type assertions.", "2"],
      [0, 0, 0, "Do not use any type assertions.", "3"],
      [0, 0, 0, "Do not use any type assertions.", "4"],
      [0, 0, 0, "Do not use any type assertions.", "5"],
      [0, 0, 0, "Unexpected any. Specify a different type.", "6"],
      [0, 0, 0, "Do not use any type assertions.", "7"],
      [0, 0, 0, "Do not use any type assertions.", "8"]
    ],
    "public/app/plugins/datasource/prometheus/querybuilder/shared/LabelFilters.tsx:5381": [
      [0, 0, 0, "Do not use any type assertions.", "0"]
    ],
    "public/app/plugins/datasource/prometheus/querybuilder/shared/OperationEditor.tsx:5381": [
      [0, 0, 0, "Unexpected any. Specify a different type.", "0"]
    ],
    "public/app/plugins/datasource/prometheus/querybuilder/shared/OperationParamEditor.tsx:5381": [
      [0, 0, 0, "Do not use any type assertions.", "0"],
      [0, 0, 0, "Do not use any type assertions.", "1"]
    ],
    "public/app/plugins/datasource/prometheus/querybuilder/shared/QueryBuilderHints.tsx:5381": [
      [0, 0, 0, "Styles should be written using objects.", "0"],
      [0, 0, 0, "Styles should be written using objects.", "1"]
    ],
    "public/app/plugins/datasource/prometheus/querybuilder/shared/types.ts:5381": [
      [0, 0, 0, "Unexpected any. Specify a different type.", "0"],
      [0, 0, 0, "Unexpected any. Specify a different type.", "1"],
      [0, 0, 0, "Unexpected any. Specify a different type.", "2"]
    ],
    "public/app/plugins/datasource/prometheus/result_transformer.test.ts:5381": [
      [0, 0, 0, "Unexpected any. Specify a different type.", "0"]
    ],
    "public/app/plugins/datasource/prometheus/types.ts:5381": [
      [0, 0, 0, "Unexpected any. Specify a different type.", "0"],
      [0, 0, 0, "Unexpected any. Specify a different type.", "1"],
      [0, 0, 0, "Unexpected any. Specify a different type.", "2"]
    ],
    "public/app/plugins/datasource/tempo/LokiSearch.tsx:5381": [
      [0, 0, 0, "Do not use any type assertions.", "0"],
      [0, 0, 0, "Do not use any type assertions.", "1"]
    ],
    "public/app/plugins/datasource/tempo/ServiceGraphSection.tsx:5381": [
      [0, 0, 0, "Do not use any type assertions.", "0"]
    ],
    "public/app/plugins/datasource/tempo/_importedDependencies/components/AdHocFilter/AdHocFilterRenderer.tsx:5381": [
      [0, 0, 0, "Unexpected any. Specify a different type.", "0"]
    ],
    "public/app/plugins/datasource/tempo/_importedDependencies/datasources/loki/LanguageProvider.ts:5381": [
      [0, 0, 0, "Unexpected any. Specify a different type.", "0"],
      [0, 0, 0, "Unexpected any. Specify a different type.", "1"]
    ],
    "public/app/plugins/datasource/tempo/_importedDependencies/datasources/loki/monaco-query-field/MonacoQueryField.tsx:5381": [
      [0, 0, 0, "Styles should be written using objects.", "0"],
      [0, 0, 0, "Styles should be written using objects.", "1"],
      [0, 0, 0, "Use data-testid for E2E selectors instead of aria-label", "2"],
      [0, 0, 0, "Unexpected any. Specify a different type.", "3"]
    ],
    "public/app/plugins/datasource/tempo/_importedDependencies/datasources/loki/monaco-query-field/monaco-completion-provider/CompletionDataProvider.ts:5381": [
      [0, 0, 0, "Unexpected any. Specify a different type.", "0"]
    ],
    "public/app/plugins/datasource/tempo/_importedDependencies/datasources/loki/monaco-query-field/monaco-completion-provider/index.ts:5381": [
      [0, 0, 0, "Do not use any type assertions.", "0"]
    ],
    "public/app/plugins/datasource/tempo/_importedDependencies/datasources/loki/types.ts:5381": [
      [0, 0, 0, "Unexpected any. Specify a different type.", "0"],
      [0, 0, 0, "Unexpected any. Specify a different type.", "1"],
      [0, 0, 0, "Unexpected any. Specify a different type.", "2"],
      [0, 0, 0, "Unexpected any. Specify a different type.", "3"]
    ],
    "public/app/plugins/datasource/tempo/_importedDependencies/datasources/prometheus/language_utils.ts:5381": [
      [0, 0, 0, "Do not use any type assertions.", "0"]
    ],
    "public/app/plugins/datasource/tempo/_importedDependencies/datasources/prometheus/types.ts:5381": [
      [0, 0, 0, "Unexpected any. Specify a different type.", "0"],
      [0, 0, 0, "Unexpected any. Specify a different type.", "1"],
      [0, 0, 0, "Unexpected any. Specify a different type.", "2"]
    ],
    "public/app/plugins/datasource/tempo/_importedDependencies/store.ts:5381": [
      [0, 0, 0, "Unexpected any. Specify a different type.", "0"],
      [0, 0, 0, "Unexpected any. Specify a different type.", "1"],
      [0, 0, 0, "Do not use any type assertions.", "2"],
      [0, 0, 0, "Unexpected any. Specify a different type.", "3"]
    ],
    "public/app/plugins/datasource/tempo/_importedDependencies/test/helpers/createFetchResponse.ts:5381": [
      [0, 0, 0, "Do not use any type assertions.", "0"],
      [0, 0, 0, "Do not use any type assertions.", "1"]
    ],
    "public/app/plugins/datasource/tempo/configuration/TraceQLSearchSettings.tsx:5381": [
      [0, 0, 0, "Do not use any type assertions.", "0"]
    ],
    "public/app/plugins/datasource/tempo/datasource.test.ts:5381": [
      [0, 0, 0, "Unexpected any. Specify a different type.", "0"],
      [0, 0, 0, "Unexpected any. Specify a different type.", "1"],
      [0, 0, 0, "Unexpected any. Specify a different type.", "2"],
      [0, 0, 0, "Unexpected any. Specify a different type.", "3"],
      [0, 0, 0, "Unexpected any. Specify a different type.", "4"],
      [0, 0, 0, "Unexpected any. Specify a different type.", "5"],
      [0, 0, 0, "Unexpected any. Specify a different type.", "6"],
      [0, 0, 0, "Unexpected any. Specify a different type.", "7"],
      [0, 0, 0, "Unexpected any. Specify a different type.", "8"],
      [0, 0, 0, "Unexpected any. Specify a different type.", "9"]
    ],
    "public/app/plugins/datasource/tempo/datasource.ts:5381": [
      [0, 0, 0, "Do not use any type assertions.", "0"],
      [0, 0, 0, "Do not use any type assertions.", "1"],
      [0, 0, 0, "Unexpected any. Specify a different type.", "2"],
      [0, 0, 0, "Do not use any type assertions.", "3"],
      [0, 0, 0, "Do not use any type assertions.", "4"],
      [0, 0, 0, "Unexpected any. Specify a different type.", "5"],
      [0, 0, 0, "Do not use any type assertions.", "6"],
      [0, 0, 0, "Do not use any type assertions.", "7"],
      [0, 0, 0, "Do not use any type assertions.", "8"],
      [0, 0, 0, "Unexpected any. Specify a different type.", "9"],
      [0, 0, 0, "Unexpected any. Specify a different type.", "10"],
      [0, 0, 0, "Unexpected any. Specify a different type.", "11"]
    ],
    "public/app/plugins/datasource/tempo/language_provider.ts:5381": [
      [0, 0, 0, "Unexpected any. Specify a different type.", "0"]
    ],
    "public/app/plugins/datasource/tempo/resultTransformer.ts:5381": [
      [0, 0, 0, "Unexpected any. Specify a different type.", "0"],
      [0, 0, 0, "Do not use any type assertions.", "1"],
      [0, 0, 0, "Unexpected any. Specify a different type.", "2"],
      [0, 0, 0, "Do not use any type assertions.", "3"],
      [0, 0, 0, "Unexpected any. Specify a different type.", "4"],
      [0, 0, 0, "Do not use any type assertions.", "5"],
      [0, 0, 0, "Do not use any type assertions.", "6"],
      [0, 0, 0, "Unexpected any. Specify a different type.", "7"]
    ],
    "public/app/plugins/datasource/zipkin/ConfigEditor.tsx:5381": [
      [0, 0, 0, "Styles should be written using objects.", "0"]
    ],
    "public/app/plugins/datasource/zipkin/QueryField.tsx:5381": [
      [0, 0, 0, "Do not use any type assertions.", "0"],
      [0, 0, 0, "Unexpected any. Specify a different type.", "1"]
    ],
    "public/app/plugins/datasource/zipkin/datasource.ts:5381": [
      [0, 0, 0, "Do not use any type assertions.", "0"],
      [0, 0, 0, "Unexpected any. Specify a different type.", "1"]
    ],
    "public/app/plugins/datasource/zipkin/utils/testResponse.ts:5381": [
      [0, 0, 0, "Unexpected any. Specify a different type.", "0"],
      [0, 0, 0, "Unexpected any. Specify a different type.", "1"]
    ],
    "public/app/plugins/datasource/zipkin/utils/transforms.ts:5381": [
      [0, 0, 0, "Unexpected any. Specify a different type.", "0"]
    ],
    "public/app/plugins/panel/alertGroups/AlertGroup.tsx:5381": [
      [0, 0, 0, "Styles should be written using objects.", "0"],
      [0, 0, 0, "Styles should be written using objects.", "1"],
      [0, 0, 0, "Styles should be written using objects.", "2"],
      [0, 0, 0, "Styles should be written using objects.", "3"],
      [0, 0, 0, "Styles should be written using objects.", "4"],
      [0, 0, 0, "Styles should be written using objects.", "5"],
      [0, 0, 0, "Styles should be written using objects.", "6"]
    ],
    "public/app/plugins/panel/alertlist/AlertInstances.tsx:5381": [
      [0, 0, 0, "Styles should be written using objects.", "0"],
      [0, 0, 0, "Styles should be written using objects.", "1"]
    ],
    "public/app/plugins/panel/alertlist/AlertList.tsx:5381": [
      [0, 0, 0, "Unexpected any. Specify a different type.", "0"],
      [0, 0, 0, "Unexpected any. Specify a different type.", "1"],
      [0, 0, 0, "Unexpected any. Specify a different type.", "2"],
      [0, 0, 0, "Styles should be written using objects.", "3"],
      [0, 0, 0, "Styles should be written using objects.", "4"],
      [0, 0, 0, "Styles should be written using objects.", "5"],
      [0, 0, 0, "Styles should be written using objects.", "6"],
      [0, 0, 0, "Styles should be written using objects.", "7"],
      [0, 0, 0, "Styles should be written using objects.", "8"],
      [0, 0, 0, "Styles should be written using objects.", "9"],
      [0, 0, 0, "Styles should be written using objects.", "10"],
      [0, 0, 0, "Styles should be written using objects.", "11"],
      [0, 0, 0, "Styles should be written using objects.", "12"]
    ],
    "public/app/plugins/panel/alertlist/AlertListMigrationHandler.ts:5381": [
      [0, 0, 0, "Unexpected any. Specify a different type.", "0"],
      [0, 0, 0, "Unexpected any. Specify a different type.", "1"]
    ],
    "public/app/plugins/panel/alertlist/UnifiedAlertList.tsx:5381": [
      [0, 0, 0, "Styles should be written using objects.", "0"],
      [0, 0, 0, "Styles should be written using objects.", "1"],
      [0, 0, 0, "Styles should be written using objects.", "2"],
      [0, 0, 0, "Styles should be written using objects.", "3"],
      [0, 0, 0, "Styles should be written using objects.", "4"],
      [0, 0, 0, "Styles should be written using objects.", "5"],
      [0, 0, 0, "Styles should be written using objects.", "6"],
      [0, 0, 0, "Styles should be written using objects.", "7"],
      [0, 0, 0, "Styles should be written using objects.", "8"],
      [0, 0, 0, "Styles should be written using objects.", "9"],
      [0, 0, 0, "Styles should be written using objects.", "10"],
      [0, 0, 0, "Styles should be written using objects.", "11"],
      [0, 0, 0, "Styles should be written using objects.", "12"],
      [0, 0, 0, "Styles should be written using objects.", "13"],
      [0, 0, 0, "Styles should be written using objects.", "14"],
      [0, 0, 0, "Styles should be written using objects.", "15"],
      [0, 0, 0, "Styles should be written using objects.", "16"]
    ],
    "public/app/plugins/panel/alertlist/unified-alerting/UngroupedView.tsx:5381": [
      [0, 0, 0, "Styles should be written using objects.", "0"],
      [0, 0, 0, "Styles should be written using objects.", "1"],
      [0, 0, 0, "Styles should be written using objects.", "2"],
      [0, 0, 0, "Styles should be written using objects.", "3"],
      [0, 0, 0, "Styles should be written using objects.", "4"],
      [0, 0, 0, "Styles should be written using objects.", "5"],
      [0, 0, 0, "Styles should be written using objects.", "6"]
    ],
    "public/app/plugins/panel/annolist/AnnoListPanel.test.tsx:5381": [
      [0, 0, 0, "Unexpected any. Specify a different type.", "0"],
      [0, 0, 0, "Unexpected any. Specify a different type.", "1"]
    ],
    "public/app/plugins/panel/annolist/AnnoListPanel.tsx:5381": [
      [0, 0, 0, "Do not use any type assertions.", "0"],
      [0, 0, 0, "Styles should be written using objects.", "1"]
    ],
    "public/app/plugins/panel/barchart/BarChartPanel.tsx:5381": [
      [0, 0, 0, "Do not use any type assertions.", "0"],
      [0, 0, 0, "Do not use any type assertions.", "1"]
    ],
    "public/app/plugins/panel/barchart/bars.ts:5381": [
      [0, 0, 0, "Do not use any type assertions.", "0"]
    ],
    "public/app/plugins/panel/barchart/module.tsx:5381": [
      [0, 0, 0, "Do not use any type assertions.", "0"]
    ],
    "public/app/plugins/panel/barchart/quadtree.ts:5381": [
      [0, 0, 0, "Unexpected any. Specify a different type.", "0"]
    ],
    "public/app/plugins/panel/candlestick/CandlestickPanel.tsx:5381": [
      [0, 0, 0, "Do not use any type assertions.", "0"],
      [0, 0, 0, "Unexpected any. Specify a different type.", "1"]
    ],
    "public/app/plugins/panel/canvas/editor/element/APIEditor.tsx:5381": [
      [0, 0, 0, "Do not use any type assertions.", "0"]
    ],
    "public/app/plugins/panel/canvas/editor/element/PlacementEditor.tsx:5381": [
      [0, 0, 0, "Unexpected any. Specify a different type.", "0"]
    ],
    "public/app/plugins/panel/canvas/editor/element/elementEditor.tsx:5381": [
      [0, 0, 0, "Do not use any type assertions.", "0"],
      [0, 0, 0, "Unexpected any. Specify a different type.", "1"]
    ],
    "public/app/plugins/panel/canvas/editor/inline/InlineEditBody.tsx:5381": [
      [0, 0, 0, "Unexpected any. Specify a different type.", "0"],
      [0, 0, 0, "Unexpected any. Specify a different type.", "1"],
      [0, 0, 0, "Do not use any type assertions.", "2"],
      [0, 0, 0, "Unexpected any. Specify a different type.", "3"]
    ],
    "public/app/plugins/panel/canvas/editor/layer/TreeNavigationEditor.tsx:5381": [
      [0, 0, 0, "Unexpected any. Specify a different type.", "0"]
    ],
    "public/app/plugins/panel/canvas/editor/layer/layerEditor.tsx:5381": [
      [0, 0, 0, "Do not use any type assertions.", "0"],
      [0, 0, 0, "Unexpected any. Specify a different type.", "1"],
      [0, 0, 0, "Do not use any type assertions.", "2"],
      [0, 0, 0, "Unexpected any. Specify a different type.", "3"]
    ],
    "public/app/plugins/panel/canvas/globalStyles.ts:5381": [
      [0, 0, 0, "Styles should be written using objects.", "0"]
    ],
    "public/app/plugins/panel/dashlist/styles.ts:5381": [
      [0, 0, 0, "Styles should be written using objects.", "0"],
      [0, 0, 0, "Styles should be written using objects.", "1"],
      [0, 0, 0, "Styles should be written using objects.", "2"],
      [0, 0, 0, "Styles should be written using objects.", "3"],
      [0, 0, 0, "Styles should be written using objects.", "4"],
      [0, 0, 0, "Styles should be written using objects.", "5"],
      [0, 0, 0, "Styles should be written using objects.", "6"]
    ],
    "public/app/plugins/panel/datagrid/utils.ts:5381": [
      [0, 0, 0, "Styles should be written using objects.", "0"],
      [0, 0, 0, "Styles should be written using objects.", "1"],
      [0, 0, 0, "Styles should be written using objects.", "2"]
    ],
    "public/app/plugins/panel/debug/CursorView.tsx:5381": [
      [0, 0, 0, "Do not use any type assertions.", "0"],
      [0, 0, 0, "Unexpected any. Specify a different type.", "1"]
    ],
    "public/app/plugins/panel/debug/EventBusLogger.tsx:5381": [
      [0, 0, 0, "Unexpected any. Specify a different type.", "0"],
      [0, 0, 0, "Unexpected any. Specify a different type.", "1"]
    ],
    "public/app/plugins/panel/gauge/GaugeMigrations.ts:5381": [
      [0, 0, 0, "Unexpected any. Specify a different type.", "0"]
    ],
    "public/app/plugins/panel/geomap/components/MarkersLegend.tsx:5381": [
      [0, 0, 0, "Do not use any type assertions.", "0"],
      [0, 0, 0, "Do not use any type assertions.", "1"],
      [0, 0, 0, "Unexpected any. Specify a different type.", "2"]
    ],
    "public/app/plugins/panel/geomap/editor/GeomapStyleRulesEditor.tsx:5381": [
      [0, 0, 0, "Unexpected any. Specify a different type.", "0"],
      [0, 0, 0, "Do not use any type assertions.", "1"]
    ],
    "public/app/plugins/panel/geomap/editor/StyleEditor.tsx:5381": [
      [0, 0, 0, "Do not use any type assertions.", "0"],
      [0, 0, 0, "Do not use any type assertions.", "1"],
      [0, 0, 0, "Do not use any type assertions.", "2"],
      [0, 0, 0, "Do not use any type assertions.", "3"],
      [0, 0, 0, "Do not use any type assertions.", "4"],
      [0, 0, 0, "Do not use any type assertions.", "5"],
      [0, 0, 0, "Do not use any type assertions.", "6"],
      [0, 0, 0, "Do not use any type assertions.", "7"],
      [0, 0, 0, "Do not use any type assertions.", "8"],
      [0, 0, 0, "Do not use any type assertions.", "9"],
      [0, 0, 0, "Do not use any type assertions.", "10"],
      [0, 0, 0, "Do not use any type assertions.", "11"]
    ],
    "public/app/plugins/panel/geomap/editor/StyleRuleEditor.tsx:5381": [
      [0, 0, 0, "Unexpected any. Specify a different type.", "0"],
      [0, 0, 0, "Do not use any type assertions.", "1"]
    ],
    "public/app/plugins/panel/geomap/layers/basemaps/esri.ts:5381": [
      [0, 0, 0, "Do not use any type assertions.", "0"]
    ],
    "public/app/plugins/panel/geomap/layers/data/geojsonDynamic.ts:5381": [
      [0, 0, 0, "Do not use any type assertions.", "0"]
    ],
    "public/app/plugins/panel/geomap/layers/data/routeLayer.tsx:5381": [
      [0, 0, 0, "Do not use any type assertions.", "0"]
    ],
    "public/app/plugins/panel/geomap/layers/registry.ts:5381": [
      [0, 0, 0, "Unexpected any. Specify a different type.", "0"],
      [0, 0, 0, "Unexpected any. Specify a different type.", "1"]
    ],
    "public/app/plugins/panel/geomap/migrations.ts:5381": [
      [0, 0, 0, "Unexpected any. Specify a different type.", "0"],
      [0, 0, 0, "Unexpected any. Specify a different type.", "1"]
    ],
    "public/app/plugins/panel/geomap/utils/layers.ts:5381": [
      [0, 0, 0, "Unexpected any. Specify a different type.", "0"]
    ],
    "public/app/plugins/panel/geomap/utils/tooltip.ts:5381": [
      [0, 0, 0, "Do not use any type assertions.", "0"]
    ],
    "public/app/plugins/panel/gettingstarted/components/DocsCard.tsx:5381": [
      [0, 0, 0, "Styles should be written using objects.", "0"],
      [0, 0, 0, "Styles should be written using objects.", "1"],
      [0, 0, 0, "Styles should be written using objects.", "2"],
      [0, 0, 0, "Styles should be written using objects.", "3"],
      [0, 0, 0, "Styles should be written using objects.", "4"]
    ],
    "public/app/plugins/panel/gettingstarted/components/Step.tsx:5381": [
      [0, 0, 0, "Styles should be written using objects.", "0"],
      [0, 0, 0, "Styles should be written using objects.", "1"],
      [0, 0, 0, "Styles should be written using objects.", "2"],
      [0, 0, 0, "Styles should be written using objects.", "3"]
    ],
    "public/app/plugins/panel/gettingstarted/components/TutorialCard.tsx:5381": [
      [0, 0, 0, "Styles should be written using objects.", "0"],
      [0, 0, 0, "Styles should be written using objects.", "1"],
      [0, 0, 0, "Styles should be written using objects.", "2"],
      [0, 0, 0, "Styles should be written using objects.", "3"],
      [0, 0, 0, "Styles should be written using objects.", "4"],
      [0, 0, 0, "Styles should be written using objects.", "5"]
    ],
    "public/app/plugins/panel/gettingstarted/components/sharedStyles.ts:5381": [
      [0, 0, 0, "Styles should be written using objects.", "0"]
    ],
    "public/app/plugins/panel/heatmap/HeatmapPanel.tsx:5381": [
      [0, 0, 0, "Do not use any type assertions.", "0"],
      [0, 0, 0, "Unexpected any. Specify a different type.", "1"]
    ],
    "public/app/plugins/panel/heatmap/migrations.ts:5381": [
      [0, 0, 0, "Unexpected any. Specify a different type.", "0"]
    ],
    "public/app/plugins/panel/heatmap/palettes.ts:5381": [
      [0, 0, 0, "Do not use any type assertions.", "0"],
      [0, 0, 0, "Unexpected any. Specify a different type.", "1"]
    ],
    "public/app/plugins/panel/heatmap/types.ts:5381": [
      [0, 0, 0, "Do not use any type assertions.", "0"]
    ],
    "public/app/plugins/panel/heatmap/utils.ts:5381": [
      [0, 0, 0, "Do not use any type assertions.", "0"],
      [0, 0, 0, "Do not use any type assertions.", "1"],
      [0, 0, 0, "Do not use any type assertions.", "2"],
      [0, 0, 0, "Do not use any type assertions.", "3"],
      [0, 0, 0, "Do not use any type assertions.", "4"],
      [0, 0, 0, "Do not use any type assertions.", "5"],
      [0, 0, 0, "Do not use any type assertions.", "6"],
      [0, 0, 0, "Do not use any type assertions.", "7"],
      [0, 0, 0, "Do not use any type assertions.", "8"],
      [0, 0, 0, "Do not use any type assertions.", "9"],
      [0, 0, 0, "Do not use any type assertions.", "10"],
      [0, 0, 0, "Do not use any type assertions.", "11"],
      [0, 0, 0, "Do not use any type assertions.", "12"],
      [0, 0, 0, "Do not use any type assertions.", "13"],
      [0, 0, 0, "Do not use any type assertions.", "14"],
      [0, 0, 0, "Do not use any type assertions.", "15"],
      [0, 0, 0, "Do not use any type assertions.", "16"]
    ],
    "public/app/plugins/panel/histogram/Histogram.tsx:5381": [
      [0, 0, 0, "Do not use any type assertions.", "0"]
    ],
    "public/app/plugins/panel/live/LiveChannelEditor.tsx:5381": [
      [0, 0, 0, "Unexpected any. Specify a different type.", "0"],
      [0, 0, 0, "Styles should be written using objects.", "1"]
    ],
    "public/app/plugins/panel/live/LivePanel.tsx:5381": [
      [0, 0, 0, "Do not use any type assertions.", "0"],
      [0, 0, 0, "Styles should be written using objects.", "1"],
      [0, 0, 0, "Styles should be written using objects.", "2"],
      [0, 0, 0, "Styles should be written using objects.", "3"],
      [0, 0, 0, "Styles should be written using objects.", "4"],
      [0, 0, 0, "Styles should be written using objects.", "5"],
      [0, 0, 0, "Styles should be written using objects.", "6"],
      [0, 0, 0, "Styles should be written using objects.", "7"]
    ],
    "public/app/plugins/panel/live/types.ts:5381": [
      [0, 0, 0, "Unexpected any. Specify a different type.", "0"]
    ],
    "public/app/plugins/panel/logs/LogsPanel.tsx:5381": [
      [0, 0, 0, "Do not use any type assertions.", "0"]
    ],
    "public/app/plugins/panel/nodeGraph/Edge.tsx:5381": [
      [0, 0, 0, "Do not use any type assertions.", "0"]
    ],
    "public/app/plugins/panel/nodeGraph/EdgeLabel.tsx:5381": [
      [0, 0, 0, "Styles should be written using objects.", "0"],
      [0, 0, 0, "Styles should be written using objects.", "1"],
      [0, 0, 0, "Styles should be written using objects.", "2"],
      [0, 0, 0, "Do not use any type assertions.", "3"]
    ],
    "public/app/plugins/panel/nodeGraph/Legend.tsx:5381": [
      [0, 0, 0, "Styles should be written using objects.", "0"],
      [0, 0, 0, "Styles should be written using objects.", "1"]
    ],
    "public/app/plugins/panel/nodeGraph/Marker.tsx:5381": [
      [0, 0, 0, "Styles should be written using objects.", "0"],
      [0, 0, 0, "Styles should be written using objects.", "1"],
      [0, 0, 0, "Styles should be written using objects.", "2"]
    ],
    "public/app/plugins/panel/nodeGraph/Node.tsx:5381": [
      [0, 0, 0, "Styles should be written using objects.", "0"],
      [0, 0, 0, "Styles should be written using objects.", "1"],
      [0, 0, 0, "Styles should be written using objects.", "2"],
      [0, 0, 0, "Styles should be written using objects.", "3"],
      [0, 0, 0, "Styles should be written using objects.", "4"],
      [0, 0, 0, "Styles should be written using objects.", "5"],
      [0, 0, 0, "Styles should be written using objects.", "6"],
      [0, 0, 0, "Styles should be written using objects.", "7"],
      [0, 0, 0, "Styles should be written using objects.", "8"]
    ],
    "public/app/plugins/panel/nodeGraph/NodeGraph.tsx:5381": [
      [0, 0, 0, "Styles should be written using objects.", "0"],
      [0, 0, 0, "Styles should be written using objects.", "1"],
      [0, 0, 0, "Styles should be written using objects.", "2"],
      [0, 0, 0, "Styles should be written using objects.", "3"],
      [0, 0, 0, "Styles should be written using objects.", "4"],
      [0, 0, 0, "Styles should be written using objects.", "5"],
      [0, 0, 0, "Styles should be written using objects.", "6"],
      [0, 0, 0, "Styles should be written using objects.", "7"],
      [0, 0, 0, "Styles should be written using objects.", "8"],
      [0, 0, 0, "Styles should be written using objects.", "9"],
      [0, 0, 0, "Do not use any type assertions.", "10"],
      [0, 0, 0, "Do not use any type assertions.", "11"],
      [0, 0, 0, "Do not use any type assertions.", "12"],
      [0, 0, 0, "Do not use any type assertions.", "13"]
    ],
    "public/app/plugins/panel/nodeGraph/ViewControls.tsx:5381": [
      [0, 0, 0, "Styles should be written using objects.", "0"],
      [0, 0, 0, "Unexpected any. Specify a different type.", "1"]
    ],
    "public/app/plugins/panel/nodeGraph/editor/ArcOptionsEditor.tsx:5381": [
      [0, 0, 0, "Styles should be written using objects.", "0"]
    ],
    "public/app/plugins/panel/nodeGraph/layout.ts:5381": [
      [0, 0, 0, "Do not use any type assertions.", "0"],
      [0, 0, 0, "Do not use any type assertions.", "1"]
    ],
    "public/app/plugins/panel/nodeGraph/useContextMenu.tsx:5381": [
      [0, 0, 0, "Styles should be written using objects.", "0"],
      [0, 0, 0, "Styles should be written using objects.", "1"]
    ],
    "public/app/plugins/panel/piechart/PieChart.tsx:5381": [
      [0, 0, 0, "Styles should be written using objects.", "0"],
      [0, 0, 0, "Styles should be written using objects.", "1"],
      [0, 0, 0, "Styles should be written using objects.", "2"],
      [0, 0, 0, "Styles should be written using objects.", "3"],
      [0, 0, 0, "Styles should be written using objects.", "4"]
    ],
    "public/app/plugins/panel/piechart/migrations.ts:5381": [
      [0, 0, 0, "Unexpected any. Specify a different type.", "0"],
      [0, 0, 0, "Unexpected any. Specify a different type.", "1"]
    ],
    "public/app/plugins/panel/stat/StatMigrations.ts:5381": [
      [0, 0, 0, "Unexpected any. Specify a different type.", "0"]
    ],
    "public/app/plugins/panel/state-timeline/migrations.ts:5381": [
      [0, 0, 0, "Unexpected any. Specify a different type.", "0"],
      [0, 0, 0, "Unexpected any. Specify a different type.", "1"]
    ],
    "public/app/plugins/panel/table-old/column_options.ts:5381": [
      [0, 0, 0, "Unexpected any. Specify a different type.", "0"],
      [0, 0, 0, "Unexpected any. Specify a different type.", "1"],
      [0, 0, 0, "Unexpected any. Specify a different type.", "2"],
      [0, 0, 0, "Unexpected any. Specify a different type.", "3"],
      [0, 0, 0, "Unexpected any. Specify a different type.", "4"],
      [0, 0, 0, "Unexpected any. Specify a different type.", "5"],
      [0, 0, 0, "Unexpected any. Specify a different type.", "6"],
      [0, 0, 0, "Unexpected any. Specify a different type.", "7"],
      [0, 0, 0, "Unexpected any. Specify a different type.", "8"],
      [0, 0, 0, "Unexpected any. Specify a different type.", "9"],
      [0, 0, 0, "Unexpected any. Specify a different type.", "10"],
      [0, 0, 0, "Unexpected any. Specify a different type.", "11"],
      [0, 0, 0, "Unexpected any. Specify a different type.", "12"],
      [0, 0, 0, "Unexpected any. Specify a different type.", "13"],
      [0, 0, 0, "Unexpected any. Specify a different type.", "14"],
      [0, 0, 0, "Unexpected any. Specify a different type.", "15"],
      [0, 0, 0, "Unexpected any. Specify a different type.", "16"],
      [0, 0, 0, "Unexpected any. Specify a different type.", "17"],
      [0, 0, 0, "Unexpected any. Specify a different type.", "18"],
      [0, 0, 0, "Unexpected any. Specify a different type.", "19"],
      [0, 0, 0, "Unexpected any. Specify a different type.", "20"],
      [0, 0, 0, "Unexpected any. Specify a different type.", "21"]
    ],
    "public/app/plugins/panel/table-old/editor.ts:5381": [
      [0, 0, 0, "Unexpected any. Specify a different type.", "0"],
      [0, 0, 0, "Unexpected any. Specify a different type.", "1"],
      [0, 0, 0, "Unexpected any. Specify a different type.", "2"],
      [0, 0, 0, "Unexpected any. Specify a different type.", "3"],
      [0, 0, 0, "Unexpected any. Specify a different type.", "4"],
      [0, 0, 0, "Unexpected any. Specify a different type.", "5"],
      [0, 0, 0, "Unexpected any. Specify a different type.", "6"],
      [0, 0, 0, "Unexpected any. Specify a different type.", "7"],
      [0, 0, 0, "Unexpected any. Specify a different type.", "8"]
    ],
    "public/app/plugins/panel/table-old/module.ts:5381": [
      [0, 0, 0, "Unexpected any. Specify a different type.", "0"],
      [0, 0, 0, "Unexpected any. Specify a different type.", "1"],
      [0, 0, 0, "Unexpected any. Specify a different type.", "2"],
      [0, 0, 0, "Unexpected any. Specify a different type.", "3"],
      [0, 0, 0, "Unexpected any. Specify a different type.", "4"],
      [0, 0, 0, "Unexpected any. Specify a different type.", "5"],
      [0, 0, 0, "Unexpected any. Specify a different type.", "6"],
      [0, 0, 0, "Unexpected any. Specify a different type.", "7"],
      [0, 0, 0, "Unexpected any. Specify a different type.", "8"],
      [0, 0, 0, "Unexpected any. Specify a different type.", "9"],
      [0, 0, 0, "Unexpected any. Specify a different type.", "10"],
      [0, 0, 0, "Unexpected any. Specify a different type.", "11"]
    ],
    "public/app/plugins/panel/table-old/renderer.ts:5381": [
      [0, 0, 0, "Unexpected any. Specify a different type.", "0"],
      [0, 0, 0, "Unexpected any. Specify a different type.", "1"],
      [0, 0, 0, "Unexpected any. Specify a different type.", "2"],
      [0, 0, 0, "Unexpected any. Specify a different type.", "3"],
      [0, 0, 0, "Unexpected any. Specify a different type.", "4"],
      [0, 0, 0, "Unexpected any. Specify a different type.", "5"],
      [0, 0, 0, "Do not use any type assertions.", "6"],
      [0, 0, 0, "Unexpected any. Specify a different type.", "7"],
      [0, 0, 0, "Unexpected any. Specify a different type.", "8"],
      [0, 0, 0, "Unexpected any. Specify a different type.", "9"],
      [0, 0, 0, "Unexpected any. Specify a different type.", "10"],
      [0, 0, 0, "Unexpected any. Specify a different type.", "11"],
      [0, 0, 0, "Unexpected any. Specify a different type.", "12"]
    ],
    "public/app/plugins/panel/table-old/transformers.ts:5381": [
      [0, 0, 0, "Unexpected any. Specify a different type.", "0"],
      [0, 0, 0, "Unexpected any. Specify a different type.", "1"],
      [0, 0, 0, "Unexpected any. Specify a different type.", "2"],
      [0, 0, 0, "Unexpected any. Specify a different type.", "3"],
      [0, 0, 0, "Unexpected any. Specify a different type.", "4"],
      [0, 0, 0, "Unexpected any. Specify a different type.", "5"],
      [0, 0, 0, "Unexpected any. Specify a different type.", "6"],
      [0, 0, 0, "Unexpected any. Specify a different type.", "7"],
      [0, 0, 0, "Unexpected any. Specify a different type.", "8"]
    ],
    "public/app/plugins/panel/table-old/types.ts:5381": [
      [0, 0, 0, "Unexpected any. Specify a different type.", "0"],
      [0, 0, 0, "Unexpected any. Specify a different type.", "1"],
      [0, 0, 0, "Unexpected any. Specify a different type.", "2"],
      [0, 0, 0, "Unexpected any. Specify a different type.", "3"],
      [0, 0, 0, "Unexpected any. Specify a different type.", "4"],
      [0, 0, 0, "Unexpected any. Specify a different type.", "5"],
      [0, 0, 0, "Unexpected any. Specify a different type.", "6"],
      [0, 0, 0, "Unexpected any. Specify a different type.", "7"],
      [0, 0, 0, "Unexpected any. Specify a different type.", "8"],
      [0, 0, 0, "Unexpected any. Specify a different type.", "9"],
      [0, 0, 0, "Unexpected any. Specify a different type.", "10"],
      [0, 0, 0, "Unexpected any. Specify a different type.", "11"],
      [0, 0, 0, "Unexpected any. Specify a different type.", "12"]
    ],
    "public/app/plugins/panel/table/TablePanel.tsx:5381": [
      [0, 0, 0, "Styles should be written using objects.", "0"],
      [0, 0, 0, "Styles should be written using objects.", "1"]
    ],
    "public/app/plugins/panel/table/cells/SparklineCellOptionsEditor.tsx:5381": [
      [0, 0, 0, "Styles should be written using objects.", "0"]
    ],
    "public/app/plugins/panel/table/migrations.ts:5381": [
      [0, 0, 0, "Unexpected any. Specify a different type.", "0"],
      [0, 0, 0, "Unexpected any. Specify a different type.", "1"],
      [0, 0, 0, "Unexpected any. Specify a different type.", "2"],
      [0, 0, 0, "Unexpected any. Specify a different type.", "3"],
      [0, 0, 0, "Unexpected any. Specify a different type.", "4"],
      [0, 0, 0, "Unexpected any. Specify a different type.", "5"]
    ],
    "public/app/plugins/panel/text/TextPanel.tsx:5381": [
      [0, 0, 0, "Styles should be written using objects.", "0"],
      [0, 0, 0, "Styles should be written using objects.", "1"]
    ],
    "public/app/plugins/panel/text/TextPanelEditor.tsx:5381": [
      [0, 0, 0, "Unexpected any. Specify a different type.", "0"],
      [0, 0, 0, "Styles should be written using objects.", "1"]
    ],
    "public/app/plugins/panel/text/textPanelMigrationHandler.ts:5381": [
      [0, 0, 0, "Unexpected any. Specify a different type.", "0"]
    ],
    "public/app/plugins/panel/timeseries/TimezonesEditor.tsx:5381": [
      [0, 0, 0, "Styles should be written using objects.", "0"],
      [0, 0, 0, "Styles should be written using objects.", "1"]
    ],
    "public/app/plugins/panel/timeseries/migrations.ts:5381": [
      [0, 0, 0, "Unexpected any. Specify a different type.", "0"],
      [0, 0, 0, "Do not use any type assertions.", "1"],
      [0, 0, 0, "Unexpected any. Specify a different type.", "2"],
      [0, 0, 0, "Do not use any type assertions.", "3"],
      [0, 0, 0, "Unexpected any. Specify a different type.", "4"],
      [0, 0, 0, "Do not use any type assertions.", "5"],
      [0, 0, 0, "Unexpected any. Specify a different type.", "6"],
      [0, 0, 0, "Do not use any type assertions.", "7"],
      [0, 0, 0, "Unexpected any. Specify a different type.", "8"],
      [0, 0, 0, "Unexpected any. Specify a different type.", "9"]
    ],
    "public/app/plugins/panel/timeseries/plugins/AnnotationsPlugin2.tsx:5381": [
      [0, 0, 0, "Unexpected any. Specify a different type.", "0"]
    ],
    "public/app/plugins/panel/timeseries/plugins/ThresholdDragHandle.tsx:5381": [
      [0, 0, 0, "Styles should be written using objects.", "0"],
      [0, 0, 0, "Styles should be written using objects.", "1"],
      [0, 0, 0, "Styles should be written using objects.", "2"],
      [0, 0, 0, "Styles should be written using objects.", "3"],
      [0, 0, 0, "Styles should be written using objects.", "4"],
      [0, 0, 0, "Styles should be written using objects.", "5"],
      [0, 0, 0, "Styles should be written using objects.", "6"]
    ],
    "public/app/plugins/panel/timeseries/plugins/annotations/AnnotationEditor.tsx:5381": [
      [0, 0, 0, "Styles should be written using objects.", "0"],
      [0, 0, 0, "Do not use any type assertions.", "1"],
      [0, 0, 0, "Styles should be written using objects.", "2"],
      [0, 0, 0, "Styles should be written using objects.", "3"],
      [0, 0, 0, "Styles should be written using objects.", "4"],
      [0, 0, 0, "Styles should be written using objects.", "5"]
    ],
    "public/app/plugins/panel/timeseries/plugins/annotations/AnnotationEditorForm.tsx:5381": [
      [0, 0, 0, "Styles should be written using objects.", "0"],
      [0, 0, 0, "Styles should be written using objects.", "1"],
      [0, 0, 0, "Styles should be written using objects.", "2"],
      [0, 0, 0, "Styles should be written using objects.", "3"],
      [0, 0, 0, "Styles should be written using objects.", "4"],
      [0, 0, 0, "Styles should be written using objects.", "5"],
      [0, 0, 0, "Styles should be written using objects.", "6"]
    ],
    "public/app/plugins/panel/timeseries/plugins/annotations/AnnotationMarker.tsx:5381": [
      [0, 0, 0, "Styles should be written using objects.", "0"],
      [0, 0, 0, "Styles should be written using objects.", "1"],
      [0, 0, 0, "Styles should be written using objects.", "2"]
    ],
    "public/app/plugins/panel/timeseries/plugins/annotations/AnnotationTooltip.tsx:5381": [
      [0, 0, 0, "Styles should be written using objects.", "0"],
      [0, 0, 0, "Styles should be written using objects.", "1"],
      [0, 0, 0, "Styles should be written using objects.", "2"],
      [0, 0, 0, "Styles should be written using objects.", "3"],
      [0, 0, 0, "Styles should be written using objects.", "4"],
      [0, 0, 0, "Styles should be written using objects.", "5"],
      [0, 0, 0, "Styles should be written using objects.", "6"],
      [0, 0, 0, "Styles should be written using objects.", "7"],
      [0, 0, 0, "Styles should be written using objects.", "8"]
    ],
    "public/app/plugins/panel/timeseries/plugins/annotations2/AnnotationEditor2.tsx:5381": [
      [0, 0, 0, "Unexpected any. Specify a different type.", "0"]
    ],
    "public/app/plugins/panel/timeseries/plugins/annotations2/AnnotationMarker2.tsx:5381": [
      [0, 0, 0, "Unexpected any. Specify a different type.", "0"]
    ],
    "public/app/plugins/panel/timeseries/plugins/annotations2/AnnotationTooltip2.tsx:5381": [
      [0, 0, 0, "Unexpected any. Specify a different type.", "0"]
    ],
    "public/app/plugins/panel/timeseries/plugins/styles.ts:5381": [
      [0, 0, 0, "Styles should be written using objects.", "0"],
      [0, 0, 0, "Styles should be written using objects.", "1"]
    ],
    "public/app/plugins/panel/traces/TracesPanel.tsx:5381": [
      [0, 0, 0, "Styles should be written using objects.", "0"]
    ],
    "public/app/plugins/panel/welcome/Welcome.tsx:5381": [
      [0, 0, 0, "Styles should be written using objects.", "0"],
      [0, 0, 0, "Styles should be written using objects.", "1"],
      [0, 0, 0, "Styles should be written using objects.", "2"],
      [0, 0, 0, "Styles should be written using objects.", "3"],
      [0, 0, 0, "Styles should be written using objects.", "4"],
      [0, 0, 0, "Styles should be written using objects.", "5"]
    ],
    "public/app/plugins/panel/xychart/AutoEditor.tsx:5381": [
      [0, 0, 0, "Unexpected any. Specify a different type.", "0"],
      [0, 0, 0, "Styles should be written using objects.", "1"],
      [0, 0, 0, "Styles should be written using objects.", "2"]
    ],
    "public/app/plugins/panel/xychart/ManualEditor.tsx:5381": [
      [0, 0, 0, "Do not use any type assertions.", "0"]
    ],
    "public/app/plugins/panel/xychart/TooltipView.tsx:5381": [
      [0, 0, 0, "Do not use any type assertions.", "0"]
    ],
    "public/app/plugins/panel/xychart/XYChartPanel.tsx:5381": [
      [0, 0, 0, "Unexpected any. Specify a different type.", "0"],
      [0, 0, 0, "Do not use any type assertions.", "1"]
    ],
    "public/app/plugins/panel/xychart/scatter.ts:5381": [
      [0, 0, 0, "Do not use any type assertions.", "0"],
      [0, 0, 0, "Do not use any type assertions.", "1"],
      [0, 0, 0, "Do not use any type assertions.", "2"],
      [0, 0, 0, "Unexpected any. Specify a different type.", "3"],
      [0, 0, 0, "Do not use any type assertions.", "4"],
      [0, 0, 0, "Unexpected any. Specify a different type.", "5"],
      [0, 0, 0, "Do not use any type assertions.", "6"],
      [0, 0, 0, "Unexpected any. Specify a different type.", "7"],
      [0, 0, 0, "Do not use any type assertions.", "8"],
      [0, 0, 0, "Unexpected any. Specify a different type.", "9"],
      [0, 0, 0, "Do not use any type assertions.", "10"]
    ],
    "public/app/store/configureStore.ts:5381": [
      [0, 0, 0, "Unexpected any. Specify a different type.", "0"]
    ],
    "public/app/store/store.ts:5381": [
      [0, 0, 0, "Do not use any type assertions.", "0"],
      [0, 0, 0, "Unexpected any. Specify a different type.", "1"]
    ],
    "public/app/types/alerting.ts:5381": [
      [0, 0, 0, "Unexpected any. Specify a different type.", "0"],
      [0, 0, 0, "Unexpected any. Specify a different type.", "1"],
      [0, 0, 0, "Unexpected any. Specify a different type.", "2"],
      [0, 0, 0, "Unexpected any. Specify a different type.", "3"],
      [0, 0, 0, "Unexpected any. Specify a different type.", "4"]
    ],
    "public/app/types/appEvent.ts:5381": [
      [0, 0, 0, "Unexpected any. Specify a different type.", "0"],
      [0, 0, 0, "Unexpected any. Specify a different type.", "1"],
      [0, 0, 0, "Unexpected any. Specify a different type.", "2"],
      [0, 0, 0, "Unexpected any. Specify a different type.", "3"],
      [0, 0, 0, "Unexpected any. Specify a different type.", "4"],
      [0, 0, 0, "Unexpected any. Specify a different type.", "5"],
      [0, 0, 0, "Unexpected any. Specify a different type.", "6"]
    ],
    "public/app/types/dashboard.ts:5381": [
      [0, 0, 0, "Unexpected any. Specify a different type.", "0"]
    ],
    "public/app/types/events.ts:5381": [
      [0, 0, 0, "Unexpected any. Specify a different type.", "0"],
      [0, 0, 0, "Unexpected any. Specify a different type.", "1"],
      [0, 0, 0, "Unexpected any. Specify a different type.", "2"],
      [0, 0, 0, "Unexpected any. Specify a different type.", "3"],
      [0, 0, 0, "Unexpected any. Specify a different type.", "4"],
      [0, 0, 0, "Unexpected any. Specify a different type.", "5"],
      [0, 0, 0, "Unexpected any. Specify a different type.", "6"],
      [0, 0, 0, "Unexpected any. Specify a different type.", "7"],
      [0, 0, 0, "Unexpected any. Specify a different type.", "8"],
      [0, 0, 0, "Unexpected any. Specify a different type.", "9"],
      [0, 0, 0, "Unexpected any. Specify a different type.", "10"],
      [0, 0, 0, "Unexpected any. Specify a different type.", "11"],
      [0, 0, 0, "Unexpected any. Specify a different type.", "12"]
    ],
    "public/app/types/jquery/jquery.d.ts:5381": [
      [0, 0, 0, "Unexpected any. Specify a different type.", "0"],
      [0, 0, 0, "Unexpected any. Specify a different type.", "1"],
      [0, 0, 0, "Unexpected any. Specify a different type.", "2"],
      [0, 0, 0, "Unexpected any. Specify a different type.", "3"],
      [0, 0, 0, "Unexpected any. Specify a different type.", "4"],
      [0, 0, 0, "Unexpected any. Specify a different type.", "5"],
      [0, 0, 0, "Unexpected any. Specify a different type.", "6"],
      [0, 0, 0, "Unexpected any. Specify a different type.", "7"],
      [0, 0, 0, "Unexpected any. Specify a different type.", "8"]
    ],
    "public/app/types/store.ts:5381": [
      [0, 0, 0, "Unexpected any. Specify a different type.", "0"],
      [0, 0, 0, "Do not use any type assertions.", "1"]
    ],
    "public/app/types/unified-alerting-dto.ts:5381": [
      [0, 0, 0, "Do not use any type assertions.", "0"]
    ],
    "public/test/core/redux/reduxTester.ts:5381": [
      [0, 0, 0, "Unexpected any. Specify a different type.", "0"],
      [0, 0, 0, "Unexpected any. Specify a different type.", "1"],
      [0, 0, 0, "Unexpected any. Specify a different type.", "2"],
      [0, 0, 0, "Unexpected any. Specify a different type.", "3"],
      [0, 0, 0, "Unexpected any. Specify a different type.", "4"],
      [0, 0, 0, "Unexpected any. Specify a different type.", "5"]
    ],
    "public/test/core/thunk/thunkTester.ts:5381": [
      [0, 0, 0, "Unexpected any. Specify a different type.", "0"],
      [0, 0, 0, "Unexpected any. Specify a different type.", "1"],
      [0, 0, 0, "Unexpected any. Specify a different type.", "2"],
      [0, 0, 0, "Unexpected any. Specify a different type.", "3"],
      [0, 0, 0, "Unexpected any. Specify a different type.", "4"],
      [0, 0, 0, "Unexpected any. Specify a different type.", "5"],
      [0, 0, 0, "Unexpected any. Specify a different type.", "6"],
      [0, 0, 0, "Unexpected any. Specify a different type.", "7"]
    ],
    "public/test/global-jquery-shim.ts:5381": [
      [0, 0, 0, "Unexpected any. Specify a different type.", "0"]
    ],
    "public/test/helpers/getDashboardModel.ts:5381": [
      [0, 0, 0, "Unexpected any. Specify a different type.", "0"]
    ],
    "public/test/helpers/initTemplateSrv.ts:5381": [
      [0, 0, 0, "Unexpected any. Specify a different type.", "0"]
    ],
    "public/test/jest-setup.ts:5381": [
      [0, 0, 0, "Unexpected any. Specify a different type.", "0"]
    ],
    "public/test/lib/common.ts:5381": [
      [0, 0, 0, "Unexpected any. Specify a different type.", "0"]
    ],
    "public/test/specs/helpers.ts:5381": [
      [0, 0, 0, "Unexpected any. Specify a different type.", "0"],
      [0, 0, 0, "Unexpected any. Specify a different type.", "1"],
      [0, 0, 0, "Unexpected any. Specify a different type.", "2"],
      [0, 0, 0, "Unexpected any. Specify a different type.", "3"],
      [0, 0, 0, "Unexpected any. Specify a different type.", "4"],
      [0, 0, 0, "Unexpected any. Specify a different type.", "5"],
      [0, 0, 0, "Unexpected any. Specify a different type.", "6"],
      [0, 0, 0, "Unexpected any. Specify a different type.", "7"],
      [0, 0, 0, "Unexpected any. Specify a different type.", "8"],
      [0, 0, 0, "Unexpected any. Specify a different type.", "9"],
      [0, 0, 0, "Unexpected any. Specify a different type.", "10"]
    ]
  }`
};

exports[`no undocumented stories`] = {
  value: `{
    "packages/grafana-ui/src/components/ButtonCascader/ButtonCascader.story.tsx:5381": [
      [0, 0, 0, "No undocumented stories are allowed, please add an .mdx file with some documentation", "5381"]
    ],
    "packages/grafana-ui/src/components/ColorPicker/ColorPickerPopover.story.tsx:5381": [
      [0, 0, 0, "No undocumented stories are allowed, please add an .mdx file with some documentation", "5381"]
    ],
    "packages/grafana-ui/src/components/DateTimePickers/RelativeTimeRangePicker/RelativeTimeRangePicker.story.tsx:5381": [
      [0, 0, 0, "No undocumented stories are allowed, please add an .mdx file with some documentation", "5381"]
    ],
    "packages/grafana-ui/src/components/DateTimePickers/TimeOfDayPicker.story.tsx:5381": [
      [0, 0, 0, "No undocumented stories are allowed, please add an .mdx file with some documentation", "5381"]
    ],
    "packages/grafana-ui/src/components/DateTimePickers/TimeRangePicker.story.tsx:5381": [
      [0, 0, 0, "No undocumented stories are allowed, please add an .mdx file with some documentation", "5381"]
    ],
    "packages/grafana-ui/src/components/DateTimePickers/TimeZonePicker.story.tsx:5381": [
      [0, 0, 0, "No undocumented stories are allowed, please add an .mdx file with some documentation", "5381"]
    ],
    "packages/grafana-ui/src/components/DateTimePickers/WeekStartPicker.story.tsx:5381": [
      [0, 0, 0, "No undocumented stories are allowed, please add an .mdx file with some documentation", "5381"]
    ],
    "packages/grafana-ui/src/components/PageLayout/PageToolbar.story.tsx:5381": [
      [0, 0, 0, "No undocumented stories are allowed, please add an .mdx file with some documentation", "5381"]
    ],
    "packages/grafana-ui/src/components/QueryField/QueryField.story.tsx:5381": [
      [0, 0, 0, "No undocumented stories are allowed, please add an .mdx file with some documentation", "5381"]
    ],
    "packages/grafana-ui/src/components/SecretTextArea/SecretTextArea.story.tsx:5381": [
      [0, 0, 0, "No undocumented stories are allowed, please add an .mdx file with some documentation", "5381"]
    ],
    "packages/grafana-ui/src/components/Segment/Segment.story.tsx:5381": [
      [0, 0, 0, "No undocumented stories are allowed, please add an .mdx file with some documentation", "5381"]
    ],
    "packages/grafana-ui/src/components/Segment/SegmentAsync.story.tsx:5381": [
      [0, 0, 0, "No undocumented stories are allowed, please add an .mdx file with some documentation", "5381"]
    ],
    "packages/grafana-ui/src/components/Segment/SegmentInput.story.tsx:5381": [
      [0, 0, 0, "No undocumented stories are allowed, please add an .mdx file with some documentation", "5381"]
    ],
    "packages/grafana-ui/src/components/Slider/RangeSlider.story.tsx:5381": [
      [0, 0, 0, "No undocumented stories are allowed, please add an .mdx file with some documentation", "5381"]
    ],
    "packages/grafana-ui/src/components/Slider/Slider.story.tsx:5381": [
      [0, 0, 0, "No undocumented stories are allowed, please add an .mdx file with some documentation", "5381"]
    ],
    "packages/grafana-ui/src/components/StatsPicker/StatsPicker.story.tsx:5381": [
      [0, 0, 0, "No undocumented stories are allowed, please add an .mdx file with some documentation", "5381"]
    ],
    "packages/grafana-ui/src/components/ThemeDemos/ThemeDemo.story.tsx:5381": [
      [0, 0, 0, "No undocumented stories are allowed, please add an .mdx file with some documentation", "5381"]
    ],
    "packages/grafana-ui/src/components/VizLayout/VizLayout.story.tsx:5381": [
      [0, 0, 0, "No undocumented stories are allowed, please add an .mdx file with some documentation", "5381"]
    ],
    "packages/grafana-ui/src/components/VizLegend/VizLegend.story.tsx:5381": [
      [0, 0, 0, "No undocumented stories are allowed, please add an .mdx file with some documentation", "5381"]
    ],
    "packages/grafana-ui/src/components/VizTooltip/SeriesTable.story.tsx:5381": [
      [0, 0, 0, "No undocumented stories are allowed, please add an .mdx file with some documentation", "5381"]
    ]
  }`
};

exports[`no gf-form usage`] = {
  value: `{
    "e2e/utils/flows/addDataSource.ts:5381": [
      [0, 0, 0, "gf-form usage has been deprecated. Use a component from @grafana/ui or custom CSS instead.", "5381"]
    ],
    "packages/grafana-e2e/src/flows/addDataSource.ts:5381": [
      [0, 0, 0, "gf-form usage has been deprecated. Use a component from @grafana/ui or custom CSS instead.", "5381"]
    ],
    "packages/grafana-ui/src/components/DataSourceSettings/AlertingSettings.tsx:5381": [
      [0, 0, 0, "gf-form usage has been deprecated. Use a component from @grafana/ui or custom CSS instead.", "5381"],
      [0, 0, 0, "gf-form usage has been deprecated. Use a component from @grafana/ui or custom CSS instead.", "5381"],
      [0, 0, 0, "gf-form usage has been deprecated. Use a component from @grafana/ui or custom CSS instead.", "5381"]
    ],
    "packages/grafana-ui/src/components/DataSourceSettings/CustomHeadersSettings.tsx:5381": [
      [0, 0, 0, "gf-form usage has been deprecated. Use a component from @grafana/ui or custom CSS instead.", "5381"],
      [0, 0, 0, "gf-form usage has been deprecated. Use a component from @grafana/ui or custom CSS instead.", "5381"],
      [0, 0, 0, "gf-form usage has been deprecated. Use a component from @grafana/ui or custom CSS instead.", "5381"]
    ],
    "packages/grafana-ui/src/components/DataSourceSettings/DataSourceHttpSettings.tsx:5381": [
      [0, 0, 0, "gf-form usage has been deprecated. Use a component from @grafana/ui or custom CSS instead.", "5381"],
      [0, 0, 0, "gf-form usage has been deprecated. Use a component from @grafana/ui or custom CSS instead.", "5381"],
      [0, 0, 0, "gf-form usage has been deprecated. Use a component from @grafana/ui or custom CSS instead.", "5381"],
      [0, 0, 0, "gf-form usage has been deprecated. Use a component from @grafana/ui or custom CSS instead.", "5381"],
      [0, 0, 0, "gf-form usage has been deprecated. Use a component from @grafana/ui or custom CSS instead.", "5381"],
      [0, 0, 0, "gf-form usage has been deprecated. Use a component from @grafana/ui or custom CSS instead.", "5381"],
      [0, 0, 0, "gf-form usage has been deprecated. Use a component from @grafana/ui or custom CSS instead.", "5381"],
      [0, 0, 0, "gf-form usage has been deprecated. Use a component from @grafana/ui or custom CSS instead.", "5381"],
      [0, 0, 0, "gf-form usage has been deprecated. Use a component from @grafana/ui or custom CSS instead.", "5381"],
      [0, 0, 0, "gf-form usage has been deprecated. Use a component from @grafana/ui or custom CSS instead.", "5381"],
      [0, 0, 0, "gf-form usage has been deprecated. Use a component from @grafana/ui or custom CSS instead.", "5381"],
      [0, 0, 0, "gf-form usage has been deprecated. Use a component from @grafana/ui or custom CSS instead.", "5381"],
      [0, 0, 0, "gf-form usage has been deprecated. Use a component from @grafana/ui or custom CSS instead.", "5381"],
      [0, 0, 0, "gf-form usage has been deprecated. Use a component from @grafana/ui or custom CSS instead.", "5381"],
      [0, 0, 0, "gf-form usage has been deprecated. Use a component from @grafana/ui or custom CSS instead.", "5381"],
      [0, 0, 0, "gf-form usage has been deprecated. Use a component from @grafana/ui or custom CSS instead.", "5381"]
    ],
    "packages/grafana-ui/src/components/DataSourceSettings/HttpProxySettings.tsx:5381": [
      [0, 0, 0, "gf-form usage has been deprecated. Use a component from @grafana/ui or custom CSS instead.", "5381"],
      [0, 0, 0, "gf-form usage has been deprecated. Use a component from @grafana/ui or custom CSS instead.", "5381"],
      [0, 0, 0, "gf-form usage has been deprecated. Use a component from @grafana/ui or custom CSS instead.", "5381"]
    ],
    "packages/grafana-ui/src/components/DataSourceSettings/SecureSocksProxySettings.tsx:5381": [
      [0, 0, 0, "gf-form usage has been deprecated. Use a component from @grafana/ui or custom CSS instead.", "5381"],
      [0, 0, 0, "gf-form usage has been deprecated. Use a component from @grafana/ui or custom CSS instead.", "5381"],
      [0, 0, 0, "gf-form usage has been deprecated. Use a component from @grafana/ui or custom CSS instead.", "5381"]
    ],
    "packages/grafana-ui/src/components/DataSourceSettings/TLSAuthSettings.tsx:5381": [
      [0, 0, 0, "gf-form usage has been deprecated. Use a component from @grafana/ui or custom CSS instead.", "5381"],
      [0, 0, 0, "gf-form usage has been deprecated. Use a component from @grafana/ui or custom CSS instead.", "5381"],
      [0, 0, 0, "gf-form usage has been deprecated. Use a component from @grafana/ui or custom CSS instead.", "5381"]
    ],
    "packages/grafana-ui/src/components/FormField/FormField.tsx:5381": [
      [0, 0, 0, "gf-form usage has been deprecated. Use a component from @grafana/ui or custom CSS instead.", "5381"]
    ],
    "packages/grafana-ui/src/components/FormLabel/FormLabel.tsx:5381": [
      [0, 0, 0, "gf-form usage has been deprecated. Use a component from @grafana/ui or custom CSS instead.", "5381"],
      [0, 0, 0, "gf-form usage has been deprecated. Use a component from @grafana/ui or custom CSS instead.", "5381"],
      [0, 0, 0, "gf-form usage has been deprecated. Use a component from @grafana/ui or custom CSS instead.", "5381"]
    ],
    "packages/grafana-ui/src/components/Forms/Legacy/Input/Input.tsx:5381": [
      [0, 0, 0, "gf-form usage has been deprecated. Use a component from @grafana/ui or custom CSS instead.", "5381"]
    ],
    "packages/grafana-ui/src/components/Forms/Legacy/Select/NoOptionsMessage.tsx:5381": [
      [0, 0, 0, "gf-form usage has been deprecated. Use a component from @grafana/ui or custom CSS instead.", "5381"],
      [0, 0, 0, "gf-form usage has been deprecated. Use a component from @grafana/ui or custom CSS instead.", "5381"]
    ],
    "packages/grafana-ui/src/components/Forms/Legacy/Select/Select.tsx:5381": [
      [0, 0, 0, "gf-form usage has been deprecated. Use a component from @grafana/ui or custom CSS instead.", "5381"],
      [0, 0, 0, "gf-form usage has been deprecated. Use a component from @grafana/ui or custom CSS instead.", "5381"],
      [0, 0, 0, "gf-form usage has been deprecated. Use a component from @grafana/ui or custom CSS instead.", "5381"],
      [0, 0, 0, "gf-form usage has been deprecated. Use a component from @grafana/ui or custom CSS instead.", "5381"],
      [0, 0, 0, "gf-form usage has been deprecated. Use a component from @grafana/ui or custom CSS instead.", "5381"],
      [0, 0, 0, "gf-form usage has been deprecated. Use a component from @grafana/ui or custom CSS instead.", "5381"]
    ],
    "packages/grafana-ui/src/components/Forms/Legacy/Select/SelectOption.tsx:5381": [
      [0, 0, 0, "gf-form usage has been deprecated. Use a component from @grafana/ui or custom CSS instead.", "5381"],
      [0, 0, 0, "gf-form usage has been deprecated. Use a component from @grafana/ui or custom CSS instead.", "5381"],
      [0, 0, 0, "gf-form usage has been deprecated. Use a component from @grafana/ui or custom CSS instead.", "5381"],
      [0, 0, 0, "gf-form usage has been deprecated. Use a component from @grafana/ui or custom CSS instead.", "5381"]
    ],
    "packages/grafana-ui/src/components/Forms/Legacy/Switch/Switch.tsx:5381": [
      [0, 0, 0, "gf-form usage has been deprecated. Use a component from @grafana/ui or custom CSS instead.", "5381"],
      [0, 0, 0, "gf-form usage has been deprecated. Use a component from @grafana/ui or custom CSS instead.", "5381"],
      [0, 0, 0, "gf-form usage has been deprecated. Use a component from @grafana/ui or custom CSS instead.", "5381"],
      [0, 0, 0, "gf-form usage has been deprecated. Use a component from @grafana/ui or custom CSS instead.", "5381"],
      [0, 0, 0, "gf-form usage has been deprecated. Use a component from @grafana/ui or custom CSS instead.", "5381"],
      [0, 0, 0, "gf-form usage has been deprecated. Use a component from @grafana/ui or custom CSS instead.", "5381"],
      [0, 0, 0, "gf-form usage has been deprecated. Use a component from @grafana/ui or custom CSS instead.", "5381"],
      [0, 0, 0, "gf-form usage has been deprecated. Use a component from @grafana/ui or custom CSS instead.", "5381"]
    ],
    "packages/grafana-ui/src/components/SecretFormField/SecretFormField.tsx:5381": [
      [0, 0, 0, "gf-form usage has been deprecated. Use a component from @grafana/ui or custom CSS instead.", "5381"],
      [0, 0, 0, "gf-form usage has been deprecated. Use a component from @grafana/ui or custom CSS instead.", "5381"]
    ],
    "packages/grafana-ui/src/components/Segment/Segment.story.tsx:5381": [
      [0, 0, 0, "gf-form usage has been deprecated. Use a component from @grafana/ui or custom CSS instead.", "5381"],
      [0, 0, 0, "gf-form usage has been deprecated. Use a component from @grafana/ui or custom CSS instead.", "5381"]
    ],
    "packages/grafana-ui/src/components/Segment/SegmentAsync.story.tsx:5381": [
      [0, 0, 0, "gf-form usage has been deprecated. Use a component from @grafana/ui or custom CSS instead.", "5381"],
      [0, 0, 0, "gf-form usage has been deprecated. Use a component from @grafana/ui or custom CSS instead.", "5381"]
    ],
    "packages/grafana-ui/src/components/Segment/SegmentInput.story.tsx:5381": [
      [0, 0, 0, "gf-form usage has been deprecated. Use a component from @grafana/ui or custom CSS instead.", "5381"]
    ],
    "packages/grafana-ui/src/components/Segment/SegmentInput.tsx:5381": [
      [0, 0, 0, "gf-form usage has been deprecated. Use a component from @grafana/ui or custom CSS instead.", "5381"],
      [0, 0, 0, "gf-form usage has been deprecated. Use a component from @grafana/ui or custom CSS instead.", "5381"]
    ],
    "plugins-bundled/internal/input-datasource/src/InputConfigEditor.tsx:5381": [
      [0, 0, 0, "gf-form usage has been deprecated. Use a component from @grafana/ui or custom CSS instead.", "5381"]
    ],
    "public/app/angular/components/code_editor/code_editor.ts:5381": [
      [0, 0, 0, "gf-form usage has been deprecated. Use a component from @grafana/ui or custom CSS instead.", "5381"]
    ],
    "public/app/angular/components/form_dropdown/form_dropdown.ts:5381": [
      [0, 0, 0, "gf-form usage has been deprecated. Use a component from @grafana/ui or custom CSS instead.", "5381"],
      [0, 0, 0, "gf-form usage has been deprecated. Use a component from @grafana/ui or custom CSS instead.", "5381"],
      [0, 0, 0, "gf-form usage has been deprecated. Use a component from @grafana/ui or custom CSS instead.", "5381"],
      [0, 0, 0, "gf-form usage has been deprecated. Use a component from @grafana/ui or custom CSS instead.", "5381"]
    ],
    "public/app/angular/components/info_popover.ts:5381": [
      [0, 0, 0, "gf-form usage has been deprecated. Use a component from @grafana/ui or custom CSS instead.", "5381"],
      [0, 0, 0, "gf-form usage has been deprecated. Use a component from @grafana/ui or custom CSS instead.", "5381"]
    ],
    "public/app/angular/components/switch.ts:5381": [
      [0, 0, 0, "gf-form usage has been deprecated. Use a component from @grafana/ui or custom CSS instead.", "5381"],
      [0, 0, 0, "gf-form usage has been deprecated. Use a component from @grafana/ui or custom CSS instead.", "5381"],
      [0, 0, 0, "gf-form usage has been deprecated. Use a component from @grafana/ui or custom CSS instead.", "5381"],
      [0, 0, 0, "gf-form usage has been deprecated. Use a component from @grafana/ui or custom CSS instead.", "5381"],
      [0, 0, 0, "gf-form usage has been deprecated. Use a component from @grafana/ui or custom CSS instead.", "5381"],
      [0, 0, 0, "gf-form usage has been deprecated. Use a component from @grafana/ui or custom CSS instead.", "5381"],
      [0, 0, 0, "gf-form usage has been deprecated. Use a component from @grafana/ui or custom CSS instead.", "5381"],
      [0, 0, 0, "gf-form usage has been deprecated. Use a component from @grafana/ui or custom CSS instead.", "5381"]
    ],
    "public/app/angular/dropdown_typeahead.ts:5381": [
      [0, 0, 0, "gf-form usage has been deprecated. Use a component from @grafana/ui or custom CSS instead.", "5381"],
      [0, 0, 0, "gf-form usage has been deprecated. Use a component from @grafana/ui or custom CSS instead.", "5381"],
      [0, 0, 0, "gf-form usage has been deprecated. Use a component from @grafana/ui or custom CSS instead.", "5381"],
      [0, 0, 0, "gf-form usage has been deprecated. Use a component from @grafana/ui or custom CSS instead.", "5381"]
    ],
    "public/app/angular/metric_segment.ts:5381": [
      [0, 0, 0, "gf-form usage has been deprecated. Use a component from @grafana/ui or custom CSS instead.", "5381"],
      [0, 0, 0, "gf-form usage has been deprecated. Use a component from @grafana/ui or custom CSS instead.", "5381"],
      [0, 0, 0, "gf-form usage has been deprecated. Use a component from @grafana/ui or custom CSS instead.", "5381"],
      [0, 0, 0, "gf-form usage has been deprecated. Use a component from @grafana/ui or custom CSS instead.", "5381"]
    ],
    "public/app/angular/misc.ts:5381": [
      [0, 0, 0, "gf-form usage has been deprecated. Use a component from @grafana/ui or custom CSS instead.", "5381"],
      [0, 0, 0, "gf-form usage has been deprecated. Use a component from @grafana/ui or custom CSS instead.", "5381"]
    ],
    "public/app/angular/panel/partials/query_editor_row.html:5381": [
      [0, 0, 0, "gf-form usage has been deprecated. Use a component from @grafana/ui or custom CSS instead.", "5381"]
    ],
    "public/app/angular/partials/tls_auth_settings.html:5381": [
      [0, 0, 0, "gf-form usage has been deprecated. Use a component from @grafana/ui or custom CSS instead.", "5381"],
      [0, 0, 0, "gf-form usage has been deprecated. Use a component from @grafana/ui or custom CSS instead.", "5381"],
      [0, 0, 0, "gf-form usage has been deprecated. Use a component from @grafana/ui or custom CSS instead.", "5381"],
      [0, 0, 0, "gf-form usage has been deprecated. Use a component from @grafana/ui or custom CSS instead.", "5381"],
      [0, 0, 0, "gf-form usage has been deprecated. Use a component from @grafana/ui or custom CSS instead.", "5381"],
      [0, 0, 0, "gf-form usage has been deprecated. Use a component from @grafana/ui or custom CSS instead.", "5381"],
      [0, 0, 0, "gf-form usage has been deprecated. Use a component from @grafana/ui or custom CSS instead.", "5381"],
      [0, 0, 0, "gf-form usage has been deprecated. Use a component from @grafana/ui or custom CSS instead.", "5381"],
      [0, 0, 0, "gf-form usage has been deprecated. Use a component from @grafana/ui or custom CSS instead.", "5381"],
      [0, 0, 0, "gf-form usage has been deprecated. Use a component from @grafana/ui or custom CSS instead.", "5381"],
      [0, 0, 0, "gf-form usage has been deprecated. Use a component from @grafana/ui or custom CSS instead.", "5381"],
      [0, 0, 0, "gf-form usage has been deprecated. Use a component from @grafana/ui or custom CSS instead.", "5381"],
      [0, 0, 0, "gf-form usage has been deprecated. Use a component from @grafana/ui or custom CSS instead.", "5381"],
      [0, 0, 0, "gf-form usage has been deprecated. Use a component from @grafana/ui or custom CSS instead.", "5381"],
      [0, 0, 0, "gf-form usage has been deprecated. Use a component from @grafana/ui or custom CSS instead.", "5381"],
      [0, 0, 0, "gf-form usage has been deprecated. Use a component from @grafana/ui or custom CSS instead.", "5381"],
      [0, 0, 0, "gf-form usage has been deprecated. Use a component from @grafana/ui or custom CSS instead.", "5381"],
      [0, 0, 0, "gf-form usage has been deprecated. Use a component from @grafana/ui or custom CSS instead.", "5381"],
      [0, 0, 0, "gf-form usage has been deprecated. Use a component from @grafana/ui or custom CSS instead.", "5381"],
      [0, 0, 0, "gf-form usage has been deprecated. Use a component from @grafana/ui or custom CSS instead.", "5381"],
      [0, 0, 0, "gf-form usage has been deprecated. Use a component from @grafana/ui or custom CSS instead.", "5381"],
      [0, 0, 0, "gf-form usage has been deprecated. Use a component from @grafana/ui or custom CSS instead.", "5381"],
      [0, 0, 0, "gf-form usage has been deprecated. Use a component from @grafana/ui or custom CSS instead.", "5381"],
      [0, 0, 0, "gf-form usage has been deprecated. Use a component from @grafana/ui or custom CSS instead.", "5381"],
      [0, 0, 0, "gf-form usage has been deprecated. Use a component from @grafana/ui or custom CSS instead.", "5381"],
      [0, 0, 0, "gf-form usage has been deprecated. Use a component from @grafana/ui or custom CSS instead.", "5381"],
      [0, 0, 0, "gf-form usage has been deprecated. Use a component from @grafana/ui or custom CSS instead.", "5381"],
      [0, 0, 0, "gf-form usage has been deprecated. Use a component from @grafana/ui or custom CSS instead.", "5381"],
      [0, 0, 0, "gf-form usage has been deprecated. Use a component from @grafana/ui or custom CSS instead.", "5381"],
      [0, 0, 0, "gf-form usage has been deprecated. Use a component from @grafana/ui or custom CSS instead.", "5381"],
      [0, 0, 0, "gf-form usage has been deprecated. Use a component from @grafana/ui or custom CSS instead.", "5381"],
      [0, 0, 0, "gf-form usage has been deprecated. Use a component from @grafana/ui or custom CSS instead.", "5381"],
      [0, 0, 0, "gf-form usage has been deprecated. Use a component from @grafana/ui or custom CSS instead.", "5381"],
      [0, 0, 0, "gf-form usage has been deprecated. Use a component from @grafana/ui or custom CSS instead.", "5381"],
      [0, 0, 0, "gf-form usage has been deprecated. Use a component from @grafana/ui or custom CSS instead.", "5381"]
    ],
    "public/app/core/components/AccessControl/PermissionList.tsx:5381": [
      [0, 0, 0, "gf-form usage has been deprecated. Use a component from @grafana/ui or custom CSS instead.", "5381"]
    ],
    "public/app/core/components/PageHeader/PageHeader.tsx:5381": [
      [0, 0, 0, "gf-form usage has been deprecated. Use a component from @grafana/ui or custom CSS instead.", "5381"],
      [0, 0, 0, "gf-form usage has been deprecated. Use a component from @grafana/ui or custom CSS instead.", "5381"]
    ],
    "public/app/features/admin/UserLdapSyncInfo.tsx:5381": [
      [0, 0, 0, "gf-form usage has been deprecated. Use a component from @grafana/ui or custom CSS instead.", "5381"],
      [0, 0, 0, "gf-form usage has been deprecated. Use a component from @grafana/ui or custom CSS instead.", "5381"],
      [0, 0, 0, "gf-form usage has been deprecated. Use a component from @grafana/ui or custom CSS instead.", "5381"]
    ],
    "public/app/features/admin/partials/edit_org.html:5381": [
      [0, 0, 0, "gf-form usage has been deprecated. Use a component from @grafana/ui or custom CSS instead.", "5381"],
      [0, 0, 0, "gf-form usage has been deprecated. Use a component from @grafana/ui or custom CSS instead.", "5381"],
      [0, 0, 0, "gf-form usage has been deprecated. Use a component from @grafana/ui or custom CSS instead.", "5381"],
      [0, 0, 0, "gf-form usage has been deprecated. Use a component from @grafana/ui or custom CSS instead.", "5381"],
      [0, 0, 0, "gf-form usage has been deprecated. Use a component from @grafana/ui or custom CSS instead.", "5381"],
      [0, 0, 0, "gf-form usage has been deprecated. Use a component from @grafana/ui or custom CSS instead.", "5381"],
      [0, 0, 0, "gf-form usage has been deprecated. Use a component from @grafana/ui or custom CSS instead.", "5381"],
      [0, 0, 0, "gf-form usage has been deprecated. Use a component from @grafana/ui or custom CSS instead.", "5381"]
    ],
    "public/app/features/admin/partials/styleguide.html:5381": [
      [0, 0, 0, "gf-form usage has been deprecated. Use a component from @grafana/ui or custom CSS instead.", "5381"],
      [0, 0, 0, "gf-form usage has been deprecated. Use a component from @grafana/ui or custom CSS instead.", "5381"],
      [0, 0, 0, "gf-form usage has been deprecated. Use a component from @grafana/ui or custom CSS instead.", "5381"],
      [0, 0, 0, "gf-form usage has been deprecated. Use a component from @grafana/ui or custom CSS instead.", "5381"]
    ],
    "public/app/features/alerting/AlertRuleList.tsx:5381": [
      [0, 0, 0, "gf-form usage has been deprecated. Use a component from @grafana/ui or custom CSS instead.", "5381"],
      [0, 0, 0, "gf-form usage has been deprecated. Use a component from @grafana/ui or custom CSS instead.", "5381"],
      [0, 0, 0, "gf-form usage has been deprecated. Use a component from @grafana/ui or custom CSS instead.", "5381"],
      [0, 0, 0, "gf-form usage has been deprecated. Use a component from @grafana/ui or custom CSS instead.", "5381"]
    ],
    "public/app/features/alerting/partials/alert_tab.html:5381": [
      [0, 0, 0, "gf-form usage has been deprecated. Use a component from @grafana/ui or custom CSS instead.", "5381"],
      [0, 0, 0, "gf-form usage has been deprecated. Use a component from @grafana/ui or custom CSS instead.", "5381"],
      [0, 0, 0, "gf-form usage has been deprecated. Use a component from @grafana/ui or custom CSS instead.", "5381"],
      [0, 0, 0, "gf-form usage has been deprecated. Use a component from @grafana/ui or custom CSS instead.", "5381"],
      [0, 0, 0, "gf-form usage has been deprecated. Use a component from @grafana/ui or custom CSS instead.", "5381"],
      [0, 0, 0, "gf-form usage has been deprecated. Use a component from @grafana/ui or custom CSS instead.", "5381"],
      [0, 0, 0, "gf-form usage has been deprecated. Use a component from @grafana/ui or custom CSS instead.", "5381"],
      [0, 0, 0, "gf-form usage has been deprecated. Use a component from @grafana/ui or custom CSS instead.", "5381"],
      [0, 0, 0, "gf-form usage has been deprecated. Use a component from @grafana/ui or custom CSS instead.", "5381"],
      [0, 0, 0, "gf-form usage has been deprecated. Use a component from @grafana/ui or custom CSS instead.", "5381"],
      [0, 0, 0, "gf-form usage has been deprecated. Use a component from @grafana/ui or custom CSS instead.", "5381"],
      [0, 0, 0, "gf-form usage has been deprecated. Use a component from @grafana/ui or custom CSS instead.", "5381"],
      [0, 0, 0, "gf-form usage has been deprecated. Use a component from @grafana/ui or custom CSS instead.", "5381"],
      [0, 0, 0, "gf-form usage has been deprecated. Use a component from @grafana/ui or custom CSS instead.", "5381"],
      [0, 0, 0, "gf-form usage has been deprecated. Use a component from @grafana/ui or custom CSS instead.", "5381"],
      [0, 0, 0, "gf-form usage has been deprecated. Use a component from @grafana/ui or custom CSS instead.", "5381"],
      [0, 0, 0, "gf-form usage has been deprecated. Use a component from @grafana/ui or custom CSS instead.", "5381"],
      [0, 0, 0, "gf-form usage has been deprecated. Use a component from @grafana/ui or custom CSS instead.", "5381"],
      [0, 0, 0, "gf-form usage has been deprecated. Use a component from @grafana/ui or custom CSS instead.", "5381"],
      [0, 0, 0, "gf-form usage has been deprecated. Use a component from @grafana/ui or custom CSS instead.", "5381"],
      [0, 0, 0, "gf-form usage has been deprecated. Use a component from @grafana/ui or custom CSS instead.", "5381"],
      [0, 0, 0, "gf-form usage has been deprecated. Use a component from @grafana/ui or custom CSS instead.", "5381"],
      [0, 0, 0, "gf-form usage has been deprecated. Use a component from @grafana/ui or custom CSS instead.", "5381"],
      [0, 0, 0, "gf-form usage has been deprecated. Use a component from @grafana/ui or custom CSS instead.", "5381"],
      [0, 0, 0, "gf-form usage has been deprecated. Use a component from @grafana/ui or custom CSS instead.", "5381"],
      [0, 0, 0, "gf-form usage has been deprecated. Use a component from @grafana/ui or custom CSS instead.", "5381"],
      [0, 0, 0, "gf-form usage has been deprecated. Use a component from @grafana/ui or custom CSS instead.", "5381"],
      [0, 0, 0, "gf-form usage has been deprecated. Use a component from @grafana/ui or custom CSS instead.", "5381"],
      [0, 0, 0, "gf-form usage has been deprecated. Use a component from @grafana/ui or custom CSS instead.", "5381"],
      [0, 0, 0, "gf-form usage has been deprecated. Use a component from @grafana/ui or custom CSS instead.", "5381"],
      [0, 0, 0, "gf-form usage has been deprecated. Use a component from @grafana/ui or custom CSS instead.", "5381"],
      [0, 0, 0, "gf-form usage has been deprecated. Use a component from @grafana/ui or custom CSS instead.", "5381"],
      [0, 0, 0, "gf-form usage has been deprecated. Use a component from @grafana/ui or custom CSS instead.", "5381"],
      [0, 0, 0, "gf-form usage has been deprecated. Use a component from @grafana/ui or custom CSS instead.", "5381"],
      [0, 0, 0, "gf-form usage has been deprecated. Use a component from @grafana/ui or custom CSS instead.", "5381"],
      [0, 0, 0, "gf-form usage has been deprecated. Use a component from @grafana/ui or custom CSS instead.", "5381"],
      [0, 0, 0, "gf-form usage has been deprecated. Use a component from @grafana/ui or custom CSS instead.", "5381"],
      [0, 0, 0, "gf-form usage has been deprecated. Use a component from @grafana/ui or custom CSS instead.", "5381"],
      [0, 0, 0, "gf-form usage has been deprecated. Use a component from @grafana/ui or custom CSS instead.", "5381"],
      [0, 0, 0, "gf-form usage has been deprecated. Use a component from @grafana/ui or custom CSS instead.", "5381"],
      [0, 0, 0, "gf-form usage has been deprecated. Use a component from @grafana/ui or custom CSS instead.", "5381"],
      [0, 0, 0, "gf-form usage has been deprecated. Use a component from @grafana/ui or custom CSS instead.", "5381"],
      [0, 0, 0, "gf-form usage has been deprecated. Use a component from @grafana/ui or custom CSS instead.", "5381"],
      [0, 0, 0, "gf-form usage has been deprecated. Use a component from @grafana/ui or custom CSS instead.", "5381"],
      [0, 0, 0, "gf-form usage has been deprecated. Use a component from @grafana/ui or custom CSS instead.", "5381"],
      [0, 0, 0, "gf-form usage has been deprecated. Use a component from @grafana/ui or custom CSS instead.", "5381"],
      [0, 0, 0, "gf-form usage has been deprecated. Use a component from @grafana/ui or custom CSS instead.", "5381"],
      [0, 0, 0, "gf-form usage has been deprecated. Use a component from @grafana/ui or custom CSS instead.", "5381"],
      [0, 0, 0, "gf-form usage has been deprecated. Use a component from @grafana/ui or custom CSS instead.", "5381"],
      [0, 0, 0, "gf-form usage has been deprecated. Use a component from @grafana/ui or custom CSS instead.", "5381"],
      [0, 0, 0, "gf-form usage has been deprecated. Use a component from @grafana/ui or custom CSS instead.", "5381"],
      [0, 0, 0, "gf-form usage has been deprecated. Use a component from @grafana/ui or custom CSS instead.", "5381"],
      [0, 0, 0, "gf-form usage has been deprecated. Use a component from @grafana/ui or custom CSS instead.", "5381"],
      [0, 0, 0, "gf-form usage has been deprecated. Use a component from @grafana/ui or custom CSS instead.", "5381"],
      [0, 0, 0, "gf-form usage has been deprecated. Use a component from @grafana/ui or custom CSS instead.", "5381"],
      [0, 0, 0, "gf-form usage has been deprecated. Use a component from @grafana/ui or custom CSS instead.", "5381"],
      [0, 0, 0, "gf-form usage has been deprecated. Use a component from @grafana/ui or custom CSS instead.", "5381"],
      [0, 0, 0, "gf-form usage has been deprecated. Use a component from @grafana/ui or custom CSS instead.", "5381"],
      [0, 0, 0, "gf-form usage has been deprecated. Use a component from @grafana/ui or custom CSS instead.", "5381"],
      [0, 0, 0, "gf-form usage has been deprecated. Use a component from @grafana/ui or custom CSS instead.", "5381"],
      [0, 0, 0, "gf-form usage has been deprecated. Use a component from @grafana/ui or custom CSS instead.", "5381"],
      [0, 0, 0, "gf-form usage has been deprecated. Use a component from @grafana/ui or custom CSS instead.", "5381"],
      [0, 0, 0, "gf-form usage has been deprecated. Use a component from @grafana/ui or custom CSS instead.", "5381"],
      [0, 0, 0, "gf-form usage has been deprecated. Use a component from @grafana/ui or custom CSS instead.", "5381"],
      [0, 0, 0, "gf-form usage has been deprecated. Use a component from @grafana/ui or custom CSS instead.", "5381"],
      [0, 0, 0, "gf-form usage has been deprecated. Use a component from @grafana/ui or custom CSS instead.", "5381"],
      [0, 0, 0, "gf-form usage has been deprecated. Use a component from @grafana/ui or custom CSS instead.", "5381"],
      [0, 0, 0, "gf-form usage has been deprecated. Use a component from @grafana/ui or custom CSS instead.", "5381"],
      [0, 0, 0, "gf-form usage has been deprecated. Use a component from @grafana/ui or custom CSS instead.", "5381"],
      [0, 0, 0, "gf-form usage has been deprecated. Use a component from @grafana/ui or custom CSS instead.", "5381"],
      [0, 0, 0, "gf-form usage has been deprecated. Use a component from @grafana/ui or custom CSS instead.", "5381"]
    ],
    "public/app/features/annotations/partials/event_editor.html:5381": [
      [0, 0, 0, "gf-form usage has been deprecated. Use a component from @grafana/ui or custom CSS instead.", "5381"],
      [0, 0, 0, "gf-form usage has been deprecated. Use a component from @grafana/ui or custom CSS instead.", "5381"],
      [0, 0, 0, "gf-form usage has been deprecated. Use a component from @grafana/ui or custom CSS instead.", "5381"],
      [0, 0, 0, "gf-form usage has been deprecated. Use a component from @grafana/ui or custom CSS instead.", "5381"],
      [0, 0, 0, "gf-form usage has been deprecated. Use a component from @grafana/ui or custom CSS instead.", "5381"],
      [0, 0, 0, "gf-form usage has been deprecated. Use a component from @grafana/ui or custom CSS instead.", "5381"],
      [0, 0, 0, "gf-form usage has been deprecated. Use a component from @grafana/ui or custom CSS instead.", "5381"]
    ],
    "public/app/features/dashboard-scene/sharing/ShareLinkTab.tsx:5381": [
      [0, 0, 0, "gf-form usage has been deprecated. Use a component from @grafana/ui or custom CSS instead.", "5381"]
    ],
    "public/app/features/dashboard/components/SubMenu/AnnotationPicker.tsx:5381": [
      [0, 0, 0, "gf-form usage has been deprecated. Use a component from @grafana/ui or custom CSS instead.", "5381"],
      [0, 0, 0, "gf-form usage has been deprecated. Use a component from @grafana/ui or custom CSS instead.", "5381"]
    ],
    "public/app/features/dashboard/components/SubMenu/SubMenuItems.tsx:5381": [
      [0, 0, 0, "gf-form usage has been deprecated. Use a component from @grafana/ui or custom CSS instead.", "5381"]
    ],
    "public/app/features/datasources/components/BasicSettings.tsx:5381": [
      [0, 0, 0, "gf-form usage has been deprecated. Use a component from @grafana/ui or custom CSS instead.", "5381"],
      [0, 0, 0, "gf-form usage has been deprecated. Use a component from @grafana/ui or custom CSS instead.", "5381"],
      [0, 0, 0, "gf-form usage has been deprecated. Use a component from @grafana/ui or custom CSS instead.", "5381"]
    ],
    "public/app/features/datasources/components/ButtonRow.tsx:5381": [
      [0, 0, 0, "gf-form usage has been deprecated. Use a component from @grafana/ui or custom CSS instead.", "5381"]
    ],
    "public/app/features/datasources/components/DataSourceLoadError.tsx:5381": [
      [0, 0, 0, "gf-form usage has been deprecated. Use a component from @grafana/ui or custom CSS instead.", "5381"]
    ],
    "public/app/features/datasources/components/DataSourcePluginState.tsx:5381": [
      [0, 0, 0, "gf-form usage has been deprecated. Use a component from @grafana/ui or custom CSS instead.", "5381"],
      [0, 0, 0, "gf-form usage has been deprecated. Use a component from @grafana/ui or custom CSS instead.", "5381"],
      [0, 0, 0, "gf-form usage has been deprecated. Use a component from @grafana/ui or custom CSS instead.", "5381"],
      [0, 0, 0, "gf-form usage has been deprecated. Use a component from @grafana/ui or custom CSS instead.", "5381"]
    ],
    "public/app/features/datasources/components/DataSourceTestingStatus.tsx:5381": [
      [0, 0, 0, "gf-form usage has been deprecated. Use a component from @grafana/ui or custom CSS instead.", "5381"]
    ],
    "public/app/features/plugins/admin/components/AppConfigWrapper.tsx:5381": [
      [0, 0, 0, "gf-form usage has been deprecated. Use a component from @grafana/ui or custom CSS instead.", "5381"]
    ],
    "public/app/features/query/components/QueryEditorRow.tsx:5381": [
      [0, 0, 0, "gf-form usage has been deprecated. Use a component from @grafana/ui or custom CSS instead.", "5381"]
    ],
    "public/app/features/query/components/QueryGroupOptions.tsx:5381": [
      [0, 0, 0, "gf-form usage has been deprecated. Use a component from @grafana/ui or custom CSS instead.", "5381"],
      [0, 0, 0, "gf-form usage has been deprecated. Use a component from @grafana/ui or custom CSS instead.", "5381"],
      [0, 0, 0, "gf-form usage has been deprecated. Use a component from @grafana/ui or custom CSS instead.", "5381"],
      [0, 0, 0, "gf-form usage has been deprecated. Use a component from @grafana/ui or custom CSS instead.", "5381"],
      [0, 0, 0, "gf-form usage has been deprecated. Use a component from @grafana/ui or custom CSS instead.", "5381"],
      [0, 0, 0, "gf-form usage has been deprecated. Use a component from @grafana/ui or custom CSS instead.", "5381"],
      [0, 0, 0, "gf-form usage has been deprecated. Use a component from @grafana/ui or custom CSS instead.", "5381"],
      [0, 0, 0, "gf-form usage has been deprecated. Use a component from @grafana/ui or custom CSS instead.", "5381"],
      [0, 0, 0, "gf-form usage has been deprecated. Use a component from @grafana/ui or custom CSS instead.", "5381"],
      [0, 0, 0, "gf-form usage has been deprecated. Use a component from @grafana/ui or custom CSS instead.", "5381"],
      [0, 0, 0, "gf-form usage has been deprecated. Use a component from @grafana/ui or custom CSS instead.", "5381"],
      [0, 0, 0, "gf-form usage has been deprecated. Use a component from @grafana/ui or custom CSS instead.", "5381"],
      [0, 0, 0, "gf-form usage has been deprecated. Use a component from @grafana/ui or custom CSS instead.", "5381"],
      [0, 0, 0, "gf-form usage has been deprecated. Use a component from @grafana/ui or custom CSS instead.", "5381"],
      [0, 0, 0, "gf-form usage has been deprecated. Use a component from @grafana/ui or custom CSS instead.", "5381"],
      [0, 0, 0, "gf-form usage has been deprecated. Use a component from @grafana/ui or custom CSS instead.", "5381"],
      [0, 0, 0, "gf-form usage has been deprecated. Use a component from @grafana/ui or custom CSS instead.", "5381"]
    ],
    "public/app/features/transformers/FilterByValueTransformer/ValueMatchers/RangeMatcherEditor.tsx:5381": [
      [0, 0, 0, "gf-form usage has been deprecated. Use a component from @grafana/ui or custom CSS instead.", "5381"],
      [0, 0, 0, "gf-form usage has been deprecated. Use a component from @grafana/ui or custom CSS instead.", "5381"],
      [0, 0, 0, "gf-form usage has been deprecated. Use a component from @grafana/ui or custom CSS instead.", "5381"]
    ],
    "public/app/features/transformers/editors/OrganizeFieldsTransformerEditor.tsx:5381": [
      [0, 0, 0, "gf-form usage has been deprecated. Use a component from @grafana/ui or custom CSS instead.", "5381"],
      [0, 0, 0, "gf-form usage has been deprecated. Use a component from @grafana/ui or custom CSS instead.", "5381"],
      [0, 0, 0, "gf-form usage has been deprecated. Use a component from @grafana/ui or custom CSS instead.", "5381"],
      [0, 0, 0, "gf-form usage has been deprecated. Use a component from @grafana/ui or custom CSS instead.", "5381"],
      [0, 0, 0, "gf-form usage has been deprecated. Use a component from @grafana/ui or custom CSS instead.", "5381"]
    ],
    "public/app/features/variables/adhoc/picker/AdHocFilter.tsx:5381": [
      [0, 0, 0, "gf-form usage has been deprecated. Use a component from @grafana/ui or custom CSS instead.", "5381"]
    ],
    "public/app/features/variables/adhoc/picker/AdHocFilterKey.tsx:5381": [
      [0, 0, 0, "gf-form usage has been deprecated. Use a component from @grafana/ui or custom CSS instead.", "5381"],
      [0, 0, 0, "gf-form usage has been deprecated. Use a component from @grafana/ui or custom CSS instead.", "5381"],
      [0, 0, 0, "gf-form usage has been deprecated. Use a component from @grafana/ui or custom CSS instead.", "5381"]
    ],
    "public/app/features/variables/adhoc/picker/AdHocFilterRenderer.tsx:5381": [
      [0, 0, 0, "gf-form usage has been deprecated. Use a component from @grafana/ui or custom CSS instead.", "5381"]
    ],
    "public/app/features/variables/adhoc/picker/AdHocFilterValue.tsx:5381": [
      [0, 0, 0, "gf-form usage has been deprecated. Use a component from @grafana/ui or custom CSS instead.", "5381"]
    ],
    "public/app/features/variables/adhoc/picker/ConditionSegment.tsx:5381": [
      [0, 0, 0, "gf-form usage has been deprecated. Use a component from @grafana/ui or custom CSS instead.", "5381"],
      [0, 0, 0, "gf-form usage has been deprecated. Use a component from @grafana/ui or custom CSS instead.", "5381"]
    ],
    "public/app/features/variables/pickers/PickerRenderer.tsx:5381": [
      [0, 0, 0, "gf-form usage has been deprecated. Use a component from @grafana/ui or custom CSS instead.", "5381"],
      [0, 0, 0, "gf-form usage has been deprecated. Use a component from @grafana/ui or custom CSS instead.", "5381"],
      [0, 0, 0, "gf-form usage has been deprecated. Use a component from @grafana/ui or custom CSS instead.", "5381"],
      [0, 0, 0, "gf-form usage has been deprecated. Use a component from @grafana/ui or custom CSS instead.", "5381"],
      [0, 0, 0, "gf-form usage has been deprecated. Use a component from @grafana/ui or custom CSS instead.", "5381"]
    ],
    "public/app/features/variables/pickers/shared/VariableInput.tsx:5381": [
      [0, 0, 0, "gf-form usage has been deprecated. Use a component from @grafana/ui or custom CSS instead.", "5381"]
    ],
    "public/app/partials/confirm_modal.html:5381": [
      [0, 0, 0, "gf-form usage has been deprecated. Use a component from @grafana/ui or custom CSS instead.", "5381"]
    ],
    "public/app/partials/reset_password.html:5381": [
      [0, 0, 0, "gf-form usage has been deprecated. Use a component from @grafana/ui or custom CSS instead.", "5381"],
      [0, 0, 0, "gf-form usage has been deprecated. Use a component from @grafana/ui or custom CSS instead.", "5381"],
      [0, 0, 0, "gf-form usage has been deprecated. Use a component from @grafana/ui or custom CSS instead.", "5381"],
      [0, 0, 0, "gf-form usage has been deprecated. Use a component from @grafana/ui or custom CSS instead.", "5381"],
      [0, 0, 0, "gf-form usage has been deprecated. Use a component from @grafana/ui or custom CSS instead.", "5381"],
      [0, 0, 0, "gf-form usage has been deprecated. Use a component from @grafana/ui or custom CSS instead.", "5381"],
      [0, 0, 0, "gf-form usage has been deprecated. Use a component from @grafana/ui or custom CSS instead.", "5381"],
      [0, 0, 0, "gf-form usage has been deprecated. Use a component from @grafana/ui or custom CSS instead.", "5381"],
      [0, 0, 0, "gf-form usage has been deprecated. Use a component from @grafana/ui or custom CSS instead.", "5381"],
      [0, 0, 0, "gf-form usage has been deprecated. Use a component from @grafana/ui or custom CSS instead.", "5381"],
      [0, 0, 0, "gf-form usage has been deprecated. Use a component from @grafana/ui or custom CSS instead.", "5381"],
      [0, 0, 0, "gf-form usage has been deprecated. Use a component from @grafana/ui or custom CSS instead.", "5381"],
      [0, 0, 0, "gf-form usage has been deprecated. Use a component from @grafana/ui or custom CSS instead.", "5381"]
    ],
    "public/app/partials/signup_invited.html:5381": [
      [0, 0, 0, "gf-form usage has been deprecated. Use a component from @grafana/ui or custom CSS instead.", "5381"],
      [0, 0, 0, "gf-form usage has been deprecated. Use a component from @grafana/ui or custom CSS instead.", "5381"],
      [0, 0, 0, "gf-form usage has been deprecated. Use a component from @grafana/ui or custom CSS instead.", "5381"],
      [0, 0, 0, "gf-form usage has been deprecated. Use a component from @grafana/ui or custom CSS instead.", "5381"],
      [0, 0, 0, "gf-form usage has been deprecated. Use a component from @grafana/ui or custom CSS instead.", "5381"],
      [0, 0, 0, "gf-form usage has been deprecated. Use a component from @grafana/ui or custom CSS instead.", "5381"],
      [0, 0, 0, "gf-form usage has been deprecated. Use a component from @grafana/ui or custom CSS instead.", "5381"],
      [0, 0, 0, "gf-form usage has been deprecated. Use a component from @grafana/ui or custom CSS instead.", "5381"],
      [0, 0, 0, "gf-form usage has been deprecated. Use a component from @grafana/ui or custom CSS instead.", "5381"],
      [0, 0, 0, "gf-form usage has been deprecated. Use a component from @grafana/ui or custom CSS instead.", "5381"],
      [0, 0, 0, "gf-form usage has been deprecated. Use a component from @grafana/ui or custom CSS instead.", "5381"],
      [0, 0, 0, "gf-form usage has been deprecated. Use a component from @grafana/ui or custom CSS instead.", "5381"],
      [0, 0, 0, "gf-form usage has been deprecated. Use a component from @grafana/ui or custom CSS instead.", "5381"],
      [0, 0, 0, "gf-form usage has been deprecated. Use a component from @grafana/ui or custom CSS instead.", "5381"]
    ],
    "public/app/plugins/datasource/alertmanager/ConfigEditor.tsx:5381": [
      [0, 0, 0, "gf-form usage has been deprecated. Use a component from @grafana/ui or custom CSS instead.", "5381"],
      [0, 0, 0, "gf-form usage has been deprecated. Use a component from @grafana/ui or custom CSS instead.", "5381"],
      [0, 0, 0, "gf-form usage has been deprecated. Use a component from @grafana/ui or custom CSS instead.", "5381"],
      [0, 0, 0, "gf-form usage has been deprecated. Use a component from @grafana/ui or custom CSS instead.", "5381"]
    ],
    "public/app/plugins/datasource/cloud-monitoring/components/AnnotationsHelp.tsx:5381": [
      [0, 0, 0, "gf-form usage has been deprecated. Use a component from @grafana/ui or custom CSS instead.", "5381"]
    ],
    "public/app/plugins/datasource/cloudwatch/components/ConfigEditor/ConfigEditor.tsx:5381": [
      [0, 0, 0, "gf-form usage has been deprecated. Use a component from @grafana/ui or custom CSS instead.", "5381"]
    ],
    "public/app/plugins/datasource/cloudwatch/components/ConfigEditor/XrayLinkConfig.tsx:5381": [
      [0, 0, 0, "gf-form usage has been deprecated. Use a component from @grafana/ui or custom CSS instead.", "5381"]
    ],
    "public/app/plugins/datasource/cloudwatch/components/QueryEditor/LogsQueryEditor/LogsQueryEditor.tsx:5381": [
      [0, 0, 0, "gf-form usage has been deprecated. Use a component from @grafana/ui or custom CSS instead.", "5381"],
      [0, 0, 0, "gf-form usage has been deprecated. Use a component from @grafana/ui or custom CSS instead.", "5381"]
    ],
    "public/app/plugins/datasource/cloudwatch/components/QueryEditor/LogsQueryEditor/LogsQueryField.tsx:5381": [
      [0, 0, 0, "gf-form usage has been deprecated. Use a component from @grafana/ui or custom CSS instead.", "5381"],
      [0, 0, 0, "gf-form usage has been deprecated. Use a component from @grafana/ui or custom CSS instead.", "5381"],
      [0, 0, 0, "gf-form usage has been deprecated. Use a component from @grafana/ui or custom CSS instead.", "5381"]
    ],
    "public/app/plugins/datasource/cloudwatch/components/QueryEditor/LogsQueryEditor/LogsQueryFieldOld.tsx:5381": [
      [0, 0, 0, "gf-form usage has been deprecated. Use a component from @grafana/ui or custom CSS instead.", "5381"],
      [0, 0, 0, "gf-form usage has been deprecated. Use a component from @grafana/ui or custom CSS instead.", "5381"],
      [0, 0, 0, "gf-form usage has been deprecated. Use a component from @grafana/ui or custom CSS instead.", "5381"],
      [0, 0, 0, "gf-form usage has been deprecated. Use a component from @grafana/ui or custom CSS instead.", "5381"]
    ],
    "public/app/plugins/datasource/cloudwatch/components/shared/LogGroups/LegacyLogGroupNamesSelection.tsx:5381": [
      [0, 0, 0, "gf-form usage has been deprecated. Use a component from @grafana/ui or custom CSS instead.", "5381"],
      [0, 0, 0, "gf-form usage has been deprecated. Use a component from @grafana/ui or custom CSS instead.", "5381"]
    ],
    "public/app/plugins/datasource/cloudwatch/components/shared/LogGroups/LogGroupsField.tsx:5381": [
      [0, 0, 0, "gf-form usage has been deprecated. Use a component from @grafana/ui or custom CSS instead.", "5381"],
      [0, 0, 0, "gf-form usage has been deprecated. Use a component from @grafana/ui or custom CSS instead.", "5381"]
    ],
    "public/app/plugins/datasource/elasticsearch/components/QueryEditor/SettingsEditorContainer.tsx:5381": [
      [0, 0, 0, "gf-form usage has been deprecated. Use a component from @grafana/ui or custom CSS instead.", "5381"]
    ],
    "public/app/plugins/datasource/elasticsearch/configuration/DataLinks.tsx:5381": [
      [0, 0, 0, "gf-form usage has been deprecated. Use a component from @grafana/ui or custom CSS instead.", "5381"]
    ],
    "public/app/plugins/datasource/grafana-pyroscope-datasource/ConfigEditor.tsx:5381": [
      [0, 0, 0, "gf-form usage has been deprecated. Use a component from @grafana/ui or custom CSS instead.", "5381"],
      [0, 0, 0, "gf-form usage has been deprecated. Use a component from @grafana/ui or custom CSS instead.", "5381"],
      [0, 0, 0, "gf-form usage has been deprecated. Use a component from @grafana/ui or custom CSS instead.", "5381"]
    ],
    "public/app/plugins/datasource/graphite/components/AnnotationsEditor.tsx:5381": [
      [0, 0, 0, "gf-form usage has been deprecated. Use a component from @grafana/ui or custom CSS instead.", "5381"],
      [0, 0, 0, "gf-form usage has been deprecated. Use a component from @grafana/ui or custom CSS instead.", "5381"],
      [0, 0, 0, "gf-form usage has been deprecated. Use a component from @grafana/ui or custom CSS instead.", "5381"]
    ],
    "public/app/plugins/datasource/graphite/configuration/MappingsConfiguration.tsx:5381": [
      [0, 0, 0, "gf-form usage has been deprecated. Use a component from @grafana/ui or custom CSS instead.", "5381"]
    ],
    "public/app/plugins/datasource/influxdb/components/editor/annotation/AnnotationEditor.tsx:5381": [
      [0, 0, 0, "gf-form usage has been deprecated. Use a component from @grafana/ui or custom CSS instead.", "5381"],
      [0, 0, 0, "gf-form usage has been deprecated. Use a component from @grafana/ui or custom CSS instead.", "5381"],
      [0, 0, 0, "gf-form usage has been deprecated. Use a component from @grafana/ui or custom CSS instead.", "5381"],
      [0, 0, 0, "gf-form usage has been deprecated. Use a component from @grafana/ui or custom CSS instead.", "5381"],
      [0, 0, 0, "gf-form usage has been deprecated. Use a component from @grafana/ui or custom CSS instead.", "5381"],
      [0, 0, 0, "gf-form usage has been deprecated. Use a component from @grafana/ui or custom CSS instead.", "5381"],
      [0, 0, 0, "gf-form usage has been deprecated. Use a component from @grafana/ui or custom CSS instead.", "5381"],
      [0, 0, 0, "gf-form usage has been deprecated. Use a component from @grafana/ui or custom CSS instead.", "5381"]
    ],
    "public/app/plugins/datasource/influxdb/components/editor/query/QueryEditor.tsx:5381": [
      [0, 0, 0, "gf-form usage has been deprecated. Use a component from @grafana/ui or custom CSS instead.", "5381"]
    ],
    "public/app/plugins/datasource/influxdb/components/editor/query/flux/FluxQueryEditor.tsx:5381": [
      [0, 0, 0, "gf-form usage has been deprecated. Use a component from @grafana/ui or custom CSS instead.", "5381"],
      [0, 0, 0, "gf-form usage has been deprecated. Use a component from @grafana/ui or custom CSS instead.", "5381"],
      [0, 0, 0, "gf-form usage has been deprecated. Use a component from @grafana/ui or custom CSS instead.", "5381"],
      [0, 0, 0, "gf-form usage has been deprecated. Use a component from @grafana/ui or custom CSS instead.", "5381"],
      [0, 0, 0, "gf-form usage has been deprecated. Use a component from @grafana/ui or custom CSS instead.", "5381"]
    ],
    "public/app/plugins/datasource/influxdb/components/editor/query/fsql/FSQLEditor.tsx:5381": [
      [0, 0, 0, "gf-form usage has been deprecated. Use a component from @grafana/ui or custom CSS instead.", "5381"],
      [0, 0, 0, "gf-form usage has been deprecated. Use a component from @grafana/ui or custom CSS instead.", "5381"],
      [0, 0, 0, "gf-form usage has been deprecated. Use a component from @grafana/ui or custom CSS instead.", "5381"],
      [0, 0, 0, "gf-form usage has been deprecated. Use a component from @grafana/ui or custom CSS instead.", "5381"],
      [0, 0, 0, "gf-form usage has been deprecated. Use a component from @grafana/ui or custom CSS instead.", "5381"]
    ],
    "public/app/plugins/datasource/influxdb/components/editor/query/influxql/visual/PartListSection.tsx:5381": [
      [0, 0, 0, "gf-form usage has been deprecated. Use a component from @grafana/ui or custom CSS instead.", "5381"],
      [0, 0, 0, "gf-form usage has been deprecated. Use a component from @grafana/ui or custom CSS instead.", "5381"],
      [0, 0, 0, "gf-form usage has been deprecated. Use a component from @grafana/ui or custom CSS instead.", "5381"]
    ],
    "public/app/plugins/datasource/influxdb/components/editor/query/influxql/visual/TagsSection.tsx:5381": [
      [0, 0, 0, "gf-form usage has been deprecated. Use a component from @grafana/ui or custom CSS instead.", "5381"]
    ],
    "public/app/plugins/datasource/influxdb/components/editor/variable/VariableQueryEditor.tsx:5381": [
      [0, 0, 0, "gf-form usage has been deprecated. Use a component from @grafana/ui or custom CSS instead.", "5381"],
      [0, 0, 0, "gf-form usage has been deprecated. Use a component from @grafana/ui or custom CSS instead.", "5381"],
      [0, 0, 0, "gf-form usage has been deprecated. Use a component from @grafana/ui or custom CSS instead.", "5381"],
      [0, 0, 0, "gf-form usage has been deprecated. Use a component from @grafana/ui or custom CSS instead.", "5381"]
    ],
    "public/app/plugins/datasource/loki/components/AnnotationsQueryEditor.tsx:5381": [
      [0, 0, 0, "gf-form usage has been deprecated. Use a component from @grafana/ui or custom CSS instead.", "5381"]
    ],
    "public/app/plugins/datasource/loki/components/LokiOptionFields.tsx:5381": [
      [0, 0, 0, "gf-form usage has been deprecated. Use a component from @grafana/ui or custom CSS instead.", "5381"],
      [0, 0, 0, "gf-form usage has been deprecated. Use a component from @grafana/ui or custom CSS instead.", "5381"],
      [0, 0, 0, "gf-form usage has been deprecated. Use a component from @grafana/ui or custom CSS instead.", "5381"]
    ],
    "public/app/plugins/datasource/loki/components/LokiQueryField.tsx:5381": [
      [0, 0, 0, "gf-form usage has been deprecated. Use a component from @grafana/ui or custom CSS instead.", "5381"],
      [0, 0, 0, "gf-form usage has been deprecated. Use a component from @grafana/ui or custom CSS instead.", "5381"],
      [0, 0, 0, "gf-form usage has been deprecated. Use a component from @grafana/ui or custom CSS instead.", "5381"]
    ],
    "public/app/plugins/datasource/loki/configuration/DerivedField.tsx:5381": [
      [0, 0, 0, "gf-form usage has been deprecated. Use a component from @grafana/ui or custom CSS instead.", "5381"],
      [0, 0, 0, "gf-form usage has been deprecated. Use a component from @grafana/ui or custom CSS instead.", "5381"],
      [0, 0, 0, "gf-form usage has been deprecated. Use a component from @grafana/ui or custom CSS instead.", "5381"]
    ],
    "public/app/plugins/datasource/loki/querybuilder/components/LokiQueryCodeEditor.tsx:5381": [
      [0, 0, 0, "gf-form usage has been deprecated. Use a component from @grafana/ui or custom CSS instead.", "5381"]
    ],
    "public/app/plugins/datasource/opentsdb/components/AnnotationEditor.tsx:5381": [
      [0, 0, 0, "gf-form usage has been deprecated. Use a component from @grafana/ui or custom CSS instead.", "5381"],
      [0, 0, 0, "gf-form usage has been deprecated. Use a component from @grafana/ui or custom CSS instead.", "5381"],
      [0, 0, 0, "gf-form usage has been deprecated. Use a component from @grafana/ui or custom CSS instead.", "5381"]
    ],
    "public/app/plugins/datasource/prometheus/components/PromExploreExtraField.tsx:5381": [
      [0, 0, 0, "gf-form usage has been deprecated. Use a component from @grafana/ui or custom CSS instead.", "5381"],
      [0, 0, 0, "gf-form usage has been deprecated. Use a component from @grafana/ui or custom CSS instead.", "5381"],
      [0, 0, 0, "gf-form usage has been deprecated. Use a component from @grafana/ui or custom CSS instead.", "5381"],
      [0, 0, 0, "gf-form usage has been deprecated. Use a component from @grafana/ui or custom CSS instead.", "5381"]
    ],
    "public/app/plugins/datasource/prometheus/components/PromQueryField.tsx:5381": [
      [0, 0, 0, "gf-form usage has been deprecated. Use a component from @grafana/ui or custom CSS instead.", "5381"],
      [0, 0, 0, "gf-form usage has been deprecated. Use a component from @grafana/ui or custom CSS instead.", "5381"],
      [0, 0, 0, "gf-form usage has been deprecated. Use a component from @grafana/ui or custom CSS instead.", "5381"],
      [0, 0, 0, "gf-form usage has been deprecated. Use a component from @grafana/ui or custom CSS instead.", "5381"],
      [0, 0, 0, "gf-form usage has been deprecated. Use a component from @grafana/ui or custom CSS instead.", "5381"],
      [0, 0, 0, "gf-form usage has been deprecated. Use a component from @grafana/ui or custom CSS instead.", "5381"]
    ],
    "public/app/plugins/datasource/prometheus/configuration/AlertingSettingsOverhaul.tsx:5381": [
      [0, 0, 0, "gf-form usage has been deprecated. Use a component from @grafana/ui or custom CSS instead.", "5381"],
      [0, 0, 0, "gf-form usage has been deprecated. Use a component from @grafana/ui or custom CSS instead.", "5381"],
      [0, 0, 0, "gf-form usage has been deprecated. Use a component from @grafana/ui or custom CSS instead.", "5381"]
    ],
    "public/app/plugins/datasource/prometheus/configuration/AzureAuthSettings.tsx:5381": [
      [0, 0, 0, "gf-form usage has been deprecated. Use a component from @grafana/ui or custom CSS instead.", "5381"]
    ],
    "public/app/plugins/datasource/prometheus/configuration/AzureCredentialsForm.tsx:5381": [
      [0, 0, 0, "gf-form usage has been deprecated. Use a component from @grafana/ui or custom CSS instead.", "5381"],
      [0, 0, 0, "gf-form usage has been deprecated. Use a component from @grafana/ui or custom CSS instead.", "5381"],
      [0, 0, 0, "gf-form usage has been deprecated. Use a component from @grafana/ui or custom CSS instead.", "5381"],
      [0, 0, 0, "gf-form usage has been deprecated. Use a component from @grafana/ui or custom CSS instead.", "5381"],
      [0, 0, 0, "gf-form usage has been deprecated. Use a component from @grafana/ui or custom CSS instead.", "5381"],
      [0, 0, 0, "gf-form usage has been deprecated. Use a component from @grafana/ui or custom CSS instead.", "5381"],
      [0, 0, 0, "gf-form usage has been deprecated. Use a component from @grafana/ui or custom CSS instead.", "5381"],
      [0, 0, 0, "gf-form usage has been deprecated. Use a component from @grafana/ui or custom CSS instead.", "5381"],
      [0, 0, 0, "gf-form usage has been deprecated. Use a component from @grafana/ui or custom CSS instead.", "5381"],
      [0, 0, 0, "gf-form usage has been deprecated. Use a component from @grafana/ui or custom CSS instead.", "5381"],
      [0, 0, 0, "gf-form usage has been deprecated. Use a component from @grafana/ui or custom CSS instead.", "5381"],
      [0, 0, 0, "gf-form usage has been deprecated. Use a component from @grafana/ui or custom CSS instead.", "5381"],
      [0, 0, 0, "gf-form usage has been deprecated. Use a component from @grafana/ui or custom CSS instead.", "5381"],
      [0, 0, 0, "gf-form usage has been deprecated. Use a component from @grafana/ui or custom CSS instead.", "5381"],
      [0, 0, 0, "gf-form usage has been deprecated. Use a component from @grafana/ui or custom CSS instead.", "5381"],
      [0, 0, 0, "gf-form usage has been deprecated. Use a component from @grafana/ui or custom CSS instead.", "5381"],
      [0, 0, 0, "gf-form usage has been deprecated. Use a component from @grafana/ui or custom CSS instead.", "5381"],
      [0, 0, 0, "gf-form usage has been deprecated. Use a component from @grafana/ui or custom CSS instead.", "5381"],
      [0, 0, 0, "gf-form usage has been deprecated. Use a component from @grafana/ui or custom CSS instead.", "5381"],
      [0, 0, 0, "gf-form usage has been deprecated. Use a component from @grafana/ui or custom CSS instead.", "5381"],
      [0, 0, 0, "gf-form usage has been deprecated. Use a component from @grafana/ui or custom CSS instead.", "5381"]
    ],
    "public/app/plugins/datasource/prometheus/configuration/ExemplarSetting.tsx:5381": [
      [0, 0, 0, "gf-form usage has been deprecated. Use a component from @grafana/ui or custom CSS instead.", "5381"]
    ],
    "public/app/plugins/datasource/prometheus/configuration/PromSettings.tsx:5381": [
      [0, 0, 0, "gf-form usage has been deprecated. Use a component from @grafana/ui or custom CSS instead.", "5381"],
      [0, 0, 0, "gf-form usage has been deprecated. Use a component from @grafana/ui or custom CSS instead.", "5381"],
      [0, 0, 0, "gf-form usage has been deprecated. Use a component from @grafana/ui or custom CSS instead.", "5381"],
      [0, 0, 0, "gf-form usage has been deprecated. Use a component from @grafana/ui or custom CSS instead.", "5381"],
      [0, 0, 0, "gf-form usage has been deprecated. Use a component from @grafana/ui or custom CSS instead.", "5381"],
      [0, 0, 0, "gf-form usage has been deprecated. Use a component from @grafana/ui or custom CSS instead.", "5381"],
      [0, 0, 0, "gf-form usage has been deprecated. Use a component from @grafana/ui or custom CSS instead.", "5381"],
      [0, 0, 0, "gf-form usage has been deprecated. Use a component from @grafana/ui or custom CSS instead.", "5381"],
      [0, 0, 0, "gf-form usage has been deprecated. Use a component from @grafana/ui or custom CSS instead.", "5381"],
      [0, 0, 0, "gf-form usage has been deprecated. Use a component from @grafana/ui or custom CSS instead.", "5381"],
      [0, 0, 0, "gf-form usage has been deprecated. Use a component from @grafana/ui or custom CSS instead.", "5381"],
      [0, 0, 0, "gf-form usage has been deprecated. Use a component from @grafana/ui or custom CSS instead.", "5381"],
      [0, 0, 0, "gf-form usage has been deprecated. Use a component from @grafana/ui or custom CSS instead.", "5381"],
      [0, 0, 0, "gf-form usage has been deprecated. Use a component from @grafana/ui or custom CSS instead.", "5381"],
      [0, 0, 0, "gf-form usage has been deprecated. Use a component from @grafana/ui or custom CSS instead.", "5381"],
      [0, 0, 0, "gf-form usage has been deprecated. Use a component from @grafana/ui or custom CSS instead.", "5381"],
      [0, 0, 0, "gf-form usage has been deprecated. Use a component from @grafana/ui or custom CSS instead.", "5381"],
      [0, 0, 0, "gf-form usage has been deprecated. Use a component from @grafana/ui or custom CSS instead.", "5381"],
      [0, 0, 0, "gf-form usage has been deprecated. Use a component from @grafana/ui or custom CSS instead.", "5381"],
      [0, 0, 0, "gf-form usage has been deprecated. Use a component from @grafana/ui or custom CSS instead.", "5381"],
      [0, 0, 0, "gf-form usage has been deprecated. Use a component from @grafana/ui or custom CSS instead.", "5381"],
      [0, 0, 0, "gf-form usage has been deprecated. Use a component from @grafana/ui or custom CSS instead.", "5381"],
      [0, 0, 0, "gf-form usage has been deprecated. Use a component from @grafana/ui or custom CSS instead.", "5381"],
      [0, 0, 0, "gf-form usage has been deprecated. Use a component from @grafana/ui or custom CSS instead.", "5381"],
      [0, 0, 0, "gf-form usage has been deprecated. Use a component from @grafana/ui or custom CSS instead.", "5381"]
    ],
    "public/app/plugins/datasource/prometheus/querybuilder/components/PromQueryCodeEditor.tsx:5381": [
      [0, 0, 0, "gf-form usage has been deprecated. Use a component from @grafana/ui or custom CSS instead.", "5381"]
    ],
    "public/app/plugins/datasource/tempo/_importedDependencies/components/AdHocFilter/AdHocFilter.tsx:5381": [
      [0, 0, 0, "gf-form usage has been deprecated. Use a component from @grafana/ui or custom CSS instead.", "5381"]
    ],
    "public/app/plugins/datasource/tempo/_importedDependencies/components/AdHocFilter/AdHocFilterKey.tsx:5381": [
      [0, 0, 0, "gf-form usage has been deprecated. Use a component from @grafana/ui or custom CSS instead.", "5381"],
      [0, 0, 0, "gf-form usage has been deprecated. Use a component from @grafana/ui or custom CSS instead.", "5381"],
      [0, 0, 0, "gf-form usage has been deprecated. Use a component from @grafana/ui or custom CSS instead.", "5381"]
    ],
    "public/app/plugins/datasource/tempo/_importedDependencies/components/AdHocFilter/AdHocFilterRenderer.tsx:5381": [
      [0, 0, 0, "gf-form usage has been deprecated. Use a component from @grafana/ui or custom CSS instead.", "5381"]
    ],
    "public/app/plugins/datasource/tempo/_importedDependencies/components/AdHocFilter/AdHocFilterValue.tsx:5381": [
      [0, 0, 0, "gf-form usage has been deprecated. Use a component from @grafana/ui or custom CSS instead.", "5381"]
    ],
    "public/app/plugins/datasource/tempo/_importedDependencies/components/AdHocFilter/ConditionSegment.tsx:5381": [
      [0, 0, 0, "gf-form usage has been deprecated. Use a component from @grafana/ui or custom CSS instead.", "5381"],
      [0, 0, 0, "gf-form usage has been deprecated. Use a component from @grafana/ui or custom CSS instead.", "5381"]
    ],
    "public/app/plugins/datasource/tempo/_importedDependencies/datasources/loki/LokiQueryField.tsx:5381": [
      [0, 0, 0, "gf-form usage has been deprecated. Use a component from @grafana/ui or custom CSS instead.", "5381"],
      [0, 0, 0, "gf-form usage has been deprecated. Use a component from @grafana/ui or custom CSS instead.", "5381"],
      [0, 0, 0, "gf-form usage has been deprecated. Use a component from @grafana/ui or custom CSS instead.", "5381"]
    ],
    "public/app/plugins/datasource/zipkin/QueryField.tsx:5381": [
      [0, 0, 0, "gf-form usage has been deprecated. Use a component from @grafana/ui or custom CSS instead.", "5381"],
      [0, 0, 0, "gf-form usage has been deprecated. Use a component from @grafana/ui or custom CSS instead.", "5381"]
    ],
    "public/app/plugins/panel/graph/axes_editor.html:5381": [
      [0, 0, 0, "gf-form usage has been deprecated. Use a component from @grafana/ui or custom CSS instead.", "5381"],
      [0, 0, 0, "gf-form usage has been deprecated. Use a component from @grafana/ui or custom CSS instead.", "5381"],
      [0, 0, 0, "gf-form usage has been deprecated. Use a component from @grafana/ui or custom CSS instead.", "5381"],
      [0, 0, 0, "gf-form usage has been deprecated. Use a component from @grafana/ui or custom CSS instead.", "5381"],
      [0, 0, 0, "gf-form usage has been deprecated. Use a component from @grafana/ui or custom CSS instead.", "5381"],
      [0, 0, 0, "gf-form usage has been deprecated. Use a component from @grafana/ui or custom CSS instead.", "5381"],
      [0, 0, 0, "gf-form usage has been deprecated. Use a component from @grafana/ui or custom CSS instead.", "5381"],
      [0, 0, 0, "gf-form usage has been deprecated. Use a component from @grafana/ui or custom CSS instead.", "5381"],
      [0, 0, 0, "gf-form usage has been deprecated. Use a component from @grafana/ui or custom CSS instead.", "5381"],
      [0, 0, 0, "gf-form usage has been deprecated. Use a component from @grafana/ui or custom CSS instead.", "5381"],
      [0, 0, 0, "gf-form usage has been deprecated. Use a component from @grafana/ui or custom CSS instead.", "5381"],
      [0, 0, 0, "gf-form usage has been deprecated. Use a component from @grafana/ui or custom CSS instead.", "5381"],
      [0, 0, 0, "gf-form usage has been deprecated. Use a component from @grafana/ui or custom CSS instead.", "5381"],
      [0, 0, 0, "gf-form usage has been deprecated. Use a component from @grafana/ui or custom CSS instead.", "5381"],
      [0, 0, 0, "gf-form usage has been deprecated. Use a component from @grafana/ui or custom CSS instead.", "5381"],
      [0, 0, 0, "gf-form usage has been deprecated. Use a component from @grafana/ui or custom CSS instead.", "5381"],
      [0, 0, 0, "gf-form usage has been deprecated. Use a component from @grafana/ui or custom CSS instead.", "5381"],
      [0, 0, 0, "gf-form usage has been deprecated. Use a component from @grafana/ui or custom CSS instead.", "5381"],
      [0, 0, 0, "gf-form usage has been deprecated. Use a component from @grafana/ui or custom CSS instead.", "5381"],
      [0, 0, 0, "gf-form usage has been deprecated. Use a component from @grafana/ui or custom CSS instead.", "5381"],
      [0, 0, 0, "gf-form usage has been deprecated. Use a component from @grafana/ui or custom CSS instead.", "5381"],
      [0, 0, 0, "gf-form usage has been deprecated. Use a component from @grafana/ui or custom CSS instead.", "5381"],
      [0, 0, 0, "gf-form usage has been deprecated. Use a component from @grafana/ui or custom CSS instead.", "5381"],
      [0, 0, 0, "gf-form usage has been deprecated. Use a component from @grafana/ui or custom CSS instead.", "5381"],
      [0, 0, 0, "gf-form usage has been deprecated. Use a component from @grafana/ui or custom CSS instead.", "5381"],
      [0, 0, 0, "gf-form usage has been deprecated. Use a component from @grafana/ui or custom CSS instead.", "5381"],
      [0, 0, 0, "gf-form usage has been deprecated. Use a component from @grafana/ui or custom CSS instead.", "5381"],
      [0, 0, 0, "gf-form usage has been deprecated. Use a component from @grafana/ui or custom CSS instead.", "5381"],
      [0, 0, 0, "gf-form usage has been deprecated. Use a component from @grafana/ui or custom CSS instead.", "5381"],
      [0, 0, 0, "gf-form usage has been deprecated. Use a component from @grafana/ui or custom CSS instead.", "5381"],
      [0, 0, 0, "gf-form usage has been deprecated. Use a component from @grafana/ui or custom CSS instead.", "5381"],
      [0, 0, 0, "gf-form usage has been deprecated. Use a component from @grafana/ui or custom CSS instead.", "5381"],
      [0, 0, 0, "gf-form usage has been deprecated. Use a component from @grafana/ui or custom CSS instead.", "5381"],
      [0, 0, 0, "gf-form usage has been deprecated. Use a component from @grafana/ui or custom CSS instead.", "5381"],
      [0, 0, 0, "gf-form usage has been deprecated. Use a component from @grafana/ui or custom CSS instead.", "5381"],
      [0, 0, 0, "gf-form usage has been deprecated. Use a component from @grafana/ui or custom CSS instead.", "5381"],
      [0, 0, 0, "gf-form usage has been deprecated. Use a component from @grafana/ui or custom CSS instead.", "5381"],
      [0, 0, 0, "gf-form usage has been deprecated. Use a component from @grafana/ui or custom CSS instead.", "5381"],
      [0, 0, 0, "gf-form usage has been deprecated. Use a component from @grafana/ui or custom CSS instead.", "5381"],
      [0, 0, 0, "gf-form usage has been deprecated. Use a component from @grafana/ui or custom CSS instead.", "5381"],
      [0, 0, 0, "gf-form usage has been deprecated. Use a component from @grafana/ui or custom CSS instead.", "5381"],
      [0, 0, 0, "gf-form usage has been deprecated. Use a component from @grafana/ui or custom CSS instead.", "5381"],
      [0, 0, 0, "gf-form usage has been deprecated. Use a component from @grafana/ui or custom CSS instead.", "5381"],
      [0, 0, 0, "gf-form usage has been deprecated. Use a component from @grafana/ui or custom CSS instead.", "5381"],
      [0, 0, 0, "gf-form usage has been deprecated. Use a component from @grafana/ui or custom CSS instead.", "5381"],
      [0, 0, 0, "gf-form usage has been deprecated. Use a component from @grafana/ui or custom CSS instead.", "5381"],
      [0, 0, 0, "gf-form usage has been deprecated. Use a component from @grafana/ui or custom CSS instead.", "5381"],
      [0, 0, 0, "gf-form usage has been deprecated. Use a component from @grafana/ui or custom CSS instead.", "5381"],
      [0, 0, 0, "gf-form usage has been deprecated. Use a component from @grafana/ui or custom CSS instead.", "5381"],
      [0, 0, 0, "gf-form usage has been deprecated. Use a component from @grafana/ui or custom CSS instead.", "5381"]
    ],
    "public/app/plugins/panel/graph/tab_display.html:5381": [
      [0, 0, 0, "gf-form usage has been deprecated. Use a component from @grafana/ui or custom CSS instead.", "5381"],
      [0, 0, 0, "gf-form usage has been deprecated. Use a component from @grafana/ui or custom CSS instead.", "5381"],
      [0, 0, 0, "gf-form usage has been deprecated. Use a component from @grafana/ui or custom CSS instead.", "5381"],
      [0, 0, 0, "gf-form usage has been deprecated. Use a component from @grafana/ui or custom CSS instead.", "5381"],
      [0, 0, 0, "gf-form usage has been deprecated. Use a component from @grafana/ui or custom CSS instead.", "5381"],
      [0, 0, 0, "gf-form usage has been deprecated. Use a component from @grafana/ui or custom CSS instead.", "5381"],
      [0, 0, 0, "gf-form usage has been deprecated. Use a component from @grafana/ui or custom CSS instead.", "5381"],
      [0, 0, 0, "gf-form usage has been deprecated. Use a component from @grafana/ui or custom CSS instead.", "5381"],
      [0, 0, 0, "gf-form usage has been deprecated. Use a component from @grafana/ui or custom CSS instead.", "5381"],
      [0, 0, 0, "gf-form usage has been deprecated. Use a component from @grafana/ui or custom CSS instead.", "5381"],
      [0, 0, 0, "gf-form usage has been deprecated. Use a component from @grafana/ui or custom CSS instead.", "5381"],
      [0, 0, 0, "gf-form usage has been deprecated. Use a component from @grafana/ui or custom CSS instead.", "5381"],
      [0, 0, 0, "gf-form usage has been deprecated. Use a component from @grafana/ui or custom CSS instead.", "5381"],
      [0, 0, 0, "gf-form usage has been deprecated. Use a component from @grafana/ui or custom CSS instead.", "5381"],
      [0, 0, 0, "gf-form usage has been deprecated. Use a component from @grafana/ui or custom CSS instead.", "5381"],
      [0, 0, 0, "gf-form usage has been deprecated. Use a component from @grafana/ui or custom CSS instead.", "5381"],
      [0, 0, 0, "gf-form usage has been deprecated. Use a component from @grafana/ui or custom CSS instead.", "5381"],
      [0, 0, 0, "gf-form usage has been deprecated. Use a component from @grafana/ui or custom CSS instead.", "5381"],
      [0, 0, 0, "gf-form usage has been deprecated. Use a component from @grafana/ui or custom CSS instead.", "5381"],
      [0, 0, 0, "gf-form usage has been deprecated. Use a component from @grafana/ui or custom CSS instead.", "5381"],
      [0, 0, 0, "gf-form usage has been deprecated. Use a component from @grafana/ui or custom CSS instead.", "5381"],
      [0, 0, 0, "gf-form usage has been deprecated. Use a component from @grafana/ui or custom CSS instead.", "5381"],
      [0, 0, 0, "gf-form usage has been deprecated. Use a component from @grafana/ui or custom CSS instead.", "5381"],
      [0, 0, 0, "gf-form usage has been deprecated. Use a component from @grafana/ui or custom CSS instead.", "5381"],
      [0, 0, 0, "gf-form usage has been deprecated. Use a component from @grafana/ui or custom CSS instead.", "5381"],
      [0, 0, 0, "gf-form usage has been deprecated. Use a component from @grafana/ui or custom CSS instead.", "5381"],
      [0, 0, 0, "gf-form usage has been deprecated. Use a component from @grafana/ui or custom CSS instead.", "5381"],
      [0, 0, 0, "gf-form usage has been deprecated. Use a component from @grafana/ui or custom CSS instead.", "5381"],
      [0, 0, 0, "gf-form usage has been deprecated. Use a component from @grafana/ui or custom CSS instead.", "5381"],
      [0, 0, 0, "gf-form usage has been deprecated. Use a component from @grafana/ui or custom CSS instead.", "5381"],
      [0, 0, 0, "gf-form usage has been deprecated. Use a component from @grafana/ui or custom CSS instead.", "5381"],
      [0, 0, 0, "gf-form usage has been deprecated. Use a component from @grafana/ui or custom CSS instead.", "5381"],
      [0, 0, 0, "gf-form usage has been deprecated. Use a component from @grafana/ui or custom CSS instead.", "5381"],
      [0, 0, 0, "gf-form usage has been deprecated. Use a component from @grafana/ui or custom CSS instead.", "5381"],
      [0, 0, 0, "gf-form usage has been deprecated. Use a component from @grafana/ui or custom CSS instead.", "5381"],
      [0, 0, 0, "gf-form usage has been deprecated. Use a component from @grafana/ui or custom CSS instead.", "5381"],
      [0, 0, 0, "gf-form usage has been deprecated. Use a component from @grafana/ui or custom CSS instead.", "5381"],
      [0, 0, 0, "gf-form usage has been deprecated. Use a component from @grafana/ui or custom CSS instead.", "5381"],
      [0, 0, 0, "gf-form usage has been deprecated. Use a component from @grafana/ui or custom CSS instead.", "5381"],
      [0, 0, 0, "gf-form usage has been deprecated. Use a component from @grafana/ui or custom CSS instead.", "5381"],
      [0, 0, 0, "gf-form usage has been deprecated. Use a component from @grafana/ui or custom CSS instead.", "5381"],
      [0, 0, 0, "gf-form usage has been deprecated. Use a component from @grafana/ui or custom CSS instead.", "5381"],
      [0, 0, 0, "gf-form usage has been deprecated. Use a component from @grafana/ui or custom CSS instead.", "5381"],
      [0, 0, 0, "gf-form usage has been deprecated. Use a component from @grafana/ui or custom CSS instead.", "5381"],
      [0, 0, 0, "gf-form usage has been deprecated. Use a component from @grafana/ui or custom CSS instead.", "5381"],
      [0, 0, 0, "gf-form usage has been deprecated. Use a component from @grafana/ui or custom CSS instead.", "5381"],
      [0, 0, 0, "gf-form usage has been deprecated. Use a component from @grafana/ui or custom CSS instead.", "5381"],
      [0, 0, 0, "gf-form usage has been deprecated. Use a component from @grafana/ui or custom CSS instead.", "5381"],
      [0, 0, 0, "gf-form usage has been deprecated. Use a component from @grafana/ui or custom CSS instead.", "5381"],
      [0, 0, 0, "gf-form usage has been deprecated. Use a component from @grafana/ui or custom CSS instead.", "5381"],
      [0, 0, 0, "gf-form usage has been deprecated. Use a component from @grafana/ui or custom CSS instead.", "5381"],
      [0, 0, 0, "gf-form usage has been deprecated. Use a component from @grafana/ui or custom CSS instead.", "5381"],
      [0, 0, 0, "gf-form usage has been deprecated. Use a component from @grafana/ui or custom CSS instead.", "5381"],
      [0, 0, 0, "gf-form usage has been deprecated. Use a component from @grafana/ui or custom CSS instead.", "5381"],
      [0, 0, 0, "gf-form usage has been deprecated. Use a component from @grafana/ui or custom CSS instead.", "5381"],
      [0, 0, 0, "gf-form usage has been deprecated. Use a component from @grafana/ui or custom CSS instead.", "5381"]
    ],
    "public/app/plugins/panel/graph/tab_legend.html:5381": [
      [0, 0, 0, "gf-form usage has been deprecated. Use a component from @grafana/ui or custom CSS instead.", "5381"],
      [0, 0, 0, "gf-form usage has been deprecated. Use a component from @grafana/ui or custom CSS instead.", "5381"],
      [0, 0, 0, "gf-form usage has been deprecated. Use a component from @grafana/ui or custom CSS instead.", "5381"],
      [0, 0, 0, "gf-form usage has been deprecated. Use a component from @grafana/ui or custom CSS instead.", "5381"],
      [0, 0, 0, "gf-form usage has been deprecated. Use a component from @grafana/ui or custom CSS instead.", "5381"],
      [0, 0, 0, "gf-form usage has been deprecated. Use a component from @grafana/ui or custom CSS instead.", "5381"],
      [0, 0, 0, "gf-form usage has been deprecated. Use a component from @grafana/ui or custom CSS instead.", "5381"],
      [0, 0, 0, "gf-form usage has been deprecated. Use a component from @grafana/ui or custom CSS instead.", "5381"],
      [0, 0, 0, "gf-form usage has been deprecated. Use a component from @grafana/ui or custom CSS instead.", "5381"],
      [0, 0, 0, "gf-form usage has been deprecated. Use a component from @grafana/ui or custom CSS instead.", "5381"],
      [0, 0, 0, "gf-form usage has been deprecated. Use a component from @grafana/ui or custom CSS instead.", "5381"],
      [0, 0, 0, "gf-form usage has been deprecated. Use a component from @grafana/ui or custom CSS instead.", "5381"],
      [0, 0, 0, "gf-form usage has been deprecated. Use a component from @grafana/ui or custom CSS instead.", "5381"],
      [0, 0, 0, "gf-form usage has been deprecated. Use a component from @grafana/ui or custom CSS instead.", "5381"],
      [0, 0, 0, "gf-form usage has been deprecated. Use a component from @grafana/ui or custom CSS instead.", "5381"],
      [0, 0, 0, "gf-form usage has been deprecated. Use a component from @grafana/ui or custom CSS instead.", "5381"],
      [0, 0, 0, "gf-form usage has been deprecated. Use a component from @grafana/ui or custom CSS instead.", "5381"],
      [0, 0, 0, "gf-form usage has been deprecated. Use a component from @grafana/ui or custom CSS instead.", "5381"],
      [0, 0, 0, "gf-form usage has been deprecated. Use a component from @grafana/ui or custom CSS instead.", "5381"],
      [0, 0, 0, "gf-form usage has been deprecated. Use a component from @grafana/ui or custom CSS instead.", "5381"],
      [0, 0, 0, "gf-form usage has been deprecated. Use a component from @grafana/ui or custom CSS instead.", "5381"],
      [0, 0, 0, "gf-form usage has been deprecated. Use a component from @grafana/ui or custom CSS instead.", "5381"],
      [0, 0, 0, "gf-form usage has been deprecated. Use a component from @grafana/ui or custom CSS instead.", "5381"],
      [0, 0, 0, "gf-form usage has been deprecated. Use a component from @grafana/ui or custom CSS instead.", "5381"],
      [0, 0, 0, "gf-form usage has been deprecated. Use a component from @grafana/ui or custom CSS instead.", "5381"],
      [0, 0, 0, "gf-form usage has been deprecated. Use a component from @grafana/ui or custom CSS instead.", "5381"],
      [0, 0, 0, "gf-form usage has been deprecated. Use a component from @grafana/ui or custom CSS instead.", "5381"],
      [0, 0, 0, "gf-form usage has been deprecated. Use a component from @grafana/ui or custom CSS instead.", "5381"],
      [0, 0, 0, "gf-form usage has been deprecated. Use a component from @grafana/ui or custom CSS instead.", "5381"],
      [0, 0, 0, "gf-form usage has been deprecated. Use a component from @grafana/ui or custom CSS instead.", "5381"],
      [0, 0, 0, "gf-form usage has been deprecated. Use a component from @grafana/ui or custom CSS instead.", "5381"],
      [0, 0, 0, "gf-form usage has been deprecated. Use a component from @grafana/ui or custom CSS instead.", "5381"],
      [0, 0, 0, "gf-form usage has been deprecated. Use a component from @grafana/ui or custom CSS instead.", "5381"],
      [0, 0, 0, "gf-form usage has been deprecated. Use a component from @grafana/ui or custom CSS instead.", "5381"],
      [0, 0, 0, "gf-form usage has been deprecated. Use a component from @grafana/ui or custom CSS instead.", "5381"],
      [0, 0, 0, "gf-form usage has been deprecated. Use a component from @grafana/ui or custom CSS instead.", "5381"],
      [0, 0, 0, "gf-form usage has been deprecated. Use a component from @grafana/ui or custom CSS instead.", "5381"],
      [0, 0, 0, "gf-form usage has been deprecated. Use a component from @grafana/ui or custom CSS instead.", "5381"],
      [0, 0, 0, "gf-form usage has been deprecated. Use a component from @grafana/ui or custom CSS instead.", "5381"],
      [0, 0, 0, "gf-form usage has been deprecated. Use a component from @grafana/ui or custom CSS instead.", "5381"],
      [0, 0, 0, "gf-form usage has been deprecated. Use a component from @grafana/ui or custom CSS instead.", "5381"],
      [0, 0, 0, "gf-form usage has been deprecated. Use a component from @grafana/ui or custom CSS instead.", "5381"]
    ],
    "public/app/plugins/panel/graph/tab_series_overrides.html:5381": [
      [0, 0, 0, "gf-form usage has been deprecated. Use a component from @grafana/ui or custom CSS instead.", "5381"],
      [0, 0, 0, "gf-form usage has been deprecated. Use a component from @grafana/ui or custom CSS instead.", "5381"],
      [0, 0, 0, "gf-form usage has been deprecated. Use a component from @grafana/ui or custom CSS instead.", "5381"],
      [0, 0, 0, "gf-form usage has been deprecated. Use a component from @grafana/ui or custom CSS instead.", "5381"],
      [0, 0, 0, "gf-form usage has been deprecated. Use a component from @grafana/ui or custom CSS instead.", "5381"],
      [0, 0, 0, "gf-form usage has been deprecated. Use a component from @grafana/ui or custom CSS instead.", "5381"],
      [0, 0, 0, "gf-form usage has been deprecated. Use a component from @grafana/ui or custom CSS instead.", "5381"],
      [0, 0, 0, "gf-form usage has been deprecated. Use a component from @grafana/ui or custom CSS instead.", "5381"],
      [0, 0, 0, "gf-form usage has been deprecated. Use a component from @grafana/ui or custom CSS instead.", "5381"],
      [0, 0, 0, "gf-form usage has been deprecated. Use a component from @grafana/ui or custom CSS instead.", "5381"]
    ],
    "public/app/plugins/panel/graph/thresholds_form.html:5381": [
      [0, 0, 0, "gf-form usage has been deprecated. Use a component from @grafana/ui or custom CSS instead.", "5381"],
      [0, 0, 0, "gf-form usage has been deprecated. Use a component from @grafana/ui or custom CSS instead.", "5381"],
      [0, 0, 0, "gf-form usage has been deprecated. Use a component from @grafana/ui or custom CSS instead.", "5381"],
      [0, 0, 0, "gf-form usage has been deprecated. Use a component from @grafana/ui or custom CSS instead.", "5381"],
      [0, 0, 0, "gf-form usage has been deprecated. Use a component from @grafana/ui or custom CSS instead.", "5381"],
      [0, 0, 0, "gf-form usage has been deprecated. Use a component from @grafana/ui or custom CSS instead.", "5381"],
      [0, 0, 0, "gf-form usage has been deprecated. Use a component from @grafana/ui or custom CSS instead.", "5381"],
      [0, 0, 0, "gf-form usage has been deprecated. Use a component from @grafana/ui or custom CSS instead.", "5381"],
      [0, 0, 0, "gf-form usage has been deprecated. Use a component from @grafana/ui or custom CSS instead.", "5381"],
      [0, 0, 0, "gf-form usage has been deprecated. Use a component from @grafana/ui or custom CSS instead.", "5381"],
      [0, 0, 0, "gf-form usage has been deprecated. Use a component from @grafana/ui or custom CSS instead.", "5381"],
      [0, 0, 0, "gf-form usage has been deprecated. Use a component from @grafana/ui or custom CSS instead.", "5381"],
      [0, 0, 0, "gf-form usage has been deprecated. Use a component from @grafana/ui or custom CSS instead.", "5381"],
      [0, 0, 0, "gf-form usage has been deprecated. Use a component from @grafana/ui or custom CSS instead.", "5381"],
      [0, 0, 0, "gf-form usage has been deprecated. Use a component from @grafana/ui or custom CSS instead.", "5381"],
      [0, 0, 0, "gf-form usage has been deprecated. Use a component from @grafana/ui or custom CSS instead.", "5381"],
      [0, 0, 0, "gf-form usage has been deprecated. Use a component from @grafana/ui or custom CSS instead.", "5381"],
      [0, 0, 0, "gf-form usage has been deprecated. Use a component from @grafana/ui or custom CSS instead.", "5381"],
      [0, 0, 0, "gf-form usage has been deprecated. Use a component from @grafana/ui or custom CSS instead.", "5381"],
      [0, 0, 0, "gf-form usage has been deprecated. Use a component from @grafana/ui or custom CSS instead.", "5381"],
      [0, 0, 0, "gf-form usage has been deprecated. Use a component from @grafana/ui or custom CSS instead.", "5381"],
      [0, 0, 0, "gf-form usage has been deprecated. Use a component from @grafana/ui or custom CSS instead.", "5381"],
      [0, 0, 0, "gf-form usage has been deprecated. Use a component from @grafana/ui or custom CSS instead.", "5381"],
      [0, 0, 0, "gf-form usage has been deprecated. Use a component from @grafana/ui or custom CSS instead.", "5381"],
      [0, 0, 0, "gf-form usage has been deprecated. Use a component from @grafana/ui or custom CSS instead.", "5381"],
      [0, 0, 0, "gf-form usage has been deprecated. Use a component from @grafana/ui or custom CSS instead.", "5381"],
      [0, 0, 0, "gf-form usage has been deprecated. Use a component from @grafana/ui or custom CSS instead.", "5381"],
      [0, 0, 0, "gf-form usage has been deprecated. Use a component from @grafana/ui or custom CSS instead.", "5381"],
      [0, 0, 0, "gf-form usage has been deprecated. Use a component from @grafana/ui or custom CSS instead.", "5381"],
      [0, 0, 0, "gf-form usage has been deprecated. Use a component from @grafana/ui or custom CSS instead.", "5381"],
      [0, 0, 0, "gf-form usage has been deprecated. Use a component from @grafana/ui or custom CSS instead.", "5381"]
    ],
    "public/app/plugins/panel/graph/time_regions_form.html:5381": [
      [0, 0, 0, "gf-form usage has been deprecated. Use a component from @grafana/ui or custom CSS instead.", "5381"],
      [0, 0, 0, "gf-form usage has been deprecated. Use a component from @grafana/ui or custom CSS instead.", "5381"],
      [0, 0, 0, "gf-form usage has been deprecated. Use a component from @grafana/ui or custom CSS instead.", "5381"],
      [0, 0, 0, "gf-form usage has been deprecated. Use a component from @grafana/ui or custom CSS instead.", "5381"],
      [0, 0, 0, "gf-form usage has been deprecated. Use a component from @grafana/ui or custom CSS instead.", "5381"],
      [0, 0, 0, "gf-form usage has been deprecated. Use a component from @grafana/ui or custom CSS instead.", "5381"],
      [0, 0, 0, "gf-form usage has been deprecated. Use a component from @grafana/ui or custom CSS instead.", "5381"],
      [0, 0, 0, "gf-form usage has been deprecated. Use a component from @grafana/ui or custom CSS instead.", "5381"],
      [0, 0, 0, "gf-form usage has been deprecated. Use a component from @grafana/ui or custom CSS instead.", "5381"],
      [0, 0, 0, "gf-form usage has been deprecated. Use a component from @grafana/ui or custom CSS instead.", "5381"],
      [0, 0, 0, "gf-form usage has been deprecated. Use a component from @grafana/ui or custom CSS instead.", "5381"],
      [0, 0, 0, "gf-form usage has been deprecated. Use a component from @grafana/ui or custom CSS instead.", "5381"],
      [0, 0, 0, "gf-form usage has been deprecated. Use a component from @grafana/ui or custom CSS instead.", "5381"],
      [0, 0, 0, "gf-form usage has been deprecated. Use a component from @grafana/ui or custom CSS instead.", "5381"],
      [0, 0, 0, "gf-form usage has been deprecated. Use a component from @grafana/ui or custom CSS instead.", "5381"],
      [0, 0, 0, "gf-form usage has been deprecated. Use a component from @grafana/ui or custom CSS instead.", "5381"],
      [0, 0, 0, "gf-form usage has been deprecated. Use a component from @grafana/ui or custom CSS instead.", "5381"],
      [0, 0, 0, "gf-form usage has been deprecated. Use a component from @grafana/ui or custom CSS instead.", "5381"],
      [0, 0, 0, "gf-form usage has been deprecated. Use a component from @grafana/ui or custom CSS instead.", "5381"],
      [0, 0, 0, "gf-form usage has been deprecated. Use a component from @grafana/ui or custom CSS instead.", "5381"],
      [0, 0, 0, "gf-form usage has been deprecated. Use a component from @grafana/ui or custom CSS instead.", "5381"],
      [0, 0, 0, "gf-form usage has been deprecated. Use a component from @grafana/ui or custom CSS instead.", "5381"],
      [0, 0, 0, "gf-form usage has been deprecated. Use a component from @grafana/ui or custom CSS instead.", "5381"],
      [0, 0, 0, "gf-form usage has been deprecated. Use a component from @grafana/ui or custom CSS instead.", "5381"],
      [0, 0, 0, "gf-form usage has been deprecated. Use a component from @grafana/ui or custom CSS instead.", "5381"],
      [0, 0, 0, "gf-form usage has been deprecated. Use a component from @grafana/ui or custom CSS instead.", "5381"],
      [0, 0, 0, "gf-form usage has been deprecated. Use a component from @grafana/ui or custom CSS instead.", "5381"],
      [0, 0, 0, "gf-form usage has been deprecated. Use a component from @grafana/ui or custom CSS instead.", "5381"],
      [0, 0, 0, "gf-form usage has been deprecated. Use a component from @grafana/ui or custom CSS instead.", "5381"],
      [0, 0, 0, "gf-form usage has been deprecated. Use a component from @grafana/ui or custom CSS instead.", "5381"],
      [0, 0, 0, "gf-form usage has been deprecated. Use a component from @grafana/ui or custom CSS instead.", "5381"],
      [0, 0, 0, "gf-form usage has been deprecated. Use a component from @grafana/ui or custom CSS instead.", "5381"]
    ],
    "public/app/plugins/panel/heatmap/partials/axes_editor.html:5381": [
      [0, 0, 0, "gf-form usage has been deprecated. Use a component from @grafana/ui or custom CSS instead.", "5381"],
      [0, 0, 0, "gf-form usage has been deprecated. Use a component from @grafana/ui or custom CSS instead.", "5381"],
      [0, 0, 0, "gf-form usage has been deprecated. Use a component from @grafana/ui or custom CSS instead.", "5381"],
      [0, 0, 0, "gf-form usage has been deprecated. Use a component from @grafana/ui or custom CSS instead.", "5381"],
      [0, 0, 0, "gf-form usage has been deprecated. Use a component from @grafana/ui or custom CSS instead.", "5381"],
      [0, 0, 0, "gf-form usage has been deprecated. Use a component from @grafana/ui or custom CSS instead.", "5381"],
      [0, 0, 0, "gf-form usage has been deprecated. Use a component from @grafana/ui or custom CSS instead.", "5381"],
      [0, 0, 0, "gf-form usage has been deprecated. Use a component from @grafana/ui or custom CSS instead.", "5381"],
      [0, 0, 0, "gf-form usage has been deprecated. Use a component from @grafana/ui or custom CSS instead.", "5381"],
      [0, 0, 0, "gf-form usage has been deprecated. Use a component from @grafana/ui or custom CSS instead.", "5381"],
      [0, 0, 0, "gf-form usage has been deprecated. Use a component from @grafana/ui or custom CSS instead.", "5381"],
      [0, 0, 0, "gf-form usage has been deprecated. Use a component from @grafana/ui or custom CSS instead.", "5381"],
      [0, 0, 0, "gf-form usage has been deprecated. Use a component from @grafana/ui or custom CSS instead.", "5381"],
      [0, 0, 0, "gf-form usage has been deprecated. Use a component from @grafana/ui or custom CSS instead.", "5381"],
      [0, 0, 0, "gf-form usage has been deprecated. Use a component from @grafana/ui or custom CSS instead.", "5381"],
      [0, 0, 0, "gf-form usage has been deprecated. Use a component from @grafana/ui or custom CSS instead.", "5381"],
      [0, 0, 0, "gf-form usage has been deprecated. Use a component from @grafana/ui or custom CSS instead.", "5381"],
      [0, 0, 0, "gf-form usage has been deprecated. Use a component from @grafana/ui or custom CSS instead.", "5381"],
      [0, 0, 0, "gf-form usage has been deprecated. Use a component from @grafana/ui or custom CSS instead.", "5381"],
      [0, 0, 0, "gf-form usage has been deprecated. Use a component from @grafana/ui or custom CSS instead.", "5381"],
      [0, 0, 0, "gf-form usage has been deprecated. Use a component from @grafana/ui or custom CSS instead.", "5381"],
      [0, 0, 0, "gf-form usage has been deprecated. Use a component from @grafana/ui or custom CSS instead.", "5381"],
      [0, 0, 0, "gf-form usage has been deprecated. Use a component from @grafana/ui or custom CSS instead.", "5381"],
      [0, 0, 0, "gf-form usage has been deprecated. Use a component from @grafana/ui or custom CSS instead.", "5381"],
      [0, 0, 0, "gf-form usage has been deprecated. Use a component from @grafana/ui or custom CSS instead.", "5381"],
      [0, 0, 0, "gf-form usage has been deprecated. Use a component from @grafana/ui or custom CSS instead.", "5381"],
      [0, 0, 0, "gf-form usage has been deprecated. Use a component from @grafana/ui or custom CSS instead.", "5381"],
      [0, 0, 0, "gf-form usage has been deprecated. Use a component from @grafana/ui or custom CSS instead.", "5381"],
      [0, 0, 0, "gf-form usage has been deprecated. Use a component from @grafana/ui or custom CSS instead.", "5381"],
      [0, 0, 0, "gf-form usage has been deprecated. Use a component from @grafana/ui or custom CSS instead.", "5381"],
      [0, 0, 0, "gf-form usage has been deprecated. Use a component from @grafana/ui or custom CSS instead.", "5381"],
      [0, 0, 0, "gf-form usage has been deprecated. Use a component from @grafana/ui or custom CSS instead.", "5381"],
      [0, 0, 0, "gf-form usage has been deprecated. Use a component from @grafana/ui or custom CSS instead.", "5381"],
      [0, 0, 0, "gf-form usage has been deprecated. Use a component from @grafana/ui or custom CSS instead.", "5381"],
      [0, 0, 0, "gf-form usage has been deprecated. Use a component from @grafana/ui or custom CSS instead.", "5381"],
      [0, 0, 0, "gf-form usage has been deprecated. Use a component from @grafana/ui or custom CSS instead.", "5381"],
      [0, 0, 0, "gf-form usage has been deprecated. Use a component from @grafana/ui or custom CSS instead.", "5381"],
      [0, 0, 0, "gf-form usage has been deprecated. Use a component from @grafana/ui or custom CSS instead.", "5381"],
      [0, 0, 0, "gf-form usage has been deprecated. Use a component from @grafana/ui or custom CSS instead.", "5381"],
      [0, 0, 0, "gf-form usage has been deprecated. Use a component from @grafana/ui or custom CSS instead.", "5381"],
      [0, 0, 0, "gf-form usage has been deprecated. Use a component from @grafana/ui or custom CSS instead.", "5381"],
      [0, 0, 0, "gf-form usage has been deprecated. Use a component from @grafana/ui or custom CSS instead.", "5381"],
      [0, 0, 0, "gf-form usage has been deprecated. Use a component from @grafana/ui or custom CSS instead.", "5381"],
      [0, 0, 0, "gf-form usage has been deprecated. Use a component from @grafana/ui or custom CSS instead.", "5381"],
      [0, 0, 0, "gf-form usage has been deprecated. Use a component from @grafana/ui or custom CSS instead.", "5381"],
      [0, 0, 0, "gf-form usage has been deprecated. Use a component from @grafana/ui or custom CSS instead.", "5381"],
      [0, 0, 0, "gf-form usage has been deprecated. Use a component from @grafana/ui or custom CSS instead.", "5381"],
      [0, 0, 0, "gf-form usage has been deprecated. Use a component from @grafana/ui or custom CSS instead.", "5381"],
      [0, 0, 0, "gf-form usage has been deprecated. Use a component from @grafana/ui or custom CSS instead.", "5381"],
      [0, 0, 0, "gf-form usage has been deprecated. Use a component from @grafana/ui or custom CSS instead.", "5381"],
      [0, 0, 0, "gf-form usage has been deprecated. Use a component from @grafana/ui or custom CSS instead.", "5381"],
      [0, 0, 0, "gf-form usage has been deprecated. Use a component from @grafana/ui or custom CSS instead.", "5381"],
      [0, 0, 0, "gf-form usage has been deprecated. Use a component from @grafana/ui or custom CSS instead.", "5381"]
    ],
    "public/app/plugins/panel/heatmap/partials/display_editor.html:5381": [
      [0, 0, 0, "gf-form usage has been deprecated. Use a component from @grafana/ui or custom CSS instead.", "5381"],
      [0, 0, 0, "gf-form usage has been deprecated. Use a component from @grafana/ui or custom CSS instead.", "5381"],
      [0, 0, 0, "gf-form usage has been deprecated. Use a component from @grafana/ui or custom CSS instead.", "5381"],
      [0, 0, 0, "gf-form usage has been deprecated. Use a component from @grafana/ui or custom CSS instead.", "5381"],
      [0, 0, 0, "gf-form usage has been deprecated. Use a component from @grafana/ui or custom CSS instead.", "5381"],
      [0, 0, 0, "gf-form usage has been deprecated. Use a component from @grafana/ui or custom CSS instead.", "5381"],
      [0, 0, 0, "gf-form usage has been deprecated. Use a component from @grafana/ui or custom CSS instead.", "5381"],
      [0, 0, 0, "gf-form usage has been deprecated. Use a component from @grafana/ui or custom CSS instead.", "5381"],
      [0, 0, 0, "gf-form usage has been deprecated. Use a component from @grafana/ui or custom CSS instead.", "5381"],
      [0, 0, 0, "gf-form usage has been deprecated. Use a component from @grafana/ui or custom CSS instead.", "5381"],
      [0, 0, 0, "gf-form usage has been deprecated. Use a component from @grafana/ui or custom CSS instead.", "5381"],
      [0, 0, 0, "gf-form usage has been deprecated. Use a component from @grafana/ui or custom CSS instead.", "5381"],
      [0, 0, 0, "gf-form usage has been deprecated. Use a component from @grafana/ui or custom CSS instead.", "5381"],
      [0, 0, 0, "gf-form usage has been deprecated. Use a component from @grafana/ui or custom CSS instead.", "5381"],
      [0, 0, 0, "gf-form usage has been deprecated. Use a component from @grafana/ui or custom CSS instead.", "5381"],
      [0, 0, 0, "gf-form usage has been deprecated. Use a component from @grafana/ui or custom CSS instead.", "5381"],
      [0, 0, 0, "gf-form usage has been deprecated. Use a component from @grafana/ui or custom CSS instead.", "5381"],
      [0, 0, 0, "gf-form usage has been deprecated. Use a component from @grafana/ui or custom CSS instead.", "5381"],
      [0, 0, 0, "gf-form usage has been deprecated. Use a component from @grafana/ui or custom CSS instead.", "5381"],
      [0, 0, 0, "gf-form usage has been deprecated. Use a component from @grafana/ui or custom CSS instead.", "5381"],
      [0, 0, 0, "gf-form usage has been deprecated. Use a component from @grafana/ui or custom CSS instead.", "5381"],
      [0, 0, 0, "gf-form usage has been deprecated. Use a component from @grafana/ui or custom CSS instead.", "5381"],
      [0, 0, 0, "gf-form usage has been deprecated. Use a component from @grafana/ui or custom CSS instead.", "5381"],
      [0, 0, 0, "gf-form usage has been deprecated. Use a component from @grafana/ui or custom CSS instead.", "5381"],
      [0, 0, 0, "gf-form usage has been deprecated. Use a component from @grafana/ui or custom CSS instead.", "5381"],
      [0, 0, 0, "gf-form usage has been deprecated. Use a component from @grafana/ui or custom CSS instead.", "5381"],
      [0, 0, 0, "gf-form usage has been deprecated. Use a component from @grafana/ui or custom CSS instead.", "5381"],
      [0, 0, 0, "gf-form usage has been deprecated. Use a component from @grafana/ui or custom CSS instead.", "5381"],
      [0, 0, 0, "gf-form usage has been deprecated. Use a component from @grafana/ui or custom CSS instead.", "5381"],
      [0, 0, 0, "gf-form usage has been deprecated. Use a component from @grafana/ui or custom CSS instead.", "5381"],
      [0, 0, 0, "gf-form usage has been deprecated. Use a component from @grafana/ui or custom CSS instead.", "5381"],
      [0, 0, 0, "gf-form usage has been deprecated. Use a component from @grafana/ui or custom CSS instead.", "5381"],
      [0, 0, 0, "gf-form usage has been deprecated. Use a component from @grafana/ui or custom CSS instead.", "5381"],
      [0, 0, 0, "gf-form usage has been deprecated. Use a component from @grafana/ui or custom CSS instead.", "5381"],
      [0, 0, 0, "gf-form usage has been deprecated. Use a component from @grafana/ui or custom CSS instead.", "5381"],
      [0, 0, 0, "gf-form usage has been deprecated. Use a component from @grafana/ui or custom CSS instead.", "5381"],
      [0, 0, 0, "gf-form usage has been deprecated. Use a component from @grafana/ui or custom CSS instead.", "5381"],
      [0, 0, 0, "gf-form usage has been deprecated. Use a component from @grafana/ui or custom CSS instead.", "5381"],
      [0, 0, 0, "gf-form usage has been deprecated. Use a component from @grafana/ui or custom CSS instead.", "5381"],
      [0, 0, 0, "gf-form usage has been deprecated. Use a component from @grafana/ui or custom CSS instead.", "5381"],
      [0, 0, 0, "gf-form usage has been deprecated. Use a component from @grafana/ui or custom CSS instead.", "5381"],
      [0, 0, 0, "gf-form usage has been deprecated. Use a component from @grafana/ui or custom CSS instead.", "5381"],
      [0, 0, 0, "gf-form usage has been deprecated. Use a component from @grafana/ui or custom CSS instead.", "5381"],
      [0, 0, 0, "gf-form usage has been deprecated. Use a component from @grafana/ui or custom CSS instead.", "5381"],
      [0, 0, 0, "gf-form usage has been deprecated. Use a component from @grafana/ui or custom CSS instead.", "5381"],
      [0, 0, 0, "gf-form usage has been deprecated. Use a component from @grafana/ui or custom CSS instead.", "5381"],
      [0, 0, 0, "gf-form usage has been deprecated. Use a component from @grafana/ui or custom CSS instead.", "5381"],
      [0, 0, 0, "gf-form usage has been deprecated. Use a component from @grafana/ui or custom CSS instead.", "5381"],
      [0, 0, 0, "gf-form usage has been deprecated. Use a component from @grafana/ui or custom CSS instead.", "5381"],
      [0, 0, 0, "gf-form usage has been deprecated. Use a component from @grafana/ui or custom CSS instead.", "5381"],
      [0, 0, 0, "gf-form usage has been deprecated. Use a component from @grafana/ui or custom CSS instead.", "5381"]
    ],
    "public/app/plugins/panel/table-old/column_options.html:5381": [
      [0, 0, 0, "gf-form usage has been deprecated. Use a component from @grafana/ui or custom CSS instead.", "5381"],
      [0, 0, 0, "gf-form usage has been deprecated. Use a component from @grafana/ui or custom CSS instead.", "5381"],
      [0, 0, 0, "gf-form usage has been deprecated. Use a component from @grafana/ui or custom CSS instead.", "5381"],
      [0, 0, 0, "gf-form usage has been deprecated. Use a component from @grafana/ui or custom CSS instead.", "5381"],
      [0, 0, 0, "gf-form usage has been deprecated. Use a component from @grafana/ui or custom CSS instead.", "5381"],
      [0, 0, 0, "gf-form usage has been deprecated. Use a component from @grafana/ui or custom CSS instead.", "5381"],
      [0, 0, 0, "gf-form usage has been deprecated. Use a component from @grafana/ui or custom CSS instead.", "5381"],
      [0, 0, 0, "gf-form usage has been deprecated. Use a component from @grafana/ui or custom CSS instead.", "5381"],
      [0, 0, 0, "gf-form usage has been deprecated. Use a component from @grafana/ui or custom CSS instead.", "5381"],
      [0, 0, 0, "gf-form usage has been deprecated. Use a component from @grafana/ui or custom CSS instead.", "5381"],
      [0, 0, 0, "gf-form usage has been deprecated. Use a component from @grafana/ui or custom CSS instead.", "5381"],
      [0, 0, 0, "gf-form usage has been deprecated. Use a component from @grafana/ui or custom CSS instead.", "5381"],
      [0, 0, 0, "gf-form usage has been deprecated. Use a component from @grafana/ui or custom CSS instead.", "5381"],
      [0, 0, 0, "gf-form usage has been deprecated. Use a component from @grafana/ui or custom CSS instead.", "5381"],
      [0, 0, 0, "gf-form usage has been deprecated. Use a component from @grafana/ui or custom CSS instead.", "5381"],
      [0, 0, 0, "gf-form usage has been deprecated. Use a component from @grafana/ui or custom CSS instead.", "5381"],
      [0, 0, 0, "gf-form usage has been deprecated. Use a component from @grafana/ui or custom CSS instead.", "5381"],
      [0, 0, 0, "gf-form usage has been deprecated. Use a component from @grafana/ui or custom CSS instead.", "5381"],
      [0, 0, 0, "gf-form usage has been deprecated. Use a component from @grafana/ui or custom CSS instead.", "5381"],
      [0, 0, 0, "gf-form usage has been deprecated. Use a component from @grafana/ui or custom CSS instead.", "5381"],
      [0, 0, 0, "gf-form usage has been deprecated. Use a component from @grafana/ui or custom CSS instead.", "5381"],
      [0, 0, 0, "gf-form usage has been deprecated. Use a component from @grafana/ui or custom CSS instead.", "5381"],
      [0, 0, 0, "gf-form usage has been deprecated. Use a component from @grafana/ui or custom CSS instead.", "5381"],
      [0, 0, 0, "gf-form usage has been deprecated. Use a component from @grafana/ui or custom CSS instead.", "5381"],
      [0, 0, 0, "gf-form usage has been deprecated. Use a component from @grafana/ui or custom CSS instead.", "5381"],
      [0, 0, 0, "gf-form usage has been deprecated. Use a component from @grafana/ui or custom CSS instead.", "5381"],
      [0, 0, 0, "gf-form usage has been deprecated. Use a component from @grafana/ui or custom CSS instead.", "5381"],
      [0, 0, 0, "gf-form usage has been deprecated. Use a component from @grafana/ui or custom CSS instead.", "5381"],
      [0, 0, 0, "gf-form usage has been deprecated. Use a component from @grafana/ui or custom CSS instead.", "5381"],
      [0, 0, 0, "gf-form usage has been deprecated. Use a component from @grafana/ui or custom CSS instead.", "5381"],
      [0, 0, 0, "gf-form usage has been deprecated. Use a component from @grafana/ui or custom CSS instead.", "5381"],
      [0, 0, 0, "gf-form usage has been deprecated. Use a component from @grafana/ui or custom CSS instead.", "5381"],
      [0, 0, 0, "gf-form usage has been deprecated. Use a component from @grafana/ui or custom CSS instead.", "5381"],
      [0, 0, 0, "gf-form usage has been deprecated. Use a component from @grafana/ui or custom CSS instead.", "5381"],
      [0, 0, 0, "gf-form usage has been deprecated. Use a component from @grafana/ui or custom CSS instead.", "5381"],
      [0, 0, 0, "gf-form usage has been deprecated. Use a component from @grafana/ui or custom CSS instead.", "5381"],
      [0, 0, 0, "gf-form usage has been deprecated. Use a component from @grafana/ui or custom CSS instead.", "5381"],
      [0, 0, 0, "gf-form usage has been deprecated. Use a component from @grafana/ui or custom CSS instead.", "5381"],
      [0, 0, 0, "gf-form usage has been deprecated. Use a component from @grafana/ui or custom CSS instead.", "5381"],
      [0, 0, 0, "gf-form usage has been deprecated. Use a component from @grafana/ui or custom CSS instead.", "5381"],
      [0, 0, 0, "gf-form usage has been deprecated. Use a component from @grafana/ui or custom CSS instead.", "5381"],
      [0, 0, 0, "gf-form usage has been deprecated. Use a component from @grafana/ui or custom CSS instead.", "5381"],
      [0, 0, 0, "gf-form usage has been deprecated. Use a component from @grafana/ui or custom CSS instead.", "5381"],
      [0, 0, 0, "gf-form usage has been deprecated. Use a component from @grafana/ui or custom CSS instead.", "5381"],
      [0, 0, 0, "gf-form usage has been deprecated. Use a component from @grafana/ui or custom CSS instead.", "5381"],
      [0, 0, 0, "gf-form usage has been deprecated. Use a component from @grafana/ui or custom CSS instead.", "5381"],
      [0, 0, 0, "gf-form usage has been deprecated. Use a component from @grafana/ui or custom CSS instead.", "5381"],
      [0, 0, 0, "gf-form usage has been deprecated. Use a component from @grafana/ui or custom CSS instead.", "5381"],
      [0, 0, 0, "gf-form usage has been deprecated. Use a component from @grafana/ui or custom CSS instead.", "5381"],
      [0, 0, 0, "gf-form usage has been deprecated. Use a component from @grafana/ui or custom CSS instead.", "5381"],
      [0, 0, 0, "gf-form usage has been deprecated. Use a component from @grafana/ui or custom CSS instead.", "5381"],
      [0, 0, 0, "gf-form usage has been deprecated. Use a component from @grafana/ui or custom CSS instead.", "5381"],
      [0, 0, 0, "gf-form usage has been deprecated. Use a component from @grafana/ui or custom CSS instead.", "5381"],
      [0, 0, 0, "gf-form usage has been deprecated. Use a component from @grafana/ui or custom CSS instead.", "5381"],
      [0, 0, 0, "gf-form usage has been deprecated. Use a component from @grafana/ui or custom CSS instead.", "5381"],
      [0, 0, 0, "gf-form usage has been deprecated. Use a component from @grafana/ui or custom CSS instead.", "5381"],
      [0, 0, 0, "gf-form usage has been deprecated. Use a component from @grafana/ui or custom CSS instead.", "5381"],
      [0, 0, 0, "gf-form usage has been deprecated. Use a component from @grafana/ui or custom CSS instead.", "5381"],
      [0, 0, 0, "gf-form usage has been deprecated. Use a component from @grafana/ui or custom CSS instead.", "5381"],
      [0, 0, 0, "gf-form usage has been deprecated. Use a component from @grafana/ui or custom CSS instead.", "5381"],
      [0, 0, 0, "gf-form usage has been deprecated. Use a component from @grafana/ui or custom CSS instead.", "5381"],
      [0, 0, 0, "gf-form usage has been deprecated. Use a component from @grafana/ui or custom CSS instead.", "5381"],
      [0, 0, 0, "gf-form usage has been deprecated. Use a component from @grafana/ui or custom CSS instead.", "5381"],
      [0, 0, 0, "gf-form usage has been deprecated. Use a component from @grafana/ui or custom CSS instead.", "5381"],
      [0, 0, 0, "gf-form usage has been deprecated. Use a component from @grafana/ui or custom CSS instead.", "5381"],
      [0, 0, 0, "gf-form usage has been deprecated. Use a component from @grafana/ui or custom CSS instead.", "5381"],
      [0, 0, 0, "gf-form usage has been deprecated. Use a component from @grafana/ui or custom CSS instead.", "5381"],
      [0, 0, 0, "gf-form usage has been deprecated. Use a component from @grafana/ui or custom CSS instead.", "5381"],
      [0, 0, 0, "gf-form usage has been deprecated. Use a component from @grafana/ui or custom CSS instead.", "5381"],
      [0, 0, 0, "gf-form usage has been deprecated. Use a component from @grafana/ui or custom CSS instead.", "5381"],
      [0, 0, 0, "gf-form usage has been deprecated. Use a component from @grafana/ui or custom CSS instead.", "5381"],
      [0, 0, 0, "gf-form usage has been deprecated. Use a component from @grafana/ui or custom CSS instead.", "5381"],
      [0, 0, 0, "gf-form usage has been deprecated. Use a component from @grafana/ui or custom CSS instead.", "5381"],
      [0, 0, 0, "gf-form usage has been deprecated. Use a component from @grafana/ui or custom CSS instead.", "5381"],
      [0, 0, 0, "gf-form usage has been deprecated. Use a component from @grafana/ui or custom CSS instead.", "5381"],
      [0, 0, 0, "gf-form usage has been deprecated. Use a component from @grafana/ui or custom CSS instead.", "5381"],
      [0, 0, 0, "gf-form usage has been deprecated. Use a component from @grafana/ui or custom CSS instead.", "5381"],
      [0, 0, 0, "gf-form usage has been deprecated. Use a component from @grafana/ui or custom CSS instead.", "5381"],
      [0, 0, 0, "gf-form usage has been deprecated. Use a component from @grafana/ui or custom CSS instead.", "5381"],
      [0, 0, 0, "gf-form usage has been deprecated. Use a component from @grafana/ui or custom CSS instead.", "5381"],
      [0, 0, 0, "gf-form usage has been deprecated. Use a component from @grafana/ui or custom CSS instead.", "5381"],
      [0, 0, 0, "gf-form usage has been deprecated. Use a component from @grafana/ui or custom CSS instead.", "5381"],
      [0, 0, 0, "gf-form usage has been deprecated. Use a component from @grafana/ui or custom CSS instead.", "5381"],
      [0, 0, 0, "gf-form usage has been deprecated. Use a component from @grafana/ui or custom CSS instead.", "5381"],
      [0, 0, 0, "gf-form usage has been deprecated. Use a component from @grafana/ui or custom CSS instead.", "5381"],
      [0, 0, 0, "gf-form usage has been deprecated. Use a component from @grafana/ui or custom CSS instead.", "5381"],
      [0, 0, 0, "gf-form usage has been deprecated. Use a component from @grafana/ui or custom CSS instead.", "5381"],
      [0, 0, 0, "gf-form usage has been deprecated. Use a component from @grafana/ui or custom CSS instead.", "5381"],
      [0, 0, 0, "gf-form usage has been deprecated. Use a component from @grafana/ui or custom CSS instead.", "5381"],
      [0, 0, 0, "gf-form usage has been deprecated. Use a component from @grafana/ui or custom CSS instead.", "5381"],
      [0, 0, 0, "gf-form usage has been deprecated. Use a component from @grafana/ui or custom CSS instead.", "5381"]
    ],
    "public/app/plugins/panel/table-old/editor.html:5381": [
      [0, 0, 0, "gf-form usage has been deprecated. Use a component from @grafana/ui or custom CSS instead.", "5381"],
      [0, 0, 0, "gf-form usage has been deprecated. Use a component from @grafana/ui or custom CSS instead.", "5381"],
      [0, 0, 0, "gf-form usage has been deprecated. Use a component from @grafana/ui or custom CSS instead.", "5381"],
      [0, 0, 0, "gf-form usage has been deprecated. Use a component from @grafana/ui or custom CSS instead.", "5381"],
      [0, 0, 0, "gf-form usage has been deprecated. Use a component from @grafana/ui or custom CSS instead.", "5381"],
      [0, 0, 0, "gf-form usage has been deprecated. Use a component from @grafana/ui or custom CSS instead.", "5381"],
      [0, 0, 0, "gf-form usage has been deprecated. Use a component from @grafana/ui or custom CSS instead.", "5381"],
      [0, 0, 0, "gf-form usage has been deprecated. Use a component from @grafana/ui or custom CSS instead.", "5381"],
      [0, 0, 0, "gf-form usage has been deprecated. Use a component from @grafana/ui or custom CSS instead.", "5381"],
      [0, 0, 0, "gf-form usage has been deprecated. Use a component from @grafana/ui or custom CSS instead.", "5381"],
      [0, 0, 0, "gf-form usage has been deprecated. Use a component from @grafana/ui or custom CSS instead.", "5381"],
      [0, 0, 0, "gf-form usage has been deprecated. Use a component from @grafana/ui or custom CSS instead.", "5381"],
      [0, 0, 0, "gf-form usage has been deprecated. Use a component from @grafana/ui or custom CSS instead.", "5381"],
      [0, 0, 0, "gf-form usage has been deprecated. Use a component from @grafana/ui or custom CSS instead.", "5381"],
      [0, 0, 0, "gf-form usage has been deprecated. Use a component from @grafana/ui or custom CSS instead.", "5381"],
      [0, 0, 0, "gf-form usage has been deprecated. Use a component from @grafana/ui or custom CSS instead.", "5381"],
      [0, 0, 0, "gf-form usage has been deprecated. Use a component from @grafana/ui or custom CSS instead.", "5381"],
      [0, 0, 0, "gf-form usage has been deprecated. Use a component from @grafana/ui or custom CSS instead.", "5381"],
      [0, 0, 0, "gf-form usage has been deprecated. Use a component from @grafana/ui or custom CSS instead.", "5381"],
      [0, 0, 0, "gf-form usage has been deprecated. Use a component from @grafana/ui or custom CSS instead.", "5381"],
      [0, 0, 0, "gf-form usage has been deprecated. Use a component from @grafana/ui or custom CSS instead.", "5381"],
      [0, 0, 0, "gf-form usage has been deprecated. Use a component from @grafana/ui or custom CSS instead.", "5381"]
    ]
  }`
};<|MERGE_RESOLUTION|>--- conflicted
+++ resolved
@@ -1,5 +1,5 @@
 // BETTERER RESULTS V2.
-// 
+//
 // If this file contains merge conflicts, use `betterer merge` to automatically resolve them:
 // https://phenomnomnominal.github.io/betterer/docs/results-file/#merge
 //
@@ -1050,15 +1050,10 @@
       [0, 0, 0, "Use data-testid for E2E selectors instead of aria-label", "0"],
       [0, 0, 0, "Styles should be written using objects.", "1"]
     ],
-<<<<<<< HEAD
     "public/app/core/components/SplitPaneWrapper/SplitPaneWrapper.tsx:5381": [
       [0, 0, 0, "Styles should be written using objects.", "0"],
       [0, 0, 0, "Styles should be written using objects.", "1"],
       [0, 0, 0, "Styles should be written using objects.", "2"]
-=======
-    "public/app/core/components/SharedPreferences/SharedPreferences.tsx:5381": [
-      [0, 0, 0, "Styles should be written using objects.", "0"]
->>>>>>> c310a209
     ],
     "public/app/core/components/TagFilter/TagFilter.tsx:5381": [
       [0, 0, 0, "Unexpected any. Specify a different type.", "0"],
