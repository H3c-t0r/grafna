--- conflicted
+++ resolved
@@ -1688,100 +1688,6 @@
     "packages/grafana-ui/src/utils/useAsyncDependency.ts:5381": [
       [0, 0, 0, "Unexpected any. Specify a different type.", "0"]
     ],
-<<<<<<< HEAD
-=======
-    "packages/jaeger-ui-components/src/ScrollManager.tsx:5381": [
-      [0, 0, 0, "Do not use any type assertions.", "0"],
-      [0, 0, 0, "Do not use any type assertions.", "1"],
-      [0, 0, 0, "Unexpected any. Specify a different type.", "2"]
-    ],
-    "packages/jaeger-ui-components/src/TracePageHeader/SpanGraph/Scrubber.tsx:5381": [
-      [0, 0, 0, "Unexpected any. Specify a different type.", "0"],
-      [0, 0, 0, "Unexpected any. Specify a different type.", "1"],
-      [0, 0, 0, "Unexpected any. Specify a different type.", "2"]
-    ],
-    "packages/jaeger-ui-components/src/TracePageHeader/SpanGraph/render-into-canvas.tsx:5381": [
-      [0, 0, 0, "Do not use any type assertions.", "0"]
-    ],
-    "packages/jaeger-ui-components/src/TraceTimelineViewer/ListView/index.tsx:5381": [
-      [0, 0, 0, "Do not use any type assertions.", "0"],
-      [0, 0, 0, "Unexpected any. Specify a different type.", "1"],
-      [0, 0, 0, "Do not use any type assertions.", "2"],
-      [0, 0, 0, "Unexpected any. Specify a different type.", "3"],
-      [0, 0, 0, "Do not use any type assertions.", "4"]
-    ],
-    "packages/jaeger-ui-components/src/TraceTimelineViewer/SpanBar.tsx:5381": [
-      [0, 0, 0, "Unexpected any. Specify a different type.", "0"]
-    ],
-    "packages/jaeger-ui-components/src/TraceTimelineViewer/TimelineHeaderRow/TimelineViewingLayer.tsx:5381": [
-      [0, 0, 0, "Unexpected any. Specify a different type.", "0"]
-    ],
-    "packages/jaeger-ui-components/src/TraceTimelineViewer/VirtualizedTraceView.tsx:5381": [
-      [0, 0, 0, "Do not use any type assertions.", "0"]
-    ],
-    "packages/jaeger-ui-components/src/TraceTimelineViewer/utils.tsx:5381": [
-      [0, 0, 0, "Unexpected any. Specify a different type.", "0"]
-    ],
-    "packages/jaeger-ui-components/src/common/BreakableText.tsx:5381": [
-      [0, 0, 0, "Unexpected any. Specify a different type.", "0"]
-    ],
-    "packages/jaeger-ui-components/src/common/UiFindInput.tsx:5381": [
-      [0, 0, 0, "Unexpected any. Specify a different type.", "0"],
-      [0, 0, 0, "Unexpected any. Specify a different type.", "1"]
-    ],
-    "packages/jaeger-ui-components/src/constants/index.tsx:5381": [
-      [0, 0, 0, "Do not use any type assertions.", "0"],
-      [0, 0, 0, "Do not use any type assertions.", "1"],
-      [0, 0, 0, "Do not use any type assertions.", "2"],
-      [0, 0, 0, "Do not use any type assertions.", "3"],
-      [0, 0, 0, "Do not use any type assertions.", "4"]
-    ],
-    "packages/jaeger-ui-components/src/constants/tag-keys.tsx:5381": [
-      [0, 0, 0, "Do not use any type assertions.", "0"],
-      [0, 0, 0, "Do not use any type assertions.", "1"],
-      [0, 0, 0, "Do not use any type assertions.", "2"]
-    ],
-    "packages/jaeger-ui-components/src/keyboard-shortcuts.tsx:5381": [
-      [0, 0, 0, "Unexpected any. Specify a different type.", "0"],
-      [0, 0, 0, "Unexpected any. Specify a different type.", "1"]
-    ],
-    "packages/jaeger-ui-components/src/model/link-patterns.tsx:5381": [
-      [0, 0, 0, "Unexpected any. Specify a different type.", "0"],
-      [0, 0, 0, "Unexpected any. Specify a different type.", "1"],
-      [0, 0, 0, "Unexpected any. Specify a different type.", "2"],
-      [0, 0, 0, "Unexpected any. Specify a different type.", "3"],
-      [0, 0, 0, "Unexpected any. Specify a different type.", "4"],
-      [0, 0, 0, "Unexpected any. Specify a different type.", "5"],
-      [0, 0, 0, "Unexpected any. Specify a different type.", "6"],
-      [0, 0, 0, "Unexpected any. Specify a different type.", "7"],
-      [0, 0, 0, "Unexpected any. Specify a different type.", "8"],
-      [0, 0, 0, "Unexpected any. Specify a different type.", "9"],
-      [0, 0, 0, "Do not use any type assertions.", "10"],
-      [0, 0, 0, "Unexpected any. Specify a different type.", "11"],
-      [0, 0, 0, "Do not use any type assertions.", "12"],
-      [0, 0, 0, "Unexpected any. Specify a different type.", "13"]
-    ],
-    "packages/jaeger-ui-components/src/model/transform-trace-data.tsx:5381": [
-      [0, 0, 0, "Do not use any type assertions.", "0"],
-      [0, 0, 0, "Do not use any type assertions.", "1"],
-      [0, 0, 0, "Do not use any type assertions.", "2"]
-    ],
-    "packages/jaeger-ui-components/src/types/api-error.tsx:5381": [
-      [0, 0, 0, "Unexpected any. Specify a different type.", "0"]
-    ],
-    "packages/jaeger-ui-components/src/types/links.ts:5381": [
-      [0, 0, 0, "Unexpected any. Specify a different type.", "0"]
-    ],
-    "packages/jaeger-ui-components/src/types/trace.ts:5381": [
-      [0, 0, 0, "Unexpected any. Specify a different type.", "0"]
-    ],
-    "packages/jaeger-ui-components/src/utils/DraggableManager/types.tsx:5381": [
-      [0, 0, 0, "Unexpected any. Specify a different type.", "0"]
-    ],
-    "packages/jaeger-ui-components/src/utils/date.tsx:5381": [
-      [0, 0, 0, "Unexpected any. Specify a different type.", "0"]
-    ],
->>>>>>> 4deb1088
     "plugins-bundled/internal/input-datasource/src/InputDatasource.ts:5381": [
       [0, 0, 0, "Unexpected any. Specify a different type.", "0"],
       [0, 0, 0, "Do not use any type assertions.", "1"]
@@ -3897,9 +3803,6 @@
     ],
     "public/app/features/explore/TraceView/components/TraceTimelineViewer/SpanBar.tsx:5381": [
       [0, 0, 0, "Unexpected any. Specify a different type.", "0"]
-    ],
-    "public/app/features/explore/TraceView/components/TraceTimelineViewer/SpanDetail/index.tsx:5381": [
-      [0, 0, 0, "Do not use any type assertions.", "0"]
     ],
     "public/app/features/explore/TraceView/components/TraceTimelineViewer/utils.tsx:5381": [
       [0, 0, 0, "Unexpected any. Specify a different type.", "0"]
