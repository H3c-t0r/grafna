// BETTERER RESULTS V2.
// 
// If this file contains merge conflicts, use `betterer merge` to automatically resolve them:
// https://phenomnomnominal.github.io/betterer/docs/results-file/#merge
//
exports[`better eslint`] = {
  value: `{
    "packages/grafana-data/src/dataframe/ArrayDataFrame.ts:5381": [
      [0, 0, 0, "Unexpected any. Specify a different type.", "0"],
      [0, 0, 0, "Unexpected any. Specify a different type.", "1"]
    ],
    "packages/grafana-data/src/dataframe/CircularDataFrame.ts:5381": [
      [0, 0, 0, "Unexpected any. Specify a different type.", "0"]
    ],
    "packages/grafana-data/src/dataframe/DataFrameJSON.ts:5381": [
      [0, 0, 0, "Do not use any type assertions.", "0"],
      [0, 0, 0, "Do not use any type assertions.", "1"],
      [0, 0, 0, "Do not use any type assertions.", "2"],
      [0, 0, 0, "Do not use any type assertions.", "3"],
      [0, 0, 0, "Unexpected any. Specify a different type.", "4"]
    ],
    "packages/grafana-data/src/dataframe/DataFrameView.test.ts:5381": [
      [0, 0, 0, "Unexpected any. Specify a different type.", "0"],
      [0, 0, 0, "Unexpected any. Specify a different type.", "1"]
    ],
    "packages/grafana-data/src/dataframe/DataFrameView.ts:5381": [
      [0, 0, 0, "Unexpected any. Specify a different type.", "0"],
      [0, 0, 0, "Do not use any type assertions.", "1"],
      [0, 0, 0, "Do not use any type assertions.", "2"],
      [0, 0, 0, "Do not use any type assertions.", "3"],
      [0, 0, 0, "Unexpected any. Specify a different type.", "4"],
      [0, 0, 0, "Do not use any type assertions.", "5"],
      [0, 0, 0, "Unexpected any. Specify a different type.", "6"],
      [0, 0, 0, "Do not use any type assertions.", "7"],
      [0, 0, 0, "Unexpected any. Specify a different type.", "8"]
    ],
    "packages/grafana-data/src/dataframe/MutableDataFrame.ts:5381": [
      [0, 0, 0, "Unexpected any. Specify a different type.", "0"],
      [0, 0, 0, "Unexpected any. Specify a different type.", "1"],
      [0, 0, 0, "Unexpected any. Specify a different type.", "2"],
      [0, 0, 0, "Unexpected any. Specify a different type.", "3"],
      [0, 0, 0, "Unexpected any. Specify a different type.", "4"],
      [0, 0, 0, "Unexpected any. Specify a different type.", "5"],
      [0, 0, 0, "Unexpected any. Specify a different type.", "6"],
      [0, 0, 0, "Unexpected any. Specify a different type.", "7"],
      [0, 0, 0, "Unexpected any. Specify a different type.", "8"],
      [0, 0, 0, "Unexpected any. Specify a different type.", "9"],
      [0, 0, 0, "Unexpected any. Specify a different type.", "10"],
      [0, 0, 0, "Unexpected any. Specify a different type.", "11"],
      [0, 0, 0, "Do not use any type assertions.", "12"],
      [0, 0, 0, "Unexpected any. Specify a different type.", "13"],
      [0, 0, 0, "Do not use any type assertions.", "14"],
      [0, 0, 0, "Unexpected any. Specify a different type.", "15"],
      [0, 0, 0, "Unexpected any. Specify a different type.", "16"],
      [0, 0, 0, "Do not use any type assertions.", "17"]
    ],
    "packages/grafana-data/src/dataframe/StreamingDataFrame.ts:5381": [
      [0, 0, 0, "Do not use any type assertions.", "0"],
      [0, 0, 0, "Do not use any type assertions.", "1"],
      [0, 0, 0, "Do not use any type assertions.", "2"],
      [0, 0, 0, "Do not use any type assertions.", "3"],
      [0, 0, 0, "Do not use any type assertions.", "4"],
      [0, 0, 0, "Unexpected any. Specify a different type.", "5"],
      [0, 0, 0, "Do not use any type assertions.", "6"],
      [0, 0, 0, "Do not use any type assertions.", "7"]
    ],
    "packages/grafana-data/src/dataframe/dimensions.ts:5381": [
      [0, 0, 0, "Unexpected any. Specify a different type.", "0"]
    ],
    "packages/grafana-data/src/dataframe/frameComparisons.ts:5381": [
      [0, 0, 0, "Do not use any type assertions.", "0"]
    ],
    "packages/grafana-data/src/dataframe/processDataFrame.test.ts:5381": [
      [0, 0, 0, "Unexpected any. Specify a different type.", "0"]
    ],
    "packages/grafana-data/src/dataframe/processDataFrame.ts:5381": [
      [0, 0, 0, "Do not use any type assertions.", "0"],
      [0, 0, 0, "Unexpected any. Specify a different type.", "1"],
      [0, 0, 0, "Do not use any type assertions.", "2"],
      [0, 0, 0, "Do not use any type assertions.", "3"],
      [0, 0, 0, "Do not use any type assertions.", "4"],
      [0, 0, 0, "Do not use any type assertions.", "5"],
      [0, 0, 0, "Do not use any type assertions.", "6"],
      [0, 0, 0, "Unexpected any. Specify a different type.", "7"],
      [0, 0, 0, "Do not use any type assertions.", "8"],
      [0, 0, 0, "Do not use any type assertions.", "9"],
      [0, 0, 0, "Do not use any type assertions.", "10"],
      [0, 0, 0, "Unexpected any. Specify a different type.", "11"],
      [0, 0, 0, "Do not use any type assertions.", "12"],
      [0, 0, 0, "Unexpected any. Specify a different type.", "13"],
      [0, 0, 0, "Do not use any type assertions.", "14"],
      [0, 0, 0, "Unexpected any. Specify a different type.", "15"],
      [0, 0, 0, "Do not use any type assertions.", "16"],
      [0, 0, 0, "Do not use any type assertions.", "17"],
      [0, 0, 0, "Do not use any type assertions.", "18"],
      [0, 0, 0, "Do not use any type assertions.", "19"],
      [0, 0, 0, "Do not use any type assertions.", "20"],
      [0, 0, 0, "Do not use any type assertions.", "21"],
      [0, 0, 0, "Do not use any type assertions.", "22"],
      [0, 0, 0, "Do not use any type assertions.", "23"]
    ],
    "packages/grafana-data/src/datetime/datemath.ts:5381": [
      [0, 0, 0, "Unexpected any. Specify a different type.", "0"],
      [0, 0, 0, "Unexpected any. Specify a different type.", "1"]
    ],
    "packages/grafana-data/src/datetime/durationutil.ts:5381": [
      [0, 0, 0, "Do not use any type assertions.", "0"]
    ],
    "packages/grafana-data/src/datetime/formatter.ts:5381": [
      [0, 0, 0, "Do not use any type assertions.", "0"]
    ],
    "packages/grafana-data/src/datetime/moment_wrapper.ts:5381": [
      [0, 0, 0, "Unexpected any. Specify a different type.", "0"],
      [0, 0, 0, "Do not use any type assertions.", "1"],
      [0, 0, 0, "Do not use any type assertions.", "2"],
      [0, 0, 0, "Do not use any type assertions.", "3"],
      [0, 0, 0, "Do not use any type assertions.", "4"],
      [0, 0, 0, "Do not use any type assertions.", "5"],
      [0, 0, 0, "Do not use any type assertions.", "6"],
      [0, 0, 0, "Do not use any type assertions.", "7"],
      [0, 0, 0, "Do not use any type assertions.", "8"]
    ],
    "packages/grafana-data/src/datetime/parser.ts:5381": [
      [0, 0, 0, "Do not use any type assertions.", "0"],
      [0, 0, 0, "Do not use any type assertions.", "1"],
      [0, 0, 0, "Do not use any type assertions.", "2"],
      [0, 0, 0, "Do not use any type assertions.", "3"],
      [0, 0, 0, "Do not use any type assertions.", "4"],
      [0, 0, 0, "Do not use any type assertions.", "5"],
      [0, 0, 0, "Do not use any type assertions.", "6"],
      [0, 0, 0, "Do not use any type assertions.", "7"],
      [0, 0, 0, "Do not use any type assertions.", "8"]
    ],
    "packages/grafana-data/src/datetime/rangeutil.ts:5381": [
      [0, 0, 0, "Unexpected any. Specify a different type.", "0"],
      [0, 0, 0, "Do not use any type assertions.", "1"],
      [0, 0, 0, "Do not use any type assertions.", "2"],
      [0, 0, 0, "Unexpected any. Specify a different type.", "3"]
    ],
    "packages/grafana-data/src/datetime/timezones.ts:5381": [
      [0, 0, 0, "Do not use any type assertions.", "0"],
      [0, 0, 0, "Do not use any type assertions.", "1"]
    ],
    "packages/grafana-data/src/events/EventBus.test.ts:5381": [
      [0, 0, 0, "Unexpected any. Specify a different type.", "0"]
    ],
    "packages/grafana-data/src/events/EventBus.ts:5381": [
      [0, 0, 0, "Unexpected any. Specify a different type.", "0"],
      [0, 0, 0, "Unexpected any. Specify a different type.", "1"],
      [0, 0, 0, "Do not use any type assertions.", "2"],
      [0, 0, 0, "Unexpected any. Specify a different type.", "3"],
      [0, 0, 0, "Do not use any type assertions.", "4"]
    ],
    "packages/grafana-data/src/events/common.ts:5381": [
      [0, 0, 0, "Unexpected any. Specify a different type.", "0"],
      [0, 0, 0, "Unexpected any. Specify a different type.", "1"]
    ],
    "packages/grafana-data/src/events/types.ts:5381": [
      [0, 0, 0, "Unexpected any. Specify a different type.", "0"],
      [0, 0, 0, "Unexpected any. Specify a different type.", "1"],
      [0, 0, 0, "Unexpected any. Specify a different type.", "2"],
      [0, 0, 0, "Unexpected any. Specify a different type.", "3"],
      [0, 0, 0, "Unexpected any. Specify a different type.", "4"]
    ],
    "packages/grafana-data/src/field/displayProcessor.ts:5381": [
      [0, 0, 0, "Do not use any type assertions.", "0"],
      [0, 0, 0, "Do not use any type assertions.", "1"],
      [0, 0, 0, "Do not use any type assertions.", "2"],
      [0, 0, 0, "Unexpected any. Specify a different type.", "3"]
    ],
    "packages/grafana-data/src/field/fieldOverrides.ts:5381": [
      [0, 0, 0, "Unexpected any. Specify a different type.", "0"],
      [0, 0, 0, "Unexpected any. Specify a different type.", "1"],
      [0, 0, 0, "Unexpected any. Specify a different type.", "2"],
      [0, 0, 0, "Unexpected any. Specify a different type.", "3"]
    ],
    "packages/grafana-data/src/field/overrides/processors.ts:5381": [
      [0, 0, 0, "Unexpected any. Specify a different type.", "0"],
      [0, 0, 0, "Unexpected any. Specify a different type.", "1"],
      [0, 0, 0, "Unexpected any. Specify a different type.", "2"],
      [0, 0, 0, "Unexpected any. Specify a different type.", "3"],
      [0, 0, 0, "Do not use any type assertions.", "4"],
      [0, 0, 0, "Unexpected any. Specify a different type.", "5"],
      [0, 0, 0, "Do not use any type assertions.", "6"],
      [0, 0, 0, "Unexpected any. Specify a different type.", "7"],
      [0, 0, 0, "Unexpected any. Specify a different type.", "8"],
      [0, 0, 0, "Unexpected any. Specify a different type.", "9"],
      [0, 0, 0, "Unexpected any. Specify a different type.", "10"],
      [0, 0, 0, "Do not use any type assertions.", "11"]
    ],
    "packages/grafana-data/src/field/scale.ts:5381": [
      [0, 0, 0, "Do not use any type assertions.", "0"],
      [0, 0, 0, "Do not use any type assertions.", "1"],
      [0, 0, 0, "Do not use any type assertions.", "2"],
      [0, 0, 0, "Do not use any type assertions.", "3"]
    ],
    "packages/grafana-data/src/field/standardFieldConfigEditorRegistry.ts:5381": [
      [0, 0, 0, "Unexpected any. Specify a different type.", "0"],
      [0, 0, 0, "Unexpected any. Specify a different type.", "1"],
      [0, 0, 0, "Unexpected any. Specify a different type.", "2"],
      [0, 0, 0, "Unexpected any. Specify a different type.", "3"],
      [0, 0, 0, "Unexpected any. Specify a different type.", "4"],
      [0, 0, 0, "Unexpected any. Specify a different type.", "5"],
      [0, 0, 0, "Unexpected any. Specify a different type.", "6"],
      [0, 0, 0, "Unexpected any. Specify a different type.", "7"]
    ],
    "packages/grafana-data/src/geo/layer.ts:5381": [
      [0, 0, 0, "Unexpected any. Specify a different type.", "0"],
      [0, 0, 0, "Unexpected any. Specify a different type.", "1"],
      [0, 0, 0, "Unexpected any. Specify a different type.", "2"]
    ],
    "packages/grafana-data/src/panel/PanelPlugin.ts:5381": [
      [0, 0, 0, "Unexpected any. Specify a different type.", "0"],
      [0, 0, 0, "Unexpected any. Specify a different type.", "1"],
      [0, 0, 0, "Unexpected any. Specify a different type.", "2"],
      [0, 0, 0, "Unexpected any. Specify a different type.", "3"],
      [0, 0, 0, "Unexpected any. Specify a different type.", "4"],
      [0, 0, 0, "Unexpected any. Specify a different type.", "5"],
      [0, 0, 0, "Do not use any type assertions.", "6"],
      [0, 0, 0, "Do not use any type assertions.", "7"]
    ],
    "packages/grafana-data/src/panel/getPanelOptionsWithDefaults.ts:5381": [
      [0, 0, 0, "Unexpected any. Specify a different type.", "0"],
      [0, 0, 0, "Unexpected any. Specify a different type.", "1"],
      [0, 0, 0, "Unexpected any. Specify a different type.", "2"],
      [0, 0, 0, "Unexpected any. Specify a different type.", "3"],
      [0, 0, 0, "Unexpected any. Specify a different type.", "4"],
      [0, 0, 0, "Unexpected any. Specify a different type.", "5"],
      [0, 0, 0, "Unexpected any. Specify a different type.", "6"],
      [0, 0, 0, "Unexpected any. Specify a different type.", "7"],
      [0, 0, 0, "Do not use any type assertions.", "8"],
      [0, 0, 0, "Unexpected any. Specify a different type.", "9"],
      [0, 0, 0, "Do not use any type assertions.", "10"]
    ],
    "packages/grafana-data/src/panel/registryFactories.ts:5381": [
      [0, 0, 0, "Do not use any type assertions.", "0"],
      [0, 0, 0, "Do not use any type assertions.", "1"],
      [0, 0, 0, "Do not use any type assertions.", "2"],
      [0, 0, 0, "Do not use any type assertions.", "3"]
    ],
    "packages/grafana-data/src/text/text.ts:5381": [
      [0, 0, 0, "Do not use any type assertions.", "0"]
    ],
    "packages/grafana-data/src/themes/colorManipulator.ts:5381": [
      [0, 0, 0, "Unexpected any. Specify a different type.", "0"],
      [0, 0, 0, "Unexpected any. Specify a different type.", "1"],
      [0, 0, 0, "Unexpected any. Specify a different type.", "2"]
    ],
    "packages/grafana-data/src/themes/createColors.ts:5381": [
      [0, 0, 0, "Do not use any type assertions.", "0"]
    ],
    "packages/grafana-data/src/transformations/fieldReducer.ts:5381": [
      [0, 0, 0, "Unexpected any. Specify a different type.", "0"]
    ],
    "packages/grafana-data/src/transformations/matchers/predicates.ts:5381": [
      [0, 0, 0, "Unexpected any. Specify a different type.", "0"],
      [0, 0, 0, "Unexpected any. Specify a different type.", "1"],
      [0, 0, 0, "Unexpected any. Specify a different type.", "2"],
      [0, 0, 0, "Unexpected any. Specify a different type.", "3"],
      [0, 0, 0, "Unexpected any. Specify a different type.", "4"],
      [0, 0, 0, "Unexpected any. Specify a different type.", "5"],
      [0, 0, 0, "Unexpected any. Specify a different type.", "6"],
      [0, 0, 0, "Unexpected any. Specify a different type.", "7"]
    ],
    "packages/grafana-data/src/transformations/matchers/valueMatchers/types.ts:5381": [
      [0, 0, 0, "Unexpected any. Specify a different type.", "0"],
      [0, 0, 0, "Unexpected any. Specify a different type.", "1"]
    ],
    "packages/grafana-data/src/transformations/standardTransformersRegistry.ts:5381": [
      [0, 0, 0, "Unexpected any. Specify a different type.", "0"]
    ],
    "packages/grafana-data/src/transformations/transformDataFrame.ts:5381": [
      [0, 0, 0, "Unexpected any. Specify a different type.", "0"]
    ],
    "packages/grafana-data/src/transformations/transformers/calculateField.ts:5381": [
      [0, 0, 0, "Unexpected any. Specify a different type.", "0"],
      [0, 0, 0, "Unexpected any. Specify a different type.", "1"],
      [0, 0, 0, "Do not use any type assertions.", "2"],
      [0, 0, 0, "Do not use any type assertions.", "3"],
      [0, 0, 0, "Unexpected any. Specify a different type.", "4"]
    ],
    "packages/grafana-data/src/transformations/transformers/ensureColumns.ts:5381": [
      [0, 0, 0, "Unexpected any. Specify a different type.", "0"]
    ],
    "packages/grafana-data/src/transformations/transformers/groupBy.ts:5381": [
      [0, 0, 0, "Unexpected any. Specify a different type.", "0"],
      [0, 0, 0, "Unexpected any. Specify a different type.", "1"]
    ],
    "packages/grafana-data/src/transformations/transformers/groupingToMatrix.ts:5381": [
      [0, 0, 0, "Unexpected any. Specify a different type.", "0"]
    ],
    "packages/grafana-data/src/transformations/transformers/histogram.ts:5381": [
      [0, 0, 0, "Do not use any type assertions.", "0"],
      [0, 0, 0, "Unexpected any. Specify a different type.", "1"],
      [0, 0, 0, "Unexpected any. Specify a different type.", "2"],
      [0, 0, 0, "Unexpected any. Specify a different type.", "3"]
    ],
    "packages/grafana-data/src/transformations/transformers/joinDataFrames.ts:5381": [
      [0, 0, 0, "Unexpected any. Specify a different type.", "0"]
    ],
    "packages/grafana-data/src/transformations/transformers/merge.ts:5381": [
      [0, 0, 0, "Unexpected any. Specify a different type.", "0"],
      [0, 0, 0, "Unexpected any. Specify a different type.", "1"],
      [0, 0, 0, "Unexpected any. Specify a different type.", "2"],
      [0, 0, 0, "Unexpected any. Specify a different type.", "3"],
      [0, 0, 0, "Unexpected any. Specify a different type.", "4"]
    ],
    "packages/grafana-data/src/transformations/transformers/reduce.ts:5381": [
      [0, 0, 0, "Unexpected any. Specify a different type.", "0"],
      [0, 0, 0, "Unexpected any. Specify a different type.", "1"]
    ],
    "packages/grafana-data/src/types/OptionsUIRegistryBuilder.ts:5381": [
      [0, 0, 0, "Unexpected any. Specify a different type.", "0"],
      [0, 0, 0, "Unexpected any. Specify a different type.", "1"],
      [0, 0, 0, "Unexpected any. Specify a different type.", "2"],
      [0, 0, 0, "Unexpected any. Specify a different type.", "3"],
      [0, 0, 0, "Unexpected any. Specify a different type.", "4"],
      [0, 0, 0, "Unexpected any. Specify a different type.", "5"],
      [0, 0, 0, "Unexpected any. Specify a different type.", "6"]
    ],
    "packages/grafana-data/src/types/ScopedVars.ts:5381": [
      [0, 0, 0, "Unexpected any. Specify a different type.", "0"],
      [0, 0, 0, "Unexpected any. Specify a different type.", "1"]
    ],
    "packages/grafana-data/src/types/annotations.ts:5381": [
      [0, 0, 0, "Unexpected any. Specify a different type.", "0"],
      [0, 0, 0, "Unexpected any. Specify a different type.", "1"],
      [0, 0, 0, "Unexpected any. Specify a different type.", "2"],
      [0, 0, 0, "Unexpected any. Specify a different type.", "3"],
      [0, 0, 0, "Unexpected any. Specify a different type.", "4"],
      [0, 0, 0, "Unexpected any. Specify a different type.", "5"]
    ],
    "packages/grafana-data/src/types/app.ts:5381": [
      [0, 0, 0, "Unexpected any. Specify a different type.", "0"],
      [0, 0, 0, "Do not use any type assertions.", "1"],
      [0, 0, 0, "Do not use any type assertions.", "2"]
    ],
    "packages/grafana-data/src/types/config.ts:5381": [
      [0, 0, 0, "Unexpected any. Specify a different type.", "0"]
    ],
    "packages/grafana-data/src/types/dashboard.ts:5381": [
      [0, 0, 0, "Unexpected any. Specify a different type.", "0"],
      [0, 0, 0, "Unexpected any. Specify a different type.", "1"],
      [0, 0, 0, "Unexpected any. Specify a different type.", "2"]
    ],
    "packages/grafana-data/src/types/data.ts:5381": [
      [0, 0, 0, "Unexpected any. Specify a different type.", "0"],
      [0, 0, 0, "Unexpected any. Specify a different type.", "1"],
      [0, 0, 0, "Unexpected any. Specify a different type.", "2"],
      [0, 0, 0, "Unexpected any. Specify a different type.", "3"]
    ],
    "packages/grafana-data/src/types/dataFrame.ts:5381": [
      [0, 0, 0, "Unexpected any. Specify a different type.", "0"],
      [0, 0, 0, "Unexpected any. Specify a different type.", "1"],
      [0, 0, 0, "Unexpected any. Specify a different type.", "2"],
      [0, 0, 0, "Unexpected any. Specify a different type.", "3"]
    ],
    "packages/grafana-data/src/types/dataLink.ts:5381": [
      [0, 0, 0, "Unexpected any. Specify a different type.", "0"],
      [0, 0, 0, "Unexpected any. Specify a different type.", "1"],
      [0, 0, 0, "Unexpected any. Specify a different type.", "2"],
      [0, 0, 0, "Unexpected any. Specify a different type.", "3"],
      [0, 0, 0, "Unexpected any. Specify a different type.", "4"],
      [0, 0, 0, "Unexpected any. Specify a different type.", "5"],
      [0, 0, 0, "Unexpected any. Specify a different type.", "6"]
    ],
    "packages/grafana-data/src/types/datasource.ts:5381": [
      [0, 0, 0, "Unexpected any. Specify a different type.", "0"],
      [0, 0, 0, "Unexpected any. Specify a different type.", "1"],
      [0, 0, 0, "Unexpected any. Specify a different type.", "2"],
      [0, 0, 0, "Unexpected any. Specify a different type.", "3"],
      [0, 0, 0, "Unexpected any. Specify a different type.", "4"],
      [0, 0, 0, "Unexpected any. Specify a different type.", "5"],
      [0, 0, 0, "Unexpected any. Specify a different type.", "6"],
      [0, 0, 0, "Unexpected any. Specify a different type.", "7"],
      [0, 0, 0, "Unexpected any. Specify a different type.", "8"],
      [0, 0, 0, "Unexpected any. Specify a different type.", "9"],
      [0, 0, 0, "Unexpected any. Specify a different type.", "10"],
      [0, 0, 0, "Unexpected any. Specify a different type.", "11"],
      [0, 0, 0, "Unexpected any. Specify a different type.", "12"],
      [0, 0, 0, "Unexpected any. Specify a different type.", "13"],
      [0, 0, 0, "Unexpected any. Specify a different type.", "14"],
      [0, 0, 0, "Unexpected any. Specify a different type.", "15"],
      [0, 0, 0, "Unexpected any. Specify a different type.", "16"],
      [0, 0, 0, "Unexpected any. Specify a different type.", "17"],
      [0, 0, 0, "Unexpected any. Specify a different type.", "18"],
      [0, 0, 0, "Unexpected any. Specify a different type.", "19"],
      [0, 0, 0, "Unexpected any. Specify a different type.", "20"],
      [0, 0, 0, "Unexpected any. Specify a different type.", "21"],
      [0, 0, 0, "Unexpected any. Specify a different type.", "22"],
      [0, 0, 0, "Unexpected any. Specify a different type.", "23"],
      [0, 0, 0, "Unexpected any. Specify a different type.", "24"],
      [0, 0, 0, "Unexpected any. Specify a different type.", "25"],
      [0, 0, 0, "Unexpected any. Specify a different type.", "26"],
      [0, 0, 0, "Unexpected any. Specify a different type.", "27"],
      [0, 0, 0, "Unexpected any. Specify a different type.", "28"]
    ],
    "packages/grafana-data/src/types/explore.ts:5381": [
      [0, 0, 0, "Unexpected any. Specify a different type.", "0"]
    ],
    "packages/grafana-data/src/types/fieldOverrides.ts:5381": [
      [0, 0, 0, "Unexpected any. Specify a different type.", "0"],
      [0, 0, 0, "Do not use any type assertions.", "1"],
      [0, 0, 0, "Do not use any type assertions.", "2"],
      [0, 0, 0, "Unexpected any. Specify a different type.", "3"],
      [0, 0, 0, "Unexpected any. Specify a different type.", "4"],
      [0, 0, 0, "Unexpected any. Specify a different type.", "5"],
      [0, 0, 0, "Unexpected any. Specify a different type.", "6"],
      [0, 0, 0, "Unexpected any. Specify a different type.", "7"],
      [0, 0, 0, "Unexpected any. Specify a different type.", "8"],
      [0, 0, 0, "Unexpected any. Specify a different type.", "9"],
      [0, 0, 0, "Unexpected any. Specify a different type.", "10"],
      [0, 0, 0, "Unexpected any. Specify a different type.", "11"],
      [0, 0, 0, "Unexpected any. Specify a different type.", "12"]
    ],
    "packages/grafana-data/src/types/flot.ts:5381": [
      [0, 0, 0, "Unexpected any. Specify a different type.", "0"]
    ],
    "packages/grafana-data/src/types/graph.ts:5381": [
      [0, 0, 0, "Unexpected any. Specify a different type.", "0"],
      [0, 0, 0, "Unexpected any. Specify a different type.", "1"],
      [0, 0, 0, "Unexpected any. Specify a different type.", "2"]
    ],
    "packages/grafana-data/src/types/legacyEvents.ts:5381": [
      [0, 0, 0, "Unexpected any. Specify a different type.", "0"],
      [0, 0, 0, "Unexpected any. Specify a different type.", "1"]
    ],
    "packages/grafana-data/src/types/live.ts:5381": [
      [0, 0, 0, "Unexpected any. Specify a different type.", "0"],
      [0, 0, 0, "Unexpected any. Specify a different type.", "1"],
      [0, 0, 0, "Unexpected any. Specify a different type.", "2"],
      [0, 0, 0, "Unexpected any. Specify a different type.", "3"],
      [0, 0, 0, "Unexpected any. Specify a different type.", "4"],
      [0, 0, 0, "Unexpected any. Specify a different type.", "5"],
      [0, 0, 0, "Unexpected any. Specify a different type.", "6"],
      [0, 0, 0, "Do not use any type assertions.", "7"],
      [0, 0, 0, "Do not use any type assertions.", "8"]
    ],
    "packages/grafana-data/src/types/logs.ts:5381": [
      [0, 0, 0, "Do not use any type assertions.", "0"],
      [0, 0, 0, "Do not use any type assertions.", "1"],
      [0, 0, 0, "Do not use any type assertions.", "2"]
    ],
    "packages/grafana-data/src/types/options.ts:5381": [
      [0, 0, 0, "Unexpected any. Specify a different type.", "0"],
      [0, 0, 0, "Unexpected any. Specify a different type.", "1"]
    ],
    "packages/grafana-data/src/types/panel.ts:5381": [
      [0, 0, 0, "Unexpected any. Specify a different type.", "0"],
      [0, 0, 0, "Unexpected any. Specify a different type.", "1"],
      [0, 0, 0, "Unexpected any. Specify a different type.", "2"],
      [0, 0, 0, "Unexpected any. Specify a different type.", "3"],
      [0, 0, 0, "Unexpected any. Specify a different type.", "4"],
      [0, 0, 0, "Unexpected any. Specify a different type.", "5"],
      [0, 0, 0, "Unexpected any. Specify a different type.", "6"],
      [0, 0, 0, "Unexpected any. Specify a different type.", "7"],
      [0, 0, 0, "Unexpected any. Specify a different type.", "8"],
      [0, 0, 0, "Unexpected any. Specify a different type.", "9"],
      [0, 0, 0, "Unexpected any. Specify a different type.", "10"],
      [0, 0, 0, "Unexpected any. Specify a different type.", "11"],
      [0, 0, 0, "Unexpected any. Specify a different type.", "12"],
      [0, 0, 0, "Unexpected any. Specify a different type.", "13"]
    ],
    "packages/grafana-data/src/types/plugin.ts:5381": [
      [0, 0, 0, "Unexpected any. Specify a different type.", "0"],
      [0, 0, 0, "Unexpected any. Specify a different type.", "1"],
      [0, 0, 0, "Do not use any type assertions.", "2"]
    ],
    "packages/grafana-data/src/types/query.ts:5381": [
      [0, 0, 0, "Do not use any type assertions.", "0"],
      [0, 0, 0, "Do not use any type assertions.", "1"]
    ],
    "packages/grafana-data/src/types/select.ts:5381": [
      [0, 0, 0, "Unexpected any. Specify a different type.", "0"],
      [0, 0, 0, "Unexpected any. Specify a different type.", "1"]
    ],
    "packages/grafana-data/src/types/templateVars.ts:5381": [
      [0, 0, 0, "Unexpected any. Specify a different type.", "0"],
      [0, 0, 0, "Unexpected any. Specify a different type.", "1"]
    ],
    "packages/grafana-data/src/types/trace.ts:5381": [
      [0, 0, 0, "Unexpected any. Specify a different type.", "0"]
    ],
    "packages/grafana-data/src/types/transformations.ts:5381": [
      [0, 0, 0, "Unexpected any. Specify a different type.", "0"],
      [0, 0, 0, "Unexpected any. Specify a different type.", "1"],
      [0, 0, 0, "Unexpected any. Specify a different type.", "2"],
      [0, 0, 0, "Unexpected any. Specify a different type.", "3"],
      [0, 0, 0, "Unexpected any. Specify a different type.", "4"]
    ],
    "packages/grafana-data/src/types/variables.ts:5381": [
      [0, 0, 0, "Unexpected any. Specify a different type.", "0"]
    ],
    "packages/grafana-data/src/types/vector.ts:5381": [
      [0, 0, 0, "Unexpected any. Specify a different type.", "0"],
      [0, 0, 0, "Do not use any type assertions.", "1"],
      [0, 0, 0, "Unexpected any. Specify a different type.", "2"],
      [0, 0, 0, "Unexpected any. Specify a different type.", "3"],
      [0, 0, 0, "Do not use any type assertions.", "4"],
      [0, 0, 0, "Unexpected any. Specify a different type.", "5"],
      [0, 0, 0, "Unexpected any. Specify a different type.", "6"],
      [0, 0, 0, "Do not use any type assertions.", "7"],
      [0, 0, 0, "Unexpected any. Specify a different type.", "8"],
      [0, 0, 0, "Unexpected any. Specify a different type.", "9"],
      [0, 0, 0, "Unexpected any. Specify a different type.", "10"],
      [0, 0, 0, "Unexpected any. Specify a different type.", "11"],
      [0, 0, 0, "Do not use any type assertions.", "12"],
      [0, 0, 0, "Unexpected any. Specify a different type.", "13"]
    ],
    "packages/grafana-data/src/utils/OptionsUIBuilders.ts:5381": [
      [0, 0, 0, "Unexpected any. Specify a different type.", "0"],
      [0, 0, 0, "Unexpected any. Specify a different type.", "1"],
      [0, 0, 0, "Do not use any type assertions.", "2"],
      [0, 0, 0, "Unexpected any. Specify a different type.", "3"],
      [0, 0, 0, "Do not use any type assertions.", "4"],
      [0, 0, 0, "Unexpected any. Specify a different type.", "5"],
      [0, 0, 0, "Do not use any type assertions.", "6"],
      [0, 0, 0, "Unexpected any. Specify a different type.", "7"],
      [0, 0, 0, "Do not use any type assertions.", "8"],
      [0, 0, 0, "Unexpected any. Specify a different type.", "9"],
      [0, 0, 0, "Do not use any type assertions.", "10"],
      [0, 0, 0, "Unexpected any. Specify a different type.", "11"],
      [0, 0, 0, "Do not use any type assertions.", "12"],
      [0, 0, 0, "Unexpected any. Specify a different type.", "13"],
      [0, 0, 0, "Do not use any type assertions.", "14"],
      [0, 0, 0, "Unexpected any. Specify a different type.", "15"],
      [0, 0, 0, "Do not use any type assertions.", "16"],
      [0, 0, 0, "Unexpected any. Specify a different type.", "17"],
      [0, 0, 0, "Unexpected any. Specify a different type.", "18"],
      [0, 0, 0, "Do not use any type assertions.", "19"],
      [0, 0, 0, "Unexpected any. Specify a different type.", "20"],
      [0, 0, 0, "Do not use any type assertions.", "21"],
      [0, 0, 0, "Unexpected any. Specify a different type.", "22"],
      [0, 0, 0, "Unexpected any. Specify a different type.", "23"],
      [0, 0, 0, "Do not use any type assertions.", "24"],
      [0, 0, 0, "Unexpected any. Specify a different type.", "25"],
      [0, 0, 0, "Do not use any type assertions.", "26"],
      [0, 0, 0, "Unexpected any. Specify a different type.", "27"],
      [0, 0, 0, "Unexpected any. Specify a different type.", "28"],
      [0, 0, 0, "Do not use any type assertions.", "29"],
      [0, 0, 0, "Unexpected any. Specify a different type.", "30"],
      [0, 0, 0, "Do not use any type assertions.", "31"],
      [0, 0, 0, "Unexpected any. Specify a different type.", "32"],
      [0, 0, 0, "Unexpected any. Specify a different type.", "33"],
      [0, 0, 0, "Do not use any type assertions.", "34"],
      [0, 0, 0, "Unexpected any. Specify a different type.", "35"],
      [0, 0, 0, "Do not use any type assertions.", "36"],
      [0, 0, 0, "Unexpected any. Specify a different type.", "37"],
      [0, 0, 0, "Unexpected any. Specify a different type.", "38"],
      [0, 0, 0, "Do not use any type assertions.", "39"],
      [0, 0, 0, "Unexpected any. Specify a different type.", "40"],
      [0, 0, 0, "Do not use any type assertions.", "41"],
      [0, 0, 0, "Unexpected any. Specify a different type.", "42"],
      [0, 0, 0, "Unexpected any. Specify a different type.", "43"],
      [0, 0, 0, "Unexpected any. Specify a different type.", "44"],
      [0, 0, 0, "Do not use any type assertions.", "45"],
      [0, 0, 0, "Unexpected any. Specify a different type.", "46"],
      [0, 0, 0, "Do not use any type assertions.", "47"],
      [0, 0, 0, "Unexpected any. Specify a different type.", "48"],
      [0, 0, 0, "Unexpected any. Specify a different type.", "49"],
      [0, 0, 0, "Unexpected any. Specify a different type.", "50"],
      [0, 0, 0, "Unexpected any. Specify a different type.", "51"],
      [0, 0, 0, "Unexpected any. Specify a different type.", "52"],
      [0, 0, 0, "Unexpected any. Specify a different type.", "53"],
      [0, 0, 0, "Unexpected any. Specify a different type.", "54"],
      [0, 0, 0, "Unexpected any. Specify a different type.", "55"],
      [0, 0, 0, "Unexpected any. Specify a different type.", "56"],
      [0, 0, 0, "Unexpected any. Specify a different type.", "57"],
      [0, 0, 0, "Unexpected any. Specify a different type.", "58"],
      [0, 0, 0, "Unexpected any. Specify a different type.", "59"],
      [0, 0, 0, "Unexpected any. Specify a different type.", "60"],
      [0, 0, 0, "Unexpected any. Specify a different type.", "61"],
      [0, 0, 0, "Do not use any type assertions.", "62"],
      [0, 0, 0, "Unexpected any. Specify a different type.", "63"],
      [0, 0, 0, "Do not use any type assertions.", "64"],
      [0, 0, 0, "Unexpected any. Specify a different type.", "65"],
      [0, 0, 0, "Do not use any type assertions.", "66"],
      [0, 0, 0, "Unexpected any. Specify a different type.", "67"],
      [0, 0, 0, "Do not use any type assertions.", "68"],
      [0, 0, 0, "Unexpected any. Specify a different type.", "69"],
      [0, 0, 0, "Do not use any type assertions.", "70"],
      [0, 0, 0, "Unexpected any. Specify a different type.", "71"],
      [0, 0, 0, "Do not use any type assertions.", "72"],
      [0, 0, 0, "Unexpected any. Specify a different type.", "73"],
      [0, 0, 0, "Do not use any type assertions.", "74"],
      [0, 0, 0, "Unexpected any. Specify a different type.", "75"],
      [0, 0, 0, "Unexpected any. Specify a different type.", "76"],
      [0, 0, 0, "Do not use any type assertions.", "77"],
      [0, 0, 0, "Unexpected any. Specify a different type.", "78"],
      [0, 0, 0, "Unexpected any. Specify a different type.", "79"],
      [0, 0, 0, "Do not use any type assertions.", "80"],
      [0, 0, 0, "Unexpected any. Specify a different type.", "81"],
      [0, 0, 0, "Unexpected any. Specify a different type.", "82"],
      [0, 0, 0, "Do not use any type assertions.", "83"],
      [0, 0, 0, "Unexpected any. Specify a different type.", "84"],
      [0, 0, 0, "Unexpected any. Specify a different type.", "85"],
      [0, 0, 0, "Do not use any type assertions.", "86"],
      [0, 0, 0, "Unexpected any. Specify a different type.", "87"],
      [0, 0, 0, "Unexpected any. Specify a different type.", "88"],
      [0, 0, 0, "Do not use any type assertions.", "89"],
      [0, 0, 0, "Unexpected any. Specify a different type.", "90"],
      [0, 0, 0, "Unexpected any. Specify a different type.", "91"],
      [0, 0, 0, "Do not use any type assertions.", "92"],
      [0, 0, 0, "Unexpected any. Specify a different type.", "93"]
    ],
    "packages/grafana-data/src/utils/Registry.ts:5381": [
      [0, 0, 0, "Unexpected any. Specify a different type.", "0"]
    ],
    "packages/grafana-data/src/utils/arrayUtils.ts:5381": [
      [0, 0, 0, "Unexpected any. Specify a different type.", "0"],
      [0, 0, 0, "Unexpected any. Specify a different type.", "1"]
    ],
    "packages/grafana-data/src/utils/csv.ts:5381": [
      [0, 0, 0, "Do not use any type assertions.", "0"],
      [0, 0, 0, "Unexpected any. Specify a different type.", "1"],
      [0, 0, 0, "Do not use any type assertions.", "2"],
      [0, 0, 0, "Do not use any type assertions.", "3"],
      [0, 0, 0, "Unexpected any. Specify a different type.", "4"]
    ],
    "packages/grafana-data/src/utils/dataLinks.ts:5381": [
      [0, 0, 0, "Unexpected any. Specify a different type.", "0"]
    ],
    "packages/grafana-data/src/utils/datasource.ts:5381": [
      [0, 0, 0, "Unexpected any. Specify a different type.", "0"],
      [0, 0, 0, "Unexpected any. Specify a different type.", "1"],
      [0, 0, 0, "Unexpected any. Specify a different type.", "2"],
      [0, 0, 0, "Do not use any type assertions.", "3"],
      [0, 0, 0, "Do not use any type assertions.", "4"]
    ],
    "packages/grafana-data/src/utils/fieldParser.ts:5381": [
      [0, 0, 0, "Unexpected any. Specify a different type.", "0"]
    ],
    "packages/grafana-data/src/utils/flotPairs.ts:5381": [
      [0, 0, 0, "Unexpected any. Specify a different type.", "0"]
    ],
    "packages/grafana-data/src/utils/location.ts:5381": [
      [0, 0, 0, "Do not use any type assertions.", "0"],
      [0, 0, 0, "Unexpected any. Specify a different type.", "1"],
      [0, 0, 0, "Unexpected any. Specify a different type.", "2"],
      [0, 0, 0, "Unexpected any. Specify a different type.", "3"]
    ],
    "packages/grafana-data/src/utils/testdata/testTheme.ts:5381": [
      [0, 0, 0, "Do not use any type assertions.", "0"],
      [0, 0, 0, "Do not use any type assertions.", "1"]
    ],
    "packages/grafana-data/src/utils/url.ts:5381": [
      [0, 0, 0, "Unexpected any. Specify a different type.", "0"],
      [0, 0, 0, "Unexpected any. Specify a different type.", "1"],
      [0, 0, 0, "Unexpected any. Specify a different type.", "2"],
      [0, 0, 0, "Unexpected any. Specify a different type.", "3"],
      [0, 0, 0, "Unexpected any. Specify a different type.", "4"],
      [0, 0, 0, "Do not use any type assertions.", "5"],
      [0, 0, 0, "Unexpected any. Specify a different type.", "6"],
      [0, 0, 0, "Unexpected any. Specify a different type.", "7"],
      [0, 0, 0, "Do not use any type assertions.", "8"],
      [0, 0, 0, "Unexpected any. Specify a different type.", "9"]
    ],
    "packages/grafana-data/src/utils/valueMappings.ts:5381": [
      [0, 0, 0, "Unexpected any. Specify a different type.", "0"],
      [0, 0, 0, "Do not use any type assertions.", "1"],
      [0, 0, 0, "Do not use any type assertions.", "2"],
      [0, 0, 0, "Do not use any type assertions.", "3"],
      [0, 0, 0, "Unexpected any. Specify a different type.", "4"],
      [0, 0, 0, "Do not use any type assertions.", "5"],
      [0, 0, 0, "Unexpected any. Specify a different type.", "6"],
      [0, 0, 0, "Unexpected any. Specify a different type.", "7"],
      [0, 0, 0, "Do not use any type assertions.", "8"],
      [0, 0, 0, "Unexpected any. Specify a different type.", "9"],
      [0, 0, 0, "Unexpected any. Specify a different type.", "10"]
    ],
    "packages/grafana-data/src/vector/AppendedVectors.ts:5381": [
      [0, 0, 0, "Unexpected any. Specify a different type.", "0"],
      [0, 0, 0, "Do not use any type assertions.", "1"],
      [0, 0, 0, "Do not use any type assertions.", "2"]
    ],
    "packages/grafana-data/src/vector/ArrayVector.ts:5381": [
      [0, 0, 0, "Unexpected any. Specify a different type.", "0"],
      [0, 0, 0, "Unexpected any. Specify a different type.", "1"],
      [0, 0, 0, "Unexpected any. Specify a different type.", "2"]
    ],
    "packages/grafana-data/src/vector/AsNumberVector.ts:5381": [
      [0, 0, 0, "Do not use any type assertions.", "0"]
    ],
    "packages/grafana-data/src/vector/BinaryOperationVector.ts:5381": [
      [0, 0, 0, "Do not use any type assertions.", "0"]
    ],
    "packages/grafana-data/src/vector/CircularVector.ts:5381": [
      [0, 0, 0, "Unexpected any. Specify a different type.", "0"],
      [0, 0, 0, "Unexpected any. Specify a different type.", "1"]
    ],
    "packages/grafana-data/src/vector/ConstantVector.ts:5381": [
      [0, 0, 0, "Unexpected any. Specify a different type.", "0"],
      [0, 0, 0, "Do not use any type assertions.", "1"]
    ],
    "packages/grafana-data/src/vector/FormattedVector.ts:5381": [
      [0, 0, 0, "Unexpected any. Specify a different type.", "0"],
      [0, 0, 0, "Do not use any type assertions.", "1"]
    ],
    "packages/grafana-data/src/vector/FunctionalVector.ts:5381": [
      [0, 0, 0, "Unexpected any. Specify a different type.", "0"],
      [0, 0, 0, "Unexpected any. Specify a different type.", "1"],
      [0, 0, 0, "Unexpected any. Specify a different type.", "2"],
      [0, 0, 0, "Unexpected any. Specify a different type.", "3"],
      [0, 0, 0, "Unexpected any. Specify a different type.", "4"],
      [0, 0, 0, "Unexpected any. Specify a different type.", "5"],
      [0, 0, 0, "Unexpected any. Specify a different type.", "6"],
      [0, 0, 0, "Unexpected any. Specify a different type.", "7"],
      [0, 0, 0, "Unexpected any. Specify a different type.", "8"],
      [0, 0, 0, "Unexpected any. Specify a different type.", "9"],
      [0, 0, 0, "Unexpected any. Specify a different type.", "10"]
    ],
    "packages/grafana-data/src/vector/IndexVector.ts:5381": [
      [0, 0, 0, "Do not use any type assertions.", "0"]
    ],
    "packages/grafana-data/src/vector/SortedVector.ts:5381": [
      [0, 0, 0, "Unexpected any. Specify a different type.", "0"]
    ],
    "packages/grafana-data/test/__mocks__/pluginMocks.ts:5381": [
      [0, 0, 0, "Unexpected any. Specify a different type.", "0"]
    ],
    "packages/grafana-e2e/cypress/plugins/benchmark/formatting.ts:5381": [
      [0, 0, 0, "Do not use any type assertions.", "0"],
      [0, 0, 0, "Unexpected any. Specify a different type.", "1"],
      [0, 0, 0, "Unexpected any. Specify a different type.", "2"],
      [0, 0, 0, "Do not use any type assertions.", "3"],
      [0, 0, 0, "Do not use any type assertions.", "4"],
      [0, 0, 0, "Do not use any type assertions.", "5"],
      [0, 0, 0, "Do not use any type assertions.", "6"]
    ],
    "packages/grafana-e2e/cypress/support/commands.ts:5381": [
      [0, 0, 0, "Unexpected any. Specify a different type.", "0"]
    ],
    "packages/grafana-e2e/cypress/support/index.d.ts:5381": [
      [0, 0, 0, "Unexpected any. Specify a different type.", "0"]
    ],
    "packages/grafana-e2e/src/flows/addDashboard.ts:5381": [
      [0, 0, 0, "Unexpected any. Specify a different type.", "0"],
      [0, 0, 0, "Do not use any type assertions.", "1"]
    ],
    "packages/grafana-e2e/src/flows/addDataSource.ts:5381": [
      [0, 0, 0, "Unexpected any. Specify a different type.", "0"],
      [0, 0, 0, "Do not use any type assertions.", "1"]
    ],
    "packages/grafana-e2e/src/flows/addPanel.ts:5381": [
      [0, 0, 0, "Unexpected any. Specify a different type.", "0"]
    ],
    "packages/grafana-e2e/src/flows/configurePanel.ts:5381": [
      [0, 0, 0, "Unexpected any. Specify a different type.", "0"]
    ],
    "packages/grafana-e2e/src/flows/deleteDashboard.ts:5381": [
      [0, 0, 0, "Unexpected any. Specify a different type.", "0"]
    ],
    "packages/grafana-e2e/src/flows/deleteDataSource.ts:5381": [
      [0, 0, 0, "Unexpected any. Specify a different type.", "0"]
    ],
    "packages/grafana-e2e/src/flows/openDashboard.ts:5381": [
      [0, 0, 0, "Unexpected any. Specify a different type.", "0"]
    ],
    "packages/grafana-e2e/src/flows/revertAllChanges.ts:5381": [
      [0, 0, 0, "Unexpected any. Specify a different type.", "0"],
      [0, 0, 0, "Unexpected any. Specify a different type.", "1"],
      [0, 0, 0, "Unexpected any. Specify a different type.", "2"]
    ],
    "packages/grafana-e2e/src/flows/selectOption.ts:5381": [
      [0, 0, 0, "Unexpected any. Specify a different type.", "0"],
      [0, 0, 0, "Unexpected any. Specify a different type.", "1"]
    ],
    "packages/grafana-e2e/src/support/localStorage.ts:5381": [
      [0, 0, 0, "Unexpected any. Specify a different type.", "0"],
      [0, 0, 0, "Unexpected any. Specify a different type.", "1"],
      [0, 0, 0, "Unexpected any. Specify a different type.", "2"],
      [0, 0, 0, "Unexpected any. Specify a different type.", "3"],
      [0, 0, 0, "Unexpected any. Specify a different type.", "4"],
      [0, 0, 0, "Do not use any type assertions.", "5"]
    ],
    "packages/grafana-e2e/src/support/scenarioContext.ts:5381": [
      [0, 0, 0, "Unexpected any. Specify a different type.", "0"],
      [0, 0, 0, "Unexpected any. Specify a different type.", "1"],
      [0, 0, 0, "Unexpected any. Specify a different type.", "2"]
    ],
    "packages/grafana-e2e/src/support/types.ts:5381": [
      [0, 0, 0, "Unexpected any. Specify a different type.", "0"],
      [0, 0, 0, "Unexpected any. Specify a different type.", "1"],
      [0, 0, 0, "Unexpected any. Specify a different type.", "2"],
      [0, 0, 0, "Do not use any type assertions.", "3"],
      [0, 0, 0, "Do not use any type assertions.", "4"],
      [0, 0, 0, "Do not use any type assertions.", "5"],
      [0, 0, 0, "Do not use any type assertions.", "6"],
      [0, 0, 0, "Do not use any type assertions.", "7"]
    ],
    "packages/grafana-runtime/src/analytics/types.ts:5381": [
      [0, 0, 0, "Unexpected any. Specify a different type.", "0"]
    ],
    "packages/grafana-runtime/src/config.ts:5381": [
      [0, 0, 0, "Do not use any type assertions.", "0"],
      [0, 0, 0, "Do not use any type assertions.", "1"],
      [0, 0, 0, "Do not use any type assertions.", "2"],
      [0, 0, 0, "Unexpected any. Specify a different type.", "3"]
    ],
    "packages/grafana-runtime/src/services/AngularLoader.ts:5381": [
      [0, 0, 0, "Unexpected any. Specify a different type.", "0"],
      [0, 0, 0, "Unexpected any. Specify a different type.", "1"],
      [0, 0, 0, "Unexpected any. Specify a different type.", "2"]
    ],
    "packages/grafana-runtime/src/services/EchoSrv.ts:5381": [
      [0, 0, 0, "Unexpected any. Specify a different type.", "0"],
      [0, 0, 0, "Unexpected any. Specify a different type.", "1"],
      [0, 0, 0, "Unexpected any. Specify a different type.", "2"],
      [0, 0, 0, "Unexpected any. Specify a different type.", "3"]
    ],
    "packages/grafana-runtime/src/services/LocationService.ts:5381": [
      [0, 0, 0, "Unexpected any. Specify a different type.", "0"],
      [0, 0, 0, "Unexpected any. Specify a different type.", "1"],
      [0, 0, 0, "Unexpected any. Specify a different type.", "2"],
      [0, 0, 0, "Unexpected any. Specify a different type.", "3"],
      [0, 0, 0, "Do not use any type assertions.", "4"],
      [0, 0, 0, "Unexpected any. Specify a different type.", "5"]
    ],
    "packages/grafana-runtime/src/services/backendSrv.ts:5381": [
      [0, 0, 0, "Unexpected any. Specify a different type.", "0"],
      [0, 0, 0, "Unexpected any. Specify a different type.", "1"],
      [0, 0, 0, "Unexpected any. Specify a different type.", "2"],
      [0, 0, 0, "Unexpected any. Specify a different type.", "3"],
      [0, 0, 0, "Unexpected any. Specify a different type.", "4"],
      [0, 0, 0, "Unexpected any. Specify a different type.", "5"],
      [0, 0, 0, "Unexpected any. Specify a different type.", "6"],
      [0, 0, 0, "Unexpected any. Specify a different type.", "7"],
      [0, 0, 0, "Unexpected any. Specify a different type.", "8"],
      [0, 0, 0, "Unexpected any. Specify a different type.", "9"],
      [0, 0, 0, "Unexpected any. Specify a different type.", "10"],
      [0, 0, 0, "Unexpected any. Specify a different type.", "11"],
      [0, 0, 0, "Unexpected any. Specify a different type.", "12"],
      [0, 0, 0, "Unexpected any. Specify a different type.", "13"],
      [0, 0, 0, "Unexpected any. Specify a different type.", "14"],
      [0, 0, 0, "Unexpected any. Specify a different type.", "15"],
      [0, 0, 0, "Unexpected any. Specify a different type.", "16"],
      [0, 0, 0, "Unexpected any. Specify a different type.", "17"]
    ],
    "packages/grafana-runtime/src/services/live.ts:5381": [
      [0, 0, 0, "Unexpected any. Specify a different type.", "0"]
    ],
    "packages/grafana-runtime/src/utils/DataSourceWithBackend.ts:5381": [
      [0, 0, 0, "Unexpected any. Specify a different type.", "0"],
      [0, 0, 0, "Do not use any type assertions.", "1"],
      [0, 0, 0, "Do not use any type assertions.", "2"],
      [0, 0, 0, "Unexpected any. Specify a different type.", "3"],
      [0, 0, 0, "Unexpected any. Specify a different type.", "4"],
      [0, 0, 0, "Unexpected any. Specify a different type.", "5"]
    ],
    "packages/grafana-runtime/src/utils/plugin.ts:5381": [
      [0, 0, 0, "Unexpected any. Specify a different type.", "0"]
    ],
    "packages/grafana-runtime/src/utils/queryResponse.test.ts:5381": [
      [0, 0, 0, "Unexpected any. Specify a different type.", "0"],
      [0, 0, 0, "Unexpected any. Specify a different type.", "1"],
      [0, 0, 0, "Unexpected any. Specify a different type.", "2"]
    ],
    "packages/grafana-runtime/src/utils/queryResponse.ts:5381": [
      [0, 0, 0, "Do not use any type assertions.", "0"],
      [0, 0, 0, "Do not use any type assertions.", "1"],
      [0, 0, 0, "Do not use any type assertions.", "2"],
      [0, 0, 0, "Do not use any type assertions.", "3"],
      [0, 0, 0, "Do not use any type assertions.", "4"]
    ],
    "packages/grafana-schema/src/veneer/common.types.ts:5381": [
      [0, 0, 0, "Unexpected any. Specify a different type.", "0"]
    ],
    "packages/grafana-schema/src/veneer/dashboard.types.ts:5381": [
      [0, 0, 0, "Unexpected any. Specify a different type.", "0"],
      [0, 0, 0, "Unexpected any. Specify a different type.", "1"],
      [0, 0, 0, "Do not use any type assertions.", "2"],
      [0, 0, 0, "Do not use any type assertions.", "3"],
      [0, 0, 0, "Do not use any type assertions.", "4"],
      [0, 0, 0, "Do not use any type assertions.", "5"]
    ],
    "packages/grafana-toolkit/src/cli/tasks/task.ts:5381": [
      [0, 0, 0, "Unexpected any. Specify a different type.", "0"],
      [0, 0, 0, "Do not use any type assertions.", "1"],
      [0, 0, 0, "Unexpected any. Specify a different type.", "2"]
    ],
    "packages/grafana-ui/src/components/ColorPicker/ColorPicker.tsx:5381": [
      [0, 0, 0, "Unexpected any. Specify a different type.", "0"],
      [0, 0, 0, "Unexpected any. Specify a different type.", "1"]
    ],
    "packages/grafana-ui/src/components/DataLinks/DataLinkInput.tsx:5381": [
      [0, 0, 0, "Do not use any type assertions.", "0"]
    ],
    "packages/grafana-ui/src/components/DataLinks/DataLinksContextMenu.tsx:5381": [
      [0, 0, 0, "Use data-testid for E2E selectors instead of aria-label", "0"]
    ],
    "packages/grafana-ui/src/components/DataSourceSettings/CustomHeadersSettings.tsx:5381": [
      [0, 0, 0, "Unexpected any. Specify a different type.", "0"],
      [0, 0, 0, "Unexpected any. Specify a different type.", "1"]
    ],
    "packages/grafana-ui/src/components/DataSourceSettings/DataSourceHttpSettings.tsx:5381": [
      [0, 0, 0, "Use data-testid for E2E selectors instead of aria-label", "0"]
    ],
    "packages/grafana-ui/src/components/DataSourceSettings/types.ts:5381": [
      [0, 0, 0, "Unexpected any. Specify a different type.", "0"],
      [0, 0, 0, "Unexpected any. Specify a different type.", "1"],
      [0, 0, 0, "Unexpected any. Specify a different type.", "2"],
      [0, 0, 0, "Unexpected any. Specify a different type.", "3"],
      [0, 0, 0, "Unexpected any. Specify a different type.", "4"],
      [0, 0, 0, "Unexpected any. Specify a different type.", "5"],
      [0, 0, 0, "Unexpected any. Specify a different type.", "6"],
      [0, 0, 0, "Unexpected any. Specify a different type.", "7"]
    ],
    "packages/grafana-ui/src/components/DateTimePickers/TimeRangeInput.tsx:5381": [
      [0, 0, 0, "Use data-testid for E2E selectors instead of aria-label", "0"]
    ],
    "packages/grafana-ui/src/components/DateTimePickers/TimeRangePicker/CalendarHeader.tsx:5381": [
      [0, 0, 0, "Use data-testid for E2E selectors instead of aria-label", "0"]
    ],
    "packages/grafana-ui/src/components/DateTimePickers/TimeRangePicker/TimePickerCalendar.tsx:5381": [
      [0, 0, 0, "Use data-testid for E2E selectors instead of aria-label", "0"]
    ],
    "packages/grafana-ui/src/components/DateTimePickers/TimeRangePicker/TimePickerFooter.tsx:5381": [
      [0, 0, 0, "Use data-testid for E2E selectors instead of aria-label", "0"]
    ],
    "packages/grafana-ui/src/components/DateTimePickers/TimeRangePicker/TimeRangeContent.tsx:5381": [
      [0, 0, 0, "Use data-testid for E2E selectors instead of aria-label", "0"],
      [0, 0, 0, "Use data-testid for E2E selectors instead of aria-label", "1"],
      [0, 0, 0, "Use data-testid for E2E selectors instead of aria-label", "2"]
    ],
    "packages/grafana-ui/src/components/Drawer/Drawer.tsx:5381": [
      [0, 0, 0, "Use data-testid for E2E selectors instead of aria-label", "0"]
    ],
    "packages/grafana-ui/src/components/Dropdown/ButtonSelect.tsx:5381": [
      [0, 0, 0, "Do not use any type assertions.", "0"]
    ],
    "packages/grafana-ui/src/components/Forms/FieldArray.story.tsx:5381": [
      [0, 0, 0, "Do not use any type assertions.", "0"]
    ],
    "packages/grafana-ui/src/components/Forms/Legacy/Input/Input.tsx:5381": [
      [0, 0, 0, "Unexpected any. Specify a different type.", "0"],
      [0, 0, 0, "Do not use any type assertions.", "1"],
      [0, 0, 0, "Do not use any type assertions.", "2"]
    ],
    "packages/grafana-ui/src/components/Forms/Legacy/Select/Select.tsx:5381": [
      [0, 0, 0, "Unexpected any. Specify a different type.", "0"]
    ],
    "packages/grafana-ui/src/components/Forms/Legacy/Select/SelectOption.tsx:5381": [
      [0, 0, 0, "Unexpected any. Specify a different type.", "0"],
      [0, 0, 0, "Unexpected any. Specify a different type.", "1"]
    ],
    "packages/grafana-ui/src/components/Graph/GraphContextMenu.tsx:5381": [
      [0, 0, 0, "Unexpected any. Specify a different type.", "0"]
    ],
    "packages/grafana-ui/src/components/Graph/utils.ts:5381": [
      [0, 0, 0, "Unexpected any. Specify a different type.", "0"]
    ],
    "packages/grafana-ui/src/components/GraphNG/GraphNG.tsx:5381": [
      [0, 0, 0, "Unexpected any. Specify a different type.", "0"],
      [0, 0, 0, "Unexpected any. Specify a different type.", "1"],
      [0, 0, 0, "Unexpected any. Specify a different type.", "2"],
      [0, 0, 0, "Unexpected any. Specify a different type.", "3"],
      [0, 0, 0, "Unexpected any. Specify a different type.", "4"],
      [0, 0, 0, "Do not use any type assertions.", "5"],
      [0, 0, 0, "Do not use any type assertions.", "6"],
      [0, 0, 0, "Do not use any type assertions.", "7"],
      [0, 0, 0, "Unexpected any. Specify a different type.", "8"],
      [0, 0, 0, "Do not use any type assertions.", "9"],
      [0, 0, 0, "Do not use any type assertions.", "10"],
      [0, 0, 0, "Do not use any type assertions.", "11"]
    ],
    "packages/grafana-ui/src/components/GraphNG/hooks.ts:5381": [
      [0, 0, 0, "Do not use any type assertions.", "0"]
    ],
    "packages/grafana-ui/src/components/GraphNG/nullInsertThreshold.ts:5381": [
      [0, 0, 0, "Do not use any type assertions.", "0"],
      [0, 0, 0, "Unexpected any. Specify a different type.", "1"],
      [0, 0, 0, "Unexpected any. Specify a different type.", "2"],
      [0, 0, 0, "Unexpected any. Specify a different type.", "3"]
    ],
    "packages/grafana-ui/src/components/GraphNG/nullToUndefThreshold.ts:5381": [
      [0, 0, 0, "Unexpected any. Specify a different type.", "0"],
      [0, 0, 0, "Unexpected any. Specify a different type.", "1"],
      [0, 0, 0, "Do not use any type assertions.", "2"]
    ],
    "packages/grafana-ui/src/components/GraphNG/utils.ts:5381": [
      [0, 0, 0, "Do not use any type assertions.", "0"],
      [0, 0, 0, "Unexpected any. Specify a different type.", "1"]
    ],
    "packages/grafana-ui/src/components/InfoBox/InfoBox.tsx:5381": [
      [0, 0, 0, "Do not use any type assertions.", "0"]
    ],
    "packages/grafana-ui/src/components/JSONFormatter/JSONFormatter.tsx:5381": [
      [0, 0, 0, "Unexpected any. Specify a different type.", "0"]
    ],
    "packages/grafana-ui/src/components/JSONFormatter/json_explorer/json_explorer.ts:5381": [
      [0, 0, 0, "Unexpected any. Specify a different type.", "0"],
      [0, 0, 0, "Unexpected any. Specify a different type.", "1"],
      [0, 0, 0, "Do not use any type assertions.", "2"],
      [0, 0, 0, "Do not use any type assertions.", "3"]
    ],
    "packages/grafana-ui/src/components/Layout/Layout.story.tsx:5381": [
      [0, 0, 0, "Do not use any type assertions.", "0"]
    ],
    "packages/grafana-ui/src/components/MatchersUI/FieldValueMatcher.tsx:5381": [
      [0, 0, 0, "Do not use any type assertions.", "0"]
    ],
    "packages/grafana-ui/src/components/MatchersUI/fieldMatchersUI.ts:5381": [
      [0, 0, 0, "Unexpected any. Specify a different type.", "0"]
    ],
    "packages/grafana-ui/src/components/Menu/MenuGroup.tsx:5381": [
      [0, 0, 0, "Unexpected any. Specify a different type.", "0"]
    ],
    "packages/grafana-ui/src/components/Menu/MenuItem.tsx:5381": [
      [0, 0, 0, "Unexpected any. Specify a different type.", "0"]
    ],
    "packages/grafana-ui/src/components/Menu/SubMenu.tsx:5381": [
      [0, 0, 0, "Use data-testid for E2E selectors instead of aria-label", "0"],
      [0, 0, 0, "Use data-testid for E2E selectors instead of aria-label", "1"]
    ],
    "packages/grafana-ui/src/components/Modal/ModalsContext.tsx:5381": [
      [0, 0, 0, "Unexpected any. Specify a different type.", "0"],
      [0, 0, 0, "Unexpected any. Specify a different type.", "1"],
      [0, 0, 0, "Unexpected any. Specify a different type.", "2"],
      [0, 0, 0, "Unexpected any. Specify a different type.", "3"],
      [0, 0, 0, "Unexpected any. Specify a different type.", "4"],
      [0, 0, 0, "Unexpected any. Specify a different type.", "5"]
    ],
    "packages/grafana-ui/src/components/Monaco/CodeEditor.tsx:5381": [
      [0, 0, 0, "Use data-testid for E2E selectors instead of aria-label", "0"]
    ],
    "packages/grafana-ui/src/components/PageLayout/PageToolbar.tsx:5381": [
      [0, 0, 0, "Use data-testid for E2E selectors instead of aria-label", "0"]
    ],
    "packages/grafana-ui/src/components/PanelChrome/LoadingIndicator.tsx:5381": [
      [0, 0, 0, "Use data-testid for E2E selectors instead of aria-label", "0"]
    ],
    "packages/grafana-ui/src/components/PanelChrome/PanelContext.ts:5381": [
      [0, 0, 0, "Unexpected any. Specify a different type.", "0"],
      [0, 0, 0, "Unexpected any. Specify a different type.", "1"]
    ],
    "packages/grafana-ui/src/components/PanelChrome/index.ts:5381": [
      [0, 0, 0, "Do not use any type assertions.", "0"]
    ],
    "packages/grafana-ui/src/components/QueryField/QueryField.tsx:5381": [
      [0, 0, 0, "Unexpected any. Specify a different type.", "0"],
      [0, 0, 0, "Use data-testid for E2E selectors instead of aria-label", "1"]
    ],
    "packages/grafana-ui/src/components/Segment/SegmentAsync.story.tsx:5381": [
      [0, 0, 0, "Unexpected any. Specify a different type.", "0"],
      [0, 0, 0, "Unexpected any. Specify a different type.", "1"],
      [0, 0, 0, "Unexpected any. Specify a different type.", "2"],
      [0, 0, 0, "Unexpected any. Specify a different type.", "3"],
      [0, 0, 0, "Unexpected any. Specify a different type.", "4"],
      [0, 0, 0, "Unexpected any. Specify a different type.", "5"],
      [0, 0, 0, "Unexpected any. Specify a different type.", "6"],
      [0, 0, 0, "Unexpected any. Specify a different type.", "7"]
    ],
    "packages/grafana-ui/src/components/Segment/SegmentInput.story.tsx:5381": [
      [0, 0, 0, "Unexpected any. Specify a different type.", "0"],
      [0, 0, 0, "Do not use any type assertions.", "1"],
      [0, 0, 0, "Do not use any type assertions.", "2"],
      [0, 0, 0, "Do not use any type assertions.", "3"],
      [0, 0, 0, "Unexpected any. Specify a different type.", "4"],
      [0, 0, 0, "Do not use any type assertions.", "5"],
      [0, 0, 0, "Unexpected any. Specify a different type.", "6"],
      [0, 0, 0, "Unexpected any. Specify a different type.", "7"]
    ],
    "packages/grafana-ui/src/components/Segment/SegmentSelect.tsx:5381": [
      [0, 0, 0, "Do not use any type assertions.", "0"],
      [0, 0, 0, "Do not use any type assertions.", "1"],
      [0, 0, 0, "Unexpected any. Specify a different type.", "2"]
    ],
    "packages/grafana-ui/src/components/Select/SelectBase.tsx:5381": [
      [0, 0, 0, "Unexpected any. Specify a different type.", "0"],
      [0, 0, 0, "Do not use any type assertions.", "1"],
      [0, 0, 0, "Unexpected any. Specify a different type.", "2"],
      [0, 0, 0, "Unexpected any. Specify a different type.", "3"],
      [0, 0, 0, "Do not use any type assertions.", "4"],
      [0, 0, 0, "Unexpected any. Specify a different type.", "5"],
      [0, 0, 0, "Do not use any type assertions.", "6"],
      [0, 0, 0, "Unexpected any. Specify a different type.", "7"],
      [0, 0, 0, "Do not use any type assertions.", "8"],
      [0, 0, 0, "Unexpected any. Specify a different type.", "9"],
      [0, 0, 0, "Unexpected any. Specify a different type.", "10"],
      [0, 0, 0, "Unexpected any. Specify a different type.", "11"],
      [0, 0, 0, "Unexpected any. Specify a different type.", "12"]
    ],
    "packages/grafana-ui/src/components/Select/SelectOptionGroup.tsx:5381": [
      [0, 0, 0, "Unexpected any. Specify a different type.", "0"],
      [0, 0, 0, "Unexpected any. Specify a different type.", "1"],
      [0, 0, 0, "Unexpected any. Specify a different type.", "2"]
    ],
    "packages/grafana-ui/src/components/Select/ValueContainer.tsx:5381": [
      [0, 0, 0, "Unexpected any. Specify a different type.", "0"]
    ],
    "packages/grafana-ui/src/components/Select/resetSelectStyles.ts:5381": [
      [0, 0, 0, "Unexpected any. Specify a different type.", "0"],
      [0, 0, 0, "Unexpected any. Specify a different type.", "1"],
      [0, 0, 0, "Unexpected any. Specify a different type.", "2"],
      [0, 0, 0, "Unexpected any. Specify a different type.", "3"]
    ],
    "packages/grafana-ui/src/components/Select/types.ts:5381": [
      [0, 0, 0, "Unexpected any. Specify a different type.", "0"],
      [0, 0, 0, "Unexpected any. Specify a different type.", "1"],
      [0, 0, 0, "Unexpected any. Specify a different type.", "2"],
      [0, 0, 0, "Unexpected any. Specify a different type.", "3"],
      [0, 0, 0, "Unexpected any. Specify a different type.", "4"],
      [0, 0, 0, "Unexpected any. Specify a different type.", "5"]
    ],
    "packages/grafana-ui/src/components/SingleStatShared/SingleStatBaseOptions.test.ts:5381": [
      [0, 0, 0, "Unexpected any. Specify a different type.", "0"],
      [0, 0, 0, "Unexpected any. Specify a different type.", "1"],
      [0, 0, 0, "Unexpected any. Specify a different type.", "2"],
      [0, 0, 0, "Unexpected any. Specify a different type.", "3"],
      [0, 0, 0, "Unexpected any. Specify a different type.", "4"],
      [0, 0, 0, "Unexpected any. Specify a different type.", "5"],
      [0, 0, 0, "Unexpected any. Specify a different type.", "6"],
      [0, 0, 0, "Unexpected any. Specify a different type.", "7"],
      [0, 0, 0, "Unexpected any. Specify a different type.", "8"]
    ],
    "packages/grafana-ui/src/components/SingleStatShared/SingleStatBaseOptions.ts:5381": [
      [0, 0, 0, "Unexpected any. Specify a different type.", "0"],
      [0, 0, 0, "Unexpected any. Specify a different type.", "1"],
      [0, 0, 0, "Unexpected any. Specify a different type.", "2"],
      [0, 0, 0, "Unexpected any. Specify a different type.", "3"],
      [0, 0, 0, "Do not use any type assertions.", "4"],
      [0, 0, 0, "Unexpected any. Specify a different type.", "5"],
      [0, 0, 0, "Do not use any type assertions.", "6"],
      [0, 0, 0, "Unexpected any. Specify a different type.", "7"],
      [0, 0, 0, "Do not use any type assertions.", "8"],
      [0, 0, 0, "Unexpected any. Specify a different type.", "9"],
      [0, 0, 0, "Do not use any type assertions.", "10"],
      [0, 0, 0, "Unexpected any. Specify a different type.", "11"],
      [0, 0, 0, "Do not use any type assertions.", "12"],
      [0, 0, 0, "Unexpected any. Specify a different type.", "13"],
      [0, 0, 0, "Do not use any type assertions.", "14"],
      [0, 0, 0, "Unexpected any. Specify a different type.", "15"],
      [0, 0, 0, "Unexpected any. Specify a different type.", "16"],
      [0, 0, 0, "Unexpected any. Specify a different type.", "17"],
      [0, 0, 0, "Unexpected any. Specify a different type.", "18"],
      [0, 0, 0, "Unexpected any. Specify a different type.", "19"],
      [0, 0, 0, "Unexpected any. Specify a different type.", "20"]
    ],
    "packages/grafana-ui/src/components/StatsPicker/StatsPicker.story.tsx:5381": [
      [0, 0, 0, "Unexpected any. Specify a different type.", "0"],
      [0, 0, 0, "Unexpected any. Specify a different type.", "1"],
      [0, 0, 0, "Unexpected any. Specify a different type.", "2"]
    ],
    "packages/grafana-ui/src/components/Table/ExpandedRow.tsx:5381": [
      [0, 0, 0, "Do not use any type assertions.", "0"],
      [0, 0, 0, "Do not use any type assertions.", "1"]
    ],
    "packages/grafana-ui/src/components/Table/Filter.tsx:5381": [
      [0, 0, 0, "Unexpected any. Specify a different type.", "0"]
    ],
    "packages/grafana-ui/src/components/Table/FilterPopup.tsx:5381": [
      [0, 0, 0, "Unexpected any. Specify a different type.", "0"]
    ],
    "packages/grafana-ui/src/components/Table/FooterRow.tsx:5381": [
      [0, 0, 0, "Do not use any type assertions.", "0"],
      [0, 0, 0, "Unexpected any. Specify a different type.", "1"]
    ],
    "packages/grafana-ui/src/components/Table/HeaderRow.tsx:5381": [
      [0, 0, 0, "Unexpected any. Specify a different type.", "0"]
    ],
    "packages/grafana-ui/src/components/Table/Table.tsx:5381": [
      [0, 0, 0, "Unexpected any. Specify a different type.", "0"],
      [0, 0, 0, "Do not use any type assertions.", "1"],
      [0, 0, 0, "Do not use any type assertions.", "2"],
      [0, 0, 0, "Do not use any type assertions.", "3"]
    ],
    "packages/grafana-ui/src/components/Table/TableCell.tsx:5381": [
      [0, 0, 0, "Do not use any type assertions.", "0"],
      [0, 0, 0, "Do not use any type assertions.", "1"],
      [0, 0, 0, "Do not use any type assertions.", "2"],
      [0, 0, 0, "Unexpected any. Specify a different type.", "3"],
      [0, 0, 0, "Do not use any type assertions.", "4"],
      [0, 0, 0, "Do not use any type assertions.", "5"]
    ],
    "packages/grafana-ui/src/components/Table/TableCellInspectModal.tsx:5381": [
      [0, 0, 0, "Unexpected any. Specify a different type.", "0"]
    ],
    "packages/grafana-ui/src/components/Table/reducer.ts:5381": [
      [0, 0, 0, "Do not use any type assertions.", "0"],
      [0, 0, 0, "Unexpected any. Specify a different type.", "1"]
    ],
    "packages/grafana-ui/src/components/Table/types.ts:5381": [
      [0, 0, 0, "Unexpected any. Specify a different type.", "0"],
      [0, 0, 0, "Unexpected any. Specify a different type.", "1"]
    ],
    "packages/grafana-ui/src/components/Table/utils.ts:5381": [
      [0, 0, 0, "Do not use any type assertions.", "0"],
      [0, 0, 0, "Do not use any type assertions.", "1"],
      [0, 0, 0, "Unexpected any. Specify a different type.", "2"],
      [0, 0, 0, "Unexpected any. Specify a different type.", "3"],
      [0, 0, 0, "Unexpected any. Specify a different type.", "4"],
      [0, 0, 0, "Unexpected any. Specify a different type.", "5"],
      [0, 0, 0, "Unexpected any. Specify a different type.", "6"],
      [0, 0, 0, "Unexpected any. Specify a different type.", "7"],
      [0, 0, 0, "Unexpected any. Specify a different type.", "8"],
      [0, 0, 0, "Unexpected any. Specify a different type.", "9"],
      [0, 0, 0, "Unexpected any. Specify a different type.", "10"],
      [0, 0, 0, "Unexpected any. Specify a different type.", "11"],
      [0, 0, 0, "Unexpected any. Specify a different type.", "12"],
      [0, 0, 0, "Unexpected any. Specify a different type.", "13"]
    ],
    "packages/grafana-ui/src/components/Tags/Tag.tsx:5381": [
      [0, 0, 0, "Do not use any type assertions.", "0"]
    ],
    "packages/grafana-ui/src/components/ThemeDemos/ThemeDemo.tsx:5381": [
      [0, 0, 0, "Do not use any type assertions.", "0"],
      [0, 0, 0, "Unexpected any. Specify a different type.", "1"]
    ],
    "packages/grafana-ui/src/components/TimeSeries/TimeSeries.tsx:5381": [
      [0, 0, 0, "Do not use any type assertions.", "0"],
      [0, 0, 0, "Do not use any type assertions.", "1"]
    ],
    "packages/grafana-ui/src/components/TimeSeries/utils.ts:5381": [
      [0, 0, 0, "Unexpected any. Specify a different type.", "0"],
      [0, 0, 0, "Do not use any type assertions.", "1"],
      [0, 0, 0, "Unexpected any. Specify a different type.", "2"]
    ],
    "packages/grafana-ui/src/components/ValuePicker/ValuePicker.tsx:5381": [
      [0, 0, 0, "Use data-testid for E2E selectors instead of aria-label", "0"],
      [0, 0, 0, "Use data-testid for E2E selectors instead of aria-label", "1"]
    ],
    "packages/grafana-ui/src/components/VizLegend/VizLegendListItem.tsx:5381": [
      [0, 0, 0, "Use data-testid for E2E selectors instead of aria-label", "0"]
    ],
    "packages/grafana-ui/src/components/VizLegend/types.ts:5381": [
      [0, 0, 0, "Unexpected any. Specify a different type.", "0"],
      [0, 0, 0, "Unexpected any. Specify a different type.", "1"]
    ],
    "packages/grafana-ui/src/components/VizRepeater/VizRepeater.tsx:5381": [
      [0, 0, 0, "Do not use any type assertions.", "0"],
      [0, 0, 0, "Do not use any type assertions.", "1"],
      [0, 0, 0, "Do not use any type assertions.", "2"],
      [0, 0, 0, "Do not use any type assertions.", "3"]
    ],
    "packages/grafana-ui/src/components/VizTooltip/VizTooltip.tsx:5381": [
      [0, 0, 0, "Unexpected any. Specify a different type.", "0"],
      [0, 0, 0, "Unexpected any. Specify a different type.", "1"]
    ],
    "packages/grafana-ui/src/components/uPlot/Plot.tsx:5381": [
      [0, 0, 0, "Do not use any type assertions.", "0"],
      [0, 0, 0, "Do not use any type assertions.", "1"]
    ],
    "packages/grafana-ui/src/components/uPlot/PlotLegend.tsx:5381": [
      [0, 0, 0, "Unexpected any. Specify a different type.", "0"]
    ],
    "packages/grafana-ui/src/components/uPlot/config/UPlotAxisBuilder.ts:5381": [
      [0, 0, 0, "Unexpected any. Specify a different type.", "0"],
      [0, 0, 0, "Do not use any type assertions.", "1"],
      [0, 0, 0, "Unexpected any. Specify a different type.", "2"],
      [0, 0, 0, "Do not use any type assertions.", "3"],
      [0, 0, 0, "Unexpected any. Specify a different type.", "4"]
    ],
    "packages/grafana-ui/src/components/uPlot/config/UPlotConfigBuilder.ts:5381": [
      [0, 0, 0, "Do not use any type assertions.", "0"],
      [0, 0, 0, "Do not use any type assertions.", "1"]
    ],
    "packages/grafana-ui/src/components/uPlot/types.ts:5381": [
      [0, 0, 0, "Unexpected any. Specify a different type.", "0"]
    ],
    "packages/grafana-ui/src/components/uPlot/utils.ts:5381": [
      [0, 0, 0, "Do not use any type assertions.", "0"],
      [0, 0, 0, "Do not use any type assertions.", "1"],
      [0, 0, 0, "Do not use any type assertions.", "2"],
      [0, 0, 0, "Do not use any type assertions.", "3"]
    ],
    "packages/grafana-ui/src/options/builder/axis.tsx:5381": [
      [0, 0, 0, "Do not use any type assertions.", "0"],
      [0, 0, 0, "Unexpected any. Specify a different type.", "1"],
      [0, 0, 0, "Do not use any type assertions.", "2"],
      [0, 0, 0, "Unexpected any. Specify a different type.", "3"]
    ],
    "packages/grafana-ui/src/options/builder/hideSeries.tsx:5381": [
      [0, 0, 0, "Do not use any type assertions.", "0"]
    ],
    "packages/grafana-ui/src/options/builder/stacking.tsx:5381": [
      [0, 0, 0, "Unexpected any. Specify a different type.", "0"]
    ],
    "packages/grafana-ui/src/slate-plugins/braces.ts:5381": [
      [0, 0, 0, "Do not use any type assertions.", "0"]
    ],
    "packages/grafana-ui/src/slate-plugins/slate-prism/index.ts:5381": [
      [0, 0, 0, "Do not use any type assertions.", "0"],
      [0, 0, 0, "Do not use any type assertions.", "1"]
    ],
    "packages/grafana-ui/src/slate-plugins/slate-prism/options.tsx:5381": [
      [0, 0, 0, "Unexpected any. Specify a different type.", "0"],
      [0, 0, 0, "Unexpected any. Specify a different type.", "1"]
    ],
    "packages/grafana-ui/src/slate-plugins/suggestions.tsx:5381": [
      [0, 0, 0, "Do not use any type assertions.", "0"],
      [0, 0, 0, "Do not use any type assertions.", "1"],
      [0, 0, 0, "Unexpected any. Specify a different type.", "2"]
    ],
    "packages/grafana-ui/src/themes/ThemeContext.tsx:5381": [
      [0, 0, 0, "Do not use any type assertions.", "0"],
      [0, 0, 0, "Do not use any type assertions.", "1"],
      [0, 0, 0, "Do not use any type assertions.", "2"]
    ],
    "packages/grafana-ui/src/themes/stylesFactory.ts:5381": [
      [0, 0, 0, "Unexpected any. Specify a different type.", "0"],
      [0, 0, 0, "Unexpected any. Specify a different type.", "1"]
    ],
    "packages/grafana-ui/src/types/forms.ts:5381": [
      [0, 0, 0, "Unexpected any. Specify a different type.", "0"]
    ],
    "packages/grafana-ui/src/types/jquery.d.ts:5381": [
      [0, 0, 0, "Unexpected any. Specify a different type.", "0"],
      [0, 0, 0, "Unexpected any. Specify a different type.", "1"],
      [0, 0, 0, "Unexpected any. Specify a different type.", "2"],
      [0, 0, 0, "Unexpected any. Specify a different type.", "3"],
      [0, 0, 0, "Unexpected any. Specify a different type.", "4"],
      [0, 0, 0, "Unexpected any. Specify a different type.", "5"],
      [0, 0, 0, "Unexpected any. Specify a different type.", "6"],
      [0, 0, 0, "Unexpected any. Specify a different type.", "7"],
      [0, 0, 0, "Unexpected any. Specify a different type.", "8"]
    ],
    "packages/grafana-ui/src/types/mdx.d.ts:5381": [
      [0, 0, 0, "Unexpected any. Specify a different type.", "0"]
    ],
    "packages/grafana-ui/src/types/react-table-config.d.ts:5381": [
      [0, 0, 0, "Unexpected any. Specify a different type.", "0"],
      [0, 0, 0, "Unexpected any. Specify a different type.", "1"]
    ],
    "packages/grafana-ui/src/utils/debug.ts:5381": [
      [0, 0, 0, "Unexpected any. Specify a different type.", "0"]
    ],
    "packages/grafana-ui/src/utils/dom.ts:5381": [
      [0, 0, 0, "Unexpected any. Specify a different type.", "0"],
      [0, 0, 0, "Unexpected any. Specify a different type.", "1"],
      [0, 0, 0, "Unexpected any. Specify a different type.", "2"]
    ],
    "packages/grafana-ui/src/utils/logger.ts:5381": [
      [0, 0, 0, "Unexpected any. Specify a different type.", "0"],
      [0, 0, 0, "Unexpected any. Specify a different type.", "1"],
      [0, 0, 0, "Unexpected any. Specify a different type.", "2"]
    ],
    "packages/grafana-ui/src/utils/storybook/withTheme.tsx:5381": [
      [0, 0, 0, "Unexpected any. Specify a different type.", "0"],
      [0, 0, 0, "Unexpected any. Specify a different type.", "1"]
    ],
    "packages/grafana-ui/src/utils/useAsyncDependency.ts:5381": [
      [0, 0, 0, "Unexpected any. Specify a different type.", "0"]
    ],
    "plugins-bundled/internal/input-datasource/src/InputDatasource.ts:5381": [
      [0, 0, 0, "Unexpected any. Specify a different type.", "0"]
    ],
    "public/app/core/TableModel.ts:5381": [
      [0, 0, 0, "Unexpected any. Specify a different type.", "0"],
      [0, 0, 0, "Unexpected any. Specify a different type.", "1"],
      [0, 0, 0, "Unexpected any. Specify a different type.", "2"],
      [0, 0, 0, "Unexpected any. Specify a different type.", "3"],
      [0, 0, 0, "Unexpected any. Specify a different type.", "4"],
      [0, 0, 0, "Unexpected any. Specify a different type.", "5"],
      [0, 0, 0, "Unexpected any. Specify a different type.", "6"]
    ],
    "public/app/core/components/AppChrome/News/NewsContainer.tsx:5381": [
      [0, 0, 0, "Use data-testid for E2E selectors instead of aria-label", "0"]
    ],
    "public/app/core/components/AppChrome/SectionNav/SectionNavItem.tsx:5381": [
      [0, 0, 0, "Use data-testid for E2E selectors instead of aria-label", "0"]
    ],
    "public/app/core/components/DynamicImports/SafeDynamicImport.tsx:5381": [
      [0, 0, 0, "Unexpected any. Specify a different type.", "0"]
    ],
    "public/app/core/components/ForgottenPassword/ChangePassword.tsx:5381": [
      [0, 0, 0, "Use data-testid for E2E selectors instead of aria-label", "0"]
    ],
    "public/app/core/components/Login/LoginForm.tsx:5381": [
      [0, 0, 0, "Use data-testid for E2E selectors instead of aria-label", "0"],
      [0, 0, 0, "Use data-testid for E2E selectors instead of aria-label", "1"]
    ],
    "public/app/core/components/OptionsUI/registry.tsx:5381": [
      [0, 0, 0, "Do not use any type assertions.", "0"],
      [0, 0, 0, "Unexpected any. Specify a different type.", "1"],
      [0, 0, 0, "Do not use any type assertions.", "2"],
      [0, 0, 0, "Unexpected any. Specify a different type.", "3"],
      [0, 0, 0, "Do not use any type assertions.", "4"],
      [0, 0, 0, "Unexpected any. Specify a different type.", "5"],
      [0, 0, 0, "Do not use any type assertions.", "6"],
      [0, 0, 0, "Unexpected any. Specify a different type.", "7"],
      [0, 0, 0, "Do not use any type assertions.", "8"],
      [0, 0, 0, "Unexpected any. Specify a different type.", "9"],
      [0, 0, 0, "Do not use any type assertions.", "10"],
      [0, 0, 0, "Unexpected any. Specify a different type.", "11"],
      [0, 0, 0, "Do not use any type assertions.", "12"],
      [0, 0, 0, "Unexpected any. Specify a different type.", "13"],
      [0, 0, 0, "Do not use any type assertions.", "14"],
      [0, 0, 0, "Unexpected any. Specify a different type.", "15"],
      [0, 0, 0, "Do not use any type assertions.", "16"],
      [0, 0, 0, "Unexpected any. Specify a different type.", "17"],
      [0, 0, 0, "Do not use any type assertions.", "18"],
      [0, 0, 0, "Unexpected any. Specify a different type.", "19"],
      [0, 0, 0, "Do not use any type assertions.", "20"],
      [0, 0, 0, "Unexpected any. Specify a different type.", "21"],
      [0, 0, 0, "Do not use any type assertions.", "22"],
      [0, 0, 0, "Unexpected any. Specify a different type.", "23"],
      [0, 0, 0, "Do not use any type assertions.", "24"],
      [0, 0, 0, "Unexpected any. Specify a different type.", "25"],
      [0, 0, 0, "Do not use any type assertions.", "26"],
      [0, 0, 0, "Unexpected any. Specify a different type.", "27"],
      [0, 0, 0, "Do not use any type assertions.", "28"],
      [0, 0, 0, "Unexpected any. Specify a different type.", "29"],
      [0, 0, 0, "Unexpected any. Specify a different type.", "30"],
      [0, 0, 0, "Do not use any type assertions.", "31"],
      [0, 0, 0, "Unexpected any. Specify a different type.", "32"],
      [0, 0, 0, "Do not use any type assertions.", "33"],
      [0, 0, 0, "Unexpected any. Specify a different type.", "34"],
      [0, 0, 0, "Unexpected any. Specify a different type.", "35"],
      [0, 0, 0, "Do not use any type assertions.", "36"],
      [0, 0, 0, "Unexpected any. Specify a different type.", "37"],
      [0, 0, 0, "Do not use any type assertions.", "38"],
      [0, 0, 0, "Unexpected any. Specify a different type.", "39"],
      [0, 0, 0, "Unexpected any. Specify a different type.", "40"],
      [0, 0, 0, "Do not use any type assertions.", "41"],
      [0, 0, 0, "Unexpected any. Specify a different type.", "42"],
      [0, 0, 0, "Do not use any type assertions.", "43"],
      [0, 0, 0, "Unexpected any. Specify a different type.", "44"],
      [0, 0, 0, "Unexpected any. Specify a different type.", "45"],
      [0, 0, 0, "Do not use any type assertions.", "46"],
      [0, 0, 0, "Unexpected any. Specify a different type.", "47"],
      [0, 0, 0, "Do not use any type assertions.", "48"],
      [0, 0, 0, "Unexpected any. Specify a different type.", "49"],
      [0, 0, 0, "Unexpected any. Specify a different type.", "50"],
      [0, 0, 0, "Do not use any type assertions.", "51"],
      [0, 0, 0, "Unexpected any. Specify a different type.", "52"],
      [0, 0, 0, "Do not use any type assertions.", "53"],
      [0, 0, 0, "Unexpected any. Specify a different type.", "54"],
      [0, 0, 0, "Unexpected any. Specify a different type.", "55"],
      [0, 0, 0, "Do not use any type assertions.", "56"],
      [0, 0, 0, "Unexpected any. Specify a different type.", "57"],
      [0, 0, 0, "Do not use any type assertions.", "58"],
      [0, 0, 0, "Unexpected any. Specify a different type.", "59"],
      [0, 0, 0, "Unexpected any. Specify a different type.", "60"],
      [0, 0, 0, "Do not use any type assertions.", "61"],
      [0, 0, 0, "Unexpected any. Specify a different type.", "62"],
      [0, 0, 0, "Do not use any type assertions.", "63"],
      [0, 0, 0, "Unexpected any. Specify a different type.", "64"],
      [0, 0, 0, "Unexpected any. Specify a different type.", "65"],
      [0, 0, 0, "Do not use any type assertions.", "66"],
      [0, 0, 0, "Unexpected any. Specify a different type.", "67"],
      [0, 0, 0, "Do not use any type assertions.", "68"],
      [0, 0, 0, "Unexpected any. Specify a different type.", "69"],
      [0, 0, 0, "Unexpected any. Specify a different type.", "70"],
      [0, 0, 0, "Do not use any type assertions.", "71"],
      [0, 0, 0, "Unexpected any. Specify a different type.", "72"],
      [0, 0, 0, "Do not use any type assertions.", "73"],
      [0, 0, 0, "Unexpected any. Specify a different type.", "74"],
      [0, 0, 0, "Unexpected any. Specify a different type.", "75"],
      [0, 0, 0, "Do not use any type assertions.", "76"],
      [0, 0, 0, "Unexpected any. Specify a different type.", "77"],
      [0, 0, 0, "Do not use any type assertions.", "78"],
      [0, 0, 0, "Unexpected any. Specify a different type.", "79"],
      [0, 0, 0, "Do not use any type assertions.", "80"],
      [0, 0, 0, "Unexpected any. Specify a different type.", "81"],
      [0, 0, 0, "Do not use any type assertions.", "82"],
      [0, 0, 0, "Unexpected any. Specify a different type.", "83"]
    ],
    "public/app/core/components/PasswordField/PasswordField.tsx:5381": [
      [0, 0, 0, "Use data-testid for E2E selectors instead of aria-label", "0"]
    ],
    "public/app/core/components/QueryOperationRow/QueryOperationAction.tsx:5381": [
      [0, 0, 0, "Use data-testid for E2E selectors instead of aria-label", "0"]
    ],
    "public/app/core/components/Select/OldFolderPicker.tsx:5381": [
      [0, 0, 0, "Use data-testid for E2E selectors instead of aria-label", "0"]
    ],
    "public/app/core/components/TagFilter/TagFilter.tsx:5381": [
      [0, 0, 0, "Unexpected any. Specify a different type.", "0"],
      [0, 0, 0, "Unexpected any. Specify a different type.", "1"],
      [0, 0, 0, "Unexpected any. Specify a different type.", "2"],
      [0, 0, 0, "Unexpected any. Specify a different type.", "3"],
      [0, 0, 0, "Unexpected any. Specify a different type.", "4"],
      [0, 0, 0, "Unexpected any. Specify a different type.", "5"],
      [0, 0, 0, "Unexpected any. Specify a different type.", "6"]
    ],
    "public/app/core/components/TagFilter/TagOption.tsx:5381": [
      [0, 0, 0, "Unexpected any. Specify a different type.", "0"]
    ],
    "public/app/core/components/connectWithCleanUp.tsx:5381": [
      [0, 0, 0, "Unexpected any. Specify a different type.", "0"],
      [0, 0, 0, "Do not use any type assertions.", "1"]
    ],
    "public/app/core/navigation/__mocks__/routeProps.ts:5381": [
      [0, 0, 0, "Unexpected any. Specify a different type.", "0"],
      [0, 0, 0, "Unexpected any. Specify a different type.", "1"]
    ],
    "public/app/core/navigation/types.ts:5381": [
      [0, 0, 0, "Unexpected any. Specify a different type.", "0"]
    ],
    "public/app/core/reducers/root.ts:5381": [
      [0, 0, 0, "Unexpected any. Specify a different type.", "0"]
    ],
    "public/app/core/services/ResponseQueue.ts:5381": [
      [0, 0, 0, "Unexpected any. Specify a different type.", "0"]
    ],
    "public/app/core/services/backend_srv.ts:5381": [
      [0, 0, 0, "Unexpected any. Specify a different type.", "0"],
      [0, 0, 0, "Unexpected any. Specify a different type.", "1"],
      [0, 0, 0, "Do not use any type assertions.", "2"],
      [0, 0, 0, "Unexpected any. Specify a different type.", "3"],
      [0, 0, 0, "Unexpected any. Specify a different type.", "4"],
      [0, 0, 0, "Unexpected any. Specify a different type.", "5"],
      [0, 0, 0, "Unexpected any. Specify a different type.", "6"],
      [0, 0, 0, "Unexpected any. Specify a different type.", "7"],
      [0, 0, 0, "Unexpected any. Specify a different type.", "8"],
      [0, 0, 0, "Unexpected any. Specify a different type.", "9"],
      [0, 0, 0, "Unexpected any. Specify a different type.", "10"],
      [0, 0, 0, "Unexpected any. Specify a different type.", "11"],
      [0, 0, 0, "Unexpected any. Specify a different type.", "12"],
      [0, 0, 0, "Unexpected any. Specify a different type.", "13"],
      [0, 0, 0, "Unexpected any. Specify a different type.", "14"],
      [0, 0, 0, "Unexpected any. Specify a different type.", "15"],
      [0, 0, 0, "Unexpected any. Specify a different type.", "16"],
      [0, 0, 0, "Unexpected any. Specify a different type.", "17"]
    ],
    "public/app/core/services/context_srv.ts:5381": [
      [0, 0, 0, "Do not use any type assertions.", "0"],
      [0, 0, 0, "Unexpected any. Specify a different type.", "1"]
    ],
    "public/app/core/services/echo/backends/analytics/ApplicationInsightsBackend.ts:5381": [
      [0, 0, 0, "Do not use any type assertions.", "0"],
      [0, 0, 0, "Unexpected any. Specify a different type.", "1"]
    ],
    "public/app/core/services/echo/backends/analytics/RudderstackBackend.ts:5381": [
      [0, 0, 0, "Do not use any type assertions.", "0"],
      [0, 0, 0, "Unexpected any. Specify a different type.", "1"],
      [0, 0, 0, "Do not use any type assertions.", "2"],
      [0, 0, 0, "Unexpected any. Specify a different type.", "3"]
    ],
    "public/app/core/specs/backend_srv.test.ts:5381": [
      [0, 0, 0, "Unexpected any. Specify a different type.", "0"]
    ],
    "public/app/core/specs/time_series.test.ts:5381": [
      [0, 0, 0, "Unexpected any. Specify a different type.", "0"],
      [0, 0, 0, "Unexpected any. Specify a different type.", "1"],
      [0, 0, 0, "Unexpected any. Specify a different type.", "2"]
    ],
    "public/app/core/time_series2.ts:5381": [
      [0, 0, 0, "Unexpected any. Specify a different type.", "0"],
      [0, 0, 0, "Unexpected any. Specify a different type.", "1"],
      [0, 0, 0, "Unexpected any. Specify a different type.", "2"],
      [0, 0, 0, "Unexpected any. Specify a different type.", "3"],
      [0, 0, 0, "Unexpected any. Specify a different type.", "4"],
      [0, 0, 0, "Unexpected any. Specify a different type.", "5"],
      [0, 0, 0, "Unexpected any. Specify a different type.", "6"],
      [0, 0, 0, "Unexpected any. Specify a different type.", "7"],
      [0, 0, 0, "Unexpected any. Specify a different type.", "8"],
      [0, 0, 0, "Unexpected any. Specify a different type.", "9"],
      [0, 0, 0, "Unexpected any. Specify a different type.", "10"],
      [0, 0, 0, "Unexpected any. Specify a different type.", "11"],
      [0, 0, 0, "Unexpected any. Specify a different type.", "12"],
      [0, 0, 0, "Unexpected any. Specify a different type.", "13"],
      [0, 0, 0, "Unexpected any. Specify a different type.", "14"],
      [0, 0, 0, "Unexpected any. Specify a different type.", "15"],
      [0, 0, 0, "Unexpected any. Specify a different type.", "16"],
      [0, 0, 0, "Unexpected any. Specify a different type.", "17"],
      [0, 0, 0, "Unexpected any. Specify a different type.", "18"]
    ],
    "public/app/core/utils/ConfigProvider.tsx:5381": [
      [0, 0, 0, "Unexpected any. Specify a different type.", "0"],
      [0, 0, 0, "Unexpected any. Specify a different type.", "1"]
    ],
    "public/app/core/utils/connectWithReduxStore.tsx:5381": [
      [0, 0, 0, "Unexpected any. Specify a different type.", "0"],
      [0, 0, 0, "Unexpected any. Specify a different type.", "1"],
      [0, 0, 0, "Do not use any type assertions.", "2"],
      [0, 0, 0, "Unexpected any. Specify a different type.", "3"],
      [0, 0, 0, "Unexpected any. Specify a different type.", "4"],
      [0, 0, 0, "Unexpected any. Specify a different type.", "5"],
      [0, 0, 0, "Unexpected any. Specify a different type.", "6"],
      [0, 0, 0, "Do not use any type assertions.", "7"],
      [0, 0, 0, "Unexpected any. Specify a different type.", "8"],
      [0, 0, 0, "Unexpected any. Specify a different type.", "9"]
    ],
    "public/app/core/utils/deferred.ts:5381": [
      [0, 0, 0, "Unexpected any. Specify a different type.", "0"]
    ],
    "public/app/core/utils/explore.ts:5381": [
      [0, 0, 0, "Do not use any type assertions.", "0"],
      [0, 0, 0, "Unexpected any. Specify a different type.", "1"],
      [0, 0, 0, "Unexpected any. Specify a different type.", "2"],
      [0, 0, 0, "Unexpected any. Specify a different type.", "3"]
    ],
    "public/app/core/utils/fetch.ts:5381": [
      [0, 0, 0, "Do not use any type assertions.", "0"],
      [0, 0, 0, "Unexpected any. Specify a different type.", "1"],
      [0, 0, 0, "Do not use any type assertions.", "2"],
      [0, 0, 0, "Unexpected any. Specify a different type.", "3"],
      [0, 0, 0, "Do not use any type assertions.", "4"],
      [0, 0, 0, "Do not use any type assertions.", "5"],
      [0, 0, 0, "Do not use any type assertions.", "6"],
      [0, 0, 0, "Unexpected any. Specify a different type.", "7"],
      [0, 0, 0, "Do not use any type assertions.", "8"],
      [0, 0, 0, "Unexpected any. Specify a different type.", "9"],
      [0, 0, 0, "Unexpected any. Specify a different type.", "10"]
    ],
    "public/app/core/utils/flatten.ts:5381": [
      [0, 0, 0, "Unexpected any. Specify a different type.", "0"]
    ],
    "public/app/core/utils/object.ts:5381": [
      [0, 0, 0, "Do not use any type assertions.", "0"],
      [0, 0, 0, "Do not use any type assertions.", "1"],
      [0, 0, 0, "Unexpected any. Specify a different type.", "2"],
      [0, 0, 0, "Do not use any type assertions.", "3"],
      [0, 0, 0, "Unexpected any. Specify a different type.", "4"]
    ],
    "public/app/core/utils/query.ts:5381": [
      [0, 0, 0, "Do not use any type assertions.", "0"]
    ],
    "public/app/core/utils/richHistory.test.ts:5381": [
      [0, 0, 0, "Unexpected any. Specify a different type.", "0"]
    ],
    "public/app/core/utils/ticks.ts:5381": [
      [0, 0, 0, "Unexpected any. Specify a different type.", "0"],
      [0, 0, 0, "Unexpected any. Specify a different type.", "1"],
      [0, 0, 0, "Unexpected any. Specify a different type.", "2"],
      [0, 0, 0, "Unexpected any. Specify a different type.", "3"],
      [0, 0, 0, "Do not use any type assertions.", "4"],
      [0, 0, 0, "Do not use any type assertions.", "5"]
    ],
    "public/app/core/utils/tracing.ts:5381": [
      [0, 0, 0, "Do not use any type assertions.", "0"]
    ],
    "public/app/features/admin/OrgRolePicker.tsx:5381": [
      [0, 0, 0, "Do not use any type assertions.", "0"]
    ],
    "public/app/features/admin/ldap/LdapPage.tsx:5381": [
      [0, 0, 0, "Unexpected any. Specify a different type.", "0"]
    ],
    "public/app/features/alerting/AlertTab.tsx:5381": [
      [0, 0, 0, "Do not use any type assertions.", "0"],
      [0, 0, 0, "Unexpected any. Specify a different type.", "1"],
      [0, 0, 0, "Use data-testid for E2E selectors instead of aria-label", "2"]
    ],
    "public/app/features/alerting/AlertTabCtrl.ts:5381": [
      [0, 0, 0, "Unexpected any. Specify a different type.", "0"],
      [0, 0, 0, "Unexpected any. Specify a different type.", "1"],
      [0, 0, 0, "Unexpected any. Specify a different type.", "2"],
      [0, 0, 0, "Unexpected any. Specify a different type.", "3"],
      [0, 0, 0, "Unexpected any. Specify a different type.", "4"],
      [0, 0, 0, "Unexpected any. Specify a different type.", "5"],
      [0, 0, 0, "Unexpected any. Specify a different type.", "6"],
      [0, 0, 0, "Unexpected any. Specify a different type.", "7"],
      [0, 0, 0, "Unexpected any. Specify a different type.", "8"],
      [0, 0, 0, "Unexpected any. Specify a different type.", "9"],
      [0, 0, 0, "Unexpected any. Specify a different type.", "10"],
      [0, 0, 0, "Unexpected any. Specify a different type.", "11"],
      [0, 0, 0, "Unexpected any. Specify a different type.", "12"],
      [0, 0, 0, "Unexpected any. Specify a different type.", "13"],
      [0, 0, 0, "Unexpected any. Specify a different type.", "14"],
      [0, 0, 0, "Unexpected any. Specify a different type.", "15"],
      [0, 0, 0, "Unexpected any. Specify a different type.", "16"],
      [0, 0, 0, "Unexpected any. Specify a different type.", "17"],
      [0, 0, 0, "Unexpected any. Specify a different type.", "18"],
      [0, 0, 0, "Unexpected any. Specify a different type.", "19"],
      [0, 0, 0, "Unexpected any. Specify a different type.", "20"],
      [0, 0, 0, "Unexpected any. Specify a different type.", "21"],
      [0, 0, 0, "Unexpected any. Specify a different type.", "22"],
      [0, 0, 0, "Do not use any type assertions.", "23"],
      [0, 0, 0, "Unexpected any. Specify a different type.", "24"],
      [0, 0, 0, "Unexpected any. Specify a different type.", "25"],
      [0, 0, 0, "Unexpected any. Specify a different type.", "26"],
      [0, 0, 0, "Unexpected any. Specify a different type.", "27"],
      [0, 0, 0, "Unexpected any. Specify a different type.", "28"],
      [0, 0, 0, "Unexpected any. Specify a different type.", "29"],
      [0, 0, 0, "Unexpected any. Specify a different type.", "30"],
      [0, 0, 0, "Unexpected any. Specify a different type.", "31"],
      [0, 0, 0, "Unexpected any. Specify a different type.", "32"],
      [0, 0, 0, "Unexpected any. Specify a different type.", "33"]
    ],
    "public/app/features/alerting/EditNotificationChannelPage.tsx:5381": [
      [0, 0, 0, "Unexpected any. Specify a different type.", "0"]
    ],
    "public/app/features/alerting/StateHistory.tsx:5381": [
      [0, 0, 0, "Unexpected any. Specify a different type.", "0"],
      [0, 0, 0, "Unexpected any. Specify a different type.", "1"]
    ],
    "public/app/features/alerting/TestRuleResult.tsx:5381": [
      [0, 0, 0, "Unexpected any. Specify a different type.", "0"],
      [0, 0, 0, "Unexpected any. Specify a different type.", "1"],
      [0, 0, 0, "Unexpected any. Specify a different type.", "2"]
    ],
    "public/app/features/alerting/components/NotificationChannelOptions.tsx:5381": [
      [0, 0, 0, "Do not use any type assertions.", "0"]
    ],
    "public/app/features/alerting/components/OptionElement.tsx:5381": [
      [0, 0, 0, "Unexpected any. Specify a different type.", "0"]
    ],
    "public/app/features/alerting/getAlertingValidationMessage.test.ts:5381": [
      [0, 0, 0, "Unexpected any. Specify a different type.", "0"]
    ],
    "public/app/features/alerting/getAlertingValidationMessage.ts:5381": [
      [0, 0, 0, "Do not use any type assertions.", "0"],
      [0, 0, 0, "Unexpected any. Specify a different type.", "1"],
      [0, 0, 0, "Do not use any type assertions.", "2"],
      [0, 0, 0, "Unexpected any. Specify a different type.", "3"]
    ],
    "public/app/features/alerting/state/ThresholdMapper.ts:5381": [
      [0, 0, 0, "Unexpected any. Specify a different type.", "0"]
    ],
    "public/app/features/alerting/state/actions.ts:5381": [
      [0, 0, 0, "Unexpected any. Specify a different type.", "0"],
      [0, 0, 0, "Unexpected any. Specify a different type.", "1"],
      [0, 0, 0, "Unexpected any. Specify a different type.", "2"]
    ],
    "public/app/features/alerting/state/alertDef.ts:5381": [
      [0, 0, 0, "Unexpected any. Specify a different type.", "0"],
      [0, 0, 0, "Unexpected any. Specify a different type.", "1"],
      [0, 0, 0, "Do not use any type assertions.", "2"],
      [0, 0, 0, "Unexpected any. Specify a different type.", "3"]
    ],
    "public/app/features/alerting/state/query_part.ts:5381": [
      [0, 0, 0, "Unexpected any. Specify a different type.", "0"],
      [0, 0, 0, "Unexpected any. Specify a different type.", "1"],
      [0, 0, 0, "Unexpected any. Specify a different type.", "2"],
      [0, 0, 0, "Unexpected any. Specify a different type.", "3"],
      [0, 0, 0, "Unexpected any. Specify a different type.", "4"],
      [0, 0, 0, "Unexpected any. Specify a different type.", "5"],
      [0, 0, 0, "Unexpected any. Specify a different type.", "6"],
      [0, 0, 0, "Unexpected any. Specify a different type.", "7"],
      [0, 0, 0, "Unexpected any. Specify a different type.", "8"],
      [0, 0, 0, "Unexpected any. Specify a different type.", "9"],
      [0, 0, 0, "Unexpected any. Specify a different type.", "10"]
    ],
    "public/app/features/alerting/state/reducers.ts:5381": [
      [0, 0, 0, "Unexpected any. Specify a different type.", "0"],
      [0, 0, 0, "Unexpected any. Specify a different type.", "1"]
    ],
    "public/app/features/alerting/unified/AlertsFolderView.test.tsx:5381": [
      [0, 0, 0, "Unexpected any. Specify a different type.", "0"]
    ],
    "public/app/features/alerting/unified/PanelAlertTabContent.test.tsx:5381": [
      [0, 0, 0, "Unexpected any. Specify a different type.", "0"],
      [0, 0, 0, "Unexpected any. Specify a different type.", "1"],
      [0, 0, 0, "Unexpected any. Specify a different type.", "2"],
      [0, 0, 0, "Unexpected any. Specify a different type.", "3"]
    ],
    "public/app/features/alerting/unified/PanelAlertTabContent.tsx:5381": [
      [0, 0, 0, "Use data-testid for E2E selectors instead of aria-label", "0"]
    ],
    "public/app/features/alerting/unified/RuleList.tsx:5381": [
      [0, 0, 0, "Do not use any type assertions.", "0"],
      [0, 0, 0, "Do not use any type assertions.", "1"]
    ],
    "public/app/features/alerting/unified/api/alertmanager.ts:5381": [
      [0, 0, 0, "Unexpected any. Specify a different type.", "0"],
      [0, 0, 0, "Unexpected any. Specify a different type.", "1"]
    ],
    "public/app/features/alerting/unified/api/ruler.ts:5381": [
      [0, 0, 0, "Do not use any type assertions.", "0"],
      [0, 0, 0, "Do not use any type assertions.", "1"]
    ],
    "public/app/features/alerting/unified/components/AnnotationDetailsField.tsx:5381": [
      [0, 0, 0, "Do not use any type assertions.", "0"],
      [0, 0, 0, "Do not use any type assertions.", "1"]
    ],
    "public/app/features/alerting/unified/components/Expression.tsx:5381": [
      [0, 0, 0, "Unexpected any. Specify a different type.", "0"],
      [0, 0, 0, "Do not use any type assertions.", "1"]
    ],
    "public/app/features/alerting/unified/components/alert-groups/AlertGroupFilter.tsx:5381": [
      [0, 0, 0, "Do not use any type assertions.", "0"]
    ],
    "public/app/features/alerting/unified/components/alert-groups/AlertGroupHeader.tsx:5381": [
      [0, 0, 0, "Do not use any type assertions.", "0"],
      [0, 0, 0, "Do not use any type assertions.", "1"]
    ],
    "public/app/features/alerting/unified/components/alert-groups/GroupBy.tsx:5381": [
      [0, 0, 0, "Do not use any type assertions.", "0"]
    ],
    "public/app/features/alerting/unified/components/alert-groups/MatcherFilter.tsx:5381": [
      [0, 0, 0, "Do not use any type assertions.", "0"]
    ],
    "public/app/features/alerting/unified/components/contact-points/ContactPoints.v2.tsx:5381": [
      [0, 0, 0, "Do not use any type assertions.", "0"]
    ],
    "public/app/features/alerting/unified/components/receivers/TemplateForm.tsx:5381": [
      [0, 0, 0, "Do not use any type assertions.", "0"],
      [0, 0, 0, "Unexpected any. Specify a different type.", "1"]
    ],
    "public/app/features/alerting/unified/components/receivers/form/ChannelOptions.tsx:5381": [
      [0, 0, 0, "Unexpected any. Specify a different type.", "0"],
      [0, 0, 0, "Do not use any type assertions.", "1"],
      [0, 0, 0, "Unexpected any. Specify a different type.", "2"]
    ],
    "public/app/features/alerting/unified/components/receivers/form/ReceiverForm.tsx:5381": [
      [0, 0, 0, "Do not use any type assertions.", "0"],
      [0, 0, 0, "Unexpected any. Specify a different type.", "1"],
      [0, 0, 0, "Do not use any type assertions.", "2"],
      [0, 0, 0, "Do not use any type assertions.", "3"]
    ],
    "public/app/features/alerting/unified/components/receivers/form/TestContactPointModal.tsx:5381": [
      [0, 0, 0, "Do not use any type assertions.", "0"],
      [0, 0, 0, "Do not use any type assertions.", "1"]
    ],
    "public/app/features/alerting/unified/components/receivers/form/fields/OptionField.tsx:5381": [
      [0, 0, 0, "Unexpected any. Specify a different type.", "0"],
      [0, 0, 0, "Unexpected any. Specify a different type.", "1"],
      [0, 0, 0, "Do not use any type assertions.", "2"],
      [0, 0, 0, "Unexpected any. Specify a different type.", "3"],
      [0, 0, 0, "Do not use any type assertions.", "4"],
      [0, 0, 0, "Unexpected any. Specify a different type.", "5"],
      [0, 0, 0, "Unexpected any. Specify a different type.", "6"],
      [0, 0, 0, "Unexpected any. Specify a different type.", "7"]
    ],
    "public/app/features/alerting/unified/components/receivers/form/fields/SubformArrayField.tsx:5381": [
      [0, 0, 0, "Unexpected any. Specify a different type.", "0"],
      [0, 0, 0, "Unexpected any. Specify a different type.", "1"]
    ],
    "public/app/features/alerting/unified/components/receivers/form/fields/SubformField.tsx:5381": [
      [0, 0, 0, "Unexpected any. Specify a different type.", "0"],
      [0, 0, 0, "Unexpected any. Specify a different type.", "1"]
    ],
    "public/app/features/alerting/unified/components/rule-editor/AlertRuleForm.tsx:5381": [
      [0, 0, 0, "Do not use any type assertions.", "0"]
    ],
    "public/app/features/alerting/unified/components/rule-editor/AnnotationKeyInput.tsx:5381": [
      [0, 0, 0, "Do not use any type assertions.", "0"]
    ],
    "public/app/features/alerting/unified/components/rule-editor/ExpressionEditor.tsx:5381": [
      [0, 0, 0, "Do not use any type assertions.", "0"]
    ],
    "public/app/features/alerting/unified/components/rule-editor/PreviewRule.tsx:5381": [
      [0, 0, 0, "Unexpected any. Specify a different type.", "0"]
    ],
    "public/app/features/alerting/unified/components/rule-editor/RuleInspector.tsx:5381": [
      [0, 0, 0, "Do not use any type assertions.", "0"]
    ],
    "public/app/features/alerting/unified/components/rule-editor/query-and-alert-condition/QueryAndExpressionsStep.tsx:5381": [
      [0, 0, 0, "Use data-testid for E2E selectors instead of aria-label", "0"]
    ],
    "public/app/features/alerting/unified/components/rules/RuleDetailsDataSources.tsx:5381": [
      [0, 0, 0, "Do not use any type assertions.", "0"]
    ],
    "public/app/features/alerting/unified/components/silences/SilencesEditor.tsx:5381": [
      [0, 0, 0, "Do not use any type assertions.", "0"]
    ],
    "public/app/features/alerting/unified/components/silences/SilencesFilter.tsx:5381": [
      [0, 0, 0, "Do not use any type assertions.", "0"]
    ],
    "public/app/features/alerting/unified/hooks/useAlertmanagerConfig.ts:5381": [
      [0, 0, 0, "Do not use any type assertions.", "0"]
    ],
    "public/app/features/alerting/unified/hooks/useControlledFieldArray.ts:5381": [
      [0, 0, 0, "Unexpected any. Specify a different type.", "0"]
    ],
    "public/app/features/alerting/unified/hooks/useFilteredRules.ts:5381": [
      [0, 0, 0, "Do not use any type assertions.", "0"],
      [0, 0, 0, "Do not use any type assertions.", "1"]
    ],
    "public/app/features/alerting/unified/hooks/useGroupedAlerts.ts:5381": [
      [0, 0, 0, "Do not use any type assertions.", "0"],
      [0, 0, 0, "Do not use any type assertions.", "1"],
      [0, 0, 0, "Do not use any type assertions.", "2"]
    ],
    "public/app/features/alerting/unified/mocks.ts:5381": [
      [0, 0, 0, "Do not use any type assertions.", "0"],
      [0, 0, 0, "Do not use any type assertions.", "1"],
      [0, 0, 0, "Do not use any type assertions.", "2"],
      [0, 0, 0, "Do not use any type assertions.", "3"],
      [0, 0, 0, "Unexpected any. Specify a different type.", "4"],
      [0, 0, 0, "Unexpected any. Specify a different type.", "5"],
      [0, 0, 0, "Do not use any type assertions.", "6"],
      [0, 0, 0, "Do not use any type assertions.", "7"],
      [0, 0, 0, "Unexpected any. Specify a different type.", "8"],
      [0, 0, 0, "Unexpected any. Specify a different type.", "9"],
      [0, 0, 0, "Do not use any type assertions.", "10"]
    ],
    "public/app/features/alerting/unified/state/actions.ts:5381": [
      [0, 0, 0, "Do not use any type assertions.", "0"],
      [0, 0, 0, "Do not use any type assertions.", "1"]
    ],
    "public/app/features/alerting/unified/types/receiver-form.ts:5381": [
      [0, 0, 0, "Unexpected any. Specify a different type.", "0"],
      [0, 0, 0, "Unexpected any. Specify a different type.", "1"]
    ],
    "public/app/features/alerting/unified/utils/amroutes.ts:5381": [
      [0, 0, 0, "Do not use any type assertions.", "0"],
      [0, 0, 0, "Do not use any type assertions.", "1"]
    ],
    "public/app/features/alerting/unified/utils/datasource.ts:5381": [
      [0, 0, 0, "Do not use any type assertions.", "0"]
    ],
    "public/app/features/alerting/unified/utils/misc.test.ts:5381": [
      [0, 0, 0, "Unexpected any. Specify a different type.", "0"],
      [0, 0, 0, "Unexpected any. Specify a different type.", "1"],
      [0, 0, 0, "Unexpected any. Specify a different type.", "2"]
    ],
    "public/app/features/alerting/unified/utils/receiver-form.ts:5381": [
      [0, 0, 0, "Do not use any type assertions.", "0"],
      [0, 0, 0, "Do not use any type assertions.", "1"],
      [0, 0, 0, "Do not use any type assertions.", "2"],
      [0, 0, 0, "Do not use any type assertions.", "3"],
      [0, 0, 0, "Do not use any type assertions.", "4"],
      [0, 0, 0, "Unexpected any. Specify a different type.", "5"]
    ],
    "public/app/features/alerting/unified/utils/redux.ts:5381": [
      [0, 0, 0, "Unexpected any. Specify a different type.", "0"],
      [0, 0, 0, "Unexpected any. Specify a different type.", "1"],
      [0, 0, 0, "Do not use any type assertions.", "2"],
      [0, 0, 0, "Do not use any type assertions.", "3"],
      [0, 0, 0, "Do not use any type assertions.", "4"],
      [0, 0, 0, "Do not use any type assertions.", "5"],
      [0, 0, 0, "Do not use any type assertions.", "6"],
      [0, 0, 0, "Do not use any type assertions.", "7"],
      [0, 0, 0, "Do not use any type assertions.", "8"]
    ],
    "public/app/features/alerting/unified/utils/rulerClient.ts:5381": [
      [0, 0, 0, "Do not use any type assertions.", "0"]
    ],
    "public/app/features/alerting/unified/utils/rules.ts:5381": [
      [0, 0, 0, "Unexpected any. Specify a different type.", "0"],
      [0, 0, 0, "Do not use any type assertions.", "1"],
      [0, 0, 0, "Do not use any type assertions.", "2"],
      [0, 0, 0, "Do not use any type assertions.", "3"],
      [0, 0, 0, "Do not use any type assertions.", "4"],
      [0, 0, 0, "Do not use any type assertions.", "5"]
    ],
    "public/app/features/annotations/events_processing.ts:5381": [
      [0, 0, 0, "Unexpected any. Specify a different type.", "0"]
    ],
    "public/app/features/annotations/standardAnnotationSupport.ts:5381": [
      [0, 0, 0, "Unexpected any. Specify a different type.", "0"],
      [0, 0, 0, "Do not use any type assertions.", "1"],
      [0, 0, 0, "Unexpected any. Specify a different type.", "2"]
    ],
    "public/app/features/canvas/element.ts:5381": [
      [0, 0, 0, "Unexpected any. Specify a different type.", "0"],
      [0, 0, 0, "Unexpected any. Specify a different type.", "1"],
      [0, 0, 0, "Unexpected any. Specify a different type.", "2"],
      [0, 0, 0, "Unexpected any. Specify a different type.", "3"],
      [0, 0, 0, "Unexpected any. Specify a different type.", "4"]
    ],
    "public/app/features/canvas/runtime/element.tsx:5381": [
      [0, 0, 0, "Unexpected any. Specify a different type.", "0"],
      [0, 0, 0, "Do not use any type assertions.", "1"],
      [0, 0, 0, "Do not use any type assertions.", "2"],
      [0, 0, 0, "Unexpected any. Specify a different type.", "3"],
      [0, 0, 0, "Do not use any type assertions.", "4"],
      [0, 0, 0, "Unexpected any. Specify a different type.", "5"],
      [0, 0, 0, "Do not use any type assertions.", "6"],
      [0, 0, 0, "Unexpected any. Specify a different type.", "7"],
      [0, 0, 0, "Do not use any type assertions.", "8"],
      [0, 0, 0, "Unexpected any. Specify a different type.", "9"],
      [0, 0, 0, "Do not use any type assertions.", "10"]
    ],
    "public/app/features/canvas/runtime/frame.tsx:5381": [
      [0, 0, 0, "Do not use any type assertions.", "0"],
      [0, 0, 0, "Do not use any type assertions.", "1"]
    ],
    "public/app/features/canvas/runtime/root.tsx:5381": [
      [0, 0, 0, "Do not use any type assertions.", "0"]
    ],
    "public/app/features/canvas/runtime/scene.tsx:5381": [
      [0, 0, 0, "Do not use any type assertions.", "0"],
      [0, 0, 0, "Do not use any type assertions.", "1"]
    ],
    "public/app/features/dashboard/components/AddPanelWidget/AddPanelWidget.test.tsx:5381": [
      [0, 0, 0, "Unexpected any. Specify a different type.", "0"]
    ],
    "public/app/features/dashboard/components/AddPanelWidget/AddPanelWidget.tsx:5381": [
      [0, 0, 0, "Unexpected any. Specify a different type.", "0"],
      [0, 0, 0, "Use data-testid for E2E selectors instead of aria-label", "1"],
      [0, 0, 0, "Use data-testid for E2E selectors instead of aria-label", "2"],
      [0, 0, 0, "Use data-testid for E2E selectors instead of aria-label", "3"],
      [0, 0, 0, "Use data-testid for E2E selectors instead of aria-label", "4"]
    ],
    "public/app/features/dashboard/components/AnnotationSettings/AnnotationSettingsEdit.tsx:5381": [
      [0, 0, 0, "Use data-testid for E2E selectors instead of aria-label", "0"],
      [0, 0, 0, "Use data-testid for E2E selectors instead of aria-label", "1"],
      [0, 0, 0, "Use data-testid for E2E selectors instead of aria-label", "2"],
      [0, 0, 0, "Use data-testid for E2E selectors instead of aria-label", "3"]
    ],
    "public/app/features/dashboard/components/DashExportModal/DashboardExporter.test.ts:5381": [
      [0, 0, 0, "Unexpected any. Specify a different type.", "0"],
      [0, 0, 0, "Unexpected any. Specify a different type.", "1"],
      [0, 0, 0, "Unexpected any. Specify a different type.", "2"],
      [0, 0, 0, "Unexpected any. Specify a different type.", "3"],
      [0, 0, 0, "Unexpected any. Specify a different type.", "4"],
      [0, 0, 0, "Unexpected any. Specify a different type.", "5"],
      [0, 0, 0, "Unexpected any. Specify a different type.", "6"],
      [0, 0, 0, "Unexpected any. Specify a different type.", "7"],
      [0, 0, 0, "Unexpected any. Specify a different type.", "8"],
      [0, 0, 0, "Unexpected any. Specify a different type.", "9"],
      [0, 0, 0, "Unexpected any. Specify a different type.", "10"],
      [0, 0, 0, "Unexpected any. Specify a different type.", "11"],
      [0, 0, 0, "Unexpected any. Specify a different type.", "12"],
      [0, 0, 0, "Unexpected any. Specify a different type.", "13"],
      [0, 0, 0, "Unexpected any. Specify a different type.", "14"],
      [0, 0, 0, "Unexpected any. Specify a different type.", "15"],
      [0, 0, 0, "Unexpected any. Specify a different type.", "16"],
      [0, 0, 0, "Unexpected any. Specify a different type.", "17"],
      [0, 0, 0, "Unexpected any. Specify a different type.", "18"],
      [0, 0, 0, "Unexpected any. Specify a different type.", "19"],
      [0, 0, 0, "Unexpected any. Specify a different type.", "20"]
    ],
    "public/app/features/dashboard/components/DashExportModal/DashboardExporter.ts:5381": [
      [0, 0, 0, "Unexpected any. Specify a different type.", "0"],
      [0, 0, 0, "Unexpected any. Specify a different type.", "1"],
      [0, 0, 0, "Unexpected any. Specify a different type.", "2"],
      [0, 0, 0, "Unexpected any. Specify a different type.", "3"],
      [0, 0, 0, "Unexpected any. Specify a different type.", "4"],
      [0, 0, 0, "Unexpected any. Specify a different type.", "5"],
      [0, 0, 0, "Do not use any type assertions.", "6"],
      [0, 0, 0, "Unexpected any. Specify a different type.", "7"],
      [0, 0, 0, "Do not use any type assertions.", "8"],
      [0, 0, 0, "Unexpected any. Specify a different type.", "9"],
      [0, 0, 0, "Do not use any type assertions.", "10"],
      [0, 0, 0, "Do not use any type assertions.", "11"],
      [0, 0, 0, "Unexpected any. Specify a different type.", "12"]
    ],
    "public/app/features/dashboard/components/DashboardPrompt/DashboardPrompt.test.tsx:5381": [
      [0, 0, 0, "Unexpected any. Specify a different type.", "0"]
    ],
    "public/app/features/dashboard/components/DashboardPrompt/DashboardPrompt.tsx:5381": [
      [0, 0, 0, "Do not use any type assertions.", "0"],
      [0, 0, 0, "Unexpected any. Specify a different type.", "1"],
      [0, 0, 0, "Do not use any type assertions.", "2"],
      [0, 0, 0, "Do not use any type assertions.", "3"],
      [0, 0, 0, "Do not use any type assertions.", "4"],
      [0, 0, 0, "Do not use any type assertions.", "5"],
      [0, 0, 0, "Unexpected any. Specify a different type.", "6"],
      [0, 0, 0, "Do not use any type assertions.", "7"],
      [0, 0, 0, "Unexpected any. Specify a different type.", "8"]
    ],
    "public/app/features/dashboard/components/DashboardRow/DashboardRow.test.tsx:5381": [
      [0, 0, 0, "Unexpected any. Specify a different type.", "0"]
    ],
    "public/app/features/dashboard/components/Inspector/PanelInspector.tsx:5381": [
      [0, 0, 0, "Do not use any type assertions.", "0"]
    ],
    "public/app/features/dashboard/components/PanelEditor/OptionsPane.tsx:5381": [
      [0, 0, 0, "Use data-testid for E2E selectors instead of aria-label", "0"]
    ],
    "public/app/features/dashboard/components/PanelEditor/OptionsPaneCategory.tsx:5381": [
      [0, 0, 0, "Use data-testid for E2E selectors instead of aria-label", "0"],
      [0, 0, 0, "Use data-testid for E2E selectors instead of aria-label", "1"]
    ],
    "public/app/features/dashboard/components/PanelEditor/OptionsPaneItemDescriptor.tsx:5381": [
      [0, 0, 0, "Unexpected any. Specify a different type.", "0"],
      [0, 0, 0, "Use data-testid for E2E selectors instead of aria-label", "1"]
    ],
    "public/app/features/dashboard/components/PanelEditor/OverrideCategoryTitle.tsx:5381": [
      [0, 0, 0, "Unexpected any. Specify a different type.", "0"]
    ],
    "public/app/features/dashboard/components/PanelEditor/PanelEditor.tsx:5381": [
      [0, 0, 0, "Use data-testid for E2E selectors instead of aria-label", "0"],
      [0, 0, 0, "Use data-testid for E2E selectors instead of aria-label", "1"],
      [0, 0, 0, "Use data-testid for E2E selectors instead of aria-label", "2"],
      [0, 0, 0, "Do not use any type assertions.", "3"]
    ],
    "public/app/features/dashboard/components/PanelEditor/VisualizationSelectPane.tsx:5381": [
      [0, 0, 0, "Use data-testid for E2E selectors instead of aria-label", "0"]
    ],
    "public/app/features/dashboard/components/PanelEditor/getFieldOverrideElements.tsx:5381": [
      [0, 0, 0, "Unexpected any. Specify a different type.", "0"]
    ],
    "public/app/features/dashboard/components/PanelEditor/getVisualizationOptions.tsx:5381": [
      [0, 0, 0, "Unexpected any. Specify a different type.", "0"],
      [0, 0, 0, "Unexpected any. Specify a different type.", "1"],
      [0, 0, 0, "Unexpected any. Specify a different type.", "2"]
    ],
    "public/app/features/dashboard/components/PanelEditor/types.ts:5381": [
      [0, 0, 0, "Unexpected any. Specify a different type.", "0"]
    ],
    "public/app/features/dashboard/components/PanelEditor/utils.ts:5381": [
      [0, 0, 0, "Unexpected any. Specify a different type.", "0"],
      [0, 0, 0, "Unexpected any. Specify a different type.", "1"],
      [0, 0, 0, "Do not use any type assertions.", "2"],
      [0, 0, 0, "Unexpected any. Specify a different type.", "3"],
      [0, 0, 0, "Do not use any type assertions.", "4"],
      [0, 0, 0, "Unexpected any. Specify a different type.", "5"]
    ],
    "public/app/features/dashboard/components/SaveDashboard/SaveDashboardButton.tsx:5381": [
      [0, 0, 0, "Use data-testid for E2E selectors instead of aria-label", "0"],
      [0, 0, 0, "Use data-testid for E2E selectors instead of aria-label", "1"]
    ],
    "public/app/features/dashboard/components/SaveDashboard/forms/SaveDashboardAsForm.test.tsx:5381": [
      [0, 0, 0, "Unexpected any. Specify a different type.", "0"]
    ],
    "public/app/features/dashboard/components/SaveDashboard/forms/SaveDashboardForm.tsx:5381": [
      [0, 0, 0, "Unexpected any. Specify a different type.", "0"],
      [0, 0, 0, "Use data-testid for E2E selectors instead of aria-label", "1"],
      [0, 0, 0, "Use data-testid for E2E selectors instead of aria-label", "2"],
      [0, 0, 0, "Use data-testid for E2E selectors instead of aria-label", "3"]
    ],
    "public/app/features/dashboard/components/SaveDashboard/types.ts:5381": [
      [0, 0, 0, "Unexpected any. Specify a different type.", "0"]
    ],
    "public/app/features/dashboard/components/SaveDashboard/useDashboardSave.tsx:5381": [
      [0, 0, 0, "Unexpected any. Specify a different type.", "0"]
    ],
    "public/app/features/dashboard/components/ShareModal/ShareExport.tsx:5381": [
      [0, 0, 0, "Unexpected any. Specify a different type.", "0"]
    ],
    "public/app/features/dashboard/components/TransformationsEditor/TransformationEditor.tsx:5381": [
      [0, 0, 0, "Unexpected any. Specify a different type.", "0"]
    ],
    "public/app/features/dashboard/components/TransformationsEditor/TransformationsEditor.tsx:5381": [
      [0, 0, 0, "Do not use any type assertions.", "0"],
      [0, 0, 0, "Do not use any type assertions.", "1"],
      [0, 0, 0, "Do not use any type assertions.", "2"],
      [0, 0, 0, "Unexpected any. Specify a different type.", "3"],
      [0, 0, 0, "Unexpected any. Specify a different type.", "4"]
    ],
    "public/app/features/dashboard/components/VersionHistory/useDashboardRestore.tsx:5381": [
      [0, 0, 0, "Do not use any type assertions.", "0"],
      [0, 0, 0, "Unexpected any. Specify a different type.", "1"]
    ],
    "public/app/features/dashboard/components/VersionHistory/utils.ts:5381": [
      [0, 0, 0, "Unexpected any. Specify a different type.", "0"],
      [0, 0, 0, "Unexpected any. Specify a different type.", "1"],
      [0, 0, 0, "Unexpected any. Specify a different type.", "2"],
      [0, 0, 0, "Unexpected any. Specify a different type.", "3"]
    ],
    "public/app/features/dashboard/containers/DashboardPage.tsx:5381": [
      [0, 0, 0, "Do not use any type assertions.", "0"],
      [0, 0, 0, "Unexpected any. Specify a different type.", "1"],
      [0, 0, 0, "Do not use any type assertions.", "2"],
      [0, 0, 0, "Unexpected any. Specify a different type.", "3"],
      [0, 0, 0, "Use data-testid for E2E selectors instead of aria-label", "4"]
    ],
    "public/app/features/dashboard/dashgrid/DashboardGrid.tsx:5381": [
      [0, 0, 0, "Unexpected any. Specify a different type.", "0"]
    ],
    "public/app/features/dashboard/dashgrid/DashboardPanel.tsx:5381": [
      [0, 0, 0, "Unexpected any. Specify a different type.", "0"]
    ],
    "public/app/features/dashboard/dashgrid/PanelChromeAngular.tsx:5381": [
      [0, 0, 0, "Use data-testid for E2E selectors instead of aria-label", "0"]
    ],
    "public/app/features/dashboard/dashgrid/PanelHeader/PanelHeaderMenuItem.tsx:5381": [
      [0, 0, 0, "Use data-testid for E2E selectors instead of aria-label", "0"]
    ],
    "public/app/features/dashboard/dashgrid/PanelStateWrapper.tsx:5381": [
      [0, 0, 0, "Unexpected any. Specify a different type.", "0"],
      [0, 0, 0, "Unexpected any. Specify a different type.", "1"],
      [0, 0, 0, "Unexpected any. Specify a different type.", "2"],
      [0, 0, 0, "Use data-testid for E2E selectors instead of aria-label", "3"]
    ],
    "public/app/features/dashboard/dashgrid/SeriesVisibilityConfigFactory.ts:5381": [
      [0, 0, 0, "Do not use any type assertions.", "0"]
    ],
    "public/app/features/dashboard/services/DashboardLoaderSrv.ts:5381": [
      [0, 0, 0, "Unexpected any. Specify a different type.", "0"],
      [0, 0, 0, "Unexpected any. Specify a different type.", "1"],
      [0, 0, 0, "Unexpected any. Specify a different type.", "2"]
    ],
    "public/app/features/dashboard/services/PublicDashboardDataSource.ts:5381": [
      [0, 0, 0, "Do not use any type assertions.", "0"]
    ],
    "public/app/features/dashboard/state/DashboardMigrator.test.ts:5381": [
      [0, 0, 0, "Unexpected any. Specify a different type.", "0"],
      [0, 0, 0, "Unexpected any. Specify a different type.", "1"],
      [0, 0, 0, "Unexpected any. Specify a different type.", "2"],
      [0, 0, 0, "Unexpected any. Specify a different type.", "3"],
      [0, 0, 0, "Unexpected any. Specify a different type.", "4"],
      [0, 0, 0, "Unexpected any. Specify a different type.", "5"],
      [0, 0, 0, "Unexpected any. Specify a different type.", "6"],
      [0, 0, 0, "Unexpected any. Specify a different type.", "7"],
      [0, 0, 0, "Unexpected any. Specify a different type.", "8"],
      [0, 0, 0, "Unexpected any. Specify a different type.", "9"],
      [0, 0, 0, "Unexpected any. Specify a different type.", "10"],
      [0, 0, 0, "Unexpected any. Specify a different type.", "11"],
      [0, 0, 0, "Unexpected any. Specify a different type.", "12"],
      [0, 0, 0, "Unexpected any. Specify a different type.", "13"],
      [0, 0, 0, "Unexpected any. Specify a different type.", "14"],
      [0, 0, 0, "Unexpected any. Specify a different type.", "15"],
      [0, 0, 0, "Unexpected any. Specify a different type.", "16"],
      [0, 0, 0, "Unexpected any. Specify a different type.", "17"],
      [0, 0, 0, "Unexpected any. Specify a different type.", "18"]
    ],
    "public/app/features/dashboard/state/DashboardMigrator.ts:5381": [
      [0, 0, 0, "Unexpected any. Specify a different type.", "0"],
      [0, 0, 0, "Unexpected any. Specify a different type.", "1"],
      [0, 0, 0, "Unexpected any. Specify a different type.", "2"],
      [0, 0, 0, "Unexpected any. Specify a different type.", "3"],
      [0, 0, 0, "Unexpected any. Specify a different type.", "4"],
      [0, 0, 0, "Unexpected any. Specify a different type.", "5"],
      [0, 0, 0, "Unexpected any. Specify a different type.", "6"],
      [0, 0, 0, "Unexpected any. Specify a different type.", "7"],
      [0, 0, 0, "Unexpected any. Specify a different type.", "8"],
      [0, 0, 0, "Unexpected any. Specify a different type.", "9"],
      [0, 0, 0, "Unexpected any. Specify a different type.", "10"],
      [0, 0, 0, "Unexpected any. Specify a different type.", "11"],
      [0, 0, 0, "Unexpected any. Specify a different type.", "12"],
      [0, 0, 0, "Unexpected any. Specify a different type.", "13"],
      [0, 0, 0, "Unexpected any. Specify a different type.", "14"],
      [0, 0, 0, "Unexpected any. Specify a different type.", "15"],
      [0, 0, 0, "Unexpected any. Specify a different type.", "16"],
      [0, 0, 0, "Unexpected any. Specify a different type.", "17"],
      [0, 0, 0, "Unexpected any. Specify a different type.", "18"],
      [0, 0, 0, "Unexpected any. Specify a different type.", "19"],
      [0, 0, 0, "Unexpected any. Specify a different type.", "20"],
      [0, 0, 0, "Unexpected any. Specify a different type.", "21"],
      [0, 0, 0, "Do not use any type assertions.", "22"],
      [0, 0, 0, "Unexpected any. Specify a different type.", "23"],
      [0, 0, 0, "Unexpected any. Specify a different type.", "24"],
      [0, 0, 0, "Unexpected any. Specify a different type.", "25"],
      [0, 0, 0, "Unexpected any. Specify a different type.", "26"],
      [0, 0, 0, "Unexpected any. Specify a different type.", "27"],
      [0, 0, 0, "Unexpected any. Specify a different type.", "28"],
      [0, 0, 0, "Do not use any type assertions.", "29"],
      [0, 0, 0, "Do not use any type assertions.", "30"],
      [0, 0, 0, "Unexpected any. Specify a different type.", "31"],
      [0, 0, 0, "Do not use any type assertions.", "32"],
      [0, 0, 0, "Unexpected any. Specify a different type.", "33"],
      [0, 0, 0, "Do not use any type assertions.", "34"]
    ],
    "public/app/features/dashboard/state/DashboardModel.repeat.test.ts:5381": [
      [0, 0, 0, "Unexpected any. Specify a different type.", "0"],
      [0, 0, 0, "Unexpected any. Specify a different type.", "1"],
      [0, 0, 0, "Unexpected any. Specify a different type.", "2"],
      [0, 0, 0, "Unexpected any. Specify a different type.", "3"],
      [0, 0, 0, "Unexpected any. Specify a different type.", "4"],
      [0, 0, 0, "Unexpected any. Specify a different type.", "5"],
      [0, 0, 0, "Unexpected any. Specify a different type.", "6"]
    ],
    "public/app/features/dashboard/state/DashboardModel.test.ts:5381": [
      [0, 0, 0, "Unexpected any. Specify a different type.", "0"]
    ],
    "public/app/features/dashboard/state/DashboardModel.ts:5381": [
      [0, 0, 0, "Unexpected any. Specify a different type.", "0"],
      [0, 0, 0, "Unexpected any. Specify a different type.", "1"],
      [0, 0, 0, "Unexpected any. Specify a different type.", "2"],
      [0, 0, 0, "Unexpected any. Specify a different type.", "3"],
      [0, 0, 0, "Unexpected any. Specify a different type.", "4"],
      [0, 0, 0, "Unexpected any. Specify a different type.", "5"],
      [0, 0, 0, "Unexpected any. Specify a different type.", "6"],
      [0, 0, 0, "Unexpected any. Specify a different type.", "7"],
      [0, 0, 0, "Unexpected any. Specify a different type.", "8"],
      [0, 0, 0, "Unexpected any. Specify a different type.", "9"],
      [0, 0, 0, "Unexpected any. Specify a different type.", "10"],
      [0, 0, 0, "Unexpected any. Specify a different type.", "11"],
      [0, 0, 0, "Unexpected any. Specify a different type.", "12"],
      [0, 0, 0, "Unexpected any. Specify a different type.", "13"],
      [0, 0, 0, "Unexpected any. Specify a different type.", "14"],
      [0, 0, 0, "Unexpected any. Specify a different type.", "15"],
      [0, 0, 0, "Unexpected any. Specify a different type.", "16"],
      [0, 0, 0, "Unexpected any. Specify a different type.", "17"],
      [0, 0, 0, "Unexpected any. Specify a different type.", "18"],
      [0, 0, 0, "Unexpected any. Specify a different type.", "19"],
      [0, 0, 0, "Unexpected any. Specify a different type.", "20"],
      [0, 0, 0, "Unexpected any. Specify a different type.", "21"],
      [0, 0, 0, "Unexpected any. Specify a different type.", "22"],
      [0, 0, 0, "Unexpected any. Specify a different type.", "23"],
      [0, 0, 0, "Unexpected any. Specify a different type.", "24"],
      [0, 0, 0, "Unexpected any. Specify a different type.", "25"],
      [0, 0, 0, "Do not use any type assertions.", "26"],
      [0, 0, 0, "Unexpected any. Specify a different type.", "27"],
      [0, 0, 0, "Unexpected any. Specify a different type.", "28"],
      [0, 0, 0, "Do not use any type assertions.", "29"],
      [0, 0, 0, "Unexpected any. Specify a different type.", "30"],
      [0, 0, 0, "Unexpected any. Specify a different type.", "31"],
      [0, 0, 0, "Unexpected any. Specify a different type.", "32"],
      [0, 0, 0, "Unexpected any. Specify a different type.", "33"],
      [0, 0, 0, "Unexpected any. Specify a different type.", "34"],
      [0, 0, 0, "Unexpected any. Specify a different type.", "35"]
    ],
    "public/app/features/dashboard/state/PanelModel.test.ts:5381": [
      [0, 0, 0, "Unexpected any. Specify a different type.", "0"],
      [0, 0, 0, "Unexpected any. Specify a different type.", "1"],
      [0, 0, 0, "Unexpected any. Specify a different type.", "2"],
      [0, 0, 0, "Unexpected any. Specify a different type.", "3"],
      [0, 0, 0, "Unexpected any. Specify a different type.", "4"],
      [0, 0, 0, "Unexpected any. Specify a different type.", "5"],
      [0, 0, 0, "Unexpected any. Specify a different type.", "6"],
      [0, 0, 0, "Unexpected any. Specify a different type.", "7"]
    ],
    "public/app/features/dashboard/state/PanelModel.ts:5381": [
      [0, 0, 0, "Unexpected any. Specify a different type.", "0"],
      [0, 0, 0, "Unexpected any. Specify a different type.", "1"],
      [0, 0, 0, "Unexpected any. Specify a different type.", "2"],
      [0, 0, 0, "Unexpected any. Specify a different type.", "3"],
      [0, 0, 0, "Unexpected any. Specify a different type.", "4"],
      [0, 0, 0, "Unexpected any. Specify a different type.", "5"],
      [0, 0, 0, "Unexpected any. Specify a different type.", "6"],
      [0, 0, 0, "Unexpected any. Specify a different type.", "7"],
      [0, 0, 0, "Unexpected any. Specify a different type.", "8"],
      [0, 0, 0, "Do not use any type assertions.", "9"],
      [0, 0, 0, "Unexpected any. Specify a different type.", "10"],
      [0, 0, 0, "Do not use any type assertions.", "11"],
      [0, 0, 0, "Unexpected any. Specify a different type.", "12"],
      [0, 0, 0, "Do not use any type assertions.", "13"],
      [0, 0, 0, "Unexpected any. Specify a different type.", "14"],
      [0, 0, 0, "Do not use any type assertions.", "15"],
      [0, 0, 0, "Unexpected any. Specify a different type.", "16"],
      [0, 0, 0, "Unexpected any. Specify a different type.", "17"],
      [0, 0, 0, "Do not use any type assertions.", "18"],
      [0, 0, 0, "Unexpected any. Specify a different type.", "19"],
      [0, 0, 0, "Do not use any type assertions.", "20"],
      [0, 0, 0, "Unexpected any. Specify a different type.", "21"],
      [0, 0, 0, "Do not use any type assertions.", "22"],
      [0, 0, 0, "Unexpected any. Specify a different type.", "23"],
      [0, 0, 0, "Unexpected any. Specify a different type.", "24"],
      [0, 0, 0, "Unexpected any. Specify a different type.", "25"],
      [0, 0, 0, "Do not use any type assertions.", "26"],
      [0, 0, 0, "Unexpected any. Specify a different type.", "27"],
      [0, 0, 0, "Do not use any type assertions.", "28"],
      [0, 0, 0, "Unexpected any. Specify a different type.", "29"],
      [0, 0, 0, "Unexpected any. Specify a different type.", "30"],
      [0, 0, 0, "Unexpected any. Specify a different type.", "31"]
    ],
    "public/app/features/dashboard/state/TimeModel.ts:5381": [
      [0, 0, 0, "Unexpected any. Specify a different type.", "0"],
      [0, 0, 0, "Unexpected any. Specify a different type.", "1"]
    ],
    "public/app/features/dashboard/state/actions.ts:5381": [
      [0, 0, 0, "Unexpected any. Specify a different type.", "0"]
    ],
    "public/app/features/dashboard/state/initDashboard.test.ts:5381": [
      [0, 0, 0, "Unexpected any. Specify a different type.", "0"],
      [0, 0, 0, "Unexpected any. Specify a different type.", "1"],
      [0, 0, 0, "Unexpected any. Specify a different type.", "2"],
      [0, 0, 0, "Unexpected any. Specify a different type.", "3"],
      [0, 0, 0, "Unexpected any. Specify a different type.", "4"],
      [0, 0, 0, "Unexpected any. Specify a different type.", "5"],
      [0, 0, 0, "Unexpected any. Specify a different type.", "6"]
    ],
    "public/app/features/dashboard/state/initDashboard.ts:5381": [
      [0, 0, 0, "Unexpected any. Specify a different type.", "0"]
    ],
    "public/app/features/dashboard/state/reducers.ts:5381": [
      [0, 0, 0, "Unexpected any. Specify a different type.", "0"]
    ],
    "public/app/features/dashboard/utils/getPanelMenu.test.ts:5381": [
      [0, 0, 0, "Unexpected any. Specify a different type.", "0"]
    ],
    "public/app/features/dashboard/utils/getPanelMenu.ts:5381": [
      [0, 0, 0, "Do not use any type assertions.", "0"],
      [0, 0, 0, "Unexpected any. Specify a different type.", "1"],
      [0, 0, 0, "Do not use any type assertions.", "2"]
    ],
    "public/app/features/dashboard/utils/panelMerge.ts:5381": [
      [0, 0, 0, "Do not use any type assertions.", "0"],
      [0, 0, 0, "Do not use any type assertions.", "1"],
      [0, 0, 0, "Unexpected any. Specify a different type.", "2"],
      [0, 0, 0, "Do not use any type assertions.", "3"],
      [0, 0, 0, "Unexpected any. Specify a different type.", "4"]
    ],
    "public/app/features/datasources/components/BasicSettings.tsx:5381": [
      [0, 0, 0, "Use data-testid for E2E selectors instead of aria-label", "0"]
    ],
    "public/app/features/datasources/components/DataSourceReadOnlyMessage.tsx:5381": [
      [0, 0, 0, "Use data-testid for E2E selectors instead of aria-label", "0"]
    ],
    "public/app/features/datasources/components/DataSourceTestingStatus.tsx:5381": [
      [0, 0, 0, "Do not use any type assertions.", "0"],
      [0, 0, 0, "Use data-testid for E2E selectors instead of aria-label", "1"]
    ],
    "public/app/features/datasources/components/DataSourceTypeCard.tsx:5381": [
      [0, 0, 0, "Use data-testid for E2E selectors instead of aria-label", "0"]
    ],
    "public/app/features/datasources/components/EditDataSource.tsx:5381": [
      [0, 0, 0, "Do not use any type assertions.", "0"]
    ],
    "public/app/features/datasources/state/actions.test.ts:5381": [
      [0, 0, 0, "Unexpected any. Specify a different type.", "0"],
      [0, 0, 0, "Unexpected any. Specify a different type.", "1"],
      [0, 0, 0, "Unexpected any. Specify a different type.", "2"],
      [0, 0, 0, "Unexpected any. Specify a different type.", "3"],
      [0, 0, 0, "Unexpected any. Specify a different type.", "4"],
      [0, 0, 0, "Unexpected any. Specify a different type.", "5"]
    ],
    "public/app/features/datasources/state/actions.ts:5381": [
      [0, 0, 0, "Unexpected any. Specify a different type.", "0"],
      [0, 0, 0, "Do not use any type assertions.", "1"]
    ],
    "public/app/features/datasources/state/navModel.ts:5381": [
      [0, 0, 0, "Do not use any type assertions.", "0"],
      [0, 0, 0, "Unexpected any. Specify a different type.", "1"]
    ],
    "public/app/features/datasources/state/reducers.ts:5381": [
      [0, 0, 0, "Do not use any type assertions.", "0"],
      [0, 0, 0, "Do not use any type assertions.", "1"]
    ],
    "public/app/features/datasources/state/selectors.ts:5381": [
      [0, 0, 0, "Do not use any type assertions.", "0"],
      [0, 0, 0, "Do not use any type assertions.", "1"]
    ],
    "public/app/features/dimensions/editors/FolderPickerTab.tsx:5381": [
      [0, 0, 0, "Do not use any type assertions.", "0"]
    ],
    "public/app/features/dimensions/editors/ResourceDimensionEditor.tsx:5381": [
      [0, 0, 0, "Do not use any type assertions.", "0"]
    ],
    "public/app/features/dimensions/editors/TextDimensionEditor.tsx:5381": [
      [0, 0, 0, "Do not use any type assertions.", "0"],
      [0, 0, 0, "Do not use any type assertions.", "1"]
    ],
    "public/app/features/dimensions/editors/ThresholdsEditor/ThresholdsEditor.tsx:5381": [
      [0, 0, 0, "Do not use any type assertions.", "0"]
    ],
    "public/app/features/dimensions/scale.ts:5381": [
      [0, 0, 0, "Do not use any type assertions.", "0"],
      [0, 0, 0, "Unexpected any. Specify a different type.", "1"]
    ],
    "public/app/features/dimensions/types.ts:5381": [
      [0, 0, 0, "Unexpected any. Specify a different type.", "0"]
    ],
    "public/app/features/dimensions/utils.ts:5381": [
      [0, 0, 0, "Do not use any type assertions.", "0"],
      [0, 0, 0, "Unexpected any. Specify a different type.", "1"]
    ],
    "public/app/features/explore/ExploreQueryInspector.tsx:5381": [
      [0, 0, 0, "Do not use any type assertions.", "0"]
    ],
    "public/app/features/explore/Logs/Logs.tsx:5381": [
      [0, 0, 0, "Unexpected any. Specify a different type.", "0"],
      [0, 0, 0, "Do not use any type assertions.", "1"]
    ],
    "public/app/features/explore/Logs/LogsMetaRow.tsx:5381": [
      [0, 0, 0, "Unexpected any. Specify a different type.", "0"]
    ],
    "public/app/features/explore/QueryRows.test.tsx:5381": [
      [0, 0, 0, "Unexpected any. Specify a different type.", "0"]
    ],
    "public/app/features/explore/TraceView/TraceView.tsx:5381": [
      [0, 0, 0, "Do not use any type assertions.", "0"],
      [0, 0, 0, "Do not use any type assertions.", "1"],
      [0, 0, 0, "Do not use any type assertions.", "2"],
      [0, 0, 0, "Do not use any type assertions.", "3"],
      [0, 0, 0, "Unexpected any. Specify a different type.", "4"],
      [0, 0, 0, "Do not use any type assertions.", "5"]
    ],
    "public/app/features/explore/TraceView/components/demo/trace-generators.ts:5381": [
      [0, 0, 0, "Do not use any type assertions.", "0"]
    ],
    "public/app/features/explore/TraceView/components/model/link-patterns.test.ts:5381": [
      [0, 0, 0, "Unexpected any. Specify a different type.", "0"],
      [0, 0, 0, "Unexpected any. Specify a different type.", "1"]
    ],
    "public/app/features/explore/TraceView/components/model/link-patterns.tsx:5381": [
      [0, 0, 0, "Unexpected any. Specify a different type.", "0"],
      [0, 0, 0, "Unexpected any. Specify a different type.", "1"],
      [0, 0, 0, "Unexpected any. Specify a different type.", "2"],
      [0, 0, 0, "Unexpected any. Specify a different type.", "3"],
      [0, 0, 0, "Unexpected any. Specify a different type.", "4"],
      [0, 0, 0, "Unexpected any. Specify a different type.", "5"],
      [0, 0, 0, "Unexpected any. Specify a different type.", "6"],
      [0, 0, 0, "Unexpected any. Specify a different type.", "7"],
      [0, 0, 0, "Unexpected any. Specify a different type.", "8"],
      [0, 0, 0, "Do not use any type assertions.", "9"],
      [0, 0, 0, "Unexpected any. Specify a different type.", "10"],
      [0, 0, 0, "Do not use any type assertions.", "11"],
      [0, 0, 0, "Unexpected any. Specify a different type.", "12"]
    ],
    "public/app/features/explore/TraceView/components/model/transform-trace-data.tsx:5381": [
      [0, 0, 0, "Do not use any type assertions.", "0"]
    ],
    "public/app/features/explore/TraceView/components/types/trace.ts:5381": [
      [0, 0, 0, "Unexpected any. Specify a different type.", "0"]
    ],
    "public/app/features/explore/TraceView/createSpanLink.tsx:5381": [
      [0, 0, 0, "Do not use any type assertions.", "0"],
      [0, 0, 0, "Do not use any type assertions.", "1"]
    ],
    "public/app/features/explore/spec/helper/setup.tsx:5381": [
      [0, 0, 0, "Do not use any type assertions.", "0"],
      [0, 0, 0, "Unexpected any. Specify a different type.", "1"]
    ],
    "public/app/features/explore/spec/interpolation.test.tsx:5381": [
      [0, 0, 0, "Unexpected any. Specify a different type.", "0"]
    ],
    "public/app/features/explore/spec/queryHistory.test.tsx:5381": [
      [0, 0, 0, "Unexpected any. Specify a different type.", "0"]
    ],
    "public/app/features/explore/state/time.test.ts:5381": [
      [0, 0, 0, "Unexpected any. Specify a different type.", "0"]
    ],
    "public/app/features/explore/state/utils.ts:5381": [
      [0, 0, 0, "Do not use any type assertions.", "0"],
      [0, 0, 0, "Unexpected any. Specify a different type.", "1"],
      [0, 0, 0, "Do not use any type assertions.", "2"],
      [0, 0, 0, "Unexpected any. Specify a different type.", "3"],
      [0, 0, 0, "Do not use any type assertions.", "4"],
      [0, 0, 0, "Do not use any type assertions.", "5"]
    ],
    "public/app/features/expressions/ExpressionDatasource.ts:5381": [
      [0, 0, 0, "Unexpected any. Specify a different type.", "0"],
      [0, 0, 0, "Do not use any type assertions.", "1"],
      [0, 0, 0, "Do not use any type assertions.", "2"]
    ],
    "public/app/features/expressions/guards.ts:5381": [
      [0, 0, 0, "Do not use any type assertions.", "0"]
    ],
    "public/app/features/folders/state/actions.test.ts:5381": [
      [0, 0, 0, "Unexpected any. Specify a different type.", "0"]
    ],
    "public/app/features/geo/format/geohash.ts:5381": [
      [0, 0, 0, "Unexpected any. Specify a different type.", "0"]
    ],
    "public/app/features/geo/format/geojson.ts:5381": [
      [0, 0, 0, "Unexpected any. Specify a different type.", "0"]
    ],
    "public/app/features/geo/gazetteer/gazetteer.ts:5381": [
      [0, 0, 0, "Unexpected any. Specify a different type.", "0"],
      [0, 0, 0, "Do not use any type assertions.", "1"]
    ],
    "public/app/features/geo/gazetteer/worldmap.test.ts:5381": [
      [0, 0, 0, "Unexpected any. Specify a different type.", "0"]
    ],
    "public/app/features/geo/utils/frameVectorSource.ts:5381": [
      [0, 0, 0, "Do not use any type assertions.", "0"],
      [0, 0, 0, "Do not use any type assertions.", "1"],
      [0, 0, 0, "Do not use any type assertions.", "2"]
    ],
    "public/app/features/inspector/InspectDataOptions.tsx:5381": [
      [0, 0, 0, "Do not use any type assertions.", "0"]
    ],
    "public/app/features/inspector/InspectDataTab.tsx:5381": [
      [0, 0, 0, "Use data-testid for E2E selectors instead of aria-label", "0"]
    ],
    "public/app/features/inspector/InspectErrorTab.tsx:5381": [
      [0, 0, 0, "Unexpected any. Specify a different type.", "0"]
    ],
    "public/app/features/inspector/InspectJSONTab.tsx:5381": [
      [0, 0, 0, "Use data-testid for E2E selectors instead of aria-label", "0"]
    ],
    "public/app/features/inspector/InspectStatsTab.tsx:5381": [
      [0, 0, 0, "Use data-testid for E2E selectors instead of aria-label", "0"]
    ],
    "public/app/features/inspector/QueryInspector.tsx:5381": [
      [0, 0, 0, "Unexpected any. Specify a different type.", "0"],
      [0, 0, 0, "Unexpected any. Specify a different type.", "1"],
      [0, 0, 0, "Unexpected any. Specify a different type.", "2"],
      [0, 0, 0, "Use data-testid for E2E selectors instead of aria-label", "3"],
      [0, 0, 0, "Use data-testid for E2E selectors instead of aria-label", "4"]
    ],
    "public/app/features/invites/state/selectors.ts:5381": [
      [0, 0, 0, "Unexpected any. Specify a different type.", "0"]
    ],
    "public/app/features/library-panels/components/LibraryPanelsView/actions.ts:5381": [
      [0, 0, 0, "Unexpected any. Specify a different type.", "0"]
    ],
    "public/app/features/library-panels/utils.ts:5381": [
      [0, 0, 0, "Unexpected any. Specify a different type.", "0"]
    ],
    "public/app/features/live/centrifuge/LiveDataStream.test.ts:5381": [
      [0, 0, 0, "Unexpected any. Specify a different type.", "0"],
      [0, 0, 0, "Unexpected any. Specify a different type.", "1"],
      [0, 0, 0, "Unexpected any. Specify a different type.", "2"],
      [0, 0, 0, "Unexpected any. Specify a different type.", "3"],
      [0, 0, 0, "Unexpected any. Specify a different type.", "4"],
      [0, 0, 0, "Unexpected any. Specify a different type.", "5"]
    ],
    "public/app/features/live/centrifuge/LiveDataStream.ts:5381": [
      [0, 0, 0, "Do not use any type assertions.", "0"],
      [0, 0, 0, "Do not use any type assertions.", "1"]
    ],
    "public/app/features/live/centrifuge/channel.ts:5381": [
      [0, 0, 0, "Unexpected any. Specify a different type.", "0"]
    ],
    "public/app/features/live/centrifuge/serviceWorkerProxy.ts:5381": [
      [0, 0, 0, "Do not use any type assertions.", "0"],
      [0, 0, 0, "Do not use any type assertions.", "1"]
    ],
    "public/app/features/live/centrifuge/transferHandlers.ts:5381": [
      [0, 0, 0, "Unexpected any. Specify a different type.", "0"]
    ],
    "public/app/features/live/data/amendTimeSeries.ts:5381": [
      [0, 0, 0, "Unexpected any. Specify a different type.", "0"],
      [0, 0, 0, "Do not use any type assertions.", "1"],
      [0, 0, 0, "Do not use any type assertions.", "2"],
      [0, 0, 0, "Do not use any type assertions.", "3"],
      [0, 0, 0, "Do not use any type assertions.", "4"]
    ],
    "public/app/features/live/index.ts:5381": [
      [0, 0, 0, "Do not use any type assertions.", "0"]
    ],
    "public/app/features/logs/utils.ts:5381": [
      [0, 0, 0, "Do not use any type assertions.", "0"]
    ],
    "public/app/features/manage-dashboards/components/ImportDashboardForm.tsx:5381": [
      [0, 0, 0, "Do not use any type assertions.", "0"]
    ],
    "public/app/features/manage-dashboards/components/ImportDashboardLibraryPanelsList.tsx:5381": [
      [0, 0, 0, "Do not use any type assertions.", "0"]
    ],
    "public/app/features/manage-dashboards/state/actions.test.ts:5381": [
      [0, 0, 0, "Unexpected any. Specify a different type.", "0"]
    ],
    "public/app/features/manage-dashboards/state/actions.ts:5381": [
      [0, 0, 0, "Unexpected any. Specify a different type.", "0"],
      [0, 0, 0, "Unexpected any. Specify a different type.", "1"],
      [0, 0, 0, "Unexpected any. Specify a different type.", "2"],
      [0, 0, 0, "Unexpected any. Specify a different type.", "3"],
      [0, 0, 0, "Do not use any type assertions.", "4"],
      [0, 0, 0, "Unexpected any. Specify a different type.", "5"],
      [0, 0, 0, "Do not use any type assertions.", "6"],
      [0, 0, 0, "Unexpected any. Specify a different type.", "7"],
      [0, 0, 0, "Unexpected any. Specify a different type.", "8"],
      [0, 0, 0, "Unexpected any. Specify a different type.", "9"],
      [0, 0, 0, "Unexpected any. Specify a different type.", "10"],
      [0, 0, 0, "Unexpected any. Specify a different type.", "11"],
      [0, 0, 0, "Unexpected any. Specify a different type.", "12"],
      [0, 0, 0, "Unexpected any. Specify a different type.", "13"],
      [0, 0, 0, "Unexpected any. Specify a different type.", "14"],
      [0, 0, 0, "Unexpected any. Specify a different type.", "15"],
      [0, 0, 0, "Unexpected any. Specify a different type.", "16"],
      [0, 0, 0, "Unexpected any. Specify a different type.", "17"],
      [0, 0, 0, "Unexpected any. Specify a different type.", "18"],
      [0, 0, 0, "Unexpected any. Specify a different type.", "19"]
    ],
    "public/app/features/manage-dashboards/state/reducers.ts:5381": [
      [0, 0, 0, "Unexpected any. Specify a different type.", "0"],
      [0, 0, 0, "Do not use any type assertions.", "1"],
      [0, 0, 0, "Unexpected any. Specify a different type.", "2"],
      [0, 0, 0, "Unexpected any. Specify a different type.", "3"],
      [0, 0, 0, "Unexpected any. Specify a different type.", "4"]
    ],
    "public/app/features/org/state/actions.ts:5381": [
      [0, 0, 0, "Unexpected any. Specify a different type.", "0"],
      [0, 0, 0, "Unexpected any. Specify a different type.", "1"],
      [0, 0, 0, "Unexpected any. Specify a different type.", "2"],
      [0, 0, 0, "Unexpected any. Specify a different type.", "3"],
      [0, 0, 0, "Unexpected any. Specify a different type.", "4"]
    ],
    "public/app/features/org/state/reducers.ts:5381": [
      [0, 0, 0, "Do not use any type assertions.", "0"]
    ],
    "public/app/features/panel/components/VizTypePicker/PanelTypeCard.tsx:5381": [
      [0, 0, 0, "Use data-testid for E2E selectors instead of aria-label", "0"]
    ],
    "public/app/features/panel/components/VizTypePicker/types.ts:5381": [
      [0, 0, 0, "Unexpected any. Specify a different type.", "0"]
    ],
    "public/app/features/panel/panellinks/linkSuppliers.ts:5381": [
      [0, 0, 0, "Unexpected any. Specify a different type.", "0"]
    ],
    "public/app/features/panel/panellinks/link_srv.ts:5381": [
      [0, 0, 0, "Do not use any type assertions.", "0"],
      [0, 0, 0, "Unexpected any. Specify a different type.", "1"],
      [0, 0, 0, "Unexpected any. Specify a different type.", "2"],
      [0, 0, 0, "Unexpected any. Specify a different type.", "3"],
      [0, 0, 0, "Unexpected any. Specify a different type.", "4"],
      [0, 0, 0, "Unexpected any. Specify a different type.", "5"]
    ],
    "public/app/features/panel/state/actions.ts:5381": [
      [0, 0, 0, "Unexpected any. Specify a different type.", "0"]
    ],
    "public/app/features/panel/state/reducers.ts:5381": [
      [0, 0, 0, "Unexpected any. Specify a different type.", "0"],
      [0, 0, 0, "Unexpected any. Specify a different type.", "1"]
    ],
    "public/app/features/playlist/PlaylistForm.tsx:5381": [
      [0, 0, 0, "Use data-testid for E2E selectors instead of aria-label", "0"],
      [0, 0, 0, "Use data-testid for E2E selectors instead of aria-label", "1"]
    ],
    "public/app/features/playlist/PlaylistSrv.test.ts:5381": [
      [0, 0, 0, "Unexpected any. Specify a different type.", "0"],
      [0, 0, 0, "Unexpected any. Specify a different type.", "1"],
      [0, 0, 0, "Unexpected any. Specify a different type.", "2"],
      [0, 0, 0, "Unexpected any. Specify a different type.", "3"],
      [0, 0, 0, "Unexpected any. Specify a different type.", "4"]
    ],
    "public/app/features/plugins/admin/components/GetStartedWithPlugin/GetStartedWithDataSource.tsx:5381": [
      [0, 0, 0, "Do not use any type assertions.", "0"]
    ],
    "public/app/features/plugins/admin/components/PluginDetailsBody.tsx:5381": [
      [0, 0, 0, "Do not use any type assertions.", "0"]
    ],
    "public/app/features/plugins/admin/components/PluginDetailsDisabledError.tsx:5381": [
      [0, 0, 0, "Use data-testid for E2E selectors instead of aria-label", "0"]
    ],
    "public/app/features/plugins/admin/components/PluginDetailsPage.tsx:5381": [
      [0, 0, 0, "Do not use any type assertions.", "0"]
    ],
    "public/app/features/plugins/admin/components/PluginDetailsSignature.tsx:5381": [
      [0, 0, 0, "Use data-testid for E2E selectors instead of aria-label", "0"]
    ],
    "public/app/features/plugins/admin/components/SearchField.tsx:5381": [
      [0, 0, 0, "Unexpected any. Specify a different type.", "0"]
    ],
    "public/app/features/plugins/admin/hooks/useHistory.tsx:5381": [
      [0, 0, 0, "Unexpected any. Specify a different type.", "0"]
    ],
    "public/app/features/plugins/admin/pages/Browse.tsx:5381": [
      [0, 0, 0, "Do not use any type assertions.", "0"],
      [0, 0, 0, "Do not use any type assertions.", "1"]
    ],
    "public/app/features/plugins/admin/state/actions.ts:5381": [
      [0, 0, 0, "Do not use any type assertions.", "0"]
    ],
    "public/app/features/plugins/admin/types.ts:5381": [
      [0, 0, 0, "Unexpected any. Specify a different type.", "0"]
    ],
    "public/app/features/plugins/components/PluginsErrorsInfo.tsx:5381": [
      [0, 0, 0, "Use data-testid for E2E selectors instead of aria-label", "0"]
    ],
    "public/app/features/plugins/datasource_srv.ts:5381": [
      [0, 0, 0, "Do not use any type assertions.", "0"],
      [0, 0, 0, "Unexpected any. Specify a different type.", "1"],
      [0, 0, 0, "Do not use any type assertions.", "2"],
      [0, 0, 0, "Unexpected any. Specify a different type.", "3"],
      [0, 0, 0, "Unexpected any. Specify a different type.", "4"],
      [0, 0, 0, "Unexpected any. Specify a different type.", "5"],
      [0, 0, 0, "Unexpected any. Specify a different type.", "6"],
      [0, 0, 0, "Unexpected any. Specify a different type.", "7"],
      [0, 0, 0, "Do not use any type assertions.", "8"],
      [0, 0, 0, "Unexpected any. Specify a different type.", "9"],
      [0, 0, 0, "Do not use any type assertions.", "10"],
      [0, 0, 0, "Unexpected any. Specify a different type.", "11"],
      [0, 0, 0, "Do not use any type assertions.", "12"],
      [0, 0, 0, "Do not use any type assertions.", "13"],
      [0, 0, 0, "Do not use any type assertions.", "14"],
      [0, 0, 0, "Unexpected any. Specify a different type.", "15"],
      [0, 0, 0, "Unexpected any. Specify a different type.", "16"],
      [0, 0, 0, "Do not use any type assertions.", "17"]
    ],
    "public/app/features/plugins/importPanelPlugin.ts:5381": [
      [0, 0, 0, "Do not use any type assertions.", "0"]
    ],
    "public/app/features/plugins/pluginSettings.ts:5381": [
      [0, 0, 0, "Unexpected any. Specify a different type.", "0"],
      [0, 0, 0, "Unexpected any. Specify a different type.", "1"]
    ],
<<<<<<< HEAD
=======
    "public/app/features/plugins/plugin_loader.ts:5381": [
      [0, 0, 0, "Do not use any type assertions.", "0"],
      [0, 0, 0, "Unexpected any. Specify a different type.", "1"],
      [0, 0, 0, "Unexpected any. Specify a different type.", "2"],
      [0, 0, 0, "Unexpected any. Specify a different type.", "3"],
      [0, 0, 0, "Unexpected any. Specify a different type.", "4"],
      [0, 0, 0, "Unexpected any. Specify a different type.", "5"],
      [0, 0, 0, "Unexpected any. Specify a different type.", "6"],
      [0, 0, 0, "Do not use any type assertions.", "7"],
      [0, 0, 0, "Do not use any type assertions.", "8"]
    ],
    "public/app/features/plugins/sandbox/distortion_map.ts:5381": [
      [0, 0, 0, "Do not use any type assertions.", "0"]
    ],
>>>>>>> 02f2ff18
    "public/app/features/plugins/sandbox/sandbox_components.tsx:5381": [
      [0, 0, 0, "Unexpected any. Specify a different type.", "0"]
    ],
    "public/app/features/plugins/sandbox/sandbox_plugin_loader.ts:5381": [
      [0, 0, 0, "Do not use any type assertions.", "0"],
      [0, 0, 0, "Do not use any type assertions.", "1"],
      [0, 0, 0, "Do not use any type assertions.", "2"]
    ],
    "public/app/features/plugins/sql/components/visual-query-builder/AwesomeQueryBuilder.tsx:5381": [
      [0, 0, 0, "Do not use any type assertions.", "0"],
      [0, 0, 0, "Do not use any type assertions.", "1"],
      [0, 0, 0, "Unexpected any. Specify a different type.", "2"]
    ],
    "public/app/features/plugins/sql/components/visual-query-builder/SQLWhereRow.tsx:5381": [
      [0, 0, 0, "Do not use any type assertions.", "0"]
    ],
    "public/app/features/plugins/tests/datasource_srv.test.ts:5381": [
      [0, 0, 0, "Unexpected any. Specify a different type.", "0"],
      [0, 0, 0, "Unexpected any. Specify a different type.", "1"],
      [0, 0, 0, "Unexpected any. Specify a different type.", "2"],
      [0, 0, 0, "Unexpected any. Specify a different type.", "3"],
      [0, 0, 0, "Unexpected any. Specify a different type.", "4"],
      [0, 0, 0, "Unexpected any. Specify a different type.", "5"]
    ],
    "public/app/features/plugins/utils.ts:5381": [
      [0, 0, 0, "Do not use any type assertions.", "0"],
      [0, 0, 0, "Do not use any type assertions.", "1"],
      [0, 0, 0, "Do not use any type assertions.", "2"],
      [0, 0, 0, "Do not use any type assertions.", "3"]
    ],
    "public/app/features/query/components/QueryEditorRow.tsx:5381": [
      [0, 0, 0, "Do not use any type assertions.", "0"],
      [0, 0, 0, "Do not use any type assertions.", "1"],
      [0, 0, 0, "Do not use any type assertions.", "2"],
      [0, 0, 0, "Do not use any type assertions.", "3"],
      [0, 0, 0, "Use data-testid for E2E selectors instead of aria-label", "4"]
    ],
    "public/app/features/query/components/QueryEditorRowHeader.tsx:5381": [
      [0, 0, 0, "Use data-testid for E2E selectors instead of aria-label", "0"]
    ],
    "public/app/features/query/components/QueryGroup.tsx:5381": [
      [0, 0, 0, "Use data-testid for E2E selectors instead of aria-label", "0"],
      [0, 0, 0, "Use data-testid for E2E selectors instead of aria-label", "1"]
    ],
    "public/app/features/query/state/DashboardQueryRunner/AlertStatesWorker.test.ts:5381": [
      [0, 0, 0, "Unexpected any. Specify a different type.", "0"],
      [0, 0, 0, "Unexpected any. Specify a different type.", "1"],
      [0, 0, 0, "Unexpected any. Specify a different type.", "2"]
    ],
    "public/app/features/query/state/DashboardQueryRunner/AnnotationsQueryRunner.test.ts:5381": [
      [0, 0, 0, "Unexpected any. Specify a different type.", "0"]
    ],
    "public/app/features/query/state/DashboardQueryRunner/AnnotationsQueryRunner.ts:5381": [
      [0, 0, 0, "Do not use any type assertions.", "0"],
      [0, 0, 0, "Do not use any type assertions.", "1"]
    ],
    "public/app/features/query/state/DashboardQueryRunner/DashboardQueryRunner.ts:5381": [
      [0, 0, 0, "Unexpected any. Specify a different type.", "0"]
    ],
    "public/app/features/query/state/DashboardQueryRunner/SnapshotWorker.ts:5381": [
      [0, 0, 0, "Do not use any type assertions.", "0"]
    ],
    "public/app/features/query/state/DashboardQueryRunner/testHelpers.ts:5381": [
      [0, 0, 0, "Unexpected any. Specify a different type.", "0"],
      [0, 0, 0, "Unexpected any. Specify a different type.", "1"],
      [0, 0, 0, "Unexpected any. Specify a different type.", "2"],
      [0, 0, 0, "Unexpected any. Specify a different type.", "3"],
      [0, 0, 0, "Do not use any type assertions.", "4"],
      [0, 0, 0, "Unexpected any. Specify a different type.", "5"]
    ],
    "public/app/features/query/state/DashboardQueryRunner/utils.ts:5381": [
      [0, 0, 0, "Unexpected any. Specify a different type.", "0"],
      [0, 0, 0, "Unexpected any. Specify a different type.", "1"],
      [0, 0, 0, "Unexpected any. Specify a different type.", "2"],
      [0, 0, 0, "Unexpected any. Specify a different type.", "3"]
    ],
    "public/app/features/query/state/PanelQueryRunner.ts:5381": [
      [0, 0, 0, "Do not use any type assertions.", "0"],
      [0, 0, 0, "Do not use any type assertions.", "1"],
      [0, 0, 0, "Do not use any type assertions.", "2"]
    ],
    "public/app/features/query/state/runRequest.ts:5381": [
      [0, 0, 0, "Do not use any type assertions.", "0"]
    ],
    "public/app/features/query/state/updateQueries.test.ts:5381": [
      [0, 0, 0, "Unexpected any. Specify a different type.", "0"],
      [0, 0, 0, "Unexpected any. Specify a different type.", "1"],
      [0, 0, 0, "Unexpected any. Specify a different type.", "2"],
      [0, 0, 0, "Unexpected any. Specify a different type.", "3"],
      [0, 0, 0, "Unexpected any. Specify a different type.", "4"],
      [0, 0, 0, "Unexpected any. Specify a different type.", "5"],
      [0, 0, 0, "Unexpected any. Specify a different type.", "6"],
      [0, 0, 0, "Unexpected any. Specify a different type.", "7"],
      [0, 0, 0, "Unexpected any. Specify a different type.", "8"],
      [0, 0, 0, "Unexpected any. Specify a different type.", "9"],
      [0, 0, 0, "Unexpected any. Specify a different type.", "10"],
      [0, 0, 0, "Unexpected any. Specify a different type.", "11"]
    ],
    "public/app/features/sandbox/TestStuffPage.tsx:5381": [
      [0, 0, 0, "Do not use any type assertions.", "0"]
    ],
    "public/app/features/scenes/dashboard/test-utils.ts:5381": [
      [0, 0, 0, "Do not use any type assertions.", "0"],
      [0, 0, 0, "Do not use any type assertions.", "1"],
      [0, 0, 0, "Do not use any type assertions.", "2"],
      [0, 0, 0, "Unexpected any. Specify a different type.", "3"],
      [0, 0, 0, "Do not use any type assertions.", "4"]
    ],
    "public/app/features/search/components/SearchCard.tsx:5381": [
      [0, 0, 0, "Unexpected any. Specify a different type.", "0"],
      [0, 0, 0, "Do not use any type assertions.", "1"],
      [0, 0, 0, "Do not use any type assertions.", "2"]
    ],
    "public/app/features/search/components/SearchItem.tsx:5381": [
      [0, 0, 0, "Unexpected any. Specify a different type.", "0"]
    ],
    "public/app/features/search/hooks/useSearchKeyboardSelection.ts:5381": [
      [0, 0, 0, "Do not use any type assertions.", "0"]
    ],
    "public/app/features/search/page/components/columns.tsx:5381": [
      [0, 0, 0, "Do not use any type assertions.", "0"],
      [0, 0, 0, "Do not use any type assertions.", "1"],
      [0, 0, 0, "Unexpected any. Specify a different type.", "2"],
      [0, 0, 0, "Do not use any type assertions.", "3"]
    ],
    "public/app/features/search/service/bluge.ts:5381": [
      [0, 0, 0, "Do not use any type assertions.", "0"],
      [0, 0, 0, "Do not use any type assertions.", "1"]
    ],
    "public/app/features/search/service/sql.ts:5381": [
      [0, 0, 0, "Unexpected any. Specify a different type.", "0"]
    ],
    "public/app/features/search/service/utils.ts:5381": [
      [0, 0, 0, "Do not use any type assertions.", "0"]
    ],
    "public/app/features/search/state/SearchStateManager.ts:5381": [
      [0, 0, 0, "Do not use any type assertions.", "0"]
    ],
    "public/app/features/search/types.ts:5381": [
      [0, 0, 0, "Unexpected any. Specify a different type.", "0"]
    ],
    "public/app/features/search/utils.ts:5381": [
      [0, 0, 0, "Do not use any type assertions.", "0"]
    ],
    "public/app/features/serviceaccounts/state/reducers.ts:5381": [
      [0, 0, 0, "Do not use any type assertions.", "0"],
      [0, 0, 0, "Do not use any type assertions.", "1"],
      [0, 0, 0, "Do not use any type assertions.", "2"]
    ],
    "public/app/features/storage/StoragePage.tsx:5381": [
      [0, 0, 0, "Do not use any type assertions.", "0"]
    ],
    "public/app/features/storage/storage.ts:5381": [
      [0, 0, 0, "Unexpected any. Specify a different type.", "0"],
      [0, 0, 0, "Unexpected any. Specify a different type.", "1"],
      [0, 0, 0, "Do not use any type assertions.", "2"],
      [0, 0, 0, "Do not use any type assertions.", "3"],
      [0, 0, 0, "Unexpected any. Specify a different type.", "4"]
    ],
    "public/app/features/teams/TeamGroupSync.tsx:5381": [
      [0, 0, 0, "Unexpected any. Specify a different type.", "0"],
      [0, 0, 0, "Unexpected any. Specify a different type.", "1"]
    ],
    "public/app/features/teams/TeamMemberRow.tsx:5381": [
      [0, 0, 0, "Do not use any type assertions.", "0"]
    ],
    "public/app/features/teams/TeamMembers.tsx:5381": [
      [0, 0, 0, "Unexpected any. Specify a different type.", "0"]
    ],
    "public/app/features/teams/TeamPages.tsx:5381": [
      [0, 0, 0, "Do not use any type assertions.", "0"]
    ],
    "public/app/features/teams/state/reducers.ts:5381": [
      [0, 0, 0, "Do not use any type assertions.", "0"],
      [0, 0, 0, "Do not use any type assertions.", "1"],
      [0, 0, 0, "Do not use any type assertions.", "2"]
    ],
    "public/app/features/teams/state/selectors.ts:5381": [
      [0, 0, 0, "Unexpected any. Specify a different type.", "0"]
    ],
    "public/app/features/templating/fieldAccessorCache.ts:5381": [
      [0, 0, 0, "Unexpected any. Specify a different type.", "0"]
    ],
    "public/app/features/templating/formatVariableValue.ts:5381": [
      [0, 0, 0, "Unexpected any. Specify a different type.", "0"],
      [0, 0, 0, "Unexpected any. Specify a different type.", "1"],
      [0, 0, 0, "Unexpected any. Specify a different type.", "2"]
    ],
    "public/app/features/templating/macroRegistry.test.ts:5381": [
      [0, 0, 0, "Unexpected any. Specify a different type.", "0"]
    ],
    "public/app/features/templating/templateProxies.ts:5381": [
      [0, 0, 0, "Unexpected any. Specify a different type.", "0"]
    ],
    "public/app/features/templating/template_srv.mock.ts:5381": [
      [0, 0, 0, "Do not use any type assertions.", "0"]
    ],
    "public/app/features/templating/template_srv.ts:5381": [
      [0, 0, 0, "Unexpected any. Specify a different type.", "0"],
      [0, 0, 0, "Unexpected any. Specify a different type.", "1"],
      [0, 0, 0, "Unexpected any. Specify a different type.", "2"],
      [0, 0, 0, "Unexpected any. Specify a different type.", "3"],
      [0, 0, 0, "Unexpected any. Specify a different type.", "4"],
      [0, 0, 0, "Unexpected any. Specify a different type.", "5"],
      [0, 0, 0, "Unexpected any. Specify a different type.", "6"],
      [0, 0, 0, "Unexpected any. Specify a different type.", "7"],
      [0, 0, 0, "Unexpected any. Specify a different type.", "8"],
      [0, 0, 0, "Unexpected any. Specify a different type.", "9"],
      [0, 0, 0, "Unexpected any. Specify a different type.", "10"],
      [0, 0, 0, "Unexpected any. Specify a different type.", "11"],
      [0, 0, 0, "Do not use any type assertions.", "12"],
      [0, 0, 0, "Unexpected any. Specify a different type.", "13"],
      [0, 0, 0, "Do not use any type assertions.", "14"]
    ],
    "public/app/features/transformers/FilterByValueTransformer/ValueMatchers/BasicMatcherEditor.tsx:5381": [
      [0, 0, 0, "Unexpected any. Specify a different type.", "0"],
      [0, 0, 0, "Unexpected any. Specify a different type.", "1"],
      [0, 0, 0, "Unexpected any. Specify a different type.", "2"]
    ],
    "public/app/features/transformers/FilterByValueTransformer/ValueMatchers/NoopMatcherEditor.tsx:5381": [
      [0, 0, 0, "Unexpected any. Specify a different type.", "0"]
    ],
    "public/app/features/transformers/FilterByValueTransformer/ValueMatchers/RangeMatcherEditor.tsx:5381": [
      [0, 0, 0, "Unexpected any. Specify a different type.", "0"]
    ],
    "public/app/features/transformers/FilterByValueTransformer/ValueMatchers/types.ts:5381": [
      [0, 0, 0, "Unexpected any. Specify a different type.", "0"],
      [0, 0, 0, "Unexpected any. Specify a different type.", "1"],
      [0, 0, 0, "Unexpected any. Specify a different type.", "2"]
    ],
    "public/app/features/transformers/FilterByValueTransformer/ValueMatchers/utils.ts:5381": [
      [0, 0, 0, "Unexpected any. Specify a different type.", "0"],
      [0, 0, 0, "Unexpected any. Specify a different type.", "1"],
      [0, 0, 0, "Unexpected any. Specify a different type.", "2"]
    ],
    "public/app/features/transformers/FilterByValueTransformer/ValueMatchers/valueMatchersUI.ts:5381": [
      [0, 0, 0, "Unexpected any. Specify a different type.", "0"]
    ],
    "public/app/features/transformers/calculateHeatmap/editor/helper.ts:5381": [
      [0, 0, 0, "Unexpected any. Specify a different type.", "0"]
    ],
    "public/app/features/transformers/calculateHeatmap/heatmap.ts:5381": [
      [0, 0, 0, "Do not use any type assertions.", "0"],
      [0, 0, 0, "Do not use any type assertions.", "1"],
      [0, 0, 0, "Unexpected any. Specify a different type.", "2"]
    ],
    "public/app/features/transformers/editors/CalculateFieldTransformerEditor.tsx:5381": [
      [0, 0, 0, "Do not use any type assertions.", "0"],
      [0, 0, 0, "Do not use any type assertions.", "1"]
    ],
    "public/app/features/transformers/editors/ConvertFieldTypeTransformerEditor.tsx:5381": [
      [0, 0, 0, "Do not use any type assertions.", "0"]
    ],
    "public/app/features/transformers/editors/GroupByTransformerEditor.tsx:5381": [
      [0, 0, 0, "Do not use any type assertions.", "0"]
    ],
    "public/app/features/transformers/editors/ReduceTransformerEditor.tsx:5381": [
      [0, 0, 0, "Use data-testid for E2E selectors instead of aria-label", "0"],
      [0, 0, 0, "Use data-testid for E2E selectors instead of aria-label", "1"],
      [0, 0, 0, "Do not use any type assertions.", "2"]
    ],
    "public/app/features/transformers/editors/SortByTransformerEditor.tsx:5381": [
      [0, 0, 0, "Do not use any type assertions.", "0"]
    ],
    "public/app/features/transformers/extractFields/ExtractFieldsTransformerEditor.tsx:5381": [
      [0, 0, 0, "Do not use any type assertions.", "0"],
      [0, 0, 0, "Unexpected any. Specify a different type.", "1"],
      [0, 0, 0, "Do not use any type assertions.", "2"],
      [0, 0, 0, "Unexpected any. Specify a different type.", "3"],
      [0, 0, 0, "Do not use any type assertions.", "4"],
      [0, 0, 0, "Unexpected any. Specify a different type.", "5"]
    ],
    "public/app/features/transformers/extractFields/extractFields.ts:5381": [
      [0, 0, 0, "Unexpected any. Specify a different type.", "0"],
      [0, 0, 0, "Do not use any type assertions.", "1"]
    ],
    "public/app/features/transformers/extractFields/fieldExtractors.ts:5381": [
      [0, 0, 0, "Unexpected any. Specify a different type.", "0"]
    ],
    "public/app/features/transformers/fieldToConfigMapping/FieldToConfigMappingEditor.tsx:5381": [
      [0, 0, 0, "Do not use any type assertions.", "0"],
      [0, 0, 0, "Do not use any type assertions.", "1"]
    ],
    "public/app/features/transformers/fieldToConfigMapping/fieldToConfigMapping.ts:5381": [
      [0, 0, 0, "Do not use any type assertions.", "0"],
      [0, 0, 0, "Unexpected any. Specify a different type.", "1"],
      [0, 0, 0, "Unexpected any. Specify a different type.", "2"],
      [0, 0, 0, "Unexpected any. Specify a different type.", "3"],
      [0, 0, 0, "Unexpected any. Specify a different type.", "4"]
    ],
    "public/app/features/transformers/lookupGazetteer/FieldLookupTransformerEditor.tsx:5381": [
      [0, 0, 0, "Do not use any type assertions.", "0"]
    ],
    "public/app/features/transformers/lookupGazetteer/fieldLookup.ts:5381": [
      [0, 0, 0, "Unexpected any. Specify a different type.", "0"]
    ],
    "public/app/features/transformers/prepareTimeSeries/prepareTimeSeries.test.ts:5381": [
      [0, 0, 0, "Unexpected any. Specify a different type.", "0"],
      [0, 0, 0, "Unexpected any. Specify a different type.", "1"]
    ],
    "public/app/features/transformers/prepareTimeSeries/prepareTimeSeries.ts:5381": [
      [0, 0, 0, "Unexpected any. Specify a different type.", "0"],
      [0, 0, 0, "Unexpected any. Specify a different type.", "1"]
    ],
    "public/app/features/transformers/spatial/optionsHelper.tsx:5381": [
      [0, 0, 0, "Unexpected any. Specify a different type.", "0"],
      [0, 0, 0, "Do not use any type assertions.", "1"],
      [0, 0, 0, "Unexpected any. Specify a different type.", "2"],
      [0, 0, 0, "Unexpected any. Specify a different type.", "3"],
      [0, 0, 0, "Do not use any type assertions.", "4"],
      [0, 0, 0, "Do not use any type assertions.", "5"]
    ],
    "public/app/features/transformers/standardTransformers.ts:5381": [
      [0, 0, 0, "Unexpected any. Specify a different type.", "0"]
    ],
    "public/app/features/users/state/reducers.ts:5381": [
      [0, 0, 0, "Do not use any type assertions.", "0"]
    ],
    "public/app/features/variables/adapters.ts:5381": [
      [0, 0, 0, "Unexpected any. Specify a different type.", "0"],
      [0, 0, 0, "Unexpected any. Specify a different type.", "1"],
      [0, 0, 0, "Unexpected any. Specify a different type.", "2"]
    ],
    "public/app/features/variables/adhoc/actions.ts:5381": [
      [0, 0, 0, "Do not use any type assertions.", "0"]
    ],
    "public/app/features/variables/adhoc/picker/AdHocFilter.tsx:5381": [
      [0, 0, 0, "Unexpected any. Specify a different type.", "0"]
    ],
    "public/app/features/variables/adhoc/picker/AdHocFilterBuilder.tsx:5381": [
      [0, 0, 0, "Unexpected any. Specify a different type.", "0"]
    ],
    "public/app/features/variables/adhoc/picker/AdHocFilterKey.tsx:5381": [
      [0, 0, 0, "Unexpected any. Specify a different type.", "0"],
      [0, 0, 0, "Unexpected any. Specify a different type.", "1"],
      [0, 0, 0, "Unexpected any. Specify a different type.", "2"]
    ],
    "public/app/features/variables/adhoc/picker/AdHocFilterRenderer.tsx:5381": [
      [0, 0, 0, "Unexpected any. Specify a different type.", "0"]
    ],
    "public/app/features/variables/adhoc/urlParser.ts:5381": [
      [0, 0, 0, "Do not use any type assertions.", "0"],
      [0, 0, 0, "Unexpected any. Specify a different type.", "1"]
    ],
    "public/app/features/variables/constant/reducer.ts:5381": [
      [0, 0, 0, "Do not use any type assertions.", "0"]
    ],
    "public/app/features/variables/custom/reducer.ts:5381": [
      [0, 0, 0, "Do not use any type assertions.", "0"]
    ],
    "public/app/features/variables/datasource/actions.ts:5381": [
      [0, 0, 0, "Unexpected any. Specify a different type.", "0"]
    ],
    "public/app/features/variables/datasource/reducer.ts:5381": [
      [0, 0, 0, "Do not use any type assertions.", "0"]
    ],
    "public/app/features/variables/editor/LegacyVariableQueryEditor.tsx:5381": [
      [0, 0, 0, "Use data-testid for E2E selectors instead of aria-label", "0"]
    ],
    "public/app/features/variables/editor/VariableEditorContainer.tsx:5381": [
      [0, 0, 0, "Do not use any type assertions.", "0"],
      [0, 0, 0, "Do not use any type assertions.", "1"]
    ],
    "public/app/features/variables/editor/VariableEditorEditor.tsx:5381": [
      [0, 0, 0, "Unexpected any. Specify a different type.", "0"],
      [0, 0, 0, "Use data-testid for E2E selectors instead of aria-label", "1"]
    ],
    "public/app/features/variables/editor/VariableEditorList.tsx:5381": [
      [0, 0, 0, "Use data-testid for E2E selectors instead of aria-label", "0"],
      [0, 0, 0, "Use data-testid for E2E selectors instead of aria-label", "1"]
    ],
    "public/app/features/variables/editor/VariableEditorListRow.tsx:5381": [
      [0, 0, 0, "Use data-testid for E2E selectors instead of aria-label", "0"],
      [0, 0, 0, "Use data-testid for E2E selectors instead of aria-label", "1"],
      [0, 0, 0, "Use data-testid for E2E selectors instead of aria-label", "2"],
      [0, 0, 0, "Use data-testid for E2E selectors instead of aria-label", "3"]
    ],
    "public/app/features/variables/editor/VariableSelectField.tsx:5381": [
      [0, 0, 0, "Unexpected any. Specify a different type.", "0"]
    ],
    "public/app/features/variables/editor/VariableValuesPreview.tsx:5381": [
      [0, 0, 0, "Use data-testid for E2E selectors instead of aria-label", "0"]
    ],
    "public/app/features/variables/editor/getVariableQueryEditor.tsx:5381": [
      [0, 0, 0, "Unexpected any. Specify a different type.", "0"],
      [0, 0, 0, "Unexpected any. Specify a different type.", "1"]
    ],
    "public/app/features/variables/editor/reducer.ts:5381": [
      [0, 0, 0, "Unexpected any. Specify a different type.", "0"]
    ],
    "public/app/features/variables/editor/types.ts:5381": [
      [0, 0, 0, "Unexpected any. Specify a different type.", "0"]
    ],
    "public/app/features/variables/getAllVariableValuesForUrl.ts:5381": [
      [0, 0, 0, "Do not use any type assertions.", "0"],
      [0, 0, 0, "Unexpected any. Specify a different type.", "1"]
    ],
    "public/app/features/variables/guard.ts:5381": [
      [0, 0, 0, "Unexpected any. Specify a different type.", "0"],
      [0, 0, 0, "Unexpected any. Specify a different type.", "1"]
    ],
    "public/app/features/variables/inspect/NetworkGraph.tsx:5381": [
      [0, 0, 0, "Unexpected any. Specify a different type.", "0"],
      [0, 0, 0, "Unexpected any. Specify a different type.", "1"],
      [0, 0, 0, "Unexpected any. Specify a different type.", "2"],
      [0, 0, 0, "Unexpected any. Specify a different type.", "3"],
      [0, 0, 0, "Unexpected any. Specify a different type.", "4"],
      [0, 0, 0, "Unexpected any. Specify a different type.", "5"],
      [0, 0, 0, "Unexpected any. Specify a different type.", "6"]
    ],
    "public/app/features/variables/inspect/utils.ts:5381": [
      [0, 0, 0, "Unexpected any. Specify a different type.", "0"],
      [0, 0, 0, "Unexpected any. Specify a different type.", "1"],
      [0, 0, 0, "Unexpected any. Specify a different type.", "2"],
      [0, 0, 0, "Do not use any type assertions.", "3"],
      [0, 0, 0, "Unexpected any. Specify a different type.", "4"],
      [0, 0, 0, "Do not use any type assertions.", "5"],
      [0, 0, 0, "Unexpected any. Specify a different type.", "6"],
      [0, 0, 0, "Unexpected any. Specify a different type.", "7"],
      [0, 0, 0, "Do not use any type assertions.", "8"],
      [0, 0, 0, "Do not use any type assertions.", "9"],
      [0, 0, 0, "Unexpected any. Specify a different type.", "10"],
      [0, 0, 0, "Unexpected any. Specify a different type.", "11"],
      [0, 0, 0, "Unexpected any. Specify a different type.", "12"],
      [0, 0, 0, "Do not use any type assertions.", "13"],
      [0, 0, 0, "Do not use any type assertions.", "14"]
    ],
    "public/app/features/variables/interval/reducer.ts:5381": [
      [0, 0, 0, "Do not use any type assertions.", "0"]
    ],
    "public/app/features/variables/pickers/OptionsPicker/actions.ts:5381": [
      [0, 0, 0, "Unexpected any. Specify a different type.", "0"],
      [0, 0, 0, "Unexpected any. Specify a different type.", "1"]
    ],
    "public/app/features/variables/pickers/OptionsPicker/reducer.test.ts:5381": [
      [0, 0, 0, "Unexpected any. Specify a different type.", "0"],
      [0, 0, 0, "Unexpected any. Specify a different type.", "1"],
      [0, 0, 0, "Unexpected any. Specify a different type.", "2"],
      [0, 0, 0, "Unexpected any. Specify a different type.", "3"],
      [0, 0, 0, "Unexpected any. Specify a different type.", "4"],
      [0, 0, 0, "Unexpected any. Specify a different type.", "5"],
      [0, 0, 0, "Unexpected any. Specify a different type.", "6"],
      [0, 0, 0, "Unexpected any. Specify a different type.", "7"],
      [0, 0, 0, "Unexpected any. Specify a different type.", "8"],
      [0, 0, 0, "Unexpected any. Specify a different type.", "9"],
      [0, 0, 0, "Unexpected any. Specify a different type.", "10"],
      [0, 0, 0, "Unexpected any. Specify a different type.", "11"],
      [0, 0, 0, "Unexpected any. Specify a different type.", "12"],
      [0, 0, 0, "Unexpected any. Specify a different type.", "13"]
    ],
    "public/app/features/variables/pickers/shared/VariableInput.tsx:5381": [
      [0, 0, 0, "Do not use any type assertions.", "0"]
    ],
    "public/app/features/variables/pickers/shared/VariableLink.tsx:5381": [
      [0, 0, 0, "Use data-testid for E2E selectors instead of aria-label", "0"]
    ],
    "public/app/features/variables/pickers/shared/VariableOptions.tsx:5381": [
      [0, 0, 0, "Use data-testid for E2E selectors instead of aria-label", "0"]
    ],
    "public/app/features/variables/query/QueryVariableEditor.test.tsx:5381": [
      [0, 0, 0, "Unexpected any. Specify a different type.", "0"]
    ],
    "public/app/features/variables/query/QueryVariableEditor.tsx:5381": [
      [0, 0, 0, "Unexpected any. Specify a different type.", "0"],
      [0, 0, 0, "Unexpected any. Specify a different type.", "1"]
    ],
    "public/app/features/variables/query/VariableQueryRunner.ts:5381": [
      [0, 0, 0, "Unexpected any. Specify a different type.", "0"],
      [0, 0, 0, "Do not use any type assertions.", "1"]
    ],
    "public/app/features/variables/query/actions.test.tsx:5381": [
      [0, 0, 0, "Unexpected any. Specify a different type.", "0"],
      [0, 0, 0, "Unexpected any. Specify a different type.", "1"],
      [0, 0, 0, "Unexpected any. Specify a different type.", "2"],
      [0, 0, 0, "Unexpected any. Specify a different type.", "3"],
      [0, 0, 0, "Unexpected any. Specify a different type.", "4"]
    ],
    "public/app/features/variables/query/actions.ts:5381": [
      [0, 0, 0, "Unexpected any. Specify a different type.", "0"],
      [0, 0, 0, "Unexpected any. Specify a different type.", "1"],
      [0, 0, 0, "Unexpected any. Specify a different type.", "2"],
      [0, 0, 0, "Unexpected any. Specify a different type.", "3"],
      [0, 0, 0, "Do not use any type assertions.", "4"],
      [0, 0, 0, "Unexpected any. Specify a different type.", "5"]
    ],
    "public/app/features/variables/query/operators.ts:5381": [
      [0, 0, 0, "Unexpected any. Specify a different type.", "0"],
      [0, 0, 0, "Unexpected any. Specify a different type.", "1"]
    ],
    "public/app/features/variables/query/queryRunners.test.ts:5381": [
      [0, 0, 0, "Unexpected any. Specify a different type.", "0"],
      [0, 0, 0, "Unexpected any. Specify a different type.", "1"],
      [0, 0, 0, "Unexpected any. Specify a different type.", "2"],
      [0, 0, 0, "Unexpected any. Specify a different type.", "3"],
      [0, 0, 0, "Unexpected any. Specify a different type.", "4"],
      [0, 0, 0, "Unexpected any. Specify a different type.", "5"],
      [0, 0, 0, "Unexpected any. Specify a different type.", "6"],
      [0, 0, 0, "Unexpected any. Specify a different type.", "7"],
      [0, 0, 0, "Unexpected any. Specify a different type.", "8"],
      [0, 0, 0, "Unexpected any. Specify a different type.", "9"],
      [0, 0, 0, "Unexpected any. Specify a different type.", "10"],
      [0, 0, 0, "Unexpected any. Specify a different type.", "11"],
      [0, 0, 0, "Unexpected any. Specify a different type.", "12"],
      [0, 0, 0, "Unexpected any. Specify a different type.", "13"],
      [0, 0, 0, "Unexpected any. Specify a different type.", "14"],
      [0, 0, 0, "Unexpected any. Specify a different type.", "15"],
      [0, 0, 0, "Unexpected any. Specify a different type.", "16"],
      [0, 0, 0, "Unexpected any. Specify a different type.", "17"]
    ],
    "public/app/features/variables/query/queryRunners.ts:5381": [
      [0, 0, 0, "Unexpected any. Specify a different type.", "0"],
      [0, 0, 0, "Unexpected any. Specify a different type.", "1"]
    ],
    "public/app/features/variables/query/reducer.ts:5381": [
      [0, 0, 0, "Do not use any type assertions.", "0"],
      [0, 0, 0, "Unexpected any. Specify a different type.", "1"],
      [0, 0, 0, "Unexpected any. Specify a different type.", "2"]
    ],
    "public/app/features/variables/query/variableQueryObserver.ts:5381": [
      [0, 0, 0, "Unexpected any. Specify a different type.", "0"],
      [0, 0, 0, "Unexpected any. Specify a different type.", "1"]
    ],
    "public/app/features/variables/shared/formatVariable.ts:5381": [
      [0, 0, 0, "Do not use any type assertions.", "0"],
      [0, 0, 0, "Do not use any type assertions.", "1"]
    ],
    "public/app/features/variables/shared/testing/datasourceVariableBuilder.ts:5381": [
      [0, 0, 0, "Unexpected any. Specify a different type.", "0"]
    ],
    "public/app/features/variables/shared/testing/helpers.ts:5381": [
      [0, 0, 0, "Do not use any type assertions.", "0"],
      [0, 0, 0, "Do not use any type assertions.", "1"]
    ],
    "public/app/features/variables/shared/testing/optionsVariableBuilder.ts:5381": [
      [0, 0, 0, "Do not use any type assertions.", "0"],
      [0, 0, 0, "Do not use any type assertions.", "1"],
      [0, 0, 0, "Unexpected any. Specify a different type.", "2"]
    ],
    "public/app/features/variables/shared/testing/variableBuilder.ts:5381": [
      [0, 0, 0, "Do not use any type assertions.", "0"]
    ],
    "public/app/features/variables/state/actions.ts:5381": [
      [0, 0, 0, "Do not use any type assertions.", "0"],
      [0, 0, 0, "Do not use any type assertions.", "1"],
      [0, 0, 0, "Do not use any type assertions.", "2"],
      [0, 0, 0, "Do not use any type assertions.", "3"],
      [0, 0, 0, "Do not use any type assertions.", "4"],
      [0, 0, 0, "Unexpected any. Specify a different type.", "5"],
      [0, 0, 0, "Do not use any type assertions.", "6"],
      [0, 0, 0, "Do not use any type assertions.", "7"],
      [0, 0, 0, "Do not use any type assertions.", "8"],
      [0, 0, 0, "Do not use any type assertions.", "9"],
      [0, 0, 0, "Do not use any type assertions.", "10"],
      [0, 0, 0, "Unexpected any. Specify a different type.", "11"],
      [0, 0, 0, "Unexpected any. Specify a different type.", "12"],
      [0, 0, 0, "Do not use any type assertions.", "13"],
      [0, 0, 0, "Unexpected any. Specify a different type.", "14"],
      [0, 0, 0, "Unexpected any. Specify a different type.", "15"]
    ],
    "public/app/features/variables/state/keyedVariablesReducer.ts:5381": [
      [0, 0, 0, "Unexpected any. Specify a different type.", "0"],
      [0, 0, 0, "Unexpected any. Specify a different type.", "1"]
    ],
    "public/app/features/variables/state/reducers.test.ts:5381": [
      [0, 0, 0, "Unexpected any. Specify a different type.", "0"],
      [0, 0, 0, "Unexpected any. Specify a different type.", "1"]
    ],
    "public/app/features/variables/state/sharedReducer.ts:5381": [
      [0, 0, 0, "Unexpected any. Specify a different type.", "0"],
      [0, 0, 0, "Do not use any type assertions.", "1"],
      [0, 0, 0, "Unexpected any. Specify a different type.", "2"]
    ],
    "public/app/features/variables/state/transactionReducer.test.ts:5381": [
      [0, 0, 0, "Unexpected any. Specify a different type.", "0"],
      [0, 0, 0, "Unexpected any. Specify a different type.", "1"],
      [0, 0, 0, "Unexpected any. Specify a different type.", "2"],
      [0, 0, 0, "Unexpected any. Specify a different type.", "3"]
    ],
    "public/app/features/variables/state/types.ts:5381": [
      [0, 0, 0, "Unexpected any. Specify a different type.", "0"]
    ],
    "public/app/features/variables/state/upgradeLegacyQueries.test.ts:5381": [
      [0, 0, 0, "Unexpected any. Specify a different type.", "0"],
      [0, 0, 0, "Unexpected any. Specify a different type.", "1"]
    ],
    "public/app/features/variables/system/adapter.ts:5381": [
      [0, 0, 0, "Unexpected any. Specify a different type.", "0"],
      [0, 0, 0, "Unexpected any. Specify a different type.", "1"],
      [0, 0, 0, "Unexpected any. Specify a different type.", "2"],
      [0, 0, 0, "Do not use any type assertions.", "3"],
      [0, 0, 0, "Do not use any type assertions.", "4"],
      [0, 0, 0, "Unexpected any. Specify a different type.", "5"],
      [0, 0, 0, "Do not use any type assertions.", "6"],
      [0, 0, 0, "Do not use any type assertions.", "7"],
      [0, 0, 0, "Unexpected any. Specify a different type.", "8"]
    ],
    "public/app/features/variables/types.ts:5381": [
      [0, 0, 0, "Unexpected any. Specify a different type.", "0"],
      [0, 0, 0, "Unexpected any. Specify a different type.", "1"],
      [0, 0, 0, "Unexpected any. Specify a different type.", "2"],
      [0, 0, 0, "Unexpected any. Specify a different type.", "3"],
      [0, 0, 0, "Unexpected any. Specify a different type.", "4"]
    ],
    "public/app/features/variables/utils.ts:5381": [
      [0, 0, 0, "Unexpected any. Specify a different type.", "0"],
      [0, 0, 0, "Unexpected any. Specify a different type.", "1"],
      [0, 0, 0, "Unexpected any. Specify a different type.", "2"],
      [0, 0, 0, "Unexpected any. Specify a different type.", "3"],
      [0, 0, 0, "Do not use any type assertions.", "4"],
      [0, 0, 0, "Unexpected any. Specify a different type.", "5"],
      [0, 0, 0, "Unexpected any. Specify a different type.", "6"],
      [0, 0, 0, "Unexpected any. Specify a different type.", "7"],
      [0, 0, 0, "Unexpected any. Specify a different type.", "8"],
      [0, 0, 0, "Unexpected any. Specify a different type.", "9"],
      [0, 0, 0, "Do not use any type assertions.", "10"]
    ],
    "public/app/plugins/datasource/alertmanager/DataSource.ts:5381": [
      [0, 0, 0, "Unexpected any. Specify a different type.", "0"]
    ],
    "public/app/plugins/datasource/alertmanager/types.ts:5381": [
      [0, 0, 0, "Unexpected any. Specify a different type.", "0"],
      [0, 0, 0, "Unexpected any. Specify a different type.", "1"],
      [0, 0, 0, "Unexpected any. Specify a different type.", "2"]
    ],
    "public/app/plugins/datasource/azuremonitor/azure_monitor/azure_monitor_datasource.ts:5381": [
      [0, 0, 0, "Do not use any type assertions.", "0"]
    ],
    "public/app/plugins/datasource/azuremonitor/components/LogsQueryEditor/QueryField.tsx:5381": [
      [0, 0, 0, "Unexpected any. Specify a different type.", "0"],
      [0, 0, 0, "Do not use any type assertions.", "1"],
      [0, 0, 0, "Do not use any type assertions.", "2"]
    ],
    "public/app/plugins/datasource/azuremonitor/components/MonitorConfig.tsx:5381": [
      [0, 0, 0, "Do not use any type assertions.", "0"]
    ],
    "public/app/plugins/datasource/azuremonitor/components/QueryEditor/QueryEditor.tsx:5381": [
      [0, 0, 0, "Do not use any type assertions.", "0"]
    ],
    "public/app/plugins/datasource/azuremonitor/utils/messageFromError.ts:5381": [
      [0, 0, 0, "Unexpected any. Specify a different type.", "0"]
    ],
    "public/app/plugins/datasource/cloud-monitoring/CloudMonitoringMetricFindQuery.ts:5381": [
      [0, 0, 0, "Do not use any type assertions.", "0"],
      [0, 0, 0, "Do not use any type assertions.", "1"],
      [0, 0, 0, "Do not use any type assertions.", "2"],
      [0, 0, 0, "Unexpected any. Specify a different type.", "3"]
    ],
    "public/app/plugins/datasource/cloud-monitoring/annotationSupport.ts:5381": [
      [0, 0, 0, "Do not use any type assertions.", "0"],
      [0, 0, 0, "Do not use any type assertions.", "1"]
    ],
    "public/app/plugins/datasource/cloud-monitoring/components/Aggregation.tsx:5381": [
      [0, 0, 0, "Do not use any type assertions.", "0"],
      [0, 0, 0, "Do not use any type assertions.", "1"]
    ],
    "public/app/plugins/datasource/cloud-monitoring/components/AliasBy.tsx:5381": [
      [0, 0, 0, "Unexpected any. Specify a different type.", "0"],
      [0, 0, 0, "Unexpected any. Specify a different type.", "1"]
    ],
    "public/app/plugins/datasource/cloud-monitoring/components/MQLQueryEditor.tsx:5381": [
      [0, 0, 0, "Unexpected any. Specify a different type.", "0"]
    ],
    "public/app/plugins/datasource/cloud-monitoring/components/VariableQueryEditor.tsx:5381": [
      [0, 0, 0, "Do not use any type assertions.", "0"],
      [0, 0, 0, "Unexpected any. Specify a different type.", "1"],
      [0, 0, 0, "Unexpected any. Specify a different type.", "2"],
      [0, 0, 0, "Unexpected any. Specify a different type.", "3"],
      [0, 0, 0, "Unexpected any. Specify a different type.", "4"],
      [0, 0, 0, "Unexpected any. Specify a different type.", "5"],
      [0, 0, 0, "Unexpected any. Specify a different type.", "6"]
    ],
    "public/app/plugins/datasource/cloud-monitoring/components/VisualMetricQueryEditor.tsx:5381": [
      [0, 0, 0, "Unexpected any. Specify a different type.", "0"]
    ],
    "public/app/plugins/datasource/cloud-monitoring/datasource.ts:5381": [
      [0, 0, 0, "Unexpected any. Specify a different type.", "0"],
      [0, 0, 0, "Unexpected any. Specify a different type.", "1"],
      [0, 0, 0, "Do not use any type assertions.", "2"],
      [0, 0, 0, "Do not use any type assertions.", "3"],
      [0, 0, 0, "Unexpected any. Specify a different type.", "4"],
      [0, 0, 0, "Unexpected any. Specify a different type.", "5"],
      [0, 0, 0, "Do not use any type assertions.", "6"],
      [0, 0, 0, "Do not use any type assertions.", "7"]
    ],
    "public/app/plugins/datasource/cloud-monitoring/functions.ts:5381": [
      [0, 0, 0, "Do not use any type assertions.", "0"],
      [0, 0, 0, "Do not use any type assertions.", "1"],
      [0, 0, 0, "Unexpected any. Specify a different type.", "2"]
    ],
    "public/app/plugins/datasource/cloud-monitoring/types/types.ts:5381": [
      [0, 0, 0, "Unexpected any. Specify a different type.", "0"]
    ],
    "public/app/plugins/datasource/cloudwatch/components/QueryEditor/LogsQueryEditor/LogsQueryFieldOld.tsx:5381": [
      [0, 0, 0, "Do not use any type assertions.", "0"]
    ],
    "public/app/plugins/datasource/cloudwatch/datasource.ts:5381": [
      [0, 0, 0, "Unexpected any. Specify a different type.", "0"]
    ],
    "public/app/plugins/datasource/cloudwatch/guards.ts:5381": [
      [0, 0, 0, "Do not use any type assertions.", "0"]
    ],
    "public/app/plugins/datasource/cloudwatch/language/cloudwatch-logs/CloudWatchLogsLanguageProvider.ts:5381": [
      [0, 0, 0, "Unexpected any. Specify a different type.", "0"],
      [0, 0, 0, "Unexpected any. Specify a different type.", "1"],
      [0, 0, 0, "Unexpected any. Specify a different type.", "2"]
    ],
    "public/app/plugins/datasource/cloudwatch/memoizedDebounce.ts:5381": [
      [0, 0, 0, "Unexpected any. Specify a different type.", "0"],
      [0, 0, 0, "Unexpected any. Specify a different type.", "1"]
    ],
    "public/app/plugins/datasource/cloudwatch/query-runner/CloudWatchLogsQueryRunner.ts:5381": [
      [0, 0, 0, "Do not use any type assertions.", "0"]
    ],
    "public/app/plugins/datasource/cloudwatch/types.ts:5381": [
      [0, 0, 0, "Unexpected any. Specify a different type.", "0"],
      [0, 0, 0, "Unexpected any. Specify a different type.", "1"],
      [0, 0, 0, "Unexpected any. Specify a different type.", "2"],
      [0, 0, 0, "Unexpected any. Specify a different type.", "3"],
      [0, 0, 0, "Unexpected any. Specify a different type.", "4"],
      [0, 0, 0, "Unexpected any. Specify a different type.", "5"],
      [0, 0, 0, "Unexpected any. Specify a different type.", "6"]
    ],
    "public/app/plugins/datasource/cloudwatch/utils/datalinks.ts:5381": [
      [0, 0, 0, "Do not use any type assertions.", "0"],
      [0, 0, 0, "Do not use any type assertions.", "1"],
      [0, 0, 0, "Do not use any type assertions.", "2"]
    ],
    "public/app/plugins/datasource/cloudwatch/utils/logsRetry.ts:5381": [
      [0, 0, 0, "Unexpected any. Specify a different type.", "0"],
      [0, 0, 0, "Unexpected any. Specify a different type.", "1"]
    ],
    "public/app/plugins/datasource/dashboard/DashboardQueryEditor.tsx:5381": [
      [0, 0, 0, "Do not use any type assertions.", "0"]
    ],
    "public/app/plugins/datasource/dashboard/runSharedRequest.ts:5381": [
      [0, 0, 0, "Do not use any type assertions.", "0"],
      [0, 0, 0, "Do not use any type assertions.", "1"]
    ],
    "public/app/plugins/datasource/elasticsearch/ElasticResponse.ts:5381": [
      [0, 0, 0, "Unexpected any. Specify a different type.", "0"],
      [0, 0, 0, "Unexpected any. Specify a different type.", "1"],
      [0, 0, 0, "Unexpected any. Specify a different type.", "2"],
      [0, 0, 0, "Unexpected any. Specify a different type.", "3"],
      [0, 0, 0, "Unexpected any. Specify a different type.", "4"],
      [0, 0, 0, "Do not use any type assertions.", "5"],
      [0, 0, 0, "Do not use any type assertions.", "6"],
      [0, 0, 0, "Unexpected any. Specify a different type.", "7"],
      [0, 0, 0, "Unexpected any. Specify a different type.", "8"],
      [0, 0, 0, "Unexpected any. Specify a different type.", "9"],
      [0, 0, 0, "Unexpected any. Specify a different type.", "10"],
      [0, 0, 0, "Unexpected any. Specify a different type.", "11"],
      [0, 0, 0, "Do not use any type assertions.", "12"],
      [0, 0, 0, "Do not use any type assertions.", "13"],
      [0, 0, 0, "Do not use any type assertions.", "14"],
      [0, 0, 0, "Unexpected any. Specify a different type.", "15"],
      [0, 0, 0, "Unexpected any. Specify a different type.", "16"],
      [0, 0, 0, "Unexpected any. Specify a different type.", "17"],
      [0, 0, 0, "Unexpected any. Specify a different type.", "18"],
      [0, 0, 0, "Unexpected any. Specify a different type.", "19"],
      [0, 0, 0, "Unexpected any. Specify a different type.", "20"],
      [0, 0, 0, "Unexpected any. Specify a different type.", "21"],
      [0, 0, 0, "Unexpected any. Specify a different type.", "22"],
      [0, 0, 0, "Unexpected any. Specify a different type.", "23"],
      [0, 0, 0, "Unexpected any. Specify a different type.", "24"],
      [0, 0, 0, "Unexpected any. Specify a different type.", "25"],
      [0, 0, 0, "Unexpected any. Specify a different type.", "26"],
      [0, 0, 0, "Do not use any type assertions.", "27"],
      [0, 0, 0, "Unexpected any. Specify a different type.", "28"],
      [0, 0, 0, "Unexpected any. Specify a different type.", "29"],
      [0, 0, 0, "Unexpected any. Specify a different type.", "30"],
      [0, 0, 0, "Unexpected any. Specify a different type.", "31"],
      [0, 0, 0, "Unexpected any. Specify a different type.", "32"],
      [0, 0, 0, "Unexpected any. Specify a different type.", "33"],
      [0, 0, 0, "Unexpected any. Specify a different type.", "34"],
      [0, 0, 0, "Unexpected any. Specify a different type.", "35"],
      [0, 0, 0, "Unexpected any. Specify a different type.", "36"],
      [0, 0, 0, "Unexpected any. Specify a different type.", "37"],
      [0, 0, 0, "Unexpected any. Specify a different type.", "38"],
      [0, 0, 0, "Unexpected any. Specify a different type.", "39"],
      [0, 0, 0, "Unexpected any. Specify a different type.", "40"],
      [0, 0, 0, "Unexpected any. Specify a different type.", "41"],
      [0, 0, 0, "Unexpected any. Specify a different type.", "42"],
      [0, 0, 0, "Unexpected any. Specify a different type.", "43"],
      [0, 0, 0, "Unexpected any. Specify a different type.", "44"],
      [0, 0, 0, "Unexpected any. Specify a different type.", "45"],
      [0, 0, 0, "Unexpected any. Specify a different type.", "46"],
      [0, 0, 0, "Unexpected any. Specify a different type.", "47"]
    ],
    "public/app/plugins/datasource/elasticsearch/LanguageProvider.ts:5381": [
      [0, 0, 0, "Unexpected any. Specify a different type.", "0"],
      [0, 0, 0, "Unexpected any. Specify a different type.", "1"],
      [0, 0, 0, "Unexpected any. Specify a different type.", "2"],
      [0, 0, 0, "Unexpected any. Specify a different type.", "3"]
    ],
    "public/app/plugins/datasource/elasticsearch/LegacyQueryRunner.ts:5381": [
      [0, 0, 0, "Unexpected any. Specify a different type.", "0"],
      [0, 0, 0, "Unexpected any. Specify a different type.", "1"],
      [0, 0, 0, "Do not use any type assertions.", "2"],
      [0, 0, 0, "Unexpected any. Specify a different type.", "3"]
    ],
    "public/app/plugins/datasource/elasticsearch/QueryBuilder.test.ts:5381": [
      [0, 0, 0, "Unexpected any. Specify a different type.", "0"]
    ],
    "public/app/plugins/datasource/elasticsearch/QueryBuilder.ts:5381": [
      [0, 0, 0, "Unexpected any. Specify a different type.", "0"],
      [0, 0, 0, "Unexpected any. Specify a different type.", "1"],
      [0, 0, 0, "Unexpected any. Specify a different type.", "2"],
      [0, 0, 0, "Unexpected any. Specify a different type.", "3"],
      [0, 0, 0, "Unexpected any. Specify a different type.", "4"],
      [0, 0, 0, "Unexpected any. Specify a different type.", "5"],
      [0, 0, 0, "Unexpected any. Specify a different type.", "6"],
      [0, 0, 0, "Unexpected any. Specify a different type.", "7"],
      [0, 0, 0, "Unexpected any. Specify a different type.", "8"],
      [0, 0, 0, "Unexpected any. Specify a different type.", "9"],
      [0, 0, 0, "Do not use any type assertions.", "10"],
      [0, 0, 0, "Unexpected any. Specify a different type.", "11"],
      [0, 0, 0, "Unexpected any. Specify a different type.", "12"]
    ],
    "public/app/plugins/datasource/elasticsearch/components/AddRemove.tsx:5381": [
      [0, 0, 0, "Unexpected any. Specify a different type.", "0"]
    ],
    "public/app/plugins/datasource/elasticsearch/components/QueryEditor/BucketAggregationsEditor/BucketAggregationEditor.tsx:5381": [
      [0, 0, 0, "Do not use any type assertions.", "0"]
    ],
    "public/app/plugins/datasource/elasticsearch/components/QueryEditor/BucketAggregationsEditor/SettingsEditor/DateHistogramSettingsEditor.tsx:5381": [
      [0, 0, 0, "Do not use any type assertions.", "0"]
    ],
    "public/app/plugins/datasource/elasticsearch/components/QueryEditor/BucketAggregationsEditor/SettingsEditor/TermsSettingsEditor.tsx:5381": [
      [0, 0, 0, "Do not use any type assertions.", "0"],
      [0, 0, 0, "Do not use any type assertions.", "1"]
    ],
    "public/app/plugins/datasource/elasticsearch/components/QueryEditor/BucketAggregationsEditor/aggregations.ts:5381": [
      [0, 0, 0, "Do not use any type assertions.", "0"]
    ],
    "public/app/plugins/datasource/elasticsearch/components/QueryEditor/BucketAggregationsEditor/state/actions.ts:5381": [
      [0, 0, 0, "Unexpected any. Specify a different type.", "0"]
    ],
    "public/app/plugins/datasource/elasticsearch/components/QueryEditor/BucketAggregationsEditor/state/reducer.ts:5381": [
      [0, 0, 0, "Do not use any type assertions.", "0"]
    ],
    "public/app/plugins/datasource/elasticsearch/components/QueryEditor/ElasticsearchQueryContext.tsx:5381": [
      [0, 0, 0, "Do not use any type assertions.", "0"]
    ],
    "public/app/plugins/datasource/elasticsearch/components/QueryEditor/MetricAggregationsEditor/MetricEditor.tsx:5381": [
      [0, 0, 0, "Do not use any type assertions.", "0"]
    ],
    "public/app/plugins/datasource/elasticsearch/components/QueryEditor/MetricAggregationsEditor/SettingsEditor/SettingField.tsx:5381": [
      [0, 0, 0, "Do not use any type assertions.", "0"],
      [0, 0, 0, "Do not use any type assertions.", "1"]
    ],
    "public/app/plugins/datasource/elasticsearch/components/QueryEditor/MetricAggregationsEditor/aggregations.ts:5381": [
      [0, 0, 0, "Do not use any type assertions.", "0"]
    ],
    "public/app/plugins/datasource/elasticsearch/components/QueryEditor/MetricAggregationsEditor/state/actions.ts:5381": [
      [0, 0, 0, "Unexpected any. Specify a different type.", "0"],
      [0, 0, 0, "Unexpected any. Specify a different type.", "1"],
      [0, 0, 0, "Unexpected any. Specify a different type.", "2"]
    ],
    "public/app/plugins/datasource/elasticsearch/components/QueryEditor/MetricAggregationsEditor/state/reducer.ts:5381": [
      [0, 0, 0, "Do not use any type assertions.", "0"]
    ],
    "public/app/plugins/datasource/elasticsearch/datasource.ts:5381": [
      [0, 0, 0, "Do not use any type assertions.", "0"],
      [0, 0, 0, "Unexpected any. Specify a different type.", "1"],
      [0, 0, 0, "Unexpected any. Specify a different type.", "2"],
      [0, 0, 0, "Unexpected any. Specify a different type.", "3"],
      [0, 0, 0, "Unexpected any. Specify a different type.", "4"],
      [0, 0, 0, "Unexpected any. Specify a different type.", "5"],
      [0, 0, 0, "Unexpected any. Specify a different type.", "6"]
    ],
    "public/app/plugins/datasource/elasticsearch/hooks/useStatelessReducer.ts:5381": [
      [0, 0, 0, "Do not use any type assertions.", "0"]
    ],
    "public/app/plugins/datasource/elasticsearch/test-helpers/render.tsx:5381": [
      [0, 0, 0, "Do not use any type assertions.", "0"]
    ],
    "public/app/plugins/datasource/grafana/components/AnnotationQueryEditor.tsx:5381": [
      [0, 0, 0, "Do not use any type assertions.", "0"]
    ],
    "public/app/plugins/datasource/grafana/components/QueryEditor.tsx:5381": [
      [0, 0, 0, "Unexpected any. Specify a different type.", "0"],
      [0, 0, 0, "Do not use any type assertions.", "1"],
      [0, 0, 0, "Unexpected any. Specify a different type.", "2"],
      [0, 0, 0, "Do not use any type assertions.", "3"],
      [0, 0, 0, "Unexpected any. Specify a different type.", "4"],
      [0, 0, 0, "Do not use any type assertions.", "5"],
      [0, 0, 0, "Do not use any type assertions.", "6"],
      [0, 0, 0, "Do not use any type assertions.", "7"],
      [0, 0, 0, "Unexpected any. Specify a different type.", "8"]
    ],
    "public/app/plugins/datasource/grafana/components/SearchEditor.tsx:5381": [
      [0, 0, 0, "Do not use any type assertions.", "0"],
      [0, 0, 0, "Unexpected any. Specify a different type.", "1"],
      [0, 0, 0, "Do not use any type assertions.", "2"]
    ],
    "public/app/plugins/datasource/grafana/datasource.test.ts:5381": [
      [0, 0, 0, "Unexpected any. Specify a different type.", "0"]
    ],
    "public/app/plugins/datasource/grafana/datasource.ts:5381": [
      [0, 0, 0, "Unexpected any. Specify a different type.", "0"],
      [0, 0, 0, "Do not use any type assertions.", "1"],
      [0, 0, 0, "Do not use any type assertions.", "2"],
      [0, 0, 0, "Do not use any type assertions.", "3"],
      [0, 0, 0, "Do not use any type assertions.", "4"],
      [0, 0, 0, "Unexpected any. Specify a different type.", "5"],
      [0, 0, 0, "Unexpected any. Specify a different type.", "6"],
      [0, 0, 0, "Do not use any type assertions.", "7"],
      [0, 0, 0, "Do not use any type assertions.", "8"],
      [0, 0, 0, "Do not use any type assertions.", "9"],
      [0, 0, 0, "Unexpected any. Specify a different type.", "10"],
      [0, 0, 0, "Unexpected any. Specify a different type.", "11"],
      [0, 0, 0, "Do not use any type assertions.", "12"]
    ],
    "public/app/plugins/datasource/graphite/components/FunctionEditor.tsx:5381": [
      [0, 0, 0, "Unexpected any. Specify a different type.", "0"]
    ],
    "public/app/plugins/datasource/graphite/components/MetricTankMetaInspector.tsx:5381": [
      [0, 0, 0, "Do not use any type assertions.", "0"]
    ],
    "public/app/plugins/datasource/graphite/components/helpers.ts:5381": [
      [0, 0, 0, "Unexpected any. Specify a different type.", "0"]
    ],
    "public/app/plugins/datasource/graphite/datasource.test.ts:5381": [
      [0, 0, 0, "Unexpected any. Specify a different type.", "0"],
      [0, 0, 0, "Unexpected any. Specify a different type.", "1"],
      [0, 0, 0, "Unexpected any. Specify a different type.", "2"],
      [0, 0, 0, "Unexpected any. Specify a different type.", "3"],
      [0, 0, 0, "Unexpected any. Specify a different type.", "4"],
      [0, 0, 0, "Unexpected any. Specify a different type.", "5"],
      [0, 0, 0, "Unexpected any. Specify a different type.", "6"],
      [0, 0, 0, "Unexpected any. Specify a different type.", "7"],
      [0, 0, 0, "Unexpected any. Specify a different type.", "8"],
      [0, 0, 0, "Unexpected any. Specify a different type.", "9"],
      [0, 0, 0, "Unexpected any. Specify a different type.", "10"],
      [0, 0, 0, "Unexpected any. Specify a different type.", "11"],
      [0, 0, 0, "Unexpected any. Specify a different type.", "12"],
      [0, 0, 0, "Unexpected any. Specify a different type.", "13"],
      [0, 0, 0, "Unexpected any. Specify a different type.", "14"],
      [0, 0, 0, "Unexpected any. Specify a different type.", "15"],
      [0, 0, 0, "Unexpected any. Specify a different type.", "16"],
      [0, 0, 0, "Unexpected any. Specify a different type.", "17"],
      [0, 0, 0, "Unexpected any. Specify a different type.", "18"],
      [0, 0, 0, "Unexpected any. Specify a different type.", "19"],
      [0, 0, 0, "Unexpected any. Specify a different type.", "20"],
      [0, 0, 0, "Unexpected any. Specify a different type.", "21"],
      [0, 0, 0, "Unexpected any. Specify a different type.", "22"],
      [0, 0, 0, "Unexpected any. Specify a different type.", "23"],
      [0, 0, 0, "Unexpected any. Specify a different type.", "24"],
      [0, 0, 0, "Unexpected any. Specify a different type.", "25"],
      [0, 0, 0, "Unexpected any. Specify a different type.", "26"],
      [0, 0, 0, "Unexpected any. Specify a different type.", "27"],
      [0, 0, 0, "Unexpected any. Specify a different type.", "28"],
      [0, 0, 0, "Unexpected any. Specify a different type.", "29"],
      [0, 0, 0, "Unexpected any. Specify a different type.", "30"],
      [0, 0, 0, "Unexpected any. Specify a different type.", "31"],
      [0, 0, 0, "Unexpected any. Specify a different type.", "32"],
      [0, 0, 0, "Unexpected any. Specify a different type.", "33"],
      [0, 0, 0, "Unexpected any. Specify a different type.", "34"]
    ],
    "public/app/plugins/datasource/graphite/datasource.ts:5381": [
      [0, 0, 0, "Unexpected any. Specify a different type.", "0"],
      [0, 0, 0, "Unexpected any. Specify a different type.", "1"],
      [0, 0, 0, "Unexpected any. Specify a different type.", "2"],
      [0, 0, 0, "Unexpected any. Specify a different type.", "3"],
      [0, 0, 0, "Do not use any type assertions.", "4"],
      [0, 0, 0, "Do not use any type assertions.", "5"],
      [0, 0, 0, "Unexpected any. Specify a different type.", "6"],
      [0, 0, 0, "Unexpected any. Specify a different type.", "7"],
      [0, 0, 0, "Unexpected any. Specify a different type.", "8"],
      [0, 0, 0, "Unexpected any. Specify a different type.", "9"],
      [0, 0, 0, "Unexpected any. Specify a different type.", "10"],
      [0, 0, 0, "Do not use any type assertions.", "11"],
      [0, 0, 0, "Do not use any type assertions.", "12"],
      [0, 0, 0, "Unexpected any. Specify a different type.", "13"],
      [0, 0, 0, "Unexpected any. Specify a different type.", "14"],
      [0, 0, 0, "Unexpected any. Specify a different type.", "15"],
      [0, 0, 0, "Unexpected any. Specify a different type.", "16"],
      [0, 0, 0, "Unexpected any. Specify a different type.", "17"],
      [0, 0, 0, "Unexpected any. Specify a different type.", "18"],
      [0, 0, 0, "Unexpected any. Specify a different type.", "19"],
      [0, 0, 0, "Unexpected any. Specify a different type.", "20"],
      [0, 0, 0, "Unexpected any. Specify a different type.", "21"],
      [0, 0, 0, "Unexpected any. Specify a different type.", "22"],
      [0, 0, 0, "Unexpected any. Specify a different type.", "23"],
      [0, 0, 0, "Unexpected any. Specify a different type.", "24"],
      [0, 0, 0, "Unexpected any. Specify a different type.", "25"],
      [0, 0, 0, "Unexpected any. Specify a different type.", "26"],
      [0, 0, 0, "Unexpected any. Specify a different type.", "27"],
      [0, 0, 0, "Unexpected any. Specify a different type.", "28"],
      [0, 0, 0, "Unexpected any. Specify a different type.", "29"],
      [0, 0, 0, "Unexpected any. Specify a different type.", "30"],
      [0, 0, 0, "Unexpected any. Specify a different type.", "31"],
      [0, 0, 0, "Unexpected any. Specify a different type.", "32"],
      [0, 0, 0, "Unexpected any. Specify a different type.", "33"],
      [0, 0, 0, "Unexpected any. Specify a different type.", "34"],
      [0, 0, 0, "Unexpected any. Specify a different type.", "35"],
      [0, 0, 0, "Unexpected any. Specify a different type.", "36"],
      [0, 0, 0, "Unexpected any. Specify a different type.", "37"],
      [0, 0, 0, "Unexpected any. Specify a different type.", "38"],
      [0, 0, 0, "Unexpected any. Specify a different type.", "39"],
      [0, 0, 0, "Unexpected any. Specify a different type.", "40"],
      [0, 0, 0, "Unexpected any. Specify a different type.", "41"],
      [0, 0, 0, "Unexpected any. Specify a different type.", "42"],
      [0, 0, 0, "Unexpected any. Specify a different type.", "43"],
      [0, 0, 0, "Unexpected any. Specify a different type.", "44"],
      [0, 0, 0, "Unexpected any. Specify a different type.", "45"],
      [0, 0, 0, "Unexpected any. Specify a different type.", "46"],
      [0, 0, 0, "Unexpected any. Specify a different type.", "47"],
      [0, 0, 0, "Unexpected any. Specify a different type.", "48"],
      [0, 0, 0, "Unexpected any. Specify a different type.", "49"],
      [0, 0, 0, "Unexpected any. Specify a different type.", "50"],
      [0, 0, 0, "Unexpected any. Specify a different type.", "51"],
      [0, 0, 0, "Unexpected any. Specify a different type.", "52"],
      [0, 0, 0, "Unexpected any. Specify a different type.", "53"],
      [0, 0, 0, "Unexpected any. Specify a different type.", "54"],
      [0, 0, 0, "Unexpected any. Specify a different type.", "55"],
      [0, 0, 0, "Unexpected any. Specify a different type.", "56"],
      [0, 0, 0, "Unexpected any. Specify a different type.", "57"],
      [0, 0, 0, "Unexpected any. Specify a different type.", "58"],
      [0, 0, 0, "Unexpected any. Specify a different type.", "59"],
      [0, 0, 0, "Unexpected any. Specify a different type.", "60"],
      [0, 0, 0, "Unexpected any. Specify a different type.", "61"],
      [0, 0, 0, "Unexpected any. Specify a different type.", "62"]
    ],
    "public/app/plugins/datasource/graphite/gfunc.ts:5381": [
      [0, 0, 0, "Unexpected any. Specify a different type.", "0"],
      [0, 0, 0, "Do not use any type assertions.", "1"],
      [0, 0, 0, "Do not use any type assertions.", "2"],
      [0, 0, 0, "Unexpected any. Specify a different type.", "3"],
      [0, 0, 0, "Unexpected any. Specify a different type.", "4"],
      [0, 0, 0, "Unexpected any. Specify a different type.", "5"],
      [0, 0, 0, "Unexpected any. Specify a different type.", "6"],
      [0, 0, 0, "Unexpected any. Specify a different type.", "7"],
      [0, 0, 0, "Unexpected any. Specify a different type.", "8"],
      [0, 0, 0, "Unexpected any. Specify a different type.", "9"],
      [0, 0, 0, "Unexpected any. Specify a different type.", "10"],
      [0, 0, 0, "Unexpected any. Specify a different type.", "11"],
      [0, 0, 0, "Unexpected any. Specify a different type.", "12"],
      [0, 0, 0, "Unexpected any. Specify a different type.", "13"],
      [0, 0, 0, "Unexpected any. Specify a different type.", "14"]
    ],
    "public/app/plugins/datasource/graphite/graphite_query.ts:5381": [
      [0, 0, 0, "Unexpected any. Specify a different type.", "0"],
      [0, 0, 0, "Unexpected any. Specify a different type.", "1"],
      [0, 0, 0, "Unexpected any. Specify a different type.", "2"],
      [0, 0, 0, "Unexpected any. Specify a different type.", "3"],
      [0, 0, 0, "Unexpected any. Specify a different type.", "4"],
      [0, 0, 0, "Unexpected any. Specify a different type.", "5"],
      [0, 0, 0, "Unexpected any. Specify a different type.", "6"],
      [0, 0, 0, "Unexpected any. Specify a different type.", "7"],
      [0, 0, 0, "Unexpected any. Specify a different type.", "8"],
      [0, 0, 0, "Unexpected any. Specify a different type.", "9"],
      [0, 0, 0, "Unexpected any. Specify a different type.", "10"],
      [0, 0, 0, "Unexpected any. Specify a different type.", "11"],
      [0, 0, 0, "Unexpected any. Specify a different type.", "12"],
      [0, 0, 0, "Unexpected any. Specify a different type.", "13"],
      [0, 0, 0, "Unexpected any. Specify a different type.", "14"],
      [0, 0, 0, "Unexpected any. Specify a different type.", "15"],
      [0, 0, 0, "Unexpected any. Specify a different type.", "16"],
      [0, 0, 0, "Unexpected any. Specify a different type.", "17"],
      [0, 0, 0, "Unexpected any. Specify a different type.", "18"],
      [0, 0, 0, "Do not use any type assertions.", "19"],
      [0, 0, 0, "Unexpected any. Specify a different type.", "20"],
      [0, 0, 0, "Unexpected any. Specify a different type.", "21"],
      [0, 0, 0, "Unexpected any. Specify a different type.", "22"],
      [0, 0, 0, "Unexpected any. Specify a different type.", "23"]
    ],
    "public/app/plugins/datasource/graphite/lexer.ts:5381": [
      [0, 0, 0, "Unexpected any. Specify a different type.", "0"],
      [0, 0, 0, "Unexpected any. Specify a different type.", "1"],
      [0, 0, 0, "Unexpected any. Specify a different type.", "2"],
      [0, 0, 0, "Unexpected any. Specify a different type.", "3"],
      [0, 0, 0, "Unexpected any. Specify a different type.", "4"],
      [0, 0, 0, "Unexpected any. Specify a different type.", "5"],
      [0, 0, 0, "Unexpected any. Specify a different type.", "6"]
    ],
    "public/app/plugins/datasource/graphite/migrations.ts:5381": [
      [0, 0, 0, "Unexpected any. Specify a different type.", "0"]
    ],
    "public/app/plugins/datasource/graphite/parser.ts:5381": [
      [0, 0, 0, "Unexpected any. Specify a different type.", "0"],
      [0, 0, 0, "Unexpected any. Specify a different type.", "1"],
      [0, 0, 0, "Unexpected any. Specify a different type.", "2"]
    ],
    "public/app/plugins/datasource/graphite/specs/graphite_query.test.ts:5381": [
      [0, 0, 0, "Unexpected any. Specify a different type.", "0"]
    ],
    "public/app/plugins/datasource/graphite/specs/store.test.ts:5381": [
      [0, 0, 0, "Unexpected any. Specify a different type.", "0"],
      [0, 0, 0, "Unexpected any. Specify a different type.", "1"]
    ],
    "public/app/plugins/datasource/graphite/state/context.tsx:5381": [
      [0, 0, 0, "Do not use any type assertions.", "0"],
      [0, 0, 0, "Do not use any type assertions.", "1"]
    ],
    "public/app/plugins/datasource/graphite/state/helpers.ts:5381": [
      [0, 0, 0, "Do not use any type assertions.", "0"]
    ],
    "public/app/plugins/datasource/graphite/state/store.ts:5381": [
      [0, 0, 0, "Do not use any type assertions.", "0"],
      [0, 0, 0, "Do not use any type assertions.", "1"],
      [0, 0, 0, "Do not use any type assertions.", "2"],
      [0, 0, 0, "Do not use any type assertions.", "3"]
    ],
    "public/app/plugins/datasource/graphite/types.ts:5381": [
      [0, 0, 0, "Unexpected any. Specify a different type.", "0"],
      [0, 0, 0, "Unexpected any. Specify a different type.", "1"]
    ],
    "public/app/plugins/datasource/graphite/utils.ts:5381": [
      [0, 0, 0, "Unexpected any. Specify a different type.", "0"],
      [0, 0, 0, "Unexpected any. Specify a different type.", "1"]
    ],
    "public/app/plugins/datasource/influxdb/components/editor/config/ConfigEditor.tsx:5381": [
      [0, 0, 0, "Do not use any type assertions.", "0"]
    ],
    "public/app/plugins/datasource/influxdb/datasource.ts:5381": [
      [0, 0, 0, "Unexpected any. Specify a different type.", "0"],
      [0, 0, 0, "Do not use any type assertions.", "1"],
      [0, 0, 0, "Unexpected any. Specify a different type.", "2"],
      [0, 0, 0, "Unexpected any. Specify a different type.", "3"],
      [0, 0, 0, "Unexpected any. Specify a different type.", "4"],
      [0, 0, 0, "Unexpected any. Specify a different type.", "5"],
      [0, 0, 0, "Unexpected any. Specify a different type.", "6"],
      [0, 0, 0, "Unexpected any. Specify a different type.", "7"],
      [0, 0, 0, "Unexpected any. Specify a different type.", "8"],
      [0, 0, 0, "Unexpected any. Specify a different type.", "9"],
      [0, 0, 0, "Unexpected any. Specify a different type.", "10"],
      [0, 0, 0, "Unexpected any. Specify a different type.", "11"],
      [0, 0, 0, "Unexpected any. Specify a different type.", "12"],
      [0, 0, 0, "Unexpected any. Specify a different type.", "13"],
      [0, 0, 0, "Unexpected any. Specify a different type.", "14"],
      [0, 0, 0, "Unexpected any. Specify a different type.", "15"],
      [0, 0, 0, "Unexpected any. Specify a different type.", "16"],
      [0, 0, 0, "Unexpected any. Specify a different type.", "17"],
      [0, 0, 0, "Do not use any type assertions.", "18"]
    ],
    "public/app/plugins/datasource/influxdb/influx_query_model.ts:5381": [
      [0, 0, 0, "Unexpected any. Specify a different type.", "0"],
      [0, 0, 0, "Unexpected any. Specify a different type.", "1"],
      [0, 0, 0, "Unexpected any. Specify a different type.", "2"],
      [0, 0, 0, "Unexpected any. Specify a different type.", "3"],
      [0, 0, 0, "Unexpected any. Specify a different type.", "4"],
      [0, 0, 0, "Unexpected any. Specify a different type.", "5"],
      [0, 0, 0, "Unexpected any. Specify a different type.", "6"],
      [0, 0, 0, "Unexpected any. Specify a different type.", "7"],
      [0, 0, 0, "Unexpected any. Specify a different type.", "8"],
      [0, 0, 0, "Unexpected any. Specify a different type.", "9"],
      [0, 0, 0, "Unexpected any. Specify a different type.", "10"],
      [0, 0, 0, "Unexpected any. Specify a different type.", "11"],
      [0, 0, 0, "Unexpected any. Specify a different type.", "12"],
      [0, 0, 0, "Unexpected any. Specify a different type.", "13"],
      [0, 0, 0, "Unexpected any. Specify a different type.", "14"],
      [0, 0, 0, "Unexpected any. Specify a different type.", "15"],
      [0, 0, 0, "Unexpected any. Specify a different type.", "16"],
      [0, 0, 0, "Unexpected any. Specify a different type.", "17"],
      [0, 0, 0, "Unexpected any. Specify a different type.", "18"],
      [0, 0, 0, "Unexpected any. Specify a different type.", "19"]
    ],
    "public/app/plugins/datasource/influxdb/influx_series.ts:5381": [
      [0, 0, 0, "Unexpected any. Specify a different type.", "0"],
      [0, 0, 0, "Unexpected any. Specify a different type.", "1"],
      [0, 0, 0, "Unexpected any. Specify a different type.", "2"],
      [0, 0, 0, "Unexpected any. Specify a different type.", "3"],
      [0, 0, 0, "Unexpected any. Specify a different type.", "4"],
      [0, 0, 0, "Unexpected any. Specify a different type.", "5"],
      [0, 0, 0, "Unexpected any. Specify a different type.", "6"],
      [0, 0, 0, "Unexpected any. Specify a different type.", "7"],
      [0, 0, 0, "Unexpected any. Specify a different type.", "8"],
      [0, 0, 0, "Unexpected any. Specify a different type.", "9"],
      [0, 0, 0, "Unexpected any. Specify a different type.", "10"],
      [0, 0, 0, "Unexpected any. Specify a different type.", "11"],
      [0, 0, 0, "Unexpected any. Specify a different type.", "12"],
      [0, 0, 0, "Unexpected any. Specify a different type.", "13"],
      [0, 0, 0, "Unexpected any. Specify a different type.", "14"],
      [0, 0, 0, "Unexpected any. Specify a different type.", "15"],
      [0, 0, 0, "Unexpected any. Specify a different type.", "16"],
      [0, 0, 0, "Unexpected any. Specify a different type.", "17"],
      [0, 0, 0, "Unexpected any. Specify a different type.", "18"]
    ],
    "public/app/plugins/datasource/influxdb/migrations.ts:5381": [
      [0, 0, 0, "Unexpected any. Specify a different type.", "0"]
    ],
    "public/app/plugins/datasource/influxdb/query_part.ts:5381": [
      [0, 0, 0, "Unexpected any. Specify a different type.", "0"],
      [0, 0, 0, "Unexpected any. Specify a different type.", "1"],
      [0, 0, 0, "Unexpected any. Specify a different type.", "2"],
      [0, 0, 0, "Unexpected any. Specify a different type.", "3"],
      [0, 0, 0, "Unexpected any. Specify a different type.", "4"],
      [0, 0, 0, "Unexpected any. Specify a different type.", "5"],
      [0, 0, 0, "Unexpected any. Specify a different type.", "6"],
      [0, 0, 0, "Unexpected any. Specify a different type.", "7"],
      [0, 0, 0, "Unexpected any. Specify a different type.", "8"],
      [0, 0, 0, "Unexpected any. Specify a different type.", "9"],
      [0, 0, 0, "Unexpected any. Specify a different type.", "10"],
      [0, 0, 0, "Unexpected any. Specify a different type.", "11"],
      [0, 0, 0, "Unexpected any. Specify a different type.", "12"],
      [0, 0, 0, "Unexpected any. Specify a different type.", "13"],
      [0, 0, 0, "Unexpected any. Specify a different type.", "14"],
      [0, 0, 0, "Unexpected any. Specify a different type.", "15"],
      [0, 0, 0, "Unexpected any. Specify a different type.", "16"]
    ],
    "public/app/plugins/datasource/influxdb/response_parser.ts:5381": [
      [0, 0, 0, "Unexpected any. Specify a different type.", "0"],
      [0, 0, 0, "Unexpected any. Specify a different type.", "1"]
    ],
    "public/app/plugins/datasource/influxdb/specs/datasource.test.ts:5381": [
      [0, 0, 0, "Unexpected any. Specify a different type.", "0"],
      [0, 0, 0, "Unexpected any. Specify a different type.", "1"],
      [0, 0, 0, "Unexpected any. Specify a different type.", "2"],
      [0, 0, 0, "Unexpected any. Specify a different type.", "3"],
      [0, 0, 0, "Unexpected any. Specify a different type.", "4"],
      [0, 0, 0, "Unexpected any. Specify a different type.", "5"],
      [0, 0, 0, "Unexpected any. Specify a different type.", "6"],
      [0, 0, 0, "Unexpected any. Specify a different type.", "7"],
      [0, 0, 0, "Unexpected any. Specify a different type.", "8"],
      [0, 0, 0, "Unexpected any. Specify a different type.", "9"],
      [0, 0, 0, "Unexpected any. Specify a different type.", "10"],
      [0, 0, 0, "Unexpected any. Specify a different type.", "11"],
      [0, 0, 0, "Unexpected any. Specify a different type.", "12"],
      [0, 0, 0, "Unexpected any. Specify a different type.", "13"],
      [0, 0, 0, "Unexpected any. Specify a different type.", "14"],
      [0, 0, 0, "Unexpected any. Specify a different type.", "15"],
      [0, 0, 0, "Unexpected any. Specify a different type.", "16"]
    ],
    "public/app/plugins/datasource/influxdb/specs/mocks.ts:5381": [
      [0, 0, 0, "Do not use any type assertions.", "0"],
      [0, 0, 0, "Do not use any type assertions.", "1"]
    ],
    "public/app/plugins/datasource/jaeger/datasource.ts:5381": [
      [0, 0, 0, "Unexpected any. Specify a different type.", "0"],
      [0, 0, 0, "Unexpected any. Specify a different type.", "1"],
      [0, 0, 0, "Do not use any type assertions.", "2"],
      [0, 0, 0, "Unexpected any. Specify a different type.", "3"],
      [0, 0, 0, "Unexpected any. Specify a different type.", "4"],
      [0, 0, 0, "Unexpected any. Specify a different type.", "5"],
      [0, 0, 0, "Unexpected any. Specify a different type.", "6"],
      [0, 0, 0, "Unexpected any. Specify a different type.", "7"]
    ],
    "public/app/plugins/datasource/jaeger/testResponse.ts:5381": [
      [0, 0, 0, "Unexpected any. Specify a different type.", "0"],
      [0, 0, 0, "Unexpected any. Specify a different type.", "1"]
    ],
    "public/app/plugins/datasource/jaeger/types.ts:5381": [
      [0, 0, 0, "Unexpected any. Specify a different type.", "0"]
    ],
    "public/app/plugins/datasource/jaeger/util.ts:5381": [
      [0, 0, 0, "Unexpected any. Specify a different type.", "0"]
    ],
    "public/app/plugins/datasource/loki/LanguageProvider.ts:5381": [
      [0, 0, 0, "Unexpected any. Specify a different type.", "0"],
      [0, 0, 0, "Unexpected any. Specify a different type.", "1"],
      [0, 0, 0, "Unexpected any. Specify a different type.", "2"]
    ],
    "public/app/plugins/datasource/loki/LiveStreams.ts:5381": [
      [0, 0, 0, "Unexpected any. Specify a different type.", "0"]
    ],
    "public/app/plugins/datasource/loki/components/LokiLabelBrowser.tsx:5381": [
      [0, 0, 0, "Do not use any type assertions.", "0"],
      [0, 0, 0, "Do not use any type assertions.", "1"]
    ],
    "public/app/plugins/datasource/loki/components/LokiQueryEditor.tsx:5381": [
      [0, 0, 0, "Use data-testid for E2E selectors instead of aria-label", "0"]
    ],
    "public/app/plugins/datasource/loki/components/monaco-query-field/MonacoQueryField.tsx:5381": [
      [0, 0, 0, "Use data-testid for E2E selectors instead of aria-label", "0"]
    ],
    "public/app/plugins/datasource/loki/configuration/ConfigEditor.tsx:5381": [
      [0, 0, 0, "Unexpected any. Specify a different type.", "0"]
    ],
    "public/app/plugins/datasource/loki/configuration/DebugSection.tsx:5381": [
      [0, 0, 0, "Do not use any type assertions.", "0"],
      [0, 0, 0, "Unexpected any. Specify a different type.", "1"]
    ],
    "public/app/plugins/datasource/loki/datasource.test.ts:5381": [
      [0, 0, 0, "Unexpected any. Specify a different type.", "0"],
      [0, 0, 0, "Unexpected any. Specify a different type.", "1"]
    ],
    "public/app/plugins/datasource/loki/datasource.ts:5381": [
      [0, 0, 0, "Unexpected any. Specify a different type.", "0"],
      [0, 0, 0, "Unexpected any. Specify a different type.", "1"],
      [0, 0, 0, "Unexpected any. Specify a different type.", "2"],
      [0, 0, 0, "Unexpected any. Specify a different type.", "3"],
      [0, 0, 0, "Unexpected any. Specify a different type.", "4"],
      [0, 0, 0, "Unexpected any. Specify a different type.", "5"],
      [0, 0, 0, "Unexpected any. Specify a different type.", "6"]
    ],
    "public/app/plugins/datasource/loki/queryUtils.ts:5381": [
      [0, 0, 0, "Do not use any type assertions.", "0"]
    ],
    "public/app/plugins/datasource/loki/querybuilder/binaryScalarOperations.ts:5381": [
      [0, 0, 0, "Unexpected any. Specify a different type.", "0"]
    ],
    "public/app/plugins/datasource/loki/querybuilder/components/LokiQueryBuilder.tsx:5381": [
      [0, 0, 0, "Do not use any type assertions.", "0"]
    ],
    "public/app/plugins/datasource/loki/streaming.ts:5381": [
      [0, 0, 0, "Unexpected any. Specify a different type.", "0"],
      [0, 0, 0, "Do not use any type assertions.", "1"],
      [0, 0, 0, "Unexpected any. Specify a different type.", "2"]
    ],
    "public/app/plugins/datasource/opentsdb/datasource.d.ts:5381": [
      [0, 0, 0, "Unexpected any. Specify a different type.", "0"]
    ],
    "public/app/plugins/datasource/opentsdb/datasource.ts:5381": [
      [0, 0, 0, "Unexpected any. Specify a different type.", "0"],
      [0, 0, 0, "Unexpected any. Specify a different type.", "1"],
      [0, 0, 0, "Unexpected any. Specify a different type.", "2"],
      [0, 0, 0, "Unexpected any. Specify a different type.", "3"],
      [0, 0, 0, "Unexpected any. Specify a different type.", "4"],
      [0, 0, 0, "Unexpected any. Specify a different type.", "5"],
      [0, 0, 0, "Unexpected any. Specify a different type.", "6"],
      [0, 0, 0, "Unexpected any. Specify a different type.", "7"],
      [0, 0, 0, "Unexpected any. Specify a different type.", "8"],
      [0, 0, 0, "Unexpected any. Specify a different type.", "9"],
      [0, 0, 0, "Unexpected any. Specify a different type.", "10"],
      [0, 0, 0, "Unexpected any. Specify a different type.", "11"],
      [0, 0, 0, "Unexpected any. Specify a different type.", "12"],
      [0, 0, 0, "Unexpected any. Specify a different type.", "13"],
      [0, 0, 0, "Unexpected any. Specify a different type.", "14"],
      [0, 0, 0, "Unexpected any. Specify a different type.", "15"],
      [0, 0, 0, "Unexpected any. Specify a different type.", "16"],
      [0, 0, 0, "Unexpected any. Specify a different type.", "17"],
      [0, 0, 0, "Unexpected any. Specify a different type.", "18"],
      [0, 0, 0, "Unexpected any. Specify a different type.", "19"],
      [0, 0, 0, "Unexpected any. Specify a different type.", "20"],
      [0, 0, 0, "Unexpected any. Specify a different type.", "21"],
      [0, 0, 0, "Unexpected any. Specify a different type.", "22"],
      [0, 0, 0, "Unexpected any. Specify a different type.", "23"],
      [0, 0, 0, "Unexpected any. Specify a different type.", "24"],
      [0, 0, 0, "Unexpected any. Specify a different type.", "25"],
      [0, 0, 0, "Unexpected any. Specify a different type.", "26"],
      [0, 0, 0, "Unexpected any. Specify a different type.", "27"],
      [0, 0, 0, "Unexpected any. Specify a different type.", "28"],
      [0, 0, 0, "Unexpected any. Specify a different type.", "29"],
      [0, 0, 0, "Unexpected any. Specify a different type.", "30"],
      [0, 0, 0, "Unexpected any. Specify a different type.", "31"],
      [0, 0, 0, "Unexpected any. Specify a different type.", "32"],
      [0, 0, 0, "Unexpected any. Specify a different type.", "33"],
      [0, 0, 0, "Unexpected any. Specify a different type.", "34"],
      [0, 0, 0, "Unexpected any. Specify a different type.", "35"],
      [0, 0, 0, "Unexpected any. Specify a different type.", "36"],
      [0, 0, 0, "Unexpected any. Specify a different type.", "37"],
      [0, 0, 0, "Unexpected any. Specify a different type.", "38"],
      [0, 0, 0, "Unexpected any. Specify a different type.", "39"],
      [0, 0, 0, "Unexpected any. Specify a different type.", "40"],
      [0, 0, 0, "Unexpected any. Specify a different type.", "41"],
      [0, 0, 0, "Unexpected any. Specify a different type.", "42"],
      [0, 0, 0, "Unexpected any. Specify a different type.", "43"],
      [0, 0, 0, "Unexpected any. Specify a different type.", "44"],
      [0, 0, 0, "Unexpected any. Specify a different type.", "45"],
      [0, 0, 0, "Unexpected any. Specify a different type.", "46"],
      [0, 0, 0, "Unexpected any. Specify a different type.", "47"],
      [0, 0, 0, "Unexpected any. Specify a different type.", "48"],
      [0, 0, 0, "Unexpected any. Specify a different type.", "49"],
      [0, 0, 0, "Unexpected any. Specify a different type.", "50"],
      [0, 0, 0, "Unexpected any. Specify a different type.", "51"],
      [0, 0, 0, "Do not use any type assertions.", "52"],
      [0, 0, 0, "Unexpected any. Specify a different type.", "53"],
      [0, 0, 0, "Unexpected any. Specify a different type.", "54"],
      [0, 0, 0, "Unexpected any. Specify a different type.", "55"],
      [0, 0, 0, "Unexpected any. Specify a different type.", "56"],
      [0, 0, 0, "Unexpected any. Specify a different type.", "57"]
    ],
    "public/app/plugins/datasource/opentsdb/migrations.ts:5381": [
      [0, 0, 0, "Unexpected any. Specify a different type.", "0"]
    ],
    "public/app/plugins/datasource/prometheus/components/PromLink.tsx:5381": [
      [0, 0, 0, "Do not use any type assertions.", "0"]
    ],
    "public/app/plugins/datasource/prometheus/components/PromQueryField.test.tsx:5381": [
      [0, 0, 0, "Unexpected any. Specify a different type.", "0"]
    ],
    "public/app/plugins/datasource/prometheus/components/PromQueryField.tsx:5381": [
      [0, 0, 0, "Unexpected any. Specify a different type.", "0"],
      [0, 0, 0, "Unexpected any. Specify a different type.", "1"],
      [0, 0, 0, "Unexpected any. Specify a different type.", "2"],
      [0, 0, 0, "Unexpected any. Specify a different type.", "3"],
      [0, 0, 0, "Do not use any type assertions.", "4"]
    ],
    "public/app/plugins/datasource/prometheus/components/PrometheusMetricsBrowser.tsx:5381": [
      [0, 0, 0, "Do not use any type assertions.", "0"],
      [0, 0, 0, "Do not use any type assertions.", "1"]
    ],
    "public/app/plugins/datasource/prometheus/components/monaco-query-field/MonacoQueryField.tsx:5381": [
      [0, 0, 0, "Use data-testid for E2E selectors instead of aria-label", "0"]
    ],
    "public/app/plugins/datasource/prometheus/configuration/AzureCredentialsConfig.ts:5381": [
      [0, 0, 0, "Unexpected any. Specify a different type.", "0"],
      [0, 0, 0, "Unexpected any. Specify a different type.", "1"],
      [0, 0, 0, "Unexpected any. Specify a different type.", "2"],
      [0, 0, 0, "Unexpected any. Specify a different type.", "3"],
      [0, 0, 0, "Unexpected any. Specify a different type.", "4"],
      [0, 0, 0, "Unexpected any. Specify a different type.", "5"],
      [0, 0, 0, "Do not use any type assertions.", "6"],
      [0, 0, 0, "Unexpected any. Specify a different type.", "7"],
      [0, 0, 0, "Unexpected any. Specify a different type.", "8"],
      [0, 0, 0, "Unexpected any. Specify a different type.", "9"],
      [0, 0, 0, "Unexpected any. Specify a different type.", "10"],
      [0, 0, 0, "Unexpected any. Specify a different type.", "11"],
      [0, 0, 0, "Unexpected any. Specify a different type.", "12"],
      [0, 0, 0, "Unexpected any. Specify a different type.", "13"],
      [0, 0, 0, "Unexpected any. Specify a different type.", "14"],
      [0, 0, 0, "Unexpected any. Specify a different type.", "15"],
      [0, 0, 0, "Unexpected any. Specify a different type.", "16"],
      [0, 0, 0, "Unexpected any. Specify a different type.", "17"],
      [0, 0, 0, "Unexpected any. Specify a different type.", "18"]
    ],
    "public/app/plugins/datasource/prometheus/configuration/ConfigEditor.tsx:5381": [
      [0, 0, 0, "Unexpected any. Specify a different type.", "0"],
      [0, 0, 0, "Unexpected any. Specify a different type.", "1"],
      [0, 0, 0, "Unexpected any. Specify a different type.", "2"],
      [0, 0, 0, "Unexpected any. Specify a different type.", "3"]
    ],
    "public/app/plugins/datasource/prometheus/configuration/ExemplarSetting.tsx:5381": [
      [0, 0, 0, "Use data-testid for E2E selectors instead of aria-label", "0"]
    ],
    "public/app/plugins/datasource/prometheus/configuration/ExemplarsSettings.tsx:5381": [
      [0, 0, 0, "Use data-testid for E2E selectors instead of aria-label", "0"]
    ],
    "public/app/plugins/datasource/prometheus/configuration/PromSettings.tsx:5381": [
      [0, 0, 0, "Do not use any type assertions.", "0"]
    ],
    "public/app/plugins/datasource/prometheus/datasource.test.ts:5381": [
      [0, 0, 0, "Unexpected any. Specify a different type.", "0"],
      [0, 0, 0, "Unexpected any. Specify a different type.", "1"],
      [0, 0, 0, "Unexpected any. Specify a different type.", "2"],
      [0, 0, 0, "Unexpected any. Specify a different type.", "3"],
      [0, 0, 0, "Unexpected any. Specify a different type.", "4"],
      [0, 0, 0, "Unexpected any. Specify a different type.", "5"],
      [0, 0, 0, "Unexpected any. Specify a different type.", "6"],
      [0, 0, 0, "Unexpected any. Specify a different type.", "7"],
      [0, 0, 0, "Unexpected any. Specify a different type.", "8"],
      [0, 0, 0, "Unexpected any. Specify a different type.", "9"],
      [0, 0, 0, "Unexpected any. Specify a different type.", "10"],
      [0, 0, 0, "Unexpected any. Specify a different type.", "11"]
    ],
    "public/app/plugins/datasource/prometheus/datasource.tsx:5381": [
      [0, 0, 0, "Unexpected any. Specify a different type.", "0"],
      [0, 0, 0, "Unexpected any. Specify a different type.", "1"],
      [0, 0, 0, "Unexpected any. Specify a different type.", "2"],
      [0, 0, 0, "Unexpected any. Specify a different type.", "3"],
      [0, 0, 0, "Unexpected any. Specify a different type.", "4"],
      [0, 0, 0, "Unexpected any. Specify a different type.", "5"],
      [0, 0, 0, "Unexpected any. Specify a different type.", "6"],
      [0, 0, 0, "Unexpected any. Specify a different type.", "7"],
      [0, 0, 0, "Unexpected any. Specify a different type.", "8"],
      [0, 0, 0, "Unexpected any. Specify a different type.", "9"],
      [0, 0, 0, "Unexpected any. Specify a different type.", "10"],
      [0, 0, 0, "Do not use any type assertions.", "11"],
      [0, 0, 0, "Unexpected any. Specify a different type.", "12"],
      [0, 0, 0, "Unexpected any. Specify a different type.", "13"],
      [0, 0, 0, "Unexpected any. Specify a different type.", "14"],
      [0, 0, 0, "Unexpected any. Specify a different type.", "15"],
      [0, 0, 0, "Unexpected any. Specify a different type.", "16"],
      [0, 0, 0, "Unexpected any. Specify a different type.", "17"],
      [0, 0, 0, "Unexpected any. Specify a different type.", "18"],
      [0, 0, 0, "Unexpected any. Specify a different type.", "19"],
      [0, 0, 0, "Unexpected any. Specify a different type.", "20"],
      [0, 0, 0, "Unexpected any. Specify a different type.", "21"],
      [0, 0, 0, "Unexpected any. Specify a different type.", "22"],
      [0, 0, 0, "Unexpected any. Specify a different type.", "23"],
      [0, 0, 0, "Unexpected any. Specify a different type.", "24"],
      [0, 0, 0, "Unexpected any. Specify a different type.", "25"],
      [0, 0, 0, "Unexpected any. Specify a different type.", "26"],
      [0, 0, 0, "Unexpected any. Specify a different type.", "27"],
      [0, 0, 0, "Unexpected any. Specify a different type.", "28"],
      [0, 0, 0, "Unexpected any. Specify a different type.", "29"],
      [0, 0, 0, "Unexpected any. Specify a different type.", "30"]
    ],
    "public/app/plugins/datasource/prometheus/language_provider.ts:5381": [
      [0, 0, 0, "Unexpected any. Specify a different type.", "0"],
      [0, 0, 0, "Unexpected any. Specify a different type.", "1"],
      [0, 0, 0, "Unexpected any. Specify a different type.", "2"],
      [0, 0, 0, "Unexpected any. Specify a different type.", "3"],
      [0, 0, 0, "Unexpected any. Specify a different type.", "4"],
      [0, 0, 0, "Unexpected any. Specify a different type.", "5"],
      [0, 0, 0, "Do not use any type assertions.", "6"]
    ],
    "public/app/plugins/datasource/prometheus/language_utils.ts:5381": [
      [0, 0, 0, "Unexpected any. Specify a different type.", "0"],
      [0, 0, 0, "Unexpected any. Specify a different type.", "1"],
      [0, 0, 0, "Do not use any type assertions.", "2"],
      [0, 0, 0, "Do not use any type assertions.", "3"],
      [0, 0, 0, "Unexpected any. Specify a different type.", "4"],
      [0, 0, 0, "Do not use any type assertions.", "5"],
      [0, 0, 0, "Unexpected any. Specify a different type.", "6"],
      [0, 0, 0, "Do not use any type assertions.", "7"],
      [0, 0, 0, "Do not use any type assertions.", "8"],
      [0, 0, 0, "Do not use any type assertions.", "9"]
    ],
    "public/app/plugins/datasource/prometheus/metric_find_query.test.ts:5381": [
      [0, 0, 0, "Unexpected any. Specify a different type.", "0"]
    ],
    "public/app/plugins/datasource/prometheus/metric_find_query.ts:5381": [
      [0, 0, 0, "Unexpected any. Specify a different type.", "0"],
      [0, 0, 0, "Unexpected any. Specify a different type.", "1"],
      [0, 0, 0, "Unexpected any. Specify a different type.", "2"],
      [0, 0, 0, "Do not use any type assertions.", "3"],
      [0, 0, 0, "Unexpected any. Specify a different type.", "4"]
    ],
    "public/app/plugins/datasource/prometheus/query_hints.ts:5381": [
      [0, 0, 0, "Unexpected any. Specify a different type.", "0"],
      [0, 0, 0, "Do not use any type assertions.", "1"],
      [0, 0, 0, "Do not use any type assertions.", "2"],
      [0, 0, 0, "Do not use any type assertions.", "3"],
      [0, 0, 0, "Do not use any type assertions.", "4"]
    ],
    "public/app/plugins/datasource/prometheus/querybuilder/binaryScalarOperations.ts:5381": [
      [0, 0, 0, "Do not use any type assertions.", "0"],
      [0, 0, 0, "Unexpected any. Specify a different type.", "1"]
    ],
    "public/app/plugins/datasource/prometheus/querybuilder/components/LabelFilterItem.tsx:5381": [
      [0, 0, 0, "Use data-testid for E2E selectors instead of aria-label", "0"],
      [0, 0, 0, "Do not use any type assertions.", "1"],
      [0, 0, 0, "Use data-testid for E2E selectors instead of aria-label", "2"],
      [0, 0, 0, "Do not use any type assertions.", "3"],
      [0, 0, 0, "Use data-testid for E2E selectors instead of aria-label", "4"],
      [0, 0, 0, "Do not use any type assertions.", "5"],
      [0, 0, 0, "Do not use any type assertions.", "6"]
    ],
    "public/app/plugins/datasource/prometheus/querybuilder/components/LabelParamEditor.tsx:5381": [
      [0, 0, 0, "Unexpected any. Specify a different type.", "0"],
      [0, 0, 0, "Do not use any type assertions.", "1"],
      [0, 0, 0, "Unexpected any. Specify a different type.", "2"]
    ],
    "public/app/plugins/datasource/prometheus/querybuilder/components/MetricSelect.tsx:5381": [
      [0, 0, 0, "Unexpected any. Specify a different type.", "0"],
      [0, 0, 0, "Unexpected any. Specify a different type.", "1"],
      [0, 0, 0, "Unexpected any. Specify a different type.", "2"],
      [0, 0, 0, "Unexpected any. Specify a different type.", "3"]
    ],
    "public/app/plugins/datasource/prometheus/querybuilder/components/PromQueryBuilder.tsx:5381": [
      [0, 0, 0, "Do not use any type assertions.", "0"]
    ],
    "public/app/plugins/datasource/prometheus/querybuilder/components/PromQueryBuilderContainer.tsx:5381": [
      [0, 0, 0, "Do not use any type assertions.", "0"]
    ],
    "public/app/plugins/datasource/prometheus/querybuilder/components/PromQueryEditorSelector.tsx:5381": [
      [0, 0, 0, "Use data-testid for E2E selectors instead of aria-label", "0"]
    ],
    "public/app/plugins/datasource/prometheus/querybuilder/shared/LabelFilterItem.tsx:5381": [
      [0, 0, 0, "Use data-testid for E2E selectors instead of aria-label", "0"],
      [0, 0, 0, "Do not use any type assertions.", "1"],
      [0, 0, 0, "Do not use any type assertions.", "2"],
      [0, 0, 0, "Use data-testid for E2E selectors instead of aria-label", "3"],
      [0, 0, 0, "Do not use any type assertions.", "4"],
      [0, 0, 0, "Do not use any type assertions.", "5"],
      [0, 0, 0, "Use data-testid for E2E selectors instead of aria-label", "6"],
      [0, 0, 0, "Do not use any type assertions.", "7"],
      [0, 0, 0, "Do not use any type assertions.", "8"],
      [0, 0, 0, "Unexpected any. Specify a different type.", "9"],
      [0, 0, 0, "Do not use any type assertions.", "10"],
      [0, 0, 0, "Do not use any type assertions.", "11"]
    ],
    "public/app/plugins/datasource/prometheus/querybuilder/shared/LabelFilters.tsx:5381": [
      [0, 0, 0, "Do not use any type assertions.", "0"]
    ],
    "public/app/plugins/datasource/prometheus/querybuilder/shared/OperationEditor.tsx:5381": [
      [0, 0, 0, "Unexpected any. Specify a different type.", "0"]
    ],
    "public/app/plugins/datasource/prometheus/querybuilder/shared/OperationParamEditor.tsx:5381": [
      [0, 0, 0, "Do not use any type assertions.", "0"],
      [0, 0, 0, "Do not use any type assertions.", "1"],
      [0, 0, 0, "Unexpected any. Specify a different type.", "2"],
      [0, 0, 0, "Do not use any type assertions.", "3"],
      [0, 0, 0, "Do not use any type assertions.", "4"]
    ],
    "public/app/plugins/datasource/prometheus/querybuilder/shared/operationUtils.ts:5381": [
      [0, 0, 0, "Do not use any type assertions.", "0"]
    ],
    "public/app/plugins/datasource/prometheus/querybuilder/shared/parsingUtils.ts:5381": [
      [0, 0, 0, "Unexpected any. Specify a different type.", "0"]
    ],
    "public/app/plugins/datasource/prometheus/querybuilder/shared/types.ts:5381": [
      [0, 0, 0, "Unexpected any. Specify a different type.", "0"],
      [0, 0, 0, "Unexpected any. Specify a different type.", "1"],
      [0, 0, 0, "Unexpected any. Specify a different type.", "2"]
    ],
    "public/app/plugins/datasource/prometheus/result_transformer.test.ts:5381": [
      [0, 0, 0, "Unexpected any. Specify a different type.", "0"],
      [0, 0, 0, "Unexpected any. Specify a different type.", "1"],
      [0, 0, 0, "Unexpected any. Specify a different type.", "2"],
      [0, 0, 0, "Unexpected any. Specify a different type.", "3"],
      [0, 0, 0, "Unexpected any. Specify a different type.", "4"],
      [0, 0, 0, "Unexpected any. Specify a different type.", "5"],
      [0, 0, 0, "Unexpected any. Specify a different type.", "6"],
      [0, 0, 0, "Unexpected any. Specify a different type.", "7"],
      [0, 0, 0, "Unexpected any. Specify a different type.", "8"],
      [0, 0, 0, "Unexpected any. Specify a different type.", "9"],
      [0, 0, 0, "Unexpected any. Specify a different type.", "10"],
      [0, 0, 0, "Unexpected any. Specify a different type.", "11"],
      [0, 0, 0, "Unexpected any. Specify a different type.", "12"],
      [0, 0, 0, "Unexpected any. Specify a different type.", "13"],
      [0, 0, 0, "Unexpected any. Specify a different type.", "14"],
      [0, 0, 0, "Unexpected any. Specify a different type.", "15"],
      [0, 0, 0, "Unexpected any. Specify a different type.", "16"],
      [0, 0, 0, "Unexpected any. Specify a different type.", "17"],
      [0, 0, 0, "Unexpected any. Specify a different type.", "18"],
      [0, 0, 0, "Unexpected any. Specify a different type.", "19"],
      [0, 0, 0, "Unexpected any. Specify a different type.", "20"],
      [0, 0, 0, "Unexpected any. Specify a different type.", "21"],
      [0, 0, 0, "Unexpected any. Specify a different type.", "22"],
      [0, 0, 0, "Unexpected any. Specify a different type.", "23"],
      [0, 0, 0, "Unexpected any. Specify a different type.", "24"],
      [0, 0, 0, "Unexpected any. Specify a different type.", "25"],
      [0, 0, 0, "Unexpected any. Specify a different type.", "26"],
      [0, 0, 0, "Unexpected any. Specify a different type.", "27"],
      [0, 0, 0, "Unexpected any. Specify a different type.", "28"],
      [0, 0, 0, "Unexpected any. Specify a different type.", "29"],
      [0, 0, 0, "Unexpected any. Specify a different type.", "30"],
      [0, 0, 0, "Unexpected any. Specify a different type.", "31"]
    ],
    "public/app/plugins/datasource/prometheus/result_transformer.ts:5381": [
      [0, 0, 0, "Do not use any type assertions.", "0"]
    ],
    "public/app/plugins/datasource/prometheus/types.ts:5381": [
      [0, 0, 0, "Unexpected any. Specify a different type.", "0"],
      [0, 0, 0, "Unexpected any. Specify a different type.", "1"],
      [0, 0, 0, "Unexpected any. Specify a different type.", "2"],
      [0, 0, 0, "Unexpected any. Specify a different type.", "3"]
    ],
    "public/app/plugins/datasource/tempo/LokiSearch.tsx:5381": [
      [0, 0, 0, "Do not use any type assertions.", "0"],
      [0, 0, 0, "Do not use any type assertions.", "1"]
    ],
    "public/app/plugins/datasource/tempo/ServiceGraphSection.tsx:5381": [
      [0, 0, 0, "Do not use any type assertions.", "0"],
      [0, 0, 0, "Do not use any type assertions.", "1"]
    ],
    "public/app/plugins/datasource/tempo/configuration/TraceQLSearchSettings.tsx:5381": [
      [0, 0, 0, "Do not use any type assertions.", "0"]
    ],
    "public/app/plugins/datasource/tempo/datasource.test.ts:5381": [
      [0, 0, 0, "Unexpected any. Specify a different type.", "0"],
      [0, 0, 0, "Unexpected any. Specify a different type.", "1"],
      [0, 0, 0, "Unexpected any. Specify a different type.", "2"],
      [0, 0, 0, "Unexpected any. Specify a different type.", "3"],
      [0, 0, 0, "Unexpected any. Specify a different type.", "4"],
      [0, 0, 0, "Unexpected any. Specify a different type.", "5"],
      [0, 0, 0, "Unexpected any. Specify a different type.", "6"],
      [0, 0, 0, "Unexpected any. Specify a different type.", "7"],
      [0, 0, 0, "Unexpected any. Specify a different type.", "8"],
      [0, 0, 0, "Unexpected any. Specify a different type.", "9"],
      [0, 0, 0, "Unexpected any. Specify a different type.", "10"],
      [0, 0, 0, "Unexpected any. Specify a different type.", "11"],
      [0, 0, 0, "Unexpected any. Specify a different type.", "12"],
      [0, 0, 0, "Unexpected any. Specify a different type.", "13"],
      [0, 0, 0, "Unexpected any. Specify a different type.", "14"]
    ],
    "public/app/plugins/datasource/tempo/datasource.ts:5381": [
      [0, 0, 0, "Do not use any type assertions.", "0"],
      [0, 0, 0, "Unexpected any. Specify a different type.", "1"],
      [0, 0, 0, "Do not use any type assertions.", "2"],
      [0, 0, 0, "Do not use any type assertions.", "3"],
      [0, 0, 0, "Unexpected any. Specify a different type.", "4"],
      [0, 0, 0, "Unexpected any. Specify a different type.", "5"],
      [0, 0, 0, "Unexpected any. Specify a different type.", "6"],
      [0, 0, 0, "Unexpected any. Specify a different type.", "7"],
      [0, 0, 0, "Do not use any type assertions.", "8"],
      [0, 0, 0, "Do not use any type assertions.", "9"],
      [0, 0, 0, "Do not use any type assertions.", "10"],
      [0, 0, 0, "Do not use any type assertions.", "11"],
      [0, 0, 0, "Do not use any type assertions.", "12"],
      [0, 0, 0, "Unexpected any. Specify a different type.", "13"],
      [0, 0, 0, "Unexpected any. Specify a different type.", "14"],
      [0, 0, 0, "Unexpected any. Specify a different type.", "15"],
      [0, 0, 0, "Unexpected any. Specify a different type.", "16"]
    ],
    "public/app/plugins/datasource/tempo/language_provider.ts:5381": [
      [0, 0, 0, "Unexpected any. Specify a different type.", "0"]
    ],
    "public/app/plugins/datasource/tempo/resultTransformer.ts:5381": [
      [0, 0, 0, "Do not use any type assertions.", "0"],
      [0, 0, 0, "Unexpected any. Specify a different type.", "1"],
      [0, 0, 0, "Do not use any type assertions.", "2"],
      [0, 0, 0, "Unexpected any. Specify a different type.", "3"],
      [0, 0, 0, "Do not use any type assertions.", "4"],
      [0, 0, 0, "Unexpected any. Specify a different type.", "5"],
      [0, 0, 0, "Do not use any type assertions.", "6"],
      [0, 0, 0, "Do not use any type assertions.", "7"],
      [0, 0, 0, "Do not use any type assertions.", "8"],
      [0, 0, 0, "Unexpected any. Specify a different type.", "9"]
    ],
    "public/app/plugins/datasource/tempo/testResponse.ts:5381": [
      [0, 0, 0, "Do not use any type assertions.", "0"],
      [0, 0, 0, "Unexpected any. Specify a different type.", "1"],
      [0, 0, 0, "Do not use any type assertions.", "2"],
      [0, 0, 0, "Unexpected any. Specify a different type.", "3"]
    ],
    "public/app/plugins/datasource/tempo/traceql/TraceQLEditor.tsx:5381": [
      [0, 0, 0, "Do not use any type assertions.", "0"],
      [0, 0, 0, "Do not use any type assertions.", "1"]
    ],
    "public/app/plugins/datasource/tempo/traceql/autocomplete.test.ts:5381": [
      [0, 0, 0, "Unexpected any. Specify a different type.", "0"],
      [0, 0, 0, "Unexpected any. Specify a different type.", "1"]
    ],
    "public/app/plugins/datasource/testdata/ConfigEditor.tsx:5381": [
      [0, 0, 0, "Unexpected any. Specify a different type.", "0"]
    ],
    "public/app/plugins/datasource/testdata/QueryEditor.tsx:5381": [
      [0, 0, 0, "Unexpected any. Specify a different type.", "0"],
      [0, 0, 0, "Do not use any type assertions.", "1"],
      [0, 0, 0, "Do not use any type assertions.", "2"],
      [0, 0, 0, "Unexpected any. Specify a different type.", "3"],
      [0, 0, 0, "Unexpected any. Specify a different type.", "4"],
      [0, 0, 0, "Do not use any type assertions.", "5"],
      [0, 0, 0, "Unexpected any. Specify a different type.", "6"]
    ],
    "public/app/plugins/datasource/testdata/components/RandomWalkEditor.tsx:5381": [
      [0, 0, 0, "Do not use any type assertions.", "0"],
      [0, 0, 0, "Do not use any type assertions.", "1"],
      [0, 0, 0, "Unexpected any. Specify a different type.", "2"],
      [0, 0, 0, "Do not use any type assertions.", "3"]
    ],
    "public/app/plugins/datasource/testdata/components/RawFrameEditor.tsx:5381": [
      [0, 0, 0, "Unexpected any. Specify a different type.", "0"]
    ],
    "public/app/plugins/datasource/testdata/components/SimulationQueryEditor.tsx:5381": [
      [0, 0, 0, "Do not use any type assertions.", "0"],
      [0, 0, 0, "Do not use any type assertions.", "1"],
      [0, 0, 0, "Unexpected any. Specify a different type.", "2"],
      [0, 0, 0, "Unexpected any. Specify a different type.", "3"]
    ],
    "public/app/plugins/datasource/testdata/components/SimulationSchemaForm.tsx:5381": [
      [0, 0, 0, "Unexpected any. Specify a different type.", "0"],
      [0, 0, 0, "Unexpected any. Specify a different type.", "1"]
    ],
    "public/app/plugins/datasource/testdata/components/StreamingClientEditor.tsx:5381": [
      [0, 0, 0, "Do not use any type assertions.", "0"]
    ],
    "public/app/plugins/datasource/testdata/datasource.ts:5381": [
      [0, 0, 0, "Do not use any type assertions.", "0"],
      [0, 0, 0, "Unexpected any. Specify a different type.", "1"]
    ],
    "public/app/plugins/datasource/testdata/nodeGraphUtils.ts:5381": [
      [0, 0, 0, "Do not use any type assertions.", "0"],
      [0, 0, 0, "Unexpected any. Specify a different type.", "1"],
      [0, 0, 0, "Unexpected any. Specify a different type.", "2"]
    ],
    "public/app/plugins/datasource/testdata/runStreams.ts:5381": [
      [0, 0, 0, "Unexpected any. Specify a different type.", "0"]
    ],
    "public/app/plugins/datasource/testdata/testData/serviceMapResponse.ts:5381": [
      [0, 0, 0, "Do not use any type assertions.", "0"],
      [0, 0, 0, "Do not use any type assertions.", "1"]
    ],
    "public/app/plugins/datasource/zipkin/QueryField.tsx:5381": [
      [0, 0, 0, "Do not use any type assertions.", "0"],
      [0, 0, 0, "Do not use any type assertions.", "1"],
      [0, 0, 0, "Unexpected any. Specify a different type.", "2"]
    ],
    "public/app/plugins/datasource/zipkin/datasource.ts:5381": [
      [0, 0, 0, "Do not use any type assertions.", "0"],
      [0, 0, 0, "Unexpected any. Specify a different type.", "1"],
      [0, 0, 0, "Unexpected any. Specify a different type.", "2"],
      [0, 0, 0, "Unexpected any. Specify a different type.", "3"],
      [0, 0, 0, "Unexpected any. Specify a different type.", "4"]
    ],
    "public/app/plugins/datasource/zipkin/utils/testResponse.ts:5381": [
      [0, 0, 0, "Unexpected any. Specify a different type.", "0"],
      [0, 0, 0, "Unexpected any. Specify a different type.", "1"]
    ],
    "public/app/plugins/datasource/zipkin/utils/transforms.ts:5381": [
      [0, 0, 0, "Do not use any type assertions.", "0"],
      [0, 0, 0, "Unexpected any. Specify a different type.", "1"]
    ],
    "public/app/plugins/panel/alertlist/AlertList.tsx:5381": [
      [0, 0, 0, "Unexpected any. Specify a different type.", "0"],
      [0, 0, 0, "Unexpected any. Specify a different type.", "1"],
      [0, 0, 0, "Unexpected any. Specify a different type.", "2"]
    ],
    "public/app/plugins/panel/alertlist/AlertListMigrationHandler.ts:5381": [
      [0, 0, 0, "Unexpected any. Specify a different type.", "0"],
      [0, 0, 0, "Unexpected any. Specify a different type.", "1"],
      [0, 0, 0, "Unexpected any. Specify a different type.", "2"]
    ],
    "public/app/plugins/panel/annolist/AnnoListPanel.test.tsx:5381": [
      [0, 0, 0, "Unexpected any. Specify a different type.", "0"],
      [0, 0, 0, "Unexpected any. Specify a different type.", "1"],
      [0, 0, 0, "Unexpected any. Specify a different type.", "2"],
      [0, 0, 0, "Unexpected any. Specify a different type.", "3"]
    ],
    "public/app/plugins/panel/annolist/AnnoListPanel.tsx:5381": [
      [0, 0, 0, "Unexpected any. Specify a different type.", "0"],
      [0, 0, 0, "Unexpected any. Specify a different type.", "1"],
      [0, 0, 0, "Do not use any type assertions.", "2"]
    ],
    "public/app/plugins/panel/annolist/module.tsx:5381": [
      [0, 0, 0, "Do not use any type assertions.", "0"]
    ],
    "public/app/plugins/panel/barchart/BarChartPanel.tsx:5381": [
      [0, 0, 0, "Do not use any type assertions.", "0"],
      [0, 0, 0, "Do not use any type assertions.", "1"]
    ],
    "public/app/plugins/panel/barchart/bars.ts:5381": [
      [0, 0, 0, "Do not use any type assertions.", "0"],
      [0, 0, 0, "Unexpected any. Specify a different type.", "1"],
      [0, 0, 0, "Do not use any type assertions.", "2"],
      [0, 0, 0, "Unexpected any. Specify a different type.", "3"],
      [0, 0, 0, "Do not use any type assertions.", "4"]
    ],
    "public/app/plugins/panel/barchart/module.tsx:5381": [
      [0, 0, 0, "Do not use any type assertions.", "0"]
    ],
    "public/app/plugins/panel/barchart/quadtree.ts:5381": [
      [0, 0, 0, "Unexpected any. Specify a different type.", "0"]
    ],
    "public/app/plugins/panel/candlestick/CandlestickPanel.tsx:5381": [
      [0, 0, 0, "Do not use any type assertions.", "0"],
      [0, 0, 0, "Do not use any type assertions.", "1"],
      [0, 0, 0, "Do not use any type assertions.", "2"],
      [0, 0, 0, "Unexpected any. Specify a different type.", "3"]
    ],
    "public/app/plugins/panel/candlestick/module.tsx:5381": [
      [0, 0, 0, "Do not use any type assertions.", "0"],
      [0, 0, 0, "Do not use any type assertions.", "1"],
      [0, 0, 0, "Do not use any type assertions.", "2"],
      [0, 0, 0, "Do not use any type assertions.", "3"]
    ],
    "public/app/plugins/panel/candlestick/utils.ts:5381": [
      [0, 0, 0, "Do not use any type assertions.", "0"],
      [0, 0, 0, "Do not use any type assertions.", "1"],
      [0, 0, 0, "Do not use any type assertions.", "2"],
      [0, 0, 0, "Do not use any type assertions.", "3"],
      [0, 0, 0, "Do not use any type assertions.", "4"],
      [0, 0, 0, "Do not use any type assertions.", "5"],
      [0, 0, 0, "Do not use any type assertions.", "6"],
      [0, 0, 0, "Do not use any type assertions.", "7"],
      [0, 0, 0, "Do not use any type assertions.", "8"],
      [0, 0, 0, "Do not use any type assertions.", "9"],
      [0, 0, 0, "Do not use any type assertions.", "10"],
      [0, 0, 0, "Do not use any type assertions.", "11"]
    ],
    "public/app/plugins/panel/canvas/editor/connectionEditor.tsx:5381": [
      [0, 0, 0, "Unexpected any. Specify a different type.", "0"]
    ],
    "public/app/plugins/panel/canvas/editor/element/APIEditor.tsx:5381": [
      [0, 0, 0, "Do not use any type assertions.", "0"]
    ],
    "public/app/plugins/panel/canvas/editor/element/PlacementEditor.tsx:5381": [
      [0, 0, 0, "Unexpected any. Specify a different type.", "0"]
    ],
    "public/app/plugins/panel/canvas/editor/element/elementEditor.tsx:5381": [
      [0, 0, 0, "Unexpected any. Specify a different type.", "0"],
      [0, 0, 0, "Do not use any type assertions.", "1"],
      [0, 0, 0, "Unexpected any. Specify a different type.", "2"]
    ],
    "public/app/plugins/panel/canvas/editor/inline/InlineEditBody.tsx:5381": [
      [0, 0, 0, "Unexpected any. Specify a different type.", "0"],
      [0, 0, 0, "Unexpected any. Specify a different type.", "1"],
      [0, 0, 0, "Unexpected any. Specify a different type.", "2"],
      [0, 0, 0, "Do not use any type assertions.", "3"],
      [0, 0, 0, "Unexpected any. Specify a different type.", "4"]
    ],
    "public/app/plugins/panel/canvas/editor/layer/TreeNavigationEditor.tsx:5381": [
      [0, 0, 0, "Unexpected any. Specify a different type.", "0"]
    ],
    "public/app/plugins/panel/canvas/editor/layer/layerEditor.tsx:5381": [
      [0, 0, 0, "Do not use any type assertions.", "0"],
      [0, 0, 0, "Unexpected any. Specify a different type.", "1"],
      [0, 0, 0, "Do not use any type assertions.", "2"],
      [0, 0, 0, "Unexpected any. Specify a different type.", "3"],
      [0, 0, 0, "Do not use any type assertions.", "4"],
      [0, 0, 0, "Unexpected any. Specify a different type.", "5"]
    ],
    "public/app/plugins/panel/dashlist/module.tsx:5381": [
      [0, 0, 0, "Unexpected any. Specify a different type.", "0"]
    ],
    "public/app/plugins/panel/debug/CursorView.tsx:5381": [
      [0, 0, 0, "Do not use any type assertions.", "0"],
      [0, 0, 0, "Unexpected any. Specify a different type.", "1"]
    ],
    "public/app/plugins/panel/debug/EventBusLogger.tsx:5381": [
      [0, 0, 0, "Unexpected any. Specify a different type.", "0"],
      [0, 0, 0, "Do not use any type assertions.", "1"],
      [0, 0, 0, "Unexpected any. Specify a different type.", "2"]
    ],
    "public/app/plugins/panel/flamegraph/components/FlameGraph/dataTransform.test.ts:5381": [
      [0, 0, 0, "Unexpected any. Specify a different type.", "0"],
      [0, 0, 0, "Unexpected any. Specify a different type.", "1"]
    ],
    "public/app/plugins/panel/gauge/GaugeMigrations.ts:5381": [
      [0, 0, 0, "Unexpected any. Specify a different type.", "0"]
    ],
    "public/app/plugins/panel/geomap/components/MarkersLegend.tsx:5381": [
      [0, 0, 0, "Do not use any type assertions.", "0"],
      [0, 0, 0, "Do not use any type assertions.", "1"],
      [0, 0, 0, "Unexpected any. Specify a different type.", "2"]
    ],
    "public/app/plugins/panel/geomap/components/MeasureVectorLayer.ts:5381": [
      [0, 0, 0, "Do not use any type assertions.", "0"],
      [0, 0, 0, "Do not use any type assertions.", "1"],
      [0, 0, 0, "Do not use any type assertions.", "2"]
    ],
    "public/app/plugins/panel/geomap/editor/GeomapStyleRulesEditor.tsx:5381": [
      [0, 0, 0, "Unexpected any. Specify a different type.", "0"],
      [0, 0, 0, "Do not use any type assertions.", "1"]
    ],
    "public/app/plugins/panel/geomap/editor/StyleEditor.tsx:5381": [
      [0, 0, 0, "Do not use any type assertions.", "0"],
      [0, 0, 0, "Do not use any type assertions.", "1"],
      [0, 0, 0, "Do not use any type assertions.", "2"],
      [0, 0, 0, "Do not use any type assertions.", "3"],
      [0, 0, 0, "Do not use any type assertions.", "4"],
      [0, 0, 0, "Do not use any type assertions.", "5"],
      [0, 0, 0, "Do not use any type assertions.", "6"],
      [0, 0, 0, "Do not use any type assertions.", "7"],
      [0, 0, 0, "Do not use any type assertions.", "8"],
      [0, 0, 0, "Do not use any type assertions.", "9"],
      [0, 0, 0, "Do not use any type assertions.", "10"],
      [0, 0, 0, "Do not use any type assertions.", "11"]
    ],
    "public/app/plugins/panel/geomap/editor/StyleRuleEditor.tsx:5381": [
      [0, 0, 0, "Unexpected any. Specify a different type.", "0"],
      [0, 0, 0, "Do not use any type assertions.", "1"]
    ],
    "public/app/plugins/panel/geomap/layers/basemaps/esri.ts:5381": [
      [0, 0, 0, "Do not use any type assertions.", "0"]
    ],
    "public/app/plugins/panel/geomap/layers/data/dayNightLayer.tsx:5381": [
      [0, 0, 0, "Do not use any type assertions.", "0"]
    ],
    "public/app/plugins/panel/geomap/layers/data/geojsonDynamic.ts:5381": [
      [0, 0, 0, "Do not use any type assertions.", "0"]
    ],
    "public/app/plugins/panel/geomap/layers/data/heatMap.tsx:5381": [
      [0, 0, 0, "Do not use any type assertions.", "0"]
    ],
    "public/app/plugins/panel/geomap/layers/data/markersLayer.tsx:5381": [
      [0, 0, 0, "Do not use any type assertions.", "0"]
    ],
    "public/app/plugins/panel/geomap/layers/data/photosLayer.tsx:5381": [
      [0, 0, 0, "Do not use any type assertions.", "0"]
    ],
    "public/app/plugins/panel/geomap/layers/data/routeLayer.tsx:5381": [
      [0, 0, 0, "Do not use any type assertions.", "0"],
      [0, 0, 0, "Do not use any type assertions.", "1"],
      [0, 0, 0, "Do not use any type assertions.", "2"]
    ],
    "public/app/plugins/panel/geomap/layers/registry.ts:5381": [
      [0, 0, 0, "Unexpected any. Specify a different type.", "0"],
      [0, 0, 0, "Unexpected any. Specify a different type.", "1"]
    ],
    "public/app/plugins/panel/geomap/migrations.test.ts:5381": [
      [0, 0, 0, "Unexpected any. Specify a different type.", "0"]
    ],
    "public/app/plugins/panel/geomap/migrations.ts:5381": [
      [0, 0, 0, "Unexpected any. Specify a different type.", "0"],
      [0, 0, 0, "Unexpected any. Specify a different type.", "1"]
    ],
    "public/app/plugins/panel/geomap/utils/layers.ts:5381": [
      [0, 0, 0, "Unexpected any. Specify a different type.", "0"],
      [0, 0, 0, "Do not use any type assertions.", "1"]
    ],
    "public/app/plugins/panel/geomap/utils/selection.ts:5381": [
      [0, 0, 0, "Unexpected any. Specify a different type.", "0"]
    ],
    "public/app/plugins/panel/geomap/utils/tooltip.ts:5381": [
      [0, 0, 0, "Do not use any type assertions.", "0"]
    ],
    "public/app/plugins/panel/graph/GraphContextMenuCtrl.ts:5381": [
      [0, 0, 0, "Unexpected any. Specify a different type.", "0"],
      [0, 0, 0, "Unexpected any. Specify a different type.", "1"]
    ],
    "public/app/plugins/panel/graph/GraphMigrations.test.ts:5381": [
      [0, 0, 0, "Unexpected any. Specify a different type.", "0"],
      [0, 0, 0, "Unexpected any. Specify a different type.", "1"]
    ],
    "public/app/plugins/panel/graph/GraphMigrations.ts:5381": [
      [0, 0, 0, "Unexpected any. Specify a different type.", "0"],
      [0, 0, 0, "Unexpected any. Specify a different type.", "1"],
      [0, 0, 0, "Do not use any type assertions.", "2"]
    ],
    "public/app/plugins/panel/graph/Legend/Legend.tsx:5381": [
      [0, 0, 0, "Unexpected any. Specify a different type.", "0"],
      [0, 0, 0, "Unexpected any. Specify a different type.", "1"],
      [0, 0, 0, "Unexpected any. Specify a different type.", "2"],
      [0, 0, 0, "Unexpected any. Specify a different type.", "3"],
      [0, 0, 0, "Unexpected any. Specify a different type.", "4"],
      [0, 0, 0, "Unexpected any. Specify a different type.", "5"],
      [0, 0, 0, "Do not use any type assertions.", "6"],
      [0, 0, 0, "Unexpected any. Specify a different type.", "7"],
      [0, 0, 0, "Unexpected any. Specify a different type.", "8"],
      [0, 0, 0, "Unexpected any. Specify a different type.", "9"],
      [0, 0, 0, "Unexpected any. Specify a different type.", "10"]
    ],
    "public/app/plugins/panel/graph/Legend/LegendSeriesItem.tsx:5381": [
      [0, 0, 0, "Unexpected any. Specify a different type.", "0"],
      [0, 0, 0, "Unexpected any. Specify a different type.", "1"],
      [0, 0, 0, "Unexpected any. Specify a different type.", "2"],
      [0, 0, 0, "Unexpected any. Specify a different type.", "3"],
      [0, 0, 0, "Unexpected any. Specify a different type.", "4"],
      [0, 0, 0, "Unexpected any. Specify a different type.", "5"],
      [0, 0, 0, "Use data-testid for E2E selectors instead of aria-label", "6"],
      [0, 0, 0, "Unexpected any. Specify a different type.", "7"]
    ],
    "public/app/plugins/panel/graph/align_yaxes.ts:5381": [
      [0, 0, 0, "Unexpected any. Specify a different type.", "0"],
      [0, 0, 0, "Unexpected any. Specify a different type.", "1"],
      [0, 0, 0, "Unexpected any. Specify a different type.", "2"],
      [0, 0, 0, "Unexpected any. Specify a different type.", "3"]
    ],
    "public/app/plugins/panel/graph/annotation_tooltip.ts:5381": [
      [0, 0, 0, "Unexpected any. Specify a different type.", "0"],
      [0, 0, 0, "Unexpected any. Specify a different type.", "1"],
      [0, 0, 0, "Unexpected any. Specify a different type.", "2"]
    ],
    "public/app/plugins/panel/graph/axes_editor.ts:5381": [
      [0, 0, 0, "Unexpected any. Specify a different type.", "0"],
      [0, 0, 0, "Unexpected any. Specify a different type.", "1"],
      [0, 0, 0, "Unexpected any. Specify a different type.", "2"],
      [0, 0, 0, "Unexpected any. Specify a different type.", "3"],
      [0, 0, 0, "Unexpected any. Specify a different type.", "4"],
      [0, 0, 0, "Unexpected any. Specify a different type.", "5"],
      [0, 0, 0, "Do not use any type assertions.", "6"],
      [0, 0, 0, "Unexpected any. Specify a different type.", "7"]
    ],
    "public/app/plugins/panel/graph/data_processor.ts:5381": [
      [0, 0, 0, "Unexpected any. Specify a different type.", "0"],
      [0, 0, 0, "Unexpected any. Specify a different type.", "1"],
      [0, 0, 0, "Unexpected any. Specify a different type.", "2"],
      [0, 0, 0, "Unexpected any. Specify a different type.", "3"],
      [0, 0, 0, "Unexpected any. Specify a different type.", "4"]
    ],
    "public/app/plugins/panel/graph/event_editor.ts:5381": [
      [0, 0, 0, "Unexpected any. Specify a different type.", "0"],
      [0, 0, 0, "Unexpected any. Specify a different type.", "1"],
      [0, 0, 0, "Unexpected any. Specify a different type.", "2"]
    ],
    "public/app/plugins/panel/graph/event_manager.ts:5381": [
      [0, 0, 0, "Unexpected any. Specify a different type.", "0"],
      [0, 0, 0, "Unexpected any. Specify a different type.", "1"],
      [0, 0, 0, "Unexpected any. Specify a different type.", "2"],
      [0, 0, 0, "Unexpected any. Specify a different type.", "3"],
      [0, 0, 0, "Unexpected any. Specify a different type.", "4"],
      [0, 0, 0, "Unexpected any. Specify a different type.", "5"],
      [0, 0, 0, "Unexpected any. Specify a different type.", "6"],
      [0, 0, 0, "Unexpected any. Specify a different type.", "7"]
    ],
    "public/app/plugins/panel/graph/graph.ts:5381": [
      [0, 0, 0, "Unexpected any. Specify a different type.", "0"],
      [0, 0, 0, "Unexpected any. Specify a different type.", "1"],
      [0, 0, 0, "Unexpected any. Specify a different type.", "2"],
      [0, 0, 0, "Unexpected any. Specify a different type.", "3"],
      [0, 0, 0, "Unexpected any. Specify a different type.", "4"],
      [0, 0, 0, "Unexpected any. Specify a different type.", "5"],
      [0, 0, 0, "Unexpected any. Specify a different type.", "6"],
      [0, 0, 0, "Unexpected any. Specify a different type.", "7"],
      [0, 0, 0, "Unexpected any. Specify a different type.", "8"],
      [0, 0, 0, "Unexpected any. Specify a different type.", "9"],
      [0, 0, 0, "Unexpected any. Specify a different type.", "10"],
      [0, 0, 0, "Unexpected any. Specify a different type.", "11"],
      [0, 0, 0, "Unexpected any. Specify a different type.", "12"],
      [0, 0, 0, "Unexpected any. Specify a different type.", "13"],
      [0, 0, 0, "Do not use any type assertions.", "14"],
      [0, 0, 0, "Unexpected any. Specify a different type.", "15"],
      [0, 0, 0, "Unexpected any. Specify a different type.", "16"],
      [0, 0, 0, "Unexpected any. Specify a different type.", "17"],
      [0, 0, 0, "Unexpected any. Specify a different type.", "18"],
      [0, 0, 0, "Unexpected any. Specify a different type.", "19"],
      [0, 0, 0, "Unexpected any. Specify a different type.", "20"],
      [0, 0, 0, "Unexpected any. Specify a different type.", "21"],
      [0, 0, 0, "Unexpected any. Specify a different type.", "22"],
      [0, 0, 0, "Unexpected any. Specify a different type.", "23"],
      [0, 0, 0, "Unexpected any. Specify a different type.", "24"],
      [0, 0, 0, "Unexpected any. Specify a different type.", "25"],
      [0, 0, 0, "Unexpected any. Specify a different type.", "26"],
      [0, 0, 0, "Unexpected any. Specify a different type.", "27"],
      [0, 0, 0, "Unexpected any. Specify a different type.", "28"],
      [0, 0, 0, "Unexpected any. Specify a different type.", "29"],
      [0, 0, 0, "Unexpected any. Specify a different type.", "30"],
      [0, 0, 0, "Unexpected any. Specify a different type.", "31"],
      [0, 0, 0, "Unexpected any. Specify a different type.", "32"],
      [0, 0, 0, "Unexpected any. Specify a different type.", "33"],
      [0, 0, 0, "Unexpected any. Specify a different type.", "34"],
      [0, 0, 0, "Unexpected any. Specify a different type.", "35"],
      [0, 0, 0, "Unexpected any. Specify a different type.", "36"],
      [0, 0, 0, "Unexpected any. Specify a different type.", "37"],
      [0, 0, 0, "Unexpected any. Specify a different type.", "38"],
      [0, 0, 0, "Unexpected any. Specify a different type.", "39"],
      [0, 0, 0, "Unexpected any. Specify a different type.", "40"],
      [0, 0, 0, "Unexpected any. Specify a different type.", "41"],
      [0, 0, 0, "Unexpected any. Specify a different type.", "42"],
      [0, 0, 0, "Unexpected any. Specify a different type.", "43"],
      [0, 0, 0, "Unexpected any. Specify a different type.", "44"],
      [0, 0, 0, "Unexpected any. Specify a different type.", "45"]
    ],
    "public/app/plugins/panel/graph/graph_tooltip.d.ts:5381": [
      [0, 0, 0, "Unexpected any. Specify a different type.", "0"]
    ],
    "public/app/plugins/panel/graph/graph_tooltip.ts:5381": [
      [0, 0, 0, "Unexpected any. Specify a different type.", "0"],
      [0, 0, 0, "Unexpected any. Specify a different type.", "1"],
      [0, 0, 0, "Unexpected any. Specify a different type.", "2"],
      [0, 0, 0, "Unexpected any. Specify a different type.", "3"],
      [0, 0, 0, "Unexpected any. Specify a different type.", "4"],
      [0, 0, 0, "Unexpected any. Specify a different type.", "5"],
      [0, 0, 0, "Unexpected any. Specify a different type.", "6"],
      [0, 0, 0, "Unexpected any. Specify a different type.", "7"],
      [0, 0, 0, "Unexpected any. Specify a different type.", "8"],
      [0, 0, 0, "Unexpected any. Specify a different type.", "9"],
      [0, 0, 0, "Unexpected any. Specify a different type.", "10"],
      [0, 0, 0, "Unexpected any. Specify a different type.", "11"],
      [0, 0, 0, "Unexpected any. Specify a different type.", "12"],
      [0, 0, 0, "Do not use any type assertions.", "13"],
      [0, 0, 0, "Unexpected any. Specify a different type.", "14"],
      [0, 0, 0, "Unexpected any. Specify a different type.", "15"],
      [0, 0, 0, "Unexpected any. Specify a different type.", "16"],
      [0, 0, 0, "Unexpected any. Specify a different type.", "17"],
      [0, 0, 0, "Unexpected any. Specify a different type.", "18"],
      [0, 0, 0, "Unexpected any. Specify a different type.", "19"]
    ],
    "public/app/plugins/panel/graph/histogram.ts:5381": [
      [0, 0, 0, "Unexpected any. Specify a different type.", "0"],
      [0, 0, 0, "Unexpected any. Specify a different type.", "1"],
      [0, 0, 0, "Unexpected any. Specify a different type.", "2"],
      [0, 0, 0, "Unexpected any. Specify a different type.", "3"],
      [0, 0, 0, "Unexpected any. Specify a different type.", "4"]
    ],
    "public/app/plugins/panel/graph/jquery.flot.events.ts:5381": [
      [0, 0, 0, "Unexpected any. Specify a different type.", "0"],
      [0, 0, 0, "Unexpected any. Specify a different type.", "1"],
      [0, 0, 0, "Unexpected any. Specify a different type.", "2"],
      [0, 0, 0, "Unexpected any. Specify a different type.", "3"],
      [0, 0, 0, "Unexpected any. Specify a different type.", "4"],
      [0, 0, 0, "Unexpected any. Specify a different type.", "5"],
      [0, 0, 0, "Unexpected any. Specify a different type.", "6"],
      [0, 0, 0, "Unexpected any. Specify a different type.", "7"],
      [0, 0, 0, "Unexpected any. Specify a different type.", "8"],
      [0, 0, 0, "Unexpected any. Specify a different type.", "9"],
      [0, 0, 0, "Unexpected any. Specify a different type.", "10"],
      [0, 0, 0, "Unexpected any. Specify a different type.", "11"],
      [0, 0, 0, "Unexpected any. Specify a different type.", "12"],
      [0, 0, 0, "Unexpected any. Specify a different type.", "13"],
      [0, 0, 0, "Unexpected any. Specify a different type.", "14"],
      [0, 0, 0, "Unexpected any. Specify a different type.", "15"],
      [0, 0, 0, "Unexpected any. Specify a different type.", "16"],
      [0, 0, 0, "Unexpected any. Specify a different type.", "17"],
      [0, 0, 0, "Unexpected any. Specify a different type.", "18"],
      [0, 0, 0, "Unexpected any. Specify a different type.", "19"],
      [0, 0, 0, "Unexpected any. Specify a different type.", "20"],
      [0, 0, 0, "Unexpected any. Specify a different type.", "21"],
      [0, 0, 0, "Unexpected any. Specify a different type.", "22"],
      [0, 0, 0, "Unexpected any. Specify a different type.", "23"],
      [0, 0, 0, "Unexpected any. Specify a different type.", "24"],
      [0, 0, 0, "Unexpected any. Specify a different type.", "25"],
      [0, 0, 0, "Unexpected any. Specify a different type.", "26"],
      [0, 0, 0, "Unexpected any. Specify a different type.", "27"],
      [0, 0, 0, "Unexpected any. Specify a different type.", "28"],
      [0, 0, 0, "Unexpected any. Specify a different type.", "29"],
      [0, 0, 0, "Unexpected any. Specify a different type.", "30"],
      [0, 0, 0, "Unexpected any. Specify a different type.", "31"],
      [0, 0, 0, "Unexpected any. Specify a different type.", "32"],
      [0, 0, 0, "Unexpected any. Specify a different type.", "33"],
      [0, 0, 0, "Unexpected any. Specify a different type.", "34"],
      [0, 0, 0, "Unexpected any. Specify a different type.", "35"],
      [0, 0, 0, "Unexpected any. Specify a different type.", "36"],
      [0, 0, 0, "Unexpected any. Specify a different type.", "37"],
      [0, 0, 0, "Unexpected any. Specify a different type.", "38"],
      [0, 0, 0, "Unexpected any. Specify a different type.", "39"],
      [0, 0, 0, "Unexpected any. Specify a different type.", "40"],
      [0, 0, 0, "Unexpected any. Specify a different type.", "41"],
      [0, 0, 0, "Unexpected any. Specify a different type.", "42"],
      [0, 0, 0, "Unexpected any. Specify a different type.", "43"],
      [0, 0, 0, "Unexpected any. Specify a different type.", "44"],
      [0, 0, 0, "Unexpected any. Specify a different type.", "45"],
      [0, 0, 0, "Unexpected any. Specify a different type.", "46"],
      [0, 0, 0, "Unexpected any. Specify a different type.", "47"]
    ],
    "public/app/plugins/panel/graph/module.ts:5381": [
      [0, 0, 0, "Unexpected any. Specify a different type.", "0"],
      [0, 0, 0, "Unexpected any. Specify a different type.", "1"],
      [0, 0, 0, "Unexpected any. Specify a different type.", "2"],
      [0, 0, 0, "Unexpected any. Specify a different type.", "3"],
      [0, 0, 0, "Unexpected any. Specify a different type.", "4"],
      [0, 0, 0, "Unexpected any. Specify a different type.", "5"],
      [0, 0, 0, "Unexpected any. Specify a different type.", "6"],
      [0, 0, 0, "Unexpected any. Specify a different type.", "7"],
      [0, 0, 0, "Unexpected any. Specify a different type.", "8"],
      [0, 0, 0, "Do not use any type assertions.", "9"],
      [0, 0, 0, "Unexpected any. Specify a different type.", "10"],
      [0, 0, 0, "Do not use any type assertions.", "11"],
      [0, 0, 0, "Unexpected any. Specify a different type.", "12"],
      [0, 0, 0, "Unexpected any. Specify a different type.", "13"],
      [0, 0, 0, "Unexpected any. Specify a different type.", "14"],
      [0, 0, 0, "Unexpected any. Specify a different type.", "15"],
      [0, 0, 0, "Unexpected any. Specify a different type.", "16"],
      [0, 0, 0, "Unexpected any. Specify a different type.", "17"],
      [0, 0, 0, "Unexpected any. Specify a different type.", "18"],
      [0, 0, 0, "Unexpected any. Specify a different type.", "19"],
      [0, 0, 0, "Unexpected any. Specify a different type.", "20"],
      [0, 0, 0, "Unexpected any. Specify a different type.", "21"]
    ],
    "public/app/plugins/panel/graph/series_overrides_ctrl.ts:5381": [
      [0, 0, 0, "Unexpected any. Specify a different type.", "0"],
      [0, 0, 0, "Unexpected any. Specify a different type.", "1"],
      [0, 0, 0, "Unexpected any. Specify a different type.", "2"],
      [0, 0, 0, "Unexpected any. Specify a different type.", "3"],
      [0, 0, 0, "Unexpected any. Specify a different type.", "4"],
      [0, 0, 0, "Unexpected any. Specify a different type.", "5"]
    ],
    "public/app/plugins/panel/graph/specs/data_processor.test.ts:5381": [
      [0, 0, 0, "Unexpected any. Specify a different type.", "0"]
    ],
    "public/app/plugins/panel/graph/specs/graph.test.ts:5381": [
      [0, 0, 0, "Unexpected any. Specify a different type.", "0"],
      [0, 0, 0, "Unexpected any. Specify a different type.", "1"],
      [0, 0, 0, "Unexpected any. Specify a different type.", "2"],
      [0, 0, 0, "Unexpected any. Specify a different type.", "3"],
      [0, 0, 0, "Unexpected any. Specify a different type.", "4"],
      [0, 0, 0, "Unexpected any. Specify a different type.", "5"],
      [0, 0, 0, "Unexpected any. Specify a different type.", "6"],
      [0, 0, 0, "Unexpected any. Specify a different type.", "7"],
      [0, 0, 0, "Unexpected any. Specify a different type.", "8"],
      [0, 0, 0, "Unexpected any. Specify a different type.", "9"],
      [0, 0, 0, "Unexpected any. Specify a different type.", "10"]
    ],
    "public/app/plugins/panel/graph/specs/graph_ctrl.test.ts:5381": [
      [0, 0, 0, "Unexpected any. Specify a different type.", "0"],
      [0, 0, 0, "Unexpected any. Specify a different type.", "1"],
      [0, 0, 0, "Unexpected any. Specify a different type.", "2"],
      [0, 0, 0, "Unexpected any. Specify a different type.", "3"]
    ],
    "public/app/plugins/panel/graph/specs/graph_tooltip.test.ts:5381": [
      [0, 0, 0, "Unexpected any. Specify a different type.", "0"]
    ],
    "public/app/plugins/panel/graph/specs/histogram.test.ts:5381": [
      [0, 0, 0, "Unexpected any. Specify a different type.", "0"],
      [0, 0, 0, "Unexpected any. Specify a different type.", "1"]
    ],
    "public/app/plugins/panel/graph/specs/series_override_ctrl.test.ts:5381": [
      [0, 0, 0, "Unexpected any. Specify a different type.", "0"]
    ],
    "public/app/plugins/panel/graph/specs/threshold_manager.test.ts:5381": [
      [0, 0, 0, "Unexpected any. Specify a different type.", "0"],
      [0, 0, 0, "Unexpected any. Specify a different type.", "1"],
      [0, 0, 0, "Unexpected any. Specify a different type.", "2"],
      [0, 0, 0, "Unexpected any. Specify a different type.", "3"],
      [0, 0, 0, "Unexpected any. Specify a different type.", "4"],
      [0, 0, 0, "Unexpected any. Specify a different type.", "5"],
      [0, 0, 0, "Unexpected any. Specify a different type.", "6"],
      [0, 0, 0, "Unexpected any. Specify a different type.", "7"],
      [0, 0, 0, "Unexpected any. Specify a different type.", "8"]
    ],
    "public/app/plugins/panel/graph/specs/time_region_manager.test.ts:5381": [
      [0, 0, 0, "Unexpected any. Specify a different type.", "0"],
      [0, 0, 0, "Unexpected any. Specify a different type.", "1"],
      [0, 0, 0, "Unexpected any. Specify a different type.", "2"],
      [0, 0, 0, "Unexpected any. Specify a different type.", "3"],
      [0, 0, 0, "Unexpected any. Specify a different type.", "4"],
      [0, 0, 0, "Unexpected any. Specify a different type.", "5"],
      [0, 0, 0, "Unexpected any. Specify a different type.", "6"],
      [0, 0, 0, "Unexpected any. Specify a different type.", "7"],
      [0, 0, 0, "Unexpected any. Specify a different type.", "8"],
      [0, 0, 0, "Unexpected any. Specify a different type.", "9"],
      [0, 0, 0, "Unexpected any. Specify a different type.", "10"],
      [0, 0, 0, "Unexpected any. Specify a different type.", "11"],
      [0, 0, 0, "Unexpected any. Specify a different type.", "12"],
      [0, 0, 0, "Unexpected any. Specify a different type.", "13"],
      [0, 0, 0, "Unexpected any. Specify a different type.", "14"],
      [0, 0, 0, "Unexpected any. Specify a different type.", "15"],
      [0, 0, 0, "Unexpected any. Specify a different type.", "16"],
      [0, 0, 0, "Unexpected any. Specify a different type.", "17"],
      [0, 0, 0, "Unexpected any. Specify a different type.", "18"],
      [0, 0, 0, "Unexpected any. Specify a different type.", "19"]
    ],
    "public/app/plugins/panel/graph/threshold_manager.ts:5381": [
      [0, 0, 0, "Unexpected any. Specify a different type.", "0"],
      [0, 0, 0, "Unexpected any. Specify a different type.", "1"],
      [0, 0, 0, "Unexpected any. Specify a different type.", "2"],
      [0, 0, 0, "Unexpected any. Specify a different type.", "3"],
      [0, 0, 0, "Unexpected any. Specify a different type.", "4"],
      [0, 0, 0, "Unexpected any. Specify a different type.", "5"],
      [0, 0, 0, "Unexpected any. Specify a different type.", "6"],
      [0, 0, 0, "Unexpected any. Specify a different type.", "7"],
      [0, 0, 0, "Unexpected any. Specify a different type.", "8"],
      [0, 0, 0, "Do not use any type assertions.", "9"],
      [0, 0, 0, "Unexpected any. Specify a different type.", "10"],
      [0, 0, 0, "Unexpected any. Specify a different type.", "11"],
      [0, 0, 0, "Unexpected any. Specify a different type.", "12"],
      [0, 0, 0, "Unexpected any. Specify a different type.", "13"],
      [0, 0, 0, "Unexpected any. Specify a different type.", "14"]
    ],
    "public/app/plugins/panel/graph/thresholds_form.ts:5381": [
      [0, 0, 0, "Unexpected any. Specify a different type.", "0"],
      [0, 0, 0, "Unexpected any. Specify a different type.", "1"],
      [0, 0, 0, "Unexpected any. Specify a different type.", "2"]
    ],
    "public/app/plugins/panel/graph/time_region_manager.ts:5381": [
      [0, 0, 0, "Unexpected any. Specify a different type.", "0"],
      [0, 0, 0, "Unexpected any. Specify a different type.", "1"],
      [0, 0, 0, "Unexpected any. Specify a different type.", "2"],
      [0, 0, 0, "Unexpected any. Specify a different type.", "3"],
      [0, 0, 0, "Unexpected any. Specify a different type.", "4"],
      [0, 0, 0, "Unexpected any. Specify a different type.", "5"],
      [0, 0, 0, "Unexpected any. Specify a different type.", "6"]
    ],
    "public/app/plugins/panel/graph/time_regions_form.ts:5381": [
      [0, 0, 0, "Unexpected any. Specify a different type.", "0"],
      [0, 0, 0, "Unexpected any. Specify a different type.", "1"],
      [0, 0, 0, "Unexpected any. Specify a different type.", "2"],
      [0, 0, 0, "Unexpected any. Specify a different type.", "3"]
    ],
    "public/app/plugins/panel/heatmap/HeatmapPanel.tsx:5381": [
      [0, 0, 0, "Do not use any type assertions.", "0"],
      [0, 0, 0, "Do not use any type assertions.", "1"],
      [0, 0, 0, "Do not use any type assertions.", "2"],
      [0, 0, 0, "Do not use any type assertions.", "3"],
      [0, 0, 0, "Unexpected any. Specify a different type.", "4"]
    ],
    "public/app/plugins/panel/heatmap/migrations.ts:5381": [
      [0, 0, 0, "Unexpected any. Specify a different type.", "0"],
      [0, 0, 0, "Do not use any type assertions.", "1"],
      [0, 0, 0, "Unexpected any. Specify a different type.", "2"]
    ],
    "public/app/plugins/panel/heatmap/module.tsx:5381": [
      [0, 0, 0, "Do not use any type assertions.", "0"],
      [0, 0, 0, "Unexpected any. Specify a different type.", "1"],
      [0, 0, 0, "Do not use any type assertions.", "2"],
      [0, 0, 0, "Unexpected any. Specify a different type.", "3"]
    ],
    "public/app/plugins/panel/heatmap/palettes.ts:5381": [
      [0, 0, 0, "Do not use any type assertions.", "0"],
      [0, 0, 0, "Unexpected any. Specify a different type.", "1"]
    ],
    "public/app/plugins/panel/heatmap/types.ts:5381": [
      [0, 0, 0, "Do not use any type assertions.", "0"]
    ],
    "public/app/plugins/panel/heatmap/utils.ts:5381": [
      [0, 0, 0, "Do not use any type assertions.", "0"],
      [0, 0, 0, "Do not use any type assertions.", "1"],
      [0, 0, 0, "Do not use any type assertions.", "2"],
      [0, 0, 0, "Do not use any type assertions.", "3"],
      [0, 0, 0, "Do not use any type assertions.", "4"],
      [0, 0, 0, "Do not use any type assertions.", "5"],
      [0, 0, 0, "Do not use any type assertions.", "6"],
      [0, 0, 0, "Do not use any type assertions.", "7"],
      [0, 0, 0, "Do not use any type assertions.", "8"],
      [0, 0, 0, "Do not use any type assertions.", "9"],
      [0, 0, 0, "Do not use any type assertions.", "10"],
      [0, 0, 0, "Do not use any type assertions.", "11"],
      [0, 0, 0, "Do not use any type assertions.", "12"],
      [0, 0, 0, "Do not use any type assertions.", "13"],
      [0, 0, 0, "Do not use any type assertions.", "14"],
      [0, 0, 0, "Do not use any type assertions.", "15"],
      [0, 0, 0, "Do not use any type assertions.", "16"]
    ],
    "public/app/plugins/panel/histogram/Histogram.tsx:5381": [
      [0, 0, 0, "Unexpected any. Specify a different type.", "0"],
      [0, 0, 0, "Do not use any type assertions.", "1"],
      [0, 0, 0, "Do not use any type assertions.", "2"],
      [0, 0, 0, "Unexpected any. Specify a different type.", "3"]
    ],
    "public/app/plugins/panel/live/LiveChannelEditor.tsx:5381": [
      [0, 0, 0, "Unexpected any. Specify a different type.", "0"],
      [0, 0, 0, "Do not use any type assertions.", "1"],
      [0, 0, 0, "Do not use any type assertions.", "2"],
      [0, 0, 0, "Do not use any type assertions.", "3"],
      [0, 0, 0, "Do not use any type assertions.", "4"],
      [0, 0, 0, "Do not use any type assertions.", "5"],
      [0, 0, 0, "Do not use any type assertions.", "6"],
      [0, 0, 0, "Do not use any type assertions.", "7"],
      [0, 0, 0, "Do not use any type assertions.", "8"],
      [0, 0, 0, "Do not use any type assertions.", "9"]
    ],
    "public/app/plugins/panel/live/LivePanel.tsx:5381": [
      [0, 0, 0, "Unexpected any. Specify a different type.", "0"],
      [0, 0, 0, "Unexpected any. Specify a different type.", "1"],
      [0, 0, 0, "Do not use any type assertions.", "2"]
    ],
    "public/app/plugins/panel/live/types.ts:5381": [
      [0, 0, 0, "Unexpected any. Specify a different type.", "0"]
    ],
    "public/app/plugins/panel/logs/LogsPanel.tsx:5381": [
      [0, 0, 0, "Do not use any type assertions.", "0"]
    ],
    "public/app/plugins/panel/nodeGraph/Edge.tsx:5381": [
      [0, 0, 0, "Do not use any type assertions.", "0"]
    ],
    "public/app/plugins/panel/nodeGraph/EdgeLabel.tsx:5381": [
      [0, 0, 0, "Do not use any type assertions.", "0"]
    ],
    "public/app/plugins/panel/nodeGraph/Legend.tsx:5381": [
      [0, 0, 0, "Do not use any type assertions.", "0"]
    ],
    "public/app/plugins/panel/nodeGraph/NodeGraph.tsx:5381": [
      [0, 0, 0, "Do not use any type assertions.", "0"],
      [0, 0, 0, "Do not use any type assertions.", "1"],
      [0, 0, 0, "Do not use any type assertions.", "2"],
      [0, 0, 0, "Do not use any type assertions.", "3"]
    ],
    "public/app/plugins/panel/nodeGraph/ViewControls.tsx:5381": [
      [0, 0, 0, "Unexpected any. Specify a different type.", "0"]
    ],
    "public/app/plugins/panel/nodeGraph/layout.ts:5381": [
      [0, 0, 0, "Do not use any type assertions.", "0"],
      [0, 0, 0, "Do not use any type assertions.", "1"]
    ],
    "public/app/plugins/panel/nodeGraph/utils.ts:5381": [
      [0, 0, 0, "Unexpected any. Specify a different type.", "0"],
      [0, 0, 0, "Unexpected any. Specify a different type.", "1"],
      [0, 0, 0, "Unexpected any. Specify a different type.", "2"],
      [0, 0, 0, "Unexpected any. Specify a different type.", "3"]
    ],
    "public/app/plugins/panel/piechart/PieChart.tsx:5381": [
      [0, 0, 0, "Use data-testid for E2E selectors instead of aria-label", "0"]
    ],
    "public/app/plugins/panel/piechart/migrations.ts:5381": [
      [0, 0, 0, "Unexpected any. Specify a different type.", "0"],
      [0, 0, 0, "Unexpected any. Specify a different type.", "1"]
    ],
    "public/app/plugins/panel/piechart/suggestions.ts:5381": [
      [0, 0, 0, "Do not use any type assertions.", "0"],
      [0, 0, 0, "Unexpected any. Specify a different type.", "1"]
    ],
    "public/app/plugins/panel/stat/StatMigrations.ts:5381": [
      [0, 0, 0, "Unexpected any. Specify a different type.", "0"],
      [0, 0, 0, "Unexpected any. Specify a different type.", "1"],
      [0, 0, 0, "Do not use any type assertions.", "2"]
    ],
    "public/app/plugins/panel/state-timeline/migrations.ts:5381": [
      [0, 0, 0, "Unexpected any. Specify a different type.", "0"],
      [0, 0, 0, "Unexpected any. Specify a different type.", "1"],
      [0, 0, 0, "Do not use any type assertions.", "2"],
      [0, 0, 0, "Do not use any type assertions.", "3"],
      [0, 0, 0, "Do not use any type assertions.", "4"],
      [0, 0, 0, "Do not use any type assertions.", "5"],
      [0, 0, 0, "Do not use any type assertions.", "6"],
      [0, 0, 0, "Do not use any type assertions.", "7"]
    ],
    "public/app/plugins/panel/table-old/column_options.ts:5381": [
      [0, 0, 0, "Unexpected any. Specify a different type.", "0"],
      [0, 0, 0, "Unexpected any. Specify a different type.", "1"],
      [0, 0, 0, "Unexpected any. Specify a different type.", "2"],
      [0, 0, 0, "Unexpected any. Specify a different type.", "3"],
      [0, 0, 0, "Unexpected any. Specify a different type.", "4"],
      [0, 0, 0, "Unexpected any. Specify a different type.", "5"],
      [0, 0, 0, "Unexpected any. Specify a different type.", "6"],
      [0, 0, 0, "Unexpected any. Specify a different type.", "7"],
      [0, 0, 0, "Unexpected any. Specify a different type.", "8"],
      [0, 0, 0, "Unexpected any. Specify a different type.", "9"],
      [0, 0, 0, "Unexpected any. Specify a different type.", "10"],
      [0, 0, 0, "Unexpected any. Specify a different type.", "11"],
      [0, 0, 0, "Unexpected any. Specify a different type.", "12"],
      [0, 0, 0, "Unexpected any. Specify a different type.", "13"],
      [0, 0, 0, "Unexpected any. Specify a different type.", "14"],
      [0, 0, 0, "Unexpected any. Specify a different type.", "15"],
      [0, 0, 0, "Unexpected any. Specify a different type.", "16"],
      [0, 0, 0, "Unexpected any. Specify a different type.", "17"],
      [0, 0, 0, "Unexpected any. Specify a different type.", "18"],
      [0, 0, 0, "Unexpected any. Specify a different type.", "19"],
      [0, 0, 0, "Unexpected any. Specify a different type.", "20"],
      [0, 0, 0, "Unexpected any. Specify a different type.", "21"]
    ],
    "public/app/plugins/panel/table-old/editor.ts:5381": [
      [0, 0, 0, "Unexpected any. Specify a different type.", "0"],
      [0, 0, 0, "Unexpected any. Specify a different type.", "1"],
      [0, 0, 0, "Unexpected any. Specify a different type.", "2"],
      [0, 0, 0, "Unexpected any. Specify a different type.", "3"],
      [0, 0, 0, "Unexpected any. Specify a different type.", "4"],
      [0, 0, 0, "Unexpected any. Specify a different type.", "5"],
      [0, 0, 0, "Unexpected any. Specify a different type.", "6"],
      [0, 0, 0, "Unexpected any. Specify a different type.", "7"],
      [0, 0, 0, "Unexpected any. Specify a different type.", "8"],
      [0, 0, 0, "Unexpected any. Specify a different type.", "9"],
      [0, 0, 0, "Unexpected any. Specify a different type.", "10"]
    ],
    "public/app/plugins/panel/table-old/module.ts:5381": [
      [0, 0, 0, "Unexpected any. Specify a different type.", "0"],
      [0, 0, 0, "Unexpected any. Specify a different type.", "1"],
      [0, 0, 0, "Unexpected any. Specify a different type.", "2"],
      [0, 0, 0, "Unexpected any. Specify a different type.", "3"],
      [0, 0, 0, "Unexpected any. Specify a different type.", "4"],
      [0, 0, 0, "Unexpected any. Specify a different type.", "5"],
      [0, 0, 0, "Unexpected any. Specify a different type.", "6"],
      [0, 0, 0, "Unexpected any. Specify a different type.", "7"],
      [0, 0, 0, "Unexpected any. Specify a different type.", "8"],
      [0, 0, 0, "Unexpected any. Specify a different type.", "9"],
      [0, 0, 0, "Unexpected any. Specify a different type.", "10"],
      [0, 0, 0, "Unexpected any. Specify a different type.", "11"],
      [0, 0, 0, "Unexpected any. Specify a different type.", "12"],
      [0, 0, 0, "Unexpected any. Specify a different type.", "13"],
      [0, 0, 0, "Unexpected any. Specify a different type.", "14"],
      [0, 0, 0, "Unexpected any. Specify a different type.", "15"],
      [0, 0, 0, "Unexpected any. Specify a different type.", "16"],
      [0, 0, 0, "Unexpected any. Specify a different type.", "17"],
      [0, 0, 0, "Unexpected any. Specify a different type.", "18"],
      [0, 0, 0, "Unexpected any. Specify a different type.", "19"],
      [0, 0, 0, "Unexpected any. Specify a different type.", "20"],
      [0, 0, 0, "Do not use any type assertions.", "21"],
      [0, 0, 0, "Do not use any type assertions.", "22"],
      [0, 0, 0, "Unexpected any. Specify a different type.", "23"]
    ],
    "public/app/plugins/panel/table-old/renderer.ts:5381": [
      [0, 0, 0, "Unexpected any. Specify a different type.", "0"],
      [0, 0, 0, "Unexpected any. Specify a different type.", "1"],
      [0, 0, 0, "Unexpected any. Specify a different type.", "2"],
      [0, 0, 0, "Unexpected any. Specify a different type.", "3"],
      [0, 0, 0, "Unexpected any. Specify a different type.", "4"],
      [0, 0, 0, "Unexpected any. Specify a different type.", "5"],
      [0, 0, 0, "Unexpected any. Specify a different type.", "6"],
      [0, 0, 0, "Do not use any type assertions.", "7"],
      [0, 0, 0, "Unexpected any. Specify a different type.", "8"],
      [0, 0, 0, "Unexpected any. Specify a different type.", "9"],
      [0, 0, 0, "Unexpected any. Specify a different type.", "10"],
      [0, 0, 0, "Unexpected any. Specify a different type.", "11"],
      [0, 0, 0, "Unexpected any. Specify a different type.", "12"],
      [0, 0, 0, "Unexpected any. Specify a different type.", "13"],
      [0, 0, 0, "Unexpected any. Specify a different type.", "14"],
      [0, 0, 0, "Unexpected any. Specify a different type.", "15"],
      [0, 0, 0, "Unexpected any. Specify a different type.", "16"]
    ],
    "public/app/plugins/panel/table-old/specs/renderer.test.ts:5381": [
      [0, 0, 0, "Unexpected any. Specify a different type.", "0"],
      [0, 0, 0, "Unexpected any. Specify a different type.", "1"]
    ],
    "public/app/plugins/panel/table-old/specs/transformers.test.ts:5381": [
      [0, 0, 0, "Unexpected any. Specify a different type.", "0"],
      [0, 0, 0, "Unexpected any. Specify a different type.", "1"],
      [0, 0, 0, "Unexpected any. Specify a different type.", "2"],
      [0, 0, 0, "Unexpected any. Specify a different type.", "3"],
      [0, 0, 0, "Unexpected any. Specify a different type.", "4"],
      [0, 0, 0, "Unexpected any. Specify a different type.", "5"],
      [0, 0, 0, "Unexpected any. Specify a different type.", "6"]
    ],
    "public/app/plugins/panel/table-old/transformers.ts:5381": [
      [0, 0, 0, "Unexpected any. Specify a different type.", "0"],
      [0, 0, 0, "Unexpected any. Specify a different type.", "1"],
      [0, 0, 0, "Unexpected any. Specify a different type.", "2"],
      [0, 0, 0, "Unexpected any. Specify a different type.", "3"],
      [0, 0, 0, "Unexpected any. Specify a different type.", "4"],
      [0, 0, 0, "Unexpected any. Specify a different type.", "5"],
      [0, 0, 0, "Unexpected any. Specify a different type.", "6"],
      [0, 0, 0, "Unexpected any. Specify a different type.", "7"],
      [0, 0, 0, "Unexpected any. Specify a different type.", "8"],
      [0, 0, 0, "Unexpected any. Specify a different type.", "9"],
      [0, 0, 0, "Unexpected any. Specify a different type.", "10"]
    ],
    "public/app/plugins/panel/table-old/types.ts:5381": [
      [0, 0, 0, "Unexpected any. Specify a different type.", "0"],
      [0, 0, 0, "Unexpected any. Specify a different type.", "1"],
      [0, 0, 0, "Unexpected any. Specify a different type.", "2"],
      [0, 0, 0, "Unexpected any. Specify a different type.", "3"],
      [0, 0, 0, "Unexpected any. Specify a different type.", "4"],
      [0, 0, 0, "Unexpected any. Specify a different type.", "5"],
      [0, 0, 0, "Unexpected any. Specify a different type.", "6"],
      [0, 0, 0, "Unexpected any. Specify a different type.", "7"],
      [0, 0, 0, "Unexpected any. Specify a different type.", "8"],
      [0, 0, 0, "Unexpected any. Specify a different type.", "9"],
      [0, 0, 0, "Unexpected any. Specify a different type.", "10"],
      [0, 0, 0, "Unexpected any. Specify a different type.", "11"],
      [0, 0, 0, "Unexpected any. Specify a different type.", "12"]
    ],
    "public/app/plugins/panel/table/migrations.ts:5381": [
      [0, 0, 0, "Do not use any type assertions.", "0"],
      [0, 0, 0, "Unexpected any. Specify a different type.", "1"],
      [0, 0, 0, "Unexpected any. Specify a different type.", "2"],
      [0, 0, 0, "Unexpected any. Specify a different type.", "3"],
      [0, 0, 0, "Unexpected any. Specify a different type.", "4"],
      [0, 0, 0, "Unexpected any. Specify a different type.", "5"],
      [0, 0, 0, "Unexpected any. Specify a different type.", "6"],
      [0, 0, 0, "Unexpected any. Specify a different type.", "7"]
    ],
    "public/app/plugins/panel/table/module.tsx:5381": [
      [0, 0, 0, "Do not use any type assertions.", "0"],
      [0, 0, 0, "Unexpected any. Specify a different type.", "1"],
      [0, 0, 0, "Do not use any type assertions.", "2"],
      [0, 0, 0, "Unexpected any. Specify a different type.", "3"]
    ],
    "public/app/plugins/panel/text/TextPanelEditor.tsx:5381": [
      [0, 0, 0, "Unexpected any. Specify a different type.", "0"]
    ],
    "public/app/plugins/panel/text/textPanelMigrationHandler.ts:5381": [
      [0, 0, 0, "Unexpected any. Specify a different type.", "0"],
      [0, 0, 0, "Do not use any type assertions.", "1"],
      [0, 0, 0, "Unexpected any. Specify a different type.", "2"],
      [0, 0, 0, "Do not use any type assertions.", "3"]
    ],
    "public/app/plugins/panel/timeseries/migrations.ts:5381": [
      [0, 0, 0, "Unexpected any. Specify a different type.", "0"],
      [0, 0, 0, "Do not use any type assertions.", "1"],
      [0, 0, 0, "Do not use any type assertions.", "2"],
      [0, 0, 0, "Unexpected any. Specify a different type.", "3"],
      [0, 0, 0, "Do not use any type assertions.", "4"],
      [0, 0, 0, "Unexpected any. Specify a different type.", "5"],
      [0, 0, 0, "Do not use any type assertions.", "6"],
      [0, 0, 0, "Unexpected any. Specify a different type.", "7"],
      [0, 0, 0, "Do not use any type assertions.", "8"],
      [0, 0, 0, "Do not use any type assertions.", "9"],
      [0, 0, 0, "Unexpected any. Specify a different type.", "10"],
      [0, 0, 0, "Do not use any type assertions.", "11"],
      [0, 0, 0, "Unexpected any. Specify a different type.", "12"],
      [0, 0, 0, "Do not use any type assertions.", "13"],
      [0, 0, 0, "Unexpected any. Specify a different type.", "14"],
      [0, 0, 0, "Do not use any type assertions.", "15"],
      [0, 0, 0, "Unexpected any. Specify a different type.", "16"],
      [0, 0, 0, "Unexpected any. Specify a different type.", "17"],
      [0, 0, 0, "Unexpected any. Specify a different type.", "18"],
      [0, 0, 0, "Unexpected any. Specify a different type.", "19"]
    ],
    "public/app/plugins/panel/timeseries/plugins/ExemplarMarker.tsx:5381": [
      [0, 0, 0, "Use data-testid for E2E selectors instead of aria-label", "0"]
    ],
    "public/app/plugins/panel/timeseries/plugins/annotations/AnnotationEditor.tsx:5381": [
      [0, 0, 0, "Do not use any type assertions.", "0"]
    ],
    "public/app/plugins/panel/timeseries/suggestions.ts:5381": [
      [0, 0, 0, "Do not use any type assertions.", "0"]
    ],
    "public/app/plugins/panel/trend/suggestions.ts:5381": [
      [0, 0, 0, "Do not use any type assertions.", "0"]
    ],
    "public/app/plugins/panel/xychart/AutoEditor.tsx:5381": [
      [0, 0, 0, "Unexpected any. Specify a different type.", "0"]
    ],
    "public/app/plugins/panel/xychart/ManualEditor.tsx:5381": [
      [0, 0, 0, "Unexpected any. Specify a different type.", "0"],
      [0, 0, 0, "Unexpected any. Specify a different type.", "1"],
      [0, 0, 0, "Do not use any type assertions.", "2"],
      [0, 0, 0, "Unexpected any. Specify a different type.", "3"],
      [0, 0, 0, "Do not use any type assertions.", "4"],
      [0, 0, 0, "Unexpected any. Specify a different type.", "5"],
      [0, 0, 0, "Do not use any type assertions.", "6"],
      [0, 0, 0, "Unexpected any. Specify a different type.", "7"],
      [0, 0, 0, "Do not use any type assertions.", "8"],
      [0, 0, 0, "Unexpected any. Specify a different type.", "9"],
      [0, 0, 0, "Do not use any type assertions.", "10"],
      [0, 0, 0, "Unexpected any. Specify a different type.", "11"]
    ],
    "public/app/plugins/panel/xychart/TooltipView.tsx:5381": [
      [0, 0, 0, "Do not use any type assertions.", "0"]
    ],
    "public/app/plugins/panel/xychart/XYChartPanel2.tsx:5381": [
      [0, 0, 0, "Unexpected any. Specify a different type.", "0"]
    ],
    "public/app/plugins/panel/xychart/dims.ts:5381": [
      [0, 0, 0, "Do not use any type assertions.", "0"],
      [0, 0, 0, "Do not use any type assertions.", "1"],
      [0, 0, 0, "Do not use any type assertions.", "2"],
      [0, 0, 0, "Unexpected any. Specify a different type.", "3"],
      [0, 0, 0, "Do not use any type assertions.", "4"],
      [0, 0, 0, "Unexpected any. Specify a different type.", "5"]
    ],
    "public/app/plugins/panel/xychart/scatter.ts:5381": [
      [0, 0, 0, "Do not use any type assertions.", "0"],
      [0, 0, 0, "Do not use any type assertions.", "1"],
      [0, 0, 0, "Do not use any type assertions.", "2"],
      [0, 0, 0, "Unexpected any. Specify a different type.", "3"],
      [0, 0, 0, "Do not use any type assertions.", "4"],
      [0, 0, 0, "Unexpected any. Specify a different type.", "5"],
      [0, 0, 0, "Do not use any type assertions.", "6"],
      [0, 0, 0, "Unexpected any. Specify a different type.", "7"],
      [0, 0, 0, "Do not use any type assertions.", "8"],
      [0, 0, 0, "Unexpected any. Specify a different type.", "9"],
      [0, 0, 0, "Do not use any type assertions.", "10"],
      [0, 0, 0, "Do not use any type assertions.", "11"]
    ],
    "public/app/store/configureStore.ts:5381": [
      [0, 0, 0, "Unexpected any. Specify a different type.", "0"]
    ],
    "public/app/store/store.ts:5381": [
      [0, 0, 0, "Do not use any type assertions.", "0"],
      [0, 0, 0, "Unexpected any. Specify a different type.", "1"]
    ],
    "public/app/types/alerting.ts:5381": [
      [0, 0, 0, "Unexpected any. Specify a different type.", "0"],
      [0, 0, 0, "Unexpected any. Specify a different type.", "1"],
      [0, 0, 0, "Unexpected any. Specify a different type.", "2"],
      [0, 0, 0, "Unexpected any. Specify a different type.", "3"],
      [0, 0, 0, "Unexpected any. Specify a different type.", "4"]
    ],
    "public/app/types/appEvent.ts:5381": [
      [0, 0, 0, "Unexpected any. Specify a different type.", "0"],
      [0, 0, 0, "Unexpected any. Specify a different type.", "1"],
      [0, 0, 0, "Unexpected any. Specify a different type.", "2"],
      [0, 0, 0, "Unexpected any. Specify a different type.", "3"],
      [0, 0, 0, "Unexpected any. Specify a different type.", "4"],
      [0, 0, 0, "Unexpected any. Specify a different type.", "5"],
      [0, 0, 0, "Unexpected any. Specify a different type.", "6"]
    ],
    "public/app/types/dashboard.ts:5381": [
      [0, 0, 0, "Unexpected any. Specify a different type.", "0"]
    ],
    "public/app/types/events.ts:5381": [
      [0, 0, 0, "Unexpected any. Specify a different type.", "0"],
      [0, 0, 0, "Unexpected any. Specify a different type.", "1"],
      [0, 0, 0, "Unexpected any. Specify a different type.", "2"],
      [0, 0, 0, "Unexpected any. Specify a different type.", "3"],
      [0, 0, 0, "Unexpected any. Specify a different type.", "4"],
      [0, 0, 0, "Unexpected any. Specify a different type.", "5"],
      [0, 0, 0, "Unexpected any. Specify a different type.", "6"],
      [0, 0, 0, "Unexpected any. Specify a different type.", "7"],
      [0, 0, 0, "Unexpected any. Specify a different type.", "8"],
      [0, 0, 0, "Unexpected any. Specify a different type.", "9"],
      [0, 0, 0, "Unexpected any. Specify a different type.", "10"],
      [0, 0, 0, "Unexpected any. Specify a different type.", "11"],
      [0, 0, 0, "Unexpected any. Specify a different type.", "12"]
    ],
    "public/app/types/jquery/jquery.d.ts:5381": [
      [0, 0, 0, "Unexpected any. Specify a different type.", "0"],
      [0, 0, 0, "Unexpected any. Specify a different type.", "1"],
      [0, 0, 0, "Unexpected any. Specify a different type.", "2"],
      [0, 0, 0, "Unexpected any. Specify a different type.", "3"],
      [0, 0, 0, "Unexpected any. Specify a different type.", "4"],
      [0, 0, 0, "Unexpected any. Specify a different type.", "5"],
      [0, 0, 0, "Unexpected any. Specify a different type.", "6"],
      [0, 0, 0, "Unexpected any. Specify a different type.", "7"],
      [0, 0, 0, "Unexpected any. Specify a different type.", "8"]
    ],
    "public/app/types/store.ts:5381": [
      [0, 0, 0, "Unexpected any. Specify a different type.", "0"],
      [0, 0, 0, "Do not use any type assertions.", "1"]
    ],
    "public/app/types/templates.ts:5381": [
      [0, 0, 0, "Unexpected any. Specify a different type.", "0"]
    ],
    "public/app/types/unified-alerting-dto.ts:5381": [
      [0, 0, 0, "Do not use any type assertions.", "0"],
      [0, 0, 0, "Do not use any type assertions.", "1"]
    ],
    "public/test/core/redux/mocks.ts:5381": [
      [0, 0, 0, "Unexpected any. Specify a different type.", "0"]
    ],
    "public/test/core/redux/reducerTester.ts:5381": [
      [0, 0, 0, "Unexpected any. Specify a different type.", "0"],
      [0, 0, 0, "Unexpected any. Specify a different type.", "1"]
    ],
    "public/test/core/redux/reduxTester.ts:5381": [
      [0, 0, 0, "Unexpected any. Specify a different type.", "0"],
      [0, 0, 0, "Unexpected any. Specify a different type.", "1"],
      [0, 0, 0, "Unexpected any. Specify a different type.", "2"],
      [0, 0, 0, "Unexpected any. Specify a different type.", "3"],
      [0, 0, 0, "Unexpected any. Specify a different type.", "4"],
      [0, 0, 0, "Unexpected any. Specify a different type.", "5"]
    ],
    "public/test/core/thunk/thunkTester.ts:5381": [
      [0, 0, 0, "Unexpected any. Specify a different type.", "0"],
      [0, 0, 0, "Unexpected any. Specify a different type.", "1"],
      [0, 0, 0, "Unexpected any. Specify a different type.", "2"],
      [0, 0, 0, "Unexpected any. Specify a different type.", "3"],
      [0, 0, 0, "Unexpected any. Specify a different type.", "4"],
      [0, 0, 0, "Unexpected any. Specify a different type.", "5"],
      [0, 0, 0, "Unexpected any. Specify a different type.", "6"],
      [0, 0, 0, "Unexpected any. Specify a different type.", "7"],
      [0, 0, 0, "Unexpected any. Specify a different type.", "8"]
    ],
    "public/test/global-jquery-shim.ts:5381": [
      [0, 0, 0, "Unexpected any. Specify a different type.", "0"]
    ],
    "public/test/helpers/convertToStoreState.ts:5381": [
      [0, 0, 0, "Unexpected any. Specify a different type.", "0"]
    ],
    "public/test/helpers/getDashboardModel.ts:5381": [
      [0, 0, 0, "Unexpected any. Specify a different type.", "0"]
    ],
    "public/test/helpers/initTemplateSrv.ts:5381": [
      [0, 0, 0, "Unexpected any. Specify a different type.", "0"]
    ],
    "public/test/jest-setup.ts:5381": [
      [0, 0, 0, "Unexpected any. Specify a different type.", "0"]
    ],
    "public/test/lib/common.ts:5381": [
      [0, 0, 0, "Unexpected any. Specify a different type.", "0"]
    ],
    "public/test/matchers/index.ts:5381": [
      [0, 0, 0, "Unexpected any. Specify a different type.", "0"]
    ],
    "public/test/matchers/toEmitValuesWith.ts:5381": [
      [0, 0, 0, "Unexpected any. Specify a different type.", "0"],
      [0, 0, 0, "Unexpected any. Specify a different type.", "1"],
      [0, 0, 0, "Unexpected any. Specify a different type.", "2"]
    ],
    "public/test/matchers/utils.ts:5381": [
      [0, 0, 0, "Unexpected any. Specify a different type.", "0"]
    ],
    "public/test/mocks/workers.ts:5381": [
      [0, 0, 0, "Unexpected any. Specify a different type.", "0"]
    ],
    "public/test/specs/helpers.ts:5381": [
      [0, 0, 0, "Unexpected any. Specify a different type.", "0"],
      [0, 0, 0, "Unexpected any. Specify a different type.", "1"],
      [0, 0, 0, "Unexpected any. Specify a different type.", "2"],
      [0, 0, 0, "Unexpected any. Specify a different type.", "3"],
      [0, 0, 0, "Unexpected any. Specify a different type.", "4"],
      [0, 0, 0, "Unexpected any. Specify a different type.", "5"],
      [0, 0, 0, "Unexpected any. Specify a different type.", "6"],
      [0, 0, 0, "Unexpected any. Specify a different type.", "7"],
      [0, 0, 0, "Unexpected any. Specify a different type.", "8"],
      [0, 0, 0, "Unexpected any. Specify a different type.", "9"],
      [0, 0, 0, "Unexpected any. Specify a different type.", "10"],
      [0, 0, 0, "Unexpected any. Specify a different type.", "11"],
      [0, 0, 0, "Unexpected any. Specify a different type.", "12"],
      [0, 0, 0, "Unexpected any. Specify a different type.", "13"],
      [0, 0, 0, "Unexpected any. Specify a different type.", "14"],
      [0, 0, 0, "Unexpected any. Specify a different type.", "15"]
    ]
  }`
};

exports[`no undocumented stories`] = {
  value: `{
    "packages/grafana-ui/src/components/ButtonCascader/ButtonCascader.story.tsx:5381": [
      [0, 0, 0, "No undocumented stories are allowed, please add an .mdx file with some documentation", "5381"]
    ],
    "packages/grafana-ui/src/components/ColorPicker/ColorPickerPopover.story.tsx:5381": [
      [0, 0, 0, "No undocumented stories are allowed, please add an .mdx file with some documentation", "5381"]
    ],
    "packages/grafana-ui/src/components/DateTimePickers/RelativeTimeRangePicker/RelativeTimeRangePicker.story.tsx:5381": [
      [0, 0, 0, "No undocumented stories are allowed, please add an .mdx file with some documentation", "5381"]
    ],
    "packages/grafana-ui/src/components/DateTimePickers/TimeOfDayPicker.story.tsx:5381": [
      [0, 0, 0, "No undocumented stories are allowed, please add an .mdx file with some documentation", "5381"]
    ],
    "packages/grafana-ui/src/components/DateTimePickers/TimeRangePicker.story.tsx:5381": [
      [0, 0, 0, "No undocumented stories are allowed, please add an .mdx file with some documentation", "5381"]
    ],
    "packages/grafana-ui/src/components/DateTimePickers/TimeZonePicker.story.tsx:5381": [
      [0, 0, 0, "No undocumented stories are allowed, please add an .mdx file with some documentation", "5381"]
    ],
    "packages/grafana-ui/src/components/DateTimePickers/WeekStartPicker.story.tsx:5381": [
      [0, 0, 0, "No undocumented stories are allowed, please add an .mdx file with some documentation", "5381"]
    ],
    "packages/grafana-ui/src/components/PageLayout/PageToolbar.story.tsx:5381": [
      [0, 0, 0, "No undocumented stories are allowed, please add an .mdx file with some documentation", "5381"]
    ],
    "packages/grafana-ui/src/components/QueryField/QueryField.story.tsx:5381": [
      [0, 0, 0, "No undocumented stories are allowed, please add an .mdx file with some documentation", "5381"]
    ],
    "packages/grafana-ui/src/components/SecretTextArea/SecretTextArea.story.tsx:5381": [
      [0, 0, 0, "No undocumented stories are allowed, please add an .mdx file with some documentation", "5381"]
    ],
    "packages/grafana-ui/src/components/Segment/Segment.story.tsx:5381": [
      [0, 0, 0, "No undocumented stories are allowed, please add an .mdx file with some documentation", "5381"]
    ],
    "packages/grafana-ui/src/components/Segment/SegmentAsync.story.tsx:5381": [
      [0, 0, 0, "No undocumented stories are allowed, please add an .mdx file with some documentation", "5381"]
    ],
    "packages/grafana-ui/src/components/Segment/SegmentInput.story.tsx:5381": [
      [0, 0, 0, "No undocumented stories are allowed, please add an .mdx file with some documentation", "5381"]
    ],
    "packages/grafana-ui/src/components/Slider/RangeSlider.story.tsx:5381": [
      [0, 0, 0, "No undocumented stories are allowed, please add an .mdx file with some documentation", "5381"]
    ],
    "packages/grafana-ui/src/components/Slider/Slider.story.tsx:5381": [
      [0, 0, 0, "No undocumented stories are allowed, please add an .mdx file with some documentation", "5381"]
    ],
    "packages/grafana-ui/src/components/StatsPicker/StatsPicker.story.tsx:5381": [
      [0, 0, 0, "No undocumented stories are allowed, please add an .mdx file with some documentation", "5381"]
    ],
    "packages/grafana-ui/src/components/ThemeDemos/ThemeDemo.story.tsx:5381": [
      [0, 0, 0, "No undocumented stories are allowed, please add an .mdx file with some documentation", "5381"]
    ],
    "packages/grafana-ui/src/components/VizLayout/VizLayout.story.tsx:5381": [
      [0, 0, 0, "No undocumented stories are allowed, please add an .mdx file with some documentation", "5381"]
    ],
    "packages/grafana-ui/src/components/VizLegend/VizLegend.story.tsx:5381": [
      [0, 0, 0, "No undocumented stories are allowed, please add an .mdx file with some documentation", "5381"]
    ],
    "packages/grafana-ui/src/components/VizTooltip/SeriesTable.story.tsx:5381": [
      [0, 0, 0, "No undocumented stories are allowed, please add an .mdx file with some documentation", "5381"]
    ]
  }`
};<|MERGE_RESOLUTION|>--- conflicted
+++ resolved
@@ -2715,23 +2715,9 @@
       [0, 0, 0, "Unexpected any. Specify a different type.", "0"],
       [0, 0, 0, "Unexpected any. Specify a different type.", "1"]
     ],
-<<<<<<< HEAD
-=======
-    "public/app/features/plugins/plugin_loader.ts:5381": [
-      [0, 0, 0, "Do not use any type assertions.", "0"],
-      [0, 0, 0, "Unexpected any. Specify a different type.", "1"],
-      [0, 0, 0, "Unexpected any. Specify a different type.", "2"],
-      [0, 0, 0, "Unexpected any. Specify a different type.", "3"],
-      [0, 0, 0, "Unexpected any. Specify a different type.", "4"],
-      [0, 0, 0, "Unexpected any. Specify a different type.", "5"],
-      [0, 0, 0, "Unexpected any. Specify a different type.", "6"],
-      [0, 0, 0, "Do not use any type assertions.", "7"],
-      [0, 0, 0, "Do not use any type assertions.", "8"]
-    ],
     "public/app/features/plugins/sandbox/distortion_map.ts:5381": [
       [0, 0, 0, "Do not use any type assertions.", "0"]
     ],
->>>>>>> 02f2ff18
     "public/app/features/plugins/sandbox/sandbox_components.tsx:5381": [
       [0, 0, 0, "Unexpected any. Specify a different type.", "0"]
     ],
