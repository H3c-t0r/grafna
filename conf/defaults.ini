##################### Grafana Configuration Defaults #####################
#
# Do not modify this file in grafana installs
#

# possible values : production, development
app_mode = production

# instance name, defaults to HOSTNAME environment variable value or hostname if HOSTNAME var is empty
instance_name = ${HOSTNAME}

#################################### Paths ###############################
[paths]
# Path to where grafana can store temp files, sessions, and the sqlite3 db (if that is used)
data = data

# Temporary files in `data` directory older than given duration will be removed
temp_data_lifetime = 24h

# Directory where grafana can store logs
logs = data/log

# Directory where grafana will automatically scan and look for plugins
plugins = data/plugins

# folder that contains provisioning config files that grafana will apply on startup and while running.
provisioning = conf/provisioning

#################################### Server ##############################
[server]
# Protocol (http, https, h2, socket)
protocol = http

# The ip address to bind to, empty will bind to all interfaces
http_addr =

# The http port to use
http_port = 3000

# The public facing domain name used to access grafana from a browser
domain = localhost

# Redirect to correct domain if host header does not match domain
# Prevents DNS rebinding attacks
enforce_domain = false

# The full public facing url
root_url = %(protocol)s://%(domain)s:%(http_port)s/

# Serve Grafana from subpath specified in `root_url` setting. By default it is set to `false` for compatibility reasons.
serve_from_sub_path = false

# Log web requests
router_logging = false

# the path relative working path
static_root_path = public

# enable gzip
enable_gzip = false

# https certs & key file
cert_file =
cert_key =

# Unix socket path
socket = /tmp/grafana.sock

#################################### Database ############################
[database]
# You can configure the database connection by specifying type, host, name, user and password
# as separate properties or as on string using the url property.

# Either "mysql", "postgres" or "sqlite3", it's your choice
type = sqlite3
host = 127.0.0.1:3306
name = grafana
user = root
# If the password contains # or ; you have to wrap it with triple quotes. Ex """#password;"""
password =
# Use either URL or the previous fields to configure the database
# Example: mysql://user:secret@host:port/database
url =

# Max idle conn setting default is 2
max_idle_conn = 2

# Max conn setting default is 0 (mean not set)
max_open_conn =

# Connection Max Lifetime default is 14400 (means 14400 seconds or 4 hours)
conn_max_lifetime = 14400

# Set to true to log the sql calls and execution times.
log_queries =

# For "postgres", use either "disable", "require" or "verify-full"
# For "mysql", use either "true", "false", or "skip-verify".
ssl_mode = disable

ca_cert_path =
client_key_path =
client_cert_path =
server_cert_name =

# For "sqlite3" only, path relative to data_path setting
path = grafana.db

# For "sqlite3" only. cache mode setting used for connecting to the database
cache_mode = private

#################################### Cache server #############################
[remote_cache]
# Either "redis", "memcached" or "database" default is "database"
type = database

# cache connectionstring options
# database: will use Grafana primary database.
# redis: config like redis server e.g. `addr=127.0.0.1:6379,pool_size=100,db=0,ssl=false`. Only addr is required. ssl may be 'true', 'false', or 'insecure'.
# memcache: 127.0.0.1:11211
connstr =

#################################### Data proxy ###########################
[dataproxy]

# This enables data proxy logging, default is false
logging = false

# How long the data proxy should wait before timing out default is 30 (seconds)
timeout = 30

# If enabled and user is not anonymous, data proxy will add X-Grafana-User header with username into the request, default is false.
send_user_header = false

#################################### Analytics ###########################
[analytics]
# Server reporting, sends usage counters to stats.grafana.org every 24 hours.
# No ip addresses are being tracked, only simple counters to track
# running instances, dashboard and error counts. It is very helpful to us.
# Change this option to false to disable reporting.
reporting_enabled = true

# Set to false to disable all checks to https://grafana.com
# for new versions (grafana itself and plugins), check is used
# in some UI views to notify that grafana or plugin update exists
# This option does not cause any auto updates, nor send any information
# only a GET request to https://grafana.com to get latest versions
check_for_updates = true

# Google Analytics universal tracking code, only enabled if you specify an id here
google_analytics_ua_id =

# Google Tag Manager ID, only enabled if you specify an id here
google_tag_manager_id =

#################################### Security ############################
[security]
# default admin user, created on startup
admin_user = admin

# default admin password, can be changed before first start of grafana, or in profile settings
admin_password = admin

# used for signing
secret_key = SW2YcwTIb9zpOOhoPsMm

# disable gravatar profile images
disable_gravatar = false

# data source proxy whitelist (ip_or_domain:port separated by spaces)
data_source_proxy_whitelist =

# disable protection against brute force login attempts
disable_brute_force_login_protection = false

# set to true if you host Grafana behind HTTPS. default is false.
cookie_secure = false

# set cookie SameSite attribute. defaults to `lax`. can be set to "lax", "strict" and "none"
cookie_samesite = lax

# set to true if you want to allow browsers to render Grafana in a <frame>, <iframe>, <embed> or <object>. default is false.
allow_embedding = false

# Set to true if you want to enable http strict transport security (HSTS) response header.
# This is only sent when HTTPS is enabled in this configuration.
# HSTS tells browsers that the site should only be accessed using HTTPS.
# The default will change to true in the next minor release, 6.3.
strict_transport_security = false

# Sets how long a browser should cache HSTS. Only applied if strict_transport_security is enabled.
strict_transport_security_max_age_seconds = 86400

# Set to true if to enable HSTS preloading option. Only applied if strict_transport_security is enabled.
strict_transport_security_preload = false

# Set to true if to enable the HSTS includeSubDomains option. Only applied if strict_transport_security is enabled.
strict_transport_security_subdomains = false

# Set to true to enable the X-Content-Type-Options response header.
# The X-Content-Type-Options response HTTP header is a marker used by the server to indicate that the MIME types advertised
# in the Content-Type headers should not be changed and be followed. The default will change to true in the next minor release, 6.3.
x_content_type_options = false

# Set to true to enable the X-XSS-Protection header, which tells browsers to stop pages from loading
# when they detect reflected cross-site scripting (XSS) attacks. The default will change to true in the next minor release, 6.3.
x_xss_protection = false


#################################### Snapshots ###########################
[snapshots]
# snapshot sharing options
external_enabled = true
external_snapshot_url = https://snapshots-origin.raintank.io
external_snapshot_name = Publish to snapshot.raintank.io

# Set to true to enable this Grafana instance act as an external snapshot server and allow unauthenticated requests for
# creating and deleting snapshots.
public_mode = false

# remove expired snapshot
snapshot_remove_expired = true

#################################### Dashboards ##################

[dashboards]
# Number dashboard versions to keep (per dashboard). Default: 20, Minimum: 1
versions_to_keep = 20

#################################### Users ###############################
[users]
# disable user signup / registration
allow_sign_up = false

# Allow non admin users to create organizations
allow_org_create = false

# Set to true to automatically assign new users to the default organization (id 1)
auto_assign_org = true

# Set this value to automatically add new users to the provided organization (if auto_assign_org above is set to true)
auto_assign_org_id = 1

# Default role new users will be automatically assigned (if auto_assign_org above is set to true)
auto_assign_org_role = Viewer

# Require email validation before sign up completes
verify_email_enabled = false

# Background text for the user field on the login page
login_hint = email or username
password_hint = password

# Default UI theme ("dark" or "light")
default_theme = dark

# External user management
external_manage_link_url =
external_manage_link_name =
external_manage_info =

# Viewers can edit/inspect dashboard settings in the browser. But not save the dashboard.
viewers_can_edit = false

# Editors can administrate dashboard, folders and teams they create
editors_can_admin = false

[auth]
# Login cookie name
login_cookie_name = grafana_session

# The lifetime (days) an authenticated user can be inactive before being required to login at next visit. Default is 7 days.
login_maximum_inactive_lifetime_days = 7

# The maximum lifetime (days) an authenticated user can be logged in since login time before being required to login. Default is 30 days.
login_maximum_lifetime_days = 30

# How often should auth tokens be rotated for authenticated users when being active. The default is each 10 minutes.
token_rotation_interval_minutes = 10

# Set to true to disable (hide) the login form, useful if you use OAuth
disable_login_form = false

# Set to true to disable the signout link in the side menu. useful if you use auth.proxy
disable_signout_menu = false

# URL to redirect the user to after sign out
signout_redirect_url =

# Set to true to attempt login with OAuth automatically, skipping the login screen.
# This setting is ignored if multiple OAuth providers are configured.
oauth_auto_login = false

# limit of api_key seconds to live before expiration
api_key_max_seconds_to_live = -1

#################################### Anonymous Auth ######################
[auth.anonymous]
# enable anonymous access
enabled = false

# specify organization name that should be used for unauthenticated users
org_name = Main Org.

# specify role for unauthenticated users
org_role = Viewer

#################################### Github Auth #########################
[auth.github]
enabled = false
allow_sign_up = true
client_id = some_id
client_secret = some_secret
scopes = user:email,read:org
auth_url = https://github.com/login/oauth/authorize
token_url = https://github.com/login/oauth/access_token
api_url = https://api.github.com/user
team_ids =
allowed_organizations =

#################################### GitLab Auth #########################
[auth.gitlab]
enabled = false
allow_sign_up = true
client_id = some_id
client_secret = some_secret
scopes = api
auth_url = https://gitlab.com/oauth/authorize
token_url = https://gitlab.com/oauth/token
api_url = https://gitlab.com/api/v4
allowed_groups =

#################################### Google Auth #########################
[auth.google]
enabled = false
allow_sign_up = true
client_id = some_client_id
client_secret = some_client_secret
scopes = https://www.googleapis.com/auth/userinfo.profile https://www.googleapis.com/auth/userinfo.email
auth_url = https://accounts.google.com/o/oauth2/auth
token_url = https://accounts.google.com/o/oauth2/token
api_url = https://www.googleapis.com/oauth2/v1/userinfo
allowed_domains =
hosted_domain =

#################################### Grafana.com Auth ####################
# legacy key names (so they work in env variables)
[auth.grafananet]
enabled = false
allow_sign_up = true
client_id = some_id
client_secret = some_secret
scopes = user:email
allowed_organizations =

[auth.grafana_com]
enabled = false
allow_sign_up = true
client_id = some_id
client_secret = some_secret
scopes = user:email
allowed_organizations =

#################################### Generic OAuth #######################
[auth.generic_oauth]
name = OAuth
enabled = false
allow_sign_up = true
client_id = some_id
client_secret = some_secret
scopes = user:email
email_attribute_name = email:primary
<<<<<<< HEAD
email_required = true
=======
email_attribute_path =
>>>>>>> fcec156c
auth_url =
token_url =
api_url =
team_ids =
allowed_organizations =
tls_skip_verify_insecure = false
tls_client_cert =
tls_client_key =
tls_client_ca =
send_client_credentials_via_post = false

#################################### SAML Auth ###########################
[auth.saml] # Enterprise only
# Defaults to false. If true, the feature is enabled
enabled = false

# Base64-encoded public X.509 certificate. Used to sign requests to the IdP
certificate =

# Path to the public X.509 certificate. Used to sign requests to the IdP
certificate_path =

# Base64-encoded private key. Used to decrypt assertions from the IdP
private_key =

# Path to the private key. Used to decrypt assertions from the IdP
private_key_path =

# Base64-encoded IdP SAML metadata XML. Used to verify and obtain binding locations from the IdP
idp_metadata =

# Path to the SAML metadata XML. Used to verify and obtain binding locations from the IdP
idp_metadata_path =

# URL to fetch SAML IdP metadata. Used to verify and obtain binding locations from the IdP
idp_metadata_url =

# Duration, since the IdP issued a response and the SP is allowed to process it. Defaults to 90 seconds
max_issue_delay = 90s

# Duration, for how long the SP's metadata should be valid. Defaults to 48 hours
metadata_valid_duration = 48h

# Friendly name or name of the attribute within the SAML assertion to use as the user's name
assertion_attribute_name = displayName

# Friendly name or name of the attribute within the SAML assertion to use as the user's login handle
assertion_attribute_login = mail

# Friendly name or name of the attribute within the SAML assertion to use as the user's email
assertion_attribute_email = mail

#################################### Basic Auth ##########################
[auth.basic]
enabled = true

#################################### Auth Proxy ##########################
[auth.proxy]
enabled = false
header_name = X-WEBAUTH-USER
header_property = username
auto_sign_up = true
ldap_sync_ttl = 60
whitelist =
headers =

#################################### Auth LDAP ###########################
[auth.ldap]
enabled = false
config_file = /etc/grafana/ldap.toml
allow_sign_up = true

# LDAP backround sync (Enterprise only)
# At 1 am every day
sync_cron = "0 0 1 * * *"
active_sync_enabled = true

#################################### SMTP / Emailing #####################
[smtp]
enabled = false
host = localhost:25
user =
# If the password contains # or ; you have to wrap it with triple quotes. Ex """#password;"""
password =
cert_file =
key_file =
skip_verify = false
from_address = admin@grafana.localhost
from_name = Grafana
ehlo_identity =

[emails]
welcome_email_on_sign_up = false
templates_pattern = emails/*.html

#################################### Logging ##########################
[log]
# Either "console", "file", "syslog". Default is console and file
# Use space to separate multiple modes, e.g. "console file"
mode = console file

# Either "debug", "info", "warn", "error", "critical", default is "info"
level = info

# optional settings to set different levels for specific loggers. Ex filters = sqlstore:debug
filters =

# For "console" mode only
[log.console]
level =

# log line format, valid options are text, console and json
format = console

# For "file" mode only
[log.file]
level =

# log line format, valid options are text, console and json
format = text

# This enables automated log rotate(switch of following options), default is true
log_rotate = true

# Max line number of single file, default is 1000000
max_lines = 1000000

# Max size shift of single file, default is 28 means 1 << 28, 256MB
max_size_shift = 28

# Segment log daily, default is true
daily_rotate = true

# Expired days of log file(delete after max days), default is 7
max_days = 7

[log.syslog]
level =

# log line format, valid options are text, console and json
format = text

# Syslog network type and address. This can be udp, tcp, or unix. If left blank, the default unix endpoints will be used.
network =
address =

# Syslog facility. user, daemon and local0 through local7 are valid.
facility =

# Syslog tag. By default, the process' argv[0] is used.
tag =

#################################### Usage Quotas ########################
[quota]
enabled = false

#### set quotas to -1 to make unlimited. ####
# limit number of users per Org.
org_user = 10

# limit number of dashboards per Org.
org_dashboard = 100

# limit number of data_sources per Org.
org_data_source = 10

# limit number of api_keys per Org.
org_api_key = 10

# limit number of orgs a user can create.
user_org = 10

# Global limit of users.
global_user = -1

# global limit of orgs.
global_org = -1

# global limit of dashboards
global_dashboard = -1

# global limit of api_keys
global_api_key = -1

# global limit on number of logged in users.
global_session = -1

#################################### Alerting ############################
[alerting]
# Disable alerting engine & UI features
enabled = true
# Makes it possible to turn off alert rule execution but alerting UI is visible
execute_alerts = true

# Default setting for new alert rules. Defaults to categorize error and timeouts as alerting. (alerting, keep_state)
error_or_timeout = alerting

# Default setting for how Grafana handles nodata or null values in alerting. (alerting, no_data, keep_state, ok)
nodata_or_nullvalues = no_data

# Alert notifications can include images, but rendering many images at the same time can overload the server
# This limit will protect the server from render overloading and make sure notifications are sent out quickly
concurrent_render_limit = 5

# Default setting for alert calculation timeout. Default value is 30
evaluation_timeout_seconds = 30

# Default setting for alert notification timeout. Default value is 30
notification_timeout_seconds = 30

# Default setting for max attempts to sending alert notifications. Default value is 3
max_attempts = 3


#################################### Explore #############################
[explore]
# Enable the Explore section
enabled = true

#################################### Internal Grafana Metrics ############
# Metrics available at HTTP API Url /metrics
[metrics]
enabled              = true
interval_seconds     = 10
# Disable total stats (stat_totals_*) metrics to be generated
disable_total_stats = false

#If both are set, basic auth will be required for the metrics endpoint.
basic_auth_username =
basic_auth_password =

# Send internal Grafana metrics to graphite
[metrics.graphite]
# Enable by setting the address setting (ex localhost:2003)
address =
prefix = prod.grafana.%(instance_name)s.

[grafana_net]
url = https://grafana.com

[grafana_com]
url = https://grafana.com

#################################### Distributed tracing ############
[tracing.jaeger]
# jaeger destination (ex localhost:6831)
address =
# tag that will always be included in when creating new spans. ex (tag1:value1,tag2:value2)
always_included_tag =
# Type specifies the type of the sampler: const, probabilistic, rateLimiting, or remote
sampler_type = const
# jaeger samplerconfig param
# for "const" sampler, 0 or 1 for always false/true respectively
# for "probabilistic" sampler, a probability between 0 and 1
# for "rateLimiting" sampler, the number of spans per second
# for "remote" sampler, param is the same as for "probabilistic"
# and indicates the initial sampling rate before the actual one
# is received from the mothership
sampler_param = 1
# Whether or not to use Zipkin span propagation (x-b3- HTTP headers).
zipkin_propagation = false
# Setting this to true disables shared RPC spans.
# Not disabling is the most common setting when using Zipkin elsewhere in your infrastructure.
disable_shared_zipkin_spans = false

#################################### External Image Storage ##############
[external_image_storage]
# You can choose between (s3, webdav, gcs, azure_blob, local)
provider =

[external_image_storage.s3]
bucket_url =
bucket =
region =
path =
access_key =
secret_key =

[external_image_storage.webdav]
url =
username =
password =
public_url =

[external_image_storage.gcs]
key_file =
bucket =
path =

[external_image_storage.azure_blob]
account_name =
account_key =
container_name =

[external_image_storage.local]
# does not require any configuration

[rendering]
# Options to configure external image rendering server like https://github.com/grafana/grafana-image-renderer
server_url =
callback_url =

[panels]
# here for to support old env variables, can remove after a few months
enable_alpha = false
disable_sanitize_html = false

[plugins]
enable_alpha = false
app_tls_skip_verify_insecure = false

[enterprise]
license_path =

[feature_toggles]
# enable features, separated by spaces
enable =<|MERGE_RESOLUTION|>--- conflicted
+++ resolved
@@ -370,11 +370,8 @@
 client_secret = some_secret
 scopes = user:email
 email_attribute_name = email:primary
-<<<<<<< HEAD
 email_required = true
-=======
 email_attribute_path =
->>>>>>> fcec156c
 auth_url =
 token_url =
 api_url =
