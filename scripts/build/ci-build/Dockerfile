FROM ubuntu:18.04 as toolchain

ENV OSX_SDK_URL=https://s3.dockerproject.org/darwin/v2/ \
    OSX_SDK=MacOSX10.10.sdk \
    OSX_MIN=10.10 \
    CTNG=1.24.0 \
    OSX_CROSS_REV=542acc2ef6c21aeb3f109c03748b1015a71fed63

# FIRST PART
# build osx64 toolchain (stripped of man documentation)
# the toolchain produced is not self contained, it needs clang at runtime
#
# SECOND PART
# build gcc (no g++) centos6-x64 toolchain
# doc: https://crosstool-ng.github.io/docs/
# apt-get should be all dep to build toolchain
# sed and 1st echo are for convenience to get the toolchain in /tmp/x86_64-centos6-linux-gnu
# other echo are to enable build by root (crosstool-NG refuse to do that by default)
# the last 2 rm are just to save some time and space writing docker layers
#
# THIRD PART
# build fpm and creates a set of deb from gem
# ruby2.0 depends on ruby1.9.3 which is install as default ruby
# rm/ln are here to change that
# created deb depends on rubygem-json but json gem is not build
# so do by hand


# might wanna make sure osx cross and the other tarball as well as the packages ends up somewhere other than tmp
# might also wanna put them as their own layer to not have to unpack them every time?

RUN apt-get update   && \
    apt-get upgrade -yq && \
    apt-get install -yq \
        clang patch libxml2-dev \
        ca-certificates \
        curl            \
        git             \
        make            \
        cmake           \
        libssl-dev      \
        xz-utils        \
        lzma-dev
RUN git clone https://github.com/tpoechtrager/osxcross.git /tmp/osxcross && \
    cd /tmp/osxcross && git reset --hard $OSX_CROSS_REV && \
    curl -L ${OSX_SDK_URL}/${OSX_SDK}.tar.xz -o /tmp/osxcross/tarballs/${OSX_SDK}.tar.xz && \
    ln -s /usr/bin/llvm-dsymutil-6.0 /usr/bin/dsymutil
RUN UNATTENDED=yes OSX_VERSION_MIN=${OSX_MIN} /tmp/osxcross/build.sh
RUN rm -rf /tmp/osxcross/target/SDK/${OSX_SDK}/usr/share && \
    cd /tmp                                              && \
    tar cfJ osxcross.tar.xz osxcross/target              && \
    rm -rf /tmp/osxcross && \
    apt-get install -y                     \
        unzip libtool-bin bison curl flex gawk gcc g++ gperf help2man libncurses5-dev make patch python-dev texinfo xz-utils && \
    curl -L http://crosstool-ng.org/download/crosstool-ng/crosstool-ng-${CTNG}.tar.xz  \
         | tar -xJ -C /tmp/             && \
    cd /tmp/crosstool-ng-${CTNG}        && \
    ./configure --enable-local          && \
    make && \
    ./ct-ng x86_64-centos6-linux-gnu    && \
    sed -i '/CT_PREFIX_DIR=/d' .config  && \
    echo 'CT_PREFIX_DIR="/tmp/${CT_HOST:+HOST-${CT_HOST}/}${CT_TARGET}"' >> .config && \
    echo 'CT_EXPERIMENTAL=y' >> .config && \
    echo 'CT_ALLOW_BUILD_AS_ROOT=y' >> .config && \
    echo 'CT_ALLOW_BUILD_AS_ROOT_SURE=y' >> .config && \
    ./ct-ng build                       && \
    cd /tmp                             && \
    rm /tmp/x86_64-centos6-linux-gnu/build.log.bz2 && \
    tar cfJ x86_64-centos6-linux-gnu.tar.xz x86_64-centos6-linux-gnu/ && \
    rm -rf /tmp/x86_64-centos6-linux-gnu/ && \
    rm -rf /tmp/crosstool-ng-${CTNG}

# base image to crossbuild grafana
FROM ubuntu:18.04

ENV GOVERSION=1.13.4 \
    PATH=/usr/local/go/bin:$PATH \
    GOPATH=/go \
<<<<<<< HEAD
    NODEVERSION=12.13.0 \
    CHKSUM_ARMV7_MUSL=3043bd16a0287b02f3f1045ec5f7fa42bd47bd8329183fc52b179dbb80a56d5f \
    CHKSUM_ARMV8_MUSL=1a935561ebe3155bfd02b1b25cd7533c81906dd47b1de1fa43b74209130b941c \
    CHKSUM_AMD64_MUSL=0fada482750176671d24c31b944fae7c3bf0a826011b3decc12d47b21c3cb5c2
=======
    NODEVERSION=10.17.0
>>>>>>> c9309edb

ARG DEBIAN_FRONTEND=noninteractive

COPY --from=toolchain /tmp/x86_64-centos6-linux-gnu.tar.xz /tmp/osxcross.tar.xz /tmp/

RUN apt-get update && \
    apt-get upgrade -yq && \
    apt-get install -yq  \
        clang gcc-aarch64-linux-gnu gcc-arm-linux-gnueabihf gcc-mingw-w64-x86-64 \
        apt-transport-https \
        ca-certificates \
        curl            \
        libfontconfig1  \
        gcc             \
        g++             \
        git             \
        make            \
        rpm             \
        xz-utils        \
        expect          \
        gnupg2          \
        unzip &&        \
    ln -s /usr/bin/llvm-dsymutil-6.0 /usr/bin/dsymutil                  && \
    curl -L https://nodejs.org/dist/v${NODEVERSION}/node-v${NODEVERSION}-linux-x64.tar.xz \
      | tar -xJ --strip-components=1 -C /usr/local                      && \
    curl -sS https://dl.yarnpkg.com/debian/pubkey.gpg | apt-key add -   && \
    echo "deb [arch=amd64] https://dl.yarnpkg.com/debian/ stable main"     \
      | tee /etc/apt/sources.list.d/yarn.list                           && \
    apt-get update && apt-get install -yq --no-install-recommends yarn      && \
    curl -L https://storage.googleapis.com/golang/go${GOVERSION}.linux-amd64.tar.gz \
      | tar -xz -C /usr/local && \
    git clone https://github.com/raspberrypi/tools.git /opt/rpi-tools --depth=1

ARG CHKSUM_ARMV7_MUSL=76c5539aed3d46d61c66d60757dd4083ab05420e4252aca04eaeb791e3342dac
ARG CHKSUM_ARMV8_MUSL=6d4f7249e067ef6d054bcebe9eaf0c581972767f86ad78d2b53d832d1126c52e
ARG CHKSUM_AMD64_MUSL=8c487b0f56bf600008e8f37041cbce37f6fe1e001acd3eca8bb16e30e16e8ae7

# Install musl cross compilers
RUN cd /tmp && \
    curl -fO https://musl.cc/arm-linux-musleabihf-cross.tgz && \
    ([ "$(sha256sum arm-linux-musleabihf-cross.tgz|cut -f1 -d ' ')" = "$CHKSUM_ARMV7_MUSL" ] || (echo "Mismatching checksums armv7"; exit 1)) && \
    tar xf arm-linux-musleabihf-cross.tgz && \
    rm arm-linux-musleabihf-cross.tgz && \
    curl -fO https://musl.cc/aarch64-linux-musl-cross.tgz && \
    ([ "$(sha256sum aarch64-linux-musl-cross.tgz|cut -f1 -d ' ')" = "$CHKSUM_ARMV8_MUSL" ] || (echo "Mismatching checksums armv8"; exit 1)) && \
    tar xf aarch64-linux-musl-cross.tgz && \
    rm aarch64-linux-musl-cross.tgz && \
    curl -fO https://musl.cc/x86_64-linux-musl-cross.tgz && \
    ([ "$(sha256sum x86_64-linux-musl-cross.tgz|cut -f1 -d ' ')" = "$CHKSUM_AMD64_MUSL" ] || (echo "Mismatching checksums amd64"; exit 1)) && \
    tar xf x86_64-linux-musl-cross.tgz && \
    rm x86_64-linux-musl-cross.tgz

RUN apt-get install -yq gcc libc-dev make && \
    gpg2 --keyserver hkp://keys.gnupg.net --recv-keys 409B6B1796C275462A1703113804BB82D39DC0E3 7D2BAF1CF37B13E2069D6956105BD0E739499BDB && \
    curl -sSL https://get.rvm.io | bash -s stable && \
    /bin/bash -l -c "rvm requirements && rvm install 2.2 && gem install -N fpm"

COPY ./bootstrap.sh /tmp/bootstrap.sh<|MERGE_RESOLUTION|>--- conflicted
+++ resolved
@@ -76,14 +76,7 @@
 ENV GOVERSION=1.13.4 \
     PATH=/usr/local/go/bin:$PATH \
     GOPATH=/go \
-<<<<<<< HEAD
-    NODEVERSION=12.13.0 \
-    CHKSUM_ARMV7_MUSL=3043bd16a0287b02f3f1045ec5f7fa42bd47bd8329183fc52b179dbb80a56d5f \
-    CHKSUM_ARMV8_MUSL=1a935561ebe3155bfd02b1b25cd7533c81906dd47b1de1fa43b74209130b941c \
-    CHKSUM_AMD64_MUSL=0fada482750176671d24c31b944fae7c3bf0a826011b3decc12d47b21c3cb5c2
-=======
-    NODEVERSION=10.17.0
->>>>>>> c9309edb
+    NODEVERSION=12.13.0
 
 ARG DEBIAN_FRONTEND=noninteractive
 
