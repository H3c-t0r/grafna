--- conflicted
+++ resolved
@@ -118,11 +118,6 @@
 
 RUN apt-get update && \
     apt-get install -yq \
-<<<<<<< HEAD
-        apt-transport-https \
-        build-essential netcat-traditional clang gcc-aarch64-linux-gnu gcc-arm-linux-gnueabihf gcc-mingw-w64-x86-64 \
-=======
->>>>>>> 82e32447
         apt-transport-https \
         build-essential netcat-traditional clang gcc-aarch64-linux-gnu gcc-arm-linux-gnueabihf gcc-mingw-w64-x86-64 \
         python-pip      \
