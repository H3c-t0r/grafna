--- conflicted
+++ resolved
@@ -102,11 +102,7 @@
 # Use old Debian (this has support into 2022) in order to ensure binary compatibility with older glibc's.
 FROM debian:stretch-20210208
 
-<<<<<<< HEAD
-ENV GOVERSION=1.17.6 \
-=======
 ENV GOVERSION=1.17.11 \
->>>>>>> 0ca4ccfa
     PATH=/usr/local/go/bin:$PATH \
     GOPATH=/go \
     NODEVERSION=16.14.0-1nodesource1 \
@@ -123,10 +119,6 @@
 RUN apt-get update && \
     apt-get install -yq  \
         build-essential netcat-traditional clang gcc-aarch64-linux-gnu gcc-arm-linux-gnueabihf gcc-mingw-w64-x86-64 \
-<<<<<<< HEAD
-        apt-transport-https \
-=======
->>>>>>> 0ca4ccfa
         python-pip      \
         ca-certificates \
         curl            \
