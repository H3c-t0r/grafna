--- conflicted
+++ resolved
@@ -76,12 +76,8 @@
     GOPATH=/go \
     NODEVERSION=10.14.2 \
     CHKSUM_ARMV7_MUSL=3043bd16a0287b02f3f1045ec5f7fa42bd47bd8329183fc52b179dbb80a56d5f \
-<<<<<<< HEAD
-    CHKSUM_ARMV8_MUSL=1a935561ebe3155bfd02b1b25cd7533c81906dd47b1de1fa43b74209130b941c
-=======
     CHKSUM_ARMV8_MUSL=1a935561ebe3155bfd02b1b25cd7533c81906dd47b1de1fa43b74209130b941c \
     CHKSUM_AMD64_MUSL=0fada482750176671d24c31b944fae7c3bf0a826011b3decc12d47b21c3cb5c2
->>>>>>> 288d6a03
 
 COPY --from=toolchain /tmp/x86_64-centos6-linux-gnu.tar.xz /tmp/
 COPY --from=toolchain /tmp/osxcross.tar.xz /tmp/
@@ -124,15 +120,11 @@
 curl -O https://musl.cc/aarch64-linux-musl-cross.tgz && \
 [ "$(sha256sum aarch64-linux-musl-cross.tgz|cut -f1 -d ' ')" = "$CHKSUM_ARMV8_MUSL" ] && \
 tar xf aarch64-linux-musl-cross.tgz && \
-<<<<<<< HEAD
-rm aarch64-linux-musl-cross.tgz
-=======
 rm aarch64-linux-musl-cross.tgz && \
 curl -O https://musl.cc/x86_64-linux-musl-cross.tgz && \
 [ "$(sha256sum x86_64-linux-musl-cross.tgz|cut -f1 -d ' ')" = "$CHKSUM_AMD64_MUSL" ] && \
 tar xf x86_64-linux-musl-cross.tgz && \
 rm x86_64-linux-musl-cross.tgz
->>>>>>> 288d6a03
 
 RUN apt-get install -y                           \
         gcc libc-dev make && \
