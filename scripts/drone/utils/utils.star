--- conflicted
+++ resolved
@@ -13,10 +13,6 @@
 
 def pipeline(
         name,
-<<<<<<< HEAD
-        edition,
-=======
->>>>>>> ae830f68
         trigger,
         steps,
         services = [],
@@ -33,16 +29,9 @@
 
     Args:
       name: controls the pipeline name.
-<<<<<<< HEAD
-      edition: used to differentiate the pipeline for enterprise builds.
-      trigger: a Drone trigger for the pipeline.
-      steps: the Drone steps for the pipeline.
-      services: auxilliary services used during the pipeline.
-=======
       trigger: a Drone trigger for the pipeline.
       steps: the Drone steps for the pipeline.
       services: auxiliary services used during the pipeline.
->>>>>>> ae830f68
         Defaults to [].
       platform: abstracts platform specific configuration primarily for different Drone behavior on Windows.
         Defaults to 'linux'.
@@ -107,15 +96,6 @@
     pipeline["volumes"].extend(volumes)
     pipeline.update(platform_conf)
 
-<<<<<<< HEAD
-    if edition in ("enterprise", "enterprise2"):
-        # We have a custom clone step for enterprise
-        pipeline["clone"] = {
-            "disable": True,
-        }
-
-=======
->>>>>>> ae830f68
     return pipeline
 
 def notify_pipeline(
@@ -149,12 +129,9 @@
 def with_deps(steps, deps = []):
     for step in steps:
         step["depends_on"] = deps
-<<<<<<< HEAD
-=======
     return steps
 
 def ignore_failure(steps):
     for step in steps:
         step["failure"] = "ignore"
->>>>>>> ae830f68
     return steps