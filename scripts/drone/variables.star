--- conflicted
+++ resolved
@@ -2,13 +2,8 @@
 global variables
 """
 
-<<<<<<< HEAD
 grabpl_version = "v3.0.46"
-golang_version = "1.21.3"
-=======
-grabpl_version = "v3.0.42"
 golang_version = "1.21.5"
->>>>>>> db812162
 
 # nodejs_version should match what's in ".nvmrc", but without the v prefix.
 nodejs_version = "20.9.0"