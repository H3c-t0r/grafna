"""
This module returns the pipeline used for building Grafana on Windows.
"""

load(
<<<<<<< HEAD
=======
    "scripts/drone/steps/lib_windows.star",
    "clone_step_windows",
    "get_windows_steps",
    "test_backend_step_windows",
    "wire_install_step_windows",
)
load(
>>>>>>> ae830f68
    "scripts/drone/utils/utils.star",
    "pipeline",
)
load(
<<<<<<< HEAD
    "scripts/drone/steps/lib.star",
    "get_windows_steps",
    "windows_clone_step",
    "windows_go_image",
    "windows_init_enterprise_steps",
    "windows_test_backend_step",
    "windows_wire_install_step",
=======
    "scripts/drone/utils/windows_images.star",
    "windows_images",
>>>>>>> ae830f68
)

def windows_test_backend(trigger, edition, ver_mode):
    """ Generates a pipeline that runs backend tests on Windows

    Args:
      trigger: a Drone trigger for the pipeline
      edition: controls whether enterprise code is included or not
      ver_mode: controls whether a pre-release or actual release pipeline is generated.
    Returns:
        A single pipeline running backend tests for Windows
    """
    environment = {"EDITION": edition}
    steps = [
<<<<<<< HEAD
        windows_clone_step(),
    ]

    if edition == "enterprise":
        steps.extend(windows_init_enterprise_steps(ver_mode))
    else:
        steps.extend([{
            "name": "windows-init",
            "image": windows_go_image,
            "depends_on": ["clone"],
            "commands": [],
        }])

    steps.extend([
        windows_wire_install_step(edition),
        windows_test_backend_step(),
    ])
    pl = pipeline(
        name = "{}-{}-test-backend-windows".format(ver_mode, edition),
        edition = edition,
=======
        clone_step_windows(),
    ]

    steps.extend([{
        "name": "windows-init",
        "image": windows_images["go"],
        "depends_on": ["clone"],
        "commands": [],
    }])

    steps.extend([
        wire_install_step_windows(edition),
        test_backend_step_windows(),
    ])
    pl = pipeline(
        name = "{}-test-backend-windows".format(ver_mode),
>>>>>>> ae830f68
        trigger = trigger,
        steps = steps,
        depends_on = [],
        platform = "windows",
        environment = environment,
    )
    pl["clone"] = {
        "disable": True,
    }
    return pl

<<<<<<< HEAD
def windows(trigger, edition, ver_mode):
=======
def windows(trigger, ver_mode):
>>>>>>> ae830f68
    """Generates the pipeline used for building Grafana on Windows.

    Args:
      trigger: a Drone trigger for the pipeline.
<<<<<<< HEAD
      edition: controls whether enterprise code is included in the pipeline steps.
=======
>>>>>>> ae830f68
      ver_mode: controls whether a pre-release or actual release pipeline is generated.
        Also indirectly controls which version of enterprise code is used.

    Returns:
      Drone pipeline.
    """
<<<<<<< HEAD
    environment = {"EDITION": edition}

    return pipeline(
        name = "main-windows",
        edition = edition,
        trigger = dict(trigger, repo = ["grafana/grafana"]),
        steps = get_windows_steps(edition, ver_mode),
=======
    environment = {"EDITION": "oss"}

    return pipeline(
        name = "main-windows",
        trigger = dict(trigger, repo = ["grafana/grafana"]),
        steps = get_windows_steps(ver_mode),
>>>>>>> ae830f68
        depends_on = [
            "main-test-frontend",
            "main-test-backend",
            "main-build-e2e-publish",
            "main-integration-tests",
        ],
        platform = "windows",
        environment = environment,
    )<|MERGE_RESOLUTION|>--- conflicted
+++ resolved
@@ -3,8 +3,6 @@
 """
 
 load(
-<<<<<<< HEAD
-=======
     "scripts/drone/steps/lib_windows.star",
     "clone_step_windows",
     "get_windows_steps",
@@ -12,23 +10,12 @@
     "wire_install_step_windows",
 )
 load(
->>>>>>> ae830f68
     "scripts/drone/utils/utils.star",
     "pipeline",
 )
 load(
-<<<<<<< HEAD
-    "scripts/drone/steps/lib.star",
-    "get_windows_steps",
-    "windows_clone_step",
-    "windows_go_image",
-    "windows_init_enterprise_steps",
-    "windows_test_backend_step",
-    "windows_wire_install_step",
-=======
     "scripts/drone/utils/windows_images.star",
     "windows_images",
->>>>>>> ae830f68
 )
 
 def windows_test_backend(trigger, edition, ver_mode):
@@ -43,28 +30,6 @@
     """
     environment = {"EDITION": edition}
     steps = [
-<<<<<<< HEAD
-        windows_clone_step(),
-    ]
-
-    if edition == "enterprise":
-        steps.extend(windows_init_enterprise_steps(ver_mode))
-    else:
-        steps.extend([{
-            "name": "windows-init",
-            "image": windows_go_image,
-            "depends_on": ["clone"],
-            "commands": [],
-        }])
-
-    steps.extend([
-        windows_wire_install_step(edition),
-        windows_test_backend_step(),
-    ])
-    pl = pipeline(
-        name = "{}-{}-test-backend-windows".format(ver_mode, edition),
-        edition = edition,
-=======
         clone_step_windows(),
     ]
 
@@ -81,7 +46,6 @@
     ])
     pl = pipeline(
         name = "{}-test-backend-windows".format(ver_mode),
->>>>>>> ae830f68
         trigger = trigger,
         steps = steps,
         depends_on = [],
@@ -93,41 +57,23 @@
     }
     return pl
 
-<<<<<<< HEAD
-def windows(trigger, edition, ver_mode):
-=======
 def windows(trigger, ver_mode):
->>>>>>> ae830f68
     """Generates the pipeline used for building Grafana on Windows.
 
     Args:
       trigger: a Drone trigger for the pipeline.
-<<<<<<< HEAD
-      edition: controls whether enterprise code is included in the pipeline steps.
-=======
->>>>>>> ae830f68
       ver_mode: controls whether a pre-release or actual release pipeline is generated.
         Also indirectly controls which version of enterprise code is used.
 
     Returns:
       Drone pipeline.
     """
-<<<<<<< HEAD
-    environment = {"EDITION": edition}
-
-    return pipeline(
-        name = "main-windows",
-        edition = edition,
-        trigger = dict(trigger, repo = ["grafana/grafana"]),
-        steps = get_windows_steps(edition, ver_mode),
-=======
     environment = {"EDITION": "oss"}
 
     return pipeline(
         name = "main-windows",
         trigger = dict(trigger, repo = ["grafana/grafana"]),
         steps = get_windows_steps(ver_mode),
->>>>>>> ae830f68
         depends_on = [
             "main-test-frontend",
             "main-test-backend",
