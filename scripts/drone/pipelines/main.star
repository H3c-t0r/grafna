--- conflicted
+++ resolved
@@ -92,17 +92,10 @@
     ]
     build_steps = [
         trigger_test_release(),
-<<<<<<< HEAD
         enterprise_downstream_step(edition=edition, ver_mode=ver_mode),
-        build_backend_step(edition=edition, ver_mode=ver_mode, is_downstream=is_downstream),
-        build_frontend_step(edition=edition, ver_mode=ver_mode, is_downstream=is_downstream),
-        build_frontend_package_step(edition=edition, ver_mode=ver_mode, is_downstream=is_downstream),
-=======
-        enterprise_downstream_step(edition=edition),
         build_backend_step(edition=edition, ver_mode=ver_mode),
         build_frontend_step(edition=edition, ver_mode=ver_mode),
         build_frontend_package_step(edition=edition, ver_mode=ver_mode),
->>>>>>> 7341124b
         build_plugins_step(edition=edition, sign=True),
         validate_scuemata_step(),
         ensure_cuetsified_step(),
