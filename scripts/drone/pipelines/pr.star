--- conflicted
+++ resolved
@@ -70,13 +70,6 @@
     },
 }
 
-<<<<<<< HEAD
-def pr_pipelines(edition):
-    services = integration_test_services(edition)
-    volumes = integration_test_services_volumes()
-    variants = ['linux-x64', 'linux-x64-musl', 'osx64', 'win64', 'armv6',]
-    include_enterprise2 = edition == 'enterprise'
-=======
 
 def pr_test_frontend():
     init_steps = [
@@ -103,7 +96,6 @@
         verify_gen_cue_step(edition="oss"),
         wire_install_step(),
     ]
->>>>>>> 0ca4ccfa
     test_steps = [
         lint_drone_step(),
         codespell_step(),
@@ -143,59 +135,25 @@
 
     # Insert remaining build_steps
     build_steps.extend([
-<<<<<<< HEAD
-        package_step(edition=edition, ver_mode=ver_mode, include_enterprise2=include_enterprise2, variants=variants),
-        e2e_tests_server_step(edition=edition),
-=======
         package_step(edition=edition, ver_mode=ver_mode, variants=variants),
         grafana_server_step(edition=edition),
->>>>>>> 0ca4ccfa
         e2e_tests_step('dashboards-suite', edition=edition),
         e2e_tests_step('smoke-tests-suite', edition=edition),
         e2e_tests_step('panels-suite', edition=edition),
         e2e_tests_step('various-suite', edition=edition),
-<<<<<<< HEAD
-=======
         e2e_tests_artifacts(edition=edition),
->>>>>>> 0ca4ccfa
         build_storybook_step(edition=edition, ver_mode=ver_mode),
         test_a11y_frontend_step(ver_mode=ver_mode, edition=edition),
         copy_packages_for_docker_step(),
         build_docker_images_step(edition=edition, ver_mode=ver_mode, archs=['amd64', ]),
     ])
 
-<<<<<<< HEAD
-    if include_enterprise2:
-        integration_test_steps.extend([
-            redis_integration_tests_step(edition=edition2, ver_mode=ver_mode),
-            memcached_integration_tests_step(edition=edition, ver_mode=ver_mode),
-        ])
-        build_steps.extend([
-            package_step(edition=edition2, ver_mode=ver_mode, include_enterprise2=include_enterprise2, variants=['linux-x64']),
-        ])
-
-    trigger = {
-        'event': ['pull_request',],
-    }
-
-=======
->>>>>>> 0ca4ccfa
     return [
         pr_test_frontend(),
         pr_test_backend(),
         pipeline(
             name='pr-build-e2e', edition=edition, trigger=trigger, services=[], steps=init_steps + build_steps,
         ), pipeline(
-<<<<<<< HEAD
-            name='pr-build-e2e', edition=edition, trigger=trigger, services=[], steps=[download_grabpl_step()] + initialize_step(edition, platform='linux', ver_mode=ver_mode)
-                + build_steps,
-        ), pipeline(
-            name='pr-integration-tests', edition=edition, trigger=trigger, services=services,
-            steps=[download_grabpl_step()] + initialize_step(edition, platform='linux', ver_mode=ver_mode) + integration_test_steps,
-            volumes=volumes,
-        ),
-    ]
-=======
             name='pr-integration-tests', edition=edition, trigger=trigger, services=services,
             steps=[download_grabpl_step(), identify_runner_step(), verify_gen_cue_step(edition="oss"), wire_install_step(), ] + integration_test_steps,
             volumes=volumes,
@@ -221,4 +179,3 @@
             'include': paths_in,
         },
     }
->>>>>>> 0ca4ccfa
