"""
This module returns the pipeline used for linting frontend code.
"""

load(
    "scripts/drone/steps/lib.star",
    "identify_runner_step",
    "lint_frontend_step",
    "yarn_install_step",
)
load(
    "scripts/drone/utils/utils.star",
    "pipeline",
)


def lint_frontend_pipeline(trigger, ver_mode):
<<<<<<< HEAD
    """Generates the pipelines used linting frontend code.

    Args:
      trigger: controls which events can trigger the pipeline execution.
      ver_mode: used in the naming of the pipeline.

    Returns:
      Drone pipeline.
    """
    environment = {"EDITION": "oss"}
    yarn_step = yarn_install_step()
    yarn_step.update({"depends_on": []})
=======
    environment = {'EDITION': 'oss'}

>>>>>>> 658414a0
    init_steps = [
        identify_runner_step(),
        yarn_install_step(),
    ]

    test_steps = [
        lint_frontend_step(),
    ]

    return pipeline(
<<<<<<< HEAD
        name = "{}-lint-frontend".format(ver_mode),
        edition = "oss",
        trigger = trigger,
        services = [],
        steps = init_steps + test_steps,
        environment = environment,
=======
        name='{}-lint-frontend'.format(ver_mode),
        edition="oss",
        trigger=trigger,
        services=[],
        steps=init_steps + test_steps,
        environment=environment,
>>>>>>> 658414a0
    )<|MERGE_RESOLUTION|>--- conflicted
+++ resolved
@@ -13,9 +13,7 @@
     "pipeline",
 )
 
-
 def lint_frontend_pipeline(trigger, ver_mode):
-<<<<<<< HEAD
     """Generates the pipelines used linting frontend code.
 
     Args:
@@ -26,12 +24,7 @@
       Drone pipeline.
     """
     environment = {"EDITION": "oss"}
-    yarn_step = yarn_install_step()
-    yarn_step.update({"depends_on": []})
-=======
-    environment = {'EDITION': 'oss'}
 
->>>>>>> 658414a0
     init_steps = [
         identify_runner_step(),
         yarn_install_step(),
@@ -42,19 +35,10 @@
     ]
 
     return pipeline(
-<<<<<<< HEAD
         name = "{}-lint-frontend".format(ver_mode),
         edition = "oss",
         trigger = trigger,
         services = [],
         steps = init_steps + test_steps,
         environment = environment,
-=======
-        name='{}-lint-frontend'.format(ver_mode),
-        edition="oss",
-        trigger=trigger,
-        services=[],
-        steps=init_steps + test_steps,
-        environment=environment,
->>>>>>> 658414a0
     )