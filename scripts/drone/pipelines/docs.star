--- conflicted
+++ resolved
@@ -2,15 +2,6 @@
 This module returns all the pipelines used in the event of documentation changes along with supporting functions.
 """
 
-<<<<<<< HEAD
-load(
-    "scripts/drone/steps/lib.star",
-    "build_docs_website_step",
-    "build_image",
-    "codespell_step",
-    "identify_runner_step",
-    "yarn_install_step",
-=======
 load(
     "scripts/drone/steps/lib.star",
     "build_docs_website_step",
@@ -22,7 +13,6 @@
 load(
     "scripts/drone/utils/images.star",
     "images",
->>>>>>> ae830f68
 )
 load(
     "scripts/drone/utils/utils.star",
@@ -46,18 +36,11 @@
         codespell_step(),
         lint_docs(),
         build_docs_website_step(),
-<<<<<<< HEAD
-=======
         verify_gen_cue_step(),
->>>>>>> ae830f68
     ]
 
     return pipeline(
         name = "{}-docs".format(ver_mode),
-<<<<<<< HEAD
-        edition = "oss",
-=======
->>>>>>> ae830f68
         trigger = trigger,
         services = [],
         steps = steps,
@@ -67,11 +50,7 @@
 def lint_docs():
     return {
         "name": "lint-docs",
-<<<<<<< HEAD
-        "image": build_image,
-=======
         "image": images["node"],
->>>>>>> ae830f68
         "depends_on": [
             "yarn-install",
         ],
@@ -88,12 +67,9 @@
         "branch": "main",
         "event": [
             "push",
-<<<<<<< HEAD
-=======
         ],
         "repo": [
             "grafana/grafana",
->>>>>>> ae830f68
         ],
         "paths": docs_paths,
     }
@@ -102,12 +78,9 @@
     return {
         "event": [
             "pull_request",
-<<<<<<< HEAD
-=======
         ],
         "repo": [
             "grafana/grafana",
->>>>>>> ae830f68
         ],
         "paths": docs_paths,
     }