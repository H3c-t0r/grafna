"""
This module returns all the pipelines used in the event of documentation changes along with supporting functions.
"""

load(
    "scripts/drone/steps/lib.star",
    "build_docs_website_step",
    "build_image",
    "codespell_step",
    "download_grabpl_step",
    "identify_runner_step",
    "yarn_install_step",
)
load(
    "scripts/drone/utils/utils.star",
    "pipeline",
)

docs_paths = {
    "include": [
        "*.md",
        "docs/**",
        "packages/**/*.md",
        "latest.json",
    ],
}

<<<<<<< HEAD
def docs_pipelines(edition, ver_mode, trigger):
    environment = {"EDITION": edition}
=======

def docs_pipelines(ver_mode, trigger):
    environment = {'EDITION': 'oss'}
>>>>>>> 658414a0
    steps = [
        download_grabpl_step(),
        identify_runner_step(),
        yarn_install_step(),
        codespell_step(),
        lint_docs(),
        build_docs_website_step(),
    ]

    return pipeline(
<<<<<<< HEAD
        name = "{}-docs".format(ver_mode),
        edition = edition,
        trigger = trigger,
        services = [],
        steps = steps,
        environment = environment,
=======
        name='{}-docs'.format(ver_mode),
        edition='oss',
        trigger=trigger,
        services=[],
        steps=steps,
        environment=environment,
>>>>>>> 658414a0
    )


def lint_docs():
    return {
        "name": "lint-docs",
        "image": build_image,
        "depends_on": [
            "yarn-install",
        ],
        "environment": {
            "NODE_OPTIONS": "--max_old_space_size=8192",
        },
        "commands": [
            "yarn run prettier:checkDocs",
        ],
    }

def trigger_docs_main():
    return {
        "branch": "main",
        "event": [
            "push",
        ],
        "paths": docs_paths,
    }


def trigger_docs_pr():
    return {
        "event": [
            "pull_request",
        ],
        "paths": docs_paths,
    }<|MERGE_RESOLUTION|>--- conflicted
+++ resolved
@@ -25,14 +25,8 @@
     ],
 }
 
-<<<<<<< HEAD
-def docs_pipelines(edition, ver_mode, trigger):
-    environment = {"EDITION": edition}
-=======
-
 def docs_pipelines(ver_mode, trigger):
-    environment = {'EDITION': 'oss'}
->>>>>>> 658414a0
+    environment = {"EDITION": "oss"}
     steps = [
         download_grabpl_step(),
         identify_runner_step(),
@@ -43,23 +37,13 @@
     ]
 
     return pipeline(
-<<<<<<< HEAD
         name = "{}-docs".format(ver_mode),
-        edition = edition,
+        edition = "oss",
         trigger = trigger,
         services = [],
         steps = steps,
         environment = environment,
-=======
-        name='{}-docs'.format(ver_mode),
-        edition='oss',
-        trigger=trigger,
-        services=[],
-        steps=steps,
-        environment=environment,
->>>>>>> 658414a0
     )
-
 
 def lint_docs():
     return {
@@ -85,7 +69,6 @@
         "paths": docs_paths,
     }
 
-
 def trigger_docs_pr():
     return {
         "event": [
