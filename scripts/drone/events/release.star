"""
This module returns all the pipelines used in the event of a release along with supporting functions.
"""

load(
    "scripts/drone/steps/lib.star",
    "artifacts_page_step",
    "build_backend_step",
    "build_docker_images_step",
    "build_frontend_package_step",
    "build_frontend_step",
    "build_image",
    "build_plugins_step",
    "build_storybook_step",
    "clone_enterprise_step",
    "compile_build_cmd",
    "copy_packages_for_docker_step",
    "download_grabpl_step",
    "e2e_tests_artifacts",
    "e2e_tests_step",
    "fetch_images_step",
    "get_windows_steps",
    "grafana_server_step",
    "identify_runner_step",
    "init_enterprise_step",
    "memcached_integration_tests_step",
    "mysql_integration_tests_step",
    "package_step",
    "postgres_integration_tests_step",
    "publish_grafanacom_step",
    "publish_image",
    "publish_images_step",
    "publish_linux_packages_step",
    "redis_integration_tests_step",
    "store_storybook_step",
    "trigger_oss",
    "upload_cdn_step",
    "upload_packages_step",
    "verify_gen_cue_step",
    "verify_gen_jsonnet_step",
    "wire_install_step",
    "yarn_install_step",
)
load(
    "scripts/drone/services/services.star",
    "integration_test_services",
    "integration_test_services_volumes",
)
load(
    "scripts/drone/utils/utils.star",
    "pipeline",
    "with_deps",
)
load(
    "scripts/drone/pipelines/test_frontend.star",
    "test_frontend",
    "test_frontend_enterprise",
)
load(
    "scripts/drone/pipelines/test_backend.star",
    "test_backend",
    "test_backend_enterprise",
)
load("scripts/drone/vault.star", "from_secret", "prerelease_bucket")

ver_mode = "release"
release_trigger = {
    "event": {"exclude": ["promote"]},
    "ref": [
        "refs/tags/v*",
    ],
}

def store_npm_packages_step():
    return {
        "name": "store-npm-packages",
        "image": build_image,
        "depends_on": [
            "compile-build-cmd",
            "build-frontend-packages",
        ],
        "environment": {
            "GCP_KEY": from_secret("gcp_key"),
            "PRERELEASE_BUCKET": from_secret(prerelease_bucket),
        },
        "commands": ["./bin/build artifacts npm store --tag ${DRONE_TAG}"],
    }

def retrieve_npm_packages_step():
    return {
        "name": "retrieve-npm-packages",
        "image": publish_image,
        "depends_on": [
            "compile-build-cmd",
            "yarn-install",
        ],
        "failure": "ignore",
        "environment": {
            "GCP_KEY": from_secret("gcp_key"),
            "PRERELEASE_BUCKET": from_secret(prerelease_bucket),
        },
        "commands": ["./bin/build artifacts npm retrieve --tag ${DRONE_TAG}"],
    }

def release_npm_packages_step():
    return {
        "name": "release-npm-packages",
        "image": build_image,
        "depends_on": [
            "compile-build-cmd",
            "retrieve-npm-packages",
        ],
        "failure": "ignore",
        "environment": {
            "NPM_TOKEN": from_secret("npm_token"),
        },
        "commands": ["./bin/build artifacts npm release --tag ${DRONE_TAG}"],
    }

def oss_pipelines(ver_mode = ver_mode, trigger = release_trigger):
    """Generates all pipelines used for Grafana OSS.

    Args:
      ver_mode: controls which steps are included in the pipeline.
        Defaults to 'release'.
      trigger: controls which events can trigger the pipeline execution.
        Defaults to tag events for tags with a 'v' prefix.

    Returns:
      List of Drone pipelines.
    """
    environment = {"EDITION": "oss"}

    services = integration_test_services(edition = "oss")
    volumes = integration_test_services_volumes()

    init_steps = [
        identify_runner_step(),
        download_grabpl_step(),
        verify_gen_cue_step(),
        wire_install_step(),
        yarn_install_step(),
        compile_build_cmd(),
    ]

    build_steps = [
        build_backend_step(edition = "oss", ver_mode = ver_mode),
        build_frontend_step(edition = "oss", ver_mode = ver_mode),
        build_frontend_package_step(edition = "oss", ver_mode = ver_mode),
        build_plugins_step(edition = "oss", ver_mode = ver_mode),
        package_step(edition = "oss", ver_mode = ver_mode),
        copy_packages_for_docker_step(),
        build_docker_images_step(edition = "oss", publish = True),
        build_docker_images_step(
            edition = "oss",
            publish = True,
            ubuntu = True,
        ),
        grafana_server_step(edition = "oss"),
        e2e_tests_step("dashboards-suite", tries = 3),
        e2e_tests_step("smoke-tests-suite", tries = 3),
        e2e_tests_step("panels-suite", tries = 3),
        e2e_tests_step("various-suite", tries = 3),
        e2e_tests_artifacts(),
        build_storybook_step(ver_mode = ver_mode),
    ]

    publish_steps = []

    if ver_mode in (
        "release",
        "release-branch",
    ):
        publish_steps.extend(
            [
                upload_cdn_step(edition = "oss", ver_mode = ver_mode, trigger = trigger_oss),
                upload_packages_step(
                    edition = "oss",
                    ver_mode = ver_mode,
                    trigger = trigger_oss,
                ),
            ],
        )

    if ver_mode in ("release",):
        publish_steps.extend(
            [
                store_storybook_step(ver_mode = ver_mode),
                store_npm_packages_step(),
            ],
        )

    integration_test_steps = [
        postgres_integration_tests_step(),
        mysql_integration_tests_step(),
    ]

    windows_pipeline = pipeline(
        name = "{}-oss-windows".format(ver_mode),
        edition = "oss",
        trigger = trigger,
        steps = get_windows_steps(edition = "oss", ver_mode = ver_mode),
        platform = "windows",
        depends_on = [
            # 'oss-build-e2e-publish-{}'.format(ver_mode),
            "{}-oss-build-e2e-publish".format(ver_mode),
            "{}-oss-test-frontend".format(ver_mode),
            "{}-oss-test-backend".format(ver_mode),
            "{}-oss-integration-tests".format(ver_mode),
        ],
        environment = environment,
    )

    pipelines = [
        pipeline(
            name = "{}-oss-build-e2e-publish".format(ver_mode),
            edition = "oss",
            trigger = trigger,
            services = [],
            steps = init_steps + build_steps + publish_steps,
            environment = environment,
            volumes = volumes,
        ),
        test_frontend(trigger, ver_mode),
        test_backend(trigger, ver_mode),
        pipeline(
            name = "{}-oss-integration-tests".format(ver_mode),
            edition = "oss",
            trigger = trigger,
            services = services,
            steps = [
                        download_grabpl_step(),
                        identify_runner_step(),
                        verify_gen_cue_step(),
                        verify_gen_jsonnet_step(),
                        wire_install_step(),
                    ] +
                    integration_test_steps,
            environment = environment,
            volumes = volumes,
        ),
        windows_pipeline,
    ]

    return pipelines

def enterprise_pipelines(ver_mode = ver_mode, trigger = release_trigger):
    """Generates all pipelines used for Grafana Enterprise.

    Args:
      ver_mode: controls which steps are included in the pipeline.
        Defaults to 'release'.
      trigger: controls which events can trigger the pipeline execution.
        Defaults to tag events for tags with a 'v' prefix.

    Returns:
      List of Drone pipelines.
    """
    if ver_mode == "release":
        committish = "${DRONE_TAG}"
    elif ver_mode == "release-branch":
        committish = "${DRONE_BRANCH}"
    else:
        committish = "${DRONE_COMMIT}"

    environment = {"EDITION": "enterprise"}

    services = integration_test_services(edition = "enterprise")
    volumes = integration_test_services_volumes()

    init_steps = [
        download_grabpl_step(),
        identify_runner_step(),
        clone_enterprise_step(committish = committish),
        init_enterprise_step(ver_mode),
        compile_build_cmd("enterprise"),
    ] + with_deps(
        [
            wire_install_step(),
            yarn_install_step(),
            verify_gen_cue_step(),
            verify_gen_jsonnet_step(),
        ],
        [
            "init-enterprise",
        ],
    )

    build_steps = [
        build_backend_step(edition = "enterprise", ver_mode = ver_mode),
        build_frontend_step(edition = "enterprise", ver_mode = ver_mode),
        build_frontend_package_step(edition = "enterprise", ver_mode = ver_mode),
        build_plugins_step(edition = "enterprise", ver_mode = ver_mode),
        package_step(
            edition = "enterprise",
            ver_mode = ver_mode,
        ),
        copy_packages_for_docker_step(),
        build_docker_images_step(edition = "enterprise", publish = True),
        build_docker_images_step(
            edition = "enterprise",
            publish = True,
            ubuntu = True,
        ),
        grafana_server_step(edition = "enterprise"),
        e2e_tests_step("dashboards-suite", tries = 3),
        e2e_tests_step("smoke-tests-suite", tries = 3),
        e2e_tests_step("panels-suite", tries = 3),
        e2e_tests_step("various-suite", tries = 3),
        e2e_tests_artifacts(),
    ]

    publish_steps = []

    if ver_mode in (
        "release",
        "release-branch",
    ):
        upload_packages_enterprise = upload_packages_step(
            edition = "enterprise",
            ver_mode = ver_mode,
            trigger = trigger_oss,
        )
        upload_packages_enterprise["depends_on"] = ["package"]

        publish_steps.extend(
            [
                upload_cdn_step(
                    edition = "enterprise",
                    ver_mode = ver_mode,
                    trigger = trigger_oss,
                ),
                upload_packages_enterprise,
            ],
        )

    integration_test_steps = [
        postgres_integration_tests_step(),
        mysql_integration_tests_step(),
    ]

    windows_pipeline = pipeline(
        name = "{}-enterprise-windows".format(ver_mode),
        edition = "enterprise",
        trigger = trigger,
        steps = get_windows_steps(edition = "enterprise", ver_mode = ver_mode),
        platform = "windows",
        depends_on = [
            # 'enterprise-build-e2e-publish-{}'.format(ver_mode),
            "{}-enterprise-build-e2e-publish".format(ver_mode),
            "{}-enterprise-test-frontend".format(ver_mode),
            "{}-enterprise-test-backend".format(ver_mode),
            "{}-enterprise-integration-tests".format(ver_mode),
        ],
        environment = environment,
    )

    pipelines = [
        pipeline(
            name = "{}-enterprise-build-e2e-publish".format(ver_mode),
            edition = "enterprise",
            trigger = trigger,
            services = [],
            steps = init_steps + build_steps + publish_steps,
            environment = environment,
            volumes = volumes,
        ),
        test_frontend_enterprise(trigger, ver_mode, committish = committish),
        test_backend_enterprise(trigger, ver_mode, committish = committish),
        pipeline(
            name = "{}-enterprise-integration-tests".format(ver_mode),
            edition = "enterprise",
            trigger = trigger,
            services = services,
            steps = [
                        download_grabpl_step(),
                        identify_runner_step(),
                        clone_enterprise_step(committish = committish),
                        init_enterprise_step(ver_mode),
                    ] +
                    with_deps(
                        [
                            verify_gen_cue_step(),
                            verify_gen_jsonnet_step(),
                        ],
                        [
                            "init-enterprise",
                        ],
                    ) +
                    [
                        wire_install_step(),
                    ] +
                    integration_test_steps +
                    [
                        redis_integration_tests_step(),
                        memcached_integration_tests_step(),
                    ],
            environment = environment,
            volumes = volumes,
        ),
        windows_pipeline,
    ]

    return pipelines

def enterprise2_pipelines(prefix = "", ver_mode = ver_mode, trigger = release_trigger):
    """Generate the next generation of pipelines for Grafana Enterprise.

    Args:
      prefix: a prefix for the pipeline name used to differentiate multiple instances of
        the same pipeline.
        Defaults to ''.
      ver_mode: controls which steps are included in the pipeline.
        Defaults to 'release'.
      trigger: controls which events can trigger the pipeline execution.
        Defaults to tag events for tags with a 'v' prefix.

    Returns:
      List of Drone pipelines.
    """
    if ver_mode == "release":
        committish = "${DRONE_TAG}"
    elif ver_mode == "release-branch":
        committish = "${DRONE_BRANCH}"
    else:
        committish = "${DRONE_COMMIT}"

    environment = {
        "EDITION": "enterprise2",
    }

    volumes = integration_test_services_volumes()

    init_steps = [
        download_grabpl_step(),
        identify_runner_step(),
        clone_enterprise_step(committish = committish),
        init_enterprise_step(ver_mode),
        compile_build_cmd("enterprise"),
    ] + with_deps(
        [
            wire_install_step(),
            yarn_install_step(),
            verify_gen_cue_step(),
        ],
        [
            "init-enterprise",
        ],
    )

    build_steps = [
        build_frontend_step(edition = "enterprise", ver_mode = ver_mode),
        build_frontend_package_step(edition = "enterprise", ver_mode = ver_mode),
        build_plugins_step(edition = "enterprise", ver_mode = ver_mode),
        build_backend_step(
            edition = "enterprise2",
            ver_mode = ver_mode,
            variants = ["linux-amd64"],
        ),
    ]

    fetch_images = fetch_images_step("enterprise2")
    fetch_images.update(
        {"depends_on": ["build-docker-images", "build-docker-images-ubuntu"]},
    )

    upload_cdn = upload_cdn_step(edition = "enterprise2", ver_mode = ver_mode)
    upload_cdn["environment"].update(
        {"ENTERPRISE2_CDN_PATH": from_secret("enterprise2-cdn-path")},
    )

    build_steps.extend(
        [
            package_step(
                edition = "enterprise2",
                ver_mode = ver_mode,
                variants = ["linux-amd64"],
            ),
            upload_cdn,
            copy_packages_for_docker_step(edition = "enterprise2"),
            build_docker_images_step(
                edition = "enterprise2",
                publish = True,
            ),
            build_docker_images_step(
                edition = "enterprise2",
                publish = True,
                ubuntu = True,
            ),
            fetch_images,
            publish_images_step(
                "enterprise2",
                "release",
                mode = "enterprise2",
                docker_repo = "${{DOCKER_ENTERPRISE2_REPO}}",
            ),
        ],
    )

    publish_steps = []

    if ver_mode in (
        "release",
        "release-branch",
    ):
        step = upload_packages_step(edition = "enterprise2", ver_mode = ver_mode)
        step["depends_on"] = ["package-enterprise2"]

        publish_steps.append(step)

    pipelines = [
        pipeline(
            name = "{}{}-enterprise2-build-e2e-publish".format(prefix, ver_mode),
            edition = "enterprise",
            trigger = trigger,
            services = [],
            steps = init_steps + build_steps + publish_steps,
            volumes = volumes,
            environment = environment,
        ),
    ]

    return pipelines

def publish_artifacts_step(mode):
    security = ""
    if mode == "security":
        security = "--security "
    return {
<<<<<<< HEAD
        'name': 'publish-artifacts',
        'image': publish_image,
        'environment': {
            'GCP_KEY': from_secret('gcp_key'),
            'PRERELEASE_BUCKET': from_secret('prerelease_bucket'),
            'ENTERPRISE2_SECURITY_PREFIX': from_secret('enterprise2_security_prefix'),
            'SECURITY_DEST_BUCKET': from_secret('security_dest_bucket'),
            'STATIC_ASSET_EDITIONS': from_secret('static_asset_editions'),
        },
        'commands': [
            './bin/build artifacts publish {}--tag $${{DRONE_TAG}} --src-bucket $${{PRERELEASE_BUCKET}}'.format(
                security
            )
        ],
        'depends_on': ['compile-build-cmd'],
=======
        "name": "publish-artifacts",
        "image": publish_image,
        "environment": {
            "GCP_KEY": from_secret("gcp_key"),
            "PRERELEASE_BUCKET": from_secret("prerelease_bucket"),
        },
        "commands": [
            "./bin/grabpl artifacts publish {}--tag $${{DRONE_TAG}} --src-bucket $${{PRERELEASE_BUCKET}}".format(
                security,
            ),
        ],
        "depends_on": ["grabpl"],
>>>>>>> 66b54e2d
    }

def publish_artifacts_pipelines(mode):
    trigger = {
        "event": ["promote"],
        "target": [mode],
    }
    steps = [
        compile_build_cmd(),
        publish_artifacts_step(mode),
    ]

    return [
        pipeline(
            name = "publish-artifacts-{}".format(mode),
            trigger = trigger,
            steps = steps,
            edition = "all",
            environment = {"EDITION": "all"},
        ),
    ]

def publish_packages_pipeline():
    """Generates pipelines used for publishing packages for both OSS and enterprise.

    Returns:
      List of Drone pipelines. One for each of OSS and enterprise packages.
    """

    trigger = {
        "event": ["promote"],
        "target": ["public"],
    }
    oss_steps = [
        download_grabpl_step(),
        compile_build_cmd(),
        publish_linux_packages_step(edition = "oss", package_manager = "deb"),
        publish_linux_packages_step(edition = "oss", package_manager = "rpm"),
        publish_grafanacom_step(edition = "oss", ver_mode = "release"),
    ]

    enterprise_steps = [
        download_grabpl_step(),
        compile_build_cmd(),
        publish_linux_packages_step(edition = "enterprise", package_manager = "deb"),
        publish_linux_packages_step(edition = "enterprise", package_manager = "rpm"),
        publish_grafanacom_step(edition = "enterprise", ver_mode = "release"),
    ]
    deps = [
        "publish-artifacts-public",
        "publish-docker-oss-public",
        "publish-docker-enterprise-public",
    ]

    return [
        pipeline(
            name = "publish-packages-oss",
            trigger = trigger,
            steps = oss_steps,
            edition = "all",
            depends_on = deps,
            environment = {"EDITION": "oss"},
        ),
        pipeline(
            name = "publish-packages-enterprise",
            trigger = trigger,
            steps = enterprise_steps,
            edition = "all",
            depends_on = deps,
            environment = {"EDITION": "enterprise"},
        ),
    ]

def publish_npm_pipelines():
    trigger = {
        "event": ["promote"],
        "target": ["public"],
    }
    steps = [
        compile_build_cmd(),
        yarn_install_step(),
        retrieve_npm_packages_step(),
        release_npm_packages_step(),
    ]

    return [
        pipeline(
            name = "publish-npm-packages-public",
            trigger = trigger,
            steps = steps,
            edition = "all",
            environment = {"EDITION": "all"},
        ),
    ]

def artifacts_page_pipeline():
    trigger = {
        "event": ["promote"],
        "target": "security",
    }
    return [
        pipeline(
            name = "publish-artifacts-page",
            trigger = trigger,
            steps = [download_grabpl_step(), artifacts_page_step()],
            edition = "all",
            environment = {"EDITION": "all"},
        ),
    ]<|MERGE_RESOLUTION|>--- conflicted
+++ resolved
@@ -527,7 +527,6 @@
     if mode == "security":
         security = "--security "
     return {
-<<<<<<< HEAD
         'name': 'publish-artifacts',
         'image': publish_image,
         'environment': {
@@ -539,24 +538,10 @@
         },
         'commands': [
             './bin/build artifacts publish {}--tag $${{DRONE_TAG}} --src-bucket $${{PRERELEASE_BUCKET}}'.format(
-                security
+                security,
             )
         ],
         'depends_on': ['compile-build-cmd'],
-=======
-        "name": "publish-artifacts",
-        "image": publish_image,
-        "environment": {
-            "GCP_KEY": from_secret("gcp_key"),
-            "PRERELEASE_BUCKET": from_secret("prerelease_bucket"),
-        },
-        "commands": [
-            "./bin/grabpl artifacts publish {}--tag $${{DRONE_TAG}} --src-bucket $${{PRERELEASE_BUCKET}}".format(
-                security,
-            ),
-        ],
-        "depends_on": ["grabpl"],
->>>>>>> 66b54e2d
     }
 
 def publish_artifacts_pipelines(mode):
