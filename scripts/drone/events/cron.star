"""
This module provides functions for cronjob pipelines and steps used within.
"""

<<<<<<< HEAD
load("scripts/drone/vault.star", "from_secret")
load(
    "scripts/drone/steps/lib.star",
    "compile_build_cmd",
    "publish_image",
)
=======
load(
    "scripts/drone/utils/images.star",
    "images",
)
load("scripts/drone/vault.star", "from_secret")
>>>>>>> ae830f68

aquasec_trivy_image = "aquasec/trivy:0.21.0"

def cronjobs():
    return [
        scan_docker_image_pipeline("latest"),
        scan_docker_image_pipeline("main"),
        scan_docker_image_pipeline("latest-ubuntu"),
        scan_docker_image_pipeline("main-ubuntu"),
<<<<<<< HEAD
        grafana_com_nightly_pipeline(),
=======
        scan_build_test_publish_docker_image_pipeline(),
>>>>>>> ae830f68
    ]

def authenticate_gcr_step():
    return {
        "name": "authenticate-gcr",
        "image": "docker:dind",
        "commands": ["echo $${GCR_CREDENTIALS} | docker login -u _json_key --password-stdin https://us.gcr.io"],
        "environment": {
            "GCR_CREDENTIALS": from_secret("gcr_credentials"),
        },
        "volumes": [{"name": "docker", "path": "/var/run/docker.sock"}, {"name": "config", "path": "/root/.docker/"}],
    }

def cron_job_pipeline(cronName, name, steps):
    return {
        "kind": "pipeline",
        "type": "docker",
        "platform": {
            "os": "linux",
            "arch": "amd64",
        },
        "name": name,
        "trigger": {
            "event": "cron",
            "cron": cronName,
        },
        "clone": {
            "retries": 3,
        },
        "steps": steps,
<<<<<<< HEAD
=======
        "volumes": [
            {
                "name": "docker",
                "host": {
                    "path": "/var/run/docker.sock",
                },
            },
            {
                "name": "config",
                "temp": {},
            },
        ],
>>>>>>> ae830f68
    }

def scan_docker_image_pipeline(tag):
    """Generates a cronjob pipeline for nightly scans of grafana Docker images.

    Args:
      tag: determines which image tag is scanned.

    Returns:
      Drone cronjob pipeline.
    """
    docker_image = "grafana/grafana:{}".format(tag)

    return cron_job_pipeline(
        cronName = "nightly",
        name = "scan-" + docker_image + "-image",
        steps = [
<<<<<<< HEAD
            scan_docker_image_unkown_low_medium_vulnerabilities_step(docker_image),
            scan_docker_image_high_critical_vulnerabilities_step(docker_image),
            slack_job_failed_step("grafana-backend-ops", docker_image),
        ],
    )

def scan_docker_image_unkown_low_medium_vulnerabilities_step(docker_image):
    return {
        "name": "scan-unkown-low-medium-vulnerabilities",
        "image": aquasec_trivy_image,
        "commands": [
            "trivy --exit-code 0 --severity UNKNOWN,LOW,MEDIUM " + docker_image,
=======
            authenticate_gcr_step(),
            scan_docker_image_unknown_low_medium_vulnerabilities_step(docker_image),
            scan_docker_image_high_critical_vulnerabilities_step(docker_image),
            slack_job_failed_step("grafana-backend-ops", docker_image),
>>>>>>> ae830f68
        ],
    )

def scan_build_test_publish_docker_image_pipeline():
    """Generates a cronjob pipeline for nightly scans of grafana Docker images.

    Returns:
      Drone cronjob pipeline.
    """

    return cron_job_pipeline(
        cronName = "nightly",
        name = "scan-build-test-and-publish-docker-images",
        steps = [
            authenticate_gcr_step(),
            scan_docker_image_unknown_low_medium_vulnerabilities_step("all"),
            scan_docker_image_high_critical_vulnerabilities_step("all"),
            slack_job_failed_step("grafana-backend-ops", "build-images"),
        ],
    )

def scan_docker_image_unknown_low_medium_vulnerabilities_step(docker_image):
    """Generates a step for scans of Grafana Docker images.

    Args:
      docker_image: determines which image is scanned.

    Returns:
      Drone cronjob step .
    """

    cmds = []
    if docker_image == "all":
        for key in images:
            cmds = cmds + ["trivy --exit-code 0 --severity UNKNOWN,LOW,MEDIUM " + images[key]]
    else:
        cmds = ["trivy image --exit-code 0 --severity UNKNOWN,LOW,MEDIUM " + docker_image]
    return {
        "name": "scan-unknown-low-medium-vulnerabilities",
        "image": aquasec_trivy_image,
        "commands": cmds,
        "depends_on": ["authenticate-gcr"],
        "volumes": [{"name": "docker", "path": "/var/run/docker.sock"}, {"name": "config", "path": "/root/.docker/"}],
    }

def scan_docker_image_high_critical_vulnerabilities_step(docker_image):
<<<<<<< HEAD
    return {
        "name": "scan-high-critical-vulnerabilities",
        "image": aquasec_trivy_image,
        "commands": [
            "trivy --exit-code 1 --severity HIGH,CRITICAL " + docker_image,
        ],
=======
    """Generates a step for scans of Grafana Docker images.

    Args:
      docker_image: determines which image is scanned.

    Returns:
      Drone cronjob step .
    """

    cmds = []
    if docker_image == "all":
        for key in images:
            cmds = cmds + ["trivy --exit-code 1 --severity HIGH,CRITICAL " + images[key]]
    else:
        cmds = ["trivy image --exit-code 1 --severity HIGH,CRITICAL " + docker_image]
    return {
        "name": "scan-high-critical-vulnerabilities",
        "image": aquasec_trivy_image,
        "commands": cmds,
        "depends_on": ["authenticate-gcr"],
        "environment": {
            "GOOGLE_APPLICATION_CREDENTIALS": from_secret("gcr_credentials_json"),
        },
        "volumes": [{"name": "docker", "path": "/var/run/docker.sock"}, {"name": "config", "path": "/root/.docker/"}],
>>>>>>> ae830f68
    }

def slack_job_failed_step(channel, image):
    return {
        "name": "slack-notify-failure",
<<<<<<< HEAD
        "image": "plugins/slack",
=======
        "image": images["plugins_slack"],
>>>>>>> ae830f68
        "settings": {
            "webhook": from_secret("slack_webhook_backend"),
            "channel": channel,
            "template": "Nightly docker image scan job for " +
                        image +
                        " failed: {{build.link}}",
<<<<<<< HEAD
        },
        "when": {"status": "failure"},
    }

def post_to_grafana_com_step():
    return {
        "name": "post-to-grafana-com",
        "image": publish_image,
        "environment": {
            "GRAFANA_COM_API_KEY": from_secret("grafana_api_key"),
            "GCP_KEY": from_secret("gcp_key"),
        },
        "depends_on": ["compile-build-cmd"],
        "commands": ["./bin/build publish grafana-com --edition oss"],
    }

def grafana_com_nightly_pipeline():
    return cron_job_pipeline(
        cronName = "grafana-com-nightly",
        name = "grafana-com-nightly",
        steps = [
            compile_build_cmd(),
            post_to_grafana_com_step(),
        ],
    )
=======
        },
        "when": {"status": "failure"},
    }

def post_to_grafana_com_step():
    return {
        "name": "post-to-grafana-com",
        "image": images["publish"],
        "environment": {
            "GRAFANA_COM_API_KEY": from_secret("grafana_api_key"),
            "GCP_KEY": from_secret("gcp_key"),
        },
        "depends_on": ["compile-build-cmd"],
        "commands": ["./bin/build publish grafana-com --edition oss"],
    }
>>>>>>> ae830f68
<|MERGE_RESOLUTION|>--- conflicted
+++ resolved
@@ -2,20 +2,11 @@
 This module provides functions for cronjob pipelines and steps used within.
 """
 
-<<<<<<< HEAD
-load("scripts/drone/vault.star", "from_secret")
-load(
-    "scripts/drone/steps/lib.star",
-    "compile_build_cmd",
-    "publish_image",
-)
-=======
 load(
     "scripts/drone/utils/images.star",
     "images",
 )
 load("scripts/drone/vault.star", "from_secret")
->>>>>>> ae830f68
 
 aquasec_trivy_image = "aquasec/trivy:0.21.0"
 
@@ -25,11 +16,7 @@
         scan_docker_image_pipeline("main"),
         scan_docker_image_pipeline("latest-ubuntu"),
         scan_docker_image_pipeline("main-ubuntu"),
-<<<<<<< HEAD
-        grafana_com_nightly_pipeline(),
-=======
         scan_build_test_publish_docker_image_pipeline(),
->>>>>>> ae830f68
     ]
 
 def authenticate_gcr_step():
@@ -60,8 +47,6 @@
             "retries": 3,
         },
         "steps": steps,
-<<<<<<< HEAD
-=======
         "volumes": [
             {
                 "name": "docker",
@@ -74,7 +59,6 @@
                 "temp": {},
             },
         ],
->>>>>>> ae830f68
     }
 
 def scan_docker_image_pipeline(tag):
@@ -92,25 +76,10 @@
         cronName = "nightly",
         name = "scan-" + docker_image + "-image",
         steps = [
-<<<<<<< HEAD
-            scan_docker_image_unkown_low_medium_vulnerabilities_step(docker_image),
-            scan_docker_image_high_critical_vulnerabilities_step(docker_image),
-            slack_job_failed_step("grafana-backend-ops", docker_image),
-        ],
-    )
-
-def scan_docker_image_unkown_low_medium_vulnerabilities_step(docker_image):
-    return {
-        "name": "scan-unkown-low-medium-vulnerabilities",
-        "image": aquasec_trivy_image,
-        "commands": [
-            "trivy --exit-code 0 --severity UNKNOWN,LOW,MEDIUM " + docker_image,
-=======
             authenticate_gcr_step(),
             scan_docker_image_unknown_low_medium_vulnerabilities_step(docker_image),
             scan_docker_image_high_critical_vulnerabilities_step(docker_image),
             slack_job_failed_step("grafana-backend-ops", docker_image),
->>>>>>> ae830f68
         ],
     )
 
@@ -157,14 +126,6 @@
     }
 
 def scan_docker_image_high_critical_vulnerabilities_step(docker_image):
-<<<<<<< HEAD
-    return {
-        "name": "scan-high-critical-vulnerabilities",
-        "image": aquasec_trivy_image,
-        "commands": [
-            "trivy --exit-code 1 --severity HIGH,CRITICAL " + docker_image,
-        ],
-=======
     """Generates a step for scans of Grafana Docker images.
 
     Args:
@@ -189,50 +150,18 @@
             "GOOGLE_APPLICATION_CREDENTIALS": from_secret("gcr_credentials_json"),
         },
         "volumes": [{"name": "docker", "path": "/var/run/docker.sock"}, {"name": "config", "path": "/root/.docker/"}],
->>>>>>> ae830f68
     }
 
 def slack_job_failed_step(channel, image):
     return {
         "name": "slack-notify-failure",
-<<<<<<< HEAD
-        "image": "plugins/slack",
-=======
         "image": images["plugins_slack"],
->>>>>>> ae830f68
         "settings": {
             "webhook": from_secret("slack_webhook_backend"),
             "channel": channel,
             "template": "Nightly docker image scan job for " +
                         image +
                         " failed: {{build.link}}",
-<<<<<<< HEAD
-        },
-        "when": {"status": "failure"},
-    }
-
-def post_to_grafana_com_step():
-    return {
-        "name": "post-to-grafana-com",
-        "image": publish_image,
-        "environment": {
-            "GRAFANA_COM_API_KEY": from_secret("grafana_api_key"),
-            "GCP_KEY": from_secret("gcp_key"),
-        },
-        "depends_on": ["compile-build-cmd"],
-        "commands": ["./bin/build publish grafana-com --edition oss"],
-    }
-
-def grafana_com_nightly_pipeline():
-    return cron_job_pipeline(
-        cronName = "grafana-com-nightly",
-        name = "grafana-com-nightly",
-        steps = [
-            compile_build_cmd(),
-            post_to_grafana_com_step(),
-        ],
-    )
-=======
         },
         "when": {"status": "failure"},
     }
@@ -247,5 +176,4 @@
         },
         "depends_on": ["compile-build-cmd"],
         "commands": ["./bin/build publish grafana-com --edition oss"],
-    }
->>>>>>> ae830f68
+    }