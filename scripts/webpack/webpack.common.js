const path = require('path');

const MonacoWebpackPlugin = require('monaco-editor-webpack-plugin');

// https://github.com/visionmedia/debug/issues/701#issuecomment-505487361
function shouldExclude(filename) {
  // There is external js code inside this which needs to be processed by babel.
  if (filename.indexOf(`jaeger-ui-components`) > 0) {
    return false;
  }

  const packagesToProcessbyBabel = [
    'debug',
    'lru-cache',
    'yallist',
    'apache-arrow',
    'react-hook-form',
    'rc-trigger',
    '@iconscout/react-unicons',
    'monaco-editor',
  ];
  for (const package of packagesToProcessbyBabel) {
    if (filename.indexOf(`node_modules/${package}`) > 0) {
      return false;
    }
  }
  return true;
}

console.log(path.resolve());
module.exports = {
  target: 'web',
  entry: {
    app: './public/app/index.ts',
  },
  output: {
    path: path.resolve(__dirname, '../../public/build'),
    filename: '[name].[hash].js',
    // Keep publicPath relative for host.com/grafana/ deployments
    publicPath: 'public/build/',
  },
  resolve: {
    extensions: ['.ts', '.tsx', '.es6', '.js', '.json', '.svg'],
    alias: {
      // rc-trigger uses babel-runtime which has internal dependency to core-js@2
      // this alias maps that dependency to core-js@t3
      'core-js/library/fn': 'core-js/stable',
    },
    modules: [
      'node_modules',
      path.resolve('public'),
      // we need full path to root node_modules for grafana-enterprise symlink to work
      path.resolve('node_modules'),
    ],
  },
  stats: {
    children: false,
    warningsFilter: /export .* was not found in/,
    source: false,
  },
  node: {
    fs: 'empty',
  },
  plugins: [
    new MonacoWebpackPlugin({
      // available options are documented at https://github.com/Microsoft/monaco-editor-webpack-plugin#options
<<<<<<< HEAD
      languages: ['javascript', 'json', 'sql', 'html', 'markdown'],
      features: ['!gotoSymbol', '!codelens'],
=======
      filename: 'monaco-[name].worker.js',
      languages: ['json', 'markdown', 'html', 'sql', 'mysql', 'pgsql'],
      features: [
        '!accessibilityHelp',
        'bracketMatching',
        'caretOperations',
        '!clipboard',
        '!codeAction',
        '!codelens',
        '!colorDetector',
        '!comment',
        '!contextmenu',
        '!coreCommands',
        '!cursorUndo',
        '!dnd',
        '!find',
        '!folding',
        '!fontZoom',
        '!format',
        '!gotoError',
        '!gotoLine',
        '!gotoSymbol',
        '!hover',
        '!iPadShowKeyboard',
        '!inPlaceReplace',
        '!inspectTokens',
        '!linesOperations',
        '!links',
        '!multicursor',
        '!parameterHints',
        '!quickCommand',
        '!quickOutline',
        '!referenceSearch',
        '!rename',
        '!smartSelect',
        '!snippets',
        '!suggest',
        '!toggleHighContrast',
        '!toggleTabFocusMode',
        '!transpose',
        '!wordHighlighter',
        '!wordOperations',
        '!wordPartOperations',
      ],
>>>>>>> 1a711e7d
    }),
  ],
  module: {
    rules: [
      /**
       * Some npm packages are bundled with es2015 syntax, ie. debug
       * To make them work with PhantomJS we need to transpile them
       * to get rid of unsupported syntax.
       */
      {
        test: /\.js$/,
        exclude: shouldExclude,
        use: [
          {
            loader: 'babel-loader',
            options: {
              presets: [['@babel/preset-env']],
            },
          },
        ],
      },
      {
        test: require.resolve('jquery'),
        use: [
          {
            loader: 'expose-loader',
            query: 'jQuery',
          },
          {
            loader: 'expose-loader',
            query: '$',
          },
        ],
      },
      {
        test: /\.html$/,
        exclude: /(index|error)\-template\.html/,
        use: [
          {
            loader: 'ngtemplate-loader?relativeTo=' + path.resolve(__dirname, '../../public') + '&prefix=public',
          },
          {
            loader: 'html-loader',
            options: {
              attrs: [],
              minimize: true,
              removeComments: false,
              collapseWhitespace: false,
            },
          },
        ],
      },
      {
        test: /\.css$/,
        // include: MONACO_DIR, // https://github.com/react-monaco-editor/react-monaco-editor
        use: ['style-loader', 'css-loader'],
      },
      {
        test: /\.(svg|ico|jpg|jpeg|png|gif|eot|otf|webp|ttf|woff|woff2|cur|ani|pdf)(\?.*)?$/,
        loader: 'file-loader',
        options: { name: 'static/img/[name].[hash:8].[ext]' },
      },
    ],
  },
  // https://webpack.js.org/plugins/split-chunks-plugin/#split-chunks-example-3
  optimization: {
    moduleIds: 'hashed',
    runtimeChunk: 'single',
    splitChunks: {
      chunks: 'all',
      minChunks: 1,
      cacheGroups: {
        moment: {
          test: /[\\/]node_modules[\\/]moment[\\/].*[jt]sx?$/,
          chunks: 'initial',
          priority: 20,
          enforce: true,
        },
        angular: {
          test: /[\\/]node_modules[\\/]angular[\\/].*[jt]sx?$/,
          chunks: 'initial',
          priority: 50,
          enforce: true,
        },
        vendors: {
          test: /[\\/]node_modules[\\/].*[jt]sx?$/,
          chunks: 'initial',
          priority: -10,
          reuseExistingChunk: true,
          enforce: true,
        },
        default: {
          priority: -20,
          chunks: 'all',
          test: /.*[jt]sx?$/,
          reuseExistingChunk: true,
        },
      },
    },
  },
};<|MERGE_RESOLUTION|>--- conflicted
+++ resolved
@@ -64,10 +64,6 @@
   plugins: [
     new MonacoWebpackPlugin({
       // available options are documented at https://github.com/Microsoft/monaco-editor-webpack-plugin#options
-<<<<<<< HEAD
-      languages: ['javascript', 'json', 'sql', 'html', 'markdown'],
-      features: ['!gotoSymbol', '!codelens'],
-=======
       filename: 'monaco-[name].worker.js',
       languages: ['json', 'markdown', 'html', 'sql', 'mysql', 'pgsql'],
       features: [
@@ -112,7 +108,6 @@
         '!wordOperations',
         '!wordPartOperations',
       ],
->>>>>>> 1a711e7d
     }),
   ],
   module: {
