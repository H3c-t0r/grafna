'use strict';

const merge = require('webpack-merge');
const common = require('./webpack.common.js');
const path = require('path');
const webpack = require('webpack');
const HtmlWebpackPlugin = require("html-webpack-plugin");
const ExtractTextPlugin = require("extract-text-webpack-plugin");
const CleanWebpackPlugin = require('clean-webpack-plugin');
const MiniCssExtractPlugin = require("mini-css-extract-plugin");
// const BundleAnalyzerPlugin = require('webpack-bundle-analyzer').BundleAnalyzerPlugin;

module.exports = merge(common, {
  devtool: "cheap-module-source-map",
  mode: 'development',

  entry: {
    app: './public/app/index.ts',
    dark: './public/sass/grafana.dark.scss',
    light: './public/sass/grafana.light.scss',
  },

  output: {
    path: path.resolve(__dirname, '../../public/build'),
    filename: '[name].[hash].js',
    // Keep publicPath relative for host.com/grafana/ deployments
    publicPath: "public/build/",
  },

  module: {
    rules: [
      {
        test: /\.tsx?$/,
        enforce: 'pre',
        exclude: /node_modules/,
        use: {
          loader: 'tslint-loader',
          options: {
            emitErrors: true,
            typeCheck: false,
          }
        }
      },
      {
        test: /\.tsx?$/,
        exclude: /node_modules/,
        use: {
          loader: 'ts-loader',
          options: {
            transpileOnly: true
          },
        },
      },
<<<<<<< HEAD
      require('./sass.rule.js')({ sourceMap: false, minimize: false, preserveUrl: false }, extractSass),
=======
      require('./sass.rule.js')({ sourceMap: false, minimize: false, preserveUrl: false }),
>>>>>>> c62a44a5
      {
        test: /\.(png|jpg|gif|ttf|eot|svg|woff(2)?)(\?[a-z0-9=&.]+)?$/,
        loader: 'file-loader'
      },
    ]
  },

  optimization: {
    splitChunks: {
      cacheGroups: {
<<<<<<< HEAD
        manifest: {
          chunks: "initial",
          test: "vendor",
          name: "vendor",
          enforce: true
        },
        vendor: {
          chunks: "initial",
          test: "vendor",
          name: "vendor",
          enforce: true
=======
        commons: {
          test: /[\\/]node_modules[\\/]/,
          name: "vendor",
          chunks: "all"
>>>>>>> c62a44a5
        }
      }
    }
  },

  plugins: [
    new CleanWebpackPlugin('../public/build', { allowExternal: true }),
    new MiniCssExtractPlugin({
      filename: "grafana.[name].css"
    }),
    new HtmlWebpackPlugin({
      filename: path.resolve(__dirname, '../../public/views/index.html'),
      template: path.resolve(__dirname, '../../public/views/index.template.html'),
      inject: 'body',
      chunks: ['manifest', 'vendor', 'app'],
    }),
    new webpack.NamedModulesPlugin(),
<<<<<<< HEAD
    new webpack.HotModuleReplacementPlugin(),
    new webpack.DefinePlugin({
      'process.env': {
        'NODE_ENV': JSON.stringify('development')
      }
    }),
=======
>>>>>>> c62a44a5
    // new BundleAnalyzerPlugin({
    //   analyzerPort: 8889
    // })
  ]
});<|MERGE_RESOLUTION|>--- conflicted
+++ resolved
@@ -51,11 +51,7 @@
           },
         },
       },
-<<<<<<< HEAD
-      require('./sass.rule.js')({ sourceMap: false, minimize: false, preserveUrl: false }, extractSass),
-=======
       require('./sass.rule.js')({ sourceMap: false, minimize: false, preserveUrl: false }),
->>>>>>> c62a44a5
       {
         test: /\.(png|jpg|gif|ttf|eot|svg|woff(2)?)(\?[a-z0-9=&.]+)?$/,
         loader: 'file-loader'
@@ -66,7 +62,6 @@
   optimization: {
     splitChunks: {
       cacheGroups: {
-<<<<<<< HEAD
         manifest: {
           chunks: "initial",
           test: "vendor",
@@ -78,19 +73,13 @@
           test: "vendor",
           name: "vendor",
           enforce: true
-=======
-        commons: {
-          test: /[\\/]node_modules[\\/]/,
-          name: "vendor",
-          chunks: "all"
->>>>>>> c62a44a5
         }
       }
     }
   },
 
   plugins: [
-    new CleanWebpackPlugin('../public/build', { allowExternal: true }),
+    new CleanWebpackPlugin('../../public/build', { allowExternal: true }),
     new MiniCssExtractPlugin({
       filename: "grafana.[name].css"
     }),
@@ -101,15 +90,12 @@
       chunks: ['manifest', 'vendor', 'app'],
     }),
     new webpack.NamedModulesPlugin(),
-<<<<<<< HEAD
     new webpack.HotModuleReplacementPlugin(),
     new webpack.DefinePlugin({
       'process.env': {
         'NODE_ENV': JSON.stringify('development')
       }
     }),
-=======
->>>>>>> c62a44a5
     // new BundleAnalyzerPlugin({
     //   analyzerPort: 8889
     // })
