build_image = 'grafana/build-container:1.2.24'
publish_image = 'grafana/grafana-ci-deploy:1.2.5'
grafana_docker_image = 'grafana/drone-grafana-docker:0.2.0'
alpine_image = 'alpine:3.12'
windows_image = 'mcr.microsoft.com/windows:1809'
<<<<<<< HEAD
=======
grabpl_version = '0.5.1'

>>>>>>> 3e1a2a58
def pr_pipelines(edition):
    trigger = {
        'event': ['pull_request',],
    }
    services = [
        {
            'name': 'postgres',
            'image': 'postgres:12.3-alpine',
            'environment': {
              'POSTGRES_USER': 'grafanatest',
              'POSTGRES_PASSWORD': 'grafanatest',
              'POSTGRES_DB': 'grafanatest',
            },
        },
        {
            'name': 'mysql',
            'image': 'mysql:5.6.48',
            'environment': {
                'MYSQL_ROOT_PASSWORD': 'rootpass',
                'MYSQL_DATABASE': 'grafana_tests',
                'MYSQL_USER': 'grafana',
                'MYSQL_PASSWORD': 'password',
            },
        },
    ]
    variants = ['linux-x64', 'linux-x64-musl', 'osx64', 'win64',]
    steps = [
        lint_backend_step(edition),
        codespell_step(),
        shellcheck_step(),
        build_backend_step(edition=edition, variants=variants),
        build_frontend_step(edition=edition),
        test_backend_step(),
        test_frontend_step(),
        build_plugins_step(edition=edition),
        package_step(edition=edition, variants=variants),
        e2e_tests_server_step(),
        e2e_tests_step(),
        build_storybook_step(edition),
        build_docs_website_step(),
        copy_packages_for_docker_step(),
        build_docker_images_step(edition=edition, archs=['amd64',]),
        postgres_integration_tests_step(),
        mysql_integration_tests_step(),
    ]
    return [
        pipeline(
            name='test-pr', edition=edition, trigger=trigger, services=services, steps=steps,
        ),
    ]

def master_pipelines(edition):
    services = [
        {
            'name': 'postgres',
            'image': 'postgres:12.3-alpine',
            'environment': {
              'POSTGRES_USER': 'grafanatest',
              'POSTGRES_PASSWORD': 'grafanatest',
              'POSTGRES_DB': 'grafanatest',
            },
        },
        {
            'name': 'mysql',
            'image': 'mysql:5.6.48',
            'environment': {
                'MYSQL_ROOT_PASSWORD': 'rootpass',
                'MYSQL_DATABASE': 'grafana_tests',
                'MYSQL_USER': 'grafana',
                'MYSQL_PASSWORD': 'password',
            },
        },
    ]
    steps = [
        lint_backend_step(edition),
        codespell_step(),
        shellcheck_step(),
        build_backend_step(edition=edition),
        build_frontend_step(edition=edition),
        test_backend_step(),
        test_frontend_step(),
        build_plugins_step(edition=edition),
        package_step(edition=edition),
        e2e_tests_server_step(),
        e2e_tests_step(),
        build_storybook_step(edition=edition),
        publish_storybook_step(edition=edition),
        build_docs_website_step(),
        copy_packages_for_docker_step(),
        build_docker_images_step(edition=edition),
        build_docker_images_step(edition=edition, ubuntu=True),
        postgres_integration_tests_step(),
        mysql_integration_tests_step(),
        release_next_npm_packages_step(edition),
        publish_packages_step(edition),
        deploy_to_kubernetes_step(edition),
    ]
    windows_steps = [
        windows_installer_step(edition),
    ]
    trigger = {
        'event': ['push',],
        'branch': 'master',
    }
    return [
        pipeline(
            name='test-master', edition=edition, trigger=trigger, services=services, steps=steps
        ),
        pipeline(
            name='windows-installer-master', edition=edition, trigger=trigger,
            steps=windows_steps, platform='windows', depends_on=['test-master'],
        ),
    ]

def pipeline(name, edition, trigger, steps, services=[], platform='linux', depends_on=[]):
    if platform != 'windows':
        platform_conf = {
            'os': 'linux',
            'arch': 'amd64',
        }
    else:
        platform_conf = {
            'os': 'windows',
            'arch': 'amd64',
            'version': '1809',
        }

    pipeline = {
        'kind': 'pipeline',
        'type': 'docker',
        'platform': platform_conf,
        'name': name,
        'trigger': trigger,
        'services': services,
        'steps': init_steps(edition, platform) + steps,
        'depends_on': depends_on,
    }

    if edition == 'enterprise':
        # We have a custom clone step for enterprise
        pipeline['clone'] = {
            'disable': True,
        }

    return pipeline

def init_steps(edition, platform):
    if platform == 'windows':
        return [
            {
                'name': 'identify-runner',
                'image': windows_image,
                'commands': [
                    'echo $Env:DRONE_RUNNER_NAME',
                ],
            },
        ]

    identify_runner_step = {
        'name': 'identify-runner',
        'image': alpine_image,
        'commands': [
            'echo $DRONE_RUNNER_NAME',
        ],
    }

    common_cmds = [
        'curl -fLO https://github.com/jwilder/dockerize/releases/download/v$${DOCKERIZE_VERSION}/dockerize-linux-amd64-v$${DOCKERIZE_VERSION}.tar.gz',
        'tar -C bin -xzvf dockerize-linux-amd64-v$${DOCKERIZE_VERSION}.tar.gz',
        'rm dockerize-linux-amd64-v$${DOCKERIZE_VERSION}.tar.gz',
        'yarn install --frozen-lockfile --no-progress',
    ]
    if edition == 'enterprise':
        return [
            identify_runner_step,
            {
                'name': 'clone',
                'image': 'alpine/git:v2.26.2',
                'environment': {
                    'GITHUB_TOKEN': {
                        'from_secret': 'github_token',
                    },
                },
                'commands': [
                    'git clone "https://$${GITHUB_TOKEN}@github.com/grafana/grafana-enterprise.git"',
                    'cd grafana-enterprise',
                    'git checkout ${DRONE_COMMIT}',
                ],
            },
            {
                'name': 'initialize',
                'image': build_image,
                'environment': {
                    'GRABPL_VERSION': grabpl_version,
                    'DOCKERIZE_VERSION': '0.6.1',
                },
                'depends_on': [
                    'clone',
                ],
                'commands': [
                    'curl -fLO https://grafana-downloads.storage.googleapis.com/grafana-build-pipeline/v$${GRABPL_VERSION}/grabpl',
                    'chmod +x grabpl',
                    'mv grabpl /tmp',
                    'mv grafana-enterprise /tmp/',
                    '/tmp/grabpl init-enterprise /tmp/grafana-enterprise',
                    'mkdir bin',
                    'mv /tmp/grabpl bin/'
                ] + common_cmds,
            },
        ]

    return [
        identify_runner_step,
        {
            'name': 'initialize',
            'image': build_image,
            'environment': {
                'GRABPL_VERSION': grabpl_version,
                'DOCKERIZE_VERSION': '0.6.1',
            },
            'commands': [
                'curl -fLO https://grafana-downloads.storage.googleapis.com/grafana-build-pipeline/v$${GRABPL_VERSION}/grabpl',
                'chmod +x grabpl',
                'mkdir -p bin',
                'mv grabpl bin',
            ] + common_cmds,
        },
    ]

def lint_backend_step(edition):
    return {
        'name': 'lint-backend',
        'image': build_image,
        'environment': {
            # We need CGO because of go-sqlite3
            'CGO_ENABLED': '1',
        },
        'depends_on': [
            'initialize',
        ],
        'commands': [
            # Don't use Make since it will re-download the linters
            'golangci-lint run --config scripts/go/configs/.golangci.toml ./pkg/...',
            'revive -formatter stylish -config scripts/go/configs/revive.toml ./pkg/...',
            './scripts/revive-strict',
        ],
    }

def build_storybook_step(edition):
    return {
        'name': 'build-storybook',
        'image': build_image,
        'depends_on': [
            # Best to ensure that this step doesn't mess with what's getting built and packaged
            'package',
        ],
        'commands': [
            'yarn storybook:build',
        ],
    }

def publish_storybook_step(edition):
    if edition == 'enterprise':
        return None

    return {
        'name': 'publish-storybook',
        'image': publish_image,
        'depends_on': [
            'build-storybook',
        ],
        'environment': {
            'GCP_KEY': {
                'from_secret': 'gcp_key',
            },
        },
        'commands': [
            'printenv GCP_KEY | base64 -d > /tmp/gcpkey.json',
            'gcloud auth activate-service-account --key-file=/tmp/gcpkey.json',
            'echo gsutil -m rsync -d -r ./packages/grafana-ui/dist/storybook gs://grafana-storybook/canary',
        ],
    }

def build_backend_step(edition, variants=None):
    if variants:
        variants_str = ' --variants {} --no-pull-enterprise'.format(','.join(variants))
    else:
        variants_str = ''
    return {
        'name': 'build-backend',
        'image': build_image,
        'depends_on': [
            'initialize',
            'lint-backend',
            'test-backend',
        ],
        'commands': [
            # TODO: Convert number of jobs to percentage
            './bin/grabpl build-backend --jobs 8 --edition {} --build-id $DRONE_BUILD_NUMBER{}'.format(
                edition, variants_str
            ),
        ],
    }

def build_frontend_step(edition):
    return {
        'name': 'build-frontend',
        'image': build_image,
        'depends_on': [
            'initialize',
            'test-frontend',
        ],
        'commands': [
            # TODO: Use percentage for num jobs
            './bin/grabpl build-frontend --jobs 8 --no-install-deps --edition {} '.format(edition) +
                '--build-id $DRONE_BUILD_NUMBER --no-pull-enterprise',
        ],
    }

def build_plugins_step(edition):
    return {
        'name': 'build-plugins',
        'image': build_image,
        'depends_on': [
            'initialize',
            'lint-backend',
        ],
        'commands': [
            # TODO: Use percentage for num jobs
            './bin/grabpl build-plugins --jobs 8 --edition {} --no-install-deps'.format(edition),
        ],
    }

def test_backend_step():
    return {
        'name': 'test-backend',
        'image': build_image,
        'depends_on': [
            'initialize',
            'lint-backend',
        ],
        'commands': [
            # First execute non-integration tests in parallel, since it should be safe
            './bin/grabpl test-backend',
            # Then execute integration tests in serial
            './bin/grabpl integration-tests',
        ],
    }

def test_frontend_step():
    return {
        'name': 'test-frontend',
        'image': build_image,
        'depends_on': [
            'initialize',
        ],
        'environment': {
            'TEST_MAX_WORKERS': '50%',
        },
        'commands': [
            'yarn run prettier:check',
            'yarn run packages:typecheck',
            'yarn run typecheck',
            'yarn run test',
        ],
    }

def codespell_step():
    return {
        'name': 'codespell',
        'image': build_image,
        'depends_on': [
            'initialize',
        ],
        'commands': [
            # Important: all words have to be in lowercase, and separated by "\n".
            'echo -e "unknwon\nreferer\nerrorstring\neror\niam" > words_to_ignore.txt',
            'codespell -I words_to_ignore.txt docs/',
        ],
    }

def shellcheck_step():
    return {
        'name': 'shellcheck',
        'image': build_image,
        'depends_on': [
            'initialize',
        ],
        'environment': {
            'VERSION': '0.7.1',
            'CHKSUM': 'beca3d7819a6bdcfbd044576df4fc284053b48f468b2f03428fe66f4ceb2c05d9b5411357fa15003cb0' +
                '311406c255084cf7283a3b8fce644c340c2f6aa910b9f',
        },
        'commands': [
            'curl -fLO http://storage.googleapis.com/grafana-downloads/ci-dependencies/shellcheck-' +
                'v$${VERSION}.linux.x86_64.tar.xz',
            'echo $$CHKSUM shellcheck-v$${VERSION}.linux.x86_64.tar.xz | sha512sum --check --strict --status',
            'tar xf shellcheck-v$${VERSION}.linux.x86_64.tar.xz',
            'mv shellcheck-v$${VERSION}/shellcheck /usr/local/bin/',
            'rm -rf shellcheck-v$${VERSION}*',
            './bin/grabpl shellcheck',
        ],
    }

def package_step(edition, variants=None):
    if variants:
        variants_str = ' --variants {}'.format(','.join(variants))
    else:
        variants_str = ''
    return {
        'name': 'package',
        'image': build_image,
        'depends_on': [
            'build-backend',
            'build-frontend',
            'build-plugins',
            'test-backend',
            'test-frontend',
            'codespell',
            'shellcheck',
        ],
        'commands': [
            # TODO: Use percentage for jobs
            '. scripts/build/gpg-test-vars.sh && ./bin/grabpl package --jobs 8 --edition {} '.format(edition) +
                '--build-id $DRONE_BUILD_NUMBER --no-pull-enterprise' + variants_str,
        ],
    }

def e2e_tests_server_step():
    return {
        'name': 'end-to-end-tests-server',
        'image': build_image,
        'detach': True,
        'depends_on': [
            'package',
        ],
        'commands': [
            './e2e/start-server',
        ],
    }

def e2e_tests_step():
    return {
        'name': 'end-to-end-tests',
        'image': 'grafana/ci-e2e:12.18-1',
        'depends_on': [
            'end-to-end-tests-server',
        ],
        'environment': {
            'HOST': 'end-to-end-tests-server',
        },
        'commands': [
            # Have to re-install Cypress since it insists on searching for its binary beneath /root/.cache,
            # even though the Yarn cache directory is beneath /usr/local/share somewhere
            './node_modules/.bin/cypress install',
            './e2e/wait-for-grafana',
            './e2e/run-suite',
        ],
    }

def build_docs_website_step():
    return {
        'name': 'build-docs-website',
        # Use latest revision here, since we want to catch if it breaks
        'image': 'grafana/docs-base:latest',
        'depends_on': [
            'initialize',
        ],
        'commands': [
            'mkdir -p /hugo/content/docs/grafana',
            'cp -r docs/sources /hugo/content/docs/grafana/latest',
            'cd /hugo && make prod',
        ],
    }

def copy_packages_for_docker_step():
    return {
        'name': 'copy-packages-for-docker',
        'image': build_image,
        'depends_on': [
            'package',
        ],
        'commands': [
            'cp dist/*.tar.gz packaging/docker/',
        ],
    }

def build_docker_images_step(edition, archs=None, ubuntu=False):
    sfx = ''
    if ubuntu:
        sfx = '-ubuntu'
    settings = {
        'dry_run': True,
        'edition': edition,
        'ubuntu': ubuntu,
    }
    if archs:
        settings['archs'] = ','.join(archs)
    return {
        'name': 'build-docker-images' + sfx,
        'image': grafana_docker_image,
        'depends_on': [
            'copy-packages-for-docker',
        ],
        'settings': settings,
    }

def postgres_integration_tests_step():
    return {
        'name': 'postgres-integration-tests',
        'image': build_image,
        'depends_on': [
            'test-backend',
            'test-frontend',
        ],
        'environment': {
            'PGPASSWORD': 'grafanatest',
            'GRAFANA_TEST_DB': 'postgres',
            'POSTGRES_HOST': 'postgres',
        },
        'commands': [
            'apt-get update',
            'apt-get install -yq postgresql-client',
            './bin/dockerize -wait tcp://postgres:5432 -timeout 120s',
            'psql -p 5432 -h postgres -U grafanatest -d grafanatest -f ' +
                'devenv/docker/blocks/postgres_tests/setup.sql',
            # Make sure that we don't use cached results for another database
            'go clean -testcache',
            './bin/grabpl integration-tests --database postgres',
        ],
    }

def mysql_integration_tests_step():
    return {
        'name': 'mysql-integration-tests',
        'image': build_image,
        'depends_on': [
            'test-backend',
            'test-frontend',
        ],
        'environment': {
            'GRAFANA_TEST_DB': 'mysql',
            'MYSQL_HOST': 'mysql',
        },
        'commands': [
            'apt-get update',
            'apt-get install -yq default-mysql-client',
            './bin/dockerize -wait tcp://mysql:3306 -timeout 120s',
            'cat devenv/docker/blocks/mysql_tests/setup.sql | mysql -h mysql -P 3306 -u root -prootpass',
            # Make sure that we don't use cached results for another database
            'go clean -testcache',
            './bin/grabpl integration-tests --database mysql',
        ],
    }

def release_next_npm_packages_step(edition):
    if edition == 'enterprise':
        return None

    return {
        'name': 'release-next-npm-packages',
        'image': build_image,
        'depends_on': [
            'end-to-end-tests',
        ],
        'environment': {
            'NPM_TOKEN': {
                'from_secret': 'npm_token',
            },
        },
        'commands': [
            'npx lerna bootstrap',
            'echo "//registry.npmjs.org/:_authToken=$${NPM_TOKEN}" >> ~/.npmrc',
            # TODO: Enable
            'echo ./scripts/circle-release-next-packages.sh',
        ],
    }

def deploy_to_kubernetes_step(edition):
    if edition != 'enterprise':
        return None

    return {
        'name': 'deploy-to-kubernetes',
        'image': alpine_image,
        'depends_on': [
            'build-docker-images',
        ],
        'commands': [
            # TODO: Enable
            'echo ./bin/grabpl deploy-to-k8s',
        ],
    }

def publish_packages_step(edition):
    return {
        'name': 'publish-packages',
        'image': publish_image,
        'depends_on': [
            'package',
            'end-to-end-tests',
            'mysql-integration-tests',
            'postgres-integration-tests',
        ],
        'commands': [
            # TODO: Enable
            'echo ./bin/grabpl publish-packages --edition {}'.format(edition),
        ],
    }

def windows_installer_step(edition):
    sfx = ''
    if edition == 'enterprise':
        sfx = '-enterprise'
    return {
        'name': 'build-windows-installer',
        'image': 'grafana/ci-wix:0.1.0',
        'environment': {
            'GCP_KEY': {
                'from_secret': 'gcp_key',
            },
<<<<<<< HEAD
        },
        'commands': [
            '$gcpKey = $env:GCP_KEY',
            '[System.Text.Encoding]::UTF8.GetString([System.Convert]::FromBase64String($gcpKey)) > gcpkey.json',
            'gcloud auth activate-service-account --key-file=gcpkey.json',
            'rm gcpkey.json',
            '$ProgressPreference = "SilentlyContinue"',
=======
            'TEST_MAX_WORKERS': '50%',
        },
        'commands': [
            'echo TEST_MAX_WORKERS: $$env:TEST_MAX_WORKERS',
            '$$gcpKey = $$env:GCP_KEY',
            '[System.Text.Encoding]::UTF8.GetString([System.Convert]::FromBase64String($$gcpKey)) > gcpkey.json',
            'gcloud auth activate-service-account --key-file=gcpkey.json',
            'rm gcpkey.json',
            '$$ProgressPreference = "SilentlyContinue"',
>>>>>>> 3e1a2a58
            'Invoke-WebRequest https://grafana-downloads.storage.googleapis.com/grafana-build-pipeline/v{}/windows/grabpl.exe -OutFile grabpl.exe'.format(grabpl_version),
            # TODO: Infer correct Grafana version
            'Invoke-WebRequest https://grafana-downloads.storage.googleapis.com/{}/master/grafana{}-7.2.0-9fffe273pre.windows-amd64.zip -OutFile grafana.zip'.format(edition, sfx),
            'cp C:\\App\\nssm-2.24.zip .',
            './grabpl.exe windows-installer --edition {} grafana.zip'.format(edition),
            '$$fname = ((Get-Childitem grafana*.msi -name) -split "`n")[0]',
            'echo gsutil cp $$fname gs://grafana-downloads/{}/master/'.format(edition),
            'echo gsutil cp $$fname.sha256 gs://grafana-downloads/{}/master/'.format(edition),
        ],
    }<|MERGE_RESOLUTION|>--- conflicted
+++ resolved
@@ -3,11 +3,6 @@
 grafana_docker_image = 'grafana/drone-grafana-docker:0.2.0'
 alpine_image = 'alpine:3.12'
 windows_image = 'mcr.microsoft.com/windows:1809'
-<<<<<<< HEAD
-=======
-grabpl_version = '0.5.1'
-
->>>>>>> 3e1a2a58
 def pr_pipelines(edition):
     trigger = {
         'event': ['pull_request',],
@@ -629,15 +624,6 @@
             'GCP_KEY': {
                 'from_secret': 'gcp_key',
             },
-<<<<<<< HEAD
-        },
-        'commands': [
-            '$gcpKey = $env:GCP_KEY',
-            '[System.Text.Encoding]::UTF8.GetString([System.Convert]::FromBase64String($gcpKey)) > gcpkey.json',
-            'gcloud auth activate-service-account --key-file=gcpkey.json',
-            'rm gcpkey.json',
-            '$ProgressPreference = "SilentlyContinue"',
-=======
             'TEST_MAX_WORKERS': '50%',
         },
         'commands': [
@@ -647,7 +633,6 @@
             'gcloud auth activate-service-account --key-file=gcpkey.json',
             'rm gcpkey.json',
             '$$ProgressPreference = "SilentlyContinue"',
->>>>>>> 3e1a2a58
             'Invoke-WebRequest https://grafana-downloads.storage.googleapis.com/grafana-build-pipeline/v{}/windows/grabpl.exe -OutFile grabpl.exe'.format(grabpl_version),
             # TODO: Infer correct Grafana version
             'Invoke-WebRequest https://grafana-downloads.storage.googleapis.com/{}/master/grafana{}-7.2.0-9fffe273pre.windows-amd64.zip -OutFile grafana.zip'.format(edition, sfx),
