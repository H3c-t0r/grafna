build_image = 'grafana/build-container:1.2.24'
publish_image = 'grafana/grafana-ci-deploy:1.2.5'
grafana_docker_image = 'grafana/drone-grafana-docker:0.2.0'
alpine_image = 'alpine:3.12'
windows_image = 'mcr.microsoft.com/windows:1809'
grabpl_version = '0.5.1'

restore_yarn_cache = 'rm -rf $(yarn cache dir) && cp -r yarn-cache $(yarn cache dir)'

def pr_pipelines(edition):
    trigger = {
        'event': ['pull_request',],
    }
    services = [
        {
            'name': 'postgres',
            'image': 'postgres:12.3-alpine',
            'environment': {
              'POSTGRES_USER': 'grafanatest',
              'POSTGRES_PASSWORD': 'grafanatest',
              'POSTGRES_DB': 'grafanatest',
            },
        },
        {
            'name': 'mysql',
            'image': 'mysql:5.6.48',
            'environment': {
                'MYSQL_ROOT_PASSWORD': 'rootpass',
                'MYSQL_DATABASE': 'grafana_tests',
                'MYSQL_USER': 'grafana',
                'MYSQL_PASSWORD': 'password',
            },
        },
    ]
    variants = ['linux-x64', 'linux-x64-musl', 'osx64', 'win64',]
    steps = [
        lint_backend_step(edition),
        codespell_step(),
        shellcheck_step(),
        build_backend_step(edition=edition, variants=variants),
        build_frontend_step(edition=edition),
        test_backend_step(),
        test_frontend_step(),
        build_plugins_step(edition=edition),
        package_step(edition=edition, variants=variants),
        e2e_tests_server_step(),
        e2e_tests_step(),
        build_storybook_step(edition),
        build_docs_website_step(),
        copy_packages_for_docker_step(),
        build_docker_images_step(edition=edition, archs=['amd64',]),
        postgres_integration_tests_step(),
        mysql_integration_tests_step(),
    ]
    return [
        pipeline(
            name='test-pr', edition=edition, trigger=trigger, services=services, steps=steps,
        ),
    ]

def master_pipelines(edition):
    services = [
        {
            'name': 'postgres',
            'image': 'postgres:12.3-alpine',
            'environment': {
              'POSTGRES_USER': 'grafanatest',
              'POSTGRES_PASSWORD': 'grafanatest',
              'POSTGRES_DB': 'grafanatest',
            },
        },
        {
            'name': 'mysql',
            'image': 'mysql:5.6.48',
            'environment': {
                'MYSQL_ROOT_PASSWORD': 'rootpass',
                'MYSQL_DATABASE': 'grafana_tests',
                'MYSQL_USER': 'grafana',
                'MYSQL_PASSWORD': 'password',
            },
        },
    ]
    steps = [
        lint_backend_step(edition),
        codespell_step(),
        shellcheck_step(),
        build_backend_step(edition=edition),
        build_frontend_step(edition=edition),
        test_backend_step(),
        test_frontend_step(),
        build_plugins_step(edition=edition),
        package_step(edition=edition),
        e2e_tests_server_step(),
        e2e_tests_step(),
        build_storybook_step(edition=edition),
        publish_storybook_step(edition=edition),
        build_docs_website_step(),
        copy_packages_for_docker_step(),
        build_docker_images_step(edition=edition),
        build_docker_images_step(edition=edition, ubuntu=True),
        postgres_integration_tests_step(),
        mysql_integration_tests_step(),
        release_next_npm_packages_step(edition),
        publish_packages_step(edition),
        deploy_to_kubernetes_step(edition),
    ]
    windows_steps = [
        windows_installer_step(edition),
    ]
    trigger = {
        'event': ['push',],
        'branch': 'master',
    }
    return [
        pipeline(
            name='test-master', edition=edition, trigger=trigger, services=services, steps=steps
        ),
        pipeline(
            name='windows-installer-master', edition=edition, trigger=trigger, 
            steps=windows_steps, platform='windows', depends_on=['test-master'],
        ),
    ]

def pipeline(name, edition, trigger, steps, services=[], platform='linux', depends_on=[]):
    if platform != 'windows':
        platform_conf = {
            'os': 'linux',
            'arch': 'amd64',
        }
    else:
        platform_conf = {
            'os': 'windows',
            'arch': 'amd64',
            'version': '1809',
        }

    pipeline = {
        'kind': 'pipeline',
        'type': 'docker',
        'platform': platform_conf,
        'name': name,
        'trigger': trigger,
        'services': services,
        'steps': init_steps(edition, platform) + steps,
        'depends_on': depends_on,
    }

    if edition == 'enterprise':
        # We have a custom clone step for enterprise
        pipeline['clone'] = {
            'disable': True,
        }

    return pipeline

def init_steps(edition, platform):
    if platform == 'windows':
        return [
            {
                'name': 'identify-runner',
                'image': windows_image,
                'commands': [
                    'echo $Env:DRONE_RUNNER_NAME',
                ],
            },
        ]

    identify_runner_step = {
        'name': 'identify-runner',
        'image': alpine_image,
        'commands': [
            'echo $DRONE_RUNNER_NAME',
        ],
    }

    common_cmds = [
        'curl -fLO https://github.com/jwilder/dockerize/releases/download/v$${DOCKERIZE_VERSION}/dockerize-linux-amd64-v$${DOCKERIZE_VERSION}.tar.gz',
        'tar -C bin -xzvf dockerize-linux-amd64-v$${DOCKERIZE_VERSION}.tar.gz',
        'rm dockerize-linux-amd64-v$${DOCKERIZE_VERSION}.tar.gz',
        'yarn install --frozen-lockfile --no-progress',
        # Keep the Yarn cache for subsequent steps
        'cp -r $(yarn cache dir) yarn-cache',
    ]
    if edition == 'enterprise':
        return [
            identify_runner_step,
            {
                'name': 'clone',
                'image': 'alpine/git:v2.26.2',
                'environment': {
                    'GITHUB_TOKEN': {
                        'from_secret': 'github_token',
                    },
                },
                'commands': [
                    'git clone "https://$${GITHUB_TOKEN}@github.com/grafana/grafana-enterprise.git"',
                    'cd grafana-enterprise',
                    'git checkout ${DRONE_COMMIT}',
                ],
            },
            {
                'name': 'initialize',
                'image': build_image,
                'environment': {
                    'GRABPL_VERSION': grabpl_version,
                    'DOCKERIZE_VERSION': '0.6.1',
                },
                'depends_on': [
                    'clone',
                ],
                'commands': [
                    'curl -fLO https://grafana-downloads.storage.googleapis.com/grafana-build-pipeline/v$${GRABPL_VERSION}/grabpl',
                    'chmod +x grabpl',
                    'mv grabpl /tmp',
                    'mv grafana-enterprise /tmp/',
                    '/tmp/grabpl init-enterprise /tmp/grafana-enterprise',
                    'mkdir bin',
                    'mv /tmp/grabpl bin/'
                ] + common_cmds,
            },
        ]

    return [
        identify_runner_step,
        {
            'name': 'initialize',
            'image': build_image,
            'environment': {
                'GRABPL_VERSION': grabpl_version,
                'DOCKERIZE_VERSION': '0.6.1',
            },
            'commands': [
                'curl -fLO https://grafana-downloads.storage.googleapis.com/grafana-build-pipeline/v$${GRABPL_VERSION}/grabpl',
                'chmod +x grabpl',
                'mkdir -p bin',
                'mv grabpl bin',
            ] + common_cmds,
        },
    ]

def lint_backend_step(edition):
    return {
        'name': 'lint-backend',
        'image': build_image,
        'environment': {
            # We need CGO because of go-sqlite3
            'CGO_ENABLED': '1',
        },
        'depends_on': [
            'initialize',
        ],
        'commands': [
            # Don't use Make since it will re-download the linters
            'golangci-lint run --config scripts/go/configs/.golangci.toml ./pkg/...',
            'revive -formatter stylish -config scripts/go/configs/revive.toml ./pkg/...',
            './scripts/revive-strict',
        ],
    }

def build_storybook_step(edition):
    return {
        'name': 'build-storybook',
        'image': build_image,
        'depends_on': [
            # Best to ensure that this step doesn't mess with what's getting built and packaged
            'package',
        ],
        'commands': [
            restore_yarn_cache,
            'yarn storybook:build',
        ],
    }

def publish_storybook_step(edition):
    if edition == 'enterprise':
        return None

    return {
        'name': 'publish-storybook',
        'image': publish_image,
        'depends_on': [
            'build-storybook',
        ],
        'environment': {
            'GCP_KEY': {
                'from_secret': 'gcp_key',
            },
        },
        'commands': [
            'printenv GCP_KEY | base64 -d > /tmp/gcpkey.json',
            'gcloud auth activate-service-account --key-file=/tmp/gcpkey.json',
            'echo gsutil -m rsync -d -r ./packages/grafana-ui/dist/storybook gs://grafana-storybook/canary',
        ],
    }

def build_backend_step(edition, variants=None):
    if variants:
        variants_str = ' --variants {} --no-pull-enterprise'.format(','.join(variants))
    else:
        variants_str = ''
    return {
        'name': 'build-backend',
        'image': build_image,
        'depends_on': [
            'initialize',
            'lint-backend',
            'test-backend',
        ],
        'commands': [
            'rm -rf $(go env GOCACHE) && cp -r go-cache $(go env GOCACHE)',
            # TODO: Convert number of jobs to percentage
            './bin/grabpl build-backend --jobs 8 --edition {} --build-id $DRONE_BUILD_NUMBER{}'.format(
                edition, variants_str
            ),
        ],
    }

def build_frontend_step(edition):
    return {
        'name': 'build-frontend',
        'image': build_image,
        'depends_on': [
            'initialize',
            'test-frontend',
        ],
        'commands': [
            restore_yarn_cache,
            # TODO: Use percentage for num jobs
            './bin/grabpl build-frontend --jobs 8 --no-install-deps --edition {} '.format(edition) +
                '--build-id $DRONE_BUILD_NUMBER --no-pull-enterprise',
        ],
    }

def build_plugins_step(edition):
    return {
        'name': 'build-plugins',
        'image': build_image,
        'depends_on': [
            'initialize',
            'lint-backend',
        ],
        'commands': [
            restore_yarn_cache,
            # TODO: Use percentage for num jobs
            './bin/grabpl build-plugins --jobs 8 --edition {} --no-install-deps'.format(edition),
        ],
    }

def test_backend_step():
    return {
        'name': 'test-backend',
        'image': build_image,
        'depends_on': [
            'initialize',
            'lint-backend',
        ],
        'commands': [
            # First execute non-integration tests in parallel, since it should be safe
            './bin/grabpl test-backend',
            # Then execute integration tests in serial
            './bin/grabpl integration-tests',
            # Keep the test cache
            'cp -r $(go env GOCACHE) go-cache',
        ],
    }

def test_frontend_step():
    return {
        'name': 'test-frontend',
        'image': build_image,
        'depends_on': [
            'initialize',
        ],
        'environment': {
            'TEST_MAX_WORKERS': '50%',
        },
        'commands': [
            restore_yarn_cache,
            'yarn run prettier:check',
            'yarn run packages:typecheck',
            'yarn run typecheck',
            'yarn run test',
        ],
    }

def codespell_step():
    return {
        'name': 'codespell',
        'image': build_image,
        'depends_on': [
            'initialize',
        ],
        'commands': [
            # Important: all words have to be in lowercase, and separated by "\n".
            'echo -e "unknwon\nreferer\nerrorstring\neror\niam" > words_to_ignore.txt',
            'codespell -I words_to_ignore.txt docs/',
        ],
    }

def shellcheck_step():
    return {
        'name': 'shellcheck',
        'image': build_image,
        'depends_on': [
            'initialize',
        ],
        'environment': {
            'VERSION': '0.7.1',
            'CHKSUM': 'beca3d7819a6bdcfbd044576df4fc284053b48f468b2f03428fe66f4ceb2c05d9b5411357fa15003cb0' +
                '311406c255084cf7283a3b8fce644c340c2f6aa910b9f',
        },
        'commands': [
            'curl -fLO http://storage.googleapis.com/grafana-downloads/ci-dependencies/shellcheck-' +
                'v$${VERSION}.linux.x86_64.tar.xz',
            'echo $$CHKSUM shellcheck-v$${VERSION}.linux.x86_64.tar.xz | sha512sum --check --strict --status',
            'tar xf shellcheck-v$${VERSION}.linux.x86_64.tar.xz',
            'mv shellcheck-v$${VERSION}/shellcheck /usr/local/bin/',
            'rm -rf shellcheck-v$${VERSION}*',
            './bin/grabpl shellcheck',
        ],
    }

def package_step(edition, variants=None):
    if variants:
        variants_str = ' --variants {}'.format(','.join(variants))
    else:
        variants_str = ''
    return {
        'name': 'package',
        'image': build_image,
        'depends_on': [
            'build-backend',
            'build-frontend',
            'build-plugins',
            'test-backend',
            'test-frontend',
            'codespell',
            'shellcheck',
        ],
        'commands': [
            # TODO: Use percentage for jobs
            '. scripts/build/gpg-test-vars.sh && ./bin/grabpl package --jobs 8 --edition {} '.format(edition) +
                '--build-id $DRONE_BUILD_NUMBER --no-pull-enterprise' + variants_str,
        ],
    }

def e2e_tests_server_step():
    return {
        'name': 'end-to-end-tests-server',
        'image': build_image,
        'detach': True,
        'depends_on': [
            'package',
        ],
        'commands': [
            './e2e/start-server',
        ],
    }

def e2e_tests_step():
    return {
        'name': 'end-to-end-tests',
        'image': 'grafana/ci-e2e:12.18-1',
        'depends_on': [
            'end-to-end-tests-server',
        ],
        'environment': {
            'HOST': 'end-to-end-tests-server',
        },
        'commands': [
            restore_yarn_cache,
            # Have to re-install Cypress since it insists on searching for its binary beneath /root/.cache,
            # even though the Yarn cache directory is beneath /usr/local/share somewhere
            './node_modules/.bin/cypress install',
            './e2e/wait-for-grafana',
            './e2e/run-suite',
        ],
    }

def build_docs_website_step():
    return {
        'name': 'build-docs-website',
        # Use latest revision here, since we want to catch if it breaks
        'image': 'grafana/docs-base:latest',
        'depends_on': [
            'initialize',
        ],
        'commands': [
            'mkdir -p /hugo/content/docs/grafana',
            'cp -r docs/sources /hugo/content/docs/grafana/latest',
            'cd /hugo && make prod',
        ],
    }

def copy_packages_for_docker_step():
    return {
        'name': 'copy-packages-for-docker',
        'image': build_image,
        'depends_on': [
            'package',
        ],
        'commands': [
            'cp dist/*.tar.gz packaging/docker/',
        ],
    }

def build_docker_images_step(edition, archs=None, ubuntu=False):
    sfx = ''
    if ubuntu:
        sfx = '-ubuntu'
    settings = {
        'dry_run': True,
        'edition': edition,
        'ubuntu': ubuntu,
    }
    if archs:
        settings['archs'] = ','.join(archs)
    return {
        'name': 'build-docker-images' + sfx,
        'image': grafana_docker_image,
        'depends_on': [
            'copy-packages-for-docker',
        ],
        'settings': settings,
    }

def postgres_integration_tests_step():
    return {
        'name': 'postgres-integration-tests',
        'image': build_image,
        'depends_on': [
            'test-backend',
            'test-frontend',
        ],
        'environment': {
            'PGPASSWORD': 'grafanatest',
            'GRAFANA_TEST_DB': 'postgres',
            'POSTGRES_HOST': 'postgres',
        },
        'commands': [
            'apt-get update',
            'apt-get install -yq postgresql-client',
            './bin/dockerize -wait tcp://postgres:5432 -timeout 120s',
            'psql -p 5432 -h postgres -U grafanatest -d grafanatest -f ' +
                'devenv/docker/blocks/postgres_tests/setup.sql',
            'rm -rf $(go env GOCACHE) && cp -r go-cache $(go env GOCACHE)',
            # Make sure that we don't use cached results for another database
            'go clean -testcache',
            './bin/grabpl integration-tests --database postgres',
        ],
    }

def mysql_integration_tests_step():
    return {
        'name': 'mysql-integration-tests',
        'image': build_image,
        'depends_on': [
            'test-backend',
            'test-frontend',
        ],
        'environment': {
            'GRAFANA_TEST_DB': 'mysql',
            'MYSQL_HOST': 'mysql',
        },
        'commands': [
            'apt-get update',
            'apt-get install -yq default-mysql-client',
            './bin/dockerize -wait tcp://mysql:3306 -timeout 120s',
            'cat devenv/docker/blocks/mysql_tests/setup.sql | mysql -h mysql -P 3306 -u root -prootpass',
            'rm -rf $(go env GOCACHE) && cp -r go-cache $(go env GOCACHE)',
            # Make sure that we don't use cached results for another database
            'go clean -testcache',
            './bin/grabpl integration-tests --database mysql',
        ],
    }

def release_next_npm_packages_step(edition):
    if edition == 'enterprise':
        return None

    return {
        'name': 'release-next-npm-packages',
        'image': build_image,
        'depends_on': [
            'end-to-end-tests',
        ],
        'environment': {
            'NPM_TOKEN': {
                'from_secret': 'npm_token',
            },
        },
        'commands': [
            'npx lerna bootstrap',
            'echo "//registry.npmjs.org/:_authToken=$${NPM_TOKEN}" >> ~/.npmrc',
            # TODO: Enable
            'echo ./scripts/circle-release-next-packages.sh',
        ],
    }

def deploy_to_kubernetes_step(edition):
    if edition != 'enterprise':
        return None

    return {
        'name': 'deploy-to-kubernetes',
        'image': alpine_image,
        'depends_on': [
            'build-docker-images',
        ],
        'commands': [
            # TODO: Enable
            'echo ./bin/grabpl deploy-to-k8s',
        ],
    }

def publish_packages_step(edition):
    return {
        'name': 'publish-packages',
        'image': publish_image,
        'depends_on': [
            'package',
            'end-to-end-tests',
            'mysql-integration-tests',
            'postgres-integration-tests',
        ],
        'commands': [
            # TODO: Enable
            'echo ./bin/grabpl publish-packages --edition {}'.format(edition),
        ],
    }

def windows_installer_step(edition):
    sfx = ''
    if edition == 'enterprise':
        sfx = '-enterprise'
    return {
        'name': 'build-windows-installer',
        'image': 'grafana/ci-wix:0.1.0',
        'commands': [
            '$ProgressPreference = "SilentlyContinue"',
            'Invoke-WebRequest https://grafana-downloads.storage.googleapis.com/grafana-build-pipeline/v{}/windows/grabpl.exe -OutFile grabpl.exe'.format(grabpl_version),
            # TODO: Infer correct Grafana version
<<<<<<< HEAD
            '(New-Object Net.WebClient).DownloadFile("https://grafana-downloads.storage.googleapis.com/{}/master/grafana{}-7.2.0-9fffe273pre.windows-amd64.zip", "grafana.zip")'.format(edition, sfx),
=======
            'Invoke-WebRequest https://grafana-downloads.storage.googleapis.com/{}/master/grafana{}-7.2.0-9fffe273pre.windows-amd64.zip -OutFile grafana.zip'.format(edition, sfx),
>>>>>>> f6881430
            './grabpl.exe windows-installer --edition {} grafana.zip'.format(edition),
        ],
    }<|MERGE_RESOLUTION|>--- conflicted
+++ resolved
@@ -640,11 +640,7 @@
             '$ProgressPreference = "SilentlyContinue"',
             'Invoke-WebRequest https://grafana-downloads.storage.googleapis.com/grafana-build-pipeline/v{}/windows/grabpl.exe -OutFile grabpl.exe'.format(grabpl_version),
             # TODO: Infer correct Grafana version
-<<<<<<< HEAD
-            '(New-Object Net.WebClient).DownloadFile("https://grafana-downloads.storage.googleapis.com/{}/master/grafana{}-7.2.0-9fffe273pre.windows-amd64.zip", "grafana.zip")'.format(edition, sfx),
-=======
             'Invoke-WebRequest https://grafana-downloads.storage.googleapis.com/{}/master/grafana{}-7.2.0-9fffe273pre.windows-amd64.zip -OutFile grafana.zip'.format(edition, sfx),
->>>>>>> f6881430
             './grabpl.exe windows-installer --edition {} grafana.zip'.format(edition),
         ],
     }