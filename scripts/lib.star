--- conflicted
+++ resolved
@@ -6,12 +6,6 @@
 restore_yarn_cache = 'rm -rf $(yarn cache dir) && cp -r yarn-cache $(yarn cache dir)'
 
 def pr_pipelines(edition):
-<<<<<<< HEAD
-    repo = 'aknuds1/grafana'
-    if edition == 'enterprise':
-        repo = 'aknuds1/grafana-enterprise'
-=======
->>>>>>> c208c7ca
     services = [
         {
             'name': 'postgres',
@@ -62,12 +56,6 @@
     ]
 
 def master_pipelines(edition):
-<<<<<<< HEAD
-    repo = 'aknuds1/grafana'
-    if edition == 'enterprise':
-        repo = 'aknuds1/grafana-enterprise'
-=======
->>>>>>> c208c7ca
     services = [
         {
             'name': 'postgres',
