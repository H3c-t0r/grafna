--- conflicted
+++ resolved
@@ -731,17 +731,11 @@
             golangci-lint run -v -j 4 --config scripts/go/configs/ci/.golangci.yml -E unconvert -E unused \
               -E varcheck -E goconst -E errcheck -E staticcheck ./pkg/...
             ./scripts/go/bin/revive -formatter stylish -config ./scripts/go/configs/revive.toml ./pkg/...
-<<<<<<< HEAD
             ./scripts/go/bin/revive -formatter stylish -config ./scripts/go/configs/revive-strict.toml \
               ./pkg/services/alerting/... \
               ./pkg/services/provisioning/datasources/... \
               ./pkg/services/provisioning/dashboards/...
 
-=======
-            ./scripts/go/bin/revive ./pkg/services/alerting/...
-            ./scripts/go/bin/revive -formatter stylish ./pkg/services/provisioning/datasources/...
-            ./scripts/go/bin/revive -formatter stylish ./pkg/services/provisioning/dashboards/...
->>>>>>> 5fc255bd
             ./scripts/go/bin/gosec -quiet -exclude=G104,G107,G108,G201,G202,G204,G301,G304,G401,G402,G501 \
               -conf=./scripts/go/configs/gosec.json ./pkg/...
 
