aliases:
  # Workflow filters
  - &filter-only-release
    branches:
      ignore: /.*/
    tags:
      only: /^v[0-9]+(\.[0-9]+){2}(-.+|[^-.]*)$/
  - &filter-not-release-or-master
    tags:
      ignore: /^v[0-9]+(\.[0-9]+){2}(-.+|[^-.]*)$/
    branches:
      ignore: master
  - &filter-only-master
    branches:
      only: master

version: 2

jobs:
  mysql-integration-test:
    docker:
      - image: circleci/golang:1.11.5
      - image: circleci/mysql:5.6-ram
        environment:
          MYSQL_ROOT_PASSWORD: rootpass
          MYSQL_DATABASE: grafana_tests
          MYSQL_USER: grafana
          MYSQL_PASSWORD: password
    working_directory: /go/src/github.com/grafana/grafana
    steps:
        - checkout
        - run: sudo apt update
        - run: sudo apt install -y mysql-client
        - run: dockerize -wait tcp://127.0.0.1:3306 -timeout 120s
        - run: cat devenv/docker/blocks/mysql_tests/setup.sql | mysql -h 127.0.0.1 -P 3306 -u root -prootpass
        - run:
            name: mysql integration tests
            command: './scripts/circle-test-mysql.sh'

  postgres-integration-test:
    docker:
      - image: circleci/golang:1.11.5
      - image: circleci/postgres:9.3-ram
        environment:
          POSTGRES_USER: grafanatest
          POSTGRES_PASSWORD: grafanatest
          POSTGRES_DB: grafanatest
    working_directory: /go/src/github.com/grafana/grafana
    steps:
        - checkout
        - run: sudo apt update
        - run: sudo apt install -y postgresql-client
        - run: dockerize -wait tcp://127.0.0.1:5432 -timeout 120s
        - run: 'PGPASSWORD=grafanatest psql -p 5432 -h 127.0.0.1 -U grafanatest -d grafanatest -f devenv/docker/blocks/postgres_tests/setup.sql'
        - run:
            name: postgres integration tests
            command: './scripts/circle-test-postgres.sh'

  cache-server-test:
    docker:
      - image: circleci/golang:1.11.5
      - image: circleci/redis:4-alpine
      - image: memcached
    working_directory: /go/src/github.com/grafana/grafana
    steps:
        - checkout
        - run: dockerize -wait tcp://127.0.0.1:11211 -timeout 120s
        - run: dockerize -wait tcp://127.0.0.1:6379 -timeout 120s
        - run:
            name: cache server tests
            command: './scripts/circle-test-cache-servers.sh'

  codespell:
    docker:
      - image: circleci/python
    steps:
      - checkout
      - run:
          name: install codespell
          command: 'sudo pip install codespell'
      - run:
          # Important: all words have to be in lowercase, and separated by "\n".
          name: exclude known exceptions
          command: 'echo -e "unknwon" > words_to_ignore.txt'
      - run:
          name: check documentation spelling errors
          command: 'codespell -I ./words_to_ignore.txt docs/'

  backend-lint:
    docker:
      - image: circleci/golang:1.11.5
        environment:
          # we need CGO because of go-sqlite3
          CGO_ENABLED: 1
    working_directory: /go/src/github.com/grafana/grafana
    steps:
      - checkout
      - run:
          name: backend lint
          command: './scripts/backend-lint.sh'

  test-frontend:
    docker:
      - image: circleci/node:8
    steps:
      - checkout
      - restore_cache:
          key: dependency-cache-{{ checksum "yarn.lock" }}
      - run:
          name: yarn install
          command: 'yarn install --pure-lockfile --no-progress'
          no_output_timeout: 15m
      - save_cache:
          key: dependency-cache-{{ checksum "yarn.lock" }}
          paths:
            - node_modules
      - run:
          name: frontend tests
          command: './scripts/circle-test-frontend.sh'

  test-backend:
    docker:
      - image: circleci/golang:1.11.5
    working_directory: /go/src/github.com/grafana/grafana
    steps:
      - checkout
      - run:
          name: build backend and run go tests
          command: './scripts/circle-test-backend.sh'

  build-all:
    docker:
     - image: grafana/build-container:1.2.4
    working_directory: /go/src/github.com/grafana/grafana
    steps:
      - checkout
      - run:
          name: prepare build tools
          command: '/tmp/bootstrap.sh'
      - restore_cache:
          key: phantomjs-binaries-{{ checksum "scripts/build/download-phantomjs.sh" }}
      - run:
          name: download phantomjs binaries
          command: './scripts/build/download-phantomjs.sh'
      - save_cache:
          key: phantomjs-binaries-{{ checksum "scripts/build/download-phantomjs.sh" }}
          paths:
            - /tmp/phantomjs
      - run:
          name: build and package grafana
          command: './scripts/build/build-all.sh'
      - run:
          name: sign packages
          command: './scripts/build/sign_packages.sh'
      - run:
          name: verify signed packages
          command: |
            mkdir -p ~/.rpmdb/pubkeys
            curl -s https://grafanarel.s3.amazonaws.com/RPM-GPG-KEY-grafana > ~/.rpmdb/pubkeys/grafana.key
            ./scripts/build/verify_signed_packages.sh dist/*.rpm
      - run:
          name: sha-sum packages
          command: 'go run build.go sha-dist'
      - run:
          name: Test and build Grafana.com release publisher
          command: 'cd scripts/build/release_publisher && go test . && go build -o release_publisher .'
      - persist_to_workspace:
          root: .
          paths:
            - dist/*
            - scripts/*.sh
            - scripts/build/release_publisher/release_publisher
            - scripts/build/publish.sh

  build:
    docker:
     - image: grafana/build-container:1.2.4
    working_directory: /go/src/github.com/grafana/grafana
    steps:
      - checkout
      - run:
          name: prepare build tools
          command: '/tmp/bootstrap.sh'
      - run:
          name: build and package grafana
          command: './scripts/build/build.sh'
      - run:
          name: sign packages
          command: './scripts/build/sign_packages.sh'
      - run:
          name: sha-sum packages
          command: 'go run build.go sha-dist'
      - run:
          name: Test Grafana.com release publisher
          command: 'cd scripts/build/release_publisher && go test .'
      - persist_to_workspace:
          root: .
          paths:
            - dist/*

  grafana-docker-master:
    machine:
      image: circleci/classic:201808-01
    steps:
      - checkout
      - attach_workspace:
          at: .
      - run: docker info
      - run: docker run --privileged linuxkit/binfmt:v0.6
      - run: cp dist/grafana-latest.linux-*.tar.gz packaging/docker
      - run: cd packaging/docker && ./build-deploy.sh "master-${CIRCLE_SHA1}"
      - run: rm packaging/docker/grafana-latest.linux-*.tar.gz
      - run: cp enterprise-dist/grafana-enterprise-*.linux-amd64.tar.gz packaging/docker/grafana-latest.linux-x64.tar.gz
      - run: cd packaging/docker && ./build-enterprise.sh "master"


  grafana-docker-pr:
    machine:
      image: circleci/classic:201808-01
    steps:
      - checkout
      - attach_workspace:
          at: .
      - run: docker info
      - run: docker run --privileged linuxkit/binfmt:v0.6
      - run: cp dist/grafana-latest.linux-*.tar.gz packaging/docker
      - run: cd packaging/docker && ./build.sh "${CIRCLE_SHA1}"

  grafana-docker-release:
    machine:
      image: circleci/classic:201808-01
    steps:
      - checkout
      - attach_workspace:
          at: .
      - run: docker info
      - run: docker run --privileged linuxkit/binfmt:v0.6
      - run: cp dist/grafana-latest.linux-*.tar.gz packaging/docker
      - run: cd packaging/docker && ./build-deploy.sh "${CIRCLE_TAG}"
      - run: rm packaging/docker/grafana-latest.linux-*.tar.gz
      - run: cp enterprise-dist/grafana-enterprise-*.linux-amd64.tar.gz packaging/docker/grafana-latest.linux-x64.tar.gz
      - run: cd packaging/docker && ./build-enterprise.sh "${CIRCLE_TAG}"

  build-enterprise:
    docker:
     - image: grafana/build-container:1.2.4
    working_directory: /go/src/github.com/grafana/grafana
    steps:
      - checkout
      - run:
          name: prepare build tools
          command: '/tmp/bootstrap.sh'
      - run:
          name: checkout enterprise
          command: './scripts/build/prepare-enterprise.sh'
      - run:
          name: test enterprise
          command: 'go test ./pkg/extensions/...'
      - run:
          name: build and package enterprise
          command: './scripts/build/build.sh -enterprise'
      - run:
          name: sign packages
          command: './scripts/build/sign_packages.sh'
      - run:
          name: sha-sum packages
          command: 'go run build.go sha-dist'
      - run:
          name: move enterprise packages into their own folder
          command: 'mv dist enterprise-dist'
      - persist_to_workspace:
          root: .
          paths:
            - enterprise-dist/*

  build-all-enterprise:
    docker:
    - image: grafana/build-container:1.2.4
    working_directory: /go/src/github.com/grafana/grafana
    steps:
    - checkout
    - run:
        name: prepare build tools
        command: '/tmp/bootstrap.sh'
    - run:
        name: checkout enterprise
        command: './scripts/build/prepare-enterprise.sh'
    - restore_cache:
        key: phantomjs-binaries-{{ checksum "scripts/build/download-phantomjs.sh" }}
    - run:
        name: download phantomjs binaries
        command: './scripts/build/download-phantomjs.sh'
    - save_cache:
        key: phantomjs-binaries-{{ checksum "scripts/build/download-phantomjs.sh" }}
        paths:
        - /tmp/phantomjs
    - run:
        name: test enterprise
        command: 'go test ./pkg/extensions/...'
    - run:
        name: build and package grafana
        command: './scripts/build/build-all.sh -enterprise'
    - run:
        name: sign packages
        command: './scripts/build/sign_packages.sh'
    - run:
        name: verify signed packages
        command: |
          mkdir -p ~/.rpmdb/pubkeys
          curl -s https://grafanarel.s3.amazonaws.com/RPM-GPG-KEY-grafana > ~/.rpmdb/pubkeys/grafana.key
          ./scripts/build/verify_signed_packages.sh dist/*.rpm
    - run:
        name: sha-sum packages
        command: 'go run build.go sha-dist'
    - run:
        name: move enterprise packages into their own folder
        command: 'mv dist enterprise-dist'
    - persist_to_workspace:
        root: .
        paths:
        - enterprise-dist/*

  deploy-enterprise-master:
    docker:
      - image: grafana/grafana-ci-deploy:1.2.2
    steps:
      - attach_workspace:
          at: .
      - run:
          name: gcp credentials
          command: 'echo ${GCP_GRAFANA_UPLOAD_KEY} > /tmp/gcpkey.json'
      - run:
          name: sign in to gcp
          command: '/opt/google-cloud-sdk/bin/gcloud auth activate-service-account --key-file=/tmp/gcpkey.json'
      - run:
          name: deploy to s3
          command: 'aws s3 sync ./enterprise-dist s3://$ENTERPRISE_BUCKET_NAME/master'
      - run:
          name: deploy to gcp
          command: '/opt/google-cloud-sdk/bin/gsutil cp ./enterprise-dist/* gs://$GCP_BUCKET_NAME/enterprise/master'
      - run:
          name: Deploy to grafana.com
          command: |
            cd enterprise-dist
            ../scripts/build/release_publisher/release_publisher -apikey ${GRAFANA_COM_API_KEY} -enterprise -version "v$(cat grafana.version)" --nightly


  deploy-enterprise-release:
    docker:
    - image: grafana/grafana-ci-deploy:1.2.2
    steps:
      - checkout
      - attach_workspace:
         at: .
      - run:
          name: gcp credentials
          command: 'echo ${GCP_GRAFANA_UPLOAD_KEY} > /tmp/gcpkey.json'
      - run:
          name: sign in to gcp
          command: '/opt/google-cloud-sdk/bin/gcloud auth activate-service-account --key-file=/tmp/gcpkey.json'
      - run:
          name: deploy to s3
          command: 'aws s3 sync ./enterprise-dist s3://$ENTERPRISE_BUCKET_NAME/release'
      - run:
          name: deploy to gcp
          command: '/opt/google-cloud-sdk/bin/gsutil cp ./enterprise-dist/* gs://$GCP_BUCKET_NAME/enterprise/release'
      - run:
          name: Deploy to Grafana.com
          command: './scripts/build/publish.sh --enterprise'
      - run:
          name: Load GPG private key
          command: './scripts/build/load-signing-key.sh'
      - run:
          name: Update Debian repository
          command: './scripts/build/update_repo/update-deb.sh "enterprise" "$GPG_KEY_PASSWORD" "$CIRCLE_TAG" "enterprise-dist"'
      - run:
          name: Update RPM repository
          command: './scripts/build/update_repo/update-rpm.sh "enterprise" "$GPG_KEY_PASSWORD" "$CIRCLE_TAG" "enterprise-dist"'


  deploy-master:
    docker:
      - image: grafana/grafana-ci-deploy:1.2.2
    steps:
      - attach_workspace:
          at: .
      - run:
          name: deploy to s3
          command: |
            # Also
            cp dist/grafana-latest.linux-x64.tar.gz dist/grafana-master-$(echo "${CIRCLE_SHA1}" | cut -b1-7).linux-x64.tar.gz
            aws s3 sync ./dist s3://$BUCKET_NAME/master
      - run:
          name: Trigger Windows build
          command: './scripts/trigger_windows_build.sh ${APPVEYOR_TOKEN} ${CIRCLE_SHA1} master'
      - run:
          name: gcp credentials
          command: 'echo ${GCP_GRAFANA_UPLOAD_KEY} > /tmp/gcpkey.json'
      - run:
          name: sign in to gcp
          command: '/opt/google-cloud-sdk/bin/gcloud auth activate-service-account --key-file=/tmp/gcpkey.json'
      - run:
          name: deploy to gcp
          command: '/opt/google-cloud-sdk/bin/gsutil cp ./dist/* gs://$GCP_BUCKET_NAME/oss/master'
      - run:
          name: Publish to Grafana.com
          command: |
            rm dist/grafana-master-$(echo "${CIRCLE_SHA1}" | cut -b1-7).linux-x64.tar.gz
            rm dist/*latest*
            cd dist && ../scripts/build/release_publisher/release_publisher -apikey ${GRAFANA_COM_API_KEY} -version "v$(cat grafana.version)" --nightly

  deploy-release:
    docker:
      - image: grafana/grafana-ci-deploy:1.2.2
    steps:
      - checkout
      - attach_workspace:
          at: .
      - run:
          name: deploy to s3
          command: 'aws s3 sync ./dist s3://$BUCKET_NAME/release'
      - run:
          name: gcp credentials
          command: 'echo ${GCP_GRAFANA_UPLOAD_KEY} > /tmp/gcpkey.json'
      - run:
          name: sign in to gcp
          command: '/opt/google-cloud-sdk/bin/gcloud auth activate-service-account --key-file=/tmp/gcpkey.json'
      - run:
          name: deploy to gcp
          command: '/opt/google-cloud-sdk/bin/gsutil cp ./dist/* gs://$GCP_BUCKET_NAME/oss/release'
      - run:
          name: Deploy to Grafana.com
          command: './scripts/build/publish.sh'
      - run:
          name: Load GPG private key
          command: './scripts/build/load-signing-key.sh'
      - run:
          name: Update Debian repository
          command: './scripts/build/update_repo/update-deb.sh "oss" "$GPG_KEY_PASSWORD" "$CIRCLE_TAG" "dist"'
      - run:
          name: Update RPM repository
          command: './scripts/build/update_repo/update-rpm.sh "oss" "$GPG_KEY_PASSWORD" "$CIRCLE_TAG" "dist"'

<<<<<<< HEAD
  build-oss-msi:
    docker:
      - image: grafana/grafana-oss-ci-msi-build
    working_directory: ~/repo
    steps:
      - checkout
      - attach_workspace:
          at: .
      - run:
          name: Create OSS MSI
          command: |
            /master/ci-wrapper.sh
      # script creates the final msi in /tmp/a
      - persist_to_workspace:
        root: /tmp/a
        paths:
        - grafana-*.msi
=======
  store-build-artifacts:
    docker:
      - image: circleci/node:8
    steps:
      - attach_workspace:
          at: .
      - store_artifacts:
          path: ./dist
>>>>>>> b46b84f1

workflows:
  version: 2
  build-master:
    jobs:
      - build-all:
          filters: *filter-only-master
      - build-all-enterprise:
          filters: *filter-only-master
      - codespell:
          filters: *filter-only-master
      - backend-lint:
          filters: *filter-only-master
      - test-frontend:
          filters: *filter-only-master
      - test-backend:
          filters: *filter-only-master
      - mysql-integration-test:
          filters: *filter-only-master
      - postgres-integration-test:
          filters: *filter-only-master
      - build-oss-msi:
          requires:
            - build-all
            - test-backend
            - test-frontend
            - codespell
            - gometalinter
            - mysql-integration-test
            - postgres-integration-test
          filters: *filter-only-master
      - deploy-master:
          requires:
            - build-all
            - test-backend
            - test-frontend
            - codespell
            - backend-lint
            - mysql-integration-test
            - postgres-integration-test
          filters: *filter-only-master
      - grafana-docker-master:
          requires:
            - build-all
            - build-all-enterprise
            - test-backend
            - test-frontend
            - codespell
            - backend-lint
            - mysql-integration-test
            - postgres-integration-test
          filters: *filter-only-master
      - deploy-enterprise-master:
          requires:
            - build-all
            - test-backend
            - test-frontend
            - codespell
            - backend-lint
            - mysql-integration-test
            - postgres-integration-test
            - build-all-enterprise
          filters: *filter-only-master

  release:
    jobs:
      - build-all:
          filters: *filter-only-release
      - build-all-enterprise:
          filters: *filter-only-release
      - codespell:
          filters: *filter-only-release
      - backend-lint:
          filters: *filter-only-release
      - test-frontend:
          filters: *filter-only-release
      - test-backend:
          filters: *filter-only-release
      - mysql-integration-test:
          filters: *filter-only-release
      - postgres-integration-test:
          filters: *filter-only-release
      - build-oss-msi:
          requires:
            - build-all
            - test-backend
            - test-frontend
            - codespell
            - gometalinter
            - mysql-integration-test
            - postgres-integration-test
          filters: *filter-only-release
      - deploy-release:
          requires:
            - build-all
            - test-backend
            - test-frontend
            - codespell
            - backend-lint
            - mysql-integration-test
            - postgres-integration-test
          filters: *filter-only-release
      - deploy-enterprise-release:
          requires:
            - build-all
            - build-all-enterprise
            - test-backend
            - test-frontend
            - codespell
            - backend-lint
            - mysql-integration-test
            - postgres-integration-test
          filters: *filter-only-release
      - grafana-docker-release:
          requires:
            - build-all
            - build-all-enterprise
            - test-backend
            - test-frontend
            - codespell
            - backend-lint
            - mysql-integration-test
            - postgres-integration-test
          filters: *filter-only-release

  build-branches-and-prs:
      jobs:
        - build:
            filters: *filter-not-release-or-master
        - codespell:
            filters: *filter-not-release-or-master
        - backend-lint:
            filters: *filter-not-release-or-master
        - test-frontend:
            filters: *filter-not-release-or-master
        - test-backend:
            filters: *filter-not-release-or-master
        - mysql-integration-test:
            filters: *filter-not-release-or-master
        - postgres-integration-test:
            filters: *filter-not-release-or-master
        - cache-server-test:
            filters: *filter-not-release-or-master
        - grafana-docker-pr:
            requires:
              - build
              - test-backend
              - test-frontend
              - codespell
              - backend-lint
              - mysql-integration-test
              - postgres-integration-test
              - cache-server-test
            filters: *filter-not-release-or-master
        - store-build-artifacts:
            requires:
              - build
              - test-backend
              - test-frontend
              - codespell
              - backend-lint
              - mysql-integration-test
              - postgres-integration-test
              - cache-server-test
            filters: *filter-not-release-or-master<|MERGE_RESOLUTION|>--- conflicted
+++ resolved
@@ -441,7 +441,6 @@
           name: Update RPM repository
           command: './scripts/build/update_repo/update-rpm.sh "oss" "$GPG_KEY_PASSWORD" "$CIRCLE_TAG" "dist"'
 
-<<<<<<< HEAD
   build-oss-msi:
     docker:
       - image: grafana/grafana-oss-ci-msi-build
@@ -459,7 +458,6 @@
         root: /tmp/a
         paths:
         - grafana-*.msi
-=======
   store-build-artifacts:
     docker:
       - image: circleci/node:8
@@ -468,7 +466,6 @@
           at: .
       - store_artifacts:
           path: ./dist
->>>>>>> b46b84f1
 
 workflows:
   version: 2
