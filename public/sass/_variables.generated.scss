/***
 * !!! THIS FILE WAS GENERATED AUTOMATICALLY !!!
 *
 * Do not modify this file!
 * - Edit grafana-ui/src/themes/default.ts to regenerate
 * - Edit grafana-ui/src/themes/_variables.scss.tmpl.ts to update template
 *
 * !!! THIS FILE WAS GENERATED AUTOMATICALLY !!!
 */

// Options
//
// Quickly modify global styling by enabling or disabling optional features.

$enable-flex: true !default;
$enable-hover-media-query: false !default;

// Spacing
//
// Control the default styling of most Bootstrap elements by modifying these
// variables. Mostly focused on spacing.

$space-inset-squish-md: 4px 8px !default;

$space-xxs: 2px !default;
$space-xs: 4px !default;
$space-sm: 8px !default;
$space-md: 16px !default;
$space-lg: 24px !default;
$space-xl: 32px !default;

$spacer: 14px !default;
$spacer-x: $spacer !default;
$spacer-y: $spacer !default;
$spacers: (
  0: (
    x: 0,
    y: 0,
  ),
  1: (
    x: $spacer-x,
    y: $spacer-y,
  ),
  2: (
    x: (
      $spacer-x * 1.5,
    ),
    y: (
      $spacer-y * 1.5,
    ),
  ),
  3: (
    x: (
      $spacer-x * 3,
    ),
    y: (
      $spacer-y * 3,
    ),
  ),
) !default;

// Grid breakpoints
//
// Define the minimum and maximum dimensions at which your layout will change,
// adapting to different screen sizes, for use in media queries.

$grid-breakpoints: (
  xs: 0,
  sm: 544px,
  md: 769px,
  lg: 992px,
  xl: 1200px,
) !default;

// Grid containers
//
// Define the maximum width of `.container` for different screen sizes.

$container-max-widths: (
  sm: 576px,
  md: 720px,
  lg: 940px,
  xl: 1080px,
) !default;

// Grid columns
//
// Set the number of columns and specify the width of the gutters.

$grid-columns: 12 !default;
$grid-gutter-width: 30px !default;

// Component heights
// -------------------------
$height-sm: 24px;
$height-md: 32px;
$height-lg: 48px;

// Typography
// -------------------------

$font-family-sans-serif: 'Roboto', 'Helvetica Neue', Arial, sans-serif;
$font-family-monospace: Menlo, Monaco, Consolas, 'Courier New', monospace;

$font-size-root: 14px !default;
$font-size-base: 13px !default;

$font-size-lg: 18px !default;
$font-size-md: 14px !default;
$font-size-sm: 12px !default;
$font-size-xs: 10px !default;

$line-height-base: 1.5 !default;

$font-weight-regular: 400 !default;
$font-weight-semi-bold: 500 !default;

$font-size-h1: 28px !default;
$font-size-h2: 24px !default;
$font-size-h3: 21px !default;
$font-size-h4: 18px !default;
$font-size-h5: 16px !default;
$font-size-h6: 14px !default;

$headings-line-height: 1.1 !default;

// Components
//
// Define common padding and border radius sizes and more.

$border-width: 1px !default;

$border-radius: 3px !default;
$border-radius-lg: 5px !default;
$border-radius-sm: 2px !default;

// Page

$page-sidebar-width: 154px;
$page-sidebar-margin: 56px;

// Links
// -------------------------
$link-decoration: none !default;
$link-hover-decoration: none !default;

// Forms
$input-line-height: 18px !default;

$input-border-radius: 0 $border-radius $border-radius 0 !default;
$input-border-radius-sm: 0 $border-radius-sm $border-radius-sm 0 !default;

$label-border-radius: $border-radius 0 0 $border-radius !default;
$label-border-radius-sm: $border-radius-sm 0 0 $border-radius-sm !default;

$input-padding: 8px;
$input-height: 35px !default;

$cursor-disabled: not-allowed !default;

// Form validation icons
$form-icon-success: url("data:image/svg+xml;charset=utf8,%3Csvg xmlns='http://www.w3.org/2000/svg' viewBox='0 0 8 8'%3E%3Cpath fill='%235cb85c' d='M2.3 6.73L.6 4.53c-.4-1.04.46-1.4 1.1-.8l1.1 1.4 3.4-3.8c.6-.63 1.6-.27 1.2.7l-4 4.6c-.43.5-.8.4-1.1.1z'/%3E%3C/svg%3E") !default;
$form-icon-warning: url("data:image/svg+xml;charset=utf8,%3Csvg xmlns='http://www.w3.org/2000/svg' viewBox='0 0 8 8'%3E%3Cpath fill='%23f0ad4e' d='M4.4 5.324h-.8v-2.46h.8zm0 1.42h-.8V5.89h.8zM3.76.63L.04 7.075c-.115.2.016.425.26.426h7.397c.242 0 .372-.226.258-.426C6.726 4.924 5.47 2.79 4.253.63c-.113-.174-.39-.174-.494 0z'/%3E%3C/svg%3E") !default;
$form-icon-danger: url("data:image/svg+xml;charset=utf8,%3Csvg xmlns='http://www.w3.org/2000/svg' fill='%23d9534f' viewBox='-2 -2 7 7'%3E%3Cpath stroke='%23d9534f' d='M0 0l3 3m0-3L0 3'/%3E%3Ccircle r='.5'/%3E%3Ccircle cx='3' r='.5'/%3E%3Ccircle cy='3' r='.5'/%3E%3Ccircle cx='3' cy='3' r='.5'/%3E%3C/svg%3E") !default;

// Z-index master list
// -------------------------
// Used for a bird's eye view of components dependent on the z-axis
// Try to avoid customizing these :)
$zindex-dropdown: 1000;
$zindex-navbar-fixed: 1020;
$zindex-sidemenu: 1025;
$zindex-tooltip: 1030;
$zindex-modal-backdrop: 1040;
$zindex-modal: 1050;
$zindex-typeahead: 1060;
$zindex-timepicker-popover: 1070;

// Buttons
//

$btn-padding-x: 14px !default;
$btn-padding-y: 10px !default;
$btn-line-height: 1 !default;
$btn-font-weight: 500 !default;

$btn-padding-x-sm: 7px !default;
$btn-padding-y-sm: 4px !default;

$btn-padding-x-lg: 21px !default;
$btn-padding-y-lg: 11px !default;

$btn-padding-x-xl: 21px !default;
$btn-padding-y-xl: 11px !default;

$btn-semi-transparent: rgba(0, 0, 0, 0.2) !default;

// sidemenu
$side-menu-width: 60px;

// dashboard
$dashboard-padding: $space-md;
<<<<<<< HEAD
$panel-padding: 0 16px 8px 16px;
=======
$panel-padding: 8px;
$panel-header-height: 28px;
$panel-header-z-index: 10;
>>>>>>> 5d16da73

// tabs
$tabs-padding: 10px 15px 9px;

$external-services: (
  github: (
    bgColor: #464646,
    borderColor: #393939,
    icon: '',
  ),
  gitlab: (
    bgColor: #fc6d26,
    borderColor: #e24329,
    icon: '',
  ),
  google: (
    bgColor: #e84d3c,
    borderColor: #b83e31,
    icon: '',
  ),
  grafanacom: (
    bgColor: #262628,
    borderColor: #393939,
    icon: '',
  ),
  oauth: (
    bgColor: #262628,
    borderColor: #393939,
    icon: '',
  ),
) !default;<|MERGE_RESOLUTION|>--- conflicted
+++ resolved
@@ -200,13 +200,9 @@
 
 // dashboard
 $dashboard-padding: $space-md;
-<<<<<<< HEAD
-$panel-padding: 0 16px 8px 16px;
-=======
 $panel-padding: 8px;
 $panel-header-height: 28px;
 $panel-header-z-index: 10;
->>>>>>> 5d16da73
 
 // tabs
 $tabs-padding: 10px 15px 9px;
