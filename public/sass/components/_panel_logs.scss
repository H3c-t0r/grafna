$column-horizontal-spacing: 10px;

.logs-panel-options {
  display: flex;
  background-color: $page-bg;
  padding: $space-sm $space-md $space-sm $space-md;
  border-radius: $border-radius;
<<<<<<< HEAD
  margin: 2 * $panel-margin 0 $panel-margin;
=======
  margin: $space-md 0 $space-sm;
>>>>>>> fef1733b
  border: $panel-border;
  flex-direction: column;
}

.logs-panel-controls {
  display: flex;
  justify-items: flex-start;
  align-items: center;
  flex-wrap: wrap;

  > * {
    margin-right: $spacer * 2;
  }
}

.logs-panel-nodata {
  > * {
    margin-left: 0.5em;
  }
}

.logs-panel-meta {
  flex: 1;
  color: $text-color-weak;
  margin-bottom: $spacer;
  min-width: 30%;
  display: flex;
}

.logs-panel-meta__item {
  margin-right: $spacer;
  display: flex;
  align-items: baseline;
}

.logs-panel-meta__label {
  margin-right: $spacer / 2;
  font-size: $font-size-sm;
  font-weight: $font-weight-semi-bold;
}

.logs-panel-meta__value {
  font-family: $font-family-monospace;
}

.logs-panel-meta-item__labels {
  // compensate for the labels padding
  position: relative;
  top: 4px;
}

.logs-rows {
  font-family: $font-family-monospace;
  font-size: $font-size-sm;
  display: table;
  table-layout: fixed;
  width: 100%;
}

.logs-row {
  display: table-row;

  > div {
    display: table-cell;
    padding-right: $column-horizontal-spacing;
    vertical-align: middle;
    border-top: 1px solid transparent;
    border-bottom: 1px solid transparent;
  }

  &:hover {
    background: $page-bg;
  }
}

.logs-row__time {
  white-space: nowrap;
  width: 19em;
}

.logs-row__localtime {
  white-space: nowrap;
  width: 12.5em;
}

.logs-row__labels {
  width: 20%;
  line-height: 1.2;
  position: relative;
}

.logs-row__message {
  word-break: break-all;
}

.logs-row__match-highlight {
  // Undoing mark styling
  background: inherit;
  padding: inherit;

  color: $typeahead-selected-color;
  border-bottom: 1px solid $typeahead-selected-color;
  background-color: rgba($typeahead-selected-color, 0.1);

  &--preview {
    background-color: rgba($typeahead-selected-color, 0.2);
    border-bottom-style: dotted;
  }
}

.logs-row__level {
  position: relative;
  width: 10px;

  &::after {
    content: '';
    display: block;
    position: absolute;
    top: 1px;
    bottom: 1px;
    width: 3px;
    background-color: $logs-color-unkown;
  }

  &--critical,
  &--crit {
    &::after {
      background-color: #705da0;
    }
  }

  &--error,
  &--err {
    &::after {
      background-color: #e24d42;
    }
  }

  &--warning,
  &--warn {
    &::after {
      background-color: $yellow;
    }
  }

  &--info {
    &::after {
      background-color: #7eb26d;
    }
  }

  &--debug {
    &::after {
      background-color: #1f78c1;
    }
  }

  &--trace {
    &::after {
      background-color: #6ed0e0;
    }
  }
}

.logs-row__duplicates {
  text-align: right;
  width: 4em;
}

.logs-row__field-highlight {
  // Undoing mark styling
  background: inherit;
  padding: inherit;
  border-bottom: 1px dotted $typeahead-selected-color;

  .logs-row__field-highlight--icon {
    margin-left: 0.5em;
    cursor: pointer;
    display: none;
  }
}

.logs-row__stats {
  margin: 5px 0;
}

.logs-row__field-highlight:hover {
  color: $typeahead-selected-color;
  border-bottom-style: solid;

  .logs-row__field-highlight--icon {
    display: inline;
  }
}

.logs-labels {
  display: flex;
  flex-wrap: wrap;
}

.logs-label {
  display: flex;
  padding: 0 2px;
  background-color: $btn-inverse-bg;
  border-radius: $border-radius;
  margin: 0 4px 2px 0;
  text-overflow: ellipsis;
  white-space: nowrap;
  overflow: hidden;
}

.logs-label__icon {
  border-left: $panel-border;
  padding: 0 2px;
  cursor: pointer;
  margin-left: 2px;
}

.logs-label__value {
  display: inline-block;
  max-width: 20em;
  text-overflow: ellipsis;
  overflow: hidden;
}

.logs-label__stats {
  position: absolute;
  top: 1.25em;
  left: -10px;
  z-index: 100;
  justify-content: space-between;
  box-shadow: $popover-shadow;
}

/*
* Stats popover & message stats box
*/
.logs-stats {
  background-color: $popover-bg;
  color: $popover-color;
  border: 1px solid $popover-border-color;
  border-radius: $border-radius;
  max-width: 500px;
}

.logs-stats__header {
  background-color: $popover-border-color;
  padding: 6px 10px;
  display: flex;
}

.logs-stats__title {
  font-weight: $font-weight-semi-bold;
  padding-right: $spacer;
  overflow: hidden;
  display: inline-block;
  white-space: nowrap;
  text-overflow: ellipsis;
  flex-grow: 1;
}

.logs-stats__body {
  padding: 20px 10px 10px 10px;
}

.logs-stats__close {
  cursor: pointer;
}

.logs-stats-row {
  margin: $spacer/1.75 0;

  &--active {
    color: $blue;
    position: relative;
  }

  &--active::after {
    display: inline;
    content: '*';
    position: absolute;
    top: 0;
    left: -8px;
  }

  &__label {
    display: flex;
    margin-bottom: 1px;
  }

  &__value {
    flex: 1;
    text-overflow: ellipsis;
    overflow: hidden;
  }

  &__count,
  &__percent {
    text-align: right;
    margin-left: 0.5em;
  }

  &__percent {
    width: 3em;
  }

  &__bar,
  &__innerbar {
    height: 4px;
    overflow: hidden;
    background: $text-color-faint;
  }

  &__innerbar {
    background: $blue;
  }
}<|MERGE_RESOLUTION|>--- conflicted
+++ resolved
@@ -5,11 +5,7 @@
   background-color: $page-bg;
   padding: $space-sm $space-md $space-sm $space-md;
   border-radius: $border-radius;
-<<<<<<< HEAD
-  margin: 2 * $panel-margin 0 $panel-margin;
-=======
   margin: $space-md 0 $space-sm;
->>>>>>> fef1733b
   border: $panel-border;
   flex-direction: column;
 }
