.gf-tabs {
  @include clearfix();
  float: left;
  position: relative;
  top: 1px;
}

.gf-tabs-item {
  float: left;
  list-style: none;
}

.gf-tabs-link {
  padding: $tabs-padding;
  margin-right: $spacer/2;
  position: relative;
  display: block;
  border: solid transparent;
  border-width: 0 1px 1px;
  border-radius: 3px 3px 0 0;

  i {
    margin-right: 5px;
  }

  &:hover,
  &:focus {
    color: $link-hover-color;
  }

  &.active,
  &.active:hover,
  &.active:focus {
<<<<<<< HEAD
    border-color: transparent $dark-4 transparent;
=======
    border-color: $orange $tab-border-color transparent;
>>>>>>> 46c8b362
    background: $page-bg;
    color: $link-color;
    overflow: hidden;

    &::before {
      display: block;
      content: ' ';
      position: absolute;
      left: 0;
      right: 0;
      height: 2px;
      top: 0;
      background-image: linear-gradient(to right, #ffd500 0%, #ff4400 99%, #ff4400 100%);
    }
  }
}
<|MERGE_RESOLUTION|>--- conflicted
+++ resolved
@@ -31,11 +31,7 @@
   &.active,
   &.active:hover,
   &.active:focus {
-<<<<<<< HEAD
-    border-color: transparent $dark-4 transparent;
-=======
     border-color: $orange $tab-border-color transparent;
->>>>>>> 46c8b362
     background: $page-bg;
     color: $link-color;
     overflow: hidden;
