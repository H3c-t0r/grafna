--- conflicted
+++ resolved
@@ -35,11 +35,7 @@
 }
 
 .card-section {
-<<<<<<< HEAD
-  margin-bottom: $spacer * 2;
-=======
   margin-bottom: $space-xl;
->>>>>>> fef1733b
 }
 
 .card-list {
