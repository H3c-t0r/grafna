--- conflicted
+++ resolved
@@ -15,12 +15,6 @@
     [[ else ]]
     <link rel="stylesheet" href="public/build/<%= htmlWebpackPlugin.files.cssChunks.dark %>" />
     [[ end ]]
-<<<<<<< HEAD
-
-    <link rel="icon" type="image/x-icon" href="public/img/percona-favicon.ico?cb=1584890955588">
-    <link rel="mask-icon" href="public/img/grafana_mask_icon.svg" color="#F05A28">
-=======
->>>>>>> 82e32447
 
     <link rel="icon" type="image/png" href="public/img/fav32.png" />
     <link rel="mask-icon" href="public/img/grafana_mask_icon.svg" color="#F05A28" />
