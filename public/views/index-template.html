<!DOCTYPE html>
<html lang="[[.User.Language]]">
  <head>
    [[ if and .CSPEnabled .IsDevelopmentEnv ]]
    <!-- Cypress overwrites CSP headers in HTTP requests, so this is required for e2e tests-->
    <meta  http-equiv="Content-Security-Policy" content="[[.CSPContent]]"/>
    [[ end ]]
    <meta charset="utf-8" />
    <meta http-equiv="X-UA-Compatible" content="IE=edge,chrome=1" />
    <meta name="viewport" content="width=device-width" />
    <meta name="theme-color" content="#000" />

    <title>[[.AppTitle]]</title>

    <base href="[[.AppSubUrl]]/" />

<<<<<<< HEAD
    <link
      rel="preload"
      href="[[.ContentDeliveryURL]]public/fonts/roboto/RxZJdnzeo3R5zSexge8UUVtXRa8TVwTICgirnJhmVJw.woff2"
      as="font"
      crossorigin
    />

    <link rel="icon" type="image/x-icon" href="public/img/percona-favicon.ico?cb=1584890955588" />
=======
    <link rel="icon" type="image/png" href="[[.FavIcon]]" />
>>>>>>> ae830f68
    <link rel="apple-touch-icon" sizes="180x180" href="[[.AppleTouchIcon]]" />
    <link rel="mask-icon" href="[[.ContentDeliveryURL]]public/img/grafana_mask_icon.svg" color="#F05A28" />

    <!-- If theme is "system", we inject the stylesheets with javascript further down the page -->
    [[ if eq .ThemeType "light" ]]
    <link rel="stylesheet" href="[[.ContentDeliveryURL]]public/build/<%= htmlWebpackPlugin.files.cssChunks.light %>" />
    [[ else if eq .ThemeType "dark" ]]
    <link rel="stylesheet" href="[[.ContentDeliveryURL]]public/build/<%= htmlWebpackPlugin.files.cssChunks.dark %>" />
    [[ end ]]

    <script nonce="[[.Nonce]]">
      performance.mark('frontend_boot_css_time_seconds');
    </script>

    <meta name="apple-mobile-web-app-capable" content="yes" />
    <meta name="apple-mobile-web-app-status-bar-style" content="black" />
    <meta name="msapplication-TileColor" content="#2b5797" />
    <meta name="msapplication-config" content="public/img/browserconfig.xml" />
  </head>

  <body class="theme-[[ .ThemeType ]] [[.AppNameBodyClass]]">
    <style>
      .preloader {
        height: 100%;
        flex-direction: column;
        display: flex;
        justify-content: center;
        align-items: center;
      }

      .preloader__enter {
        opacity: 0;
        animation-name: preloader-fade-in;
        animation-iteration-count: 1;
        animation-duration: 0.9s;
        animation-delay: 1.35s;
        animation-fill-mode: forwards;
      }

      .preloader__bounce {
        text-align: center;
        animation-name: preloader-bounce;
        animation-duration: 0.9s;
        animation-iteration-count: infinite;
      }

      .preloader__logo {
        display: inline-block;
        animation-name: preloader-squash;
        animation-duration: 0.9s;
        animation-iteration-count: infinite;
        width: 60px;
        height: 60px;
        background-repeat: no-repeat;
        background-size: contain;
        background-image: url('data:image/svg+xml;base64,PHN2ZyB3aWR0aD0iMTYwIiBoZWlnaHQ9IjE2MCIgdmlld0JveD0iMCAwIDE2MCAxNjAiIGZpbGw9Im5vbmUiIHhtbG5zPSJodHRwOi8vd3d3LnczLm9yZy8yMDAwL3N2ZyI+CjxyZWN0IHdpZHRoPSIxNjAiIGhlaWdodD0iMTYwIiByeD0iMjQiIGZpbGw9InVybCgjcGFpbnQwX3JhZGlhbF8xMDg3M183Mzc1MCkiLz4KPHBhdGggb3BhY2l0eT0iMC4zMyIgZD0iTTI4IDgxLjc0NzNMNTQuOTY4OCAxMjUuNDg2TDU0Ljk3MzkgMTI1LjQ4MUw2NC40NjY2IDEwOC44NThMODIuMzAyMyAxNDBMMTAzLjI5NCAxMDMuMzQ4TDExMC40ODcgMTE1Ljk0N0wxMzIgODEuNzQ3NkwxMjYuNDMzIDgxLjc0NzNMMTEwLjQ5MiAxMDcuMzI2TDEwNS43NTYgOTkuMDU4TDExNS40ODIgODEuNzQ3M0gxMTAuMDIyTDEwMy4wOTQgOTQuNDA2Mkw5NS44NTkyIDgxLjc0NzNIOTAuODM5NkwxMDAuNjQ0IDk4LjY5MDNMODIuMzA3NCAxMzAuNzExTDY3LjEyNiAxMDQuMjA2TDc5Ljk1MDYgODEuNzQ3M0g3NS4wMjg3TDY0Ljc0NTIgMTAwLjA0OUw1NC4xMzA4IDgxLjc0NzNINDguNzQ3Mkw2Mi4wODU5IDEwNC42OTFMNTQuOTczOSAxMTcuMTA2TDMyLjQ0OTMgODEuNzQ3M0gyOFoiIGZpbGw9IndoaXRlIi8+CjxwYXRoIGQ9Ik0xMjEuODE0IDYzLjkwODlDMTIzLjc0NCA2Mi4yMDMyIDEyNS4xNDcgNTkuOTQwOSAxMjUuODIgNTcuNDA3OUMxMjYuNzMyIDUzLjk5MTQgMTI2LjI2NiA1MC40MjE3IDEyNC41MTQgNDcuMzU3NUMxMjIuNzYxIDQ0LjI5MzQgMTE5LjkyOSA0Mi4xMDI2IDExNi41NDEgNDEuMTg4NEMxMTUuNDIxIDQwLjg4NzEgMTE0LjI3NyA0MC43MzM5IDExMy4xMjcgNDAuNzMzOUMxMTEuNzI0IDQwLjczMzkgMTEwLjMxNiA0MC45NzM5IDEwOC45NzMgNDEuNDI4NUwxMDUuMDI3IDM0LjUxODlMOTUuNTM1MiA1MS4xNDE3TDc3LjcwMDQgMjBMNTYuNzA5OSA1Ni42NTIxTDQ5LjUxNzIgNDQuMDUzNEwyOCA4MS43NDczSDEzMkwxMjEuODE0IDYzLjkwODlaTTExMy4xMjcgNDQuOTE2NUMxMTMuOTEyIDQ0LjkxNjUgMTE0LjcwMiA0NS4wMjM3IDExNS40NzIgNDUuMjI4QzExNy43ODIgNDUuODQ1OSAxMTkuNzE3IDQ3LjM0MjIgMTIwLjkyMiA0OS40NDEyQzEyMi4xMjMgNTEuNTM1IDEyMi40NDIgNTMuOTc2MSAxMjEuODE5IDU2LjMxNUMxMjEuNDI0IDU3Ljc5MDkgMTIwLjY5NCA1OS4wOTgzIDExOS42ODYgNjAuMTc1OEwxMTEuMTExIDQ1LjE1NjVDMTExLjc3NCA0NC45OTgyIDExMi40NTggNDQuOTE2NSAxMTMuMTMyIDQ0LjkxNjVIMTEzLjEyN1pNMzUuNDAwMyA3Ny40MzcxTDQ5LjUxMjIgNTIuNjczOEw1NC4yNDgyIDYwLjk0MThMNDQuODcyNCA3Ny40MzcxSDM1LjQwMDNaTTU2LjkwNzUgNjUuNTg5MUw2My41MDI0IDc3LjQzNzFINTAuMzEyNUw1Ni45MDc1IDY1LjU4OTFaTTY4LjM3NTIgNzcuNDM3MUw1OS4zNTkgNjEuMzA5NUw3Ny42OTUzIDI5LjI4OTRMOTIuODc1OSA1NS43OTQxTDgwLjcwNDEgNzcuNDM3MUg2OC4zNzUyWk05NS4yNTY2IDU5Ljk1MTFMMTA1LjA3OCA3Ny40MzcxSDg1LjQzNUw5NS4yNTY2IDU5Ljk1MTFaTTExMC41ODkgNzcuNDM3MUw5Ny45MTU4IDU1LjMwOUwxMDUuMDI3IDQyLjg5NDFMMTI0LjgwNyA3Ny40MzcxSDExMC41ODlaIiBmaWxsPSJ3aGl0ZSIvPgo8ZGVmcz4KPHJhZGlhbEdyYWRpZW50IGlkPSJwYWludDBfcmFkaWFsXzEwODczXzczNzUwIiBjeD0iMCIgY3k9IjAiIHI9IjEiIGdyYWRpZW50VW5pdHM9InVzZXJTcGFjZU9uVXNlIiBncmFkaWVudFRyYW5zZm9ybT0idHJhbnNsYXRlKDIuNzMxOTcgMTU0LjE3Nykgc2NhbGUoMjEwLjY5MSkiPgo8c3RvcCBvZmZzZXQ9IjAuMjIiIHN0b3AtY29sb3I9IiNBQzMxMDAiLz4KPHN0b3Agb2Zmc2V0PSIxIiBzdG9wLWNvbG9yPSIjRTg3MzE4Ii8+CjwvcmFkaWFsR3JhZGllbnQ+CjwvZGVmcz4KPC9zdmc+Cg==');
      }

      .preloader__text {
        margin-top: 16px;
        font-weight: 500;
        font-size: 14px;
        font-family: Sans-serif;
        opacity: 0;
        animation-name: preloader-fade-in;
        animation-duration: 0.9s;
        animation-delay: 1.8s;
        animation-fill-mode: forwards;
      }

      .theme-light .preloader__text {
        color: #52545c;
      }

      .theme-dark .preloader__text {
        color: #d8d9da;
      }

      @keyframes preloader-fade-in {
        0% {
          opacity: 0;
          /*animation-timing-function: linear;*/
          animation-timing-function: cubic-bezier(0, 0, 0.5, 1);
        }
        100% {
          opacity: 1;
        }
      }

      @keyframes preloader-bounce {
        from,
        to {
          transform: translateY(0px);
          animation-timing-function: cubic-bezier(0.3, 0, 0.1, 1);
        }
        50% {
          transform: translateY(-50px);
          animation-timing-function: cubic-bezier(0.9, 0, 0.7, 1);
        }
      }

      @keyframes preloader-squash {
        0% {
          transform: scaleX(1.2) scaleY(0.8);
          animation-timing-function: cubic-bezier(0.3, 0, 0.1, 1);
          transform-origin: bottom center;
        }
        15% {
          transform: scaleX(0.85) scaleY(1.2);
          animation-timing-function: cubic-bezier(0, 0, 0.7, 0.75);
          transform-origin: bottom center;
        }
        55% {
          transform: scaleX(1.05) scaleY(0.95);
          animation-timing-function: cubic-bezier(0.9, 0, 1, 1);
          transform-origin: top center;
        }
        85% {
          transform: scaleX(0.85) scaleY(1.2);
          animation-timing-function: cubic-bezier(0, 0, 0, 1);
          transform-origin: bottom center;
        }
        100% {
          transform: scaleX(1.2) scaleY(0.8);
          transform-origin: bottom center;
          animation-timing-function: cubic-bezier(0, 0, 0.7, 1);
        }
      }

      /* Fail info */
      .preloader__text--fail {
        display: none;
      }

      /* stop logo animation */
      .preloader--done .preloader__bounce,
      .preloader--done .preloader__logo {
        animation-name: none;
        display: none;
      }

      .preloader--done .preloader__logo,
      .preloader--done .preloader__text {
        display: none;
        color: #ff5705 !important;
        font-size: 15px;
      }

      .preloader--done .preloader__text--fail {
        display: block;
      }

      [ng\:cloak],
      [ng-cloak],
      .ng-cloak {
        display: none !important;
      }
    </style>

    <div class="preloader">
      <div class="preloader__enter">
        <div class="preloader__bounce">
          <div class="preloader__logo"></div>
        </div>
      </div>
      <div class="preloader__text">Loading Percona Monitoring and Management</div>
      <div class="preloader__text preloader__text--fail">
        <p>
          <strong>If you're seeing this Grafana has failed to load its application files</strong>
          <br />
          <br />
        </p>
        <p>
          1. This could be caused by your reverse proxy settings.<br /><br />
          2. If you host grafana under subpath make sure your grafana.ini root_url setting includes subpath. If not
          using a reverse proxy make sure to set serve_from_sub_path to true.<br />
          <br />
          3. If you have a local dev build make sure you build frontend using: yarn start, or yarn build<br />
          <br />
          4. Sometimes restarting grafana-server can help<br />
          <br />
          5. Check if you are using a non-supported browser. For more information, refer to the list of
          <a href="https://grafana.com/docs/grafana/latest/installation/requirements/#supported-web-browsers">
            supported browsers</a
          >.
        </p>
      </div>
      <script nonce="[[.Nonce]]">
        // Check to see if browser is not supported by Grafana
        // Source file in app/core/utils/browser.ts & tests make edits there and copy compiled typescript here
        function checkBrowserCompatibility() {
          var isIE = navigator.userAgent.indexOf('MSIE') > -1;
          var isEdge = navigator.userAgent.indexOf('Edge/') > -1 || navigator.userAgent.indexOf('Edg/') > -1;
          var isFirefox = navigator.userAgent.toLowerCase().indexOf('firefox') > -1;
          var isChrome = /Chrome/.test(navigator.userAgent) && /Google Inc/.test(navigator.vendor);

          /* Check for
          <= IE11 (Trident 7)
          Edge <= 16
          Firefox <= 64
          Chrome <= 54
          */
          var isEdgeVersion = /Edge\/([0-9.]+)/.exec(navigator.userAgent);

          if (isIE && parseFloat(/Trident\/([0-9.]+)/.exec(navigator.userAgent)[1]) <= 7) {
            return false;
          } else if (
            isEdge &&
            ((isEdgeVersion && parseFloat(isEdgeVersion[1]) <= 16) ||
              parseFloat(/Edg\/([0-9.]+)/.exec(navigator.userAgent)[1]) <= 16)
          ) {
            return false;
          } else if (isFirefox && parseFloat(/Firefox\/([0-9.]+)/.exec(navigator.userAgent)[1]) <= 64) {
            return false;
          } else if (isChrome && parseFloat(/Chrome\/([0-9.]+)/.exec(navigator.userAgent)[1]) <= 54) {
            return false;
          }

          return true;
        }

        if (!checkBrowserCompatibility()) {
          alert('Your browser is not fully supported, please try newer version.');
        }
      </script>
    </div>

    <div id="reactRoot"></div>

    <script nonce="[[.Nonce]]">
      window.grafanaBootData = {
        user: [[.User]],
        settings: [[.Settings]],
        navTree: [[.NavTree]],
        themePaths: {
          light: '[[.ContentDeliveryURL]]public/build/<%= htmlWebpackPlugin.files.cssChunks.light %>',
          dark: '[[.ContentDeliveryURL]]public/build/<%= htmlWebpackPlugin.files.cssChunks.dark %>'
        }
      };

      // Set theme to match system only on startup.
      // Do not react to changes in system theme after startup.
      if (window.grafanaBootData.user.theme === "system") {
        document.body.classList.remove("theme-system");
        var darkQuery = window.matchMedia("(prefers-color-scheme: dark)");
        var cssLink = document.createElement("link");
        cssLink.rel = 'stylesheet';

        if (darkQuery.matches) {
          document.body.classList.add("theme-dark");
          cssLink.href = window.grafanaBootData.themePaths.dark;
          window.grafanaBootData.user.lightTheme = false;
        } else {
          document.body.classList.add("theme-light");
          cssLink.href = window.grafanaBootData.themePaths.light;
          window.grafanaBootData.user.lightTheme = true;
        }
        document.head.appendChild(cssLink);
      }

      window.__grafana_load_failed = function() {
        var preloader = document.getElementsByClassName("preloader");
        if (preloader.length) {
          preloader[0].className = "preloader preloader--done";
        }
      }

      // In case the js files fails to load the code below will show an info message.
      window.onload = function() {
        if (window.__grafana_app_bundle_loaded) {
          return;
        }
        window.__grafana_load_failed();
      };

      [[if .ContentDeliveryURL]]
        window.public_cdn_path = '[[.ContentDeliveryURL]]public/build/';
      [[end]]
      [[if .Nonce]]
        window.nonce = '[[.Nonce]]';
      [[end]]
    </script>

    [[if .GoogleTagManagerId]]
    <!-- Google Tag Manager -->
    <script nonce="[[.Nonce]]">
      dataLayer = [
        {
          IsSignedIn: '[[.User.IsSignedIn]]',
          Email: '[[.User.Email]]',
          Name: '[[.User.Name]]',
          UserId: '[[.User.Id]]',
          OrgId: '[[.User.OrgId]]',
          OrgName: '[[.User.OrgName]]',
        },
      ];
    </script>
    <noscript>
      <iframe
        src="//www.googletagmanager.com/ns.html?id=[[.GoogleTagManagerId]]"
        height="0"
        width="0"
        style="display: none; visibility: hidden"
      ></iframe>
    </noscript>
    <script nonce="[[.Nonce]]">
      (function (w, d, s, l, i) {
        w[l] = w[l] || [];
        w[l].push({ 'gtm.start': new Date().getTime(), event: 'gtm.js' });
        var f = d.getElementsByTagName(s)[0],
          j = d.createElement(s),
          dl = l != 'dataLayer' ? '&l=' + l : '';
        j.async = true;
        j.src = '//www.googletagmanager.com/gtm.js?id=' + i + dl;
        f.parentNode.insertBefore(j, f);
      })(window, document, 'script', 'dataLayer', '[[.GoogleTagManagerId]]');
    </script>
    <!-- End Google Tag Manager -->
    [[end]] <% for (index in htmlWebpackPlugin.files.js) { %> <% if (htmlWebpackPlugin.files.jsIntegrity) { %>
    <script
      nonce="[[.Nonce]]"
      src="[[.ContentDeliveryURL]]<%= htmlWebpackPlugin.files.js[index] %>"
      type="text/javascript"
      integrity="<%= htmlWebpackPlugin.files.jsIntegrity[index] %>"
      crossorigin="<%= webpackConfig.output.crossOriginLoading %>"
    ></script>
    <% } else { %>
    <script
      nonce="[[.Nonce]]"
      src="[[.ContentDeliveryURL]]<%= htmlWebpackPlugin.files.js[index] %>"
      type="text/javascript"
    ></script>
    <% } %> <% } %>

    <script nonce="[[.Nonce]]">
      performance.mark('frontend_boot_js_done_time_seconds');
    </script>

    <!-- @PERCONA -->
    [[ if eq .Env "development" ]]
      <script src="http://localhost:35729/livereload.js"></script>
    [[end]]
  </body>
</html><|MERGE_RESOLUTION|>--- conflicted
+++ resolved
@@ -14,18 +14,8 @@
 
     <base href="[[.AppSubUrl]]/" />
 
-<<<<<<< HEAD
-    <link
-      rel="preload"
-      href="[[.ContentDeliveryURL]]public/fonts/roboto/RxZJdnzeo3R5zSexge8UUVtXRa8TVwTICgirnJhmVJw.woff2"
-      as="font"
-      crossorigin
-    />
-
+    <!-- @PERCONA -->
     <link rel="icon" type="image/x-icon" href="public/img/percona-favicon.ico?cb=1584890955588" />
-=======
-    <link rel="icon" type="image/png" href="[[.FavIcon]]" />
->>>>>>> ae830f68
     <link rel="apple-touch-icon" sizes="180x180" href="[[.AppleTouchIcon]]" />
     <link rel="mask-icon" href="[[.ContentDeliveryURL]]public/img/grafana_mask_icon.svg" color="#F05A28" />
 
@@ -81,6 +71,7 @@
         height: 60px;
         background-repeat: no-repeat;
         background-size: contain;
+        /* @PERCONA */
         background-image: url('data:image/svg+xml;base64,PHN2ZyB3aWR0aD0iMTYwIiBoZWlnaHQ9IjE2MCIgdmlld0JveD0iMCAwIDE2MCAxNjAiIGZpbGw9Im5vbmUiIHhtbG5zPSJodHRwOi8vd3d3LnczLm9yZy8yMDAwL3N2ZyI+CjxyZWN0IHdpZHRoPSIxNjAiIGhlaWdodD0iMTYwIiByeD0iMjQiIGZpbGw9InVybCgjcGFpbnQwX3JhZGlhbF8xMDg3M183Mzc1MCkiLz4KPHBhdGggb3BhY2l0eT0iMC4zMyIgZD0iTTI4IDgxLjc0NzNMNTQuOTY4OCAxMjUuNDg2TDU0Ljk3MzkgMTI1LjQ4MUw2NC40NjY2IDEwOC44NThMODIuMzAyMyAxNDBMMTAzLjI5NCAxMDMuMzQ4TDExMC40ODcgMTE1Ljk0N0wxMzIgODEuNzQ3NkwxMjYuNDMzIDgxLjc0NzNMMTEwLjQ5MiAxMDcuMzI2TDEwNS43NTYgOTkuMDU4TDExNS40ODIgODEuNzQ3M0gxMTAuMDIyTDEwMy4wOTQgOTQuNDA2Mkw5NS44NTkyIDgxLjc0NzNIOTAuODM5NkwxMDAuNjQ0IDk4LjY5MDNMODIuMzA3NCAxMzAuNzExTDY3LjEyNiAxMDQuMjA2TDc5Ljk1MDYgODEuNzQ3M0g3NS4wMjg3TDY0Ljc0NTIgMTAwLjA0OUw1NC4xMzA4IDgxLjc0NzNINDguNzQ3Mkw2Mi4wODU5IDEwNC42OTFMNTQuOTczOSAxMTcuMTA2TDMyLjQ0OTMgODEuNzQ3M0gyOFoiIGZpbGw9IndoaXRlIi8+CjxwYXRoIGQ9Ik0xMjEuODE0IDYzLjkwODlDMTIzLjc0NCA2Mi4yMDMyIDEyNS4xNDcgNTkuOTQwOSAxMjUuODIgNTcuNDA3OUMxMjYuNzMyIDUzLjk5MTQgMTI2LjI2NiA1MC40MjE3IDEyNC41MTQgNDcuMzU3NUMxMjIuNzYxIDQ0LjI5MzQgMTE5LjkyOSA0Mi4xMDI2IDExNi41NDEgNDEuMTg4NEMxMTUuNDIxIDQwLjg4NzEgMTE0LjI3NyA0MC43MzM5IDExMy4xMjcgNDAuNzMzOUMxMTEuNzI0IDQwLjczMzkgMTEwLjMxNiA0MC45NzM5IDEwOC45NzMgNDEuNDI4NUwxMDUuMDI3IDM0LjUxODlMOTUuNTM1MiA1MS4xNDE3TDc3LjcwMDQgMjBMNTYuNzA5OSA1Ni42NTIxTDQ5LjUxNzIgNDQuMDUzNEwyOCA4MS43NDczSDEzMkwxMjEuODE0IDYzLjkwODlaTTExMy4xMjcgNDQuOTE2NUMxMTMuOTEyIDQ0LjkxNjUgMTE0LjcwMiA0NS4wMjM3IDExNS40NzIgNDUuMjI4QzExNy43ODIgNDUuODQ1OSAxMTkuNzE3IDQ3LjM0MjIgMTIwLjkyMiA0OS40NDEyQzEyMi4xMjMgNTEuNTM1IDEyMi40NDIgNTMuOTc2MSAxMjEuODE5IDU2LjMxNUMxMjEuNDI0IDU3Ljc5MDkgMTIwLjY5NCA1OS4wOTgzIDExOS42ODYgNjAuMTc1OEwxMTEuMTExIDQ1LjE1NjVDMTExLjc3NCA0NC45OTgyIDExMi40NTggNDQuOTE2NSAxMTMuMTMyIDQ0LjkxNjVIMTEzLjEyN1pNMzUuNDAwMyA3Ny40MzcxTDQ5LjUxMjIgNTIuNjczOEw1NC4yNDgyIDYwLjk0MThMNDQuODcyNCA3Ny40MzcxSDM1LjQwMDNaTTU2LjkwNzUgNjUuNTg5MUw2My41MDI0IDc3LjQzNzFINTAuMzEyNUw1Ni45MDc1IDY1LjU4OTFaTTY4LjM3NTIgNzcuNDM3MUw1OS4zNTkgNjEuMzA5NUw3Ny42OTUzIDI5LjI4OTRMOTIuODc1OSA1NS43OTQxTDgwLjcwNDEgNzcuNDM3MUg2OC4zNzUyWk05NS4yNTY2IDU5Ljk1MTFMMTA1LjA3OCA3Ny40MzcxSDg1LjQzNUw5NS4yNTY2IDU5Ljk1MTFaTTExMC41ODkgNzcuNDM3MUw5Ny45MTU4IDU1LjMwOUwxMDUuMDI3IDQyLjg5NDFMMTI0LjgwNyA3Ny40MzcxSDExMC41ODlaIiBmaWxsPSJ3aGl0ZSIvPgo8ZGVmcz4KPHJhZGlhbEdyYWRpZW50IGlkPSJwYWludDBfcmFkaWFsXzEwODczXzczNzUwIiBjeD0iMCIgY3k9IjAiIHI9IjEiIGdyYWRpZW50VW5pdHM9InVzZXJTcGFjZU9uVXNlIiBncmFkaWVudFRyYW5zZm9ybT0idHJhbnNsYXRlKDIuNzMxOTcgMTU0LjE3Nykgc2NhbGUoMjEwLjY5MSkiPgo8c3RvcCBvZmZzZXQ9IjAuMjIiIHN0b3AtY29sb3I9IiNBQzMxMDAiLz4KPHN0b3Agb2Zmc2V0PSIxIiBzdG9wLWNvbG9yPSIjRTg3MzE4Ii8+CjwvcmFkaWFsR3JhZGllbnQ+CjwvZGVmcz4KPC9zdmc+Cg==');
       }
 
@@ -129,12 +120,12 @@
 
       @keyframes preloader-squash {
         0% {
-          transform: scaleX(1.2) scaleY(0.8);
+          transform: scaleX(1.3) scaleY(0.8);
           animation-timing-function: cubic-bezier(0.3, 0, 0.1, 1);
           transform-origin: bottom center;
         }
         15% {
-          transform: scaleX(0.85) scaleY(1.2);
+          transform: scaleX(0.75) scaleY(1.25);
           animation-timing-function: cubic-bezier(0, 0, 0.7, 0.75);
           transform-origin: bottom center;
         }
@@ -143,13 +134,13 @@
           animation-timing-function: cubic-bezier(0.9, 0, 1, 1);
           transform-origin: top center;
         }
-        85% {
-          transform: scaleX(0.85) scaleY(1.2);
+        95% {
+          transform: scaleX(0.75) scaleY(1.25);
           animation-timing-function: cubic-bezier(0, 0, 0, 1);
           transform-origin: bottom center;
         }
         100% {
-          transform: scaleX(1.2) scaleY(0.8);
+          transform: scaleX(1.3) scaleY(0.8);
           transform-origin: bottom center;
           animation-timing-function: cubic-bezier(0, 0, 0.7, 1);
         }
@@ -191,6 +182,7 @@
           <div class="preloader__logo"></div>
         </div>
       </div>
+      <!-- @PERCONA -->
       <div class="preloader__text">Loading Percona Monitoring and Management</div>
       <div class="preloader__text preloader__text--fail">
         <p>
@@ -363,10 +355,5 @@
     <script nonce="[[.Nonce]]">
       performance.mark('frontend_boot_js_done_time_seconds');
     </script>
-
-    <!-- @PERCONA -->
-    [[ if eq .Env "development" ]]
-      <script src="http://localhost:35729/livereload.js"></script>
-    [[end]]
   </body>
 </html>