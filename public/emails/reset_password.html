--- conflicted
+++ resolved
@@ -5,11 +5,7 @@
 <!-- If you delete this meta tag, Half Life 3 will never be released. -->
     <meta name="viewport" content="width=device-width" />
     <meta http-equiv="Content-Type" content="text/html; charset=UTF-8" />
-<<<<<<< HEAD
-    <title>{{.CheckType}} {{ .State }} for {{.Endpoint}}"}}</title>
-=======
     <title></title>
->>>>>>> cd832ea7
   </head>
   <body bgcolor="#FFFFFF" style="font-family: 'Open Sans', 'Helvetica Neue', 'Helvetica', Helvetica, Arial, sans-serif; -webkit-font-smoothing: antialiased; -webkit-text-size-adjust: none; width: 100% !important; height: 100%; margin: 0; padding: 0;"><style type="text/css">
 @media only screen and (max-width: 600px) {
@@ -28,19 +24,15 @@
 <!-- HEADER -->
 <table class="head-wrap" bgcolor="#666666" style="font-family: 'Open Sans', 'Helvetica Neue', 'Helvetica', Helvetica, Arial, sans-serif; width: 100%; margin: 0; padding: 0;"><tr style="font-family: 'Open Sans', 'Helvetica Neue', 'Helvetica', Helvetica, Arial, sans-serif; margin: 0; padding: 0;"><td style="font-family: 'Open Sans', 'Helvetica Neue', 'Helvetica', Helvetica, Arial, sans-serif; margin: 0; padding: 0;"></td>
         <td class="header container" style="font-family: 'Open Sans', 'Helvetica Neue', 'Helvetica', Helvetica, Arial, sans-serif; display: block !important; max-width: 600px !important; clear: both !important; margin: 0 auto; padding: 0;">
-<<<<<<< HEAD
                 
                 <div class="content" style="font-family: 'Open Sans', 'Helvetica Neue', 'Helvetica', Helvetica, Arial, sans-serif; max-width: 600px; display: block; margin: 0 auto; padding: 15px;">
                 <table style="font-family: 'Open Sans', 'Helvetica Neue', 'Helvetica', Helvetica, Arial, sans-serif; width: 100%; margin: 0; padding: 0;"><tr style="font-family: 'Open Sans', 'Helvetica Neue', 'Helvetica', Helvetica, Arial, sans-serif; margin: 0; padding: 0;"><td align="center" style="font-family: 'Open Sans', 'Helvetica Neue', 'Helvetica', Helvetica, Arial, sans-serif; margin: 0; padding: 0;"><img src="https://app.raintank.io/img/litmus-by-white.png" alt="Litmus by raintank" style="width: 200px; font-family: 'Open Sans', 'Helvetica Neue', 'Helvetica', Helvetica, Arial, sans-serif; max-width: 100%; margin: 0; padding: 0;" /></td>
                     </tr></table></div>
                 
-=======
 
                 <div class="content" style="font-family: 'Open Sans', 'Helvetica Neue', 'Helvetica', Helvetica, Arial, sans-serif; max-width: 600px; display: block; margin: 0 auto; padding: 15px;">
                 <table style="font-family: 'Open Sans', 'Helvetica Neue', 'Helvetica', Helvetica, Arial, sans-serif; width: 100%; margin: 0; padding: 0;"><tr style="font-family: 'Open Sans', 'Helvetica Neue', 'Helvetica', Helvetica, Arial, sans-serif; margin: 0; padding: 0;"><td align="center" style="font-family: 'Open Sans', 'Helvetica Neue', 'Helvetica', Helvetica, Arial, sans-serif; margin: 0; padding: 0;"><img src="http://grafana.org/assets/img/logo_transparent_200x75.png" alt="Grafnaa" style="width: 200px; font-family: 'Open Sans', 'Helvetica Neue', 'Helvetica', Helvetica, Arial, sans-serif; max-width: 100%; margin: 0; padding: 0;" /></td>
                     </tr></table></div>
-
->>>>>>> cd832ea7
         </td>
         <td style="font-family: 'Open Sans', 'Helvetica Neue', 'Helvetica', Helvetica, Arial, sans-serif; margin: 0; padding: 0;"></td>
     </tr></table><!-- /HEADER --><!-- BODY --><table class="body-wrap" style="font-family: 'Open Sans', 'Helvetica Neue', 'Helvetica', Helvetica, Arial, sans-serif; width: 100%; margin: 0; padding: 0;"><tr style="font-family: 'Open Sans', 'Helvetica Neue', 'Helvetica', Helvetica, Arial, sans-serif; margin: 0; padding: 0;"><td style="font-family: 'Open Sans', 'Helvetica Neue', 'Helvetica', Helvetica, Arial, sans-serif; margin: 0; padding: 0;"></td>
@@ -62,32 +54,19 @@
                 </tr>
                 <tr style="font-family: 'Open Sans', 'Helvetica Neue', 'Helvetica', Helvetica, Arial, sans-serif; margin: 0; padding: 0;"><td align="center" style="font-family: 'Open Sans', 'Helvetica Neue', 'Helvetica', Helvetica, Arial, sans-serif; margin: 0; padding: 15px;">
                         <p class="callout" style="font-family: 'Open Sans', 'Helvetica Neue', 'Helvetica', Helvetica, Arial, sans-serif; color: #999; font-weight: normal; font-size: 14px; line-height: 1.6; margin: 0 0 15px;">
-<<<<<<< HEAD
                             Not working? Try copying and pasting it to your browser. </br>Otherwise, dont hesitate to email us at <a href="mailto:help@raintank.io">hello@raintank.io</a>
                         </p><!-- /Callout Panel -->                 
                     </td>
                 </tr>
                 </table></div><!-- /content -->
                                     
-=======
-                            Not working? Try copying and pasting it to your browser. </br>Otherwise, dont hesitate to email us at <a href="mailto:contact@grafana.org">contact@grafana.org</a>
-                        </p><!-- /Callout Panel -->
-                    </td>
-                </tr>
-                </table></div><!-- /content -->
-
->>>>>>> cd832ea7
         </td>
         <td style="font-family: 'Open Sans', 'Helvetica Neue', 'Helvetica', Helvetica, Arial, sans-serif; margin: 0; padding: 0;"></td>
     </tr></table><!-- /BODY -->
     <table style="width: 100%">
         <tr>
             <td align="center">
-<<<<<<< HEAD
                 <p style="font-family: 'Open Sans', 'Helvetica Neue', 'Helvetica', Helvetica, Arial, sans-serif; color: #999; font-weight: normal; font-size: 14px; line-height: 1.6; margin: 0 0 15px; padding: 15px;">© 2015 <a style="color:#13b2d4;text-decoration:none;" target="_blank" href="https://raintank.io">raintank</a></p>
-=======
-                <p style="font-family: 'Open Sans', 'Helvetica Neue', 'Helvetica', Helvetica, Arial, sans-serif; color: #999; font-weight: normal; font-size: 14px; line-height: 1.6; margin: 0 0 15px; padding: 15px;">© 2015 <a style="color:#13b2d4;text-decoration:none;" target="_blank" href="https://grafana.org">Grafana</a></p>
->>>>>>> cd832ea7
             </td>
         </tr>
     </table><!-- /FOOTER -->
