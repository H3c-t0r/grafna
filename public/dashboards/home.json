--- conflicted
+++ resolved
@@ -2,8 +2,6 @@
   "links": [],
   "panels": [
     {
-<<<<<<< HEAD
-=======
       "datasource": null,
       "gridPos": {
         "h": 3,
@@ -17,7 +15,6 @@
       "type": "welcome"
     },
     {
->>>>>>> 01b46d17
       "datasource": null,
       "folderId": 0,
       "gridPos": {
