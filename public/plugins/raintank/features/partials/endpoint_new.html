<topnav toggle="toggleSideMenu()" icon="icon-rt-endpoint" section="Endpoints" show-menu-btn="!grafana.sidemenu">
	<!-- <ul class="nav">
		<li class="top-nav-title ng-binding">
			<div>
				<form ng-if="endpoint.id" style="margin-bottom:0px;">
					<li class="dropdown">
						<a class="pointer" data-toggle="dropdown" ng-click="loadOrgs()">
							<span>{{endpoint.name}}</span><i class="fa fa-caret-down small" style="position:relative; top:5px; left:10px;"></i>
						</a>
						<ul class="dropdown-menu" role="menu" style="left: 65px">
							<li ng-repeat="endpoint in endpoints">
								<a class="small" href="endpoints/summary/{{endpoint.id}}">{{endpoint.name}}</a>
							</li>
						</ul>
					</li>
				</form>
			</div>
		</li>
	</ul> -->
</topnav>

<div ng-controller="EndpointConfCtrl" ng-init="editor={index:0}">
	<div class="rt-page">
		<div class="rt-page-header">
			<i ng-class="icon" class="icon-rt-endpoint" style="font-size:24px;"></i> <h1 class="rt-h1">New Endpoint</h1>
		</div>
		<div class="rt-page-body">
			<form name="endpointForm">
				<div class="rt-page-section">
					<div class="rt-mini-form">
						<div class="rt-mini-form-col">
							<label class="rt-form-label-medium">Domain Name</label>
							<input type="text" class="rt-form-input" ng-model="endpoint.name" required="">
						</div>
						<div class="rt-mini-form-col">
						<div ng-hide="discovered || discoveryInProgress">
								<button type="submit" class="secondaryCTA" ng-click="endpointForm.$valid && discover(endpoint)">Auto Discover</button>
							</div>															
							<div ng-show="discoveryInProgress">
							    <svg width="25" height="25" viewBox="0 0 44 44" xmlns="http://www.w3.org/2000/svg" stroke="#13B3D4" class="puff">
							        <g fill="none" fill-rule="evenodd" stroke-width="3"> 
							            <circle cx="22" cy="22" r="1">
							                <animate attributeName="r"
							                    begin="0s" dur="3s"
							                    values="1; 20"
							                    calcMode="spline"
							                    keyTimes="0; 1"
							                    keySplines="0.165, 0.84, 0.44, 1"
							                    repeatCount="indefinite" />
							                <animate attributeName="stroke-opacity"
							                    begin="0s" dur="3s"
							                    values="1; 0"
							                    calcMode="spline"
							                    keyTimes="0; 1"
							                    keySplines="0.3, 0.61, 0.355, 1"
							                    repeatCount="indefinite" />
							            </circle>
							            <circle cx="22" cy="22" r="1">
							                <animate attributeName="r"
							                    begin="-1.5s" dur="3s"
							                    values="1; 20"
							                    calcMode="spline"
							                    keyTimes="0; 1"
							                    keySplines="0.165, 0.84, 0.44, 1"
							                    repeatCount="indefinite" />
							                <animate attributeName="stroke-opacity"
							                    begin="-1.5s" dur="3s"
							                    values="1; 0"
							                    calcMode="spline"
							                    keyTimes="0; 1"
							                    keySplines="0.3, 0.61, 0.355, 1"
							                    repeatCount="indefinite" />
							            </circle>
							        </g>
							    </svg>
								<span class="rt-body-copy">Discovery in progress...</span>
							</div>
							<!-- Below replaces Auto-Discover button on success -->
							<div ng-show="discovered">
								<p class="rt-body-copy">
									<b>Great Success.</b> We've suggested some default checks below based on what we were able to detect. <a class="rt-modal-body-link" ng-click="endpointForm.$valid && discover(endpoint)">Check again</a>
								</p>
							</div>
						</div>
					</div>
				</div>

<<<<<<< HEAD
					<!-- Ping Tab  -->
					<div class="rt-box rt-page-box">
						<div class="rt-box-header rt-page-box-header" ng-click="showPing = !showPing" ng-class="{ active: showping }">
							<div class="rt-page-box-header-checkbox checkbox-check-enabled">
								<input class="rt-modal" id="ping-enabled1" type="checkbox" ng-model="monitors['ping'].enabled">
								<label for="ping-enabled1" class="rt-h2 rt-modal">Ping</label>
							</div>
							<div style="float: right; display: inline;">
								<a href="#">
									<i class="icon icon-rt-monitoring-tiny" style="font-size:18px;"></i>
                                                                        <span class="freqMsg" ng-show="monitors['ping'].enabled" > Every {{monitors['ping'].frequency}}s from {{collectorCount(monitors['ping'])}} Collectors |</span>
                                                                        <span class="freqMsg" ng-show="!monitors['ping'].enabled && discovered" > Not Discovered |</span>
									<span class="freqMsg" style="color: #13b2d4"> Configure</span>
									<span><i class="fa fa-caret-down"></i></span>
								</a>
							</div>
						</div>
						<div class="rt-box-body rt-page-box-body" ng-show="showPing">

							<div class="rt-box-interior-section">
									<div class="rt-box-interior-header-icon">
										<i class="icon icon-rt-monitoring" style="font-size:32px;"></i>
									</div>
									<div class="rt-box-interior rt-box-interior-header">
										<div class="rt-h3">Monitoring</div>
										<p class="rt-body-copy" style="margin-top:20px;">We send a burst of 10 ICMP echo ("ping") packets every check interval, from every Collector. This provides a simple and effective way to test your network connectivity in isolation from the rest of your application.</p>
									</div>
									<div class="rt-box-interior rt-box-interior-content">
										<div class="checkbox-check-enabled">
											<input class="rt-modal" id="ping-enabled"type="checkbox" ng-model="monitors['ping'].enabled">
											<label for="ping-enabled" class="rt-modal rt-body-copy"> Enabled</label>
										</div>
										<div class="editor-option rt-input-styles">
											<label class="small">Frequency</label>
											<select class="small" ng-model="monitors['ping'].frequency" ng-options="f.value as f.label for f in frequencyOpts" ng-selected="{{monitors['ping'].frequency}}" style="width: auto; height: auto;"></select> 
										</div>
										<div>
											<div class="editor-option rt-input-styles" style="padding-top: 15px; padding-bottom: 5px; width: auto; height: auto;" ng-repeat="setting in monitor_types_by_name['ping'].settings">
												<raintank-setting definition="setting" target="currentSettingByVariable(monitors['ping'], setting.variable)">
											</div>
											<div class="editor-option" style="margin-top: 20px;">
												<label class="small">&nbsp;</label>
												<endpoint-collector-select model="monitors['ping']" collectors="collectors" style="modal-collector-select"></endpoint-collector-select>
											</div>
										</div>
									</div>
								</div>

							<div class="rt-box-interior-section">
									<div class="rt-box-interior-header-icon">
										<i class="icon icon-rt-online" style="font-size: 30px;"></i>
=======
				<!-- Ping Tab  -->
				<div class="rt-box rt-page-box">
					<div class="rt-box-header rt-page-box-header" ng-click="showPing = !showPing" ng-class="{ active: showping }">
						<div class="rt-page-box-header-checkbox checkbox-check-enabled">
							<input class="rt-modal" id="ping-enabled1" type="checkbox" ng-model="monitors['ping'].enabled">
							<label for="ping-enabled1" class="rt-h2 rt-modal">Ping</label>
						</div>
						<div style="float: right; display: inline;">
							<a href="#">
								<img src="/img/rt-check.png" style="width: 16px; height: 16px; vertical-align: baseline;" ng-show="monitors['ping'].enabled">
								<span class="freqMsg" ng-show="monitors['ping'].enabled" > Every {{monitors['ping'].frequency}}s from {{collectorCount(monitors['ping'])}} Collectors |</span>
								<span class="freqMsg" ng-show="!monitors['ping'].enabled && discovered" > Not Discovered |</span>
								<span class="freqMsg" style="color: #13b2d4"> Configure</span>
								<span><i class="fa fa-caret-down"></i></span>
							</a>
						</div>
					</div>
					<div class="rt-box-body rt-page-box-body" ng-show="showPing">
						<div class="rt-box-interior-section">
							<div class="rt-box-interior-header-icon">
								<img src="/img/rt-check.png" style="width: 32px; vertical-align: top;">
							</div>
							<div class="rt-box-interior-header rt-h3">Monitoring</div>
							<div class="rt-box-interior-content">
								<p class="rt-body-copy">We send a burst of 10 ICMP echo ("ping") packets every check interval, from every Collector. This provides a simple and effective way to test your network connectivity in isolation from the rest of your application.</p>
								<div class="checkbox-check-enabled">
									<input class="rt-modal" id="ping-enabled"type="checkbox" ng-model="monitors['ping'].enabled">
									<label for="ping-enabled" class="rt-modal rt-body-copy"> Enabled</label>
								</div>
								<div class="editor-option rt-input-styles">
									<label class="small">Frequency</label>
									<select class="small" ng-model="monitors['ping'].frequency" ng-options="f.value as f.label for f in frequencyOpts" ng-selected="{{monitors['ping'].frequency}}" style="width: auto; height: auto;"></select> 
								</div>
								<div>
									<div class="editor-option rt-input-styles" style="padding-top: 15px; padding-bottom: 5px; width: auto; height: auto;" ng-repeat="setting in monitor_types_by_name['ping'].settings">
										<raintank-setting definition="setting" target="currentSettingByVariable(monitors['ping'], setting.variable)">
>>>>>>> 9e6bca42
									</div>
									<div class="editor-option" style="margin-top: 20px;">
										<label class="small">&nbsp;</label>
										<endpoint-collector-select model="monitors['ping']" collectors="collectors" style="modal-collector-select"></endpoint-collector-select>
									</div>
<<<<<<< HEAD
							</div>	

							<div class="rt-box-interior-section">
									<div class="rt-box-interior-header-icon">
										<i class="icon icon-rt-alert" style="font-size: 26px;"></i>
=======
								</div>
							</div>
						</div>
<!-- 						<div class="rt-box-interior-section">
							<div class="rt-box-interior-header-icon">
								<i class="fa-fw icon-rt-online" style="font-size: 23px; vertical-align: text-bottom;"></i>
							</div>
							<div class="rt-box-interior-header rt-h3">Health</div>
							<div class="rt-box-interior-content">
								<div class="rt-body-copy">
									<span class="rt-sentence-form-label" style="margin: 0;">If more than</span>
									<div class="editor-option rt-input-styles">
										<label><input type="number" value="3"style="width: 30px; height: auto; margin: -5px 10px 0 10px;"></select></label>
>>>>>>> 9e6bca42
									</div>
									<span class="rt-sentence-form-label">of the selected Collectors return ERROR or WARNING for more than</span>
									<div class="editor-option rt-input-styles">
										<label><input type="number" value="5"style="width: 30px; height: auto; margin: -5px 10px 0 10px;"></select></label>
									</div>
									<span class="rt-sentence-form-label">consecutive checks.</span>
								</div>
							</div>
						</div>	
						<div class="rt-box-interior-section">
							<div class="rt-box-interior-header-icon">
								<img src="/img/rt-alerts.png" style="width: 32px; vertical-align: bottom; opacity: 0.8;">
							</div>
<<<<<<< HEAD
							<div style="float: right; display: inline;">
								<a href="#">
									<i class="icon icon-rt-monitoring-tiny" style="font-size:18px;"></i>
                                                                        <span class="freqMsg" ng-show="monitors['dns'].enabled" > Every {{monitors['dns'].frequency}}s from {{collectorCount(monitors['dns'])}} Collectors |</span>
                                                                        <span class="freqMsg" ng-show="!monitors['dns'].enabled && discovered" > Not Discovered |</span>
									<span class="freqMsg" style="color: #13b2d4"> Configure</span>
									<span><i class="fa fa-caret-down"></i></span>
								</a>
=======
							<div class="rt-box-interior-header rt-h3">Alerting</div>
							<div class="rt-box-interior-content">
								<span class="rt-sentence-form-label" style="margin: 0;">When things go bad, notify: </span>
>>>>>>> 9e6bca42
							</div>
						</div>
 -->					</div>
				</div>
				<!-- End Ping Tab -->

<<<<<<< HEAD
							<div class="rt-box-interior-section">
									<div class="rt-box-interior-header-icon">
										<i class="icon icon-rt-monitoring" style="font-size:32px;"></i>
									</div>
									<div class="rt-box-interior rt-box-interior-header">
										<div class="rt-h3">Monitoring</div>
										<p class="rt-body-copy" style="margin-top:20px;">We will do a single DNS lookup, on as many DNS servers as you specify every check interval, from every Collector. If one fails, we will move on to the other similar to the way that DNS works in the real world.</p>
									</div>
									<div class="rt-box-interior rt-box-interior-content">
										<div class="checkbox-check-enabled">
											<input class="rt-modal" id="dns-enabled" type="checkbox" ng-model="monitors['dns'].enabled">
											<label for="dns-enabled" class="rt-modal rt-body-copy"> Enabled</label>
										</div>
										<div class="editor-option rt-input-styles" style="display: inline-block;">
											<label class="small">Frequency</label>
											<select class="small" ng-model="monitors['dns'].frequency" ng-options="f.value as f.label for f in frequencyOpts" ng-selected="{{monitors['dns'].frequency}}" style="width: auto; height: auto;"></select> 
										</div>
										<div style="display: inline-block;">
											<div class="editor-option rt-input-styles" style="padding-top: 15px; padding-bottom: 5px; width: auto; height: auto;" ng-repeat="setting in monitor_types_by_name['dns'].settings">
												<raintank-setting definition="setting" target="currentSettingByVariable(monitors['dns'], setting.variable)">
											</div>
											<div class="editor-option" style="margin-top: 20px;">
												<label class="small">&nbsp;</label>
												<endpoint-collector-select model="monitors['dns']" collectors="collectors" style="modal-collector-select"></endpoint-collector-select>
											</div>
										</div>
									</div>
								</div>

							<div class="rt-box-interior-section">
									<div class="rt-box-interior-header-icon">
										<i class="icon icon-rt-online" style="font-size: 30px; "></i>
=======

				<!-- DNS Tab  -->
				<div class="rt-box rt-page-box">
					<div class="rt-box-header rt-page-box-header" ng-click="showDNS = !showDNS" ng-class="{ active: showdns }">
						<div class="rt-page-box-header-checkbox checkbox-check-enabled">
							<input class="rt-modal" id="dns-enabled1" type="checkbox" ng-model="monitors['dns'].enabled">
							<label for="dns-enabled1" class="rt-h2 rt-modal">DNS</label>
						</div>
						<div style="float: right; display: inline;">
							<a href="#">
								<img src="/img/rt-check.png" style="width: 16px; height: 16px; vertical-align: baseline;" ng-show="monitors['dns'].enabled">
								<span class="freqMsg" ng-show="monitors['dns'].enabled" > Every {{monitors['dns'].frequency}}s from {{collectorCount(monitors['dns'])}} Collectors |</span>
								<span class="freqMsg" ng-show="!monitors['dns'].enabled && discovered" > Not Discovered |</span>
								<span class="freqMsg" style="color: #13b2d4"> Configure</span>
								<span><i class="fa fa-caret-down"></i></span>
							</a>
						</div>
					</div>
					<div class="rt-box-body rt-page-box-body" ng-show="showDNS">
						<div class="rt-box-interior-section">
							<div class="rt-box-interior-header-icon">
								<img src="/img/rt-check.png" style="width: 32px; vertical-align: top;">
							</div>
							<div class="rt-box-interior-header rt-h3">Monitoring</div>							
							<div class="rt-box-interior-content">
								<p class="rt-body-copy">We will do a single DNS lookup, on as many DNS servers as you specify every check interval, from every Collector. If one fails, we will move on to the other similar to the way that DNS works in the real world.</p>
								<div class="checkbox-check-enabled">
									<input class="rt-modal" id="dns-enabled" type="checkbox" ng-model="monitors['dns'].enabled">
									<label for="dns-enabled" class="rt-modal rt-body-copy"> Enabled</label>
								</div>
								<div class="editor-option rt-input-styles" style="display: inline-block;">
									<label class="small">Frequency</label>
									<select class="small" ng-model="monitors['dns'].frequency" ng-options="f.value as f.label for f in frequencyOpts" ng-selected="{{monitors['dns'].frequency}}" style="width: auto; height: auto;"></select> 
								</div>
								<div style="display: inline-block;">
									<div class="editor-option rt-input-styles" style="padding-top: 15px; padding-bottom: 5px; width: auto; height: auto;" ng-repeat="setting in monitor_types_by_name['dns'].settings">
										<raintank-setting definition="setting" target="currentSettingByVariable(monitors['dns'], setting.variable)">
>>>>>>> 9e6bca42
									</div>
									<div class="editor-option" style="margin-top: 20px;">
										<label class="small">&nbsp;</label>
										<endpoint-collector-select model="monitors['dns']" collectors="collectors" style="modal-collector-select"></endpoint-collector-select>
									</div>
<<<<<<< HEAD
							</div>	

							<div class="rt-box-interior-section">
									<div class="rt-box-interior-header-icon">
										<i class="icon icon-rt-alert" style="font-size: 26px;"></i>
=======
								</div>
							</div>
						</div>
<!-- 						<div class="rt-box-interior-section">
							<div class="rt-box-interior-header-icon">
								<i class="fa-fw icon-rt-online" style="font-size: 23px; vertical-align: text-bottom;"></i>
							</div>
							<div class="rt-box-interior-header rt-h3">Health</div>
							<div class="rt-box-interior-content">
								<div class="rt-body-copy">
									<span class="rt-sentence-form-label" style="margin: 0;">If more than</span>
									<div class="editor-option rt-input-styles">
										<label><input type="number" value="3"style="width: 30px; height: auto; margin: -5px 10px 0 10px;"></select></label>
>>>>>>> 9e6bca42
									</div>
									<span class="rt-sentence-form-label">of the selected Collectors return ERROR or WARNING for more than</span>
									<div class="editor-option rt-input-styles">
										<label><input type="number" value="5"style="width: 30px; height: auto; margin: -5px 10px 0 10px;"></select></label>
									</div>
									<span class="rt-sentence-form-label">consecutive checks.</span>
								</div>
							</div>
						</div>	
						<div class="rt-box-interior-section">
							<div class="rt-box-interior-header-icon">
								<img src="/img/rt-alerts.png" style="width: 32px; vertical-align: bottom; opacity: 0.8;">
							</div>
<<<<<<< HEAD
							<div style="float: right; display: inline;">
								<a href="#">
									<i class="icon icon-rt-monitoring-tiny" style="font-size:18px;"></i>
                                                                        <span class="freqMsg" ng-show="monitors['http'].enabled" > Every {{monitors['http'].frequency}}s from {{collectorCount(monitors['http'])}} Collectors |</span>
                                                                        <span class="freqMsg" ng-show="!monitors['http'].enabled && discovered" > Not Discovered |</span>
									<span class="freqMsg" style="color: #13b2d4"> Configure</span>
									<span><i class="fa fa-caret-down"></i></span>
								</a>
=======
							<div class="rt-box-interior-header rt-h3">Alerting</div>
							<div class="rt-box-interior-content">
								<span class="rt-sentence-form-label" style="margin: 0;">When things go bad, notify: </span>
>>>>>>> 9e6bca42
							</div>
						</div>
 -->					</div>
				</div>
				<!-- End DNS Tab -->

<<<<<<< HEAD
							<div class="rt-box-interior-section">
									<div class="rt-box-interior-header-icon">
										<i class="icon icon-rt-monitoring" style="font-size:32px;"></i>
									</div>
									<div class="rt-box-interior rt-box-interior-header">
										<div class="rt-h3">Monitoring</div>
										<p class="rt-body-copy" style="margin-top:20px;">We do an HTTP request to your Endpoint every check interval, from every Collector. We will download content from your web server up to the limit you specify.</p>
									</div>
									<div class="rt-box-interior rt-box-interior-content">
										<div class="checkbox-check-enabled">
											<input class="rt-modal" id="http-enabled" type="checkbox" ng-model="monitors['http'].enabled">
											<label for="http-enabled" class="rt-modal rt-body-copy"> Enabled</label>
										</div>
										<div class="editor-option rt-input-styles" style="display: inline-block;">
											<label class="small">Frequency</label>
											<select class="small" ng-model="monitors['http'].frequency" ng-options="f.value as f.label for f in frequencyOpts" ng-selected="{{monitors['http'].frequency}}" style="width: auto; height: auto;"></select> 
										</div>
										<div style="display: inline-block;">
											<div class="editor-option rt-input-styles" style="padding-top: 15px; padding-bottom: 5px; width: auto; height: auto;" ng-repeat="setting in monitor_types_by_name['http'].settings">
												<raintank-setting definition="setting" target="currentSettingByVariable(monitors['http'], setting.variable)">
											</div>
											<div class="editor-option" style="margin-top: 20px;">
												<label class="small">&nbsp;</label>
												<endpoint-collector-select model="monitors['http']" collectors="collectors" style="modal-collector-select"></endpoint-collector-select>
											</div>
										</div>
									</div>
								</div>

							<div class="rt-box-interior-section">
									<div class="rt-box-interior-header-icon">
										<i class="icon icon-rt-online" style="font-size: 30px;"></i>
=======
				<!-- HTTP Tab  -->
				<div class="rt-box rt-page-box">
					<div class="rt-box-header rt-page-box-header" ng-click="showHTTP = !showHTTP" ng-class="{ active: showhttp }">
						<div class="rt-page-box-header-checkbox checkbox-check-enabled">
							<input class="rt-modal" id="http-enabled1" type="checkbox" ng-model="monitors['http'].enabled">
							<label for="http-enabled1" class="rt-h2 rt-modal">HTTP</label>
						</div>
						<div style="float: right; display: inline;">
							<a href="#">
								<img src="/img/rt-check.png" style="width: 16px; height: 16px; vertical-align: baseline;" ng-show="monitors['http'].enabled">
								<span class="freqMsg" ng-show="monitors['http'].enabled" > Every {{monitors['http'].frequency}}s from {{collectorCount(monitors['http'])}} Collectors |</span>
								<span class="freqMsg" ng-show="!monitors['http'].enabled && discovered" > Not Discovered |</span>
								<span class="freqMsg" style="color: #13b2d4"> Configure</span>
								<span><i class="fa fa-caret-down"></i></span>
							</a>
						</div>
					</div>
					<div class="rt-box-body rt-page-box-body" ng-show="showHTTP">
						<div class="rt-box-interior-section">
							<div class="rt-box-interior-header-icon">
								<img src="/img/rt-check.png" style="width: 32px; vertical-align: top;">
							</div>
							<div class="rt-box-interior-header rt-h3">Monitoring</div>								
							<div class="rt-box-interior-content">
								<p class="rt-body-copy">We do an HTTP request to your Endpoint every check interval, from every Collector. We will download content from your web server up to the limit you specify.</p>
								<div class="checkbox-check-enabled">
									<input class="rt-modal" id="http-enabled" type="checkbox" ng-model="monitors['http'].enabled">
									<label for="http-enabled" class="rt-modal rt-body-copy"> Enabled</label>
								</div>
								<div class="editor-option rt-input-styles" style="display: inline-block;">
									<label class="small">Frequency</label>
									<select class="small" ng-model="monitors['http'].frequency" ng-options="f.value as f.label for f in frequencyOpts" ng-selected="{{monitors['http'].frequency}}" style="width: auto; height: auto;"></select> 
								</div>
								<div style="display: inline-block;">
									<div class="editor-option rt-input-styles" style="padding-top: 15px; padding-bottom: 5px; width: auto; height: auto;" ng-repeat="setting in monitor_types_by_name['http'].settings">
										<raintank-setting definition="setting" target="currentSettingByVariable(monitors['http'], setting.variable)">
>>>>>>> 9e6bca42
									</div>
									<div class="editor-option" style="margin-top: 20px;">
										<label class="small">&nbsp;</label>
										<endpoint-collector-select model="monitors['http']" collectors="collectors" style="modal-collector-select"></endpoint-collector-select>
									</div>
<<<<<<< HEAD
							</div>	

							<div class="rt-box-interior-section">
									<div class="rt-box-interior-header-icon">
										<i class="icon icon-rt-alert" style="font-size: 26px;"></i>
=======
								</div>
							</div>
						</div>
<!-- 						<div class="rt-box-interior-section">
							<div class="rt-box-interior-header-icon">
								<i class="fa-fw icon-rt-online" style="font-size: 23px; vertical-align: text-bottom;"></i>
							</div>
							<div class="rt-box-interior-header rt-h3">Health</div>
							<div class="rt-box-interior-content">
								<div class="rt-body-copy">
									<span class="rt-sentence-form-label" style="margin: 0;">If more than</span>
									<div class="editor-option rt-input-styles">
										<label><input type="number" value="3"style="width: 30px; height: auto; margin: -5px 10px 0 10px;"></select></label>
>>>>>>> 9e6bca42
									</div>
									<span class="rt-sentence-form-label">of the selected Collectors return ERROR or WARNING for more than</span>
									<div class="editor-option rt-input-styles">
										<label><input type="number" value="5"style="width: 30px; height: auto; margin: -5px 10px 0 10px;"></select></label>
									</div>
									<span class="rt-sentence-form-label">consecutive checks.</span>
								</div>
							</div>
						</div>	
						<div class="rt-box-interior-section">
							<div class="rt-box-interior-header-icon">
								<img src="/img/rt-alerts.png" style="width: 32px; vertical-align: bottom; opacity: 0.8;">
							</div>
<<<<<<< HEAD
							<div style="float: right; display: inline;">
								<a href="#">
									<i class="icon icon-rt-monitoring-tiny" style="font-size:18px;"></i>
                                                                        <span class="freqMsg" ng-show="monitors['https'].enabled" > Every {{monitors['https'].frequency}}s from {{collectorCount(monitors['https'])}} Collectors |</span>
                                                                        <span class="freqMsg" ng-show="!monitors['https'].enabled && discovered" > Not Discovered |</span>
									<span class="freqMsg" style="color: #13b2d4"> Configure</span>
									<span><i class="fa fa-caret-down"></i></span>
								</a>
=======
							<div class="rt-box-interior-header rt-h3">Alerting</div>
							<div class="rt-box-interior-content">
								<span class="rt-sentence-form-label" style="margin: 0;">When things go bad, notify: </span>
>>>>>>> 9e6bca42
							</div>
						</div>
 -->					</div>
				</div>
				<!-- End HTTP Tab -->

<<<<<<< HEAD
							<div class="rt-box-interior-section">
									<div class="rt-box-interior-header-icon">
										<i class="icon icon-rt-monitoring" style="font-size:32px;"></i>
									</div>
									<div class="rt-box-interior rt-box-interior-header">
										<div class="rt-h3">Monitoring</div>
										<p class="rt-body-copy" style="margin-top:20px;">We do an HTTP request to your Endpoint every check interval, from every Collector. We will download content from your web server up to the limit you specify.</p>
									</div>
									<div class="rt-box-interior rt-box-interior-content">
										<div class="checkbox-check-enabled">
											<input class="rt-modal" id="https-enabled" type="checkbox" ng-model="monitors['https'].enabled">
											<label for="https-enabled" class="rt-modal rt-body-copy"> Enabled</label>
										</div>
										<div class="editor-option rt-input-styles" style="display: inline-block;">
											<label class="small">Frequency</label>
											<select class="small" ng-model="monitors['https'].frequency" ng-options="f.value as f.label for f in frequencyOpts" ng-selected="{{monitors['https'].frequency}}" style="width: auto; height: auto;"></select> 
										</div>
										<div style="display: inline-block;">
											<div class="editor-option rt-input-styles" style="padding-top: 15px; padding-bottom: 5px; width: auto; height: auto;" ng-repeat="setting in monitor_types_by_name['https'].settings">
												<raintank-setting definition="setting" target="currentSettingByVariable(monitors['https'], setting.variable)">
											</div>
											<div class="editor-option" style="margin-top: 20px;">
												<label class="small">&nbsp;</label>
												<endpoint-collector-select model="monitors['https']" collectors="collectors" style="modal-collector-select"></endpoint-collector-select>
											</div>
										</div>
									</div>
								</div>

							<div class="rt-box-interior-section">
									<div class="rt-box-interior-header-icon">
										<i class="icon icon-rt-online" style="font-size: 30px;"></i>
=======
				<!-- HTTPS Tab  -->
				<div class="rt-box rt-page-box">
					<div class="rt-box-header rt-page-box-header" ng-click="showHTTPS = !showHTTPS">
						<div class="rt-page-box-header-checkbox checkbox-check-enabled">
							<input class="rt-modal" id="https-enabled1" type="checkbox" ng-model="monitors['https'].enabled">
							<label for="https-enabled1" class="rt-h2 rt-modal">HTTPS</label>
						</div>
						<div style="float: right; display: inline;">
							<a href="#">
								<img src="/img/rt-check.png" style="width: 16px; height: 16px; vertical-align: baseline;" ng-show="monitors['https'].enabled">
								<span class="freqMsg" ng-show="monitors['https'].enabled" > Every {{monitors['https'].frequency}}s from {{collectorCount(monitors['https'])}} Collectors |</span>
								<span class="freqMsg" ng-show="!monitors['https'].enabled && discovered" > Not Discovered |</span>
								<span class="freqMsg" style="color: #13b2d4"> Configure</span>
								<span><i class="fa fa-caret-down"></i></span>
							</a>
						</div>
					</div>
					<div class="rt-box-body rt-page-box-body" ng-show="showHTTPS">
						<div class="rt-box-interior-section">
							<div class="rt-box-interior-header-icon">
								<img src="/img/rt-check.png" style="width: 32px; vertical-align: top;">
							</div>
							<div class="rt-box-interior-header rt-h3">Monitoring</div>
							<div class="rt-box-interior-content">
							<p class="rt-body-copy">We do an HTTP request to your Endpoint every check interval, from every Collector. We will download content from your web server up to the limit you specify.</p>
								<div class="checkbox-check-enabled">
									<input class="rt-modal" id="https-enabled" type="checkbox" ng-model="monitors['https'].enabled">
									<label for="https-enabled" class="rt-modal rt-body-copy"> Enabled</label>
								</div>
								<div class="editor-option rt-input-styles" style="display: inline-block;">
									<label class="small">Frequency</label>
									<select class="small" ng-model="monitors['https'].frequency" ng-options="f.value as f.label for f in frequencyOpts" ng-selected="{{monitors['https'].frequency}}" style="width: auto; height: auto;"></select> 
								</div>
								<div style="display: inline-block;">
									<div class="editor-option rt-input-styles" style="padding-top: 15px; padding-bottom: 5px; width: auto; height: auto;" ng-repeat="setting in monitor_types_by_name['https'].settings">
										<raintank-setting definition="setting" target="currentSettingByVariable(monitors['https'], setting.variable)">
>>>>>>> 9e6bca42
									</div>
									<div class="editor-option" style="margin-top: 20px;">
										<label class="small">&nbsp;</label>
										<endpoint-collector-select model="monitors['https']" collectors="collectors" style="modal-collector-select"></endpoint-collector-select>
									</div>
<<<<<<< HEAD
							</div>	

							<div class="rt-box-interior-section">
									<div class="rt-box-interior-header-icon">
										<i class="icon icon-rt-alert" style="font-size: 26px;"></i>
=======
								</div>
							</div>
						</div>
<!-- 						<div class="rt-box-interior-section">
							<div class="rt-box-interior-header-icon">
								<i class="fa-fw icon-rt-online" style="font-size: 23px; vertical-align: text-bottom;"></i>
							</div>
							<div class="rt-box-interior-header rt-h3">Health</div>
							<div class="rt-box-interior-content">
								<div class="rt-body-copy">
									<span class="rt-sentence-form-label" style="margin: 0;">If more than</span>
									<div class="editor-option rt-input-styles">
										<label><input type="number" value="3"style="width: 30px; height: auto; margin: -5px 10px 0 10px;"></select></label>
>>>>>>> 9e6bca42
									</div>
									<span class="rt-sentence-form-label">of the selected Collectors return ERROR or WARNING for more than</span>
									<div class="editor-option rt-input-styles">
										<label><input type="number" value="5"style="width: 30px; height: auto; margin: -5px 10px 0 10px;"></select></label>
									</div>
									<span class="rt-sentence-form-label">consecutive checks.</span>
								</div>
							</div>
						</div>	
						<div class="rt-box-interior-section">
							<div class="rt-box-interior-header-icon">
								<img src="/img/rt-alerts.png" style="width: 32px; vertical-align: bottom; opacity: 0.8;">
							</div>
							<div class="rt-box-interior-header rt-h3">Alerting</div>
							<div class="rt-box-interior-content">
								<span class="rt-sentence-form-label" style="margin: 0;">When things go bad, notify: </span>
							</div>
						</div>
 -->					</div>
				</div>
				<!-- End HTTPS Tab -->

				<div class="editor-row">
					<div style="display: block; margin-top: 5px;" class="editor-option">
						<bootstrap-tagsinput ng-model="endpoint.tags" tagclass="label label-tag" placeholder="add tags"></bootstrap-tagsinput>
					</div>
				</div>
				<div style="margin: 25px 0 0 10px;">
					<button type="submit" class="rt-btn btn-modal" ng-click="endpointForm.$valid && addEndpoint(endpoint)">Add Endpoint</button>
					<span class="cancel-primary" ng-click="cancel();">Cancel</span>
				</div>
			</form>
		</div>
	</div>
</div><|MERGE_RESOLUTION|>--- conflicted
+++ resolved
@@ -85,59 +85,6 @@
 					</div>
 				</div>
 
-<<<<<<< HEAD
-					<!-- Ping Tab  -->
-					<div class="rt-box rt-page-box">
-						<div class="rt-box-header rt-page-box-header" ng-click="showPing = !showPing" ng-class="{ active: showping }">
-							<div class="rt-page-box-header-checkbox checkbox-check-enabled">
-								<input class="rt-modal" id="ping-enabled1" type="checkbox" ng-model="monitors['ping'].enabled">
-								<label for="ping-enabled1" class="rt-h2 rt-modal">Ping</label>
-							</div>
-							<div style="float: right; display: inline;">
-								<a href="#">
-									<i class="icon icon-rt-monitoring-tiny" style="font-size:18px;"></i>
-                                                                        <span class="freqMsg" ng-show="monitors['ping'].enabled" > Every {{monitors['ping'].frequency}}s from {{collectorCount(monitors['ping'])}} Collectors |</span>
-                                                                        <span class="freqMsg" ng-show="!monitors['ping'].enabled && discovered" > Not Discovered |</span>
-									<span class="freqMsg" style="color: #13b2d4"> Configure</span>
-									<span><i class="fa fa-caret-down"></i></span>
-								</a>
-							</div>
-						</div>
-						<div class="rt-box-body rt-page-box-body" ng-show="showPing">
-
-							<div class="rt-box-interior-section">
-									<div class="rt-box-interior-header-icon">
-										<i class="icon icon-rt-monitoring" style="font-size:32px;"></i>
-									</div>
-									<div class="rt-box-interior rt-box-interior-header">
-										<div class="rt-h3">Monitoring</div>
-										<p class="rt-body-copy" style="margin-top:20px;">We send a burst of 10 ICMP echo ("ping") packets every check interval, from every Collector. This provides a simple and effective way to test your network connectivity in isolation from the rest of your application.</p>
-									</div>
-									<div class="rt-box-interior rt-box-interior-content">
-										<div class="checkbox-check-enabled">
-											<input class="rt-modal" id="ping-enabled"type="checkbox" ng-model="monitors['ping'].enabled">
-											<label for="ping-enabled" class="rt-modal rt-body-copy"> Enabled</label>
-										</div>
-										<div class="editor-option rt-input-styles">
-											<label class="small">Frequency</label>
-											<select class="small" ng-model="monitors['ping'].frequency" ng-options="f.value as f.label for f in frequencyOpts" ng-selected="{{monitors['ping'].frequency}}" style="width: auto; height: auto;"></select> 
-										</div>
-										<div>
-											<div class="editor-option rt-input-styles" style="padding-top: 15px; padding-bottom: 5px; width: auto; height: auto;" ng-repeat="setting in monitor_types_by_name['ping'].settings">
-												<raintank-setting definition="setting" target="currentSettingByVariable(monitors['ping'], setting.variable)">
-											</div>
-											<div class="editor-option" style="margin-top: 20px;">
-												<label class="small">&nbsp;</label>
-												<endpoint-collector-select model="monitors['ping']" collectors="collectors" style="modal-collector-select"></endpoint-collector-select>
-											</div>
-										</div>
-									</div>
-								</div>
-
-							<div class="rt-box-interior-section">
-									<div class="rt-box-interior-header-icon">
-										<i class="icon icon-rt-online" style="font-size: 30px;"></i>
-=======
 				<!-- Ping Tab  -->
 				<div class="rt-box rt-page-box">
 					<div class="rt-box-header rt-page-box-header" ng-click="showPing = !showPing" ng-class="{ active: showping }">
@@ -147,7 +94,7 @@
 						</div>
 						<div style="float: right; display: inline;">
 							<a href="#">
-								<img src="/img/rt-check.png" style="width: 16px; height: 16px; vertical-align: baseline;" ng-show="monitors['ping'].enabled">
+								<i class="icon icon-rt-monitoring-tiny" style="font-size:18px;"ng-show="monitors['ping'].enabled"></i>
 								<span class="freqMsg" ng-show="monitors['ping'].enabled" > Every {{monitors['ping'].frequency}}s from {{collectorCount(monitors['ping'])}} Collectors |</span>
 								<span class="freqMsg" ng-show="!monitors['ping'].enabled && discovered" > Not Discovered |</span>
 								<span class="freqMsg" style="color: #13b2d4"> Configure</span>
@@ -158,7 +105,7 @@
 					<div class="rt-box-body rt-page-box-body" ng-show="showPing">
 						<div class="rt-box-interior-section">
 							<div class="rt-box-interior-header-icon">
-								<img src="/img/rt-check.png" style="width: 32px; vertical-align: top;">
+								<i class="icon icon-rt-monitoring" style="font-size:32px;"></i>
 							</div>
 							<div class="rt-box-interior-header rt-h3">Monitoring</div>
 							<div class="rt-box-interior-content">
@@ -174,25 +121,15 @@
 								<div>
 									<div class="editor-option rt-input-styles" style="padding-top: 15px; padding-bottom: 5px; width: auto; height: auto;" ng-repeat="setting in monitor_types_by_name['ping'].settings">
 										<raintank-setting definition="setting" target="currentSettingByVariable(monitors['ping'], setting.variable)">
->>>>>>> 9e6bca42
 									</div>
 									<div class="editor-option" style="margin-top: 20px;">
 										<label class="small">&nbsp;</label>
 										<endpoint-collector-select model="monitors['ping']" collectors="collectors" style="modal-collector-select"></endpoint-collector-select>
 									</div>
-<<<<<<< HEAD
 							</div>	
-
-							<div class="rt-box-interior-section">
-									<div class="rt-box-interior-header-icon">
-										<i class="icon icon-rt-alert" style="font-size: 26px;"></i>
-=======
-								</div>
-							</div>
-						</div>
 <!-- 						<div class="rt-box-interior-section">
 							<div class="rt-box-interior-header-icon">
-								<i class="fa-fw icon-rt-online" style="font-size: 23px; vertical-align: text-bottom;"></i>
+								<i class="icon icon-rt-online" style="font-size: 30px;"></i>
 							</div>
 							<div class="rt-box-interior-header rt-h3">Health</div>
 							<div class="rt-box-interior-content">
@@ -200,7 +137,6 @@
 									<span class="rt-sentence-form-label" style="margin: 0;">If more than</span>
 									<div class="editor-option rt-input-styles">
 										<label><input type="number" value="3"style="width: 30px; height: auto; margin: -5px 10px 0 10px;"></select></label>
->>>>>>> 9e6bca42
 									</div>
 									<span class="rt-sentence-form-label">of the selected Collectors return ERROR or WARNING for more than</span>
 									<div class="editor-option rt-input-styles">
@@ -212,62 +148,16 @@
 						</div>	
 						<div class="rt-box-interior-section">
 							<div class="rt-box-interior-header-icon">
-								<img src="/img/rt-alerts.png" style="width: 32px; vertical-align: bottom; opacity: 0.8;">
-							</div>
-<<<<<<< HEAD
-							<div style="float: right; display: inline;">
-								<a href="#">
-									<i class="icon icon-rt-monitoring-tiny" style="font-size:18px;"></i>
-                                                                        <span class="freqMsg" ng-show="monitors['dns'].enabled" > Every {{monitors['dns'].frequency}}s from {{collectorCount(monitors['dns'])}} Collectors |</span>
-                                                                        <span class="freqMsg" ng-show="!monitors['dns'].enabled && discovered" > Not Discovered |</span>
-									<span class="freqMsg" style="color: #13b2d4"> Configure</span>
-									<span><i class="fa fa-caret-down"></i></span>
-								</a>
-=======
+								<i class="icon icon-rt-alert" style="font-size: 26px;"></i>
+							</div>
 							<div class="rt-box-interior-header rt-h3">Alerting</div>
 							<div class="rt-box-interior-content">
 								<span class="rt-sentence-form-label" style="margin: 0;">When things go bad, notify: </span>
->>>>>>> 9e6bca42
-							</div>
-						</div>
- -->					</div>
+							</div>
+						</div>
+ -->				</div>
 				</div>
 				<!-- End Ping Tab -->
-
-<<<<<<< HEAD
-							<div class="rt-box-interior-section">
-									<div class="rt-box-interior-header-icon">
-										<i class="icon icon-rt-monitoring" style="font-size:32px;"></i>
-									</div>
-									<div class="rt-box-interior rt-box-interior-header">
-										<div class="rt-h3">Monitoring</div>
-										<p class="rt-body-copy" style="margin-top:20px;">We will do a single DNS lookup, on as many DNS servers as you specify every check interval, from every Collector. If one fails, we will move on to the other similar to the way that DNS works in the real world.</p>
-									</div>
-									<div class="rt-box-interior rt-box-interior-content">
-										<div class="checkbox-check-enabled">
-											<input class="rt-modal" id="dns-enabled" type="checkbox" ng-model="monitors['dns'].enabled">
-											<label for="dns-enabled" class="rt-modal rt-body-copy"> Enabled</label>
-										</div>
-										<div class="editor-option rt-input-styles" style="display: inline-block;">
-											<label class="small">Frequency</label>
-											<select class="small" ng-model="monitors['dns'].frequency" ng-options="f.value as f.label for f in frequencyOpts" ng-selected="{{monitors['dns'].frequency}}" style="width: auto; height: auto;"></select> 
-										</div>
-										<div style="display: inline-block;">
-											<div class="editor-option rt-input-styles" style="padding-top: 15px; padding-bottom: 5px; width: auto; height: auto;" ng-repeat="setting in monitor_types_by_name['dns'].settings">
-												<raintank-setting definition="setting" target="currentSettingByVariable(monitors['dns'], setting.variable)">
-											</div>
-											<div class="editor-option" style="margin-top: 20px;">
-												<label class="small">&nbsp;</label>
-												<endpoint-collector-select model="monitors['dns']" collectors="collectors" style="modal-collector-select"></endpoint-collector-select>
-											</div>
-										</div>
-									</div>
-								</div>
-
-							<div class="rt-box-interior-section">
-									<div class="rt-box-interior-header-icon">
-										<i class="icon icon-rt-online" style="font-size: 30px; "></i>
-=======
 
 				<!-- DNS Tab  -->
 				<div class="rt-box rt-page-box">
@@ -278,7 +168,7 @@
 						</div>
 						<div style="float: right; display: inline;">
 							<a href="#">
-								<img src="/img/rt-check.png" style="width: 16px; height: 16px; vertical-align: baseline;" ng-show="monitors['dns'].enabled">
+								<i class="icon icon-rt-monitoring-tiny" style="font-size:18px;"ng-show="monitors['ping'].enabled"></i>
 								<span class="freqMsg" ng-show="monitors['dns'].enabled" > Every {{monitors['dns'].frequency}}s from {{collectorCount(monitors['dns'])}} Collectors |</span>
 								<span class="freqMsg" ng-show="!monitors['dns'].enabled && discovered" > Not Discovered |</span>
 								<span class="freqMsg" style="color: #13b2d4"> Configure</span>
@@ -289,11 +179,11 @@
 					<div class="rt-box-body rt-page-box-body" ng-show="showDNS">
 						<div class="rt-box-interior-section">
 							<div class="rt-box-interior-header-icon">
-								<img src="/img/rt-check.png" style="width: 32px; vertical-align: top;">
+								<i class="icon icon-rt-monitoring" style="font-size:32px;"></i>
 							</div>
 							<div class="rt-box-interior-header rt-h3">Monitoring</div>							
 							<div class="rt-box-interior-content">
-								<p class="rt-body-copy">We will do a single DNS lookup, on as many DNS servers as you specify every check interval, from every Collector. If one fails, we will move on to the other similar to the way that DNS works in the real world.</p>
+								<p class="rt-body-copy" style="margin-top:20px;">We will do a single DNS lookup, on as many DNS servers as you specify every check interval, from every Collector. If one fails, we will move on to the other similar to the way that DNS works in the real world.</p>
 								<div class="checkbox-check-enabled">
 									<input class="rt-modal" id="dns-enabled" type="checkbox" ng-model="monitors['dns'].enabled">
 									<label for="dns-enabled" class="rt-modal rt-body-copy"> Enabled</label>
@@ -305,25 +195,17 @@
 								<div style="display: inline-block;">
 									<div class="editor-option rt-input-styles" style="padding-top: 15px; padding-bottom: 5px; width: auto; height: auto;" ng-repeat="setting in monitor_types_by_name['dns'].settings">
 										<raintank-setting definition="setting" target="currentSettingByVariable(monitors['dns'], setting.variable)">
->>>>>>> 9e6bca42
 									</div>
 									<div class="editor-option" style="margin-top: 20px;">
 										<label class="small">&nbsp;</label>
 										<endpoint-collector-select model="monitors['dns']" collectors="collectors" style="modal-collector-select"></endpoint-collector-select>
 									</div>
-<<<<<<< HEAD
-							</div>	
-
-							<div class="rt-box-interior-section">
-									<div class="rt-box-interior-header-icon">
-										<i class="icon icon-rt-alert" style="font-size: 26px;"></i>
-=======
 								</div>
 							</div>
 						</div>
 <!-- 						<div class="rt-box-interior-section">
 							<div class="rt-box-interior-header-icon">
-								<i class="fa-fw icon-rt-online" style="font-size: 23px; vertical-align: text-bottom;"></i>
+									<i class="icon icon-rt-online" style="font-size: 30px;"></i>
 							</div>
 							<div class="rt-box-interior-header rt-h3">Health</div>
 							<div class="rt-box-interior-content">
@@ -331,7 +213,6 @@
 									<span class="rt-sentence-form-label" style="margin: 0;">If more than</span>
 									<div class="editor-option rt-input-styles">
 										<label><input type="number" value="3"style="width: 30px; height: auto; margin: -5px 10px 0 10px;"></select></label>
->>>>>>> 9e6bca42
 									</div>
 									<span class="rt-sentence-form-label">of the selected Collectors return ERROR or WARNING for more than</span>
 									<div class="editor-option rt-input-styles">
@@ -343,62 +224,16 @@
 						</div>	
 						<div class="rt-box-interior-section">
 							<div class="rt-box-interior-header-icon">
-								<img src="/img/rt-alerts.png" style="width: 32px; vertical-align: bottom; opacity: 0.8;">
-							</div>
-<<<<<<< HEAD
-							<div style="float: right; display: inline;">
-								<a href="#">
-									<i class="icon icon-rt-monitoring-tiny" style="font-size:18px;"></i>
-                                                                        <span class="freqMsg" ng-show="monitors['http'].enabled" > Every {{monitors['http'].frequency}}s from {{collectorCount(monitors['http'])}} Collectors |</span>
-                                                                        <span class="freqMsg" ng-show="!monitors['http'].enabled && discovered" > Not Discovered |</span>
-									<span class="freqMsg" style="color: #13b2d4"> Configure</span>
-									<span><i class="fa fa-caret-down"></i></span>
-								</a>
-=======
+								<i class="icon icon-rt-alert" style="font-size: 26px;"></i>
+							</div>
 							<div class="rt-box-interior-header rt-h3">Alerting</div>
 							<div class="rt-box-interior-content">
 								<span class="rt-sentence-form-label" style="margin: 0;">When things go bad, notify: </span>
->>>>>>> 9e6bca42
-							</div>
-						</div>
- -->					</div>
+							</div>
+						</div>
+ -->				</div>
 				</div>
 				<!-- End DNS Tab -->
-
-<<<<<<< HEAD
-							<div class="rt-box-interior-section">
-									<div class="rt-box-interior-header-icon">
-										<i class="icon icon-rt-monitoring" style="font-size:32px;"></i>
-									</div>
-									<div class="rt-box-interior rt-box-interior-header">
-										<div class="rt-h3">Monitoring</div>
-										<p class="rt-body-copy" style="margin-top:20px;">We do an HTTP request to your Endpoint every check interval, from every Collector. We will download content from your web server up to the limit you specify.</p>
-									</div>
-									<div class="rt-box-interior rt-box-interior-content">
-										<div class="checkbox-check-enabled">
-											<input class="rt-modal" id="http-enabled" type="checkbox" ng-model="monitors['http'].enabled">
-											<label for="http-enabled" class="rt-modal rt-body-copy"> Enabled</label>
-										</div>
-										<div class="editor-option rt-input-styles" style="display: inline-block;">
-											<label class="small">Frequency</label>
-											<select class="small" ng-model="monitors['http'].frequency" ng-options="f.value as f.label for f in frequencyOpts" ng-selected="{{monitors['http'].frequency}}" style="width: auto; height: auto;"></select> 
-										</div>
-										<div style="display: inline-block;">
-											<div class="editor-option rt-input-styles" style="padding-top: 15px; padding-bottom: 5px; width: auto; height: auto;" ng-repeat="setting in monitor_types_by_name['http'].settings">
-												<raintank-setting definition="setting" target="currentSettingByVariable(monitors['http'], setting.variable)">
-											</div>
-											<div class="editor-option" style="margin-top: 20px;">
-												<label class="small">&nbsp;</label>
-												<endpoint-collector-select model="monitors['http']" collectors="collectors" style="modal-collector-select"></endpoint-collector-select>
-											</div>
-										</div>
-									</div>
-								</div>
-
-							<div class="rt-box-interior-section">
-									<div class="rt-box-interior-header-icon">
-										<i class="icon icon-rt-online" style="font-size: 30px;"></i>
-=======
 				<!-- HTTP Tab  -->
 				<div class="rt-box rt-page-box">
 					<div class="rt-box-header rt-page-box-header" ng-click="showHTTP = !showHTTP" ng-class="{ active: showhttp }">
@@ -408,7 +243,7 @@
 						</div>
 						<div style="float: right; display: inline;">
 							<a href="#">
-								<img src="/img/rt-check.png" style="width: 16px; height: 16px; vertical-align: baseline;" ng-show="monitors['http'].enabled">
+								<i class="icon icon-rt-monitoring-tiny" style="font-size:18px;"ng-show="monitors['ping'].enabled"></i>
 								<span class="freqMsg" ng-show="monitors['http'].enabled" > Every {{monitors['http'].frequency}}s from {{collectorCount(monitors['http'])}} Collectors |</span>
 								<span class="freqMsg" ng-show="!monitors['http'].enabled && discovered" > Not Discovered |</span>
 								<span class="freqMsg" style="color: #13b2d4"> Configure</span>
@@ -419,11 +254,11 @@
 					<div class="rt-box-body rt-page-box-body" ng-show="showHTTP">
 						<div class="rt-box-interior-section">
 							<div class="rt-box-interior-header-icon">
-								<img src="/img/rt-check.png" style="width: 32px; vertical-align: top;">
+								<i class="icon icon-rt-monitoring" style="font-size:32px;"></i>
 							</div>
 							<div class="rt-box-interior-header rt-h3">Monitoring</div>								
 							<div class="rt-box-interior-content">
-								<p class="rt-body-copy">We do an HTTP request to your Endpoint every check interval, from every Collector. We will download content from your web server up to the limit you specify.</p>
+								<p class="rt-body-copy" style="margin-top:20px;">We do an HTTP request to your Endpoint every check interval, from every Collector. We will download content from your web server up to the limit you specify.</p>
 								<div class="checkbox-check-enabled">
 									<input class="rt-modal" id="http-enabled" type="checkbox" ng-model="monitors['http'].enabled">
 									<label for="http-enabled" class="rt-modal rt-body-copy"> Enabled</label>
@@ -435,25 +270,17 @@
 								<div style="display: inline-block;">
 									<div class="editor-option rt-input-styles" style="padding-top: 15px; padding-bottom: 5px; width: auto; height: auto;" ng-repeat="setting in monitor_types_by_name['http'].settings">
 										<raintank-setting definition="setting" target="currentSettingByVariable(monitors['http'], setting.variable)">
->>>>>>> 9e6bca42
 									</div>
 									<div class="editor-option" style="margin-top: 20px;">
 										<label class="small">&nbsp;</label>
 										<endpoint-collector-select model="monitors['http']" collectors="collectors" style="modal-collector-select"></endpoint-collector-select>
 									</div>
-<<<<<<< HEAD
-							</div>	
-
-							<div class="rt-box-interior-section">
-									<div class="rt-box-interior-header-icon">
-										<i class="icon icon-rt-alert" style="font-size: 26px;"></i>
-=======
 								</div>
 							</div>
 						</div>
 <!-- 						<div class="rt-box-interior-section">
 							<div class="rt-box-interior-header-icon">
-								<i class="fa-fw icon-rt-online" style="font-size: 23px; vertical-align: text-bottom;"></i>
+								<i class="icon icon-rt-online" style="font-size: 30px;"></i>
 							</div>
 							<div class="rt-box-interior-header rt-h3">Health</div>
 							<div class="rt-box-interior-content">
@@ -461,7 +288,6 @@
 									<span class="rt-sentence-form-label" style="margin: 0;">If more than</span>
 									<div class="editor-option rt-input-styles">
 										<label><input type="number" value="3"style="width: 30px; height: auto; margin: -5px 10px 0 10px;"></select></label>
->>>>>>> 9e6bca42
 									</div>
 									<span class="rt-sentence-form-label">of the selected Collectors return ERROR or WARNING for more than</span>
 									<div class="editor-option rt-input-styles">
@@ -473,62 +299,17 @@
 						</div>	
 						<div class="rt-box-interior-section">
 							<div class="rt-box-interior-header-icon">
-								<img src="/img/rt-alerts.png" style="width: 32px; vertical-align: bottom; opacity: 0.8;">
-							</div>
-<<<<<<< HEAD
-							<div style="float: right; display: inline;">
-								<a href="#">
-									<i class="icon icon-rt-monitoring-tiny" style="font-size:18px;"></i>
-                                                                        <span class="freqMsg" ng-show="monitors['https'].enabled" > Every {{monitors['https'].frequency}}s from {{collectorCount(monitors['https'])}} Collectors |</span>
-                                                                        <span class="freqMsg" ng-show="!monitors['https'].enabled && discovered" > Not Discovered |</span>
-									<span class="freqMsg" style="color: #13b2d4"> Configure</span>
-									<span><i class="fa fa-caret-down"></i></span>
-								</a>
-=======
+								<i class="icon icon-rt-alert" style="font-size: 26px;"></i>
+							</div>
 							<div class="rt-box-interior-header rt-h3">Alerting</div>
 							<div class="rt-box-interior-content">
 								<span class="rt-sentence-form-label" style="margin: 0;">When things go bad, notify: </span>
->>>>>>> 9e6bca42
-							</div>
-						</div>
- -->					</div>
+							</div>
+						</div>
+ -->				</div>
 				</div>
 				<!-- End HTTP Tab -->
 
-<<<<<<< HEAD
-							<div class="rt-box-interior-section">
-									<div class="rt-box-interior-header-icon">
-										<i class="icon icon-rt-monitoring" style="font-size:32px;"></i>
-									</div>
-									<div class="rt-box-interior rt-box-interior-header">
-										<div class="rt-h3">Monitoring</div>
-										<p class="rt-body-copy" style="margin-top:20px;">We do an HTTP request to your Endpoint every check interval, from every Collector. We will download content from your web server up to the limit you specify.</p>
-									</div>
-									<div class="rt-box-interior rt-box-interior-content">
-										<div class="checkbox-check-enabled">
-											<input class="rt-modal" id="https-enabled" type="checkbox" ng-model="monitors['https'].enabled">
-											<label for="https-enabled" class="rt-modal rt-body-copy"> Enabled</label>
-										</div>
-										<div class="editor-option rt-input-styles" style="display: inline-block;">
-											<label class="small">Frequency</label>
-											<select class="small" ng-model="monitors['https'].frequency" ng-options="f.value as f.label for f in frequencyOpts" ng-selected="{{monitors['https'].frequency}}" style="width: auto; height: auto;"></select> 
-										</div>
-										<div style="display: inline-block;">
-											<div class="editor-option rt-input-styles" style="padding-top: 15px; padding-bottom: 5px; width: auto; height: auto;" ng-repeat="setting in monitor_types_by_name['https'].settings">
-												<raintank-setting definition="setting" target="currentSettingByVariable(monitors['https'], setting.variable)">
-											</div>
-											<div class="editor-option" style="margin-top: 20px;">
-												<label class="small">&nbsp;</label>
-												<endpoint-collector-select model="monitors['https']" collectors="collectors" style="modal-collector-select"></endpoint-collector-select>
-											</div>
-										</div>
-									</div>
-								</div>
-
-							<div class="rt-box-interior-section">
-									<div class="rt-box-interior-header-icon">
-										<i class="icon icon-rt-online" style="font-size: 30px;"></i>
-=======
 				<!-- HTTPS Tab  -->
 				<div class="rt-box rt-page-box">
 					<div class="rt-box-header rt-page-box-header" ng-click="showHTTPS = !showHTTPS">
@@ -538,7 +319,7 @@
 						</div>
 						<div style="float: right; display: inline;">
 							<a href="#">
-								<img src="/img/rt-check.png" style="width: 16px; height: 16px; vertical-align: baseline;" ng-show="monitors['https'].enabled">
+								<i class="icon icon-rt-monitoring-tiny" style="font-size:18px;"ng-show="monitors['ping'].enabled"></i>online
 								<span class="freqMsg" ng-show="monitors['https'].enabled" > Every {{monitors['https'].frequency}}s from {{collectorCount(monitors['https'])}} Collectors |</span>
 								<span class="freqMsg" ng-show="!monitors['https'].enabled && discovered" > Not Discovered |</span>
 								<span class="freqMsg" style="color: #13b2d4"> Configure</span>
@@ -565,25 +346,17 @@
 								<div style="display: inline-block;">
 									<div class="editor-option rt-input-styles" style="padding-top: 15px; padding-bottom: 5px; width: auto; height: auto;" ng-repeat="setting in monitor_types_by_name['https'].settings">
 										<raintank-setting definition="setting" target="currentSettingByVariable(monitors['https'], setting.variable)">
->>>>>>> 9e6bca42
 									</div>
 									<div class="editor-option" style="margin-top: 20px;">
 										<label class="small">&nbsp;</label>
 										<endpoint-collector-select model="monitors['https']" collectors="collectors" style="modal-collector-select"></endpoint-collector-select>
 									</div>
-<<<<<<< HEAD
-							</div>	
-
-							<div class="rt-box-interior-section">
-									<div class="rt-box-interior-header-icon">
-										<i class="icon icon-rt-alert" style="font-size: 26px;"></i>
-=======
 								</div>
 							</div>
 						</div>
 <!-- 						<div class="rt-box-interior-section">
 							<div class="rt-box-interior-header-icon">
-								<i class="fa-fw icon-rt-online" style="font-size: 23px; vertical-align: text-bottom;"></i>
+								<i class="icon icon-rt-online" style="font-size: 30px;"></i>
 							</div>
 							<div class="rt-box-interior-header rt-h3">Health</div>
 							<div class="rt-box-interior-content">
@@ -591,7 +364,6 @@
 									<span class="rt-sentence-form-label" style="margin: 0;">If more than</span>
 									<div class="editor-option rt-input-styles">
 										<label><input type="number" value="3"style="width: 30px; height: auto; margin: -5px 10px 0 10px;"></select></label>
->>>>>>> 9e6bca42
 									</div>
 									<span class="rt-sentence-form-label">of the selected Collectors return ERROR or WARNING for more than</span>
 									<div class="editor-option rt-input-styles">
@@ -603,7 +375,7 @@
 						</div>	
 						<div class="rt-box-interior-section">
 							<div class="rt-box-interior-header-icon">
-								<img src="/img/rt-alerts.png" style="width: 32px; vertical-align: bottom; opacity: 0.8;">
+								<i class="icon icon-rt-alert" style="font-size: 26px;"></i>
 							</div>
 							<div class="rt-box-interior-header rt-h3">Alerting</div>
 							<div class="rt-box-interior-content">
