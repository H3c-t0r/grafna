--- conflicted
+++ resolved
@@ -398,13 +398,10 @@
     "new-folder": {
       "title": "Ńęŵ ƒőľđęř"
     },
-<<<<<<< HEAD
-    "oncall": {
-      "title": "ØŉCäľľ"
-=======
+
     "observability": {
       "title": "Øþşęřväþįľįŧy"
->>>>>>> 535b5659
+
     },
     "org-settings": {
       "subtitle": "Mäŉäģę přęƒęřęŉčęş äčřőşş äŉ őřģäŉįžäŧįőŉ",
