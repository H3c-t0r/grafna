{
  "_comment": "Ŧĥę čőđę įş ŧĥę şőūřčę őƒ ŧřūŧĥ ƒőř Ēŉģľįşĥ pĥřäşęş. Ŧĥęy şĥőūľđ þę ūpđäŧęđ įŉ ŧĥę čőmpőŉęŉŧş đįřęčŧľy, äŉđ äđđįŧįőŉäľ pľūřäľş şpęčįƒįęđ įŉ ŧĥįş ƒįľę.",
  "access-control": {
    "add-permission": {
      "role-label": "Ŗőľę",
      "serviceaccount-label": "Ŝęřvįčę Åččőūŉŧ",
      "team-label": "Ŧęäm",
      "title": "Åđđ pęřmįşşįőŉ ƒőř",
      "user-label": "Ůşęř"
    },
    "add-permissions": {
      "save": "Ŝävę"
    },
    "permission-list": {
      "permission": "Pęřmįşşįőŉ"
    },
    "permissions": {
      "add-label": "Åđđ ä pęřmįşşįőŉ",
      "no-permissions": "Ŧĥęřę äřę ŉő pęřmįşşįőŉş",
      "permissions-change-warning": "Ŧĥįş ŵįľľ čĥäŉģę pęřmįşşįőŉş ƒőř ŧĥįş ƒőľđęř äŉđ äľľ įŧş đęşčęŉđäŉŧş. Ĩŉ ŧőŧäľ, ŧĥįş ŵįľľ äƒƒęčŧ:",
      "role": "Ŗőľę",
      "serviceaccount": "Ŝęřvįčę Åččőūŉŧ",
      "team": "Ŧęäm",
      "title": "Pęřmįşşįőŉş",
      "user": "Ůşęř"
    }
  },
  "alert-labels": {
    "button": {
      "hide": "Ħįđę čőmmőŉ ľäþęľş",
      "show": {
        "tooltip": "Ŝĥőŵ čőmmőŉ ľäþęľş"
      }
    }
  },
  "alert-rule-form": {
    "evaluation-behaviour": {
      "description": {
        "text": "Đęƒįŉę ĥőŵ ŧĥę äľęřŧ řūľę įş ęväľūäŧęđ."
      },
      "info-help": {
        "text": "Đęƒįŉę ŧĥę äľęřŧ þęĥävįőř ŵĥęŉ ŧĥę ęväľūäŧįőŉ ƒäįľş őř ŧĥę qūęřy řęŧūřŉş ŉő đäŧä."
      },
      "pending-period": "Pęŉđįŉģ pęřįőđ"
    },
    "evaluation-behaviour-description1": "Ēväľūäŧįőŉ ģřőūpş äřę čőŉŧäįŉęřş ƒőř ęväľūäŧįŉģ äľęřŧ äŉđ řęčőřđįŉģ řūľęş.",
    "evaluation-behaviour-description2": "Åŉ ęväľūäŧįőŉ ģřőūp đęƒįŉęş äŉ ęväľūäŧįőŉ įŉŧęřväľ - ĥőŵ őƒŧęŉ ä řūľę įş ęväľūäŧęđ. Åľęřŧ řūľęş ŵįŧĥįŉ ŧĥę şämę ęväľūäŧįőŉ ģřőūp äřę ęväľūäŧęđ ővęř ŧĥę şämę ęväľūäŧįőŉ įŉŧęřväľ.",
    "evaluation-behaviour-description3": "Pęŉđįŉģ pęřįőđ şpęčįƒįęş ĥőŵ ľőŉģ ŧĥę ŧĥřęşĥőľđ čőŉđįŧįőŉ mūşŧ þę męŧ þęƒőřę ŧĥę äľęřŧ şŧäřŧş ƒįřįŉģ. Ŧĥįş őpŧįőŉ ĥęľpş přęvęŉŧ äľęřŧş ƒřőm þęįŉģ ŧřįģģęřęđ þy ŧęmpőřäřy įşşūęş.",
    "evaluation-behaviour-for": {
      "error-parsing": "Fäįľęđ ŧő päřşę đūřäŧįőŉ",
      "validation": "Pęŉđįŉģ pęřįőđ mūşŧ þę ģřęäŧęř ŧĥäŉ őř ęqūäľ ŧő ŧĥę ęväľūäŧįőŉ įŉŧęřväľ."
    },
    "evaluation-behaviour-group": {
      "text": "Åľľ řūľęş įŉ ŧĥę şęľęčŧęđ ģřőūp äřę ęväľūäŧęđ ęvęřy {{evaluateEvery}}."
    },
    "pause": "Päūşę ęväľūäŧįőŉ"
  },
  "annotations": {
    "empty-state": {
      "button-title": "Åđđ äŉŉőŧäŧįőŉ qūęřy",
      "info-box-content": "<0>Åŉŉőŧäŧįőŉş přővįđę ä ŵäy ŧő įŉŧęģřäŧę ęvęŉŧ đäŧä įŉŧő yőūř ģřäpĥş. Ŧĥęy äřę vįşūäľįžęđ äş vęřŧįčäľ ľįŉęş äŉđ įčőŉş őŉ äľľ ģřäpĥ päŉęľş. Ŵĥęŉ yőū ĥővęř ővęř äŉ äŉŉőŧäŧįőŉ įčőŉ yőū čäŉ ģęŧ ęvęŉŧ ŧęχŧ & ŧäģş ƒőř ŧĥę ęvęŉŧ. Ÿőū čäŉ äđđ äŉŉőŧäŧįőŉ ęvęŉŧş đįřęčŧľy ƒřőm ģřäƒäŉä þy ĥőľđįŉģ CŦŖĿ őř CMĐ + čľįčĸ őŉ ģřäpĥ (őř đřäģ řęģįőŉ). Ŧĥęşę ŵįľľ þę şŧőřęđ įŉ Ğřäƒäŉä'ş äŉŉőŧäŧįőŉ đäŧäþäşę.</0>",
      "info-box-content-2": "Cĥęčĸőūŧ ŧĥę <2>Åŉŉőŧäŧįőŉş đőčūmęŉŧäŧįőŉ</2> ƒőř mőřę įŉƒőřmäŧįőŉ.",
      "title": "Ŧĥęřę äřę ŉő čūşŧőm äŉŉőŧäŧįőŉ qūęřįęş äđđęđ yęŧ"
    }
  },
  "api-keys": {
    "empty-state": {
      "message": "Ńő ÅPĨ ĸęyş ƒőūŉđ"
    }
  },
  "bouncing-loader": {
    "label": "Ŀőäđįŉģ"
  },
  "browse-dashboards": {
    "action": {
      "cancel-button": "Cäŉčęľ",
      "cannot-move-folders": "Főľđęřş čäŉŉőŧ þę mővęđ",
      "delete-button": "Đęľęŧę",
      "delete-modal-invalid-text": "Øŉę őř mőřę ƒőľđęřş čőŉŧäįŉ ľįþřäřy päŉęľş őř äľęřŧ řūľęş. Đęľęŧę ŧĥęşę ƒįřşŧ įŉ őřđęř ŧő přőčęęđ.",
      "delete-modal-invalid-title": "Cäŉŉőŧ đęľęŧę ƒőľđęř",
      "delete-modal-restore-dashboards-text": "Ŧĥįş äčŧįőŉ ŵįľľ đęľęŧę ŧĥę şęľęčŧęđ ƒőľđęřş įmmęđįäŧęľy þūŧ ŧĥę şęľęčŧęđ đäşĥþőäřđş ŵįľľ þę mäřĸęđ ƒőř đęľęŧįőŉ įŉ 30 đäyş. Ÿőū čäŉ řęşŧőřę ŧĥę đäşĥþőäřđş äŉyŧįmę þęƒőřę ŧĥę 30 đäyş ęχpįřęş. Főľđęřş čäŉŉőŧ þę řęşŧőřęđ.",
      "delete-modal-text": "Ŧĥįş äčŧįőŉ ŵįľľ đęľęŧę ŧĥę ƒőľľőŵįŉģ čőŉŧęŉŧ:",
      "delete-modal-title": "Đęľęŧę",
      "deleting": "Đęľęŧįŉģ...",
      "manage-permissions-button": "Mäŉäģę pęřmįşşįőŉş",
      "move-button": "Mővę",
      "move-modal-alert": "Mővįŉģ ŧĥįş įŧęm mäy čĥäŉģę įŧş pęřmįşşįőŉş.",
      "move-modal-field-label": "Főľđęř ŉämę",
      "move-modal-text": "Ŧĥįş äčŧįőŉ ŵįľľ mővę ŧĥę ƒőľľőŵįŉģ čőŉŧęŉŧ:",
      "move-modal-title": "Mővę",
      "moving": "Mővįŉģ...",
      "new-folder-name-required-phrase": "Főľđęř ŉämę įş řęqūįřęđ."
    },
    "counts": {
      "alertRule_one": "{{count}} äľęřŧ řūľę",
      "alertRule_other": "{{count}} äľęřŧ řūľę",
      "dashboard_one": "{{count}} đäşĥþőäřđ",
      "dashboard_other": "{{count}} đäşĥþőäřđ",
      "folder_one": "{{count}} ƒőľđęř",
      "folder_other": "{{count}} ƒőľđęř",
      "libraryPanel_one": "{{count}} ľįþřäřy päŉęľ",
      "libraryPanel_other": "{{count}} ľįþřäřy päŉęľ",
      "total_one": "{{count}} įŧęm",
      "total_other": "{{count}} įŧęm"
    },
    "dashboards-tree": {
      "collapse-folder-button": "Cőľľäpşę ƒőľđęř {{title}}",
      "expand-folder-button": "Ēχpäŉđ ƒőľđęř {{title}}",
      "name-column": "Ńämę",
      "select-all-header-checkbox": "Ŝęľęčŧ äľľ",
      "select-checkbox": "Ŝęľęčŧ",
      "tags-column": "Ŧäģş"
    },
    "empty-state": {
      "button-title": "Cřęäŧę đäşĥþőäřđ",
      "pro-tip": "Åđđ/mővę đäşĥþőäřđş ŧő yőūř ƒőľđęř äŧ <2>ßřőŵşę đäşĥþőäřđş</2>",
      "title": "Ÿőū ĥävęŉ'ŧ čřęäŧęđ äŉy đäşĥþőäřđş yęŧ",
      "title-folder": "Ŧĥįş ƒőľđęř đőęşŉ'ŧ ĥävę äŉy đäşĥþőäřđş yęŧ"
    },
    "folder-actions-button": {
      "delete": "Đęľęŧę",
      "folder-actions": "Főľđęř äčŧįőŉş",
      "manage-permissions": "Mäŉäģę pęřmįşşįőŉş",
      "move": "Mővę"
    },
    "folder-picker": {
      "accessible-label": "Ŝęľęčŧ ƒőľđęř: {{ label }} čūřřęŉŧľy şęľęčŧęđ",
      "button-label": "Ŝęľęčŧ ƒőľđęř",
      "clear-selection": "Cľęäř şęľęčŧįőŉ",
      "empty-message": "Ńő ƒőľđęřş ƒőūŉđ",
      "error-title": "Ēřřőř ľőäđįŉģ ƒőľđęřş",
      "search-placeholder": "Ŝęäřčĥ ƒőľđęřş",
      "unknown-error": "Ůŉĸŉőŵŉ ęřřőř"
    },
    "manage-folder-nav": {
      "alert-rules": "Åľęřŧ řūľęş",
      "dashboards": "Đäşĥþőäřđş",
      "panels": "Päŉęľş"
    },
    "new-folder-form": {
      "cancel-label": "Cäŉčęľ",
      "create-label": "Cřęäŧę",
      "name-label": "Főľđęř ŉämę"
    },
    "no-results": {
      "clear": "Cľęäř şęäřčĥ äŉđ ƒįľŧęřş",
      "text": "Ńő řęşūľŧş ƒőūŉđ ƒőř yőūř qūęřy"
    }
  },
  "central-alert-history": {
    "error": "Ŝőmęŧĥįŉģ ŵęŉŧ ŵřőŉģ ľőäđįŉģ ŧĥę äľęřŧ şŧäŧę ĥįşŧőřy",
    "filter": {
      "button": {
        "clear": "Cľęäř"
      },
      "label": "Fįľŧęř ęvęŉŧş",
      "placeholder": "Fįľŧęř ęvęŉŧş įŉ ŧĥę ľįşŧ ŵįŧĥ ľäþęľş"
    }
  },
  "clipboard-button": {
    "inline-toast": {
      "success": "Cőpįęđ"
    }
  },
  "command-palette": {
    "action": {
      "change-theme": "Cĥäŉģę ŧĥęmę...",
      "dark-theme": "Đäřĸ",
      "light-theme": "Ŀįģĥŧ"
    },
    "empty-state": {
      "message": "Ńő řęşūľŧş ƒőūŉđ"
    },
    "search-box": {
      "placeholder": "Ŝęäřčĥ őř ĵūmp ŧő..."
    },
    "section": {
      "actions": "Åčŧįőŉş",
      "dashboard-search-results": "Đäşĥþőäřđş",
      "folder-search-results": "Főľđęřş",
      "pages": "Päģęş",
      "preferences": "Přęƒęřęŉčęş",
      "recent-dashboards": "Ŗęčęŉŧ đäşĥþőäřđş"
    }
  },
  "common": {
    "locale": {
      "default": "Đęƒäūľŧ"
    },
    "save": "Ŝävę"
  },
  "connections": {
    "connect-data": {
      "category-header-label": "Đäŧä şőūřčęş",
      "empty-message": "Ńő řęşūľŧş mäŧčĥįŉģ yőūř qūęřy ŵęřę ƒőūŉđ"
    },
    "search": {
      "placeholder": "Ŝęäřčĥ äľľ"
    }
  },
  "correlations": {
    "add-new": "Åđđ ŉęŵ",
    "alert": {
      "error-message": "Åŉ ūŉĸŉőŵŉ ęřřőř őččūřřęđ ŵĥįľę ƒęŧčĥįŉģ čőřřęľäŧįőŉ đäŧä. Pľęäşę ŧřy äģäįŉ.",
      "title": "Ēřřőř ƒęŧčĥįŉģ čőřřęľäŧįőŉ đäŧä"
    },
    "basic-info-form": {
      "description-description": "Øpŧįőŉäľ đęşčřįpŧįőŉ ŵįŧĥ mőřę įŉƒőřmäŧįőŉ äþőūŧ ŧĥę ľįŉĸ",
      "description-label": "Đęşčřįpŧįőŉ",
      "label-description": "Ŧĥįş ŉämę ŵįľľ þę ūşęđ äş ŧĥę ľäþęľ ƒőř ŧĥę čőřřęľäŧįőŉ. Ŧĥįş ŵįľľ şĥőŵ äş þūŧŧőŉ ŧęχŧ, ä męŉū įŧęm, őř ĥővęř ŧęχŧ őŉ ä ľįŉĸ.",
      "label-label": "Ŀäþęľ",
      "label-placeholder": "ę.ģ. Ŧęmpő ŧřäčęş",
      "label-required": "Ŧĥįş ƒįęľđ įş řęqūįřęđ.",
      "sub-text": "<0>Đęƒįŉę ŧęχŧ ŧĥäŧ ŵįľľ đęşčřįþę ŧĥę čőřřęľäŧįőŉ.</0>",
      "title": "Đęƒįŉę čőřřęľäŧįőŉ ľäþęľ (Ŝŧęp 1 őƒ 3)"
    },
    "empty-state": {
      "button-title": "Åđđ čőřřęľäŧįőŉ",
      "pro-tip": "Ÿőū čäŉ äľşő đęƒįŉę čőřřęľäŧįőŉş vįä đäŧäşőūřčę přővįşįőŉįŉģ",
      "title": "Ÿőū ĥävęŉ'ŧ đęƒįŉęđ äŉy čőřřęľäŧįőŉş yęŧ"
    },
    "list": {
      "delete": "đęľęŧę čőřřęľäŧįőŉ",
      "label": "Ŀäþęľ",
      "loading": "ľőäđįŉģ...",
      "read-only": "Ŗęäđ őŉľy",
      "source": "Ŝőūřčę",
      "target": "Ŧäřģęŧ"
    },
    "navigation-form": {
      "add-button": "Åđđ",
      "back-button": "ßäčĸ",
      "next-button": "Ńęχŧ",
      "save-button": "Ŝävę"
    },
    "page-content": "Ŧő ęŉäþľę Cőřřęľäŧįőŉş, äđđ įŧ įŉ ŧĥę Ğřäƒäŉä čőŉƒįģ:",
    "page-heading": "Cőřřęľäŧįőŉş äřę đįşäþľęđ",
    "query-editor": {
      "control-rules": "Ŧĥę şęľęčŧęđ ŧäřģęŧ đäŧä şőūřčę mūşŧ ęχpőřŧ ä qūęřy ęđįŧőř.",
      "data-source-text": "Pľęäşę şęľęčŧ ä ŧäřģęŧ đäŧä şőūřčę ƒįřşŧ.",
      "data-source-title": "Ńő đäŧä şőūřčę şęľęčŧęđ",
      "error-text": "Ŧĥę şęľęčŧęđ đäŧä şőūřčę čőūľđ ŉőŧ þę ľőäđęđ.",
      "error-title": "Ēřřőř ľőäđįŉģ đäŧä şőūřčę",
      "loading": "Ŀőäđįŉģ qūęřy ęđįŧőř...",
      "query-description": "Đęƒįŉę ŧĥę qūęřy ŧĥäŧ įş řūŉ ŵĥęŉ ŧĥę ľįŉĸ įş čľįčĸęđ. Ÿőū čäŉ ūşę <2>väřįäþľęş</2> ŧő äččęşş şpęčįƒįč ƒįęľđ väľūęş.",
      "query-editor-title": "Đäŧä şőūřčę đőęş ŉőŧ ęχpőřŧ ä qūęřy ęđįŧőř.",
      "query-label": "Qūęřy"
    },
    "source-form": {
      "control-required": "Ŧĥįş ƒįęľđ įş řęqūįřęđ.",
      "description": "Ÿőū ĥävę ūşęđ ƒőľľőŵįŉģ väřįäþľęş įŉ ŧĥę ŧäřģęŧ qūęřy: <1></1><2></2>Å đäŧä pőįŉŧ ŉęęđş ŧő přővįđę väľūęş ŧő äľľ väřįäþľęş äş ƒįęľđş őř äş ŧřäŉşƒőřmäŧįőŉş őūŧpūŧ ŧő mäĸę ŧĥę čőřřęľäŧįőŉ þūŧŧőŉ äppęäř įŉ ŧĥę vįşūäľįžäŧįőŉ.<4></4>Ńőŧę: Ńőŧ ęvęřy väřįäþľę ŉęęđş ŧő þę ęχpľįčįŧľy đęƒįŉęđ þęľőŵ. Å ŧřäŉşƒőřmäŧįőŉ şūčĥ äş <7>ľőģƒmŧ</7> ŵįľľ čřęäŧę väřįäþľęş ƒőř ęvęřy ĸęy/väľūę päįř.",
      "heading": "Väřįäþľęş ūşęđ įŉ ŧĥę ŧäřģęŧ qūęřy",
      "results-description": "Ŧĥę ľįŉĸ ŵįľľ þę şĥőŵŉ ŉęχŧ ŧő ŧĥę väľūę őƒ ŧĥįş ƒįęľđ",
      "results-label": "Ŗęşūľŧş ƒįęľđ",
      "results-required": "Ŧĥįş ƒįęľđ įş řęqūįřęđ.",
      "source-description": "Ŗęşūľŧş ƒřőm şęľęčŧęđ şőūřčę đäŧä şőūřčę ĥävę ľįŉĸş đįşpľäyęđ įŉ ŧĥę päŉęľ",
      "source-label": "Ŝőūřčę",
      "sub-text": "<0>Đęƒįŉę ŵĥäŧ đäŧä şőūřčę ŵįľľ đįşpľäy ŧĥę čőřřęľäŧįőŉ, äŉđ ŵĥäŧ đäŧä ŵįľľ řępľäčę přęvįőūşľy đęƒįŉęđ väřįäþľęş.</0>",
      "title": "Cőŉƒįģūřę ŧĥę đäŧä şőūřčę ŧĥäŧ ŵįľľ ľįŉĸ ŧő {{dataSourceName}} (Ŝŧęp 3 őƒ 3)"
    },
    "sub-title": "Đęƒįŉę ĥőŵ đäŧä ľįvįŉģ įŉ đįƒƒęřęŉŧ đäŧä şőūřčęş řęľäŧęş ŧő ęäčĥ őŧĥęř. Ŗęäđ mőřę įŉ ŧĥę <2>đőčūmęŉŧäŧįőŉ<1></1></2>",
    "target-form": {
      "control-rules": "Ŧĥįş ƒįęľđ įş řęqūįřęđ.",
      "sub-text": "<0>Đęƒįŉę ŵĥäŧ đäŧä şőūřčę ŧĥę čőřřęľäŧįőŉ ŵįľľ ľįŉĸ ŧő, äŉđ ŵĥäŧ qūęřy ŵįľľ řūŉ ŵĥęŉ ŧĥę čőřřęľäŧįőŉ įş čľįčĸęđ.</0>",
      "target-description": "Ŝpęčįƒy ŵĥįčĥ đäŧä şőūřčę įş qūęřįęđ ŵĥęŉ ŧĥę ľįŉĸ įş čľįčĸęđ",
      "target-label": "Ŧäřģęŧ",
      "title": "Ŝęŧūp ŧĥę ŧäřģęŧ ƒőř ŧĥę čőřřęľäŧįőŉ (Ŝŧęp 2 őƒ 3)"
    },
    "trans-details": {
      "logfmt-description": "Päřşę přővįđęđ ƒįęľđ ŵįŧĥ ľőģƒmŧ ŧő ģęŧ väřįäþľęş",
      "logfmt-label": "Ŀőģƒmŧ",
      "regex-description": "Fįęľđ ŵįľľ þę päřşęđ ŵįŧĥ řęģęχ. Ůşę ŉämęđ čäpŧūřę ģřőūpş ŧő řęŧūřŉ mūľŧįpľę väřįäþľęş, őř ä şįŉģľę ūŉŉämęđ čäpŧūřę ģřőūp ŧő äđđ väřįäþľę ŧő ŉämęđ mäp väľūę. Ŗęģęχ įş čäşę įŉşęŉşįŧįvę.",
      "regex-expression": "Ůşę čäpŧūřę ģřőūpş ŧő ęχŧřäčŧ ä pőřŧįőŉ őƒ ŧĥę ƒįęľđ.",
      "regex-label": "Ŗęģūľäř ęχpřęşşįőŉ",
      "regex-map-values": "Đęƒįŉęş ŧĥę ŉämę őƒ ŧĥę väřįäþľę įƒ ŧĥę čäpŧūřę ģřőūp įş ŉőŧ ŉämęđ."
    },
    "transform": {
      "add-button": "Åđđ ŧřäŉşƒőřmäŧįőŉ",
      "heading": "Ŧřäŉşƒőřmäŧįőŉş",
      "no-transform": "Ńő ŧřäŉşƒőřmäŧįőŉş đęƒįŉęđ."
    },
    "transform-row": {
      "expression-label": "Ēχpřęşşįőŉ",
      "expression-required": "Pľęäşę đęƒįŉę äŉ ęχpřęşşįőŉ",
      "expression-tooltip": "Ŗęqūįřęđ ƒőř řęģūľäř ęχpřęşşįőŉ. Ŧĥę ęχpřęşşįőŉ ŧĥę ŧřäŉşƒőřmäŧįőŉ ŵįľľ ūşę. Ŀőģƒmŧ đőęş ŉőŧ ūşę ƒūřŧĥęř şpęčįƒįčäŧįőŉş.",
      "field-input": "ƒįęľđ",
      "field-label": "Fįęľđ",
      "field-tooltip": "Øpŧįőŉäľ. Ŧĥę ƒįęľđ ŧő ŧřäŉşƒőřm. Ĩƒ ŉőŧ şpęčįƒįęđ, ŧĥę ŧřäŉşƒőřmäŧįőŉ ŵįľľ þę äppľįęđ ŧő ŧĥę řęşūľŧş ƒįęľđ.",
      "map-value-label": "Mäp väľūę",
      "map-value-tooltip": "Øpŧįőŉäľ. Đęƒįŉęş ŧĥę ŉämę őƒ ŧĥę väřįäþľę. Ŧĥįş įş čūřřęŉŧľy őŉľy väľįđ ƒőř řęģūľäř ęχpřęşşįőŉş ŵįŧĥ ä şįŉģľę, ūŉŉämęđ čäpŧūřę ģřőūp.",
      "remove-button": "Ŗęmővę",
      "remove-tooltip": "Ŗęmővę ŧřäŉşƒőřmäŧįőŉ",
      "transform-required": "Pľęäşę şęľęčŧ ä ŧřäŉşƒőřmäŧįőŉ ŧypę",
      "type-label": "Ŧypę",
      "type-tooltip": "Ŧĥę ŧypę őƒ ŧřäŉşƒőřmäŧįőŉ ŧĥäŧ ŵįľľ þę äppľįęđ ŧő ŧĥę şőūřčę đäŧä."
    }
  },
  "dashboard": {
    "add-menu": {
      "import": "Ĩmpőřŧ ƒřőm ľįþřäřy",
      "paste-panel": "Päşŧę päŉęľ",
      "row": "Ŗőŵ",
      "visualization": "Vįşūäľįžäŧįőŉ",
      "widget": "Ŵįđģęŧ"
    },
    "alert-rules-drawer": {
      "redirect-link": "Ŀįşŧ įŉ Ğřäƒäŉä Åľęřŧįŉģ",
      "subtitle": "Åľęřŧ řūľęş řęľäŧęđ ŧő ŧĥįş đäşĥþőäřđ"
    },
    "empty": {
      "add-library-panel-body": "Åđđ vįşūäľįžäŧįőŉş ŧĥäŧ äřę şĥäřęđ ŵįŧĥ őŧĥęř đäşĥþőäřđş.",
      "add-library-panel-button": "Åđđ ľįþřäřy päŉęľ",
      "add-library-panel-header": "Ĩmpőřŧ päŉęľ",
      "add-visualization-body": "Ŝęľęčŧ ä đäŧä şőūřčę äŉđ ŧĥęŉ qūęřy äŉđ vįşūäľįžę yőūř đäŧä ŵįŧĥ čĥäřŧş, şŧäŧş äŉđ ŧäþľęş őř čřęäŧę ľįşŧş, mäřĸđőŵŉş äŉđ őŧĥęř ŵįđģęŧş.",
      "add-visualization-button": "Åđđ vįşūäľįžäŧįőŉ",
      "add-visualization-header": "Ŝŧäřŧ yőūř ŉęŵ đäşĥþőäřđ þy äđđįŉģ ä vįşūäľįžäŧįőŉ",
      "add-widget-body": "Cřęäŧę ľįşŧş, mäřĸđőŵŉş äŉđ őŧĥęř ŵįđģęŧş",
      "add-widget-button": "Åđđ ŵįđģęŧ",
      "add-widget-header": "Åđđ ä ŵįđģęŧ",
      "import-a-dashboard-body": "Ĩmpőřŧ đäşĥþőäřđş ƒřőm ƒįľęş őř <1>ģřäƒäŉä.čőm</1>.",
      "import-a-dashboard-header": "Ĩmpőřŧ ä đäşĥþőäřđ",
      "import-dashboard-button": "Ĩmpőřŧ đäşĥþőäřđ"
    },
    "inspect": {
      "data-tab": "Đäŧä",
      "error-tab": "Ēřřőř",
      "json-tab": "ĴŜØŃ",
      "meta-tab": "Męŧä đäŧä",
      "query-tab": "Qūęřy",
      "stats-tab": "Ŝŧäŧş",
      "subtitle": "{{queryCount}} qūęřįęş ŵįŧĥ ŧőŧäľ qūęřy ŧįmę őƒ {{formatted}}",
      "title": "Ĩŉşpęčŧ: {{panelTitle}}"
    },
    "inspect-data": {
      "data-options": "Đäŧä őpŧįőŉş",
      "dataframe-aria-label": "Ŝęľęčŧ đäŧäƒřämę",
      "dataframe-label": "Ŝĥőŵ đäŧä ƒřämę",
      "download-csv": "Đőŵŉľőäđ CŜV",
      "download-excel-description": "Åđđş ĥęäđęř ŧő CŜV ƒőř ūşę ŵįŧĥ Ēχčęľ",
      "download-excel-label": "Đőŵŉľőäđ ƒőř Ēχčęľ",
      "download-logs": "Đőŵŉľőäđ ľőģş",
      "download-service": "Đőŵŉľőäđ şęřvįčę ģřäpĥ",
      "download-traces": "Đőŵŉľőäđ ŧřäčęş",
      "excel-header": "Ēχčęľ ĥęäđęř",
      "formatted": "Főřmäŧŧęđ đäŧä",
      "formatted-data-description": "Ŧäþľę đäŧä įş ƒőřmäŧŧęđ ŵįŧĥ őpŧįőŉş đęƒįŉęđ įŉ ŧĥę Fįęľđ äŉđ Øvęřřįđę ŧäþş.",
      "formatted-data-label": "Főřmäŧŧęđ đäŧä",
      "panel-transforms": "Päŉęľ ŧřäŉşƒőřmş",
      "series-to-columns": "Ŝęřįęş ĵőįŉęđ þy ŧįmę",
      "transformation": "Ŝęřįęş ĵőįŉęđ þy ŧįmę",
      "transformations-description": "Ŧäþľę đäŧä įş đįşpľäyęđ ŵįŧĥ ŧřäŉşƒőřmäŧįőŉş đęƒįŉęđ įŉ ŧĥę päŉęľ Ŧřäŉşƒőřm ŧäþ.",
      "transformations-label": "Åppľy päŉęľ ŧřäŉşƒőřmäŧįőŉş"
    },
    "inspect-json": {
      "dataframe-description": "Ŗäŵ đäŧä ŵįŧĥőūŧ ŧřäŉşƒőřmäŧįőŉş äŉđ ƒįęľđ čőŉƒįģ äppľįęđ. ",
      "dataframe-label": "ĐäŧäFřämę ĴŜØŃ (ƒřőm Qūęřy)",
      "panel-data-description": "Ŧĥę řäŵ mőđęľ päşşęđ ŧő ŧĥę päŉęľ vįşūäľįžäŧįőŉ",
      "panel-data-label": "Päŉęľ đäŧä",
      "panel-json-description": "Ŧĥę mőđęľ şävęđ įŉ ŧĥę đäşĥþőäřđ ĴŜØŃ ŧĥäŧ čőŉƒįģūřęş ĥőŵ ęvęřyŧĥįŉģ ŵőřĸş.",
      "panel-json-label": "Päŉęľ ĴŜØŃ",
      "select-source": "Ŝęľęčŧ şőūřčę",
      "unknown": "Ůŉĸŉőŵŉ Øþĵęčŧ: {{show}}"
    },
    "inspect-meta": {
      "no-inspector": "Ńő Męŧäđäŧä Ĩŉşpęčŧőř"
    },
    "inspect-stats": {
      "data-title": "Đäŧä şőūřčę şŧäŧş",
      "data-traceids": "Ŧřäčę ĨĐş",
      "processing-time": "Đäŧä přőčęşşįŉģ ŧįmę",
      "queries": "Ńūmþęř őƒ qūęřįęş",
      "request-time": "Ŧőŧäľ řęqūęşŧ ŧįmę",
      "rows": "Ŧőŧäľ ŉūmþęř řőŵş",
      "table-title": "Ŝŧäŧş"
    },
    "toolbar": {
      "add": "Åđđ",
      "alert-rules": "Åľęřŧ řūľęş",
      "mark-favorite": "Mäřĸ äş ƒävőřįŧę",
      "open-original": "Øpęŉ őřįģįŉäľ đäşĥþőäřđ",
      "playlist-next": "Ğő ŧő ŉęχŧ đäşĥþőäřđ",
      "playlist-previous": "Ğő ŧő přęvįőūş đäşĥþőäřđ",
      "playlist-stop": "Ŝŧőp pľäyľįşŧ",
      "refresh": "Ŗęƒřęşĥ đäşĥþőäřđ",
      "save": "Ŝävę đäşĥþőäřđ",
      "settings": "Đäşĥþőäřđ şęŧŧįŉģş",
      "share": "Ŝĥäřę đäşĥþőäřđ",
      "share-button": "Ŝĥäřę",
      "unmark-favorite": "Ůŉmäřĸ äş ƒävőřįŧę"
    },
    "validation": {
      "invalid-dashboard-id": "Cőūľđ ŉőŧ ƒįŉđ ä väľįđ Ğřäƒäŉä.čőm ĨĐ",
      "invalid-json": "Ńőŧ väľįđ ĴŜØŃ",
      "tags-expected-array": "ŧäģş ęχpęčŧęđ äřřäy",
      "tags-expected-strings": "ŧäģş ęχpęčŧęđ äřřäy őƒ şŧřįŉģş"
    }
  },
  "dashboard-import": {
    "file-dropzone": {
      "primary-text": "Ůpľőäđ đäşĥþőäřđ ĴŜØŃ ƒįľę",
      "secondary-text": "Đřäģ äŉđ đřőp ĥęřę őř čľįčĸ ŧő þřőŵşę"
    },
    "form-actions": {
      "cancel": "Cäŉčęľ",
      "load": "Ŀőäđ"
    },
    "gcom-field": {
      "label": "Fįŉđ äŉđ įmpőřŧ đäşĥþőäřđş ƒőř čőmmőŉ äppľįčäŧįőŉş äŧ <1></1>",
      "load-button": "Ŀőäđ",
      "placeholder": "Ğřäƒäŉä.čőm đäşĥþőäřđ ŮŖĿ őř ĨĐ",
      "validation-required": "Å Ğřäƒäŉä đäşĥþőäřđ ŮŖĿ őř ĨĐ įş řęqūįřęđ"
    },
    "json-field": {
      "label": "Ĩmpőřŧ vįä đäşĥþőäřđ ĴŜØŃ mőđęľ",
      "validation-required": "Ńęęđ ä đäşĥþőäřđ ĴŜØŃ mőđęľ"
    }
  },
  "dashboard-links": {
    "empty-state": {
      "button-title": "Åđđ đäşĥþőäřđ ľįŉĸ",
      "info-box-content": "Đäşĥþőäřđ ľįŉĸş äľľőŵ yőū ŧő pľäčę ľįŉĸş ŧő őŧĥęř đäşĥþőäřđş äŉđ ŵęþ şįŧęş đįřęčŧľy þęľőŵ ŧĥę đäşĥþőäřđ ĥęäđęř. <2>Ŀęäřŉ mőřę</2>",
      "title": "Ŧĥęřę äřę ŉő đäşĥþőäřđ ľįŉĸş äđđęđ yęŧ"
    }
  },
  "dashboard-settings": {
    "annotations": {
      "title": "Åŉŉőŧäŧįőŉş"
    },
    "dashboard-delete-button": "Đęľęŧę đäşĥþőäřđ",
    "general": {
      "auto-refresh-description": "Đęƒįŉę ŧĥę äūŧő řęƒřęşĥ įŉŧęřväľş ŧĥäŧ şĥőūľđ þę äväįľäþľę įŉ ŧĥę äūŧő řęƒřęşĥ ľįşŧ. Ůşę ŧĥę ƒőřmäŧ '5ş' ƒőř şęčőŉđş, '1m' ƒőř mįŉūŧęş, '1ĥ' ƒőř ĥőūřş, äŉđ '1đ' ƒőř đäyş (ę.ģ.: '5ş,10ş,30ş,1m,5m,15m,30m,1ĥ,2ĥ,1đ').",
      "auto-refresh-label": "Åūŧő řęƒřęşĥ",
      "description-label": "Đęşčřįpŧįőŉ",
      "editable-description": "Ŝęŧ ŧő řęäđ-őŉľy ŧő đįşäþľę äľľ ęđįŧįŉģ. Ŗęľőäđ ŧĥę đäşĥþőäřđ ƒőř čĥäŉģęş ŧő ŧäĸę ęƒƒęčŧ",
      "editable-label": "Ēđįŧäþľę",
      "folder-label": "Főľđęř",
      "panel-options-graph-tooltip-description": "Cőŉŧřőľş ŧőőľŧįp äŉđ ĥővęř ĥįģĥľįģĥŧ þęĥävįőř äčřőşş đįƒƒęřęŉŧ päŉęľş. Ŗęľőäđ ŧĥę đäşĥþőäřđ ƒőř čĥäŉģęş ŧő ŧäĸę ęƒƒęčŧ",
      "panel-options-graph-tooltip-label": "Ğřäpĥ ŧőőľŧįp",
      "panel-options-label": "Päŉęľ őpŧįőŉş",
      "tags-label": "Ŧäģş",
      "title": "Ğęŉęřäľ",
      "title-label": "Ŧįŧľę"
    },
    "json-editor": {
      "save-button": "Ŝävę čĥäŉģęş",
      "subtitle": "Ŧĥę ĴŜØŃ mőđęľ þęľőŵ įş ŧĥę đäŧä şŧřūčŧūřę ŧĥäŧ đęƒįŉęş ŧĥę đäşĥþőäřđ. Ŧĥįş įŉčľūđęş đäşĥþőäřđ şęŧŧįŉģş, päŉęľ şęŧŧįŉģş, ľäyőūŧ, qūęřįęş, äŉđ şő őŉ.",
      "title": "ĴŜØŃ Mőđęľ"
    },
    "links": {
      "title": "Ŀįŉĸş"
    },
    "permissions": {
      "title": "Pęřmįşşįőŉş"
    },
    "settings": {
      "title": "Ŝęŧŧįŉģş"
    },
    "time-picker": {
      "hide-time-picker": "Ħįđę ŧįmę pįčĸęř",
      "now-delay-description": "Ēχčľūđę řęčęŉŧ đäŧä ŧĥäŧ mäy þę įŉčőmpľęŧę.",
      "now-delay-label": "Ńőŵ đęľäy",
      "refresh-live-dashboards-description": "Cőŉŧįŉūőūşľy řę-đřäŵ päŉęľş ŵĥęřę ŧĥę ŧįmę řäŉģę řęƒęřęŉčęş 'ŉőŵ'",
      "refresh-live-dashboards-label": "Ŗęƒřęşĥ ľįvę đäşĥþőäřđş",
      "time-options-label": "Ŧįmę őpŧįőŉş",
      "time-zone-label": "Ŧįmę žőŉę",
      "week-start-label": "Ŵęęĸ şŧäřŧ"
    },
    "variables": {
      "title": "Väřįäþľęş"
    },
    "versions": {
      "title": "Vęřşįőŉş"
    }
  },
  "dashboards": {
    "settings": {
      "variables": {
        "dependencies": {
          "button": "Ŝĥőŵ đępęŉđęŉčįęş",
          "title": "Đępęŉđęŉčįęş"
        }
      }
    }
  },
  "data-source-list": {
    "empty-state": {
      "button-title": "Åđđ đäŧä şőūřčę",
      "pro-tip": "Ÿőū čäŉ äľşő đęƒįŉę đäŧä şőūřčęş ŧĥřőūģĥ čőŉƒįģūřäŧįőŉ ƒįľęş. <2>Ŀęäřŉ mőřę</2>",
      "title": "Ńő đäŧä şőūřčęş đęƒįŉęđ"
    }
  },
  "data-source-picker": {
    "add-new-data-source": "Cőŉƒįģūřę ä ŉęŵ đäŧä şőūřčę",
    "built-in-list": {
      "description-dashboard": "Ŗęūşę qūęřy řęşūľŧş ƒřőm őŧĥęř vįşūäľįžäŧįőŉş",
      "description-grafana": "Đįşčővęř vįşūäľįžäŧįőŉş ūşįŉģ mőčĸ đäŧä",
      "description-mixed": "Ůşę mūľŧįpľę đäŧä şőūřčęş"
    },
    "list": {
      "no-data-source-message": "Ńő đäŧä şőūřčęş ƒőūŉđ"
    },
    "modal": {
      "configure-new-data-source": "Øpęŉ ä ŉęŵ ŧäþ äŉđ čőŉƒįģūřę ä đäŧä şőūřčę",
      "input-placeholder": "Ŝęľęčŧ đäŧä şőūřčę",
      "title": "Ŝęľęčŧ đäŧä şőūřčę"
    },
    "open-advanced-button": "Øpęŉ äđväŉčęđ đäŧä şőūřčę pįčĸęř"
  },
  "data-sources": {
    "datasource-add-button": {
      "label": "Åđđ ŉęŵ đäŧä şőūřčę"
    },
    "empty-state": {
      "message": "Ńő đäŧä şőūřčęş ƒőūŉđ"
    }
  },
  "explore": {
    "add-to-dashboard": "Åđđ ŧő đäşĥþőäřđ",
    "add-to-library-modal": {
      "auto-star": "Åūŧő-şŧäř ŧĥįş qūęřy ŧő äđđ įŧ ŧő yőūř şŧäřřęđ ľįşŧ įŉ ŧĥę Qūęřy Ŀįþřäřy.",
      "data-source-name": "Đäŧä şőūřčę ŉämę",
      "data-source-type": "Đäŧä şőūřčę ŧypę",
      "description": "Đęşčřįpŧįőŉ",
      "info": "Ÿőū'řę äþőūŧ ŧő şävę ŧĥįş qūęřy. Øŉčę şävęđ, yőū čäŉ ęäşįľy äččęşş įŧ įŉ ŧĥę Qūęřy Ŀįþřäřy ŧäþ ƒőř ƒūŧūřę ūşę äŉđ řęƒęřęŉčę.",
      "query": "Qūęřy",
      "title": "Åđđ qūęřy ŧő Qūęřy Ŀįþřäřy",
      "visibility": "Vįşįþįľįŧy"
    },
    "logs": {
      "maximum-pinned-logs": "Mäχįmūm őƒ {{PINNED_LOGS_LIMIT}} pįŉŉęđ ľőģş řęäčĥęđ. Ůŉpįŉ ä ľőģ ŧő äđđ äŉőŧĥęř.",
      "no-logs-found": "Ńő ľőģş ƒőūŉđ.",
      "scan-for-older-logs": "Ŝčäŉ ƒőř őľđęř ľőģş",
      "stop-scan": "Ŝŧőp şčäŉ"
    },
    "query-library": {
      "delete-query": "Đęľęŧę qūęřy",
      "delete-query-text": "Ÿőū'řę äþőūŧ ŧő řęmővę ŧĥįş qūęřy ƒřőm ŧĥę qūęřy ľįþřäřy. Ŧĥįş äčŧįőŉ čäŉŉőŧ þę ūŉđőŉę. Đő yőū ŵäŉŧ ŧő čőŉŧįŉūę?",
      "delete-query-title": "Đęľęŧę qūęřy",
      "query-deleted": "Qūęřy đęľęŧęđ"
    },
    "rich-history": {
      "close-tooltip": "Cľőşę qūęřy ĥįşŧőřy",
      "datasource-a-z": "Đäŧä şőūřčę Å-Ż",
      "datasource-z-a": "Đäŧä şőūřčę Ż-Å",
      "newest-first": "Ńęŵęşŧ ƒįřşŧ",
      "oldest-first": "Øľđęşŧ ƒįřşŧ",
      "query-history": "Qūęřy ĥįşŧőřy",
      "query-library": "Qūęřy ľįþřäřy",
      "settings": "Ŝęŧŧįŉģş",
      "starred": "Ŝŧäřřęđ"
    },
    "rich-history-card": {
      "add-comment-form": "Åđđ čőmmęŉŧ ƒőřm",
      "add-comment-tooltip": "Åđđ čőmmęŉŧ",
      "add-to-library": "Åđđ ŧő ľįþřäřy",
      "cancel": "Cäŉčęľ",
      "confirm-delete": "Đęľęŧę",
      "copy-query-tooltip": "Cőpy qūęřy ŧő čľįpþőäřđ",
      "copy-shortened-link-tooltip": "Cőpy şĥőřŧęŉęđ ľįŉĸ ŧő čľįpþőäřđ",
      "datasource-icon-label": "Đäŧä şőūřčę įčőŉ",
      "datasource-name-label": "Đäŧä şőūřčę ŉämę",
      "datasource-not-exist": "Đäŧä şőūřčę đőęş ŉőŧ ęχįşŧ äŉymőřę",
      "delete-query-confirmation-title": "Đęľęŧę",
      "delete-query-title": "Đęľęŧę qūęřy",
      "delete-query-tooltip": "Đęľęŧę qūęřy",
      "delete-starred-query-confirmation-text": "Åřę yőū şūřę yőū ŵäŉŧ ŧő pęřmäŉęŉŧľy đęľęŧę yőūř şŧäřřęđ qūęřy?",
      "edit-comment-tooltip": "Ēđįŧ čőmmęŉŧ",
      "optional-description": "Åŉ őpŧįőŉäľ đęşčřįpŧįőŉ őƒ ŵĥäŧ ŧĥę qūęřy đőęş.",
      "query-comment-label": "Qūęřy čőmmęŉŧ",
      "query-template-added": "Qūęřy ŧęmpľäŧę şūččęşşƒūľľy äđđęđ ŧő ŧĥę ľįþřäřy",
      "query-text-label": "Qūęřy ŧęχŧ",
      "save-comment": "Ŝävę čőmmęŉŧ",
      "star-query-tooltip": "Ŝŧäř qūęřy",
      "unstar-query-tooltip": "Ůŉşŧäř qūęřy",
      "update-comment-form": "Ůpđäŧę čőmmęŉŧ ƒőřm"
    },
    "rich-history-container": {
      "loading": "Ŀőäđįŉģ..."
    },
    "rich-history-notification": {
      "query-copied": "Qūęřy čőpįęđ ŧő čľįpþőäřđ",
      "query-deleted": "Qūęřy đęľęŧęđ"
    },
    "rich-history-queries-tab": {
      "displaying-partial-queries": "Đįşpľäyįŉģ {{ count }} qūęřįęş",
      "displaying-queries": "{{ count }} qūęřįęş",
      "filter-aria-label": "Fįľŧęř qūęřįęş ƒőř đäŧä şőūřčęş(ş)",
      "filter-history": "Fįľŧęř ĥįşŧőřy",
      "filter-placeholder": "Fįľŧęř qūęřįęş ƒőř đäŧä şőūřčęş(ş)",
      "history-local": "Ŧĥę ĥįşŧőřy įş ľőčäľ ŧő yőūř þřőŵşęř äŉđ įş ŉőŧ şĥäřęđ ŵįŧĥ őŧĥęřş.",
      "loading": "Ŀőäđįŉģ...",
      "loading-results": "Ŀőäđįŉģ řęşūľŧş...",
      "search-placeholder": "Ŝęäřčĥ qūęřįęş",
      "showing-queries": "Ŝĥőŵįŉģ {{ shown }} őƒ {{ total }} <0>Ŀőäđ mőřę</0>",
      "sort-aria-label": "Ŝőřŧ qūęřįęş",
      "sort-placeholder": "Ŝőřŧ qūęřįęş þy"
    },
    "rich-history-settings-tab": {
      "alert-info": "Ğřäƒäŉä ŵįľľ ĸęęp ęŉŧřįęş ūp ŧő {{optionLabel}}.Ŝŧäřřęđ ęŉŧřįęş ŵőŉ'ŧ þę đęľęŧęđ.",
      "change-default-tab": "Cĥäŉģę ŧĥę đęƒäūľŧ äčŧįvę ŧäþ ƒřőm “Qūęřy ĥįşŧőřy” ŧő “Ŝŧäřřęđ”",
      "clear-history-info": "Đęľęŧę äľľ őƒ yőūř qūęřy ĥįşŧőřy, pęřmäŉęŉŧľy.",
      "clear-query-history": "Cľęäř qūęřy ĥįşŧőřy",
      "clear-query-history-button": "Cľęäř qūęřy ĥįşŧőřy",
      "delete-confirm": "Đęľęŧę",
      "delete-confirm-text": "Åřę yőū şūřę yőū ŵäŉŧ ŧő pęřmäŉęŉŧľy đęľęŧę yőūř qūęřy ĥįşŧőřy?",
      "delete-title": "Đęľęŧę",
      "history-time-span": "Ħįşŧőřy ŧįmę şpäŉ",
      "history-time-span-description": "Ŝęľęčŧ ŧĥę pęřįőđ őƒ ŧįmę ƒőř ŵĥįčĥ Ğřäƒäŉä ŵįľľ şävę yőūř qūęřy ĥįşŧőřy. Ůp ŧő {{MAX_HISTORY_ITEMS}} ęŉŧřįęş ŵįľľ þę şŧőřęđ.",
      "only-show-active-datasource": "Øŉľy şĥőŵ qūęřįęş ƒőř đäŧä şőūřčę čūřřęŉŧľy äčŧįvę įŉ Ēχpľőřę",
      "query-history-deleted": "Qūęřy ĥįşŧőřy đęľęŧęđ",
      "retention-period": {
        "1-week": "1 ŵęęĸ",
        "2-days": "2 đäyş",
        "2-weeks": "2 ŵęęĸş",
        "5-days": "5 đäyş"
      }
    },
    "rich-history-starred-tab": {
      "filter-queries-aria-label": "Fįľŧęř qūęřįęş ƒőř đäŧä şőūřčęş(ş)",
      "filter-queries-placeholder": "Fįľŧęř qūęřįęş ƒőř đäŧä şőūřčęş(ş)",
      "loading": "Ŀőäđįŉģ...",
      "loading-results": "Ŀőäđįŉģ řęşūľŧş...",
      "local-history-message": "Ŧĥę ĥįşŧőřy įş ľőčäľ ŧő yőūř þřőŵşęř äŉđ įş ŉőŧ şĥäřęđ ŵįŧĥ őŧĥęřş.",
      "search-queries-placeholder": "Ŝęäřčĥ qūęřįęş",
      "showing-queries": "Ŝĥőŵįŉģ {{ shown }} őƒ {{ total }} <0>Ŀőäđ mőřę</0>",
      "sort-queries-aria-label": "Ŝőřŧ qūęřįęş",
      "sort-queries-placeholder": "Ŝőřŧ qūęřįęş þy"
    },
    "rich-history-utils": {
      "a-week-ago": "ä ŵęęĸ äģő",
      "days-ago": "{{num}} đäyş äģő",
      "default-from": "ŉőŵ-1ĥ",
      "default-to": "ŉőŵ",
      "today": "ŧőđäy",
      "two-weeks-ago": "ŧŵő ŵęęĸş äģő",
      "yesterday": "yęşŧęřđäy"
    },
    "rich-history-utils-notification": {
      "saving-failed": "Ŝävįŉģ řįčĥ ĥįşŧőřy ƒäįľęđ",
      "update-failed": "Ŗįčĥ Ħįşŧőřy ūpđäŧę ƒäįľęđ"
    },
    "run-query": {
      "left-pane": "Ŀęƒŧ päŉę",
      "right-pane": "Ŗįģĥŧ päŉę",
      "run-query-button": "Ŗūŉ qūęřy",
      "switch-datasource-button": "Ŝŵįŧčĥ đäŧä şőūřčę äŉđ řūŉ qūęřy"
    },
    "secondary-actions": {
      "query-add-button": "Åđđ qūęřy",
      "query-add-button-aria-label": "Åđđ qūęřy",
      "query-history-button": "Qūęřy ĥįşŧőřy",
      "query-history-button-aria-label": "Qūęřy ĥįşŧőřy",
      "query-inspector-button": "Qūęřy įŉşpęčŧőř",
      "query-inspector-button-aria-label": "Qūęřy įŉşpęčŧőř"
    },
    "table": {
      "no-data": "0 şęřįęş řęŧūřŉęđ",
      "title": "Ŧäþľę",
      "title-with-name": "Ŧäþľę - {{name}}"
    },
    "toolbar": {
      "aria-label": "Ēχpľőřę ŧőőľþäř",
      "copy-link": "Cőpy ŮŖĿ",
      "copy-link-abs-time": "Cőpy äþşőľūŧę ŮŖĿ",
      "copy-links-absolute-category": "Ŧįmę-şyŉč ŮŖĿ ľįŉĸş (şĥäřę ŵįŧĥ ŧįmę řäŉģę įŉŧäčŧ)",
      "copy-links-normal-category": "Ńőřmäľ ŮŖĿ ľįŉĸş",
      "copy-shortened-link": "Cőpy şĥőřŧęŉęđ ŮŖĿ",
      "copy-shortened-link-abs-time": "Cőpy äþşőľūŧę şĥőřŧęŉęđ ŮŖĿ",
      "copy-shortened-link-menu": "Øpęŉ čőpy ľįŉĸ őpŧįőŉş",
      "refresh-picker-cancel": "Cäŉčęľ",
      "refresh-picker-run": "Ŗūŉ qūęřy",
      "split-close": " Cľőşę ",
      "split-close-tooltip": "Cľőşę şpľįŧ päŉę",
      "split-narrow": "Ńäřřőŵ päŉę",
      "split-title": "Ŝpľįŧ",
      "split-tooltip": "Ŝpľįŧ ŧĥę päŉę",
      "split-widen": "Ŵįđęŉ päŉę"
    }
  },
  "export": {
    "json": {
      "cancel-button": "Cäŉčęľ",
      "copy-button": "Cőpy ŧő čľįpþőäřđ",
      "download-button": "Đőŵŉľőäđ ƒįľę",
      "export-externally-label": "Ēχpőřŧ ŧĥę đäşĥþőäřđ ŧő ūşę įŉ äŉőŧĥęř įŉşŧäŉčę",
      "info-text": "Cőpy őř đőŵŉľőäđ ä ĴŜØŃ ƒįľę čőŉŧäįŉįŉģ ŧĥę ĴŜØŃ őƒ yőūř đäşĥþőäřđ",
      "title": "Ŝävę đäşĥþőäřđ ĴŜØŃ"
    },
    "menu": {
      "export-as-json-label": "Ēχpőřŧ",
      "export-as-json-tooltip": "Ēχpőřŧ"
    }
  },
  "folder-picker": {
    "loading": "Ŀőäđįŉģ ƒőľđęřş..."
  },
  "grafana-ui": {
    "drawer": {
      "close": "Cľőşę"
    },
    "modal": {
      "close-tooltip": "Cľőşę"
    },
    "segment-async": {
      "error": "Fäįľęđ ŧő ľőäđ őpŧįőŉş",
      "loading": "Ŀőäđįŉģ őpŧįőŉş...",
      "no-options": "Ńő őpŧįőŉş ƒőūŉđ"
    },
    "select": {
      "no-options-label": "Ńő őpŧįőŉş ƒőūŉđ",
      "placeholder": "Cĥőőşę"
    },
    "spinner": {
      "aria-label": "Ŀőäđįŉģ"
    }
  },
  "graph": {
    "container": {
      "content": "Ŗęŉđęřįŉģ ŧőő mäŉy şęřįęş įŉ ä şįŉģľę päŉęľ mäy įmpäčŧ pęřƒőřmäŉčę äŉđ mäĸę đäŧä ĥäřđęř ŧő řęäđ. Cőŉşįđęř řęƒįŉįŉģ yőūř qūęřįęş.",
      "show-all-series": "Ŝĥőŵ äľľ {{length}}",
      "show-only-series": "Ŝĥőŵįŉģ őŉľy {{MAX_NUMBER_OF_TIME_SERIES}} şęřįęş",
      "title": "Ğřäpĥ"
    }
  },
  "help-modal": {
    "shortcuts-category": {
      "dashboard": "Đäşĥþőäřđ",
      "focused-panel": "Főčūşęđ päŉęľ",
      "global": "Ğľőþäľ",
      "time-range": "Ŧįmę řäŉģę"
    },
    "shortcuts-description": {
      "change-theme": "Cĥäŉģę ŧĥęmę",
      "collapse-all-rows": "Cőľľäpşę äľľ řőŵş",
      "copy-time-range": "Cőpy ŧįmę řäŉģę",
      "dashboard-settings": "Đäşĥþőäřđ şęŧŧįŉģş",
      "duplicate-panel": "Đūpľįčäŧę Päŉęľ",
      "exit-edit/setting-views": "Ēχįŧ ęđįŧ/şęŧŧįŉģ vįęŵş",
      "expand-all-rows": "Ēχpäŉđ äľľ řőŵş",
      "go-to-dashboards": "Ğő ŧő Đäşĥþőäřđş",
      "go-to-explore": "Ğő ŧő Ēχpľőřę",
      "go-to-home-dashboard": "Ğő ŧő Ħőmę Đäşĥþőäřđ",
      "go-to-profile": "Ğő ŧő Přőƒįľę",
      "make-time-range-permanent": "Mäĸę ŧįmę řäŉģę äþşőľūŧę/pęřmäŉęŉŧ",
      "move-time-range-back": "Mővę ŧįmę řäŉģę þäčĸ",
      "move-time-range-forward": "Mővę ŧįmę řäŉģę ƒőřŵäřđ",
      "open-search": "Øpęŉ şęäřčĥ",
      "open-shared-modal": "Øpęŉ Päŉęľ Ŝĥäřę Mőđäľ",
      "paste-time-range": "Päşŧę ŧįmę řäŉģę",
      "refresh-all-panels": "Ŗęƒřęşĥ äľľ päŉęľş",
      "remove-panel": "Ŗęmővę Päŉęľ",
      "save-dashboard": "Ŝävę đäşĥþőäřđ",
      "show-all-shortcuts": "Ŝĥőŵ äľľ ĸęyþőäřđ şĥőřŧčūŧş",
      "toggle-active-mode": "Ŧőģģľę įŉ-äčŧįvę / vįęŵ mőđę",
      "toggle-all-panel-legends": "Ŧőģģľę äľľ päŉęľ ľęģęŉđş",
      "toggle-auto-fit": "Ŧőģģľę äūŧő ƒįŧ päŉęľş (ęχpęřįmęŉŧäľ ƒęäŧūřę)",
      "toggle-exemplars": "Ŧőģģľę ęχęmpľäřş įŉ äľľ päŉęľ",
      "toggle-graph-crosshair": "Ŧőģģľę şĥäřęđ ģřäpĥ čřőşşĥäįř",
      "toggle-kiosk": "Ŧőģģľę ĸįőşĸ mőđę (ĥįđęş ŧőp ŉäv)",
      "toggle-panel-edit": "Ŧőģģľę päŉęľ ęđįŧ vįęŵ",
      "toggle-panel-fullscreen": "Ŧőģģľę päŉęľ ƒūľľşčřęęŉ vįęŵ",
      "toggle-panel-legend": "Ŧőģģľę päŉęľ ľęģęŉđ",
      "zoom-out-time-range": "Żőőm őūŧ ŧįmę řäŉģę"
    },
    "title": "Ŝĥőřŧčūŧş"
  },
  "inspector": {
    "query": {
      "collapse-all": "Cőľľäpşę äľľ",
      "copy-to-clipboard": "Cőpy ŧő čľįpþőäřđ",
      "description": "Qūęřy įŉşpęčŧőř äľľőŵş yőū ŧő vįęŵ řäŵ řęqūęşŧ äŉđ řęşpőŉşę. Ŧő čőľľęčŧ ŧĥįş đäŧä Ğřäƒäŉä ŉęęđş ŧő įşşūę ä ŉęŵ qūęřy. Cľįčĸ řęƒřęşĥ þūŧŧőŉ þęľőŵ ŧő ŧřįģģęř ä ŉęŵ qūęřy.",
      "expand-all": "Ēχpäŉđ äľľ",
      "no-data": "Ńő řęqūęşŧ äŉđ řęşpőŉşę čőľľęčŧęđ yęŧ. Ħįŧ řęƒřęşĥ þūŧŧőŉ",
      "refresh": "Ŗęƒřęşĥ"
    }
  },
  "library-panel": {
    "add-modal": {
      "cancel": "Cäŉčęľ",
      "create": "Cřęäŧę ľįþřäřy päŉęľ",
      "error": "Ŀįþřäřy päŉęľ ŵįŧĥ ŧĥįş ŉämę äľřęäđy ęχįşŧş",
      "folder": "Ŝävę įŉ ƒőľđęř",
      "folder-description": "Ŀįþřäřy päŉęľ pęřmįşşįőŉş äřę đęřįvęđ ƒřőm ŧĥę ƒőľđęř pęřmįşşįőŉş",
      "name": "Ŀįþřäřy päŉęľ ŉämę"
    },
    "add-widget": {
      "title": "Åđđ päŉęľ ƒřőm päŉęľ ľįþřäřy"
    },
    "empty-state": {
      "message": "Ÿőū ĥävęŉ'ŧ čřęäŧęđ äŉy ľįþřäřy päŉęľş yęŧ",
      "more-info": "Cřęäŧę ä ľįþřäřy päŉęľ ƒřőm äŉy ęχįşŧįŉģ đäşĥþőäřđ päŉęľ ŧĥřőūģĥ ŧĥę päŉęľ čőŉŧęχŧ męŉū. <2>Ŀęäřŉ mőřę</2>"
    }
  },
  "library-panels": {
    "empty-state": {
      "message": "Ńő ľįþřäřy päŉęľş ƒőūŉđ"
    },
    "modal": {
      "body_one": "Ŧĥįş päŉęľ įş þęįŉģ ūşęđ įŉ {{count}} đäşĥþőäřđ. Pľęäşę čĥőőşę ŵĥįčĥ đäşĥþőäřđ ŧő vįęŵ ŧĥę päŉęľ įŉ:",
      "body_other": "Ŧĥįş päŉęľ įş þęįŉģ ūşęđ įŉ {{count}} đäşĥþőäřđ. Pľęäşę čĥőőşę ŵĥįčĥ đäşĥþőäřđ ŧő vįęŵ ŧĥę päŉęľ įŉ:",
      "button-cancel": "Cäŉčęľ",
      "button-view-panel1": "Vįęŵ päŉęľ įŉ {{label}}...",
      "button-view-panel2": "Vįęŵ päŉęľ įŉ đäşĥþőäřđ...",
      "panel-not-linked": "Päŉęľ įş ŉőŧ ľįŉĸęđ ŧő ä đäşĥþőäřđ. Åđđ ŧĥę päŉęľ ŧő ä đäşĥþőäřđ äŉđ řęŧřy.",
      "select-no-options-message": "Ńő đäşĥþőäřđş ƒőūŉđ",
      "select-placeholder": "Ŝŧäřŧ ŧypįŉģ ŧő şęäřčĥ ƒőř đäşĥþőäřđ",
      "title": "Vįęŵ päŉęľ įŉ đäşĥþőäřđ"
    },
    "save": {
      "error": "Ēřřőř şävįŉģ ľįþřäřy päŉęľ: \"{{errorMsg}}\"",
      "success": "Ŀįþřäřy päŉęľ şävęđ"
    }
  },
  "link": {
    "share": {
      "config-alert-description": "Ůpđäŧįŉģ yőūř şęŧŧįŉģş ŵįľľ mőđįƒy ŧĥę đęƒäūľŧ čőpy ľįŉĸ ŧő įŉčľūđę ŧĥęşę čĥäŉģęş.",
      "config-alert-title": "Ŀįŉĸ čőŉƒįģūřäŧįőŉ",
      "config-description": "Cřęäŧę ä pęřşőŉäľįžęđ, đįřęčŧ ľįŉĸ ŧő şĥäřę yőūř đäşĥþőäřđ ŵįŧĥįŉ yőūř őřģäŉįžäŧįőŉ, ŵįŧĥ ŧĥę ƒőľľőŵįŉģ čūşŧőmįžäŧįőŉ şęŧŧįŉģş:",
      "copy-link-button": "Cőpy ľįŉĸ",
      "copy-to-clipboard": "Ŀįŉĸ čőpįęđ ŧő čľįpþőäřđ",
      "short-url-label": "Ŝĥőřŧęŉ ľįŉĸ",
      "time-range-description": "Cĥäŉģę ŧĥę čūřřęŉŧ řęľäŧįvę ŧįmę řäŉģę ŧő äŉ äþşőľūŧę ŧįmę řäŉģę",
      "time-range-label": "Ŀőčĸ ŧįmę řäŉģę"
    }
  },
  "login": {
    "error": {
      "blocked": "Ÿőū ĥävę ęχčęęđęđ ŧĥę ŉūmþęř őƒ ľőģįŉ äŧŧęmpŧş ƒőř ŧĥįş ūşęř. Pľęäşę ŧřy äģäįŉ ľäŧęř.",
      "invalid-user-or-password": "Ĩŉväľįđ ūşęřŉämę őř päşşŵőřđ",
      "title": "Ŀőģįŉ ƒäįľęđ",
      "unknown": "Ůŉĸŉőŵŉ ęřřőř őččūřřęđ"
    },
    "forgot-password": "Főřģőŧ yőūř päşşŵőřđ?",
    "form": {
      "password-label": "Päşşŵőřđ",
      "password-placeholder": "päşşŵőřđ",
      "password-required": "Päşşŵőřđ įş řęqūįřęđ",
      "submit-label": "Ŀőģ įŉ",
      "submit-loading-label": "Ŀőģģįŉģ įŉ...",
      "username-label": "Ēmäįľ őř ūşęřŉämę",
      "username-placeholder": "ęmäįľ őř ūşęřŉämę",
      "username-required": "Ēmäįľ őř ūşęřŉämę įş řęqūįřęđ"
    },
    "services": {
      "sing-in-with-prefix": "Ŝįģŉ įŉ ŵįŧĥ {{serviceName}}"
    },
    "signup": {
      "button-label": "Ŝįģŉ ūp",
      "new-to-question": "Ńęŵ ŧő Ğřäƒäŉä?"
    }
  },
  "migrate-to-cloud": {
    "can-i-move": {
      "body": "Øŉčę yőū čőŉŉęčŧ ŧĥįş įŉşŧäľľäŧįőŉ ŧő ä čľőūđ şŧäčĸ, yőū'ľľ þę äþľę ŧő ūpľőäđ đäŧä şőūřčęş äŉđ đäşĥþőäřđş.",
      "link-title": "Ŀęäřŉ äþőūŧ mįģřäŧįŉģ őŧĥęř şęŧŧįŉģş",
      "title": "Cäŉ Ĩ mővę ŧĥįş įŉşŧäľľäŧįőŉ ŧő Ğřäƒäŉä Cľőūđ?"
    },
    "connect-modal": {
      "body-cloud-stack": "Ÿőū'ľľ äľşő ŉęęđ ä čľőūđ şŧäčĸ. Ĩƒ yőū ĵūşŧ şįģŉęđ ūp, ŵę'ľľ äūŧőmäŧįčäľľy čřęäŧę yőūř ƒįřşŧ şŧäčĸ. Ĩƒ yőū ĥävę äŉ äččőūŉŧ, yőū'ľľ ŉęęđ ŧő şęľęčŧ őř čřęäŧę ä şŧäčĸ.",
      "body-get-started": "Ŧő ģęŧ şŧäřŧęđ, yőū'ľľ ŉęęđ ä Ğřäƒäŉä.čőm äččőūŉŧ.",
      "body-sign-up": "Ŝįģŉ ūp ƒőř ä Ğřäƒäŉä.čőm äččőūŉŧ",
      "body-token": "Ÿőūř şęľƒ-mäŉäģęđ Ğřäƒäŉä įŉşŧäľľäŧįőŉ ŉęęđş şpęčįäľ äččęşş ŧő şęčūřęľy mįģřäŧę čőŉŧęŉŧ. Ÿőū'ľľ ŉęęđ ŧő čřęäŧę ä mįģřäŧįőŉ ŧőĸęŉ őŉ yőūř čĥőşęŉ čľőūđ şŧäčĸ.",
      "body-token-field": "Mįģřäŧįőŉ ŧőĸęŉ",
      "body-token-field-placeholder": "Päşŧę ŧőĸęŉ ĥęřę",
      "body-token-instructions": "Ŀőģ įŉŧő yőūř čľőūđ şŧäčĸ äŉđ ŉävįģäŧę ŧő Åđmįŉįşŧřäŧįőŉ, Ğęŉęřäľ, Mįģřäŧę ŧő Ğřäƒäŉä Cľőūđ. Cřęäŧę ä mįģřäŧįőŉ ŧőĸęŉ őŉ ŧĥäŧ şčřęęŉ äŉđ päşŧę ŧĥę ŧőĸęŉ ĥęřę.",
      "body-view-stacks": "Vįęŵ my čľőūđ şŧäčĸş",
      "cancel": "Cäŉčęľ",
      "connect": "Cőŉŉęčŧ ŧő ŧĥįş şŧäčĸ",
      "connecting": "Cőŉŉęčŧįŉģ ŧő ŧĥįş şŧäčĸ...",
      "title": "Cőŉŉęčŧ ŧő ä čľőūđ şŧäčĸ",
      "token-error-description": "Ŧĥęřę ŵäş äŉ ęřřőř şävįŉģ ŧĥę ŧőĸęŉ. Ŝęę ŧĥę Ğřäƒäŉä şęřvęř ľőģş ƒőř mőřę đęŧäįľş.",
      "token-error-title": "Ēřřőř şävįŉģ ŧőĸęŉ",
      "token-required-error": "Mįģřäŧįőŉ ŧőĸęŉ įş řęqūįřęđ"
    },
    "cta": {
      "button": "Mįģřäŧę ŧĥįş įŉşŧäŉčę ŧő Cľőūđ",
      "header": "Ŀęŧ ūş mäŉäģę yőūř Ğřäƒäŉä şŧäčĸ"
    },
    "disconnect-modal": {
      "body": "Ŧĥįş ŵįľľ řęmővę ŧĥę mįģřäŧįőŉ ŧőĸęŉ ƒřőm ŧĥįş įŉşŧäľľäŧįőŉ. Ĩƒ yőū ŵįşĥ ŧő ūpľőäđ mőřę řęşőūřčęş įŉ ŧĥę ƒūŧūřę, yőū ŵįľľ ŉęęđ ŧő ęŉŧęř ä ŉęŵ mįģřäŧįőŉ ŧőĸęŉ.",
      "cancel": "Cäŉčęľ",
      "disconnect": "Đįşčőŉŉęčŧ",
      "disconnecting": "Đįşčőŉŉęčŧįŉģ...",
      "error": "Ŧĥęřę ŵäş äŉ ęřřőř đįşčőŉŉęčŧįŉģ",
      "title": "Đįşčőŉŉęčŧ ƒřőm čľőūđ şŧäčĸ"
    },
    "get-started": {
      "body": "Ŧĥę mįģřäŧįőŉ přőčęşş mūşŧ þę şŧäřŧęđ ƒřőm yőūř şęľƒ-mäŉäģęđ Ğřäƒäŉä įŉşŧäŉčę.",
      "configure-pdc-link": "Cőŉƒįģūřę PĐC ƒőř ŧĥįş şŧäčĸ",
      "link-title": "Ŀęäřŉ mőřę äþőūŧ Přįväŧę Đäŧä Ŝőūřčę Cőŉŉęčŧ",
      "step-1": "Ŀőģ įŉ ŧő yőūř şęľƒ-mäŉäģęđ įŉşŧäŉčę äŉđ ŉävįģäŧę ŧő Åđmįŉįşŧřäŧįőŉ, Ğęŉęřäľ, Mįģřäŧę ŧő Ğřäƒäŉä Cľőūđ.",
      "step-2": "Ŝęľęčŧ \"Mįģřäŧę ŧĥįş įŉşŧäŉčę ŧő Cľőūđ\".",
      "step-3": "Ÿőū'ľľ þę přőmpŧęđ ƒőř ä mįģřäŧįőŉ ŧőĸęŉ. Ğęŉęřäŧę őŉę ƒřőm ŧĥįş şčřęęŉ.",
      "step-4": "Ĩŉ yőūř şęľƒ-mäŉäģęđ įŉşŧäŉčę, şęľęčŧ \"Ůpľőäđ ęvęřyŧĥįŉģ\" ŧő ūpľőäđ đäŧä şőūřčęş äŉđ đäşĥþőäřđş ŧő ŧĥįş čľőūđ şŧäčĸ.",
      "step-5": "Ĩƒ şőmę őƒ yőūř đäŧä şőūřčęş ŵįľľ ŉőŧ ŵőřĸ ővęř ŧĥę pūþľįč įŉŧęřŉęŧ, yőū’ľľ ŉęęđ ŧő įŉşŧäľľ Přįväŧę Đäŧä Ŝőūřčę Cőŉŉęčŧ įŉ yőūř şęľƒ-mäŉäģęđ ęŉvįřőŉmęŉŧ.",
      "title": "Ħőŵ ŧő ģęŧ şŧäřŧęđ"
    },
    "is-it-secure": {
      "body": "Ğřäƒäŉä Ŀäþş įş čőmmįŧŧęđ ŧő mäįŉŧäįŉįŉģ ŧĥę ĥįģĥęşŧ şŧäŉđäřđş őƒ đäŧä přįväčy äŉđ şęčūřįŧy. ßy įmpľęmęŉŧįŉģ įŉđūşŧřy-şŧäŉđäřđ şęčūřįŧy ŧęčĥŉőľőģįęş äŉđ přőčęđūřęş, ŵę ĥęľp přőŧęčŧ őūř čūşŧőmęřş' đäŧä ƒřőm ūŉäūŧĥőřįžęđ äččęşş, ūşę, őř đįşčľőşūřę.",
      "link-title": "Ğřäƒäŉä Ŀäþş Ŧřūşŧ Cęŉŧęř",
      "title": "Ĩş įŧ şęčūřę?"
    },
    "migrate-to-this-stack": {
      "body": "Ŝőmę čőŉƒįģūřäŧįőŉ ƒřőm yőūř şęľƒ-mäŉäģęđ Ğřäƒäŉä įŉşŧäŉčę čäŉ þę äūŧőmäŧįčäľľy čőpįęđ ŧő ŧĥįş čľőūđ şŧäčĸ.",
      "link-title": "Vįęŵ ŧĥę ƒūľľ mįģřäŧįőŉ ģūįđę",
      "title": "Mįģřäŧę čőŉƒįģūřäŧįőŉ ŧő ŧĥįş şŧäčĸ"
    },
    "migration-token": {
      "body": "Ÿőūř şęľƒ-mäŉäģęđ Ğřäƒäŉä įŉşŧäŉčę ŵįľľ řęqūįřę ä şpęčįäľ äūŧĥęŉŧįčäŧįőŉ ŧőĸęŉ ŧő şęčūřęľy čőŉŉęčŧ ŧő ŧĥįş čľőūđ şŧäčĸ.",
      "delete-modal-body": "Ĩƒ yőū'vę äľřęäđy ūşęđ ŧĥįş ŧőĸęŉ ŵįŧĥ ä şęľƒ-mäŉäģęđ įŉşŧäľľäŧįőŉ, ŧĥäŧ įŉşŧäľľäŧįőŉ ŵįľľ ŉő ľőŉģęř þę äþľę ŧő ūpľőäđ čőŉŧęŉŧ.",
      "delete-modal-cancel": "Cäŉčęľ",
      "delete-modal-confirm": "Đęľęŧę",
      "delete-modal-deleting": "Đęľęŧįŉģ...",
      "delete-modal-title": "Đęľęŧę mįģřäŧįőŉ ŧőĸęŉ",
      "error-body": "Ůŉäþľę ŧő ģęŉęřäŧę ä mįģřäŧįőŉ ŧőĸęŉ. Pľęäşę ŧřy äģäįŉ ľäŧęř.",
      "error-title": "Ŝőmęŧĥįŉģ ŵęŉŧ ŵřőŉģ",
      "generate-button": "Ğęŉęřäŧę ä mįģřäŧįőŉ ŧőĸęŉ",
      "generate-button-loading": "Ğęŉęřäŧįŉģ ä mįģřäŧįőŉ ŧőĸęŉ...",
      "modal-close": "Cľőşę",
      "modal-copy-and-close": "Cőpy ŧő čľįpþőäřđ äŉđ čľőşę",
      "modal-copy-button": "Cőpy ŧő čľįpþőäřđ",
      "modal-field-description": "Cőpy ŧĥę ŧőĸęŉ ŉőŵ äş yőū ŵįľľ ŉőŧ þę äþľę ŧő şęę įŧ äģäįŉ. Ŀőşįŉģ ä ŧőĸęŉ řęqūįřęş čřęäŧįŉģ ä ŉęŵ őŉę.",
      "modal-field-label": "Ŧőĸęŉ",
      "modal-title": "Mįģřäŧįőŉ ŧőĸęŉ čřęäŧęđ",
      "status": "Cūřřęŉŧ şŧäŧūş: <1></1>",
      "title": "Mįģřäŧįőŉ ŧőĸęŉ"
    },
    "pdc": {
      "body": "Ēχpőşįŉģ yőūř đäŧä şőūřčęş ŧő ŧĥę įŉŧęřŉęŧ čäŉ řäįşę şęčūřįŧy čőŉčęřŉş. Přįväŧę đäŧä şőūřčę čőŉŉęčŧ (PĐC) äľľőŵş Ğřäƒäŉä Cľőūđ ŧő äččęşş yőūř ęχįşŧįŉģ đäŧä şőūřčęş ővęř ä şęčūřę ŉęŧŵőřĸ ŧūŉŉęľ.",
      "link-title": "Ŀęäřŉ äþőūŧ PĐC",
      "title": "Ńőŧ äľľ my đäŧä şőūřčęş äřę őŉ ŧĥę pūþľįč įŉŧęřŉęŧ"
    },
    "pricing": {
      "body": "Ğřäƒäŉä Cľőūđ ĥäş ä ģęŉęřőūş ƒřęę pľäŉ äŉđ ä 14 đäy ūŉľįmįŧęđ ūşäģę ŧřįäľ. Åƒŧęř yőūř ŧřįäľ ęχpįřęş, yőū'ľľ þę þįľľęđ þäşęđ őŉ ūşäģę ővęř ŧĥę ƒřęę pľäŉ ľįmįŧş.",
      "link-title": "Ğřäƒäŉä Cľőūđ přįčįŉģ",
      "title": "Ħőŵ mūčĥ đőęş įŧ čőşŧ?"
    },
    "resource-status": {
      "error-details-button": "Đęŧäįľş",
      "failed": "Ēřřőř",
      "migrated": "Ůpľőäđęđ ŧő čľőūđ",
      "migrating": "Ůpľőäđįŉģ...",
      "not-migrated": "Ńőŧ yęŧ ūpľőäđęđ",
      "unknown": "Ůŉĸŉőŵŉ"
    },
    "resource-table": {
      "unknown-datasource-title": "Đäŧä şőūřčę {{datasourceUID}}",
      "unknown-datasource-type": "Ůŉĸŉőŵŉ đäŧä şőūřčę"
    },
    "resource-type": {
      "dashboard": "Đäşĥþőäřđ",
      "datasource": "Đäŧä şőūřčę",
      "folder": "Főľđęř",
      "unknown": "Ůŉĸŉőŵŉ"
    },
    "summary": {
      "disconnect": "Đįşčőŉŉęčŧ",
      "disconnect-error-description": "Ŝęę ŧĥę Ğřäƒäŉä şęřvęř ľőģş ƒőř mőřę đęŧäįľş",
      "disconnect-error-title": "Ŧĥęřę ŵäş äŉ ęřřőř đįşčőŉŉęčŧįŉģ",
      "run-migration-error-description": "Ŝęę ŧĥę Ğřäƒäŉä şęřvęř ľőģş ƒőř mőřę đęŧäįľş",
      "run-migration-error-title": "Ŧĥęřę ŵäş äŉ ęřřőř mįģřäŧįŉģ yőūř řęşőūřčęş",
      "start-migration": "Ůpľőäđ ęvęřyŧĥįŉģ",
      "target-stack-title": "Ůpľőäđįŉģ ŧő"
    },
    "token-status": {
      "active": "Ŧőĸęŉ čřęäŧęđ äŉđ äčŧįvę",
      "no-active": "Ńő äčŧįvę ŧőĸęŉ"
    },
    "what-is-cloud": {
      "body": "Ğřäƒäŉä čľőūđ įş ä ƒūľľy mäŉäģęđ čľőūđ-ĥőşŧęđ őþşęřväþįľįŧy pľäŧƒőřm įđęäľ ƒőř čľőūđ ŉäŧįvę ęŉvįřőŉmęŉŧş. Ĩŧ'ş ęvęřyŧĥįŉģ yőū ľővę äþőūŧ Ğřäƒäŉä ŵįŧĥőūŧ ŧĥę ővęřĥęäđ őƒ mäįŉŧäįŉįŉģ, ūpģřäđįŉģ, äŉđ şūppőřŧįŉģ äŉ įŉşŧäľľäŧįőŉ.",
      "link-title": "Ŀęäřŉ äþőūŧ čľőūđ ƒęäŧūřęş",
      "title": "Ŵĥäŧ įş Ğřäƒäŉä Cľőūđ?"
    },
    "why-host": {
      "body": "Ĩŉ äđđįŧįőŉ ŧő ŧĥę čőŉvęŉįęŉčę őƒ mäŉäģęđ ĥőşŧįŉģ, Ğřäƒäŉä Cľőūđ įŉčľūđęş mäŉy čľőūđ-ęχčľūşįvę ƒęäŧūřęş ľįĸę ŜĿØş, įŉčįđęŉŧ mäŉäģęmęŉŧ, mäčĥįŉę ľęäřŉįŉģ, äŉđ pőŵęřƒūľ őþşęřväþįľįŧy įŉŧęģřäŧįőŉş.",
      "link-title": "Mőřę qūęşŧįőŉş? Ŧäľĸ ŧő äŉ ęχpęřŧ",
      "title": "Ŵĥy ĥőşŧ ŵįŧĥ Ğřäƒäŉä?"
    }
  },
  "nav": {
    "add-new-connections": {
      "title": "Åđđ ŉęŵ čőŉŉęčŧįőŉ"
    },
    "admin": {
      "subtitle": "Mäŉäģę şęřvęř-ŵįđę şęŧŧįŉģş äŉđ äččęşş ŧő řęşőūřčęş şūčĥ äş őřģäŉįžäŧįőŉş, ūşęřş, äŉđ ľįčęŉşęş",
      "title": "Ŝęřvęř äđmįŉ"
    },
    "alert-list-legacy": {
      "title": "Åľęřŧ řūľęş"
    },
    "alerting": {
      "subtitle": "Ŀęäřŉ äþőūŧ přőþľęmş įŉ yőūř şyşŧęmş mőmęŉŧş äƒŧęř ŧĥęy őččūř",
      "title": "Åľęřŧįŉģ"
    },
    "alerting-admin": {
      "subtitle": "Mäŉäģę Åľęřŧmäŉäģęř čőŉƒįģūřäŧįőŉş",
      "title": "Ŝęŧŧįŉģş"
    },
    "alerting-am-routes": {
      "subtitle": "Đęŧęřmįŉę ĥőŵ äľęřŧş äřę řőūŧęđ ŧő čőŉŧäčŧ pőįŉŧş",
      "title": "Ńőŧįƒįčäŧįőŉ pőľįčįęş"
    },
    "alerting-channels": {
      "title": "Ńőŧįƒįčäŧįőŉ čĥäŉŉęľş"
    },
    "alerting-groups": {
      "subtitle": "Ŝęę ģřőūpęđ äľęřŧş ƒřőm äŉ Åľęřŧmäŉäģęř įŉşŧäŉčę",
      "title": "Ğřőūpş"
    },
    "alerting-home": {
      "title": "Ħőmę"
    },
    "alerting-legacy": {
      "title": "Åľęřŧįŉģ (ľęģäčy)"
    },
    "alerting-list": {
      "subtitle": "Ŗūľęş ŧĥäŧ đęŧęřmįŉę ŵĥęŧĥęř äŉ äľęřŧ ŵįľľ ƒįřę",
      "title": "Åľęřŧ řūľęş"
    },
    "alerting-receivers": {
      "subtitle": "Cĥőőşę ĥőŵ ŧő ŉőŧįƒy yőūř čőŉŧäčŧ pőįŉŧş ŵĥęŉ äŉ äľęřŧ įŉşŧäŉčę ƒįřęş",
      "title": "Cőŉŧäčŧ pőįŉŧş"
    },
    "alerting-silences": {
      "subtitle": "Ŝŧőp ŉőŧįƒįčäŧįőŉş ƒřőm őŉę őř mőřę äľęřŧįŉģ řūľęş",
      "title": "Ŝįľęŉčęş"
    },
    "alerting-upgrade": {
      "subtitle": "Ůpģřäđę yőūř ęχįşŧįŉģ ľęģäčy äľęřŧş äŉđ ŉőŧįƒįčäŧįőŉ čĥäŉŉęľş ŧő ŧĥę ŉęŵ Ğřäƒäŉä Åľęřŧįŉģ",
      "title": "Åľęřŧįŉģ ūpģřäđę"
    },
    "alerts-and-incidents": {
      "subtitle": "Åľęřŧįŉģ äŉđ įŉčįđęŉŧ mäŉäģęmęŉŧ äppş",
      "title": "Åľęřŧş & ĨŖM"
    },
    "api-keys": {
      "subtitle": "Mäŉäģę äŉđ čřęäŧę ÅPĨ ĸęyş ŧĥäŧ äřę ūşęđ ŧő įŉŧęřäčŧ ŵįŧĥ Ğřäƒäŉä ĦŦŦP ÅPĨş",
      "title": "ÅPĨ ĸęyş"
    },
    "application": {
      "title": "Åppľįčäŧįőŉ"
    },
    "apps": {
      "subtitle": "Åpp pľūģįŉş ŧĥäŧ ęχŧęŉđ ŧĥę Ğřäƒäŉä ęχpęřįęŉčę",
      "title": "Åppş"
    },
    "authentication": {
      "title": "Åūŧĥęŉŧįčäŧįőŉ"
    },
    "collector": {
      "title": "Cőľľęčŧőř"
    },
    "config": {
      "title": "Åđmįŉįşŧřäŧįőŉ"
    },
    "config-access": {
      "subtitle": "Cőŉƒįģūřę äččęşş ƒőř įŉđįvįđūäľ ūşęřş, ŧęämş, äŉđ şęřvįčę äččőūŉŧş",
      "title": "Ůşęřş äŉđ äččęşş"
    },
    "config-general": {
      "subtitle": "Mäŉäģę đęƒäūľŧ přęƒęřęŉčęş äŉđ şęŧŧįŉģş äčřőşş Ğřäƒäŉä",
      "title": "Ğęŉęřäľ"
    },
    "config-plugins": {
      "subtitle": "Ĩŉşŧäľľ pľūģįŉş äŉđ đęƒįŉę ŧĥę řęľäŧįőŉşĥįpş þęŧŵęęŉ đäŧä",
      "title": "Pľūģįŉş äŉđ đäŧä"
    },
    "connect-data": {
      "title": "Cőŉŉęčŧ đäŧä"
    },
    "connections": {
      "subtitle": "ßřőŵşę äŉđ čřęäŧę ŉęŵ čőŉŉęčŧįőŉş",
      "title": "Cőŉŉęčŧįőŉş"
    },
    "correlations": {
      "subtitle": "Åđđ äŉđ čőŉƒįģūřę čőřřęľäŧįőŉş",
      "title": "Cőřřęľäŧįőŉş"
    },
    "create": {
      "title": "Cřęäŧę"
    },
    "create-alert": {
      "title": "Ńęŵ äľęřŧ řūľę"
    },
    "create-dashboard": {
      "title": "Đäşĥþőäřđ"
    },
    "create-folder": {
      "title": "Főľđęř"
    },
    "create-import": {
      "title": "Ĩmpőřŧ đäşĥþőäřđ"
    },
    "dashboards": {
      "subtitle": "Cřęäŧę äŉđ mäŉäģę đäşĥþőäřđş ŧő vįşūäľįžę yőūř đäŧä",
      "title": "Đäşĥþőäřđş"
    },
    "data-sources": {
      "subtitle": "Vįęŵ äŉđ mäŉäģę yőūř čőŉŉęčŧęđ đäŧä şőūřčę čőŉŉęčŧįőŉş",
      "title": "Đäŧä şőūřčęş"
    },
    "datasources": {
      "subtitle": "Åđđ äŉđ čőŉƒįģūřę đäŧä şőūřčęş",
      "title": "Đäŧä şőūřčęş"
    },
    "detect": {
      "title": "Đęŧęčŧ"
    },
    "explore": {
      "title": "Ēχpľőřę"
    },
    "frontend": {
      "subtitle": "Ğäįŉ řęäľ ūşęř mőŉįŧőřįŉģ įŉşįģĥŧş",
      "title": "Fřőŉŧęŉđ"
    },
    "frontend-app": {
      "title": "Fřőŉŧęŉđ"
    },
    "global-orgs": {
      "subtitle": "Ĩşőľäŧęđ įŉşŧäŉčęş őƒ Ğřäƒäŉä řūŉŉįŉģ őŉ ŧĥę şämę şęřvęř",
      "title": "Øřģäŉįžäŧįőŉş"
    },
    "global-users": {
      "subtitle": "Mäŉäģę ūşęřş įŉ Ğřäƒäŉä",
      "title": "Ůşęřş"
    },
    "grafana-quaderno": {
      "title": "Ğřäƒäŉä Qūäđęřŉő"
    },
    "help": {
      "title": "Ħęľp"
    },
    "help/community": "Cőmmūŉįŧy",
    "help/documentation": "Đőčūmęŉŧäŧįőŉ",
    "help/keyboard-shortcuts": "Ķęyþőäřđ şĥőřŧčūŧş",
    "help/support": "Ŝūppőřŧ",
    "home": {
      "title": "Ħőmę"
    },
    "incidents": {
      "title": "Ĩŉčįđęŉŧ"
    },
    "infrastructure": {
      "subtitle": "Ůŉđęřşŧäŉđ yőūř įŉƒřäşŧřūčŧūřę'ş ĥęäľŧĥ",
      "title": "Ĩŉƒřäşŧřūčŧūřę"
    },
    "integrations": {
      "title": "Ĩŉŧęģřäŧįőŉş"
    },
    "k6": {
      "title": "Pęřƒőřmäŉčę"
    },
    "kubernetes": {
      "title": "Ķūþęřŉęŧęş"
    },
    "library-panels": {
      "subtitle": "Ŗęūşäþľę päŉęľş ŧĥäŧ čäŉ þę äđđęđ ŧő mūľŧįpľę đäşĥþőäřđş",
      "title": "Ŀįþřäřy päŉęľş"
    },
    "machine-learning": {
      "title": "Mäčĥįŉę ľęäřŉįŉģ"
    },
    "manage-folder": {
      "subtitle": "Mäŉäģę ƒőľđęř đäşĥþőäřđş äŉđ pęřmįşşįőŉş"
    },
    "migrate-to-cloud": {
      "subtitle": "Cőpy čőŉƒįģūřäŧįőŉ ƒřőm yőūř şęľƒ-mäŉäģęđ įŉşŧäľľäŧįőŉ ŧő ä čľőūđ şŧäčĸ",
      "title": "Mįģřäŧę ŧő Ğřäƒäŉä Cľőūđ"
    },
    "monitoring": {
      "subtitle": "Øūŧ-őƒ-ŧĥę-þőχ őþşęřväþįľįŧy şőľūŧįőŉş",
      "title": "Øþşęřväþįľįŧy"
    },
    "new": {
      "title": "Ńęŵ"
    },
    "new-dashboard": {
      "title": "Ńęŵ đäşĥþőäřđ"
    },
    "new-folder": {
      "title": "Ńęŵ ƒőľđęř"
    },
    "observability": {
      "title": "Øþşęřväþįľįŧy"
    },
    "oncall": {
      "title": "ØŉCäľľ"
    },
    "org-settings": {
      "subtitle": "Mäŉäģę přęƒęřęŉčęş äčřőşş äŉ őřģäŉįžäŧįőŉ",
      "title": "Đęƒäūľŧ přęƒęřęŉčęş"
    },
    "playlists": {
      "subtitle": "Ğřőūpş őƒ đäşĥþőäřđş ŧĥäŧ äřę đįşpľäyęđ įŉ ä şęqūęŉčę",
      "title": "Pľäyľįşŧş"
    },
    "plugins": {
      "subtitle": "Ēχŧęŉđ ŧĥę Ğřäƒäŉä ęχpęřįęŉčę ŵįŧĥ pľūģįŉş",
      "title": "Pľūģįŉş"
    },
    "private-data-source-connections": {
      "subtitle": "Qūęřy đäŧä ŧĥäŧ ľįvęş ŵįŧĥįŉ ä şęčūřęđ ŉęŧŵőřĸ ŵįŧĥőūŧ őpęŉįŉģ ŧĥę ŉęŧŵőřĸ ŧő įŉþőūŉđ ŧřäƒƒįč ƒřőm Ğřäƒäŉä Cľőūđ. Ŀęäřŉ mőřę įŉ őūř đőčş.",
      "title": "Přįväŧę đäŧä şőūřčę čőŉŉęčŧ"
    },
    "profile/notifications": {
      "title": "Ńőŧįƒįčäŧįőŉ ĥįşŧőřy"
    },
    "profile/password": {
      "title": "Cĥäŉģę päşşŵőřđ"
    },
    "profile/settings": {
      "title": "Přőƒįľę"
    },
    "profiles": {
      "title": "Přőƒįľęş"
    },
    "public": {
      "title": "Pūþľįč đäşĥþőäřđş"
    },
    "recently-deleted": {
      "subtitle": "Åŉy įŧęmş ľįşŧęđ ĥęřę ƒőř mőřę ŧĥäŉ 30 đäyş ŵįľľ þę äūŧőmäŧįčäľľy đęľęŧęđ.",
      "title": "Ŗęčęŉŧľy Đęľęŧęđ"
    },
    "recorded-queries": {
      "title": "Ŗęčőřđęđ qūęřįęş"
    },
    "reporting": {
      "title": "Ŗępőřŧįŉģ"
    },
    "scenes": {
      "title": "Ŝčęŉęş"
    },
    "search": {
      "placeholderCommandPalette": "Ŝęäřčĥ őř ĵūmp ŧő..."
    },
    "search-dashboards": {
      "title": "Ŝęäřčĥ đäşĥþőäřđş"
    },
    "server-settings": {
      "subtitle": "Vįęŵ ŧĥę şęŧŧįŉģş đęƒįŉęđ įŉ yőūř Ğřäƒäŉä čőŉƒįģ",
      "title": "Ŝęŧŧįŉģş"
    },
    "service-accounts": {
      "subtitle": "Ůşę şęřvįčę äččőūŉŧş ŧő řūŉ äūŧőmäŧęđ ŵőřĸľőäđş įŉ Ğřäƒäŉä",
      "title": "Ŝęřvįčę äččőūŉŧş"
    },
    "sign-out": {
      "title": "Ŝįģŉ őūŧ"
    },
    "slo": {
      "title": "ŜĿØ"
    },
    "snapshots": {
      "subtitle": "Ĩŉŧęřäčŧįvę, pūþľįčäľľy äväįľäþľę, pőįŉŧ-įŉ-ŧįmę řępřęşęŉŧäŧįőŉş őƒ đäşĥþőäřđş",
      "title": "Ŝŉäpşĥőŧş"
    },
    "starred": {
      "title": "Ŝŧäřřęđ"
    },
    "starred-empty": {
      "title": "Ÿőūř şŧäřřęđ đäşĥþőäřđş ŵįľľ äppęäř ĥęřę"
    },
    "statistics-and-licensing": {
      "title": "Ŝŧäŧįşŧįčş äŉđ ľįčęŉşįŉģ"
    },
    "storage": {
      "subtitle": "Mäŉäģę ƒįľę şŧőřäģę",
      "title": "Ŝŧőřäģę"
    },
    "support-bundles": {
      "subtitle": "Đőŵŉľőäđ şūppőřŧ þūŉđľęş",
      "title": "Ŝūppőřŧ þūŉđľęş"
    },
    "synthetics": {
      "title": "Ŝyŉŧĥęŧįčş"
    },
    "teams": {
      "subtitle": "Ğřőūpş őƒ ūşęřş ŧĥäŧ ĥävę čőmmőŉ đäşĥþőäřđ äŉđ pęřmįşşįőŉ ŉęęđş",
      "title": "Ŧęämş"
    },
    "testing-and-synthetics": {
      "subtitle": "Øpŧįmįžę pęřƒőřmäŉčę ŵįŧĥ ĸ6 äŉđ Ŝyŉŧĥęŧįč Mőŉįŧőřįŉģ įŉşįģĥŧş",
      "title": "Ŧęşŧįŉģ & şyŉŧĥęŧįčş"
    },
    "upgrading": {
      "title": "Ŝŧäŧş äŉđ ľįčęŉşę"
    },
    "users": {
      "subtitle": "Ĩŉvįŧę äŉđ äşşįģŉ řőľęş ŧő ūşęřş",
      "title": "Ůşęřş"
    }
  },
  "navigation": {
    "kiosk": {
      "tv-alert": "Přęşş ĒŜC ŧő ęχįŧ ĸįőşĸ mőđę"
    },
    "megamenu": {
      "close": "Cľőşę męŉū",
      "dock": "Đőčĸ męŉū",
      "list-label": "Ńävįģäŧįőŉ",
      "undock": "Ůŉđőčĸ męŉū"
    },
    "toolbar": {
      "close-menu": "Cľőşę męŉū",
      "enable-kiosk": "Ēŉäþľę ĸįőşĸ mőđę",
      "open-menu": "Øpęŉ męŉū",
      "toggle-search-bar": "Ŧőģģľę ŧőp şęäřčĥ þäř"
    }
  },
  "news": {
    "drawer": {
      "close": "Cľőşę Đřäŵęř"
    },
    "title": "Ŀäŧęşŧ ƒřőm ŧĥę þľőģ"
  },
  "notifications": {
    "empty-state": {
      "description": "Ńőŧįƒįčäŧįőŉş yőū ĥävę řęčęįvęđ ŵįľľ äppęäř ĥęřę",
      "title": "Ÿőū'řę äľľ čäūģĥŧ ūp!"
    },
    "starred-dashboard": "Đäşĥþőäřđ şŧäřřęđ",
    "unstarred-dashboard": "Đäşĥþőäřđ ūŉşŧäřřęđ"
  },
  "panel": {
    "header-menu": {
      "copy": "Cőpy",
      "create-library-panel": "Cřęäŧę ľįþřäřy päŉęľ",
      "duplicate": "Đūpľįčäŧę",
      "edit": "Ēđįŧ",
      "explore": "Ēχpľőřę",
      "get-help": "Ğęŧ ĥęľp",
      "hide-legend": "Ħįđę ľęģęŉđ",
      "inspect": "Ĩŉşpęčŧ",
      "inspect-data": "Đäŧä",
      "inspect-json": "Päŉęľ ĴŜØŃ",
      "more": "Mőřę...",
      "new-alert-rule": "Ńęŵ äľęřŧ řūľę",
      "query": "Qūęřy",
      "remove": "Ŗęmővę",
      "replace-library-panel": "Ŗępľäčę ľįþřäřy päŉęľ",
      "share": "Ŝĥäřę",
      "show-legend": "Ŝĥőŵ ľęģęŉđ",
      "unlink-library-panel": "Ůŉľįŉĸ ľįþřäřy päŉęľ",
      "view": "Vįęŵ"
    }
  },
  "playlist-edit": {
    "error-prefix": "Ēřřőř ľőäđįŉģ pľäyľįşŧ:",
    "form": {
      "add-tag-label": "Åđđ þy ŧäģ",
      "add-tag-placeholder": "Ŝęľęčŧ ä ŧäģ",
      "add-title-label": "Åđđ þy ŧįŧľę",
      "cancel": "Cäŉčęľ",
      "heading": "Åđđ đäşĥþőäřđş",
      "interval-label": "Ĩŉŧęřväľ",
      "interval-placeholder": "5m",
      "interval-required": "Ĩŉŧęřväľ įş řęqūįřęđ",
      "name-label": "Ńämę",
      "name-placeholder": "Ńämę",
      "name-required": "Ńämę įş řęqūįřęđ",
      "save": "Ŝävę",
      "table-delete": "Đęľęŧę pľäyľįşŧ įŧęm",
      "table-drag": "Đřäģ äŉđ đřőp ŧő řęőřđęř",
      "table-empty": "Pľäyľįşŧ įş ęmpŧy. Åđđ đäşĥþőäřđş þęľőŵ.",
      "table-heading": "Đäşĥþőäřđş"
    },
    "sub-title": "Å pľäyľįşŧ řőŧäŧęş ŧĥřőūģĥ ä přę-şęľęčŧęđ ľįşŧ őƒ đäşĥþőäřđş. Å pľäyľįşŧ čäŉ þę ä ģřęäŧ ŵäy ŧő þūįľđ şįŧūäŧįőŉäľ äŵäřęŉęşş, őř ĵūşŧ şĥőŵ őƒƒ yőūř męŧřįčş ŧő yőūř ŧęäm őř vįşįŧőřş.",
    "title": "Ēđįŧ pľäyľįşŧ"
  },
  "playlist-page": {
    "card": {
      "delete": "Đęľęŧę pľäyľįşŧ",
      "edit": "Ēđįŧ pľäyľįşŧ",
      "start": "Ŝŧäřŧ pľäyľįşŧ",
      "tooltip": "Ŝĥäřę pľäyľįşŧ"
    },
    "create-button": {
      "title": "Ńęŵ pľäyľįşŧ"
    },
    "delete-modal": {
      "body": "Åřę yőū şūřę yőū ŵäŉŧ ŧő đęľęŧę {{name}} pľäyľįşŧ?",
      "confirm-text": "Đęľęŧę"
    },
    "empty": {
      "button": "Cřęäŧę pľäyľįşŧ",
      "pro-tip": "Ÿőū čäŉ ūşę pľäyľįşŧş ŧő čyčľę đäşĥþőäřđş őŉ ŦVş ŵįŧĥőūŧ ūşęř čőŉŧřőľ. <2>Ŀęäřŉ mőřę</2>",
      "title": "Ŧĥęřę äřę ŉő pľäyľįşŧş čřęäŧęđ yęŧ"
    }
  },
  "playlists": {
    "empty-state": {
      "message": "Ńő pľäyľįşŧş ƒőūŉđ"
    }
  },
  "plugins": {
    "empty-state": {
      "message": "Ńő pľūģįŉş ƒőūŉđ"
    }
  },
  "profile": {
    "change-password": {
      "cancel-button": "Cäŉčęľ",
      "cannot-change-password-message": "Päşşŵőřđ čäŉŉőŧ þę čĥäŉģęđ ĥęřę.",
      "change-password-button": "Cĥäŉģę Päşşŵőřđ",
      "confirm-password-label": "Cőŉƒįřm päşşŵőřđ",
      "confirm-password-required": "Ńęŵ päşşŵőřđ čőŉƒįřmäŧįőŉ įş řęqūįřęđ",
      "ldap-auth-proxy-message": "Ÿőū čäŉŉőŧ čĥäŉģę päşşŵőřđ ŵĥęŉ şįģŉęđ įŉ ŵįŧĥ ĿĐÅP őř äūŧĥ přőχy.",
      "new-password-label": "Ńęŵ päşşŵőřđ",
      "new-password-required": "Ńęŵ päşşŵőřđ įş řęqūįřęđ",
      "new-password-same-as-old": "Ńęŵ päşşŵőřđ čäŉ'ŧ þę ŧĥę şämę äş ŧĥę őľđ őŉę.",
      "old-password-label": "Øľđ päşşŵőřđ",
      "old-password-required": "Øľđ päşşŵőřđ įş řęqūįřęđ",
      "passwords-must-match": "Päşşŵőřđş mūşŧ mäŧčĥ",
      "strong-password-validation-register": "Päşşŵőřđ đőęş ŉőŧ čőmpľy ŵįŧĥ ŧĥę şŧřőŉģ päşşŵőřđ pőľįčy"
    }
  },
  "public-dashboard": {
    "acknowledgment-checkboxes": {
      "ack-title": "ßęƒőřę yőū mäĸę ŧĥę đäşĥþőäřđ pūþľįč, äčĸŉőŵľęđģę ŧĥę ƒőľľőŵįŉģ:",
      "data-src-ack-desc": "Pūþľįşĥįŉģ čūřřęŉŧľy őŉľy ŵőřĸş ŵįŧĥ ä şūþşęŧ őƒ đäŧä şőūřčęş*",
      "data-src-ack-tooltip": "Ŀęäřŉ mőřę äþőūŧ pūþľįč đäŧäşőūřčęş",
      "public-ack-desc": "Ÿőūř ęŉŧįřę đäşĥþőäřđ ŵįľľ þę pūþľįč*",
      "public-ack-tooltip": "Ŀęäřŉ mőřę äþőūŧ pūþľįč đäşĥþőäřđş",
      "usage-ack-desc": "Mäĸįŉģ ä đäşĥþőäřđ pūþľįč ŵįľľ čäūşę qūęřįęş ŧő řūŉ ęäčĥ ŧįmę įŧ įş vįęŵęđ, ŵĥįčĥ mäy įŉčřęäşę čőşŧş*",
      "usage-ack-desc-tooltip": "Ŀęäřŉ mőřę äþőūŧ qūęřy čäčĥįŉģ"
    },
    "config": {
      "can-view-dashboard-radio-button-label": "Cäŉ vįęŵ đäşĥþőäřđ",
      "copy-button": "Cőpy",
      "dashboard-url-field-label": "Đäşĥþőäřđ ŮŖĿ",
      "email-share-type-option-label": "Øŉľy şpęčįƒįęđ pęőpľę",
      "pause-sharing-dashboard-label": "Päūşę şĥäřįŉģ đäşĥþőäřđ",
      "public-share-type-option-label": "Åŉyőŉę ŵįŧĥ ä ľįŉĸ",
      "revoke-public-URL-button": "Ŗęvőĸę pūþľįč ŮŖĿ",
      "revoke-public-URL-button-title": "Ŗęvőĸę pūþľįč ŮŖĿ",
      "settings-title": "Ŝęŧŧįŉģş"
    },
    "configuration": {
      "display-annotations-label": "Đįşpľäy äŉŉőŧäŧįőŉş",
      "enable-time-range-label": "Ēŉäþľę ŧįmę řäŉģę",
      "settings-label": "Ŝęŧŧįŉģş",
      "success-pause": "Ÿőūř đäşĥþőäřđ äččęşş ĥäş þęęŉ päūşęđ",
      "success-resume": "Ÿőūř đäşĥþőäřđ äččęşş ĥäş þęęŉ řęşūmęđ",
      "success-update": "Ŝęŧŧįŉģş ĥävę þęęŉ şūččęşşƒūľľy ūpđäŧęđ",
      "success-update-old": "Pūþľįč đäşĥþőäřđ ūpđäŧęđ!",
      "time-range-tooltip": "Ŧĥę şĥäřęđ đäşĥþőäřđ ūşęş ŧĥę đęƒäūľŧ ŧįmę řäŉģę şęŧŧįŉģş őƒ ŧĥę đäşĥþőäřđ"
    },
    "create-page": {
      "generate-public-url-button": "Ğęŉęřäŧę pūþľįč ŮŖĿ",
      "unsupported-features-desc": "Cūřřęŉŧľy, ŵę đőŉ’ŧ şūppőřŧ ŧęmpľäŧę väřįäþľęş őř ƒřőŉŧęŉđ đäŧä şőūřčęş",
      "welcome-title": "Ŵęľčőmę ŧő pūþľįč đäşĥþőäřđş!"
    },
    "delete-modal": {
      "revoke-nonorphaned-body-text": "Åřę yőū şūřę yőū ŵäŉŧ ŧő řęvőĸę ŧĥįş ŮŖĿ? Ŧĥę đäşĥþőäřđ ŵįľľ ŉő ľőŉģęř þę pūþľįč.",
      "revoke-orphaned-body-text": "Øřpĥäŉęđ pūþľįč đäşĥþőäřđ ŵįľľ ŉő ľőŉģęř þę pūþľįč.",
      "revoke-title": "Ŗęvőĸę pūþľįč ŮŖĿ"
    },
    "email-sharing": {
      "accept-button": "Åččępŧ",
      "alert-text": "Ēƒƒęčŧįvę įmmęđįäŧęľy, şĥäřįŉģ pūþľįč đäşĥþőäřđş þy ęmäįľ įŉčūřş ä čőşŧ pęř äčŧįvę ūşęř. Ğőįŉģ ƒőřŵäřđ, yőū’ľľ þę přőmpŧęđ ƒőř päymęŉŧ ŵĥęŉęvęř yőū äđđ ŉęŵ ūşęřş ŧő yőūř đäşĥþőäřđ.",
      "bill-ack": "Ĩ ūŉđęřşŧäŉđ ŧĥäŧ äđđįŉģ ūşęřş řęqūįřęş päymęŉŧ.*",
      "cancel-button": "Cäŉčęľ",
      "input-invalid-email-text": "Ĩŉväľįđ ęmäįľ",
      "input-required-email-text": "Ēmäįľ įş řęqūįřęđ",
      "invite-button": "Ĩŉvįŧę",
      "invite-field-desc": "Ĩŉvįŧę pęőpľę þy ęmäįľ",
      "invite-field-label": "Ĩŉvįŧę",
      "learn-more-button": "Ŀęäřŉ mőřę",
      "recipient-email-placeholder": "Ŧypę įŉ ŧĥę řęčįpįęŉŧ ęmäįľ äđđřęşş äŉđ přęşş Ēŉŧęř",
      "recipient-invalid-email-text": "Ĩŉväľįđ ęmäįľ",
      "recipient-invitation-button": "Ĩŉvįŧę",
      "recipient-invitation-description": "Ĩŉvįŧę şőmęőŉę þy ęmäįľ",
      "recipient-invitation-tooltip": "Ŧĥįş đäşĥþőäřđ čőŉŧäįŉş şęŉşįŧįvę đäŧä. ßy ūşįŉģ ŧĥįş ƒęäŧūřę yőū ŵįľľ þę şĥäřįŉģ ŵįŧĥ ęχŧęřŉäľ pęőpľę.",
      "recipient-list-description": "Øŉľy pęőpľę yőū'vę đįřęčŧľy įŉvįŧęđ čäŉ äččęşş ŧĥįş đäşĥþőäřđ",
      "recipient-list-title": "Pęőpľę ŵįŧĥ äččęşş",
      "recipient-required-email-text": "Ēmäįľ įş řęqūįřęđ",
      "resend-button": "Ŗęşęŉđ",
      "resend-button-title": "Ŗęşęŉđ",
      "resend-invite-label": "Ŗęşęŉđ įŉvįŧę",
      "revoke-access-label": "Ŗęvőĸę äččęşş",
      "revoke-button": "Ŗęvőĸę",
      "revoke-button-title": "Ŗęvőĸę",
      "success-creation": "Ÿőūř đäşĥþőäřđ įş řęäđy ƒőř ęχŧęřŉäľ şĥäřįŉģ",
      "success-share-type-change": "Đäşĥþőäřđ äččęşş řęşŧřįčŧęđ: Øŉľy şpęčįƒįč pęőpľę čäŉ ŉőŵ äččęşş ŵįŧĥ ŧĥę ľįŉĸ"
    },
    "modal-alerts": {
      "no-upsert-perm-alert-desc": "Cőŉŧäčŧ yőūř äđmįŉ ŧő ģęŧ pęřmįşşįőŉ ŧő {{mode}} pūþľįč đäşĥþőäřđş",
      "no-upsert-perm-alert-title": "Ÿőū đőŉ’ŧ ĥävę pęřmįşşįőŉ ŧő {{ mode }} ä pūþľįč đäşĥþőäřđ",
      "save-dashboard-changes-alert-title": "Pľęäşę şävę yőūř đäşĥþőäřđ čĥäŉģęş þęƒőřę ūpđäŧįŉģ ŧĥę pūþľįč čőŉƒįģūřäŧįőŉ",
      "unsupport-data-source-alert-readmore-link": "Ŗęäđ mőřę äþőūŧ şūppőřŧęđ đäŧä şőūřčęş",
      "unsupported-data-source-alert-desc": "Ŧĥęřę äřę đäŧä şőūřčęş įŉ ŧĥįş đäşĥþőäřđ ŧĥäŧ äřę ūŉşūppőřŧęđ ƒőř pūþľįč đäşĥþőäřđş. Päŉęľş ŧĥäŧ ūşę ŧĥęşę đäŧä şőūřčęş mäy ŉőŧ ƒūŉčŧįőŉ přőpęřľy: {{unsupportedDataSources}}.",
      "unsupported-data-source-alert-title": "Ůŉşūppőřŧęđ đäŧä şőūřčęş",
      "unsupported-template-variable-alert-desc": "Ŧĥįş pūþľįč đäşĥþőäřđ mäy ŉőŧ ŵőřĸ şįŉčę įŧ ūşęş ŧęmpľäŧę väřįäþľęş",
      "unsupported-template-variable-alert-title": "Ŧęmpľäŧę väřįäþľęş äřę ŉőŧ şūppőřŧęđ"
    },
    "public-sharing": {
      "accept-button": "Åččępŧ",
      "alert-text": "Ŝĥäřįŉģ ŧĥįş đäşĥþőäřđ ęχŧęřŉäľľy mäĸęş įŧ ęŉŧįřęľy äččęşşįþľę ŧő äŉyőŉę ŵįŧĥ ŧĥę ľįŉĸ.",
      "cancel-button": "Cäŉčęľ",
      "learn-more-button": "Ŀęäřŉ mőřę",
      "public-ack": "Ĩ ūŉđęřşŧäŉđ ŧĥäŧ ŧĥįş ęŉŧįřę đäşĥþőäřđ ŵįľľ þę pūþľįč.*",
      "success-creation": "Ÿőūř đäşĥþőäřđ įş ŉőŵ pūþľįčľy äččęşşįþľę",
      "success-share-type-change": "Đäşĥþőäřđ äččęşş ūpđäŧęđ: Åŉyőŉę ŵįŧĥ ŧĥę ľįŉĸ čäŉ ŉőŵ äččęşş"
    },
    "settings-bar-header": {
      "collapse-settings-tooltip": "Cőľľäpşę şęŧŧįŉģş",
      "expand-settings-tooltip": "Ēχpäŉđ şęŧŧįŉģş"
    },
    "settings-configuration": {
      "default-time-range-label": "Đęƒäūľŧ ŧįmę řäŉģę",
      "default-time-range-label-desc": "Ŧĥę pūþľįč đäşĥþőäřđ ūşęş ŧĥę đęƒäūľŧ ŧįmę řäŉģę şęŧŧįŉģş őƒ ŧĥę đäşĥþőäřđ",
      "show-annotations-label": "Ŝĥőŵ äŉŉőŧäŧįőŉş",
      "show-annotations-label-desc": "Ŝĥőŵ äŉŉőŧäŧįőŉş őŉ pūþľįč đäşĥþőäřđ",
      "time-range-picker-label": "Ŧįmę řäŉģę pįčĸęř ęŉäþľęđ",
      "time-range-picker-label-desc": "Åľľőŵ vįęŵęřş ŧő čĥäŉģę ŧįmę řäŉģę"
    },
    "settings-summary": {
      "annotations-hide-text": "Åŉŉőŧäŧįőŉş = ĥįđę",
      "annotations-show-text": "Åŉŉőŧäŧįőŉş = şĥőŵ",
      "time-range-picker-disabled-text": "Ŧįmę řäŉģę pįčĸęř = đįşäþľęđ",
      "time-range-picker-enabled-text": "Ŧįmę řäŉģę pįčĸęř = ęŉäþľęđ",
      "time-range-text": "Ŧįmę řäŉģę = "
    },
    "share": {
      "success-delete": "Ÿőūř đäşĥþőäřđ įş ŉő ľőŉģęř şĥäřęäþľę",
      "success-delete-old": "Pūþľįč đäşĥþőäřđ đęľęŧęđ!"
    },
    "share-configuration": {
      "access-label": "čäŉ äččęşş",
      "share-type-label": "Ŀįŉĸ äččęşş"
    },
    "share-externally": {
      "copy-link-button": "Cőpy ęχŧęřŉäľ ľįŉĸ",
      "email-share-type-option-description": "Øŉľy pęőpľę ŵįŧĥ äččęşş čäŉ őpęŉ ŵįŧĥ ŧĥę ľįŉĸ",
      "email-share-type-option-label": "Øŉľy şpęčįƒįč pęőpľę",
      "pause-access-button": "Päūşę äččęşş",
      "pause-access-tooltip": "Päūşįŉģ ŵįľľ ŧęmpőřäřįľy đįşäþľę äččęşş ŧő ŧĥįş đäşĥþőäřđ ƒőř äľľ ūşęřş",
      "public-share-type-option-description": "Åŉyőŉę ŵįŧĥ ŧĥę ľįŉĸ čäŉ äččęşş",
      "public-share-type-option-label": "Åŉyőŉę ŵįŧĥ ŧĥę ľįŉĸ",
      "resume-access-button": "Ŗęşūmę äččęşş",
      "revoke-access-button": "Ŗęvőĸę äččęşş",
      "revoke-access-description": "Åřę yőū şūřę yőū ŵäŉŧ ŧő řęvőĸę ŧĥįş äččęşş? Ŧĥę đäşĥþőäřđ čäŉ ŉő ľőŉģęř þę şĥäřęđ."
    },
    "sharing": {
      "success-creation": "Đäşĥþőäřđ įş pūþľįč!"
    }
  },
  "public-dashboard-list": {
    "button": {
      "config-button-tooltip": "Cőŉƒįģūřę pūþľįč đäşĥþőäřđ",
      "revoke-button-text": "Ŗęvőĸę pūþľįč ŮŖĿ",
      "revoke-button-tooltip": "Ŗęvőĸę pūþľįč đäşĥþőäřđ ŮŖĿ",
      "view-button-tooltip": "Vįęŵ pūþľįč đäşĥþőäřđ"
    },
    "dashboard-title": {
      "orphaned-title": "<0>Øřpĥäŉęđ pūþľįč đäşĥþőäřđ</0>",
      "orphaned-tooltip": "Ŧĥę ľįŉĸęđ đäşĥþőäřđ ĥäş äľřęäđy þęęŉ đęľęŧęđ"
    },
    "empty-state": {
      "message": "Ÿőū ĥävęŉ'ŧ čřęäŧęđ äŉy pūþľįč đäşĥþőäřđş yęŧ",
      "more-info": "Cřęäŧę ä pūþľįč đäşĥþőäřđ ƒřőm äŉy ęχįşŧįŉģ đäşĥþőäřđ ŧĥřőūģĥ ŧĥę <1>Ŝĥäřę</1> mőđäľ. <4>Ŀęäřŉ mőřę</4>"
    },
    "toggle": {
      "pause-sharing-toggle-text": "Päūşę şĥäřįŉģ"
    }
  },
  "public-dashboard-users-access-list": {
    "dashboard-modal": {
      "loading-text": "Ŀőäđįŉģ...",
      "open-dashboard-list-text": "Øpęŉ đäşĥþőäřđş ľįşŧ",
      "public-dashboard-link": "Pūþľįč đäşĥþőäřđ ŮŖĿ",
      "public-dashboard-setting": "Pūþľįč đäşĥþőäřđ şęŧŧįŉģş"
    },
    "delete-user-modal": {
      "delete-user-button-text": "Đęľęŧę ūşęř",
      "delete-user-cancel-button": "Cäŉčęľ",
      "delete-user-revoke-access-button": "Ŗęvőĸę äččęşş",
      "revoke-access-title": "Ŗęvőĸę äččęşş",
      "revoke-user-access-modal-desc-line1": "Åřę yőū şūřę yőū ŵäŉŧ ŧő řęvőĸę äččęşş ƒőř {{email}}?",
      "revoke-user-access-modal-desc-line2": "Ŧĥįş äčŧįőŉ ŵįľľ įmmęđįäŧęľy řęvőĸę {{email}}&äpőş;ş äččęşş ŧő äľľ pūþľįč đäşĥþőäřđş."
    },
    "modal": {
      "dashboard-modal-title": "Pūþľįč đäşĥþőäřđş"
    },
    "table-header": {
      "activated-label": "Åčŧįväŧęđ",
      "activated-tooltip": "Ēäřľįęşŧ ŧįmę ūşęř ĥäş þęęŉ äŉ äčŧįvę ūşęř ŧő ä đäşĥþőäřđ",
      "email-label": "Ēmäįľ",
      "last-active-label": "Ŀäşŧ äčŧįvę",
      "origin-label": "Øřįģįŉ",
      "role-label": "Ŗőľę"
    }
  },
  "query-library": {
    "delete-query-button": "Đęľęŧę qūęřy"
  },
  "query-operation": {
    "header": {
      "collapse-row": "Cőľľäpşę qūęřy řőŵ",
      "datasource-help": "Ŝĥőŵ đäŧä şőūřčę ĥęľp",
      "drag-and-drop": "Đřäģ äŉđ đřőp ŧő řęőřđęř",
      "duplicate-query": "Đūpľįčäŧę qūęřy",
      "expand-row": "Ēχpäŉđ qūęřy řőŵ",
      "hide-response": "Ħįđę řęşpőŉşę",
      "remove-query": "Ŗęmővę qūęřy",
      "show-response": "Ŝĥőŵ řęşpőŉşę",
      "toggle-edit-mode": "Ŧőģģľę ŧęχŧ ęđįŧ mőđę"
    },
    "query-editor-not-exported": "Đäŧä şőūřčę pľūģįŉ đőęş ŉőŧ ęχpőřŧ äŉy Qūęřy Ēđįŧőř čőmpőŉęŉŧ"
  },
  "recently-deleted": {
    "buttons": {
      "delete": "Đęľęŧę pęřmäŉęŉŧľy",
      "restore": "Ŗęşŧőřę"
    },
    "page": {
      "empty-state": "Ÿőū ĥävęŉ'ŧ đęľęŧęđ äŉy đäşĥþőäřđş řęčęŉŧľy."
    },
    "permanently-delete-modal": {
      "confirm-text": "Đęľęŧę",
      "delete-button": "Đęľęŧę",
      "delete-loading": "Đęľęŧįŉģ...",
      "text_one": "Ŧĥįş äčŧįőŉ ŵįľľ đęľęŧę {{numberOfDashboards}} đäşĥþőäřđş.",
      "text_other": "Ŧĥįş äčŧįőŉ ŵįľľ đęľęŧę {{numberOfDashboards}} đäşĥþőäřđş.",
      "title": "Pęřmäŉęŉŧľy Đęľęŧę Đäşĥþőäřđş"
    },
    "restore-modal": {
      "restore-button": "Ŗęşŧőřę",
      "restore-loading": "Ŗęşŧőřįŉģ...",
      "text_one": "Ŧĥįş äčŧįőŉ ŵįľľ řęşŧőřę {{numberOfDashboards}} đäşĥþőäřđ.",
      "text_other": "Ŧĥįş äčŧįőŉ ŵįľľ řęşŧőřę {{numberOfDashboards}} đäşĥþőäřđş.",
      "title": "Ŗęşŧőřę Đäşĥþőäřđş"
    }
  },
  "refresh-picker": {
    "aria-label": {
      "choose-interval": "Åūŧő řęƒřęşĥ ŧūřŉęđ őƒƒ. Cĥőőşę řęƒřęşĥ ŧįmę įŉŧęřväľ",
      "duration-selected": "Cĥőőşę řęƒřęşĥ ŧįmę įŉŧęřväľ ŵįŧĥ čūřřęŉŧ įŉŧęřväľ {{durationAriaLabel}} şęľęčŧęđ"
    },
    "auto-option": {
      "aria-label": "",
      "label": ""
    },
    "live-option": {
      "aria-label": "Ŧūřŉ őŉ ľįvę şŧřęämįŉģ",
      "label": "Ŀįvę"
    },
    "off-option": {
      "aria-label": "Ŧūřŉ őƒƒ äūŧő řęƒřęşĥ",
      "label": "Øƒƒ"
    },
    "tooltip": {
      "interval-selected": "Ŝęŧ äūŧő řęƒřęşĥ įŉŧęřväľ",
      "turned-off": "Åūŧő řęƒřęşĥ őƒƒ"
    }
  },
  "return-to-previous": {
    "button": {
      "label": "ßäčĸ ŧő {{title}}"
    },
    "dismissable-button": "Cľőşę"
  },
  "scopes": {
    "filters": {
      "apply": "Åppľy",
      "cancel": "Cäŉčęľ",
      "input": {
        "placeholder": "Ŝęľęčŧ şčőpęş...",
        "removeAll": "Ŗęmővę äľľ şčőpęş"
      },
      "title": "Ŝęľęčŧ şčőpęş"
    },
    "suggestedDashboards": {
      "clear": "Cľęäř şęäřčĥ",
      "loading": "Ŀőäđįŉģ đäşĥþőäřđş",
      "search": "Ŝęäřčĥ",
      "toggle": {
        "collapse": "Cőľľäpşę şčőpę ƒįľŧęřş",
        "expand": "Ēχpäŉđ şčőpę ƒįľŧęřş"
      }
    },
    "tree": {
      "collapse": "Cőľľäpşę",
      "expand": "Ēχpäŉđ",
      "headline": "Ŗęčőmmęŉđęđ",
      "search": "Ŝęäřčĥ"
    }
  },
  "search": {
    "actions": {
      "include-panels": "Ĩŉčľūđę päŉęľş",
      "remove-datasource-filter": "Đäŧäşőūřčę: {{datasource}}",
      "sort-placeholder": "Ŝőřŧ",
      "starred": "Ŝŧäřřęđ",
      "view-as-folders": "Vįęŵ þy ƒőľđęřş",
      "view-as-list": "Vįęŵ äş ľįşŧ"
    },
    "dashboard-actions": {
      "import": "Ĩmpőřŧ",
      "new": "Ńęŵ",
      "new-dashboard": "Ńęŵ đäşĥþőäřđ",
      "new-folder": "Ńęŵ ƒőľđęř"
    },
    "results-table": {
      "datasource-header": "Đäŧä şőūřčę",
      "deleted-less-than-1-min": "< 1 mįŉ",
      "deleted-remaining-header": "Ŧįmę řęmäįŉįŉģ",
      "location-header": "Ŀőčäŧįőŉ",
      "name-header": "Ńämę",
      "tags-header": "Ŧäģş",
      "type-dashboard": "Đäşĥþőäřđ",
      "type-folder": "Főľđęř",
      "type-header": "Ŧypę"
    },
    "search-input": {
      "include-panels-placeholder": "Ŝęäřčĥ ƒőř đäşĥþőäřđş, ƒőľđęřş, äŉđ päŉęľş",
      "placeholder": "Ŝęäřčĥ ƒőř đäşĥþőäřđş äŉđ ƒőľđęřş"
    }
  },
  "service-accounts": {
    "empty-state": {
      "button-title": "Åđđ şęřvįčę äččőūŉŧ",
      "message": "Ńő şęřvįčęş äččőūŉŧş ƒőūŉđ",
      "more-info": "Ŗęmęmþęř, yőū čäŉ přővįđę şpęčįƒįč pęřmįşşįőŉş ƒőř ÅPĨ äččęşş ŧő őŧĥęř äppľįčäŧįőŉş",
      "title": "Ÿőū ĥävęŉ'ŧ čřęäŧęđ äŉy şęřvįčę äččőūŉŧş yęŧ"
    }
  },
  "share-dashboard": {
    "menu": {
<<<<<<< HEAD
      "export-json-title": "Ēχpőřŧ äş ĴŜØŃ"
    }
=======
      "share-externally-title": "Ŝĥäřę ęχŧęřŉäľľy",
      "share-internally-description": "Åđväŉčęđ şęŧŧįŉģş",
      "share-internally-title": "Ŝĥäřę įŉŧęřŉäľľy",
      "share-snapshot-title": "Ŝĥäřę şŉäpşĥőŧ"
    },
    "share-button": "Ŝĥäřę",
    "share-button-tooltip": "Cőpy şĥőřŧęŉęđ ľįŉĸ"
>>>>>>> a0952767
  },
  "share-drawer": {
    "confirm-action": {
      "back-arrow-button": "ßäčĸ þūŧŧőŉ"
    }
  },
  "share-modal": {
    "dashboard": {
      "title": "Ŝĥäřę"
    },
    "embed": {
      "copy": "Cőpy ŧő čľįpþőäřđ",
      "html": "Ēmþęđ ĦŦMĿ",
      "html-description": "Ŧĥę ĦŦMĿ čőđę þęľőŵ čäŉ þę päşŧęđ äŉđ įŉčľūđęđ įŉ äŉőŧĥęř ŵęþ päģę. Ůŉľęşş äŉőŉymőūş äččęşş įş ęŉäþľęđ, ŧĥę ūşęř vįęŵįŉģ ŧĥäŧ päģę ŉęęđ ŧő þę şįģŉęđ įŉŧő Ğřäƒäŉä ƒőř ŧĥę ģřäpĥ ŧő ľőäđ.",
      "info": "Ğęŉęřäŧę ĦŦMĿ ƒőř ęmþęđđįŉģ äŉ įƒřämę ŵįŧĥ ŧĥįş päŉęľ.",
      "time-range": "Cūřřęŉŧ ŧįmę řäŉģę",
      "time-range-description": "Ŧřäŉşƒőřmş ŧĥę čūřřęŉŧ řęľäŧįvę ŧįmę řäŉģę ŧő äŉ äþşőľūŧę ŧįmę řäŉģę"
    },
    "export": {
      "back-button": "ßäčĸ ŧő ęχpőřŧ čőŉƒįģ",
      "cancel-button": "Cäŉčęľ",
      "info-text": "Ēχpőřŧ ŧĥįş đäşĥþőäřđ.",
      "save-button": "Ŝävę ŧő ƒįľę",
      "share-externally-label": "Ēχpőřŧ ƒőř şĥäřįŉģ ęχŧęřŉäľľy",
      "view-button": "Vįęŵ ĴŜØŃ"
    },
    "library": {
      "info": "Cřęäŧę ľįþřäřy päŉęľ."
    },
    "link": {
      "copy-link-button": "Cőpy",
      "info-text": "Cřęäŧę ä đįřęčŧ ľįŉĸ ŧő ŧĥįş đäşĥþőäřđ őř päŉęľ, čūşŧőmįžęđ ŵįŧĥ ŧĥę őpŧįőŉş þęľőŵ.",
      "link-url": "Ŀįŉĸ ŮŖĿ",
      "render-alert": "Ĩmäģę řęŉđęřęř pľūģįŉ ŉőŧ įŉşŧäľľęđ",
      "render-instructions": "Ŧő řęŉđęř ä päŉęľ įmäģę, yőū mūşŧ įŉşŧäľľ ŧĥę <2>Ğřäƒäŉä įmäģę řęŉđęřęř pľūģįŉ</2>. Pľęäşę čőŉŧäčŧ yőūř Ğřäƒäŉä äđmįŉįşŧřäŧőř ŧő įŉşŧäľľ ŧĥę pľūģįŉ.",
      "rendered-image": "Đįřęčŧ ľįŉĸ řęŉđęřęđ įmäģę",
      "save-alert": "Đäşĥþőäřđ įş ŉőŧ şävęđ",
      "save-dashboard": "Ŧő řęŉđęř ä päŉęľ įmäģę, yőū mūşŧ şävę ŧĥę đäşĥþőäřđ ƒįřşŧ.",
      "shorten-url": "Ŝĥőřŧęŉ ŮŖĿ",
      "time-range-description": "Ŧřäŉşƒőřmş ŧĥę čūřřęŉŧ řęľäŧįvę ŧįmę řäŉģę ŧő äŉ äþşőľūŧę ŧįmę řäŉģę",
      "time-range-label": "Ŀőčĸ ŧįmę řäŉģę"
    },
    "panel": {
      "title": "Ŝĥäřę Päŉęľ"
    },
    "snapshot": {
      "cancel-button": "Cäŉčęľ",
      "copy-link-button": "Cőpy",
      "delete-button": "Đęľęŧę şŉäpşĥőŧ.",
      "deleted-message": "Ŧĥę şŉäpşĥőŧ ĥäş þęęŉ đęľęŧęđ. Ĩƒ yőū ĥävę äľřęäđy äččęşşęđ įŧ őŉčę, ŧĥęŉ įŧ mįģĥŧ ŧäĸę ūp ŧő äŉ ĥőūř þęƒőřę þęƒőřę įŧ įş řęmővęđ ƒřőm þřőŵşęř čäčĥęş őř CĐŃ čäčĥęş.",
      "expire": "Ēχpįřę",
      "expire-day": "1 Đäy",
      "expire-hour": "1 Ħőūř",
      "expire-never": "Ńęvęř",
      "expire-week": "1 Ŵęęĸ",
      "info-text-1": "Å şŉäpşĥőŧ įş äŉ įŉşŧäŉŧ ŵäy ŧő şĥäřę äŉ įŉŧęřäčŧįvę đäşĥþőäřđ pūþľįčľy. Ŵĥęŉ čřęäŧęđ, ŵę şŧřįp şęŉşįŧįvę đäŧä ľįĸę qūęřįęş (męŧřįč, ŧęmpľäŧę, äŉđ äŉŉőŧäŧįőŉ) äŉđ päŉęľ ľįŉĸş, ľęävįŉģ őŉľy ŧĥę vįşįþľę męŧřįč đäŧä äŉđ şęřįęş ŉämęş ęmþęđđęđ įŉ yőūř đäşĥþőäřđ.",
      "info-text-2": "Ķęęp įŉ mįŉđ, yőūř şŉäpşĥőŧ <1>čäŉ þę vįęŵęđ þy äŉyőŉę</1> ŧĥäŧ ĥäş ŧĥę ľįŉĸ äŉđ čäŉ äččęşş ŧĥę ŮŖĿ. Ŝĥäřę ŵįşęľy.",
      "local-button": "Pūþľįşĥ Ŝŉäpşĥőŧ",
      "mistake-message": "Đįđ yőū mäĸę ä mįşŧäĸę? ",
      "name": "Ŝŉäpşĥőŧ ŉämę",
      "timeout": "Ŧįmęőūŧ (şęčőŉđş)",
      "timeout-description": "Ÿőū mįģĥŧ ŉęęđ ŧő čőŉƒįģūřę ŧĥę ŧįmęőūŧ väľūę įƒ įŧ ŧäĸęş ä ľőŉģ ŧįmę ŧő čőľľęčŧ yőūř đäşĥþőäřđ męŧřįčş.",
      "url-label": "Ŝŉäpşĥőŧ ŮŖĿ"
    },
    "tab-title": {
      "embed": "Ēmþęđ",
      "export": "Ēχpőřŧ",
      "library-panel": "Ŀįþřäřy päŉęľ",
      "link": "Ŀįŉĸ",
      "panel-embed": "Ēmþęđ",
      "public-dashboard": "Pūþľįč Đäşĥþőäřđ",
      "public-dashboard-title": "Pūþľįč đäşĥþőäřđ",
      "snapshot": "Ŝŉäpşĥőŧ"
    },
    "theme-picker": {
      "current": "Cūřřęŉŧ",
      "dark": "Đäřĸ",
      "field-name": "Ŧĥęmę",
      "light": "Ŀįģĥŧ"
    },
    "view-json": {
      "copy-button": "Cőpy ŧő Cľįpþőäřđ"
    }
  },
  "share-playlist": {
    "checkbox-description": "Päŉęľ ĥęįģĥŧş ŵįľľ þę äđĵūşŧęđ ŧő ƒįŧ şčřęęŉ şįžę",
    "checkbox-label": "Åūŧőƒįŧ",
    "copy-link-button": "Cőpy",
    "link-url-label": "Ŀįŉĸ ŮŖĿ",
    "mode": "Mőđę",
    "mode-kiosk": "Ķįőşĸ",
    "mode-normal": "Ńőřmäľ",
    "mode-tv": "ŦV",
    "title": "Ŝĥäřę pľäyľįşŧ"
  },
  "shared": {
    "preferences": {
      "theme": {
        "dark-label": "Đäřĸ",
        "light-label": "Ŀįģĥŧ",
        "system-label": "Ŝyşŧęm přęƒęřęŉčę"
      }
    }
  },
  "shared-dashboard": {
    "fields": {
      "timezone-label": "Ŧįmęžőŉę"
    }
  },
  "shared-preferences": {
    "fields": {
      "home-dashboard-label": "Ħőmę Đäşĥþőäřđ",
      "home-dashboard-placeholder": "Đęƒäūľŧ đäşĥþőäřđ",
      "locale-label": "Ŀäŉģūäģę",
      "locale-placeholder": "Cĥőőşę ľäŉģūäģę",
      "theme-label": "Ĩŉŧęřƒäčę ŧĥęmę",
      "week-start-label": "Ŵęęĸ şŧäřŧ"
    },
    "theme": {
      "default-label": "Đęƒäūľŧ"
    },
    "title": "Přęƒęřęŉčęş"
  },
  "silences": {
    "empty-state": {
      "button-title": "Cřęäŧę şįľęŉčę",
      "title": "Ÿőū ĥävęŉ'ŧ čřęäŧęđ äŉy şįľęŉčęş yęŧ"
    },
    "table": {
      "add-silence-button": "Åđđ Ŝįľęŉčę",
      "edit-button": "Ēđįŧ",
      "expired-silences": "Ēχpįřęđ şįľęŉčęş äřę äūŧőmäŧįčäľľy đęľęŧęđ äƒŧęř 5 đäyş.",
      "no-matching-silences": "Ńő mäŧčĥįŉģ şįľęŉčęş ƒőūŉđ;",
      "noConfig": "Cřęäŧę ä ŉęŵ čőŉŧäčŧ pőįŉŧ ŧő čřęäŧę ä čőŉƒįģūřäŧįőŉ ūşįŉģ ŧĥę đęƒäūľŧ väľūęş őř čőŉŧäčŧ yőūř äđmįŉįşŧřäŧőř ŧő şęŧ ūp ŧĥę Åľęřŧmäŉäģęř.",
      "recreate-button": "Ŗęčřęäŧę",
      "unsilence-button": "Ůŉşįľęŉčę"
    }
  },
  "silences-table": {
    "header": {
      "alert-name": "Åľęřŧ ŉämę",
      "state": "Ŝŧäŧę"
    }
  },
  "snapshot": {
    "empty-state": {
      "message": "Ÿőū ĥävęŉ'ŧ čřęäŧęđ äŉy şŉäpşĥőŧş yęŧ",
      "more-info": "Ÿőū čäŉ čřęäŧę ä şŉäpşĥőŧ őƒ äŉy đäşĥþőäřđ ŧĥřőūģĥ ŧĥę <1>Ŝĥäřę</1> mőđäľ. <4>Ŀęäřŉ mőřę</4>"
    },
    "external-badge": "Ēχŧęřŉäľ",
    "name-column-header": "Ńämę",
    "share": {
      "cancel-button": "Cäŉčęľ",
      "copy-link-button": "Cőpy ľįŉĸ",
      "delete-button": "Đęľęŧę şŉäpşĥőŧ",
      "delete-description": "Åřę yőū şūřę yőū ŵäŉŧ ŧő đęľęŧę ŧĥįş şŉäpşĥőŧ?",
      "delete-title": "Đęľęŧę şŉäpşĥőŧ",
      "deleted-alert": "Ÿőūř şŉäpşĥőŧ ĥäş þęęŉ đęľęŧęđ. Ĩŧ mįģĥŧ ŧäĸę ūp ŧő äŉ ĥőūř þęƒőřę ŧĥę şŉäpşĥőŧ įş čľęäřęđ ƒřőm äŉy CĐŃ čäčĥęş.",
      "expiration-label": "Ēχpįřęş įŉ",
      "info-alert": "Å Ğřäƒäŉä đäşĥþőäřđ şŉäpşĥőŧ pūþľįčľy şĥäřęş ä đäşĥþőäřđ ŵĥįľę řęmővįŉģ şęŉşįŧįvę đäŧä şūčĥ äş qūęřįęş äŉđ päŉęľ ľįŉĸş, ľęävįŉģ őŉľy vįşįþľę męŧřįčş äŉđ şęřįęş ŉämęş. Åŉyőŉę ŵįŧĥ ŧĥę ľįŉĸ čäŉ äččęşş ŧĥę şŉäpşĥőŧ.",
      "learn-more-button": "Ŀęäřŉ mőřę",
      "local-button": "Pūþľįşĥ şŉäpşĥőŧ",
      "name-label": "Ŝŉäpşĥőŧ ŉämę*",
      "new-snapshot-button": "Ńęŵ şŉäpşĥőŧ",
      "success-creation": "Ÿőūř şŉäpşĥőŧ ĥäş þęęŉ čřęäŧęđ",
      "success-delete": "Ÿőūř şŉäpşĥőŧ ĥäş þęęŉ đęľęŧęđ",
      "view-all-button": "Vįęŵ äľľ şŉäpşĥőŧş"
    },
    "url-column-header": "Ŝŉäpşĥőŧ ūřľ",
    "view-button": "Vįęŵ"
  },
  "tag-filter": {
    "loading": "Ŀőäđįŉģ...",
    "no-tags": "Ńő ŧäģş ƒőūŉđ",
    "placeholder": "Fįľŧęř þy ŧäģ"
  },
  "teams": {
    "empty-state": {
      "button-title": "Ńęŵ ŧęäm",
      "message": "Ńő ŧęämş ƒőūŉđ",
      "pro-tip": "Åşşįģŉ ƒőľđęř äŉđ đäşĥþőäřđ pęřmįşşįőŉş ŧő ŧęämş įŉşŧęäđ őƒ ūşęřş ŧő ęäşę äđmįŉįşŧřäŧįőŉ. <2>Ŀęäřŉ mőřę</2>",
      "title": "Ÿőū ĥävęŉ'ŧ čřęäŧęđ äŉy ŧęämş yęŧ"
    }
  },
  "time-picker": {
    "absolute": {
      "recent-title": "Ŗęčęŉŧľy ūşęđ äþşőľūŧę řäŉģęş",
      "title": "Åþşőľūŧę ŧįmę řäŉģę"
    },
    "calendar": {
      "apply-button": "Åppľy ŧįmę řäŉģę",
      "cancel-button": "Cäŉčęľ",
      "close": "Cľőşę čäľęŉđäř",
      "next-month": "Ńęχŧ mőŉŧĥ",
      "previous-month": "Přęvįőūş mőŉŧĥ",
      "select-time": "Ŝęľęčŧ ä ŧįmę řäŉģę"
    },
    "content": {
      "empty-recent-list-docs": "<0><0>Ŗęäđ ŧĥę đőčūmęŉŧäŧįőŉ</0><1> ŧő ƒįŉđ őūŧ mőřę äþőūŧ ĥőŵ ŧő ęŉŧęř čūşŧőm ŧįmę řäŉģęş.</1></0>",
      "empty-recent-list-info": "Ĩŧ ľőőĸş ľįĸę yőū ĥävęŉ'ŧ ūşęđ ŧĥįş ŧįmę pįčĸęř þęƒőřę. Åş şőőŉ äş yőū ęŉŧęř şőmę ŧįmę įŉŧęřväľş, řęčęŉŧľy ūşęđ įŉŧęřväľş ŵįľľ äppęäř ĥęřę.",
      "filter-placeholder": "Ŝęäřčĥ qūįčĸ řäŉģęş"
    },
    "copy-paste": {
      "copy-success-message": "Ŧįmę řäŉģę čőpįęđ ŧő čľįpþőäřđ",
      "default-error-message": "{{error}} įş ŉőŧ ä väľįđ ŧįmę řäŉģę",
      "default-error-title": "Ĩŉväľįđ ŧįmę řäŉģę",
      "tooltip-copy": "Cőpy ŧįmę řäŉģę ŧő čľįpþőäřđ",
      "tooltip-paste": "Päşŧę ŧįmę řäŉģę"
    },
    "footer": {
      "change-settings-button": "Cĥäŉģę ŧįmę şęŧŧįŉģş",
      "fiscal-year-option": "Fįşčäľ yęäř",
      "fiscal-year-start": "Fįşčäľ yęäř şŧäřŧ mőŉŧĥ",
      "time-zone-option": "Ŧįmę žőŉę",
      "time-zone-selection": "Ŧįmę žőŉę şęľęčŧįőŉ"
    },
    "range-content": {
      "apply-button": "Åppľy ŧįmę řäŉģę",
      "default-error": "Pľęäşę ęŉŧęř ä päşŧ đäŧę őř \"ŉőŵ\"",
      "fiscal-year": "Fįşčäľ yęäř",
      "from-input": "Fřőm",
      "open-input-calendar": "Øpęŉ čäľęŉđäř",
      "range-error": "\"Fřőm\" čäŉ'ŧ þę äƒŧęř \"Ŧő\"",
      "to-input": "Ŧő"
    },
    "range-picker": {
      "backwards-time-aria-label": "Mővę ŧįmę řäŉģę þäčĸŵäřđş",
      "current-time-selected": "Ŧįmę řäŉģę şęľęčŧęđ: {{currentTimeRange}}",
      "forwards-time-aria-label": "Mővę ŧįmę řäŉģę ƒőřŵäřđş",
      "to": "ŧő",
      "zoom-out-button": "Żőőm őūŧ ŧįmę řäŉģę",
      "zoom-out-tooltip": "Ŧįmę řäŉģę žőőm őūŧ <1></1> CŦŖĿ+Ż"
    },
    "time-range": {
      "aria-role": "Ŧįmę řäŉģę şęľęčŧįőŉ",
      "default-title": "Ŧįmę řäŉģęş",
      "example-title": "Ēχämpľę ŧįmę řäŉģęş",
      "specify": "Ŝpęčįƒy ŧįmę řäŉģę <1></1>"
    },
    "zone": {
      "select-aria-label": "Ŧįmę žőŉę pįčĸęř",
      "select-search-input": "Ŧypę ŧő şęäřčĥ (čőūŉŧřy, čįŧy, äþþřęvįäŧįőŉ)"
    }
  },
  "transformations": {
    "empty": {
      "add-transformation-body": "Ŧřäŉşƒőřmäŧįőŉş äľľőŵ đäŧä ŧő þę čĥäŉģęđ įŉ väřįőūş ŵäyş þęƒőřę yőūř vįşūäľįžäŧįőŉ įş şĥőŵŉ.<1></1>Ŧĥįş įŉčľūđęş ĵőįŉįŉģ đäŧä ŧőģęŧĥęř, řęŉämįŉģ ƒįęľđş, mäĸįŉģ čäľčūľäŧįőŉş, ƒőřmäŧŧįŉģ đäŧä ƒőř đįşpľäy, äŉđ mőřę.",
      "add-transformation-header": "Ŝŧäřŧ ŧřäŉşƒőřmįŉģ đäŧä"
    }
  },
  "user-orgs": {
    "current-org-button": "Cūřřęŉŧ",
    "name-column": "Ńämę",
    "role-column": "Ŗőľę",
    "select-org-button": "Ŝęľęčŧ őřģäŉįşäŧįőŉ",
    "title": "Øřģäŉįžäŧįőŉş"
  },
  "user-profile": {
    "fields": {
      "email-error": "Ēmäįľ įş řęqūįřęđ",
      "email-label": "Ēmäįľ",
      "name-error": "Ńämę įş řęqūįřęđ",
      "name-label": "Ńämę",
      "username-label": "Ůşęřŉämę"
    },
    "tabs": {
      "general": "Ğęŉęřäľ"
    }
  },
  "user-session": {
    "browser-column": "ßřőŵşęř & ØŜ",
    "created-at-column": "Ŀőģģęđ őŉ",
    "ip-column": "ĨP äđđřęşş",
    "revoke": "Ŗęvőĸę ūşęř şęşşįőŉ",
    "seen-at-column": "Ŀäşŧ şęęŉ"
  },
  "user-sessions": {
    "loading": "Ŀőäđįŉģ şęşşįőŉş..."
  },
  "users": {
    "empty-state": {
      "message": "Ńő ūşęřş ƒőūŉđ"
    }
  },
  "users-access-list": {
    "tabs": {
      "public-dashboard-users-tab-title": "Pūþľįč đäşĥþőäřđ ūşęřş"
    }
  },
  "variable": {
    "adhoc": {
      "placeholder": "Ŝęľęčŧ väľūę"
    },
    "dropdown": {
      "placeholder": "Ēŉŧęř väřįäþľę väľūę"
    },
    "picker": {
      "link-all": "Åľľ",
      "option-all": "Åľľ",
      "option-selected-values": "Ŝęľęčŧęđ",
      "option-tooltip": "Cľęäř şęľęčŧįőŉş"
    },
    "textbox": {
      "placeholder": "Ēŉŧęř väřįäþľę väľūę"
    }
  },
  "variables": {
    "empty-state": {
      "button-title": "Åđđ väřįäþľę",
      "info-box-content": "Väřįäþľęş ęŉäþľę mőřę įŉŧęřäčŧįvę äŉđ đyŉämįč đäşĥþőäřđş. Ĩŉşŧęäđ őƒ ĥäřđ-čőđįŉģ ŧĥįŉģş ľįĸę şęřvęř őř şęŉşőř ŉämęş įŉ yőūř męŧřįč qūęřįęş yőū čäŉ ūşę väřįäþľęş įŉ ŧĥęįř pľäčę. Väřįäþľęş äřę şĥőŵŉ äş ľįşŧ þőχęş äŧ ŧĥę ŧőp őƒ ŧĥę đäşĥþőäřđ. Ŧĥęşę đřőp-đőŵŉ ľįşŧş mäĸę įŧ ęäşy ŧő čĥäŉģę ŧĥę đäŧä þęįŉģ đįşpľäyęđ įŉ yőūř đäşĥþőäřđ.",
      "info-box-content-2": "Cĥęčĸ őūŧ ŧĥę <2>Ŧęmpľäŧęş äŉđ väřįäþľęş đőčūmęŉŧäŧįőŉ</2> ƒőř mőřę įŉƒőřmäŧįőŉ.",
      "title": "Ŧĥęřę äřę ŉő väřįäþľęş äđđęđ yęŧ"
    }
  }
}<|MERGE_RESOLUTION|>--- conflicted
+++ resolved
@@ -1727,10 +1727,6 @@
   },
   "share-dashboard": {
     "menu": {
-<<<<<<< HEAD
-      "export-json-title": "Ēχpőřŧ äş ĴŜØŃ"
-    }
-=======
       "share-externally-title": "Ŝĥäřę ęχŧęřŉäľľy",
       "share-internally-description": "Åđväŉčęđ şęŧŧįŉģş",
       "share-internally-title": "Ŝĥäřę įŉŧęřŉäľľy",
@@ -1738,7 +1734,6 @@
     },
     "share-button": "Ŝĥäřę",
     "share-button-tooltip": "Cőpy şĥőřŧęŉęđ ľįŉĸ"
->>>>>>> a0952767
   },
   "share-drawer": {
     "confirm-action": {
