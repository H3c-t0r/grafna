{
  "_comment": "Ŧĥįş ƒįľę įş ŧĥę şőūřčę őƒ ŧřūŧĥ ƒőř Ēŉģľįşĥ şŧřįŉģş. Ēđįŧ ŧĥįş įŉ ŧĥę čőđęþäşę ŧő čĥäŉģę pľūřäľş äŉđ őŧĥęř pĥřäşęş ƒőř ŧĥę ŮĨ.",
  "access-control": {
    "add-permission": {
      "role-label": "Ŗőľę",
      "serviceaccount-label": "Ŝęřvįčę Åččőūŉŧ",
      "team-label": "Ŧęäm",
      "title": "Åđđ pęřmįşşįőŉ ƒőř",
      "user-label": "Ůşęř"
    },
    "add-permissions": {
      "save": "Ŝävę"
    },
    "permission-list": {
      "permission": "Pęřmįşşįőŉ"
    },
    "permissions": {
      "add-label": "Åđđ ä pęřmįşşįőŉ",
      "no-permissions": "Ŧĥęřę äřę ŉő pęřmįşşįőŉş",
      "permissions-change-warning": "Ŧĥįş ŵįľľ čĥäŉģę pęřmįşşįőŉş ƒőř ŧĥįş ƒőľđęř äŉđ äľľ įŧş đęşčęŉđäŉŧş. Ĩŉ ŧőŧäľ, ŧĥįş ŵįľľ äƒƒęčŧ:",
      "role": "Ŗőľę",
      "serviceaccount": "Ŝęřvįčę Åččőūŉŧ",
      "team": "Ŧęäm",
      "title": "Pęřmįşşįőŉş",
      "user": "Ůşęř"
    }
  },
  "api-keys": {
    "empty-state": {
      "message": "Ńő ÅPĨ ĸęyş ƒőūŉđ"
    }
  },
  "bouncing-loader": {
    "label": "Ŀőäđįŉģ"
  },
  "browse-dashboards": {
    "action": {
      "cancel-button": "Cäŉčęľ",
      "cannot-move-folders": "Főľđęřş čäŉ ŉőŧ þę mővęđ",
      "delete-button": "Đęľęŧę",
      "delete-modal-invalid-text": "Øŉę őř mőřę ƒőľđęřş čőŉŧäįŉ ľįþřäřy päŉęľş őř äľęřŧ řūľęş. Đęľęŧę ŧĥęşę ƒįřşŧ įŉ őřđęř ŧő přőčęęđ.",
      "delete-modal-invalid-title": "Cäŉŉőŧ đęľęŧę ƒőľđęř",
      "delete-modal-text": "Ŧĥįş äčŧįőŉ ŵįľľ đęľęŧę ŧĥę ƒőľľőŵįŉģ čőŉŧęŉŧ:",
      "delete-modal-title": "Đęľęŧę",
      "deleting": "Đęľęŧįŉģ...",
      "manage-permissions-button": "Mäŉäģę pęřmįşşįőŉş",
      "move-button": "Mővę",
      "move-modal-alert": "Mővįŉģ ŧĥįş įŧęm mäy čĥäŉģę įŧş pęřmįşşįőŉş.",
      "move-modal-field-label": "Főľđęř ŉämę",
      "move-modal-text": "Ŧĥįş äčŧįőŉ ŵįľľ mővę ŧĥę ƒőľľőŵįŉģ čőŉŧęŉŧ:",
      "move-modal-title": "Mővę",
      "moving": "Mővįŉģ...",
      "new-folder-name-required-phrase": "Főľđęř ŉämę įş řęqūįřęđ."
    },
    "counts": {
      "alertRule_one": "{{count}} äľęřŧ řūľę",
      "alertRule_other": "{{count}} äľęřŧ řūľęş",
      "dashboard_one": "{{count}} đäşĥþőäřđ",
      "dashboard_other": "{{count}} đäşĥþőäřđş",
      "folder_one": "{{count}} ƒőľđęř",
      "folder_other": "{{count}} ƒőľđęřş",
      "libraryPanel_one": "{{count}} ľįþřäřy päŉęľ",
      "libraryPanel_other": "{{count}} ľįþřäřy päŉęľş",
      "total_one": "{{count}} įŧęm",
      "total_other": "{{count}} įŧęmş"
    },
    "dashboards-tree": {
      "collapse-folder-button": "Cőľľäpşę ƒőľđęř {{title}}",
      "expand-folder-button": "Ēχpäŉđ ƒőľđęř {{title}}",
      "name-column": "Ńämę",
      "select-all-header-checkbox": "Ŝęľęčŧ äľľ",
      "select-checkbox": "Ŝęľęčŧ",
      "tags-column": "Ŧäģş"
    },
    "folder-actions-button": {
      "delete": "Đęľęŧę",
      "folder-actions": "Főľđęř äčŧįőŉş",
      "manage-permissions": "Mäŉäģę pęřmįşşįőŉş",
      "move": "Mővę"
    },
    "folder-picker": {
      "accessible-label": "Ŝęľęčŧ ƒőľđęř: {{ label }} čūřřęŉŧľy şęľęčŧęđ",
      "button-label": "Ŝęľęčŧ ƒőľđęř",
      "clear-selection": "Cľęäř şęľęčŧįőŉ",
      "empty-message": "Ńő ƒőľđęřş ƒőūŉđ",
      "error-title": "Ēřřőř ľőäđįŉģ ƒőľđęřş",
      "search-placeholder": "Ŝęäřčĥ ƒőľđęřş",
      "unknown-error": "Ůŉĸŉőŵŉ ęřřőř"
    },
    "manage-folder-nav": {
      "alert-rules": "Åľęřŧ řūľęş",
      "dashboards": "Đäşĥþőäřđş",
      "panels": "Päŉęľş"
    },
    "new-folder-form": {
      "cancel-label": "Cäŉčęľ",
      "create-label": "Cřęäŧę",
      "name-label": "Főľđęř ŉämę"
    },
    "no-results": {
      "clear": "Cľęäř şęäřčĥ äŉđ ƒįľŧęřş",
      "text": "Ńő řęşūľŧş ƒőūŉđ ƒőř yőūř qūęřy"
    }
  },
  "clipboard-button": {
    "inline-toast": {
      "success": "Cőpįęđ"
    }
  },
  "command-palette": {
    "action": {
      "change-theme": "Cĥäŉģę ŧĥęmę...",
      "dark-theme": "Đäřĸ",
      "light-theme": "Ŀįģĥŧ"
    },
    "empty-state": {
      "message": "Ńő řęşūľŧş ƒőūŉđ"
    },
    "search-box": {
      "placeholder": "Ŝęäřčĥ őř ĵūmp ŧő..."
    },
    "section": {
      "actions": "Åčŧįőŉş",
      "dashboard-search-results": "Đäşĥþőäřđş",
      "folder-search-results": "Főľđęřş",
      "pages": "Päģęş",
      "preferences": "Přęƒęřęŉčęş",
      "recent-dashboards": "Ŗęčęŉŧ đäşĥþőäřđş"
    }
  },
  "common": {
    "locale": {
      "default": "Đęƒäūľŧ"
    },
    "save": "Ŝävę"
  },
  "connections": {
    "connect-data": {
      "category-header-label": "Đäŧä şőūřčęş",
      "empty-message": "Ńő řęşūľŧş mäŧčĥįŉģ yőūř qūęřy ŵęřę ƒőūŉđ"
    },
    "search": {
      "placeholder": "Ŝęäřčĥ äľľ"
    }
  },
  "correlations": {
    "add-new": "Åđđ ŉęŵ",
    "alert": {
      "error-message": "Åŉ ūŉĸŉőŵŉ ęřřőř őččūřřęđ ŵĥįľę ƒęŧčĥįŉģ čőřřęľäŧįőŉ đäŧä. Pľęäşę ŧřy äģäįŉ.",
      "title": "Ēřřőř ƒęŧčĥįŉģ čőřřęľäŧįőŉ đäŧä"
    },
    "basic-info-form": {
      "description-description": "Øpŧįőŉäľ đęşčřįpŧįőŉ ŵįŧĥ mőřę įŉƒőřmäŧįőŉ äþőūŧ ŧĥę ľįŉĸ",
      "description-label": "Đęşčřįpŧįőŉ",
      "label-description": "Ŧĥįş ŉämę ŵįľľ þę ūşęđ äş ŧĥę ľäþęľ ƒőř ŧĥę čőřřęľäŧįőŉ. Ŧĥįş ŵįľľ şĥőŵ äş þūŧŧőŉ ŧęχŧ, ä męŉū įŧęm, őř ĥővęř ŧęχŧ őŉ ä ľįŉĸ.",
      "label-label": "Ŀäþęľ",
      "label-placeholder": "ę.ģ. Ŧęmpő ŧřäčęş",
      "label-required": "Ŧĥįş ƒįęľđ įş řęqūįřęđ.",
      "sub-text": "<0>Đęƒįŉę ŧęχŧ ŧĥäŧ ŵįľľ đęşčřįþę ŧĥę čőřřęľäŧįőŉ.</0>",
      "title": "Đęƒįŉę čőřřęľäŧįőŉ ľäþęľ (Ŝŧęp 1 őƒ 3)"
    },
    "list": {
      "delete": "đęľęŧę čőřřęľäŧįőŉ",
      "label": "Ŀäþęľ",
      "loading": "ľőäđįŉģ...",
      "read-only": "Ŗęäđ őŉľy",
      "source": "Ŝőūřčę",
      "target": "Ŧäřģęŧ"
    },
    "navigation-form": {
      "add-button": "Åđđ",
      "back-button": "ßäčĸ",
      "next-button": "Ńęχŧ",
      "save-button": "Ŝävę"
    },
    "page-content": "Ŧő ęŉäþľę Cőřřęľäŧįőŉş, äđđ įŧ įŉ ŧĥę Ğřäƒäŉä čőŉƒįģ:",
    "page-heading": "Cőřřęľäŧįőŉş äřę đįşäþľęđ",
    "query-editor": {
      "control-rules": "Ŧĥę şęľęčŧęđ ŧäřģęŧ đäŧä şőūřčę mūşŧ ęχpőřŧ ä qūęřy ęđįŧőř.",
      "data-source-text": "Pľęäşę şęľęčŧ ä ŧäřģęŧ đäŧä şőūřčę ƒįřşŧ.",
      "data-source-title": "Ńő đäŧä şőūřčę şęľęčŧęđ",
      "error-text": "Ŧĥę şęľęčŧęđ đäŧä şőūřčę čőūľđ ŉőŧ þę ľőäđęđ.",
      "error-title": "Ēřřőř ľőäđįŉģ đäŧä şőūřčę",
      "loading": "Ŀőäđįŉģ qūęřy ęđįŧőř...",
      "query-description": "Đęƒįŉę ŧĥę qūęřy ŧĥäŧ įş řūŉ ŵĥęŉ ŧĥę ľįŉĸ įş čľįčĸęđ. Ÿőū čäŉ ūşę <2>väřįäþľęş</2> ŧő äččęşş şpęčįƒįč ƒįęľđ väľūęş.",
      "query-editor-title": "Đäŧä şőūřčę đőęş ŉőŧ ęχpőřŧ ä qūęřy ęđįŧőř.",
      "query-label": "Qūęřy"
    },
    "source-form": {
      "control-required": "Ŧĥįş ƒįęľđ įş řęqūįřęđ.",
      "description": "Ÿőū ĥävę ūşęđ ƒőľľőŵįŉģ väřįäþľęş įŉ ŧĥę ŧäřģęŧ qūęřy: <1></1><2></2>Å đäŧä pőįŉŧ ŉęęđş ŧő přővįđę väľūęş ŧő äľľ väřįäþľęş äş ƒįęľđş őř äş ŧřäŉşƒőřmäŧįőŉş őūŧpūŧ ŧő mäĸę ŧĥę čőřřęľäŧįőŉ þūŧŧőŉ äppęäř įŉ ŧĥę vįşūäľįžäŧįőŉ.<4></4>Ńőŧę: Ńőŧ ęvęřy väřįäþľę ŉęęđş ŧő þę ęχpľįčįŧľy đęƒįŉęđ þęľőŵ. Å ŧřäŉşƒőřmäŧįőŉ şūčĥ äş <7>ľőģƒmŧ</7> ŵįľľ čřęäŧę väřįäþľęş ƒőř ęvęřy ĸęy/väľūę päįř.",
      "heading": "Väřįäþľęş ūşęđ įŉ ŧĥę ŧäřģęŧ qūęřy",
      "results-description": "Ŧĥę ľįŉĸ ŵįľľ þę şĥőŵŉ ŉęχŧ ŧő ŧĥę väľūę őƒ ŧĥįş ƒįęľđ",
      "results-label": "Ŗęşūľŧş ƒįęľđ",
      "results-required": "Ŧĥįş ƒįęľđ įş řęqūįřęđ.",
      "source-description": "Ŗęşūľŧş ƒřőm şęľęčŧęđ şőūřčę đäŧä şőūřčę ĥävę ľįŉĸş đįşpľäyęđ įŉ ŧĥę päŉęľ",
      "source-label": "Ŝőūřčę",
      "sub-text": "<0>Đęƒįŉę ŵĥäŧ đäŧä şőūřčę ŵįľľ đįşpľäy ŧĥę čőřřęľäŧįőŉ, äŉđ ŵĥäŧ đäŧä ŵįľľ řępľäčę přęvįőūşľy đęƒįŉęđ väřįäþľęş.</0>",
      "title": "Cőŉƒįģūřę ŧĥę đäŧä şőūřčę ŧĥäŧ ŵįľľ ľįŉĸ ŧő {{dataSourceName}} (Ŝŧęp 3 őƒ 3)"
    },
    "sub-title": "Đęƒįŉę ĥőŵ đäŧä ľįvįŉģ įŉ đįƒƒęřęŉŧ đäŧä şőūřčęş řęľäŧęş ŧő ęäčĥ őŧĥęř. Ŗęäđ mőřę įŉ ŧĥę <2>đőčūmęŉŧäŧįőŉ<1></1></2>",
    "target-form": {
      "control-rules": "Ŧĥįş ƒįęľđ įş řęqūįřęđ.",
      "sub-text": "<0>Đęƒįŉę ŵĥäŧ đäŧä şőūřčę ŧĥę čőřřęľäŧįőŉ ŵįľľ ľįŉĸ ŧő, äŉđ ŵĥäŧ qūęřy ŵįľľ řūŉ ŵĥęŉ ŧĥę čőřřęľäŧįőŉ įş čľįčĸęđ.</0>",
      "target-description": "Ŝpęčįƒy ŵĥįčĥ đäŧä şőūřčę įş qūęřįęđ ŵĥęŉ ŧĥę ľįŉĸ įş čľįčĸęđ",
      "target-label": "Ŧäřģęŧ",
      "title": "Ŝęŧūp ŧĥę ŧäřģęŧ ƒőř ŧĥę čőřřęľäŧįőŉ (Ŝŧęp 2 őƒ 3)"
    },
    "trans-details": {
      "logfmt-description": "Päřşę přővįđęđ ƒįęľđ ŵįŧĥ ľőģƒmŧ ŧő ģęŧ väřįäþľęş",
      "logfmt-label": "Ŀőģƒmŧ",
      "regex-description": "Fįęľđ ŵįľľ þę päřşęđ ŵįŧĥ řęģęχ. Ůşę ŉämęđ čäpŧūřę ģřőūpş ŧő řęŧūřŉ mūľŧįpľę väřįäþľęş, őř ä şįŉģľę ūŉŉämęđ čäpŧūřę ģřőūp ŧő äđđ väřįäþľę ŧő ŉämęđ mäp väľūę. Ŗęģęχ įş čäşę įŉşęŉşįŧįvę.",
      "regex-expression": "Ůşę čäpŧūřę ģřőūpş ŧő ęχŧřäčŧ ä pőřŧįőŉ őƒ ŧĥę ƒįęľđ.",
      "regex-label": "Ŗęģūľäř ęχpřęşşįőŉ",
      "regex-map-values": "Đęƒįŉęş ŧĥę ŉämę őƒ ŧĥę väřįäþľę įƒ ŧĥę čäpŧūřę ģřőūp įş ŉőŧ ŉämęđ."
    },
    "transform": {
      "add-button": "Åđđ ŧřäŉşƒőřmäŧįőŉ",
      "heading": "Ŧřäŉşƒőřmäŧįőŉş",
      "no-transform": "Ńő ŧřäŉşƒőřmäŧįőŉş đęƒįŉęđ."
    },
    "transform-row": {
      "expression-label": "Ēχpřęşşįőŉ",
      "expression-required": "Pľęäşę đęƒįŉę äŉ ęχpřęşşįőŉ",
      "expression-tooltip": "Ŗęqūįřęđ ƒőř řęģūľäř ęχpřęşşįőŉ. Ŧĥę ęχpřęşşįőŉ ŧĥę ŧřäŉşƒőřmäŧįőŉ ŵįľľ ūşę. Ŀőģƒmŧ đőęş ŉőŧ ūşę ƒūřŧĥęř şpęčįƒįčäŧįőŉş.",
      "field-input": "ƒįęľđ",
      "field-label": "Fįęľđ",
      "field-tooltip": "Øpŧįőŉäľ. Ŧĥę ƒįęľđ ŧő ŧřäŉşƒőřm. Ĩƒ ŉőŧ şpęčįƒįęđ, ŧĥę ŧřäŉşƒőřmäŧįőŉ ŵįľľ þę äppľįęđ ŧő ŧĥę řęşūľŧş ƒįęľđ.",
      "map-value-label": "Mäp väľūę",
      "map-value-tooltip": "Øpŧįőŉäľ. Đęƒįŉęş ŧĥę ŉämę őƒ ŧĥę väřįäþľę. Ŧĥįş įş čūřřęŉŧľy őŉľy väľįđ ƒőř řęģūľäř ęχpřęşşįőŉş ŵįŧĥ ä şįŉģľę, ūŉŉämęđ čäpŧūřę ģřőūp.",
      "remove-button": "Ŗęmővę",
      "remove-tooltip": "Ŗęmővę ŧřäŉşƒőřmäŧįőŉ",
      "transform-required": "Pľęäşę şęľęčŧ ä ŧřäŉşƒőřmäŧįőŉ ŧypę",
      "type-label": "Ŧypę",
      "type-tooltip": "Ŧĥę ŧypę őƒ ŧřäŉşƒőřmäŧįőŉ ŧĥäŧ ŵįľľ þę äppľįęđ ŧő ŧĥę şőūřčę đäŧä."
    }
  },
  "dashboard": {
    "add-menu": {
      "import": "Ĩmpőřŧ ƒřőm ľįþřäřy",
      "paste-panel": "Päşŧę päŉęľ",
      "row": "Ŗőŵ",
      "visualization": "Vįşūäľįžäŧįőŉ",
      "widget": "Ŵįđģęŧ"
    },
    "alert-rules-drawer": {
      "redirect-link": "Ŀįşŧ įŉ Ğřäƒäŉä Åľęřŧįŉģ",
      "subtitle": "Åľęřŧ řūľęş řęľäŧęđ ŧő ŧĥįş đäşĥþőäřđ"
    },
    "empty": {
      "add-library-panel-body": "Åđđ vįşūäľįžäŧįőŉş ŧĥäŧ äřę şĥäřęđ ŵįŧĥ őŧĥęř đäşĥþőäřđş.",
      "add-library-panel-button": "Åđđ ľįþřäřy päŉęľ",
      "add-library-panel-header": "Åđđ ä ľįþřäřy päŉęľ",
      "add-visualization-body": "Ŝęľęčŧ ä đäŧä şőūřčę äŉđ ŧĥęŉ qūęřy äŉđ vįşūäľįžę yőūř đäŧä ŵįŧĥ čĥäřŧş, şŧäŧş äŉđ ŧäþľęş őř čřęäŧę ľįşŧş, mäřĸđőŵŉş äŉđ őŧĥęř ŵįđģęŧş.",
      "add-visualization-button": "Åđđ vįşūäľįžäŧįőŉ",
      "add-visualization-header": "Ŝŧäřŧ yőūř ŉęŵ đäşĥþőäřđ þy äđđįŉģ ä vįşūäľįžäŧįőŉ",
      "add-widget-body": "Cřęäŧę ľįşŧş, mäřĸđőŵŉş äŉđ őŧĥęř ŵįđģęŧş",
      "add-widget-button": "Åđđ ŵįđģęŧ",
      "add-widget-header": "Åđđ ä ŵįđģęŧ",
      "import-a-dashboard-body": "Ĩmpőřŧ đäşĥþőäřđ ƒřőm ƒįľę őř <1>ģřäƒäŉä.čőm</1>.",
      "import-a-dashboard-header": "Ĩmpőřŧ ä đäşĥþőäřđ",
      "import-dashboard-button": "Ĩmpőřŧ đäşĥþőäřđ"
    },
    "inspect": {
      "data-tab": "Đäŧä",
      "error-tab": "Ēřřőř",
      "json-tab": "ĴŜØŃ",
      "meta-tab": "Męŧä đäŧä",
      "query-tab": "Qūęřy",
      "stats-tab": "Ŝŧäŧş",
      "subtitle": "{{queryCount}} qūęřįęş ŵįŧĥ ŧőŧäľ qūęřy ŧįmę őƒ {{formatted}}",
      "title": "Ĩŉşpęčŧ: {{panelTitle}}"
    },
    "inspect-data": {
      "data-options": "Đäŧä őpŧįőŉş",
      "dataframe-aria-label": "Ŝęľęčŧ đäŧäƒřämę",
      "dataframe-label": "Ŝĥőŵ đäŧä ƒřämę",
      "download-csv": "Đőŵŉľőäđ CŜV",
      "download-excel-description": "Åđđş ĥęäđęř ŧő CŜV ƒőř ūşę ŵįŧĥ Ēχčęľ",
      "download-excel-label": "Đőŵŉľőäđ ƒőř Ēχčęľ",
      "download-logs": "Đőŵŉľőäđ ľőģş",
      "download-service": "Đőŵŉľőäđ şęřvįčę ģřäpĥ",
      "download-traces": "Đőŵŉľőäđ ŧřäčęş",
      "excel-header": "Ēχčęľ ĥęäđęř",
      "formatted": "Főřmäŧŧęđ đäŧä",
      "formatted-data-description": "Ŧäþľę đäŧä įş ƒőřmäŧŧęđ ŵįŧĥ őpŧįőŉş đęƒįŉęđ įŉ ŧĥę Fįęľđ äŉđ Øvęřřįđę ŧäþş.",
      "formatted-data-label": "Főřmäŧŧęđ đäŧä",
      "panel-transforms": "Päŉęľ ŧřäŉşƒőřmş",
      "series-to-columns": "Ŝęřįęş ĵőįŉęđ þy ŧįmę",
      "transformation": "Ŝęřįęş ĵőįŉęđ þy ŧįmę",
      "transformations-description": "Ŧäþľę đäŧä įş đįşpľäyęđ ŵįŧĥ ŧřäŉşƒőřmäŧįőŉş đęƒįŉęđ įŉ ŧĥę päŉęľ Ŧřäŉşƒőřm ŧäþ.",
      "transformations-label": "Åppľy päŉęľ ŧřäŉşƒőřmäŧįőŉş"
    },
    "inspect-json": {
      "dataframe-description": "Ŗäŵ đäŧä ŵįŧĥőūŧ ŧřäŉşƒőřmäŧįőŉş äŉđ ƒįęľđ čőŉƒįģ äppľįęđ. ",
      "dataframe-label": "ĐäŧäFřämę ĴŜØŃ (ƒřőm Qūęřy)",
      "panel-data-description": "Ŧĥę řäŵ mőđęľ päşşęđ ŧő ŧĥę päŉęľ vįşūäľįžäŧįőŉ",
      "panel-data-label": "Päŉęľ đäŧä",
      "panel-json-description": "Ŧĥę mőđęľ şävęđ įŉ ŧĥę đäşĥþőäřđ ĴŜØŃ ŧĥäŧ čőŉƒįģūřęş ĥőŵ ęvęřyŧĥįŉģ ŵőřĸş.",
      "panel-json-label": "Päŉęľ ĴŜØŃ",
      "select-source": "Ŝęľęčŧ şőūřčę",
      "unknown": "Ůŉĸŉőŵŉ Øþĵęčŧ: {{show}}"
    },
    "inspect-meta": {
      "no-inspector": "Ńő Męŧäđäŧä Ĩŉşpęčŧőř"
    },
    "inspect-stats": {
      "data-title": "Đäŧä şőūřčę şŧäŧş",
      "data-traceids": "Ŧřäčę ĨĐş",
      "processing-time": "Đäŧä přőčęşşįŉģ ŧįmę",
      "queries": "Ńūmþęř őƒ qūęřįęş",
      "request-time": "Ŧőŧäľ řęqūęşŧ ŧįmę",
      "rows": "Ŧőŧäľ ŉūmþęř řőŵş",
      "table-title": "Ŝŧäŧş"
    },
    "toolbar": {
      "add": "Åđđ",
      "alert-rules": "Åľęřŧ řūľęş",
      "mark-favorite": "Mäřĸ äş ƒävőřįŧę",
      "open-original": "Øpęŉ őřįģįŉäľ đäşĥþőäřđ",
      "playlist-next": "Ğő ŧő ŉęχŧ đäşĥþőäřđ",
      "playlist-previous": "Ğő ŧő přęvįőūş đäşĥþőäřđ",
      "playlist-stop": "Ŝŧőp pľäyľįşŧ",
      "refresh": "Ŗęƒřęşĥ đäşĥþőäřđ",
      "save": "Ŝävę đäşĥþőäřđ",
      "settings": "Đäşĥþőäřđ şęŧŧįŉģş",
      "share": "Ŝĥäřę đäşĥþőäřđ",
      "share-button": "Ŝĥäřę",
      "unmark-favorite": "Ůŉmäřĸ äş ƒävőřįŧę"
    },
    "validation": {
      "invalid-dashboard-id": "Cőūľđ ŉőŧ ƒįŉđ ä väľįđ Ğřäƒäŉä.čőm ĨĐ",
      "invalid-json": "Ńőŧ väľįđ ĴŜØŃ",
      "tags-expected-array": "ŧäģş ęχpęčŧęđ äřřäy",
      "tags-expected-strings": "ŧäģş ęχpęčŧęđ äřřäy őƒ şŧřįŉģş"
    }
  },
  "dashboard-import": {
    "file-dropzone": {
      "primary-text": "Ůpľőäđ đäşĥþőäřđ ĴŜØŃ ƒįľę",
      "secondary-text": "Đřäģ äŉđ đřőp ĥęřę őř čľįčĸ ŧő þřőŵşę"
    },
    "form-actions": {
      "cancel": "Cäŉčęľ",
      "load": "Ŀőäđ"
    },
    "gcom-field": {
      "label": "Fįŉđ äŉđ įmpőřŧ đäşĥþőäřđş ƒőř čőmmőŉ äppľįčäŧįőŉş äŧ <1></1>",
      "load-button": "Ŀőäđ",
      "placeholder": "Ğřäƒäŉä.čőm đäşĥþőäřđ ŮŖĿ őř ĨĐ",
      "validation-required": "Å Ğřäƒäŉä đäşĥþőäřđ ŮŖĿ őř ĨĐ įş řęqūįřęđ"
    },
    "json-field": {
      "label": "Ĩmpőřŧ vįä đäşĥþőäřđ ĴŜØŃ mőđęľ",
      "validation-required": "Ńęęđ ä đäşĥþőäřđ ĴŜØŃ mőđęľ"
    }
  },
  "dashboard-settings": {
    "annotations": {
      "title": "Åŉŉőŧäŧįőŉş"
    },
    "dashboard-delete-button": "Đęľęŧę Đäşĥþőäřđ",
    "general": {
      "auto-refresh-description": "Đęƒįŉę ŧĥę äūŧő řęƒřęşĥ įŉŧęřväľş ŧĥäŧ şĥőūľđ þę äväįľäþľę įŉ ŧĥę äūŧő řęƒřęşĥ ľįşŧ.",
      "auto-refresh-label": "Åūŧő řęƒřęşĥ",
      "description-label": "Đęşčřįpŧįőŉ",
      "editable-description": "Ŝęŧ ŧő řęäđ-őŉľy ŧő đįşäþľę äľľ ęđįŧįŉģ. Ŗęľőäđ ŧĥę đäşĥþőäřđ ƒőř čĥäŉģęş ŧő ŧäĸę ęƒƒęčŧ",
      "editable-label": "Ēđįŧäþľę",
      "folder-label": "Főľđęř",
      "panel-options-graph-tooltip-description": "Cőŉŧřőľş ŧőőľŧįp äŉđ ĥővęř ĥįģĥľįģĥŧ þęĥävįőř äčřőşş đįƒƒęřęŉŧ päŉęľş. Ŗęľőäđ ŧĥę đäşĥþőäřđ ƒőř čĥäŉģęş ŧő ŧäĸę ęƒƒęčŧ",
      "panel-options-graph-tooltip-label": "Ğřäpĥ ŧőőľŧįp",
      "panel-options-label": "Päŉęľ őpŧįőŉş",
      "tags-label": "Ŧäģş",
      "title": "Ğęŉęřäľ",
      "title-label": "Ŧįŧľę"
    },
    "json-editor": {
      "save-button": "Ŝävę čĥäŉģęş",
      "subtitle": "Ŧĥę ĴŜØŃ mőđęľ þęľőŵ įş ŧĥę đäŧä şŧřūčŧūřę ŧĥäŧ đęƒįŉęş ŧĥę đäşĥþőäřđ. Ŧĥįş įŉčľūđęş đäşĥþőäřđ şęŧŧįŉģş, päŉęľ şęŧŧįŉģş, ľäyőūŧ, qūęřįęş, äŉđ şő őŉ.",
      "title": "ĴŜØŃ Mőđęľ"
    },
    "links": {
      "title": "Ŀįŉĸş"
    },
    "permissions": {
      "title": "Pęřmįşşįőŉş"
    },
    "settings": {
      "title": "Ŝęŧŧįŉģş"
    },
    "time-picker": {
      "hide-time-picker": "Ħįđę ŧįmę pįčĸęř",
      "now-delay-description": "Ēχčľūđę řęčęŉŧ đäŧä ŧĥäŧ mäy þę įŉčőmpľęŧę.",
      "now-delay-label": "Ńőŵ đęľäy",
      "refresh-live-dashboards-description": "Cőŉŧįŉūőūşľy řę-đřäŵ päŉęľş ŵĥęřę ŧĥę ŧįmę řäŉģę řęƒęřęŉčęş 'ŉőŵ'",
      "refresh-live-dashboards-label": "Ŗęƒřęşĥ ľįvę đäşĥþőäřđş",
      "time-options-label": "Ŧįmę őpŧįőŉş",
      "time-zone-label": "Ŧįmę žőŉę",
      "week-start-label": "Ŵęęĸ şŧäřŧ"
    },
    "variables": {
      "title": "Väřįäþľęş"
    },
    "versions": {
      "title": "Vęřşįőŉş"
    }
  },
  "data-source-picker": {
    "add-new-data-source": "Cőŉƒįģūřę ä ŉęŵ đäŧä şőūřčę",
    "built-in-list": {
      "description-dashboard": "Ŗęūşę qūęřy řęşūľŧş ƒřőm őŧĥęř vįşūäľįžäŧįőŉş",
      "description-grafana": "Đįşčővęř vįşūäľįžäŧįőŉş ūşįŉģ mőčĸ đäŧä",
      "description-mixed": "Ůşę mūľŧįpľę đäŧä şőūřčęş"
    },
    "list": {
      "no-data-source-message": "Ńő đäŧä şőūřčęş ƒőūŉđ"
    },
    "modal": {
      "configure-new-data-source": "Øpęŉ ä ŉęŵ ŧäþ äŉđ čőŉƒįģūřę ä đäŧä şőūřčę",
      "input-placeholder": "Ŝęľęčŧ đäŧä şőūřčę",
      "title": "Ŝęľęčŧ đäŧä şőūřčę"
    },
    "open-advanced-button": "Øpęŉ äđväŉčęđ đäŧä şőūřčę pįčĸęř"
  },
  "data-sources": {
    "datasource-add-button": {
      "label": "Åđđ ŉęŵ đäŧä şőūřčę"
    },
    "empty-state": {
      "message": "Ńő đäŧä şőūřčęş ƒőūŉđ"
    }
  },
  "explore": {
    "add-to-dashboard": "Åđđ ŧő đäşĥþőäřđ",
    "rich-history": {
      "close-tooltip": "Cľőşę qūęřy ĥįşŧőřy",
      "datasource-a-z": "Đäŧä şőūřčę Å-Ż",
      "datasource-z-a": "Đäŧä şőūřčę Ż-Å",
      "newest-first": "Ńęŵęşŧ ƒįřşŧ",
      "oldest-first": "Øľđęşŧ ƒįřşŧ",
      "query-history": "Qūęřy ĥįşŧőřy",
      "settings": "Ŝęŧŧįŉģş",
      "starred": "Ŝŧäřřęđ"
    },
    "rich-history-card": {
      "add-comment-form": "Åđđ čőmmęŉŧ ƒőřm",
      "add-comment-tooltip": "Åđđ čőmmęŉŧ",
      "cancel": "Cäŉčęľ",
      "confirm-delete": "Đęľęŧę",
      "copy-query-tooltip": "Cőpy qūęřy ŧő čľįpþőäřđ",
      "copy-shortened-link-tooltip": "Cőpy şĥőřŧęŉęđ ľįŉĸ ŧő čľįpþőäřđ",
      "datasource-icon-label": "Đäŧä şőūřčę įčőŉ",
      "datasource-name-label": "Đäŧä şőūřčę ŉämę",
      "datasource-not-exist": "Đäŧä şőūřčę đőęş ŉőŧ ęχįşŧ äŉymőřę",
      "delete-query-confirmation-title": "Đęľęŧę",
      "delete-query-title": "Đęľęŧę qūęřy",
      "delete-query-tooltip": "Đęľęŧę qūęřy",
      "delete-starred-query-confirmation-text": "Åřę yőū şūřę yőū ŵäŉŧ ŧő pęřmäŉęŉŧľy đęľęŧę yőūř şŧäřřęđ qūęřy?",
      "edit-comment-tooltip": "Ēđįŧ čőmmęŉŧ",
      "left-pane": "Ŀęƒŧ päŉę",
      "optional-description": "Åŉ őpŧįőŉäľ đęşčřįpŧįőŉ őƒ ŵĥäŧ ŧĥę qūęřy đőęş.",
      "query-comment-label": "Qūęřy čőmmęŉŧ",
      "query-text-label": "Qūęřy ŧęχŧ",
      "right-pane": "Ŗįģĥŧ päŉę",
      "run-query-button": "Ŗūŉ qūęřy",
      "save-comment": "Ŝävę čőmmęŉŧ",
      "star-query-tooltip": "Ŝŧäř qūęřy",
      "switch-datasource-button": "Ŝŵįŧčĥ đäŧä şőūřčę äŉđ řūŉ qūęřy",
      "unstar-query-tooltip": "Ůŉşŧäř qūęřy",
      "update-comment-form": "Ůpđäŧę čőmmęŉŧ ƒőřm"
    },
    "rich-history-container": {
      "loading": "Ŀőäđįŉģ..."
    },
    "rich-history-notification": {
      "query-copied": "Qūęřy čőpįęđ ŧő čľįpþőäřđ",
      "query-deleted": "Qūęřy đęľęŧęđ"
    },
    "rich-history-queries-tab": {
      "displaying-partial-queries": "Đįşpľäyįŉģ {{ count }} qūęřįęş",
      "displaying-queries": "{{ count }} qūęřįęş",
      "filter-aria-label": "Fįľŧęř qūęřįęş ƒőř đäŧä şőūřčęş(ş)",
      "filter-history": "Fįľŧęř ĥįşŧőřy",
      "filter-placeholder": "Fįľŧęř qūęřįęş ƒőř đäŧä şőūřčęş(ş)",
      "history-local": "Ŧĥę ĥįşŧőřy įş ľőčäľ ŧő yőūř þřőŵşęř äŉđ įş ŉőŧ şĥäřęđ ŵįŧĥ őŧĥęřş.",
      "loading": "Ŀőäđįŉģ...",
      "loading-results": "Ŀőäđįŉģ řęşūľŧş...",
      "search-placeholder": "Ŝęäřčĥ qūęřįęş",
      "showing-queries": "Ŝĥőŵįŉģ {{ shown }} őƒ {{ total }} <0>Ŀőäđ mőřę</0>",
      "sort-aria-label": "Ŝőřŧ qūęřįęş",
      "sort-placeholder": "Ŝőřŧ qūęřįęş þy"
    },
    "rich-history-settings-tab": {
      "alert-info": "Ğřäƒäŉä ŵįľľ ĸęęp ęŉŧřįęş ūp ŧő {{optionLabel}}.Ŝŧäřřęđ ęŉŧřįęş ŵőŉ'ŧ þę đęľęŧęđ.",
      "change-default-tab": "Cĥäŉģę ŧĥę đęƒäūľŧ äčŧįvę ŧäþ ƒřőm “Qūęřy ĥįşŧőřy” ŧő “Ŝŧäřřęđ”",
      "clear-history-info": "Đęľęŧę äľľ őƒ yőūř qūęřy ĥįşŧőřy, pęřmäŉęŉŧľy.",
      "clear-query-history": "Cľęäř qūęřy ĥįşŧőřy",
      "clear-query-history-button": "Cľęäř qūęřy ĥįşŧőřy",
      "delete-confirm": "Đęľęŧę",
      "delete-confirm-text": "Åřę yőū şūřę yőū ŵäŉŧ ŧő pęřmäŉęŉŧľy đęľęŧę yőūř qūęřy ĥįşŧőřy?",
      "delete-title": "Đęľęŧę",
      "history-time-span": "Ħįşŧőřy ŧįmę şpäŉ",
      "history-time-span-description": "Ŝęľęčŧ ŧĥę pęřįőđ őƒ ŧįmę ƒőř ŵĥįčĥ Ğřäƒäŉä ŵįľľ şävę yőūř qūęřy ĥįşŧőřy. Ůp ŧő {{MAX_HISTORY_ITEMS}} ęŉŧřįęş ŵįľľ þę şŧőřęđ.",
      "only-show-active-datasource": "Øŉľy şĥőŵ qūęřįęş ƒőř đäŧä şőūřčę čūřřęŉŧľy äčŧįvę įŉ Ēχpľőřę",
      "query-history-deleted": "Qūęřy ĥįşŧőřy đęľęŧęđ",
      "retention-period": {
        "1-week": "1 ŵęęĸ",
        "2-days": "2 đäyş",
        "2-weeks": "2 ŵęęĸş",
        "5-days": "5 đäyş"
      }
    },
    "rich-history-starred-tab": {
      "filter-queries-aria-label": "Fįľŧęř qūęřįęş ƒőř đäŧä şőūřčęş(ş)",
      "filter-queries-placeholder": "Fįľŧęř qūęřįęş ƒőř đäŧä şőūřčęş(ş)",
      "loading": "Ŀőäđįŉģ...",
      "loading-results": "Ŀőäđįŉģ řęşūľŧş...",
      "local-history-message": "Ŧĥę ĥįşŧőřy įş ľőčäľ ŧő yőūř þřőŵşęř äŉđ įş ŉőŧ şĥäřęđ ŵįŧĥ őŧĥęřş.",
      "search-queries-placeholder": "Ŝęäřčĥ qūęřįęş",
      "showing-queries": "Ŝĥőŵįŉģ {{ shown }} őƒ {{ total }} <0>Ŀőäđ mőřę</0>",
      "sort-queries-aria-label": "Ŝőřŧ qūęřįęş",
      "sort-queries-placeholder": "Ŝőřŧ qūęřįęş þy"
    },
    "rich-history-utils": {
      "a-week-ago": "ä ŵęęĸ äģő",
      "days-ago": "{{num}} đäyş äģő",
      "default-from": "ŉőŵ-1ĥ",
      "default-to": "ŉőŵ",
      "today": "ŧőđäy",
      "two-weeks-ago": "ŧŵő ŵęęĸş äģő",
      "yesterday": "yęşŧęřđäy"
    },
    "rich-history-utils-notification": {
      "saving-failed": "Ŝävįŉģ řįčĥ ĥįşŧőřy ƒäįľęđ",
      "update-failed": "Ŗįčĥ Ħįşŧőřy ūpđäŧę ƒäįľęđ"
    },
    "secondary-actions": {
      "query-add-button": "Åđđ qūęřy",
      "query-add-button-aria-label": "Åđđ qūęřy",
      "query-history-button": "Qūęřy ĥįşŧőřy",
      "query-history-button-aria-label": "Qūęřy ĥįşŧőřy",
      "query-inspector-button": "Qūęřy įŉşpęčŧőř",
      "query-inspector-button-aria-label": "Qūęřy įŉşpęčŧőř"
    },
    "table": {
      "no-data": "0 şęřįęş řęŧūřŉęđ",
      "title": "Ŧäþľę",
      "title-with-name": "Ŧäþľę - {{name}}"
    },
    "toolbar": {
      "aria-label": "Ēχpľőřę ŧőőľþäř",
      "copy-link": "Cőpy ŮŖĿ",
      "copy-link-abs-time": "Cőpy äþşőľūŧę ŮŖĿ",
      "copy-links-absolute-category": "Ŧįmę-şyŉč ŮŖĿ ľįŉĸş (şĥäřę ŵįŧĥ ŧįmę řäŉģę įŉŧäčŧ)",
      "copy-links-normal-category": "Ńőřmäľ ŮŖĿ ľįŉĸş",
      "copy-shortened-link": "Cőpy şĥőřŧęŉęđ ŮŖĿ",
      "copy-shortened-link-abs-time": "Cőpy äþşőľūŧę şĥőřŧęŉęđ ŮŖĿ",
      "copy-shortened-link-menu": "Øpęŉ şĥőřŧęŉęđ ľįŉĸ męŉū",
      "refresh-picker-cancel": "Cäŉčęľ",
      "refresh-picker-run": "Ŗūŉ qūęřy",
      "split-close": "Cľőşę",
      "split-close-tooltip": "Cľőşę şpľįŧ päŉę",
      "split-narrow": "Ńäřřőŵ päŉę",
      "split-title": "Ŝpľįŧ",
      "split-tooltip": "Ŝpľįŧ ŧĥę päŉę",
      "split-widen": "Ŵįđęŉ päŉę"
    }
  },
  "folder-picker": {
    "loading": "Ŀőäđįŉģ ƒőľđęřş..."
  },
  "grafana-ui": {
    "drawer": {
      "close": "Cľőşę"
    },
<<<<<<< HEAD
    "empty-state": {
      "call-to-action-message": "Ŧĥęřę'ş ŉőŧĥįŉģ ĥęřę yęŧ",
      "not-found-message": "Ńő řęşūľŧş ƒőūŉđ"
    },
=======
>>>>>>> 3b498369
    "modal": {
      "close-tooltip": "Cľőşę"
    },
    "segment-async": {
      "error": "Fäįľęđ ŧő ľőäđ őpŧįőŉş",
      "loading": "Ŀőäđįŉģ őpŧįőŉş...",
      "no-options": "Ńő őpŧįőŉş ƒőūŉđ"
    },
    "select": {
      "no-options-label": "Ńő őpŧįőŉş ƒőūŉđ",
      "placeholder": "Cĥőőşę"
    }
  },
  "graph": {
    "container": {
      "content": "Ŗęŉđęřįŉģ ŧőő mäŉy şęřįęş įŉ ä şįŉģľę päŉęľ mäy įmpäčŧ pęřƒőřmäŉčę äŉđ mäĸę đäŧä ĥäřđęř ŧő řęäđ. Cőŉşįđęř řęƒįŉįŉģ yőūř qūęřįęş.",
      "show-all-series": "Ŝĥőŵ äľľ {{length}}",
      "show-only-series": "Ŝĥőŵįŉģ őŉľy {{MAX_NUMBER_OF_TIME_SERIES}} şęřįęş",
      "title": "Ğřäpĥ"
    }
  },
  "help-modal": {
    "shortcuts-category": {
      "dashboard": "Đäşĥþőäřđ",
      "focused-panel": "Főčūşęđ Päŉęľ",
      "global": "Ğľőþäľ",
      "time-range": "Ŧįmę Ŗäŉģę"
    },
    "shortcuts-description": {
      "change-theme": "Cĥäŉģę ŧĥęmę",
      "collapse-all-rows": "Cőľľäpşę äľľ řőŵş",
      "copy-time-range": "Cőpy ŧįmę řäŉģę",
      "dashboard-settings": "Đäşĥþőäřđ şęŧŧįŉģş",
      "duplicate-panel": "Đūpľįčäŧę Päŉęľ",
      "exit-edit/setting-views": "Ēχįŧ ęđįŧ/şęŧŧįŉģ vįęŵş",
      "expand-all-rows": "Ēχpäŉđ äľľ řőŵş",
      "go-to-dashboards": "Ğő ŧő Đäşĥþőäřđş",
      "go-to-explore": "Ğő ŧő Ēχpľőřę",
      "go-to-home-dashboard": "Ğő ŧő Ħőmę Đäşĥþőäřđ",
      "go-to-profile": "Ğő ŧő Přőƒįľę",
      "make-time-range-permanent": "Mäĸę ŧįmę řäŉģę äþşőľūŧę/pęřmäŉęŉŧ",
      "move-time-range-back": "Mővę ŧįmę řäŉģę þäčĸ",
      "move-time-range-forward": "Mővę ŧįmę řäŉģę ƒőřŵäřđ",
      "open-search": "Øpęŉ şęäřčĥ",
      "open-shared-modal": "Øpęŉ Päŉęľ Ŝĥäřę Mőđäľ",
      "paste-time-range": "Päşŧę ŧįmę řäŉģę",
      "refresh-all-panels": "Ŗęƒřęşĥ äľľ päŉęľş",
      "remove-panel": "Ŗęmővę Päŉęľ",
      "save-dashboard": "Ŝävę đäşĥþőäřđ",
      "show-all-shortcuts": "Ŝĥőŵ äľľ ĸęyþőäřđ şĥőřŧčūŧş",
      "toggle-active-mode": "Ŧőģģľę įŉ-äčŧįvę / vįęŵ mőđę",
      "toggle-all-panel-legends": "Ŧőģģľę äľľ päŉęľ ľęģęŉđş",
      "toggle-auto-fit": "Ŧőģģľę äūŧő ƒįŧ päŉęľş (ęχpęřįmęŉŧäľ ƒęäŧūřę)",
      "toggle-exemplars": "Ŧőģģľę ęχęmpľäřş įŉ äľľ päŉęľ",
      "toggle-graph-crosshair": "Ŧőģģľę şĥäřęđ ģřäpĥ čřőşşĥäįř",
      "toggle-kiosk": "Ŧőģģľę ĸįőşĸ mőđę (ĥįđęş ŧőp ŉäv)",
      "toggle-panel-edit": "Ŧőģģľę päŉęľ ęđįŧ vįęŵ",
      "toggle-panel-fullscreen": "Ŧőģģľę päŉęľ ƒūľľşčřęęŉ vįęŵ",
      "toggle-panel-legend": "Ŧőģģľę päŉęľ ľęģęŉđ",
      "zoom-out-time-range": "Żőőm őūŧ ŧįmę řäŉģę"
    },
    "title": "Ŝĥőřŧčūŧş"
  },
  "inspector": {
    "query": {
      "collapse-all": "Cőľľäpşę äľľ",
      "copy-to-clipboard": "Cőpy ŧő čľįpþőäřđ",
      "description": "Qūęřy įŉşpęčŧőř äľľőŵş yőū ŧő vįęŵ řäŵ řęqūęşŧ äŉđ řęşpőŉşę. Ŧő čőľľęčŧ ŧĥįş đäŧä Ğřäƒäŉä ŉęęđş ŧő įşşūę ä ŉęŵ qūęřy. Cľįčĸ řęƒřęşĥ þūŧŧőŉ þęľőŵ ŧő ŧřįģģęř ä ŉęŵ qūęřy.",
      "expand-all": "Ēχpäŉđ äľľ",
      "no-data": "Ńő řęqūęşŧ äŉđ řęşpőŉşę čőľľęčŧęđ yęŧ. Ħįŧ řęƒřęşĥ þūŧŧőŉ",
      "refresh": "Ŗęƒřęşĥ"
    }
  },
  "library-panel": {
    "add-modal": {
      "cancel": "Cäŉčęľ",
      "create": "Cřęäŧę ľįþřäřy päŉęľ",
      "error": "Ŀįþřäřy päŉęľ ŵįŧĥ ŧĥįş ŉämę äľřęäđy ęχįşŧş",
      "folder": "Ŝävę įŉ ƒőľđęř",
      "folder-description": "Ŀįþřäřy päŉęľ pęřmįşşįőŉş äřę đęřįvęđ ƒřőm ŧĥę ƒőľđęř pęřmįşşįőŉş",
      "name": "Ŀįþřäřy päŉęľ ŉämę"
    },
    "add-widget": {
      "title": "Åđđ päŉęľ ƒřőm päŉęľ ľįþřäřy"
    }
  },
  "library-panels": {
    "empty-state": {
      "message": "Ńő ľįþřäřy päŉęľş ƒőūŉđ"
    },
    "modal": {
      "body_one": "Ŧĥįş päŉęľ įş þęįŉģ ūşęđ įŉ {{count}} đäşĥþőäřđ. Pľęäşę čĥőőşę ŵĥįčĥ đäşĥþőäřđ ŧő vįęŵ ŧĥę päŉęľ įŉ:",
      "body_other": "Ŧĥįş päŉęľ įş þęįŉģ ūşęđ įŉ {{count}} đäşĥþőäřđş. Pľęäşę čĥőőşę ŵĥįčĥ đäşĥþőäřđ ŧő vįęŵ ŧĥę päŉęľ įŉ:",
      "button-cancel": "<0>Cäŉčęľ</0>",
      "button-view-panel1": "Vįęŵ päŉęľ įŉ {{label}}...",
      "button-view-panel2": "Vįęŵ päŉęľ įŉ đäşĥþőäřđ...",
      "panel-not-linked": "Päŉęľ įş ŉőŧ ľįŉĸęđ ŧő ä đäşĥþőäřđ. Åđđ ŧĥę päŉęľ ŧő ä đäşĥþőäřđ äŉđ řęŧřy.",
      "select-no-options-message": "Ńő đäşĥþőäřđş ƒőūŉđ",
      "select-placeholder": "Ŝŧäřŧ ŧypįŉģ ŧő şęäřčĥ ƒőř đäşĥþőäřđ",
      "title": "Vįęŵ päŉęľ įŉ đäşĥþőäřđ"
    },
    "save": {
      "error": "Ēřřőř şävįŉģ ľįþřäřy päŉęľ: \"{{errorMsg}}\"",
      "success": "Ŀįþřäřy päŉęľ şävęđ"
    }
  },
  "login": {
    "error": {
      "blocked": "Ÿőū ĥävę ęχčęęđęđ ŧĥę ŉūmþęř őƒ ľőģįŉ äŧŧęmpŧş ƒőř ŧĥįş ūşęř. Pľęäşę ŧřy äģäįŉ ľäŧęř.",
      "invalid-user-or-password": "Ĩŉväľįđ ūşęřŉämę őř päşşŵőřđ",
      "title": "Ŀőģįŉ ƒäįľęđ",
      "unknown": "Ůŉĸŉőŵŉ ęřřőř őččūřřęđ"
    },
    "forgot-password": "Főřģőŧ yőūř päşşŵőřđ?",
    "form": {
      "password-label": "Päşşŵőřđ",
      "password-required": "Päşşŵőřđ įş řęqūįřęđ",
      "submit-label": "Ŀőģ įŉ",
      "submit-loading-label": "Ŀőģģįŉģ įŉ...",
      "username-label": "Ēmäįľ őř ūşęřŉämę",
      "username-required": "Ēmäįľ őř ūşęřŉämę įş řęqūįřęđ"
    },
    "services": {
      "sing-in-with-prefix": "Ŝįģŉ įŉ ŵįŧĥ {{serviceName}}"
    },
    "signup": {
      "button-label": "Ŝįģŉ ūp",
      "new-to-question": "Ńęŵ ŧő Ğřäƒäŉä?"
    }
  },
  "migrate-to-cloud": {
    "can-i-move": {
      "body": "Øŉčę yőū čőŉŉęčŧ ŧĥįş įŉşŧäľľäŧįőŉ ŧő ä čľőūđ şŧäčĸ, yőū'ľľ þę äþľę ŧő ūpľőäđ đäŧä şőūřčęş äŉđ đäşĥþőäřđş.",
      "link-title": "Ŀęäřŉ äþőūŧ mįģřäŧįŉģ őŧĥęř şęŧŧįŉģş",
      "title": "Cäŉ Ĩ mővę ŧĥįş įŉşŧäľľäŧįőŉ ŧő Ğřäƒäŉä Cľőūđ?"
    },
    "connect-modal": {
      "body-cloud-stack": "Ÿőū'ľľ äľşő ŉęęđ ä čľőūđ şŧäčĸ. Ĩƒ yőū ĵūşŧ şįģŉęđ ūp, ŵę'ľľ äūŧőmäŧįčäľľy čřęäŧę yőūř ƒįřşŧ şŧäčĸ. Ĩƒ yőū ĥävę äŉ äččőūŉŧ, yőū'ľľ ŉęęđ ŧő şęľęčŧ őř čřęäŧę ä şŧäčĸ.",
      "body-get-started": "Ŧő ģęŧ şŧäřŧęđ, yőū'ľľ ŉęęđ ä Ğřäƒäŉä.čőm äččőūŉŧ.",
      "body-sign-up": "Ŝįģŉ ūp ƒőř ä Ğřäƒäŉä.čőm äččőūŉŧ",
      "body-token": "Ÿőūř şęľƒ-mäŉäģęđ Ğřäƒäŉä įŉşŧäľľäŧįőŉ ŉęęđş şpęčįäľ äččęşş ŧő şęčūřęľy mįģřäŧę čőŉŧęŉŧ. Ÿőū'ľľ ŉęęđ ŧő čřęäŧę ä mįģřäŧįőŉ ŧőĸęŉ őŉ yőūř čĥőşęŉ čľőūđ şŧäčĸ.",
      "body-token-field": "Mįģřäŧįőŉ ŧőĸęŉ",
      "body-token-field-placeholder": "Päşŧę ŧőĸęŉ ĥęřę",
      "body-token-instructions": "Ŀőģ įŉŧő yőūř čľőūđ şŧäčĸ äŉđ ŉävįģäŧę ŧő Åđmįŉįşŧřäŧįőŉ, Ğęŉęřäľ, Mįģřäŧę ŧő Ğřäƒäŉä Cľőūđ. Cřęäŧę ä mįģřäŧįőŉ ŧőĸęŉ őŉ ŧĥäŧ şčřęęŉ äŉđ päşŧę ŧĥę ŧőĸęŉ ĥęřę.",
      "body-view-stacks": "Vįęŵ my čľőūđ şŧäčĸş",
      "cancel": "Cäŉčęľ",
      "connect": "Cőŉŉęčŧ ŧő ŧĥįş şŧäčĸ",
      "connecting": "Cőŉŉęčŧįŉģ ŧő ŧĥįş şŧäčĸ...",
      "title": "Cőŉŉęčŧ ŧő ä čľőūđ şŧäčĸ",
      "token-error-description": "Ŧĥęřę ŵäş äŉ ęřřőř şävįŉģ ŧĥę ŧőĸęŉ. Ŝęę ŧĥę Ğřäƒäŉä şęřvęř ľőģş ƒőř mőřę đęŧäįľş.",
      "token-error-title": "Ēřřőř şävįŉģ ŧőĸęŉ",
      "token-required-error": "Mįģřäŧįőŉ ŧőĸęŉ įş řęqūįřęđ"
    },
    "cta": {
      "button": "Mįģřäŧę ŧĥįş įŉşŧäŉčę ŧő Cľőūđ",
      "header": "Ŀęŧ ūş mäŉäģę yőūř Ğřäƒäŉä şŧäčĸ"
    },
    "disconnect-modal": {
      "body": "Ŧĥįş ŵįľľ řęmővę ŧĥę mįģřäŧįőŉ ŧőĸęŉ ƒřőm ŧĥįş įŉşŧäľľäŧįőŉ. Ĩƒ yőū ŵįşĥ ŧő ūpľőäđ mőřę řęşőūřčęş įŉ ŧĥę ƒūŧūřę, yőū ŵįľľ ŉęęđ ŧő ęŉŧęř ä ŉęŵ mįģřäŧįőŉ ŧőĸęŉ.",
      "cancel": "Cäŉčęľ",
      "disconnect": "Đįşčőŉŉęčŧ",
      "disconnecting": "Đįşčőŉŉęčŧįŉģ...",
      "error": "Ŧĥęřę ŵäş äŉ ęřřőř đįşčőŉŉęčŧįŉģ",
      "title": "Đįşčőŉŉęčŧ ƒřőm čľőūđ şŧäčĸ"
    },
    "get-started": {
      "body": "Ŧĥę mįģřäŧįőŉ přőčęşş mūşŧ þę şŧäřŧęđ ƒřőm yőūř şęľƒ-mäŉäģęđ Ğřäƒäŉä įŉşŧäŉčę.",
      "configure-pdc-link": "Cőŉƒįģūřę PĐC ƒőř ŧĥįş şŧäčĸ",
      "link-title": "Ŀęäřŉ mőřę äþőūŧ Přįväŧę Đäŧä Ŝőūřčę Cőŉŉęčŧ",
      "step-1": "Ŀőģ įŉ ŧő yőūř şęľƒ-mäŉäģęđ įŉşŧäŉčę äŉđ ŉävįģäŧę ŧő Åđmįŉįşŧřäŧįőŉ, Ğęŉęřäľ, Mįģřäŧę ŧő Ğřäƒäŉä Cľőūđ.",
      "step-2": "Ŝęľęčŧ \"Mįģřäŧę ŧĥįş įŉşŧäŉčę ŧő Cľőūđ\".",
      "step-3": "Ÿőū'ľľ þę přőmpŧęđ ƒőř ä mįģřäŧįőŉ ŧőĸęŉ. Ğęŉęřäŧę őŉę ƒřőm ŧĥįş şčřęęŉ.",
      "step-4": "Ĩŉ yőūř şęľƒ-mäŉäģęđ įŉşŧäŉčę, şęľęčŧ \"Ůpľőäđ ęvęřyŧĥįŉģ\" ŧő ūpľőäđ đäŧä şőūřčęş äŉđ đäşĥþőäřđş ŧő ŧĥįş čľőūđ şŧäčĸ.",
      "step-5": "Ĩƒ şőmę őƒ yőūř đäŧä şőūřčęş ŵįľľ ŉőŧ ŵőřĸ ővęř ŧĥę pūþľįč įŉŧęřŉęŧ, yőū’ľľ ŉęęđ ŧő įŉşŧäľľ Přįväŧę Đäŧä Ŝőūřčę Cőŉŉęčŧ įŉ yőūř şęľƒ-mäŉäģęđ ęŉvįřőŉmęŉŧ.",
      "title": "Ħőŵ ŧő ģęŧ şŧäřŧęđ"
    },
    "is-it-secure": {
      "body": "Ğřäƒäŉä Ŀäþş įş čőmmįŧŧęđ ŧő mäįŉŧäįŉįŉģ ŧĥę ĥįģĥęşŧ şŧäŉđäřđş őƒ đäŧä přįväčy äŉđ şęčūřįŧy. ßy įmpľęmęŉŧįŉģ įŉđūşŧřy-şŧäŉđäřđ şęčūřįŧy ŧęčĥŉőľőģįęş äŉđ přőčęđūřęş, ŵę ĥęľp přőŧęčŧ őūř čūşŧőmęřş' đäŧä ƒřőm ūŉäūŧĥőřįžęđ äččęşş, ūşę, őř đįşčľőşūřę.",
      "link-title": "Ğřäƒäŉä Ŀäþş Ŧřūşŧ Cęŉŧęř",
      "title": "Ĩş įŧ şęčūřę?"
    },
    "migrate-to-this-stack": {
      "body": "Ŝőmę čőŉƒįģūřäŧįőŉ ƒřőm yőūř şęľƒ-mäŉäģęđ Ğřäƒäŉä įŉşŧäŉčę čäŉ þę äūŧőmäŧįčäľľy čőpįęđ ŧő ŧĥįş čľőūđ şŧäčĸ.",
      "link-title": "Vįęŵ ŧĥę ƒūľľ mįģřäŧįőŉ ģūįđę",
      "title": "Mįģřäŧę čőŉƒįģūřäŧįőŉ ŧő ŧĥįş şŧäčĸ"
    },
    "migration-token": {
      "body": "Ÿőūř şęľƒ-mäŉäģęđ Ğřäƒäŉä įŉşŧäŉčę ŵįľľ řęqūįřę ä şpęčįäľ äūŧĥęŉŧįčäŧįőŉ ŧőĸęŉ ŧő şęčūřęľy čőŉŉęčŧ ŧő ŧĥįş čľőūđ şŧäčĸ.",
      "delete-modal-body": "Ĩƒ yőū'vę äľřęäđy ūşęđ ŧĥįş ŧőĸęŉ ŵįŧĥ ä şęľƒ-mäŉäģęđ įŉşŧäľľäŧįőŉ, ŧĥäŧ įŉşŧäľľäŧįőŉ ŵįľľ ŉő ľőŉģęř þę äþľę ŧő ūpľőäđ čőŉŧęŉŧ.",
      "delete-modal-cancel": "Cäŉčęľ",
      "delete-modal-confirm": "Đęľęŧę",
      "delete-modal-deleting": "Đęľęŧįŉģ...",
      "delete-modal-title": "Đęľęŧę mįģřäŧįőŉ ŧőĸęŉ",
      "error-body": "Ůŉäþľę ŧő ģęŉęřäŧę ä mįģřäŧįőŉ ŧőĸęŉ. Pľęäşę ŧřy äģäįŉ ľäŧęř.",
      "error-title": "Ŝőmęŧĥįŉģ ŵęŉŧ ŵřőŉģ",
      "generate-button": "Ğęŉęřäŧę ä mįģřäŧįőŉ ŧőĸęŉ",
      "generate-button-loading": "Ğęŉęřäŧįŉģ ä mįģřäŧįőŉ ŧőĸęŉ...",
      "modal-close": "Cľőşę",
      "modal-copy-and-close": "Cőpy ŧő čľįpþőäřđ äŉđ čľőşę",
      "modal-copy-button": "Cőpy ŧő čľįpþőäřđ",
      "modal-field-description": "Cőpy ŧĥę ŧőĸęŉ ŉőŵ äş yőū ŵįľľ ŉőŧ þę äþľę ŧő şęę įŧ äģäįŉ. Ŀőşįŉģ ä ŧőĸęŉ řęqūįřęş čřęäŧįŉģ ä ŉęŵ őŉę.",
      "modal-field-label": "Ŧőĸęŉ",
      "modal-title": "Mįģřäŧįőŉ ŧőĸęŉ čřęäŧęđ",
      "status": "Cūřřęŉŧ şŧäŧūş: <1></1>",
      "title": "Mįģřäŧįőŉ ŧőĸęŉ"
    },
    "pdc": {
      "body": "Ēχpőşįŉģ yőūř đäŧä şőūřčęş ŧő ŧĥę įŉŧęřŉęŧ čäŉ řäįşę şęčūřįŧy čőŉčęřŉş. Přįväŧę đäŧä şőūřčę čőŉŉęčŧ (PĐC) äľľőŵş Ğřäƒäŉä Cľőūđ ŧő äččęşş yőūř ęχįşŧįŉģ đäŧä şőūřčęş ővęř ä şęčūřę ŉęŧŵőřĸ ŧūŉŉęľ.",
      "link-title": "Ŀęäřŉ äþőūŧ PĐC",
      "title": "Ńőŧ äľľ my đäŧä şőūřčęş äřę őŉ ŧĥę pūþľįč įŉŧęřŉęŧ"
    },
    "pricing": {
      "body": "Ğřäƒäŉä Cľőūđ ĥäş ä ģęŉęřőūş ƒřęę pľäŉ äŉđ ä 14 đäy ūŉľįmįŧęđ ūşäģę ŧřįäľ. Åƒŧęř yőūř ŧřįäľ ęχpįřęş, yőū'ľľ þę þįľľęđ þäşęđ őŉ ūşäģę ővęř ŧĥę ƒřęę pľäŉ ľįmįŧş.",
      "link-title": "Ğřäƒäŉä Cľőūđ přįčįŉģ",
      "title": "Ħőŵ mūčĥ đőęş įŧ čőşŧ?"
    },
    "resource-status": {
      "error-details-button": "Đęŧäįľş",
      "failed": "Ēřřőř",
      "migrated": "Ůpľőäđęđ ŧő čľőūđ",
      "migrating": "Ůpľőäđįŉģ...",
      "not-migrated": "Ńőŧ yęŧ ūpľőäđęđ",
      "unknown": "Ůŉĸŉőŵŉ"
    },
    "resource-table": {
      "unknown-datasource-title": "Đäŧä şőūřčę {{datasourceUID}}",
      "unknown-datasource-type": "Ůŉĸŉőŵŉ đäŧä şőūřčę"
    },
    "resource-type": {
      "dashboard": "Đäşĥþőäřđ",
      "datasource": "Đäŧä şőūřčę",
      "folder": "Főľđęř",
      "unknown": "Ůŉĸŉőŵŉ"
    },
    "summary": {
      "disconnect": "Đįşčőŉŉęčŧ",
      "disconnect-error-description": "Ŝęę ŧĥę Ğřäƒäŉä şęřvęř ľőģş ƒőř mőřę đęŧäįľş",
      "disconnect-error-title": "Ŧĥęřę ŵäş äŉ ęřřőř đįşčőŉŉęčŧįŉģ",
      "run-migration-error-description": "Ŝęę ŧĥę Ğřäƒäŉä şęřvęř ľőģş ƒőř mőřę đęŧäįľş",
      "run-migration-error-title": "Ŧĥęřę ŵäş äŉ ęřřőř mįģřäŧįŉģ yőūř řęşőūřčęş",
      "start-migration": "Ůpľőäđ ęvęřyŧĥįŉģ",
      "target-stack-title": "Ůpľőäđįŉģ ŧő"
    },
    "token-status": {
      "active": "Ŧőĸęŉ čřęäŧęđ äŉđ äčŧįvę",
      "no-active": "Ńő äčŧįvę ŧőĸęŉ"
    },
    "what-is-cloud": {
      "body": "Ğřäƒäŉä čľőūđ įş ä ƒūľľy mäŉäģęđ čľőūđ-ĥőşŧęđ őþşęřväþįľįŧy pľäŧƒőřm įđęäľ ƒőř čľőūđ ŉäŧįvę ęŉvįřőŉmęŉŧş. Ĩŧ'ş ęvęřyŧĥįŉģ yőū ľővę äþőūŧ Ğřäƒäŉä ŵįŧĥőūŧ ŧĥę ővęřĥęäđ őƒ mäįŉŧäįŉįŉģ, ūpģřäđįŉģ, äŉđ şūppőřŧįŉģ äŉ įŉşŧäľľäŧįőŉ.",
      "link-title": "Ŀęäřŉ äþőūŧ čľőūđ ƒęäŧūřęş",
      "title": "Ŵĥäŧ įş Ğřäƒäŉä Cľőūđ?"
    },
    "why-host": {
      "body": "Ĩŉ äđđįŧįőŉ ŧő ŧĥę čőŉvęŉįęŉčę őƒ mäŉäģęđ ĥőşŧįŉģ, Ğřäƒäŉä Cľőūđ įŉčľūđęş mäŉy čľőūđ-ęχčľūşįvę ƒęäŧūřęş ľįĸę ŜĿØş, įŉčįđęŉŧ mäŉäģęmęŉŧ, mäčĥįŉę ľęäřŉįŉģ, äŉđ pőŵęřƒūľ őþşęřväþįľįŧy įŉŧęģřäŧįőŉş.",
      "link-title": "Mőřę qūęşŧįőŉş? Ŧäľĸ ŧő äŉ ęχpęřŧ",
      "title": "Ŵĥy ĥőşŧ ŵįŧĥ Ğřäƒäŉä?"
    }
  },
  "nav": {
    "add-new-connections": {
      "title": "Åđđ ŉęŵ čőŉŉęčŧįőŉ"
    },
    "admin": {
      "subtitle": "Mäŉäģę şęřvęř-ŵįđę şęŧŧįŉģş äŉđ äččęşş ŧő řęşőūřčęş şūčĥ äş őřģäŉįžäŧįőŉş, ūşęřş, äŉđ ľįčęŉşęş",
      "title": "Ŝęřvęř äđmįŉ"
    },
    "alert-list-legacy": {
      "title": "Åľęřŧ řūľęş"
    },
    "alerting": {
      "subtitle": "Ŀęäřŉ äþőūŧ přőþľęmş įŉ yőūř şyşŧęmş mőmęŉŧş äƒŧęř ŧĥęy őččūř",
      "title": "Åľęřŧįŉģ"
    },
    "alerting-admin": {
      "title": "Åđmįŉ"
    },
    "alerting-am-routes": {
      "subtitle": "Đęŧęřmįŉę ĥőŵ äľęřŧş äřę řőūŧęđ ŧő čőŉŧäčŧ pőįŉŧş",
      "title": "Ńőŧįƒįčäŧįőŉ pőľįčįęş"
    },
    "alerting-channels": {
      "title": "Ńőŧįƒįčäŧįőŉ čĥäŉŉęľş"
    },
    "alerting-groups": {
      "subtitle": "Ŝęę ģřőūpęđ äľęřŧş ƒřőm äŉ Åľęřŧmäŉäģęř įŉşŧäŉčę",
      "title": "Ğřőūpş"
    },
    "alerting-home": {
      "title": "Ħőmę"
    },
    "alerting-legacy": {
      "title": "Åľęřŧįŉģ (ľęģäčy)"
    },
    "alerting-list": {
      "subtitle": "Ŗūľęş ŧĥäŧ đęŧęřmįŉę ŵĥęŧĥęř äŉ äľęřŧ ŵįľľ ƒįřę",
      "title": "Åľęřŧ řūľęş"
    },
    "alerting-receivers": {
      "subtitle": "Cĥőőşę ĥőŵ ŧő ŉőŧįƒy yőūř čőŉŧäčŧ pőįŉŧş ŵĥęŉ äŉ äľęřŧ įŉşŧäŉčę ƒįřęş",
      "title": "Cőŉŧäčŧ pőįŉŧş"
    },
    "alerting-silences": {
      "subtitle": "Ŝŧőp ŉőŧįƒįčäŧįőŉş ƒřőm őŉę őř mőřę äľęřŧįŉģ řūľęş",
      "title": "Ŝįľęŉčęş"
    },
    "alerting-upgrade": {
      "subtitle": "Ůpģřäđę yőūř ęχįşŧįŉģ ľęģäčy äľęřŧş äŉđ ŉőŧįƒįčäŧįőŉ čĥäŉŉęľş ŧő ŧĥę ŉęŵ Ğřäƒäŉä Åľęřŧįŉģ",
      "title": "Åľęřŧįŉģ ūpģřäđę"
    },
    "alerts-and-incidents": {
      "subtitle": "Åľęřŧįŉģ äŉđ įŉčįđęŉŧ mäŉäģęmęŉŧ äppş",
      "title": "Åľęřŧş & ĨŖM"
    },
    "api-keys": {
      "subtitle": "Mäŉäģę äŉđ čřęäŧę ÅPĨ ĸęyş ŧĥäŧ äřę ūşęđ ŧő įŉŧęřäčŧ ŵįŧĥ Ğřäƒäŉä ĦŦŦP ÅPĨş",
      "title": "ÅPĨ ĸęyş"
    },
    "application": {
      "title": "Åppľįčäŧįőŉ"
    },
    "apps": {
      "subtitle": "Åpp pľūģįŉş ŧĥäŧ ęχŧęŉđ ŧĥę Ğřäƒäŉä ęχpęřįęŉčę",
      "title": "Åppş"
    },
    "authentication": {
      "title": "Åūŧĥęŉŧįčäŧįőŉ"
    },
    "collector": {
      "title": "Cőľľęčŧőř"
    },
    "config": {
      "title": "Åđmįŉįşŧřäŧįőŉ"
    },
    "config-access": {
      "subtitle": "Cőŉƒįģūřę äččęşş ƒőř įŉđįvįđūäľ ūşęřş, ŧęämş, äŉđ şęřvįčę äččőūŉŧş",
      "title": "Ůşęřş äŉđ äččęşş"
    },
    "config-general": {
      "subtitle": "Mäŉäģę đęƒäūľŧ přęƒęřęŉčęş äŉđ şęŧŧįŉģş äčřőşş Ğřäƒäŉä",
      "title": "Ğęŉęřäľ"
    },
    "config-plugins": {
      "subtitle": "Ĩŉşŧäľľ pľūģįŉş äŉđ đęƒįŉę ŧĥę řęľäŧįőŉşĥįpş þęŧŵęęŉ đäŧä",
      "title": "Pľūģįŉş äŉđ đäŧä"
    },
    "connect-data": {
      "title": "Cőŉŉęčŧ đäŧä"
    },
    "connections": {
      "subtitle": "ßřőŵşę äŉđ čřęäŧę ŉęŵ čőŉŉęčŧįőŉş",
      "title": "Cőŉŉęčŧįőŉş"
    },
    "correlations": {
      "subtitle": "Åđđ äŉđ čőŉƒįģūřę čőřřęľäŧįőŉş",
      "title": "Cőřřęľäŧįőŉş"
    },
    "create": {
      "title": "Cřęäŧę"
    },
    "create-alert": {
      "title": "Cřęäŧę äľęřŧ řūľę"
    },
    "create-dashboard": {
      "title": "Đäşĥþőäřđ"
    },
    "create-folder": {
      "title": "Főľđęř"
    },
    "create-import": {
      "title": "Ĩmpőřŧ đäşĥþőäřđ"
    },
    "dashboards": {
      "subtitle": "Cřęäŧę äŉđ mäŉäģę đäşĥþőäřđş ŧő vįşūäľįžę yőūř đäŧä",
      "title": "Đäşĥþőäřđş"
    },
    "data-sources": {
      "subtitle": "Vįęŵ äŉđ mäŉäģę yőūř čőŉŉęčŧęđ đäŧä şőūřčę čőŉŉęčŧįőŉş",
      "title": "Đäŧä şőūřčęş"
    },
    "datasources": {
      "subtitle": "Åđđ äŉđ čőŉƒįģūřę đäŧä şőūřčęş",
      "title": "Đäŧä şőūřčęş"
    },
    "detect": {
      "title": "Đęŧęčŧ"
    },
    "explore": {
      "title": "Ēχpľőřę"
    },
    "frontend": {
      "subtitle": "Ğäįŉ řęäľ ūşęř mőŉįŧőřįŉģ įŉşįģĥŧş",
      "title": "Fřőŉŧęŉđ"
    },
    "frontend-app": {
      "title": "Fřőŉŧęŉđ"
    },
    "global-orgs": {
      "subtitle": "Ĩşőľäŧęđ įŉşŧäŉčęş őƒ Ğřäƒäŉä řūŉŉįŉģ őŉ ŧĥę şämę şęřvęř",
      "title": "Øřģäŉįžäŧįőŉş"
    },
    "global-users": {
      "subtitle": "Mäŉäģę ūşęřş įŉ Ğřäƒäŉä",
      "title": "Ůşęřş"
    },
    "grafana-quaderno": {
      "title": "Ğřäƒäŉä Qūäđęřŉő"
    },
    "help": {
      "title": "Ħęľp"
    },
    "help/community": "Cőmmūŉįŧy",
    "help/documentation": "Đőčūmęŉŧäŧįőŉ",
    "help/keyboard-shortcuts": "Ķęyþőäřđ şĥőřŧčūŧş",
    "help/support": "Ŝūppőřŧ",
    "home": {
      "title": "Ħőmę"
    },
    "incidents": {
      "title": "Ĩŉčįđęŉŧş"
    },
    "infrastructure": {
      "subtitle": "Ůŉđęřşŧäŉđ yőūř įŉƒřäşŧřūčŧūřę'ş ĥęäľŧĥ",
      "title": "Ĩŉƒřäşŧřūčŧūřę"
    },
    "integrations": {
      "title": "Ĩŉŧęģřäŧįőŉş"
    },
    "k6": {
      "title": "Pęřƒőřmäŉčę"
    },
    "kubernetes": {
      "title": "Ķūþęřŉęŧęş"
    },
    "library-panels": {
      "subtitle": "Ŗęūşäþľę päŉęľş ŧĥäŧ čäŉ þę äđđęđ ŧő mūľŧįpľę đäşĥþőäřđş",
      "title": "Ŀįþřäřy päŉęľş"
    },
    "machine-learning": {
      "title": "Mäčĥįŉę ľęäřŉįŉģ"
    },
    "manage-folder": {
      "subtitle": "Mäŉäģę ƒőľđęř đäşĥþőäřđş äŉđ pęřmįşşįőŉş"
    },
    "migrate-to-cloud": {
      "subtitle": "Cőpy čőŉƒįģūřäŧįőŉ ƒřőm yőūř şęľƒ-mäŉäģęđ įŉşŧäľľäŧįőŉ ŧő ä čľőūđ şŧäčĸ",
      "title": "Mįģřäŧę ŧő Ğřäƒäŉä Cľőūđ"
    },
    "monitoring": {
      "subtitle": "Mőŉįŧőřįŉģ äŉđ įŉƒřäşŧřūčŧūřę äppş",
      "title": "Øþşęřväþįľįŧy"
    },
    "new": {
      "title": "Ńęŵ"
    },
    "new-dashboard": {
      "title": "Ńęŵ đäşĥþőäřđ"
    },
    "new-folder": {
      "title": "Ńęŵ ƒőľđęř"
    },
    "observability": {
      "title": "Øþşęřväþįľįŧy"
    },
    "oncall": {
      "title": "ØŉCäľľ"
    },
    "org-settings": {
      "subtitle": "Mäŉäģę přęƒęřęŉčęş äčřőşş äŉ őřģäŉįžäŧįőŉ",
      "title": "Đęƒäūľŧ přęƒęřęŉčęş"
    },
    "playlists": {
      "subtitle": "Ğřőūpş őƒ đäşĥþőäřđş ŧĥäŧ äřę đįşpľäyęđ įŉ ä şęqūęŉčę",
      "title": "Pľäyľįşŧş"
    },
    "plugins": {
      "subtitle": "Ēχŧęŉđ ŧĥę Ğřäƒäŉä ęχpęřįęŉčę ŵįŧĥ pľūģįŉş",
      "title": "Pľūģįŉş"
    },
    "private-data-source-connections": {
      "subtitle": "Qūęřy đäŧä ŧĥäŧ ľįvęş ŵįŧĥįŉ ä şęčūřęđ ŉęŧŵőřĸ ŵįŧĥőūŧ őpęŉįŉģ ŧĥę ŉęŧŵőřĸ ŧő įŉþőūŉđ ŧřäƒƒįč ƒřőm Ğřäƒäŉä Cľőūđ. Ŀęäřŉ mőřę įŉ őūř đőčş.",
      "title": "Přįväŧę đäŧä şőūřčę čőŉŉęčŧ"
    },
    "profile/notifications": {
      "title": "Ńőŧįƒįčäŧįőŉ ĥįşŧőřy"
    },
    "profile/password": {
      "title": "Cĥäŉģę päşşŵőřđ"
    },
    "profile/settings": {
      "title": "Přőƒįľę"
    },
    "profiles": {
      "title": "Přőƒįľęş"
    },
    "public": {
      "title": "Pūþľįč đäşĥþőäřđş"
    },
    "recorded-queries": {
      "title": "Ŗęčőřđęđ qūęřįęş"
    },
    "reporting": {
      "title": "Ŗępőřŧįŉģ"
    },
    "scenes": {
      "title": "Ŝčęŉęş"
    },
    "search": {
      "placeholderCommandPalette": "Ŝęäřčĥ őř ĵūmp ŧő..."
    },
    "search-dashboards": {
      "title": "Ŝęäřčĥ đäşĥþőäřđş"
    },
    "server-settings": {
      "subtitle": "Vįęŵ ŧĥę şęŧŧįŉģş đęƒįŉęđ įŉ yőūř Ğřäƒäŉä čőŉƒįģ",
      "title": "Ŝęŧŧįŉģş"
    },
    "service-accounts": {
      "subtitle": "Ůşę şęřvįčę äččőūŉŧş ŧő řūŉ äūŧőmäŧęđ ŵőřĸľőäđş įŉ Ğřäƒäŉä",
      "title": "Ŝęřvįčę äččőūŉŧş"
    },
    "sign-out": {
      "title": "Ŝįģŉ őūŧ"
    },
    "slo": {
      "title": "ŜĿØ"
    },
    "snapshots": {
      "subtitle": "Ĩŉŧęřäčŧįvę, pūþľįčäľľy äväįľäþľę, pőįŉŧ-įŉ-ŧįmę řępřęşęŉŧäŧįőŉş őƒ đäşĥþőäřđş",
      "title": "Ŝŉäpşĥőŧş"
    },
    "starred": {
      "title": "Ŝŧäřřęđ"
    },
    "starred-empty": {
      "title": "Ÿőūř şŧäřřęđ đäşĥþőäřđş ŵįľľ äppęäř ĥęřę"
    },
    "statistics-and-licensing": {
      "title": "Ŝŧäŧįşŧįčş äŉđ ľįčęŉşįŉģ"
    },
    "storage": {
      "subtitle": "Mäŉäģę ƒįľę şŧőřäģę",
      "title": "Ŝŧőřäģę"
    },
    "support-bundles": {
      "subtitle": "Đőŵŉľőäđ şūppőřŧ þūŉđľęş",
      "title": "Ŝūppőřŧ þūŉđľęş"
    },
    "synthetics": {
      "title": "Ŝyŉŧĥęŧįčş"
    },
    "teams": {
      "subtitle": "Ğřőūpş őƒ ūşęřş ŧĥäŧ ĥävę čőmmőŉ đäşĥþőäřđ äŉđ pęřmįşşįőŉ ŉęęđş",
      "title": "Ŧęämş"
    },
    "testing-and-synthetics": {
      "subtitle": "Øpŧįmįžę pęřƒőřmäŉčę ŵįŧĥ ĸ6 äŉđ Ŝyŉŧĥęŧįč Mőŉįŧőřįŉģ įŉşįģĥŧş",
      "title": "Ŧęşŧįŉģ & şyŉŧĥęŧįčş"
    },
    "upgrading": {
      "title": "Ŝŧäŧş äŉđ ľįčęŉşę"
    },
    "users": {
      "subtitle": "Ĩŉvįŧę äŉđ äşşįģŉ řőľęş ŧő ūşęřş",
      "title": "Ůşęřş"
    }
  },
  "navigation": {
    "kiosk": {
      "tv-alert": "Přęşş ĒŜC ŧő ęχįŧ ĸįőşĸ mőđę"
    },
    "megamenu": {
      "close": "Cľőşę męŉū",
      "dock": "Đőčĸ męŉū",
      "list-label": "Ńävįģäŧįőŉ",
      "undock": "Ůŉđőčĸ męŉū"
    },
    "toolbar": {
      "close-menu": "Cľőşę męŉū",
      "enable-kiosk": "Ēŉäþľę ĸįőşĸ mőđę",
      "open-menu": "Øpęŉ męŉū",
      "toggle-search-bar": "Ŧőģģľę ŧőp şęäřčĥ þäř"
    }
  },
  "news": {
    "drawer": {
      "close": "Cľőşę Đřäŵęř"
    },
    "title": "Ŀäŧęşŧ ƒřőm ŧĥę þľőģ"
  },
  "notifications": {
    "starred-dashboard": "Đäşĥþőäřđ şŧäřřęđ",
    "unstarred-dashboard": "Đäşĥþőäřđ ūŉşŧäřřęđ"
  },
  "panel": {
    "header-menu": {
      "copy": "Cőpy",
      "create-library-panel": "Cřęäŧę ľįþřäřy päŉęľ",
      "duplicate": "Đūpľįčäŧę",
      "edit": "Ēđįŧ",
      "explore": "Ēχpľőřę",
      "get-help": "Ğęŧ ĥęľp",
      "hide-legend": "Ħįđę ľęģęŉđ",
      "inspect": "Ĩŉşpęčŧ",
      "inspect-data": "Đäŧä",
      "inspect-json": "Päŉęľ ĴŜØŃ",
      "more": "Mőřę...",
      "new-alert-rule": "Ńęŵ äľęřŧ řūľę",
      "query": "Qūęřy",
      "remove": "Ŗęmővę",
      "share": "Ŝĥäřę",
      "show-legend": "Ŝĥőŵ ľęģęŉđ",
      "unlink-library-panel": "Ůŉľįŉĸ ľįþřäřy päŉęľ",
      "view": "Vįęŵ"
    }
  },
  "playlist-edit": {
    "error-prefix": "Ēřřőř ľőäđįŉģ pľäyľįşŧ:",
    "form": {
      "add-tag-label": "Åđđ þy ŧäģ",
      "add-tag-placeholder": "Ŝęľęčŧ ä ŧäģ",
      "add-title-label": "Åđđ þy ŧįŧľę",
      "cancel": "Cäŉčęľ",
      "heading": "Åđđ đäşĥþőäřđş",
      "interval-label": "Ĩŉŧęřväľ",
      "interval-placeholder": "5m",
      "interval-required": "Ĩŉŧęřväľ įş řęqūįřęđ",
      "name-label": "Ńämę",
      "name-placeholder": "Ńämę",
      "name-required": "Ńämę įş řęqūįřęđ",
      "save": "Ŝävę",
      "table-delete": "Đęľęŧę pľäyľįşŧ įŧęm",
      "table-drag": "Đřäģ äŉđ đřőp ŧő řęőřđęř",
      "table-empty": "Pľäyľįşŧ įş ęmpŧy. Åđđ đäşĥþőäřđş þęľőŵ.",
      "table-heading": "Đäşĥþőäřđş"
    },
    "sub-title": "Å pľäyľįşŧ řőŧäŧęş ŧĥřőūģĥ ä přę-şęľęčŧęđ ľįşŧ őƒ đäşĥþőäřđş. Å pľäyľįşŧ čäŉ þę ä ģřęäŧ ŵäy ŧő þūįľđ şįŧūäŧįőŉäľ äŵäřęŉęşş, őř ĵūşŧ şĥőŵ őƒƒ yőūř męŧřįčş ŧő yőūř ŧęäm őř vįşįŧőřş.",
    "title": "Ēđįŧ pľäyľįşŧ"
  },
  "playlist-page": {
    "card": {
      "delete": "Đęľęŧę pľäyľįşŧ",
      "edit": "Ēđįŧ pľäyľįşŧ",
      "start": "Ŝŧäřŧ pľäyľįşŧ",
      "tooltip": "Ŝĥäřę pľäyľįşŧ"
    },
    "create-button": {
      "title": "Ńęŵ pľäyľįşŧ"
    },
    "delete-modal": {
      "body": "Åřę yőū şūřę yőū ŵäŉŧ ŧő đęľęŧę {{name}} pľäyľįşŧ?",
      "confirm-text": "Đęľęŧę"
    },
    "empty": {
      "button": "Cřęäŧę Pľäyľįşŧ",
      "pro-tip": "Ÿőū čäŉ ūşę pľäyľįşŧş ŧő čyčľę đäşĥþőäřđş őŉ ŦVş ŵįŧĥőūŧ ūşęř čőŉŧřőľ",
      "pro-tip-link-title": "Ŀęäřŉ mőřę",
      "title": "Ŧĥęřę äřę ŉő pľäyľįşŧş čřęäŧęđ yęŧ"
    }
  },
  "playlists": {
    "empty-state": {
      "message": "Ńő pľäyľįşŧş ƒőūŉđ"
    }
  },
  "plugins": {
    "empty-state": {
      "message": "Ńő pľūģįŉş ƒőūŉđ"
    }
  },
  "profile": {
    "change-password": {
      "cancel-button": "Cäŉčęľ",
      "cannot-change-password-message": "Päşşŵőřđ čäŉŉőŧ þę čĥäŉģęđ ĥęřę.",
      "change-password-button": "Cĥäŉģę Päşşŵőřđ",
      "confirm-password-label": "Cőŉƒįřm päşşŵőřđ",
      "confirm-password-required": "Ńęŵ päşşŵőřđ čőŉƒįřmäŧįőŉ įş řęqūįřęđ",
      "ldap-auth-proxy-message": "Ÿőū čäŉŉőŧ čĥäŉģę päşşŵőřđ ŵĥęŉ şįģŉęđ įŉ ŵįŧĥ ĿĐÅP őř äūŧĥ přőχy.",
      "new-password-label": "Ńęŵ päşşŵőřđ",
      "new-password-required": "Ńęŵ päşşŵőřđ įş řęqūįřęđ",
      "new-password-same-as-old": "Ńęŵ päşşŵőřđ čäŉ'ŧ þę ŧĥę şämę äş ŧĥę őľđ őŉę.",
      "old-password-label": "Øľđ päşşŵőřđ",
      "old-password-required": "Øľđ päşşŵőřđ įş řęqūįřęđ",
      "passwords-must-match": "Päşşŵőřđş mūşŧ mäŧčĥ",
      "strong-password-validation-register": "Päşşŵőřđ đőęş ŉőŧ čőmpľy ŵįŧĥ ŧĥę şŧřőŉģ päşşŵőřđ pőľįčy"
    }
  },
  "public-dashboard": {
    "acknowledgment-checkboxes": {
      "ack-title": "ßęƒőřę yőū mäĸę ŧĥę đäşĥþőäřđ pūþľįč, äčĸŉőŵľęđģę ŧĥę ƒőľľőŵįŉģ:",
      "data-src-ack-desc": "Pūþľįşĥįŉģ čūřřęŉŧľy őŉľy ŵőřĸş ŵįŧĥ ä şūþşęŧ őƒ đäŧä şőūřčęş*",
      "data-src-ack-tooltip": "Ŀęäřŉ mőřę äþőūŧ pūþľįč đäŧäşőūřčęş",
      "public-ack-desc": "Ÿőūř ęŉŧįřę đäşĥþőäřđ ŵįľľ þę pūþľįč*",
      "public-ack-tooltip": "Ŀęäřŉ mőřę äþőūŧ pūþľįč đäşĥþőäřđş",
      "usage-ack-desc": "Mäĸįŉģ ä đäşĥþőäřđ pūþľįč ŵįľľ čäūşę qūęřįęş ŧő řūŉ ęäčĥ ŧįmę įŧ įş vįęŵęđ, ŵĥįčĥ mäy įŉčřęäşę čőşŧş*",
      "usage-ack-desc-tooltip": "Ŀęäřŉ mőřę äþőūŧ qūęřy čäčĥįŉģ"
    },
    "config": {
      "can-view-dashboard-radio-button-label": "Cäŉ vįęŵ đäşĥþőäřđ",
      "copy-button": "Cőpy",
      "dashboard-url-field-label": "Đäşĥþőäřđ ŮŖĿ",
      "email-share-type-option-label": "Øŉľy şpęčįƒįęđ pęőpľę",
      "pause-sharing-dashboard-label": "Päūşę şĥäřįŉģ đäşĥþőäřđ",
      "public-share-type-option-label": "Åŉyőŉę ŵįŧĥ ä ľįŉĸ",
      "revoke-public-URL-button": "Ŗęvőĸę pūþľįč ŮŖĿ",
      "revoke-public-URL-button-title": "Ŗęvőĸę pūþľįč ŮŖĿ",
      "settings-title": "Ŝęŧŧįŉģş"
    },
    "create-page": {
      "generate-public-url-button": "Ğęŉęřäŧę pūþľįč ŮŖĿ",
      "unsupported-features-desc": "Cūřřęŉŧľy, ŵę đőŉ’ŧ şūppőřŧ ŧęmpľäŧę väřįäþľęş őř ƒřőŉŧęŉđ đäŧä şőūřčęş",
      "welcome-title": "Ŵęľčőmę ŧő pūþľįč đäşĥþőäřđş!"
    },
    "delete-modal": {
      "revoke-nonorphaned-body-text": "Åřę yőū şūřę yőū ŵäŉŧ ŧő řęvőĸę ŧĥįş ŮŖĿ? Ŧĥę đäşĥþőäřđ ŵįľľ ŉő ľőŉģęř þę pūþľįč.",
      "revoke-orphaned-body-text": "Øřpĥäŉęđ pūþľįč đäşĥþőäřđ ŵįľľ ŉő ľőŉģęř þę pūþľįč.",
      "revoke-title": "Ŗęvőĸę pūþľįč ŮŖĿ"
    },
    "email-sharing": {
      "input-invalid-email-text": "Ĩŉväľįđ ęmäįľ",
      "input-required-email-text": "Ēmäįľ įş řęqūįřęđ",
      "invite-button": "Ĩŉvįŧę",
      "invite-field-desc": "Ĩŉvįŧę pęőpľę þy ęmäįľ",
      "invite-field-label": "Ĩŉvįŧę",
      "resend-button": "Ŗęşęŉđ",
      "resend-button-title": "Ŗęşęŉđ",
      "revoke-button": "Ŗęvőĸę",
      "revoke-button-title": "Ŗęvőĸę"
    },
    "modal-alerts": {
      "no-upsert-perm-alert-desc": "Cőŉŧäčŧ yőūř äđmįŉ ŧő ģęŧ pęřmįşşįőŉ ŧő {{mode}} pūþľįč đäşĥþőäřđş",
      "no-upsert-perm-alert-title": "Ÿőū đőŉ’ŧ ĥävę pęřmįşşįőŉ ŧő {{ mode }} ä pūþľįč đäşĥþőäřđ",
      "save-dashboard-changes-alert-title": "Pľęäşę şävę yőūř đäşĥþőäřđ čĥäŉģęş þęƒőřę ūpđäŧįŉģ ŧĥę pūþľįč čőŉƒįģūřäŧįőŉ",
      "unsupport-data-source-alert-readmore-link": "Ŗęäđ mőřę äþőūŧ şūppőřŧęđ đäŧä şőūřčęş",
      "unsupported-data-source-alert-desc": "Ŧĥęřę äřę đäŧä şőūřčęş įŉ ŧĥįş đäşĥþőäřđ ŧĥäŧ äřę ūŉşūppőřŧęđ ƒőř pūþľįč đäşĥþőäřđş. Päŉęľş ŧĥäŧ ūşę ŧĥęşę đäŧä şőūřčęş mäy ŉőŧ ƒūŉčŧįőŉ přőpęřľy: {{unsupportedDataSources}}.",
      "unsupported-data-source-alert-title": "Ůŉşūppőřŧęđ đäŧä şőūřčęş",
      "unsupported-template-variable-alert-desc": "Ŧĥįş pūþľįč đäşĥþőäřđ mäy ŉőŧ ŵőřĸ şįŉčę įŧ ūşęş ŧęmpľäŧę väřįäþľęş",
      "unsupported-template-variable-alert-title": "Ŧęmpľäŧę väřįäþľęş äřę ŉőŧ şūppőřŧęđ"
    },
    "settings-bar-header": {
      "collapse-settings-tooltip": "Cőľľäpşę şęŧŧįŉģş",
      "expand-settings-tooltip": "Ēχpäŉđ şęŧŧįŉģş"
    },
    "settings-configuration": {
      "default-time-range-label": "Đęƒäūľŧ ŧįmę řäŉģę",
      "default-time-range-label-desc": "Ŧĥę pūþľįč đäşĥþőäřđ ūşęş ŧĥę đęƒäūľŧ ŧįmę řäŉģę şęŧŧįŉģş őƒ ŧĥę đäşĥþőäřđ",
      "show-annotations-label": "Ŝĥőŵ äŉŉőŧäŧįőŉş",
      "show-annotations-label-desc": "Ŝĥőŵ äŉŉőŧäŧįőŉş őŉ pūþľįč đäşĥþőäřđ",
      "time-range-picker-label": "Ŧįmę řäŉģę pįčĸęř ęŉäþľęđ",
      "time-range-picker-label-desc": "Åľľőŵ vįęŵęřş ŧő čĥäŉģę ŧįmę řäŉģę"
    },
    "settings-summary": {
      "annotations-hide-text": "Åŉŉőŧäŧįőŉş = ĥįđę",
      "annotations-show-text": "Åŉŉőŧäŧįőŉş = şĥőŵ",
      "time-range-picker-disabled-text": "Ŧįmę řäŉģę pįčĸęř = đįşäþľęđ",
      "time-range-picker-enabled-text": "Ŧįmę řäŉģę pįčĸęř = ęŉäþľęđ",
      "time-range-text": "Ŧįmę řäŉģę = "
    }
  },
  "public-dashboard-list": {
    "button": {
      "config-button-tooltip": "Cőŉƒįģūřę pūþľįč đäşĥþőäřđ",
      "revoke-button-text": "Ŗęvőĸę pūþľįč ŮŖĿ",
      "revoke-button-tooltip": "Ŗęvőĸę pūþľįč đäşĥþőäřđ ŮŖĿ",
      "view-button-tooltip": "Vįęŵ pūþľįč đäşĥþőäřđ"
    },
    "dashboard-title": {
      "orphaned-title": "<0>Øřpĥäŉęđ pūþľįč đäşĥþőäřđ</0>",
      "orphaned-tooltip": "Ŧĥę ľįŉĸęđ đäşĥþőäřđ ĥäş äľřęäđy þęęŉ đęľęŧęđ"
    },
    "toggle": {
      "pause-sharing-toggle-text": "Päūşę şĥäřįŉģ"
    }
  },
  "public-dashboard-users-access-list": {
    "dashboard-modal": {
      "loading-text": "Ŀőäđįŉģ...",
      "open-dashboard-list-text": "Øpęŉ đäşĥþőäřđş ľįşŧ",
      "public-dashboard-link": "Pūþľįč đäşĥþőäřđ ŮŖĿ",
      "public-dashboard-setting": "Pūþľįč đäşĥþőäřđ şęŧŧįŉģş"
    },
    "delete-user-modal": {
      "delete-user-button-text": "Đęľęŧę ūşęř",
      "delete-user-cancel-button": "Cäŉčęľ",
      "delete-user-revoke-access-button": "Ŗęvőĸę äččęşş",
      "revoke-access-title": "Ŗęvőĸę äččęşş",
      "revoke-user-access-modal-desc-line1": "Åřę yőū şūřę yőū ŵäŉŧ ŧő řęvőĸę äččęşş ƒőř {{email}}?",
      "revoke-user-access-modal-desc-line2": "Ŧĥįş äčŧįőŉ ŵįľľ įmmęđįäŧęľy řęvőĸę {{email}}&äpőş;ş äččęşş ŧő äľľ pūþľįč đäşĥþőäřđş."
    },
    "modal": {
      "dashboard-modal-title": "Pūþľįč đäşĥþőäřđş"
    },
    "table-header": {
      "activated-label": "Åčŧįväŧęđ",
      "activated-tooltip": "Ēäřľįęşŧ ŧįmę ūşęř ĥäş þęęŉ äŉ äčŧįvę ūşęř ŧő ä đäşĥþőäřđ",
      "email-label": "Ēmäįľ",
      "last-active-label": "Ŀäşŧ äčŧįvę",
      "origin-label": "Øřįģįŉ",
      "role-label": "Ŗőľę"
    }
  },
  "query-operation": {
    "header": {
      "collapse-row": "Cőľľäpşę qūęřy řőŵ",
      "datasource-help": "Ŝĥőŵ đäŧä şőūřčę ĥęľp",
      "drag-and-drop": "Đřäģ äŉđ đřőp ŧő řęőřđęř",
      "duplicate-query": "Đūpľįčäŧę qūęřy",
      "expand-row": "Ēχpäŉđ qūęřy řőŵ",
      "hide-response": "Ħįđę řęşpőŉşę",
      "remove-query": "Ŗęmővę qūęřy",
      "show-response": "Ŝĥőŵ řęşpőŉşę",
      "toggle-edit-mode": "Ŧőģģľę ŧęχŧ ęđįŧ mőđę"
    },
    "query-editor-not-exported": "Đäŧä şőūřčę pľūģįŉ đőęş ŉőŧ ęχpőřŧ äŉy Qūęřy Ēđįŧőř čőmpőŉęŉŧ"
  },
  "refresh-picker": {
    "aria-label": {
      "choose-interval": "Åūŧő řęƒřęşĥ ŧūřŉęđ őƒƒ. Cĥőőşę řęƒřęşĥ ŧįmę įŉŧęřväľ",
      "duration-selected": "Cĥőőşę řęƒřęşĥ ŧįmę įŉŧęřväľ ŵįŧĥ čūřřęŉŧ įŉŧęřväľ {{durationAriaLabel}} şęľęčŧęđ"
    },
    "auto-option": {
      "aria-label": "",
      "label": ""
    },
    "live-option": {
      "aria-label": "Ŧūřŉ őŉ ľįvę şŧřęämįŉģ",
      "label": "Ŀįvę"
    },
    "off-option": {
      "aria-label": "Ŧūřŉ őƒƒ äūŧő řęƒřęşĥ",
      "label": "Øƒƒ"
    },
    "tooltip": {
      "interval-selected": "Ŝęŧ äūŧő řęƒřęşĥ įŉŧęřväľ",
      "turned-off": "Åūŧő řęƒřęşĥ őƒƒ"
    }
  },
  "return-to-previous": {
    "button": {
      "label": "ßäčĸ ŧő {{title}}"
    },
    "dismissable-button": "Cľőşę"
  },
  "search": {
    "actions": {
      "include-panels": "Ĩŉčľūđę päŉęľş",
      "remove-datasource-filter": "Đäŧäşőūřčę: {{datasource}}",
      "sort-placeholder": "Ŝőřŧ",
      "starred": "Ŝŧäřřęđ",
      "view-as-folders": "Vįęŵ þy ƒőľđęřş",
      "view-as-list": "Vįęŵ äş ľįşŧ"
    },
    "dashboard-actions": {
      "import": "Ĩmpőřŧ",
      "new": "Ńęŵ",
      "new-dashboard": "Ńęŵ đäşĥþőäřđ",
      "new-folder": "Ńęŵ ƒőľđęř"
    },
    "results-table": {
      "datasource-header": "Đäŧä şőūřčę",
      "location-header": "Ŀőčäŧįőŉ",
      "name-header": "Ńämę",
      "tags-header": "Ŧäģş",
      "type-dashboard": "Đäşĥþőäřđ",
      "type-folder": "Főľđęř",
      "type-header": "Ŧypę"
    },
    "search-input": {
      "include-panels-placeholder": "Ŝęäřčĥ ƒőř đäşĥþőäřđş, ƒőľđęřş, äŉđ päŉęľş",
      "placeholder": "Ŝęäřčĥ ƒőř đäşĥþőäřđş äŉđ ƒőľđęřş"
    }
  },
  "service-accounts": {
    "empty-state": {
      "message": "Ńő şęřvįčęş äččőūŉŧş ƒőūŉđ"
    }
  },
  "share-modal": {
    "dashboard": {
      "title": "Ŝĥäřę"
    },
    "embed": {
      "copy": "Cőpy ŧő čľįpþőäřđ",
      "html": "Ēmþęđ ĦŦMĿ",
      "html-description": "Ŧĥę ĦŦMĿ čőđę þęľőŵ čäŉ þę päşŧęđ äŉđ įŉčľūđęđ įŉ äŉőŧĥęř ŵęþ päģę. Ůŉľęşş äŉőŉymőūş äččęşş įş ęŉäþľęđ, ŧĥę ūşęř vįęŵįŉģ ŧĥäŧ päģę ŉęęđ ŧő þę şįģŉęđ įŉŧő Ğřäƒäŉä ƒőř ŧĥę ģřäpĥ ŧő ľőäđ.",
      "info": "Ğęŉęřäŧę ĦŦMĿ ƒőř ęmþęđđįŉģ äŉ įƒřämę ŵįŧĥ ŧĥįş päŉęľ.",
      "time-range": "Cūřřęŉŧ ŧįmę řäŉģę",
      "time-range-description": "Ŧřäŉşƒőřmş ŧĥę čūřřęŉŧ řęľäŧįvę ŧįmę řäŉģę ŧő äŉ äþşőľūŧę ŧįmę řäŉģę"
    },
    "export": {
      "back-button": "ßäčĸ ŧő ęχpőřŧ čőŉƒįģ",
      "cancel-button": "Cäŉčęľ",
      "info-text": "Ēχpőřŧ ŧĥįş đäşĥþőäřđ.",
      "save-button": "Ŝävę ŧő ƒįľę",
      "share-externally-label": "Ēχpőřŧ ƒőř şĥäřįŉģ ęχŧęřŉäľľy",
      "view-button": "Vįęŵ ĴŜØŃ"
    },
    "library": {
      "info": "Cřęäŧę ľįþřäřy päŉęľ."
    },
    "link": {
      "copy-link-button": "Cőpy",
      "info-text": "Cřęäŧę ä đįřęčŧ ľįŉĸ ŧő ŧĥįş đäşĥþőäřđ őř päŉęľ, čūşŧőmįžęđ ŵįŧĥ ŧĥę őpŧįőŉş þęľőŵ.",
      "link-url": "Ŀįŉĸ ŮŖĿ",
      "render-alert": "Ĩmäģę řęŉđęřęř pľūģįŉ ŉőŧ įŉşŧäľľęđ",
      "render-instructions": "Ŧő řęŉđęř ä päŉęľ įmäģę, yőū mūşŧ įŉşŧäľľ ŧĥę <1>Ğřäƒäŉä įmäģę řęŉđęřęř pľūģįŉ</1>. Pľęäşę čőŉŧäčŧ yőūř Ğřäƒäŉä äđmįŉįşŧřäŧőř ŧő įŉşŧäľľ ŧĥę pľūģįŉ.",
      "rendered-image": "Đįřęčŧ ľįŉĸ řęŉđęřęđ įmäģę",
      "save-alert": "Đäşĥþőäřđ įş ŉőŧ şävęđ",
      "save-dashboard": "Ŧő řęŉđęř ä päŉęľ įmäģę, yőū mūşŧ şävę ŧĥę đäşĥþőäřđ ƒįřşŧ.",
      "shorten-url": "Ŝĥőřŧęŉ ŮŖĿ",
      "time-range-description": "Ŧřäŉşƒőřmş ŧĥę čūřřęŉŧ řęľäŧįvę ŧįmę řäŉģę ŧő äŉ äþşőľūŧę ŧįmę řäŉģę",
      "time-range-label": "Ŀőčĸ ŧįmę řäŉģę"
    },
    "panel": {
      "title": "Ŝĥäřę Päŉęľ"
    },
    "snapshot": {
      "cancel-button": "Cäŉčęľ",
      "copy-link-button": "Cőpy",
      "delete-button": "Đęľęŧę şŉäpşĥőŧ.",
      "deleted-message": "Ŧĥę şŉäpşĥőŧ ĥäş þęęŉ đęľęŧęđ. Ĩƒ yőū ĥävę äľřęäđy äččęşşęđ įŧ őŉčę, ŧĥęŉ įŧ mįģĥŧ ŧäĸę ūp ŧő äŉ ĥőūř þęƒőřę þęƒőřę įŧ įş řęmővęđ ƒřőm þřőŵşęř čäčĥęş őř CĐŃ čäčĥęş.",
      "expire": "Ēχpįřę",
      "expire-day": "1 Đäy",
      "expire-hour": "1 Ħőūř",
      "expire-never": "Ńęvęř",
      "expire-week": "1 Ŵęęĸ",
      "info-text-1": "Å şŉäpşĥőŧ įş äŉ įŉşŧäŉŧ ŵäy ŧő şĥäřę äŉ įŉŧęřäčŧįvę đäşĥþőäřđ pūþľįčľy. Ŵĥęŉ čřęäŧęđ, ŵę şŧřįp şęŉşįŧįvę đäŧä ľįĸę qūęřįęş (męŧřįč, ŧęmpľäŧę, äŉđ äŉŉőŧäŧįőŉ) äŉđ päŉęľ ľįŉĸş, ľęävįŉģ őŉľy ŧĥę vįşįþľę męŧřįč đäŧä äŉđ şęřįęş ŉämęş ęmþęđđęđ įŉ yőūř đäşĥþőäřđ.",
      "info-text-2": "Ķęęp įŉ mįŉđ, yőūř şŉäpşĥőŧ <1>čäŉ þę vįęŵęđ þy äŉyőŉę</1> ŧĥäŧ ĥäş ŧĥę ľįŉĸ äŉđ čäŉ äččęşş ŧĥę ŮŖĿ. Ŝĥäřę ŵįşęľy.",
      "local-button": "Pūþľįşĥ Ŝŉäpşĥőŧ",
      "mistake-message": "Đįđ yőū mäĸę ä mįşŧäĸę? ",
      "name": "Ŝŉäpşĥőŧ ŉämę",
      "timeout": "Ŧįmęőūŧ (şęčőŉđş)",
      "timeout-description": "Ÿőū mįģĥŧ ŉęęđ ŧő čőŉƒįģūřę ŧĥę ŧįmęőūŧ väľūę įƒ įŧ ŧäĸęş ä ľőŉģ ŧįmę ŧő čőľľęčŧ yőūř đäşĥþőäřđ męŧřįčş.",
      "url-label": "Ŝŉäpşĥőŧ ŮŖĿ"
    },
    "tab-title": {
      "embed": "Ēmþęđ",
      "export": "Ēχpőřŧ",
      "library-panel": "Ŀįþřäřy päŉęľ",
      "link": "Ŀįŉĸ",
      "panel-embed": "Ēmþęđ",
      "public-dashboard": "Pūþľįč Đäşĥþőäřđ",
      "public-dashboard-title": "Pūþľįč đäşĥþőäřđ",
      "snapshot": "Ŝŉäpşĥőŧ"
    },
    "theme-picker": {
      "current": "Cūřřęŉŧ",
      "dark": "Đäřĸ",
      "field-name": "Ŧĥęmę",
      "light": "Ŀįģĥŧ"
    },
    "view-json": {
      "copy-button": "Cőpy ŧő Cľįpþőäřđ"
    }
  },
  "share-playlist": {
    "checkbox-description": "Päŉęľ ĥęįģĥŧş ŵįľľ þę äđĵūşŧęđ ŧő ƒįŧ şčřęęŉ şįžę",
    "checkbox-label": "Åūŧőƒįŧ",
    "copy-link-button": "Cőpy",
    "link-url-label": "Ŀįŉĸ ŮŖĿ",
    "mode": "Mőđę",
    "mode-kiosk": "Ķįőşĸ",
    "mode-normal": "Ńőřmäľ",
    "mode-tv": "ŦV",
    "title": "Ŝĥäřę pľäyľįşŧ"
  },
  "shared": {
    "preferences": {
      "theme": {
        "dark-label": "Đäřĸ",
        "light-label": "Ŀįģĥŧ",
        "system-label": "Ŝyşŧęm přęƒęřęŉčę"
      }
    }
  },
  "shared-dashboard": {
    "fields": {
      "timezone-label": "Ŧįmęžőŉę"
    }
  },
  "shared-preferences": {
    "fields": {
      "home-dashboard-label": "Ħőmę Đäşĥþőäřđ",
      "home-dashboard-placeholder": "Đęƒäūľŧ đäşĥþőäřđ",
      "locale-label": "Ŀäŉģūäģę",
      "locale-placeholder": "Cĥőőşę ľäŉģūäģę",
      "theme-label": "Ĩŉŧęřƒäčę ŧĥęmę",
      "week-start-label": "Ŵęęĸ şŧäřŧ"
    },
    "theme": {
      "default-label": "Đęƒäūľŧ"
    },
    "title": "Přęƒęřęŉčęş"
  },
  "snapshot": {
    "external-badge": "Ēχŧęřŉäľ",
    "name-column-header": "Ńämę",
    "url-column-header": "Ŝŉäpşĥőŧ ūřľ",
    "view-button": "Vįęŵ"
  },
  "tag-filter": {
    "loading": "Ŀőäđįŉģ...",
    "no-tags": "Ńő ŧäģş ƒőūŉđ",
    "placeholder": "Fįľŧęř þy ŧäģ"
  },
  "teams": {
    "empty-state": {
      "message": "Ńő ŧęämş ƒőūŉđ"
    }
  },
  "time-picker": {
    "absolute": {
      "recent-title": "Ŗęčęŉŧľy ūşęđ äþşőľūŧę řäŉģęş",
      "title": "Åþşőľūŧę ŧįmę řäŉģę"
    },
    "calendar": {
      "apply-button": "Åppľy ŧįmę řäŉģę",
      "cancel-button": "Cäŉčęľ",
      "close": "Cľőşę čäľęŉđäř",
      "select-time": "Ŝęľęčŧ ä ŧįmę řäŉģę"
    },
    "content": {
      "empty-recent-list-docs": "<0><0>Ŗęäđ ŧĥę đőčūmęŉŧäŧįőŉ</0><1> ŧő ƒįŉđ őūŧ mőřę äþőūŧ ĥőŵ ŧő ęŉŧęř čūşŧőm ŧįmę řäŉģęş.</1></0>",
      "empty-recent-list-info": "Ĩŧ ľőőĸş ľįĸę yőū ĥävęŉ'ŧ ūşęđ ŧĥįş ŧįmę pįčĸęř þęƒőřę. Åş şőőŉ äş yőū ęŉŧęř şőmę ŧįmę įŉŧęřväľş, řęčęŉŧľy ūşęđ įŉŧęřväľş ŵįľľ äppęäř ĥęřę.",
      "filter-placeholder": "Ŝęäřčĥ qūįčĸ řäŉģęş"
    },
    "copy-paste": {
      "copy-success-message": "Ŧįmę řäŉģę čőpįęđ ŧő čľįpþőäřđ",
      "default-error-message": "{{error}} įş ŉőŧ ä väľįđ ŧįmę řäŉģę",
      "default-error-title": "Ĩŉväľįđ ŧįmę řäŉģę",
      "tooltip-copy": "Cőpy ŧįmę řäŉģę ŧő čľįpþőäřđ",
      "tooltip-paste": "Päşŧę ŧįmę řäŉģę"
    },
    "footer": {
      "change-settings-button": "Cĥäŉģę ŧįmę şęŧŧįŉģş",
      "fiscal-year-option": "Fįşčäľ yęäř",
      "fiscal-year-start": "Fįşčäľ yęäř şŧäřŧ mőŉŧĥ",
      "time-zone-option": "Ŧįmę žőŉę",
      "time-zone-selection": "Ŧįmę žőŉę şęľęčŧįőŉ"
    },
    "range-content": {
      "apply-button": "Åppľy ŧįmę řäŉģę",
      "default-error": "Pľęäşę ęŉŧęř ä päşŧ đäŧę őř \"ŉőŵ\"",
      "fiscal-year": "Fįşčäľ yęäř",
      "from-input": "Fřőm",
      "open-input-calendar": "Øpęŉ čäľęŉđäř",
      "range-error": "\"Fřőm\" čäŉ'ŧ þę äƒŧęř \"Ŧő\"",
      "to-input": "Ŧő"
    },
    "range-picker": {
      "backwards-time-aria-label": "Mővę ŧįmę řäŉģę þäčĸŵäřđş",
      "current-time-selected": "Ŧįmę řäŉģę şęľęčŧęđ: {{currentTimeRange}}",
      "forwards-time-aria-label": "Mővę ŧįmę řäŉģę ƒőřŵäřđş",
      "to": "ŧő",
      "zoom-out-button": "Żőőm őūŧ ŧįmę řäŉģę",
      "zoom-out-tooltip": "Ŧįmę řäŉģę žőőm őūŧ <1></1> CŦŖĿ+Ż"
    },
    "time-range": {
      "aria-role": "Ŧįmę řäŉģę şęľęčŧįőŉ",
      "default-title": "Ŧįmę řäŉģęş",
      "example-title": "Ēχämpľę ŧįmę řäŉģęş",
      "specify": "Ŝpęčįƒy ŧįmę řäŉģę <1></1>"
    },
    "zone": {
      "select-aria-label": "Ŧįmę žőŉę pįčĸęř",
      "select-search-input": "Ŧypę ŧő şęäřčĥ (čőūŉŧřy, čįŧy, äþþřęvįäŧįőŉ)"
    }
  },
  "transformations": {
    "empty": {
      "add-transformation-body": "Ŧřäŉşƒőřmäŧįőŉş äľľőŵ đäŧä ŧő þę čĥäŉģęđ įŉ väřįőūş ŵäyş þęƒőřę yőūř vįşūäľįžäŧįőŉ įş şĥőŵŉ.<1></1>Ŧĥįş įŉčľūđęş ĵőįŉįŉģ đäŧä ŧőģęŧĥęř, řęŉämįŉģ ƒįęľđş, mäĸįŉģ čäľčūľäŧįőŉş, ƒőřmäŧŧįŉģ đäŧä ƒőř đįşpľäy, äŉđ mőřę.",
      "add-transformation-header": "Ŝŧäřŧ ŧřäŉşƒőřmįŉģ đäŧä"
    }
  },
  "user-orgs": {
    "current-org-button": "Cūřřęŉŧ",
    "name-column": "Ńämę",
    "role-column": "Ŗőľę",
    "select-org-button": "Ŝęľęčŧ őřģäŉįşäŧįőŉ",
    "title": "Øřģäŉįžäŧįőŉş"
  },
  "user-profile": {
    "fields": {
      "email-error": "Ēmäįľ įş řęqūįřęđ",
      "email-label": "Ēmäįľ",
      "name-error": "Ńämę įş řęqūįřęđ",
      "name-label": "Ńämę",
      "username-label": "Ůşęřŉämę"
    },
    "tabs": {
      "general": "Ğęŉęřäľ"
    }
  },
  "user-session": {
    "browser-column": "ßřőŵşęř & ØŜ",
    "created-at-column": "Ŀőģģęđ őŉ",
    "ip-column": "ĨP äđđřęşş",
    "revoke": "Ŗęvőĸę ūşęř şęşşįőŉ",
    "seen-at-column": "Ŀäşŧ şęęŉ"
  },
  "user-sessions": {
    "loading": "Ŀőäđįŉģ şęşşįőŉş..."
  },
  "users": {
    "empty-state": {
      "message": "Ńő ūşęřş ƒőūŉđ"
    }
  },
  "users-access-list": {
    "tabs": {
      "public-dashboard-users-tab-title": "Pūþľįč đäşĥþőäřđ ūşęřş"
    }
  },
  "variable": {
    "adhoc": {
      "placeholder": "Ŝęľęčŧ väľūę"
    },
    "dropdown": {
      "placeholder": "Ēŉŧęř väřįäþľę väľūę"
    },
    "picker": {
      "link-all": "Åľľ",
      "option-all": "Åľľ",
      "option-selected-values": "Ŝęľęčŧęđ",
      "option-tooltip": "Cľęäř şęľęčŧįőŉş"
    },
    "textbox": {
      "placeholder": "Ēŉŧęř väřįäþľę väľūę"
    }
  }
}<|MERGE_RESOLUTION|>--- conflicted
+++ resolved
@@ -573,13 +573,6 @@
     "drawer": {
       "close": "Cľőşę"
     },
-<<<<<<< HEAD
-    "empty-state": {
-      "call-to-action-message": "Ŧĥęřę'ş ŉőŧĥįŉģ ĥęřę yęŧ",
-      "not-found-message": "Ńő řęşūľŧş ƒőūŉđ"
-    },
-=======
->>>>>>> 3b498369
     "modal": {
       "close-tooltip": "Cľőşę"
     },
