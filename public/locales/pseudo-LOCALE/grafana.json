--- conflicted
+++ resolved
@@ -412,18 +412,14 @@
       "recent-title": "Ŗęčęŉŧľy ūşęđ äþşőľūŧę řäŉģęş",
       "title": "Åþşőľūŧę ŧįmę řäŉģę"
     },
-<<<<<<< HEAD
+    "calendar": {
+      "select-time": "Ŝęľęčŧ ä ŧįmę řäŉģę"
+    },
     "time-range": {
       "aria-role": "Ŧįmę řäŉģę şęľęčŧįőŉ",
-      "default-title": "Ŧįmę řäŉģęş"
-=======
-    "calendar": {
-      "select-time": "Ŝęľęčŧ ä ŧįmę řäŉģę"
-    },
-    "time-range": {
+      "default-title": "Ŧįmę řäŉģęş",
       "example-title": "Ēχämpľę ŧįmę řäŉģęş",
       "specify": "Ŝpęčįƒy ŧįmę řäŉģę <1></1>"
->>>>>>> b799be30
     }
   },
   "user-orgs": {
