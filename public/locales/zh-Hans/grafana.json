{
  "_comment": "",
  "access-control": {
    "add-permission": {
      "role-label": "角色",
      "serviceaccount-label": "",
      "team-label": "",
      "title": "",
      "user-label": ""
    },
    "add-permissions": {
      "save": "保存"
    },
    "permission-list": {
      "permission": ""
    },
    "permissions": {
      "add-label": "",
      "no-permissions": "",
      "permissions-change-warning": "",
      "role": "角色",
      "serviceaccount": "",
      "team": "",
      "title": "",
      "user": ""
    }
  },
  "browse-dashboards": {
    "action": {
      "cancel-button": "取消",
      "cannot-move-folders": "",
      "delete-button": "",
      "delete-modal-invalid-text": "",
      "delete-modal-invalid-title": "",
      "delete-modal-text": "",
      "delete-modal-title": "",
      "deleting": "",
      "manage-permissions-button": "",
      "move-button": "",
      "move-modal-alert": "",
      "move-modal-field-label": "",
      "move-modal-text": "",
      "move-modal-title": "",
      "moving": "",
      "new-folder-name-required-phrase": ""
    },
    "counts": {
      "alertRule_other": "",
      "dashboard_other": "",
      "folder_other": "",
      "libraryPanel_other": "",
      "total_other": ""
    },
    "dashboards-tree": {
      "collapse-folder-button": "",
      "expand-folder-button": "",
      "name-column": "名称",
      "select-all-header-checkbox": "",
      "select-checkbox": "",
      "tags-column": "标签"
    },
    "folder-actions-button": {
      "delete": "",
      "folder-actions": "",
      "manage-permissions": "",
      "move": ""
    },
    "folder-picker": {
      "accessible-label": "",
      "button-label": "选择文件夹",
      "empty-message": "",
      "error-title": "",
      "search-placeholder": "",
      "unknown-error": ""
    },
    "manage-folder-nav": {
<<<<<<< HEAD
      "alert-rules": "",
      "dashboards": "",
      "panels": ""
=======
      "alert-rules": "警报规则",
      "dashboards": "仪表板",
      "panels": "",
      "permissions": "",
      "settings": "设置"
>>>>>>> bd757fb8
    },
    "new-folder-form": {
      "cancel-label": "取消",
      "create-label": "创建",
      "name-label": ""
    },
    "no-results": {
      "clear": "",
      "text": ""
    }
  },
  "clipboard-button": {
    "inline-toast": {
      "success": "已复制"
    }
  },
  "command-palette": {
    "action": {
      "change-theme": "更改主题...",
      "dark-theme": "深色",
      "light-theme": "浅色"
    },
    "search-box": {
      "placeholder": "搜索或跳转至..."
    },
    "section": {
      "actions": "操作",
      "dashboard-search-results": "仪表板",
      "folder-search-results": "文件夹",
      "pages": "页面",
      "preferences": "首选项",
      "recent-dashboards": "最近的仪表板"
    }
  },
  "common": {
    "locale": {
      "default": "默认"
    },
    "save": "保存"
  },
  "connections": {
    "connect-data": {
      "category-header-label": "数据源"
    },
    "search": {
      "placeholder": ""
    }
  },
  "correlations": {
    "add-new": "",
    "alert": {
      "error-message": "",
      "title": ""
    },
    "basic-info-form": {
      "description-description": "",
      "description-label": "",
      "label-description": "",
      "label-label": "",
      "label-placeholder": "",
      "label-required": "",
      "sub-text": "",
      "title": ""
    },
    "list": {
      "delete": "",
      "label": "",
      "loading": "",
      "read-only": "",
      "source": "",
      "target": ""
    },
    "navigation-form": {
      "add-button": "添加",
      "back-button": "",
      "next-button": "",
      "save-button": "保存"
    },
    "page-content": "",
    "page-heading": "",
    "query-editor": {
      "control-rules": "",
      "data-source-text": "",
      "data-source-title": "",
      "error-text": "",
      "error-title": "",
      "loading": "",
      "query-description": "",
      "query-editor-title": "",
      "query-label": "查询"
    },
    "source-form": {
      "control-required": "",
      "description": "",
      "heading": "",
      "results-description": "",
      "results-label": "",
      "results-required": "",
      "source-description": "",
      "source-label": "",
      "sub-text": "",
      "title": ""
    },
    "sub-title": "",
    "target-form": {
      "control-rules": "",
      "sub-text": "",
      "target-description": "",
      "target-label": "",
      "title": ""
    },
    "trans-details": {
      "logfmt-description": "",
      "logfmt-label": "",
      "regex-description": "",
      "regex-expression": "",
      "regex-label": "",
      "regex-map-values": ""
    },
    "transform": {
      "add-button": "",
      "heading": "",
      "no-transform": ""
    },
    "transform-row": {
      "expression-label": "",
      "expression-required": "",
      "expression-tooltip": "",
      "field-input": "",
      "field-label": "",
      "field-tooltip": "",
      "map-value-label": "",
      "map-value-tooltip": "",
      "remove-button": "删除",
      "remove-tooltip": "",
      "transform-required": "",
      "type-label": "类型",
      "type-tooltip": ""
    }
  },
  "dashboard": {
    "add-menu": {
      "import": "从库导入",
      "paste-panel": "粘贴面板",
      "row": "行",
      "visualization": "可视化",
      "widget": ""
    },
    "empty": {
      "add-library-panel-body": "",
      "add-library-panel-button": "",
      "add-library-panel-header": "",
      "add-visualization-body": "选择一个数据源，然后用图表、统计信息和表格查询您的数据以及将其可视化，或创建列表、Markdown 和其他小部件。",
      "add-visualization-button": "添加可视化",
      "add-visualization-header": "通过添加可视化开始您的新仪表板",
      "add-widget-body": "",
      "add-widget-button": "",
      "add-widget-header": "",
      "import-a-dashboard-body": "",
      "import-a-dashboard-header": "",
      "import-dashboard-button": "导入仪表板"
    },
    "inspect": {
      "data-tab": "数据",
      "error-tab": "错误",
      "json-tab": "JSON",
      "meta-tab": "元数据",
      "query-tab": "查询",
      "stats-tab": "统计信息",
      "subtitle": " {{queryCount}} 次查询，总查询时间为 {{formatted}}",
      "title": "检查：{{panelTitle}}"
    },
    "inspect-data": {
      "data-options": "数据选项",
      "dataframe-aria-label": "选择 dataframe",
      "dataframe-label": "显示数据框",
      "download-csv": "下载 CSV",
      "download-excel-description": "向 CSV 中添加页眉，以便在 Excel 中使用",
      "download-excel-label": "下载 Excel 版本",
      "download-logs": "下载日志",
      "download-service": "下载服务图表",
      "download-traces": "下载跟踪",
      "excel-header": "Excel 页眉",
      "formatted": "格式化数据",
      "formatted-data-description": "按照\"字段\"和\"覆盖\"选项卡中定义的选项将表格数据格式化。",
      "formatted-data-label": "格式化数据",
      "panel-transforms": "面板转换",
      "series-to-columns": "按时间拼接的系列",
      "transformation": "按时间拼接的系列",
      "transformations-description": "显示的表格数据包含在面板转换选项卡中定义的转换。",
      "transformations-label": "应用面板转换"
    },
    "inspect-json": {
      "dataframe-description": "未应用转换和字段配置的原始数据。",
      "dataframe-label": "DataFrame JSON （来自查询）",
      "panel-data-description": "发送至面板可视化的原始模型",
      "panel-data-label": "面板数据",
      "panel-json-description": "保存在仪表板 JSON 中的模型，用于配置整体运作方式。",
      "panel-json-label": "面板 JSON",
      "select-source": "选择源",
      "unknown": "未知对象：{{show}}"
    },
    "inspect-meta": {
      "no-inspector": "没有元数据检查器"
    },
    "inspect-stats": {
      "data-title": "数据源统计信息",
      "data-traceids": "轨迹 ID",
      "processing-time": "数据处理时间",
      "queries": "查询数",
      "request-time": "总请求时间",
      "rows": "总行数",
      "table-title": "统计信息"
    },
    "toolbar": {
      "add": "添加",
      "add-panel": "添加面板",
      "mark-favorite": "标记为收藏",
      "open-original": "打开原始仪表板",
      "playlist-next": "前往下一个仪表板",
      "playlist-previous": "前往上一个仪表板",
      "playlist-stop": "停止播放列表",
      "refresh": "刷新仪表板",
      "save": "保存仪表板",
      "settings": "仪表板设置",
      "share": "分享仪表板或面板",
      "unmark-favorite": "取消标记为收藏"
    },
    "validation": {
      "invalid-dashboard-id": "",
      "invalid-json": "",
      "tags-expected-array": "",
      "tags-expected-strings": ""
    }
  },
  "dashboard-import": {
    "file-dropzone": {
      "primary-text": "",
      "secondary-text": ""
    },
    "form-actions": {
      "cancel": "取消",
      "load": ""
    },
    "gcom-field": {
      "label": "",
      "load-button": "",
      "placeholder": "",
      "validation-required": ""
    },
    "json-field": {
      "label": "",
      "validation-required": ""
    }
  },
  "dashboard-settings": {
    "annotations": {
      "title": ""
    },
    "dashboard-delete-button": "",
    "general": {
      "auto-refresh-description": "",
      "auto-refresh-label": "",
      "description-label": "",
      "editable-description": "",
      "editable-label": "",
      "folder-label": "文件夹",
      "panel-options-graph-tooltip-description": "",
      "panel-options-graph-tooltip-label": "",
      "panel-options-label": "",
      "tags-label": "标签",
      "title": "概况",
      "title-label": ""
    },
    "json-editor": {
      "save-button": "",
      "subtitle": "",
      "title": ""
    },
    "links": {
      "title": ""
    },
    "permissions": {
      "title": ""
    },
    "settings": {
      "title": "设置"
    },
    "time-picker": {
      "hide-time-picker": "",
      "now-delay-description": "",
      "now-delay-label": "",
      "refresh-live-dashboards-description": "",
      "refresh-live-dashboards-label": "",
      "time-options-label": "",
      "time-zone-label": "时区",
      "week-start-label": "每周开始日"
    },
    "variables": {
      "title": ""
    },
    "versions": {
      "title": ""
    }
  },
  "data-source-picker": {
    "add-new-data-source": "",
    "built-in-list": {
      "description-dashboard": "",
      "description-grafana": "",
      "description-mixed": ""
    },
    "list": {
      "no-data-source-message": ""
    },
    "modal": {
      "configure-new-data-source": "",
      "input-placeholder": "",
      "title": ""
    },
    "open-advanced-button": ""
  },
  "data-sources": {
    "datasource-add-button": {
      "label": ""
    }
  },
  "explore": {
    "add-to-dashboard": "",
    "rich-history": {
      "close-tooltip": "",
      "datasource-a-z": "",
      "datasource-z-a": "",
      "newest-first": "",
      "oldest-first": "",
      "query-history": "",
      "settings": "设置",
      "starred": "已加星标"
    },
    "rich-history-card": {
      "add-comment-form": "",
      "add-comment-tooltip": "",
      "cancel": "取消",
      "confirm-delete": "",
      "copy-query-tooltip": "",
      "copy-shortened-link-tooltip": "",
      "datasource-icon-label": "",
      "datasource-name-label": "",
      "datasource-not-exist": "",
      "delete-query-confirmation-title": "",
      "delete-query-title": "",
      "delete-query-tooltip": "",
      "delete-starred-query-confirmation-text": "",
      "edit-comment-tooltip": "",
      "loading-text": "",
      "optional-description": "",
      "query-comment-label": "",
      "query-text-label": "",
      "run-query-button": "",
      "save-comment": "",
      "star-query-tooltip": "",
      "switch-datasource-button": "",
      "unstar-query-tooltip": "",
      "update-comment-form": ""
    },
    "rich-history-container": {
      "loading": "加载中..."
    },
    "rich-history-notification": {
      "query-copied": "",
      "query-deleted": ""
    },
    "rich-history-queries-tab": {
      "displaying-partial-queries": "",
      "displaying-queries": "",
      "filter-aria-label": "",
      "filter-history": "",
      "filter-placeholder": "",
      "history-local": "",
      "loading": "加载中...",
      "loading-results": "",
      "search-placeholder": "",
      "showing-queries": "",
      "sort-aria-label": "",
      "sort-placeholder": ""
    },
    "rich-history-settings-tab": {
      "alert-info": "",
      "change-default-tab": "",
      "clear-history-info": "",
      "clear-query-history": "",
      "clear-query-history-button": "",
      "delete-confirm": "",
      "delete-confirm-text": "",
      "delete-title": "",
      "history-time-span": "",
      "history-time-span-description": "",
      "only-show-active-datasource": "",
      "query-history-deleted": "",
      "retention-period": {
        "1-week": "",
        "2-days": "",
        "2-weeks": "",
        "5-days": ""
      }
    },
    "rich-history-starred-tab": {
      "filter-queries-aria-label": "",
      "filter-queries-placeholder": "",
      "loading": "加载中...",
      "loading-results": "",
      "local-history-message": "",
      "search-queries-placeholder": "",
      "showing-queries": "",
      "sort-queries-aria-label": "",
      "sort-queries-placeholder": ""
    },
    "rich-history-utils": {
      "a-week-ago": "",
      "days-ago": "",
      "default-from": "",
      "default-to": "",
      "today": "",
      "two-weeks-ago": "",
      "yesterday": ""
    },
    "rich-history-utils-notification": {
      "saving-failed": "",
      "update-failed": ""
    },
    "secondary-actions": {
      "query-add-button": "",
      "query-add-button-aria-label": "",
      "query-history-button": "",
      "query-history-button-aria-label": "",
      "query-inspector-button": "",
      "query-inspector-button-aria-label": ""
    },
    "table": {
      "no-data": "",
      "title": "",
      "title-with-name": ""
    },
    "toolbar": {
      "aria-label": "",
      "copy-shortened-link": "",
      "refresh-picker-cancel": "取消",
      "refresh-picker-run": "",
      "split-close": "",
      "split-close-tooltip": "",
      "split-narrow": "",
      "split-title": "",
      "split-tooltip": "",
      "split-widen": ""
    }
  },
  "folder-picker": {
    "loading": "正在加载文件夹..."
  },
  "grafana-ui": {
    "modal": {
      "close-tooltip": ""
    },
    "segment-async": {
      "error": "加载选项失败",
      "loading": "正在加载选项...",
      "no-options": "未找到选项"
    },
    "select": {
      "no-options-label": "未找到选项",
      "placeholder": ""
    }
  },
  "graph": {
    "container": {
      "content": "",
      "show-all-series": "",
      "show-only-series": "",
      "title": ""
    }
  },
  "help-modal": {
    "shortcuts-category": {
      "dashboard": "仪表板",
      "focused-panel": "",
      "global": "",
      "time-range": ""
    },
    "shortcuts-description": {
      "change-theme": "",
      "collapse-all-rows": "",
      "dashboard-settings": "仪表板设置",
      "duplicate-panel": "",
      "exit-edit/setting-views": "",
      "expand-all-rows": "",
      "go-to-dashboards": "",
      "go-to-explore": "",
      "go-to-home-dashboard": "",
      "go-to-profile": "",
      "make-time-range-permanent": "",
      "move-time-range-back": "",
      "move-time-range-forward": "",
      "open-search": "",
      "open-shared-modal": "",
      "refresh-all-panels": "",
      "remove-panel": "",
      "save-dashboard": "保存仪表板",
      "show-all-shortcuts": "",
      "toggle-active-mode": "",
      "toggle-all-panel-legends": "",
      "toggle-auto-fit": "",
      "toggle-exemplars": "",
      "toggle-graph-crosshair": "",
      "toggle-kiosk": "",
      "toggle-panel-edit": "",
      "toggle-panel-fullscreen": "",
      "toggle-panel-legend": "",
      "zoom-out-time-range": "缩放时间范围"
    },
    "title": ""
  },
  "inspector": {
    "query": {
      "collapse-all": "",
      "copy-to-clipboard": "复制到剪贴板",
      "description": "",
      "expand-all": "",
      "no-data": "",
      "refresh": ""
    }
  },
  "library-panel": {
    "add-modal": {
      "cancel": "取消",
      "create": "创建库面板",
      "error": "库面板名称已存在",
      "folder": "保存在文件夹中",
      "folder-description": "库面板权限沿用自文件夹权限",
      "name": "库面板名称"
    },
    "add-widget": {
      "title": "从面板库中添加面板"
    }
  },
  "library-panels": {
    "modal": {
      "body_other": "",
      "button-cancel": "",
      "button-view-panel1": "",
      "button-view-panel2": "",
      "panel-not-linked": "",
      "select-no-options-message": "",
      "select-placeholder": "",
      "title": ""
    },
    "save": {
      "error": "保存库面板时出错：\"{{errorMsg}}\"",
      "success": "库面板已保存"
    }
  },
  "login": {
    "error": {
      "blocked": "",
      "invalid-user-or-password": "",
      "title": "",
      "unknown": ""
    }
  },
  "nav": {
    "add-new-connections": {
      "title": ""
    },
    "admin": {
      "subtitle": "管理整个服务器范围的设置，以及对组织、用户和许可证等资源的访问权限",
      "title": "服务器管理员"
    },
    "alerting": {
      "subtitle": "在系统发生问题后立即获悉",
      "title": "警报"
    },
    "alerting-admin": {
      "title": "管理员"
    },
    "alerting-am-routes": {
      "subtitle": "确定警报如何路由到联络点",
      "title": "通知策略"
    },
    "alerting-channels": {
      "title": "通知渠道"
    },
    "alerting-groups": {
      "subtitle": "查看来自 Alertmanager（警报管理器）实例的分组警报",
      "title": "组"
    },
    "alerting-home": {
      "title": "首页"
    },
    "alerting-legacy": {
      "title": "警报（遗留）"
    },
    "alerting-list": {
      "subtitle": "确定是否触发警报的规则",
      "title": "警报规则"
    },
    "alerting-receivers": {
      "subtitle": "选择当警报实例触发时如何通知联系人",
      "title": "联络点"
    },
    "alerting-silences": {
      "subtitle": "停止来自一个或多个警报规则的通知",
      "title": "静默"
    },
    "alerts-and-incidents": {
      "subtitle": "警报和事件管理应用",
      "title": "警报和 IRM"
    },
    "api-keys": {
      "subtitle": "管理和创建用于与 Grafana HTTP API 交互的 API 密钥",
      "title": "API 密钥"
    },
    "application": {
      "title": ""
    },
    "apps": {
      "subtitle": "扩展 Grafana 体验的应用插件",
      "title": "应用"
    },
    "authentication": {
      "title": ""
    },
    "config": {
      "title": "管理"
    },
    "config-access": {
      "subtitle": "",
      "title": "用户和访问权限"
    },
    "config-general": {
      "subtitle": "",
      "title": "概况"
    },
    "config-plugins": {
      "subtitle": "",
      "title": "插件和数据"
    },
    "connect-data": {
      "title": ""
    },
    "connections": {
      "subtitle": "",
      "title": ""
    },
    "correlations": {
      "subtitle": "添加并配置相关性",
      "title": "相关性"
    },
    "create": {
      "title": "创建"
    },
    "create-alert": {
      "title": "创建警报规则"
    },
    "create-dashboard": {
      "title": "仪表板"
    },
    "create-folder": {
      "title": "文件夹"
    },
    "create-import": {
      "title": "导入仪表板"
    },
    "dashboards": {
      "subtitle": "创建并管理仪表板，以将您的数据可视化",
      "title": "仪表板"
    },
    "data-sources": {
      "subtitle": "",
      "title": "数据源"
    },
    "datasources": {
      "subtitle": "添加并配置数据源",
      "title": "数据源"
    },
    "detect": {
      "title": ""
    },
    "explore": {
      "title": "探索"
    },
    "frontend": {
      "title": ""
    },
    "global-orgs": {
      "subtitle": "在同一服务器上运行的 Grafana 的孤立实例",
      "title": "组织"
    },
    "global-users": {
      "subtitle": "在 Grafana 中管理用户",
      "title": "用户"
    },
    "grafana-quaderno": {
      "title": ""
    },
    "help": {
      "title": "帮助"
    },
    "help/community": "社区",
    "help/documentation": "文档",
    "help/keyboard-shortcuts": "快捷键",
    "help/support": "支持",
    "home": {
      "title": "首页"
    },
    "incidents": {
      "title": ""
    },
    "infrastructure": {
      "title": ""
    },
    "kubernetes": {
      "title": ""
    },
    "library-panels": {
      "subtitle": "可重复使用的面板，可以添加到多个仪表板",
      "title": "库面板"
    },
    "machine-learning": {
      "title": ""
    },
    "manage-folder": {
      "subtitle": "管理文件夹仪表板和权限"
    },
    "monitoring": {
      "subtitle": "监控和基础设施应用",
      "title": "可观测性"
    },
    "new": {
      "title": "新建"
    },
    "new-dashboard": {
      "title": "新建仪表板"
    },
    "new-folder": {
      "title": "新建文件夹"
    },
    "observability": {
      "title": "可观测性"
    },
    "oncall": {
      "title": ""
    },
    "org-settings": {
      "subtitle": "管理整个组织的首选项",
      "title": "默认首选项"
    },
    "performance-testing": {
      "title": ""
    },
    "playlists": {
      "subtitle": "以序列显示的仪表板组",
      "title": "播放列表"
    },
    "plugins": {
      "subtitle": "使用插件扩展 Grafana 体验",
      "title": "插件"
    },
    "profile/notifications": {
      "title": "通知历史记录"
    },
    "profile/password": {
      "title": "更改密码"
    },
    "profile/settings": {
      "title": "个人资料"
    },
    "profiles": {
      "title": ""
    },
    "public": {
      "title": "公共仪表板"
    },
    "recorded-queries": {
      "title": ""
    },
    "reporting": {
      "title": ""
    },
    "scenes": {
      "title": "场景"
    },
    "search": {
      "placeholderCommandPalette": "搜索或跳转至..."
    },
    "search-dashboards": {
      "title": "搜索仪表板"
    },
    "server-settings": {
      "subtitle": "查看 Grafana 配置中定义的设置",
      "title": "设置"
    },
    "service-accounts": {
      "subtitle": "使用服务帐户在 Grafana 中运行自动化工作负载",
      "title": "服务帐户"
    },
    "sign-out": {
      "title": "退出登录"
    },
    "slo": {
      "title": ""
    },
    "snapshots": {
      "subtitle": "交互式、可公开获取的仪表板时间点表示",
      "title": "快照"
    },
    "starred": {
      "title": "已加星标"
    },
    "starred-empty": {
      "title": "您已加星标的仪表板将显示在这里"
    },
    "statistics-and-licensing": {
      "title": ""
    },
    "storage": {
      "subtitle": "管理文件存储",
      "title": "存储"
    },
    "support-bundles": {
      "subtitle": "下载支持包",
      "title": "支持包"
    },
    "synthetics": {
      "title": ""
    },
    "teams": {
      "subtitle": "具有共同仪表板和权限需求的用户组",
      "title": "团队"
    },
    "upgrading": {
      "title": "统计信息和许可证"
    },
    "users": {
      "subtitle": "邀请用户并向其分配角色",
      "title": "用户"
    }
  },
  "navigation": {
    "kiosk": {
      "tv-alert": "按 ESC 退出 kiosk 模式"
    },
    "megamenu": {
      "close": "",
      "dock": ""
    },
    "toolbar": {
      "close-menu": "",
      "enable-kiosk": "启用 kiosk 模式",
      "open-menu": "",
      "toggle-search-bar": "切换顶部搜索栏"
    }
  },
  "news": {
    "title": "最新博客"
  },
  "notifications": {
    "starred-dashboard": "仪表盘已加星标",
    "unstarred-dashboard": "仪表板未加星标"
  },
  "panel": {
    "header-menu": {
      "copy": "复制",
      "create-library-panel": "创建库面板",
      "duplicate": "复制",
      "edit": "编辑",
      "explore": "探索",
      "get-help": "获得帮助",
      "hide-legend": "隐藏图例",
      "inspect": "检查",
      "inspect-data": "数据",
      "inspect-json": "面板 JSON",
      "more": "更多...",
      "new-alert-rule": "新建警报规则",
      "query": "查询",
      "remove": "删除",
      "share": "分享",
      "show-legend": "显示图例",
      "unlink-library-panel": "取消链接库面板",
      "view": "查看"
    }
  },
  "playlist-edit": {
    "error-prefix": "",
    "form": {
      "add-tag-label": "",
      "add-tag-placeholder": "",
      "add-title-label": "",
      "cancel": "取消",
      "heading": "",
      "interval-label": "",
      "interval-placeholder": "",
      "interval-required": "",
      "name-label": "名称",
      "name-placeholder": "名称",
      "name-required": "姓名是必填项",
      "save": "保存",
      "table-delete": "",
      "table-drag": "",
      "table-empty": "",
      "table-heading": "仪表板"
    },
    "sub-title": "",
    "title": ""
  },
  "playlist-page": {
    "card": {
      "delete": "",
      "edit": "",
      "start": "",
      "tooltip": ""
    },
    "create-button": {
      "title": ""
    },
    "delete-modal": {
      "body": "",
      "confirm-text": ""
    },
    "empty": {
      "button": "",
      "pro-tip": "",
      "pro-tip-link-title": "",
      "title": ""
    }
  },
  "profile": {
    "change-password": {
      "cancel-button": "取消",
      "cannot-change-password-message": "",
      "change-password-button": "",
      "confirm-password-label": "",
      "confirm-password-required": "",
      "ldap-auth-proxy-message": "",
      "new-password-label": "",
      "new-password-required": "",
      "new-password-same-as-old": "",
      "old-password-label": "",
      "old-password-required": "",
      "passwords-must-match": ""
    }
  },
  "query-operation": {
    "header": {
      "collapse-row": "",
      "datasource-help": "",
      "disable-query": "",
      "drag-and-drop": "",
      "duplicate-query": "",
      "expand-row": "",
      "remove-query": "",
      "toggle-edit-mode": ""
    },
    "query-editor-not-exported": ""
  },
  "refresh-picker": {
    "aria-label": {
      "choose-interval": "自动刷新已关闭。选择刷新时间间隔",
      "duration-selected": "以当前所选间隔 {{durationAriaLabel}} 选择刷新时间间隔"
    },
    "auto-option": {
      "aria-label": "",
      "label": ""
    },
    "live-option": {
      "aria-label": "开启直播流",
      "label": "直播"
    },
    "off-option": {
      "aria-label": "关闭自动刷新",
      "label": "关"
    },
    "tooltip": {
      "interval-selected": "设置自动刷新间隔",
      "turned-off": ""
    }
  },
  "search": {
    "actions": {
      "include-panels": "包括面板",
      "remove-datasource-filter": "数据源：{{datasource}}",
      "sort-placeholder": "排序",
      "starred": "已加星标",
      "view-as-folders": "按文件夹查看",
      "view-as-list": "以列表形式查看"
    },
    "dashboard-actions": {
      "import": "导入",
      "new": "新建",
      "new-dashboard": "新建仪表板",
      "new-folder": "新建文件夹"
    },
    "results-table": {
      "datasource-header": "数据源",
      "location-header": "位置",
      "name-header": "名称",
      "tags-header": "标签",
      "type-dashboard": "仪表板",
      "type-folder": "文件夹",
      "type-header": "类型"
    },
    "search-input": {
      "include-panels-placeholder": "搜索仪表板和面板",
      "placeholder": "搜索仪表板"
    }
  },
  "share-modal": {
    "dashboard": {
      "title": "分享"
    },
    "embed": {
      "copy": "复制到剪贴板",
      "html": "嵌入 HTML",
      "html-description": "可将以下 HTML 代码粘贴并纳入另一网页。除非启用了匿名访问，否则查看该页面的用户需要登录 Grafana 才能加载图表。",
      "info": "生成用于对此面板嵌入 iframe 的 HTML。",
      "time-range": "当前时间范围",
      "time-range-description": "将当前相对时间范围转换为绝对时间范围"
    },
    "export": {
      "back-button": "",
      "cancel-button": "取消",
      "info-text": "导出此仪表板。",
      "save-button": "保存至文件",
      "share-externally-label": "导出以供外部分享",
      "view-button": "查看 JSON"
    },
    "library": {
      "info": "创建库面板。"
    },
    "link": {
      "copy-link-button": "复制",
      "info-text": "创建指向此仪表板或面板的直接链接，通过以下选项自定义。",
      "link-url": "链接网址",
      "render-alert": "未安装图像渲染器插件",
      "render-instructions": "要渲染面板图像，需要安装 <1>Grafana 图像渲染器插件</1>。请联系您的 Grafana 管理员安装此插件。",
      "rendered-image": "直接链接至渲染后的图像",
      "save-alert": "仪表板未保存",
      "save-dashboard": "要渲染面板图像，需要先保存仪表板。",
      "shorten-url": "缩短网址",
      "time-range-description": "将当前相对时间范围转换为绝对时间范围",
      "time-range-label": "锁定时间范围"
    },
    "panel": {
      "title": "分享面板"
    },
    "snapshot": {
      "cancel-button": "取消",
      "copy-link-button": "复制",
      "delete-button": "删除快照。",
      "deleted-message": "快照已删除。如果您已经访问过它，则可能需要等待一小时，才能将其从浏览器缓存或 CDN 缓存中删除。",
      "expire": "失效期限",
      "expire-day": "1 天",
      "expire-hour": "1 小时",
      "expire-never": "从不",
      "expire-week": "7 天",
      "info-text-1": "可通过快照即时、公开地分享交互式仪表板。创建后，我们会剥离敏感数据，如查询（指标、模板和注释）和面板链接，仅将可见指标数据和系列名称嵌入到仪表板中。",
      "info-text-2": "请注意，知晓该链接并能够访问该网址的<1>任何人都可以</1>查看您的快照。分享需谨慎。",
      "local-button": "本地快照",
      "mistake-message": "是不是弄错了什么？",
      "name": "快照名称",
      "timeout": "超时（秒）",
      "timeout-description": "如果需要很长时间才能收集仪表板指标，则可能需要配置超时值。",
      "url-label": "网址快照"
    },
    "tab-title": {
      "embed": "嵌入",
      "export": "导出",
      "library-panel": "库面板",
      "link": "链接",
      "panel-embed": "嵌入",
      "public-dashboard": "",
      "snapshot": "快照"
    },
    "theme-picker": {
      "current": "当前",
      "dark": "深色",
      "field-name": "主题",
      "light": "浅色"
    },
    "view-json": {
      "copy-button": "复制到剪贴板"
    }
  },
  "share-playlist": {
    "checkbox-description": "",
    "checkbox-label": "",
    "copy-link-button": "复制",
    "link-url-label": "链接网址",
    "mode": "",
    "mode-kiosk": "",
    "mode-normal": "",
    "mode-tv": "",
    "title": ""
  },
  "shared": {
    "preferences": {
      "theme": {
        "dark-label": "深色",
        "light-label": "浅色",
        "system-label": ""
      }
    }
  },
  "shared-dashboard": {
    "fields": {
      "timezone-label": "时区"
    }
  },
  "shared-preferences": {
    "fields": {
      "home-dashboard-label": "主页仪表板",
      "home-dashboard-placeholder": "默认仪表板",
      "locale-label": "语言",
      "locale-placeholder": "选择语言",
      "theme-label": "UI 主题",
      "week-start-label": "每周开始日"
    },
    "theme": {
      "default-label": "默认"
    },
    "title": "首选项"
  },
  "snapshot": {
    "external-badge": "",
    "name-column-header": "名称",
    "url-column-header": "",
    "view-button": "查看"
  },
  "tag-filter": {
    "loading": "加载中...",
    "no-tags": "未找到标签",
    "placeholder": "按标签筛选"
  },
  "time-picker": {
    "absolute": {
      "recent-title": "最近使用的绝对范围",
      "title": "绝对时间范围"
    },
    "calendar": {
      "apply-button": "应用时间范围",
      "cancel-button": "取消",
      "select-time": "选择时间范围"
    },
    "content": {
      "empty-recent-list-docs": "<0><0>阅读文档</0><1>，了解如何输入自定义时间范围的更多信息。</1></0>",
      "empty-recent-list-info": "看起来您之前没有使用过这个时间选择器。一旦您输入了某些时间间隔，最近使用的间隔就会出现在此处。",
      "filter-placeholder": "搜索快速范围"
    },
    "footer": {
      "change-settings-button": "更改时间设置",
      "fiscal-year-option": "财政年度",
      "fiscal-year-start": "财政年度起始月",
      "time-zone-option": "时区",
      "time-zone-selection": "时区选择"
    },
    "range-content": {
      "apply-button": "应用时间范围",
      "default-error": "请输入一个过去的日期或\"现在\"",
      "fiscal-year": "财政年度",
      "from-input": "发件人",
      "range-error": "“发件人”不能在“收件人”之后",
      "to-input": "结束"
    },
    "range-picker": {
      "backwards-time-aria-label": "向后移动时间范围",
      "current-time-selected": "选择的时间范围：{{currentTimeRange}}",
      "forwards-time-aria-label": "向前移动时间范围",
      "to": "至",
      "zoom-out-button": "缩放时间范围",
      "zoom-out-tooltip": "时间范围缩放 <1></1> CTRL+Z"
    },
    "time-range": {
      "aria-role": "时间范围选择",
      "default-title": "时间范围",
      "example-title": "示例时间范围",
      "specify": "指定时间范围 <1></1>"
    },
    "zone": {
      "select-aria-label": "时区选择器",
      "select-search-input": "输入以搜索(国家、城市、缩写)"
    }
  },
  "user-orgs": {
    "current-org-button": "当前",
    "name-column": "姓名",
    "role-column": "角色",
    "select-org-button": "选择组织",
    "title": "组织"
  },
  "user-profile": {
    "fields": {
      "email-error": "电子邮箱是必填项",
      "email-label": "电子邮箱",
      "name-error": "姓名是必填项",
      "name-label": "姓名",
      "username-label": "用户名"
    }
  },
  "user-session": {
    "browser-column": "浏览器和操作系统",
    "created-at-column": "已登录",
    "ip-column": "IP 地址",
    "revoke": "注销用户会话",
    "seen-at-column": "最后上线时间"
  },
  "user-sessions": {
    "loading": "正在加载会话..."
  },
  "variable": {
    "adhoc": {
      "placeholder": "选择值"
    },
    "dropdown": {
      "placeholder": "输入变量值"
    },
    "picker": {
      "link-all": "全部",
      "option-all": "全部",
      "option-selected-values": "已选择",
      "option-tooltip": "清除选择"
    },
    "textbox": {
      "placeholder": "输入变量值"
    }
  }
}<|MERGE_RESOLUTION|>--- conflicted
+++ resolved
@@ -74,17 +74,9 @@
       "unknown-error": ""
     },
     "manage-folder-nav": {
-<<<<<<< HEAD
-      "alert-rules": "",
-      "dashboards": "",
-      "panels": ""
-=======
       "alert-rules": "警报规则",
       "dashboards": "仪表板",
-      "panels": "",
-      "permissions": "",
-      "settings": "设置"
->>>>>>> bd757fb8
+      "panels": ""
     },
     "new-folder-form": {
       "cancel-label": "取消",
