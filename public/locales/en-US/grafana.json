--- conflicted
+++ resolved
@@ -1655,17 +1655,16 @@
       "title": "You haven't created any service accounts yet"
     }
   },
-<<<<<<< HEAD
+  "share-drawer": {
+    "confirm-action": {
+      "back-arrow-button": "Back button"
+    }
+  },
   "share-dashboard": {
     "menu": {
       "share-externally-title": "Share externally",
       "share-internally-title": "Share internally",
       "share-snapshot-title": "Share snapshot"
-=======
-  "share-drawer": {
-    "confirm-action": {
-      "back-arrow-button": "Back button"
->>>>>>> 627d77c3
     }
   },
   "share-modal": {
