--- conflicted
+++ resolved
@@ -18,11 +18,8 @@
 import { PanelEditorState } from '../features/dashboard/panel_editor/state/reducers';
 import { PanelEditorStateNew } from '../features/dashboard/components/PanelEditor/state/reducers';
 import { ApiKeysState } from './apiKeys';
-<<<<<<< HEAD
+import { TemplatingState } from '../features/templating/state/reducers';
 import { ImportDashboardState } from '../features/manage-dashboards/state/reducers';
-=======
-import { TemplatingState } from '../features/templating/state/reducers';
->>>>>>> 5aeb3673
 
 export interface StoreState {
   navIndex: NavIndex;
@@ -46,11 +43,8 @@
   ldap: LdapState;
   apiKeys: ApiKeysState;
   userAdmin: UserAdminState;
-<<<<<<< HEAD
+  templating: TemplatingState;
   importDashboard: ImportDashboardState;
-=======
-  templating: TemplatingState;
->>>>>>> 5aeb3673
 }
 
 /*
