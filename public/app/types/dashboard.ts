--- conflicted
+++ resolved
@@ -63,16 +63,11 @@
   error: any;
 }
 
-<<<<<<< HEAD
-export const KIOSK_MODE_TV = 'tv';
-export type KioskMode = 'tv' | 'full';
-=======
 export enum KioskMode {
   Off = 'off',
   TV = 'tv',
   Full = 'full',
 }
->>>>>>> 513d4dc9
 
 export type GetMutableDashboardModelFn = () => DashboardModel | null;
 
