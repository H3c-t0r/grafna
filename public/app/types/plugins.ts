<<<<<<< HEAD
import { AngularPanelPlugin, PanelPlugin, PluginMeta } from '@grafana/ui';

export interface PanelPluginMeta extends PluginMeta {
  hideFromList?: boolean;
  sort: number;
  angularPlugin: AngularPanelPlugin | null;
  vizPlugin: PanelPlugin | null;
  hasBeenImported?: boolean;
  dataFormats: PanelDataFormat[];
}

export enum PanelDataFormat {
  Table = 'table',
  TimeSeries = 'time_series',
}
=======
import { PluginMeta } from '@grafana/ui';
>>>>>>> 5c2d3812

export interface PluginDashboard {
  dashboardId: number;
  description: string;
  folderId: number;
  imported: boolean;
  importedRevision: number;
  importedUri: string;
  importedUrl: string;
  path: string;
  pluginId: string;
  removed: boolean;
  revision: number;
  slug: string;
  title: string;
}

export interface PluginsState {
  plugins: PluginMeta[];
  searchQuery: string;
  layoutMode: string;
  hasFetched: boolean;
  dashboards: PluginDashboard[];
  isLoadingPluginDashboards: boolean;
}

export interface VariableQueryProps {
  query: any;
  onChange: (query: any, definition: string) => void;
  datasource: any;
  templateSrv: any;
}<|MERGE_RESOLUTION|>--- conflicted
+++ resolved
@@ -1,22 +1,4 @@
-<<<<<<< HEAD
-import { AngularPanelPlugin, PanelPlugin, PluginMeta } from '@grafana/ui';
-
-export interface PanelPluginMeta extends PluginMeta {
-  hideFromList?: boolean;
-  sort: number;
-  angularPlugin: AngularPanelPlugin | null;
-  vizPlugin: PanelPlugin | null;
-  hasBeenImported?: boolean;
-  dataFormats: PanelDataFormat[];
-}
-
-export enum PanelDataFormat {
-  Table = 'table',
-  TimeSeries = 'time_series',
-}
-=======
 import { PluginMeta } from '@grafana/ui';
->>>>>>> 5c2d3812
 
 export interface PluginDashboard {
   dashboardId: number;
