--- conflicted
+++ resolved
@@ -50,11 +50,8 @@
   DataSourcesWrite = 'datasources:write',
   DataSourcesDelete = 'datasources:delete',
   DataSourcesPermissionsRead = 'datasources.permissions:read',
-<<<<<<< HEAD
   DataSourcesCachingRead = 'datasources.caching:read',
-=======
   DataSourcesInsightsRead = 'datasources.insights:read',
->>>>>>> 60da9eaa
 
   ActionServerStatsRead = 'server.stats:read',
 
