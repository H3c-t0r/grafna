--- conflicted
+++ resolved
@@ -22,14 +22,11 @@
   UsersQuotasList = 'users.quotas:read',
   UsersQuotasUpdate = 'users.quotas:write',
 
-<<<<<<< HEAD
-=======
   ServiceAccountsRead = 'serviceaccounts:read',
   ServiceAccountsCreate = 'serviceaccounts:create',
   ServiceAccountsWrite = 'serviceaccounts:write',
   ServiceAccountsDelete = 'serviceaccounts:delete',
 
->>>>>>> 0ca4ccfa
   OrgsRead = 'orgs:read',
   OrgsPreferencesRead = 'orgs.preferences:read',
   OrgsWrite = 'orgs:write',
