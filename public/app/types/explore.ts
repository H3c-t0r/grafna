--- conflicted
+++ resolved
@@ -15,17 +15,7 @@
   QueryHint,
   RawTimeRange,
   TimeRange,
-<<<<<<< HEAD
-  LogsModel,
-  LogsDedupStrategy,
-  AbsoluteTimeRange,
-  GraphSeriesXY,
-  DataFrame,
-  ExploreMode,
-  ExploreUrlState,
   EventBusExtended,
-=======
->>>>>>> d1ed163f
 } from '@grafana/data';
 
 export enum ExploreId {
