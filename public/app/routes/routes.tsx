import React from 'react';
import { Redirect, RouteComponentProps } from 'react-router-dom';

import { isTruthy } from '@grafana/data';
import { LoginPage } from 'app/core/components/Login/LoginPage';
import { NavLandingPage } from 'app/core/components/NavLandingPage/NavLandingPage';
import { PageNotFound } from 'app/core/components/PageNotFound/PageNotFound';
import config from 'app/core/config';
import { contextSrv } from 'app/core/services/context_srv';
import UserAdminPage from 'app/features/admin/UserAdminPage';
import LdapPage from 'app/features/admin/ldap/LdapPage';
import { getAlertingRoutes } from 'app/features/alerting/routes';
import { ConnectionsRedirectNotice } from 'app/features/connections/components/ConnectionsRedirectNotice';
import { ROUTES as CONNECTIONS_ROUTES } from 'app/features/connections/constants';
import { getRoutes as getDataConnectionsRoutes } from 'app/features/connections/routes';
import { DATASOURCES_ROUTES } from 'app/features/datasources/constants';
import { getRoutes as getPluginCatalogRoutes } from 'app/features/plugins/admin/routes';
import { getAppPluginRoutes } from 'app/features/plugins/routes';
import { getProfileRoutes } from 'app/features/profile/routes';
import { AccessControlAction, DashboardRoutes } from 'app/types';

import { SafeDynamicImport } from '../core/components/DynamicImports/SafeDynamicImport';
import { RouteDescriptor } from '../core/navigation/types';
import { getPublicDashboardRoutes } from '../features/dashboard/routes';

export const extraRoutes: RouteDescriptor[] = [];

export function getAppRoutes(): RouteDescriptor[] {
  return [
    // Based on the Grafana configuration standalone plugin pages can even override and extend existing core pages, or they can register new routes under existing ones.
    // In order to make it possible we need to register them first due to how `<Switch>` is evaluating routes. (This will be unnecessary once/when we upgrade to React Router v6 and start using `<Routes>` instead.)
    ...getAppPluginRoutes(),
    {
      path: '/',
      pageClass: 'page-dashboard',
      routeName: DashboardRoutes.Home,
      component: SafeDynamicImport(
        () => import(/* webpackChunkName: "DashboardPageProxy" */ '../features/dashboard/containers/DashboardPageProxy')
      ),
    },
    {
      path: '/d/:uid/:slug?',
      pageClass: 'page-dashboard',
      routeName: DashboardRoutes.Normal,
      component: SafeDynamicImport(
        () => import(/* webpackChunkName: "DashboardPageProxy" */ '../features/dashboard/containers/DashboardPageProxy')
      ),
    },
    {
      path: '/dashboard/new',
      roles: () => contextSrv.evaluatePermission([AccessControlAction.DashboardsCreate]),
      pageClass: 'page-dashboard',
      routeName: DashboardRoutes.New,
      component: SafeDynamicImport(
        () => import(/* webpackChunkName: "DashboardPage" */ '../features/dashboard/containers/DashboardPageProxy')
      ),
    },
    {
      path: '/dashboard/new-with-ds/:datasourceUid',
      roles: () => contextSrv.evaluatePermission([AccessControlAction.DashboardsCreate]),
      component: SafeDynamicImport(
        () => import(/* webpackChunkName: "DashboardPage" */ '../features/dashboard/containers/NewDashboardWithDS')
      ),
    },
    {
      path: '/dashboard/:type/:slug',
      pageClass: 'page-dashboard',
      routeName: DashboardRoutes.Normal,
      component: SafeDynamicImport(
        () => import(/* webpackChunkName: "DashboardPage" */ '../features/dashboard/containers/DashboardPageProxy')
      ),
    },
    {
      // We currently have no core usage of the embedded dashboard so is to have a page for e2e to test
      path: '/dashboards/embedding-test',
      component: SafeDynamicImport(
        () =>
          import(
            /* webpackChunkName: "DashboardPage"*/ 'app/features/dashboard-scene/embedding/EmbeddedDashboardTestPage'
          )
      ),
    },
    {
      path: '/d-solo/:uid/:slug?',
      pageClass: 'dashboard-solo',
      routeName: DashboardRoutes.Normal,
      chromeless: true,
      component: SafeDynamicImport(() =>
        config.featureToggles.dashboardSceneSolo
          ? import(/* webpackChunkName: "SoloPanelPage" */ '../features/dashboard-scene/solo/SoloPanelPage')
          : import(/* webpackChunkName: "SoloPanelPageOld" */ '../features/dashboard/containers/SoloPanelPage')
      ),
    },
    // This route handles embedding of snapshot/scripted dashboard panels
    {
      path: '/dashboard-solo/:type/:slug',
      pageClass: 'dashboard-solo',
      routeName: DashboardRoutes.Normal,
      chromeless: true,
      component: SafeDynamicImport(
        () => import(/* webpackChunkName: "SoloPanelPage" */ '../features/dashboard/containers/SoloPanelPage')
      ),
    },
    {
      path: '/dashboard/import',
      component: SafeDynamicImport(
        () => import(/* webpackChunkName: "DashboardImport"*/ 'app/features/manage-dashboards/DashboardImportPage')
      ),
    },
    {
      path: DATASOURCES_ROUTES.List,
      component: () => <Redirect to={CONNECTIONS_ROUTES.DataSources} />,
    },
    {
      path: DATASOURCES_ROUTES.Edit,
      component: (props: RouteComponentProps<{ uid: string }>) => (
        <Redirect to={CONNECTIONS_ROUTES.DataSourcesEdit.replace(':uid', props.match.params.uid)} />
      ),
    },
    {
      path: DATASOURCES_ROUTES.Dashboards,
      component: (props: RouteComponentProps<{ uid: string }>) => (
        <Redirect to={CONNECTIONS_ROUTES.DataSourcesDashboards.replace(':uid', props.match.params.uid)} />
      ),
    },
    {
      path: DATASOURCES_ROUTES.New,
      component: () => <Redirect to={CONNECTIONS_ROUTES.DataSourcesNew} />,
    },
    {
      path: '/datasources/correlations',
      component: SafeDynamicImport(() =>
        config.featureToggles.correlations
          ? import(/* webpackChunkName: "CorrelationsPage" */ 'app/features/correlations/CorrelationsPage')
          : import(
              /* webpackChunkName: "CorrelationsFeatureToggle" */ 'app/features/correlations/CorrelationsFeatureToggle'
            )
      ),
    },
    {
      path: '/dashboards',
      component: SafeDynamicImport(
        () => import(/* webpackChunkName: "DashboardListPage"*/ 'app/features/browse-dashboards/BrowseDashboardsPage')
      ),
    },
    {
      path: '/dashboards/f/:uid/:slug',
      component: SafeDynamicImport(
        () => import(/* webpackChunkName: "DashboardListPage"*/ 'app/features/browse-dashboards/BrowseDashboardsPage')
      ),
    },
    {
      path: '/dashboards/f/:uid',
      component: SafeDynamicImport(
        () => import(/* webpackChunkName: "DashboardListPage"*/ 'app/features/browse-dashboards/BrowseDashboardsPage')
      ),
    },
    {
      path: '/explore',
      pageClass: 'page-explore',
      roles: () => contextSrv.evaluatePermission([AccessControlAction.DataSourcesExplore]),
      component: SafeDynamicImport(() =>
        config.exploreEnabled
          ? import(/* webpackChunkName: "explore" */ 'app/features/explore/ExplorePage')
          : import(/* webpackChunkName: "explore-feature-toggle-page" */ 'app/features/explore/FeatureTogglePage')
      ),
    },
    {
      path: '/apps',
      component: () => <NavLandingPage navId="apps" />,
    },
    {
      path: '/alerts-and-incidents',
      component: () => <NavLandingPage navId="alerts-and-incidents" />,
    },
    {
      path: '/testing-and-synthetics',
      component: () => <NavLandingPage navId="testing-and-synthetics" />,
    },
    {
      path: '/monitoring',
      component: () => <NavLandingPage navId="monitoring" />,
    },
    {
      path: '/infrastructure',
      component: () => <NavLandingPage navId="infrastructure" />,
    },
    {
      path: '/frontend',
      component: () => <NavLandingPage navId="frontend" />,
    },
    {
      path: '/admin/general',
      component: () => <NavLandingPage navId="cfg/general" />,
    },
    {
      path: '/admin/plugins',
      component: () => <NavLandingPage navId="cfg/plugins" />,
    },
    {
      path: '/admin/access',
      component: () => <NavLandingPage navId="cfg/access" />,
    },
    {
      path: '/org',
      component: SafeDynamicImport(
        () => import(/* webpackChunkName: "OrgDetailsPage" */ '../features/org/OrgDetailsPage')
      ),
    },
    {
      path: '/org/new',
      component: SafeDynamicImport(() => import(/* webpackChunkName: "NewOrgPage" */ 'app/features/org/NewOrgPage')),
    },
    {
      path: '/org/users',
      component: SafeDynamicImport(
        () => import(/* webpackChunkName: "UsersListPage" */ 'app/features/users/UsersListPage')
      ),
    },
    {
      path: '/org/users/invite',
      component: SafeDynamicImport(
        () => import(/* webpackChunkName: "UserInvitePage" */ 'app/features/org/UserInvitePage')
      ),
    },
    {
      path: '/org/apikeys',
      roles: () => contextSrv.evaluatePermission([AccessControlAction.ActionAPIKeysRead]),
      component: SafeDynamicImport(
        () => import(/* webpackChunkName: "ApiKeysPage" */ 'app/features/api-keys/ApiKeysPage')
      ),
    },
    {
      path: '/org/serviceaccounts',
      roles: () =>
        contextSrv.evaluatePermission([
          AccessControlAction.ServiceAccountsRead,
          AccessControlAction.ServiceAccountsCreate,
        ]),
      component: SafeDynamicImport(
        () =>
          import(/* webpackChunkName: "ServiceAccountsPage" */ 'app/features/serviceaccounts/ServiceAccountsListPage')
      ),
    },
    {
      path: '/org/serviceaccounts/create',
      component: SafeDynamicImport(
        () =>
          import(
            /* webpackChunkName: "ServiceAccountCreatePage" */ 'app/features/serviceaccounts/ServiceAccountCreatePage'
          )
      ),
    },
    {
      path: '/org/serviceaccounts/:id',
      component: SafeDynamicImport(
        () => import(/* webpackChunkName: "ServiceAccountPage" */ 'app/features/serviceaccounts/ServiceAccountPage')
      ),
    },
    {
      path: '/org/teams',
      roles: () =>
        contextSrv.evaluatePermission([AccessControlAction.ActionTeamsRead, AccessControlAction.ActionTeamsCreate]),
      component: SafeDynamicImport(() => import(/* webpackChunkName: "TeamList" */ 'app/features/teams/TeamList')),
    },
    {
      path: '/org/teams/new',
      roles: () => contextSrv.evaluatePermission([AccessControlAction.ActionTeamsCreate]),
      component: SafeDynamicImport(() => import(/* webpackChunkName: "CreateTeam" */ 'app/features/teams/CreateTeam')),
    },
    {
      path: '/org/teams/edit/:id/:page?',
      roles: () =>
        contextSrv.evaluatePermission([AccessControlAction.ActionTeamsRead, AccessControlAction.ActionTeamsCreate]),
      component: SafeDynamicImport(() => import(/* webpackChunkName: "TeamPages" */ 'app/features/teams/TeamPages')),
    },
    // ADMIN
    {
      path: '/admin',
      component: () => <NavLandingPage navId="cfg" header={<ConnectionsRedirectNotice />} />,
    },
    {
      path: '/admin/authentication',
      roles: () => contextSrv.evaluatePermission([AccessControlAction.SettingsWrite]),
      component:
        config.licenseInfo.enabledFeatures?.saml || config.ldapEnabled || config.featureToggles.ssoSettingsApi
          ? SafeDynamicImport(
              () =>
                import(/* webpackChunkName: "AdminAuthentication" */ '../features/auth-config/AuthProvidersListPage')
            )
          : () => <Redirect to="/admin" />,
    },
    {
      path: '/admin/authentication/ldap',
      component: LdapPage,
    },
    {
      path: '/admin/authentication/:provider',
      roles: () => contextSrv.evaluatePermission([AccessControlAction.SettingsWrite]),
      component: config.featureToggles.ssoSettingsApi
        ? SafeDynamicImport(
            () => import(/* webpackChunkName: "AdminAuthentication" */ '../features/auth-config/ProviderConfigPage')
          )
        : () => <Redirect to="/admin" />,
    },
    {
      path: '/admin/settings',
      component: SafeDynamicImport(
        () => import(/* webpackChunkName: "AdminSettings" */ 'app/features/admin/AdminSettings')
      ),
    },
    {
      path: '/admin/upgrading',
      component: SafeDynamicImport(() => import('app/features/admin/UpgradePage')),
    },
    {
      path: '/admin/users',
      component: SafeDynamicImport(
        () => import(/* webpackChunkName: "UserListPage" */ 'app/features/admin/UserListPage')
      ),
    },
    {
      path: '/admin/users/create',
      component: SafeDynamicImport(
        () => import(/* webpackChunkName: "UserCreatePage" */ 'app/features/admin/UserCreatePage')
      ),
    },
    {
      path: '/admin/users/edit/:id',
      component: UserAdminPage,
    },
    {
      path: '/admin/orgs',
      component: SafeDynamicImport(
        () => import(/* webpackChunkName: "AdminListOrgsPage" */ 'app/features/admin/AdminListOrgsPage')
      ),
    },
    {
      path: '/admin/orgs/edit/:id',
      component: SafeDynamicImport(
        () => import(/* webpackChunkName: "AdminEditOrgPage" */ 'app/features/admin/AdminEditOrgPage')
      ),
    },
    {
      path: '/admin/featuretoggles',
      component: config.featureToggles.featureToggleAdminPage
        ? SafeDynamicImport(
            () => import(/* webpackChunkName: "AdminFeatureTogglesPage" */ 'app/features/admin/AdminFeatureTogglesPage')
          )
        : () => <Redirect to="/admin" />,
    },
    {
      path: '/admin/storage/:path*',
      roles: () => ['Admin'],
      component: SafeDynamicImport(
        () => import(/* webpackChunkName: "StoragePage" */ 'app/features/storage/StoragePage')
      ),
    },
    {
      path: '/admin/stats',
      component: SafeDynamicImport(
        () => import(/* webpackChunkName: "ServerStats" */ 'app/features/admin/ServerStats')
      ),
    },
    // LOGIN / SIGNUP
    {
      path: '/login',
      component: LoginPage,
      pageClass: 'login-page',
      chromeless: true,
    },
    {
      path: '/invite/:code',
      component: SafeDynamicImport(
        () => import(/* webpackChunkName: "SignupInvited" */ 'app/features/invites/SignupInvited')
      ),
      chromeless: true,
    },
    {
      path: '/verify',
      component: !config.verifyEmailEnabled
        ? () => <Redirect to="/signup" />
        : SafeDynamicImport(
            () => import(/* webpackChunkName "VerifyEmailPage"*/ 'app/core/components/Signup/VerifyEmailPage')
          ),
      pageClass: 'login-page',
      chromeless: true,
    },
    {
      path: '/signup',
      component: config.disableUserSignUp
        ? () => <Redirect to="/login" />
        : SafeDynamicImport(() => import(/* webpackChunkName "SignupPage"*/ 'app/core/components/Signup/SignupPage')),
      pageClass: 'login-page',
      chromeless: true,
    },
    {
      path: '/user/password/send-reset-email',
      chromeless: true,
      component: SafeDynamicImport(
        () =>
          import(/* webpackChunkName: "SendResetMailPage" */ 'app/core/components/ForgottenPassword/SendResetMailPage')
      ),
    },
    {
      path: '/user/password/reset',
      component: SafeDynamicImport(
        () =>
          import(
            /* webpackChunkName: "ChangePasswordPage" */ 'app/core/components/ForgottenPassword/ChangePasswordPage'
          )
      ),
      pageClass: 'login-page',
      chromeless: true,
    },
    {
      path: '/dashboard/snapshots',
      component: SafeDynamicImport(
        () => import(/* webpackChunkName: "SnapshotListPage" */ 'app/features/manage-dashboards/SnapshotListPage')
      ),
    },
    {
      path: '/playlists',
      component: SafeDynamicImport(
        () => import(/* webpackChunkName: "PlaylistPage"*/ 'app/features/playlist/PlaylistPage')
      ),
    },
    {
      path: '/playlists/play/:uid',
      component: SafeDynamicImport(
        () => import(/* webpackChunkName: "PlaylistStartPage"*/ 'app/features/playlist/PlaylistStartPage')
      ),
    },
    {
      path: '/playlists/new',
      component: SafeDynamicImport(
        () => import(/* webpackChunkName: "PlaylistNewPage"*/ 'app/features/playlist/PlaylistNewPage')
      ),
    },
    {
      path: '/playlists/edit/:uid',
      component: SafeDynamicImport(
        () => import(/* webpackChunkName: "PlaylistEditPage"*/ 'app/features/playlist/PlaylistEditPage')
      ),
    },
    {
      path: '/sandbox/benchmarks',
      component: SafeDynamicImport(
        () => import(/* webpackChunkName: "BenchmarksPage"*/ 'app/features/sandbox/BenchmarksPage')
      ),
    },
    {
      path: '/sandbox/test',
      component: SafeDynamicImport(
        () => import(/* webpackChunkName: "TestStuffPage"*/ 'app/features/sandbox/TestStuffPage')
      ),
    },
    {
      path: '/dashboards/f/:uid/:slug/library-panels',
      component: SafeDynamicImport(
        () =>
          import(
            /* webpackChunkName: "FolderLibraryPanelsPage"*/ 'app/features/browse-dashboards/BrowseFolderLibraryPanelsPage'
          )
      ),
    },
    {
      path: '/dashboards/f/:uid/:slug/alerting',
      roles: () => contextSrv.evaluatePermission([AccessControlAction.AlertingRuleRead]),
      component: SafeDynamicImport(
        () => import(/* webpackChunkName: "FolderAlerting"*/ 'app/features/browse-dashboards/BrowseFolderAlertingPage')
      ),
    },
    {
      path: '/library-panels',
      component: SafeDynamicImport(
        () => import(/* webpackChunkName: "LibraryPanelsPage"*/ 'app/features/library-panels/LibraryPanelsPage')
      ),
    },
    {
      path: '/notifications',
      component: SafeDynamicImport(
        () => import(/* webpackChunkName: "NotificationsPage"*/ 'app/features/notifications/NotificationsPage')
      ),
    },
    {
<<<<<<< HEAD
      path: '/alerting/alerts',
      component: SafeDynamicImport(
        () =>
          import(
            /* webpackChunkName: "IntegratedAlertingAlerts" */ 'app/percona/integrated-alerting/components/Alerts/Alerts'
          )
      ),
    },
    {
      path: '/alerting/alert-rule-templates',
      component: SafeDynamicImport(
        () =>
          import(
            /* webpackChunkName: "IntegratedAlertingTemplates" */ 'app/percona/integrated-alerting/components/AlertRuleTemplate/AlertRuleTemplate'
          )
      ),
    },
    {
      path: '/backup',
      // eslint-disable-next-line react/display-name
      component: () => <Redirect to="/backup/inventory" />,
    },
    {
      path: '/backup/inventory',
      component: SafeDynamicImport(
        () =>
          import(
            /* webpackChunkName: "BackupInventoryPage" */ 'app/percona/backup/components/BackupInventory/BackupInventory'
          )
      ),
    },
    {
      path: '/backup/new',
      component: SafeDynamicImport(
        () =>
          import(
            /* webpackChunkName: "BackupInventoryPage" */ 'app/percona/backup/components/AddBackupPage/AddBackupPage'
          )
      ),
    },
    {
      path: '/backup/:type/:id/edit',
      component: SafeDynamicImport(
        () =>
          import(
            /* webpackChunkName: "BackupInventoryPage" */ 'app/percona/backup/components/AddBackupPage/AddBackupPage'
          )
      ),
    },
    {
      path: '/backup/restore',
      component: SafeDynamicImport(
        () =>
          import(
            /* webpackChunkName: "BackupRestorePage" */ 'app/percona/backup/components/RestoreHistory/RestoreHistory'
          )
      ),
    },
    {
      path: '/backup/scheduled',
      component: SafeDynamicImport(
        () =>
          import(
            /* webpackChunkName: "BackupScheduledPage" */ 'app/percona/backup/components/ScheduledBackups/ScheduledBackups'
          )
      ),
    },
    {
      path: '/backup/locations',
      component: SafeDynamicImport(
        () =>
          import(
            /* webpackChunkName: "BackupLocationsPage" */ 'app/percona/backup/components/StorageLocations/StorageLocations'
          )
      ),
    },
    {
      path: '/advisors',
      // eslint-disable-next-line react/display-name
      component: () => <Redirect to="/advisors/insights" />,
    },
    {
      path: '/pmm-database-checks',
      // eslint-disable-next-line react/display-name
      component: () => <Redirect to="/advisors/insights" />,
    },
    {
      path: '/pmm-database-checks/failed-checks',
      // eslint-disable-next-line react/display-name
      component: () => <Redirect to="/advisors/insights" />,
    },
    {
      path: '/pmm-database-checks/all-checks',
      // eslint-disable-next-line react/display-name
      component: () => <Redirect to="/advisors/insights" />,
    },
    {
      path: '/advisors/insights',
      // eslint-disable-next-line react/display-name
      component: SafeDynamicImport(
        () =>
          import(
            /* webpackChunkName: "FailedChecksPage" */ 'app/percona/check/components/FailedChecksTab/FailedChecksTab'
          )
      ),
    },
    {
      path: '/advisors/insights/:service',
      component: SafeDynamicImport(
        () =>
          import(/* webpackChunkName: "FailedChecksPage" */ 'app/percona/check/components/ServiceChecks/ServiceChecks')
      ),
    },
    {
      path: '/advisors/:category',
      // eslint-disable-next-line react/display-name
      component: SafeDynamicImport(
        () => import(/* webpackChunkName: "AllChecksPage" */ 'app/percona/check/components/AllChecksTab/AllChecksTab')
      ),
    },
    {
      path: '/settings',
      // eslint-disable-next-line react/display-name
      component: () => <Redirect to="/settings/metrics-resolution" />,
    },
    {
      path: '/settings/metrics-resolution',
      component: SafeDynamicImport(
        () =>
          import(
            /* webpackChunkName: "MetricsResolutionsSettingsPage" */ 'app/percona/settings/components/MetricsResolution/MetricsResolution'
          )
      ),
    },
    {
      path: '/settings/advanced-settings',
      component: SafeDynamicImport(
        () => import(/* webpackChunkName: "AdvancedSettingsPage" */ 'app/percona/settings/components/Advanced/Advanced')
      ),
    },
    {
      path: '/settings/ssh-key',
      component: SafeDynamicImport(
        () => import(/* webpackChunkName: "SSHKeySettingsPage" */ 'app/percona/settings/components/SSHKey/SSHKey')
      ),
    },
    {
      path: '/settings/percona-platform',
      component: SafeDynamicImport(
        () =>
          import(
            /* webpackChunkName: "PerconaPlatformSettingsPage" */ 'app/percona/settings/components/Platform/Platform'
          )
      ),
    },
    {
      path: '/settings/communication',
      component: SafeDynamicImport(
        () =>
          import(
            /* webpackChunkName: "CommunicationSettingsPage" */ 'app/percona/settings/components/Communication/Communication'
          )
      ),
    },
    {
      path: '/settings/metrics-resolution',
      component: SafeDynamicImport(
        () =>
          import(
            /* webpackChunkName: "MetricsResolutionsPage" */ 'app/percona/settings/components/MetricsResolution/MetricsResolution'
          )
      ),
    },
    {
      path: '/inventory',
      // eslint-disable-next-line react/display-name
      component: () => <Redirect to="/inventory/services" />,
    },
    {
      path: '/inventory/services',
      component: SafeDynamicImport(
        () => import(/* webpackChunkName: "InventoryServicesPage" */ 'app/percona/inventory/Tabs/Services')
      ),
    },
    {
      path: '/inventory/services/:serviceId/agents',
      component: SafeDynamicImport(
        () => import(/* webpackChunkName: "InventoryAgentsPage" */ 'app/percona/inventory/Tabs/Agents')
      ),
    },
    {
      path: '/inventory/nodes',
      component: SafeDynamicImport(
        () => import(/* webpackChunkName: "InventoryNodesPage" */ 'app/percona/inventory/Tabs/Nodes')
      ),
    },
    {
      path: '/inventory/nodes/:nodeId/agents',
      component: SafeDynamicImport(
        () => import(/* webpackChunkName: "InventoryAgentsPage" */ 'app/percona/inventory/Tabs/Agents')
      ),
    },
    {
      path: '/add-instance',
      component: SafeDynamicImport(
        () => import(/* webpackChunkName: "AddInstancePage" */ 'app/percona/add-instance/panel')
      ),
    },
    {
      path: '/add-instance/:instanceType',
      component: SafeDynamicImport(
        () => import(/* webpackChunkName: "AddInstancePage" */ 'app/percona/add-instance/panel')
      ),
    },
    {
      path: '/edit-instance/:serviceId',
      component: SafeDynamicImport(
        () => import(/* webpackChunkName: "AddInstancePage" */ 'app/percona/edit-instance/EditInstance')
      ),
    },
    {
      path: '/add-instance/:tab',
      component: SafeDynamicImport(
        () => import(/* webpackChunkName: "AddInstancePage" */ 'app/percona/add-instance/panel')
      ),
    },
    {
      path: '/entitlements',
      component: SafeDynamicImport(
        () => import(/* webpackChunkName: "AddInstancePage" */ 'app/percona/entitlements/EntitlementsPage')
      ),
    },
    {
      path: '/tickets',
      component: SafeDynamicImport(
        () => import(/* webpackChunkName: "TicketsPage" */ 'app/percona/tickets/TicketsPage')
      ),
    },
    {
      path: '/roles',
      component: SafeDynamicImport(
        () => import(/* webpackChunkName: "AccessRolesPage" */ 'app/percona/rbac/AccessRoles/AccessRoles')
      ),
    },
    {
      path: '/roles/:id/edit',
      component: SafeDynamicImport(
        () => import(/* webpackChunkName: "AccessRoleEditPage" */ 'app/percona/rbac/AddEditRole/EditRolePage')
      ),
    },
    {
      path: '/roles/create',
      component: SafeDynamicImport(
        () => import(/* webpackChunkName: "AccessRoleCreatePage" */ 'app/percona/rbac/AddEditRole/AddRolePage')
      ),
    },
    {
      path: '/environment-overview',
      component: SafeDynamicImport(
        () =>
          import(/* webpackChunkName: "EnvironmentOverview" */ 'app/percona/environment-overview/EnvironmentOverview')
      ),
    },
    {
      path: '/data-trails',
=======
      path: '/explore/metrics',
>>>>>>> 03f502a9
      chromeless: false,
      exact: false,
      component: SafeDynamicImport(
        () => import(/* webpackChunkName: "DataTrailsPage"*/ 'app/features/trails/DataTrailsPage')
      ),
    },
<<<<<<< HEAD
    {
      path: '/pmm-dump',
      component: SafeDynamicImport(() => import(/* webpackChunkName: "PMMDump" */ 'app/percona/pmm-dump/PMMDump')),
    },
    {
      path: '/pmm-dump/new',
      component: SafeDynamicImport(
        () =>
          import(
            /* webpackChunkName: "BackupInventoryPage" */ 'app/percona/pmm-dump/components/ExportDataset/ExportDataset'
          )
      ),
    },
    ...getDynamicDashboardRoutes(),
=======
>>>>>>> 03f502a9
    ...getPluginCatalogRoutes(),
    ...getSupportBundleRoutes(),
    ...getAlertingRoutes(),
    ...getProfileRoutes(),
    ...extraRoutes,
    ...getPublicDashboardRoutes(),
    ...getDataConnectionsRoutes(),
    {
      path: '/*',
      component: PageNotFound,
    },
  ].filter(isTruthy);
}

export function getSupportBundleRoutes(cfg = config): RouteDescriptor[] {
  if (!cfg.supportBundlesEnabled) {
    return [];
  }

  return [
    {
      path: '/support-bundles',
      component: SafeDynamicImport(
        () => import(/* webpackChunkName: "SupportBundles" */ 'app/features/support-bundles/SupportBundles')
      ),
    },
    {
      path: '/support-bundles/create',
      component: SafeDynamicImport(
        () => import(/* webpackChunkName: "SupportBundlesCreate" */ 'app/features/support-bundles/SupportBundlesCreate')
      ),
    },
  ];
}<|MERGE_RESOLUTION|>--- conflicted
+++ resolved
@@ -484,7 +484,6 @@
       ),
     },
     {
-<<<<<<< HEAD
       path: '/alerting/alerts',
       component: SafeDynamicImport(
         () =>
@@ -749,17 +748,13 @@
       ),
     },
     {
-      path: '/data-trails',
-=======
       path: '/explore/metrics',
->>>>>>> 03f502a9
       chromeless: false,
       exact: false,
       component: SafeDynamicImport(
         () => import(/* webpackChunkName: "DataTrailsPage"*/ 'app/features/trails/DataTrailsPage')
       ),
     },
-<<<<<<< HEAD
     {
       path: '/pmm-dump',
       component: SafeDynamicImport(() => import(/* webpackChunkName: "PMMDump" */ 'app/percona/pmm-dump/PMMDump')),
@@ -774,8 +769,6 @@
       ),
     },
     ...getDynamicDashboardRoutes(),
-=======
->>>>>>> 03f502a9
     ...getPluginCatalogRoutes(),
     ...getSupportBundleRoutes(),
     ...getAlertingRoutes(),
