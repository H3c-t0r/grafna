import React from 'react';
import { Redirect, RouteComponentProps } from 'react-router-dom';

import { isTruthy } from '@grafana/data';
import { LoginPage } from 'app/core/components/Login/LoginPage';
import { NavLandingPage } from 'app/core/components/NavLandingPage/NavLandingPage';
import { PageNotFound } from 'app/core/components/PageNotFound/PageNotFound';
import config from 'app/core/config';
import { contextSrv } from 'app/core/services/context_srv';
import UserAdminPage from 'app/features/admin/UserAdminPage';
import LdapPage from 'app/features/admin/ldap/LdapPage';
import { getAlertingRoutes } from 'app/features/alerting/routes';
import { ConnectionsRedirectNotice } from 'app/features/connections/components/ConnectionsRedirectNotice';
import { ROUTES as CONNECTIONS_ROUTES } from 'app/features/connections/constants';
import { getRoutes as getDataConnectionsRoutes } from 'app/features/connections/routes';
import { DATASOURCES_ROUTES } from 'app/features/datasources/constants';
import { getRoutes as getPluginCatalogRoutes } from 'app/features/plugins/admin/routes';
import { getAppPluginRoutes } from 'app/features/plugins/routes';
import { getProfileRoutes } from 'app/features/profile/routes';
import { AccessControlAction, DashboardRoutes } from 'app/types';

import { SafeDynamicImport } from '../core/components/DynamicImports/SafeDynamicImport';
import { RouteDescriptor } from '../core/navigation/types';
import { getPublicDashboardRoutes } from '../features/dashboard/routes';

export const extraRoutes: RouteDescriptor[] = [];

export function getAppRoutes(): RouteDescriptor[] {
  return [
    // Based on the Grafana configuration standalone plugin pages can even override and extend existing core pages, or they can register new routes under existing ones.
    // In order to make it possible we need to register them first due to how `<Switch>` is evaluating routes. (This will be unnecessary once/when we upgrade to React Router v6 and start using `<Routes>` instead.)
    ...getAppPluginRoutes(),
    {
      path: '/',
      pageClass: 'page-dashboard',
      routeName: DashboardRoutes.Home,
      component: SafeDynamicImport(
        () => import(/* webpackChunkName: "DashboardPageProxy" */ '../features/dashboard/containers/DashboardPageProxy')
      ),
    },
    {
      path: '/d/:uid/:slug?',
      pageClass: 'page-dashboard',
      routeName: DashboardRoutes.Normal,
      component: SafeDynamicImport(
        () => import(/* webpackChunkName: "DashboardPageProxy" */ '../features/dashboard/containers/DashboardPageProxy')
      ),
    },
    {
      path: '/dashboard/new',
      roles: () => contextSrv.evaluatePermission([AccessControlAction.DashboardsCreate]),
      pageClass: 'page-dashboard',
      routeName: DashboardRoutes.New,
      component: SafeDynamicImport(
        () => import(/* webpackChunkName: "DashboardPage" */ '../features/dashboard/containers/DashboardPageProxy')
      ),
    },
    {
      path: '/dashboard/new-with-ds/:datasourceUid',
      roles: () => contextSrv.evaluatePermission([AccessControlAction.DashboardsCreate]),
      component: SafeDynamicImport(
        () => import(/* webpackChunkName: "DashboardPage" */ '../features/dashboard/containers/NewDashboardWithDS')
      ),
    },
    {
      path: '/dashboard/:type/:slug',
      pageClass: 'page-dashboard',
      routeName: DashboardRoutes.Normal,
      component: SafeDynamicImport(
        () => import(/* webpackChunkName: "DashboardPage" */ '../features/dashboard/containers/DashboardPageProxy')
      ),
    },
    {
      path: '/d-solo/:uid/:slug',
      pageClass: 'dashboard-solo',
      routeName: DashboardRoutes.Normal,
      chromeless: true,
      component: SafeDynamicImport(
        () => import(/* webpackChunkName: "SoloPanelPage" */ '../features/dashboard/containers/SoloPanelPage')
      ),
    },
    // This route handles embedding of snapshot/scripted dashboard panels
    {
      path: '/dashboard-solo/:type/:slug',
      pageClass: 'dashboard-solo',
      routeName: DashboardRoutes.Normal,
      chromeless: true,
      component: SafeDynamicImport(
        () => import(/* webpackChunkName: "SoloPanelPage" */ '../features/dashboard/containers/SoloPanelPage')
      ),
    },
    {
      path: '/d-solo/:uid',
      pageClass: 'dashboard-solo',
      routeName: DashboardRoutes.Normal,
      chromeless: true,
      component: SafeDynamicImport(
        () => import(/* webpackChunkName: "SoloPanelPage" */ '../features/dashboard/containers/SoloPanelPage')
      ),
    },
    {
      path: '/dashboard/import',
      component: SafeDynamicImport(
        () => import(/* webpackChunkName: "DashboardImport"*/ 'app/features/manage-dashboards/DashboardImportPage')
      ),
    },
    {
      path: DATASOURCES_ROUTES.List,
      component: () => <Redirect to={CONNECTIONS_ROUTES.DataSources} />,
    },
    {
      path: DATASOURCES_ROUTES.Edit,
      component: (props: RouteComponentProps<{ uid: string }>) => (
        <Redirect to={CONNECTIONS_ROUTES.DataSourcesEdit.replace(':uid', props.match.params.uid)} />
      ),
    },
    {
      path: DATASOURCES_ROUTES.Dashboards,
      component: (props: RouteComponentProps<{ uid: string }>) => (
        <Redirect to={CONNECTIONS_ROUTES.DataSourcesDashboards.replace(':uid', props.match.params.uid)} />
      ),
    },
    {
      path: DATASOURCES_ROUTES.New,
      component: () => <Redirect to={CONNECTIONS_ROUTES.DataSourcesNew} />,
    },
    {
      path: '/datasources/correlations',
      component: SafeDynamicImport(() =>
        config.featureToggles.correlations
          ? import(/* webpackChunkName: "CorrelationsPage" */ 'app/features/correlations/CorrelationsPage')
          : import(
              /* webpackChunkName: "CorrelationsFeatureToggle" */ 'app/features/correlations/CorrelationsFeatureToggle'
            )
      ),
    },
    {
      path: '/dashboards',
      component: SafeDynamicImport(
        () => import(/* webpackChunkName: "DashboardListPage"*/ 'app/features/browse-dashboards/BrowseDashboardsPage')
      ),
    },
    {
      path: '/dashboards/f/:uid/:slug',
      component: SafeDynamicImport(
        () => import(/* webpackChunkName: "DashboardListPage"*/ 'app/features/browse-dashboards/BrowseDashboardsPage')
      ),
    },
    {
      path: '/dashboards/f/:uid',
      component: SafeDynamicImport(
        () => import(/* webpackChunkName: "DashboardListPage"*/ 'app/features/browse-dashboards/BrowseDashboardsPage')
      ),
    },
    {
      path: '/explore',
      pageClass: 'page-explore',
      roles: () => contextSrv.evaluatePermission([AccessControlAction.DataSourcesExplore]),
      component: SafeDynamicImport(() =>
        config.exploreEnabled
          ? import(/* webpackChunkName: "explore" */ 'app/features/explore/ExplorePage')
          : import(/* webpackChunkName: "explore-feature-toggle-page" */ 'app/features/explore/FeatureTogglePage')
      ),
    },
    {
      path: '/apps',
      component: () => <NavLandingPage navId="apps" />,
    },
    {
      path: '/alerts-and-incidents',
      component: () => <NavLandingPage navId="alerts-and-incidents" />,
    },
    {
      path: '/testing-and-synthetics',
      component: () => <NavLandingPage navId="testing-and-synthetics" />,
    },
    {
      path: '/monitoring',
      component: () => <NavLandingPage navId="monitoring" />,
    },
    {
      path: '/infrastructure',
      component: () => <NavLandingPage navId="infrastructure" />,
    },
    {
      path: '/frontend',
      component: () => <NavLandingPage navId="frontend" />,
    },
    {
      path: '/admin/general',
      component: () => <NavLandingPage navId="cfg/general" />,
    },
    {
      path: '/admin/plugins',
      component: () => <NavLandingPage navId="cfg/plugins" />,
    },
    {
      path: '/admin/access',
      component: () => <NavLandingPage navId="cfg/access" />,
    },
    {
      path: '/org',
      component: SafeDynamicImport(
        () => import(/* webpackChunkName: "OrgDetailsPage" */ '../features/org/OrgDetailsPage')
      ),
    },
    {
      path: '/org/new',
      component: SafeDynamicImport(() => import(/* webpackChunkName: "NewOrgPage" */ 'app/features/org/NewOrgPage')),
    },
    {
      path: '/org/users',
      component: SafeDynamicImport(
        () => import(/* webpackChunkName: "UsersListPage" */ 'app/features/users/UsersListPage')
      ),
    },
    {
      path: '/org/users/invite',
      component: SafeDynamicImport(
        () => import(/* webpackChunkName: "UserInvitePage" */ 'app/features/org/UserInvitePage')
      ),
    },
    {
      path: '/org/apikeys',
      roles: () => contextSrv.evaluatePermission([AccessControlAction.ActionAPIKeysRead]),
      component: SafeDynamicImport(
        () => import(/* webpackChunkName: "ApiKeysPage" */ 'app/features/api-keys/ApiKeysPage')
      ),
    },
    {
      path: '/org/serviceaccounts',
      roles: () =>
        contextSrv.evaluatePermission([
          AccessControlAction.ServiceAccountsRead,
          AccessControlAction.ServiceAccountsCreate,
        ]),
      component: SafeDynamicImport(
        () =>
          import(/* webpackChunkName: "ServiceAccountsPage" */ 'app/features/serviceaccounts/ServiceAccountsListPage')
      ),
    },
    {
      path: '/org/serviceaccounts/create',
      component: SafeDynamicImport(
        () =>
          import(
            /* webpackChunkName: "ServiceAccountCreatePage" */ 'app/features/serviceaccounts/ServiceAccountCreatePage'
          )
      ),
    },
    {
      path: '/org/serviceaccounts/:id',
      component: SafeDynamicImport(
        () => import(/* webpackChunkName: "ServiceAccountPage" */ 'app/features/serviceaccounts/ServiceAccountPage')
      ),
    },
    {
      path: '/org/teams',
      roles: () =>
        contextSrv.evaluatePermission([AccessControlAction.ActionTeamsRead, AccessControlAction.ActionTeamsCreate]),
      component: SafeDynamicImport(() => import(/* webpackChunkName: "TeamList" */ 'app/features/teams/TeamList')),
    },
    {
      path: '/org/teams/new',
      roles: () => contextSrv.evaluatePermission([AccessControlAction.ActionTeamsCreate]),
      component: SafeDynamicImport(() => import(/* webpackChunkName: "CreateTeam" */ 'app/features/teams/CreateTeam')),
    },
    {
      path: '/org/teams/edit/:id/:page?',
      roles: () =>
        contextSrv.evaluatePermission([AccessControlAction.ActionTeamsRead, AccessControlAction.ActionTeamsCreate]),
      component: SafeDynamicImport(() => import(/* webpackChunkName: "TeamPages" */ 'app/features/teams/TeamPages')),
    },
    // ADMIN
    {
      path: '/admin',
      component: () => <NavLandingPage navId="cfg" header={<ConnectionsRedirectNotice />} />,
    },
    {
      path: '/admin/authentication',
      roles: () => contextSrv.evaluatePermission([AccessControlAction.SettingsWrite]),
      component:
        config.licenseInfo.enabledFeatures?.saml || config.ldapEnabled || config.featureToggles.ssoSettingsApi
          ? SafeDynamicImport(
              () =>
                import(/* webpackChunkName: "AdminAuthentication" */ '../features/auth-config/AuthProvidersListPage')
            )
          : () => <Redirect to="/admin" />,
    },
    {
      path: '/admin/authentication/:provider',
      roles: () => contextSrv.evaluatePermission([AccessControlAction.SettingsWrite]),
      component: config.featureToggles.ssoSettingsApi
        ? SafeDynamicImport(
            () => import(/* webpackChunkName: "AdminAuthentication" */ '../features/auth-config/ProviderConfigPage')
          )
        : () => <Redirect to="/admin" />,
    },
    {
      path: '/admin/settings',
      component: SafeDynamicImport(
        () => import(/* webpackChunkName: "AdminSettings" */ 'app/features/admin/AdminSettings')
      ),
    },
    {
      path: '/admin/upgrading',
      component: SafeDynamicImport(() => import('app/features/admin/UpgradePage')),
    },
    {
      path: '/admin/users',
      component: SafeDynamicImport(
        () => import(/* webpackChunkName: "UserListPage" */ 'app/features/admin/UserListPage')
      ),
    },
    {
      path: '/admin/users/create',
      component: SafeDynamicImport(
        () => import(/* webpackChunkName: "UserCreatePage" */ 'app/features/admin/UserCreatePage')
      ),
    },
    {
      path: '/admin/users/edit/:id',
      component: UserAdminPage,
    },
    {
      path: '/admin/orgs',
      component: SafeDynamicImport(
        () => import(/* webpackChunkName: "AdminListOrgsPage" */ 'app/features/admin/AdminListOrgsPage')
      ),
    },
    {
      path: '/admin/orgs/edit/:id',
      component: SafeDynamicImport(
        () => import(/* webpackChunkName: "AdminEditOrgPage" */ 'app/features/admin/AdminEditOrgPage')
      ),
    },
    {
      path: '/admin/featuretoggles',
      component: config.featureToggles.featureToggleAdminPage
        ? SafeDynamicImport(
            () => import(/* webpackChunkName: "AdminFeatureTogglesPage" */ 'app/features/admin/AdminFeatureTogglesPage')
          )
        : () => <Redirect to="/admin" />,
    },
    {
      path: '/admin/storage/:path*',
      roles: () => ['Admin'],
      component: SafeDynamicImport(
        () => import(/* webpackChunkName: "StoragePage" */ 'app/features/storage/StoragePage')
      ),
    },
    {
      path: '/admin/stats',
      component: SafeDynamicImport(
        () => import(/* webpackChunkName: "ServerStats" */ 'app/features/admin/ServerStats')
      ),
    },
    {
      path: '/admin/authentication/ldap',
      component: LdapPage,
    },
    // LOGIN / SIGNUP
    {
      path: '/login',
      component: LoginPage,
      pageClass: 'login-page',
      chromeless: true,
    },
    {
      path: '/invite/:code',
      component: SafeDynamicImport(
        () => import(/* webpackChunkName: "SignupInvited" */ 'app/features/invites/SignupInvited')
      ),
      chromeless: true,
    },
    {
      path: '/verify',
      component: !config.verifyEmailEnabled
        ? () => <Redirect to="/signup" />
        : SafeDynamicImport(
            () => import(/* webpackChunkName "VerifyEmailPage"*/ 'app/core/components/Signup/VerifyEmailPage')
          ),
      pageClass: 'login-page',
      chromeless: true,
    },
    {
      path: '/signup',
      component: config.disableUserSignUp
        ? () => <Redirect to="/login" />
        : SafeDynamicImport(() => import(/* webpackChunkName "SignupPage"*/ 'app/core/components/Signup/SignupPage')),
      pageClass: 'login-page',
      chromeless: true,
    },
    {
      path: '/user/password/send-reset-email',
      chromeless: true,
      component: SafeDynamicImport(
        () =>
          import(/* webpackChunkName: "SendResetMailPage" */ 'app/core/components/ForgottenPassword/SendResetMailPage')
      ),
    },
    {
      path: '/user/password/reset',
      component: SafeDynamicImport(
        () =>
          import(
            /* webpackChunkName: "ChangePasswordPage" */ 'app/core/components/ForgottenPassword/ChangePasswordPage'
          )
      ),
      pageClass: 'login-page',
      chromeless: true,
    },
    {
      path: '/dashboard/snapshots',
      component: SafeDynamicImport(
        () => import(/* webpackChunkName: "SnapshotListPage" */ 'app/features/manage-dashboards/SnapshotListPage')
      ),
    },
    {
      path: '/playlists',
      component: SafeDynamicImport(
        () => import(/* webpackChunkName: "PlaylistPage"*/ 'app/features/playlist/PlaylistPage')
      ),
    },
    {
      path: '/playlists/play/:uid',
      component: SafeDynamicImport(
        () => import(/* webpackChunkName: "PlaylistStartPage"*/ 'app/features/playlist/PlaylistStartPage')
      ),
    },
    {
      path: '/playlists/new',
      component: SafeDynamicImport(
        () => import(/* webpackChunkName: "PlaylistNewPage"*/ 'app/features/playlist/PlaylistNewPage')
      ),
    },
    {
      path: '/playlists/edit/:uid',
      component: SafeDynamicImport(
        () => import(/* webpackChunkName: "PlaylistEditPage"*/ 'app/features/playlist/PlaylistEditPage')
      ),
    },
    {
      path: '/sandbox/benchmarks',
      component: SafeDynamicImport(
        () => import(/* webpackChunkName: "BenchmarksPage"*/ 'app/features/sandbox/BenchmarksPage')
      ),
    },
    {
      path: '/sandbox/test',
      component: SafeDynamicImport(
        () => import(/* webpackChunkName: "TestStuffPage"*/ 'app/features/sandbox/TestStuffPage')
      ),
    },
    {
      path: '/dashboards/f/:uid/:slug/library-panels',
      component: SafeDynamicImport(
        () =>
          import(
            /* webpackChunkName: "FolderLibraryPanelsPage"*/ 'app/features/browse-dashboards/BrowseFolderLibraryPanelsPage'
          )
      ),
    },
    {
      path: '/dashboards/f/:uid/:slug/alerting',
      roles: () => contextSrv.evaluatePermission([AccessControlAction.AlertingRuleRead]),
      component: SafeDynamicImport(
        () => import(/* webpackChunkName: "FolderAlerting"*/ 'app/features/browse-dashboards/BrowseFolderAlertingPage')
      ),
    },
    {
      path: '/library-panels',
      component: SafeDynamicImport(
        () => import(/* webpackChunkName: "LibraryPanelsPage"*/ 'app/features/library-panels/LibraryPanelsPage')
      ),
    },
    {
      path: '/notifications',
      component: SafeDynamicImport(
        () => import(/* webpackChunkName: "NotificationsPage"*/ 'app/features/notifications/NotificationsPage')
      ),
    },
    {
      path: '/explore/metrics',
      chromeless: false,
      exact: false,
      component: SafeDynamicImport(
        () => import(/* webpackChunkName: "DataTrailsPage"*/ 'app/features/trails/DataTrailsPage')
      ),
    },
    ...getPluginCatalogRoutes(),
    ...getSupportBundleRoutes(),
    ...getAlertingRoutes(),
    ...getProfileRoutes(),
    ...extraRoutes,
    ...getPublicDashboardRoutes(),
    ...getDataConnectionsRoutes(),
    {
      path: '/*',
      component: PageNotFound,
    },
  ].filter(isTruthy);
}

export function getSupportBundleRoutes(cfg = config): RouteDescriptor[] {
  if (!cfg.supportBundlesEnabled) {
    return [];
  }

  return [
    {
      path: '/support-bundles',
      component: SafeDynamicImport(
        () => import(/* webpackChunkName: "SupportBundles" */ 'app/features/support-bundles/SupportBundles')
      ),
    },
    {
      path: '/support-bundles/create',
      component: SafeDynamicImport(
        () => import(/* webpackChunkName: "SupportBundlesCreate" */ 'app/features/support-bundles/SupportBundlesCreate')
      ),
    },
  ];
<<<<<<< HEAD
}

export function getDynamicDashboardRoutes(cfg = config): RouteDescriptor[] {
  if (!cfg.featureToggles.scenes) {
    return [];
  }
  return [
    {
      path: '/scenes',
      component: SafeDynamicImport(() => import(/* webpackChunkName: "scenes"*/ 'app/features/scenes/SceneListPage')),
    },
    {
      path: '/scenes/dashboard/:uid',
      component: SafeDynamicImport(
        () => import(/* webpackChunkName: "scenes"*/ 'app/features/dashboard-scene/pages/DashboardScenePage')
      ),
    },
    {
      path: '/d-report/:uid',
      component: SafeDynamicImport(
        () => import(/* webpackChunkName: "scenes"*/ 'app/features/dashboard-scene/reporting/DashboardSceneReport')
      ),
    },
    {
      path: '/scenes/dashboard/:uid/panel-edit/:panelId',
      component: SafeDynamicImport(
        () => import(/* webpackChunkName: "scenes"*/ 'app/features/dashboard-scene/pages/PanelEditPage')
      ),
    },
    {
      path: '/scenes/grafana-monitoring',
      exact: false,
      component: SafeDynamicImport(
        () => import(/* webpackChunkName: "scenes"*/ 'app/features/scenes/apps/GrafanaMonitoringApp')
      ),
    },
    {
      path: '/scenes/:name',
      component: SafeDynamicImport(() => import(/* webpackChunkName: "scenes"*/ 'app/features/scenes/ScenePage')),
    },
  ];
=======
>>>>>>> d7af7d01
}<|MERGE_RESOLUTION|>--- conflicted
+++ resolved
@@ -71,6 +71,12 @@
       ),
     },
     {
+      path: '/d-report/:uid',
+      component: SafeDynamicImport(
+        () => import(/* webpackChunkName: "scenes"*/ 'app/features/dashboard-scene/reporting/DashboardSceneReport')
+      ),
+    },
+    {
       path: '/d-solo/:uid/:slug',
       pageClass: 'dashboard-solo',
       routeName: DashboardRoutes.Normal,
@@ -521,48 +527,4 @@
       ),
     },
   ];
-<<<<<<< HEAD
-}
-
-export function getDynamicDashboardRoutes(cfg = config): RouteDescriptor[] {
-  if (!cfg.featureToggles.scenes) {
-    return [];
-  }
-  return [
-    {
-      path: '/scenes',
-      component: SafeDynamicImport(() => import(/* webpackChunkName: "scenes"*/ 'app/features/scenes/SceneListPage')),
-    },
-    {
-      path: '/scenes/dashboard/:uid',
-      component: SafeDynamicImport(
-        () => import(/* webpackChunkName: "scenes"*/ 'app/features/dashboard-scene/pages/DashboardScenePage')
-      ),
-    },
-    {
-      path: '/d-report/:uid',
-      component: SafeDynamicImport(
-        () => import(/* webpackChunkName: "scenes"*/ 'app/features/dashboard-scene/reporting/DashboardSceneReport')
-      ),
-    },
-    {
-      path: '/scenes/dashboard/:uid/panel-edit/:panelId',
-      component: SafeDynamicImport(
-        () => import(/* webpackChunkName: "scenes"*/ 'app/features/dashboard-scene/pages/PanelEditPage')
-      ),
-    },
-    {
-      path: '/scenes/grafana-monitoring',
-      exact: false,
-      component: SafeDynamicImport(
-        () => import(/* webpackChunkName: "scenes"*/ 'app/features/scenes/apps/GrafanaMonitoringApp')
-      ),
-    },
-    {
-      path: '/scenes/:name',
-      component: SafeDynamicImport(() => import(/* webpackChunkName: "scenes"*/ 'app/features/scenes/ScenePage')),
-    },
-  ];
-=======
->>>>>>> d7af7d01
 }