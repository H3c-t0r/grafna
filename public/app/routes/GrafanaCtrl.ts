// Libraries
import _ from 'lodash';
import $ from 'jquery';
// @ts-ignore
import Drop from 'tether-drop';

// Utils and servies
import { colors } from '@grafana/ui';
<<<<<<< HEAD
import { setBackendSrv, BackendSrv, setDataSourceSrv, setWebStreamSrv } from '@grafana/runtime';
=======
import { getTemplateSrv, setBackendSrv, setDataSourceSrv, setLegacyAngularInjector } from '@grafana/runtime';
>>>>>>> 6b0d7537
import config from 'app/core/config';
import coreModule from 'app/core/core_module';
import { profiler } from 'app/core/profiler';
import appEvents from 'app/core/app_events';
import { TimeSrv, setTimeSrv, getTimeSrv } from 'app/features/dashboard/services/TimeSrv';
import { DatasourceSrv } from 'app/features/plugins/datasource_srv';
import { KeybindingSrv, setKeybindingSrv } from 'app/core/services/keybindingSrv';
import { AngularLoader, setAngularLoader } from 'app/core/services/AngularLoader';
import { configureStore } from 'app/store/configureStore';

import { LocationUpdate, setLocationSrv } from '@grafana/runtime';
import { updateLocation } from 'app/core/actions';

// Types
import { KioskUrlValue, CoreEvents, AppEventEmitter, AppEventConsumer } from 'app/types';
import { setLinkSrv, LinkSrv } from 'app/features/panel/panellinks/link_srv';
import { UtilSrv } from 'app/core/services/util_srv';
import { ContextSrv } from 'app/core/services/context_srv';
import { BridgeSrv } from 'app/core/services/bridge_srv';
import { PlaylistSrv } from 'app/features/playlist/playlist_srv';
import { DashboardSrv, setDashboardSrv } from 'app/features/dashboard/services/DashboardSrv';
import { ILocationService, ITimeoutService, IRootScopeService, IAngularEvent } from 'angular';
<<<<<<< HEAD
import { AppEvent, AppEvents } from '@grafana/data';
import { GrafanaLiveSrv } from 'app/features/stream/GrafanaLiveSrv';
=======
import { AppEvent, AppEvents, locationUtil } from '@grafana/data';
import { backendSrv } from 'app/core/services/backend_srv';
import { auto } from 'angular';
>>>>>>> 6b0d7537

export type GrafanaRootScope = IRootScopeService & AppEventEmitter & AppEventConsumer & { colors: string[] };

export class GrafanaCtrl {
  /** @ngInject */
  constructor(
    $scope: any,
    utilSrv: UtilSrv,
    $rootScope: GrafanaRootScope,
    contextSrv: ContextSrv,
    bridgeSrv: BridgeSrv,
    timeSrv: TimeSrv,
    linkSrv: LinkSrv,
    datasourceSrv: DatasourceSrv,
    keybindingSrv: KeybindingSrv,
    dashboardSrv: DashboardSrv,
    angularLoader: AngularLoader,
    $injector: auto.IInjectorService
  ) {
    // make angular loader service available to react components
    setAngularLoader(angularLoader);
    setBackendSrv(backendSrv);
    setDataSourceSrv(datasourceSrv);
    setTimeSrv(timeSrv);
    setLinkSrv(linkSrv);
    setKeybindingSrv(keybindingSrv);
    setDashboardSrv(dashboardSrv);
<<<<<<< HEAD
    if (config.featureToggles.streams) {
      setWebStreamSrv(new GrafanaLiveSrv());
    }
=======
    setLegacyAngularInjector($injector);

    locationUtil.initialize({
      getConfig: () => config,
      getTimeRangeForUrl: getTimeSrv().timeRangeForUrl,
      // @ts-ignore
      buildParamsFromVariables: getTemplateSrv().fillVariableValuesForUrl,
    });
>>>>>>> 6b0d7537

    const store = configureStore();
    setLocationSrv({
      update: (opt: LocationUpdate) => {
        store.dispatch(updateLocation(opt));
      },
    });

    $scope.init = () => {
      $scope.contextSrv = contextSrv;
      $scope.appSubUrl = config.appSubUrl;
      $scope._ = _;

      profiler.init(config, $rootScope);
      utilSrv.init();
      bridgeSrv.init();
    };

    $rootScope.colors = colors;

    $rootScope.onAppEvent = function<T>(
      event: AppEvent<T> | string,
      callback: (event: IAngularEvent, ...args: any[]) => void,
      localScope?: any
    ) {
      let unbind;
      if (typeof event === 'string') {
        unbind = $rootScope.$on(event, callback);
      } else {
        unbind = $rootScope.$on(event.name, callback);
      }

      let callerScope = this;
      if (callerScope.$id === 1 && !localScope) {
        console.log('warning rootScope onAppEvent called without localscope');
      }
      if (localScope) {
        callerScope = localScope;
      }
      callerScope.$on('$destroy', unbind);
    };

    $rootScope.appEvent = <T>(event: AppEvent<T> | string, payload?: T | any) => {
      if (typeof event === 'string') {
        $rootScope.$emit(event, payload);
        appEvents.emit(event, payload);
      } else {
        $rootScope.$emit(event.name, payload);
        appEvents.emit(event, payload);
      }
    };

    $scope.init();
  }
}

function setViewModeBodyClass(body: JQuery, mode: KioskUrlValue) {
  body.removeClass('view-mode--tv');
  body.removeClass('view-mode--kiosk');
  body.removeClass('view-mode--inactive');

  switch (mode) {
    case 'tv': {
      body.addClass('view-mode--tv');
      break;
    }
    // 1 & true for legacy states
    case '1':
    case true: {
      body.addClass('view-mode--kiosk');
      break;
    }
  }
}

/** @ngInject */
export function grafanaAppDirective(
  playlistSrv: PlaylistSrv,
  contextSrv: ContextSrv,
  $timeout: ITimeoutService,
  $rootScope: IRootScopeService,
  $location: ILocationService
) {
  return {
    restrict: 'E',
    controller: GrafanaCtrl,
    link: (scope: IRootScopeService & AppEventEmitter, elem: JQuery) => {
      const body = $('body');
      // see https://github.com/zenorocha/clipboard.js/issues/155
      $.fn.modal.Constructor.prototype.enforceFocus = () => {};

      $('.preloader').remove();

      appEvents.on(CoreEvents.toggleSidemenuMobile, () => {
        body.toggleClass('sidemenu-open--xs');
      });

      appEvents.on(CoreEvents.toggleSidemenuHidden, () => {
        body.toggleClass('sidemenu-hidden');
      });

      appEvents.on(CoreEvents.playlistStarted, () => {
        elem.toggleClass('view-mode--playlist', true);
      });

      appEvents.on(CoreEvents.playlistStopped, () => {
        elem.toggleClass('view-mode--playlist', false);
      });

      // tooltip removal fix
      // manage page classes
      let pageClass: string;
      scope.$on('$routeChangeSuccess', (evt: any, data: any) => {
        if (pageClass) {
          body.removeClass(pageClass);
        }

        if (data.$$route) {
          pageClass = data.$$route.pageClass;
          if (pageClass) {
            body.addClass(pageClass);
          }
        }

        // clear body class sidemenu states
        body.removeClass('sidemenu-open--xs');

        $('#tooltip, .tooltip').remove();

        // check for kiosk url param
        setViewModeBodyClass(body, data.params.kiosk);

        // close all drops
        for (const drop of Drop.drops) {
          drop.destroy();
        }

        appEvents.emit(CoreEvents.hideDashSearch);
      });

      // handle kiosk mode
      appEvents.on(CoreEvents.toggleKioskMode, (options: { exit?: boolean }) => {
        const search: { kiosk?: KioskUrlValue } = $location.search();

        if (options && options.exit) {
          search.kiosk = '1';
        }

        switch (search.kiosk) {
          case 'tv': {
            search.kiosk = true;
            appEvents.emit(AppEvents.alertSuccess, ['Press ESC to exit Kiosk mode']);
            break;
          }
          case '1':
          case true: {
            delete search.kiosk;
            break;
          }
          default: {
            search.kiosk = 'tv';
          }
        }

        $timeout(() => $location.search(search));
        setViewModeBodyClass(body, search.kiosk!);
      });

      // handle in active view state class
      let lastActivity = new Date().getTime();
      let activeUser = true;
      const inActiveTimeLimit = 60 * 5000;

      function checkForInActiveUser() {
        if (!activeUser) {
          return;
        }
        // only go to activity low mode on dashboard page
        if (!body.hasClass('page-dashboard')) {
          return;
        }

        if (new Date().getTime() - lastActivity > inActiveTimeLimit) {
          activeUser = false;
          body.addClass('view-mode--inactive');
        }
      }

      function userActivityDetected() {
        lastActivity = new Date().getTime();
        if (!activeUser) {
          activeUser = true;
          body.removeClass('view-mode--inactive');
        }
      }

      // mouse and keyboard is user activity
      body.mousemove(userActivityDetected);
      body.keydown(userActivityDetected);
      // set useCapture = true to catch event here
      document.addEventListener('wheel', userActivityDetected, { capture: true, passive: true });
      // treat tab change as activity
      document.addEventListener('visibilitychange', userActivityDetected);

      // check every 2 seconds
      setInterval(checkForInActiveUser, 2000);

      appEvents.on(CoreEvents.toggleViewMode, () => {
        lastActivity = 0;
        checkForInActiveUser();
      });

      // handle document clicks that should hide things
      body.click(evt => {
        const target = $(evt.target);
        if (target.parents().length === 0) {
          return;
        }

        // ensure dropdown menu doesn't impact on z-index
        body.find('.dropdown-menu-open').removeClass('dropdown-menu-open');

        // for stuff that animates, slides out etc, clicking it needs to
        // hide it right away
        const clickAutoHide = target.closest('[data-click-hide]');
        if (clickAutoHide.length) {
          const clickAutoHideParent = clickAutoHide.parent();
          clickAutoHide.detach();
          setTimeout(() => {
            clickAutoHideParent.append(clickAutoHide);
          }, 100);
        }

        // hide popovers
        const popover = elem.find('.popover');
        if (popover.length > 0 && target.parents('.graph-legend').length === 0) {
          popover.hide();
        }
      });
    },
  };
}

coreModule.directive('grafanaApp', grafanaAppDirective);<|MERGE_RESOLUTION|>--- conflicted
+++ resolved
@@ -6,11 +6,7 @@
 
 // Utils and servies
 import { colors } from '@grafana/ui';
-<<<<<<< HEAD
-import { setBackendSrv, BackendSrv, setDataSourceSrv, setWebStreamSrv } from '@grafana/runtime';
-=======
 import { getTemplateSrv, setBackendSrv, setDataSourceSrv, setLegacyAngularInjector } from '@grafana/runtime';
->>>>>>> 6b0d7537
 import config from 'app/core/config';
 import coreModule from 'app/core/core_module';
 import { profiler } from 'app/core/profiler';
@@ -33,14 +29,10 @@
 import { PlaylistSrv } from 'app/features/playlist/playlist_srv';
 import { DashboardSrv, setDashboardSrv } from 'app/features/dashboard/services/DashboardSrv';
 import { ILocationService, ITimeoutService, IRootScopeService, IAngularEvent } from 'angular';
-<<<<<<< HEAD
-import { AppEvent, AppEvents } from '@grafana/data';
 import { GrafanaLiveSrv } from 'app/features/stream/GrafanaLiveSrv';
-=======
 import { AppEvent, AppEvents, locationUtil } from '@grafana/data';
 import { backendSrv } from 'app/core/services/backend_srv';
 import { auto } from 'angular';
->>>>>>> 6b0d7537
 
 export type GrafanaRootScope = IRootScopeService & AppEventEmitter & AppEventConsumer & { colors: string[] };
 
@@ -68,11 +60,9 @@
     setLinkSrv(linkSrv);
     setKeybindingSrv(keybindingSrv);
     setDashboardSrv(dashboardSrv);
-<<<<<<< HEAD
     if (config.featureToggles.streams) {
       setWebStreamSrv(new GrafanaLiveSrv());
     }
-=======
     setLegacyAngularInjector($injector);
 
     locationUtil.initialize({
@@ -81,7 +71,6 @@
       // @ts-ignore
       buildParamsFromVariables: getTemplateSrv().fillVariableValuesForUrl,
     });
->>>>>>> 6b0d7537
 
     const store = configureStore();
     setLocationSrv({
