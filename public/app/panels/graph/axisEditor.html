
<div class="editor-row">
	<div class="section" style="margin-bottom: 20px">
		<div class="tight-form">
			<ul class="tight-form-list">
				<li class="tight-form-item" style="width: 80px">
					左Y轴
				</li>
<<<<<<< HEAD
				<li class="tight-form-item">
					单位
=======
				<li class="tight-form-item" style="width: 40px">
					Unit
>>>>>>> fcd3af30
				</li>
				<li class="dropdown" style="width: 140px;"
					ng-model="panel.y_formats[0]"
					dropdown-typeahead="unitFormats"
					dropdown-typeahead-on-select="setUnitFormat(0, $subItem)">
				</li>
				<li class="tight-form-item">
<<<<<<< HEAD
					&nbsp;&nbsp; 最大网格
=======
					Scale type
>>>>>>> fcd3af30
				</li>
				<li>
					<select class="input-small tight-form-input" style="width: 113px" ng-model="panel.grid.leftLogBase" ng-options="v as k for (k, v) in logScales" ng-change="render()"></select>
				</li>
				<li class="tight-form-item">
<<<<<<< HEAD
					最小
=======
					Label
>>>>>>> fcd3af30
				</li>
				<li>
					<input type="text" class="input-small tight-form-input last"
					ng-model="panel.leftYAxisLabel" ng-change="render()" ng-model-onblur>
				</li>
			</ul>
			<div class="clearfix"></div>
		</div>
		<div class="tight-form">
			<ul class="tight-form-list">
				<li class="tight-form-item" style="width: 80px">
					<i class="fa fa-remove invisible"></i>
				</li>
				<li class="tight-form-item">
<<<<<<< HEAD
					规模
=======
					Y-Max
>>>>>>> fcd3af30
				</li>
				<li>
					<input type="number" class="input-small tight-form-input" placeholder="auto"
					empty-to-null ng-model="panel.grid.leftMax"
					ng-change="render()" ng-model-onblur>
				</li>
<<<<<<< HEAD
				<li class="tight-form-item">
					标签
=======
				<li class="tight-form-item" style="width: 115px; text-align: right;">
					Y-Min
>>>>>>> fcd3af30
				</li>
				<li>
					<input type="number" class="input-small tight-form-input" placeholder="auto" style="width: 113px;"
					empty-to-null ng-model="panel.grid.leftMin"
					ng-change="render()" ng-model-onblur>
				</li>
				</ul>
			<div class="clearfix"></div>
		</div>
		<div class="tight-form">
			<ul class="tight-form-list">
				<li class="tight-form-item" style="width: 80px">
					右Y轴
				</li>
<<<<<<< HEAD
				<li class="tight-form-item">
					单位
=======
				<li class="tight-form-item" style="width: 40px">
					Unit
>>>>>>> fcd3af30
				</li>
				<li class="dropdown" style="width: 140px"
					ng-model="panel.y_formats[1]"
					dropdown-typeahead="unitFormats"
					dropdown-typeahead-on-select="setUnitFormat(1, $subItem)">
				</li>
				<li class="tight-form-item">
<<<<<<< HEAD
					&nbsp;&nbsp; 最大网格
=======
					Scale type
>>>>>>> fcd3af30
				</li>
				<li>
					<select class="input-small tight-form-input" style="width: 113px" ng-model="panel.grid.rightLogBase" ng-options="v as k for (k, v) in logScales" ng-change="render()"></select>
				</li>
				<li class="tight-form-item">
<<<<<<< HEAD
					最小网格
=======
					Label
>>>>>>> fcd3af30
				</li>
				<li>
					<input type="text" class="input-small tight-form-input last"
					ng-model="panel.rightYAxisLabel" ng-change="render()" ng-model-onblur>
				</li>
			</ul>
			<div class="clearfix"></div>
		</div>
		<div class="tight-form last">
			<ul class="tight-form-list">
				<li class="tight-form-item" style="width: 80px">
					<i class="fa fa-remove invisible"></i>
				</li>
				<li class="tight-form-item">
<<<<<<< HEAD
					规模
=======
					Y-Max
>>>>>>> fcd3af30
				</li>
				<li>
					<input type="number" class="input-small tight-form-input" placeholder="auto"
					empty-to-null ng-model="panel.grid.rightMax"
					ng-change="render()" ng-model-onblur>
				</li>
<<<<<<< HEAD
				<li class="tight-form-item">
					标签
=======
				<li class="tight-form-item" style="width: 115px; text-align: right;">
					Y-Min
>>>>>>> fcd3af30
				</li>
				<li>
					<input type="number" class="input-small tight-form-input" placeholder="auto" style="width: 113px;"
					empty-to-null ng-model="panel.grid.rightMin"
					ng-change="render()" ng-model-onblur>
				</li>
			</ul>
			<div class="clearfix"></div>
		</div>

	</div>

	<div class="section" style="margin-bottom: 20px">
		<div class="tight-form">
			<ul class="tight-form-list">
				<li class="tight-form-item" style="width: 80px">
					显示坐标轴
				</li>
				<li class="tight-form-item">
					X-坐标轴&nbsp;
					<input class="cr1" id="hideXAxis" type="checkbox"
					ng-model="panel['x-axis']" ng-checked="panel['x-axis']" ng-change="render()">
					<label for="hideXAxis" class="cr1"></label>
				</li>
				<li class="tight-form-item last">
					Y-坐标轴&nbsp;
					<input class="cr1" id="hideYAxis" type="checkbox"
					ng-model="panel['y-axis']" ng-checked="panel['y-axis']" ng-change="render()">
					<label for="hideYAxis" class="cr1"></label>
				</li>
			</ul>
			<div class="clearfix"></div>
		</div>
		<div class="tight-form last">
			<ul class="tight-form-list">
				<li class="tight-form-item" style="width: 80px">
					阈值线
				</li>
				<li class="tight-form-item">
					Level 1
				</li>
				<li>
					<input type="number" class="input-small tight-form-input"
					ng-model="panel.grid.threshold1" ng-change="render()" ng-model-onblur>
				</li>
				<li class="tight-form-item">
					<spectrum-picker ng-model="panel.grid.threshold1Color" ng-change="render()" ></spectrum-picker>
				</li>
				<li class="tight-form-item">
					Level 2
				</li>
				<li>
					<input type="number" class="input-small tight-form-input"
					ng-model="panel.grid.threshold2" ng-change="render()" ng-model-onblur>
				</li>
				<li class="tight-form-item">
					<spectrum-picker ng-model="panel.grid.threshold2Color" ng-change="render()" ></spectrum-picker>
				</li>
				<li class="tight-form-item last">
					<editor-checkbox text="Line mode" model="panel.grid.thresholdLine" change="render()"></editor-checkbox>
				</li>
			</ul>
			<div class="clearfix"></div>
		</div>
	</div>
</div>

<div class="editor-row">
	<div class="section">
		<div class="tight-form">
			<ul class="tight-form-list">
<<<<<<< HEAD
				<li class="tight-form-item" style="width: 110px">
					图例
=======
				<li class="tight-form-item" style="width: 80px">
					Legend
>>>>>>> fcd3af30
				</li>
				<li class="tight-form-item">
					<editor-checkbox text="显示" model="panel.legend.show" change="get_data()"></editor-checkbox>
				</li>
				<li class="tight-form-item">
					<editor-checkbox text="表格" model="panel.legend.alignAsTable" change="render()"></editor-checkbox>
				</li>
				<li class="tight-form-item">
					<editor-checkbox text="右侧显示" model="panel.legend.rightSide" change="render()"></editor-checkbox>
				</li>
			</ul>
			<div class="clearfix"></div>
		</div>
		<div class="tight-form">
			<ul class="tight-form-list">
				<li class="tight-form-item" style="width: 80px">
					Hide series
				</li>
				<li class="tight-form-item">
					<editor-checkbox text="With only nulls" model="panel.legend.hideEmpty" change="render()"></editor-checkbox>
				</li>
				<li class="tight-form-item last">
<<<<<<< HEAD
					<editor-checkbox text="隐藏空的" model="panel.legend.hideEmpty" change="render()"></editor-checkbox>
=======
					<editor-checkbox text="With only zeroes" model="panel.legend.hideZero" change="render()"></editor-checkbox>
>>>>>>> fcd3af30
				</li>
			</ul>
			<div class="clearfix"></div>
		</div>

		<div class="tight-form last">
			<ul class="tight-form-list">
<<<<<<< HEAD
				<li class="tight-form-item" style="width: 105px">
					图例值
=======
				<li class="tight-form-item" style="width: 80px">
					Values
>>>>>>> fcd3af30
				</li>
				<li class="tight-form-item">
					<editor-checkbox text="Min" model="panel.legend.min" change="legendValuesOptionChanged()"></editor-checkbox>
				</li>
				<li class="tight-form-item">
					<editor-checkbox text="Max" model="panel.legend.max" change="legendValuesOptionChanged()"></editor-checkbox>
				</li>
				<li class="tight-form-item">
					<editor-checkbox text="Avg" model="panel.legend.avg" change="legendValuesOptionChanged()"></editor-checkbox>
				</li>
				<li class="tight-form-item">
					<editor-checkbox text="Current" model="panel.legend.current" change="legendValuesOptionChanged()"></editor-checkbox>
				</li>
				<li class="tight-form-item">
					<editor-checkbox text="Total" model="panel.legend.total" change="legendValuesOptionChanged()"></editor-checkbox>
				</li>
<<<<<<< HEAD
			</ul>
			<div class="clearfix"></div>
		</div>
		<div class="tight-form last">
			<ul class="tight-form-list">
				<li class="tight-form-item" style="width: 105px">
					<strong>精度</strong>
=======
				<li class="tight-form-item">
					Decimals
>>>>>>> fcd3af30
				</li>
				<li style="width: 105px">
					<input type="number" class="input-small tight-form-input" placeholder="auto" bs-tooltip="'Override automatic decimal precision for legend and tooltips'" data-placement="right"
					ng-model="panel.decimals" ng-change="render()" ng-model-onblur>
				</li>
			</ul>
			<div class="clearfix"></div>
		</div>
	</div>
</div><|MERGE_RESOLUTION|>--- conflicted
+++ resolved
@@ -6,13 +6,8 @@
 				<li class="tight-form-item" style="width: 80px">
 					左Y轴
 				</li>
-<<<<<<< HEAD
 				<li class="tight-form-item">
 					单位
-=======
-				<li class="tight-form-item" style="width: 40px">
-					Unit
->>>>>>> fcd3af30
 				</li>
 				<li class="dropdown" style="width: 140px;"
 					ng-model="panel.y_formats[0]"
@@ -20,21 +15,13 @@
 					dropdown-typeahead-on-select="setUnitFormat(0, $subItem)">
 				</li>
 				<li class="tight-form-item">
-<<<<<<< HEAD
 					&nbsp;&nbsp; 最大网格
-=======
-					Scale type
->>>>>>> fcd3af30
 				</li>
 				<li>
 					<select class="input-small tight-form-input" style="width: 113px" ng-model="panel.grid.leftLogBase" ng-options="v as k for (k, v) in logScales" ng-change="render()"></select>
 				</li>
 				<li class="tight-form-item">
-<<<<<<< HEAD
-					最小
-=======
-					Label
->>>>>>> fcd3af30
+					Min
 				</li>
 				<li>
 					<input type="text" class="input-small tight-form-input last"
@@ -49,24 +36,15 @@
 					<i class="fa fa-remove invisible"></i>
 				</li>
 				<li class="tight-form-item">
-<<<<<<< HEAD
 					规模
-=======
-					Y-Max
->>>>>>> fcd3af30
 				</li>
 				<li>
 					<input type="number" class="input-small tight-form-input" placeholder="auto"
 					empty-to-null ng-model="panel.grid.leftMax"
 					ng-change="render()" ng-model-onblur>
 				</li>
-<<<<<<< HEAD
 				<li class="tight-form-item">
 					标签
-=======
-				<li class="tight-form-item" style="width: 115px; text-align: right;">
-					Y-Min
->>>>>>> fcd3af30
 				</li>
 				<li>
 					<input type="number" class="input-small tight-form-input" placeholder="auto" style="width: 113px;"
@@ -81,13 +59,8 @@
 				<li class="tight-form-item" style="width: 80px">
 					右Y轴
 				</li>
-<<<<<<< HEAD
 				<li class="tight-form-item">
 					单位
-=======
-				<li class="tight-form-item" style="width: 40px">
-					Unit
->>>>>>> fcd3af30
 				</li>
 				<li class="dropdown" style="width: 140px"
 					ng-model="panel.y_formats[1]"
@@ -95,21 +68,13 @@
 					dropdown-typeahead-on-select="setUnitFormat(1, $subItem)">
 				</li>
 				<li class="tight-form-item">
-<<<<<<< HEAD
 					&nbsp;&nbsp; 最大网格
-=======
-					Scale type
->>>>>>> fcd3af30
 				</li>
 				<li>
 					<select class="input-small tight-form-input" style="width: 113px" ng-model="panel.grid.rightLogBase" ng-options="v as k for (k, v) in logScales" ng-change="render()"></select>
 				</li>
 				<li class="tight-form-item">
-<<<<<<< HEAD
 					最小网格
-=======
-					Label
->>>>>>> fcd3af30
 				</li>
 				<li>
 					<input type="text" class="input-small tight-form-input last"
@@ -124,24 +89,15 @@
 					<i class="fa fa-remove invisible"></i>
 				</li>
 				<li class="tight-form-item">
-<<<<<<< HEAD
 					规模
-=======
-					Y-Max
->>>>>>> fcd3af30
 				</li>
 				<li>
 					<input type="number" class="input-small tight-form-input" placeholder="auto"
 					empty-to-null ng-model="panel.grid.rightMax"
 					ng-change="render()" ng-model-onblur>
 				</li>
-<<<<<<< HEAD
 				<li class="tight-form-item">
 					标签
-=======
-				<li class="tight-form-item" style="width: 115px; text-align: right;">
-					Y-Min
->>>>>>> fcd3af30
 				</li>
 				<li>
 					<input type="number" class="input-small tight-form-input" placeholder="auto" style="width: 113px;"
@@ -151,7 +107,6 @@
 			</ul>
 			<div class="clearfix"></div>
 		</div>
-
 	</div>
 
 	<div class="section" style="margin-bottom: 20px">
@@ -213,13 +168,8 @@
 	<div class="section">
 		<div class="tight-form">
 			<ul class="tight-form-list">
-<<<<<<< HEAD
 				<li class="tight-form-item" style="width: 110px">
 					图例
-=======
-				<li class="tight-form-item" style="width: 80px">
-					Legend
->>>>>>> fcd3af30
 				</li>
 				<li class="tight-form-item">
 					<editor-checkbox text="显示" model="panel.legend.show" change="get_data()"></editor-checkbox>
@@ -242,25 +192,16 @@
 					<editor-checkbox text="With only nulls" model="panel.legend.hideEmpty" change="render()"></editor-checkbox>
 				</li>
 				<li class="tight-form-item last">
-<<<<<<< HEAD
 					<editor-checkbox text="隐藏空的" model="panel.legend.hideEmpty" change="render()"></editor-checkbox>
-=======
-					<editor-checkbox text="With only zeroes" model="panel.legend.hideZero" change="render()"></editor-checkbox>
->>>>>>> fcd3af30
-				</li>
-			</ul>
-			<div class="clearfix"></div>
-		</div>
-
-		<div class="tight-form last">
-			<ul class="tight-form-list">
-<<<<<<< HEAD
+				</li>
+			</ul>
+			<div class="clearfix"></div>
+		</div>
+
+		<div class="tight-form last">
+			<ul class="tight-form-list">
 				<li class="tight-form-item" style="width: 105px">
 					图例值
-=======
-				<li class="tight-form-item" style="width: 80px">
-					Values
->>>>>>> fcd3af30
 				</li>
 				<li class="tight-form-item">
 					<editor-checkbox text="Min" model="panel.legend.min" change="legendValuesOptionChanged()"></editor-checkbox>
@@ -277,7 +218,6 @@
 				<li class="tight-form-item">
 					<editor-checkbox text="Total" model="panel.legend.total" change="legendValuesOptionChanged()"></editor-checkbox>
 				</li>
-<<<<<<< HEAD
 			</ul>
 			<div class="clearfix"></div>
 		</div>
@@ -285,10 +225,8 @@
 			<ul class="tight-form-list">
 				<li class="tight-form-item" style="width: 105px">
 					<strong>精度</strong>
-=======
 				<li class="tight-form-item">
 					Decimals
->>>>>>> fcd3af30
 				</li>
 				<li style="width: 105px">
 					<input type="number" class="input-small tight-form-input" placeholder="auto" bs-tooltip="'Override automatic decimal precision for legend and tooltips'" data-placement="right"
