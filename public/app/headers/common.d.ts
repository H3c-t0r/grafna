--- conflicted
+++ resolved
@@ -73,13 +73,12 @@
   export default d3;
 }
 
-<<<<<<< HEAD
 declare module 'twemoji' {
   var twemoji: any;
   export default twemoji;
-=======
+}
+
 declare module 'ace' {
   var ace: any;
   export default ace;
->>>>>>> 9fdecb32
 }