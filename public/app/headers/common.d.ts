declare var System: any;

<<<<<<< HEAD
declare module 'tether' {
  var config: any;
  export default config;
}

declare module 'tether-drop' {
  var config: any;
  export default config;
}

=======
>>>>>>> be3c5d13
declare module 'eventemitter3' {
  var config: any;
  export default config;
}

<<<<<<< HEAD
declare module 'mousetrap' {
  var config: any;
  export default config;
}

declare module 'remarkable' {
  var config: any;
  export default config;
}

=======
declare module 'd3' {
  var d3: any;
  export default d3;
}
>>>>>>> be3c5d13
<|MERGE_RESOLUTION|>--- conflicted
+++ resolved
@@ -1,37 +1,6 @@
 declare var System: any;
 
-<<<<<<< HEAD
-declare module 'tether' {
-  var config: any;
-  export default config;
-}
-
-declare module 'tether-drop' {
-  var config: any;
-  export default config;
-}
-
-=======
->>>>>>> be3c5d13
 declare module 'eventemitter3' {
   var config: any;
   export default config;
-}
-
-<<<<<<< HEAD
-declare module 'mousetrap' {
-  var config: any;
-  export default config;
-}
-
-declare module 'remarkable' {
-  var config: any;
-  export default config;
-}
-
-=======
-declare module 'd3' {
-  var d3: any;
-  export default d3;
-}
->>>>>>> be3c5d13
+}