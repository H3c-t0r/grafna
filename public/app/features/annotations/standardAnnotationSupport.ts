import { isString } from 'lodash';
import { Observable, of, OperatorFunction } from 'rxjs';
import { map, mergeMap } from 'rxjs/operators';

import {
  AnnotationEvent,
  AnnotationEventFieldSource,
  AnnotationEventMappings,
  AnnotationQuery,
  AnnotationSupport,
  DataFrame,
  DataSourceApi,
  Field,
  FieldType,
  getFieldDisplayName,
  KeyValue,
  standardTransformers,
} from '@grafana/data';

export const standardAnnotationSupport: AnnotationSupport = {
  /**
   * Assume the stored value is standard model.
   */
  prepareAnnotation: (json: any) => {
    if (isString(json?.query)) {
      const { query, ...rest } = json;
      return {
        ...rest,
        target: {
          refId: 'annotation_query',
          query,
        },
        mappings: {},
      };
    }
    return json as AnnotationQuery;
  },

  /**
   * Default will just return target from the annotation.
   */
  prepareQuery: (anno: AnnotationQuery) => anno.target,

  /**
   * Provides default processing from dataFrame to annotation events.
   */
  processEvents: (anno: AnnotationQuery, data: DataFrame[]) => {
    return getAnnotationsFromData(data, anno.mappings);
  },
};

/**
 * Flatten all frames into a single frame with mergeTransformer.
 */

export function singleFrameFromPanelData(): OperatorFunction<DataFrame[], DataFrame | undefined> {
  return (source) =>
    source.pipe(
      mergeMap((data) => {
        if (!data?.length) {
          return of(undefined);
        }

        if (data.length === 1) {
          return of(data[0]);
        }

        return of(data).pipe(
          standardTransformers.mergeTransformer.operator({}),
          map((d) => d[0])
        );
      })
    );
}

interface AnnotationEventFieldSetter {
  key: keyof AnnotationEvent;
  field?: Field;
  text?: string;
  regex?: RegExp;
  split?: string; // for tags
}

export interface AnnotationFieldInfo {
  key: keyof AnnotationEvent;

  split?: string;
  field?: (frame: DataFrame) => Field | undefined;
  placeholder?: string;
  help?: string;
}

// These fields get added to the standard UI
export const annotationEventNames: AnnotationFieldInfo[] = [
  {
    key: 'time',
    field: (frame: DataFrame) => frame.fields.find((f) => f.type === FieldType.time),
    placeholder: 'time, or the first time field',
  },
  { key: 'timeEnd', help: 'When this field is defined, the annotation will be treated as a range' },
  {
    key: 'title',
  },
  {
    key: 'text',
    field: (frame: DataFrame) => frame.fields.find((f) => f.type === FieldType.string),
    placeholder: 'text, or the first text field',
  },
  { key: 'tags', split: ',', help: 'The results will be split on comma (,)' },
  {
    key: 'id',
  },
];

// Given legacy infrastructure, alert events are passed though the same annotation
// pipeline, but include fields that should not be exposed generally
const alertEventAndAnnotationFields: AnnotationFieldInfo[] = [
  ...annotationEventNames,
  { key: 'userId' },
  { key: 'login' },
  { key: 'email' },
  { key: 'prevState' },
  { key: 'newState' },
  { key: 'data' as any },
  { key: 'panelId' },
  { key: 'alertId' },
  { key: 'dashboardId' },
];

export function getAnnotationsFromData(
  data: DataFrame[],
  options?: AnnotationEventMappings
): Observable<AnnotationEvent[]> {
  return of(data).pipe(
    singleFrameFromPanelData(),
    map((frame) => {
      if (!frame?.length) {
        return [];
      }

      let hasTime = false;
      let hasText = false;
      const byName: KeyValue<Field> = {};

      for (const f of frame.fields) {
        const name = getFieldDisplayName(f, frame);
        byName[name.toLowerCase()] = f;
      }

      if (!options) {
        options = {};
      }

      const fields: AnnotationEventFieldSetter[] = [];

      for (const evts of alertEventAndAnnotationFields) {
        const opt = options[evts.key] || {}; //AnnotationEventFieldMapping

        if (opt.source === AnnotationEventFieldSource.Skip) {
          continue;
        }

        const setter: AnnotationEventFieldSetter = { key: evts.key, split: evts.split };

        if (opt.source === AnnotationEventFieldSource.Text) {
          setter.text = opt.value;
        } else {
          const lower = (opt.value || evts.key).toLowerCase();
          setter.field = byName[lower];

          if (!setter.field && evts.field) {
            setter.field = evts.field(frame);
          }
        }

        if (setter.field || setter.text) {
          fields.push(setter);
          if (setter.key === 'time') {
            hasTime = true;
          } else if (setter.key === 'text') {
            hasText = true;
          }
        }
      }

      if (!hasTime || !hasText) {
        return []; // throw an error?
      }

      // Add each value to the string
      const events: AnnotationEvent[] = [];

      for (let i = 0; i < frame.length; i++) {
        const anno: AnnotationEvent = {
          type: 'default',
          color: 'red',
        };

        for (const f of fields) {
          let v: any = undefined;

          if (f.text) {
            v = f.text; // TODO support templates!
          } else if (f.field) {
            v = f.field.values.get(i);
            if (v !== undefined && f.regex) {
              const match = f.regex.exec(v);
              if (match) {
                v = match[1] ? match[1] : match[0];
              }
            }
          }

          if (v !== null && v !== undefined) {
            if (f.split && typeof v === 'string') {
              v = v.split(',');
            }
            (anno as any)[f.key] = v;
          }
        }

        events.push(anno);
      }

      return events;
    })
  );
}

// These opt outs are here only for quicker and easier migration to react based annotations editors and because
// annotation support API needs some work to support less "standard" editors like prometheus and here it is not
// polluting public API.

const legacyRunner = [
  'prometheus',
  'loki',
  'elasticsearch',
  'grafana-opensearch-datasource', // external
<<<<<<< HEAD
=======
  'grafana-splunk-datasource', // external
>>>>>>> a6b10908
];

/**
 * Opt out of using the default mapping functionality on frontend.
 */
export function shouldUseMappingUI(datasource: DataSourceApi): boolean {
  const { type } = datasource;
  return !(
    type === 'datasource' || //  ODD behavior for "-- Grafana --" datasource
    legacyRunner.includes(type)
  );
}

/**
 * Use legacy runner. Used only as an escape hatch for easier transition to React based annotation editor.
 */
export function shouldUseLegacyRunner(datasource: DataSourceApi): boolean {
  const { type } = datasource;
  return legacyRunner.includes(type);
}<|MERGE_RESOLUTION|>--- conflicted
+++ resolved
@@ -236,10 +236,7 @@
   'loki',
   'elasticsearch',
   'grafana-opensearch-datasource', // external
-<<<<<<< HEAD
-=======
   'grafana-splunk-datasource', // external
->>>>>>> a6b10908
 ];
 
 /**
