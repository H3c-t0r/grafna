import { FieldType, toDataFrame } from '@grafana/data';
import { getAnnotationsFromData } from './standardAnnotationSupport';
import { observableTester } from '../../../test/helpers/observableTester';

describe('DataFrame to annotations', () => {
  test('simple conversion', done => {
    const frame = toDataFrame({
      fields: [
        { type: FieldType.time, values: [1, 2, 3, 4, 5] },
        { name: 'first string field', values: ['t1', 't2', 't3', null, undefined] },
        { name: 'tags', values: ['aaa,bbb', 'bbb,ccc', 'zyz', null, undefined] },
      ],
    });

<<<<<<< HEAD
    observableTester().subscribeAndExpectOnNext({
      observable: getAnnotationsFromData([frame]),
      expect: events => {
        expect(events).toEqual([
          {
            tags: ['aaa', 'bbb'],
            text: 't1',
            time: 1,
          },
          {
            tags: ['bbb', 'ccc'],
            text: 't2',
            time: 2,
          },
          {
            tags: ['zyz'],
            text: 't3',
            time: 3,
          },
        ]);
      },
      done,
    });
=======
    const events = getAnnotationsFromData([frame]);
    expect(events).toMatchInlineSnapshot(`
      Array [
        Object {
          "color": "red",
          "tags": Array [
            "aaa",
            "bbb",
          ],
          "text": "t1",
          "time": 1,
          "type": "default",
        },
        Object {
          "color": "red",
          "tags": Array [
            "bbb",
            "ccc",
          ],
          "text": "t2",
          "time": 2,
          "type": "default",
        },
        Object {
          "color": "red",
          "tags": Array [
            "zyz",
          ],
          "text": "t3",
          "time": 3,
          "type": "default",
        },
        Object {
          "color": "red",
          "time": 4,
          "type": "default",
        },
        Object {
          "color": "red",
          "time": 5,
          "type": "default",
        },
      ]
    `);
>>>>>>> dde5b724
  });

  test('explicit mappins', done => {
    const frame = toDataFrame({
      fields: [
        { name: 'time1', values: [111, 222, 333] },
        { name: 'time2', values: [100, 200, 300] },
        { name: 'aaaaa', values: ['a1', 'a2', 'a3'] },
        { name: 'bbbbb', values: ['b1', 'b2', 'b3'] },
      ],
    });

    observableTester().subscribeAndExpectOnNext({
      observable: getAnnotationsFromData([frame], {
        text: { value: 'bbbbb' },
        time: { value: 'time2' },
        timeEnd: { value: 'time1' },
        title: { value: 'aaaaa' },
      }),
      expect: events => {
        expect(events).toEqual([
          {
            text: 'b1',
            time: 100,
            timeEnd: 111,
            title: 'a1',
          },
          {
            text: 'b2',
            time: 200,
            timeEnd: 222,
            title: 'a2',
          },
          {
            text: 'b3',
            time: 300,
            timeEnd: 333,
            title: 'a3',
          },
        ]);
      },
      done,
    });
<<<<<<< HEAD
=======

    expect(events).toMatchInlineSnapshot(`
      Array [
        Object {
          "color": "red",
          "text": "b1",
          "time": 100,
          "timeEnd": 111,
          "title": "a1",
          "type": "default",
        },
        Object {
          "color": "red",
          "text": "b2",
          "time": 200,
          "timeEnd": 222,
          "title": "a2",
          "type": "default",
        },
        Object {
          "color": "red",
          "text": "b3",
          "time": 300,
          "timeEnd": 333,
          "title": "a3",
          "type": "default",
        },
      ]
    `);
>>>>>>> dde5b724
  });
});<|MERGE_RESOLUTION|>--- conflicted
+++ resolved
@@ -12,76 +12,45 @@
       ],
     });
 
-<<<<<<< HEAD
     observableTester().subscribeAndExpectOnNext({
       observable: getAnnotationsFromData([frame]),
       expect: events => {
         expect(events).toEqual([
           {
+            color: 'red',
             tags: ['aaa', 'bbb'],
             text: 't1',
             time: 1,
+            type: 'default',
           },
           {
+            color: 'red',
             tags: ['bbb', 'ccc'],
             text: 't2',
             time: 2,
+            type: 'default',
           },
           {
+            color: 'red',
             tags: ['zyz'],
             text: 't3',
             time: 3,
+            type: 'default',
+          },
+          {
+            color: 'red',
+            time: 4,
+            type: 'default',
+          },
+          {
+            color: 'red',
+            time: 5,
+            type: 'default',
           },
         ]);
       },
       done,
     });
-=======
-    const events = getAnnotationsFromData([frame]);
-    expect(events).toMatchInlineSnapshot(`
-      Array [
-        Object {
-          "color": "red",
-          "tags": Array [
-            "aaa",
-            "bbb",
-          ],
-          "text": "t1",
-          "time": 1,
-          "type": "default",
-        },
-        Object {
-          "color": "red",
-          "tags": Array [
-            "bbb",
-            "ccc",
-          ],
-          "text": "t2",
-          "time": 2,
-          "type": "default",
-        },
-        Object {
-          "color": "red",
-          "tags": Array [
-            "zyz",
-          ],
-          "text": "t3",
-          "time": 3,
-          "type": "default",
-        },
-        Object {
-          "color": "red",
-          "time": 4,
-          "type": "default",
-        },
-        Object {
-          "color": "red",
-          "time": 5,
-          "type": "default",
-        },
-      ]
-    `);
->>>>>>> dde5b724
   });
 
   test('explicit mappins', done => {
@@ -104,58 +73,32 @@
       expect: events => {
         expect(events).toEqual([
           {
+            color: 'red',
             text: 'b1',
             time: 100,
             timeEnd: 111,
             title: 'a1',
+            type: 'default',
           },
           {
+            color: 'red',
             text: 'b2',
             time: 200,
             timeEnd: 222,
             title: 'a2',
+            type: 'default',
           },
           {
+            color: 'red',
             text: 'b3',
             time: 300,
             timeEnd: 333,
             title: 'a3',
+            type: 'default',
           },
         ]);
       },
       done,
     });
-<<<<<<< HEAD
-=======
-
-    expect(events).toMatchInlineSnapshot(`
-      Array [
-        Object {
-          "color": "red",
-          "text": "b1",
-          "time": 100,
-          "timeEnd": 111,
-          "title": "a1",
-          "type": "default",
-        },
-        Object {
-          "color": "red",
-          "text": "b2",
-          "time": 200,
-          "timeEnd": 222,
-          "title": "a2",
-          "type": "default",
-        },
-        Object {
-          "color": "red",
-          "text": "b3",
-          "time": 300,
-          "timeEnd": 333,
-          "title": "a3",
-          "type": "default",
-        },
-      ]
-    `);
->>>>>>> dde5b724
   });
 });