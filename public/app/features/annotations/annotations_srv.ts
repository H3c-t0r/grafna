--- conflicted
+++ resolved
@@ -14,13 +14,9 @@
 import DatasourceSrv from '../plugins/datasource_srv';
 import { BackendSrv } from 'app/core/services/backend_srv';
 import { TimeSrv } from '../dashboard/services/TimeSrv';
-<<<<<<< HEAD
-import { DataSourceApi } from '@grafana/ui';
-import { TemplateSrv } from '../templating/template_srv';
-=======
 import { DataSourceApi, PanelEvents, AnnotationEvent, AppEvents } from '@grafana/data';
 import { GrafanaRootScope } from 'app/routes/GrafanaCtrl';
->>>>>>> dca84145
+import { TemplateSrv } from '../templating/template_srv';
 
 export class AnnotationsSrv {
   globalAnnotationsPromise: any;
