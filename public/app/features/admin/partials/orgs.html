--- conflicted
+++ resolved
@@ -1,41 +1,3 @@
-<<<<<<< HEAD
-<topnav icon="fa fa-fw fa-users" title="全部公司" subnav="true">
-	<ul class="nav">
-		<li class="active"><a href="admin/orgs">列表</a></li>
-	</ul>
-</topnav>
-
-<div class="page-container" style="background: transparent; border: 0;">
-	<div class="page-wide">
-		<h2>
-			公司管理
-		</h2>
-    <table class="filter-table form-inline">
-			<thead>
-				<tr>
-					<th>公司名称</th>
-					<th>操作</th>
-          <th></th>
-				</tr>
-			</thead>
-			<tbody>
-				<tr ng-repeat="org in orgs">
-          <td>{{org.id}}</td>
-					<td>{{org.name}}</td>
-					<td class="text-right">
-						<a href="admin/orgs/edit/{{org.id}}" class="btn btn-inverse btn-small">
-							<i class="fa fa-edit"></i>
-							Edit
-						</a>
-						&nbsp;&nbsp;
-						<a ng-click="deleteOrg(org)" class="btn btn-danger btn-small">
-							<i class="fa fa-remove"></i>
-						</a>
-					</td>
-				</tr>
-			</tbody>
-		</table>
-=======
 <navbar icon="fa fa-fw fa-cogs" title="Admin" title-url="admin">
 	<a href="admin/orgs" class="navbar-page-btn">
 		<i class="icon-gf icon-gf-users"></i>
@@ -45,15 +7,14 @@
 
 <div class="page-container">
 	<div class="page-header">
-		<h1>Organizations</h1>
->>>>>>> 2bf305b1
+		<h1>公司管理</h1>
 	</div>
 
 	<table class="filter-table form-inline">
 		<thead>
 			<tr>
-				<th>Id</th>
-				<th>Name</th>
+				<th>公司名称</th>
+				<th>操作</th>
 				<th></th>
 			</tr>
 		</thead>
