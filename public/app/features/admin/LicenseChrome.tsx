import React from 'react';
import { stylesFactory, useTheme } from '@grafana/ui';
import { css } from 'emotion';
import { GrafanaTheme } from '@grafana/data';

const title = { fontWeight: 500, fontSize: '26px', lineHeight: '123%' };

const getStyles = stylesFactory((theme: GrafanaTheme) => {
<<<<<<< HEAD
  const backgroundUrl = theme.isDark
    ? 'public/img/licensing/header_dark.svg'
    : 'public/img/licensing/header_light.svg';
=======
  const backgroundUrl = theme.isDark ? 'public/img/licensing/header_dark.svg' : 'public/img/licensing/header_light.svg';
>>>>>>> b27985ef
  const footerBg = theme.isDark ? theme.colors.dark9 : theme.colors.gray6;

  return {
    container: css`
      padding: 36px 79px;
      background: ${theme.colors.panelBg};
    `,
    footer: css`
      text-align: center;
      padding: 16px;
      background: ${footerBg};
    `,
    header: css`
      height: 137px;
      padding: 40px 0 0 79px;
      position: relative;
      background: url('${backgroundUrl}') right;
  `,
  };
});

interface Props {
  header: string;
  subheader?: string;
  editionNotice?: string;
}

export const LicenseChrome: React.FC<Props> = ({ header, editionNotice, subheader, children }) => {
  const theme = useTheme();
  const styles = getStyles(theme);

  return (
    <>
      <div className={styles.header}>
        <h2 style={title}>{header}</h2>
        {subheader && <h3>{subheader}</h3>}

        <Circle
          size="128px"
          style={{
            boxShadow: '0px 0px 24px rgba(24, 58, 110, 0.45)',
            background: '#0A1C36',
            position: 'absolute',
            top: '19px',
            left: '71%',
          }}
        >
          <img
            src="public/img/grafana_icon.svg"
            alt="Grafana"
            width="80px"
            style={{ position: 'absolute', left: '23px', top: '20px' }}
          />
        </Circle>
      </div>

      <div className={styles.container}>{children}</div>

      {editionNotice && <div className={styles.footer}>{editionNotice}</div>}
    </>
  );
};

interface CircleProps {
  size: string;
  style?: React.CSSProperties;
}

export const Circle: React.FC<CircleProps> = ({ size, style, children }) => {
  return (
    <div
      style={{
        width: size,
        height: size,
        position: 'absolute',
        bottom: 0,
        right: 0,
        borderRadius: '50%',
        ...style,
      }}
    >
      {children}
    </div>
  );
};<|MERGE_RESOLUTION|>--- conflicted
+++ resolved
@@ -6,13 +6,7 @@
 const title = { fontWeight: 500, fontSize: '26px', lineHeight: '123%' };
 
 const getStyles = stylesFactory((theme: GrafanaTheme) => {
-<<<<<<< HEAD
-  const backgroundUrl = theme.isDark
-    ? 'public/img/licensing/header_dark.svg'
-    : 'public/img/licensing/header_light.svg';
-=======
   const backgroundUrl = theme.isDark ? 'public/img/licensing/header_dark.svg' : 'public/img/licensing/header_light.svg';
->>>>>>> b27985ef
   const footerBg = theme.isDark ? theme.colors.dark9 : theme.colors.gray6;
 
   return {
