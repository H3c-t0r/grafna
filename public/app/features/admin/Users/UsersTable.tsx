import React, { useMemo } from 'react';
import { UseTableRowProps } from 'react-table';

import {
  Avatar,
  CellProps,
  Column,
  FetchDataFunc,
  Icon,
  InteractiveTable,
  Pagination,
  Stack,
  Tag,
  Text,
  Tooltip,
} from '@grafana/ui';
import { TagBadge } from 'app/core/components/TagFilter/TagBadge';
import AccessRoleCell from 'app/percona/rbac/AccessRoleCell';
import AccessRoleHeader from 'app/percona/rbac/AccessRoleHeader';
import { useAccessRolesEnabled, useFetchAccessRoles } from 'app/percona/rbac/hooks';
import { UserDTO } from 'app/types';

import { OrgUnits } from './OrgUnits';

type Cell<T extends keyof UserDTO = keyof UserDTO> = CellProps<UserDTO, UserDTO[T]>;

interface UsersTableProps {
  users: UserDTO[];
  showPaging?: boolean;
  totalPages: number;
  onChangePage: (page: number) => void;
  currentPage: number;
  fetchData?: FetchDataFunc<UserDTO>;
}

export const UsersTable = ({
  users,
  showPaging,
  totalPages,
  onChangePage,
  currentPage,
  fetchData,
}: UsersTableProps) => {
  const showLicensedRole = useMemo(() => users.some((user) => user.licensedRole), [users]);
<<<<<<< HEAD
  // @PERCONA
  const accessRolesEnabled = useAccessRolesEnabled();
  useFetchAccessRoles();

  // @ts-ignore
=======
  const showBelongsTo = useMemo(() => users.some((user) => user.orgs), [users]);
>>>>>>> 03f502a9
  const columns: Array<Column<UserDTO>> = useMemo(
    () => [
      {
        id: 'avatarUrl',
        header: '',
        cell: ({ cell: { value } }: Cell<'avatarUrl'>) => value && <Avatar src={value} alt={'User avatar'} />,
      },
      {
        id: 'login',
        header: 'Login',
        cell: ({ cell: { value } }: Cell<'login'>) => value,
        sortType: 'string',
      },
      {
        id: 'email',
        header: 'Email',
        cell: ({ cell: { value } }: Cell<'email'>) => value,
        sortType: 'string',
      },
      {
        id: 'name',
        header: 'Name',
        cell: ({ cell: { value } }: Cell<'name'>) => value,
        sortType: 'string',
      },
      ...(showBelongsTo
        ? [
            {
              id: 'orgs',
              header: 'Belongs to',
              cell: ({ cell: { value, row } }: Cell<'orgs'>) => {
                return (
                  <Stack alignItems={'center'}>
                    <OrgUnits units={value} icon={'building'} />
                    {row.original.isAdmin && (
                      <Tooltip placement="top" content="Grafana Admin">
                        <Icon name="shield" />
                      </Tooltip>
                    )}
                  </Stack>
                );
              },
              sortType: (a: UseTableRowProps<UserDTO>, b: UseTableRowProps<UserDTO>) =>
                (a.original.orgs?.length || 0) - (b.original.orgs?.length || 0),
            },
          ]
        : []),
      ...(showLicensedRole
        ? [
            {
              id: 'licensedRole',
              header: 'Licensed role',
              cell: ({ cell: { value } }: Cell<'licensedRole'>) => {
                return value === 'None' ? (
                  <Text color={'disabled'}>
                    Not assigned{' '}
                    <Tooltip placement="top" content="A licensed role will be assigned when this user signs in">
                      <Icon name="question-circle" />
                    </Tooltip>
                  </Text>
                ) : (
                  value
                );
              },
              // Needs the assertion here, the types are not inferred correctly due to the  conditional assignment
              sortType: 'string' as const,
            },
          ]
        : []),
      {
        id: 'lastSeenAtAge',
        header: 'Last active',
        headerTooltip: {
          content: 'Time since user was seen using Grafana',
          iconName: 'question-circle',
        },
        cell: ({ cell: { value } }: Cell<'lastSeenAtAge'>) => {
          return <>{value && <>{value === '10 years' ? <Text color={'disabled'}>Never</Text> : value}</>}</>;
        },
        sortType: (a, b) => new Date(a.original.lastSeenAt!).getTime() - new Date(b.original.lastSeenAt!).getTime(),
      },
      {
        id: 'authLabels',
        header: 'Origin',
        cell: ({ cell: { value } }: Cell<'authLabels'>) => (
          <>{Array.isArray(value) && value.length > 0 && <TagBadge label={value[0]} removeIcon={false} count={0} />}</>
        ),
      },
      {
        id: 'isDisabled',
        header: '',
        cell: ({ cell: { value } }: Cell<'isDisabled'>) => <>{value && <Tag colorIndex={9} name={'Disabled'} />}</>,
      },
      // @PERCONA
      ...(accessRolesEnabled
        ? [
            {
              id: 'perconaRBAC',
              header: () => <AccessRoleHeader />,
              cell: ({ row: { original: user } }: Cell) => <AccessRoleCell user={user} />,
            },
          ]
        : []),
      {
        id: 'edit',
        header: '',
        cell: ({ row: { original } }: Cell) => {
          return (
            <a href={`admin/users/edit/${original.id}`} aria-label={`Edit team ${original.name}`}>
              <Tooltip content={'Edit user'}>
                <Icon name={'pen'} />
              </Tooltip>
            </a>
          );
        },
      },
    ],
<<<<<<< HEAD
    [showLicensedRole, accessRolesEnabled]
=======
    [showLicensedRole, showBelongsTo]
>>>>>>> 03f502a9
  );
  return (
    <Stack direction={'column'} gap={2}>
      <InteractiveTable columns={columns} data={users} getRowId={(user) => String(user.id)} fetchData={fetchData} />
      {showPaging && (
        <Stack justifyContent={'flex-end'}>
          <Pagination numberOfPages={totalPages} currentPage={currentPage} onNavigate={onChangePage} />
        </Stack>
      )}
    </Stack>
  );
};<|MERGE_RESOLUTION|>--- conflicted
+++ resolved
@@ -42,15 +42,11 @@
   fetchData,
 }: UsersTableProps) => {
   const showLicensedRole = useMemo(() => users.some((user) => user.licensedRole), [users]);
-<<<<<<< HEAD
   // @PERCONA
   const accessRolesEnabled = useAccessRolesEnabled();
   useFetchAccessRoles();
 
-  // @ts-ignore
-=======
   const showBelongsTo = useMemo(() => users.some((user) => user.orgs), [users]);
->>>>>>> 03f502a9
   const columns: Array<Column<UserDTO>> = useMemo(
     () => [
       {
@@ -168,11 +164,7 @@
         },
       },
     ],
-<<<<<<< HEAD
-    [showLicensedRole, accessRolesEnabled]
-=======
-    [showLicensedRole, showBelongsTo]
->>>>>>> 03f502a9
+    [showLicensedRole, accessRolesEnabled, showBelongsTo]
   );
   return (
     <Stack direction={'column'} gap={2}>
