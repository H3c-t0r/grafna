--- conflicted
+++ resolved
@@ -14,23 +14,6 @@
                         <span style="font-size: 38px;">{{healthPanel.score}}</span>
                         <span style="font-size: 20px;">{{healthPanel.level}}</span>
                     </div>
-<<<<<<< HEAD
-
-                    <div class="panels-wrapper" ng-if="!row.collapse && row.title === '健康指数趋势'">
-                        <h3>{{row.title}}</h3>
-                        <div ng-repeat="(name, panel) in row.panels" class="panel" ui-draggable="!dashboardViewState.fullscreen"
-                            drag="panel.id" ui-on-Drop="onDrop($data, row, panel)" drag-handle-class="drag-handle" panel-width>
-                            <div class="health-panel">
-                                <div data-placement="center" bs-modal="modal" data-template-url="/app/features/systemoverview/partials/system_overview_modal.html" style="cursor: pointer;">
-                                    <em bs-tooltip="'点击查看历史指数'">{{applicationHealth}}</em>
-                                    <span>{{leveal}}</span>
-                                </div>
-                                <div class="progress progress-striped">
-                                    <div class="bar bar-{{healthProgressState}}" style="width: {{applicationHealth}}%;"></div>
-                                </div>
-                                <br>
-                                <p>自动检测到所有<strong> {{ summary.numMetrics }} </strong>个指标中: 告警指标 <strong>{{ summary.numAlertsTriggered }} </strong>个  异常指标<strong> {{ summary.numAnomalyMetrics }} </strong>个 <tip>健康值=(告警指标个数/定义规则总数)*50% + (异常指标/所有指标) * 50%</tip></p>
-=======
                     <div class="health-pie"></div>
                 </div>
                 <div class="health-panel">
@@ -43,40 +26,8 @@
                                 <li ng-repeat="alert in alertPanel.status" ng-if="alert.count!=0">
                                     <a href="{{alertPanel.href}}">{{alert.text}} <span class="status-{{alert.type}}">{{alert.count}}</span></a>
                                 </li>
->>>>>>> da2b21d3
                             </div>
                         </div>
-<<<<<<< HEAD
-                    </div>
-
-                    <div class="panels-wrapper" ng-if="!row.collapse && row.title === '报警情况'">
-                        <div ng-repeat="(name, panel) in row.panels" class="panel" ui-draggable="!dashboardViewState.fullscreen"
-                            drag="panel.id" ui-on-Drop="onDrop($data, row, panel)" drag-handle-class="drag-handle" panel-width>
-                            <ul class="btn-list-status clearfix" ng-if="panel.status">
-                                <li class="btn-item" style="width:70px; cursor:pointer;" data-placement="center" bs-modal="modal" data-template-url="/app/features/systemoverview/partials/system_overview_modal.html">
-                                    <strong bs-tooltip="'点击查看历史情况'">报警情况:</strong>
-                                </li>
-                                <li ng-if="panel.status.danger[1]!==0"><a href="{{panel.href}}" class="btn-item system-status system-status-danger">{{panel.status.danger[0]}} <span>{{panel.status.danger[1]}}</span></a></li>
-                                <li ng-if="panel.status.warn[1]!==0"><a href="{{panel.href}}" class="btn-item system-status system-status-warning">{{panel.status.warn[0]}} <span>{{panel.status.warn[1]}}</span></a></li>
-                                <li ng-if="panel.status.success[1]!==0"><a href="{{panel.href}}" class="btn-item system-status system-status-success">{{panel.status.success[0]}} <span>{{panel.status.success[1]}}</span></a></li>
-                            </ul>
-                            <div class="clearfix"></div>
-                        </div>
-                    </div>
-
-                    <div class="panels-wrapper" ng-if="!row.collapse && row.title === '智能检测异常指标'">
-                        <div ng-repeat="(name, panel) in row.panels" class="panel" ui-draggable="!dashboardViewState.fullscreen"
-                            drag="panel.id" ui-on-Drop="onDrop($data, row, panel)" drag-handle-class="drag-handle" panel-width>
-                            <ul class="btn-list-status clearfix" ng-if="panel.status">
-                                <li class="btn-item" style="width:70px; cursor:pointer;"  data-placement="center" bs-modal="modal" data-template-url="/app/features/systemoverview/partials/system_overview_modal.html">
-                                    <strong bs-tooltip="'点击查看历史情况'">智能检测异常指标:</strong>
-                                </li>
-                                <li ng-if="panel.status.danger[1]!==0"><a href="{{panel.href}}" class="btn-item system-status system-status-danger">{{panel.status.danger[0]}} <span>{{panel.status.danger[1]}}</span></a></li>
-                                <li ng-if="panel.status.warn[1]!==0"><a href="{{panel.href}}" class="btn-item system-status system-status-warning">{{panel.status.warn[0]}} <span>{{panel.status.warn[1]}}</span></a></li>
-                                <li ng-if="panel.status.success[1]!==0"><a href="{{panel.href}}" class="btn-item system-status system-status-success">{{panel.status.success[0]}} <span>{{panel.status.success[1]}}</span></a></li>
-                            </ul>
-                            <div class="clearfix"></div>
-=======
                         <div class="panels-wrapper">
                             <h3>系统资源高消耗</h3>
                             <div>
@@ -96,53 +47,11 @@
                             <li ng-repeat="anomaly in anomalyPanel.status" ng-if="anomaly.count!=0">
                                 <a href="{{anomalyPanel.href}}">{{anomaly.text}} <span class="status-{{anomaly.type}}">{{anomaly.count}}</span></a>
                             </li>
->>>>>>> da2b21d3
                         </div>
                     </div>
                 </div>
             </div>
 
-<<<<<<< HEAD
-                    <div class="panels-wrapper" ng-if="!row.collapse && row.title === '服务状态'">
-                        <h3>{{row.title}}</h3>
-                        <div ng-repeat="(name, panel) in row.panels" class="panel" ui-draggable="!dashboardViewState.fullscreen"
-                            drag="panel.id" ui-on-Drop="onDrop($data, row, panel)" drag-handle-class="drag-handle" panel-width>
-                            <ul class="btn-list-status clearfix" ng-if="panel.allServices">
-                                <li ng-repeat="(name, service) in panel.allServices">
-                                    <button type="button" class="btn-item system-status system-status-{{ service.state===0 ? 'success' : 'warning' }}" data-template-url="/app/features/systemoverview/partials/system_service_status.html" data-auto-close="1" data-placement="bottom" data-trigger="hover" bs-popover>{{service.name}}</button>
-                                </li>
-                            </ul>
-                            <div class="clearfix"></div>
-                        </div>
-                    </div>
-
-                    <div class="panels-wrapper" ng-if="!row.collapse && row.title === '机器连接状态'">
-                        <h3>{{row.title}}</h3>
-                        <table class="table table-bordered table-hover">
-                            <thead>
-                                <tr>
-                                    <th>机器名称</th>
-                                    <th>机器连接状态</th>
-                                    <th>CPU 使用率</th>
-                                    <th>内存使用</th>
-                                    <th>磁盘剩余空间</th>
-                                </tr>
-                            </thead>
-                            <tbody>
-                                <tr ng-repeat="host in hostPanels | filter : filterNotNumber" ng-click="showPrediction($index, host.host)">
-                                    <td>{{ host.host }}</td>
-                                    <td ng-if="host.status === 0">正常</td>
-                                    <td ng-if="host.status > 0">异常</td>
-                                    <td>{{ host.cpu }}</td>
-                                    <td>{{ host.mem }}</td>
-                                    <td>{{ host.disk }}</td>
-                                </tr>
-                            </tbody> 
-                        </table>
-                        <div class="panel-collapse">
-                            <div class="panel-body">
-                                <overview-panel></overview-panel>
-=======
 
             <div class="detail-panel view-panel">
                 <div class="service-panel panels-wrapper">
@@ -169,7 +78,6 @@
                             <div class="name">
                                 <i class="{{node.icon}} service-icon status-{{node.status | lowercase}}"></i>
                                 <span>{{node.name}}</span>
->>>>>>> da2b21d3
                             </div>
                         </div>
                         <jtk-source filter=".connect"></jtk-source>
