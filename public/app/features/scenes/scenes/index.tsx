import { Scene } from '../components/Scene';

import { getFlexLayoutTest, getScenePanelRepeaterTest } from './demo';
import { getGridLayoutTest } from './grid';
import { getGridWithMultipleTimeRanges } from './gridMultiTimeRange';
import { getMultipleGridLayoutTest } from './gridMultiple';
import { getGridWithMultipleData } from './gridWithMultipleData';
import { getGridWithRowLayoutTest } from './gridWithRow';
import { getNestedScene } from './nested';
import { getQueryVariableDemo } from './queryVariableDemo';
import { getSceneWithRows } from './sceneWithRows';
import { getVariablesDemo } from './variablesDemo';

interface SceneDef {
  title: string;
  getScene: (standalone: boolean) => Scene;
}
export function getScenes(): SceneDef[] {
  return [
<<<<<<< HEAD
    getFlexLayoutTest(),
    getScenePanelRepeaterTest(),
    getNestedScene(),
    getSceneWithRows(),
    getGridLayoutTest(),
    getGridWithRowLayoutTest(),
    getGridWithMultipleData(),
    getGridWithMultipleTimeRanges(),
    getMultipleGridLayoutTest(),
    getVariablesDemo(),
    getQueryVariableDemo(),
=======
    { title: 'Flex layout test', getScene: getFlexLayoutTest },
    { title: 'Panel repeater test', getScene: getScenePanelRepeaterTest },
    { title: 'Nested Scene demo', getScene: getNestedScene },
    { title: 'Scene with rows', getScene: getSceneWithRows },
    { title: 'Grid layout test', getScene: getGridLayoutTest },
    { title: 'Grid with row layout test', getScene: getGridWithRowLayoutTest },
    { title: 'Grid with rows and different queries', getScene: getGridWithMultipleData },
    { title: 'Grid with rows and different queries and time ranges', getScene: getGridWithMultipleTimeRanges },
    { title: 'Multiple grid layouts test', getScene: getMultipleGridLayoutTest },
    { title: 'Variables', getScene: getVariablesDemo },
>>>>>>> b365eb00
  ];
}

const cache: Record<string, { standalone: boolean; scene: Scene }> = {};

export function getSceneByTitle(title: string, standalone = true) {
  if (cache[title]) {
    if (cache[title].standalone === standalone) {
      return cache[title].scene;
    }
  }

  const scene = getScenes().find((x) => x.title === title);

  if (scene) {
    cache[title] = { scene: scene.getScene(standalone), standalone };
  }

  return cache[title].scene;
}<|MERGE_RESOLUTION|>--- conflicted
+++ resolved
@@ -17,19 +17,6 @@
 }
 export function getScenes(): SceneDef[] {
   return [
-<<<<<<< HEAD
-    getFlexLayoutTest(),
-    getScenePanelRepeaterTest(),
-    getNestedScene(),
-    getSceneWithRows(),
-    getGridLayoutTest(),
-    getGridWithRowLayoutTest(),
-    getGridWithMultipleData(),
-    getGridWithMultipleTimeRanges(),
-    getMultipleGridLayoutTest(),
-    getVariablesDemo(),
-    getQueryVariableDemo(),
-=======
     { title: 'Flex layout test', getScene: getFlexLayoutTest },
     { title: 'Panel repeater test', getScene: getScenePanelRepeaterTest },
     { title: 'Nested Scene demo', getScene: getNestedScene },
@@ -40,7 +27,7 @@
     { title: 'Grid with rows and different queries and time ranges', getScene: getGridWithMultipleTimeRanges },
     { title: 'Multiple grid layouts test', getScene: getMultipleGridLayoutTest },
     { title: 'Variables', getScene: getVariablesDemo },
->>>>>>> b365eb00
+    { title: 'Query variable', getScene: getQueryVariableDemo },
   ];
 }
 
