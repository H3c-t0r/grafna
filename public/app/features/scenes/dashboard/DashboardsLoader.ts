--- conflicted
+++ resolved
@@ -20,11 +20,8 @@
   DataSourceVariable,
   QueryVariable,
   ConstantVariable,
-<<<<<<< HEAD
   SceneRefreshPicker,
-=======
   SceneDataTransformer,
->>>>>>> 3cfb7ac0
 } from '@grafana/scenes';
 import { StateManagerBase } from 'app/core/services/StateManagerBase';
 import { dashboardLoaderSrv } from 'app/features/dashboard/services/DashboardLoaderSrv';
