import React, { CSSProperties } from 'react';

import { Field, RadioButtonGroup } from '@grafana/ui';

import { SceneObjectBase } from '../../core/SceneObjectBase';
import { SceneComponentProps, SceneLayoutChild, SceneLayoutState, SceneLayoutChildOptions } from '../../core/types';

export type FlexLayoutDirection = 'column' | 'row';

interface SceneFlexLayoutState extends SceneLayoutState {
  direction?: FlexLayoutDirection;
}

export class SceneFlexLayout extends SceneObjectBase<SceneFlexLayoutState> {
  public static Component = FlexLayoutRenderer;
  public static Editor = FlexLayoutEditor;

  public toggleDirection() {
    this.setState({
      direction: this.state.direction === 'row' ? 'column' : 'row',
    });
  }
}

function FlexLayoutRenderer({ model, isEditing }: SceneComponentProps<SceneFlexLayout>) {
  const { direction = 'row', children } = model.useState();

  return (
    <div style={{ flexGrow: 1, flexDirection: direction, display: 'flex', gap: '8px' }}>
      {children.map((item) => (
        <FlexLayoutChildComponent key={item.state.key} item={item} direction={direction} isEditing={isEditing} />
      ))}
    </div>
  );
}

function FlexLayoutChildComponent({
  item,
  direction,
  isEditing,
}: {
  item: SceneLayoutChild;
  direction: FlexLayoutDirection;
  isEditing?: boolean;
}) {
  const { layout } = item.useState();

  return (
    <div style={getItemStyles(direction, layout)}>
      <item.Component model={item} isEditing={isEditing} />
    </div>
  );
}

function getItemStyles(direction: FlexLayoutDirection, layout: SceneLayoutChildOptions = {}) {
  const { xSizing = 'fill', ySizing = 'fill' } = layout;

  const style: CSSProperties = {
    display: 'flex',
    flexDirection: direction,
<<<<<<< HEAD
    minWidth: layout.minWidth,
    minHeight: layout.minHeight,
=======
    minWidth: sizing.minWidth,
    minHeight: sizing.minHeight,
    position: 'relative',
>>>>>>> 92d12fde
  };

  if (direction === 'column') {
    if (layout.height) {
      style.height = layout.height;
    } else {
      style.flexGrow = ySizing === 'fill' ? 1 : 0;
    }

    if (layout.width) {
      style.width = layout.width;
    } else {
      style.alignSelf = xSizing === 'fill' ? 'stretch' : 'flex-start';
    }
  } else {
    if (layout.height) {
      style.height = layout.height;
    } else {
      style.alignSelf = ySizing === 'fill' ? 'stretch' : 'flex-start';
    }

    if (layout.width) {
      style.width = layout.width;
    } else {
      style.flexGrow = xSizing === 'fill' ? 1 : 0;
    }
  }

  return style;
}

function FlexLayoutEditor({ model }: SceneComponentProps<SceneFlexLayout>) {
  const { direction = 'row' } = model.useState();
  const options = [
    { icon: 'arrow-right', value: 'row' },
    { icon: 'arrow-down', value: 'column' },
  ];

  return (
    <Field label="Direction">
      <RadioButtonGroup
        options={options}
        value={direction}
        onChange={(value) => model.setState({ direction: value as FlexLayoutDirection })}
      />
    </Field>
  );
}<|MERGE_RESOLUTION|>--- conflicted
+++ resolved
@@ -58,14 +58,9 @@
   const style: CSSProperties = {
     display: 'flex',
     flexDirection: direction,
-<<<<<<< HEAD
     minWidth: layout.minWidth,
     minHeight: layout.minHeight,
-=======
-    minWidth: sizing.minWidth,
-    minHeight: sizing.minHeight,
     position: 'relative',
->>>>>>> 92d12fde
   };
 
   if (direction === 'column') {
