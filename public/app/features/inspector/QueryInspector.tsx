import { css } from '@emotion/css';
import React, { PureComponent } from 'react';
import { Subscription } from 'rxjs';

import { DataFrame } from '@grafana/data';
import { selectors } from '@grafana/e2e-selectors';
import { config, RefreshEvent } from '@grafana/runtime';
<<<<<<< HEAD
import { Button, ClipboardButton, JSONFormatter, LoadingPlaceholder, Stack } from '@grafana/ui';
import appEvents from 'app/core/app_events';
=======
import { Button, ClipboardButton, JSONFormatter, LoadingPlaceholder } from '@grafana/ui';
>>>>>>> 320262c3
import { backendSrv } from 'app/core/services/backend_srv';
import { supportsDataQuery } from 'app/features/dashboard/components/PanelEditor/utils';
import { PanelModel } from 'app/features/dashboard/state';

import { getPanelInspectorStyles } from './styles';

interface DsQuery {
  isLoading: boolean;
  response: {};
}

interface ExecutedQueryInfo {
  refId: string;
  query: string;
  frames: number;
  rows: number;
}

interface Props {
  data: DataFrame[];
  onRefreshQuery: () => void;
  panel?: PanelModel;
}

interface State {
  allNodesExpanded: boolean | null;
  isMocking: boolean;
  mockedResponse: string;
  dsQuery: DsQuery;
  executedQueries: ExecutedQueryInfo[];
}

export class QueryInspector extends PureComponent<Props, State> {
  private formattedJson: any;
  private subs = new Subscription();

  constructor(props: Props) {
    super(props);
    this.state = {
      executedQueries: [],
      allNodesExpanded: null,
      isMocking: false,
      mockedResponse: '',
      dsQuery: {
        isLoading: false,
        response: {},
      },
    };
  }

  componentDidMount() {
    const { panel } = this.props;

    this.subs.add(
      backendSrv.getInspectorStream().subscribe({
        next: (response) => this.onDataSourceResponse(response),
      })
    );

    if (panel) {
      this.subs.add(panel.events.subscribe(RefreshEvent, this.onPanelRefresh));
      this.updateQueryList();
    }
  }

  componentDidUpdate(oldProps: Props) {
    if (this.props.data !== oldProps.data) {
      this.updateQueryList();
    }
  }

  /**
   * Find the list of executed queries
   */
  updateQueryList() {
    const { data } = this.props;
    const executedQueries: ExecutedQueryInfo[] = [];

    if (data?.length) {
      let last: ExecutedQueryInfo | undefined = undefined;

      data.forEach((frame, idx) => {
        const query = frame.meta?.executedQueryString;

        if (query) {
          const refId = frame.refId || '?';

          if (last?.refId === refId) {
            last.frames++;
            last.rows += frame.length;
          } else {
            last = {
              refId,
              frames: 0,
              rows: frame.length,
              query,
            };
            executedQueries.push(last);
          }
        }
      });
    }

    this.setState({ executedQueries });
  }

  componentWillUnmount() {
    this.subs.unsubscribe();
  }

  onPanelRefresh = () => {
    this.setState((prevState) => ({
      ...prevState,
      dsQuery: {
        isLoading: true,
        response: {},
      },
    }));
  };

  onDataSourceResponse(response: any) {
    // ignore silent requests
    if (response.config?.hideFromInspector) {
      return;
    }

    response = { ...response }; // clone - dont modify the response

    if (response.headers) {
      delete response.headers;
    }

    if (response.config) {
      response.request = response.config;

      delete response.config;
      delete response.request.transformRequest;
      delete response.request.transformResponse;
      delete response.request.paramSerializer;
      delete response.request.jsonpCallbackParam;
      delete response.request.headers;
      delete response.request.requestId;
      delete response.request.inspect;
      delete response.request.retry;
      delete response.request.timeout;
    }

    if (response.data) {
      response.response = response.data;

      delete response.config;
      delete response.data;
      delete response.status;
      delete response.statusText;
      delete response.ok;
      delete response.url;
      delete response.redirected;
      delete response.type;
      delete response.$$config;
    }

    this.setState((prevState) => ({
      ...prevState,
      dsQuery: {
        isLoading: false,
        response: response,
      },
    }));
  }

  setFormattedJson = (formattedJson: any) => {
    this.formattedJson = formattedJson;
  };

  getTextForClipboard = () => {
    return JSON.stringify(this.formattedJson, null, 2);
  };

  onToggleExpand = () => {
    this.setState((prevState) => ({
      ...prevState,
      allNodesExpanded: !this.state.allNodesExpanded,
    }));
  };

  onToggleMocking = () => {
    this.setState((prevState) => ({
      ...prevState,
      isMocking: !this.state.isMocking,
    }));
  };

  getNrOfOpenNodes = () => {
    if (this.state.allNodesExpanded === null) {
      return 3; // 3 is default, ie when state is null
    } else if (this.state.allNodesExpanded) {
      return 20;
    }
    return 1;
  };

  setMockedResponse = (evt: any) => {
    const mockedResponse = evt.target.value;
    this.setState((prevState) => ({
      ...prevState,
      mockedResponse,
    }));
  };

  renderExecutedQueries(executedQueries: ExecutedQueryInfo[]) {
    if (!executedQueries.length) {
      return null;
    }

    const styles = {
      refId: css`
        font-weight: ${config.theme.typography.weight.semibold};
        color: ${config.theme.colors.textBlue};
        margin-right: 8px;
      `,
    };

    return (
      <div>
        {executedQueries.map((info) => {
          return (
            <Stack key={info.refId} gap={1} direction="column">
              <div>
                <span className={styles.refId}>{info.refId}:</span>
                {info.frames > 1 && <span>{info.frames} frames, </span>}
                <span>{info.rows} rows</span>
              </div>
              <pre>{info.query}</pre>
            </Stack>
          );
        })}
      </div>
    );
  }

  render() {
    const { allNodesExpanded, executedQueries } = this.state;
    const { panel, onRefreshQuery } = this.props;
    const { response, isLoading } = this.state.dsQuery;
    const openNodes = this.getNrOfOpenNodes();
    const styles = getPanelInspectorStyles();
    const haveData = Object.keys(response).length > 0;

    if (panel && !supportsDataQuery(panel.plugin)) {
      return null;
    }

    return (
      <div className={styles.wrap}>
        <div aria-label={selectors.components.PanelInspector.Query.content}>
          <h3 className="section-heading">Query inspector</h3>
          <p className="small muted">
            Query inspector allows you to view raw request and response. To collect this data Grafana needs to issue a
            new query. Click refresh button below to trigger a new query.
          </p>
        </div>
        {this.renderExecutedQueries(executedQueries)}
        <div className={styles.toolbar}>
          <Button
            icon="sync"
            onClick={onRefreshQuery}
            aria-label={selectors.components.PanelInspector.Query.refreshButton}
          >
            Refresh
          </Button>

          {haveData && allNodesExpanded && (
            <Button icon="minus" variant="secondary" className={styles.toolbarItem} onClick={this.onToggleExpand}>
              Collapse all
            </Button>
          )}
          {haveData && !allNodesExpanded && (
            <Button icon="plus" variant="secondary" className={styles.toolbarItem} onClick={this.onToggleExpand}>
              Expand all
            </Button>
          )}

          {haveData && (
            <ClipboardButton
              getText={this.getTextForClipboard}
              className={styles.toolbarItem}
              icon="copy"
              variant="secondary"
            >
              Copy to clipboard
            </ClipboardButton>
          )}
          <div className="flex-grow-1" />
        </div>
        <div className={styles.content}>
          {isLoading && <LoadingPlaceholder text="Loading query inspector..." />}
          {!isLoading && haveData && (
            <JSONFormatter json={response} open={openNodes} onDidRender={this.setFormattedJson} />
          )}
          {!isLoading && !haveData && (
            <p className="muted">No request and response collected yet. Hit refresh button</p>
          )}
        </div>
      </div>
    );
  }
}<|MERGE_RESOLUTION|>--- conflicted
+++ resolved
@@ -5,12 +5,7 @@
 import { DataFrame } from '@grafana/data';
 import { selectors } from '@grafana/e2e-selectors';
 import { config, RefreshEvent } from '@grafana/runtime';
-<<<<<<< HEAD
 import { Button, ClipboardButton, JSONFormatter, LoadingPlaceholder, Stack } from '@grafana/ui';
-import appEvents from 'app/core/app_events';
-=======
-import { Button, ClipboardButton, JSONFormatter, LoadingPlaceholder } from '@grafana/ui';
->>>>>>> 320262c3
 import { backendSrv } from 'app/core/services/backend_srv';
 import { supportsDataQuery } from 'app/features/dashboard/components/PanelEditor/utils';
 import { PanelModel } from 'app/features/dashboard/state';
