import React, { useCallback, useEffect, useRef } from 'react';

import { DataSourceApi, QueryEditorProps, SelectableValue } from '@grafana/data';
import { InlineField, Select } from '@grafana/ui';

import { ClassicConditions } from './components/ClassicConditions';
import { Math } from './components/Math';
import { Reduce } from './components/Reduce';
import { Resample } from './components/Resample';
import { ExpressionQuery, ExpressionQueryType, gelTypes } from './types';
import { getDefaults } from './utils/expressionTypes';

type Props = QueryEditorProps<DataSourceApi<ExpressionQuery>, ExpressionQuery>;

const labelWidth = 14;

type NonClassicExpressionType = Exclude<ExpressionQueryType, ExpressionQueryType.classic>;
type ExpressionTypeConfigStorage = Partial<Record<NonClassicExpressionType, string>>;

function useExpressionsCache() {
  const expressionCache = useRef<ExpressionTypeConfigStorage>({});

  const getCachedExpression = useCallback((queryType: ExpressionQueryType) => {
    switch (queryType) {
      case ExpressionQueryType.math:
      case ExpressionQueryType.reduce:
      case ExpressionQueryType.resample:
        return expressionCache.current[queryType];
      case ExpressionQueryType.classic:
        return undefined;
    }
  }, []);

  const setCachedExpression = useCallback((queryType: ExpressionQueryType, value: string | undefined) => {
    switch (queryType) {
      case ExpressionQueryType.math:
        expressionCache.current.math = value;
        break;

      // We want to use the same value for Reduce and Resample
      case ExpressionQueryType.reduce:
      case ExpressionQueryType.resample:
        expressionCache.current.reduce = value;
        expressionCache.current.resample = value;
        break;
    }
  }, []);

  return { getCachedExpression, setCachedExpression };
}

export function ExpressionQueryEditor(props: Props) {
  const { query, queries, onRunQuery, onChange } = props;
  const { getCachedExpression, setCachedExpression } = useExpressionsCache();

  useEffect(() => {
    setCachedExpression(query.type, query.expression);
  }, [query.expression, query.type, setCachedExpression]);

<<<<<<< HEAD
  renderExpressionType() {
    const { onChange, onRunQuery, query, queries } = this.props;
=======
  const onSelectExpressionType = useCallback(
    (item: SelectableValue<ExpressionQueryType>) => {
      const cachedExpression = getCachedExpression(item.value!);
      const defaults = getDefaults({ ...query, type: item.value! });

      onChange({ ...defaults, expression: cachedExpression ?? defaults.expression });
    },
    [query, onChange, getCachedExpression]
  );

  const renderExpressionType = () => {
>>>>>>> 82e32447
    const refIds = queries!.filter((q) => query.refId !== q.refId).map((q) => ({ value: q.refId, label: q.refId }));

    switch (query.type) {
      case ExpressionQueryType.math:
        return <Math onChange={onChange} query={query} labelWidth={labelWidth} onRunQuery={onRunQuery} />;

      case ExpressionQueryType.reduce:
        return <Reduce refIds={refIds} onChange={onChange} labelWidth={labelWidth} query={query} />;

      case ExpressionQueryType.resample:
        return <Resample query={query} labelWidth={labelWidth} onChange={onChange} refIds={refIds} />;

      case ExpressionQueryType.classic:
        return <ClassicConditions onChange={onChange} query={query} refIds={refIds} />;
    }
  };

  const selected = gelTypes.find((o) => o.value === query.type);

  return (
    <div>
      <InlineField label="Operation" labelWidth={labelWidth}>
        <Select options={gelTypes} value={selected} onChange={onSelectExpressionType} width={25} />
      </InlineField>
      {renderExpressionType()}
    </div>
  );
}<|MERGE_RESOLUTION|>--- conflicted
+++ resolved
@@ -57,10 +57,6 @@
     setCachedExpression(query.type, query.expression);
   }, [query.expression, query.type, setCachedExpression]);
 
-<<<<<<< HEAD
-  renderExpressionType() {
-    const { onChange, onRunQuery, query, queries } = this.props;
-=======
   const onSelectExpressionType = useCallback(
     (item: SelectableValue<ExpressionQueryType>) => {
       const cachedExpression = getCachedExpression(item.value!);
@@ -72,7 +68,6 @@
   );
 
   const renderExpressionType = () => {
->>>>>>> 82e32447
     const refIds = queries!.filter((q) => query.refId !== q.refId).map((q) => ({ value: q.refId, label: q.refId }));
 
     switch (query.type) {
