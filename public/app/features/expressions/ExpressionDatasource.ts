import { Observable, from, mergeMap } from 'rxjs';

import {
  DataQueryRequest,
  DataQueryResponse,
  DataSourceInstanceSettings,
  DataSourcePluginMeta,
  PluginType,
  ScopedVars,
} from '@grafana/data';
import { DataSourceWithBackend, getDataSourceSrv, getTemplateSrv } from '@grafana/runtime';
import { ExpressionDatasourceRef } from '@grafana/runtime/src/utils/DataSourceWithBackend';

import { ExpressionQueryEditor } from './ExpressionQueryEditor';
import { ExpressionQuery, ExpressionQueryType } from './types';

/**
 * This is a singleton instance that just pretends to be a DataSource
 */
export class ExpressionDatasourceApi extends DataSourceWithBackend<ExpressionQuery> {
  constructor(public instanceSettings: DataSourceInstanceSettings) {
    super(instanceSettings);
  }

  applyTemplateVariables(query: ExpressionQuery, scopedVars: ScopedVars): Record<string, any> {
    const templateSrv = getTemplateSrv();
    return {
      ...query,
      expression: templateSrv.replace(query.expression, scopedVars),
      window: templateSrv.replace(query.window, scopedVars),
    };
  }

  getCollapsedText(query: ExpressionQuery) {
    return `Expression: ${query.type}`;
  }

  query(request: DataQueryRequest<ExpressionQuery>): Observable<DataQueryResponse> {
    let targets = request.targets.map(async (query: ExpressionQuery): Promise<ExpressionQuery> => {
      const ds = await getDataSourceSrv().get(query.datasource);

      if (!ds.interpolateVariablesInQueries) {
        return query;
      }

      return ds?.interpolateVariablesInQueries([query], request.scopedVars)[0] as ExpressionQuery;
    });

    let sub = from(Promise.all(targets));
    return sub.pipe(mergeMap((t) => super.query({ ...request, targets: t })));
  }

  newQuery(query?: Partial<ExpressionQuery>): ExpressionQuery {
    return {
      refId: '--', // Replaced with query
      type: query?.type ?? ExpressionQueryType.math,
      datasource: ExpressionDatasourceRef,
      conditions: query?.conditions ?? undefined,
    };
  }
}

/**
 * MATCHES a constant in DataSourceWithBackend, this should be '__expr__'
 * @deprecated
 */
export const ExpressionDatasourceUID = '-100';

export const instanceSettings: DataSourceInstanceSettings = {
  id: -100,
  uid: ExpressionDatasourceUID,
<<<<<<< HEAD
  name: ExpressionDatasourceRef.type,
=======
  name: ExpressionDatasourceRef.name,
>>>>>>> 0ca4ccfa
  type: ExpressionDatasourceRef.type,
  access: 'proxy',
  meta: {
    baseUrl: '',
    module: '',
    type: PluginType.datasource,
    name: ExpressionDatasourceRef.type,
    id: ExpressionDatasourceRef.type,
    info: {
      author: {
        name: 'Grafana Labs',
      },
      logos: {
        small: 'public/img/icn-datasource.svg',
        large: 'public/img/icn-datasource.svg',
      },
      description: 'Adds expression support to Grafana',
      screenshots: [],
      links: [],
      updated: '',
      version: '',
    },
  },
  jsonData: {},
};

export const dataSource = new ExpressionDatasourceApi(instanceSettings);
dataSource.meta = {
  id: ExpressionDatasourceRef.type,
  info: {
    logos: {
      small: 'public/img/icn-datasource.svg',
      large: 'public/img/icn-datasource.svg',
    },
  },
} as DataSourcePluginMeta;
dataSource.components = {
  QueryEditor: ExpressionQueryEditor,
};<|MERGE_RESOLUTION|>--- conflicted
+++ resolved
@@ -69,11 +69,7 @@
 export const instanceSettings: DataSourceInstanceSettings = {
   id: -100,
   uid: ExpressionDatasourceUID,
-<<<<<<< HEAD
-  name: ExpressionDatasourceRef.type,
-=======
   name: ExpressionDatasourceRef.name,
->>>>>>> 0ca4ccfa
   type: ExpressionDatasourceRef.type,
   access: 'proxy',
   meta: {
