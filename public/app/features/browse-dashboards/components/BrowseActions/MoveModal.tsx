import React, { useState } from 'react';

import { Space } from '@grafana/experimental';
import { config } from '@grafana/runtime';
import { Alert, Button, Field, Modal } from '@grafana/ui';
import { P } from '@grafana/ui/src/unstable';
import { NestedFolderPicker } from 'app/core/components/NestedFolderPicker/NestedFolderPicker';
import { FolderChange, ROOT_FOLDER } from 'app/core/components/NestedFolderPicker/types';
import { FolderPicker } from 'app/core/components/Select/FolderPicker';
import { t, Trans } from 'app/core/internationalization';

import { DashboardTreeSelection } from '../../types';

import { DescendantCount } from './DescendantCount';

export interface Props {
  isOpen: boolean;
  onConfirm: (targetFolderUid: string) => Promise<void>;
  onDismiss: () => void;
  selectedItems: DashboardTreeSelection;
}

export const MoveModal = ({ onConfirm, onDismiss, selectedItems, ...props }: Props) => {
  const [moveTarget, setMoveTarget] = useState<{
    uid?: string;
    title?: string;
  }>({});
  const [isMoving, setIsMoving] = useState(false);
  const selectedFolders = Object.keys(selectedItems.folder).filter((uid) => selectedItems.folder[uid]);

  const handleFolderChange = (newFolder: FolderChange) => {
    // setMoveTarget(newFolder.uid === ROOT_FOLDER ? '' : newFolder.uid);
    setMoveTarget({
      uid: newFolder.uid === ROOT_FOLDER ? '' : newFolder.uid,
      title: newFolder.title,
    });
  };

  const onMove = async () => {
    if (moveTarget.uid !== undefined) {
      setIsMoving(true);
      try {
        await onConfirm(moveTarget.uid);
        setIsMoving(false);
        onDismiss();
      } catch {
        setIsMoving(false);
      }
    }
  };

  return (
    <Modal title={t('browse-dashboards.action.move-modal-title', 'Move')} onDismiss={onDismiss} {...props}>
      {selectedFolders.length > 0 && (
        <Alert
          severity="info"
          title={t('browse-dashboards.action.move-modal-alert', 'Moving this item may change its permissions.')}
        />
      )}

      <P>
        <Trans i18nKey="browse-dashboards.action.move-modal-text">This action will move the following content:</Trans>
      </P>

      <DescendantCount selectedItems={selectedItems} />

      <Space v={3} />

      <Field label={t('browse-dashboards.action.move-modal-field-label', 'Folder name')}>
        {config.featureToggles.nestedFolderPicker ? (
          <NestedFolderPicker value={moveTarget} onChange={handleFolderChange} />
        ) : (
          <FolderPicker allowEmpty onChange={handleFolderChange} />
        )}
      </Field>

      <Modal.ButtonRow>
        <Button onClick={onDismiss} variant="secondary" fill="outline">
          <Trans i18nKey="browse-dashboards.action.cancel-button">Cancel</Trans>
        </Button>
<<<<<<< HEAD
        <Button disabled={moveTarget.uid === undefined || isMoving} onClick={onMove} variant="primary">
          {isMoving ? 'Moving...' : 'Move'}
=======
        <Button disabled={moveTarget === undefined || isMoving} onClick={onMove} variant="primary">
          {isMoving
            ? t('browse-dashboards.action.moving', 'Moving...')
            : t('browse-dashboards.action.move-button', 'Move')}
>>>>>>> d36b70de
        </Button>
      </Modal.ButtonRow>
    </Modal>
  );
};<|MERGE_RESOLUTION|>--- conflicted
+++ resolved
@@ -78,15 +78,10 @@
         <Button onClick={onDismiss} variant="secondary" fill="outline">
           <Trans i18nKey="browse-dashboards.action.cancel-button">Cancel</Trans>
         </Button>
-<<<<<<< HEAD
         <Button disabled={moveTarget.uid === undefined || isMoving} onClick={onMove} variant="primary">
-          {isMoving ? 'Moving...' : 'Move'}
-=======
-        <Button disabled={moveTarget === undefined || isMoving} onClick={onMove} variant="primary">
           {isMoving
             ? t('browse-dashboards.action.moving', 'Moving...')
             : t('browse-dashboards.action.move-button', 'Move')}
->>>>>>> d36b70de
         </Button>
       </Modal.ButtonRow>
     </Modal>
