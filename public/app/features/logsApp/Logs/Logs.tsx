--- conflicted
+++ resolved
@@ -919,20 +919,16 @@
                     prettifyLogMessage={prettifyLogMessage}
                   />
                 ) : (
-<<<<<<< HEAD
-                  <LogStats
+                  <>
+                    <LogResolutionPicker rows={logRows?.length || 0} onResolutionChange={this.handleResolutionChange} />
+                                      <LogStats
                     styles={logRowStyles}
                     rows={logRows}
                     logsMeta={logsMeta}
                     onClickFilterLabel={onClickFilterLabel}
                     onClickFilterOutLabel={onClickFilterOutLabel}
                   />
-=======
-                  <>
-                    <LogResolutionPicker rows={logRows?.length || 0} onResolutionChange={this.handleResolutionChange} />
-                    <LogStats styles={logRowStyles} rows={logRows} />
                   </>
->>>>>>> 1cd56bf3
                 )}
               </div>
             </SplitPaneWrapper>
