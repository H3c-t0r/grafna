import React, { memo, useEffect } from 'react';
import { connect, ConnectedProps } from 'react-redux';
<<<<<<< HEAD
import { Icon, useStyles2 } from '@grafana/ui';
=======
import { LinkButton, useStyles2 } from '@grafana/ui';
>>>>>>> d21abdfe
import { css, cx } from '@emotion/css';

import Page from 'app/core/components/Page/Page';
import { StoreState, ServiceAccountDTO, AccessControlAction } from 'app/types';
import { loadServiceAccounts, removeServiceAccount, updateServiceAccount } from './state/actions';
import { getNavModel } from 'app/core/selectors/navModel';
import { getServiceAccounts, getServiceAccountsSearchPage, getServiceAccountsSearchQuery } from './state/selectors';
import PageLoader from 'app/core/components/PageLoader/PageLoader';
import { GrafanaTheme2 } from '@grafana/data';
import { contextSrv } from 'app/core/core';
export type Props = ConnectedProps<typeof connector>;

export interface State {}

function mapStateToProps(state: StoreState) {
  return {
    navModel: getNavModel(state.navIndex, 'serviceaccounts'),
    serviceAccounts: getServiceAccounts(state.serviceAccounts),
    searchQuery: getServiceAccountsSearchQuery(state.serviceAccounts),
    searchPage: getServiceAccountsSearchPage(state.serviceAccounts),
    isLoading: state.serviceAccounts.isLoading,
  };
}

const mapDispatchToProps = {
  loadServiceAccounts,
  updateServiceAccount,
  removeServiceAccount,
};

const connector = connect(mapStateToProps, mapDispatchToProps);

const ServiceAccountsListPage: React.FC<Props> = ({ loadServiceAccounts, navModel, serviceAccounts, isLoading }) => {
  const styles = useStyles2(getStyles);

  useEffect(() => {
    loadServiceAccounts();
  }, [loadServiceAccounts]);
  return (
    <Page navModel={navModel}>
      <Page.Contents>
        <h2>Service accounts</h2>
        <div className="page-action-bar" style={{ justifyContent: 'flex-end' }}>
          {contextSrv.hasPermission(AccessControlAction.ServiceAccountsCreate) && (
            <LinkButton href="org/serviceaccounts/create" variant="primary">
              New service account
            </LinkButton>
          )}
        </div>
        {isLoading ? (
          <PageLoader />
        ) : (
          <>
            <div className={cx(styles.table, 'admin-list-table')}>
              <table className="filter-table form-inline filter-table--hover">
                <thead>
                  <tr>
                    <th></th>
                    <th>Display name</th>
                    <th>ID</th>
                    <th>Roles</th>
                    <th>Tokens</th>
                  </tr>
                </thead>
                <tbody>
                  {serviceAccounts.map((serviceaccount: ServiceAccountDTO) => (
                    <ServiceAccountListItem serviceaccount={serviceaccount} key={serviceaccount.userId} />
                  ))}
                </tbody>
              </table>
            </div>
          </>
        )}
      </Page.Contents>
    </Page>
  );
};

type ServiceAccountListItemProps = {
  serviceaccount: ServiceAccountDTO;
};

const getServiceAccountsAriaLabel = (name: string) => {
  return `Edit service account's ${name} details`;
};

const ServiceAccountListItem = memo(({ serviceaccount }: ServiceAccountListItemProps) => {
  const editUrl = `org/serviceaccounts/${serviceaccount.userId}`;
  const styles = useStyles2(getStyles);
  console.log(serviceaccount);

  return (
    <tr key={serviceaccount.userId}>
      <td className="width-4 text-center link-td">
        <a href={editUrl} aria-label={getServiceAccountsAriaLabel(serviceaccount.name)}>
          <img
            className="filter-table__avatar"
            src={serviceaccount.avatarUrl}
            alt={`Avatar for user ${serviceaccount.name}`}
          />
        </a>
      </td>
      <td className="link-td max-width-10">
        <a
          className="ellipsis"
          href={editUrl}
          title={serviceaccount.name}
          aria-label={getServiceAccountsAriaLabel(serviceaccount.name)}
        >
          {serviceaccount.name}
        </a>
      </td>
      <td className="link-td max-width-10">
        <a
          className="ellipsis"
          href={editUrl}
          title={serviceaccount.login}
          aria-label={getServiceAccountsAriaLabel(serviceaccount.name)}
        >
          {serviceaccount.login}
        </a>
      </td>
      <td className={cx('link-td', styles.iconRow)}>
        <a
          className="ellipsis"
          href={editUrl}
          title={serviceaccount.name}
          aria-label={getServiceAccountsAriaLabel(serviceaccount.name)}
        >
          {serviceaccount.role === 'None' ? (
            <span className={styles.disabled}>Not assigned </span>
          ) : (
            serviceaccount.role
          )}
        </a>
      </td>
      <td className="link-td max-width-10">
        <a
          className="ellipsis"
          href={editUrl}
          title="tokens"
          aria-label={getServiceAccountsAriaLabel(serviceaccount.name)}
        >
          <span>
            <Icon name={'key-skeleton-alt'}></Icon>
          </span>
          {serviceaccount.tokens}
        </a>
      </td>
    </tr>
  );
});
ServiceAccountListItem.displayName = 'ServiceAccountListItem';

const getStyles = (theme: GrafanaTheme2) => {
  return {
    table: css`
      margin-top: ${theme.spacing(3)};
    `,
    filter: css`
      margin: 0 ${theme.spacing(1)};
    `,
    iconRow: css`
      svg {
        margin-left: ${theme.spacing(0.5)};
      }
    `,
    row: css`
      display: flex;
      align-items: center;
      height: 100% !important;

      a {
        padding: ${theme.spacing(0.5)} 0 !important;
      }
    `,
    unitTooltip: css`
      display: flex;
      flex-direction: column;
    `,
    unitItem: css`
      cursor: pointer;
      padding: ${theme.spacing(0.5)} 0;
      margin-right: ${theme.spacing(1)};
    `,
    disabled: css`
      color: ${theme.colors.text.disabled};
    `,
    link: css`
      color: inherit;
      cursor: pointer;
      text-decoration: underline;
    `,
  };
};

export default connector(ServiceAccountsListPage);<|MERGE_RESOLUTION|>--- conflicted
+++ resolved
@@ -1,10 +1,6 @@
 import React, { memo, useEffect } from 'react';
 import { connect, ConnectedProps } from 'react-redux';
-<<<<<<< HEAD
-import { Icon, useStyles2 } from '@grafana/ui';
-=======
-import { LinkButton, useStyles2 } from '@grafana/ui';
->>>>>>> d21abdfe
+import { Icon, LinkButton, useStyles2 } from '@grafana/ui';
 import { css, cx } from '@emotion/css';
 
 import Page from 'app/core/components/Page/Page';
