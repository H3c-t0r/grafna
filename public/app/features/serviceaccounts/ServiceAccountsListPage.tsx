import { css, cx } from '@emotion/css';
import pluralize from 'pluralize';
import React, { useEffect, useState } from 'react';
import { connect, ConnectedProps } from 'react-redux';

import { GrafanaTheme2, OrgRole } from '@grafana/data';
import {
  ConfirmModal,
  FilterInput,
  LinkButton,
  RadioButtonGroup,
  useStyles2,
  InlineField,
  Pagination,
  Stack,
} from '@grafana/ui';
import EmptyListCTA from 'app/core/components/EmptyListCTA/EmptyListCTA';
import { Page } from 'app/core/components/Page/Page';
import PageLoader from 'app/core/components/PageLoader/PageLoader';
import config from 'app/core/config';
import { contextSrv } from 'app/core/core';
import { StoreState, ServiceAccountDTO, AccessControlAction, ServiceAccountStateFilter } from 'app/types';

import { CreateTokenModal, ServiceAccountToken } from './components/CreateTokenModal';
import ServiceAccountListItem from './components/ServiceAccountsListItem';
import {
  changeQuery,
  changePage,
  fetchACOptions,
  fetchServiceAccounts,
  deleteServiceAccount,
  updateServiceAccount,
  changeStateFilter,
  createServiceAccountToken,
} from './state/actions';

interface OwnProps {}

export type Props = OwnProps & ConnectedProps<typeof connector>;

function mapStateToProps(state: StoreState) {
  return {
    ...state.serviceAccounts,
  };
}

const mapDispatchToProps = {
  changePage,
  changeQuery,
  fetchACOptions,
  fetchServiceAccounts,
  deleteServiceAccount,
  updateServiceAccount,
  changeStateFilter,
  createServiceAccountToken,
};

const connector = connect(mapStateToProps, mapDispatchToProps);

const availableFilters = [
  { label: 'All', value: ServiceAccountStateFilter.All },
  { label: 'With expired tokens', value: ServiceAccountStateFilter.WithExpiredTokens },
  { label: 'Disabled', value: ServiceAccountStateFilter.Disabled },
];

if (config.featureToggles.externalServiceAccounts || config.featureToggles.externalServiceAuth) {
  availableFilters.push({ label: 'Managed', value: ServiceAccountStateFilter.External });
}

export const ServiceAccountsListPageUnconnected = ({
  page,
  changePage,
  totalPages,
  serviceAccounts,
  isLoading,
  roleOptions,
  query,
  serviceAccountStateFilter,
  changeQuery,
  fetchACOptions,
  fetchServiceAccounts,
  deleteServiceAccount,
  updateServiceAccount,
  changeStateFilter,
  createServiceAccountToken,
}: Props): JSX.Element => {
  const styles = useStyles2(getStyles);
  const [isAddModalOpen, setIsAddModalOpen] = useState(false);
  const [isRemoveModalOpen, setIsRemoveModalOpen] = useState(false);
  const [isDisableModalOpen, setIsDisableModalOpen] = useState(false);
  const [newToken, setNewToken] = useState('');
  const [currentServiceAccount, setCurrentServiceAccount] = useState<ServiceAccountDTO | null>(null);

  useEffect(() => {
    fetchServiceAccounts({ withLoadingIndicator: true });
    if (contextSrv.licensedAccessControlEnabled()) {
      fetchACOptions();
    }
  }, [fetchACOptions, fetchServiceAccounts]);

  const noServiceAccountsCreated =
    serviceAccounts.length === 0 && serviceAccountStateFilter === ServiceAccountStateFilter.All && !query;

  const onRoleChange = async (role: OrgRole, serviceAccount: ServiceAccountDTO) => {
    const updatedServiceAccount = { ...serviceAccount, role: role };
    updateServiceAccount(updatedServiceAccount);
    if (contextSrv.licensedAccessControlEnabled()) {
      fetchACOptions();
    }
  };

  const onQueryChange = (value: string) => {
    changeQuery(value);
  };

  const onStateFilterChange = (value: ServiceAccountStateFilter) => {
    changeStateFilter(value);
  };

  const onRemoveButtonClick = (serviceAccount: ServiceAccountDTO) => {
    setCurrentServiceAccount(serviceAccount);
    setIsRemoveModalOpen(true);
  };

  const onServiceAccountRemove = async () => {
    if (currentServiceAccount) {
      deleteServiceAccount(currentServiceAccount.id);
    }
    onRemoveModalClose();
  };

  const onDisableButtonClick = (serviceAccount: ServiceAccountDTO) => {
    setCurrentServiceAccount(serviceAccount);
    setIsDisableModalOpen(true);
  };

  const onDisable = () => {
    if (currentServiceAccount) {
      updateServiceAccount({ ...currentServiceAccount, isDisabled: true });
    }
    onDisableModalClose();
  };

  const onEnable = (serviceAccount: ServiceAccountDTO) => {
    updateServiceAccount({ ...serviceAccount, isDisabled: false });
  };

  const onTokenAdd = (serviceAccount: ServiceAccountDTO) => {
    setCurrentServiceAccount(serviceAccount);
    setIsAddModalOpen(true);
  };

  const onTokenCreate = async (token: ServiceAccountToken) => {
    if (currentServiceAccount) {
      createServiceAccountToken(currentServiceAccount.id, token, setNewToken);
    }
  };

  const onAddModalClose = () => {
    setIsAddModalOpen(false);
    setCurrentServiceAccount(null);
    setNewToken('');
  };

  const onRemoveModalClose = () => {
    setIsRemoveModalOpen(false);
    setCurrentServiceAccount(null);
  };

  const onDisableModalClose = () => {
    setIsDisableModalOpen(false);
    setCurrentServiceAccount(null);
  };

  const docsLink = (
    <a
      className="external-link"
      href="https://grafana.com/docs/grafana/latest/administration/service-accounts/"
      target="_blank"
      rel="noopener noreferrer"
    >
      documentation.
    </a>
  );
  const subTitle = (
    <span>
      Service accounts and their tokens can be used to authenticate against the Grafana API. Find out more in our{' '}
      {docsLink}
    </span>
  );

  return (
    <Page navId="serviceaccounts" subTitle={subTitle}>
      <Page.Contents>
        <div className="page-action-bar">
          <InlineField grow>
            <FilterInput
              placeholder="Search service account by name"
              value={query}
              onChange={onQueryChange}
              width={50}
            />
          </InlineField>
          <RadioButtonGroup
<<<<<<< HEAD
            options={[
              { label: 'All', value: ServiceAccountStateFilter.All },
              { label: 'With expired tokens', value: ServiceAccountStateFilter.WithExpiredTokens },
              { label: 'Managed', value: ServiceAccountStateFilter.External },
              { label: 'Disabled', value: ServiceAccountStateFilter.Disabled },
            ]}
=======
            options={availableFilters}
>>>>>>> ced9fcb9
            onChange={onStateFilterChange}
            value={serviceAccountStateFilter}
            className={styles.filter}
          />
          {!noServiceAccountsCreated && contextSrv.hasPermission(AccessControlAction.ServiceAccountsCreate) && (
            <LinkButton href="org/serviceaccounts/create" variant="primary">
              Add service account
            </LinkButton>
          )}
        </div>
        {isLoading && <PageLoader />}
        {!isLoading && noServiceAccountsCreated && (
          <>
            <EmptyListCTA
              title="You haven't created any service accounts yet."
              buttonIcon="key-skeleton-alt"
              buttonLink="org/serviceaccounts/create"
              buttonTitle="Add service account"
              buttonDisabled={!contextSrv.hasPermission(AccessControlAction.ServiceAccountsCreate)}
              proTip="Remember, you can provide specific permissions for API access to other applications."
              proTipLink=""
              proTipLinkTitle=""
              proTipTarget="_blank"
            />
          </>
        )}

        {!isLoading && serviceAccounts.length !== 0 && (
          <>
            <div className={cx(styles.table, 'admin-list-table')}>
              <table className="filter-table filter-table--hover">
                <thead>
                  <tr>
                    <th></th>
                    <th>Account</th>
                    <th>ID</th>
                    <th>Roles</th>
                    <th>Tokens</th>
                    <th style={{ width: '120px' }} />
                  </tr>
                </thead>
                <tbody>
                  {serviceAccounts.map((serviceAccount: ServiceAccountDTO) => (
                    <ServiceAccountListItem
                      serviceAccount={serviceAccount}
                      key={serviceAccount.id}
                      roleOptions={roleOptions}
                      onRoleChange={onRoleChange}
                      onRemoveButtonClick={onRemoveButtonClick}
                      onDisable={onDisableButtonClick}
                      onEnable={onEnable}
                      onAddTokenClick={onTokenAdd}
                    />
                  ))}
                </tbody>
              </table>

              <Stack justifyContent="flex-end">
                <Pagination hideWhenSinglePage currentPage={page} numberOfPages={totalPages} onNavigate={changePage} />
              </Stack>
            </div>
          </>
        )}
        {currentServiceAccount && (
          <>
            <ConfirmModal
              isOpen={isRemoveModalOpen}
              body={`Are you sure you want to delete '${currentServiceAccount.name}'${
                !!currentServiceAccount.tokens
                  ? ` and ${currentServiceAccount.tokens} accompanying ${pluralize(
                      'token',
                      currentServiceAccount.tokens
                    )}`
                  : ''
              }?`}
              confirmText="Delete"
              title="Delete service account"
              onConfirm={onServiceAccountRemove}
              onDismiss={onRemoveModalClose}
            />
            <ConfirmModal
              isOpen={isDisableModalOpen}
              title="Disable service account"
              body={`Are you sure you want to disable '${currentServiceAccount.name}'?`}
              confirmText="Disable service account"
              onConfirm={onDisable}
              onDismiss={onDisableModalClose}
            />
            <CreateTokenModal
              isOpen={isAddModalOpen}
              token={newToken}
              serviceAccountLogin={currentServiceAccount.login}
              onCreateToken={onTokenCreate}
              onClose={onAddModalClose}
            />
          </>
        )}
      </Page.Contents>
    </Page>
  );
};

export const getStyles = (theme: GrafanaTheme2) => {
  return {
    table: css`
      margin-top: ${theme.spacing(3)};
    `,
    filter: css`
      margin: 0 ${theme.spacing(1)};
    `,
    row: css`
      display: flex;
      align-items: center;
      height: 100% !important;

      a {
        padding: ${theme.spacing(0.5)} 0 !important;
      }
    `,
    unitTooltip: css`
      display: flex;
      flex-direction: column;
    `,
    unitItem: css`
      cursor: pointer;
      padding: ${theme.spacing(0.5)} 0;
      margin-right: ${theme.spacing(1)};
    `,
    disabled: css`
      color: ${theme.colors.text.disabled};
    `,
    link: css`
      color: inherit;
      cursor: pointer;
      text-decoration: underline;
    `,
    pageHeader: css`
      display: flex;
      margin-bottom: ${theme.spacing(2)};
    `,
    apiKeyInfoLabel: css`
      margin-left: ${theme.spacing(1)};
      line-height: 2.2;
      flex-grow: 1;
      color: ${theme.colors.text.secondary};

      span {
        padding: ${theme.spacing(0.5)};
      }
    `,
    filterDelimiter: css`
      flex-grow: 1;
    `,
  };
};

const ServiceAccountsListPage = connector(ServiceAccountsListPageUnconnected);
export default ServiceAccountsListPage;<|MERGE_RESOLUTION|>--- conflicted
+++ resolved
@@ -202,16 +202,7 @@
             />
           </InlineField>
           <RadioButtonGroup
-<<<<<<< HEAD
-            options={[
-              { label: 'All', value: ServiceAccountStateFilter.All },
-              { label: 'With expired tokens', value: ServiceAccountStateFilter.WithExpiredTokens },
-              { label: 'Managed', value: ServiceAccountStateFilter.External },
-              { label: 'Disabled', value: ServiceAccountStateFilter.Disabled },
-            ]}
-=======
             options={availableFilters}
->>>>>>> ced9fcb9
             onChange={onStateFilterChange}
             value={serviceAccountStateFilter}
             className={styles.filter}
