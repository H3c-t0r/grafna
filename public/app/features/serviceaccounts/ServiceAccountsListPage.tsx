import { css, cx } from '@emotion/css';
import pluralize from 'pluralize';
import React, { useEffect, useState } from 'react';
import { connect, ConnectedProps, useDispatch } from 'react-redux';

import { GrafanaTheme2, OrgRole } from '@grafana/data';
import { ConfirmModal, FilterInput, Icon, LinkButton, RadioButtonGroup, Tooltip, useStyles2 } from '@grafana/ui';
import EmptyListCTA from 'app/core/components/EmptyListCTA/EmptyListCTA';
import Page from 'app/core/components/Page/Page';
import PageLoader from 'app/core/components/PageLoader/PageLoader';
import { contextSrv } from 'app/core/core';
import { getNavModel } from 'app/core/selectors/navModel';
import { StoreState, ServiceAccountDTO, AccessControlAction, ServiceAccountStateFilter } from 'app/types';

import { CreateTokenModal, ServiceAccountToken } from './components/CreateTokenModal';
import ServiceAccountListItem from './components/ServiceAccountsListItem';
import {
  changeQuery,
  fetchACOptions,
  fetchServiceAccounts,
  deleteServiceAccount,
  updateServiceAccount,
  changeStateFilter,
  createServiceAccountToken,
} from './state/actions';

interface OwnProps {}

type Props = OwnProps & ConnectedProps<typeof connector>;

function mapStateToProps(state: StoreState) {
  return {
    navModel: getNavModel(state.navIndex, 'serviceaccounts'),
    ...state.serviceAccounts,
  };
}

const connector = connect(mapStateToProps);

const ServiceAccountsListPageUnconnected = ({
  navModel,
  serviceAccounts,
  isLoading,
  roleOptions,
  builtInRoles,
  query,
  serviceAccountStateFilter,
}: Props): JSX.Element => {
  const dispatch = useDispatch();
  const styles = useStyles2(getStyles);
  const [isAddModalOpen, setIsAddModalOpen] = useState(false);
  const [isRemoveModalOpen, setIsRemoveModalOpen] = useState(false);
  const [newToken, setNewToken] = useState('');
  const [currentServiceAccount, setCurrentServiceAccount] = useState<ServiceAccountDTO | null>(null);

  useEffect(() => {
<<<<<<< HEAD
    dispatch(fetchServiceAccounts({ withLoadingIndicator: true }));
    if (contextSrv.licensedAccessControlEnabled()) {
      dispatch(fetchACOptions());
    }
  }, [dispatch]);

  const noServiceAccountsCreated =
    serviceAccounts.length === 0 && serviceAccountStateFilter === ServiceAccountStateFilter.All && !query;

  const onRoleChange = async (role: OrgRole, serviceAccount: ServiceAccountDTO) => {
    const updatedServiceAccount = { ...serviceAccount, role: role };
    dispatch(updateServiceAccount(updatedServiceAccount));
  };

  const onQueryChange = (value: string) => {
    dispatch(changeQuery(value));
  };

  const onStateFilterChange = (value: ServiceAccountStateFilter) => {
    dispatch(changeStateFilter(value));
  };

  const onRemoveButtonClick = (serviceAccount: ServiceAccountDTO) => {
    setCurrentServiceAccount(serviceAccount);
    setIsRemoveModalOpen(true);
  };

  const onServiceAccountRemove = async () => {
    if (currentServiceAccount) {
      dispatch(deleteServiceAccount(currentServiceAccount.id));
    }
    onRemoveModalClose();
  };

  const onDisable = (serviceAccount: ServiceAccountDTO) => {
    dispatch(updateServiceAccount({ ...serviceAccount, isDisabled: true }));
  };

  const onEnable = (serviceAccount: ServiceAccountDTO) => {
    dispatch(updateServiceAccount({ ...serviceAccount, isDisabled: false }));
  };

  const onTokenAdd = (serviceAccount: ServiceAccountDTO) => {
    setCurrentServiceAccount(serviceAccount);
    setIsAddModalOpen(true);
  };

  const onTokenCreate = async (token: ServiceAccountToken) => {
    if (currentServiceAccount) {
      dispatch(createServiceAccountToken(currentServiceAccount.id, token, setNewToken));
    }
  };

  const onAddModalClose = () => {
    setIsAddModalOpen(false);
    setCurrentServiceAccount(null);
    setNewToken('');
  };

  const onRemoveModalClose = () => {
    setIsRemoveModalOpen(false);
    setCurrentServiceAccount(null);
=======
    const fetchData = async () => {
      await fetchServiceAccounts();
      if (contextSrv.licensedAccessControlEnabled()) {
        await fetchACOptions();
      }
    };
    fetchData();
  }, [fetchServiceAccounts, fetchACOptions]);

  const onRoleChange = async (role: OrgRole, serviceAccount: ServiceAccountDTO) => {
    const updatedServiceAccount = { ...serviceAccount, role: role };
    await updateServiceAccount(updatedServiceAccount);
    // need to refetch to display the new value in the list
    await fetchServiceAccounts();
    if (contextSrv.licensedAccessControlEnabled()) {
      fetchACOptions();
    }
>>>>>>> debbb8d5
  };

  return (
    <Page navModel={navModel}>
      <Page.Contents>
        <div className={styles.pageHeader}>
          <h2>Service accounts</h2>
          <div className={styles.apiKeyInfoLabel}>
            <Tooltip
              placement="bottom"
              interactive
              content={
                <>
                  API keys are now service Accounts with tokens. <a href="">Read more</a>
                </>
              }
            >
              <Icon name="question-circle" />
            </Tooltip>
            <span>Looking for API keys?</span>
          </div>
          {!noServiceAccountsCreated && contextSrv.hasPermission(AccessControlAction.ServiceAccountsCreate) && (
            <LinkButton href="org/serviceaccounts/create" variant="primary">
              Add service account
            </LinkButton>
          )}
        </div>
        <div className={styles.filterRow}>
          <FilterInput
            placeholder="Search service account by name"
            autoFocus={true}
            value={query}
            onChange={onQueryChange}
            width={50}
          />
          <div className={styles.filterDelimiter}></div>
          <RadioButtonGroup
            options={[
              { label: 'All', value: ServiceAccountStateFilter.All },
              { label: 'With expiring tokens', value: ServiceAccountStateFilter.WithExpiredTokens },
              { label: 'Disabled', value: ServiceAccountStateFilter.Disabled },
            ]}
            onChange={onStateFilterChange}
            value={serviceAccountStateFilter}
            className={styles.filter}
          />
        </div>
        {isLoading && <PageLoader />}
        {!isLoading && noServiceAccountsCreated && (
          <>
            <EmptyListCTA
              title="You haven't created any service accounts yet."
              buttonIcon="key-skeleton-alt"
              buttonLink="org/serviceaccounts/create"
              buttonTitle="Add service account"
              buttonDisabled={!contextSrv.hasPermission(AccessControlAction.ServiceAccountsCreate)}
              proTip="Remember, you can provide specific permissions for API access to other applications."
              proTipLink=""
              proTipLinkTitle=""
              proTipTarget="_blank"
            />
          </>
        )}

        <>
          <div className={cx(styles.table, 'admin-list-table')}>
            <table className="filter-table form-inline filter-table--hover">
              <thead>
                <tr>
                  <th></th>
                  <th>Account</th>
                  <th>ID</th>
                  <th>Roles</th>
                  <th>Tokens</th>
                  <th style={{ width: '34px' }} />
                </tr>
              </thead>
              <tbody>
                {!isLoading &&
                  serviceAccounts.length !== 0 &&
                  serviceAccounts.map((serviceAccount: ServiceAccountDTO) => (
                    <ServiceAccountListItem
                      serviceAccount={serviceAccount}
                      key={serviceAccount.id}
                      builtInRoles={builtInRoles}
                      roleOptions={roleOptions}
                      onRoleChange={onRoleChange}
                      onRemoveButtonClick={onRemoveButtonClick}
                      onDisable={onDisable}
                      onEnable={onEnable}
                      onAddTokenClick={onTokenAdd}
                    />
                  ))}
              </tbody>
            </table>
          </div>
        </>
        {currentServiceAccount && (
          <ConfirmModal
            body={
              <div>
                Are you sure you want to delete &apos;{currentServiceAccount.name}&apos;
                {Boolean(currentServiceAccount.tokens) &&
                  ` and ${currentServiceAccount.tokens} accompanying ${pluralize(
                    'token',
                    currentServiceAccount.tokens
                  )}`}
                ?
              </div>
            }
            confirmText="Delete"
            title="Delete service account"
            onDismiss={onRemoveModalClose}
            isOpen={isRemoveModalOpen}
            onConfirm={onServiceAccountRemove}
          />
        )}
        <CreateTokenModal
          isOpen={isAddModalOpen}
          token={newToken}
          onCreateToken={onTokenCreate}
          onClose={onAddModalClose}
        />
      </Page.Contents>
    </Page>
  );
};

export const getStyles = (theme: GrafanaTheme2) => {
  return {
    table: css`
      margin-top: ${theme.spacing(3)};
    `,
    filter: css`
      margin: 0 ${theme.spacing(1)};
    `,
    row: css`
      display: flex;
      align-items: center;
      height: 100% !important;

      a {
        padding: ${theme.spacing(0.5)} 0 !important;
      }
    `,
    unitTooltip: css`
      display: flex;
      flex-direction: column;
    `,
    unitItem: css`
      cursor: pointer;
      padding: ${theme.spacing(0.5)} 0;
      margin-right: ${theme.spacing(1)};
    `,
    disabled: css`
      color: ${theme.colors.text.disabled};
    `,
    link: css`
      color: inherit;
      cursor: pointer;
      text-decoration: underline;
    `,
    pageHeader: css`
      display: flex;
      margin-bottom: ${theme.spacing(2)};
    `,
    apiKeyInfoLabel: css`
      margin-left: ${theme.spacing(1)};
      line-height: 2.2;
      flex-grow: 1;
      color: ${theme.colors.text.secondary};

      span {
        padding: ${theme.spacing(0.5)};
      }
    `,
    filterRow: cx(
      'page-action-bar',
      css`
        display: flex;
        justifycontent: flex-end;
      `
    ),
    filterDelimiter: css`
      flex-grow: 1;
    `,
  };
};

const ServiceAccountsListPage = connector(ServiceAccountsListPageUnconnected);
export default ServiceAccountsListPage;<|MERGE_RESOLUTION|>--- conflicted
+++ resolved
@@ -54,7 +54,6 @@
   const [currentServiceAccount, setCurrentServiceAccount] = useState<ServiceAccountDTO | null>(null);
 
   useEffect(() => {
-<<<<<<< HEAD
     dispatch(fetchServiceAccounts({ withLoadingIndicator: true }));
     if (contextSrv.licensedAccessControlEnabled()) {
       dispatch(fetchACOptions());
@@ -67,6 +66,9 @@
   const onRoleChange = async (role: OrgRole, serviceAccount: ServiceAccountDTO) => {
     const updatedServiceAccount = { ...serviceAccount, role: role };
     dispatch(updateServiceAccount(updatedServiceAccount));
+    if (contextSrv.licensedAccessControlEnabled()) {
+      dispatch(fetchACOptions());
+    }
   };
 
   const onQueryChange = (value: string) => {
@@ -117,25 +119,6 @@
   const onRemoveModalClose = () => {
     setIsRemoveModalOpen(false);
     setCurrentServiceAccount(null);
-=======
-    const fetchData = async () => {
-      await fetchServiceAccounts();
-      if (contextSrv.licensedAccessControlEnabled()) {
-        await fetchACOptions();
-      }
-    };
-    fetchData();
-  }, [fetchServiceAccounts, fetchACOptions]);
-
-  const onRoleChange = async (role: OrgRole, serviceAccount: ServiceAccountDTO) => {
-    const updatedServiceAccount = { ...serviceAccount, role: role };
-    await updateServiceAccount(updatedServiceAccount);
-    // need to refetch to display the new value in the list
-    await fetchServiceAccounts();
-    if (contextSrv.licensedAccessControlEnabled()) {
-      fetchACOptions();
-    }
->>>>>>> debbb8d5
   };
 
   return (
