import React, { useEffect } from 'react';
import { connect, ConnectedProps } from 'react-redux';

<<<<<<< HEAD
import { AppEvents, NavModelItem } from '@grafana/data';
import { getAppEvents, getBackendSrv, isFetchError } from '@grafana/runtime';
import {
  Button,
  CollapsableSection,
  Field,
  Input,
  InputControl,
  LinkButton,
  SecretInput,
  Select,
  Stack,
  Switch,
} from '@grafana/ui';
import { FormPrompt } from 'app/core/components/FormPrompt/FormPrompt';
=======
import { NavModelItem } from '@grafana/data';
>>>>>>> 50e081c6
import { Page } from 'app/core/components/Page/Page';
import { GrafanaRouteComponentProps } from 'app/core/navigation/types';

import { StoreState } from '../../types';

<<<<<<< HEAD
import { fieldMap, fields, sectionFields } from './fields';
import { loadSettings } from './state/actions';
import { SSOProvider, SSOProviderDTO, FieldData } from './types';
import { dataToDTO, dtoToData } from './utils/data';
import { isSelectableValue } from './utils/guards';
=======
import { ProviderConfigForm } from './ProviderConfigForm';
import { loadProviders } from './state/actions';
import { SSOProvider } from './types';
>>>>>>> 50e081c6

const getPageNav = (config?: SSOProvider): NavModelItem => {
  if (!config) {
    return {
      text: 'Authentication',
      subTitle: 'Configure authentication providers',
      icon: 'shield',
      id: 'authentication',
    };
  }

  return {
    text: config.settings.name || '',
    subTitle: `To configure ${config.settings.name} OAuth2 you must register your application with ${config.settings.name}. ${config.settings.name} will generate a Client ID and Client Secret for you to use.`,
    icon: config.settings.icon || 'shield',
    id: config.provider,
  };
};

interface RouteProps extends GrafanaRouteComponentProps<{ provider: string }> {}

function mapStateToProps(state: StoreState, props: RouteProps) {
  const { isLoading, providers } = state.authConfig;
  const { provider } = props.match.params;
  const config = providers.find((config) => config.provider === provider);
  return {
    config,
    isLoading,
    provider,
  };
}

const mapDispatchToProps = {
  loadProviders,
};

const connector = connect(mapStateToProps, mapDispatchToProps);
export type Props = ConnectedProps<typeof connector>;

/**
 * Separate the Page logic from the Content logic for easier testing.
 */
export const ProviderConfigPage = ({ config, loadProviders, isLoading, provider }: Props) => {
  const pageNav = getPageNav(config);

  useEffect(() => {
    loadProviders(provider);
  }, [loadProviders, provider]);

  if (!config) {
    return null;
  }
  return (
    <Page navId="authentication" pageNav={pageNav}>
      <ProviderConfigForm config={config} isLoading={isLoading} provider={provider} />
    </Page>
  );
};

<<<<<<< HEAD
export default connector(ProviderConfigPage);

interface ProviderConfigProps {
  config?: SSOProvider;
  isLoading?: boolean;
  provider: string;
}

export const ProviderConfig = ({ config, provider, isLoading }: ProviderConfigProps) => {
  const {
    register,
    handleSubmit,
    control,
    reset,
    watch,
    setValue,
    formState: { errors, isDirty },
  } = useForm({ defaultValues: dataToDTO(config) });
  const [isSaving, setIsSaving] = useState(false);
  const [isSecretConfigured, setIsSecretConfigured] = useState(!!config?.settings.clientSecret);
  const providerFields = fields[provider];
  const advancedFields = sectionFields[provider];

  const onSubmit = async (data: SSOProviderDTO) => {
    setIsSaving(true);
    const requestData = dtoToData(data);
    try {
      await getBackendSrv().put(`/api/v1/sso-settings/${provider}`, {
        ...config,
        settings: { ...config?.settings, ...requestData },
      });
      appEvents.publish({
        type: AppEvents.alertSuccess.name,
        payload: ['Settings saved'],
      });
    } catch (error) {
      let message = '';
      if (isFetchError(error)) {
        message = error.data.message;
      } else if (error instanceof Error) {
        message = error.message;
      }
      appEvents.publish({
        type: AppEvents.alertError.name,
        payload: [message],
      });
    } finally {
      setIsSaving(false);
    }
  };

  const renderField = (name: keyof SSOProvider['settings'], fieldData: FieldData) => {
    switch (fieldData.type) {
      case 'text':
        return (
          <Field
            label={fieldData.label}
            required={!!fieldData.validation?.required}
            invalid={!!errors[name]}
            error={fieldData.validation?.message}
            key={name}
          >
            <Input
              {...register(name, { required: !!fieldData.validation?.required })}
              type={fieldData.type}
              id={name}
              autoComplete={'off'}
            />
          </Field>
        );
      case 'secret':
        return (
          <Field
            label={fieldData.label}
            required={!!fieldData.validation?.required}
            invalid={!!errors[name]}
            error={fieldData.validation?.message}
            key={name}
            htmlFor={name}
          >
            <InputControl
              name={name}
              control={control}
              rules={fieldData.validation}
              render={({ field: { ref, value, ...field } }) => (
                <SecretInput
                  {...field}
                  autoComplete={'off'}
                  id={name}
                  value={typeof value === 'string' ? value : ''}
                  isConfigured={isSecretConfigured}
                  onReset={() => {
                    setIsSecretConfigured(false);
                    setValue(name, '');
                  }}
                />
              )}
            />
          </Field>
        );
      case 'select':
        const watchOptions = watch(name);
        const options = isSelectableValue(watchOptions) ? watchOptions : [{ label: '', value: '' }];
        return (
          <Field
            label={fieldData.label}
            htmlFor={name}
            key={name}
            invalid={!!errors[name]}
            error={fieldData.validation?.message}
          >
            <InputControl
              rules={fieldData.validation}
              name={name}
              control={control}
              render={({ field: { ref, onChange, ...fieldProps }, fieldState: { invalid } }) => {
                return (
                  <Select
                    {...fieldProps}
                    placeholder={fieldData.placeholder}
                    isMulti={fieldData.multi}
                    invalid={invalid}
                    inputId={name}
                    options={options}
                    allowCustomValue
                    onChange={onChange}
                    onCreateOption={(v) => {
                      const customValue = { value: v, label: v };
                      onChange([...options, customValue]);
                    }}
                  />
                );
              }}
            />
          </Field>
        );
      default:
        throw new Error(`Unknown field type: ${fieldData.type}`);
    }
  };

  return (
    <Page.Contents isLoading={isLoading}>
      <Stack grow={1} direction={'column'}>
        <form onSubmit={handleSubmit(onSubmit)} style={{ maxWidth: '600px' }}>
          <>
            <FormPrompt
              confirmRedirect={isDirty}
              onDiscard={() => {
                reset();
              }}
            />
            {advancedFields ? (
              advancedFields.map((section, index) => {
                return (
                  <CollapsableSection label={section.name} isOpen={index === 0} key={section.name}>
                    {section.fields.map((fieldName) => {
                      const field = fieldMap[fieldName];
                      if (!field) {
                        console.log('missing field:', fieldName);
                        return null;
                      }
                      return renderField(fieldName, field);
                    })}
                  </CollapsableSection>
                );
              })
            ) : (
              <>
                <Field label="Enabled">
                  <Switch {...register('enabled')} id="enabled" label={'Enabled'} />
                </Field>
                {providerFields.map((fieldName) => {
                  const field = fieldMap[fieldName];
                  return renderField(fieldName, field);
                })}
              </>
            )}
            <Stack gap={2}>
              <Field>
                <Button type={'submit'}>{isSaving ? 'Saving...' : 'Save'}</Button>
              </Field>
              <Field>
                <LinkButton href={'/admin/authentication'} variant={'secondary'}>
                  Discard
                </LinkButton>
              </Field>
            </Stack>
          </>
        </form>
      </Stack>
    </Page.Contents>
  );
};
=======
export default connector(ProviderConfigPage);
>>>>>>> 50e081c6
<|MERGE_RESOLUTION|>--- conflicted
+++ resolved
@@ -1,41 +1,15 @@
 import React, { useEffect } from 'react';
 import { connect, ConnectedProps } from 'react-redux';
 
-<<<<<<< HEAD
-import { AppEvents, NavModelItem } from '@grafana/data';
-import { getAppEvents, getBackendSrv, isFetchError } from '@grafana/runtime';
-import {
-  Button,
-  CollapsableSection,
-  Field,
-  Input,
-  InputControl,
-  LinkButton,
-  SecretInput,
-  Select,
-  Stack,
-  Switch,
-} from '@grafana/ui';
-import { FormPrompt } from 'app/core/components/FormPrompt/FormPrompt';
-=======
 import { NavModelItem } from '@grafana/data';
->>>>>>> 50e081c6
 import { Page } from 'app/core/components/Page/Page';
 import { GrafanaRouteComponentProps } from 'app/core/navigation/types';
 
 import { StoreState } from '../../types';
 
-<<<<<<< HEAD
-import { fieldMap, fields, sectionFields } from './fields';
-import { loadSettings } from './state/actions';
-import { SSOProvider, SSOProviderDTO, FieldData } from './types';
-import { dataToDTO, dtoToData } from './utils/data';
-import { isSelectableValue } from './utils/guards';
-=======
 import { ProviderConfigForm } from './ProviderConfigForm';
 import { loadProviders } from './state/actions';
 import { SSOProvider } from './types';
->>>>>>> 50e081c6
 
 const getPageNav = (config?: SSOProvider): NavModelItem => {
   if (!config) {
@@ -95,201 +69,4 @@
   );
 };
 
-<<<<<<< HEAD
-export default connector(ProviderConfigPage);
-
-interface ProviderConfigProps {
-  config?: SSOProvider;
-  isLoading?: boolean;
-  provider: string;
-}
-
-export const ProviderConfig = ({ config, provider, isLoading }: ProviderConfigProps) => {
-  const {
-    register,
-    handleSubmit,
-    control,
-    reset,
-    watch,
-    setValue,
-    formState: { errors, isDirty },
-  } = useForm({ defaultValues: dataToDTO(config) });
-  const [isSaving, setIsSaving] = useState(false);
-  const [isSecretConfigured, setIsSecretConfigured] = useState(!!config?.settings.clientSecret);
-  const providerFields = fields[provider];
-  const advancedFields = sectionFields[provider];
-
-  const onSubmit = async (data: SSOProviderDTO) => {
-    setIsSaving(true);
-    const requestData = dtoToData(data);
-    try {
-      await getBackendSrv().put(`/api/v1/sso-settings/${provider}`, {
-        ...config,
-        settings: { ...config?.settings, ...requestData },
-      });
-      appEvents.publish({
-        type: AppEvents.alertSuccess.name,
-        payload: ['Settings saved'],
-      });
-    } catch (error) {
-      let message = '';
-      if (isFetchError(error)) {
-        message = error.data.message;
-      } else if (error instanceof Error) {
-        message = error.message;
-      }
-      appEvents.publish({
-        type: AppEvents.alertError.name,
-        payload: [message],
-      });
-    } finally {
-      setIsSaving(false);
-    }
-  };
-
-  const renderField = (name: keyof SSOProvider['settings'], fieldData: FieldData) => {
-    switch (fieldData.type) {
-      case 'text':
-        return (
-          <Field
-            label={fieldData.label}
-            required={!!fieldData.validation?.required}
-            invalid={!!errors[name]}
-            error={fieldData.validation?.message}
-            key={name}
-          >
-            <Input
-              {...register(name, { required: !!fieldData.validation?.required })}
-              type={fieldData.type}
-              id={name}
-              autoComplete={'off'}
-            />
-          </Field>
-        );
-      case 'secret':
-        return (
-          <Field
-            label={fieldData.label}
-            required={!!fieldData.validation?.required}
-            invalid={!!errors[name]}
-            error={fieldData.validation?.message}
-            key={name}
-            htmlFor={name}
-          >
-            <InputControl
-              name={name}
-              control={control}
-              rules={fieldData.validation}
-              render={({ field: { ref, value, ...field } }) => (
-                <SecretInput
-                  {...field}
-                  autoComplete={'off'}
-                  id={name}
-                  value={typeof value === 'string' ? value : ''}
-                  isConfigured={isSecretConfigured}
-                  onReset={() => {
-                    setIsSecretConfigured(false);
-                    setValue(name, '');
-                  }}
-                />
-              )}
-            />
-          </Field>
-        );
-      case 'select':
-        const watchOptions = watch(name);
-        const options = isSelectableValue(watchOptions) ? watchOptions : [{ label: '', value: '' }];
-        return (
-          <Field
-            label={fieldData.label}
-            htmlFor={name}
-            key={name}
-            invalid={!!errors[name]}
-            error={fieldData.validation?.message}
-          >
-            <InputControl
-              rules={fieldData.validation}
-              name={name}
-              control={control}
-              render={({ field: { ref, onChange, ...fieldProps }, fieldState: { invalid } }) => {
-                return (
-                  <Select
-                    {...fieldProps}
-                    placeholder={fieldData.placeholder}
-                    isMulti={fieldData.multi}
-                    invalid={invalid}
-                    inputId={name}
-                    options={options}
-                    allowCustomValue
-                    onChange={onChange}
-                    onCreateOption={(v) => {
-                      const customValue = { value: v, label: v };
-                      onChange([...options, customValue]);
-                    }}
-                  />
-                );
-              }}
-            />
-          </Field>
-        );
-      default:
-        throw new Error(`Unknown field type: ${fieldData.type}`);
-    }
-  };
-
-  return (
-    <Page.Contents isLoading={isLoading}>
-      <Stack grow={1} direction={'column'}>
-        <form onSubmit={handleSubmit(onSubmit)} style={{ maxWidth: '600px' }}>
-          <>
-            <FormPrompt
-              confirmRedirect={isDirty}
-              onDiscard={() => {
-                reset();
-              }}
-            />
-            {advancedFields ? (
-              advancedFields.map((section, index) => {
-                return (
-                  <CollapsableSection label={section.name} isOpen={index === 0} key={section.name}>
-                    {section.fields.map((fieldName) => {
-                      const field = fieldMap[fieldName];
-                      if (!field) {
-                        console.log('missing field:', fieldName);
-                        return null;
-                      }
-                      return renderField(fieldName, field);
-                    })}
-                  </CollapsableSection>
-                );
-              })
-            ) : (
-              <>
-                <Field label="Enabled">
-                  <Switch {...register('enabled')} id="enabled" label={'Enabled'} />
-                </Field>
-                {providerFields.map((fieldName) => {
-                  const field = fieldMap[fieldName];
-                  return renderField(fieldName, field);
-                })}
-              </>
-            )}
-            <Stack gap={2}>
-              <Field>
-                <Button type={'submit'}>{isSaving ? 'Saving...' : 'Save'}</Button>
-              </Field>
-              <Field>
-                <LinkButton href={'/admin/authentication'} variant={'secondary'}>
-                  Discard
-                </LinkButton>
-              </Field>
-            </Stack>
-          </>
-        </form>
-      </Stack>
-    </Page.Contents>
-  );
-};
-=======
-export default connector(ProviderConfigPage);
->>>>>>> 50e081c6
+export default connector(ProviderConfigPage);