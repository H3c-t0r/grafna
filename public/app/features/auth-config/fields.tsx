--- conflicted
+++ resolved
@@ -8,28 +8,6 @@
 import { FieldData, SSOProvider, SSOSettingsField } from './types';
 import { isSelectableValue } from './utils/guards';
 import { isUrlValid } from './utils/url';
-
-/** Map providers to their settings */
-export const fields: Record<SSOProvider['provider'], Array<keyof SSOProvider['settings']>> = {
-<<<<<<< HEAD
-  azuread: ['name', 'clientId', 'clientSecret', 'authUrl', 'tokenUrl', 'scopes', 'allowedGroups', 'allowedDomains'],
-=======
-  github: ['name', 'clientId', 'clientSecret', 'teamIds', 'allowedOrganizations'],
-  google: ['name', 'clientId', 'clientSecret', 'allowedDomains'],
-  gitlab: ['name', 'clientId', 'clientSecret', 'allowedOrganizations', 'teamIds'],
-  okta: [
-    'name',
-    'clientId',
-    'clientSecret',
-    'authUrl',
-    'tokenUrl',
-    'apiUrl',
-    'roleAttributePath',
-    'allowedGroups',
-    'allowedDomains',
-  ],
->>>>>>> 82a88cc8
-};
 
 type Section = Record<
   SSOProvider['provider'],
