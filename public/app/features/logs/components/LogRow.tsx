import { cx, css } from '@emotion/css';
import React, { PureComponent } from 'react';

import {
  Field,
  LinkModel,
  LogRowModel,
  LogsSortOrder,
  TimeZone,
  DataQueryResponse,
  dateTimeFormat,
  checkLogsError,
  escapeUnescapedString,
  GrafanaTheme2,
} from '@grafana/data';
import { styleMixins, withTheme2, Themeable2, Icon, Tooltip } from '@grafana/ui';

import { LogDetails } from './LogDetails';
import { LogLabels } from './LogLabels';
import {
  LogRowContextRows,
  LogRowContextQueryErrors,
  HasMoreContextRows,
  LogRowContextProvider,
  RowContextOptions,
} from './LogRowContextProvider';
import { LogRowMessage } from './LogRowMessage';
import { LogRowMessageDetectedFields } from './LogRowMessageDetectedFields';
import { getLogRowStyles } from './getLogRowStyles';

//Components

interface Props extends Themeable2 {
  row: LogRowModel;
  showDuplicates: boolean;
  showLabels: boolean;
  showTime: boolean;
  wrapLogMessage: boolean;
  prettifyLogMessage: boolean;
  timeZone: TimeZone;
  enableLogDetails: boolean;
  logsSortOrder?: LogsSortOrder | null;
  forceEscape?: boolean;
  showDetectedFields?: string[];
  scrollElement?: HTMLDivElement | undefined;
  getRows: () => LogRowModel[];
  onClickFilterLabel?: (key: string, value: string) => void;
  onClickFilterOutLabel?: (key: string, value: string) => void;
  onContextClick?: () => void;
  getRowContext: (row: LogRowModel, options?: RowContextOptions) => Promise<DataQueryResponse>;
  getFieldLinks?: (field: Field, rowIndex: number) => Array<LinkModel<Field>>;
  showContextToggle?: (row?: LogRowModel) => boolean;
  onClickShowDetectedField?: (key: string) => void;
  onClickHideDetectedField?: (key: string) => void;
  onLogRowHover?: (row?: LogRowModel) => void;
  toggleAllContexts?: () => void;
}

interface State {
  showContext: boolean;
  showDetails: boolean;
}

const getStyles = (theme: GrafanaTheme2) => {
  return {
    topVerticalAlign: css`
      label: topVerticalAlign;
      margin-top: -${theme.spacing(0.9)};
      margin-left: -${theme.spacing(0.25)};
    `,
    detailsOpen: css`
      &:hover {
        background-color: ${styleMixins.hoverColor(theme.colors.background.primary, theme)};
      }
    `,
    errorLogRow: css`
      label: erroredLogRow;
      color: ${theme.colors.text.secondary};
    `,
  };
};
/**
 * Renders a log line.
 *
 * When user hovers over it for a certain time, it lazily parses the log line.
 * Once a parser is found, it will determine fields, that will be highlighted.
 * When the user requests stats for a field, they will be calculated and rendered below the row.
 */
class UnThemedLogRow extends PureComponent<Props, State> {
  state: State = {
    showContext: false,
    showDetails: false,
  };

  toggleContext = () => {
    this.props.toggleAllContexts?.();
    this.setState((state) => {
      return {
        showContext: !state.showContext,
      };
    });
  };

  toggleDetails = () => {
    if (!this.props.enableLogDetails) {
      return;
    }
    this.setState((state) => {
      return {
        showDetails: !state.showDetails,
      };
    });
  };

  renderTimeStamp(epochMs: number) {
    return dateTimeFormat(epochMs, {
      timeZone: this.props.timeZone,
    });
  }

  renderLogRow(
    context?: LogRowContextRows,
    errors?: LogRowContextQueryErrors,
    hasMoreContextRows?: HasMoreContextRows,
    updateLimit?: () => void,
    logsSortOrder?: LogsSortOrder | null
  ) {
    const {
      getRows,
      onClickFilterLabel,
      onClickFilterOutLabel,
      onClickShowDetectedField,
      onClickHideDetectedField,
      enableLogDetails,
      row,
      showDuplicates,
      showContextToggle,
      showLabels,
      showTime,
      showDetectedFields,
      wrapLogMessage,
      prettifyLogMessage,
      theme,
      getFieldLinks,
      forceEscape,
      onLogRowHover,
    } = this.props;
    const { showDetails, showContext } = this.state;
    const style = getLogRowStyles(theme, row.logLevel);
    const styles = getStyles(theme);
    const { errorMessage, hasError } = checkLogsError(row);
    const logRowBackground = cx(style.logsRow, {
      [styles.errorLogRow]: hasError,
    });

    const processedRow =
      row.hasUnescapedContent && forceEscape
        ? { ...row, entry: escapeUnescapedString(row.entry), raw: escapeUnescapedString(row.raw) }
        : row;

    return (
      <>
        <tr
          className={logRowBackground}
          onClick={this.toggleDetails}
          onMouseEnter={() => {
            onLogRowHover && onLogRowHover(row);
          }}
          onMouseLeave={() => {
            onLogRowHover && onLogRowHover(undefined);
          }}
        >
          {showDuplicates && (
            <td className={style.logsRowDuplicates}>
              {processedRow.duplicates && processedRow.duplicates > 0 ? `${processedRow.duplicates + 1}x` : null}
            </td>
          )}
          <td className={cx({ [style.logsRowLevel]: !hasError })}>
            {hasError && (
              <Tooltip content={`Error: ${errorMessage}`} placement="right" theme="error">
                <Icon className={style.logIconError} name="exclamation-triangle" size="xs" />
              </Tooltip>
            )}
          </td>
          {enableLogDetails && (
            <td title={showDetails ? 'Hide log details' : 'See log details'} className={style.logsRowToggleDetails}>
              <Icon className={styles.topVerticalAlign} name={showDetails ? 'angle-down' : 'angle-right'} />
            </td>
          )}
          {showTime && <td className={style.logsRowLocalTime}>{this.renderTimeStamp(row.timeEpochMs)}</td>}
          {showLabels && processedRow.uniqueLabels && (
            <td className={style.logsRowLabels}>
              <LogLabels labels={processedRow.uniqueLabels} />
            </td>
          )}
          {showDetectedFields && showDetectedFields.length > 0 ? (
            <LogRowMessageDetectedFields
              row={processedRow}
              showDetectedFields={showDetectedFields!}
              getFieldLinks={getFieldLinks}
              wrapLogMessage={wrapLogMessage}
            />
          ) : (
            <LogRowMessage
              row={processedRow}
              getRows={getRows}
              errors={errors}
              hasMoreContextRows={hasMoreContextRows}
              updateLimit={updateLimit}
              context={context}
              contextIsOpen={showContext}
              showContextToggle={showContextToggle}
              wrapLogMessage={wrapLogMessage}
              prettifyLogMessage={prettifyLogMessage}
              onToggleContext={this.toggleContext}
<<<<<<< HEAD
              scrollElement={this.props.scrollElement}
=======
              logsSortOrder={logsSortOrder}
>>>>>>> 7e8738e0
            />
          )}
        </tr>
        {this.state.showDetails && (
          <LogDetails
            className={logRowBackground}
            showDuplicates={showDuplicates}
            getFieldLinks={getFieldLinks}
            onClickFilterLabel={onClickFilterLabel}
            onClickFilterOutLabel={onClickFilterOutLabel}
            onClickShowDetectedField={onClickShowDetectedField}
            onClickHideDetectedField={onClickHideDetectedField}
            getRows={getRows}
            row={processedRow}
            wrapLogMessage={wrapLogMessage}
            hasError={hasError}
            showDetectedFields={showDetectedFields}
          />
        )}
      </>
    );
  }

  render() {
    const { showContext } = this.state;
    const { logsSortOrder, row, getRowContext } = this.props;

    if (showContext) {
      return (
        <>
          <LogRowContextProvider row={row} getRowContext={getRowContext} logsSortOrder={logsSortOrder}>
            {({ result, errors, hasMoreContextRows, updateLimit, logsSortOrder }) => {
              return <>{this.renderLogRow(result, errors, hasMoreContextRows, updateLimit, logsSortOrder)}</>;
            }}
          </LogRowContextProvider>
        </>
      );
    }

    return this.renderLogRow();
  }
}

export const LogRow = withTheme2(UnThemedLogRow);
LogRow.displayName = 'LogRow';<|MERGE_RESOLUTION|>--- conflicted
+++ resolved
@@ -213,11 +213,8 @@
               wrapLogMessage={wrapLogMessage}
               prettifyLogMessage={prettifyLogMessage}
               onToggleContext={this.toggleContext}
-<<<<<<< HEAD
               scrollElement={this.props.scrollElement}
-=======
               logsSortOrder={logsSortOrder}
->>>>>>> 7e8738e0
             />
           )}
         </tr>
