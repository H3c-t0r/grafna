import { cx } from '@emotion/css';
import { debounce } from 'lodash';
import React, { PureComponent } from 'react';

<<<<<<< HEAD
import {
  Field,
  LinkModel,
  LogRowModel,
  LogsSortOrder,
  TimeZone,
  DataQueryResponse,
  dateTimeFormat,
  checkLogsError,
  escapeUnescapedString,
  GrafanaTheme2,
  CoreApp,
} from '@grafana/data';
import { styleMixins, withTheme2, Themeable2, Icon, Tooltip } from '@grafana/ui';
=======
import { Field, LinkModel, LogRowModel, LogsSortOrder, dateTimeFormat, CoreApp, DataFrame } from '@grafana/data';
import { reportInteraction } from '@grafana/runtime';
import { TimeZone } from '@grafana/schema';
import { withTheme2, Themeable2, Icon, Tooltip } from '@grafana/ui';

import { checkLogsError, escapeUnescapedString } from '../utils';
>>>>>>> ae830f68

import { LogDetails } from './LogDetails';
import { LogLabels } from './LogLabels';
import { LogRowMessage } from './LogRowMessage';
import { LogRowMessageDisplayedFields } from './LogRowMessageDisplayedFields';
import { getLogLevelStyles, LogRowStyles } from './getLogRowStyles';

interface Props extends Themeable2 {
  row: LogRowModel;
  showDuplicates: boolean;
  showLabels: boolean;
  showTime: boolean;
  wrapLogMessage: boolean;
  prettifyLogMessage: boolean;
  timeZone: TimeZone;
  enableLogDetails: boolean;
  logsSortOrder?: LogsSortOrder | null;
  forceEscape?: boolean;
<<<<<<< HEAD
  showDetectedFields?: string[];
  showRowMenu?: boolean;
  app?: CoreApp;
=======
  app?: CoreApp;
  displayedFields?: string[];
>>>>>>> ae830f68
  getRows: () => LogRowModel[];
  onClickFilterLabel?: (key: string, value: string, refId?: string) => void;
  onClickFilterOutLabel?: (key: string, value: string, refId?: string) => void;
  onContextClick?: () => void;
  getFieldLinks?: (field: Field, rowIndex: number, dataFrame: DataFrame) => Array<LinkModel<Field>>;
  showContextToggle?: (row?: LogRowModel) => boolean;
  onClickShowField?: (key: string) => void;
  onClickHideField?: (key: string) => void;
  onLogRowHover?: (row?: LogRowModel) => void;
<<<<<<< HEAD
  toggleContextIsOpen?: () => void;
=======
  onOpenContext: (row: LogRowModel, onClose: () => void) => void;
  onPermalinkClick?: (row: LogRowModel) => Promise<void>;
  styles: LogRowStyles;
  permalinkedRowId?: string;
  scrollIntoView?: (element: HTMLElement) => void;
  isFilterLabelActive?: (key: string, value: string, refId?: string) => Promise<boolean>;
  onPinLine?: (row: LogRowModel) => void;
  onUnpinLine?: (row: LogRowModel) => void;
  pinned?: boolean;
  containerRendered?: boolean;
>>>>>>> ae830f68
}

interface State {
  permalinked: boolean;
  showingContext: boolean;
  showDetails: boolean;
  mouseIsOver: boolean;
}

/**
 * Renders a log line.
 *
 * When user hovers over it for a certain time, it lazily parses the log line.
 * Once a parser is found, it will determine fields, that will be highlighted.
 * When the user requests stats for a field, they will be calculated and rendered below the row.
 */
class UnThemedLogRow extends PureComponent<Props, State> {
  state: State = {
    permalinked: false,
    showingContext: false,
    showDetails: false,
    mouseIsOver: false,
  };
  logLineRef: React.RefObject<HTMLTableRowElement>;

<<<<<<< HEAD
  toggleContext = () => {
    this.props.toggleContextIsOpen?.();
    this.setState((state) => {
      return {
        showContext: !state.showContext,
      };
    });
=======
  constructor(props: Props) {
    super(props);
    this.logLineRef = React.createRef();
  }

  // we are debouncing the state change by 3 seconds to highlight the logline after the context closed.
  debouncedContextClose = debounce(() => {
    this.setState({ showingContext: false });
  }, 3000);

  onOpenContext = (row: LogRowModel) => {
    this.setState({ showingContext: true });
    this.props.onOpenContext(row, this.debouncedContextClose);
>>>>>>> ae830f68
  };

  toggleDetails = () => {
    if (!this.props.enableLogDetails) {
      return;
    }

    reportInteraction('grafana_explore_logs_log_details_clicked', {
      datasourceType: this.props.row.datasourceType,
      type: this.state.showDetails ? 'close' : 'open',
      logRowUid: this.props.row.uid,
      app: this.props.app,
    });

    this.setState((state) => {
      return {
        showDetails: !state.showDetails,
      };
    });
  };

  renderTimeStamp(epochMs: number) {
    return dateTimeFormat(epochMs, {
      timeZone: this.props.timeZone,
      defaultWithMS: true,
    });
  }

  onMouseEnter = () => {
    this.setState({ mouseIsOver: true });
    if (this.props.onLogRowHover) {
      this.props.onLogRowHover(this.props.row);
    }
  };

  onMouseLeave = () => {
    this.setState({ mouseIsOver: false });
    if (this.props.onLogRowHover) {
      this.props.onLogRowHover(undefined);
    }
  };

  componentDidMount() {
    this.scrollToLogRow(this.state, true);
  }

  componentDidUpdate(_: Props, prevState: State) {
    this.scrollToLogRow(prevState);
  }

  scrollToLogRow = (prevState: State, mounted = false) => {
    const { row, permalinkedRowId, scrollIntoView, containerRendered } = this.props;

    if (permalinkedRowId !== row.uid) {
      // only set the new state if the row is not permalinked anymore or if the component was mounted.
      if (prevState.permalinked || mounted) {
        this.setState({ permalinked: false });
      }
      return;
    }

    if (!this.state.permalinked && containerRendered && this.logLineRef.current && scrollIntoView) {
      // at this point this row is the permalinked row, so we need to scroll to it and highlight it if possible.
      scrollIntoView(this.logLineRef.current);
      reportInteraction('grafana_explore_logs_permalink_opened', {
        datasourceType: row.datasourceType ?? 'unknown',
        logRowUid: row.uid,
      });
      this.setState({ permalinked: true });
    }
  };

  render() {
    const {
      getRows,
      onClickFilterLabel,
      onClickFilterOutLabel,
      onClickShowField,
      onClickHideField,
      enableLogDetails,
      row,
      showDuplicates,
      showContextToggle,
      showRowMenu,
      showLabels,
      showTime,
      displayedFields,
      wrapLogMessage,
      prettifyLogMessage,
      theme,
      getFieldLinks,
      forceEscape,
<<<<<<< HEAD
      onLogRowHover,
      app,
=======
      app,
      styles,
>>>>>>> ae830f68
    } = this.props;
    const { showDetails, showingContext, permalinked } = this.state;
    const levelStyles = getLogLevelStyles(theme, row.logLevel);
    const { errorMessage, hasError } = checkLogsError(row);
    const logRowBackground = cx(styles.logsRow, {
      [styles.errorLogRow]: hasError,
      [styles.highlightBackground]: showingContext || permalinked,
    });
    const logRowDetailsBackground = cx(styles.logsRow, {
      [styles.errorLogRow]: hasError,
      [styles.highlightBackground]: permalinked && !this.state.showDetails,
    });

    const processedRow =
      row.hasUnescapedContent && forceEscape
        ? { ...row, entry: escapeUnescapedString(row.entry), raw: escapeUnescapedString(row.raw) }
        : row;

    return (
      <>
        <tr
          ref={this.logLineRef}
          className={logRowBackground}
          onClick={this.toggleDetails}
          onMouseEnter={this.onMouseEnter}
          onMouseLeave={this.onMouseLeave}
          /**
           * For better accessibility support, we listen to the onFocus event here (to display the LogRowMenuCell), and
           * to onBlur event in the LogRowMenuCell (to hide it). This way, the LogRowMenuCell is displayed when the user navigates
           * using the keyboard.
           */
          onFocus={this.onMouseEnter}
        >
          {showDuplicates && (
            <td className={styles.logsRowDuplicates}>
              {processedRow.duplicates && processedRow.duplicates > 0 ? `${processedRow.duplicates + 1}x` : null}
            </td>
          )}
          <td className={hasError ? '' : `${levelStyles.logsRowLevelColor} ${styles.logsRowLevel}`}>
            {hasError && (
              <Tooltip content={`Error: ${errorMessage}`} placement="right" theme="error">
                <Icon className={styles.logIconError} name="exclamation-triangle" size="xs" />
              </Tooltip>
            )}
          </td>
          {enableLogDetails && (
            <td title={showDetails ? 'Hide log details' : 'See log details'} className={styles.logsRowToggleDetails}>
              <Icon className={styles.topVerticalAlign} name={showDetails ? 'angle-down' : 'angle-right'} />
            </td>
          )}
          {showTime && <td className={styles.logsRowLocalTime}>{this.renderTimeStamp(row.timeEpochMs)}</td>}
          {showLabels && processedRow.uniqueLabels && (
            <td className={styles.logsRowLabels}>
              <LogLabels labels={processedRow.uniqueLabels} />
            </td>
          )}
          {displayedFields && displayedFields.length > 0 ? (
            <LogRowMessageDisplayedFields
              row={processedRow}
              showContextToggle={showContextToggle}
              detectedFields={displayedFields}
              getFieldLinks={getFieldLinks}
              wrapLogMessage={wrapLogMessage}
              onOpenContext={this.onOpenContext}
              onPermalinkClick={this.props.onPermalinkClick}
              styles={styles}
              onPinLine={this.props.onPinLine}
              onUnpinLine={this.props.onUnpinLine}
              pinned={this.props.pinned}
              mouseIsOver={this.state.mouseIsOver}
              onBlur={this.onMouseLeave}
            />
          ) : (
            <LogRowMessage
              row={processedRow}
              showContextToggle={showContextToggle}
              showRowMenu={showRowMenu}
              wrapLogMessage={wrapLogMessage}
              prettifyLogMessage={prettifyLogMessage}
<<<<<<< HEAD
              onToggleContext={this.toggleContext}
              app={app}
=======
              onOpenContext={this.onOpenContext}
              onPermalinkClick={this.props.onPermalinkClick}
              app={app}
              styles={styles}
              onPinLine={this.props.onPinLine}
              onUnpinLine={this.props.onUnpinLine}
              pinned={this.props.pinned}
              mouseIsOver={this.state.mouseIsOver}
              onBlur={this.onMouseLeave}
>>>>>>> ae830f68
            />
          )}
        </tr>
        {this.state.showDetails && (
          <LogDetails
            className={logRowDetailsBackground}
            showDuplicates={showDuplicates}
            getFieldLinks={getFieldLinks}
            onClickFilterLabel={onClickFilterLabel}
            onClickFilterOutLabel={onClickFilterOutLabel}
            onClickShowField={onClickShowField}
            onClickHideField={onClickHideField}
            getRows={getRows}
            row={processedRow}
            wrapLogMessage={wrapLogMessage}
            hasError={hasError}
            displayedFields={displayedFields}
            app={app}
            styles={styles}
            isFilterLabelActive={this.props.isFilterLabelActive}
          />
        )}
      </>
    );
  }
}

export const LogRow = withTheme2(UnThemedLogRow);
LogRow.displayName = 'LogRow';<|MERGE_RESOLUTION|>--- conflicted
+++ resolved
@@ -2,29 +2,12 @@
 import { debounce } from 'lodash';
 import React, { PureComponent } from 'react';
 
-<<<<<<< HEAD
-import {
-  Field,
-  LinkModel,
-  LogRowModel,
-  LogsSortOrder,
-  TimeZone,
-  DataQueryResponse,
-  dateTimeFormat,
-  checkLogsError,
-  escapeUnescapedString,
-  GrafanaTheme2,
-  CoreApp,
-} from '@grafana/data';
-import { styleMixins, withTheme2, Themeable2, Icon, Tooltip } from '@grafana/ui';
-=======
 import { Field, LinkModel, LogRowModel, LogsSortOrder, dateTimeFormat, CoreApp, DataFrame } from '@grafana/data';
 import { reportInteraction } from '@grafana/runtime';
 import { TimeZone } from '@grafana/schema';
 import { withTheme2, Themeable2, Icon, Tooltip } from '@grafana/ui';
 
 import { checkLogsError, escapeUnescapedString } from '../utils';
->>>>>>> ae830f68
 
 import { LogDetails } from './LogDetails';
 import { LogLabels } from './LogLabels';
@@ -43,14 +26,8 @@
   enableLogDetails: boolean;
   logsSortOrder?: LogsSortOrder | null;
   forceEscape?: boolean;
-<<<<<<< HEAD
-  showDetectedFields?: string[];
-  showRowMenu?: boolean;
-  app?: CoreApp;
-=======
   app?: CoreApp;
   displayedFields?: string[];
->>>>>>> ae830f68
   getRows: () => LogRowModel[];
   onClickFilterLabel?: (key: string, value: string, refId?: string) => void;
   onClickFilterOutLabel?: (key: string, value: string, refId?: string) => void;
@@ -60,9 +37,6 @@
   onClickShowField?: (key: string) => void;
   onClickHideField?: (key: string) => void;
   onLogRowHover?: (row?: LogRowModel) => void;
-<<<<<<< HEAD
-  toggleContextIsOpen?: () => void;
-=======
   onOpenContext: (row: LogRowModel, onClose: () => void) => void;
   onPermalinkClick?: (row: LogRowModel) => Promise<void>;
   styles: LogRowStyles;
@@ -73,7 +47,6 @@
   onUnpinLine?: (row: LogRowModel) => void;
   pinned?: boolean;
   containerRendered?: boolean;
->>>>>>> ae830f68
 }
 
 interface State {
@@ -99,15 +72,6 @@
   };
   logLineRef: React.RefObject<HTMLTableRowElement>;
 
-<<<<<<< HEAD
-  toggleContext = () => {
-    this.props.toggleContextIsOpen?.();
-    this.setState((state) => {
-      return {
-        showContext: !state.showContext,
-      };
-    });
-=======
   constructor(props: Props) {
     super(props);
     this.logLineRef = React.createRef();
@@ -121,7 +85,6 @@
   onOpenContext = (row: LogRowModel) => {
     this.setState({ showingContext: true });
     this.props.onOpenContext(row, this.debouncedContextClose);
->>>>>>> ae830f68
   };
 
   toggleDetails = () => {
@@ -205,7 +168,6 @@
       row,
       showDuplicates,
       showContextToggle,
-      showRowMenu,
       showLabels,
       showTime,
       displayedFields,
@@ -214,13 +176,8 @@
       theme,
       getFieldLinks,
       forceEscape,
-<<<<<<< HEAD
-      onLogRowHover,
-      app,
-=======
       app,
       styles,
->>>>>>> ae830f68
     } = this.props;
     const { showDetails, showingContext, permalinked } = this.state;
     const levelStyles = getLogLevelStyles(theme, row.logLevel);
@@ -297,13 +254,8 @@
             <LogRowMessage
               row={processedRow}
               showContextToggle={showContextToggle}
-              showRowMenu={showRowMenu}
               wrapLogMessage={wrapLogMessage}
               prettifyLogMessage={prettifyLogMessage}
-<<<<<<< HEAD
-              onToggleContext={this.toggleContext}
-              app={app}
-=======
               onOpenContext={this.onOpenContext}
               onPermalinkClick={this.props.onPermalinkClick}
               app={app}
@@ -313,7 +265,6 @@
               pinned={this.props.pinned}
               mouseIsOver={this.state.mouseIsOver}
               onBlur={this.onMouseLeave}
->>>>>>> ae830f68
             />
           )}
         </tr>
