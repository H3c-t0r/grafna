import { cx, css } from '@emotion/css';
import React, { PureComponent } from 'react';

import {
  Field,
  LinkModel,
  LogRowModel,
  LogsSortOrder,
  TimeZone,
  DataQueryResponse,
  dateTimeFormat,
  checkLogsError,
  escapeUnescapedString,
  GrafanaTheme2,
} from '@grafana/data';
import { styleMixins, withTheme2, Themeable2, Icon, Tooltip } from '@grafana/ui';

import { LogDetails } from './LogDetails';
import { LogLabels } from './LogLabels';
import {
  LogRowContextRows,
  LogRowContextQueryErrors,
  HasMoreContextRows,
  LogRowContextProvider,
  RowContextOptions,
} from './LogRowContextProvider';
import { LogRowMessage } from './LogRowMessage';
import { LogRowMessageDetectedFields } from './LogRowMessageDetectedFields';
import { getLogRowStyles } from './getLogRowStyles';

//Components

interface Props extends Themeable2 {
  row: LogRowModel;
  showDuplicates: boolean;
  showLabels: boolean;
  showTime: boolean;
  wrapLogMessage: boolean;
  prettifyLogMessage: boolean;
  timeZone: TimeZone;
  enableLogDetails: boolean;
  logsSortOrder?: LogsSortOrder | null;
  forceEscape?: boolean;
  showDetectedFields?: string[];
  showRowMenu?: boolean;
  isInDashboard?: boolean;
  getRows: () => LogRowModel[];
  onClickFilterLabel?: (key: string, value: string) => void;
  onClickFilterOutLabel?: (key: string, value: string) => void;
  onContextClick?: () => void;
  getRowContext: (row: LogRowModel, options?: RowContextOptions) => Promise<DataQueryResponse>;
  getFieldLinks?: (field: Field, rowIndex: number) => Array<LinkModel<Field>>;
  showContextToggle?: (row?: LogRowModel) => boolean;
  onClickShowDetectedField?: (key: string) => void;
  onClickHideDetectedField?: (key: string) => void;
  onLogRowHover?: (row?: LogRowModel) => void;
  toggleContextIsOpen?: () => void;
}

interface State {
  showContext: boolean;
  showDetails: boolean;
}

const getStyles = (theme: GrafanaTheme2) => {
  return {
    topVerticalAlign: css`
      label: topVerticalAlign;
      margin-top: -${theme.spacing(0.9)};
      margin-left: -${theme.spacing(0.25)};
    `,
    detailsOpen: css`
      &:hover {
        background-color: ${styleMixins.hoverColor(theme.colors.background.primary, theme)};
      }
    `,
    errorLogRow: css`
      label: erroredLogRow;
      color: ${theme.colors.text.secondary};
    `,
  };
};
/**
 * Renders a log line.
 *
 * When user hovers over it for a certain time, it lazily parses the log line.
 * Once a parser is found, it will determine fields, that will be highlighted.
 * When the user requests stats for a field, they will be calculated and rendered below the row.
 */
class UnThemedLogRow extends PureComponent<Props, State> {
  state: State = {
    showContext: false,
    showDetails: false,
  };

  toggleContext = () => {
    this.props.toggleContextIsOpen?.();
    this.setState((state) => {
      return {
        showContext: !state.showContext,
      };
    });
  };

  toggleDetails = () => {
    if (!this.props.enableLogDetails) {
      return;
    }
    this.setState((state) => {
      return {
        showDetails: !state.showDetails,
      };
    });
  };

  renderTimeStamp(epochMs: number) {
    return dateTimeFormat(epochMs, {
      timeZone: this.props.timeZone,
    });
  }

  renderLogRow(
    context?: LogRowContextRows,
    errors?: LogRowContextQueryErrors,
    hasMoreContextRows?: HasMoreContextRows,
    updateLimit?: () => void,
    logsSortOrder?: LogsSortOrder | null
  ) {
    const {
      getRows,
      onClickFilterLabel,
      onClickFilterOutLabel,
      onClickShowDetectedField,
      onClickHideDetectedField,
      enableLogDetails,
      row,
      showDuplicates,
      showContextToggle,
      showRowMenu,
      showLabels,
      showTime,
      showDetectedFields,
      wrapLogMessage,
      prettifyLogMessage,
      theme,
      getFieldLinks,
      forceEscape,
      onLogRowHover,
      isInDashboard,
    } = this.props;
    const { showDetails, showContext } = this.state;
    const style = getLogRowStyles(theme, row.logLevel);
    const styles = getStyles(theme);
    const { errorMessage, hasError } = checkLogsError(row);
    const logRowBackground = cx(style.logsRow, {
      [styles.errorLogRow]: hasError,
    });

    const processedRow =
      row.hasUnescapedContent && forceEscape
        ? { ...row, entry: escapeUnescapedString(row.entry), raw: escapeUnescapedString(row.raw) }
        : row;

    return (
      <>
        <tr
          className={logRowBackground}
          onClick={this.toggleDetails}
          onMouseEnter={() => {
            onLogRowHover && onLogRowHover(row);
          }}
          onMouseLeave={() => {
            onLogRowHover && onLogRowHover(undefined);
          }}
        >
          {showDuplicates && (
            <td className={style.logsRowDuplicates}>
              {processedRow.duplicates && processedRow.duplicates > 0 ? `${processedRow.duplicates + 1}x` : null}
            </td>
          )}
          <td className={cx({ [style.logsRowLevel]: !hasError })}>
            {hasError && (
              <Tooltip content={`Error: ${errorMessage}`} placement="right" theme="error">
                <Icon className={style.logIconError} name="exclamation-triangle" size="xs" />
              </Tooltip>
            )}
          </td>
          {enableLogDetails && (
            <td title={showDetails ? 'Hide log details' : 'See log details'} className={style.logsRowToggleDetails}>
              <Icon className={styles.topVerticalAlign} name={showDetails ? 'angle-down' : 'angle-right'} />
            </td>
          )}
          {showTime && <td className={style.logsRowLocalTime}>{this.renderTimeStamp(row.timeEpochMs)}</td>}
          {showLabels && processedRow.uniqueLabels && (
            <td className={style.logsRowLabels}>
              <LogLabels labels={processedRow.uniqueLabels} />
            </td>
          )}
          {showDetectedFields && showDetectedFields.length > 0 ? (
            <LogRowMessageDetectedFields
              row={processedRow}
              showDetectedFields={showDetectedFields!}
              getFieldLinks={getFieldLinks}
              wrapLogMessage={wrapLogMessage}
            />
          ) : (
            <LogRowMessage
              row={processedRow}
              getRows={getRows}
              errors={errors}
              hasMoreContextRows={hasMoreContextRows}
              updateLimit={updateLimit}
              context={context}
              contextIsOpen={showContext}
              showContextToggle={showContextToggle}
              showRowMenu={showRowMenu}
              wrapLogMessage={wrapLogMessage}
              prettifyLogMessage={prettifyLogMessage}
              onToggleContext={this.toggleContext}
<<<<<<< HEAD
              isInDashboard={isInDashboard}
=======
              logsSortOrder={logsSortOrder}
>>>>>>> b749cef7
            />
          )}
        </tr>
        {this.state.showDetails && (
          <LogDetails
            className={logRowBackground}
            showDuplicates={showDuplicates}
            getFieldLinks={getFieldLinks}
            onClickFilterLabel={onClickFilterLabel}
            onClickFilterOutLabel={onClickFilterOutLabel}
            onClickShowDetectedField={onClickShowDetectedField}
            onClickHideDetectedField={onClickHideDetectedField}
            getRows={getRows}
            row={processedRow}
            wrapLogMessage={wrapLogMessage}
            hasError={hasError}
            showDetectedFields={showDetectedFields}
          />
        )}
      </>
    );
  }

  render() {
    const { showContext } = this.state;
    const { logsSortOrder, row, getRowContext } = this.props;

    if (showContext) {
      return (
        <>
          <LogRowContextProvider row={row} getRowContext={getRowContext} logsSortOrder={logsSortOrder}>
            {({ result, errors, hasMoreContextRows, updateLimit, logsSortOrder }) => {
              return <>{this.renderLogRow(result, errors, hasMoreContextRows, updateLimit, logsSortOrder)}</>;
            }}
          </LogRowContextProvider>
        </>
      );
    }

    return this.renderLogRow();
  }
}

export const LogRow = withTheme2(UnThemedLogRow);
LogRow.displayName = 'LogRow';<|MERGE_RESOLUTION|>--- conflicted
+++ resolved
@@ -217,11 +217,8 @@
               wrapLogMessage={wrapLogMessage}
               prettifyLogMessage={prettifyLogMessage}
               onToggleContext={this.toggleContext}
-<<<<<<< HEAD
               isInDashboard={isInDashboard}
-=======
               logsSortOrder={logsSortOrder}
->>>>>>> b749cef7
             />
           )}
         </tr>
