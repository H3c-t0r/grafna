--- conflicted
+++ resolved
@@ -1,21 +1,11 @@
 import React, { useMemo } from 'react';
 import Highlighter from 'react-highlight-words';
 
-<<<<<<< HEAD
-import { LogRowModel, findHighlightChunksInText, GrafanaTheme2, CoreApp } from '@grafana/data';
-import { withTheme2, Themeable2, IconButton, Tooltip } from '@grafana/ui';
-
-import { LogMessageAnsi } from './LogMessageAnsi';
-import { LogRowContext } from './LogRowContext';
-import { LogRowContextQueryErrors, HasMoreContextRows, LogRowContextRows } from './LogRowContextProvider';
-import { getLogRowStyles } from './getLogRowStyles';
-=======
 import { CoreApp, findHighlightChunksInText, LogRowModel } from '@grafana/data';
 
 import { LogMessageAnsi } from './LogMessageAnsi';
 import { LogRowMenuCell } from './LogRowMenuCell';
 import { LogRowStyles } from './getLogRowStyles';
->>>>>>> ae830f68
 
 export const MAX_CHARACTERS = 100000;
 
@@ -23,12 +13,6 @@
   row: LogRowModel;
   wrapLogMessage: boolean;
   prettifyLogMessage: boolean;
-<<<<<<< HEAD
-  errors?: LogRowContextQueryErrors;
-  context?: LogRowContextRows;
-  showRowMenu?: boolean;
-=======
->>>>>>> ae830f68
   app?: CoreApp;
   showContextToggle?: (row?: LogRowModel) => boolean;
   onOpenContext: (row: LogRowModel) => void;
@@ -41,57 +25,12 @@
   onBlur: () => void;
 }
 
-<<<<<<< HEAD
-const getStyles = (theme: GrafanaTheme2, showContextButton: boolean, isInDashboard: boolean | undefined) => {
-  const outlineColor = tinycolor(theme.components.dashboard.background).setAlpha(0.7).toRgbString();
-
-  return {
-    positionRelative: css`
-      label: positionRelative;
-      position: relative;
-    `,
-    rowWithContext: css`
-      label: rowWithContext;
-      z-index: 1;
-      outline: 9999px solid ${outlineColor};
-    `,
-    horizontalScroll: css`
-      label: verticalScroll;
-      white-space: pre;
-    `,
-    contextNewline: css`
-      display: block;
-      margin-left: 0px;
-    `,
-    rowMenu: css`
-      display: flex;
-      flex-wrap: nowrap;
-      flex-direction: row;
-      align-content: flex-end;
-      justify-content: space-evenly;
-      align-items: center;
-      position: absolute;
-      right: ${isInDashboard ? '0px' : '-8px'};
-      top: 0;
-      bottom: auto;
-      height: 36px;
-      background: ${theme.colors.background.primary};
-      box-shadow: ${theme.shadows.z3};
-      padding: ${theme.spacing(0, 0, 0, 0.5)};
-      z-index: 100;
-      visibility: hidden;
-      width: ${showContextButton ? '80px' : '40px'};
-    `,
-  };
-};
-=======
 interface LogMessageProps {
   hasAnsi: boolean;
   entry: string;
   highlights: string[] | undefined;
   styles: LogRowStyles;
 }
->>>>>>> ae830f68
 
 const LogMessage = ({ hasAnsi, entry, highlights, styles }: LogMessageProps) => {
   const needsHighlighter =
@@ -122,76 +61,6 @@
     }
   }
   return line;
-<<<<<<< HEAD
-});
-
-class UnThemedLogRowMessage extends PureComponent<Props> {
-  onContextToggle = (e: React.SyntheticEvent<HTMLElement>) => {
-    e.stopPropagation();
-    this.props.onToggleContext();
-  };
-
-  render() {
-    const {
-      row,
-      theme,
-      errors,
-      hasMoreContextRows,
-      updateLimit,
-      context,
-      contextIsOpen,
-      showRowMenu,
-      wrapLogMessage,
-      prettifyLogMessage,
-      onToggleContext,
-      app,
-      showContextToggle,
-    } = this.props;
-
-    const style = getLogRowStyles(theme, row.logLevel);
-    const { hasAnsi, raw } = row;
-    const restructuredEntry = restructureLog(raw, prettifyLogMessage);
-    const shouldShowContextToggle = showContextToggle ? showContextToggle(row) : false;
-    const styles = getStyles(theme, shouldShowContextToggle, app === CoreApp.Dashboard);
-
-    return (
-      // When context is open, the position has to be NOT relative.
-      // Setting the postion as inline-style to overwrite the more sepecific style definition from `style.logsRowMessage`.
-      <td style={contextIsOpen ? { position: 'unset' } : undefined} className={style.logsRowMessage}>
-        <div
-          className={cx({ [styles.positionRelative]: wrapLogMessage }, { [styles.horizontalScroll]: !wrapLogMessage })}
-        >
-          {contextIsOpen && context && (
-            <LogRowContext
-              row={row}
-              context={context}
-              errors={errors}
-              wrapLogMessage={wrapLogMessage}
-              hasMoreContextRows={hasMoreContextRows}
-              onOutsideClick={onToggleContext}
-              onLoadMoreContext={() => {
-                if (updateLimit) {
-                  updateLimit();
-                }
-              }}
-            />
-          )}
-          <span className={cx(styles.positionRelative, { [styles.rowWithContext]: contextIsOpen })}>
-            {renderLogMessage(hasAnsi, restructuredEntry, row.searchWords, style.logsRowMatchHighLight)}
-          </span>
-          {showRowMenu && (
-            <span className={cx('log-row-menu', styles.rowMenu)} onClick={(e) => e.stopPropagation()}>
-              {shouldShowContextToggle && (
-                <Tooltip placement="top" content={'Show context'}>
-                  <IconButton size="md" name="gf-show-context" onClick={this.onContextToggle} />
-                </Tooltip>
-              )}
-              <Tooltip placement="top" content={'Copy'}>
-                <IconButton size="md" name="copy" onClick={() => navigator.clipboard.writeText(restructuredEntry)} />
-              </Tooltip>
-            </span>
-          )}
-=======
 };
 
 export const LogRowMessage = React.memo((props: Props) => {
@@ -223,7 +92,6 @@
           <button className={`${styles.logLine} ${styles.positionRelative}`}>
             <LogMessage hasAnsi={hasAnsi} entry={restructuredEntry} highlights={row.searchWords} styles={styles} />
           </button>
->>>>>>> ae830f68
         </div>
       </td>
       <td className={`log-row-menu-cell ${styles.logRowMenuCell}`}>
