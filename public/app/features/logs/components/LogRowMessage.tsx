--- conflicted
+++ resolved
@@ -3,11 +3,7 @@
 import React, { PureComponent } from 'react';
 import Highlighter from 'react-highlight-words';
 
-<<<<<<< HEAD
-import { LogRowModel, findHighlightChunksInText, CoreApp } from '@grafana/data';
-=======
 import { CoreApp, findHighlightChunksInText, LogRowModel } from '@grafana/data';
->>>>>>> 8a8b5da1
 import { ClipboardButton, IconButton } from '@grafana/ui';
 
 import { LogMessageAnsi } from './LogMessageAnsi';
@@ -107,19 +103,11 @@
           <span className={cx('log-row-menu', styles.rowMenu)} onClick={this.onLogRowClick}>
             {shouldShowContextToggle && (
               <IconButton
-<<<<<<< HEAD
                 size="md"
                 name="gf-show-context"
                 onClick={this.onShowContextClick}
                 tooltip="Show context"
                 tooltipPlacement="top"
-=======
-                tooltip="Show context"
-                tooltipPlacement="top"
-                size="md"
-                name="gf-show-context"
-                onClick={this.onShowContextClick}
->>>>>>> 8a8b5da1
               />
             )}
             <ClipboardButton
