--- conflicted
+++ resolved
@@ -7,13 +7,8 @@
 import { calculateLogsLabelStats, calculateStats } from '../utils';
 
 import { LogDetailsRow } from './LogDetailsRow';
-<<<<<<< HEAD
-import { getLogLevelStyles, getLogRowStyles } from './getLogRowStyles';
+import { getLogLevelStyles, LogRowStyles } from './getLogRowStyles';
 import { getAllFields, FieldDef } from './logParser';
-=======
-import { getLogLevelStyles, LogRowStyles } from './getLogRowStyles';
-import { getAllFields } from './logParser';
->>>>>>> 1aadafe7
 
 export interface Props extends Themeable2 {
   row: LogRowModel;
@@ -33,33 +28,11 @@
   onClickHideField?: (key: string) => void;
 }
 
-<<<<<<< HEAD
-const getStyles = (theme: GrafanaTheme2) => {
-  return {
-    logsRowLevelDetails: css`
-      label: logs-row__level_details;
-      &::after {
-        top: -3px;
-      }
-    `,
-    logDetails: css`
-      label: logDetailsDefaultCursor;
-      cursor: default;
-
-      &:hover {
-        background-color: ${theme.colors.background.primary};
-      }
-    `,
-  };
-};
-
 interface FieldDefArr extends FieldDef {
   keyArr: string[];
   valArr: string[];
 }
 
-=======
->>>>>>> 1aadafe7
 class UnThemedLogDetails extends PureComponent<Props> {
   constructLogLineLink(logLineLink: FieldDef) {
     return;
