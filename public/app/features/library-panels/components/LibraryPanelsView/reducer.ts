--- conflicted
+++ resolved
@@ -24,44 +24,11 @@
   currentPanelId: undefined,
 };
 
-<<<<<<< HEAD
-const libraryPanelsViewSlice = createSlice({
-  name: 'libraryPanels/view',
-  initialState: initialLibraryPanelsViewState,
-  reducers: {
-    initSearch: (state) => {
-      state.loadingState = LoadingState.Loading;
-    },
-    searchCompleted: (
-      state,
-      action: PayloadAction<
-        Omit<LibraryPanelsViewState, 'currentPanelId' | 'searchString' | 'loadingState' | 'numberOfPages'>
-      >
-    ) => {
-      const { libraryPanels, page, perPage, totalCount } = action.payload;
-      state.libraryPanels = libraryPanels;
-      state.perPage = perPage;
-      state.totalCount = totalCount;
-      state.loadingState = LoadingState.Done;
-      state.numberOfPages = Math.ceil(totalCount / perPage);
-      state.page = page > state.numberOfPages ? page - 1 : page;
-    },
-    changePage: (state, action: PayloadAction<Pick<LibraryPanelsViewState, 'page'>>) => {
-      state.page = action.payload.page;
-    },
-  },
-});
-
-export const libraryPanelsViewReducer = libraryPanelsViewSlice.reducer;
-export const { initSearch, searchCompleted, changePage } = libraryPanelsViewSlice.actions;
-=======
 export const initSearch = createAction('libraryPanels/view/initSearch');
 export const searchCompleted = createAction<
   Omit<LibraryPanelsViewState, 'currentPanelId' | 'searchString' | 'loadingState' | 'numberOfPages'>
 >('libraryPanels/view/searchCompleted');
-export const changeSearchString = createAction<Pick<LibraryPanelsViewState, 'searchString'>>(
-  'libraryPanels/view/changeSearchString'
-);
+
 export const changePage = createAction<Pick<LibraryPanelsViewState, 'page'>>('libraryPanels/view/changePage');
 
 export const libraryPanelsViewReducer = (state: LibraryPanelsViewState, action: AnyAction) => {
@@ -83,14 +50,9 @@
     };
   }
 
-  if (changeSearchString.match(action)) {
-    return { ...state, searchString: action.payload.searchString };
-  }
-
   if (changePage.match(action)) {
     return { ...state, page: action.payload.page };
   }
 
   return state;
-};
->>>>>>> 79f0cf78
+};