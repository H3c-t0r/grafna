--- conflicted
+++ resolved
@@ -1,23 +1,16 @@
 import { useReducer } from 'react';
 import { SelectableValue } from '@grafana/data';
 import { defaultQuery, queryReducer } from '../reducers/searchQueryReducer';
-<<<<<<< HEAD
 import {
   ADD_TAG,
   CLEAR_FILTERS,
   LAYOUT_CHANGE,
   QUERY_CHANGE,
-  REMOVE_STARRED,
-  REMOVE_TAG,
   SET_TAGS,
   TOGGLE_SORT,
   TOGGLE_STARRED,
 } from '../reducers/actionTypes';
 import { DashboardQuery, SearchLayout } from '../types';
-=======
-import { ADD_TAG, CLEAR_FILTERS, QUERY_CHANGE, SET_TAGS, TOGGLE_SORT, TOGGLE_STARRED } from '../reducers/actionTypes';
-import { DashboardQuery } from '../types';
->>>>>>> 5211a23f
 import { hasFilters } from '../utils';
 
 export const useSearchQuery = (queryParams: Partial<DashboardQuery>) => {
