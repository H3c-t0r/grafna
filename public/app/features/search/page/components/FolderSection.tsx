--- conflicted
+++ resolved
@@ -70,26 +70,9 @@
       return Promise.resolve([]);
     }
 
-<<<<<<< HEAD
-    const raw = await getGrafanaSearcher().search({ ...query, tags });
-    const v = raw.view.map<DashboardSectionItem>((item) => ({
-      uid: item.uid,
-      title: item.name,
-      url: item.url,
-      uri: item.url,
-      type: item.kind === 'folder' ? DashboardSearchItemType.DashFolder : DashboardSearchItemType.DashDB,
-      id: 666, // do not use me!
-      isStarred: false,
-      tags: item.tags ?? [],
-      folderUid: folderUid || item.location,
-      folderTitle: folderTitle || raw.view.dataFrame.meta?.custom?.locationInfo[item.location].name,
-    }));
-    return v;
-=======
     const childItems = getChildren(section, tags);
 
     return childItems;
->>>>>>> ae830f68
   }, [sectionExpanded, tags]);
 
   const onSectionExpand = () => {
