import { cx } from '@emotion/css';
import React from 'react';
import SVG from 'react-inlinesvg';

import { Field, FieldType, formattedValueToString, getDisplayProcessor, getFieldDisplayName } from '@grafana/data';
import { config, getDataSourceSrv } from '@grafana/runtime';
import { Checkbox, Icon, IconButton, IconName, TagList } from '@grafana/ui';
import appEvents from 'app/core/app_events';
import { PluginIconName } from 'app/features/plugins/admin/types';
import { ShowModalReactEvent } from 'app/types/events';

import { QueryResponse, SearchResultMeta } from '../../service';
import { SelectionChecker, SelectionToggle } from '../selection';

import { ExplainScorePopup } from './ExplainScorePopup';
import { TableColumn } from './SearchResultsTable';

const TYPE_COLUMN_WIDTH = 175;
const DATASOURCE_COLUMN_WIDTH = 200;

export const generateColumns = (
  response: QueryResponse,
  availableWidth: number,
  selection: SelectionChecker | undefined,
  selectionToggle: SelectionToggle | undefined,
  clearSelection: () => void,
  styles: { [key: string]: string },
  onTagSelected: (tag: string) => void,
  onDatasourceChange?: (datasource?: string) => void,
  showingEverything?: boolean
): TableColumn[] => {
  const columns: TableColumn[] = [];
  const access = response.view.fields;
  const uidField = access.uid;
  const kindField = access.kind;
  let sortFieldWith = 0;
  const sortField = (access as any)[response.view.dataFrame.meta?.custom?.sortBy] as Field;
  if (sortField) {
    sortFieldWith = 175;
    if (sortField.type === FieldType.time) {
      sortFieldWith += 25;
    }
    availableWidth -= sortFieldWith; // pre-allocate the space for the last column
<<<<<<< HEAD
=======
  }

  if (access.explain && access.score) {
    availableWidth -= 100; // pre-allocate the space for the last column
>>>>>>> a6b10908
  }

  let width = 50;
  if (selection && selectionToggle) {
    width = 30;
    columns.push({
      id: `column-checkbox`,
      width,
      Header: () => {
        if (selection('*', '*')) {
          return (
            <div className={styles.checkboxHeader}>
              <IconButton name={'check-square' as any} onClick={clearSelection} />
            </div>
          );
        }
        return (
          <div className={styles.checkboxHeader}>
            <Checkbox
              checked={false}
              onChange={(e) => {
                e.stopPropagation();
                e.preventDefault();
                const { view } = response;
                const count = Math.min(view.length, 50);
                for (let i = 0; i < count; i++) {
                  const item = view.get(i);
                  if (item.uid && item.kind) {
                    if (!selection(item.kind, item.uid)) {
                      selectionToggle(item.kind, item.uid);
                    }
                  }
                }
              }}
            />
          </div>
        );
      },
      Cell: (p) => {
        const uid = uidField.values.get(p.row.index);
        const kind = kindField ? kindField.values.get(p.row.index) : 'dashboard'; // HACK for now
        const selected = selection(kind, uid);
        const hasUID = uid != null; // Panels don't have UID! Likely should not be shown on pages with manage options
        return (
          <div {...p.cellProps}>
            <div className={styles.checkbox}>
              <Checkbox
                disabled={!hasUID}
                value={selected && hasUID}
                onChange={(e) => {
                  selectionToggle(kind, uid);
                }}
              />
            </div>
          </div>
        );
      },
      field: uidField,
    });
    availableWidth -= width;
  }

  // Name column
  width = Math.max(availableWidth * 0.2, 300);
  columns.push({
    Cell: (p) => {
      let classNames = cx(styles.nameCellStyle);
      let name = access.name.values.get(p.row.index);
      if (!name?.length) {
        const loading = p.row.index >= response.view.dataFrame.length;
        name = loading ? 'Loading...' : 'Missing title'; // normal for panels
        classNames += ' ' + styles.missingTitleText;
      }
      return (
        <a {...p.cellProps} href={p.userProps.href} className={classNames} title={name}>
          {name}
        </a>
      );
    },
    id: `column-name`,
    field: access.name!,
    Header: () => {
      return <div className={styles.headerNameStyle}>Name</div>;
    },
    width,
  });
  availableWidth -= width;

  width = TYPE_COLUMN_WIDTH;
  columns.push(makeTypeColumn(access.kind, access.panel_type, width, styles));
  availableWidth -= width;

  // Show datasources if we have any
  if (access.ds_uid && onDatasourceChange) {
    width = Math.min(availableWidth / 2.5, DATASOURCE_COLUMN_WIDTH);
    columns.push(
      makeDataSourceColumn(
        access.ds_uid,
        width,
        styles.typeIcon,
        styles.datasourceItem,
        styles.invalidDatasourceItem,
        onDatasourceChange
      )
    );
    availableWidth -= width;
  }

  const showTags = !showingEverything || hasValue(response.view.fields.tags);
  const meta = response.view.dataFrame.meta?.custom as SearchResultMeta;
  if (meta?.locationInfo && availableWidth > 0) {
    width = showTags ? Math.max(availableWidth / 1.75, 300) : availableWidth;
    availableWidth -= width;
    columns.push({
      Cell: (p) => {
        const parts = (access.location?.values.get(p.row.index) ?? '').split('/');
        return (
          <div {...p.cellProps} className={cx(styles.locationCellStyle)}>
            {parts.map((p) => {
              const info = meta.locationInfo[p];
              return info ? (
                <a key={p} href={info.url} className={styles.locationItem}>
                  <Icon name={getIconForKind(info.kind)} /> {info.name}
                </a>
              ) : (
                <span key={p}>{p}</span>
              );
            })}
          </div>
        );
      },
      id: `column-location`,
      field: access.location ?? access.url,
      Header: 'Location',
      width,
    });
  }

  if (availableWidth > 0 && showTags) {
    columns.push(makeTagsColumn(access.tags, availableWidth, styles.tagList, onTagSelected));
  }

  if (sortField && sortFieldWith) {
    const disp = sortField.display ?? getDisplayProcessor({ field: sortField, theme: config.theme2 });
    columns.push({
      Header: () => <div className={styles.sortedHeader}>{getFieldDisplayName(sortField)}</div>,
      Cell: (p) => {
        return (
          <div {...p.cellProps} className={styles.sortedItems}>
            {formattedValueToString(disp(sortField.values.get(p.row.index)))}
          </div>
        );
      },
      id: `column-sort-field`,
      field: sortField,
      width: sortFieldWith,
<<<<<<< HEAD
=======
    });
  }

  if (access.explain && access.score) {
    const vals = access.score.values;
    const showExplainPopup = (row: number) => {
      appEvents.publish(
        new ShowModalReactEvent({
          component: ExplainScorePopup,
          props: {
            name: access.name.values.get(row),
            explain: access.explain.values.get(row),
            frame: response.view.dataFrame,
            row: row,
          },
        })
      );
    };

    columns.push({
      Header: () => <div className={styles.sortedHeader}>Score</div>,
      Cell: (p) => {
        return (
          <div {...p.cellProps} className={styles.explainItem} onClick={() => showExplainPopup(p.row.index)}>
            {vals.get(p.row.index)}
          </div>
        );
      },
      id: `column-score-field`,
      field: access.score,
      width: 100,
>>>>>>> a6b10908
    });
  }

  return columns;
};

function getIconForKind(v: string): IconName {
  if (v === 'dashboard') {
    return 'apps';
  }
  if (v === 'folder') {
    return 'folder';
  }
  return 'question-circle';
}

function hasValue(f: Field): boolean {
  for (let i = 0; i < f.values.length; i++) {
    if (f.values.get(i) != null) {
      return true;
    }
  }
  return false;
}

function makeDataSourceColumn(
  field: Field<string[]>,
  width: number,
  iconClass: string,
  datasourceItemClass: string,
  invalidDatasourceItemClass: string,
  onDatasourceChange: (datasource?: string) => void
): TableColumn {
  const srv = getDataSourceSrv();
  return {
    id: `column-datasource`,
    field,
    Header: 'Data source',
    Cell: (p) => {
      const dslist = field.values.get(p.row.index);
      if (!dslist?.length) {
        return null;
      }
      return (
        <div {...p.cellProps} className={cx(datasourceItemClass)}>
          {dslist.map((v, i) => {
            const settings = srv.getInstanceSettings(v);
            const icon = settings?.meta?.info?.logos?.small;
            if (icon) {
              return (
                <span
                  key={i}
                  onClick={(e) => {
                    e.stopPropagation();
                    e.preventDefault();
                    onDatasourceChange(settings.uid);
                  }}
                >
                  <img src={icon} width={14} height={14} title={settings.type} className={iconClass} />
                  {settings.name}
                </span>
              );
            }
            return (
              <span className={invalidDatasourceItemClass} key={i}>
                {v}
              </span>
            );
          })}
        </div>
      );
    },
    width,
  };
}

function makeTypeColumn(
  kindField: Field<string>,
  typeField: Field<string>,
  width: number,
  styles: Record<string, string>
): TableColumn {
  return {
    id: `column-type`,
    field: kindField ?? typeField,
    Header: 'Type',
    Cell: (p) => {
      const i = p.row.index;
      const kind = kindField?.values.get(i) ?? 'dashboard';
      let icon = 'public/img/icons/unicons/apps.svg';
      let txt = 'Dashboard';
      if (kind) {
        txt = kind;
        switch (txt) {
          case 'dashboard':
            txt = 'Dashboard';
            break;

          case 'folder':
            icon = 'public/img/icons/unicons/folder.svg';
            txt = 'Folder';
            break;

          case 'panel':
            icon = `public/img/icons/unicons/${PluginIconName.panel}.svg`;
            const type = typeField.values.get(i);
            if (type) {
              txt = type;
              const info = config.panels[txt];
              if (info?.name) {
                txt = info.name;
              } else {
                switch (type) {
                  case 'row':
                    txt = 'Row';
                    icon = `public/img/icons/unicons/bars.svg`;
                    break;
                  case 'singlestat': // auto-migration
                    txt = 'Singlestat';
                    break;
                  default:
                    icon = `public/img/icons/unicons/question.svg`; // plugin not found
                }
              }
            }
            break;
        }
      }
      return (
        <div {...p.cellProps} className={styles.typeText}>
          <SVG src={icon} width={14} height={14} title={txt} className={styles.typeIcon} />
          {txt}
        </div>
      );
    },
    width,
  };
}

function makeTagsColumn(
  field: Field<string[]>,
  width: number,
  tagListClass: string,
  onTagSelected: (tag: string) => void
): TableColumn {
  return {
    Cell: (p) => {
      const tags = field.values.get(p.row.index);
      return tags ? (
        <div {...p.cellProps}>
          <TagList className={tagListClass} tags={tags} onClick={onTagSelected} />
        </div>
      ) : null;
    },
    id: `column-tags`,
    field: field,
    Header: 'Tags',
    width,
  };
}<|MERGE_RESOLUTION|>--- conflicted
+++ resolved
@@ -41,13 +41,10 @@
       sortFieldWith += 25;
     }
     availableWidth -= sortFieldWith; // pre-allocate the space for the last column
-<<<<<<< HEAD
-=======
   }
 
   if (access.explain && access.score) {
     availableWidth -= 100; // pre-allocate the space for the last column
->>>>>>> a6b10908
   }
 
   let width = 50;
@@ -204,8 +201,6 @@
       id: `column-sort-field`,
       field: sortField,
       width: sortFieldWith,
-<<<<<<< HEAD
-=======
     });
   }
 
@@ -237,7 +232,6 @@
       id: `column-score-field`,
       field: access.score,
       width: 100,
->>>>>>> a6b10908
     });
   }
 
