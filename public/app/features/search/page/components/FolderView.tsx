import { css } from '@emotion/css';
import React from 'react';
import { useAsync } from 'react-use';

import { GrafanaTheme2 } from '@grafana/data';
import { selectors } from '@grafana/e2e-selectors';
import { getBackendSrv } from '@grafana/runtime';
<<<<<<< HEAD
import { Spinner, useStyles2 } from '@grafana/ui';
import { contextSrv } from 'app/core/core';
import impressionSrv from 'app/core/services/impression_srv';
=======
import { Alert, Spinner, useStyles2 } from '@grafana/ui';
>>>>>>> 82e32447

import { contextSrv } from '../../../../core/services/context_srv';
import impressionSrv from '../../../../core/services/impression_srv';
import { GENERAL_FOLDER_UID } from '../../constants';
import { getGrafanaSearcher } from '../../service';
import { SearchResultsProps } from '../components/SearchResultsTable';

import { DashboardSection, FolderSection } from './FolderSection';

type Props = Pick<SearchResultsProps, 'selection' | 'selectionToggle' | 'onTagSelected' | 'onClickItem'> & {
  tags?: string[];
  hidePseudoFolders?: boolean;
};
export const FolderView = ({
  selection,
  selectionToggle,
  onTagSelected,
  tags,
  hidePseudoFolders,
  onClickItem,
}: Props) => {
  const styles = useStyles2(getStyles);

  const results = useAsync(async () => {
    const folders: DashboardSection[] = [];
    if (!hidePseudoFolders) {
      if (contextSrv.isSignedIn) {
        const stars = await getBackendSrv().get('api/user/stars');
        if (stars.length > 0) {
          folders.push({ title: 'Starred', icon: 'star', kind: 'query-star', uid: '__starred', itemsUIDs: stars });
        }
      }

      const ids = impressionSrv.getDashboardOpened();
      if (ids.length) {
        const itemsUIDs = await getBackendSrv().get(`/api/dashboards/ids/${ids.slice(0, 30).join(',')}`);
        if (itemsUIDs.length) {
<<<<<<< HEAD
          folders.push({ title: 'Recent', icon: 'clock', kind: 'query-recent', uid: '__recent', itemsUIDs });
=======
          folders.push({ title: 'Recent', icon: 'clock-nine', kind: 'query-recent', uid: '__recent', itemsUIDs });
>>>>>>> 82e32447
        }
      }
    }
    folders.push({ title: 'General', url: '/dashboards', kind: 'folder', uid: GENERAL_FOLDER_UID });

    const rsp = await getGrafanaSearcher().search({
      query: '*',
      kind: ['folder'],
    });
    for (const row of rsp.view) {
      folders.push({
        title: row.name,
        url: row.url,
        uid: row.uid,
        kind: row.kind,
      });
    }

    return folders;
  }, []);

  const renderResults = () => {
    if (results.loading) {
      return <Spinner className={styles.spinner} />;
    } else if (!results.value) {
      return <Alert className={styles.error} title={results.error ? results.error.message : 'Something went wrong'} />;
    } else {
      return results.value.map((section) => (
        <div data-testid={selectors.components.Search.sectionV2} className={styles.section} key={section.title}>
          {section.title && (
            <FolderSection
              selection={selection}
              selectionToggle={selectionToggle}
              onTagSelected={onTagSelected}
              section={section}
              tags={tags}
              onClickItem={onClickItem}
            />
          )}
        </div>
      ));
    }
  };

  return <div className={styles.wrapper}>{renderResults()}</div>;
};

const getStyles = (theme: GrafanaTheme2) => {
  return {
    wrapper: css`
      display: flex;
      flex-direction: column;
      overflow: auto;

      > ul {
        list-style: none;
      }

      border: solid 1px ${theme.v1.colors.border2};
    `,
    section: css`
      display: flex;
      flex-direction: column;
      background: ${theme.v1.colors.panelBg};

      &:not(:last-child) {
        border-bottom: solid 1px ${theme.v1.colors.border2};
      }
<<<<<<< HEAD
    `,
    sectionItems: css`
      margin: 0 24px 0 32px;
=======
>>>>>>> 82e32447
    `,
    spinner: css`
      align-items: center;
      display: flex;
      justify-content: center;
      min-height: 100px;
    `,
    error: css`
      margin: ${theme.spacing(4)} auto;
    `,
  };
};<|MERGE_RESOLUTION|>--- conflicted
+++ resolved
@@ -5,13 +5,7 @@
 import { GrafanaTheme2 } from '@grafana/data';
 import { selectors } from '@grafana/e2e-selectors';
 import { getBackendSrv } from '@grafana/runtime';
-<<<<<<< HEAD
-import { Spinner, useStyles2 } from '@grafana/ui';
-import { contextSrv } from 'app/core/core';
-import impressionSrv from 'app/core/services/impression_srv';
-=======
 import { Alert, Spinner, useStyles2 } from '@grafana/ui';
->>>>>>> 82e32447
 
 import { contextSrv } from '../../../../core/services/context_srv';
 import impressionSrv from '../../../../core/services/impression_srv';
@@ -49,11 +43,7 @@
       if (ids.length) {
         const itemsUIDs = await getBackendSrv().get(`/api/dashboards/ids/${ids.slice(0, 30).join(',')}`);
         if (itemsUIDs.length) {
-<<<<<<< HEAD
-          folders.push({ title: 'Recent', icon: 'clock', kind: 'query-recent', uid: '__recent', itemsUIDs });
-=======
           folders.push({ title: 'Recent', icon: 'clock-nine', kind: 'query-recent', uid: '__recent', itemsUIDs });
->>>>>>> 82e32447
         }
       }
     }
@@ -122,12 +112,6 @@
       &:not(:last-child) {
         border-bottom: solid 1px ${theme.v1.colors.border2};
       }
-<<<<<<< HEAD
-    `,
-    sectionItems: css`
-      margin: 0 24px 0 32px;
-=======
->>>>>>> 82e32447
     `,
     spinner: css`
       align-items: center;
