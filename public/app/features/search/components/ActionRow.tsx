import React, { Dispatch, FC, SetStateAction } from 'react';
import { css } from 'emotion';
import { HorizontalGroup, RadioButtonGroup, stylesFactory, useTheme, Checkbox } from '@grafana/ui';
import { GrafanaTheme, SelectableValue } from '@grafana/data';
import { SortPicker } from 'app/core/components/Select/SortPicker';
import { TagFilter } from 'app/core/components/TagFilter/TagFilter';
import { SearchSrv } from 'app/core/services/search_srv';
import { DashboardQuery, SearchLayout } from '../types';

<<<<<<< HEAD
const starredFilterOptions = [
  { label: 'Yes', value: true },
  { label: 'No', value: false },
];

export const layoutOptions = [
  { label: 'Folders', value: SearchLayout.Folders, icon: 'folder' },
  { label: 'List', value: SearchLayout.List, icon: 'list-ul' },
];

=======
>>>>>>> 5211a23f
const searchSrv = new SearchSrv();

type onSelectChange = (value: SelectableValue) => void;
interface Props {
  onLayoutChange: Dispatch<SetStateAction<string>>;
  onSortChange: onSelectChange;
  onStarredFilterChange?: onSelectChange;
  onTagFilterChange: onSelectChange;
  query: DashboardQuery;
  showStarredFilter?: boolean;
  hideLayout?: boolean;
}

export const ActionRow: FC<Props> = ({
  onLayoutChange,
  onSortChange,
  onStarredFilterChange = () => {},
  onTagFilterChange,
  query,
  showStarredFilter,
  hideLayout,
}) => {
  const theme = useTheme();
  const styles = getStyles(theme);

  return (
    <div className={styles.actionRow}>
<<<<<<< HEAD
      <HorizontalGroup spacing="md" width="100%">
        {!hideLayout ? (
          <RadioButtonGroup options={layoutOptions} onChange={onLayoutChange} value={query.layout} />
        ) : null}
=======
      <HorizontalGroup spacing="md">
        {!hideLayout ? <RadioButtonGroup options={layoutOptions} onChange={onLayoutChange} value={layout} /> : null}
>>>>>>> 5211a23f
        <SortPicker onChange={onSortChange} value={query.sort} />
      </HorizontalGroup>
      <HorizontalGroup spacing="md" width="auto">
        {showStarredFilter && <Checkbox label="Filter by starred" onChange={onStarredFilterChange} />}
        <TagFilter
          placeholder="Filter by tag"
          tags={query.tag}
          tagOptions={searchSrv.getDashboardTags}
          onChange={onTagFilterChange}
        />
      </HorizontalGroup>
    </div>
  );
};

ActionRow.displayName = 'ActionRow';

const getStyles = stylesFactory((theme: GrafanaTheme) => {
  return {
    actionRow: css`
      display: none;

      @media only screen and (min-width: ${theme.breakpoints.md}) {
        display: flex;
        justify-content: space-between;
        align-items: center;
        padding: ${theme.spacing.md} 0;
        width: 100%;
      }
    `,
  };
});<|MERGE_RESOLUTION|>--- conflicted
+++ resolved
@@ -7,19 +7,11 @@
 import { SearchSrv } from 'app/core/services/search_srv';
 import { DashboardQuery, SearchLayout } from '../types';
 
-<<<<<<< HEAD
-const starredFilterOptions = [
-  { label: 'Yes', value: true },
-  { label: 'No', value: false },
-];
-
 export const layoutOptions = [
   { label: 'Folders', value: SearchLayout.Folders, icon: 'folder' },
   { label: 'List', value: SearchLayout.List, icon: 'list-ul' },
 ];
 
-=======
->>>>>>> 5211a23f
 const searchSrv = new SearchSrv();
 
 type onSelectChange = (value: SelectableValue) => void;
@@ -47,15 +39,10 @@
 
   return (
     <div className={styles.actionRow}>
-<<<<<<< HEAD
       <HorizontalGroup spacing="md" width="100%">
         {!hideLayout ? (
           <RadioButtonGroup options={layoutOptions} onChange={onLayoutChange} value={query.layout} />
         ) : null}
-=======
-      <HorizontalGroup spacing="md">
-        {!hideLayout ? <RadioButtonGroup options={layoutOptions} onChange={onLayoutChange} value={layout} /> : null}
->>>>>>> 5211a23f
         <SortPicker onChange={onSortChange} value={query.sort} />
       </HorizontalGroup>
       <HorizontalGroup spacing="md" width="auto">
