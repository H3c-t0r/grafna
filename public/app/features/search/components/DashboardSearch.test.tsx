--- conflicted
+++ resolved
@@ -95,15 +95,9 @@
     locationService.push('/');
     setup();
 
-<<<<<<< HEAD
-    const section = await screen.findAllByTestId('Search section');
-    expect(section).toHaveLength(2);
-    expect(screen.getAllByTestId('Search items')).toHaveLength(1);
-=======
     const section = await screen.findAllByTestId(selectors.components.Search.sectionV2);
     expect(section).toHaveLength(2);
     expect(screen.getAllByTestId(selectors.components.Search.itemsV2)).toHaveLength(1);
->>>>>>> 0ee0a0b7
   });
 
   it('should call search with selected tags', async () => {
