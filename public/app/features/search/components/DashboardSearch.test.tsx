--- conflicted
+++ resolved
@@ -125,11 +125,7 @@
   });
 
   it('should call search api with provided search params', async () => {
-<<<<<<< HEAD
-    locationService.partial({ query: 'test query', tag: ['tag1'], sort: { value: 'asc' } });
-=======
     locationService.partial({ query: 'test query', tag: ['tag1'], sort: 'asc' });
->>>>>>> 513d4dc9
     setup({});
 
     await waitFor(() => {
