--- conflicted
+++ resolved
@@ -53,16 +53,8 @@
       className={cx(styles.wrapper, { [styles.selected]: item.selected })}
     >
       <SearchCheckbox editable={editable} checked={item.checked} onClick={toggleItem} />
-<<<<<<< HEAD
-      <Icon className={styles.icon} name="apps" size="lg" />
-      <div className={styles.body} onClick={onItemClick}>
-        <span>{item.title}</span>
-        <span className={styles.folderTitle}>{item.folderTitle}</span>
-      </div>
-      <TagList tags={item.tags} onClick={tagSelected} className={styles.tags} />
-=======
       <a href={item.url} className={styles.link}>
-        <Icon className={styles.icon} name="apps" />
+        <Icon className={styles.icon} name="apps" size="lg" />
         <div className={styles.body} onClick={onItemClick}>
           <span>{item.title}</span>
           <span className={styles.folderTitle}>{item.folderTitle}</span>
@@ -71,7 +63,6 @@
           <TagList tags={item.tags} onClick={tagSelected} className={styles.tags} />
         </span>
       </a>
->>>>>>> 2d48bb89
     </li>
   );
 };
