--- conflicted
+++ resolved
@@ -11,11 +11,7 @@
 import { SearchResultsFilter } from './SearchResultsFilter';
 import { SearchResults } from './SearchResults';
 import { DashboardActions } from './DashboardActions';
-<<<<<<< HEAD
 import { SearchField } from './SearchField';
-=======
-import { useSearchLayout } from '../hooks/useSearchLayout';
->>>>>>> 5211a23f
 import { SearchLayout } from '../types';
 import { FilterInput } from 'app/core/components/FilterInput/FilterInput';
 
@@ -100,67 +96,6 @@
           />
           <DashboardActions isEditor={isEditor} canEdit={hasEditPermissionInFolders || canSave} folderId={folderId} />
         </HorizontalGroup>
-<<<<<<< HEAD
-
-        {hasFilters && (
-          <HorizontalGroup>
-            <div className="gf-form-inline">
-              {query.tag.length > 0 && (
-                <div className="gf-form">
-                  <label className="gf-form-label width-4">Tags</label>
-                  <TagList tags={query.tag} onClick={onTagRemove} />
-                </div>
-              )}
-              {query.starred && (
-                <div className="gf-form">
-                  <label className="gf-form-label">
-                    <a className="pointer" onClick={onRemoveStarred}>
-                      <Icon name="check" />
-                      Starred
-                    </a>
-                  </label>
-                </div>
-              )}
-              {query.sort && (
-                <div className="gf-form">
-                  <label className="gf-form-label">
-                    <a className="pointer" onClick={() => onSortChange(null)}>
-                      Sort: {query.sort.label}
-                    </a>
-                  </label>
-                </div>
-              )}
-              <div className="gf-form">
-                <label className="gf-form-label">
-                  <a className="pointer" onClick={onClearFilters}>
-                    <Icon name="times" />
-                    &nbsp;Clear
-                  </a>
-                </label>
-              </div>
-            </div>
-          </HorizontalGroup>
-        )}
-      </div>
-
-      <div className={styles.results}>
-        {results?.length > 0 && (
-          <SearchResultsFilter
-            allChecked={allChecked}
-            canDelete={canDelete}
-            canMove={canMove}
-            deleteItem={onItemDelete}
-            moveTo={onMoveTo}
-            onToggleAllChecked={onToggleAllChecked}
-            onStarredFilterChange={onStarredFilterChange}
-            onSortChange={onSortChange}
-            onTagFilterChange={onTagFilterChange}
-            query={query}
-            hideLayout={!!folderUid}
-            onLayoutChange={onLayoutChange}
-          />
-        )}
-=======
       </div>
 
       <div className={styles.results}>
@@ -175,11 +110,9 @@
           onSortChange={onSortChange}
           onTagFilterChange={onTagFilterChange}
           query={query}
-          layout={layout}
           hideLayout={!!folderUid}
           onLayoutChange={onLayoutChange}
         />
->>>>>>> 5211a23f
         <SearchResults
           loading={loading}
           results={results}
