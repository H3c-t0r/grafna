import React, { FC, memo } from 'react';
import { useAsync } from 'react-use';
import { connect, MapStateToProps } from 'react-redux';
import { NavModel, locationUtil } from '@grafana/data';
import { getLocationSrv } from '@grafana/runtime';
import { StoreState } from 'app/types';
import { getNavModel } from 'app/core/selectors/navModel';
import { getRouteParams, getUrl } from 'app/core/selectors/location';
import Page from 'app/core/components/Page/Page';
import { loadFolderPage } from '../loaders';
import { ManageDashboards } from './ManageDashboards';

interface Props {
  navModel: NavModel;
  uid?: string;
  url: string;
}

export const DashboardListPage: FC<Props> = memo(({ navModel, uid, url }) => {
  const { loading, value } = useAsync(() => {
<<<<<<< HEAD
    // Do not make api call on route change
    if (uid && url.startsWith('/dashboards')) {
      return backendSrv.getFolderByUid(uid).then((folder: any) => {
        const url = locationUtil.stripBaseFromUrl(folder.url);
=======
    if (!uid) {
      return Promise.resolve({ pageNavModel: navModel });
    }
    return loadFolderPage(uid, 'manage-folder-dashboards').then(({ folder, model }) => {
      const url = locationUtil.stripBaseFromUrl(folder.url);
>>>>>>> c0fe5654

      if (url !== location.pathname) {
        getLocationSrv().update({ path: url });
      }

      return { id: folder.id, pageNavModel: { ...navModel, ...model } };
    });
  }, [uid]);

  return (
    <Page navModel={value?.pageNavModel}>
      <Page.Contents isLoading={loading}>
        <ManageDashboards folderUid={uid} folderId={value?.id} />
      </Page.Contents>
    </Page>
  );
});

const mapStateToProps: MapStateToProps<Props, {}, StoreState> = state => {
  return {
    navModel: getNavModel(state.navIndex, 'manage-dashboards'),
    uid: getRouteParams(state.location).uid as string | undefined,
    url: getUrl(state.location),
  };
};

export default connect(mapStateToProps)(DashboardListPage);<|MERGE_RESOLUTION|>--- conflicted
+++ resolved
@@ -18,21 +18,14 @@
 
 export const DashboardListPage: FC<Props> = memo(({ navModel, uid, url }) => {
   const { loading, value } = useAsync(() => {
-<<<<<<< HEAD
-    // Do not make api call on route change
-    if (uid && url.startsWith('/dashboards')) {
-      return backendSrv.getFolderByUid(uid).then((folder: any) => {
-        const url = locationUtil.stripBaseFromUrl(folder.url);
-=======
-    if (!uid) {
+    if (!uid && url.startsWith('/dashboards')) {
       return Promise.resolve({ pageNavModel: navModel });
     }
     return loadFolderPage(uid, 'manage-folder-dashboards').then(({ folder, model }) => {
-      const url = locationUtil.stripBaseFromUrl(folder.url);
->>>>>>> c0fe5654
+      const path = locationUtil.stripBaseFromUrl(folder.url);
 
-      if (url !== location.pathname) {
-        getLocationSrv().update({ path: url });
+      if (path !== location.pathname) {
+        getLocationSrv().update({ path });
       }
 
       return { id: folder.id, pageNavModel: { ...navModel, ...model } };
