--- conflicted
+++ resolved
@@ -5,11 +5,7 @@
 
 import { NavModel, locationUtil } from '@grafana/data';
 import { locationService } from '@grafana/runtime';
-<<<<<<< HEAD
-import Page from 'app/core/components/Page/Page';
-=======
 import { Page } from 'app/core/components/Page/Page';
->>>>>>> a6b10908
 import { getNavModel } from 'app/core/selectors/navModel';
 import { FolderDTO, StoreState } from 'app/types';
 
