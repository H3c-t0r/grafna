--- conflicted
+++ resolved
@@ -1,19 +1,13 @@
 import { css } from '@emotion/css';
 import React, { FC } from 'react';
-<<<<<<< HEAD
-import { DeleteButton, Icon, IconName, Tooltip, useTheme2 } from '@grafana/ui';
-import { dateTimeFormat, GrafanaTheme2, TimeZone } from '@grafana/data';
-=======
 
 import { dateTimeFormat, GrafanaTheme2, TimeZone } from '@grafana/data';
 import { config } from '@grafana/runtime';
 import { Button, DeleteButton, HorizontalGroup, Icon, IconName, Tooltip, useTheme2 } from '@grafana/ui';
 import { contextSrv } from 'app/core/core';
 import { AccessControlAction } from 'app/types';
->>>>>>> 0ca4ccfa
 
 import { ApiKey } from '../../types';
-import { css } from '@emotion/css';
 
 interface Props {
   apiKeys: ApiKey[];
@@ -22,11 +16,7 @@
   onMigrate: (apiKey: ApiKey) => void;
 }
 
-<<<<<<< HEAD
-export const ApiKeysTable: FC<Props> = ({ apiKeys, timeZone, onDelete }) => {
-=======
 export const ApiKeysTable: FC<Props> = ({ apiKeys, timeZone, onDelete, onMigrate }) => {
->>>>>>> 0ca4ccfa
   const theme = useTheme2();
   const styles = getStyles(theme);
 
@@ -48,19 +38,6 @@
               <tr key={key.id} className={styles.tableRow(isExpired)}>
                 <td>{key.name}</td>
                 <td>{key.role}</td>
-<<<<<<< HEAD
-                <td>
-                  {formatDate(key.expiration, timeZone)}
-                  {isExpired && (
-                    <span className={styles.tooltipContainer}>
-                      <Tooltip content="This API key has expired.">
-                        <Icon name={'exclamation-triangle' as IconName} />
-                      </Tooltip>
-                    </span>
-                  )}
-                </td>
-=======
->>>>>>> 0ca4ccfa
                 <td>
                   {formatDate(key.expiration, timeZone)}
                   {isExpired && (
