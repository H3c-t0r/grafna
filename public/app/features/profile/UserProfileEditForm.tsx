--- conflicted
+++ resolved
@@ -1,10 +1,6 @@
 import React, { PureComponent, ChangeEvent, MouseEvent } from 'react';
-<<<<<<< HEAD
-import { Button, FormLabel, Input, Tooltip, Icon } from '@grafana/ui';
-=======
-import { Button, FormLabel, LegacyForms, Tooltip } from '@grafana/ui';
+import { Button, FormLabel, LegacyForms, Tooltip, Icon } from '@grafana/ui';
 const { Input } = LegacyForms;
->>>>>>> 2d48bb89
 import { User } from 'app/types';
 import config from 'app/core/config';
 import { ProfileUpdateFields } from 'app/core/utils/UserProvider';
