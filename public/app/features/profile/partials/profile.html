<page-header model="ctrl.navModel"></page-header>

<div class="page-container page-body">
<<<<<<< HEAD
  <react-profile-wrapper></react-profile-wrapper>
=======
  <h3 class="page-sub-heading">User Profile</h3>

  <form name="ctrl.userForm" class="gf-form-group">
    <div class="gf-form max-width-30">
      <span class="gf-form-label width-8">Name</span>
      <input class="gf-form-input max-width-22" type="text" required ng-model="ctrl.user.name" />
    </div>
    <div class="gf-form max-width-30">
      <span class="gf-form-label width-8">Email</span>
      <input
        class="gf-form-input max-width-22"
        type="email"
        ng-readonly="ctrl.readonlyLoginFields"
        required
        ng-model="ctrl.user.email"
      />
      <i
        ng-if="ctrl.readonlyLoginFields"
        class="fa fa-lock gf-form-icon--right-absolute"
        bs-tooltip="'Login Details Locked - managed in another system.'"
      ></i>
    </div>
    <div class="gf-form max-width-30">
      <span class="gf-form-label width-8">Username</span>
      <input
        class="gf-form-input max-width-22"
        type="text"
        ng-readonly="ctrl.readonlyLoginFields"
        required
        ng-model="ctrl.user.login"
      />
      <i
        ng-if="ctrl.readonlyLoginFields"
        class="fa fa-lock gf-form-icon--right-absolute"
        bs-tooltip="'Login Details Locked - managed in another system.'"
      ></i>
    </div>
    <div class="gf-form-button-row">
      <button type="submit" class="btn btn-primary" ng-click="ctrl.update()">Save</button>
    </div>
  </form>

  <prefs-control resource-uri="'user'"></prefs-control>
>>>>>>> 25506829

  <h3 class="page-heading" ng-show="ctrl.showTeamsList">Teams</h3>
  <div class="gf-form-group" ng-show="ctrl.showTeamsList">
    <table class="filter-table form-inline">
      <thead>
        <tr>
          <th></th>
          <th>Name</th>
          <th>Email</th>
          <th>Members</th>
        </tr>
      </thead>
      <tbody>
        <tr ng-repeat="team in ctrl.teams">
          <td class="width-4 text-center"><img class="filter-table__avatar" ng-src="{{ team.avatarUrl }}" /></td>
          <td>{{ team.name }}</td>
          <td>{{ team.email }}</td>
          <td>{{ team.memberCount }}</td>
        </tr>
      </tbody>
    </table>
  </div>

  <h3 class="page-heading" ng-show="ctrl.showOrgsList">Organizations</h3>
  <div class="gf-form-group" ng-show="ctrl.showOrgsList">
    <table class="filter-table form-inline">
      <thead>
        <tr>
          <th>Name</th>
          <th>Role</th>
          <th></th>
        </tr>
      </thead>
      <tbody>
        <tr ng-repeat="org in ctrl.orgs">
          <td>{{ org.name }}</td>
          <td>{{ org.role }}</td>
          <td class="text-right">
            <span class="btn btn-primary btn-small" ng-show="org.orgId === contextSrv.user.orgId">
              Current
            </span>
            <a
              ng-click="ctrl.setUsingOrg(org)"
              class="btn btn-inverse btn-small"
              ng-show="org.orgId !== contextSrv.user.orgId"
            >
              Select
            </a>
          </td>
        </tr>
      </tbody>
    </table>
  </div>

  <h3 class="page-heading">Sessions</h3>
  <div class="gf-form-group">
    <table class="filter-table form-inline">
      <thead>
        <tr>
          <th>Last seen</th>
          <th>Logged on</th>
          <th>IP address</th>
          <th>Browser &amp; OS</th>
          <th></th>
        </tr>
      </thead>
      <tbody>
        <tr ng-repeat="session in ctrl.sessions">
          <td ng-if="session.isActive">Now</td>
          <td ng-if="!session.isActive">{{ session.seenAt }}</td>
          <td>{{ session.createdAt }}</td>
          <td>{{ session.clientIp }}</td>
          <td>{{ session.browser }} on {{ session.os }} {{ session.osVersion }}</td>
          <td>
            <button class="btn btn-danger btn-small" ng-click="ctrl.revokeUserSession(session.id)">
              <i class="fa fa-power-off"></i>
            </button>
          </td>
        </tr>
      </tbody>
    </table>
  </div>
</div><|MERGE_RESOLUTION|>--- conflicted
+++ resolved
@@ -1,53 +1,7 @@
 <page-header model="ctrl.navModel"></page-header>
 
 <div class="page-container page-body">
-<<<<<<< HEAD
   <react-profile-wrapper></react-profile-wrapper>
-=======
-  <h3 class="page-sub-heading">User Profile</h3>
-
-  <form name="ctrl.userForm" class="gf-form-group">
-    <div class="gf-form max-width-30">
-      <span class="gf-form-label width-8">Name</span>
-      <input class="gf-form-input max-width-22" type="text" required ng-model="ctrl.user.name" />
-    </div>
-    <div class="gf-form max-width-30">
-      <span class="gf-form-label width-8">Email</span>
-      <input
-        class="gf-form-input max-width-22"
-        type="email"
-        ng-readonly="ctrl.readonlyLoginFields"
-        required
-        ng-model="ctrl.user.email"
-      />
-      <i
-        ng-if="ctrl.readonlyLoginFields"
-        class="fa fa-lock gf-form-icon--right-absolute"
-        bs-tooltip="'Login Details Locked - managed in another system.'"
-      ></i>
-    </div>
-    <div class="gf-form max-width-30">
-      <span class="gf-form-label width-8">Username</span>
-      <input
-        class="gf-form-input max-width-22"
-        type="text"
-        ng-readonly="ctrl.readonlyLoginFields"
-        required
-        ng-model="ctrl.user.login"
-      />
-      <i
-        ng-if="ctrl.readonlyLoginFields"
-        class="fa fa-lock gf-form-icon--right-absolute"
-        bs-tooltip="'Login Details Locked - managed in another system.'"
-      ></i>
-    </div>
-    <div class="gf-form-button-row">
-      <button type="submit" class="btn btn-primary" ng-click="ctrl.update()">Save</button>
-    </div>
-  </form>
-
-  <prefs-control resource-uri="'user'"></prefs-control>
->>>>>>> 25506829
 
   <h3 class="page-heading" ng-show="ctrl.showTeamsList">Teams</h3>
   <div class="gf-form-group" ng-show="ctrl.showTeamsList">
