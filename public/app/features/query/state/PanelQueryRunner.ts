import { cloneDeep } from 'lodash';
import { MonoTypeOperatorFunction, Observable, of, ReplaySubject, Unsubscribable } from 'rxjs';
import { map, mergeMap } from 'rxjs/operators';

import {
  applyFieldOverrides,
  compareArrayValues,
  compareDataFrameStructures,
  CoreApp,
  DataConfigSource,
  DataFrame,
  DataQuery,
  DataQueryRequest,
  DataSourceApi,
  DataSourceJsonData,
  DataSourceRef,
  DataTransformerConfig,
  getDefaultTimeRange,
  LoadingState,
  PanelData,
  rangeUtil,
  ScopedVars,
  TimeRange,
  TimeZone,
  toDataFrame,
  transformDataFrame,
} from '@grafana/data';
import { getTemplateSrv } from '@grafana/runtime';
import { ExpressionDatasourceRef } from '@grafana/runtime/src/utils/DataSourceWithBackend';
import { StreamingDataFrame } from 'app/features/live/data/StreamingDataFrame';
import { isStreamingDataFrame } from 'app/features/live/data/utils';
import { getDatasourceSrv } from 'app/features/plugins/datasource_srv';

import { isSharedDashboardQuery, runSharedRequest } from '../../../plugins/datasource/dashboard';
import { PublicDashboardDataSource } from '../../dashboard/services/PublicDashboardDataSource';
import { PanelModel } from '../../dashboard/state';

import { getDashboardQueryRunner } from './DashboardQueryRunner/DashboardQueryRunner';
import { mergePanelAndDashData } from './mergePanelAndDashData';
import { preProcessPanelData, runRequest } from './runRequest';

export interface QueryRunnerOptions<
  TQuery extends DataQuery = DataQuery,
  TOptions extends DataSourceJsonData = DataSourceJsonData
> {
  datasource: DataSourceRef | DataSourceApi<TQuery, TOptions> | null;
  queries: TQuery[];
  panelId?: number;
  dashboardId?: number;
  publicDashboardAccessToken?: string;
  timezone: TimeZone;
  timeRange: TimeRange;
  timeInfo?: string; // String description of time range for display
  maxDataPoints: number;
  minInterval: string | undefined | null;
  scopedVars?: ScopedVars;
  cacheTimeout?: string | null;
  transformations?: DataTransformerConfig[];
}

let counter = 100;

export function getNextRequestId() {
  return 'Q' + counter++;
}

export interface GetDataOptions {
  withTransforms: boolean;
  withFieldConfig: boolean;
}

export class PanelQueryRunner {
  private subject: ReplaySubject<PanelData>;
  private subscription?: Unsubscribable;
  private lastResult?: PanelData;
  private dataConfigSource: DataConfigSource;
  private lastRequest?: DataQueryRequest;

  constructor(dataConfigSource: DataConfigSource) {
    this.subject = new ReplaySubject(1);
    this.dataConfigSource = dataConfigSource;
  }

  /**
   * Returns an observable that subscribes to the shared multi-cast subject (that reply last result).
   */
  getData(options: GetDataOptions): Observable<PanelData> {
    const { withFieldConfig, withTransforms } = options;
    let structureRev = 1;
    let lastData: DataFrame[] = [];
    let isFirstPacket = true;
    let lastConfigRev = -1;

    if (this.dataConfigSource.snapshotData) {
      const snapshotPanelData: PanelData = {
        state: LoadingState.Done,
        series: this.dataConfigSource.snapshotData.map((v) => toDataFrame(v)),
        timeRange: getDefaultTimeRange(), // Don't need real time range for snapshots
      };
      return of(snapshotPanelData);
    }

    return this.subject.pipe(
      this.getTransformationsStream(withTransforms),
      map((data: PanelData) => {
        let processedData = data;
        let streamingPacketWithSameSchema = false;

        if (withFieldConfig && data.series?.length) {
          if (lastConfigRev === this.dataConfigSource.configRev) {
            const streamingDataFrame = data.series.find((data) => isStreamingDataFrame(data)) as
              | StreamingDataFrame
              | undefined;

            if (
              streamingDataFrame &&
              !streamingDataFrame.packetInfo.schemaChanged &&
              // TODO: remove the condition below after fixing
              // https://github.com/grafana/grafana/pull/41492#issuecomment-970281430
              lastData[0].fields.length === streamingDataFrame.fields.length
            ) {
              processedData = {
                ...processedData,
                series: lastData.map((frame, frameIndex) => ({
                  ...frame,
                  length: data.series[frameIndex].length,
                  fields: frame.fields.map((field, fieldIndex) => ({
                    ...field,
                    values: data.series[frameIndex].fields[fieldIndex].values,
                    state: {
                      ...field.state,
                      calcs: undefined,
                      range: undefined,
                    },
                  })),
                })),
              };

              streamingPacketWithSameSchema = true;
            }
          }

          // Apply field defaults and overrides
          let fieldConfig = this.dataConfigSource.getFieldOverrideOptions();

          if (fieldConfig != null && (isFirstPacket || !streamingPacketWithSameSchema)) {
            lastConfigRev = this.dataConfigSource.configRev!;
            processedData = {
              ...processedData,
              series: applyFieldOverrides({
                timeZone: data.request?.timezone ?? 'browser',
                data: processedData.series,
                ...fieldConfig!,
              }),
            };
            isFirstPacket = false;
          }
        }

        if (
          !streamingPacketWithSameSchema &&
          !compareArrayValues(lastData, processedData.series, compareDataFrameStructures)
        ) {
          structureRev++;
        }
        lastData = processedData.series;

        return { ...processedData, structureRev };
      })
    );
  }

  private getTransformationsStream = (withTransforms: boolean): MonoTypeOperatorFunction<PanelData> => {
    return (inputStream) =>
      inputStream.pipe(
        mergeMap((data) => {
          if (!withTransforms) {
            return of(data);
          }

          const transformations = this.dataConfigSource.getTransformations();

          if (!transformations || transformations.length === 0) {
            return of(data);
          }

          const replace = (option: string): string => {
            return getTemplateSrv().replace(option, data?.request?.scopedVars);
          };
          transformations.forEach((transform: any) => {
            transform.replace = replace;
          });

          return transformDataFrame(transformations, data.series).pipe(map((series) => ({ ...data, series })));
        })
      );
  };

  async run(options: QueryRunnerOptions) {
    const {
      queries,
      timezone,
      datasource,
      panelId,
      dashboardId,
      publicDashboardAccessToken,
      timeRange,
      timeInfo,
      cacheTimeout,
      maxDataPoints,
      scopedVars,
      minInterval,
    } = options;

    if (isSharedDashboardQuery(datasource)) {
      this.pipeToSubject(runSharedRequest(options), panelId);
      return;
    }

    const request: DataQueryRequest = {
      app: CoreApp.Dashboard,
      requestId: getNextRequestId(),
      timezone,
      panelId,
      dashboardId,
      publicDashboardAccessToken,
      range: timeRange,
      timeInfo,
      interval: '',
      intervalMs: 0,
      targets: cloneDeep(queries),
      maxDataPoints: maxDataPoints,
      scopedVars: scopedVars || {},
      cacheTimeout,
      startTime: Date.now(),
    };

    // Add deprecated property
    (request as any).rangeRaw = timeRange.raw;

    try {
<<<<<<< HEAD
      const ds = await getDataSource(datasource, request.scopedVars);
      const isMixedDS = ds.meta?.mixed;
=======
      const ds = await getDataSource(datasource, request.scopedVars, publicDashboardAccessToken);
      const isMixedDS = ds.meta?.mixed;

>>>>>>> 82e32447
      // Attach the data source to each query
      request.targets = request.targets.map((query) => {
        const isExpressionQuery = query.datasource?.type === ExpressionDatasourceRef.type;
        // When using a data source variable, the panel might have the incorrect datasource
        // stored, so when running the query make sure it is done with the correct one
        if (!query.datasource || (query.datasource.uid !== ds.uid && !isMixedDS && !isExpressionQuery)) {
          query.datasource = ds.getRef();
        }
        return query;
      });

      const lowerIntervalLimit = minInterval ? getTemplateSrv().replace(minInterval, request.scopedVars) : ds.interval;
      const norm = rangeUtil.calculateInterval(timeRange, maxDataPoints, lowerIntervalLimit);

      // make shallow copy of scoped vars,
      // and add built in variables interval and interval_ms
      request.scopedVars = Object.assign({}, request.scopedVars, {
        __interval: { text: norm.interval, value: norm.interval },
        __interval_ms: { text: norm.intervalMs.toString(), value: norm.intervalMs },
      });

      request.interval = norm.interval;
      request.intervalMs = norm.intervalMs;

      this.lastRequest = request;

      this.pipeToSubject(runRequest(ds, request), panelId);
    } catch (err) {
      console.error('PanelQueryRunner Error', err);
    }
  }

  private pipeToSubject(observable: Observable<PanelData>, panelId?: number) {
    if (this.subscription) {
      this.subscription.unsubscribe();
    }

    let panelData = observable;
    const dataSupport = this.dataConfigSource.getDataSupport();

    if (dataSupport.alertStates || dataSupport.annotations) {
      const panel = this.dataConfigSource as unknown as PanelModel;
      panelData = mergePanelAndDashData(observable, getDashboardQueryRunner().getResult(panel.id));
    }

    this.subscription = panelData.subscribe({
      next: (data) => {
        this.lastResult = preProcessPanelData(data, this.lastResult);
        // Store preprocessed query results for applying overrides later on in the pipeline
        this.subject.next(this.lastResult);
      },
    });
  }

  cancelQuery() {
    if (!this.subscription) {
      return;
    }

    this.subscription.unsubscribe();

    // If we have an old result with loading state, send it with done state
    if (this.lastResult && this.lastResult.state === LoadingState.Loading) {
      this.subject.next({
        ...this.lastResult,
        state: LoadingState.Done,
      });
    }
  }

  resendLastResult = () => {
    if (this.lastResult) {
      this.subject.next(this.lastResult);
    }
  };

  clearLastResult() {
    this.lastResult = undefined;
    // A new subject is also needed since it's a replay subject that remembers/sends last value
    this.subject = new ReplaySubject(1);
  }

  /**
   * Called when the panel is closed
   */
  destroy() {
    // Tell anyone listening that we are done
    if (this.subject) {
      this.subject.complete();
    }

    if (this.subscription) {
      this.subscription.unsubscribe();
    }
  }

  useLastResultFrom(runner: PanelQueryRunner) {
    this.lastResult = runner.getLastResult();

    if (this.lastResult) {
      // The subject is a replay subject so anyone subscribing will get this last result
      this.subject.next(this.lastResult);
    }
  }

  getLastResult(): PanelData | undefined {
    return this.lastResult;
  }

  getLastRequest(): DataQueryRequest | undefined {
    return this.lastRequest;
  }
}

async function getDataSource(
  datasource: DataSourceRef | string | DataSourceApi | null,
  scopedVars: ScopedVars,
  publicDashboardAccessToken?: string
): Promise<DataSourceApi> {
  if (publicDashboardAccessToken) {
    return new PublicDashboardDataSource(datasource);
  }

  if (datasource && (datasource as any).query) {
    return datasource as DataSourceApi;
  }

  return await getDatasourceSrv().get(datasource as string, scopedVars);
}<|MERGE_RESOLUTION|>--- conflicted
+++ resolved
@@ -239,14 +239,9 @@
     (request as any).rangeRaw = timeRange.raw;
 
     try {
-<<<<<<< HEAD
-      const ds = await getDataSource(datasource, request.scopedVars);
-      const isMixedDS = ds.meta?.mixed;
-=======
       const ds = await getDataSource(datasource, request.scopedVars, publicDashboardAccessToken);
       const isMixedDS = ds.meta?.mixed;
 
->>>>>>> 82e32447
       // Attach the data source to each query
       request.targets = request.targets.map((query) => {
         const isExpressionQuery = query.datasource?.type === ExpressionDatasourceRef.type;
