import { cloneDeep } from 'lodash';

import { VariableType } from '@grafana/data';

import { ThunkResult } from '../../../types';
import { variableAdapters } from '../adapters';
import { initInspect } from '../inspect/reducer';
import { createUsagesNetwork, transformUsagesToNetwork } from '../inspect/utils';
import { updateOptions } from '../state/actions';
import { toKeyedAction } from '../state/keyedVariablesReducer';
import { getEditorVariables, getNewVariableIndex, getVariable, getVariablesByKey } from '../state/selectors';
import { addVariable, removeVariable } from '../state/sharedReducer';
import { AddVariable, KeyedVariableIdentifier, VariableIdentifier } from '../state/types';
import { VariableModel } from '../types';
import { toKeyedVariableIdentifier, toStateKey, toVariablePayload } from '../utils';

import {
  changeVariableNameFailed,
  changeVariableNameSucceeded,
  clearIdInEditor,
  setIdInEditor,
  variableEditorMounted,
  variableEditorUnMounted,
} from './reducer';

export const variableEditorMount = (identifier: KeyedVariableIdentifier): ThunkResult<void> => {
  return async (dispatch) => {
    const { rootStateKey } = identifier;
    dispatch(toKeyedAction(rootStateKey, variableEditorMounted({ name: getVariable(identifier).name })));
  };
};

export const variableEditorUnMount = (identifier: KeyedVariableIdentifier): ThunkResult<void> => {
  return async (dispatch, getState) => {
    const { rootStateKey } = identifier;
    dispatch(toKeyedAction(rootStateKey, variableEditorUnMounted(toVariablePayload(identifier))));
  };
};

export const onEditorUpdate = (identifier: KeyedVariableIdentifier): ThunkResult<void> => {
  return async (dispatch) => {
    await dispatch(updateOptions(identifier));
    dispatch(switchToListMode(identifier.rootStateKey));
  };
};

export const changeVariableName = (identifier: KeyedVariableIdentifier, newName: string): ThunkResult<void> => {
  return (dispatch, getState) => {
    const { id, rootStateKey: uid } = identifier;
    let errorText = null;
    if (!newName.match(/^(?!__).*$/)) {
      errorText = "Template names cannot begin with '__', that's reserved for Grafana's global variables";
    }

    if (!newName.match(/^\w+$/)) {
      errorText = 'Only word and digit characters are allowed in variable names';
    }

    const variables = getVariablesByKey(uid, getState());
    const foundVariables = variables.filter((v) => v.name === newName && v.id !== id);

    if (foundVariables.length) {
      errorText = 'Variable with the same name already exists';
    }

    if (errorText) {
      dispatch(toKeyedAction(uid, changeVariableNameFailed({ newName, errorText })));
      return;
    }

    dispatch(completeChangeVariableName(identifier, newName));
  };
};

export const completeChangeVariableName =
  (identifier: KeyedVariableIdentifier, newName: string): ThunkResult<void> =>
  (dispatch, getState) => {
    const { rootStateKey } = identifier;
    const originalVariable = getVariable(identifier, getState());
    if (originalVariable.name === newName) {
      dispatch(toKeyedAction(rootStateKey, changeVariableNameSucceeded(toVariablePayload(identifier, { newName }))));
      return;
    }
    const model = { ...cloneDeep(originalVariable), name: newName, id: newName };
    const global = originalVariable.global;
    const index = originalVariable.index;
    const renamedIdentifier = toKeyedVariableIdentifier(model);

    dispatch(toKeyedAction(rootStateKey, addVariable(toVariablePayload(renamedIdentifier, { global, index, model }))));
    dispatch(
      toKeyedAction(rootStateKey, changeVariableNameSucceeded(toVariablePayload(renamedIdentifier, { newName })))
    );
    dispatch(switchToEditMode(renamedIdentifier));
    dispatch(toKeyedAction(rootStateKey, removeVariable(toVariablePayload(identifier, { reIndex: false }))));
  };

export const switchToNewMode =
  (key: string | null | undefined, type: VariableType = 'query'): ThunkResult<void> =>
  (dispatch, getState) => {
    const rootStateKey = toStateKey(key);
    const id = getNextAvailableId(type, getVariablesByKey(rootStateKey, getState()));
    const identifier: VariableIdentifier = { type, id };
    const global = false;
    const index = getNewVariableIndex(rootStateKey, getState());
    const model: VariableModel = cloneDeep(variableAdapters.get(type).initialState);
    model.id = id;
    model.name = id;
    model.rootStateKey = rootStateKey;
    dispatch(
      toKeyedAction(rootStateKey, addVariable(toVariablePayload<AddVariable>(identifier, { global, model, index })))
    );
    dispatch(toKeyedAction(rootStateKey, setIdInEditor({ id: identifier.id })));
  };

export const switchToEditMode =
  (identifier: KeyedVariableIdentifier): ThunkResult<void> =>
  (dispatch) => {
    const { rootStateKey } = identifier;
    dispatch(toKeyedAction(rootStateKey, setIdInEditor({ id: identifier.id })));
  };

<<<<<<< HEAD
export const switchToListMode = (): ThunkResult<void> => (dispatch, getState) => {
  dispatch(clearIdInEditor());
  const state = getState();
  const variables = getEditorVariables(state);
  const dashboard = state.dashboard.getModel();
  const { usages } = createUsagesNetwork(variables, dashboard);
  const usagesNetwork = transformUsagesToNetwork(usages);

  dispatch(initInspect({ usages, usagesNetwork }));
};
=======
export const switchToListMode =
  (key: string | null | undefined): ThunkResult<void> =>
  (dispatch, getState) => {
    const rootStateKey = toStateKey(key);
    dispatch(toKeyedAction(rootStateKey, clearIdInEditor()));
    const state = getState();
    const variables = getEditorVariables(rootStateKey, state);
    const dashboard = state.dashboard.getModel();
    const { usages } = createUsagesNetwork(variables, dashboard);
    const usagesNetwork = transformUsagesToNetwork(usages);

    dispatch(toKeyedAction(rootStateKey, initInspect({ usages, usagesNetwork })));
  };
>>>>>>> 0ca4ccfa

export function getNextAvailableId(type: VariableType, variables: VariableModel[]): string {
  let counter = 0;
  let nextId = `${type}${counter}`;

  while (variables.find((variable) => variable.id === nextId)) {
    nextId = `${type}${++counter}`;
  }

  return nextId;
}<|MERGE_RESOLUTION|>--- conflicted
+++ resolved
@@ -119,18 +119,6 @@
     dispatch(toKeyedAction(rootStateKey, setIdInEditor({ id: identifier.id })));
   };
 
-<<<<<<< HEAD
-export const switchToListMode = (): ThunkResult<void> => (dispatch, getState) => {
-  dispatch(clearIdInEditor());
-  const state = getState();
-  const variables = getEditorVariables(state);
-  const dashboard = state.dashboard.getModel();
-  const { usages } = createUsagesNetwork(variables, dashboard);
-  const usagesNetwork = transformUsagesToNetwork(usages);
-
-  dispatch(initInspect({ usages, usagesNetwork }));
-};
-=======
 export const switchToListMode =
   (key: string | null | undefined): ThunkResult<void> =>
   (dispatch, getState) => {
@@ -144,7 +132,6 @@
 
     dispatch(toKeyedAction(rootStateKey, initInspect({ usages, usagesNetwork })));
   };
->>>>>>> 0ca4ccfa
 
 export function getNextAvailableId(type: VariableType, variables: VariableModel[]): string {
   let counter = 0;
