import { DataSourceInstanceSettings, DataSourcePluginMeta } from '@grafana/data';

import { variableAdapters } from '../adapters';
import { createAdHocVariableAdapter } from './adapter';
import { reduxTester } from '../../../../test/core/redux/reduxTester';
import { getPreloadedState, getRootReducer, RootReducerType } from '../state/helpers';
import {
  addFilter,
  AdHocTableOptions,
  applyFilterFromTable,
  changeFilter,
  changeVariableDatasource,
  initAdHocVariableEditor,
  removeFilter,
  setFiltersFromUrl,
} from './actions';
import { filterAdded, filterRemoved, filtersRestored, filterUpdated } from './reducer';
import { addVariable, changeVariableProp } from '../state/sharedReducer';
import { VariableModel } from 'app/features/variables/types';
import { changeVariableEditorExtended, setIdInEditor } from '../editor/reducer';
import { adHocBuilder } from '../shared/testing/builders';
import { locationService } from '@grafana/runtime';
import { toKeyedAction } from '../state/keyedVariablesReducer';
import { toKeyedVariableIdentifier, toVariablePayload } from '../utils';

const getList = jest.fn().mockReturnValue([]);
const getDatasource = jest.fn().mockResolvedValue({});

locationService.partial = jest.fn();
jest.mock('app/features/plugins/datasource_srv', () => ({
  getDatasourceSrv: jest.fn(() => ({
    get: getDatasource,
    getList,
  })),
}));

variableAdapters.setInit(() => [createAdHocVariableAdapter()]);

const datasources = [
  { ...createDatasource('default', true, true), value: null },
  createDatasource('elasticsearch-v1'),
  createDatasource('loki', false),
  createDatasource('influx'),
  createDatasource('google-sheets', false),
  createDatasource('elasticsearch-v7'),
];

const expectedDatasources = [
  { text: '', value: {} },
  { text: 'default (default)', value: { uid: 'default', type: 'default' } },
  { text: 'elasticsearch-v1', value: { uid: 'elasticsearch-v1', type: 'elasticsearch-v1' } },
  { text: 'influx', value: { uid: 'influx', type: 'influx' } },
  { text: 'elasticsearch-v7', value: { uid: 'elasticsearch-v7', type: 'elasticsearch-v7' } },
];

describe('adhoc actions', () => {
  describe('when applyFilterFromTable is dispatched and filter already exist', () => {
    it('then correct actions are dispatched', async () => {
      const key = 'key';
      const options: AdHocTableOptions = {
        datasource: { uid: 'influxdb' },
        key: 'filter-key',
        value: 'filter-value',
        operator: '=',
      };

      const existingFilter = {
        key: 'filter-key',
        value: 'filter-existing',
        operator: '!=',
        condition: '',
      };

      const variable = adHocBuilder()
        .withId('Filters')
        .withRootStateKey(key)
        .withName('Filters')
        .withFilters([existingFilter])
        .withDatasource(options.datasource)
        .build();

      const tester = await reduxTester<RootReducerType>({ preloadedState: getPreloadedState(key, {}) })
        .givenRootReducer(getRootReducer())
        .whenActionIsDispatched(createAddVariableAction(variable))
        .whenAsyncActionIsDispatched(applyFilterFromTable(options), true);

      const expectedQuery = { 'var-Filters': ['filter-key|!=|filter-existing', 'filter-key|=|filter-value'] };
      const expectedFilter = { key: 'filter-key', value: 'filter-value', operator: '=', condition: '' };

      tester.thenDispatchedActionsShouldEqual(
        toKeyedAction(key, filterAdded(toVariablePayload(variable, expectedFilter)))
      );

      expect(locationService.partial).toHaveBeenLastCalledWith(expectedQuery);
    });
  });

  describe('when applyFilterFromTable is dispatched and previously no variable or filter exists', () => {
    it('then correct actions are dispatched', async () => {
      const key = 'key';
      const options: AdHocTableOptions = {
        datasource: { uid: 'influxdb' },
        key: 'filter-key',
        value: 'filter-value',
        operator: '=',
      };

      const tester = await reduxTester<RootReducerType>({ preloadedState: getPreloadedState(key, {}) })
        .givenRootReducer(getRootReducer())
        .whenAsyncActionIsDispatched(applyFilterFromTable(options), true);

      const variable = adHocBuilder()
        .withId('Filters')
        .withRootStateKey(key)
        .withName('Filters')
        .withDatasource(options.datasource)
        .build();

      const expectedQuery = { 'var-Filters': ['filter-key|=|filter-value'] };
      const expectedFilter = { key: 'filter-key', value: 'filter-value', operator: '=', condition: '' };

      tester.thenDispatchedActionsShouldEqual(
        createAddVariableAction(variable),
        toKeyedAction(key, filterAdded(toVariablePayload(variable, expectedFilter)))
      );

      expect(locationService.partial).toHaveBeenLastCalledWith(expectedQuery);
    });
  });

  describe('when applyFilterFromTable is dispatched and previously no filter exists', () => {
    it('then correct actions are dispatched', async () => {
      const key = 'key';
      const options: AdHocTableOptions = {
        datasource: { uid: 'influxdb' },
        key: 'filter-key',
        value: 'filter-value',
        operator: '=',
      };

      const variable = adHocBuilder()
        .withId('Filters')
        .withRootStateKey(key)
        .withName('Filters')
        .withFilters([])
        .withDatasource(options.datasource)
        .build();

      const tester = await reduxTester<RootReducerType>({ preloadedState: getPreloadedState(key, {}) })
        .givenRootReducer(getRootReducer())
        .whenActionIsDispatched(createAddVariableAction(variable))
        .whenAsyncActionIsDispatched(applyFilterFromTable(options), true);

      const expectedFilter = { key: 'filter-key', value: 'filter-value', operator: '=', condition: '' };
      const expectedQuery = { 'var-Filters': ['filter-key|=|filter-value'] };

      tester.thenDispatchedActionsShouldEqual(
        toKeyedAction(key, filterAdded(toVariablePayload(variable, expectedFilter)))
      );
      expect(locationService.partial).toHaveBeenLastCalledWith(expectedQuery);
    });
  });

  describe('when applyFilterFromTable is dispatched and adhoc variable with other datasource exists', () => {
    it('then correct actions are dispatched', async () => {
      const key = 'key';
      const options: AdHocTableOptions = {
        datasource: { uid: 'influxdb' },
        key: 'filter-key',
        value: 'filter-value',
        operator: '=',
      };

      const existing = adHocBuilder()
        .withId('elastic-filter')
        .withRootStateKey(key)
        .withName('elastic-filter')
        .withDatasource({ uid: 'elasticsearch' })
        .build();

      const variable = adHocBuilder()
        .withId('Filters')
        .withRootStateKey(key)
        .withName('Filters')
        .withDatasource(options.datasource)
        .build();

      const tester = await reduxTester<RootReducerType>({ preloadedState: getPreloadedState(key, {}) })
        .givenRootReducer(getRootReducer())
        .whenActionIsDispatched(createAddVariableAction(existing))
        .whenAsyncActionIsDispatched(applyFilterFromTable(options), true);

      const expectedFilter = { key: 'filter-key', value: 'filter-value', operator: '=', condition: '' };
      const expectedQuery = { 'var-elastic-filter': [] as string[], 'var-Filters': ['filter-key|=|filter-value'] };

      tester.thenDispatchedActionsShouldEqual(
        createAddVariableAction(variable, 1),
        toKeyedAction(key, filterAdded(toVariablePayload(variable, expectedFilter)))
      );

      expect(locationService.partial).toHaveBeenLastCalledWith(expectedQuery);
    });
  });

  describe('when changeFilter is dispatched', () => {
    it('then correct actions are dispatched', async () => {
      const key = 'key';
      const existing = {
        key: 'key',
        value: 'value',
        operator: '=',
        condition: '',
      };

      const updated = {
        ...existing,
        operator: '!=',
      };

      const variable = adHocBuilder()
        .withId('elastic-filter')
        .withRootStateKey(key)
        .withName('elastic-filter')
        .withFilters([existing])
        .withDatasource({ uid: 'elasticsearch' })
        .build();

      const update = { index: 0, filter: updated };

      const tester = await reduxTester<RootReducerType>()
        .givenRootReducer(getRootReducer())
        .whenActionIsDispatched(createAddVariableAction(variable))
        .whenAsyncActionIsDispatched(changeFilter(toKeyedVariableIdentifier(variable), update), true);

      const expectedQuery = { 'var-elastic-filter': ['key|!=|value'] };
      const expectedUpdate = { index: 0, filter: updated };

      tester.thenDispatchedActionsShouldEqual(
        toKeyedAction(key, filterUpdated(toVariablePayload(variable, expectedUpdate)))
      );

      expect(locationService.partial).toHaveBeenLastCalledWith(expectedQuery);
    });
  });

  describe('when addFilter is dispatched on variable with existing filter', () => {
    it('then correct actions are dispatched', async () => {
      const key = 'key';
      const existing = {
        key: 'key',
        value: 'value',
        operator: '=',
        condition: '',
      };

      const adding = {
        ...existing,
        operator: '!=',
      };

      const variable = adHocBuilder()
        .withId('elastic-filter')
        .withRootStateKey(key)
        .withName('elastic-filter')
        .withFilters([existing])
        .withDatasource({ uid: 'elasticsearch' })
        .build();

      const tester = await reduxTester<RootReducerType>()
        .givenRootReducer(getRootReducer())
        .whenActionIsDispatched(createAddVariableAction(variable))
        .whenAsyncActionIsDispatched(addFilter(toKeyedVariableIdentifier(variable), adding), true);

      const expectedQuery = { 'var-elastic-filter': ['key|=|value', 'key|!=|value'] };
      const expectedFilter = { key: 'key', value: 'value', operator: '!=', condition: '' };

      tester.thenDispatchedActionsShouldEqual(
        toKeyedAction(key, filterAdded(toVariablePayload(variable, expectedFilter)))
      );
      expect(locationService.partial).toHaveBeenLastCalledWith(expectedQuery);
    });
  });

  describe('when addFilter is dispatched on variable with no existing filter', () => {
    it('then correct actions are dispatched', async () => {
      const key = 'key';
      const adding = {
        key: 'key',
        value: 'value',
        operator: '=',
        condition: '',
      };

      const variable = adHocBuilder()
        .withId('elastic-filter')
        .withRootStateKey(key)
        .withName('elastic-filter')
        .withFilters([])
        .withDatasource({ uid: 'elasticsearch' })
        .build();

      const tester = await reduxTester<RootReducerType>()
        .givenRootReducer(getRootReducer())
        .whenActionIsDispatched(createAddVariableAction(variable))
        .whenAsyncActionIsDispatched(addFilter(toKeyedVariableIdentifier(variable), adding), true);

      const expectedQuery = { 'var-elastic-filter': ['key|=|value'] };

      tester.thenDispatchedActionsShouldEqual(toKeyedAction(key, filterAdded(toVariablePayload(variable, adding))));
      expect(locationService.partial).toHaveBeenLastCalledWith(expectedQuery);
    });
  });

  describe('when removeFilter is dispatched on variable with no existing filter', () => {
    it('then correct actions are dispatched', async () => {
      const key = 'key';
      const variable = adHocBuilder()
        .withId('elastic-filter')
        .withRootStateKey(key)
        .withName('elastic-filter')
        .withFilters([])
        .withDatasource({ uid: 'elasticsearch' })
        .build();

      const tester = await reduxTester<RootReducerType>()
        .givenRootReducer(getRootReducer())
        .whenActionIsDispatched(createAddVariableAction(variable))
        .whenAsyncActionIsDispatched(removeFilter(toKeyedVariableIdentifier(variable), 0), true);

      const expectedQuery = { 'var-elastic-filter': [] as string[] };

      tester.thenDispatchedActionsShouldEqual(toKeyedAction(key, filterRemoved(toVariablePayload(variable, 0))));
      expect(locationService.partial).toHaveBeenLastCalledWith(expectedQuery);
    });
  });

  describe('when removeFilter is dispatched on variable with existing filter', () => {
    it('then correct actions are dispatched', async () => {
      const key = 'key';
      const filter = {
        key: 'key',
        value: 'value',
        operator: '=',
        condition: '',
      };

      const variable = adHocBuilder()
        .withId('elastic-filter')
        .withRootStateKey(key)
        .withName('elastic-filter')
        .withFilters([filter])
        .withDatasource({ uid: 'elasticsearch' })
        .build();

      const tester = await reduxTester<RootReducerType>()
        .givenRootReducer(getRootReducer())
        .whenActionIsDispatched(createAddVariableAction(variable))
        .whenAsyncActionIsDispatched(removeFilter(toKeyedVariableIdentifier(variable), 0), true);

      const expectedQuery = { 'var-elastic-filter': [] as string[] };

      tester.thenDispatchedActionsShouldEqual(toKeyedAction(key, filterRemoved(toVariablePayload(variable, 0))));
      expect(locationService.partial).toHaveBeenLastCalledWith(expectedQuery);
    });
  });

  describe('when setFiltersFromUrl is dispatched', () => {
    it('then correct actions are dispatched', async () => {
      const key = 'key';
      const existing = {
        key: 'key',
        value: 'value',
        operator: '=',
        condition: '',
      };

      const variable = adHocBuilder()
        .withId('elastic-filter')
        .withRootStateKey(key)
        .withName('elastic-filter')
        .withFilters([existing])
        .withDatasource({ uid: 'elasticsearch' })
        .build();

      const fromUrl = [
        { ...existing, condition: '>' },
        { ...existing, name: 'value-2' },
      ];

      const tester = await reduxTester<RootReducerType>()
        .givenRootReducer(getRootReducer())
        .whenActionIsDispatched(createAddVariableAction(variable))
        .whenAsyncActionIsDispatched(setFiltersFromUrl(toKeyedVariableIdentifier(variable), fromUrl), true);

      const expectedQuery = { 'var-elastic-filter': ['key|=|value', 'key|=|value'] };
      const expectedFilters = [
        { key: 'key', value: 'value', operator: '=', condition: '>' },
        { key: 'key', value: 'value', operator: '=', condition: '', name: 'value-2' },
      ];

      tester.thenDispatchedActionsShouldEqual(
        toKeyedAction(key, filtersRestored(toVariablePayload(variable, expectedFilters)))
      );
      expect(locationService.partial).toHaveBeenLastCalledWith(expectedQuery);
    });
  });

  describe('when initAdHocVariableEditor is dispatched', () => {
    it('then correct actions are dispatched', async () => {
<<<<<<< HEAD
      const key = 'key';
      const datasources = [
        { ...createDatasource('default', true, true), value: null },
        createDatasource('elasticsearch-v1'),
        createDatasource('loki', false),
        createDatasource('influx'),
        createDatasource('google-sheets', false),
        createDatasource('elasticsearch-v7'),
      ];

=======
>>>>>>> 6baf38e8
      getList.mockRestore();
      getList.mockReturnValue(datasources);

      const tester = reduxTester<RootReducerType>()
        .givenRootReducer(getRootReducer())
        .whenActionIsDispatched(initAdHocVariableEditor(key));

<<<<<<< HEAD
      const expectedDatasources = [
        { text: '', value: {} },
        { text: 'default (default)', value: { uid: 'default', type: 'default' } },
        { text: 'elasticsearch-v1', value: { uid: 'elasticsearch-v1', type: 'elasticsearch-v1' } },
        { text: 'influx', value: { uid: 'influx', type: 'influx' } },
        { text: 'elasticsearch-v7', value: { uid: 'elasticsearch-v7', type: 'elasticsearch-v7' } },
      ];

      tester.thenDispatchedActionsShouldEqual(
        toKeyedAction(key, changeVariableEditorExtended({ propName: 'dataSources', propValue: expectedDatasources }))
      );
=======
      tester.thenDispatchedActionsShouldEqual(changeVariableEditorExtended({ dataSources: expectedDatasources }));
>>>>>>> 6baf38e8
    });
  });

  describe('when changeVariableDatasource is dispatched with unsupported datasource', () => {
    it('then correct actions are dispatched', async () => {
      const key = 'key';
      const datasource = { uid: 'mysql' };
<<<<<<< HEAD
      const loadingText = 'Ad hoc filters are applied automatically to all queries that target this data source';
      const variable = adHocBuilder()
        .withId('Filters')
        .withRootStateKey(key)
        .withName('Filters')
        .withDatasource({ uid: 'influxdb' })
        .build();
=======
      const variable = adHocBuilder().withId('Filters').withName('Filters').withDatasource({ uid: 'influxdb' }).build();
>>>>>>> 6baf38e8

      getDatasource.mockRestore();
      getDatasource.mockResolvedValue(null);
      getList.mockRestore();
      getList.mockReturnValue(datasources);

      const tester = await reduxTester<RootReducerType>()
        .givenRootReducer(getRootReducer())
        .whenActionIsDispatched(createAddVariableAction(variable))
<<<<<<< HEAD
        .whenActionIsDispatched(toKeyedAction(key, setIdInEditor({ id: variable.id })))
        .whenAsyncActionIsDispatched(changeVariableDatasource(toKeyedVariableIdentifier(variable), datasource), true);

      tester.thenDispatchedActionsShouldEqual(
        toKeyedAction(key, changeVariableEditorExtended({ propName: 'infoText', propValue: loadingText })),
        toKeyedAction(
          key,
          changeVariableProp(toVariablePayload(variable, { propName: 'datasource', propValue: datasource }))
        ),
        toKeyedAction(
          key,
          changeVariableEditorExtended({
            propName: 'infoText',
            propValue: 'This data source does not support ad hoc filters yet.',
          })
        )
=======
        .whenActionIsDispatched(setIdInEditor({ id: variable.id }))
        .whenActionIsDispatched(initAdHocVariableEditor())
        .whenAsyncActionIsDispatched(changeVariableDatasource(datasource), true);

      tester.thenDispatchedActionsShouldEqual(
        changeVariableProp(toVariablePayload(variable, { propName: 'datasource', propValue: datasource })),
        changeVariableEditorExtended({
          infoText: 'This data source does not support ad hoc filters yet.',
          dataSources: expectedDatasources,
        })
>>>>>>> 6baf38e8
      );
    });
  });

  describe('when changeVariableDatasource is dispatched with datasource', () => {
    it('then correct actions are dispatched', async () => {
      const key = 'key';
      const datasource = { uid: 'elasticsearch' };
      const loadingText = 'Ad hoc filters are applied automatically to all queries that target this data source';
      const variable = adHocBuilder()
        .withId('Filters')
        .withRootStateKey(key)
        .withName('Filters')
        .withDatasource({ uid: 'influxdb' })
        .build();

      getDatasource.mockRestore();
      getDatasource.mockResolvedValue({
        getTagKeys: () => {},
      });
      getList.mockRestore();
      getList.mockReturnValue(datasources);

      const tester = await reduxTester<RootReducerType>()
        .givenRootReducer(getRootReducer())
        .whenActionIsDispatched(createAddVariableAction(variable))
<<<<<<< HEAD
        .whenActionIsDispatched(toKeyedAction(key, setIdInEditor({ id: variable.id })))
        .whenAsyncActionIsDispatched(changeVariableDatasource(toKeyedVariableIdentifier(variable), datasource), true);

      tester.thenDispatchedActionsShouldEqual(
        toKeyedAction(key, changeVariableEditorExtended({ propName: 'infoText', propValue: loadingText })),
        toKeyedAction(
          key,
          changeVariableProp(toVariablePayload(variable, { propName: 'datasource', propValue: datasource }))
        )
=======
        .whenActionIsDispatched(setIdInEditor({ id: variable.id }))
        .whenActionIsDispatched(initAdHocVariableEditor())
        .whenAsyncActionIsDispatched(changeVariableDatasource(datasource), true);

      tester.thenDispatchedActionsShouldEqual(
        changeVariableProp(toVariablePayload(variable, { propName: 'datasource', propValue: datasource })),
        changeVariableEditorExtended({ infoText: loadingText, dataSources: expectedDatasources })
>>>>>>> 6baf38e8
      );
    });
  });
});

function createAddVariableAction(variable: VariableModel, index = 0) {
  const identifier = toKeyedVariableIdentifier(variable);
  const global = false;
  const data = { global, index, model: { ...variable, index: -1, global } };
  return toKeyedAction(variable.rootStateKey!, addVariable(toVariablePayload(identifier, data)));
}

function createDatasource(name: string, selectable = true, isDefault = false): DataSourceInstanceSettings {
  return {
    name,
    meta: {
      mixed: !selectable,
    } as DataSourcePluginMeta,
    isDefault,
    uid: name,
    type: name,
  } as DataSourceInstanceSettings;
}<|MERGE_RESOLUTION|>--- conflicted
+++ resolved
@@ -407,19 +407,8 @@
 
   describe('when initAdHocVariableEditor is dispatched', () => {
     it('then correct actions are dispatched', async () => {
-<<<<<<< HEAD
-      const key = 'key';
-      const datasources = [
-        { ...createDatasource('default', true, true), value: null },
-        createDatasource('elasticsearch-v1'),
-        createDatasource('loki', false),
-        createDatasource('influx'),
-        createDatasource('google-sheets', false),
-        createDatasource('elasticsearch-v7'),
-      ];
-
-=======
->>>>>>> 6baf38e8
+      const key = 'key';
+
       getList.mockRestore();
       getList.mockReturnValue(datasources);
 
@@ -427,21 +416,9 @@
         .givenRootReducer(getRootReducer())
         .whenActionIsDispatched(initAdHocVariableEditor(key));
 
-<<<<<<< HEAD
-      const expectedDatasources = [
-        { text: '', value: {} },
-        { text: 'default (default)', value: { uid: 'default', type: 'default' } },
-        { text: 'elasticsearch-v1', value: { uid: 'elasticsearch-v1', type: 'elasticsearch-v1' } },
-        { text: 'influx', value: { uid: 'influx', type: 'influx' } },
-        { text: 'elasticsearch-v7', value: { uid: 'elasticsearch-v7', type: 'elasticsearch-v7' } },
-      ];
-
-      tester.thenDispatchedActionsShouldEqual(
-        toKeyedAction(key, changeVariableEditorExtended({ propName: 'dataSources', propValue: expectedDatasources }))
-      );
-=======
-      tester.thenDispatchedActionsShouldEqual(changeVariableEditorExtended({ dataSources: expectedDatasources }));
->>>>>>> 6baf38e8
+      tester.thenDispatchedActionsShouldEqual(
+        toKeyedAction(key, changeVariableEditorExtended({ dataSources: expectedDatasources }))
+      );
     });
   });
 
@@ -449,17 +426,12 @@
     it('then correct actions are dispatched', async () => {
       const key = 'key';
       const datasource = { uid: 'mysql' };
-<<<<<<< HEAD
-      const loadingText = 'Ad hoc filters are applied automatically to all queries that target this data source';
       const variable = adHocBuilder()
         .withId('Filters')
         .withRootStateKey(key)
         .withName('Filters')
         .withDatasource({ uid: 'influxdb' })
         .build();
-=======
-      const variable = adHocBuilder().withId('Filters').withName('Filters').withDatasource({ uid: 'influxdb' }).build();
->>>>>>> 6baf38e8
 
       getDatasource.mockRestore();
       getDatasource.mockResolvedValue(null);
@@ -469,12 +441,11 @@
       const tester = await reduxTester<RootReducerType>()
         .givenRootReducer(getRootReducer())
         .whenActionIsDispatched(createAddVariableAction(variable))
-<<<<<<< HEAD
         .whenActionIsDispatched(toKeyedAction(key, setIdInEditor({ id: variable.id })))
+        .whenActionIsDispatched(initAdHocVariableEditor(key))
         .whenAsyncActionIsDispatched(changeVariableDatasource(toKeyedVariableIdentifier(variable), datasource), true);
 
       tester.thenDispatchedActionsShouldEqual(
-        toKeyedAction(key, changeVariableEditorExtended({ propName: 'infoText', propValue: loadingText })),
         toKeyedAction(
           key,
           changeVariableProp(toVariablePayload(variable, { propName: 'datasource', propValue: datasource }))
@@ -482,22 +453,10 @@
         toKeyedAction(
           key,
           changeVariableEditorExtended({
-            propName: 'infoText',
-            propValue: 'This data source does not support ad hoc filters yet.',
+            infoText: 'This data source does not support ad hoc filters yet.',
+            dataSources: expectedDatasources,
           })
         )
-=======
-        .whenActionIsDispatched(setIdInEditor({ id: variable.id }))
-        .whenActionIsDispatched(initAdHocVariableEditor())
-        .whenAsyncActionIsDispatched(changeVariableDatasource(datasource), true);
-
-      tester.thenDispatchedActionsShouldEqual(
-        changeVariableProp(toVariablePayload(variable, { propName: 'datasource', propValue: datasource })),
-        changeVariableEditorExtended({
-          infoText: 'This data source does not support ad hoc filters yet.',
-          dataSources: expectedDatasources,
-        })
->>>>>>> 6baf38e8
       );
     });
   });
@@ -524,25 +483,16 @@
       const tester = await reduxTester<RootReducerType>()
         .givenRootReducer(getRootReducer())
         .whenActionIsDispatched(createAddVariableAction(variable))
-<<<<<<< HEAD
         .whenActionIsDispatched(toKeyedAction(key, setIdInEditor({ id: variable.id })))
+        .whenActionIsDispatched(initAdHocVariableEditor(key))
         .whenAsyncActionIsDispatched(changeVariableDatasource(toKeyedVariableIdentifier(variable), datasource), true);
 
       tester.thenDispatchedActionsShouldEqual(
-        toKeyedAction(key, changeVariableEditorExtended({ propName: 'infoText', propValue: loadingText })),
         toKeyedAction(
           key,
           changeVariableProp(toVariablePayload(variable, { propName: 'datasource', propValue: datasource }))
-        )
-=======
-        .whenActionIsDispatched(setIdInEditor({ id: variable.id }))
-        .whenActionIsDispatched(initAdHocVariableEditor())
-        .whenAsyncActionIsDispatched(changeVariableDatasource(datasource), true);
-
-      tester.thenDispatchedActionsShouldEqual(
-        changeVariableProp(toVariablePayload(variable, { propName: 'datasource', propValue: datasource })),
-        changeVariableEditorExtended({ infoText: loadingText, dataSources: expectedDatasources })
->>>>>>> 6baf38e8
+        ),
+        toKeyedAction(key, changeVariableEditorExtended({ infoText: loadingText, dataSources: expectedDatasources }))
       );
     });
   });
