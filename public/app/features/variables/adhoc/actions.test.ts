--- conflicted
+++ resolved
@@ -415,10 +415,6 @@
       const tester = await reduxTester<RootReducerType>()
         .givenRootReducer(getRootReducer())
         .whenActionIsDispatched(createAddVariableAction(variable))
-<<<<<<< HEAD
-        .whenActionIsDispatched(initAdHocVariableEditor(key))
-=======
->>>>>>> 9bbef896
         .whenAsyncActionIsDispatched(changeVariableDatasource(toKeyedVariableIdentifier(variable), datasource), true);
 
       tester.thenDispatchedActionsShouldEqual(
@@ -458,10 +454,6 @@
       const tester = await reduxTester<RootReducerType>()
         .givenRootReducer(getRootReducer())
         .whenActionIsDispatched(createAddVariableAction(variable))
-<<<<<<< HEAD
-        .whenActionIsDispatched(initAdHocVariableEditor(key))
-=======
->>>>>>> 9bbef896
         .whenAsyncActionIsDispatched(changeVariableDatasource(toKeyedVariableIdentifier(variable), datasource), true);
 
       tester.thenDispatchedActionsShouldEqual(
