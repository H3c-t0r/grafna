--- conflicted
+++ resolved
@@ -45,10 +45,6 @@
   };
 
   const variables: VariablesState = { variable };
-<<<<<<< HEAD
-=======
-  const templating = { variables } as unknown as TemplatingState;
->>>>>>> 07d207a3
   const state: Partial<StoreState> = {
     dashboard,
     ...getPreloadedState(key, { variables }),
