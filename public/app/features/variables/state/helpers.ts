import { combineReducers } from '@reduxjs/toolkit';

import { NEW_VARIABLE_ID } from './types';
<<<<<<< HEAD
import { VariableHide, VariableModel } from '../types';
import { variablesReducer, VariablesState } from './variablesReducer';
import { optionsPickerReducer } from '../pickers/OptionsPicker/reducer';
import { variableEditorReducer } from '../editor/reducer';
=======
import { VariableHide, VariableModel } from '../../templating/types';
import { VariablesState } from './variablesReducer';
>>>>>>> 6b4d1dce
import { locationReducer } from '../../../core/reducers/location';
import { VariableAdapter } from '../adapters';
import { dashboardReducer } from 'app/features/dashboard/state/reducers';
import { templatingReducers } from './reducers';

export const getVariableState = (
  noOfVariables: number,
  inEditorIndex = -1,
  includeEmpty = false
): Record<string, VariableModel> => {
  const variables: Record<string, VariableModel> = {};

  for (let index = 0; index < noOfVariables; index++) {
    variables[index] = {
      id: index.toString(),
      type: 'query',
      name: `Name-${index}`,
      hide: VariableHide.dontHide,
      index,
      label: `Label-${index}`,
      skipUrlSync: false,
      global: false,
    };
  }

  if (includeEmpty) {
    variables[NEW_VARIABLE_ID] = {
      id: NEW_VARIABLE_ID,
      type: 'query',
      name: `Name-${NEW_VARIABLE_ID}`,
      hide: VariableHide.dontHide,
      index: noOfVariables,
      label: `Label-${NEW_VARIABLE_ID}`,
      skipUrlSync: false,
      global: false,
    };
  }

  return variables;
};

export const getVariableTestContext = <Model extends VariableModel>(
  adapter: VariableAdapter<Model>,
  variableOverrides: Partial<Model> = {}
) => {
  const defaultVariable = {
    ...adapter.initialState,
    id: '0',
    index: 0,
    name: '0',
  };

  const initialState: VariablesState = {
    '0': { ...defaultVariable, ...variableOverrides },
  };

  return { initialState };
};

export const getRootReducer = () =>
  combineReducers({
    location: locationReducer,
    dashboard: dashboardReducer,
    templating: templatingReducers,
  });

export const getTemplatingRootReducer = () =>
  combineReducers({
    templating: templatingReducers,
  });

export const getTemplatingAndLocationRootReducer = () =>
  combineReducers({
    templating: templatingReducers,
    location: locationReducer,
  });<|MERGE_RESOLUTION|>--- conflicted
+++ resolved
@@ -1,15 +1,8 @@
 import { combineReducers } from '@reduxjs/toolkit';
 
 import { NEW_VARIABLE_ID } from './types';
-<<<<<<< HEAD
 import { VariableHide, VariableModel } from '../types';
-import { variablesReducer, VariablesState } from './variablesReducer';
-import { optionsPickerReducer } from '../pickers/OptionsPicker/reducer';
-import { variableEditorReducer } from '../editor/reducer';
-=======
-import { VariableHide, VariableModel } from '../../templating/types';
 import { VariablesState } from './variablesReducer';
->>>>>>> 6b4d1dce
 import { locationReducer } from '../../../core/reducers/location';
 import { VariableAdapter } from '../adapters';
 import { dashboardReducer } from 'app/features/dashboard/state/reducers';
