--- conflicted
+++ resolved
@@ -70,16 +70,9 @@
   // queryDependsOnCustom depends on custom
   // queryNoDepends doesn't depend on any other variable
   const getAndSetupProcessVariableContext = () => {
-<<<<<<< HEAD
-    const custom = variableMockBuilder('custom')
-      .withUuid('0')
-=======
-    variableAdapters.set('custom', createCustomVariableAdapter());
-    variableAdapters.set('query', createQueryVariableAdapter());
     const custom = customBuilder()
       .withId('custom')
       .withName('custom')
->>>>>>> 9af04a49
       .withQuery('A,B,C')
       .withOptions('A', 'B', 'C')
       .withCurrent('A')
