import { dateTime, TimeRange, EventBusExtended } from '@grafana/data';

import { TemplateSrv } from '../../templating/template_srv';
<<<<<<< HEAD
import { onTimeRangeUpdated, OnTimeRangeUpdatedDependencies } from './actions';
=======
import { onTimeRangeUpdated, OnTimeRangeUpdatedDependencies, setOptionAsCurrent } from './actions';
>>>>>>> d1ed163f
import { DashboardModel } from '../../dashboard/state';
import { DashboardState } from '../../../types';
import { createIntervalVariableAdapter } from '../interval/adapter';
import { variableAdapters } from '../adapters';
import { createConstantVariableAdapter } from '../constant/adapter';
import { VariableRefresh } from '../types';
import { constantBuilder, intervalBuilder } from '../shared/testing/builders';
import { reduxTester } from '../../../../test/core/redux/reduxTester';
import { TemplatingState } from './reducers';
import { getRootReducer } from './helpers';
import { toVariableIdentifier, toVariablePayload } from './types';
import {
  setCurrentVariableValue,
  variableStateCompleted,
  variableStateFailed,
  variableStateFetching,
} from './sharedReducer';
import { createIntervalOptions } from '../interval/reducer';
import { silenceConsoleOutput } from '../../../../test/core/utils/silenceConsoleOutput';
import { notifyApp } from '../../../core/reducers/appNotification';
import { expect } from '../../../../test/lib/common';

variableAdapters.setInit(() => [createIntervalVariableAdapter(), createConstantVariableAdapter()]);

const getTestContext = () => {
  const interval = intervalBuilder()
    .withId('interval-0')
    .withName('interval-0')
    .withOptions('1m', '10m', '30m', '1h', '6h', '12h', '1d', '7d', '14d', '30d')
    .withCurrent('1m')
    .withRefresh(VariableRefresh.onTimeRangeChanged)
    .build();

  const constant = constantBuilder()
    .withId('constant-1')
    .withName('constant-1')
    .withOptions('a constant')
    .withCurrent('a constant')
    .build();

  const range: TimeRange = {
    from: dateTime(new Date().getTime()).subtract(1, 'minutes'),
    to: dateTime(new Date().getTime()),
    raw: {
      from: 'now-1m',
      to: 'now',
    },
  };
  const updateTimeRangeMock = jest.fn();
  const templateSrvMock = ({ updateTimeRange: updateTimeRangeMock } as unknown) as TemplateSrv;
<<<<<<< HEAD
  const emitMock = jest.fn();
  const appEventsMock = ({ emit: emitMock } as unknown) as EventBusExtended;
  const dependencies: OnTimeRangeUpdatedDependencies = { templateSrv: templateSrvMock, appEvents: appEventsMock };
=======
  const dependencies: OnTimeRangeUpdatedDependencies = { templateSrv: templateSrvMock };
>>>>>>> d1ed163f
  const templateVariableValueUpdatedMock = jest.fn();
  const dashboard = ({
    getModel: () =>
      (({
        templateVariableValueUpdated: templateVariableValueUpdatedMock,
        startRefresh: startRefreshMock,
      } as unknown) as DashboardModel),
  } as unknown) as DashboardState;
  const startRefreshMock = jest.fn();
  const adapter = variableAdapters.get('interval');
  const preloadedState = {
    dashboard,
    location: { query: '' },
    templating: ({
      variables: {
        'interval-0': { ...interval },
        'constant-1': { ...constant },
      },
    } as unknown) as TemplatingState,
  };

  return {
    interval,
    range,
    dependencies,
    adapter,
    preloadedState,
    updateTimeRangeMock,
    templateVariableValueUpdatedMock,
    startRefreshMock,
  };
};

describe('when onTimeRangeUpdated is dispatched', () => {
  describe('and options are changed by update', () => {
    it('then correct actions are dispatched and correct dependencies are called', async () => {
      const {
        preloadedState,
        range,
        dependencies,
        updateTimeRangeMock,
        templateVariableValueUpdatedMock,
        startRefreshMock,
      } = getTestContext();

      const tester = await reduxTester<{ templating: TemplatingState }>({ preloadedState })
        .givenRootReducer(getRootReducer())
        .whenAsyncActionIsDispatched(onTimeRangeUpdated(range, dependencies));

      tester.thenDispatchedActionsShouldEqual(
        variableStateFetching(toVariablePayload({ type: 'interval', id: 'interval-0' })),
        createIntervalOptions(toVariablePayload({ type: 'interval', id: 'interval-0' })),
        setCurrentVariableValue(
          toVariablePayload(
            { type: 'interval', id: 'interval-0' },
            { option: { text: '1m', value: '1m', selected: false } }
          )
        ),
        variableStateCompleted(toVariablePayload({ type: 'interval', id: 'interval-0' }))
      );

      expect(updateTimeRangeMock).toHaveBeenCalledTimes(1);
      expect(updateTimeRangeMock).toHaveBeenCalledWith(range);
      expect(templateVariableValueUpdatedMock).toHaveBeenCalledTimes(1);
      expect(startRefreshMock).toHaveBeenCalledTimes(1);
    });
  });

  describe('and options are not changed by update', () => {
    it('then correct actions are dispatched and correct dependencies are called', async () => {
      const {
        interval,
        preloadedState,
        range,
        dependencies,
        updateTimeRangeMock,
        templateVariableValueUpdatedMock,
        startRefreshMock,
      } = getTestContext();

      const tester = await reduxTester<{ templating: TemplatingState }>({ preloadedState })
        .givenRootReducer(getRootReducer())
        .whenActionIsDispatched(setOptionAsCurrent(toVariableIdentifier(interval), interval.options[0], false))
        .whenAsyncActionIsDispatched(onTimeRangeUpdated(range, dependencies), true);

      tester.thenDispatchedActionsShouldEqual(
        variableStateFetching(toVariablePayload({ type: 'interval', id: 'interval-0' })),
        createIntervalOptions(toVariablePayload({ type: 'interval', id: 'interval-0' })),
        setCurrentVariableValue(
          toVariablePayload(
            { type: 'interval', id: 'interval-0' },
            { option: { text: '1m', value: '1m', selected: false } }
          )
        ),
        variableStateCompleted(toVariablePayload({ type: 'interval', id: 'interval-0' }))
      );

      expect(updateTimeRangeMock).toHaveBeenCalledTimes(1);
      expect(updateTimeRangeMock).toHaveBeenCalledWith(range);
      expect(templateVariableValueUpdatedMock).toHaveBeenCalledTimes(0);
      expect(startRefreshMock).toHaveBeenCalledTimes(1);
    });
  });

  describe('and updateOptions throws', () => {
    silenceConsoleOutput();
    it('then correct actions are dispatched and correct dependencies are called', async () => {
      const {
        adapter,
        preloadedState,
        range,
        dependencies,
        updateTimeRangeMock,
        templateVariableValueUpdatedMock,
        startRefreshMock,
      } = getTestContext();

      adapter.updateOptions = jest.fn().mockRejectedValue(new Error('Something broke'));

      const tester = await reduxTester<{ templating: TemplatingState }>({ preloadedState, debug: true })
        .givenRootReducer(getRootReducer())
        .whenAsyncActionIsDispatched(onTimeRangeUpdated(range, dependencies), true);

      tester.thenDispatchedActionsPredicateShouldEqual(dispatchedActions => {
        expect(dispatchedActions[0]).toEqual(
          variableStateFetching(toVariablePayload({ type: 'interval', id: 'interval-0' }))
        );
        expect(dispatchedActions[1]).toEqual(
          variableStateFailed(
            toVariablePayload({ type: 'interval', id: 'interval-0' }, { error: new Error('Something broke') })
          )
        );
        expect(dispatchedActions[2].type).toEqual(notifyApp.type);
        expect(dispatchedActions[2].payload.title).toEqual('Templating');
        expect(dispatchedActions[2].payload.text).toEqual('Template variable service failed Something broke');
        expect(dispatchedActions[2].payload.severity).toEqual('error');
        return dispatchedActions.length === 3;
      });

      expect(updateTimeRangeMock).toHaveBeenCalledTimes(1);
      expect(updateTimeRangeMock).toHaveBeenCalledWith(range);
      expect(templateVariableValueUpdatedMock).toHaveBeenCalledTimes(0);
      expect(startRefreshMock).toHaveBeenCalledTimes(0);
    });
  });
});<|MERGE_RESOLUTION|>--- conflicted
+++ resolved
@@ -1,11 +1,7 @@
 import { dateTime, TimeRange, EventBusExtended } from '@grafana/data';
 
 import { TemplateSrv } from '../../templating/template_srv';
-<<<<<<< HEAD
-import { onTimeRangeUpdated, OnTimeRangeUpdatedDependencies } from './actions';
-=======
 import { onTimeRangeUpdated, OnTimeRangeUpdatedDependencies, setOptionAsCurrent } from './actions';
->>>>>>> d1ed163f
 import { DashboardModel } from '../../dashboard/state';
 import { DashboardState } from '../../../types';
 import { createIntervalVariableAdapter } from '../interval/adapter';
@@ -56,13 +52,7 @@
   };
   const updateTimeRangeMock = jest.fn();
   const templateSrvMock = ({ updateTimeRange: updateTimeRangeMock } as unknown) as TemplateSrv;
-<<<<<<< HEAD
-  const emitMock = jest.fn();
-  const appEventsMock = ({ emit: emitMock } as unknown) as EventBusExtended;
-  const dependencies: OnTimeRangeUpdatedDependencies = { templateSrv: templateSrvMock, appEvents: appEventsMock };
-=======
   const dependencies: OnTimeRangeUpdatedDependencies = { templateSrv: templateSrvMock };
->>>>>>> d1ed163f
   const templateVariableValueUpdatedMock = jest.fn();
   const dashboard = ({
     getModel: () =>
