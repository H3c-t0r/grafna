import { isArray, isEqual } from 'lodash';

import { ScopedVars, UrlQueryMap, UrlQueryValue, VariableType } from '@grafana/data';
import { getTemplateSrv } from '@grafana/runtime';
import { safeStringifyValue } from 'app/core/utils/explore';

import { getState } from '../../store/store';
import { StoreState } from '../../types';
import { getTimeSrv } from '../dashboard/services/TimeSrv';

import { variableAdapters } from './adapters';
<<<<<<< HEAD
import { safeStringifyValue } from 'app/core/utils/explore';
import { StoreState } from '../../types';
import { getState } from '../../store/store';
import { TransactionStatus } from './state/transactionReducer';
=======
import { ALL_VARIABLE_TEXT, ALL_VARIABLE_VALUE } from './constants';
import { getVariablesState } from './state/selectors';
import { KeyedVariableIdentifier, VariableIdentifier, VariablePayload } from './state/types';
import { QueryVariableModel, TransactionStatus, VariableModel, VariableRefresh, VariableWithOptions } from './types';
>>>>>>> 0ca4ccfa

/*
 * This regex matches 3 types of variable reference with an optional format specifier
 * \$(\w+)                          $var1
 * \[\[(\w+?)(?::(\w+))?\]\]        [[var2]] or [[var2:fmt2]]
 * \${(\w+)(?::(\w+))?}             ${var3} or ${var3:fmt3}
 */
export const variableRegex = /\$(\w+)|\[\[(\w+?)(?::(\w+))?\]\]|\${(\w+)(?:\.([^:^\}]+))?(?::([^\}]+))?}/g;

// Helper function since lastIndex is not reset
export const variableRegexExec = (variableString: string) => {
  variableRegex.lastIndex = 0;
  return variableRegex.exec(variableString);
};

export const SEARCH_FILTER_VARIABLE = '__searchFilter';

export const containsSearchFilter = (query: string | unknown): boolean =>
  query && typeof query === 'string' ? query.indexOf(SEARCH_FILTER_VARIABLE) !== -1 : false;

export const getSearchFilterScopedVar = (args: {
  query: string;
  wildcardChar: string;
  options: { searchFilter?: string };
}): ScopedVars => {
  const { query, wildcardChar } = args;
  if (!containsSearchFilter(query)) {
    return {};
  }

  let { options } = args;

  options = options || { searchFilter: '' };
  const value = options.searchFilter ? `${options.searchFilter}${wildcardChar}` : `${wildcardChar}`;

  return {
    __searchFilter: {
      value,
      text: '',
    },
  };
};

export function containsVariable(...args: any[]) {
  const variableName = args[args.length - 1];
  args[0] = typeof args[0] === 'string' ? args[0] : safeStringifyValue(args[0]);
  const variableString = args.slice(0, -1).join(' ');
  const matches = variableString.match(variableRegex);
  const isMatchingVariable =
    matches !== null
      ? matches.find((match) => {
          const varMatch = variableRegexExec(match);
          return varMatch !== null && varMatch.indexOf(variableName) > -1;
        })
      : false;

  return !!isMatchingVariable;
}

export const isAllVariable = (variable: any): boolean => {
  if (!variable) {
    return false;
  }

  if (!variable.current) {
    return false;
  }

  if (variable.current.value) {
    const isArray = Array.isArray(variable.current.value);
    if (isArray && variable.current.value.length && variable.current.value[0] === ALL_VARIABLE_VALUE) {
      return true;
    }

    if (!isArray && variable.current.value === ALL_VARIABLE_VALUE) {
      return true;
    }
  }

  if (variable.current.text) {
    const isArray = Array.isArray(variable.current.text);
    if (isArray && variable.current.text.length && variable.current.text[0] === ALL_VARIABLE_TEXT) {
      return true;
    }

    if (!isArray && variable.current.text === ALL_VARIABLE_TEXT) {
      return true;
    }
  }

  return false;
};

export const getCurrentText = (variable: any): string => {
  if (!variable) {
    return '';
  }

  if (!variable.current) {
    return '';
  }

  if (!variable.current.text) {
    return '';
  }

  if (Array.isArray(variable.current.text)) {
    return variable.current.text.toString();
  }

  if (typeof variable.current.text !== 'string') {
    return '';
  }

  return variable.current.text;
};

export const getCurrentValue = (variable: VariableWithOptions): string | null => {
  if (!variable || !variable.current || variable.current.value === undefined || variable.current.value === null) {
    return null;
  }

  if (Array.isArray(variable.current.value)) {
    return variable.current.value.toString();
  }

  if (typeof variable.current.value !== 'string') {
    return null;
  }

  return variable.current.value;
};

export function getTemplatedRegex(variable: QueryVariableModel, templateSrv = getTemplateSrv()): string {
  if (!variable) {
    return '';
  }

  if (!variable.regex) {
    return '';
  }

  return templateSrv.replace(variable.regex, {}, 'regex');
}

export function getLegacyQueryOptions(variable: QueryVariableModel, searchFilter?: string, timeSrv = getTimeSrv()) {
  const queryOptions: any = { range: undefined, variable, searchFilter };
  if (variable.refresh === VariableRefresh.onTimeRangeChanged || variable.refresh === VariableRefresh.onDashboardLoad) {
    queryOptions.range = timeSrv.timeRange();
  }

  return queryOptions;
}

export function getVariableRefresh(variable: VariableModel): VariableRefresh {
  if (!variable || !variable.hasOwnProperty('refresh')) {
    return VariableRefresh.never;
  }

  const queryVariable = variable as QueryVariableModel;

  if (
    queryVariable.refresh !== VariableRefresh.onTimeRangeChanged &&
    queryVariable.refresh !== VariableRefresh.onDashboardLoad &&
    queryVariable.refresh !== VariableRefresh.never
  ) {
    return VariableRefresh.never;
  }

  return queryVariable.refresh;
}

export function getVariableTypes(): Array<{ label: string; value: VariableType }> {
  return variableAdapters
    .list()
    .filter((v) => v.id !== 'system')
    .map(({ id, name }) => ({
      label: name,
      value: id,
    }));
}

function getUrlValueForComparison(value: any): any {
  if (isArray(value)) {
    if (value.length === 0) {
      value = undefined;
    } else if (value.length === 1) {
      value = value[0];
    }
  }

  return value;
}

export interface UrlQueryType {
  value: UrlQueryValue;
  removed?: boolean;
}

export interface ExtendedUrlQueryMap extends Record<string, UrlQueryType> {}

export function findTemplateVarChanges(query: UrlQueryMap, old: UrlQueryMap): ExtendedUrlQueryMap | undefined {
  let count = 0;
  const changes: ExtendedUrlQueryMap = {};

  for (const key in query) {
    if (!key.startsWith('var-')) {
      continue;
    }

    let oldValue = getUrlValueForComparison(old[key]);
    let newValue = getUrlValueForComparison(query[key]);

    if (!isEqual(newValue, oldValue)) {
      changes[key] = { value: query[key] };
      count++;
    }
  }

  for (const key in old) {
    if (!key.startsWith('var-')) {
      continue;
    }

    const value = old[key];

    // ignore empty array values
    if (isArray(value) && value.length === 0) {
      continue;
    }

    if (!query.hasOwnProperty(key)) {
      changes[key] = { value: '', removed: true }; // removed
      count++;
    }
  }
  return count ? changes : undefined;
}

export function ensureStringValues(value: any | any[]): string | string[] {
  if (Array.isArray(value)) {
    return value.map(String);
  }

  if (value === null || value === undefined) {
    return '';
  }

  if (typeof value === 'number') {
    return value.toString(10);
  }

  if (typeof value === 'string') {
    return value;
  }

  if (typeof value === 'boolean') {
    return value.toString();
  }

  return '';
}

<<<<<<< HEAD
export function hasOngoingTransaction(state: StoreState = getState()): boolean {
  return state.templating.transaction.status !== TransactionStatus.NotStarted;
=======
export function hasOngoingTransaction(key: string, state: StoreState = getState()): boolean {
  return getVariablesState(key, state).transaction.status !== TransactionStatus.NotStarted;
}

export function toStateKey(key: string | null | undefined): string {
  return String(key);
}

export const toKeyedVariableIdentifier = (variable: VariableModel): KeyedVariableIdentifier => {
  if (!variable.rootStateKey) {
    throw new Error(`rootStateKey not found for variable with id:${variable.id}`);
  }

  return { type: variable.type, id: variable.id, rootStateKey: variable.rootStateKey };
};

export function toVariablePayload<T extends any = undefined>(
  identifier: VariableIdentifier,
  data?: T
): VariablePayload<T>;
// eslint-disable-next-line
export function toVariablePayload<T extends any = undefined>(model: VariableModel, data?: T): VariablePayload<T>;
// eslint-disable-next-line
export function toVariablePayload<T extends any = undefined>(
  obj: VariableIdentifier | VariableModel,
  data?: T
): VariablePayload<T> {
  return { type: obj.type, id: obj.id, data: data as T };
>>>>>>> 0ca4ccfa
}<|MERGE_RESOLUTION|>--- conflicted
+++ resolved
@@ -9,17 +9,10 @@
 import { getTimeSrv } from '../dashboard/services/TimeSrv';
 
 import { variableAdapters } from './adapters';
-<<<<<<< HEAD
-import { safeStringifyValue } from 'app/core/utils/explore';
-import { StoreState } from '../../types';
-import { getState } from '../../store/store';
-import { TransactionStatus } from './state/transactionReducer';
-=======
 import { ALL_VARIABLE_TEXT, ALL_VARIABLE_VALUE } from './constants';
 import { getVariablesState } from './state/selectors';
 import { KeyedVariableIdentifier, VariableIdentifier, VariablePayload } from './state/types';
 import { QueryVariableModel, TransactionStatus, VariableModel, VariableRefresh, VariableWithOptions } from './types';
->>>>>>> 0ca4ccfa
 
 /*
  * This regex matches 3 types of variable reference with an optional format specifier
@@ -283,10 +276,6 @@
   return '';
 }
 
-<<<<<<< HEAD
-export function hasOngoingTransaction(state: StoreState = getState()): boolean {
-  return state.templating.transaction.status !== TransactionStatus.NotStarted;
-=======
 export function hasOngoingTransaction(key: string, state: StoreState = getState()): boolean {
   return getVariablesState(key, state).transaction.status !== TransactionStatus.NotStarted;
 }
@@ -315,5 +304,4 @@
   data?: T
 ): VariablePayload<T> {
   return { type: obj.type, id: obj.id, data: data as T };
->>>>>>> 0ca4ccfa
 }