import React, { ChangeEvent, FocusEvent, KeyboardEvent, ReactElement, useCallback, useEffect, useState } from 'react';

import { Input } from '@grafana/ui';
import { t } from 'app/core/internationalization';
import { useDispatch } from 'app/types';

import { variableAdapters } from '../adapters';
import { VARIABLE_PREFIX } from '../constants';
import { VariablePickerProps } from '../pickers/types';
import { toKeyedAction } from '../state/keyedVariablesReducer';
import { changeVariableProp } from '../state/sharedReducer';
import { TextBoxVariableModel } from '../types';
import { toVariablePayload } from '../utils';

export interface Props extends VariablePickerProps<TextBoxVariableModel> {}

export function TextBoxVariablePicker({ variable, onVariableChange, readOnly }: Props): ReactElement {
  const dispatch = useDispatch();
  const [updatedValue, setUpdatedValue] = useState(variable.current.value);
  useEffect(() => {
    setUpdatedValue(variable.current.value);
  }, [variable]);

  const updateVariable = useCallback(() => {
    if (!variable.rootStateKey) {
      console.error('Cannot update variable without rootStateKey');
      return;
    }

    if (variable.current.value === updatedValue) {
      return;
    }

    dispatch(
      toKeyedAction(
        variable.rootStateKey,
        changeVariableProp(
          toVariablePayload({ id: variable.id, type: variable.type }, { propName: 'query', propValue: updatedValue })
        )
      )
    );

    if (onVariableChange) {
      onVariableChange({
        ...variable,
        current: { ...variable.current, value: updatedValue },
      });
      return;
    }

    variableAdapters.get(variable.type).updateOptions(variable);
  }, [variable, updatedValue, dispatch, onVariableChange]);

  const onChange = useCallback(
    (event: ChangeEvent<HTMLInputElement>) => setUpdatedValue(event.target.value),
    [setUpdatedValue]
  );

  const onBlur = (e: FocusEvent<HTMLInputElement>) => updateVariable();
  const onKeyDown = (event: KeyboardEvent<HTMLInputElement>) => {
    if (event.keyCode === 13) {
      event.preventDefault();
      updateVariable();
    }
  };

  return (
    <Input
      type="text"
      value={updatedValue}
      onChange={onChange}
      onBlur={onBlur}
      disabled={readOnly}
      onKeyDown={onKeyDown}
<<<<<<< HEAD
      placeholder="Enter variable value"
      id={VARIABLE_PREFIX + variable.id}
=======
      placeholder={t('variable.textbox.placeholder', 'Enter variable value')}
      id={`var-${variable.id}`}
>>>>>>> 747b7297
    />
  );
}<|MERGE_RESOLUTION|>--- conflicted
+++ resolved
@@ -72,13 +72,8 @@
       onBlur={onBlur}
       disabled={readOnly}
       onKeyDown={onKeyDown}
-<<<<<<< HEAD
-      placeholder="Enter variable value"
+      placeholder={t('variable.textbox.placeholder', 'Enter variable value')}
       id={VARIABLE_PREFIX + variable.id}
-=======
-      placeholder={t('variable.textbox.placeholder', 'Enter variable value')}
-      id={`var-${variable.id}`}
->>>>>>> 747b7297
     />
   );
 }