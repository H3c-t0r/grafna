import { DataSourceInstanceSettings } from '@grafana/data';

import { reduxTester } from '../../../../test/core/redux/reduxTester';
import { getRootReducer, RootReducerType } from '../state/helpers';
import { variableAdapters } from '../adapters';
import { createDataSourceVariableAdapter } from './adapter';
import {
  DataSourceVariableActionDependencies,
  initDataSourceVariableEditor,
  updateDataSourceVariableOptions,
} from './actions';
import { getMockPlugin } from '../../plugins/__mocks__/pluginMocks';
import { createDataSourceOptions } from './reducer';
import { addVariable, setCurrentVariableValue } from '../state/sharedReducer';
import { changeVariableEditorExtended } from '../editor/reducer';
import { datasourceBuilder } from '../shared/testing/builders';
import { getDataSourceInstanceSetting } from '../shared/testing/helpers';
import { toKeyedAction } from '../state/keyedVariablesReducer';
import { toKeyedVariableIdentifier, toVariablePayload } from '../utils';

interface Args {
  sources?: DataSourceInstanceSettings[];
  query?: string;
  regex?: string;
}

function getTestContext({ sources = [], query, regex }: Args = {}) {
  const getListMock = jest.fn().mockReturnValue(sources);
  const getDatasourceSrvMock = jest.fn().mockReturnValue({ getList: getListMock });
  const dependencies: DataSourceVariableActionDependencies = { getDatasourceSrv: getDatasourceSrvMock };
  const datasource = datasourceBuilder().withId('0').withRootStateKey('key').withQuery(query).withRegEx(regex).build();

  return { getListMock, getDatasourceSrvMock, dependencies, datasource };
}

describe('data source actions', () => {
  variableAdapters.setInit(() => [createDataSourceVariableAdapter()]);

  describe('when updateDataSourceVariableOptions is dispatched', () => {
    describe('and there is no regex', () => {
      it('then the correct actions are dispatched', async () => {
        const meta = getMockPlugin({ name: 'mock-data-name', id: 'mock-data-id' });
        const sources: DataSourceInstanceSettings[] = [
          getDataSourceInstanceSetting('first-name', meta),
          getDataSourceInstanceSetting('second-name', meta),
        ];
        const { datasource, dependencies, getListMock, getDatasourceSrvMock } = getTestContext({
          sources,
          query: 'mock-data-id',
        });

        const tester = await reduxTester<RootReducerType>()
          .givenRootReducer(getRootReducer())
          .whenActionIsDispatched(
            toKeyedAction(
              'key',
              addVariable(toVariablePayload(datasource, { global: false, index: 0, model: datasource }))
            )
          )
          .whenAsyncActionIsDispatched(
            updateDataSourceVariableOptions(toKeyedVariableIdentifier(datasource), dependencies),
            true
          );

        await tester.thenDispatchedActionsShouldEqual(
<<<<<<< HEAD
          toKeyedAction(
            'key',
            createDataSourceOptions(
              toVariablePayload(
                { type: 'datasource', id: '0' },
                {
                  sources,
                  regex: (undefined as unknown) as RegExp,
                }
              )
=======
          createDataSourceOptions(
            toVariablePayload(
              { type: 'datasource', id: '0' },
              {
                sources,
                regex: undefined as unknown as RegExp,
              }
>>>>>>> 07d207a3
            )
          ),
          toKeyedAction(
            'key',
            setCurrentVariableValue(
              toVariablePayload(
                { type: 'datasource', id: '0' },
                { option: { text: 'first-name', value: 'first-name', selected: false } }
              )
            )
          )
        );

        expect(getListMock).toHaveBeenCalledTimes(1);
        expect(getListMock).toHaveBeenCalledWith({ metrics: true, variables: false });
        expect(getDatasourceSrvMock).toHaveBeenCalledTimes(1);
      });
    });

    describe('and there is a regex', () => {
      it('then the correct actions are dispatched', async () => {
        const meta = getMockPlugin({ name: 'mock-data-name', id: 'mock-data-id' });
        const sources: DataSourceInstanceSettings[] = [
          getDataSourceInstanceSetting('first-name', meta),
          getDataSourceInstanceSetting('second-name', meta),
        ];

        const { datasource, dependencies, getListMock, getDatasourceSrvMock } = getTestContext({
          sources,
          query: 'mock-data-id',
          regex: '/.*(second-name).*/',
        });

        const tester = await reduxTester<RootReducerType>()
          .givenRootReducer(getRootReducer())
          .whenActionIsDispatched(
            toKeyedAction(
              'key',
              addVariable(toVariablePayload(datasource, { global: false, index: 0, model: datasource }))
            )
          )
          .whenAsyncActionIsDispatched(
            updateDataSourceVariableOptions(toKeyedVariableIdentifier(datasource), dependencies),
            true
          );

        await tester.thenDispatchedActionsShouldEqual(
          toKeyedAction(
            'key',
            createDataSourceOptions(
              toVariablePayload(
                { type: 'datasource', id: '0' },
                {
                  sources,
                  regex: /.*(second-name).*/,
                }
              )
            )
          ),
          toKeyedAction(
            'key',
            setCurrentVariableValue(
              toVariablePayload(
                { type: 'datasource', id: '0' },
                { option: { text: 'second-name', value: 'second-name', selected: false } }
              )
            )
          )
        );

        expect(getListMock).toHaveBeenCalledTimes(1);
        expect(getListMock).toHaveBeenCalledWith({ metrics: true, variables: false });
        expect(getDatasourceSrvMock).toHaveBeenCalledTimes(1);
      });
    });
  });

  describe('when initDataSourceVariableEditor is dispatched', () => {
    it('then the correct actions are dispatched', async () => {
      const meta = getMockPlugin({ name: 'mock-data-name', id: 'mock-data-id' });
      const sources: DataSourceInstanceSettings[] = [
        getDataSourceInstanceSetting('first-name', meta),
        getDataSourceInstanceSetting('second-name', meta),
      ];

      const { dependencies, getListMock, getDatasourceSrvMock } = getTestContext({ sources });

      await reduxTester<RootReducerType>()
        .givenRootReducer(getRootReducer())
        .whenActionIsDispatched(initDataSourceVariableEditor('key', dependencies))
        .thenDispatchedActionsShouldEqual(
          toKeyedAction(
            'key',
            changeVariableEditorExtended({
              propName: 'dataSourceTypes',
              propValue: [
                { text: '', value: '' },
                { text: 'mock-data-name', value: 'mock-data-id' },
              ],
            })
          )
        );

      expect(getListMock).toHaveBeenCalledTimes(1);
      expect(getListMock).toHaveBeenCalledWith({ metrics: true, variables: true });
      expect(getDatasourceSrvMock).toHaveBeenCalledTimes(1);
    });
  });
});<|MERGE_RESOLUTION|>--- conflicted
+++ resolved
@@ -63,7 +63,6 @@
           );
 
         await tester.thenDispatchedActionsShouldEqual(
-<<<<<<< HEAD
           toKeyedAction(
             'key',
             createDataSourceOptions(
@@ -71,18 +70,9 @@
                 { type: 'datasource', id: '0' },
                 {
                   sources,
-                  regex: (undefined as unknown) as RegExp,
+                  regex: undefined as unknown as RegExp,
                 }
               )
-=======
-          createDataSourceOptions(
-            toVariablePayload(
-              { type: 'datasource', id: '0' },
-              {
-                sources,
-                regex: undefined as unknown as RegExp,
-              }
->>>>>>> 07d207a3
             )
           ),
           toKeyedAction(
