import { chain } from 'lodash';
import { getTemplateSrv } from '@grafana/runtime';
import { stringToJsRegex } from '@grafana/data';

import { KeyedVariableIdentifier } from '../state/types';
import { ThunkResult } from '../../../types';
import { createDataSourceOptions } from './reducer';
import { validateVariableSelectionState } from '../state/actions';
import { getDatasourceSrv } from '../../plugins/datasource_srv';
import { getVariable } from '../state/selectors';
import { DataSourceVariableModel } from '../types';
import { changeVariableEditorExtended } from '../editor/reducer';
import { toKeyedAction } from '../state/keyedVariablesReducer';
import { toVariablePayload } from '../utils';

export interface DataSourceVariableActionDependencies {
  getDatasourceSrv: typeof getDatasourceSrv;
}

<<<<<<< HEAD
export const updateDataSourceVariableOptions = (
  identifier: KeyedVariableIdentifier,
  dependencies: DataSourceVariableActionDependencies = { getDatasourceSrv: getDatasourceSrv }
): ThunkResult<void> => async (dispatch, getState) => {
  const { rootStateKey } = identifier;
  const sources = dependencies.getDatasourceSrv().getList({ metrics: true, variables: false });
  const variableInState = getVariable<DataSourceVariableModel>(identifier, getState());
  let regex;

  if (variableInState.regex) {
    regex = getTemplateSrv().replace(variableInState.regex, undefined, 'regex');
    regex = stringToJsRegex(regex);
  }

  dispatch(toKeyedAction(rootStateKey, createDataSourceOptions(toVariablePayload(identifier, { sources, regex }))));
  await dispatch(validateVariableSelectionState(identifier));
};

export const initDataSourceVariableEditor = (
  key: string,
  dependencies: DataSourceVariableActionDependencies = { getDatasourceSrv: getDatasourceSrv }
): ThunkResult<void> => (dispatch) => {
  const dataSources = dependencies.getDatasourceSrv().getList({ metrics: true, variables: true });
  const dataSourceTypes = chain(dataSources)
    .uniqBy('meta.id')
    .map((ds: any) => {
      return { text: ds.meta.name, value: ds.meta.id };
    })
    .value();

  dataSourceTypes.unshift({ text: '', value: '' });

  dispatch(
    toKeyedAction(
      key,
=======
export const updateDataSourceVariableOptions =
  (
    identifier: VariableIdentifier,
    dependencies: DataSourceVariableActionDependencies = { getDatasourceSrv: getDatasourceSrv }
  ): ThunkResult<void> =>
  async (dispatch, getState) => {
    const sources = dependencies.getDatasourceSrv().getList({ metrics: true, variables: false });
    const variableInState = getVariable<DataSourceVariableModel>(identifier.id, getState());
    let regex;

    if (variableInState.regex) {
      regex = getTemplateSrv().replace(variableInState.regex, undefined, 'regex');
      regex = stringToJsRegex(regex);
    }

    dispatch(createDataSourceOptions(toVariablePayload(identifier, { sources, regex })));
    await dispatch(validateVariableSelectionState(identifier));
  };

export const initDataSourceVariableEditor =
  (dependencies: DataSourceVariableActionDependencies = { getDatasourceSrv: getDatasourceSrv }): ThunkResult<void> =>
  (dispatch) => {
    const dataSources = dependencies.getDatasourceSrv().getList({ metrics: true, variables: true });
    const dataSourceTypes = chain(dataSources)
      .uniqBy('meta.id')
      .map((ds: any) => {
        return { text: ds.meta.name, value: ds.meta.id };
      })
      .value();

    dataSourceTypes.unshift({ text: '', value: '' });

    dispatch(
>>>>>>> 07d207a3
      changeVariableEditorExtended({
        propName: 'dataSourceTypes',
        propValue: dataSourceTypes,
      })
<<<<<<< HEAD
    )
  );
};
=======
    );
  };
>>>>>>> 07d207a3
<|MERGE_RESOLUTION|>--- conflicted
+++ resolved
@@ -17,51 +17,15 @@
   getDatasourceSrv: typeof getDatasourceSrv;
 }
 
-<<<<<<< HEAD
-export const updateDataSourceVariableOptions = (
-  identifier: KeyedVariableIdentifier,
-  dependencies: DataSourceVariableActionDependencies = { getDatasourceSrv: getDatasourceSrv }
-): ThunkResult<void> => async (dispatch, getState) => {
-  const { rootStateKey } = identifier;
-  const sources = dependencies.getDatasourceSrv().getList({ metrics: true, variables: false });
-  const variableInState = getVariable<DataSourceVariableModel>(identifier, getState());
-  let regex;
-
-  if (variableInState.regex) {
-    regex = getTemplateSrv().replace(variableInState.regex, undefined, 'regex');
-    regex = stringToJsRegex(regex);
-  }
-
-  dispatch(toKeyedAction(rootStateKey, createDataSourceOptions(toVariablePayload(identifier, { sources, regex }))));
-  await dispatch(validateVariableSelectionState(identifier));
-};
-
-export const initDataSourceVariableEditor = (
-  key: string,
-  dependencies: DataSourceVariableActionDependencies = { getDatasourceSrv: getDatasourceSrv }
-): ThunkResult<void> => (dispatch) => {
-  const dataSources = dependencies.getDatasourceSrv().getList({ metrics: true, variables: true });
-  const dataSourceTypes = chain(dataSources)
-    .uniqBy('meta.id')
-    .map((ds: any) => {
-      return { text: ds.meta.name, value: ds.meta.id };
-    })
-    .value();
-
-  dataSourceTypes.unshift({ text: '', value: '' });
-
-  dispatch(
-    toKeyedAction(
-      key,
-=======
 export const updateDataSourceVariableOptions =
   (
-    identifier: VariableIdentifier,
+    identifier: KeyedVariableIdentifier,
     dependencies: DataSourceVariableActionDependencies = { getDatasourceSrv: getDatasourceSrv }
   ): ThunkResult<void> =>
   async (dispatch, getState) => {
+    const { rootStateKey } = identifier;
     const sources = dependencies.getDatasourceSrv().getList({ metrics: true, variables: false });
-    const variableInState = getVariable<DataSourceVariableModel>(identifier.id, getState());
+    const variableInState = getVariable<DataSourceVariableModel>(identifier, getState());
     let regex;
 
     if (variableInState.regex) {
@@ -69,12 +33,15 @@
       regex = stringToJsRegex(regex);
     }
 
-    dispatch(createDataSourceOptions(toVariablePayload(identifier, { sources, regex })));
+    dispatch(toKeyedAction(rootStateKey, createDataSourceOptions(toVariablePayload(identifier, { sources, regex }))));
     await dispatch(validateVariableSelectionState(identifier));
   };
 
 export const initDataSourceVariableEditor =
-  (dependencies: DataSourceVariableActionDependencies = { getDatasourceSrv: getDatasourceSrv }): ThunkResult<void> =>
+  (
+    key: string,
+    dependencies: DataSourceVariableActionDependencies = { getDatasourceSrv: getDatasourceSrv }
+  ): ThunkResult<void> =>
   (dispatch) => {
     const dataSources = dependencies.getDatasourceSrv().getList({ metrics: true, variables: true });
     const dataSourceTypes = chain(dataSources)
@@ -87,16 +54,12 @@
     dataSourceTypes.unshift({ text: '', value: '' });
 
     dispatch(
->>>>>>> 07d207a3
-      changeVariableEditorExtended({
-        propName: 'dataSourceTypes',
-        propValue: dataSourceTypes,
-      })
-<<<<<<< HEAD
-    )
-  );
-};
-=======
+      toKeyedAction(
+        key,
+        changeVariableEditorExtended({
+          propName: 'dataSourceTypes',
+          propValue: dataSourceTypes,
+        })
+      )
     );
-  };
->>>>>>> 07d207a3
+  };