import { DataLinkBuiltInVars } from '@grafana/data';

import { safeStringifyValue } from '../../../core/utils/explore';
import { DashboardModel, PanelModel } from '../../dashboard/state';
import { variableAdapters } from '../adapters';
import { isAdHoc } from '../guard';
import { VariableModel } from '../types';
import { containsVariable, variableRegex, variableRegexExec } from '../utils';

export interface GraphNode {
  id: string;
  label: string;
}

export interface GraphEdge {
  from: string;
  to: string;
}

export const createDependencyNodes = (variables: VariableModel[]): GraphNode[] => {
  const nodes: GraphNode[] = [];

  for (const variable of variables) {
    nodes.push({ id: variable.id, label: `${variable.id}` });
  }

  return nodes;
};

export const filterNodesWithDependencies = (nodes: GraphNode[], edges: GraphEdge[]): GraphNode[] => {
  return nodes.filter((node) => edges.some((edge) => edge.from === node.id || edge.to === node.id));
};

export const createDependencyEdges = (variables: VariableModel[]): GraphEdge[] => {
  const edges: GraphEdge[] = [];

  for (const variable of variables) {
    for (const other of variables) {
      if (variable === other) {
        continue;
      }

      const dependsOn = variableAdapters.get(variable.type).dependsOn(variable, other);

      if (dependsOn) {
        edges.push({ from: variable.id, to: other.id });
      }
    }
  }

  return edges;
};

function getVariableName(expression: string) {
  const match = variableRegexExec(expression);
  if (!match) {
    return null;
  }
  const variableName = match.slice(1).find((match) => match !== undefined);
  return variableName;
}

export const getUnknownVariableStrings = (variables: VariableModel[], model: any) => {
  variableRegex.lastIndex = 0;
  const unknownVariableNames: string[] = [];
  const modelAsString = safeStringifyValue(model, 2);
  const matches = modelAsString.match(variableRegex);

  if (!matches) {
    return unknownVariableNames;
  }

  for (const match of matches) {
    if (!match) {
      continue;
    }

    if (match.indexOf('$__') !== -1) {
      // ignore builtin variables
      continue;
    }

    if (match.indexOf('${__') !== -1) {
      // ignore builtin variables
      continue;
    }

    if (match.indexOf('$hashKey') !== -1) {
      // ignore Angular props
      continue;
    }

    const variableName = getVariableName(match);

    if (variables.some((variable) => variable.id === variableName)) {
      // ignore defined variables
      continue;
    }

    if (unknownVariableNames.find((name) => name === variableName)) {
      continue;
    }

    if (variableName) {
      unknownVariableNames.push(variableName);
    }
  }

  return unknownVariableNames;
};

const validVariableNames: Record<string, RegExp[]> = {
  alias: [/^m$/, /^measurement$/, /^col$/, /^tag_(\w+|\d+)$/],
  query: [/^timeFilter$/],
};

export const getPropsWithVariable = (variableId: string, parent: { key: string; value: any }, result: any) => {
  const stringValues = Object.keys(parent.value).reduce((all, key) => {
    const value = parent.value[key];
    if (!value || typeof value !== 'string') {
      return all;
    }

    const isValidName = validVariableNames[key]
      ? validVariableNames[key].find((regex: RegExp) => regex.test(variableId))
      : undefined;

    let hasVariable = containsVariable(value, variableId);
    if (key === 'repeat' && value === variableId) {
      // repeat stores value without variable format
      hasVariable = true;
    }

    if (!isValidName && hasVariable) {
      all = {
        ...all,
        [key]: value,
      };
    }

    return all;
  }, {} as Record<string, any>);

  const objectValues = Object.keys(parent.value).reduce((all, key) => {
    const value = parent.value[key];
    if (value && typeof value === 'object' && Object.keys(value).length) {
      let id = value.title || value.name || value.id || key;
      if (Array.isArray(parent.value) && parent.key === 'panels') {
        id = `${id}[${value.id}]`;
      }

      const newResult = getPropsWithVariable(variableId, { key, value }, {});

      if (Object.keys(newResult).length) {
        all = {
          ...all,
          [id]: newResult,
        };
      }
    }

    return all;
  }, {} as Record<string, any>);

  if (Object.keys(stringValues).length || Object.keys(objectValues).length) {
    result = {
      ...result,
      ...stringValues,
      ...objectValues,
    };
  }

  return result;
};

export interface VariableUsageTree {
  variable: VariableModel;
  tree: any;
}

export interface VariableUsages {
  unUsed: VariableModel[];
  usages: VariableUsageTree[];
}

export const createUsagesNetwork = (variables: VariableModel[], dashboard: DashboardModel | null): VariableUsages => {
  if (!dashboard) {
    return { unUsed: [], usages: [] };
  }

  const unUsed: VariableModel[] = [];
  let usages: VariableUsageTree[] = [];
  const model = dashboard.getSaveModelClone();

  for (const variable of variables) {
    const variableId = variable.id;
    const props = getPropsWithVariable(variableId, { key: 'model', value: model }, {});
    if (!Object.keys(props).length && !isAdHoc(variable)) {
      unUsed.push(variable);
    }

    if (Object.keys(props).length) {
      usages.push({ variable, tree: props });
    }
  }

  return { unUsed, usages };
};

export async function getUnknownsNetwork(
  variables: VariableModel[],
  dashboard: DashboardModel | null
): Promise<UsagesToNetwork[]> {
  return new Promise((resolve, reject) => {
    // can be an expensive call so we avoid blocking the main thread
    setTimeout(() => {
      try {
        const unknowns = createUnknownsNetwork(variables, dashboard);
        resolve(transformUsagesToNetwork(unknowns));
      } catch (e) {
        reject(e);
      }
    }, 200);
  });
}

function createUnknownsNetwork(variables: VariableModel[], dashboard: DashboardModel | null): VariableUsageTree[] {
  if (!dashboard) {
    return [];
  }

  let unknown: VariableUsageTree[] = [];
  const model = dashboard.getSaveModelClone();

  const unknownVariables = getUnknownVariableStrings(variables, model);
  for (const unknownVariable of unknownVariables) {
    const props = getPropsWithVariable(unknownVariable, { key: 'model', value: model }, {});
    if (Object.keys(props).length) {
<<<<<<< HEAD
      const variable = ({ id: unknownVariable, name: unknownVariable } as unknown) as VariableModel;
=======
      const variable = { id: unknownVariable, name: unknownVariable } as unknown as VariableModel;
>>>>>>> 0ca4ccfa
      unknown.push({ variable, tree: props });
    }
  }

  return unknown;
}

/*
  getAllAffectedPanelIdsForVariableChange is a function that extracts all the panel ids that are affected by a single variable
  change. It will traverse all chained variables to identify all cascading changes too.

  This is done entirely by parsing the current dashboard json and doesn't take under consideration a user cancelling
  a variable query or any faulty variable queries.

  This doesn't take circular dependencies in consideration.
 */
export function getAllAffectedPanelIdsForVariableChange(
  variableId: string,
  variables: VariableModel[],
  panels: PanelModel[]
): number[] {
  const flattenedPanels = flattenPanels(panels);
  let affectedPanelIds: number[] = getAffectedPanelIdsForVariable(variableId, flattenedPanels);
  const affectedPanelIdsForAllVariables = getAffectedPanelIdsForVariable(
    DataLinkBuiltInVars.includeVars,
    flattenedPanels
  );
  affectedPanelIds = [...new Set([...affectedPanelIdsForAllVariables, ...affectedPanelIds])];

  const dependencies = getDependenciesForVariable(variableId, variables, new Set());
  for (const dependency of dependencies) {
    const affectedPanelIdsForDependency = getAffectedPanelIdsForVariable(dependency, flattenedPanels);
    affectedPanelIds = [...new Set([...affectedPanelIdsForDependency, ...affectedPanelIds])];
  }

  return affectedPanelIds;
}

export function getDependenciesForVariable(
  variableId: string,
  variables: VariableModel[],
  deps: Set<string>
): Set<string> {
  if (!variables.length) {
    return deps;
  }

  for (const variable of variables) {
    if (variable.name === variableId) {
      continue;
    }

    const depends = variableAdapters.get(variable.type).dependsOn(variable, { name: variableId });
    if (!depends) {
      continue;
    }

    deps.add(variable.name);
    deps = getDependenciesForVariable(variable.name, variables, deps);
  }

  return deps;
}

export function getAffectedPanelIdsForVariable(variableId: string, panels: PanelModel[]): number[] {
  if (!panels.length) {
    return [];
  }

  const affectedPanelIds: number[] = [];
  const repeatRegex = new RegExp(`"repeat":"${variableId}"`);
  for (const panel of panels) {
    const panelAsJson = safeStringifyValue(panel.getSaveModel());

    // check for repeats that don't use variableRegex
    const repeatMatches = panelAsJson.match(repeatRegex);
    if (repeatMatches?.length) {
      affectedPanelIds.push(panel.id);
      continue;
    }

    const matches = panelAsJson.match(variableRegex);
    if (!matches) {
      continue;
    }

    for (const match of matches) {
      const variableName = getVariableName(match);
      if (variableName === variableId) {
        affectedPanelIds.push(panel.id);
        break;
      }
    }
  }

  return affectedPanelIds;
}

export interface UsagesToNetwork {
  variable: VariableModel;
  nodes: GraphNode[];
  edges: GraphEdge[];
  showGraph: boolean;
}

export const traverseTree = (usage: UsagesToNetwork, parent: { id: string; value: any }): UsagesToNetwork => {
  const { id, value } = parent;
  const { nodes, edges } = usage;

  if (value && typeof value === 'string') {
    const leafId = `${parent.id}-${value}`;
    nodes.push({ id: leafId, label: value });
    edges.push({ from: leafId, to: id });

    return usage;
  }

  if (value && typeof value === 'object') {
    const keys = Object.keys(value);
    for (const key of keys) {
      const leafId = `${parent.id}-${key}`;
      nodes.push({ id: leafId, label: key });
      edges.push({ from: leafId, to: id });
      usage = traverseTree(usage, { id: leafId, value: value[key] });
    }

    return usage;
  }

  return usage;
};

export const transformUsagesToNetwork = (usages: VariableUsageTree[]): UsagesToNetwork[] => {
  const results: UsagesToNetwork[] = [];

  for (const usage of usages) {
    const { variable, tree } = usage;
    const result: UsagesToNetwork = {
      variable,
      nodes: [{ id: 'dashboard', label: 'dashboard' }],
      edges: [],
      showGraph: false,
    };
    results.push(traverseTree(result, { id: 'dashboard', value: tree }));
  }

  return results;
};

const countLeaves = (object: any): number => {
  const total = Object.values(object).reduce((count: number, value: any) => {
    if (typeof value === 'object') {
      return count + countLeaves(value);
    }

    return count + 1;
  }, 0);

  return total as unknown as number;
};

export const getVariableUsages = (variableId: string, usages: VariableUsageTree[]): number => {
  const usage = usages.find((usage) => usage.variable.id === variableId);
  if (!usage) {
    return 0;
  }

  return countLeaves(usage.tree);
};

export function flattenPanels(panels: PanelModel[]): PanelModel[] {
  const result: PanelModel[] = [];

  for (const panel of panels) {
    result.push(panel);
    if (panel.panels?.length) {
      result.push(...flattenPanels(panel.panels.map((p: PanelModel) => new PanelModel(p))));
    }
  }

  return result;
}<|MERGE_RESOLUTION|>--- conflicted
+++ resolved
@@ -236,11 +236,7 @@
   for (const unknownVariable of unknownVariables) {
     const props = getPropsWithVariable(unknownVariable, { key: 'model', value: model }, {});
     if (Object.keys(props).length) {
-<<<<<<< HEAD
-      const variable = ({ id: unknownVariable, name: unknownVariable } as unknown) as VariableModel;
-=======
       const variable = { id: unknownVariable, name: unknownVariable } as unknown as VariableModel;
->>>>>>> 0ca4ccfa
       unknown.push({ variable, tree: props });
     }
   }
