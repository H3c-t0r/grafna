import { merge, Observable, of, Subject, throwError, Unsubscribable } from 'rxjs';
import { catchError, filter, finalize, mergeMap, take, takeUntil } from 'rxjs/operators';
<<<<<<< HEAD
=======
import { v4 as uuidv4 } from 'uuid';

>>>>>>> 0ca4ccfa
import {
  CoreApp,
  DataQuery,
  DataQueryRequest,
  DataSourceApi,
  getDefaultTimeRange,
  LoadingState,
  PanelData,
  ScopedVars,
} from '@grafana/data';

import { dispatch, getState } from '../../../store/store';
import { StoreState, ThunkDispatch } from '../../../types';
import { getTimeSrv } from '../../dashboard/services/TimeSrv';
import { runRequest } from '../../query/state/runRequest';
import { getLastKey, getVariable } from '../state/selectors';
import { KeyedVariableIdentifier } from '../state/types';
import { QueryVariableModel, VariableRefresh } from '../types';
import { getTemplatedRegex } from '../utils';

import { toMetricFindValues, updateOptionsState, validateVariableSelection } from './operators';
import { QueryRunners } from './queryRunners';

interface UpdateOptionsArgs {
  identifier: KeyedVariableIdentifier;
  datasource: DataSourceApi;
  searchFilter?: string;
}

export interface UpdateOptionsResults {
  state: LoadingState;
  identifier: KeyedVariableIdentifier;
  error?: any;
  cancelled?: boolean;
}

interface VariableQueryRunnerArgs {
  dispatch: ThunkDispatch;
  getState: () => StoreState;
  getVariable: typeof getVariable;
  getTemplatedRegex: typeof getTemplatedRegex;
  getTimeSrv: typeof getTimeSrv;
  queryRunners: QueryRunners;
  runRequest: typeof runRequest;
}

export class VariableQueryRunner {
  private readonly updateOptionsRequests: Subject<UpdateOptionsArgs>;
  private readonly updateOptionsResults: Subject<UpdateOptionsResults>;
  private readonly cancelRequests: Subject<{ identifier: KeyedVariableIdentifier }>;
  private readonly subscription: Unsubscribable;

  constructor(
    private dependencies: VariableQueryRunnerArgs = {
      dispatch,
      getState,
      getVariable,
      getTemplatedRegex,
      getTimeSrv,
      queryRunners: new QueryRunners(),
      runRequest,
    }
  ) {
    this.updateOptionsRequests = new Subject<UpdateOptionsArgs>();
    this.updateOptionsResults = new Subject<UpdateOptionsResults>();
    this.cancelRequests = new Subject<{ identifier: KeyedVariableIdentifier }>();
    this.onNewRequest = this.onNewRequest.bind(this);
    this.subscription = this.updateOptionsRequests.subscribe(this.onNewRequest);
  }

  queueRequest(args: UpdateOptionsArgs): void {
    this.updateOptionsRequests.next(args);
  }

  getResponse(identifier: KeyedVariableIdentifier): Observable<UpdateOptionsResults> {
    return this.updateOptionsResults.asObservable().pipe(filter((result) => result.identifier === identifier));
  }

  cancelRequest(identifier: KeyedVariableIdentifier): void {
    this.cancelRequests.next({ identifier });
  }

  destroy(): void {
    this.subscription.unsubscribe();
  }

  private onNewRequest(args: UpdateOptionsArgs): void {
    const { datasource, identifier, searchFilter } = args;
    try {
      const {
        dispatch,
        runRequest,
        getTemplatedRegex: getTemplatedRegexFunc,
        getVariable,
        queryRunners,
        getTimeSrv,
        getState,
      } = this.dependencies;

      const beforeKey = getLastKey(getState());

      this.updateOptionsResults.next({ identifier, state: LoadingState.Loading });

      const variable = getVariable<QueryVariableModel>(identifier, getState());
      const timeSrv = getTimeSrv();
      const runnerArgs = { variable, datasource, searchFilter, timeSrv, runRequest };
      const runner = queryRunners.getRunnerForDatasource(datasource);
      const target = runner.getTarget({ datasource, variable });
      const request = this.getRequest(variable, args, target);

      runner
        .runRequest(runnerArgs, request)
        .pipe(
          filter(() => {
            // Lets check if we started another batch during the execution of the observable. If so we just want to abort the rest.
<<<<<<< HEAD
            const afterUid = getState().templating.transaction.uid;

            return beforeUid === afterUid;
=======
            const afterKey = getLastKey(getState());

            return beforeKey === afterKey;
>>>>>>> 0ca4ccfa
          }),
          filter((data) => data.state === LoadingState.Done || data.state === LoadingState.Error), // we only care about done or error for now
          take(1), // take the first result, using first caused a bug where it in some situations throw an uncaught error because of no results had been received yet
          mergeMap((data: PanelData) => {
            if (data.state === LoadingState.Error) {
              return throwError(() => data.error);
            }

            return of(data);
          }),
          toMetricFindValues(),
          updateOptionsState({ variable, dispatch, getTemplatedRegexFunc }),
          validateVariableSelection({ variable, dispatch, searchFilter }),
          takeUntil(
            merge(this.updateOptionsRequests, this.cancelRequests).pipe(
              filter((args) => {
                let cancelRequest = false;

                if (args.identifier.id === identifier.id) {
                  cancelRequest = true;
                  this.updateOptionsResults.next({ identifier, state: LoadingState.Loading, cancelled: cancelRequest });
                }

                return cancelRequest;
              })
            )
          ),
          catchError((error) => {
            if (error.cancelled) {
              return of({});
            }

            this.updateOptionsResults.next({ identifier, state: LoadingState.Error, error });
            return throwError(() => error);
          }),
          finalize(() => {
            this.updateOptionsResults.next({ identifier, state: LoadingState.Done });
          })
        )
        .subscribe();
    } catch (error) {
      this.updateOptionsResults.next({ identifier, state: LoadingState.Error, error });
    }
  }

  private getRequest(variable: QueryVariableModel, args: UpdateOptionsArgs, target: DataQuery) {
    const { searchFilter } = args;
    const variableAsVars = { variable: { text: variable.current.text, value: variable.current.value } };
    const searchFilterScope = { searchFilter: { text: searchFilter, value: searchFilter } };
    const searchFilterAsVars = searchFilter ? searchFilterScope : {};
    const scopedVars = { ...searchFilterAsVars, ...variableAsVars } as ScopedVars;
    const range =
      variable.refresh === VariableRefresh.onTimeRangeChanged
        ? this.dependencies.getTimeSrv().timeRange()
        : getDefaultTimeRange();

    const request: DataQueryRequest = {
      app: CoreApp.Dashboard,
      requestId: uuidv4(),
      timezone: '',
      range,
      interval: '',
      intervalMs: 0,
      targets: [target],
      scopedVars,
      startTime: Date.now(),
    };

    return request;
  }
}

let singleton: VariableQueryRunner;

export function setVariableQueryRunner(runner: VariableQueryRunner): void {
  singleton = runner;
}

export function getVariableQueryRunner(): VariableQueryRunner {
  return singleton;
}<|MERGE_RESOLUTION|>--- conflicted
+++ resolved
@@ -1,10 +1,7 @@
 import { merge, Observable, of, Subject, throwError, Unsubscribable } from 'rxjs';
 import { catchError, filter, finalize, mergeMap, take, takeUntil } from 'rxjs/operators';
-<<<<<<< HEAD
-=======
 import { v4 as uuidv4 } from 'uuid';
 
->>>>>>> 0ca4ccfa
 import {
   CoreApp,
   DataQuery,
@@ -120,15 +117,9 @@
         .pipe(
           filter(() => {
             // Lets check if we started another batch during the execution of the observable. If so we just want to abort the rest.
-<<<<<<< HEAD
-            const afterUid = getState().templating.transaction.uid;
-
-            return beforeUid === afterUid;
-=======
             const afterKey = getLastKey(getState());
 
             return beforeKey === afterKey;
->>>>>>> 0ca4ccfa
           }),
           filter((data) => data.state === LoadingState.Done || data.state === LoadingState.Error), // we only care about done or error for now
           take(1), // take the first result, using first caused a bug where it in some situations throw an uncaught error because of no results had been received yet
