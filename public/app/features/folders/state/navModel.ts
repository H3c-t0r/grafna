--- conflicted
+++ resolved
@@ -1,9 +1,7 @@
+import { NavModel, NavModelItem } from '@grafana/data';
+
 import { FolderDTO } from 'app/types';
-import { NavModel, NavModelItem } from '@grafana/data';
-<<<<<<< HEAD
-=======
 import { getConfig } from '../../../core/config';
->>>>>>> 810ece57
 
 export function buildNavModel(folder: FolderDTO): NavModelItem {
   const model = {
@@ -42,14 +40,6 @@
       text: 'Settings',
       url: `${folder.url}/settings`,
     });
-
-    model.children.push({
-      active: false,
-      icon: 'reusable-panel',
-      id: `folder-library-panels-${folder.uid}`,
-      text: 'Panels',
-      url: `${folder.url}/library-panels`,
-    });
   }
 
   if (getConfig().featureToggles.panelLibrary) {
