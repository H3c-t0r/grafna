--- conflicted
+++ resolved
@@ -49,12 +49,8 @@
       }
 
       $scope.appEvent('confirm-modal', {
-<<<<<<< HEAD
-        title: '您是否想删除整行?',
-=======
         title: 'Delete',
-        text: 'Are you sure you want to delete this row?',
->>>>>>> 2bf305b1
+        text: '您是否想删除整行',
         icon: 'fa-trash',
         yesText: 'Delete',
         onConfirm: function() {
@@ -125,37 +121,6 @@
       $scope.$broadcast('render');
     };
 
-<<<<<<< HEAD
-    $scope.removePanel = function(panel) {
-      $scope.appEvent('confirm-modal', {
-        title: '您是否想移除这个面板?',
-        icon: 'fa-trash',
-        yesText: 'Delete',
-        onConfirm: function() {
-          $scope.row.panels = _.without($scope.row.panels, panel);
-        }
-      });
-    };
-
-    $scope.updatePanelSpan = function(panel, span) {
-      panel.span = Math.min(Math.max(Math.floor(panel.span + span), 1), 12);
-    };
-
-    $scope.replacePanel = function(newPanel, oldPanel) {
-      var row = $scope.row;
-      var index = _.indexOf(row.panels, oldPanel);
-      row.panels.splice(index, 1);
-
-      // adding it back needs to be done in next digest
-      $timeout(function() {
-        newPanel.id = oldPanel.id;
-        newPanel.span = oldPanel.span;
-        row.panels.splice(index, 0, newPanel);
-      });
-    };
-
-=======
->>>>>>> 2bf305b1
     $scope.init();
   });
 
