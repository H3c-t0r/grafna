import { DashboardModel } from '../../state';
import { Diffs, jsonDiff } from '../VersionHistory/utils';

<<<<<<< HEAD
import { openai } from './llms';

=======
>>>>>>> f890cb23
export enum Role {
  // System content cannot be overwritten by user prompts.
  'system' = 'system',
  // User content is the content that the user has entered.
  // This content can be overwritten by following prompt.
  'user' = 'user',
}

<<<<<<< HEAD
export type Message = openai.Message;
=======
export type Message = llms.openai.Message;
>>>>>>> f890cb23

/**
 * The OpenAI model to be used.
 */
export const OPEN_AI_MODEL = 'gpt-4';

/**
 * Diff the current dashboard with the original dashboard and the dashboard after migration
 * to split the changes into user changes and migration changes.
 * * User changes: changes made by the user
 * * Migration changes: changes made by the DashboardMigrator after opening the dashboard
 *
 * @param dashboard current dashboard to be saved
 * @returns user changes and migration changes
 */
export function getDashboardChanges(dashboard: DashboardModel): {
  userChanges: Diffs;
  migrationChanges: Diffs;
} {
  // Re-parse the dashboard to remove functions and other non-serializable properties
  const currentDashboard = JSON.parse(JSON.stringify(dashboard.getSaveModelClone()));
  const originalDashboard = dashboard.getOriginalDashboard()!;
  const dashboardAfterMigration = JSON.parse(JSON.stringify(new DashboardModel(originalDashboard).getSaveModelClone()));

  return {
    userChanges: jsonDiff(dashboardAfterMigration, currentDashboard),
    migrationChanges: jsonDiff(originalDashboard, dashboardAfterMigration),
  };
}

/**
 * Check if the LLM plugin is enabled and configured.
 * @returns true if the LLM plugin is enabled and configured.
 */
export async function isLLMPluginEnabled() {
  // Check if the LLM plugin is enabled and configured.
  // If not, we won't be able to make requests, so return early.
  return await llms.openai.enabled();
}<|MERGE_RESOLUTION|>--- conflicted
+++ resolved
@@ -1,11 +1,8 @@
 import { DashboardModel } from '../../state';
 import { Diffs, jsonDiff } from '../VersionHistory/utils';
 
-<<<<<<< HEAD
 import { openai } from './llms';
 
-=======
->>>>>>> f890cb23
 export enum Role {
   // System content cannot be overwritten by user prompts.
   'system' = 'system',
@@ -14,11 +11,7 @@
   'user' = 'user',
 }
 
-<<<<<<< HEAD
 export type Message = openai.Message;
-=======
-export type Message = llms.openai.Message;
->>>>>>> f890cb23
 
 /**
  * The OpenAI model to be used.
@@ -56,5 +49,5 @@
 export async function isLLMPluginEnabled() {
   // Check if the LLM plugin is enabled and configured.
   // If not, we won't be able to make requests, so return early.
-  return await llms.openai.enabled();
+  return await openai.enabled();
 }