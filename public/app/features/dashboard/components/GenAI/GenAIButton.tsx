import { css } from '@emotion/css';
import React from 'react';

import { GrafanaTheme2 } from '@grafana/data';
import { Button, Spinner, useStyles2, Link, Tooltip, Toggletip, Text } from '@grafana/ui';

<<<<<<< HEAD
import { GenAIHistory } from './GenAIHistory';
import { Message, generateTextWithLLM, isLLMPluginEnabled } from './utils';
=======
import { useOpenAIStream } from './hooks';
import { OPEN_AI_MODEL, Message } from './utils';
>>>>>>> bbdd1fc3

export interface GenAIButtonProps {
  // Button label text
  text?: string;
  // Button label text when loading
  loadingText?: string;
  toggleTipTitle?: string;
  // Button click handler
  onClick?: (e: React.MouseEvent<HTMLButtonElement>) => void;
  // Messages to send to the LLM plugin
  messages: Message[];
  // Callback function that the LLM plugin streams responses to
  onGenerate: (response: string) => void;
  // Temperature for the LLM plugin. Default is 1.
  // Closer to 0 means more conservative, closer to 1 means more creative.
  temperature?: number;
}

export const GenAIButton = ({
  text = 'Auto-generate',
  loadingText = 'Generating',
  toggleTipTitle = '',
  onClick: onClickProp,
  messages,
  onGenerate,
  temperature = 1,
}: GenAIButtonProps) => {
  const styles = useStyles2(getStyles);
<<<<<<< HEAD
  const [enabled, setEnabled] = useState(true);
  const [loading, setLoading] = useState(false);
  const [history, setHistory] = useState<string[]>([]);

  const replyHandler = (response: string, isDone: boolean) => {
    setLoading(!isDone);
    onGenerate(response, isDone);

    if (isDone) {
      setHistory([...history, response]);
    }
  };

  const onClick = (e: React.MouseEvent<HTMLButtonElement>) => {
    onClickProp?.(e);

    if (!history.length) {
      setLoading(true);
      generateTextWithLLM(messages, replyHandler, temperature);
    }
=======

  // TODO: Implement error handling (use error object from hook)
  const { setMessages, reply, isGenerating, value } = useOpenAIStream(OPEN_AI_MODEL, temperature);

  const onClick = (e: React.MouseEvent<HTMLButtonElement>) => {
    onClickProp?.(e);
    setMessages(messages);
>>>>>>> bbdd1fc3
  };

  // Todo: Consider other options for `"` sanitation
  if (isGenerating) {
    onGenerate(reply.replace(/^"|"$/g, ''));
  }

  const getIcon = () => {
    if (isGenerating) {
      return undefined;
    }
    if (!value?.enabled) {
      return 'exclamation-circle';
    }
    return 'ai';
  };

  const getText = () => {
    let buttonText = text;

    if (history.length > 0) {
      buttonText = 'Improve';
    }

    if (loading) {
      buttonText = loadingText;
    }

    return buttonText;
  };

  const button = (
    <Button icon={getIcon()} onClick={onClick} fill="text" size="sm" disabled={loading || !enabled}>
      {getText()}
    </Button>
  );

  // @TODO Fix React warning for Tooltip ref
  const renderButton = () => {
    if (history.length > 0) {
      const title = <Text element="p">{toggleTipTitle}</Text>;

      return (
        <Toggletip title={title} content={<GenAIHistory history={history} />} placement="bottom-start">
          {button}
        </Toggletip>
      );
    }

    return button;
  };

  return (
    <div className={styles.wrapper}>
      {isGenerating && <Spinner size={14} />}
      <Tooltip
        show={value?.enabled ? false : undefined}
        interactive
        content={
          <span>
            The LLM plugin is not correctly configured. See your <Link href={`/plugins/grafana-llm-app`}>settings</Link>{' '}
            and enable your plugin.
          </span>
        }
      >
<<<<<<< HEAD
        {renderButton()}
=======
        <Button icon={getIcon()} onClick={onClick} fill="text" size="sm" disabled={isGenerating || !value?.enabled}>
          {!isGenerating ? text : loadingText}
        </Button>
>>>>>>> bbdd1fc3
      </Tooltip>
    </div>
  );
};

const getStyles = (theme: GrafanaTheme2) => ({
  wrapper: css`
    display: flex;
  `,
});<|MERGE_RESOLUTION|>--- conflicted
+++ resolved
@@ -1,16 +1,12 @@
 import { css } from '@emotion/css';
-import React from 'react';
+import React, { useState } from 'react';
 
 import { GrafanaTheme2 } from '@grafana/data';
 import { Button, Spinner, useStyles2, Link, Tooltip, Toggletip, Text } from '@grafana/ui';
 
-<<<<<<< HEAD
 import { GenAIHistory } from './GenAIHistory';
-import { Message, generateTextWithLLM, isLLMPluginEnabled } from './utils';
-=======
 import { useOpenAIStream } from './hooks';
 import { OPEN_AI_MODEL, Message } from './utils';
->>>>>>> bbdd1fc3
 
 export interface GenAIButtonProps {
   // Button label text
@@ -39,36 +35,29 @@
   temperature = 1,
 }: GenAIButtonProps) => {
   const styles = useStyles2(getStyles);
-<<<<<<< HEAD
-  const [enabled, setEnabled] = useState(true);
-  const [loading, setLoading] = useState(false);
+
   const [history, setHistory] = useState<string[]>([]);
-
-  const replyHandler = (response: string, isDone: boolean) => {
-    setLoading(!isDone);
-    onGenerate(response, isDone);
-
-    if (isDone) {
-      setHistory([...history, response]);
-    }
-  };
-
-  const onClick = (e: React.MouseEvent<HTMLButtonElement>) => {
-    onClickProp?.(e);
-
-    if (!history.length) {
-      setLoading(true);
-      generateTextWithLLM(messages, replyHandler, temperature);
-    }
-=======
 
   // TODO: Implement error handling (use error object from hook)
   const { setMessages, reply, isGenerating, value } = useOpenAIStream(OPEN_AI_MODEL, temperature);
 
+  // const replyHandler = (response: string, isDone: boolean) => {
+  //   setLoading(!isDone);
+  //   onGenerate(response, isDone);
+  //
+  //   if (isDone) {
+  //     setHistory([...history, response]);
+  //   }
+  // };
+  //
   const onClick = (e: React.MouseEvent<HTMLButtonElement>) => {
     onClickProp?.(e);
     setMessages(messages);
->>>>>>> bbdd1fc3
+
+    // if (!history.length) {
+    //   setLoading(true);
+    //   generateTextWithLLM(messages, replyHandler, temperature);
+    // }
   };
 
   // Todo: Consider other options for `"` sanitation
@@ -93,7 +82,7 @@
       buttonText = 'Improve';
     }
 
-    if (loading) {
+    if (isGenerating) {
       buttonText = loadingText;
     }
 
@@ -101,7 +90,7 @@
   };
 
   const button = (
-    <Button icon={getIcon()} onClick={onClick} fill="text" size="sm" disabled={loading || !enabled}>
+    <Button icon={getIcon()} onClick={onClick} fill="text" size="sm" disabled={isGenerating || !value?.enabled}>
       {getText()}
     </Button>
   );
@@ -134,13 +123,7 @@
           </span>
         }
       >
-<<<<<<< HEAD
         {renderButton()}
-=======
-        <Button icon={getIcon()} onClick={onClick} fill="text" size="sm" disabled={isGenerating || !value?.enabled}>
-          {!isGenerating ? text : loadingText}
-        </Button>
->>>>>>> bbdd1fc3
       </Tooltip>
     </div>
   );
