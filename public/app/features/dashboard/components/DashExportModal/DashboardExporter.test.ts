--- conflicted
+++ resolved
@@ -46,119 +46,6 @@
 
 it('handles a default datasource in a template variable', async () => {
   const dashboard: any = {
-<<<<<<< HEAD
-    annotations: {
-      list: [
-        {
-          builtIn: 1,
-          datasource: '-- Grafana --',
-          enable: true,
-          hide: true,
-          iconColor: 'rgba(0, 211, 255, 1)',
-          name: 'Annotations & Alerts',
-          target: {
-            limit: 100,
-            matchAny: false,
-            tags: [],
-            type: 'dashboard',
-          },
-          type: 'dashboard',
-        },
-      ],
-    },
-    editable: true,
-    fiscalYearStartMonth: 0,
-    graphTooltip: 0,
-    id: 331,
-    iteration: 1642157860116,
-    links: [],
-    liveNow: false,
-    panels: [
-      {
-        fieldConfig: {
-          defaults: {
-            color: {
-              mode: 'palette-classic',
-            },
-            custom: {
-              axisLabel: '',
-              axisPlacement: 'auto',
-              barAlignment: 0,
-              drawStyle: 'line',
-              fillOpacity: 0,
-              gradientMode: 'none',
-              hideFrom: {
-                legend: false,
-                tooltip: false,
-                viz: false,
-              },
-              lineInterpolation: 'linear',
-              lineWidth: 1,
-              pointSize: 5,
-              scaleDistribution: {
-                type: 'linear',
-              },
-              showPoints: 'auto',
-              spanNulls: false,
-              stacking: {
-                group: 'A',
-                mode: 'none',
-              },
-              thresholdsStyle: {
-                mode: 'off',
-              },
-            },
-            mappings: [],
-            thresholds: {
-              mode: 'absolute',
-              steps: [
-                {
-                  color: 'green',
-                  value: null,
-                },
-                {
-                  color: 'red',
-                  value: 80,
-                },
-              ],
-            },
-          },
-          overrides: [],
-        },
-        gridPos: {
-          h: 9,
-          w: 12,
-          x: 0,
-          y: 0,
-        },
-        id: 2,
-        options: {
-          legend: {
-            calcs: [],
-            displayMode: 'list',
-            placement: 'bottom',
-          },
-          tooltip: {
-            mode: 'single',
-            sort: 'none',
-          },
-        },
-        targets: [
-          {
-            datasource: {
-              type: 'testdata',
-              uid: 'PD8C576611E62080A',
-            },
-            expr: '{filename="/var/log/system.log"}',
-            refId: 'A',
-          },
-        ],
-        title: 'Panel Title',
-        type: 'timeseries',
-      },
-    ],
-=======
->>>>>>> 0ca4ccfa
     templating: {
       list: [
         {
@@ -186,9 +73,6 @@
   const dashboardModel = new DashboardModel(dashboard, {}, () => dashboard.templating.list);
   const exporter = new DashboardExporter();
   const exported: any = await exporter.makeExportable(dashboardModel);
-<<<<<<< HEAD
-  expect(exported.templating.list[0].datasource).toBe('${DS_GFDB}');
-=======
   expect(exported.templating.list[0].datasource.uid).toBe('${DS_GFDB}');
 });
 
@@ -211,7 +95,6 @@
   const exported: any = await exporter.makeExportable(dashboardModel);
   expect(exported.panels[0].datasource).toEqual({ uid: '${DS_OTHER}', type: 'other' });
   expect(exported.panels[0].targets[0].datasource).toEqual({ uid: '${DS_OTHER}', type: 'other' });
->>>>>>> 0ca4ccfa
 });
 
 describe('given dashboard with repeated panels', () => {
@@ -345,8 +228,6 @@
   it('should replace datasource refs', () => {
     const panel = exported.panels[0];
     expect(panel.datasource.uid).toBe('${DS_GFDB}');
-<<<<<<< HEAD
-=======
   });
 
   it('should explicitly specify default datasources', () => {
@@ -364,7 +245,6 @@
     const exporter = new DashboardExporter();
     const exportedJson: any = await exporter.makeExportable(testDash);
     expect(exportedJson.__inputs.some((ds: Record<string, string>) => ds.name === 'DS_GFDB')).toBeFalsy();
->>>>>>> 0ca4ccfa
   });
 
   it('should replace datasource refs in collapsed row', () => {
@@ -472,10 +352,6 @@
     expect(element.name).toBe('Library Panel');
     expect(element.kind).toBe(LibraryElementKind.Panel);
     expect(element.model).toEqual({
-<<<<<<< HEAD
-      id: 16,
-=======
->>>>>>> 0ca4ccfa
       type: 'graph',
       datasource: {
         type: 'testdb',
