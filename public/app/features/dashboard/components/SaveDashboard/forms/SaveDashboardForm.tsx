--- conflicted
+++ resolved
@@ -4,13 +4,9 @@
 import { GrafanaTheme2 } from '@grafana/data';
 import { selectors } from '@grafana/e2e-selectors';
 import { Stack } from '@grafana/experimental';
-<<<<<<< HEAD
-import { Button, Checkbox, Form, TextArea } from '@grafana/ui';
-=======
 import { config } from '@grafana/runtime';
 import { Dashboard } from '@grafana/schema';
 import { Button, Checkbox, Form, TextArea, useStyles2 } from '@grafana/ui';
->>>>>>> ae830f68
 import { DashboardModel } from 'app/features/dashboard/state';
 
 import { GenAIDashboardChangesButton } from '../../GenAI/GenAIDashboardChangesButton';
