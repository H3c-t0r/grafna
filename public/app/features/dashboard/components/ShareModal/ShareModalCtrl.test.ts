import config from 'app/core/config';
import { LinkSrv } from 'app/features/panel/panellinks/link_srv';
import { ShareModalCtrl } from './ShareModalCtrl';
import { TemplateSrv } from 'app/features/templating/template_srv';

describe('ShareModalCtrl', () => {
  const ctx = {
    timeSrv: {
      timeRange: () => {
        return { from: new Date(1000), to: new Date(2000) };
      },
    },
    $location: {
      absUrl: () => 'http://server/#!/test',
      search: () => {
        return { from: '', to: '' };
      },
    },
    scope: {
      dashboard: {
        meta: {
          isSnapshot: true,
        },
      },
    },
    templateSrv: {
      fillVariableValuesForUrl: () => {},
    },
  } as any;

  (window as any).Intl.DateTimeFormat = () => {
    return {
      resolvedOptions: () => {
        return { timeZone: 'UTC' };
      },
    };
  };

  beforeEach(() => {
    config.bootData = {
      user: {
        orgId: 1,
      },
    };

    ctx.ctrl = new ShareModalCtrl(
      ctx.scope,
      {},
      ctx.$location,
      {},
      ctx.timeSrv,
      ctx.templateSrv,
<<<<<<< HEAD
      new LinkSrv({} as any, ctx.stimeSrv)
=======
      new LinkSrv({} as TemplateSrv, ctx.stimeSrv)
>>>>>>> 35e1524b
    );
  });

  describe('shareUrl with current time range and panel', () => {
    it('should generate share url absolute time', () => {
      ctx.scope.panel = { id: 22 };

      ctx.scope.init();
      expect(ctx.scope.shareUrl).toBe('http://server/#!/test?from=1000&to=2000&orgId=1&panelId=22&fullscreen');
    });

    it('should generate render url', () => {
      ctx.$location.absUrl = () => 'http://dashboards.grafana.com/d/abcdefghi/my-dash';

      ctx.scope.panel = { id: 22 };

      ctx.scope.init();
      const base = 'http://dashboards.grafana.com/render/d-solo/abcdefghi/my-dash';
      const params = '?from=1000&to=2000&orgId=1&panelId=22&width=1000&height=500&tz=UTC';
      expect(ctx.scope.imageUrl).toContain(base + params);
    });

    it('should generate render url for scripted dashboard', () => {
      ctx.$location.absUrl = () => 'http://dashboards.grafana.com/dashboard/script/my-dash.js';

      ctx.scope.panel = { id: 22 };

      ctx.scope.init();
      const base = 'http://dashboards.grafana.com/render/dashboard-solo/script/my-dash.js';
      const params = '?from=1000&to=2000&orgId=1&panelId=22&width=1000&height=500&tz=UTC';
      expect(ctx.scope.imageUrl).toContain(base + params);
    });

    it('should remove panel id when no panel in scope', () => {
      ctx.$location.absUrl = () => 'http://server/#!/test';
      ctx.scope.options.forCurrent = true;
      ctx.scope.panel = null;

      ctx.scope.init();
      expect(ctx.scope.shareUrl).toBe('http://server/#!/test?from=1000&to=2000&orgId=1');
    });

    it('should add theme when specified', () => {
      ctx.scope.options.theme = 'light';
      ctx.scope.panel = null;

      ctx.scope.init();
      expect(ctx.scope.shareUrl).toBe('http://server/#!/test?from=1000&to=2000&orgId=1&theme=light');
    });

    it('should remove fullscreen from image url when is first param in querystring and modeSharePanel is true', () => {
      ctx.$location.search = () => {
        return { fullscreen: true, edit: true };
      };
      ctx.$location.absUrl = () => 'http://server/#!/test?fullscreen&edit';
      ctx.scope.modeSharePanel = true;
      ctx.scope.panel = { id: 1 };

      ctx.scope.buildUrl();

      expect(ctx.scope.shareUrl).toContain('?fullscreen&edit&from=1000&to=2000&orgId=1&panelId=1');
      expect(ctx.scope.imageUrl).toContain('?from=1000&to=2000&orgId=1&panelId=1&width=1000&height=500&tz=UTC');
    });

    it('should remove edit from image url when is first param in querystring and modeSharePanel is true', () => {
      ctx.$location.search = () => {
        return { edit: true, fullscreen: true };
      };
      ctx.$location.absUrl = () => 'http://server/#!/test?edit&fullscreen';
      ctx.scope.modeSharePanel = true;
      ctx.scope.panel = { id: 1 };

      ctx.scope.buildUrl();

      expect(ctx.scope.shareUrl).toContain('?edit&fullscreen&from=1000&to=2000&orgId=1&panelId=1');
      expect(ctx.scope.imageUrl).toContain('?from=1000&to=2000&orgId=1&panelId=1&width=1000&height=500&tz=UTC');
    });

    it('should include template variables in url', () => {
      ctx.$location.search = () => {
        return {};
      };
      ctx.$location.absUrl = () => 'http://server/#!/test';
      ctx.scope.options.includeTemplateVars = true;

      ctx.templateSrv.fillVariableValuesForUrl = params => {
        params['var-app'] = 'mupp';
        params['var-server'] = 'srv-01';
      };

      ctx.scope.buildUrl();
      expect(ctx.scope.shareUrl).toContain(
        'http://server/#!/test?from=1000&to=2000&orgId=1&var-app=mupp&var-server=srv-01'
      );
    });
  });
});<|MERGE_RESOLUTION|>--- conflicted
+++ resolved
@@ -50,11 +50,7 @@
       {},
       ctx.timeSrv,
       ctx.templateSrv,
-<<<<<<< HEAD
-      new LinkSrv({} as any, ctx.stimeSrv)
-=======
       new LinkSrv({} as TemplateSrv, ctx.stimeSrv)
->>>>>>> 35e1524b
     );
   });
 
