--- conflicted
+++ resolved
@@ -56,15 +56,9 @@
 
   const isLoading = isDeleteLoading || isReshareLoading;
 
-<<<<<<< HEAD
   const onDeleteEmail = (recipientUid: string, recipientEmail: string) => {
-    reportInteraction('dashboards_sharing_public_email_revoke_clicked');
+    DashboardInteractions.revokePublicDashboardEmailClicked();
     deleteEmail({ recipientUid, recipientEmail, dashboardUid: dashboardUid, uid: publicDashboardUid });
-=======
-  const onDeleteEmail = (recipientUid: string) => {
-    DashboardInteractions.revokePublicDashboardEmailClicked();
-    deleteEmail({ recipientUid, dashboardUid: dashboardUid, uid: publicDashboardUid });
->>>>>>> ce79bbba
   };
 
   const onReshare = (recipientUid: string) => {
