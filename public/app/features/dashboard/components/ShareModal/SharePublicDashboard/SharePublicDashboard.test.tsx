import { screen, waitFor } from '@testing-library/react';
import userEvent from '@testing-library/user-event';
import { rest } from 'msw';
import { setupServer } from 'msw/node';

import 'whatwg-fetch';
import { BootData, DataQuery } from '@grafana/data/src';
import { selectors as e2eSelectors } from '@grafana/e2e-selectors/src';
import { setEchoSrv } from '@grafana/runtime';
import { Panel } from '@grafana/schema';
import config from 'app/core/config';
import { backendSrv } from 'app/core/services/backend_srv';
import { contextSrv } from 'app/core/services/context_srv';
import { Echo } from 'app/core/services/echo/Echo';
import { createDashboardModelFixture } from 'app/features/dashboard/state/__fixtures__/dashboardFixtures';

import { trackDashboardSharingTypeOpen, trackDashboardSharingActionPerType } from '../analytics';
import { shareDashboardType } from '../utils';

import * as sharePublicDashboardUtils from './SharePublicDashboardUtils';
import {
  getExistentPublicDashboardResponse,
  mockDashboard,
  pubdashResponse,
  renderSharePublicDashboard,
} from './utilsTest';

const server = setupServer();

jest.mock('@grafana/runtime', () => ({
  ...jest.requireActual('@grafana/runtime'),
  getBackendSrv: () => backendSrv,
}));

jest.mock('../analytics', () => ({
  ...jest.requireActual('../analytics'),
  trackDashboardSharingTypeOpen: jest.fn(),
  trackDashboardSharingActionPerType: jest.fn(),
}));

const selectors = e2eSelectors.pages.ShareDashboardModal.PublicDashboard;

let originalBootData: BootData;

beforeAll(() => {
  setEchoSrv(new Echo());
  originalBootData = config.bootData;
  config.appUrl = 'http://dashboards.grafana.com/';
  config.bootData = {
    user: {
      orgId: 1,
    },
    navTree: [
      {
        text: 'Section name',
        id: 'section',
        url: 'section',
        children: [
          { text: 'Child1', id: 'child1', url: 'section/child1' },
          { text: 'Child2', id: 'child2', url: 'section/child2' },
        ],
      },
    ],
  } as BootData;

  server.listen({ onUnhandledRequest: 'bypass' });
});

beforeEach(() => {
  config.featureToggles.publicDashboards = true;
<<<<<<< HEAD
  mockDashboard = new DashboardModel({
    uid: 'mockDashboardUid',
  });

  mockPanel = new PanelModel({
    id: 'mockPanelId',
    timezone: 'utc',
  });
=======
>>>>>>> ae830f68

  jest.spyOn(contextSrv, 'hasPermission').mockReturnValue(true);
  jest.spyOn(contextSrv, 'hasRole').mockReturnValue(true);
});

afterAll(() => {
  config.bootData = originalBootData;
  server.close();
});

afterEach(() => {
  jest.restoreAllMocks();
  server.resetHandlers();
});

const getNonExistentPublicDashboardResponse = () =>
  rest.get('/api/dashboards/uid/:dashboardUid/public-dashboards', (req, res, ctx) => {
    return res(
      ctx.status(404),
      ctx.json({
        message: 'Public dashboard not found',
        messageId: 'publicdashboards.notFound',
        statusCode: 404,
        traceID: '',
      })
    );
  });
const getErrorPublicDashboardResponse = () =>
  rest.get('/api/dashboards/uid/:dashboardUid/public-dashboards', (req, res, ctx) => {
    return res(ctx.status(500));
  });

const alertTests = () => {
  it('when user has no write permissions, warning is shown', async () => {
    jest.spyOn(contextSrv, 'hasPermission').mockReturnValue(false);

    await renderSharePublicDashboard();
    expect(screen.queryByTestId(selectors.NoUpsertPermissionsWarningAlert)).toBeInTheDocument();
  });
  it('when dashboard has template variables, warning is shown', async () => {
    jest.spyOn(sharePublicDashboardUtils, 'dashboardHasTemplateVariables').mockReturnValue(true);

    await renderSharePublicDashboard();
    expect(screen.queryByTestId(selectors.TemplateVariablesWarningAlert)).toBeInTheDocument();
  });
  it('when dashboard has unsupported datasources, warning is shown', async () => {
    const panelModel = {
      targets: [
        {
          datasource: { type: 'notSupportedDatasource', uid: 'abc123' },
        } as DataQuery,
      ] as DataQuery[],
    } as unknown as Panel;
    const dashboard = createDashboardModelFixture({
      id: 1,
      panels: [panelModel],
    });

    await renderSharePublicDashboard({ dashboard });
    expect(screen.queryByTestId(selectors.UnsupportedDataSourcesWarningAlert)).toBeInTheDocument();
  });
};

describe('SharePublic', () => {
  beforeEach(() => {
    server.use(getExistentPublicDashboardResponse());
  });
  it('does not render share panel when public dashboards feature is disabled', async () => {
    config.featureToggles.publicDashboards = false;
    await renderSharePublicDashboard(undefined, false);

    expect(screen.getByRole('tablist')).toHaveTextContent('Link');
    expect(screen.getByRole('tablist')).not.toHaveTextContent('Public dashboard');
  });
  it('renders default relative time in settings summary when they are closed', async () => {
    expect(mockDashboard.time).toEqual({ from: 'now-6h', to: 'now' });

    //@ts-ignore
    mockDashboard.originalTime = { from: 'now-6h', to: 'now' };

    await renderSharePublicDashboard();
    await waitFor(() => screen.getByText('Time range ='));

    expect(screen.getByText('Last 6 hours')).toBeInTheDocument();
  });
  it('renders default relative time in settings when they are open', async () => {
    expect(mockDashboard.time).toEqual({ from: 'now-6h', to: 'now' });

    //@ts-ignore
    mockDashboard.originalTime = { from: 'now-6h', to: 'now' };

    await renderSharePublicDashboard();
    await userEvent.click(screen.getByText('Settings'));

<<<<<<< HEAD
    await screen.findByText('Welcome to Grafana public dashboards alpha!');
    expect(screen.getByText('2022-08-30 00:00:00 to 2022-09-04 00:59:59')).toBeInTheDocument();
=======
    expect(screen.queryAllByText('Last 6 hours')).toHaveLength(2);
>>>>>>> ae830f68
  });
  it('when modal is opened, then checkboxes are enabled but create button is disabled', async () => {
    server.use(getNonExistentPublicDashboardResponse());
    await renderSharePublicDashboard();

    expect(screen.getByTestId(selectors.WillBePublicCheckbox)).toBeEnabled();
    expect(screen.getByTestId(selectors.LimitedDSCheckbox)).toBeEnabled();
    expect(screen.getByTestId(selectors.CostIncreaseCheckbox)).toBeEnabled();
    expect(screen.getByTestId(selectors.CreateButton)).toBeDisabled();
    expect(screen.queryByTestId(selectors.DeleteButton)).not.toBeInTheDocument();
  });
  it('when fetch errors happen, then all inputs remain disabled', async () => {
    server.use(getErrorPublicDashboardResponse());

    await renderSharePublicDashboard();

    expect(screen.getByTestId(selectors.WillBePublicCheckbox)).toBeDisabled();
    expect(screen.getByTestId(selectors.LimitedDSCheckbox)).toBeDisabled();
    expect(screen.getByTestId(selectors.CostIncreaseCheckbox)).toBeDisabled();
    expect(screen.getByTestId(selectors.CreateButton)).toBeDisabled();
    expect(screen.queryByTestId(selectors.DeleteButton)).not.toBeInTheDocument();
  });
});

describe('SharePublic - New config setup', () => {
  beforeEach(() => {
    server.use(getNonExistentPublicDashboardResponse());
  });

  it('renders when public dashboards feature is enabled', async () => {
    await renderSharePublicDashboard();

    await screen.findByText('Welcome to public dashboards!');
    expect(screen.getByText('Generate public URL')).toBeInTheDocument();

    expect(screen.queryByTestId(selectors.WillBePublicCheckbox)).toBeInTheDocument();
    expect(screen.queryByTestId(selectors.LimitedDSCheckbox)).toBeInTheDocument();
    expect(screen.queryByTestId(selectors.CostIncreaseCheckbox)).toBeInTheDocument();
    expect(screen.queryByTestId(selectors.CreateButton)).toBeInTheDocument();

    expect(screen.queryByTestId(selectors.DeleteButton)).not.toBeInTheDocument();
  });
  it('when modal is opened, then create button is disabled', async () => {
    await renderSharePublicDashboard();
    expect(screen.getByTestId(selectors.CreateButton)).toBeDisabled();
  });
  it('when checkboxes are filled, then create button is enabled', async () => {
    await renderSharePublicDashboard();

    await userEvent.click(screen.getByTestId(selectors.WillBePublicCheckbox));
    await userEvent.click(screen.getByTestId(selectors.LimitedDSCheckbox));
    await userEvent.click(screen.getByTestId(selectors.CostIncreaseCheckbox));

    expect(screen.getByTestId(selectors.CreateButton)).toBeEnabled();
  });
  alertTests();
});

describe('SharePublic - Already persisted', () => {
  beforeEach(() => {
    server.use(getExistentPublicDashboardResponse());
  });

  it('when modal is opened, then delete button is enabled', async () => {
    await renderSharePublicDashboard();
    await waitFor(() => {
      expect(screen.getByTestId(selectors.DeleteButton)).toBeEnabled();
    });
  });
  it('when fetch is done, then inputs are checked and delete button is enabled', async () => {
    await renderSharePublicDashboard();
    await userEvent.click(screen.getByText('Settings'));

    await waitFor(() => {
      expect(screen.getByTestId(selectors.EnableTimeRangeSwitch)).toBeEnabled();
    });
    expect(screen.getByTestId(selectors.EnableTimeRangeSwitch)).toBeChecked();

    expect(screen.getByTestId(selectors.EnableAnnotationsSwitch)).toBeEnabled();
    expect(screen.getByTestId(selectors.EnableAnnotationsSwitch)).toBeChecked();

    expect(screen.getByTestId(selectors.PauseSwitch)).toBeEnabled();
    expect(screen.getByTestId(selectors.PauseSwitch)).not.toBeChecked();

    expect(screen.getByTestId(selectors.DeleteButton)).toBeEnabled();
  });
  it('inputs and delete button are disabled because of lack of permissions', async () => {
    jest.spyOn(contextSrv, 'hasPermission').mockReturnValue(false);
    await renderSharePublicDashboard();
    await userEvent.click(screen.getByText('Settings'));

    expect(await screen.findByTestId(selectors.EnableTimeRangeSwitch)).toBeDisabled();
    expect(screen.getByTestId(selectors.EnableTimeRangeSwitch)).toBeChecked();

    expect(screen.getByTestId(selectors.EnableAnnotationsSwitch)).toBeDisabled();
    expect(screen.getByTestId(selectors.EnableAnnotationsSwitch)).toBeChecked();

    expect(screen.getByTestId(selectors.PauseSwitch)).toBeDisabled();
    expect(screen.getByTestId(selectors.PauseSwitch)).not.toBeChecked();

    expect(screen.queryByTestId(selectors.DeleteButton)).toBeDisabled();
  });
  it('when modal is opened, then time range switch is enabled and not checked when its not checked in the db', async () => {
    server.use(
      rest.get('/api/dashboards/uid/:dashboardUid/public-dashboards', (req, res, ctx) => {
        return res(
          ctx.status(200),
          ctx.json({
            ...pubdashResponse,
            timeSelectionEnabled: false,
          })
        );
      })
    );

    await renderSharePublicDashboard();
    await userEvent.click(screen.getByText('Settings'));

    const enableTimeRangeSwitch = await screen.findByTestId(selectors.EnableTimeRangeSwitch);
    await waitFor(() => {
      expect(enableTimeRangeSwitch).toBeEnabled();
      expect(enableTimeRangeSwitch).not.toBeChecked();
    });
  });
  it('when pubdash is enabled, then link url is available', async () => {
    await renderSharePublicDashboard();
    expect(screen.getByTestId(selectors.CopyUrlInput)).toBeInTheDocument();
  });
  it('when pubdash is disabled in the db, then link url is not copyable and switch is checked', async () => {
    server.use(
      rest.get('/api/dashboards/uid/:dashboardUid/public-dashboards', (req, res, ctx) => {
        return res(
          ctx.status(200),
          ctx.json({
            isEnabled: false,
            annotationsEnabled: false,
            uid: 'a-uid',
            dashboardUid: req.params.dashboardUid,
            accessToken: 'an-access-token',
          })
        );
      })
    );

    await renderSharePublicDashboard();

    expect(await screen.findByTestId(selectors.CopyUrlInput)).toBeInTheDocument();
    expect(screen.queryByTestId(selectors.CopyUrlButton)).not.toBeChecked();

    expect(screen.getByTestId(selectors.PauseSwitch)).toBeChecked();
  });
  it('does not render email sharing section', async () => {
    await renderSharePublicDashboard();

    expect(screen.queryByTestId(selectors.EmailSharingConfiguration.EmailSharingInput)).not.toBeInTheDocument();
    expect(screen.queryByTestId(selectors.EmailSharingConfiguration.EmailSharingInviteButton)).not.toBeInTheDocument();
    expect(screen.queryByTestId(selectors.EmailSharingConfiguration.EmailSharingList)).not.toBeInTheDocument();
  });
  alertTests();
});

describe('SharePublic - Report interactions', () => {
  beforeEach(() => {
    jest.clearAllMocks();
    server.use(getExistentPublicDashboardResponse());
    server.use(
      rest.patch('/api/dashboards/uid/:dashboardUid/public-dashboards/:uid', (req, res, ctx) =>
        res(
          ctx.status(200),
          ctx.json({
            ...pubdashResponse,
            dashboardUid: req.params.dashboardUid,
          })
        )
      )
    );
  });

  it('reports interaction when public dashboard tab is clicked', async () => {
    await renderSharePublicDashboard();

    await waitFor(() => {
      expect(trackDashboardSharingTypeOpen).toHaveBeenCalledTimes(1);
      expect(trackDashboardSharingTypeOpen).lastCalledWith(shareDashboardType.publicDashboard);
    });
  });

  it('reports interaction when time range is clicked', async () => {
    await renderSharePublicDashboard();
    await userEvent.click(screen.getByText('Settings'));

    await waitFor(() => {
      expect(screen.getByTestId(selectors.EnableTimeRangeSwitch)).toBeEnabled();
    });
    await userEvent.click(screen.getByTestId(selectors.EnableTimeRangeSwitch));

    await waitFor(() => {
      expect(trackDashboardSharingActionPerType).toHaveBeenCalledTimes(1);
      // if time range was enabled, then the item is now disable_time
      expect(trackDashboardSharingActionPerType).toHaveBeenLastCalledWith(
        pubdashResponse.timeSelectionEnabled ? 'disable_time' : 'enable_time',
        shareDashboardType.publicDashboard
      );
    });
  });

  it('reports interaction when show annotations is clicked', async () => {
    await renderSharePublicDashboard();
    await userEvent.click(screen.getByText('Settings'));

    await waitFor(() => {
      expect(screen.getByTestId(selectors.EnableAnnotationsSwitch)).toBeEnabled();
    });
    await userEvent.click(screen.getByTestId(selectors.EnableAnnotationsSwitch));

    await waitFor(() => {
      expect(trackDashboardSharingActionPerType).toHaveBeenCalledTimes(1);
      // if annotations was enabled, then the item is now disable_annotations
      expect(trackDashboardSharingActionPerType).toHaveBeenCalledWith(
        pubdashResponse.annotationsEnabled ? 'disable_annotations' : 'enable_annotations',
        shareDashboardType.publicDashboard
      );
    });
  });
  it('reports interaction when pause is clicked', async () => {
    await renderSharePublicDashboard();
    await waitFor(() => {
      expect(screen.getByTestId(selectors.PauseSwitch)).toBeEnabled();
    });
    await userEvent.click(screen.getByTestId(selectors.PauseSwitch));

    await waitFor(() => {
      expect(trackDashboardSharingActionPerType).toHaveBeenCalledTimes(1);
      // if sharing was enabled, then the item is now disable_sharing
      expect(trackDashboardSharingActionPerType).toHaveBeenLastCalledWith(
        pubdashResponse.isEnabled ? 'disable_sharing' : 'enable_sharing',
        shareDashboardType.publicDashboard
      );
    });
  });
});<|MERGE_RESOLUTION|>--- conflicted
+++ resolved
@@ -68,17 +68,6 @@
 
 beforeEach(() => {
   config.featureToggles.publicDashboards = true;
-<<<<<<< HEAD
-  mockDashboard = new DashboardModel({
-    uid: 'mockDashboardUid',
-  });
-
-  mockPanel = new PanelModel({
-    id: 'mockPanelId',
-    timezone: 'utc',
-  });
-=======
->>>>>>> ae830f68
 
   jest.spyOn(contextSrv, 'hasPermission').mockReturnValue(true);
   jest.spyOn(contextSrv, 'hasRole').mockReturnValue(true);
@@ -173,12 +162,7 @@
     await renderSharePublicDashboard();
     await userEvent.click(screen.getByText('Settings'));
 
-<<<<<<< HEAD
-    await screen.findByText('Welcome to Grafana public dashboards alpha!');
-    expect(screen.getByText('2022-08-30 00:00:00 to 2022-09-04 00:59:59')).toBeInTheDocument();
-=======
     expect(screen.queryAllByText('Last 6 hours')).toHaveLength(2);
->>>>>>> ae830f68
   });
   it('when modal is opened, then checkboxes are enabled but create button is disabled', async () => {
     server.use(getNonExistentPublicDashboardResponse());
