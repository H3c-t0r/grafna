import React from 'react';

import { selectors as e2eSelectors } from '@grafana/e2e-selectors/src';
import { Alert } from '@grafana/ui/src';
import { Trans, t } from 'app/core/internationalization';

const selectors = e2eSelectors.pages.ShareDashboardModal.PublicDashboard;

export const NoUpsertPermissionsAlert = ({ mode }: { mode: 'create' | 'edit' }) => (
  <Alert
    severity="info"
    title={t(
      'share-modal.public-dashboard.no-upsert-perm-alert-title',
      'You don’t have permission to {{ mode }} a public dashboard',
      { mode }
    )}
    data-testid={selectors.NoUpsertPermissionsWarningAlert}
    bottomSpacing={0}
  >
<<<<<<< HEAD
    <Trans i18nKey="share-modal.public-dashboard.no-upsert-perm-alert-desc">
      Contact your admin to get permission to {{ mode }} create public dashboards
    </Trans>
=======
    Contact your admin to get permission to {mode} public dashboards
>>>>>>> 9945514b
  </Alert>
);<|MERGE_RESOLUTION|>--- conflicted
+++ resolved
@@ -17,12 +17,8 @@
     data-testid={selectors.NoUpsertPermissionsWarningAlert}
     bottomSpacing={0}
   >
-<<<<<<< HEAD
     <Trans i18nKey="share-modal.public-dashboard.no-upsert-perm-alert-desc">
-      Contact your admin to get permission to {{ mode }} create public dashboards
+      Contact your admin to get permission to {{ mode }} public dashboards
     </Trans>
-=======
-    Contact your admin to get permission to {mode} public dashboards
->>>>>>> 9945514b
   </Alert>
 );