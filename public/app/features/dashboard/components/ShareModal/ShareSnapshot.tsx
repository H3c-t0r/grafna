--- conflicted
+++ resolved
@@ -1,10 +1,6 @@
 import React, { PureComponent } from 'react';
-<<<<<<< HEAD
-import { Button, ClipboardButton, Input, LinkButton, Select, Icon } from '@grafana/ui';
-=======
-import { Button, ClipboardButton, LinkButton, LegacyForms } from '@grafana/ui';
+import { Button, ClipboardButton, LinkButton, LegacyForms, Icon } from '@grafana/ui';
 const { Select, Input } = LegacyForms;
->>>>>>> 2d48bb89
 import { AppEvents, SelectableValue } from '@grafana/data';
 import { getBackendSrv } from '@grafana/runtime';
 import { DashboardModel, PanelModel } from 'app/features/dashboard/state';
