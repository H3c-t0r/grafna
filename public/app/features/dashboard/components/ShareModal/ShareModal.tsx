import React from 'react';

import { Modal, ModalTabsHeader, TabContent } from '@grafana/ui';
import { contextSrv } from 'app/core/core';
import { DashboardModel, PanelModel } from 'app/features/dashboard/state';
import { isPanelModelLibraryPanel } from 'app/features/library-panels/guard';

import { ShareEmbed } from './ShareEmbed';
import { ShareExport } from './ShareExport';
import { ShareLibraryPanel } from './ShareLibraryPanel';
import { ShareLink } from './ShareLink';
import { ShareSnapshot } from './ShareSnapshot';
<<<<<<< HEAD
import { ShareExport } from './ShareExport';
import { ShareEmbed } from './ShareEmbed';
import SharePublic from './SharePublic';
import { ShareModalTabModel } from './types';
import { contextSrv } from 'app/core/core';
import { config } from 'app/core/config';
import { ShareLibraryPanel } from './ShareLibraryPanel';
=======
import { ShareModalTabModel } from './types';
>>>>>>> 74c2c2cc

const customDashboardTabs: ShareModalTabModel[] = [];
const customPanelTabs: ShareModalTabModel[] = [];

export function addDashboardShareTab(tab: ShareModalTabModel) {
  customDashboardTabs.push(tab);
}

export function addPanelShareTab(tab: ShareModalTabModel) {
  customPanelTabs.push(tab);
}

function getInitialState(props: Props): State {
  const tabs = getTabs(props);
  return {
    tabs,
    activeTab: tabs[0].value,
  };
}

function getTabs(props: Props) {
  const { panel } = props;

  const tabs: ShareModalTabModel[] = [{ label: 'Link', value: 'link', component: ShareLink }];

  if (contextSrv.isSignedIn) {
    tabs.push({ label: 'Snapshot', value: 'snapshot', component: ShareSnapshot });
  }

  if (panel) {
    tabs.push({ label: 'Embed', value: 'embed', component: ShareEmbed });

    if (!isPanelModelLibraryPanel(panel)) {
      tabs.push({ label: 'Library panel', value: 'library_panel', component: ShareLibraryPanel });
    }
    tabs.push(...customPanelTabs);
  } else {
    tabs.push({ label: 'Export', value: 'export', component: ShareExport });
    tabs.push(...customDashboardTabs);
  }

  if (Boolean(config.featureToggles['publicDashboards'])) {
    tabs.push({ label: 'Share Publicly', value: 'share', component: SharePublic });
  }

  return tabs;
}

interface Props {
  dashboard: DashboardModel;
  panel?: PanelModel;

  onDismiss(): void;
}

interface State {
  tabs: ShareModalTabModel[];
  activeTab: string;
}

export class ShareModal extends React.Component<Props, State> {
  constructor(props: Props) {
    super(props);
    this.state = getInitialState(props);
  }

  // onDismiss = () => {
  //   //this.setState(getInitialState(this.props));
  //   this.props.onDismiss();
  // };

  onSelectTab = (t: any) => {
    this.setState({ activeTab: t.value });
  };

  getTabs() {
    return getTabs(this.props);
  }

  getActiveTab() {
    const { tabs, activeTab } = this.state;
    return tabs.find((t) => t.value === activeTab)!;
  }

  renderTitle() {
    const { panel } = this.props;
    const { activeTab } = this.state;
    const title = panel ? 'Share Panel' : 'Share';
    const tabs = this.getTabs();

    return (
      <ModalTabsHeader
        title={title}
        icon="share-alt"
        tabs={tabs}
        activeTab={activeTab}
        onChangeTab={this.onSelectTab}
      />
    );
  }

  render() {
    const { dashboard, panel } = this.props;
    const activeTabModel = this.getActiveTab();
    const ActiveTab = activeTabModel.component;

    return (
      <Modal isOpen={true} title={this.renderTitle()} onDismiss={this.props.onDismiss}>
        <TabContent>
          <ActiveTab dashboard={dashboard} panel={panel} onDismiss={this.props.onDismiss} />
        </TabContent>
      </Modal>
    );
  }
}<|MERGE_RESOLUTION|>--- conflicted
+++ resolved
@@ -10,17 +10,9 @@
 import { ShareLibraryPanel } from './ShareLibraryPanel';
 import { ShareLink } from './ShareLink';
 import { ShareSnapshot } from './ShareSnapshot';
-<<<<<<< HEAD
-import { ShareExport } from './ShareExport';
-import { ShareEmbed } from './ShareEmbed';
-import SharePublic from './SharePublic';
+import { SharePublic } from './SharePublic';
+import { config } from 'app/core/config';
 import { ShareModalTabModel } from './types';
-import { contextSrv } from 'app/core/core';
-import { config } from 'app/core/config';
-import { ShareLibraryPanel } from './ShareLibraryPanel';
-=======
-import { ShareModalTabModel } from './types';
->>>>>>> 74c2c2cc
 
 const customDashboardTabs: ShareModalTabModel[] = [];
 const customPanelTabs: ShareModalTabModel[] = [];
