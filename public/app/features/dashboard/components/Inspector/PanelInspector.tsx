--- conflicted
+++ resolved
@@ -24,249 +24,6 @@
 
 export type Props = OwnProps & ConnectedProps;
 
-<<<<<<< HEAD
-export enum InspectTab {
-  Data = 'data',
-  Meta = 'meta', // When result metadata exists
-  Error = 'error',
-  Stats = 'stats',
-  JSON = 'json',
-  Query = 'query',
-}
-
-interface State {
-  isLoading: boolean;
-  // The last raw response
-  last: PanelData;
-  // Data from the last response
-  data: DataFrame[];
-  // The Selected Tab
-  currentTab: InspectTab;
-  // If the datasource supports custom metadata
-  metaDS?: DataSourceApi;
-  // drawer width
-  drawerWidth: string;
-  withTransforms: boolean;
-  withFieldConfig: boolean;
-}
-
-export class PanelInspectorUnconnected extends PureComponent<Props, State> {
-  querySubscription?: Unsubscribable;
-
-  constructor(props: Props) {
-    super(props);
-
-    this.state = {
-      isLoading: true,
-      last: {} as PanelData,
-      data: [],
-      currentTab: props.defaultTab ?? InspectTab.Data,
-      drawerWidth: '50%',
-      withTransforms: false,
-      withFieldConfig: false,
-    };
-  }
-
-  componentDidMount() {
-    const { plugin } = this.props;
-
-    if (plugin) {
-      this.init();
-    }
-  }
-
-  componentDidUpdate(prevProps: Props, prevState: State) {
-    if (
-      prevProps.plugin !== this.props.plugin ||
-      this.state.withTransforms !== prevState.withTransforms ||
-      this.state.withFieldConfig !== prevState.withFieldConfig
-    ) {
-      this.init();
-    }
-  }
-
-  /**
-   * This init process where we do not have a plugin to start with is to handle full page reloads with inspect url parameter
-   * When this inspect drawer loads the plugin is not yet loaded.
-   */
-  init() {
-    const { plugin, panel } = this.props;
-    const { withTransforms, withFieldConfig } = this.state;
-
-    if (plugin && !plugin.meta.skipDataQuery) {
-      if (this.querySubscription) {
-        this.querySubscription.unsubscribe();
-      }
-      this.querySubscription = panel
-        .getQueryRunner()
-        .getData({ withTransforms, withFieldConfig })
-        .subscribe({
-          next: data => this.onUpdateData(data),
-        });
-    }
-  }
-
-  componentWillUnmount() {
-    if (this.querySubscription) {
-      this.querySubscription.unsubscribe();
-    }
-  }
-
-  async onUpdateData(lastResult: PanelData) {
-    let metaDS: DataSourceApi;
-    const data = lastResult.series;
-    const error = lastResult.error;
-
-    const targets = lastResult.request?.targets || [];
-
-    // Find the first DataSource wanting to show custom metadata
-    if (data && targets.length) {
-      for (const frame of data) {
-        if (frame.meta && frame.meta.custom) {
-          // get data source from first query
-          const dataSource = await getDataSourceSrv().get(targets[0].datasource);
-
-          if (dataSource && dataSource.components?.MetadataInspector) {
-            metaDS = dataSource;
-            break;
-          }
-        }
-      }
-    }
-
-    // Set last result, but no metadata inspector
-    this.setState(prevState => ({
-      isLoading: lastResult.state === LoadingState.Loading,
-      last: lastResult,
-      data,
-      metaDS,
-      currentTab: error ? InspectTab.Error : prevState.currentTab,
-    }));
-  }
-
-  onClose = () => {
-    getLocationSrv().update({
-      query: { inspect: null, inspectTab: null },
-      partial: true,
-    });
-  };
-
-  onToggleExpand = () => {
-    this.setState(prevState => ({
-      drawerWidth: prevState.drawerWidth === '100%' ? '40%' : '100%',
-    }));
-  };
-
-  onSelectTab = (item: SelectableValue<InspectTab>) => {
-    this.setState({ currentTab: item.value || InspectTab.Data });
-  };
-  onDataTabOptionsChange = (options: GetDataOptions) => {
-    this.setState({ withTransforms: !!options.withTransforms, withFieldConfig: !!options.withFieldConfig });
-  };
-
-  renderMetadataInspector() {
-    const { metaDS, data } = this.state;
-    if (!metaDS || !metaDS.components?.MetadataInspector) {
-      return <div>No Metadata Inspector</div>;
-    }
-    return <metaDS.components.MetadataInspector datasource={metaDS} data={data} />;
-  }
-
-  renderDataTab() {
-    const { last, isLoading, withFieldConfig, withTransforms } = this.state;
-
-    return (
-      <InspectDataTab
-        dashboard={this.props.dashboard}
-        panel={this.props.panel}
-        data={last.series}
-        isLoading={isLoading}
-        options={{
-          withFieldConfig,
-          withTransforms,
-        }}
-        onOptionsChange={this.onDataTabOptionsChange}
-      />
-    );
-  }
-
-  renderErrorTab(error?: DataQueryError) {
-    if (!error) {
-      return null;
-    }
-    if (error.data) {
-      return (
-        <>
-          <h3>{error.data.message}</h3>
-          <JSONFormatter json={error} open={2} />
-        </>
-      );
-    }
-    return <div>{error.message}</div>;
-  }
-
-  renderStatsTab() {
-    const { last } = this.state;
-    const { request } = last;
-
-    if (!request) {
-      return null;
-    }
-
-    let stats: QueryResultMetaStat[] = [];
-
-    const requestTime = request.endTime ? request.endTime - request.startTime : -1;
-    const processingTime = last.timings?.dataProcessingTime || -1;
-    let dataRows = 0;
-
-    for (const frame of last.series) {
-      dataRows += frame.length;
-    }
-
-    stats.push({ displayName: 'Total request time', value: requestTime, unit: 'ms' });
-    stats.push({ displayName: 'Data processing time', value: processingTime, unit: 'ms' });
-    stats.push({ displayName: 'Number of queries', value: request.targets.length });
-    stats.push({ displayName: 'Total number rows', value: dataRows });
-
-    let dataStats: QueryResultMetaStat[] = [];
-
-    for (const series of last.series) {
-      if (series.meta && series.meta.stats) {
-        dataStats = dataStats.concat(series.meta.stats);
-      }
-    }
-
-    return (
-      <div aria-label={selectors.components.PanelInspector.Stats.content}>
-        {this.renderStatsTable('Stats', stats)}
-        {this.renderStatsTable('Data source stats', dataStats)}
-      </div>
-    );
-  }
-
-  renderStatsTable(name: string, stats: QueryResultMetaStat[]) {
-    if (!stats || !stats.length) {
-      return null;
-    }
-
-    const { dashboard } = this.props;
-
-    return (
-      <div style={{ paddingBottom: '16px' }}>
-        <table className="filter-table width-30">
-          <tbody>
-            {stats.map((stat, index) => {
-              return (
-                <tr key={`${stat.displayName}-${index}`}>
-                  <td>{stat.displayName}</td>
-                  <td style={{ textAlign: 'right' }}>{formatStat(stat, dashboard.getTimezone())}</td>
-                </tr>
-              );
-            })}
-          </tbody>
-        </table>
-      </div>
-=======
 const PanelInspectorUnconnected: React.FC<Props> = ({ panel, dashboard, defaultTab, plugin }) => {
   const dispatch = useDispatch();
   const [dataOptions, setDataOptions] = useState<GetDataOptions>({
@@ -282,7 +39,6 @@
         query: { inspect: null, inspectTab: null },
         partial: true,
       })
->>>>>>> 9a6bf880
     );
   }, [updateLocation]);
 
