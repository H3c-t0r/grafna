--- conflicted
+++ resolved
@@ -190,10 +190,6 @@
   }
 
   renderDataTab() {
-<<<<<<< HEAD
-    const { last, isLoading } = this.state;
-    return <InspectDataTab data={last.series} isLoading={isLoading} panel={this.props.panel} />;
-=======
     const { last, isLoading, withFieldConfig, withTransforms } = this.state;
     return (
       <InspectDataTab
@@ -208,7 +204,6 @@
         onOptionsChange={this.onDataTabOptionsChange}
       />
     );
->>>>>>> f769ed03
   }
 
   renderErrorTab(error?: DataQueryError) {
