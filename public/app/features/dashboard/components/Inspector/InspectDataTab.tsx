--- conflicted
+++ resolved
@@ -71,20 +71,11 @@
     if (prevProps.data !== this.props.data || prevState.transformId !== this.state.transformId) {
       const currentTransform = this.state.transformationOptions.find(item => item.value === this.state.transformId);
 
-<<<<<<< HEAD
-    if (timeField) {
-      // Use the configured date or standard time display
-      let processor: DisplayProcessor | undefined = timeField.display;
-      if (!processor) {
-        processor = getDisplayProcessor({
-          field: timeField,
-=======
       if (currentTransform && currentTransform.transformer.id !== DataTransformerID.noop) {
         const selectedDataFrame = this.state.selectedDataFrame;
         const dataFrameIndex = this.state.dataFrameIndex;
         const subscription = transformDataFrame([currentTransform.transformer], this.props.data).subscribe(data => {
           this.setState({ transformedData: data, selectedDataFrame, dataFrameIndex }, () => subscription.unsubscribe());
->>>>>>> 5916ef94
         });
         return;
       }
@@ -207,15 +198,9 @@
 
     return (
       <QueryOperationRow
-<<<<<<< HEAD
-        id="Table data options"
-        index={0}
-        title="Table data options"
-=======
         id="Data options"
         index={0}
         title="Data options"
->>>>>>> 5916ef94
         headerElement={<DetailText>{this.getActiveString()}</DetailText>}
         isOpen={false}
       >
