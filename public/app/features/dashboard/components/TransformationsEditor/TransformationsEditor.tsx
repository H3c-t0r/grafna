--- conflicted
+++ resolved
@@ -119,12 +119,8 @@
           visualized.
         </p>
         {this.renderTransformationEditors()}
-<<<<<<< HEAD
-        <Button variant="secondary" icon="plus-circle" onClick={this.onTransformationAdd}>
-=======
         {this.renderTransformationSelector()}
-        <Button variant="secondary" icon="fa fa-plus" onClick={() => this.setState({ addingTransformation: true })}>
->>>>>>> 1496da03
+        <Button variant="secondary" icon="plus-circle" onClick={() => this.setState({ addingTransformation: true })}>
           Add transformation
         </Button>
       </div>
