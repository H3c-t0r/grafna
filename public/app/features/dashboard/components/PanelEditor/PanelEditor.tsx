--- conflicted
+++ resolved
@@ -1,10 +1,6 @@
 import React, { PureComponent } from 'react';
 import { FieldConfigSource, GrafanaTheme, PanelData, PanelPlugin, SelectableValue } from '@grafana/data';
-<<<<<<< HEAD
-import { CustomScrollbar, Forms, stylesFactory } from '@grafana/ui';
-=======
 import { Forms, selectThemeVariant, stylesFactory } from '@grafana/ui';
->>>>>>> bdb56599
 import { css, cx } from 'emotion';
 import config from 'app/core/config';
 import AutoSizer from 'react-virtualized-auto-sizer';
@@ -385,16 +381,6 @@
       height: 100%;
       width: 100%;
     `,
-<<<<<<< HEAD
-    panelOptionsPane: css`
-      height: 100%;
-      width: 100%;
-      background: ${theme.colors.panelBg};
-      border-bottom: none;
-    `,
-=======
-
->>>>>>> bdb56599
     toolbar: css`
       display: flex;
       padding: ${theme.spacing.sm};
