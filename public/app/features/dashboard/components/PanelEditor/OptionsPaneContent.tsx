--- conflicted
+++ resolved
@@ -35,11 +35,7 @@
   const styles = getStyles(theme);
   const [activeTab, setActiveTab] = useState('options');
   const [isSearching, setSearchMode] = useState(false);
-<<<<<<< HEAD
-  const [currentData] = usePanelLatestData(panel, plugin);
-=======
-  const [currentData, hasSeries] = usePanelLatestData(panel, { withTransforms: true, withFieldConfig: false });
->>>>>>> 531e6581
+  const [currentData] = usePanelLatestData(panel, plugin, { withTransforms: true, withFieldConfig: false });
 
   const renderFieldOptions = useCallback(
     (plugin: PanelPlugin) => {
