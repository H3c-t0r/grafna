import React, { useCallback, useState } from 'react';
import { FieldConfigSource, GrafanaTheme, PanelData, PanelPlugin } from '@grafana/data';
import { DashboardModel, PanelModel } from '../../state';
import { CustomScrollbar, stylesFactory, Tab, TabContent, TabsBar, useTheme } from '@grafana/ui';
import { DefaultFieldConfigEditor, OverrideFieldConfigEditor } from './FieldConfigEditor';
import { AngularPanelOptions } from './AngularPanelOptions';
import { css } from 'emotion';
import { GeneralPanelOptions } from './GeneralPanelOptions';
import { PanelOptionsEditor } from './PanelOptionsEditor';
import { OptionsGroup } from './OptionsGroup';

export const OptionsPaneContent: React.FC<{
  plugin?: PanelPlugin;
  panel: PanelModel;
  data: PanelData;
  dashboard: DashboardModel;
  onFieldConfigsChange: (config: FieldConfigSource) => void;
  onPanelOptionsChanged: (options: any) => void;
  onPanelConfigChange: (configKey: string, value: any) => void;
}> = ({ plugin, panel, data, onFieldConfigsChange, onPanelOptionsChanged, onPanelConfigChange, dashboard }) => {
  const theme = useTheme();
  const styles = getStyles(theme);

  const renderFieldOptions = useCallback(
    (plugin: PanelPlugin) => {
      const fieldConfig = panel.getFieldConfig();

      if (!fieldConfig) {
        return null;
      }

      return (
        <>
          {renderCustomPanelSettings(plugin)}
          <DefaultFieldConfigEditor
            config={fieldConfig}
            plugin={plugin}
            onChange={onFieldConfigsChange}
            data={data.series}
          />
        </>
      );
    },
    [data, plugin, panel, onFieldConfigsChange]
  );

  const renderFieldOverrideOptions = useCallback(
    (plugin: PanelPlugin) => {
      const fieldConfig = panel.getFieldConfig();

      if (!fieldConfig) {
        return null;
      }

      return (
        <OverrideFieldConfigEditor
          config={fieldConfig}
          plugin={plugin}
          onChange={onFieldConfigsChange}
          data={data.series}
        />
      );
    },
    [data, plugin, panel, onFieldConfigsChange]
  );

  const renderCustomPanelSettings = useCallback(
    (plugin: PanelPlugin) => {
      const editors: JSX.Element[] = [];
      if (plugin.editor && panel) {
        editors.push(
          <div className={styles.legacyOptions} key="plugin custom panel settings">
            <plugin.editor
              data={data}
              options={panel.getOptions()}
              onOptionsChange={onPanelOptionsChanged}
              fieldConfig={panel.getFieldConfig()}
              onFieldConfigChange={onFieldConfigsChange}
            />
          </div>
        );
      }

      // When editor created declaratively
      if (plugin.optionEditors && panel) {
        editors.push(
<<<<<<< HEAD
          <OptionsGroup title="Panel options">
            <PanelOptionsEditor options={panel.getOptions()} onChange={onPanelOptionsChanged} plugin={plugin} />
          </OptionsGroup>
=======
          <PanelOptionsEditor
            key="panel options"
            options={panel.getOptions()}
            onChange={onPanelOptionsChanged}
            plugin={plugin}
          />
>>>>>>> 21188bb7
        );
      }

      if (editors.length > 0) {
        return editors;
      }

      return (
        <div className={styles.legacyOptions}>
          <AngularPanelOptions panel={panel} dashboard={dashboard} plugin={plugin} />
        </div>
      );
    },
    [data, plugin, panel, onFieldConfigsChange]
  );

  const [activeTab, setActiveTab] = useState('defaults');

  return (
    <div className={styles.panelOptionsPane}>
      {plugin && (
        <div className={styles.wrapper}>
          <TabsBar>
            <Tab label="Options" active={activeTab === 'defaults'} onChangeTab={() => setActiveTab('defaults')} />
            <Tab label="Overrides" active={activeTab === 'overrides'} onChangeTab={() => setActiveTab('overrides')} />
            <Tab label="General" active={activeTab === 'panel'} onChangeTab={() => setActiveTab('panel')} />
          </TabsBar>
          <TabContent className={styles.tabContent}>
            <CustomScrollbar>
              {activeTab === 'defaults' && renderFieldOptions(plugin)}
              {activeTab === 'overrides' && renderFieldOverrideOptions(plugin)}
              {activeTab === 'panel' && <GeneralPanelOptions panel={panel} onPanelConfigChange={onPanelConfigChange} />}
            </CustomScrollbar>
          </TabContent>
        </div>
      )}
    </div>
  );
};

const getStyles = stylesFactory((theme: GrafanaTheme) => {
  return {
    wrapper: css`
      display: flex;
      flex-direction: column;
      height: 100%;
    `,
    panelOptionsPane: css`
      height: 100%;
      width: 100%;
      border-bottom: none;
    `,
    tabContent: css`
      padding: 0;
      display: flex;
      flex-direction: column;
      flex-grow: 1;
      min-height: 0;
      background: ${theme.colors.pageBg};
      border-left: 1px solid ${theme.colors.pageHeaderBorder};
    `,
    legacyOptions: css`
      label: legacy-options;
      .panel-options-grid {
        display: flex;
        flex-direction: column;
      }
      .panel-options-group {
        margin-bottom: 0;
      }
      .panel-options-group__body {
        padding: ${theme.spacing.md} 0;
      }

      .section {
        display: block;
        margin: ${theme.spacing.md} 0;

        &:first-child {
          margin-top: 0;
        }
      }
    `,
  };
});<|MERGE_RESOLUTION|>--- conflicted
+++ resolved
@@ -84,18 +84,9 @@
       // When editor created declaratively
       if (plugin.optionEditors && panel) {
         editors.push(
-<<<<<<< HEAD
-          <OptionsGroup title="Panel options">
+          <OptionsGroup title="Panel options" key="panel options">
             <PanelOptionsEditor options={panel.getOptions()} onChange={onPanelOptionsChanged} plugin={plugin} />
           </OptionsGroup>
-=======
-          <PanelOptionsEditor
-            key="panel options"
-            options={panel.getOptions()}
-            onChange={onPanelOptionsChanged}
-            plugin={plugin}
-          />
->>>>>>> 21188bb7
         );
       }
 
