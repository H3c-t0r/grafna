import React, { CSSProperties, useCallback, useState } from 'react';
import Transition from 'react-transition-group/Transition';
import { FieldConfigSource, GrafanaTheme, PanelPlugin, SelectableValue } from '@grafana/data';
import { DashboardModel, PanelModel } from '../../state';
import { CustomScrollbar, Icon, Input, Select, stylesFactory, Tab, TabContent, TabsBar, useTheme } from '@grafana/ui';
import { DefaultFieldConfigEditor, OverrideFieldConfigEditor } from './FieldConfigEditor';
import { css } from 'emotion';
import { PanelOptionsTab } from './PanelOptionsTab';
import { DashNavButton } from 'app/features/dashboard/components/DashNav/DashNavButton';
import { usePanelLatestData } from './usePanelLatestData';
import { selectors } from '@grafana/e2e-selectors';

interface Props {
  plugin: PanelPlugin;
  panel: PanelModel;
  width: number;
  dashboard: DashboardModel;
  onClose: () => void;
  onFieldConfigsChange: (config: FieldConfigSource) => void;
  onPanelOptionsChanged: (options: any) => void;
  onPanelConfigChange: (configKey: string, value: any) => void;
}

export const OptionsPaneContent: React.FC<Props> = ({
  plugin,
  panel,
  width,
  onFieldConfigsChange,
  onPanelOptionsChanged,
  onPanelConfigChange,
  onClose,
  dashboard,
}: Props) => {
  const theme = useTheme();
  const styles = getStyles(theme);
  const [activeTab, setActiveTab] = useState('options');
  const [isSearching, setSearchMode] = useState(false);
  const { data, hasSeries } = usePanelLatestData(panel, { withTransforms: true, withFieldConfig: false });

  const renderFieldOptions = useCallback(
    (plugin: PanelPlugin) => {
      const fieldConfig = panel.getFieldConfig();

      if (!fieldConfig || !hasSeries) {
        return null;
      }

      return (
        <DefaultFieldConfigEditor
          config={fieldConfig}
          plugin={plugin}
          onChange={onFieldConfigsChange}
<<<<<<< HEAD
          data={data.series}
=======
          /* hasSeries makes sure current data is there */
          data={currentData!.series}
>>>>>>> 157e5406
        />
      );
    },
    [data, plugin, panel, onFieldConfigsChange]
  );

  const renderFieldOverrideOptions = useCallback(
    (plugin: PanelPlugin) => {
      const fieldConfig = panel.getFieldConfig();

      if (!fieldConfig || !hasSeries) {
        return null;
      }

      return (
        <OverrideFieldConfigEditor
          config={fieldConfig}
          plugin={plugin}
          onChange={onFieldConfigsChange}
<<<<<<< HEAD
          data={data.series}
=======
          /* hasSeries makes sure current data is there */
          data={currentData!.series}
>>>>>>> 157e5406
        />
      );
    },
    [data, plugin, panel, onFieldConfigsChange]
  );

  // When the panel has no query only show the main tab
  const showMainTab = activeTab === 'options' || plugin.meta.skipDataQuery;

  return (
    <div className={styles.panelOptionsPane} aria-label={selectors.components.PanelEditor.OptionsPane.content}>
      {plugin && (
        <div className={styles.wrapper}>
          <TabsBar className={styles.tabsBar}>
            <TabsBarContent
              width={width}
              plugin={plugin}
              isSearching={isSearching}
              styles={styles}
              activeTab={activeTab}
              onClose={onClose}
              setSearchMode={setSearchMode}
              setActiveTab={setActiveTab}
              panel={panel}
            />
          </TabsBar>
          <TabContent className={styles.tabContent}>
            <CustomScrollbar autoHeightMin="100%">
              {showMainTab ? (
                <PanelOptionsTab
                  panel={panel}
                  plugin={plugin}
                  dashboard={dashboard}
                  data={data}
                  onPanelConfigChange={onPanelConfigChange}
                  onPanelOptionsChanged={onPanelOptionsChanged}
                />
              ) : (
                <>
                  {activeTab === 'defaults' && renderFieldOptions(plugin)}
                  {activeTab === 'overrides' && renderFieldOverrideOptions(plugin)}
                </>
              )}
            </CustomScrollbar>
          </TabContent>
        </div>
      )}
    </div>
  );
};

export const TabsBarContent: React.FC<{
  width: number;
  plugin: PanelPlugin;
  isSearching: boolean;
  activeTab: string;
  styles: OptionsPaneStyles;
  onClose: () => void;
  setSearchMode: (mode: boolean) => void;
  setActiveTab: (tab: string) => void;
  panel: PanelModel;
}> = ({ width, plugin, isSearching, activeTab, onClose, setSearchMode, setActiveTab, styles, panel }) => {
  const overridesCount =
    panel.getFieldConfig().overrides.length === 0 ? undefined : panel.getFieldConfig().overrides.length;

  if (isSearching) {
    const defaultStyles = {
      transition: 'width 50ms ease-in-out',
      width: '50%',
      display: 'flex',
    };

    const transitionStyles: { [str: string]: CSSProperties } = {
      entered: { width: '100%' },
    };

    return (
      <Transition in={true} timeout={0} appear={true}>
        {state => {
          return (
            <div className={styles.searchWrapper}>
              <div style={{ ...defaultStyles, ...transitionStyles[state] }}>
                <Input
                  className={styles.searchInput}
                  type="text"
                  prefix={<Icon name="search" />}
                  ref={elem => elem && elem.focus()}
                  placeholder="Search all options"
                  suffix={
                    <Icon name="times" onClick={() => setSearchMode(false)} className={styles.searchRemoveIcon} />
                  }
                />
              </div>
            </div>
          );
        }}
      </Transition>
    );
  }

  // Show the appropriate tabs
  let tabs = tabSelections;
  let active = tabs.find(v => v.value === activeTab);

  // If no field configs hide Fields & Override tab
  if (plugin.fieldConfigRegistry.isEmpty()) {
    active = tabSelections[0];
    tabs = [active];
  }

  return (
    <>
      {width < 352 ? (
        <div className="flex-grow-1" aria-label={selectors.components.PanelEditor.OptionsPane.select}>
          <Select
            options={tabs}
            value={active}
            onChange={v => {
              setActiveTab(v.value);
            }}
          />
        </div>
      ) : (
        <>
          {tabs.map(item => (
            <Tab
              key={item.value}
              label={item.label}
              counter={item.value === 'overrides' ? overridesCount : undefined}
              active={active.value === item.value}
              onChangeTab={() => setActiveTab(item.value)}
              title={item.tooltip}
              aria-label={selectors.components.PanelEditor.OptionsPane.tab(item.label)}
            />
          ))}
          <div className="flex-grow-1" />
        </>
      )}
      <div className={styles.tabsButton}>
        <DashNavButton
          icon="angle-right"
          tooltip="Close options pane"
          classSuffix="close-options"
          onClick={onClose}
          iconSize="lg"
        />
      </div>
    </>
  );
};

const tabSelections: Array<SelectableValue<string>> = [
  {
    label: 'Panel',
    value: 'options',
    tooltip: 'Configure panel display options',
  },
  {
    label: 'Field',
    value: 'defaults',
    tooltip: 'Configure field options',
  },
  {
    label: 'Overrides',
    value: 'overrides',
    tooltip: 'Configure field option overrides',
  },
];

const getStyles = stylesFactory((theme: GrafanaTheme) => {
  return {
    wrapper: css`
      display: flex;
      flex-direction: column;
      height: 100%;
      padding-top: ${theme.spacing.md};
    `,
    panelOptionsPane: css`
      height: 100%;
      width: 100%;
    `,
    tabsBar: css`
      padding-right: ${theme.spacing.sm};
    `,
    searchWrapper: css`
      display: flex;
      flex-grow: 1;
      flex-direction: row-reverse;
    `,
    searchInput: css`
      color: ${theme.colors.textWeak};
      flex-grow: 1;
    `,
    searchRemoveIcon: css`
      cursor: pointer;
    `,
    tabContent: css`
      padding: 0;
      display: flex;
      flex-direction: column;
      flex-grow: 1;
      min-height: 0;
      background: ${theme.colors.bodyBg};
      border-left: 1px solid ${theme.colors.pageHeaderBorder};
    `,
    tabsButton: css``,
    legacyOptions: css`
      label: legacy-options;
      .panel-options-grid {
        display: flex;
        flex-direction: column;
      }
      .panel-options-group {
        margin-bottom: 0;
      }
      .panel-options-group__body {
        padding: ${theme.spacing.md} 0;
      }

      .section {
        display: block;
        margin: ${theme.spacing.md} 0;

        &:first-child {
          margin-top: 0;
        }
      }
    `,
  };
});

type OptionsPaneStyles = ReturnType<typeof getStyles>;<|MERGE_RESOLUTION|>--- conflicted
+++ resolved
@@ -50,12 +50,8 @@
           config={fieldConfig}
           plugin={plugin}
           onChange={onFieldConfigsChange}
-<<<<<<< HEAD
-          data={data.series}
-=======
           /* hasSeries makes sure current data is there */
-          data={currentData!.series}
->>>>>>> 157e5406
+          data={data!.series}
         />
       );
     },
@@ -75,12 +71,8 @@
           config={fieldConfig}
           plugin={plugin}
           onChange={onFieldConfigsChange}
-<<<<<<< HEAD
-          data={data.series}
-=======
           /* hasSeries makes sure current data is there */
-          data={currentData!.series}
->>>>>>> 157e5406
+          data={data!.series}
         />
       );
     },
