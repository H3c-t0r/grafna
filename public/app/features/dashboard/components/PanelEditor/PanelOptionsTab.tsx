import React, { FC, useCallback, useMemo } from 'react';
import { DashboardModel, PanelModel } from '../../state';
import { PanelData, PanelPlugin } from '@grafana/data';
import { Counter, DataLinksInlineEditor, Field, Input, RadioButtonGroup, Select, Switch, TextArea } from '@grafana/ui';
import { getPanelLinksVariableSuggestions } from '../../../panel/panellinks/link_srv';
import { PanelOptionsEditor } from './PanelOptionsEditor';
import { AngularPanelOptions } from './AngularPanelOptions';
import { OptionsGroup } from './OptionsGroup';
import { RepeatRowSelect } from '../RepeatRowSelect/RepeatRowSelect';
import config from 'app/core/config';
import { LibraryPanelInformation } from 'app/features/library-panels/components/LibraryPanelInfo/LibraryPanelInfo';
import { isLibraryPanel } from '../../state/PanelModel';
import { PanelLibraryOptionsGroup } from 'app/features/library-panels/components/PanelLibraryOptionsGroup/PanelLibraryOptionsGroup';

interface Props {
  panel: PanelModel;
  plugin: PanelPlugin;
  data?: PanelData;
  dashboard: DashboardModel;
  onPanelConfigChange: (configKey: string, value: any) => void;
  onPanelOptionsChanged: (options: any) => void;
}

export const PanelOptionsTab: FC<Props> = ({
  panel,
  plugin,
  data,
  dashboard,
  onPanelConfigChange,
  onPanelOptionsChanged,
}) => {
<<<<<<< HEAD
=======
  const visTabInputRef = useRef<HTMLInputElement>(null);
  const makeDummyEdit = useCallback(() => onPanelConfigChange('isEditing', true), []);
>>>>>>> e5ca13de
  const linkVariablesSuggestions = useMemo(() => getPanelLinksVariableSuggestions(), []);
  const onRepeatRowSelectChange = useCallback((value: string | null) => onPanelConfigChange('repeat', value), [
    onPanelConfigChange,
  ]);
  const elements: JSX.Element[] = [];
  const panelLinksCount = panel && panel.links ? panel.links.length : 0;

  const directionOptions = [
    { label: 'Horizontal', value: 'h' },
    { label: 'Vertical', value: 'v' },
  ];

  const maxPerRowOptions = [2, 3, 4, 6, 8, 12].map((value) => ({ label: value.toString(), value }));

<<<<<<< HEAD
  // Fist common panel settings Title, description
=======
  const focusVisPickerInput = (isExpanded: boolean) => {
    if (isExpanded && visTabInputRef.current) {
      visTabInputRef.current.focus();
    }
  };

  if (config.featureToggles.panelLibrary && isLibraryPanel(panel)) {
    elements.push(
      <LibraryPanelInformation
        panel={panel}
        formatDate={(dateString, format) => dashboard.formatDate(dateString, format)}
        key="Library Panel Information"
      />
    );
  }

  // First common panel settings Title, description
>>>>>>> e5ca13de
  elements.push(
    <OptionsGroup title="Settings" id="Panel settings" key="Panel settings">
      <Field label="Panel title">
        <Input defaultValue={panel.title} onBlur={(e) => onPanelConfigChange('title', e.currentTarget.value)} />
      </Field>
      <Field label="Description" description="Panel description supports markdown and links.">
        <TextArea
          defaultValue={panel.description}
          onBlur={(e) => onPanelConfigChange('description', e.currentTarget.value)}
        />
      </Field>
      <Field label="Transparent" description="Display panel without a background.">
        <Switch
          value={panel.transparent}
          onChange={(e) => onPanelConfigChange('transparent', e.currentTarget.checked)}
        />
      </Field>
    </OptionsGroup>
  );

  // Old legacy react editor
  if (plugin.editor && panel && !plugin.optionEditors) {
    elements.push(
      <OptionsGroup title="Options" id="legacy react editor" key="legacy react editor">
        <plugin.editor data={data} options={panel.getOptions()} onOptionsChange={onPanelOptionsChanged} />
      </OptionsGroup>
    );
  }

  if (plugin.optionEditors && panel) {
    elements.push(
      <PanelOptionsEditor
        key="panel options"
        options={panel.getOptions()}
        onChange={onPanelOptionsChanged}
        replaceVariables={panel.replaceVariables}
        plugin={plugin}
        data={data?.series}
        eventBus={dashboard.events}
      />
    );
  }

  if (plugin.angularPanelCtrl) {
    elements.push(
      <AngularPanelOptions panel={panel} dashboard={dashboard} plugin={plugin} key="angular panel options" />
    );
  }

  elements.push(
    <OptionsGroup
      renderTitle={(isExpanded) => (
        <>Links {!isExpanded && panelLinksCount > 0 && <Counter value={panelLinksCount} />}</>
      )}
      id="panel links"
      key="panel links"
      defaultToClosed
    >
      <DataLinksInlineEditor
        links={panel.links}
        onChange={(links) => onPanelConfigChange('links', links)}
        suggestions={linkVariablesSuggestions}
        data={[]}
      />
    </OptionsGroup>
  );

  elements.push(
    <OptionsGroup title="Repeat options" id="panel repeats" key="panel repeats" defaultToClosed>
      <Field
        label="Repeat by variable"
        description="Repeat this panel for each value in the selected variable.
          This is not visible while in edit mode. You need to go back to dashboard and then update the variable or
          reload the dashboard."
      >
        <RepeatRowSelect repeat={panel.repeat} onChange={onRepeatRowSelectChange} />
      </Field>
      {panel.repeat && (
        <Field label="Repeat direction">
          <RadioButtonGroup
            options={directionOptions}
            value={panel.repeatDirection || 'h'}
            onChange={(value) => onPanelConfigChange('repeatDirection', value)}
          />
        </Field>
      )}

      {panel.repeat && panel.repeatDirection === 'h' && (
        <Field label="Max per row">
          <Select
            options={maxPerRowOptions}
            value={panel.maxPerRow}
            onChange={(value) => onPanelConfigChange('maxPerRow', value.value)}
          />
        </Field>
      )}
    </OptionsGroup>
  );

  if (config.featureToggles.panelLibrary) {
    elements.push(
      <PanelLibraryOptionsGroup panel={panel} dashboard={dashboard} onChange={makeDummyEdit} key="Panel Library" />
    );
  }

  return <>{elements}</>;
};<|MERGE_RESOLUTION|>--- conflicted
+++ resolved
@@ -29,11 +29,7 @@
   onPanelConfigChange,
   onPanelOptionsChanged,
 }) => {
-<<<<<<< HEAD
-=======
-  const visTabInputRef = useRef<HTMLInputElement>(null);
   const makeDummyEdit = useCallback(() => onPanelConfigChange('isEditing', true), []);
->>>>>>> e5ca13de
   const linkVariablesSuggestions = useMemo(() => getPanelLinksVariableSuggestions(), []);
   const onRepeatRowSelectChange = useCallback((value: string | null) => onPanelConfigChange('repeat', value), [
     onPanelConfigChange,
@@ -48,15 +44,6 @@
 
   const maxPerRowOptions = [2, 3, 4, 6, 8, 12].map((value) => ({ label: value.toString(), value }));
 
-<<<<<<< HEAD
-  // Fist common panel settings Title, description
-=======
-  const focusVisPickerInput = (isExpanded: boolean) => {
-    if (isExpanded && visTabInputRef.current) {
-      visTabInputRef.current.focus();
-    }
-  };
-
   if (config.featureToggles.panelLibrary && isLibraryPanel(panel)) {
     elements.push(
       <LibraryPanelInformation
@@ -68,7 +55,6 @@
   }
 
   // First common panel settings Title, description
->>>>>>> e5ca13de
   elements.push(
     <OptionsGroup title="Settings" id="Panel settings" key="Panel settings">
       <Field label="Panel title">
