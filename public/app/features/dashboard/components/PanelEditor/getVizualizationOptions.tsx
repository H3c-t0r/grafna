import React from 'react';
import { StandardEditorContext, VariableSuggestionsScope } from '@grafana/data';
import { get as lodashGet } from 'lodash';
import { getDataLinksVariableSuggestions } from 'app/features/panel/panellinks/link_srv';
import { OptionPaneRenderProps } from './types';
import { updateDefaultFieldConfigValue, setOptionImmutably } from './utils';
import { OptionsPaneItemDescriptor } from './OptionsPaneItemDescriptor';
import { OptionsPaneCategoryDescriptor } from './OptionsPaneCategoryDescriptor';
import {
  isNestedPanelOptions,
  NestedValueAccess,
  PanelOptionsEditorBuilder,
} from '../../../../../../packages/grafana-data/src/utils/OptionsUIBuilders';
import { PanelOptionsSupplier } from '@grafana/data/src/panel/PanelPlugin';

type categoryGetter = (categoryNames?: string[]) => OptionsPaneCategoryDescriptor;

export function getVizualizationOptions(props: OptionPaneRenderProps): OptionsPaneCategoryDescriptor[] {
  const { plugin, panel, onPanelOptionsChanged, onFieldConfigsChange, data, dashboard, instanceState } = props;
  const currentOptions = panel.getOptions();
  const currentFieldConfig = panel.fieldConfig;
  const categoryIndex: Record<string, OptionsPaneCategoryDescriptor> = {};

  const context: StandardEditorContext<any, any> = {
    data: data?.series || [],
    replaceVariables: panel.replaceVariables,
    options: currentOptions,
    eventBus: dashboard.events,
    getSuggestions: (scope?: VariableSuggestionsScope) => {
      return data ? getDataLinksVariableSuggestions(data.series, scope) : [];
    },
    instanceState,
  };

  const getOptionsPaneCategory = (categoryNames?: string[]): OptionsPaneCategoryDescriptor => {
    const categoryName = (categoryNames && categoryNames[0]) ?? `${plugin.meta.name}`;
    const category = categoryIndex[categoryName];

    if (category) {
      return category;
    }

    return (categoryIndex[categoryName] = new OptionsPaneCategoryDescriptor({
      title: categoryName,
      id: categoryName,
    }));
  };

  const access: NestedValueAccess = {
    getValue: (path: string) => lodashGet(currentOptions, path),
    onChange: (path: string, value: any) => {
      const newOptions = setOptionImmutably(currentOptions, path, value);
      onPanelOptionsChanged(newOptions);
    },
  };

  // Load the options into categories
  fillOptionsPaneItems(plugin.getPanelOptionsSupplier(), access, getOptionsPaneCategory, context);

  /**
   * Field options
   */
  for (const fieldOption of plugin.fieldConfigRegistry.list()) {
    if (
      fieldOption.isCustom &&
      fieldOption.showIf &&
      !fieldOption.showIf(currentFieldConfig.defaults.custom, data?.series)
    ) {
      continue;
    }

    if (fieldOption.hideFromDefaults) {
      continue;
    }

    const category = getOptionsPaneCategory(fieldOption.category);
    const Editor = fieldOption.editor;

    const defaults = currentFieldConfig.defaults;
    const value = fieldOption.isCustom
      ? defaults.custom
        ? lodashGet(defaults.custom, fieldOption.path)
        : undefined
      : lodashGet(defaults, fieldOption.path);

    if (fieldOption.getItemsCount) {
      category.props.itemsCount = fieldOption.getItemsCount(value);
    }

    category.addItem(
      new OptionsPaneItemDescriptor({
        title: fieldOption.name,
        description: fieldOption.description,
        render: function renderEditor() {
          const onChange = (v: any) => {
            onFieldConfigsChange(
              updateDefaultFieldConfigValue(currentFieldConfig, fieldOption.path, v, fieldOption.isCustom)
            );
          };

          return <Editor value={value} onChange={onChange} item={fieldOption} context={context} />;
        },
      })
    );
  }

  return Object.values(categoryIndex);
}

/**
 * This will iterate all options panes and add register them with the configured categories
 *
 * @internal
 */
export function fillOptionsPaneItems(
  supplier: PanelOptionsSupplier<any>,
  access: NestedValueAccess,
  getOptionsPaneCategory: categoryGetter,
<<<<<<< HEAD
  context: StandardEditorContext<any>,
  parentCategory?: OptionsPaneCategoryDescriptor
=======
  onValueChanged: (path: string, value: any) => void,
  context: StandardEditorContext<any, any>
>>>>>>> 2a4c1b1a
) {
  const builder = new PanelOptionsEditorBuilder<any>();
  supplier(builder, context);

  for (const pluginOption of builder.getItems()) {
    if (pluginOption.showIf && !pluginOption.showIf(context.options, context.data)) {
      continue;
    }

    let category = parentCategory;
    if (!category) {
      category = getOptionsPaneCategory(pluginOption.category);
    } else if (pluginOption.category?.[0]?.length) {
      category = category.getCategory(pluginOption.category[0]);
    }

    // Nested options get passed up one level
    if (isNestedPanelOptions(pluginOption)) {
      const sub = access.getValue(pluginOption.path);
      fillOptionsPaneItems(
        pluginOption.getBuilder(),
        pluginOption.getNestedValueAccess(access),
        getOptionsPaneCategory,
        { ...context, options: sub },
        category // parent category
      );
      continue;
    }

    const Editor = pluginOption.editor;
    category.addItem(
      new OptionsPaneItemDescriptor({
        title: pluginOption.name,
        description: pluginOption.description,
        render: function renderEditor() {
          return (
            <Editor
              value={access.getValue(pluginOption.path)}
              onChange={(value: any) => {
                access.onChange(pluginOption.path, value);
              }}
              item={pluginOption}
              context={context}
            />
          );
        },
      })
    );
  }
}<|MERGE_RESOLUTION|>--- conflicted
+++ resolved
@@ -116,13 +116,8 @@
   supplier: PanelOptionsSupplier<any>,
   access: NestedValueAccess,
   getOptionsPaneCategory: categoryGetter,
-<<<<<<< HEAD
-  context: StandardEditorContext<any>,
+  context: StandardEditorContext<any, any>,
   parentCategory?: OptionsPaneCategoryDescriptor
-=======
-  onValueChanged: (path: string, value: any) => void,
-  context: StandardEditorContext<any, any>
->>>>>>> 2a4c1b1a
 ) {
   const builder = new PanelOptionsEditorBuilder<any>();
   supplier(builder, context);
