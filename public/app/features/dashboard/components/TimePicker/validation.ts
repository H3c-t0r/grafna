--- conflicted
+++ resolved
@@ -1,9 +1,5 @@
 import * as dateMath from '@grafana/ui/src/utils/datemath';
-<<<<<<< HEAD
-import { momentUtc } from '@grafana/ui';
-=======
 import { toUtc, dateTime, isDateTime } from '@grafana/ui/src/utils/moment_wrapper';
->>>>>>> a04b3a13
 
 export function inputDateDirective() {
   return {
@@ -22,16 +18,12 @@
           return text;
         }
 
-<<<<<<< HEAD
-        const parsed = momentUtc($scope.ctrl.isUtc, text, format);
-=======
         let parsed;
         if ($scope.ctrl.isUtc) {
           parsed = toUtc(text, format);
         } else {
           parsed = dateTime(text, format);
         }
->>>>>>> a04b3a13
 
         if (!parsed.isValid()) {
           ngModel.$setValidity('error', false);
