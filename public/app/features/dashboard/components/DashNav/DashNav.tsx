// Libaries
import React, { PureComponent } from 'react';
import { connect } from 'react-redux';
import { css } from 'emotion';
import { e2e } from '@grafana/e2e';
// Utils & Services
import { appEvents } from 'app/core/app_events';
import { PlaylistSrv } from 'app/features/playlist/playlist_srv';
// Components
import { DashNavButton } from './DashNavButton';
import { DashNavTimeControls } from './DashNavTimeControls';
import { ModalsController, Icon } from '@grafana/ui';
import { BackButton } from 'app/core/components/BackButton/BackButton';
// State
import { updateLocation } from 'app/core/actions';
// Types
import { DashboardModel } from '../../state';
import { CoreEvents, StoreState } from 'app/types';
import { ShareModal } from 'app/features/dashboard/components/ShareModal';
import { SaveDashboardModalProxy } from 'app/features/dashboard/components/SaveDashboard/SaveDashboardModalProxy';
import { sanitizeUrl } from 'app/core/utils/text';

export interface OwnProps {
  dashboard: DashboardModel;
  isEditing: boolean;
  isFullscreen: boolean;
  $injector: any;
  updateLocation: typeof updateLocation;
  onAddPanel: () => void;
}

export interface StateProps {
  location: any;
}

type Props = StateProps & OwnProps;

class DashNav extends PureComponent<Props> {
  playlistSrv: PlaylistSrv;

  constructor(props: Props) {
    super(props);
    this.playlistSrv = this.props.$injector.get('playlistSrv');
  }

  onDahboardNameClick = () => {
    appEvents.emit(CoreEvents.showDashSearch);
  };

  onFolderNameClick = () => {
    appEvents.emit(CoreEvents.showDashSearch, {
      query: 'folder:current',
    });
  };

  onClose = () => {
    this.props.updateLocation({
      query: { panelId: null, edit: null, fullscreen: null, tab: null },
      partial: true,
    });
  };

  onToggleTVMode = () => {
    appEvents.emit(CoreEvents.toggleKioskMode);
  };

  onOpenSettings = () => {
    this.props.updateLocation({
      query: { editview: 'settings' },
      partial: true,
    });
  };

  onStarDashboard = () => {
    const { dashboard, $injector } = this.props;
    const dashboardSrv = $injector.get('dashboardSrv');

    dashboardSrv.starDashboard(dashboard.id, dashboard.meta.isStarred).then((newState: any) => {
      dashboard.meta.isStarred = newState;
      this.forceUpdate();
    });
  };

  onPlaylistPrev = () => {
    this.playlistSrv.prev();
  };

  onPlaylistNext = () => {
    this.playlistSrv.next();
  };

  onPlaylistStop = () => {
    this.playlistSrv.stop();
    this.forceUpdate();
  };

  renderDashboardTitleSearchButton() {
    const { dashboard, isFullscreen } = this.props;
    /* Hard-coded value so we don't have to wrap whole component in withTheme because of 1 variable */
    const iconClassName = css`
      margin-right: 8px;
    `;

    const iconClassName = css`
      margin-right: 8px;
      margin-bottom: -1px;
    `;
    const mainIconClassName = css`
      margin-right: 8px;
    `;

    const folderTitle = dashboard.meta.folderTitle;
    const haveFolder = dashboard.meta.folderId > 0;

    return (
      <>
        <div>
          <div className="navbar-page-btn">
<<<<<<< HEAD
            {!isFullscreen && <Icon name="apps" size="xl" className={mainIconClassName} />}
=======
            {!isFullscreen && <Icon name="apps" size="xl" className={iconClassName} />}
>>>>>>> 2d48bb89
            {haveFolder && (
              <>
                <a className="navbar-page-btn__folder" onClick={this.onFolderNameClick}>
                  {folderTitle}
                </a>
                <Icon name="angle-right" className={iconClassName} />
              </>
            )}
            <a onClick={this.onDahboardNameClick}>
              {dashboard.title} <Icon name="angle-down" className={iconClassName} />
            </a>
          </div>
        </div>
        <div className="navbar__spacer" />
      </>
    );
  }

  renderBackButton() {
    return (
      <div className="navbar-edit">
        <BackButton onClick={this.onClose} aria-label={e2e.pages.Dashboard.Toolbar.selectors.backArrow} />
      </div>
    );
  }

  render() {
    const { dashboard, onAddPanel, location, isFullscreen } = this.props;
    const { canStar, canSave, canShare, showSettings, isStarred } = dashboard.meta;
    const { snapshot } = dashboard;
    const snapshotUrl = snapshot && snapshot.originalUrl;

    return (
      <div className="navbar">
        {isFullscreen && this.renderBackButton()}
        {this.renderDashboardTitleSearchButton()}

        {this.playlistSrv.isPlaying && (
          <div className="navbar-buttons navbar-buttons--playlist">
            <DashNavButton
              tooltip="Go to previous dashboard"
              classSuffix="tight"
              icon="step-backward"
              onClick={this.onPlaylistPrev}
            />
            <DashNavButton
              tooltip="Stop playlist"
              classSuffix="tight"
              icon="square-shape"
              onClick={this.onPlaylistStop}
            />
            <DashNavButton
              tooltip="Go to next dashboard"
              classSuffix="tight"
              icon="forward"
              onClick={this.onPlaylistNext}
            />
          </div>
        )}

        <div className="navbar-buttons navbar-buttons--actions">
          {canSave && <DashNavButton classSuffix="save" tooltip="Add panel" icon="panel-add" onClick={onAddPanel} />}

          {canStar && (
            <DashNavButton
              tooltip="Mark as favorite"
              classSuffix="star"
              icon={isStarred ? 'favorite' : 'star'}
              iconType={isStarred ? 'mono' : 'default'}
              onClick={this.onStarDashboard}
            />
          )}

          {canShare && (
            <ModalsController>
              {({ showModal, hideModal }) => (
                <DashNavButton
                  tooltip="Share dashboard"
                  classSuffix="share"
                  icon="share-alt"
                  onClick={() => {
                    showModal(ShareModal, {
                      dashboard,
                      onDismiss: hideModal,
                    });
                  }}
                />
              )}
            </ModalsController>
          )}

          {canSave && (
            <ModalsController>
              {({ showModal, hideModal }) => (
                <DashNavButton
                  tooltip="Save dashboard"
                  classSuffix="save"
                  icon="save"
                  onClick={() => {
                    showModal(SaveDashboardModalProxy, {
                      dashboard,
                      onDismiss: hideModal,
                    });
                  }}
                />
              )}
            </ModalsController>
          )}

          {snapshotUrl && (
            <DashNavButton
              tooltip="Open original dashboard"
              classSuffix="snapshot-origin"
              icon="link"
<<<<<<< HEAD
              href={snapshotUrl}
=======
              href={sanitizeUrl(snapshotUrl)}
>>>>>>> 2d48bb89
            />
          )}

          {showSettings && (
            <DashNavButton
              tooltip="Dashboard settings"
              classSuffix="settings"
              icon="cog"
              onClick={this.onOpenSettings}
            />
          )}
        </div>

        <div className="navbar-buttons navbar-buttons--tv">
          <DashNavButton tooltip="Cycle view mode" classSuffix="tv" icon="monitor" onClick={this.onToggleTVMode} />
        </div>

        {!dashboard.timepicker.hidden && (
          <div className="navbar-buttons">
            <DashNavTimeControls dashboard={dashboard} location={location} updateLocation={updateLocation} />
          </div>
        )}
      </div>
    );
  }
}

const mapStateToProps = (state: StoreState) => ({
  location: state.location,
});

const mapDispatchToProps = {
  updateLocation,
};

export default connect(mapStateToProps, mapDispatchToProps)(DashNav);<|MERGE_RESOLUTION|>--- conflicted
+++ resolved
@@ -99,10 +99,6 @@
     /* Hard-coded value so we don't have to wrap whole component in withTheme because of 1 variable */
     const iconClassName = css`
       margin-right: 8px;
-    `;
-
-    const iconClassName = css`
-      margin-right: 8px;
       margin-bottom: -1px;
     `;
     const mainIconClassName = css`
@@ -116,11 +112,7 @@
       <>
         <div>
           <div className="navbar-page-btn">
-<<<<<<< HEAD
             {!isFullscreen && <Icon name="apps" size="xl" className={mainIconClassName} />}
-=======
-            {!isFullscreen && <Icon name="apps" size="xl" className={iconClassName} />}
->>>>>>> 2d48bb89
             {haveFolder && (
               <>
                 <a className="navbar-page-btn__folder" onClick={this.onFolderNameClick}>
@@ -235,11 +227,7 @@
               tooltip="Open original dashboard"
               classSuffix="snapshot-origin"
               icon="link"
-<<<<<<< HEAD
-              href={snapshotUrl}
-=======
               href={sanitizeUrl(snapshotUrl)}
->>>>>>> 2d48bb89
             />
           )}
 
