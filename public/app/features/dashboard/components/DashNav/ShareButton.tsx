import React, { useContext, useEffect } from 'react';

import { selectors as e2eSelectors } from '@grafana/e2e-selectors/src';
import { ModalsContext, Button } from '@grafana/ui';
import { useQueryParams } from 'app/core/hooks/useQueryParams';
import { DashboardModel } from 'app/features/dashboard/state';

import { ShareModal } from '../ShareModal';

<<<<<<< HEAD
=======
import { DashNavButton } from './DashNavButton';
import { trackToolbarShareClick } from './analytics';

>>>>>>> 5015b5b2
export const ShareButton = ({ dashboard }: { dashboard: DashboardModel }) => {
  const [queryParams] = useQueryParams();
  const { showModal, hideModal } = useContext(ModalsContext);

  useEffect(() => {
    if (!!queryParams.shareView) {
      showModal(ShareModal, {
        dashboard,
        onDismiss: hideModal,
        activeTab: String(queryParams.shareView),
      });
    }
    return () => {
      hideModal();
    };
  }, [showModal, hideModal, dashboard, queryParams.shareView]);

  return (
    <Button
      data-testid={e2eSelectors.pages.Dashboard.DashNav.shareButton}
      variant="primary"
      size="sm"
      onClick={() => {
        trackToolbarShareClick();
        showModal(ShareModal, {
          dashboard,
          onDismiss: hideModal,
        });
      }}
    >
      {/*TODO: this key is being use by scenes tooltip, check with them if we can change it to Share instead of Share dashboard*/}
      {/*<Trans i18nKey="dashboard.toolbar.share">Share</Trans>*/}
      Share
    </Button>
  );
};<|MERGE_RESOLUTION|>--- conflicted
+++ resolved
@@ -7,12 +7,8 @@
 
 import { ShareModal } from '../ShareModal';
 
-<<<<<<< HEAD
-=======
-import { DashNavButton } from './DashNavButton';
 import { trackToolbarShareClick } from './analytics';
 
->>>>>>> 5015b5b2
 export const ShareButton = ({ dashboard }: { dashboard: DashboardModel }) => {
   const [queryParams] = useQueryParams();
   const { showModal, hideModal } = useContext(ModalsContext);
