import React from 'react';
import { render, screen } from '@testing-library/react';
import userEvent from '@testing-library/user-event';
import { selectOptionInTest } from '@grafana/ui';

import { byRole } from 'testing-library-selector';
import { GeneralSettingsUnconnected as GeneralSettings, Props } from './GeneralSettings';
import { DashboardModel } from '../../state';
import { selectors } from '@grafana/e2e-selectors';

const setupTestContext = (options: Partial<Props>) => {
  const defaults: Props = {
    dashboard: ({
      title: 'test dashboard title',
      description: 'test dashboard description',
      timepicker: {
        refresh_intervals: ['5s', '10s', '30s', '1m', '5m', '15m', '30m', '1h', '2h', '1d', '2d'],
        time_options: ['5m', '15m', '1h', '6h', '12h', '24h', '2d', '7d', '30d'],
      },
      meta: {
        folderId: 1,
        folderTitle: 'test',
      },
      timezone: 'utc',
    } as unknown) as DashboardModel,
    updateTimeZone: jest.fn(),
    updateWeekStart: jest.fn(),
  };

  const props = { ...defaults, ...options };
  const { rerender } = render(<GeneralSettings {...props} />);

  return { rerender, props };
};

describe('General Settings', () => {
  describe('when component is mounted with timezone', () => {
    it('should render correctly', () => {
      setupTestContext({});
      screen.getByDisplayValue('test dashboard title');
      screen.getByDisplayValue('test dashboard description');
      expect(screen.getByTestId(selectors.components.TimeZonePicker.containerV2)).toHaveTextContent(
        'Coordinated Universal Time'
      );
    });
  });

  describe('when timezone is changed', () => {
    it('should call update function', async () => {
      const { props } = setupTestContext({});
<<<<<<< HEAD
      userEvent.click(screen.getByLabelText('Time zone picker select container'));
      const timeZonePicker = screen.getByLabelText('Time zone picker select container');
      userEvent.click(byRole('combobox').get(timeZonePicker));
=======
      userEvent.click(screen.getByTestId(selectors.components.TimeZonePicker.containerV2));
      const timeZonePicker = screen.getByTestId(selectors.components.TimeZonePicker.containerV2);
      userEvent.click(byRole('textbox').get(timeZonePicker));
>>>>>>> 6b79393c
      await selectOptionInTest(timeZonePicker, 'Browser Time');
      expect(props.updateTimeZone).toHaveBeenCalledWith('browser');
      expect(props.dashboard.timezone).toBe('browser');
    });
  });
});<|MERGE_RESOLUTION|>--- conflicted
+++ resolved
@@ -48,15 +48,9 @@
   describe('when timezone is changed', () => {
     it('should call update function', async () => {
       const { props } = setupTestContext({});
-<<<<<<< HEAD
-      userEvent.click(screen.getByLabelText('Time zone picker select container'));
-      const timeZonePicker = screen.getByLabelText('Time zone picker select container');
-      userEvent.click(byRole('combobox').get(timeZonePicker));
-=======
       userEvent.click(screen.getByTestId(selectors.components.TimeZonePicker.containerV2));
       const timeZonePicker = screen.getByTestId(selectors.components.TimeZonePicker.containerV2);
-      userEvent.click(byRole('textbox').get(timeZonePicker));
->>>>>>> 6b79393c
+      userEvent.click(byRole('combobox').get(timeZonePicker));
       await selectOptionInTest(timeZonePicker, 'Browser Time');
       expect(props.updateTimeZone).toHaveBeenCalledWith('browser');
       expect(props.dashboard.timezone).toBe('browser');
