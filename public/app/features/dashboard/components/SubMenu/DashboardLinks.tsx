--- conflicted
+++ resolved
@@ -28,18 +28,16 @@
     };
   });
 
-<<<<<<< HEAD
-  if (!links.length) {
-    return null;
-  }
-=======
   useEffectOnce(() => {
     dashboard.on(CoreEvents.submenuVisibilityChanged, forceUpdate);
     return () => {
       dashboard.off(CoreEvents.submenuVisibilityChanged, forceUpdate);
     };
   });
->>>>>>> ad68f3c5
+
+  if (!links.length) {
+    return null;
+  }
 
   return (
     <>
