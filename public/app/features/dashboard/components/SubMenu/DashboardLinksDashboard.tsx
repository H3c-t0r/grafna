import { css, cx } from '@emotion/css';
import React, { useRef, useState, useLayoutEffect } from 'react';
import { useAsync } from 'react-use';

import { GrafanaTheme2 } from '@grafana/data';
import { sanitize, sanitizeUrl } from '@grafana/data/src/text/sanitize';
import { selectors } from '@grafana/e2e-selectors';
import { config } from '@grafana/runtime';
import { Icon, ToolbarButton, Tooltip, useStyles2 } from '@grafana/ui';
import { getBackendSrv } from 'app/core/services/backend_srv';
import { DashboardSearchHit } from 'app/features/search/types';
import { isPmmAdmin } from 'app/percona/shared/helpers/permissions';

import { getLinkSrv } from '../../../panel/panellinks/link_srv';
import { DashboardLink } from '../../state/DashboardModel';

interface Props {
  link: DashboardLink;
  linkInfo: { title: string; href: string };
  dashboardId: number;
}

export const DashboardLinksDashboard: React.FC<Props> = (props) => {
  const { link, linkInfo } = props;
  const listRef = useRef<HTMLUListElement>(null);
  const [dropdownCssClass, setDropdownCssClass] = useState('invisible');
  const [opened, setOpened] = useState(0);
<<<<<<< HEAD
  let resolvedLinks = useResolvedLinks(props, opened);

  const buttonStyle = useStyles2(
    (theme) =>
      css`
        color: ${theme.colors.text.primary};
      `
  );
=======
  const resolvedLinks = useResolvedLinks(props, opened);
  const styles = useStyles2(getStyles);
>>>>>>> eed942a5

  useLayoutEffect(() => {
    setDropdownCssClass(getDropdownLocationCssClass(listRef.current));
  }, [resolvedLinks]);

  // TODO: PMM-7736 remove it ASAP after migration transition period is finished
  if (link.title === 'PMM') {
    if (isPmmAdmin(config.bootData.user)) {
      resolvedLinks = [
        { id: 'pmm-add-instance', url: '/graph/add-instance', title: 'PMM Add Instance' },
        { id: 'pmm-database-checks', url: '/graph/pmm-database-checks', title: 'PMM Advisor Checks' },
        { id: 'pmm-inventory', url: '/graph/inventory', title: 'PMM Inventory' },
        { id: 'pmm-settings', url: '/graph/settings', title: 'PMM Settings' },
      ];
    } else {
      return <></>;
    }
  }

  if (link.asDropdown) {
    return (
      <LinkElement link={link} key="dashlinks-dropdown" data-testid={selectors.components.DashboardLinks.dropDown}>
        <>
          <ToolbarButton
            onClick={() => setOpened(Date.now())}
            className={cx('gf-form-label gf-form-label--dashlink', styles.button)}
            data-placement="bottom"
            data-toggle="dropdown"
            aria-expanded={!!opened}
            aria-controls="dropdown-list"
            aria-haspopup="menu"
          >
            <Icon aria-hidden name="bars" className={styles.iconMargin} />
            <span>{linkInfo.title}</span>
          </ToolbarButton>
          <ul
            id="dropdown-list"
            className={`dropdown-menu ${styles.dropdown} ${dropdownCssClass}`}
            role="menu"
            ref={listRef}
          >
            {resolvedLinks.length > 0 &&
              resolvedLinks.map((resolvedLink, index) => {
                return (
                  <li role="none" key={`dashlinks-dropdown-item-${resolvedLink.id}-${index}`}>
                    <a
                      role="menuitem"
                      href={resolvedLink.url}
                      target={link.targetBlank ? '_blank' : undefined}
                      rel="noreferrer"
                      data-testid={selectors.components.DashboardLinks.link}
                      aria-label={`${resolvedLink.title} dashboard`}
                    >
                      {resolvedLink.title}
                    </a>
                  </li>
                );
              })}
          </ul>
        </>
      </LinkElement>
    );
  }

  return (
    <>
      {resolvedLinks.length > 0 &&
        resolvedLinks.map((resolvedLink, index) => {
          return (
            <LinkElement
              link={link}
              key={`dashlinks-list-item-${resolvedLink.id}-${index}`}
              data-testid={selectors.components.DashboardLinks.container}
            >
              <a
                className="gf-form-label gf-form-label--dashlink"
                href={resolvedLink.url}
                target={link.targetBlank ? '_blank' : undefined}
                rel="noreferrer"
                data-testid={selectors.components.DashboardLinks.link}
                aria-label={`${resolvedLink.title} dashboard`}
              >
                <Icon aria-hidden name="apps" style={{ marginRight: '4px' }} />
                <span>{resolvedLink.title}</span>
              </a>
            </LinkElement>
          );
        })}
    </>
  );
};

interface LinkElementProps {
  link: DashboardLink;
  key: string;
  children: JSX.Element;
}

const LinkElement: React.FC<LinkElementProps> = (props) => {
  const { link, children, ...rest } = props;

  return (
    <div {...rest} className="gf-form">
      {link.tooltip && <Tooltip content={link.tooltip}>{children}</Tooltip>}
      {!link.tooltip && <>{children}</>}
    </div>
  );
};

const useResolvedLinks = ({ link, dashboardId }: Props, opened: number): ResolvedLinkDTO[] => {
  const { tags } = link;
  const result = useAsync(() => searchForTags(tags), [tags, opened]);
  if (!result.value) {
    return [];
  }
  return resolveLinks(dashboardId, link, result.value);
};

interface ResolvedLinkDTO {
  id: number;
  url: string;
  title: string;
}

export async function searchForTags(
  tags: string[],
  dependencies: { getBackendSrv: typeof getBackendSrv } = { getBackendSrv }
): Promise<DashboardSearchHit[]> {
  const limit = 100;
  const searchHits: DashboardSearchHit[] = await dependencies.getBackendSrv().search({ tag: tags, limit });

  return searchHits;
}

export function resolveLinks(
  dashboardId: number,
  link: DashboardLink,
  searchHits: DashboardSearchHit[],
  dependencies: { getLinkSrv: typeof getLinkSrv; sanitize: typeof sanitize; sanitizeUrl: typeof sanitizeUrl } = {
    getLinkSrv,
    sanitize,
    sanitizeUrl,
  }
): ResolvedLinkDTO[] {
  return searchHits
    .filter((searchHit) => searchHit.id !== dashboardId)
    .map((searchHit) => {
      const id = searchHit.id;
      const title = dependencies.sanitize(searchHit.title);
      const resolvedLink = dependencies.getLinkSrv().getLinkUrl({ ...link, url: searchHit.url });
      const url = dependencies.sanitizeUrl(resolvedLink);

      return { id, title, url };
    });
}

function getDropdownLocationCssClass(element: HTMLElement | null) {
  if (!element) {
    return 'invisible';
  }

  const wrapperPos = element.parentElement!.getBoundingClientRect();
  const pos = element.getBoundingClientRect();

  if (pos.width === 0) {
    return 'invisible';
  }

  if (wrapperPos.left + pos.width + 10 > window.innerWidth) {
    return 'pull-left';
  } else {
    return 'pull-right';
  }
}

function getStyles(theme: GrafanaTheme2) {
  return {
    iconMargin: css({
      marginRight: theme.spacing(0.5),
    }),
    dropdown: css({
      maxWidth: 'max(30vw, 300px)',
      maxHeight: '70vh',
      overflowY: 'auto',
      a: {
        overflow: 'hidden',
        textOverflow: 'ellipsis',
        whiteSpace: 'nowrap',
      },
    }),
    button: css({
      color: theme.colors.text.primary,
    }),
  };
}<|MERGE_RESOLUTION|>--- conflicted
+++ resolved
@@ -25,19 +25,8 @@
   const listRef = useRef<HTMLUListElement>(null);
   const [dropdownCssClass, setDropdownCssClass] = useState('invisible');
   const [opened, setOpened] = useState(0);
-<<<<<<< HEAD
   let resolvedLinks = useResolvedLinks(props, opened);
-
-  const buttonStyle = useStyles2(
-    (theme) =>
-      css`
-        color: ${theme.colors.text.primary};
-      `
-  );
-=======
-  const resolvedLinks = useResolvedLinks(props, opened);
   const styles = useStyles2(getStyles);
->>>>>>> eed942a5
 
   useLayoutEffect(() => {
     setDropdownCssClass(getDropdownLocationCssClass(listRef.current));
