import React, { PureComponent } from 'react';
import { connect, ConnectedProps } from 'react-redux';
import { PanelChrome } from './PanelChrome';
import { PanelChromeAngular } from './PanelChromeAngular';
import { DashboardModel, PanelModel } from '../state';
import { StoreState } from 'app/types';
<<<<<<< HEAD
import { cleanUpPanelState, setPanelInstanceState } from '../../panel/state/reducers';
=======
import { PanelPlugin } from '@grafana/data';
import { setPanelInstanceState } from '../../panel/state/reducers';
>>>>>>> f10047b7
import { initPanelState } from '../../panel/state/actions';
import { LazyLoader } from './LazyLoader';

export interface OwnProps {
  panel: PanelModel;
  stateKey: string;
  dashboard: DashboardModel;
  isEditing: boolean;
  isViewing: boolean;
  width: number;
  height: number;
  lazy?: boolean;
}

const mapStateToProps = (state: StoreState, props: OwnProps) => {
  const panelState = state.panels[props.stateKey];
  if (!panelState) {
    return { plugin: null };
  }

  return {
    plugin: panelState.plugin,
    instanceState: panelState.instanceState,
  };
};

const mapDispatchToProps = {
  initPanelState,
  setPanelInstanceState,
};

const connector = connect(mapStateToProps, mapDispatchToProps);

export type Props = OwnProps & ConnectedProps<typeof connector>;

export class DashboardPanelUnconnected extends PureComponent<Props> {
  static defaultProps: Partial<Props> = {
    lazy: true,
  };

  componentDidMount() {
    this.props.panel.isInView = !this.props.lazy;
  }

  onInstanceStateChange = (value: any) => {
    this.props.setPanelInstanceState({ key: this.props.stateKey, value });
  };

  onVisibilityChange = (v: boolean) => {
    this.props.panel.isInView = v;
  };

  onPanelLoad = () => {
    if (!this.props.plugin) {
      this.props.initPanelState(this.props.panel);
    }
  };

  render() {
    const { dashboard, panel, isViewing, isEditing, width, height, lazy, plugin } = this.props;

    const renderPanelChrome = (isInView: boolean) =>
      plugin &&
      (plugin.angularPanelCtrl ? (
        <PanelChromeAngular
          plugin={plugin}
          panel={panel}
          dashboard={dashboard}
          isViewing={isViewing}
          isEditing={isEditing}
          isInView={isInView}
          width={width}
          height={height}
        />
      ) : (
        <PanelChrome
          plugin={plugin}
          panel={panel}
          dashboard={dashboard}
          isViewing={isViewing}
          isEditing={isEditing}
          isInView={isInView}
          width={width}
          height={height}
          onInstanceStateChange={this.onInstanceStateChange}
        />
      ));

    return lazy ? (
      <LazyLoader width={width} height={height} onChange={this.onVisibilityChange} onLoad={this.onPanelLoad}>
        {({ isInView }) => renderPanelChrome(isInView)}
      </LazyLoader>
    ) : (
      renderPanelChrome(true)
    );
  }
}

export const DashboardPanel = connector(DashboardPanelUnconnected);<|MERGE_RESOLUTION|>--- conflicted
+++ resolved
@@ -4,12 +4,7 @@
 import { PanelChromeAngular } from './PanelChromeAngular';
 import { DashboardModel, PanelModel } from '../state';
 import { StoreState } from 'app/types';
-<<<<<<< HEAD
-import { cleanUpPanelState, setPanelInstanceState } from '../../panel/state/reducers';
-=======
-import { PanelPlugin } from '@grafana/data';
 import { setPanelInstanceState } from '../../panel/state/reducers';
->>>>>>> f10047b7
 import { initPanelState } from '../../panel/state/actions';
 import { LazyLoader } from './LazyLoader';
 
