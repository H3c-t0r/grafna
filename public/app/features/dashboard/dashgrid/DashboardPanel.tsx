// Libraries
import React, { PureComponent } from 'react';
import config from 'app/core/config';
import classNames from 'classnames';

// Utils & Services
import { getAngularLoader, AngularComponent } from 'app/core/services/AngularLoader';
import { importPanelPlugin } from 'app/features/plugins/plugin_loader';

// Components
import { AddPanelWidget } from '../components/AddPanelWidget';
import { getPanelPluginNotFound } from './PanelPluginNotFound';
import { DashboardRow } from '../components/DashboardRow';
import { PanelChrome } from './PanelChrome';
import { PanelEditor } from '../panel_editor/PanelEditor';
import { PanelResizer } from './PanelResizer';

// Types
import { PanelModel, DashboardModel } from '../state';
import { PanelPlugin } from 'app/types';
import { AngularPanelPlugin, ReactPanelPlugin } from '@grafana/ui/src/types/panel';
import { AutoSizer } from 'react-virtualized';

export interface Props {
  panel: PanelModel;
  dashboard: DashboardModel;
  isEditing: boolean;
  isFullscreen: boolean;
  isInView: boolean;
}

export interface State {
  plugin: PanelPlugin;
  angularPanel: AngularComponent;
  show: boolean; // For lazy loading
}

export class DashboardPanel extends PureComponent<Props, State> {
  element: HTMLElement;
  specialPanels = {};

  constructor(props: Props) {
    super(props);

    this.state = {
      plugin: null,
      angularPanel: null,
      show: props.isInView, // Lazy loading
    };

    this.specialPanels['row'] = this.renderRow.bind(this);
    this.specialPanels['add-panel'] = this.renderAddPanel.bind(this);
  }

  isSpecial(pluginId: string) {
    return this.specialPanels[pluginId];
  }

  renderRow() {
    return <DashboardRow panel={this.props.panel} dashboard={this.props.dashboard} />;
  }

  renderAddPanel() {
    return <AddPanelWidget panel={this.props.panel} dashboard={this.props.dashboard} />;
  }

  onPluginTypeChanged = (plugin: PanelPlugin) => {
    this.loadPlugin(plugin.id);
  };

  async loadPlugin(pluginId: string) {
    if (this.isSpecial(pluginId)) {
      return;
    }

    const { panel } = this.props;

    // handle plugin loading & changing of plugin type
    if (!this.state.plugin || this.state.plugin.id !== pluginId) {
      let plugin = config.panels[pluginId] || getPanelPluginNotFound(pluginId);

      // unmount angular panel
      this.cleanUpAngularPanel();

      // load the actual plugin code
      plugin = await this.importPanelPluginModule(plugin);

      if (panel.type !== pluginId) {
        panel.changePlugin(plugin);
      } else {
        panel.pluginLoaded(plugin);
      }

      this.setState({ plugin, angularPanel: null });
    }
  }

  async importPanelPluginModule(plugin: PanelPlugin): Promise<PanelPlugin> {
    if (plugin.hasBeenImported) {
      return plugin;
    }

    try {
      const importedPlugin = await importPanelPlugin(plugin.module);
      if (importedPlugin instanceof AngularPanelPlugin) {
        plugin.angularPlugin = importedPlugin as AngularPanelPlugin;
      } else if (importedPlugin instanceof ReactPanelPlugin) {
        plugin.reactPlugin = importedPlugin as ReactPanelPlugin;
      }
    } catch (e) {
      plugin = getPanelPluginNotFound(plugin.id);
      console.log('Failed to import plugin module', e);
    }

    plugin.hasBeenImported = true;
    return plugin;
  }

  componentDidMount() {
    this.loadPlugin(this.props.panel.type);
  }

  componentDidUpdate(prevProps: Props, prevState: State) {
    if (!this.state.show && this.props.isInView) {
      this.setState({ show: true });
    }

    if (!this.element || this.state.angularPanel) {
      return;
    }

    const loader = getAngularLoader();
    const template = '<plugin-component type="panel" class="panel-height-helper"></plugin-component>';
    const scopeProps = { panel: this.props.panel, dashboard: this.props.dashboard };
    const angularPanel = loader.load(this.element, scopeProps, template);

    this.setState({ angularPanel });
  }

  cleanUpAngularPanel() {
    if (this.state.angularPanel) {
      this.state.angularPanel.destroy();
      this.element = null;
    }
  }

  componentWillUnmount() {
    this.cleanUpAngularPanel();
  }

  onMouseEnter = () => {
    this.props.dashboard.setPanelFocus(this.props.panel.id);
  };

  onMouseLeave = () => {
    this.props.dashboard.setPanelFocus(0);
  };

  renderReactPanel() {
<<<<<<< HEAD
    const { dashboard, panel, isFullscreen, isEditing, isInView } = this.props;
    const { plugin } = this.state;

    return (
      <PanelChrome
        plugin={plugin}
        panel={panel}
        dashboard={dashboard}
        isFullscreen={isFullscreen}
        isEditing={isEditing}
        isInView={isInView}
      />
=======
    const { dashboard, panel, isFullscreen } = this.props;
    const { plugin } = this.state;

    return (
      <AutoSizer>
        {({ width, height }) => {
          if (width === 0) {
            return null;
          }
          return (
            <PanelChrome
              plugin={plugin}
              panel={panel}
              dashboard={dashboard}
              isFullscreen={isFullscreen}
              width={width}
              height={height}
            />
          );
        }}
      </AutoSizer>
>>>>>>> 2bc76471
    );
  }

  renderAngularPanel() {
    return <div ref={element => (this.element = element)} className="panel-height-helper" />;
  }

  render() {
    const { panel, dashboard, isFullscreen, isEditing } = this.props;
    const { plugin, angularPanel, show } = this.state;

    if (this.isSpecial(panel.type)) {
      return this.specialPanels[panel.type]();
    }

    // if we have not loaded plugin exports yet, wait
    if (!plugin || !plugin.hasBeenImported) {
      return null;
    }

    const containerClass = classNames({ 'panel-editor-container': isEditing, 'panel-height-helper': !isEditing });
    const panelWrapperClass = classNames({
      'panel-wrapper': true,
      'panel-wrapper--edit': isEditing,
      'panel-wrapper--view': isFullscreen && !isEditing,
    });

    return (
      <div className={containerClass}>
        <PanelResizer
          isEditing={isEditing}
          panel={panel}
          render={styles => (
            <div
              className={panelWrapperClass}
              onMouseEnter={this.onMouseEnter}
              onMouseLeave={this.onMouseLeave}
              style={styles}
            >
              {show && plugin.reactPlugin && this.renderReactPanel()}
              {show && plugin.angularPlugin && this.renderAngularPanel()}
            </div>
          )}
        />
        {panel.isEditing && (
          <PanelEditor
            panel={panel}
            plugin={plugin}
            dashboard={dashboard}
            angularPanel={angularPanel}
            onTypeChanged={this.onPluginTypeChanged}
          />
        )}
      </div>
    );
  }
}<|MERGE_RESOLUTION|>--- conflicted
+++ resolved
@@ -157,21 +157,7 @@
   };
 
   renderReactPanel() {
-<<<<<<< HEAD
-    const { dashboard, panel, isFullscreen, isEditing, isInView } = this.props;
-    const { plugin } = this.state;
-
-    return (
-      <PanelChrome
-        plugin={plugin}
-        panel={panel}
-        dashboard={dashboard}
-        isFullscreen={isFullscreen}
-        isEditing={isEditing}
-        isInView={isInView}
-      />
-=======
-    const { dashboard, panel, isFullscreen } = this.props;
+    const { dashboard, panel, isFullscreen, isInView } = this.props;
     const { plugin } = this.state;
 
     return (
@@ -186,13 +172,13 @@
               panel={panel}
               dashboard={dashboard}
               isFullscreen={isFullscreen}
+              isInView={isInView}
               width={width}
               height={height}
             />
           );
         }}
       </AutoSizer>
->>>>>>> 2bc76471
     );
   }
 
