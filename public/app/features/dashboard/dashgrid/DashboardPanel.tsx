--- conflicted
+++ resolved
@@ -218,13 +218,8 @@
               onMouseLeave={this.onMouseLeave}
               style={styles}
             >
-<<<<<<< HEAD
-              {show && plugin.reactPlugin && this.renderReactPanel()}
+              {show && plugin.vizPlugin && this.renderReactPanel()}
               {show && plugin.angularPlugin && this.renderAngularPanel()}
-=======
-              {plugin.vizPlugin && this.renderReactPanel()}
-              {plugin.angularPlugin && this.renderAngularPanel()}
->>>>>>> decd6567
             </div>
           )}
         />
