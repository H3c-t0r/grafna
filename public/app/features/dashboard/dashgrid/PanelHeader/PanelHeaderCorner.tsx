--- conflicted
+++ resolved
@@ -1,11 +1,7 @@
 import React, { Component } from 'react';
-<<<<<<< HEAD
+
 import { renderMarkdown } from 'app/core/utils/markdown';
-import { Tooltip, ScopedVars } from '@grafana/ui';
-=======
-import Remarkable from 'remarkable';
 import { Tooltip, ScopedVars, DataLink } from '@grafana/ui';
->>>>>>> 2c5400c6
 
 import { PanelModel } from 'app/features/dashboard/state/PanelModel';
 import templateSrv from 'app/features/templating/template_srv';
@@ -53,13 +49,9 @@
     const markedInterpolatedMarkdown = renderMarkdown(interpolatedMarkdown);
 
     return (
-<<<<<<< HEAD
       <div className="panel-info-content markdown-html">
         <div dangerouslySetInnerHTML={{ __html: markedInterpolatedMarkdown }} />
-=======
-      <div className="markdown-html panel-info-content">
-        <p dangerouslySetInnerHTML={{ __html: remarkableInterpolatedMarkdown }} />
->>>>>>> 2c5400c6
+
         {panel.links && panel.links.length > 0 && (
           <ul className="panel-info-corner-links">
             {panel.links.map((link, idx) => {
