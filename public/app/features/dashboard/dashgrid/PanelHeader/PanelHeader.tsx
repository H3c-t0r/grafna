--- conflicted
+++ resolved
@@ -177,10 +177,6 @@
                 />
               )}
               <span className="panel-title-text">{title}</span>
-<<<<<<< HEAD
-=======
-              <Icon name="angle-down" className="panel-menu-toggle" />
->>>>>>> 57b2d087
               {this.state.panelMenuOpen && (
                 <ClickOutsideWrapper onClick={this.closeMenu} parent={document}>
                   <PanelHeaderMenu items={menuItems} />
