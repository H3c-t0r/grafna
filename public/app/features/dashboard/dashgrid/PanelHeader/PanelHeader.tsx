--- conflicted
+++ resolved
@@ -2,13 +2,8 @@
 import classNames from 'classnames';
 import { isEqual } from 'lodash';
 import { DataLink, LoadingState, PanelData, PanelMenuItem, QueryResultMetaNotice, ScopedVars } from '@grafana/data';
-<<<<<<< HEAD
 import { AngularComponent, getTemplateSrv } from '@grafana/runtime';
-import { ClickOutsideWrapper, Icon, Tooltip } from '@grafana/ui';
-=======
-import { AngularComponent } from '@grafana/runtime';
 import { ClickOutsideWrapper, Icon, IconName, Tooltip } from '@grafana/ui';
->>>>>>> 26ba7ab5
 import { selectors } from '@grafana/e2e-selectors';
 
 import PanelHeaderCorner from './PanelHeaderCorner';
