--- conflicted
+++ resolved
@@ -24,196 +24,6 @@
   isViewing: boolean;
   isEditing: boolean;
   data: PanelData;
-<<<<<<< HEAD
-  updateLocation: typeof updateLocation;
-}
-
-interface ClickCoordinates {
-  x: number;
-  y: number;
-}
-
-interface State {
-  panelMenuOpen: boolean;
-  menuItems: PanelMenuItem[];
-}
-
-export class PanelHeader extends PureComponent<Props, State> {
-  clickCoordinates: ClickCoordinates = { x: 0, y: 0 };
-
-  state: State = {
-    panelMenuOpen: false,
-    menuItems: [],
-  };
-
-  eventToClickCoordinates = (event: React.MouseEvent<HTMLDivElement>) => {
-    return {
-      x: Math.floor(event.clientX),
-      y: Math.floor(event.clientY),
-    };
-  };
-
-  onMouseDown = (event: React.MouseEvent<HTMLDivElement>) => {
-    this.clickCoordinates = this.eventToClickCoordinates(event);
-  };
-
-  isClick = (clickCoordinates: ClickCoordinates) => {
-    return clickCoordinates.x === this.clickCoordinates.x && clickCoordinates.y === this.clickCoordinates.y;
-  };
-
-  onMenuToggle = (event: React.MouseEvent<HTMLDivElement>) => {
-    if (!this.isClick(this.eventToClickCoordinates(event))) {
-      return;
-    }
-
-    event.stopPropagation();
-
-    const { dashboard, panel, angularComponent } = this.props;
-    const menuItems = getPanelMenu(dashboard, panel, angularComponent);
-
-    this.setState({
-      panelMenuOpen: !this.state.panelMenuOpen,
-      menuItems,
-    });
-  };
-
-  closeMenu = () => {
-    this.setState({
-      panelMenuOpen: false,
-    });
-  };
-
-  onCancelQuery = () => {
-    this.props.panel.getQueryRunner().cancelQuery();
-  };
-
-  renderLoadingState(state: LoadingState): JSX.Element | null {
-    if (state === LoadingState.Loading) {
-      return (
-        <div className="panel-loading" onClick={this.onCancelQuery}>
-          <Tooltip content="Cancel query">
-            <Icon className="panel-loading__spinner spin-clockwise" name="sync" />
-          </Tooltip>
-        </div>
-      );
-    }
-
-    if (state === LoadingState.Streaming) {
-      const styles = getStyles();
-
-      return (
-        <div className="panel-loading" onClick={this.onCancelQuery}>
-          <div title="Streaming (click to stop)" className={styles.streamIndicator} />
-        </div>
-      );
-    }
-
-    return null;
-  }
-
-  openInspect = (e: React.SyntheticEvent, tab: string) => {
-    const { updateLocation, panel } = this.props;
-
-    e.stopPropagation();
-
-    updateLocation({
-      query: { inspect: panel.id, inspectTab: tab },
-      partial: true,
-    });
-  };
-
-  // This will show one icon for each severity
-  renderNotice = (notice: QueryResultMetaNotice) => {
-    let iconName: IconName = 'info-circle';
-    if (notice.severity === 'error' || notice.severity === 'warning') {
-      iconName = 'exclamation-triangle';
-    }
-
-    return (
-      <Tooltip content={notice.text} key={notice.severity}>
-        {notice.inspect ? (
-          <div className="panel-info-notice pointer" onClick={(e) => this.openInspect(e, notice.inspect!)}>
-            <Icon name={iconName} style={{ marginRight: '8px' }} />
-          </div>
-        ) : (
-          <a className="panel-info-notice" href={notice.link} target="_blank" rel="noreferrer">
-            <Icon name={iconName} style={{ marginRight: '8px' }} />
-          </a>
-        )}
-      </Tooltip>
-    );
-  };
-
-  render() {
-    const { panel, error, isViewing, isEditing, data, alertState } = this.props;
-    const { menuItems } = this.state;
-    const title = panel.replaceVariables(panel.title, {}, 'text');
-
-    const panelHeaderClass = classNames({
-      'panel-header': true,
-      'grid-drag-handle': !(isViewing || isEditing),
-    });
-
-    // dedupe on severity
-    const notices: Record<string, QueryResultMetaNotice> = {};
-
-    for (const series of data.series) {
-      if (series.meta && series.meta.notices) {
-        for (const notice of series.meta.notices) {
-          notices[notice.severity] = notice;
-        }
-      }
-    }
-
-    return (
-      <>
-        {this.renderLoadingState(data.state)}
-        <div className={panelHeaderClass}>
-          <PanelHeaderCorner
-            panel={panel}
-            title={panel.title}
-            description={panel.description}
-            scopedVars={panel.scopedVars}
-            links={getPanelLinksSupplier(panel)}
-            error={error}
-          />
-          <div
-            className="panel-title-container"
-            onClick={this.onMenuToggle}
-            onMouseDown={this.onMouseDown}
-            aria-label={selectors.components.Panels.Panel.title(title)}
-          >
-            <div className="panel-title">
-              {Object.values(notices).map(this.renderNotice)}
-              {panel.libraryPanel && <Icon name="reusable-panel" type="mono" style={{ marginRight: '4px' }} />}
-              {alertState && (
-                <Icon
-                  name={alertState === 'alerting' ? 'heart-break' : 'heart'}
-                  className="icon-gf panel-alert-icon"
-                  style={{ marginRight: '4px' }}
-                  size="sm"
-                />
-              )}
-              <span className="panel-title-text">{title}</span>
-              <Icon name="angle-down" className="panel-menu-toggle" />
-              {this.state.panelMenuOpen && (
-                <ClickOutsideWrapper onClick={this.closeMenu} parent={document}>
-                  <PanelHeaderMenu items={menuItems} />
-                </ClickOutsideWrapper>
-              )}
-              {data.request && data.request.timeInfo && (
-                <span className="panel-time-info">
-                  <Icon name="clock-nine" size="sm" /> {data.request.timeInfo}
-                </span>
-              )}
-            </div>
-          </div>
-        </div>
-      </>
-    );
-  }
-=======
->>>>>>> a18e4d8d
 }
 
 export const PanelHeader: FC<Props> = ({ panel, error, isViewing, isEditing, data, alertState, dashboard }) => {
@@ -238,6 +48,7 @@
             return (
               <div className="panel-title">
                 <PanelHeaderNotices frames={data.series} panelId={panel.id} />
+                {panel.libraryPanel && <Icon name="reusable-panel" style={{ marginRight: '4px' }} />}
                 {alertState ? (
                   <Icon
                     name={alertState === 'alerting' ? 'heart-break' : 'heart'}
