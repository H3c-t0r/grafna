--- conflicted
+++ resolved
@@ -131,11 +131,7 @@
   render() {
     const { panel, scopedVars, error, isViewing, isEditing, data, alertState } = this.props;
     const { menuItems } = this.state;
-<<<<<<< HEAD
-    const title = templateSrv.replace(panel.title, scopedVars);
-=======
     const title = templateSrv.replace(panel.title, scopedVars, 'text');
->>>>>>> c35bd84f
 
     const panelHeaderClass = classNames({
       'panel-header': true,
