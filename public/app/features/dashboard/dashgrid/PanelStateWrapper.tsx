--- conflicted
+++ resolved
@@ -65,7 +65,7 @@
   isViewing: boolean;
   isEditing: boolean;
   isInView: boolean;
-  isDraggable: boolean;
+  isDraggable?: boolean;
   width: number;
   height: number;
   onInstanceStateChange: (value: any) => void;
@@ -601,7 +601,7 @@
   }
 
   render() {
-    const { dashboard, panel, isViewing, isEditing, width, height, plugin, isDraggable } = this.props;
+    const { dashboard, panel, isViewing, isEditing, width, height, plugin } = this.props;
     const { errorMessage, data } = this.state;
     const { transparent } = panel;
 
@@ -618,10 +618,6 @@
 
     const panelChromeProps = getPanelChromeProps({ ...this.props, data });
 
-<<<<<<< HEAD
-    const dragClass = !(isViewing || isEditing) && isDraggable ? 'grid-drag-handle' : '';
-=======
->>>>>>> 2a67b8ad
     if (config.featureToggles.newPanelChromeUI) {
       // Shift the hover menu down if it's on the top row so it doesn't get clipped by topnav
       const hoverHeaderOffset = (panel.gridPos?.y ?? 0) === 0 ? -16 : undefined;
