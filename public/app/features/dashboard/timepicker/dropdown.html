<div class="row pull-right">
<<<<<<< HEAD
	<div class="gf-timepicker-absolute-section">
		<h3>时间区间</h3>
		<label class="small">始:</label>
		<div class="input-prepend">
			<input type="text" class="input-large" ng-model="ctrl.timeRaw.from" input-datetime>
			<button class="btn btn-primary" type="button" ng-click="openFromPicker=!openFromPicker">
				<i class="fa fa-calendar"></i>
			</button>
=======
	<form name="timeForm" class="gf-timepicker-absolute-section">
		<h3>Time range</h3>

		<label class="small">From:</label>
		<div class="gf-form-inline">
			<div class="gf-form max-width-28">
				<input type="text" class="gf-form-input input-large" ng-model="ctrl.timeRaw.from" input-datetime>
			</div>
			<div class="gf-form">
				<button class="btn gf-form-btn btn-primary" type="button" ng-click="openFromPicker=!openFromPicker">
					<i class="fa fa-calendar"></i>
				</button>
			</div>
>>>>>>> 2bf305b1
		</div>

		<div ng-if="openFromPicker">
			<datepicker ng-model="ctrl.absolute.fromJs" class="gf-timepicker-component" show-weeks="false" ng-change="ctrl.absoluteFromChanged()"></datepicker>
		</div>

<<<<<<< HEAD
		<label class="small">至:</label>
		<div class="input-prepend">
			<input type="text" class="input-large" ng-model="ctrl.timeRaw.to" input-datetime>
			<button class="btn btn-primary" type="button" ng-click="openToPicker=!openToPicker">
				<i class="fa fa-calendar"></i>
			</button>
=======

		<label class="small">To:</label>
		<div class="gf-form-inline">
			<div class="gf-form max-width-28">
				<input type="text" class="gf-form-input input-large" ng-model="ctrl.timeRaw.to" input-datetime>
			</div>
			<div class="gf-form">
				<button class="btn gf-form-btn btn-primary" type="button" ng-click="openToPicker=!openToPicker">
					<i class="fa fa-calendar"></i>
				</button>
			</div>
>>>>>>> 2bf305b1
		</div>

		<div ng-if="openToPicker">
			<datepicker ng-model="ctrl.absolute.toJs" class="gf-timepicker-component" show-weeks="false" ng-change="ctrl.absoluteToChanged()"></datepicker>
		</div>

<<<<<<< HEAD
		<label class="small">刷新频率:</label>
		<select ng-model="ctrl.refresh.value" class='input-medium' ng-options="f.value as f.text for f in ctrl.refresh.options">
		</select>

		<button class="btn btn-inverse gf-timepicker-btn-apply" type="button" ng-click="ctrl.applyCustom()">
			应用
		</button>
	</div>
=======
		<label class="small">Refreshing every:</label>
		<div class="gf-form-inline">
			<div class="gf-form max-width-28">
				<select ng-model="ctrl.refresh.value" class="gf-form-input input-medium" ng-options="f.value as f.text for f in ctrl.refresh.options"></select>
			</div>
			<div class="gf-form">
				<button type="submit" class="btn gf-form-btn btn-secondary" ng-click="ctrl.applyCustom();" ng-disabled="!timeForm.$valid">Apply</button>
			</div>
		</div>

	</form>
>>>>>>> 2bf305b1

	<div class="gf-timepicker-relative-section">
		<h3>快速选择</h3>
		<ul ng-repeat="group in ctrl.timeOptions">
			<li bindonce ng-repeat='option in group' ng-class="{active: option.active}">
				<a ng-click="ctrl.setRelativeFilter(option)" bo-text="option.display"></a>
			</li>
		</ul>
	</div>

</div>
<div class="clearfix"></div>
<|MERGE_RESOLUTION|>--- conflicted
+++ resolved
@@ -1,18 +1,8 @@
 <div class="row pull-right">
-<<<<<<< HEAD
-	<div class="gf-timepicker-absolute-section">
+	<form name="timeForm" class="gf-timepicker-absolute-section">
 		<h3>时间区间</h3>
+
 		<label class="small">始:</label>
-		<div class="input-prepend">
-			<input type="text" class="input-large" ng-model="ctrl.timeRaw.from" input-datetime>
-			<button class="btn btn-primary" type="button" ng-click="openFromPicker=!openFromPicker">
-				<i class="fa fa-calendar"></i>
-			</button>
-=======
-	<form name="timeForm" class="gf-timepicker-absolute-section">
-		<h3>Time range</h3>
-
-		<label class="small">From:</label>
 		<div class="gf-form-inline">
 			<div class="gf-form max-width-28">
 				<input type="text" class="gf-form-input input-large" ng-model="ctrl.timeRaw.from" input-datetime>
@@ -22,23 +12,14 @@
 					<i class="fa fa-calendar"></i>
 				</button>
 			</div>
->>>>>>> 2bf305b1
 		</div>
 
 		<div ng-if="openFromPicker">
 			<datepicker ng-model="ctrl.absolute.fromJs" class="gf-timepicker-component" show-weeks="false" ng-change="ctrl.absoluteFromChanged()"></datepicker>
 		</div>
 
-<<<<<<< HEAD
-		<label class="small">至:</label>
-		<div class="input-prepend">
-			<input type="text" class="input-large" ng-model="ctrl.timeRaw.to" input-datetime>
-			<button class="btn btn-primary" type="button" ng-click="openToPicker=!openToPicker">
-				<i class="fa fa-calendar"></i>
-			</button>
-=======
 
-		<label class="small">To:</label>
+		<label class="small">至</label>
 		<div class="gf-form-inline">
 			<div class="gf-form max-width-28">
 				<input type="text" class="gf-form-input input-large" ng-model="ctrl.timeRaw.to" input-datetime>
@@ -48,35 +29,23 @@
 					<i class="fa fa-calendar"></i>
 				</button>
 			</div>
->>>>>>> 2bf305b1
 		</div>
 
 		<div ng-if="openToPicker">
 			<datepicker ng-model="ctrl.absolute.toJs" class="gf-timepicker-component" show-weeks="false" ng-change="ctrl.absoluteToChanged()"></datepicker>
 		</div>
 
-<<<<<<< HEAD
 		<label class="small">刷新频率:</label>
-		<select ng-model="ctrl.refresh.value" class='input-medium' ng-options="f.value as f.text for f in ctrl.refresh.options">
-		</select>
-
-		<button class="btn btn-inverse gf-timepicker-btn-apply" type="button" ng-click="ctrl.applyCustom()">
-			应用
-		</button>
-	</div>
-=======
-		<label class="small">Refreshing every:</label>
 		<div class="gf-form-inline">
 			<div class="gf-form max-width-28">
 				<select ng-model="ctrl.refresh.value" class="gf-form-input input-medium" ng-options="f.value as f.text for f in ctrl.refresh.options"></select>
 			</div>
 			<div class="gf-form">
-				<button type="submit" class="btn gf-form-btn btn-secondary" ng-click="ctrl.applyCustom();" ng-disabled="!timeForm.$valid">Apply</button>
+				<button type="submit" class="btn gf-form-btn btn-secondary" ng-click="ctrl.applyCustom();" ng-disabled="!timeForm.$valid">应用</button>
 			</div>
 		</div>
 
 	</form>
->>>>>>> 2bf305b1
 
 	<div class="gf-timepicker-relative-section">
 		<h3>快速选择</h3>
