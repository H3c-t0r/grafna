--- conflicted
+++ resolved
@@ -1,63 +1,15 @@
 <div class="editor-row">
-<<<<<<< HEAD
-	<div class="section">
-		<div>
-			<!-- <div class="tight&#45;form"> -->
-			<!-- 	<ul class="tight&#45;form&#45;list"> -->
-			<!-- 		<li class="tight&#45;form&#45;item" style="width: 118px"> -->
-			<!-- 			Relative times -->
-			<!-- 		</li> -->
-			<!-- 		<li> -->
-			<!-- 			<input type="text" class="input&#45;xlarge tight&#45;form&#45;input last" style="width: 450px" ng&#45;model="ctrl.panel.time_options" array&#45;join> -->
-			<!-- 		</li> -->
-			<!-- 	</ul> -->
-			<!-- 	<div class="clearfix"></div> -->
-			<!-- </div> -->
-			<div class="tight-form">
-				<ul class="tight-form-list">
-					<li class="tight-form-item" style="width: 118px">
-						自动刷新
-					</li>
-					<li>
-						<input type="text" class="input-xlarge tight-form-input last" style="width: 450px" ng-model="ctrl.panel.refresh_intervals" array-join>
-					</li>
-				</ul>
-				<div class="clearfix"></div>
-			</div>
-
-			<div class="tight-form last">
-				<ul class="tight-form-list">
-					<li class="tight-form-item" style="width: 118px">
-            延迟时间
-					</li>
-					<li class="tight-form-item">
-						now-
-					</li>
-					<li>
-						<input type="text" class="input-mini tight-form-input last"
-						ng-model="ctrl.panel.nowDelay" placeholder="0m"
-						valid-time-span
-						bs-tooltip="'Enter 1m to ignore the last minute (because it can contain incomplete metrics)'"
-						data-placement="right">
-					</li>
-
-				</ul>
-				<div class="clearfix"></div>
-			</div>
-		</div>
-=======
 <div class="gf-form-group">
 	<div class="gf-form">
-		<span class="gf-form-label width-10">Auto-refresh</span>
+		<span class="gf-form-label width-10">自动刷新</span>
 		<input type="text" class="gf-form-input max-width-25" ng-model="ctrl.panel.refresh_intervals" array-join>
 	</div>
 	<div class="gf-form">
-		<span class="gf-form-label width-10">Now delay now-</span>
+		<span class="gf-form-label width-10">延迟时间</span>
 		<input type="text" class="gf-form-input max-width-25"
 				ng-model="ctrl.panel.nowDelay" placeholder="0m"
 				valid-time-span
 				bs-tooltip="'Enter 1m to ignore the last minute (because it can contain incomplete metrics)'"
 				data-placement="right">
->>>>>>> 2bf305b1
 	</div>
 </div>