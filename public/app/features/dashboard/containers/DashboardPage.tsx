// Libraries
import $ from 'jquery';
import React, { MouseEvent, PureComponent } from 'react';
import { hot } from 'react-hot-loader';
import { connect } from 'react-redux';

// Services & Utils
import { createErrorNotification } from 'app/core/copy/appNotification';
import { getMessageFromError } from 'app/core/utils/errors';
import { Branding } from 'app/core/components/Branding/Branding';
// Components
import { DashboardGrid } from '../dashgrid/DashboardGrid';
import { DashNav } from '../components/DashNav';
import { DashboardSettings } from '../components/DashboardSettings';
import { PanelEditor } from '../components/PanelEditor/PanelEditor';
import { Alert, Button, HorizontalGroup, Spinner, VerticalGroup } from '@grafana/ui';
// Redux
import { initDashboard } from '../state/initDashboard';
import { notifyApp, updateLocation } from 'app/core/actions';
// Types
import {
  AppNotificationSeverity,
  DashboardInitError,
  DashboardInitPhase,
  DashboardRouteInfo,
  StoreState,
} from 'app/types';

import { DashboardModel, PanelModel } from 'app/features/dashboard/state';
import { InspectTab } from '../components/Inspector/types';
import { PanelInspector } from '../components/Inspector/PanelInspector';
import { SubMenu } from '../components/SubMenu/SubMenu';
import { cleanUpDashboardAndVariables } from '../state/actions';
import { cancelVariables } from '../../variables/state/actions';
import { dashboardWatcher } from 'app/features/live/dashboard/dashboardWatcher';

export interface Props {
  urlUid?: string;
  urlSlug?: string;
  urlType?: string;
  editview?: string;
  urlPanelId?: string;
  urlFolderId?: string;
  inspectPanelId?: string;
  $scope: any;
  $injector: any;
  routeInfo: DashboardRouteInfo;
  urlEditPanelId?: string;
  urlViewPanelId?: string;
  initPhase: DashboardInitPhase;
  isInitSlow: boolean;
  dashboard: DashboardModel | null;
  initError?: DashboardInitError;
  initDashboard: typeof initDashboard;
  cleanUpDashboardAndVariables: typeof cleanUpDashboardAndVariables;
  notifyApp: typeof notifyApp;
  updateLocation: typeof updateLocation;
  inspectTab?: InspectTab;
  isPanelEditorOpen?: boolean;
  cancelVariables: typeof cancelVariables;
}

export interface State {
  editPanel: PanelModel | null;
  viewPanel: PanelModel | null;
  scrollTop: number;
  updateScrollTop?: number;
  rememberScrollTop: number;
  showLoadingState: boolean;
}

export class DashboardPage extends PureComponent<Props, State> {
  state: State = {
    editPanel: null,
    viewPanel: null,
    showLoadingState: false,
    scrollTop: 0,
    rememberScrollTop: 0,
  };

  async componentDidMount() {
    this.props.initDashboard({
      $injector: this.props.$injector,
      $scope: this.props.$scope,
      urlSlug: this.props.urlSlug,
      urlUid: this.props.urlUid,
      urlType: this.props.urlType,
      urlFolderId: this.props.urlFolderId,
      routeInfo: this.props.routeInfo,
      fixUrl: true,
    });
  }

  componentWillUnmount() {
    this.props.cleanUpDashboardAndVariables();
    this.setPanelFullscreenClass(false);
  }

  componentDidUpdate(prevProps: Props) {
    const { dashboard, urlEditPanelId, urlViewPanelId, urlUid } = this.props;
    const { editPanel, viewPanel } = this.state;

    if (!dashboard) {
      return;
    }

    // if we just got dashboard update title
    if (!prevProps.dashboard) {
      document.title = dashboard.title + ' - ' + Branding.AppTitle;
    }

    // Due to the angular -> react url bridge we can ge an update here with new uid before the container unmounts
    // Can remove this condition after we switch to react router
    if (prevProps.urlUid !== urlUid) {
      return;
    }

    // entering edit mode
    if (!editPanel && urlEditPanelId) {
      dashboardWatcher.setEditingState(true);

      this.getPanelByIdFromUrlParam(urlEditPanelId, panel => {
        // if no edit permission show error
        if (!dashboard.canEditPanel(panel)) {
          this.props.notifyApp(createErrorNotification('Permission to edit panel denied'));
          return;
        }

        this.setState({ editPanel: panel });
      });
    }

    // leaving edit mode
    if (editPanel && !urlEditPanelId) {
      dashboardWatcher.setEditingState(false);

      this.setState({ editPanel: null });
    }

    // entering view mode
    if (!viewPanel && urlViewPanelId) {
      this.getPanelByIdFromUrlParam(urlViewPanelId, panel => {
        this.setPanelFullscreenClass(true);
        dashboard.initViewPanel(panel);
        this.setState({
          viewPanel: panel,
          rememberScrollTop: this.state.scrollTop,
          updateScrollTop: 0,
        });
      });
    }

    // leaving view mode
    if (viewPanel && !urlViewPanelId) {
      this.setPanelFullscreenClass(false);
      dashboard.exitViewPanel(viewPanel);
      this.setState(
        { viewPanel: null, updateScrollTop: this.state.rememberScrollTop },
        this.triggerPanelsRendering.bind(this)
      );
    }
  }

  getPanelByIdFromUrlParam(urlPanelId: string, callback: (panel: PanelModel) => void) {
    const { dashboard } = this.props;

    const panelId = parseInt(urlPanelId!, 10);
    dashboard!.expandParentRowFor(panelId);
    const panel = dashboard!.getPanelById(panelId);

    if (!panel) {
      // Panel not found
      this.props.notifyApp(createErrorNotification(`Panel with id ${urlPanelId} not found`));
      // Clear url state
      this.props.updateLocation({
        query: {
          editPanel: null,
          viewPanel: null,
        },
        partial: true,
      });
      return;
    }

    callback(panel);
  }

  triggerPanelsRendering() {
    try {
      this.props.dashboard!.render();
    } catch (err) {
      console.error(err);
      this.props.notifyApp(createErrorNotification(`Panel rendering error`, err));
    }
  }

  setPanelFullscreenClass(isFullscreen: boolean) {
    $('body').toggleClass('panel-in-fullscreen', isFullscreen);
  }

  setScrollTop = (e: MouseEvent<HTMLElement>): void => {
    const target = e.target as HTMLElement;
    this.setState({ scrollTop: target.scrollTop, updateScrollTop: undefined });
  };

  onAddPanel = () => {
    const { dashboard } = this.props;

    if (!dashboard) {
      return;
    }

    // Return if the "Add panel" exists already
    if (dashboard.panels.length > 0 && dashboard.panels[0].type === 'add-panel') {
      return;
    }

    dashboard.addPanel({
      type: 'add-panel',
      gridPos: { x: 0, y: 0, w: 12, h: 8 },
      title: 'Panel Title',
    });

    // scroll to top after adding panel
    this.setState({ updateScrollTop: 0 });
  };

  cancelVariables = () => {
    this.props.updateLocation({ path: '/' });
  };

  renderSlowInitState() {
    return (
      <div className="dashboard-loading">
        <div className="dashboard-loading__text">
          <VerticalGroup spacing="md">
            <HorizontalGroup align="center" justify="center" spacing="xs">
              <Spinner inline={true} /> {this.props.initPhase}
            </HorizontalGroup>{' '}
            <HorizontalGroup align="center" justify="center">
              <Button variant="secondary" size="md" icon="repeat" onClick={this.cancelVariables}>
                Cancel loading dashboard
              </Button>
            </HorizontalGroup>
          </VerticalGroup>
        </div>
      </div>
    );
  }

  renderInitFailedState() {
    const { initError } = this.props;

    if (!initError) {
      return null;
    }

    return (
      <div className="dashboard-loading">
        <Alert severity={AppNotificationSeverity.Error} title={initError.message}>
          {getMessageFromError(initError.error)}
        </Alert>
      </div>
    );
  }

  getInspectPanel() {
    const { dashboard, inspectPanelId } = this.props;
    if (!dashboard || !inspectPanelId) {
      return null;
    }

    const inspectPanel = dashboard.getPanelById(parseInt(inspectPanelId, 10));

    // cannot inspect panels plugin is not already loaded
    if (!inspectPanel) {
      return null;
    }

    return inspectPanel;
  }

  render() {
    const {
      dashboard,
      editview,
      $injector,
      isInitSlow,
      initError,
      inspectTab,
      isPanelEditorOpen,
      updateLocation,
    } = this.props;

    const { editPanel, viewPanel, scrollTop } = this.state;

    if (!dashboard) {
      if (isInitSlow) {
        return this.renderSlowInitState();
      }
      return null;
    }

    // Only trigger render when the scroll has moved by 25
    const approximateScrollTop = Math.round(scrollTop / 25) * 25;
    const inspectPanel = this.getInspectPanel();

    return (
      <div className="dashboard-container">
        <DashNav dashboard={dashboard} isFullscreen={!!viewPanel} $injector={$injector} onAddPanel={this.onAddPanel} />

        <div className="dashboard-scroll">
<<<<<<< HEAD
          <div className="dashboard-content">
            {initError && this.renderInitFailedState()}
            {!editPanel && <SubMenu dashboard={dashboard} links={dashboard.links} />}

            <DashboardGrid
              dashboard={dashboard}
              viewPanel={viewPanel}
              editPanel={editPanel}
              scrollTop={approximateScrollTop}
              isPanelEditorOpen={isPanelEditorOpen}
            />
          </div>
=======
          <CustomScrollbar
            autoHeightMin="100%"
            setScrollTop={this.setScrollTop}
            scrollTop={updateScrollTop}
            hideHorizontalTrack={true}
            updateAfterMountMs={500}
            className="custom-scrollbar--page"
          >
            <div className="dashboard-content">
              {initError && this.renderInitFailedState()}
              {!editPanel && (
                <SubMenu dashboard={dashboard} annotations={dashboard.annotations.list} links={dashboard.links} />
              )}

              <DashboardGrid
                dashboard={dashboard}
                viewPanel={viewPanel}
                editPanel={editPanel}
                scrollTop={approximateScrollTop}
                isPanelEditorOpen={isPanelEditorOpen}
              />
            </div>
          </CustomScrollbar>
>>>>>>> 9913ac73
        </div>

        {inspectPanel && <PanelInspector dashboard={dashboard} panel={inspectPanel} defaultTab={inspectTab} />}
        {editPanel && <PanelEditor dashboard={dashboard} sourcePanel={editPanel} />}
        {editview && <DashboardSettings dashboard={dashboard} updateLocation={updateLocation} />}
      </div>
    );
  }
}

export const mapStateToProps = (state: StoreState) => ({
  urlUid: state.location.routeParams.uid,
  urlSlug: state.location.routeParams.slug,
  urlType: state.location.routeParams.type,
  editview: state.location.query.editview,
  urlPanelId: state.location.query.panelId,
  urlFolderId: state.location.query.folderId,
  urlEditPanelId: state.location.query.editPanel,
  urlViewPanelId: state.location.query.viewPanel,
  inspectPanelId: state.location.query.inspect,
  initPhase: state.dashboard.initPhase,
  isInitSlow: state.dashboard.isInitSlow,
  initError: state.dashboard.initError,
  dashboard: state.dashboard.getModel() as DashboardModel,
  inspectTab: state.location.query.inspectTab,
  isPanelEditorOpen: state.panelEditor.isOpen,
});

const mapDispatchToProps = {
  initDashboard,
  cleanUpDashboardAndVariables,
  notifyApp,
  updateLocation,
  cancelVariables,
};

export default hot(module)(connect(mapStateToProps, mapDispatchToProps)(DashboardPage));<|MERGE_RESOLUTION|>--- conflicted
+++ resolved
@@ -310,10 +310,11 @@
         <DashNav dashboard={dashboard} isFullscreen={!!viewPanel} $injector={$injector} onAddPanel={this.onAddPanel} />
 
         <div className="dashboard-scroll">
-<<<<<<< HEAD
           <div className="dashboard-content">
             {initError && this.renderInitFailedState()}
-            {!editPanel && <SubMenu dashboard={dashboard} links={dashboard.links} />}
+            {!editPanel && (
+              <SubMenu dashboard={dashboard} annotations={dashboard.annotations.list} links={dashboard.links} />
+            )}
 
             <DashboardGrid
               dashboard={dashboard}
@@ -323,31 +324,6 @@
               isPanelEditorOpen={isPanelEditorOpen}
             />
           </div>
-=======
-          <CustomScrollbar
-            autoHeightMin="100%"
-            setScrollTop={this.setScrollTop}
-            scrollTop={updateScrollTop}
-            hideHorizontalTrack={true}
-            updateAfterMountMs={500}
-            className="custom-scrollbar--page"
-          >
-            <div className="dashboard-content">
-              {initError && this.renderInitFailedState()}
-              {!editPanel && (
-                <SubMenu dashboard={dashboard} annotations={dashboard.annotations.list} links={dashboard.links} />
-              )}
-
-              <DashboardGrid
-                dashboard={dashboard}
-                viewPanel={viewPanel}
-                editPanel={editPanel}
-                scrollTop={approximateScrollTop}
-                isPanelEditorOpen={isPanelEditorOpen}
-              />
-            </div>
-          </CustomScrollbar>
->>>>>>> 9913ac73
         </div>
 
         {inspectPanel && <PanelInspector dashboard={dashboard} panel={inspectPanel} defaultTab={inspectTab} />}
