import React, { PureComponent } from 'react';
import { css } from 'emotion';
import { hot } from 'react-hot-loader';
import { connect, ConnectedProps } from 'react-redux';
import { locationService } from '@grafana/runtime';
import { selectors } from '@grafana/e2e-selectors';
import { CustomScrollbar, ScrollbarPosition, stylesFactory, Themeable2, withTheme2 } from '@grafana/ui';

import { createErrorNotification } from 'app/core/copy/appNotification';
import { Branding } from 'app/core/components/Branding/Branding';
import { DashboardGrid } from '../dashgrid/DashboardGrid';
import { DashNav } from '../components/DashNav';
import { DashboardSettings } from '../components/DashboardSettings';
import { PanelEditor } from '../components/PanelEditor/PanelEditor';
import { initDashboard } from '../state/initDashboard';
import { notifyApp } from 'app/core/actions';
import { KioskMode, StoreState } from 'app/types';
import { PanelModel } from 'app/features/dashboard/state';
import { PanelInspector } from '../components/Inspector/PanelInspector';
import { SubMenu } from '../components/SubMenu/SubMenu';
import { cleanUpDashboardAndVariables } from '../state/actions';
import { cancelVariables, templateVarsChangedInUrl } from '../../variables/state/actions';
import { findTemplateVarChanges } from '../../variables/utils';
import { dashboardWatcher } from 'app/features/live/dashboard/dashboardWatcher';
import { GrafanaRouteComponentProps } from 'app/core/navigation/types';
import { getTimeSrv } from '../services/TimeSrv';
import { getKioskMode } from 'app/core/navigation/kiosk';
import { GrafanaTheme2, TimeRange, UrlQueryValue } from '@grafana/data';
import { DashboardLoading } from '../components/DashboardLoading/DashboardLoading';
import { DashboardFailed } from '../components/DashboardLoading/DashboardFailed';
import { DashboardPrompt } from '../components/DashboardPrompt/DashboardPrompt';
import classnames from 'classnames';
<<<<<<< HEAD
import { PanelEditFinishedEvent } from 'app/types/events';
=======
import { liveTimer } from '../dashgrid/liveTimer';
>>>>>>> 8c4c0549

export interface DashboardPageRouteParams {
  uid?: string;
  type?: string;
  slug?: string;
}

type DashboardPageRouteSearchParams = {
  tab?: string;
  folderId?: string;
  editPanel?: string;
  viewPanel?: string;
  editview?: string;
  inspect?: string;
  kiosk?: UrlQueryValue;
  from?: string;
  to?: string;
  refresh?: string;
};

export const mapStateToProps = (state: StoreState) => ({
  initPhase: state.dashboard.initPhase,
  isInitSlow: state.dashboard.isInitSlow,
  initError: state.dashboard.initError,
  dashboard: state.dashboard.getModel(),
});

const mapDispatchToProps = {
  initDashboard,
  cleanUpDashboardAndVariables,
  notifyApp,
  cancelVariables,
  templateVarsChangedInUrl,
};

const connector = connect(mapStateToProps, mapDispatchToProps);

interface OwnProps {
  isPanelEditorOpen?: boolean;
}

export type Props = Themeable2 &
  GrafanaRouteComponentProps<DashboardPageRouteParams, DashboardPageRouteSearchParams> &
  ConnectedProps<typeof connector> &
  OwnProps;

export interface State {
  editPanel: PanelModel | null;
  viewPanel: PanelModel | null;
  scrollTop: number;
  updateScrollTop?: number;
  rememberScrollTop: number;
  showLoadingState: boolean;
  panelNotFound: boolean;
  editPanelAccessDenied: boolean;
}

export class UnthemedDashboardPage extends PureComponent<Props, State> {
  private forceRouteReloadCounter = 0;
  state: State = this.getCleanState();

  getCleanState(): State {
    return {
      editPanel: null,
      viewPanel: null,
      showLoadingState: false,
      scrollTop: 0,
      rememberScrollTop: 0,
      panelNotFound: false,
      editPanelAccessDenied: false,
    };
  }

  componentDidMount() {
    this.initDashboard();
    this.forceRouteReloadCounter = (this.props.history.location.state as any)?.routeReloadCounter || 0;
  }

  componentWillUnmount() {
    this.closeDashboard();
  }

  closeDashboard() {
    this.props.cleanUpDashboardAndVariables();
    this.setState(this.getCleanState());
  }

  initDashboard() {
    const { dashboard, match, queryParams } = this.props;

    if (dashboard) {
      this.closeDashboard();
    }

    this.props.initDashboard({
      urlSlug: match.params.slug,
      urlUid: match.params.uid,
      urlType: match.params.type,
      urlFolderId: queryParams.folderId,
      routeName: this.props.route.routeName,
      fixUrl: true,
    });

    // small delay to start live updates
    setTimeout(this.updateLiveTimer, 250);
  }

  componentDidUpdate(prevProps: Props, prevState: State) {
    const { dashboard, match, templateVarsChangedInUrl } = this.props;
    const routeReloadCounter = (this.props.history.location.state as any)?.routeReloadCounter;

    if (!dashboard) {
      return;
    }

    // if we just got dashboard update title
    if (prevProps.dashboard !== dashboard) {
      document.title = dashboard.title + ' - ' + Branding.AppTitle;
    }

    if (
      prevProps.match.params.uid !== match.params.uid ||
      (routeReloadCounter !== undefined && this.forceRouteReloadCounter !== routeReloadCounter)
    ) {
      this.initDashboard();
      this.forceRouteReloadCounter = routeReloadCounter;
      return;
    }

    if (prevProps.location.search !== this.props.location.search) {
      const prevUrlParams = prevProps.queryParams;
      const urlParams = this.props.queryParams;

      if (urlParams?.from !== prevUrlParams?.from || urlParams?.to !== prevUrlParams?.to) {
        getTimeSrv().updateTimeRangeFromUrl();
        this.updateLiveTimer();
      }

      if (!prevUrlParams?.refresh && urlParams?.refresh) {
        getTimeSrv().setAutoRefresh(urlParams.refresh);
      }

      const templateVarChanges = findTemplateVarChanges(this.props.queryParams, prevProps.queryParams);

      if (templateVarChanges) {
        templateVarsChangedInUrl(templateVarChanges);
      }
    }

    // entering edit mode
    if (this.state.editPanel && !prevState.editPanel) {
      dashboardWatcher.setEditingState(true);
    }

    // leaving edit mode
    if (!this.state.editPanel && prevState.editPanel) {
      dashboardWatcher.setEditingState(false);

      // Some panels need kicked when leaving edit mode
      this.props.dashboard?.events.publish(new PanelEditFinishedEvent(prevState.editPanel.id));
    }

    if (this.state.editPanelAccessDenied) {
      this.props.notifyApp(createErrorNotification('Permission to edit panel denied'));
      locationService.partial({ editPanel: null });
    }

    if (this.state.panelNotFound) {
      this.props.notifyApp(createErrorNotification(`Panel not found`));
      locationService.partial({ editPanel: null, viewPanel: null });
    }
  }

  updateLiveTimer = () => {
    let tr: TimeRange | undefined = undefined;
    if (this.props.dashboard?.liveNow) {
      tr = getTimeSrv().timeRange();
    }
    liveTimer.setLiveTimeRange(tr);
  };

  static getDerivedStateFromProps(props: Props, state: State) {
    const { dashboard, queryParams } = props;

    const urlEditPanelId = queryParams.editPanel;
    const urlViewPanelId = queryParams.viewPanel;

    if (!dashboard) {
      return state;
    }

    // Entering edit mode
    if (!state.editPanel && urlEditPanelId) {
      const panel = dashboard.getPanelByUrlId(urlEditPanelId);
      if (!panel) {
        return { ...state, panelNotFound: true };
      }

      if (dashboard.canEditPanel(panel)) {
        return { ...state, editPanel: panel };
      } else {
        return { ...state, editPanelAccessDenied: true };
      }
    }
    // Leaving edit mode
    else if (state.editPanel && !urlEditPanelId) {
      return { ...state, editPanel: null };
    }

    // Entering view mode
    if (!state.viewPanel && urlViewPanelId) {
      const panel = dashboard.getPanelByUrlId(urlViewPanelId);
      if (!panel) {
        return { ...state, panelNotFound: urlEditPanelId };
      }

      // This mutable state feels wrong to have in getDerivedStateFromProps
      // Should move this state out of dashboard in the future
      dashboard.initViewPanel(panel);

      return {
        ...state,
        viewPanel: panel,
        rememberScrollTop: state.scrollTop,
        updateScrollTop: 0,
      };
    }
    // Leaving view mode
    else if (state.viewPanel && !urlViewPanelId) {
      // This mutable state feels wrong to have in getDerivedStateFromProps
      // Should move this state out of dashboard in the future
      dashboard.exitViewPanel(state.viewPanel);

      return { ...state, viewPanel: null, updateScrollTop: state.rememberScrollTop };
    }

    // if we removed url edit state, clear any panel not found state
    if (state.panelNotFound || (state.editPanelAccessDenied && !urlEditPanelId)) {
      return { ...state, panelNotFound: false, editPanelAccessDenied: false };
    }

    return state;
  }

  setScrollTop = ({ scrollTop }: ScrollbarPosition): void => {
    this.setState({ scrollTop, updateScrollTop: undefined });
  };

  onAddPanel = () => {
    const { dashboard } = this.props;

    if (!dashboard) {
      return;
    }

    // Return if the "Add panel" exists already
    if (dashboard.panels.length > 0 && dashboard.panels[0].type === 'add-panel') {
      return;
    }

    dashboard.addPanel({
      type: 'add-panel',
      gridPos: { x: 0, y: 0, w: 12, h: 8 },
      title: 'Panel Title',
    });

    // scroll to top after adding panel
    this.setState({ updateScrollTop: 0 });
  };

  getInspectPanel() {
    const { dashboard, queryParams } = this.props;

    const inspectPanelId = queryParams.inspect;

    if (!dashboard || !inspectPanelId) {
      return null;
    }

    const inspectPanel = dashboard.getPanelById(parseInt(inspectPanelId, 10));

    // cannot inspect panels plugin is not already loaded
    if (!inspectPanel) {
      return null;
    }

    return inspectPanel;
  }

  render() {
    const { dashboard, isInitSlow, initError, queryParams, theme } = this.props;
    const { editPanel, viewPanel, scrollTop, updateScrollTop } = this.state;
    const kioskMode = getKioskMode(queryParams.kiosk);
    const styles = getStyles(theme, kioskMode);

    if (!dashboard) {
      if (isInitSlow) {
        return <DashboardLoading initPhase={this.props.initPhase} />;
      }

      return null;
    }

    // Only trigger render when the scroll has moved by 25
    const approximateScrollTop = Math.round(scrollTop / 25) * 25;
    const inspectPanel = this.getInspectPanel();
    const containerClassNames = classnames(styles.dashboardContainer, {
      'panel-in-fullscreen': viewPanel,
    });

    return (
      <div className={containerClassNames}>
        {kioskMode !== KioskMode.Full && (
          <header aria-label={selectors.pages.Dashboard.DashNav.nav}>
            <DashNav
              dashboard={dashboard}
              title={dashboard.title}
              folderTitle={dashboard.meta.folderTitle}
              isFullscreen={!!viewPanel}
              onAddPanel={this.onAddPanel}
              kioskMode={kioskMode}
              hideTimePicker={dashboard.timepicker.hidden}
            />
          </header>
        )}

        <DashboardPrompt dashboard={dashboard} />

        <div className={styles.dashboardScroll}>
          <CustomScrollbar
            autoHeightMin="100%"
            setScrollTop={this.setScrollTop}
            scrollTop={updateScrollTop}
            hideHorizontalTrack={true}
            updateAfterMountMs={500}
          >
            <div className={styles.dashboardContent}>
              {initError && <DashboardFailed />}
              {!editPanel && kioskMode === KioskMode.Off && (
                <section aria-label={selectors.pages.Dashboard.SubMenu.submenu}>
                  <SubMenu dashboard={dashboard} annotations={dashboard.annotations.list} links={dashboard.links} />
                </section>
              )}

              <DashboardGrid
                dashboard={dashboard}
                viewPanel={viewPanel}
                editPanel={editPanel}
                scrollTop={approximateScrollTop}
              />
            </div>
          </CustomScrollbar>
        </div>

        {inspectPanel && <PanelInspector dashboard={dashboard} panel={inspectPanel} />}
        {editPanel && <PanelEditor dashboard={dashboard} sourcePanel={editPanel} tab={this.props.queryParams.tab} />}
        {queryParams.editview && <DashboardSettings dashboard={dashboard} editview={queryParams.editview} />}
      </div>
    );
  }
}

/*
 * Styles
 */
export const getStyles = stylesFactory((theme: GrafanaTheme2, kioskMode) => {
  const contentPadding = kioskMode !== KioskMode.Full ? theme.spacing(0, 2, 2) : theme.spacing(2);
  return {
    dashboardContainer: css`
      position: absolute;
      top: 0;
      bottom: 0;
      width: 100%;
      height: 100%;
      display: flex;
      flex: 1 1 0;
      flex-direction: column;
    `,
    dashboardScroll: css`
      width: 100%;
      flex-grow: 1;
      min-height: 0;
      display: flex;
    `,
    dashboardContent: css`
      padding: ${contentPadding};
      flex-basis: 100%;
      flex-grow: 1;
    `,
  };
});

export const DashboardPage = withTheme2(UnthemedDashboardPage);
DashboardPage.displayName = 'DashboardPage';
export default hot(module)(connector(DashboardPage));<|MERGE_RESOLUTION|>--- conflicted
+++ resolved
@@ -30,11 +30,8 @@
 import { DashboardFailed } from '../components/DashboardLoading/DashboardFailed';
 import { DashboardPrompt } from '../components/DashboardPrompt/DashboardPrompt';
 import classnames from 'classnames';
-<<<<<<< HEAD
 import { PanelEditFinishedEvent } from 'app/types/events';
-=======
 import { liveTimer } from '../dashgrid/liveTimer';
->>>>>>> 8c4c0549
 
 export interface DashboardPageRouteParams {
   uid?: string;
