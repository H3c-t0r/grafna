// Libraries
import $ from 'jquery';
import React, { MouseEvent, PureComponent } from 'react';
import { hot } from 'react-hot-loader';
import { connect } from 'react-redux';
import classNames from 'classnames';
// Services & Utils
import { createErrorNotification } from 'app/core/copy/appNotification';
import { getMessageFromError } from 'app/core/utils/errors';
import { Branding } from 'app/core/components/Branding/Branding';

// Components
import { DashboardGrid } from '../dashgrid/DashboardGrid';
import { DashNav } from '../components/DashNav';
import { AngularSubMenu } from '../components/SubMenu';
import { DashboardSettings } from '../components/DashboardSettings';
import { PanelEditor } from '../components/PanelEditor/PanelEditor';
<<<<<<< HEAD
import { Alert, CustomScrollbar, Portal, Icon } from '@grafana/ui';
=======
import { Alert, CustomScrollbar } from '@grafana/ui';
>>>>>>> 1ba8f164
// Redux
import { initDashboard } from '../state/initDashboard';
import { cleanUpDashboard } from '../state/reducers';
import { notifyApp, updateLocation } from 'app/core/actions';
// Types
import {
  AppNotificationSeverity,
  DashboardInitError,
  DashboardInitPhase,
  DashboardRouteInfo,
  StoreState,
} from 'app/types';

import { DashboardModel, PanelModel } from 'app/features/dashboard/state';
import { InspectTab, PanelInspector } from '../components/Inspector/PanelInspector';
import { getConfig } from '../../../core/config';
import { SubMenu } from '../components/SubMenu/SubMenu';

export interface Props {
  urlUid?: string;
  urlSlug?: string;
  urlType?: string;
  editview?: string;
  urlPanelId?: string;
  urlFolderId?: string;
  inspectPanelId?: string;
  $scope: any;
  $injector: any;
  routeInfo: DashboardRouteInfo;
  urlEditPanelId?: string;
  urlViewPanelId?: string;
  initPhase: DashboardInitPhase;
  isInitSlow: boolean;
  dashboard: DashboardModel | null;
  initError?: DashboardInitError;
  initDashboard: typeof initDashboard;
  cleanUpDashboard: typeof cleanUpDashboard;
  notifyApp: typeof notifyApp;
  updateLocation: typeof updateLocation;
  inspectTab?: InspectTab;
  isNewEditorOpen?: boolean;
}

export interface State {
  editPanel: PanelModel | null;
  viewPanel: PanelModel | null;
  scrollTop: number;
  updateScrollTop?: number;
  rememberScrollTop: number;
  showLoadingState: boolean;
}

export class DashboardPage extends PureComponent<Props, State> {
  state: State = {
    editPanel: null,
    viewPanel: null,
    showLoadingState: false,
    scrollTop: 0,
    rememberScrollTop: 0,
  };

  async componentDidMount() {
    this.props.initDashboard({
      $injector: this.props.$injector,
      $scope: this.props.$scope,
      urlSlug: this.props.urlSlug,
      urlUid: this.props.urlUid,
      urlType: this.props.urlType,
      urlFolderId: this.props.urlFolderId,
      routeInfo: this.props.routeInfo,
      fixUrl: true,
    });
  }

  componentWillUnmount() {
    if (this.props.dashboard) {
      this.props.cleanUpDashboard();
      this.setPanelFullscreenClass(false);
    }
  }

  componentDidUpdate(prevProps: Props) {
    const { dashboard, urlEditPanelId, urlViewPanelId, urlUid } = this.props;
    const { editPanel, viewPanel } = this.state;

    if (!dashboard) {
      return;
    }

    // if we just got dashboard update title
    if (!prevProps.dashboard) {
      document.title = dashboard.title + ' - ' + Branding.AppTitle;
    }

    // Due to the angular -> react url bridge we can ge an update here with new uid before the container unmounts
    // Can remove this condition after we switch to react router
    if (prevProps.urlUid !== urlUid) {
      return;
    }

    // entering edit mode
    if (!editPanel && urlEditPanelId) {
      this.getPanelByIdFromUrlParam(urlEditPanelId, panel => {
        this.setState({ editPanel: panel });
      });
    }

    // leaving edit mode
    if (editPanel && !urlEditPanelId) {
      this.setState({ editPanel: null });
    }

    // entering view mode
    if (!viewPanel && urlViewPanelId) {
      this.getPanelByIdFromUrlParam(urlViewPanelId, panel => {
        this.setPanelFullscreenClass(true);
        dashboard.initViewPanel(panel);
        this.setState({
          viewPanel: panel,
          rememberScrollTop: this.state.scrollTop,
        });
      });
    }

    // leaving view mode
    if (viewPanel && !urlViewPanelId) {
      this.setPanelFullscreenClass(false);
      dashboard.exitViewPanel(viewPanel);
      this.setState(
        { viewPanel: null, updateScrollTop: this.state.rememberScrollTop },
        this.triggerPanelsRendering.bind(this)
      );
    }
  }

  getPanelByIdFromUrlParam(urlPanelId: string, callback: (panel: PanelModel) => void) {
    const { dashboard } = this.props;

    const panelId = parseInt(urlPanelId!, 10);
    const panel = dashboard!.getPanelById(panelId);

    if (!panel) {
      // Panel not found
      this.props.notifyApp(createErrorNotification(`Panel with id ${urlPanelId} not found`));
      // Clear url state
      this.props.updateLocation({
        query: {
          edit: null,
          fullscreen: null,
          panelId: null,
        },
        partial: true,
      });
      return;
    }

    dashboard!.expandParentRowFor(panelId);
    callback(panel);
  }

  triggerPanelsRendering() {
    try {
      this.props.dashboard!.render();
    } catch (err) {
      console.error(err);
      this.props.notifyApp(createErrorNotification(`Panel rendering error`, err));
    }
  }

  setPanelFullscreenClass(isFullscreen: boolean) {
    $('body').toggleClass('panel-in-fullscreen', isFullscreen);
  }

  setScrollTop = (e: MouseEvent<HTMLElement>): void => {
    const target = e.target as HTMLElement;
    this.setState({ scrollTop: target.scrollTop, updateScrollTop: null });
  };

  onAddPanel = () => {
    const { dashboard } = this.props;

    // Return if the "Add panel" exists already
    if (dashboard.panels.length > 0 && dashboard.panels[0].type === 'add-panel') {
      return;
    }

    dashboard.addPanel({
      type: 'add-panel',
      gridPos: { x: 0, y: 0, w: 12, h: 8 },
      title: 'Panel Title',
    });

    // scroll to top after adding panel
    this.setState({ updateScrollTop: 0 });
  };

  renderSlowInitState() {
    return (
      <div className="dashboard-loading">
        <div className="dashboard-loading__text">
          <Icon name="fa fa-spinner" className="fa-spin" /> {this.props.initPhase}
        </div>
      </div>
    );
  }

  renderInitFailedState() {
    const { initError } = this.props;

    return (
      <div className="dashboard-loading">
        <Alert
          severity={AppNotificationSeverity.Error}
          title={initError.message}
          children={getMessageFromError(initError.error)}
        />
      </div>
    );
  }

  render() {
    const {
      dashboard,
      editview,
      $injector,
      isInitSlow,
      initError,
      inspectPanelId,
      inspectTab,
      isNewEditorOpen,
      updateLocation,
    } = this.props;

    const { editPanel, viewPanel, scrollTop, updateScrollTop } = this.state;
    const { featureToggles } = getConfig();

    if (!dashboard) {
      if (isInitSlow) {
        return this.renderSlowInitState();
      }
      return null;
    }

    const gridWrapperClasses = classNames({
      'dashboard-container': true,
      'dashboard-container--has-submenu': dashboard.meta.submenuEnabled,
    });

    // Find the panel to inspect
    const inspectPanel = inspectPanelId ? dashboard.getPanelById(parseInt(inspectPanelId, 10)) : null;

    // Only trigger render when the scroll has moved by 25
    const approximateScrollTop = Math.round(scrollTop / 25) * 25;

    return (
      <div>
        <DashNav dashboard={dashboard} isFullscreen={!!viewPanel} $injector={$injector} onAddPanel={this.onAddPanel} />
        <div className="scroll-canvas scroll-canvas--dashboard">
          <CustomScrollbar
            autoHeightMin="100%"
            setScrollTop={this.setScrollTop}
            scrollTop={updateScrollTop}
            updateAfterMountMs={500}
            className="custom-scrollbar--page"
          >
            {initError && this.renderInitFailedState()}

            <div className={gridWrapperClasses}>
              {!editPanel && !featureToggles.newVariables && <AngularSubMenu dashboard={dashboard} />}
              {!editPanel && featureToggles.newVariables && <SubMenu dashboard={dashboard} />}
              <DashboardGrid
                dashboard={dashboard}
                viewPanel={viewPanel}
                editPanel={editPanel}
                isNewEditorOpen={isNewEditorOpen}
                scrollTop={approximateScrollTop}
              />
            </div>
          </CustomScrollbar>
        </div>

        {inspectPanel && <PanelInspector dashboard={dashboard} panel={inspectPanel} selectedTab={inspectTab} />}
        {editPanel && <PanelEditor dashboard={dashboard} sourcePanel={editPanel} />}
        {editview && <DashboardSettings dashboard={dashboard} updateLocation={updateLocation} />}
      </div>
    );
  }
}

export const mapStateToProps = (state: StoreState) => ({
  urlUid: state.location.routeParams.uid,
  urlSlug: state.location.routeParams.slug,
  urlType: state.location.routeParams.type,
  editview: state.location.query.editview,
  urlPanelId: state.location.query.panelId,
  urlFolderId: state.location.query.folderId,
  urlEditPanelId: state.location.query.editPanel,
  urlViewPanelId: state.location.query.viewPanel,
  inspectPanelId: state.location.query.inspect,
  initPhase: state.dashboard.initPhase,
  isInitSlow: state.dashboard.isInitSlow,
  initError: state.dashboard.initError,
  dashboard: state.dashboard.getModel() as DashboardModel,
  inspectTab: state.location.query.tab,
  isNewEditorOpen: state.panelEditorNew.isOpen,
});

const mapDispatchToProps = {
  initDashboard,
  cleanUpDashboard,
  notifyApp,
  updateLocation,
};

export default hot(module)(connect(mapStateToProps, mapDispatchToProps)(DashboardPage));<|MERGE_RESOLUTION|>--- conflicted
+++ resolved
@@ -15,11 +15,7 @@
 import { AngularSubMenu } from '../components/SubMenu';
 import { DashboardSettings } from '../components/DashboardSettings';
 import { PanelEditor } from '../components/PanelEditor/PanelEditor';
-<<<<<<< HEAD
-import { Alert, CustomScrollbar, Portal, Icon } from '@grafana/ui';
-=======
-import { Alert, CustomScrollbar } from '@grafana/ui';
->>>>>>> 1ba8f164
+import { Alert, CustomScrollbar, Icon } from '@grafana/ui';
 // Redux
 import { initDashboard } from '../state/initDashboard';
 import { cleanUpDashboard } from '../state/reducers';
