--- conflicted
+++ resolved
@@ -26,11 +26,8 @@
 import { GrafanaRouteComponentProps } from 'app/core/navigation/types';
 import { getTimeSrv } from '../services/TimeSrv';
 import { shouldReloadPage } from 'app/core/navigation/utils';
-<<<<<<< HEAD
-=======
 import { getKioskMode } from 'app/core/navigation/kiosk';
 import { UrlQueryValue } from '@grafana/data';
->>>>>>> 513d4dc9
 
 export interface DashboardPageRouteParams {
   uid?: string;
@@ -45,11 +42,7 @@
   viewPanel?: string;
   editview?: string;
   inspect?: string;
-<<<<<<< HEAD
-  kiosk?: KioskMode;
-=======
   kiosk?: UrlQueryValue;
->>>>>>> 513d4dc9
 };
 
 export interface Props extends GrafanaRouteComponentProps<DashboardPageRouteParams, DashboardPageRouteSearchParams> {
@@ -142,10 +135,6 @@
 
       const templateVarChanges = findTemplateVarChanges(this.props.queryParams, prevProps.queryParams);
       if (templateVarChanges) {
-<<<<<<< HEAD
-        console.log(templateVarChanges);
-=======
->>>>>>> 513d4dc9
         templateVarsChangedInUrl(templateVarChanges);
       }
     }
@@ -329,20 +318,11 @@
     // Only trigger render when the scroll has moved by 25
     const approximateScrollTop = Math.round(scrollTop / 25) * 25;
     const inspectPanel = this.getInspectPanel();
-<<<<<<< HEAD
-    const isInTvKioskMode = queryParams.kiosk && queryParams.kiosk === 'tv';
-    const isInFullKioskMode = queryParams.kiosk && queryParams.kiosk === 'full';
-
-    return (
-      <div className="dashboard-container">
-        {!isInFullKioskMode && (
-=======
     const kioskMode = getKioskMode(queryParams.kiosk);
 
     return (
       <div className="dashboard-container">
         {kioskMode !== KioskMode.Full && (
->>>>>>> 513d4dc9
           <div aria-label={selectors.pages.Dashboard.DashNav.nav}>
             <DashNav dashboard={dashboard} isFullscreen={!!viewPanel} onAddPanel={this.onAddPanel} />
           </div>
@@ -358,11 +338,7 @@
           >
             <div className="dashboard-content">
               {initError && this.renderInitFailedState()}
-<<<<<<< HEAD
-              {!editPanel && !isInFullKioskMode && !isInTvKioskMode && (
-=======
               {!editPanel && kioskMode === KioskMode.Off && (
->>>>>>> 513d4dc9
                 <div aria-label={selectors.pages.Dashboard.SubMenu.submenu}>
                   <SubMenu dashboard={dashboard} annotations={dashboard.annotations.list} links={dashboard.links} />
                 </div>
