--- conflicted
+++ resolved
@@ -1,9 +1,5 @@
-<<<<<<< HEAD
+import { cx } from '@emotion/css';
 import { FocusScope } from '@react-aria/focus';
-import classnames from 'classnames';
-=======
-import { cx } from '@emotion/css';
->>>>>>> 3f0beee3
 import React, { PureComponent } from 'react';
 import { connect, ConnectedProps } from 'react-redux';
 
@@ -376,7 +372,13 @@
           <DashboardGrid dashboard={dashboard} viewPanel={viewPanel} editPanel={editPanel} />
 
           {inspectPanel && <PanelInspector dashboard={dashboard} panel={inspectPanel} />}
-          {editPanel && <PanelEditor dashboard={dashboard} sourcePanel={editPanel} tab={this.props.queryParams.tab} />}
+          {editPanel && (
+            <FocusScope contain autoFocus restoreFocus>
+              <section>
+                <PanelEditor dashboard={dashboard} sourcePanel={editPanel} tab={this.props.queryParams.tab} />
+              </section>
+            </FocusScope>
+          )}
         </Page>
         {queryParams.editview && (
           <DashboardSettings
@@ -394,21 +396,6 @@
 function updateStatePageNavFromProps(props: Props, state: State): State {
   const { dashboard } = props;
 
-<<<<<<< HEAD
-        {inspectPanel && <PanelInspector dashboard={dashboard} panel={inspectPanel} />}
-        {editPanel && (
-          <>
-            <FocusScope contain autoFocus restoreFocus>
-              <section>
-                <PanelEditor dashboard={dashboard} sourcePanel={editPanel} tab={this.props.queryParams.tab} />
-              </section>
-            </FocusScope>
-          </>
-        )}
-        {queryParams.editview && <DashboardSettings dashboard={dashboard} editview={queryParams.editview} />}
-      </Page>
-    );
-=======
   if (!dashboard) {
     return state;
   }
@@ -447,7 +434,6 @@
     }
   } else {
     sectionNav = getNavModel(props.navIndex, 'dashboards');
->>>>>>> 3f0beee3
   }
 
   if (state.pageNav === pageNav && state.sectionNav === sectionNav) {
