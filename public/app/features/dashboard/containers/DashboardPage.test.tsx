--- conflicted
+++ resolved
@@ -2,14 +2,8 @@
 import React from 'react';
 import { Provider } from 'react-redux';
 import { Router } from 'react-router-dom';
-<<<<<<< HEAD
-import { locationService, setDataSourceSrv } from '@grafana/runtime';
-import { DashboardModel } from '../state';
-import { configureStore } from '../../../store/configureStore';
-=======
 import { useEffectOnce } from 'react-use';
 import { AutoSizerProps } from 'react-virtualized-auto-sizer';
->>>>>>> 0ca4ccfa
 import { mockToolkitActionCreator } from 'test/core/redux/mocks';
 
 import { createTheme } from '@grafana/data';
@@ -230,12 +224,6 @@
   });
 
   dashboardPageScenario('When going into edit mode', (ctx) => {
-    setDataSourceSrv({
-      get: jest.fn().mockResolvedValue({}),
-      getInstanceSettings: jest.fn().mockReturnValue({ meta: {} }),
-      getList: jest.fn(),
-    });
-
     ctx.setup(() => {
       ctx.mount({
         dashboard: getTestDashboard(),
