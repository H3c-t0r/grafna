// Jest Snapshot v1, https://goo.gl/fbAQLP

exports[`DashboardPage Dashboard init completed  Should render dashboard grid 1`] = `
<div>
  <Connect(DashNav)
    $injector={Object {}}
    dashboard={
      DashboardModel {
        "annotations": Object {
          "list": Array [
            Object {
              "builtIn": 1,
              "datasource": "-- Grafana --",
              "enable": true,
              "hide": true,
              "iconColor": "rgba(0, 211, 255, 1)",
              "name": "Annotations & Alerts",
              "type": "dashboard",
            },
          ],
        },
        "autoUpdate": undefined,
        "description": undefined,
        "editable": true,
        "eventBus": EventBusSrv {
          "eventStream": Subject {
            "_isScalar": false,
            "closed": false,
            "hasError": false,
            "isStopped": false,
            "observers": Array [],
            "thrownError": null,
          },
        },
        "events": Emitter {
          "emitter": EventEmitter {
            "_events": Object {},
            "_eventsCount": 0,
          },
        },
        "getVariables": [Function],
        "getVariablesFromState": [Function],
        "gnetId": null,
        "graphTooltip": 0,
        "id": null,
        "links": Array [],
        "meta": Object {
          "canEdit": true,
          "canMakeEditable": false,
          "canSave": true,
          "canShare": true,
          "canStar": true,
          "fullscreen": false,
          "isEditing": false,
          "showSettings": true,
        },
        "originalTemplating": Array [],
        "originalTime": Object {
          "from": "now-6h",
          "to": "now",
        },
        "panels": Array [
          PanelModel {
            "cachedPluginOptions": Object {},
            "datasource": null,
            "events": Emitter {
              "emitter": EventEmitter {
                "_events": Object {},
                "_eventsCount": 0,
              },
            },
            "gridPos": Object {
              "h": 1,
              "w": 1,
              "x": 0,
              "y": 0,
            },
            "id": 1,
            "options": Object {},
            "replaceVariables": [Function],
            "targets": Array [
              Object {
                "refId": "A",
              },
            ],
            "title": "My graph",
            "transparent": false,
            "type": "graph",
          },
        ],
        "refresh": undefined,
        "revision": undefined,
        "schemaVersion": 23,
        "snapshot": undefined,
        "style": "dark",
        "tags": Array [],
        "templating": Object {
          "list": Array [],
        },
        "time": Object {
          "from": "now-6h",
          "to": "now",
        },
        "timepicker": Object {},
        "timezone": "",
        "title": "My dashboard",
        "uid": null,
        "version": 0,
      }
    }
    isEditing={false}
    isFullscreen={false}
    onAddPanel={[Function]}
  />
  <div
    className="scroll-canvas scroll-canvas--dashboard"
  >
    <CustomScrollbar
      autoHeightMax="100%"
      autoHeightMin="100%"
      autoHide={false}
      autoHideDuration={200}
      autoHideTimeout={200}
      className="custom-scrollbar--page"
      hideTracksWhenNotNeeded={false}
      setScrollTop={[Function]}
      updateAfterMountMs={500}
    >
      <div
        className="dashboard-container"
      >
        <SubMenu
          dashboard={
            DashboardModel {
              "annotations": Object {
                "list": Array [
                  Object {
                    "builtIn": 1,
                    "datasource": "-- Grafana --",
                    "enable": true,
                    "hide": true,
                    "iconColor": "rgba(0, 211, 255, 1)",
                    "name": "Annotations & Alerts",
                    "type": "dashboard",
                  },
                ],
              },
              "autoUpdate": undefined,
              "description": undefined,
              "editable": true,
              "eventBus": EventBusSrv {
                "eventStream": Subject {
                  "_isScalar": false,
                  "closed": false,
                  "hasError": false,
                  "isStopped": false,
                  "observers": Array [],
                  "thrownError": null,
                },
              },
              "events": Emitter {
                "emitter": EventEmitter {
                  "_events": Object {},
                  "_eventsCount": 0,
                },
              },
              "getVariables": [Function],
              "getVariablesFromState": [Function],
              "gnetId": null,
              "graphTooltip": 0,
              "id": null,
              "links": Array [],
              "meta": Object {
                "canEdit": true,
                "canMakeEditable": false,
                "canSave": true,
                "canShare": true,
                "canStar": true,
                "fullscreen": false,
                "isEditing": false,
                "showSettings": true,
              },
              "originalTemplating": Array [],
              "originalTime": Object {
                "from": "now-6h",
                "to": "now",
              },
              "panels": Array [
                PanelModel {
                  "cachedPluginOptions": Object {},
                  "datasource": null,
                  "events": Emitter {
                    "emitter": EventEmitter {
                      "_events": Object {},
                      "_eventsCount": 0,
                    },
                  },
                  "gridPos": Object {
                    "h": 1,
                    "w": 1,
                    "x": 0,
                    "y": 0,
                  },
                  "id": 1,
                  "options": Object {},
                  "replaceVariables": [Function],
                  "targets": Array [
                    Object {
                      "refId": "A",
                    },
                  ],
                  "title": "My graph",
                  "transparent": false,
                  "type": "graph",
                },
              ],
              "refresh": undefined,
              "revision": undefined,
              "schemaVersion": 23,
              "snapshot": undefined,
              "style": "dark",
              "tags": Array [],
              "templating": Object {
                "list": Array [],
              },
              "time": Object {
                "from": "now-6h",
                "to": "now",
              },
              "timepicker": Object {},
              "timezone": "",
              "title": "My dashboard",
              "uid": null,
              "version": 0,
            }
          }
        />
        <DashboardGrid
          dashboard={
            DashboardModel {
              "annotations": Object {
                "list": Array [
                  Object {
                    "builtIn": 1,
                    "datasource": "-- Grafana --",
                    "enable": true,
                    "hide": true,
                    "iconColor": "rgba(0, 211, 255, 1)",
                    "name": "Annotations & Alerts",
                    "type": "dashboard",
                  },
                ],
              },
              "autoUpdate": undefined,
              "description": undefined,
              "editable": true,
              "eventBus": EventBusSrv {
                "eventStream": Subject {
                  "_isScalar": false,
                  "closed": false,
                  "hasError": false,
                  "isStopped": false,
                  "observers": Array [],
                  "thrownError": null,
                },
              },
              "events": Emitter {
                "emitter": EventEmitter {
                  "_events": Object {},
                  "_eventsCount": 0,
                },
              },
              "getVariables": [Function],
              "getVariablesFromState": [Function],
              "gnetId": null,
              "graphTooltip": 0,
              "id": null,
              "links": Array [],
              "meta": Object {
                "canEdit": true,
                "canMakeEditable": false,
                "canSave": true,
                "canShare": true,
                "canStar": true,
                "fullscreen": false,
                "isEditing": false,
                "showSettings": true,
              },
              "originalTemplating": Array [],
              "originalTime": Object {
                "from": "now-6h",
                "to": "now",
              },
              "panels": Array [
                PanelModel {
                  "cachedPluginOptions": Object {},
                  "datasource": null,
                  "events": Emitter {
                    "emitter": EventEmitter {
                      "_events": Object {},
                      "_eventsCount": 0,
                    },
                  },
                  "gridPos": Object {
                    "h": 1,
                    "w": 1,
                    "x": 0,
                    "y": 0,
                  },
                  "id": 1,
                  "options": Object {},
                  "replaceVariables": [Function],
                  "targets": Array [
                    Object {
                      "refId": "A",
                    },
                  ],
                  "title": "My graph",
                  "transparent": false,
                  "type": "graph",
                },
              ],
              "refresh": undefined,
              "revision": undefined,
              "schemaVersion": 23,
              "snapshot": undefined,
              "style": "dark",
              "tags": Array [],
              "templating": Object {
                "list": Array [],
              },
              "time": Object {
                "from": "now-6h",
                "to": "now",
              },
              "timepicker": Object {},
              "timezone": "",
              "title": "My dashboard",
              "uid": null,
              "version": 0,
            }
          }
          isEditing={false}
          isFullscreen={false}
          scrollTop={0}
        />
      </div>
    </CustomScrollbar>
  </div>
</div>
`;

exports[`DashboardPage Dashboard is fetching slowly Should render slow init state 1`] = `
<div
  className="dashboard-loading"
>
  <div
    className="dashboard-loading__text"
  >
    <i
      className="fa fa-spinner fa-spin"
    />
     
    Fetching
  </div>
</div>
`;

exports[`DashboardPage Given initial state Should render nothing 1`] = `""`;

exports[`DashboardPage When dashboard has editview url state should render settings view 1`] = `
<div>
  <Connect(DashNav)
    $injector={Object {}}
    dashboard={
      DashboardModel {
        "annotations": Object {
          "list": Array [
            Object {
              "builtIn": 1,
              "datasource": "-- Grafana --",
              "enable": true,
              "hide": true,
              "iconColor": "rgba(0, 211, 255, 1)",
              "name": "Annotations & Alerts",
              "type": "dashboard",
            },
          ],
        },
        "autoUpdate": undefined,
        "description": undefined,
        "editable": true,
        "eventBus": EventBusSrv {
          "eventStream": Subject {
            "_isScalar": false,
            "closed": false,
            "hasError": false,
            "isStopped": false,
            "observers": Array [],
            "thrownError": null,
          },
        },
        "events": Emitter {
          "emitter": EventEmitter {
            "_events": Object {},
            "_eventsCount": 0,
          },
        },
        "getVariables": [Function],
        "getVariablesFromState": [Function],
        "gnetId": null,
        "graphTooltip": 0,
        "id": null,
        "links": Array [],
        "meta": Object {
          "canEdit": true,
          "canMakeEditable": false,
          "canSave": true,
          "canShare": true,
          "canStar": true,
          "fullscreen": false,
          "isEditing": false,
          "showSettings": true,
        },
        "originalTemplating": Array [],
        "originalTime": Object {
          "from": "now-6h",
          "to": "now",
        },
        "panels": Array [
          PanelModel {
            "cachedPluginOptions": Object {},
            "datasource": null,
            "events": Emitter {
              "emitter": EventEmitter {
                "_events": Object {},
                "_eventsCount": 0,
              },
            },
            "gridPos": Object {
              "h": 1,
              "w": 1,
              "x": 0,
              "y": 0,
            },
            "id": 1,
            "options": Object {},
            "replaceVariables": [Function],
            "targets": Array [
              Object {
                "refId": "A",
              },
            ],
            "title": "My graph",
            "transparent": false,
            "type": "graph",
          },
        ],
        "refresh": undefined,
        "revision": undefined,
        "schemaVersion": 23,
        "snapshot": undefined,
        "style": "dark",
        "tags": Array [],
        "templating": Object {
          "list": Array [],
        },
        "time": Object {
          "from": "now-6h",
          "to": "now",
        },
        "timepicker": Object {},
        "timezone": "",
        "title": "My dashboard",
        "uid": null,
        "version": 0,
      }
    }
    isEditing={false}
    isFullscreen={false}
    onAddPanel={[Function]}
  />
  <div
    className="scroll-canvas scroll-canvas--dashboard"
  >
    <CustomScrollbar
      autoHeightMax="100%"
      autoHeightMin="100%"
      autoHide={false}
      autoHideDuration={200}
      autoHideTimeout={200}
      className="custom-scrollbar--page"
      hideTracksWhenNotNeeded={false}
      setScrollTop={[Function]}
      updateAfterMountMs={500}
    >
<<<<<<< HEAD
      <DashboardSettings
        dashboard={
          DashboardModel {
            "annotations": Object {
              "list": Array [
                Object {
                  "builtIn": 1,
                  "datasource": "-- Grafana --",
                  "enable": true,
                  "hide": true,
                  "iconColor": "rgba(0, 211, 255, 1)",
                  "name": "Annotations & Alerts",
                  "type": "dashboard",
                },
              ],
            },
            "autoUpdate": undefined,
            "description": undefined,
            "editable": true,
            "eventBus": EventBusSrv {
              "eventStream": Subject {
                "_isScalar": false,
                "closed": false,
                "hasError": false,
                "isStopped": false,
                "observers": Array [],
                "thrownError": null,
              },
            },
            "events": Emitter {
              "emitter": EventEmitter {
                "_events": Object {},
                "_eventsCount": 0,
              },
            },
            "gnetId": null,
            "graphTooltip": 0,
            "id": null,
            "links": Array [],
            "meta": Object {
              "canEdit": true,
              "canMakeEditable": false,
              "canSave": true,
              "canShare": true,
              "canStar": true,
              "fullscreen": false,
              "isEditing": false,
              "showSettings": true,
            },
            "originalTemplating": Array [],
            "originalTime": Object {
              "from": "now-6h",
              "to": "now",
            },
            "panels": Array [
              PanelModel {
                "cachedPluginOptions": Object {},
                "datasource": null,
                "events": Emitter {
                  "emitter": EventEmitter {
                    "_events": Object {},
                    "_eventsCount": 0,
                  },
                },
                "gridPos": Object {
                  "h": 1,
                  "w": 1,
                  "x": 0,
                  "y": 0,
                },
                "id": 1,
                "targets": Array [
                  Object {
                    "refId": "A",
                  },
                ],
                "title": "My graph",
                "transparent": false,
                "type": "graph",
              },
            ],
            "refresh": undefined,
            "revision": undefined,
            "schemaVersion": 21,
            "snapshot": undefined,
            "style": "dark",
            "tags": Array [],
            "templating": Object {
              "list": Array [],
            },
            "time": Object {
              "from": "now-6h",
              "to": "now",
            },
            "timepicker": Object {},
            "timezone": "",
            "title": "My dashboard",
            "uid": null,
            "version": 0,
          }
        }
      />
=======
>>>>>>> 3fae28be
      <div
        className="dashboard-container"
      >
        <SubMenu
          dashboard={
            DashboardModel {
              "annotations": Object {
                "list": Array [
                  Object {
                    "builtIn": 1,
                    "datasource": "-- Grafana --",
                    "enable": true,
                    "hide": true,
                    "iconColor": "rgba(0, 211, 255, 1)",
                    "name": "Annotations & Alerts",
                    "type": "dashboard",
                  },
                ],
              },
              "autoUpdate": undefined,
              "description": undefined,
              "editable": true,
              "eventBus": EventBusSrv {
                "eventStream": Subject {
                  "_isScalar": false,
                  "closed": false,
                  "hasError": false,
                  "isStopped": false,
                  "observers": Array [],
                  "thrownError": null,
                },
              },
              "events": Emitter {
                "emitter": EventEmitter {
                  "_events": Object {},
                  "_eventsCount": 0,
                },
              },
              "getVariables": [Function],
              "getVariablesFromState": [Function],
              "gnetId": null,
              "graphTooltip": 0,
              "id": null,
              "links": Array [],
              "meta": Object {
                "canEdit": true,
                "canMakeEditable": false,
                "canSave": true,
                "canShare": true,
                "canStar": true,
                "fullscreen": false,
                "isEditing": false,
                "showSettings": true,
              },
              "originalTemplating": Array [],
              "originalTime": Object {
                "from": "now-6h",
                "to": "now",
              },
              "panels": Array [
                PanelModel {
                  "cachedPluginOptions": Object {},
                  "datasource": null,
                  "events": Emitter {
                    "emitter": EventEmitter {
                      "_events": Object {},
                      "_eventsCount": 0,
                    },
                  },
                  "gridPos": Object {
                    "h": 1,
                    "w": 1,
                    "x": 0,
                    "y": 0,
                  },
                  "id": 1,
                  "options": Object {},
                  "replaceVariables": [Function],
                  "targets": Array [
                    Object {
                      "refId": "A",
                    },
                  ],
                  "title": "My graph",
                  "transparent": false,
                  "type": "graph",
                },
              ],
              "refresh": undefined,
              "revision": undefined,
              "schemaVersion": 23,
              "snapshot": undefined,
              "style": "dark",
              "tags": Array [],
              "templating": Object {
                "list": Array [],
              },
              "time": Object {
                "from": "now-6h",
                "to": "now",
              },
              "timepicker": Object {},
              "timezone": "",
              "title": "My dashboard",
              "uid": null,
              "version": 0,
            }
          }
        />
        <DashboardGrid
          dashboard={
            DashboardModel {
              "annotations": Object {
                "list": Array [
                  Object {
                    "builtIn": 1,
                    "datasource": "-- Grafana --",
                    "enable": true,
                    "hide": true,
                    "iconColor": "rgba(0, 211, 255, 1)",
                    "name": "Annotations & Alerts",
                    "type": "dashboard",
                  },
                ],
              },
              "autoUpdate": undefined,
              "description": undefined,
              "editable": true,
              "eventBus": EventBusSrv {
                "eventStream": Subject {
                  "_isScalar": false,
                  "closed": false,
                  "hasError": false,
                  "isStopped": false,
                  "observers": Array [],
                  "thrownError": null,
                },
              },
              "events": Emitter {
                "emitter": EventEmitter {
                  "_events": Object {},
                  "_eventsCount": 0,
                },
              },
              "getVariables": [Function],
              "getVariablesFromState": [Function],
              "gnetId": null,
              "graphTooltip": 0,
              "id": null,
              "links": Array [],
              "meta": Object {
                "canEdit": true,
                "canMakeEditable": false,
                "canSave": true,
                "canShare": true,
                "canStar": true,
                "fullscreen": false,
                "isEditing": false,
                "showSettings": true,
              },
              "originalTemplating": Array [],
              "originalTime": Object {
                "from": "now-6h",
                "to": "now",
              },
              "panels": Array [
                PanelModel {
                  "cachedPluginOptions": Object {},
                  "datasource": null,
                  "events": Emitter {
                    "emitter": EventEmitter {
                      "_events": Object {},
                      "_eventsCount": 0,
                    },
                  },
                  "gridPos": Object {
                    "h": 1,
                    "w": 1,
                    "x": 0,
                    "y": 0,
                  },
                  "id": 1,
                  "options": Object {},
                  "replaceVariables": [Function],
                  "targets": Array [
                    Object {
                      "refId": "A",
                    },
                  ],
                  "title": "My graph",
                  "transparent": false,
                  "type": "graph",
                },
              ],
              "refresh": undefined,
              "revision": undefined,
              "schemaVersion": 23,
              "snapshot": undefined,
              "style": "dark",
              "tags": Array [],
              "templating": Object {
                "list": Array [],
              },
              "time": Object {
                "from": "now-6h",
                "to": "now",
              },
              "timepicker": Object {},
              "timezone": "",
              "title": "My dashboard",
              "uid": null,
              "version": 0,
            }
          }
          isEditing={false}
          isFullscreen={false}
          scrollTop={0}
        />
      </div>
    </CustomScrollbar>
  </div>
  <DashboardSettings
    dashboard={
      DashboardModel {
        "annotations": Object {
          "list": Array [
            Object {
              "builtIn": 1,
              "datasource": "-- Grafana --",
              "enable": true,
              "hide": true,
              "iconColor": "rgba(0, 211, 255, 1)",
              "name": "Annotations & Alerts",
              "type": "dashboard",
            },
          ],
        },
        "autoUpdate": undefined,
        "description": undefined,
        "editable": true,
        "events": Emitter {
          "emitter": EventEmitter {
            "_events": Object {},
            "_eventsCount": 0,
          },
        },
        "getVariables": [Function],
        "getVariablesFromState": [Function],
        "gnetId": null,
        "graphTooltip": 0,
        "id": null,
        "links": Array [],
        "meta": Object {
          "canEdit": true,
          "canMakeEditable": false,
          "canSave": true,
          "canShare": true,
          "canStar": true,
          "fullscreen": false,
          "isEditing": false,
          "showSettings": true,
        },
        "originalTemplating": Array [],
        "originalTime": Object {
          "from": "now-6h",
          "to": "now",
        },
        "panels": Array [
          PanelModel {
            "cachedPluginOptions": Object {},
            "datasource": null,
            "events": Emitter {
              "emitter": EventEmitter {
                "_events": Object {},
                "_eventsCount": 0,
              },
            },
            "gridPos": Object {
              "h": 1,
              "w": 1,
              "x": 0,
              "y": 0,
            },
            "id": 1,
            "options": Object {},
            "replaceVariables": [Function],
            "targets": Array [
              Object {
                "refId": "A",
              },
            ],
            "title": "My graph",
            "transparent": false,
            "type": "graph",
          },
        ],
        "refresh": undefined,
        "revision": undefined,
        "schemaVersion": 23,
        "snapshot": undefined,
        "style": "dark",
        "tags": Array [],
        "templating": Object {
          "list": Array [],
        },
        "time": Object {
          "from": "now-6h",
          "to": "now",
        },
        "timepicker": Object {},
        "timezone": "",
        "title": "My dashboard",
        "uid": null,
        "version": 0,
      }
    }
    updateLocation={[MockFunction]}
  />
</div>
`;<|MERGE_RESOLUTION|>--- conflicted
+++ resolved
@@ -494,7 +494,6 @@
       setScrollTop={[Function]}
       updateAfterMountMs={500}
     >
-<<<<<<< HEAD
       <DashboardSettings
         dashboard={
           DashboardModel {
@@ -597,8 +596,6 @@
           }
         }
       />
-=======
->>>>>>> 3fae28be
       <div
         className="dashboard-container"
       >
