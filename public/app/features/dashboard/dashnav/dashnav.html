--- conflicted
+++ resolved
@@ -1,18 +1,9 @@
 <div class="navbar">
-<<<<<<< HEAD
-	<div class="navbar-inner">
-		<a class="navbar-brand-btn pointer" ng-click="ctrl.toggleSideMenu()">
-			<span class="navbar-brand-btn-background">
-				<img src="public/img/fav32.png"></img>
-			</span>
-			<i class="icon-gf icon-gf-grafana_wordmark"></i>
-=======
 
 	<div>
 		<a class="navbar-page-btn" ng-click="ctrl.showSearch()">
 			<i class="gicon gicon-dashboard"></i>
 			{{ctrl.dashboard.title}}
->>>>>>> ad15c540
 			<i class="fa fa-caret-down"></i>
 		</a>
 	</div>
