--- conflicted
+++ resolved
@@ -115,20 +115,6 @@
 		<gf-time-picker-settings dashboard="dashboard"></gf-time-picker-settings>
 	</div>
 
-<<<<<<< HEAD
-</div>
-
-<div class="clearfix"></div>
-</div>
-
-<div class="gf-box-footer">
-	<div class="grafana-version-info" ng-show="editor.index === 0">
-		<span class="editor-option small">
-			GrafCrunch version: {{contextSrv.version}} &nbsp;&nbsp;
-		</span>
-		<span grafana-version-check>
-		</span>
-=======
 	<div ng-if="editor.index == 4">
 		<h5 class="section-heading">Dashboard info</h5>
 		<div class="gf-form-group">
@@ -153,6 +139,5 @@
 				<span class="gf-form-label width-18">{{dashboardMeta.version}}&nbsp;</span>
 			</div>
 		</div>
->>>>>>> 78bf09a4
 	</div>
 </div>