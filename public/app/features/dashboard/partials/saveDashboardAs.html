<div class="modal-body" ng-controller="SaveDashboardAsCtrl" ng-init="init();">
	<div class="modal-header">
		<h2 class="modal-header-title">
			<i class="fa fa-copy"></i>
<<<<<<< HEAD
			保存为...
		</div>
=======
			<span class="p-l-1">Save As...</span>
		</h2>
>>>>>>> 2bf305b1

		<a class="modal-header-close" ng-click="dismiss();">
			<i class="fa fa-remove"></i>
		</a>
	</div>

<<<<<<< HEAD
	<div class="gf-box-body">
		<div class="text-center">
			<h4>新的标题</h4>

			<input type="text" class="input input-fluid" ng-model="clone.title" give-focus="true" ng-keydown="keyDown($event)">
			<br>
			<br>

			<button class="btn btn-inverse" ng-click="dismiss();">取消</button>
			<button class="btn btn-success" ng-click="saveClone();">保存</button>
=======
	<div class="modal-content">
		<div class="p-t-2">
			<div class="gf-form">
				<label class="gf-form-label">New name</label>
				<input type="text" class="gf-form-input" ng-model="clone.title" give-focus="true" ng-keydown="keyDown($event)">
			</div>
		</div>

		<div class="gf-form-button-row text-center">
			<a class="btn btn-success" ng-click="saveClone();">Save</a>
			<a class="btn-text" ng-click="dismiss();">Cancel</a>
>>>>>>> 2bf305b1
		</div>
	</div>
</div>
<|MERGE_RESOLUTION|>--- conflicted
+++ resolved
@@ -2,43 +2,25 @@
 	<div class="modal-header">
 		<h2 class="modal-header-title">
 			<i class="fa fa-copy"></i>
-<<<<<<< HEAD
-			保存为...
-		</div>
-=======
-			<span class="p-l-1">Save As...</span>
+			<span class="p-l-1">保存为...</span>
 		</h2>
->>>>>>> 2bf305b1
 
 		<a class="modal-header-close" ng-click="dismiss();">
 			<i class="fa fa-remove"></i>
 		</a>
 	</div>
 
-<<<<<<< HEAD
-	<div class="gf-box-body">
-		<div class="text-center">
-			<h4>新的标题</h4>
-
-			<input type="text" class="input input-fluid" ng-model="clone.title" give-focus="true" ng-keydown="keyDown($event)">
-			<br>
-			<br>
-
-			<button class="btn btn-inverse" ng-click="dismiss();">取消</button>
-			<button class="btn btn-success" ng-click="saveClone();">保存</button>
-=======
 	<div class="modal-content">
 		<div class="p-t-2">
 			<div class="gf-form">
-				<label class="gf-form-label">New name</label>
+				<label class="gf-form-label">新的标题</label>
 				<input type="text" class="gf-form-input" ng-model="clone.title" give-focus="true" ng-keydown="keyDown($event)">
 			</div>
 		</div>
 
 		<div class="gf-form-button-row text-center">
-			<a class="btn btn-success" ng-click="saveClone();">Save</a>
-			<a class="btn-text" ng-click="dismiss();">Cancel</a>
->>>>>>> 2bf305b1
+			<a class="btn btn-success" ng-click="saveClone();">保存</a>
+			<a class="btn-text" ng-click="dismiss();">取消</a>
 		</div>
 	</div>
 </div>
