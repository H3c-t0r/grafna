// Libraries
import React, { PureComponent } from 'react';

<<<<<<< HEAD
// Components
import { getAngularLoader, AngularComponent } from 'app/core/services/AngularLoader';
=======
import { getAngularLoader, AngularComponent } from '@grafana/runtime';
>>>>>>> 0fa60a84
import { EditorTabBody } from './EditorTabBody';
import { DrilldownLinksEditor } from '@grafana/ui';
import './../../panel/GeneralTabCtrl';

// Types
import { PanelModel } from '../state/PanelModel';
import { PanelDrillDownLink, PanelOptionsGroup } from '@grafana/ui';

interface Props {
  panel: PanelModel;
}

export class GeneralTab extends PureComponent<Props> {
  element: any;
  component: AngularComponent;

  constructor(props) {
    super(props);
  }

  componentDidMount() {
    if (!this.element) {
      return;
    }

    const { panel } = this.props;

    const loader = getAngularLoader();
    const template = '<panel-general-tab />';
    const scopeProps = {
      ctrl: {
        panel: panel,
      },
    };

    this.component = loader.load(this.element, scopeProps, template);
  }

  componentWillUnmount() {
    if (this.component) {
      this.component.destroy();
    }
  }

  onPanelDrillDownLinksChanged = (links: PanelDrillDownLink[]) => {
    this.props.panel.links = links;
    this.props.panel.render();
    this.forceUpdate();
  };

  render() {
    const { panel } = this.props;

    return (
      <EditorTabBody heading="General" toolbarItems={[]}>
        <>
          <div ref={element => (this.element = element)} />
          <PanelOptionsGroup title="Panel links">
            <DrilldownLinksEditor value={panel.links} onChange={this.onPanelDrillDownLinksChanged} />
          </PanelOptionsGroup>
        </>
      </EditorTabBody>
    );
  }
}<|MERGE_RESOLUTION|>--- conflicted
+++ resolved
@@ -1,12 +1,8 @@
 // Libraries
 import React, { PureComponent } from 'react';
 
-<<<<<<< HEAD
 // Components
-import { getAngularLoader, AngularComponent } from 'app/core/services/AngularLoader';
-=======
 import { getAngularLoader, AngularComponent } from '@grafana/runtime';
->>>>>>> 0fa60a84
 import { EditorTabBody } from './EditorTabBody';
 import { DrilldownLinksEditor } from '@grafana/ui';
 import './../../panel/GeneralTabCtrl';
