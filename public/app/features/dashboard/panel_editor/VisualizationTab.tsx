// Libraries
import React, { PureComponent } from 'react';

// Utils & Services
import { AngularComponent, getAngularLoader } from 'app/core/services/AngularLoader';
import { connectWithStore } from 'app/core/utils/connectWithReduxStore';
import { StoreState } from 'app/types';
import { updateLocation } from 'app/core/actions';

// Components
import { EditorTabBody, EditorToolbarView } from './EditorTabBody';
import { VizTypePicker } from './VizTypePicker';
import { PluginHelp } from 'app/core/components/PluginHelp/PluginHelp';
import { FadeIn } from 'app/core/components/Animations/FadeIn';

// Types
import { PanelModel } from '../state';
import { DashboardModel } from '../state';
import { PanelPlugin } from 'app/types/plugins';
import { VizPickerSearch } from './VizPickerSearch';

interface Props {
  panel: PanelModel;
  dashboard: DashboardModel;
  plugin: PanelPlugin;
  angularPanel?: AngularComponent;
  onTypeChanged: (newType: PanelPlugin) => void;
  updateLocation: typeof updateLocation;
  urlOpenVizPicker: boolean;
}

interface State {
  isVizPickerOpen: boolean;
  searchQuery: string;
  scrollTop: number;
  hasBeenFocused: boolean;
}

export class VisualizationTab extends PureComponent<Props, State> {
  element: HTMLElement;
  angularOptions: AngularComponent;

  constructor(props) {
    super(props);

    this.state = {
      isVizPickerOpen: this.props.urlOpenVizPicker,
      hasBeenFocused: false,
      searchQuery: '',
      scrollTop: 0,
    };
  }

  getReactPanelOptions = () => {
    const { panel, plugin } = this.props;
    return panel.getOptions(plugin.exports.reactPanel.defaults);
  };

  renderPanelOptions() {
    const { plugin, angularPanel } = this.props;

    if (angularPanel) {
      return <div ref={element => (this.element = element)} />;
    }

    if (plugin.exports.reactPanel) {
      const PanelEditor = plugin.exports.reactPanel.editor;

      if (PanelEditor) {
<<<<<<< HEAD
        return <PanelEditor options={this.getReactPanelOptions()} onChange={this.onPanelOptionsChanged} />;
=======
        return <PanelEditor options={this.getReactPanelOptions()} onOptionsChange={this.onPanelOptionsChanged} />;
>>>>>>> fef1733b
      }
    }

    return <p>Visualization has no options</p>;
  }

  componentDidMount() {
    if (this.shouldLoadAngularOptions()) {
      this.loadAngularOptions();
    }
  }

  componentDidUpdate(prevProps: Props) {
    if (this.props.plugin !== prevProps.plugin) {
      this.cleanUpAngularOptions();
    }

    if (this.shouldLoadAngularOptions()) {
      this.loadAngularOptions();
    }
  }

  shouldLoadAngularOptions() {
    return this.props.angularPanel && this.element && !this.angularOptions;
  }

  loadAngularOptions() {
    const { angularPanel } = this.props;

    const scope = angularPanel.getScope();

    // When full page reloading in edit mode the angular panel has on fully compiled & instantiated yet
    if (!scope.$$childHead) {
      setTimeout(() => {
        this.forceUpdate();
      });
      return;
    }

    const panelCtrl = scope.$$childHead.ctrl;
    panelCtrl.initEditMode();

    let template = '';
    for (let i = 0; i < panelCtrl.editorTabs.length; i++) {
      template +=
        `
      <div class="panel-options-group" ng-cloak>` +
        (i > 0
          ? `<div class="panel-options-group__header">
           <span class="panel-options-group__title">{{ctrl.editorTabs[${i}].title}}
           </span>
         </div>`
          : '') +
        `<div class="panel-options-group__body">
          <panel-editor-tab editor-tab="ctrl.editorTabs[${i}]" ctrl="ctrl"></panel-editor-tab>
        </div>
      </div>
      `;
    }

    const loader = getAngularLoader();
    const scopeProps = { ctrl: panelCtrl };

    this.angularOptions = loader.load(this.element, scopeProps, template);
  }

  componentWillUnmount() {
    this.cleanUpAngularOptions();
  }

  cleanUpAngularOptions() {
    if (this.angularOptions) {
      this.angularOptions.destroy();
      this.angularOptions = null;
    }
  }

  clearQuery = () => {
    this.setState({ searchQuery: '' });
  };

  onPanelOptionsChanged = (options: any) => {
    this.props.panel.updateOptions(options);
    this.forceUpdate();
  };

  onOpenVizPicker = () => {
    this.setState({ isVizPickerOpen: true, scrollTop: 0 });
  };

  onCloseVizPicker = () => {
    if (this.props.urlOpenVizPicker) {
      this.props.updateLocation({ query: { openVizPicker: null }, partial: true });
    }

    this.setState({ isVizPickerOpen: false, hasBeenFocused: false });
  };

  onSearchQueryChange = (value: string) => {
    this.setState({
      searchQuery: value,
    });
  };

  renderToolbar = (): JSX.Element => {
    const { plugin } = this.props;
    const { isVizPickerOpen, searchQuery } = this.state;

    if (isVizPickerOpen) {
      return (
        <VizPickerSearch
          plugin={plugin}
          searchQuery={searchQuery}
          onChange={this.onSearchQueryChange}
          onClose={this.onCloseVizPicker}
        />
      );
    } else {
      return (
        <div className="toolbar__main" onClick={this.onOpenVizPicker}>
          <img className="toolbar__main-image" src={plugin.info.logos.small} />
          <div className="toolbar__main-name">{plugin.name}</div>
          <i className="fa fa-caret-down" />
        </div>
      );
    }
  };

  onTypeChanged = (plugin: PanelPlugin) => {
    if (plugin.id === this.props.plugin.id) {
      this.setState({ isVizPickerOpen: false });
    } else {
      this.props.onTypeChanged(plugin);
    }
  };

  renderHelp = () => <PluginHelp plugin={this.props.plugin} type="help" />;

  setScrollTop = (event: React.MouseEvent<HTMLElement>) => {
    const target = event.target as HTMLElement;
    this.setState({ scrollTop: target.scrollTop });
  };

  render() {
    const { plugin } = this.props;
    const { isVizPickerOpen, searchQuery, scrollTop } = this.state;

    const pluginHelp: EditorToolbarView = {
      heading: 'Help',
      icon: 'fa fa-question',
      render: this.renderHelp,
    };

    return (
      <EditorTabBody
        heading="Visualization"
        renderToolbar={this.renderToolbar}
        toolbarItems={[pluginHelp]}
        scrollTop={scrollTop}
        setScrollTop={this.setScrollTop}
      >
        <>
          <FadeIn in={isVizPickerOpen} duration={200} unmountOnExit={true} onExited={this.clearQuery}>
            <VizTypePicker
              current={plugin}
              onTypeChanged={this.onTypeChanged}
              searchQuery={searchQuery}
              onClose={this.onCloseVizPicker}
            />
          </FadeIn>
          {this.renderPanelOptions()}
        </>
      </EditorTabBody>
    );
  }
}

const mapStateToProps = (state: StoreState) => ({
  urlOpenVizPicker: !!state.location.query.openVizPicker,
});

const mapDispatchToProps = {
  updateLocation,
};

export default connectWithStore(VisualizationTab, mapStateToProps, mapDispatchToProps);<|MERGE_RESOLUTION|>--- conflicted
+++ resolved
@@ -67,11 +67,7 @@
       const PanelEditor = plugin.exports.reactPanel.editor;
 
       if (PanelEditor) {
-<<<<<<< HEAD
-        return <PanelEditor options={this.getReactPanelOptions()} onChange={this.onPanelOptionsChanged} />;
-=======
         return <PanelEditor options={this.getReactPanelOptions()} onOptionsChange={this.onPanelOptionsChanged} />;
->>>>>>> fef1733b
       }
     }
 
