// Libraries
import React, { PureComponent } from 'react';
import _ from 'lodash';
import { css } from 'emotion';
// Components
import { EditorTabBody, EditorToolbarView } from './EditorTabBody';
import { DataSourcePicker } from 'app/core/components/Select/DataSourcePicker';
import { QueryInspector } from './QueryInspector';
import { QueryOptions } from './QueryOptions';
<<<<<<< HEAD
import { PanelOptionsGroup, TransformationsEditor } from '@grafana/ui';
import { QueryEditorRows } from './QueryEditorRows';

=======
import {
  PanelOptionsGroup,
  TransformationsEditor,
  DataQuery,
  DataSourceSelectItem,
  PanelData,
  AlphaNotice,
  PluginState,
} from '@grafana/ui';
import { QueryEditorRow } from './QueryEditorRow';
>>>>>>> f06fd5bc
// Services
import { getDatasourceSrv } from 'app/features/plugins/datasource_srv';
import { getBackendSrv } from 'app/core/services/backend_srv';
import config from 'app/core/config';
// Types
import { PanelModel } from '../state/PanelModel';
import { DashboardModel } from '../state/DashboardModel';
import { LoadingState, DataTransformerConfig, DefaultTimeRange } from '@grafana/data';
import { PluginHelp } from 'app/core/components/PluginHelp/PluginHelp';
import { Unsubscribable } from 'rxjs';
import { isSharedDashboardQuery, DashboardQueryEditor } from 'app/plugins/datasource/dashboard';
import { isMultiResolutionQuery } from 'app/plugins/datasource/multi-resolution/MultiDataSource';
import { addQuery } from 'app/core/utils/query';
import { MultiQueryEditor } from 'app/plugins/datasource/multi-resolution/MultiQueryEditor';

interface Props {
  panel: PanelModel;
  dashboard: DashboardModel;
}

interface State {
  currentDS: DataSourceSelectItem;
  helpContent: JSX.Element;
  isLoadingHelp: boolean;
  isPickerOpen: boolean;
  isAddingMixed: boolean;
  scrollTop: number;
  data: PanelData;
}

export class QueriesTab extends PureComponent<Props, State> {
  datasources: DataSourceSelectItem[] = getDatasourceSrv().getMetricSources();
  backendSrv = getBackendSrv();
  querySubscription: Unsubscribable;

  state: State = {
    isLoadingHelp: false,
    currentDS: this.findCurrentDataSource(),
    helpContent: null,
    isPickerOpen: false,
    isAddingMixed: false,
    scrollTop: 0,
    data: {
      state: LoadingState.NotStarted,
      series: [],
      timeRange: DefaultTimeRange,
    },
  };

  componentDidMount() {
    const { panel } = this.props;
    const queryRunner = panel.getQueryRunner();

    this.querySubscription = queryRunner.getData(false).subscribe({
      next: (data: PanelData) => this.onPanelDataUpdate(data),
    });
  }

  componentWillUnmount() {
    if (this.querySubscription) {
      this.querySubscription.unsubscribe();
      this.querySubscription = null;
    }
  }

  onPanelDataUpdate(data: PanelData) {
    this.setState({ data });
  }

  findCurrentDataSource(): DataSourceSelectItem {
    const { panel } = this.props;
    return this.datasources.find(datasource => datasource.value === panel.datasource) || this.datasources[0];
  }

  onChangeDataSource = (datasource: any) => {
    const { panel } = this.props;
    const { currentDS } = this.state;

    // switching to mixed
    if (datasource.meta.mixed) {
      panel.targets.forEach(target => {
        target.datasource = panel.datasource;
        if (!target.datasource) {
          target.datasource = config.defaultDatasource;
        }
      });
    } else if (currentDS) {
      // if switching from mixed
      if (currentDS.meta.mixed) {
        for (const target of panel.targets) {
          delete target.datasource;
        }
      } else if (currentDS.meta.id !== datasource.meta.id) {
        // we are changing data source type, clear queries
        panel.targets = [{ refId: 'A' }];
      }
    }

    panel.datasource = datasource.value;
    panel.refresh();

    this.setState({
      currentDS: datasource,
    });
  };

  renderQueryInspector = () => {
    const { panel } = this.props;
    return <QueryInspector panel={panel} />;
  };

  renderHelp = () => {
    return <PluginHelp plugin={this.state.currentDS.meta} type="query_help" />;
  };

  /**
   * Sets the queries for the panel
   */
  onUpdateQueries = (queries: DataQuery[]) => {
    this.props.panel.targets = queries;
    this.forceUpdate();
  };

  onAddQueryClick = () => {
    if (this.state.currentDS.meta.mixed) {
      this.setState({ isAddingMixed: true });
      return;
    }
    this.onUpdateQueries(addQuery(this.props.panel.targets));
    this.onScrollBottom();
  };

  renderToolbar = () => {
    const { currentDS, isAddingMixed } = this.state;
    const showAddButton = !(isAddingMixed || isSharedDashboardQuery(currentDS.name));

    return (
      <>
        <DataSourcePicker datasources={this.datasources} onChange={this.onChangeDataSource} current={currentDS} />
        <div className="flex-grow-1" />
        {showAddButton && (
          <button className="btn navbar-button" onClick={this.onAddQueryClick}>
            Add Query
          </button>
        )}
        {isAddingMixed && this.renderMixedPicker()}
      </>
    );
  };

  renderMixedPicker = () => {
    return (
      <DataSourcePicker
        datasources={this.datasources}
        onChange={this.onAddMixedQuery}
        current={null}
        autoFocus={true}
        onBlur={this.onMixedPickerBlur}
        openMenuOnFocus={true}
      />
    );
  };

  onAddMixedQuery = (datasource: any) => {
    this.onUpdateQueries(addQuery(this.props.panel.targets, { datasource: datasource.name }));
    this.setState({ isAddingMixed: false, scrollTop: this.state.scrollTop + 10000 });
  };

  onMixedPickerBlur = () => {
    this.setState({ isAddingMixed: false });
  };

  onTransformersChange = (transformers: DataTransformerConfig[]) => {
    this.props.panel.setTransformations(transformers);
    this.forceUpdate();
  };

  setScrollTop = (event: React.MouseEvent<HTMLElement>) => {
    const target = event.target as HTMLElement;
    this.setState({ scrollTop: target.scrollTop });
  };

  onScrollBottom = () => {
    this.setState({ scrollTop: this.state.scrollTop + 10000 });
  };

  renderQueryBody = () => {
    const { panel, dashboard } = this.props;
    const { currentDS, data } = this.state;

    if (isSharedDashboardQuery(currentDS.name)) {
      return <DashboardQueryEditor panel={panel} panelData={data} onChange={query => this.onUpdateQueries([query])} />;
    }

    return (
      <>
        {isMultiResolutionQuery(currentDS.name) ? (
          <MultiQueryEditor
            panel={panel}
            data={data}
            onChange={query => this.onUpdateQueries([query])}
            dashboard={dashboard}
            onScrollBottom={this.onScrollBottom}
          />
        ) : (
          <QueryEditorRows
            queries={panel.targets}
            datasource={currentDS}
            onChangeQueries={this.onUpdateQueries}
            onScrollBottom={this.onScrollBottom}
            panel={panel}
            dashboard={dashboard}
            data={data}
          />
        )}
        <PanelOptionsGroup>
          <QueryOptions panel={panel} datasource={currentDS} />
        </PanelOptionsGroup>
      </>
    );
  };

  render() {
    const { scrollTop, data } = this.state;
    const queryInspector: EditorToolbarView = {
      title: 'Query Inspector',
      render: this.renderQueryInspector,
    };

    const dsHelp: EditorToolbarView = {
      heading: 'Help',
      icon: 'fa fa-question',
      render: this.renderHelp,
    };

    const enableTransformations = config.featureToggles.transformations;

    return (
      <EditorTabBody
        heading="Query"
        renderToolbar={this.renderToolbar}
        toolbarItems={[queryInspector, dsHelp]}
        setScrollTop={this.setScrollTop}
        scrollTop={scrollTop}
      >
        <>
          {this.renderQueryBody()}

          {enableTransformations && (
            <PanelOptionsGroup
              title={
                <>
                  Query results
                  <AlphaNotice
                    state={PluginState.alpha}
                    className={css`
                      margin-left: 16px;
                    `}
                  />
                </>
              }
            >
              {this.state.data.state !== LoadingState.NotStarted && (
                <TransformationsEditor
                  transformations={this.props.panel.transformations || []}
                  onChange={this.onTransformersChange}
                  dataFrames={data.series}
                />
              )}
            </PanelOptionsGroup>
          )}
        </>
      </EditorTabBody>
    );
  }
}<|MERGE_RESOLUTION|>--- conflicted
+++ resolved
@@ -7,11 +7,6 @@
 import { DataSourcePicker } from 'app/core/components/Select/DataSourcePicker';
 import { QueryInspector } from './QueryInspector';
 import { QueryOptions } from './QueryOptions';
-<<<<<<< HEAD
-import { PanelOptionsGroup, TransformationsEditor } from '@grafana/ui';
-import { QueryEditorRows } from './QueryEditorRows';
-
-=======
 import {
   PanelOptionsGroup,
   TransformationsEditor,
@@ -22,7 +17,8 @@
   PluginState,
 } from '@grafana/ui';
 import { QueryEditorRow } from './QueryEditorRow';
->>>>>>> f06fd5bc
+import { QueryEditorRows } from './QueryEditorRows';
+
 // Services
 import { getDatasourceSrv } from 'app/features/plugins/datasource_srv';
 import { getBackendSrv } from 'app/core/services/backend_srv';
