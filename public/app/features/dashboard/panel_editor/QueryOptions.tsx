--- conflicted
+++ resolved
@@ -5,14 +5,7 @@
 import { isValidTimeSpan } from 'app/core/utils/rangeutil';
 
 // Components
-<<<<<<< HEAD
-import { Switch } from '@grafana/ui';
-import { Input } from 'app/core/components/Form';
-import { EventsWithValidation } from 'app/core/components/Form/Input';
-import { InputStatus } from 'app/core/components/Form/Input';
-=======
 import { DataSourceSelectItem, EventsWithValidation, Input, InputStatus, Switch, ValidationEvents } from '@grafana/ui';
->>>>>>> fef1733b
 import { DataSourceOption } from './DataSourceOption';
 import { FormLabel } from '@grafana/ui';
 
