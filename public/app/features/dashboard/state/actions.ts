// Services & Utils
import { getBackendSrv } from '@grafana/runtime';
import { createSuccessNotification } from 'app/core/copy/appNotification';
// Actions
import { loadPluginDashboards } from '../../plugins/state/actions';
import {
  cleanUpDashboard,
  loadDashboardPermissions,
  panelModelAndPluginReady,
  setPanelAngularComponent,
} from './reducers';
import { notifyApp } from 'app/core/actions';
import { loadPanelPlugin } from 'app/features/plugins/state/actions';
// Types
import { DashboardAcl, DashboardAclUpdateDTO, NewDashboardAclItem, PermissionLevel, ThunkResult } from 'app/types';
import { PanelModel } from './PanelModel';
import { cancelVariables } from '../../variables/state/actions';
<<<<<<< HEAD
import { isDeprecatedPanel } from '../utils/panel';
import { DEPRECATED_PANELS } from '../../../core/constants';
import { getPanelPluginNotFound } from '../dashgrid/PanelPluginError';
=======
import { getTimeSrv } from '../services/TimeSrv';
>>>>>>> 48853be6

export function getDashboardPermissions(id: number): ThunkResult<void> {
  return async (dispatch) => {
    const permissions = await getBackendSrv().get(`/api/dashboards/id/${id}/permissions`);
    dispatch(loadDashboardPermissions(permissions));
  };
}

function toUpdateItem(item: DashboardAcl): DashboardAclUpdateDTO {
  return {
    userId: item.userId,
    teamId: item.teamId,
    role: item.role,
    permission: item.permission,
  };
}

export function updateDashboardPermission(
  dashboardId: number,
  itemToUpdate: DashboardAcl,
  level: PermissionLevel
): ThunkResult<void> {
  return async (dispatch, getStore) => {
    const { dashboard } = getStore();
    const itemsToUpdate = [];

    for (const item of dashboard.permissions) {
      if (item.inherited) {
        continue;
      }

      const updated = toUpdateItem(item);

      // if this is the item we want to update, update it's permission
      if (itemToUpdate === item) {
        updated.permission = level;
      }

      itemsToUpdate.push(updated);
    }

    await getBackendSrv().post(`/api/dashboards/id/${dashboardId}/permissions`, { items: itemsToUpdate });
    await dispatch(getDashboardPermissions(dashboardId));
  };
}

export function removeDashboardPermission(dashboardId: number, itemToDelete: DashboardAcl): ThunkResult<void> {
  return async (dispatch, getStore) => {
    const dashboard = getStore().dashboard;
    const itemsToUpdate = [];

    for (const item of dashboard.permissions) {
      if (item.inherited || item === itemToDelete) {
        continue;
      }
      itemsToUpdate.push(toUpdateItem(item));
    }

    await getBackendSrv().post(`/api/dashboards/id/${dashboardId}/permissions`, { items: itemsToUpdate });
    await dispatch(getDashboardPermissions(dashboardId));
  };
}

export function addDashboardPermission(dashboardId: number, newItem: NewDashboardAclItem): ThunkResult<void> {
  return async (dispatch, getStore) => {
    const { dashboard } = getStore();
    const itemsToUpdate = [];

    for (const item of dashboard.permissions) {
      if (item.inherited) {
        continue;
      }
      itemsToUpdate.push(toUpdateItem(item));
    }

    itemsToUpdate.push({
      userId: newItem.userId,
      teamId: newItem.teamId,
      role: newItem.role,
      permission: newItem.permission,
    });

    await getBackendSrv().post(`/api/dashboards/id/${dashboardId}/permissions`, { items: itemsToUpdate });
    await dispatch(getDashboardPermissions(dashboardId));
  };
}

export function importDashboard(data: any, dashboardTitle: string): ThunkResult<void> {
  return async (dispatch) => {
    await getBackendSrv().post('/api/dashboards/import', data);
    dispatch(notifyApp(createSuccessNotification('Dashboard Imported', dashboardTitle)));
    dispatch(loadPluginDashboards());
  };
}

export function removeDashboard(uri: string): ThunkResult<void> {
  return async (dispatch) => {
    await getBackendSrv().delete(`/api/dashboards/${uri}`);
    dispatch(loadPluginDashboards());
  };
}

export function initDashboardPanel(panel: PanelModel): ThunkResult<void> {
  return async (dispatch, getStore) => {
    let pluginToLoad = panel.type;

    const isDeprecated = isDeprecatedPanel(panel.type);
    let notFound = false;
    let plugin = getStore().plugins.panels[pluginToLoad];

    if (!plugin) {
      try {
        plugin = await dispatch(loadPanelPlugin(pluginToLoad));
      } catch (e) {
        // When plugin not found
        plugin = getPanelPluginNotFound(pluginToLoad);
        notFound = true;
      }
    }

    // if there isn't an "external" plugin with the same name as deprecated one, load the deprecated panel replacement
    if (notFound && isDeprecated) {
      pluginToLoad = DEPRECATED_PANELS[panel.type](panel);
      plugin = await dispatch(loadPanelPlugin(pluginToLoad));
      await dispatch(changePanelPlugin(panel, pluginToLoad));
    }

    if (!panel.plugin) {
      panel.pluginLoaded(plugin);
    }

    dispatch(panelModelAndPluginReady({ panelId: panel.id, plugin }));
  };
}

export function changePanelPlugin(panel: PanelModel, pluginId: string): ThunkResult<void> {
  return async (dispatch, getStore) => {
    // ignore action is no change
    if (panel.type === pluginId) {
      return;
    }

    const store = getStore();
    let plugin = store.plugins.panels[pluginId];

    if (!plugin) {
      plugin = await dispatch(loadPanelPlugin(pluginId));
    }

    // clean up angular component (scope / ctrl state)
    const angularComponent = store.dashboard.panels[panel.id].angularComponent;
    if (angularComponent) {
      angularComponent.destroy();
      dispatch(setPanelAngularComponent({ panelId: panel.id, angularComponent: null }));
    }

    panel.changePlugin(plugin);

    dispatch(panelModelAndPluginReady({ panelId: panel.id, plugin }));
  };
}

export const cleanUpDashboardAndVariables = (): ThunkResult<void> => (dispatch, getStore) => {
  const store = getStore();
  const dashboard = store.dashboard.getModel();

  if (dashboard) {
    dashboard.destroy();
  }

  getTimeSrv().stopAutoRefresh();

  dispatch(cleanUpDashboard());
  dispatch(cancelVariables());
};<|MERGE_RESOLUTION|>--- conflicted
+++ resolved
@@ -15,13 +15,10 @@
 import { DashboardAcl, DashboardAclUpdateDTO, NewDashboardAclItem, PermissionLevel, ThunkResult } from 'app/types';
 import { PanelModel } from './PanelModel';
 import { cancelVariables } from '../../variables/state/actions';
-<<<<<<< HEAD
 import { isDeprecatedPanel } from '../utils/panel';
 import { DEPRECATED_PANELS } from '../../../core/constants';
 import { getPanelPluginNotFound } from '../dashgrid/PanelPluginError';
-=======
 import { getTimeSrv } from '../services/TimeSrv';
->>>>>>> 48853be6
 
 export function getDashboardPermissions(id: number): ThunkResult<void> {
   return async (dispatch) => {
