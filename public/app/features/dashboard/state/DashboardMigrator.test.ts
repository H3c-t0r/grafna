--- conflicted
+++ resolved
@@ -1069,7 +1069,6 @@
     });
   });
 
-<<<<<<< HEAD
   describe('when migrating old value mapping model', () => {
     let model: DashboardModel;
 
@@ -1204,7 +1203,9 @@
           ],
         },
       ]);
-=======
+    });
+  });
+
   describe('when migrating tooltipOptions to tooltip', () => {
     it('should rename options.tooltipOptions to options.tooltip', () => {
       const model = new DashboardModel({
@@ -1239,7 +1240,6 @@
           },
         }
       `);
->>>>>>> 4fabade3
     });
   });
 });
