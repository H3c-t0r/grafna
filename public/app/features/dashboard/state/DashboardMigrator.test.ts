import { each, map } from 'lodash';
import { DashboardModel } from '../state/DashboardModel';
import { PanelModel } from '../state/PanelModel';
import { GRID_CELL_HEIGHT, GRID_CELL_VMARGIN } from 'app/core/constants';
import { expect } from 'test/lib/common';
import { DataLinkBuiltInVars, MappingType, NullToTextMatchType } from '@grafana/data';
import { VariableHide } from '../../variables/types';
import { config } from 'app/core/config';
import { getPanelPlugin } from 'app/features/plugins/__mocks__/pluginMocks';

jest.mock('app/core/services/context_srv', () => ({}));

describe('DashboardModel', () => {
  describe('when creating dashboard with old schema', () => {
    let model: any;
    let graph: any;
    let singlestat: any;
    let table: any;
    let singlestatGauge: any;

    config.panels = {
      stat: getPanelPlugin({ id: 'stat' }).meta,
      gauge: getPanelPlugin({ id: 'gauge' }).meta,
    };

    beforeEach(() => {
      model = new DashboardModel({
        services: {
          filter: { time: { from: 'now-1d', to: 'now' }, list: [{}] },
        },
        pulldowns: [
          { type: 'filtering', enable: true },
          { type: 'annotations', enable: true, annotations: [{ name: 'old' }] },
        ],
        panels: [
          {
            type: 'graph',
            legend: true,
            aliasYAxis: { test: 2 },
            y_formats: ['kbyte', 'ms'],
            grid: {
              min: 1,
              max: 10,
              rightMin: 5,
              rightMax: 15,
              leftLogBase: 1,
              rightLogBase: 2,
              threshold1: 200,
              threshold2: 400,
              threshold1Color: 'yellow',
              threshold2Color: 'red',
            },
            leftYAxisLabel: 'left label',
            targets: [{ refId: 'A' }, {}],
          },
          {
            type: 'singlestat',
            legend: true,
            thresholds: '10,20,30',
            colors: ['#FF0000', 'green', 'orange'],
            aliasYAxis: { test: 2 },
            grid: { min: 1, max: 10 },
            targets: [{ refId: 'A' }, {}],
          },
          {
            type: 'singlestat',
            thresholds: '10,20,30',
            colors: ['#FF0000', 'green', 'orange'],
            gauge: {
              show: true,
              thresholdMarkers: true,
              thresholdLabels: false,
            },
            grid: { min: 1, max: 10 },
          },
          {
            type: 'table',
            legend: true,
            styles: [{ thresholds: ['10', '20', '30'] }, { thresholds: ['100', '200', '300'] }],
            targets: [{ refId: 'A' }, {}],
          },
        ],
      });

      graph = model.panels[0];
      singlestat = model.panels[1];
      singlestatGauge = model.panels[2];
      table = model.panels[3];
    });

    it('should have title', () => {
      expect(model.title).toBe('No Title');
    });

    it('should have panel id', () => {
      expect(graph.id).toBe(1);
    });

    it('should move time and filtering list', () => {
      expect(model.time.from).toBe('now-1d');
      expect(model.templating.list[0].allFormat).toBe('glob');
    });

    it('graphite panel should change name too graph', () => {
      expect(graph.type).toBe('graph');
    });

    it('singlestat panel should be mapped to stat panel', () => {
      expect(singlestat.type).toBe('stat');
      expect(singlestat.fieldConfig.defaults.thresholds.steps[2].value).toBe(30);
      expect(singlestat.fieldConfig.defaults.thresholds.steps[0].color).toBe('#FF0000');
    });

    it('singlestat panel should be mapped to gauge panel', () => {
      expect(singlestatGauge.type).toBe('gauge');
      expect(singlestatGauge.options.showThresholdMarkers).toBe(true);
      expect(singlestatGauge.options.showThresholdLabels).toBe(false);
    });

    it('queries without refId should get it', () => {
      expect(graph.targets[1].refId).toBe('B');
    });

    it('update legend setting', () => {
      expect(graph.legend.show).toBe(true);
    });

    it('move aliasYAxis to series override', () => {
      expect(graph.seriesOverrides[0].alias).toBe('test');
      expect(graph.seriesOverrides[0].yaxis).toBe(2);
    });

    it('should move pulldowns to new schema', () => {
      expect(model.annotations.list[1].name).toBe('old');
    });

    it('table panel should only have two thresholds values', () => {
      expect(table.styles[0].thresholds[0]).toBe('20');
      expect(table.styles[0].thresholds[1]).toBe('30');
      expect(table.styles[1].thresholds[0]).toBe('200');
      expect(table.styles[1].thresholds[1]).toBe('300');
    });

    it('table type should be deprecated', () => {
      expect(table.type).toBe('table-old');
    });

    it('graph grid to yaxes options', () => {
      expect(graph.yaxes[0].min).toBe(1);
      expect(graph.yaxes[0].max).toBe(10);
      expect(graph.yaxes[0].format).toBe('kbyte');
      expect(graph.yaxes[0].label).toBe('left label');
      expect(graph.yaxes[0].logBase).toBe(1);
      expect(graph.yaxes[1].min).toBe(5);
      expect(graph.yaxes[1].max).toBe(15);
      expect(graph.yaxes[1].format).toBe('ms');
      expect(graph.yaxes[1].logBase).toBe(2);

      expect(graph.grid.rightMax).toBe(undefined);
      expect(graph.grid.rightLogBase).toBe(undefined);
      expect(graph.y_formats).toBe(undefined);
    });

    it('dashboard schema version should be set to latest', () => {
      expect(model.schemaVersion).toBe(30);
    });

    it('graph thresholds should be migrated', () => {
      expect(graph.thresholds.length).toBe(2);
      expect(graph.thresholds[0].op).toBe('gt');
      expect(graph.thresholds[0].value).toBe(200);
      expect(graph.thresholds[0].fillColor).toBe('yellow');
      expect(graph.thresholds[1].value).toBe(400);
      expect(graph.thresholds[1].fillColor).toBe('red');
    });

    it('graph thresholds should be migrated onto specified thresholds', () => {
      model = new DashboardModel({
        panels: [
          {
            type: 'graph',
            y_formats: ['kbyte', 'ms'],
            grid: {
              threshold1: 200,
              threshold2: 400,
            },
            thresholds: [{ value: 100 }],
          },
        ],
      });
      graph = model.panels[0];
      expect(graph.thresholds.length).toBe(3);
      expect(graph.thresholds[0].value).toBe(100);
      expect(graph.thresholds[1].value).toBe(200);
      expect(graph.thresholds[2].value).toBe(400);
    });
  });

  describe('when migrating to the grid layout', () => {
    let model: any;

    beforeEach(() => {
      model = {
        rows: [],
      };
    });

    it('should create proper grid', () => {
      model.rows = [createRow({ collapse: false, height: 8 }, [[6], [6]])];
      const dashboard = new DashboardModel(model);
      const panelGridPos = getGridPositions(dashboard);
      const expectedGrid = [
        { x: 0, y: 0, w: 12, h: 8 },
        { x: 12, y: 0, w: 12, h: 8 },
      ];

      expect(panelGridPos).toEqual(expectedGrid);
    });

    it('should add special "row" panel if row is collapsed', () => {
      model.rows = [createRow({ collapse: true, height: 8 }, [[6], [6]]), createRow({ height: 8 }, [[12]])];
      const dashboard = new DashboardModel(model);
      const panelGridPos = getGridPositions(dashboard);
      const expectedGrid = [
        { x: 0, y: 0, w: 24, h: 8 }, // row
        { x: 0, y: 1, w: 24, h: 8 }, // row
        { x: 0, y: 2, w: 24, h: 8 },
      ];

      expect(panelGridPos).toEqual(expectedGrid);
    });

    it('should add special "row" panel if row has visible title', () => {
      model.rows = [
        createRow({ showTitle: true, title: 'Row', height: 8 }, [[6], [6]]),
        createRow({ height: 8 }, [[12]]),
      ];
      const dashboard = new DashboardModel(model);
      const panelGridPos = getGridPositions(dashboard);
      const expectedGrid = [
        { x: 0, y: 0, w: 24, h: 8 }, // row
        { x: 0, y: 1, w: 12, h: 8 },
        { x: 12, y: 1, w: 12, h: 8 },
        { x: 0, y: 9, w: 24, h: 8 }, // row
        { x: 0, y: 10, w: 24, h: 8 },
      ];

      expect(panelGridPos).toEqual(expectedGrid);
    });

    it('should not add "row" panel if row has not visible title or not collapsed', () => {
      model.rows = [
        createRow({ collapse: true, height: 8 }, [[12]]),
        createRow({ height: 8 }, [[12]]),
        createRow({ height: 8 }, [[12], [6], [6]]),
        createRow({ collapse: true, height: 8 }, [[12]]),
      ];
      const dashboard = new DashboardModel(model);
      const panelGridPos = getGridPositions(dashboard);
      const expectedGrid = [
        { x: 0, y: 0, w: 24, h: 8 }, // row
        { x: 0, y: 1, w: 24, h: 8 }, // row
        { x: 0, y: 2, w: 24, h: 8 },
        { x: 0, y: 10, w: 24, h: 8 }, // row
        { x: 0, y: 11, w: 24, h: 8 },
        { x: 0, y: 19, w: 12, h: 8 },
        { x: 12, y: 19, w: 12, h: 8 },
        { x: 0, y: 27, w: 24, h: 8 }, // row
      ];

      expect(panelGridPos).toEqual(expectedGrid);
    });

    it('should add all rows if even one collapsed or titled row is present', () => {
      model.rows = [createRow({ collapse: true, height: 8 }, [[6], [6]]), createRow({ height: 8 }, [[12]])];
      const dashboard = new DashboardModel(model);
      const panelGridPos = getGridPositions(dashboard);
      const expectedGrid = [
        { x: 0, y: 0, w: 24, h: 8 }, // row
        { x: 0, y: 1, w: 24, h: 8 }, // row
        { x: 0, y: 2, w: 24, h: 8 },
      ];

      expect(panelGridPos).toEqual(expectedGrid);
    });

    it('should properly place panels with fixed height', () => {
      model.rows = [
        createRow({ height: 6 }, [[6], [6, 3], [6, 3]]),
        createRow({ height: 6 }, [[4], [4], [4, 3], [4, 3]]),
      ];
      const dashboard = new DashboardModel(model);
      const panelGridPos = getGridPositions(dashboard);
      const expectedGrid = [
        { x: 0, y: 0, w: 12, h: 6 },
        { x: 12, y: 0, w: 12, h: 3 },
        { x: 12, y: 3, w: 12, h: 3 },
        { x: 0, y: 6, w: 8, h: 6 },
        { x: 8, y: 6, w: 8, h: 6 },
        { x: 16, y: 6, w: 8, h: 3 },
        { x: 16, y: 9, w: 8, h: 3 },
      ];

      expect(panelGridPos).toEqual(expectedGrid);
    });

    it('should place panel to the right side of panel having bigger height', () => {
      model.rows = [createRow({ height: 6 }, [[4], [2, 3], [4, 6], [2, 3], [2, 3]])];
      const dashboard = new DashboardModel(model);
      const panelGridPos = getGridPositions(dashboard);
      const expectedGrid = [
        { x: 0, y: 0, w: 8, h: 6 },
        { x: 8, y: 0, w: 4, h: 3 },
        { x: 12, y: 0, w: 8, h: 6 },
        { x: 20, y: 0, w: 4, h: 3 },
        { x: 20, y: 3, w: 4, h: 3 },
      ];

      expect(panelGridPos).toEqual(expectedGrid);
    });

    it('should fill current row if it possible', () => {
      model.rows = [createRow({ height: 9 }, [[4], [2, 3], [4, 6], [2, 3], [2, 3], [8, 3]])];
      const dashboard = new DashboardModel(model);
      const panelGridPos = getGridPositions(dashboard);
      const expectedGrid = [
        { x: 0, y: 0, w: 8, h: 9 },
        { x: 8, y: 0, w: 4, h: 3 },
        { x: 12, y: 0, w: 8, h: 6 },
        { x: 20, y: 0, w: 4, h: 3 },
        { x: 20, y: 3, w: 4, h: 3 },
        { x: 8, y: 6, w: 16, h: 3 },
      ];

      expect(panelGridPos).toEqual(expectedGrid);
    });

    it('should fill current row if it possible (2)', () => {
      model.rows = [createRow({ height: 8 }, [[4], [2, 3], [4, 6], [2, 3], [2, 3], [8, 3]])];
      const dashboard = new DashboardModel(model);
      const panelGridPos = getGridPositions(dashboard);
      const expectedGrid = [
        { x: 0, y: 0, w: 8, h: 8 },
        { x: 8, y: 0, w: 4, h: 3 },
        { x: 12, y: 0, w: 8, h: 6 },
        { x: 20, y: 0, w: 4, h: 3 },
        { x: 20, y: 3, w: 4, h: 3 },
        { x: 8, y: 6, w: 16, h: 3 },
      ];

      expect(panelGridPos).toEqual(expectedGrid);
    });

    it('should fill current row if panel height more than row height', () => {
      model.rows = [createRow({ height: 6 }, [[4], [2, 3], [4, 8], [2, 3], [2, 3]])];
      const dashboard = new DashboardModel(model);
      const panelGridPos = getGridPositions(dashboard);
      const expectedGrid = [
        { x: 0, y: 0, w: 8, h: 6 },
        { x: 8, y: 0, w: 4, h: 3 },
        { x: 12, y: 0, w: 8, h: 8 },
        { x: 20, y: 0, w: 4, h: 3 },
        { x: 20, y: 3, w: 4, h: 3 },
      ];

      expect(panelGridPos).toEqual(expectedGrid);
    });

    it('should wrap panels to multiple rows', () => {
      model.rows = [createRow({ height: 6 }, [[6], [6], [12], [6], [3], [3]])];
      const dashboard = new DashboardModel(model);
      const panelGridPos = getGridPositions(dashboard);
      const expectedGrid = [
        { x: 0, y: 0, w: 12, h: 6 },
        { x: 12, y: 0, w: 12, h: 6 },
        { x: 0, y: 6, w: 24, h: 6 },
        { x: 0, y: 12, w: 12, h: 6 },
        { x: 12, y: 12, w: 6, h: 6 },
        { x: 18, y: 12, w: 6, h: 6 },
      ];

      expect(panelGridPos).toEqual(expectedGrid);
    });

    it('should add repeated row if repeat set', () => {
      model.rows = [
        createRow({ showTitle: true, title: 'Row', height: 8, repeat: 'server' }, [[6]]),
        createRow({ height: 8 }, [[12]]),
      ];
      const dashboard = new DashboardModel(model);
      const panelGridPos = getGridPositions(dashboard);
      const expectedGrid = [
        { x: 0, y: 0, w: 24, h: 8 },
        { x: 0, y: 1, w: 12, h: 8 },
        { x: 0, y: 9, w: 24, h: 8 },
        { x: 0, y: 10, w: 24, h: 8 },
      ];

      expect(panelGridPos).toEqual(expectedGrid);
      expect(dashboard.panels[0].repeat).toBe('server');
      expect(dashboard.panels[1].repeat).toBeUndefined();
      expect(dashboard.panels[2].repeat).toBeUndefined();
      expect(dashboard.panels[3].repeat).toBeUndefined();
    });

    it('should ignore repeated row', () => {
      model.rows = [
        createRow({ showTitle: true, title: 'Row1', height: 8, repeat: 'server' }, [[6]]),
        createRow(
          {
            showTitle: true,
            title: 'Row2',
            height: 8,
            repeatIteration: 12313,
            repeatRowId: 1,
          },
          [[6]]
        ),
      ];

      const dashboard = new DashboardModel(model);
      expect(dashboard.panels[0].repeat).toBe('server');
      expect(dashboard.panels.length).toBe(2);
    });

    it('should assign id', () => {
      model.rows = [createRow({ collapse: true, height: 8 }, [[6], [6]])];
      model.rows[0].panels[0] = {};

      const dashboard = new DashboardModel(model);
      expect(dashboard.panels[0].id).toBe(1);
    });
  });

  describe('when migrating from minSpan to maxPerRow', () => {
    it('maxPerRow should be correct', () => {
      const model = {
        panels: [{ minSpan: 8 }],
      };
      const dashboard = new DashboardModel(model);
      expect(dashboard.panels[0].maxPerRow).toBe(3);
    });
  });

  describe('when migrating panel links', () => {
    let model: any;

    beforeEach(() => {
      model = new DashboardModel({
        panels: [
          {
            links: [
              {
                url: 'http://mylink.com',
                keepTime: true,
                title: 'test',
              },
              {
                url: 'http://mylink.com?existingParam',
                params: 'customParam',
                title: 'test',
              },
              {
                url: 'http://mylink.com?existingParam',
                includeVars: true,
                title: 'test',
              },
              {
                dashboard: 'my other dashboard',
                title: 'test',
              },
              {
                dashUri: '',
                title: 'test',
              },
              {
                type: 'dashboard',
                keepTime: true,
              },
            ],
          },
        ],
      });
    });

    it('should add keepTime as variable', () => {
      expect(model.panels[0].links[0].url).toBe(`http://mylink.com?$${DataLinkBuiltInVars.keepTime}`);
    });

    it('should add params to url', () => {
      expect(model.panels[0].links[1].url).toBe('http://mylink.com?existingParam&customParam');
    });

    it('should add includeVars to url', () => {
      expect(model.panels[0].links[2].url).toBe(`http://mylink.com?existingParam&$${DataLinkBuiltInVars.includeVars}`);
    });

    it('should slugify dashboard name', () => {
      expect(model.panels[0].links[3].url).toBe(`dashboard/db/my-other-dashboard`);
    });
  });

  describe('when migrating variables', () => {
    let model: any;
    beforeEach(() => {
      model = new DashboardModel({
        panels: [
          {
            //graph panel
            options: {
              dataLinks: [
                {
                  url: 'http://mylink.com?series=${__series_name}',
                },
                {
                  url: 'http://mylink.com?series=${__value_time}',
                },
              ],
            },
          },
          {
            //  panel with field options
            options: {
              fieldOptions: {
                defaults: {
                  links: [
                    {
                      url: 'http://mylink.com?series=${__series_name}',
                    },
                    {
                      url: 'http://mylink.com?series=${__value_time}',
                    },
                  ],
                  title: '$__cell_0 * $__field_name * $__series_name',
                },
              },
            },
          },
        ],
      });
    });

    describe('data links', () => {
      it('should replace __series_name variable with __series.name', () => {
        expect(model.panels[0].options.dataLinks[0].url).toBe('http://mylink.com?series=${__series.name}');
        expect(model.panels[1].options.fieldOptions.defaults.links[0].url).toBe(
          'http://mylink.com?series=${__series.name}'
        );
      });

      it('should replace __value_time variable with __value.time', () => {
        expect(model.panels[0].options.dataLinks[1].url).toBe('http://mylink.com?series=${__value.time}');
        expect(model.panels[1].options.fieldOptions.defaults.links[1].url).toBe(
          'http://mylink.com?series=${__value.time}'
        );
      });
    });

    describe('field display', () => {
      it('should replace __series_name and __field_name variables with new syntax', () => {
        expect(model.panels[1].options.fieldOptions.defaults.title).toBe(
          '$__cell_0 * ${__field.name} * ${__series.name}'
        );
      });
    });
  });

  describe('when migrating labels from DataFrame to Field', () => {
    let model: any;
    beforeEach(() => {
      model = new DashboardModel({
        panels: [
          {
            //graph panel
            options: {
              dataLinks: [
                {
                  url: 'http://mylink.com?series=${__series.labels}&${__series.labels.a}',
                },
              ],
            },
          },
          {
            //  panel with field options
            options: {
              fieldOptions: {
                defaults: {
                  links: [
                    {
                      url: 'http://mylink.com?series=${__series.labels}&${__series.labels.x}',
                    },
                  ],
                },
              },
            },
          },
        ],
      });
    });

    describe('data links', () => {
      it('should replace __series.label variable with __field.label', () => {
        expect(model.panels[0].options.dataLinks[0].url).toBe(
          'http://mylink.com?series=${__field.labels}&${__field.labels.a}'
        );
        expect(model.panels[1].options.fieldOptions.defaults.links[0].url).toBe(
          'http://mylink.com?series=${__field.labels}&${__field.labels.x}'
        );
      });
    });
  });

  describe('when migrating variables with multi support', () => {
    let model: DashboardModel;

    beforeEach(() => {
      model = new DashboardModel({
        templating: {
          list: [
            {
              multi: false,
              current: {
                value: ['value'],
                text: ['text'],
              },
            },
            {
              multi: true,
              current: {
                value: ['value'],
                text: ['text'],
              },
            },
          ],
        },
      });
    });

    it('should have two variables after migration', () => {
      expect(model.templating.list.length).toBe(2);
    });

    it('should be migrated if being out of sync', () => {
      expect(model.templating.list[0].multi).toBe(false);
      expect(model.templating.list[0].current).toEqual({
        text: 'text',
        value: 'value',
      });
    });

    it('should not be migrated if being in sync', () => {
      expect(model.templating.list[1].multi).toBe(true);
      expect(model.templating.list[1].current).toEqual({
        text: ['text'],
        value: ['value'],
      });
    });
  });

  describe('when migrating variables with tags', () => {
    let model: DashboardModel;

    beforeEach(() => {
      model = new DashboardModel({
        templating: {
          list: [
            {
              type: 'query',
              tags: ['Africa', 'America', 'Asia', 'Europe'],
              tagsQuery: 'select datacenter from x',
              tagValuesQuery: 'select value from x where datacenter = xyz',
              useTags: true,
            },
            {
              type: 'query',
              current: {
                tags: [
                  {
                    selected: true,
                    text: 'America',
                    values: ['server-us-east', 'server-us-central', 'server-us-west'],
                    valuesText: 'server-us-east + server-us-central + server-us-west',
                  },
                  {
                    selected: true,
                    text: 'Europe',
                    values: ['server-eu-east', 'server-eu-west'],
                    valuesText: 'server-eu-east + server-eu-west',
                  },
                ],
                text: 'server-us-east + server-us-central + server-us-west + server-eu-east + server-eu-west',
                value: ['server-us-east', 'server-us-central', 'server-us-west', 'server-eu-east', 'server-eu-west'],
              },
              tags: ['Africa', 'America', 'Asia', 'Europe'],
              tagsQuery: 'select datacenter from x',
              tagValuesQuery: 'select value from x where datacenter = xyz',
              useTags: true,
            },
            {
              type: 'query',
              tags: [
                { text: 'Africa', selected: false },
                { text: 'America', selected: true },
                { text: 'Asia', selected: false },
                { text: 'Europe', selected: false },
              ],
              tagsQuery: 'select datacenter from x',
              tagValuesQuery: 'select value from x where datacenter = xyz',
              useTags: true,
            },
          ],
        },
      });
    });

    it('should have three variables after migration', () => {
      expect(model.templating.list.length).toBe(3);
    });

    it('should have no tags', () => {
      expect(model.templating.list[0].tags).toBeUndefined();
      expect(model.templating.list[1].tags).toBeUndefined();
      expect(model.templating.list[2].tags).toBeUndefined();
    });

    it('should have no tagsQuery property', () => {
      expect(model.templating.list[0].tagsQuery).toBeUndefined();
      expect(model.templating.list[1].tagsQuery).toBeUndefined();
      expect(model.templating.list[2].tagsQuery).toBeUndefined();
    });

    it('should have no tagValuesQuery property', () => {
      expect(model.templating.list[0].tagValuesQuery).toBeUndefined();
      expect(model.templating.list[1].tagValuesQuery).toBeUndefined();
      expect(model.templating.list[2].tagValuesQuery).toBeUndefined();
    });

    it('should have no useTags property', () => {
      expect(model.templating.list[0].useTags).toBeUndefined();
      expect(model.templating.list[1].useTags).toBeUndefined();
      expect(model.templating.list[2].useTags).toBeUndefined();
    });
  });

  describe('when migrating to new Text Panel', () => {
    let model: DashboardModel;

    beforeEach(() => {
      model = new DashboardModel({
        panels: [
          {
            id: 2,
            type: 'text',
            title: 'Angular Text Panel',
            content:
              '# Angular Text Panel\n# $constant\n\nFor markdown syntax help: [commonmark.org/help](https://commonmark.org/help/)\n\n## $text\n\n',
            mode: 'markdown',
          },
          {
            id: 3,
            type: 'text2',
            title: 'React Text Panel from scratch',
            options: {
              mode: 'markdown',
              content:
                '# React Text Panel from scratch\n# $constant\n\nFor markdown syntax help: [commonmark.org/help](https://commonmark.org/help/)\n\n## $text',
            },
          },
          {
            id: 4,
            type: 'text2',
            title: 'React Text Panel from Angular Panel',
            options: {
              mode: 'markdown',
              content:
                '# React Text Panel from Angular Panel\n# $constant\n\nFor markdown syntax help: [commonmark.org/help](https://commonmark.org/help/)\n\n## $text',
              angular: {
                content:
                  '# React Text Panel from Angular Panel\n# $constant\n\nFor markdown syntax help: [commonmark.org/help](https://commonmark.org/help/)\n\n## $text\n',
                mode: 'markdown',
                options: {},
              },
            },
          },
        ],
      });
    });

    it('should have 3 panels after migration', () => {
      expect(model.panels.length).toBe(3);
    });

    it('should not migrate panel with old Text Panel id', () => {
      const oldAngularPanel: any = model.panels[0];
      expect(oldAngularPanel.id).toEqual(2);
      expect(oldAngularPanel.type).toEqual('text');
      expect(oldAngularPanel.title).toEqual('Angular Text Panel');
      expect(oldAngularPanel.content).toEqual(
        '# Angular Text Panel\n# $constant\n\nFor markdown syntax help: [commonmark.org/help](https://commonmark.org/help/)\n\n## $text\n\n'
      );
      expect(oldAngularPanel.mode).toEqual('markdown');
    });

    it('should migrate panels with new Text Panel id', () => {
      const reactPanel: any = model.panels[1];
      expect(reactPanel.id).toEqual(3);
      expect(reactPanel.type).toEqual('text');
      expect(reactPanel.title).toEqual('React Text Panel from scratch');
      expect(reactPanel.options.content).toEqual(
        '# React Text Panel from scratch\n# $constant\n\nFor markdown syntax help: [commonmark.org/help](https://commonmark.org/help/)\n\n## $text'
      );
      expect(reactPanel.options.mode).toEqual('markdown');
    });

    it('should clean up old angular options for panels with new Text Panel id', () => {
      const reactPanel: any = model.panels[2];
      expect(reactPanel.id).toEqual(4);
      expect(reactPanel.type).toEqual('text');
      expect(reactPanel.title).toEqual('React Text Panel from Angular Panel');
      expect(reactPanel.options.content).toEqual(
        '# React Text Panel from Angular Panel\n# $constant\n\nFor markdown syntax help: [commonmark.org/help](https://commonmark.org/help/)\n\n## $text'
      );
      expect(reactPanel.options.mode).toEqual('markdown');
      expect(reactPanel.options.angular).toBeUndefined();
    });
  });

  describe('when migrating constant variables so they are always hidden', () => {
    let model: DashboardModel;

    beforeEach(() => {
      model = new DashboardModel({
        templating: {
          list: [
            {
              type: 'query',
              hide: VariableHide.dontHide,
              datasource: null,
              allFormat: '',
            },
            {
              type: 'query',
              hide: VariableHide.hideLabel,
              datasource: null,
              allFormat: '',
            },
            {
              type: 'query',
              hide: VariableHide.hideVariable,
              datasource: null,
              allFormat: '',
            },
            {
              type: 'constant',
              hide: VariableHide.dontHide,
              query: 'default value',
              current: { selected: true, text: 'A', value: 'B' },
              options: [{ selected: true, text: 'A', value: 'B' }],
              datasource: null,
              allFormat: '',
            },
            {
              type: 'constant',
              hide: VariableHide.hideLabel,
              query: 'default value',
              current: { selected: true, text: 'A', value: 'B' },
              options: [{ selected: true, text: 'A', value: 'B' }],
              datasource: null,
              allFormat: '',
            },
            {
              type: 'constant',
              hide: VariableHide.hideVariable,
              query: 'default value',
              current: { selected: true, text: 'A', value: 'B' },
              options: [{ selected: true, text: 'A', value: 'B' }],
              datasource: null,
              allFormat: '',
            },
          ],
        },
      });
    });

    it('should have six variables after migration', () => {
      expect(model.templating.list.length).toBe(6);
    });

    it('should not touch other variable types', () => {
      expect(model.templating.list[0].hide).toEqual(VariableHide.dontHide);
      expect(model.templating.list[1].hide).toEqual(VariableHide.hideLabel);
      expect(model.templating.list[2].hide).toEqual(VariableHide.hideVariable);
    });

    it('should migrate visible constant variables to textbox variables', () => {
      expect(model.templating.list[3]).toEqual({
        type: 'textbox',
        hide: VariableHide.dontHide,
        query: 'default value',
        current: { selected: true, text: 'default value', value: 'default value' },
        options: [{ selected: true, text: 'default value', value: 'default value' }],
        datasource: null,
        allFormat: '',
      });
      expect(model.templating.list[4]).toEqual({
        type: 'textbox',
        hide: VariableHide.hideLabel,
        query: 'default value',
        current: { selected: true, text: 'default value', value: 'default value' },
        options: [{ selected: true, text: 'default value', value: 'default value' }],
        datasource: null,
        allFormat: '',
      });
    });

    it('should change current and options for hidden constant variables', () => {
      expect(model.templating.list[5]).toEqual({
        type: 'constant',
        hide: VariableHide.hideVariable,
        query: 'default value',
        current: { selected: true, text: 'default value', value: 'default value' },
        options: [{ selected: true, text: 'default value', value: 'default value' }],
        datasource: null,
        allFormat: '',
      });
    });
  });

  describe('when migrating variable refresh to on dashboard load', () => {
    let model: DashboardModel;

    beforeEach(() => {
      model = new DashboardModel({
        templating: {
          list: [
            {
              type: 'query',
              name: 'variable_with_never_refresh_with_options',
              options: [{ text: 'A', value: 'A' }],
              refresh: 0,
            },
            {
              type: 'query',
              name: 'variable_with_never_refresh_without_options',
              options: [],
              refresh: 0,
            },
            {
              type: 'query',
              name: 'variable_with_dashboard_refresh_with_options',
              options: [{ text: 'A', value: 'A' }],
              refresh: 1,
            },
            {
              type: 'query',
              name: 'variable_with_dashboard_refresh_without_options',
              options: [],
              refresh: 1,
            },
            {
              type: 'query',
              name: 'variable_with_timerange_refresh_with_options',
              options: [{ text: 'A', value: 'A' }],
              refresh: 2,
            },
            {
              type: 'query',
              name: 'variable_with_timerange_refresh_without_options',
              options: [],
              refresh: 2,
            },
            {
              type: 'query',
              name: 'variable_with_no_refresh_with_options',
              options: [{ text: 'A', value: 'A' }],
            },
            {
              type: 'query',
              name: 'variable_with_no_refresh_without_options',
              options: [],
            },
            {
              type: 'query',
              name: 'variable_with_unknown_refresh_with_options',
              options: [{ text: 'A', value: 'A' }],
              refresh: 2001,
            },
            {
              type: 'query',
              name: 'variable_with_unknown_refresh_without_options',
              options: [],
              refresh: 2001,
            },
            {
              type: 'custom',
              name: 'custom',
              options: [{ text: 'custom', value: 'custom' }],
            },
            {
              type: 'textbox',
              name: 'textbox',
              options: [{ text: 'Hello', value: 'World' }],
            },
            {
              type: 'datasource',
              name: 'datasource',
              options: [{ text: 'ds', value: 'ds' }], // fake example doesn't exist
            },
            {
              type: 'interval',
              name: 'interval',
              options: [{ text: '1m', value: '1m' }],
            },
          ],
        },
      });
    });

    it('should have 11 variables after migration', () => {
      expect(model.templating.list.length).toBe(14);
    });

    it('should not affect custom variable types', () => {
      const custom = model.templating.list[10];
      expect(custom.type).toEqual('custom');
      expect(custom.options).toEqual([{ text: 'custom', value: 'custom' }]);
    });

    it('should not affect textbox variable types', () => {
      const textbox = model.templating.list[11];
      expect(textbox.type).toEqual('textbox');
      expect(textbox.options).toEqual([{ text: 'Hello', value: 'World' }]);
    });

    it('should not affect datasource variable types', () => {
      const datasource = model.templating.list[12];
      expect(datasource.type).toEqual('datasource');
      expect(datasource.options).toEqual([{ text: 'ds', value: 'ds' }]);
    });

    it('should not affect interval variable types', () => {
      const interval = model.templating.list[13];
      expect(interval.type).toEqual('interval');
      expect(interval.options).toEqual([{ text: '1m', value: '1m' }]);
    });

    it('should removed options from all query variables', () => {
      const queryVariables = model.templating.list.filter((v) => v.type === 'query');
      expect(queryVariables).toHaveLength(10);
      const noOfOptions = queryVariables.reduce((all, variable) => all + variable.options.length, 0);
      expect(noOfOptions).toBe(0);
    });

    it('should set the refresh prop to on dashboard load for all query variables that have never or unknown', () => {
      expect(model.templating.list[0].refresh).toBe(1);
      expect(model.templating.list[1].refresh).toBe(1);
      expect(model.templating.list[2].refresh).toBe(1);
      expect(model.templating.list[3].refresh).toBe(1);
      expect(model.templating.list[4].refresh).toBe(2);
      expect(model.templating.list[5].refresh).toBe(2);
      expect(model.templating.list[6].refresh).toBe(1);
      expect(model.templating.list[7].refresh).toBe(1);
      expect(model.templating.list[8].refresh).toBe(1);
      expect(model.templating.list[9].refresh).toBe(1);
      expect(model.templating.list[10].refresh).toBeUndefined();
      expect(model.templating.list[11].refresh).toBeUndefined();
      expect(model.templating.list[12].refresh).toBeUndefined();
      expect(model.templating.list[13].refresh).toBeUndefined();
    });
  });

  describe('when migrating old value mapping model', () => {
    let model: DashboardModel;

    beforeEach(() => {
      model = new DashboardModel({
        panels: [
          {
            id: 1,
            type: 'timeseries',
            fieldConfig: {
              defaults: {
                thresholds: {
                  mode: 'absolute',
                  steps: [
                    {
                      color: 'green',
                      value: null,
                    },
                    {
                      color: 'red',
                      value: 80,
                    },
                  ],
                },
                mappings: [
                  {
                    id: 0,
                    text: '1',
                    type: 1,
                    value: 'up',
                  },
                  {
                    id: 1,
                    text: 'BAD',
                    type: 1,
                    value: 'down',
                  },
                  {
                    from: '0',
                    id: 2,
                    text: 'below 30',
                    to: '30',
                    type: 2,
                  },
                  {
                    from: '30',
                    id: 3,
                    text: '100',
                    to: '100',
                    type: 2,
                  },
                  {
                    type: 1,
                    value: 'null',
                    text: 'it is null',
                  },
                ],
              },
              overrides: [
                {
                  matcher: { id: 'byName', options: 'D-series' },
                  properties: [
                    {
                      id: 'mappings',
                      value: [
                        {
                          id: 0,
                          text: 'OverrideText',
                          type: 1,
                          value: 'up',
                        },
                      ],
                    },
                  ],
                },
              ],
            },
          },
        ],
      });
    });

    it('should migrate value mapping model', () => {
      expect(model.panels[0].fieldConfig.defaults.mappings).toEqual([
        {
          type: MappingType.ValueToText,
          options: {
            down: { text: 'BAD', color: undefined },
            up: { text: '1', color: 'green' },
          },
        },
        {
          type: MappingType.RangeToText,
          options: {
            from: 0,
            to: 30,
            result: { text: 'below 30' },
          },
        },
        {
          type: MappingType.RangeToText,
          options: {
            from: 30,
            to: 100,
            result: { text: '100', color: 'red' },
          },
        },
        {
          type: MappingType.NullToText,
          options: {
<<<<<<< HEAD
            match: NullToTextMatchType.Null,
            result: { text: 'it is null' },
=======
            match: 'null',
            result: { text: 'it is null', color: undefined },
>>>>>>> 626bc586
          },
        },
      ]);

      expect(model.panels[0].fieldConfig.overrides).toEqual([
        {
          matcher: { id: 'byName', options: 'D-series' },
          properties: [
            {
              id: 'mappings',
              value: [
                {
                  type: MappingType.ValueToText,
                  options: {
                    up: { text: 'OverrideText' },
                  },
                },
              ],
            },
          ],
        },
      ]);
    });
  });
});

function createRow(options: any, panelDescriptions: any[]) {
  const PANEL_HEIGHT_STEP = GRID_CELL_HEIGHT + GRID_CELL_VMARGIN;
  const { collapse, showTitle, title, repeat, repeatIteration } = options;
  let { height } = options;
  height = height * PANEL_HEIGHT_STEP;
  const panels: any[] = [];
  each(panelDescriptions, (panelDesc) => {
    const panel = { span: panelDesc[0] };
    if (panelDesc.length > 1) {
      //@ts-ignore
      panel['height'] = panelDesc[1] * PANEL_HEIGHT_STEP;
    }
    panels.push(panel);
  });
  const row = {
    collapse,
    height,
    showTitle,
    title,
    panels,
    repeat,
    repeatIteration,
  };
  return row;
}

function getGridPositions(dashboard: DashboardModel) {
  return map(dashboard.panels, (panel: PanelModel) => {
    return panel.gridPos;
  });
}<|MERGE_RESOLUTION|>--- conflicted
+++ resolved
@@ -3,7 +3,7 @@
 import { PanelModel } from '../state/PanelModel';
 import { GRID_CELL_HEIGHT, GRID_CELL_VMARGIN } from 'app/core/constants';
 import { expect } from 'test/lib/common';
-import { DataLinkBuiltInVars, MappingType, NullToTextMatchType } from '@grafana/data';
+import { DataLinkBuiltInVars, MappingType } from '@grafana/data';
 import { VariableHide } from '../../variables/types';
 import { config } from 'app/core/config';
 import { getPanelPlugin } from 'app/features/plugins/__mocks__/pluginMocks';
@@ -1179,13 +1179,8 @@
         {
           type: MappingType.NullToText,
           options: {
-<<<<<<< HEAD
-            match: NullToTextMatchType.Null,
-            result: { text: 'it is null' },
-=======
             match: 'null',
             result: { text: 'it is null', color: undefined },
->>>>>>> 626bc586
           },
         },
       ]);
