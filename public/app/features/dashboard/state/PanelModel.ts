// Libraries
import _ from 'lodash';
// Utils
<<<<<<< HEAD
=======
import { getTemplateSrv } from '@grafana/runtime';
import { Emitter } from 'app/core/utils/emitter';
>>>>>>> d1ed163f
import { getNextRefIdChar } from 'app/core/utils/query';
// Types
import {
  AppEvent,
  DataConfigSource,
  DataLink,
  DataQuery,
  DataQueryResponseData,
  DataTransformerConfig,
  eventFactory,
  FieldConfigSource,
  PanelEvents,
  PanelPlugin,
  ScopedVars,
  ThresholdsConfig,
  ThresholdsMode,
  EventBusExtended,
  EventBusSrv,
} from '@grafana/data';
import { EDIT_PANEL_ID } from 'app/core/constants';
import config from 'app/core/config';
import { PanelQueryRunner } from './PanelQueryRunner';
import { getDatasourceSrv } from '../../plugins/datasource_srv';
import { CoreEvents } from '../../../types';

export const panelAdded = eventFactory<PanelModel | undefined>('panel-added');
export const panelRemoved = eventFactory<PanelModel | undefined>('panel-removed');

export interface GridPos {
  x: number;
  y: number;
  w: number;
  h: number;
  static?: boolean;
}

const notPersistedProperties: { [str: string]: boolean } = {
  events: true,
  isViewing: true,
  isEditing: true,
  isInView: true,
  hasRefreshed: true,
  cachedPluginOptions: true,
  plugin: true,
  queryRunner: true,
  replaceVariables: true,
  editSourceId: true,
};

// For angular panels we need to clean up properties when changing type
// To make sure the change happens without strange bugs happening when panels use same
// named property with different type / value expectations
// This is not required for react panels
const mustKeepProps: { [str: string]: boolean } = {
  id: true,
  gridPos: true,
  type: true,
  title: true,
  scopedVars: true,
  repeat: true,
  repeatIteration: true,
  repeatPanelId: true,
  repeatDirection: true,
  repeatedByRow: true,
  minSpan: true,
  collapsed: true,
  panels: true,
  targets: true,
  datasource: true,
  timeFrom: true,
  timeShift: true,
  hideTimeOverride: true,
  description: true,
  links: true,
  fullscreen: true,
  isEditing: true,
  hasRefreshed: true,
  events: true,
  cacheTimeout: true,
  cachedPluginOptions: true,
  transparent: true,
  pluginVersion: true,
  queryRunner: true,
  transformations: true,
  fieldConfig: true,
  editSourceId: true,
  maxDataPoints: true,
  interval: true,
};

const defaults: any = {
  gridPos: { x: 0, y: 0, h: 3, w: 6 },
  targets: [{ refId: 'A' }],
  cachedPluginOptions: {},
  transparent: false,
  options: {},
  datasource: null,
};

export class PanelModel implements DataConfigSource {
  /* persisted id, used in URL to identify a panel */
  id: number;
  editSourceId: number;
  gridPos: GridPos;
  type: string;
  title: string;
  alert?: any;
  scopedVars?: ScopedVars;
  repeat?: string;
  repeatIteration?: number;
  repeatPanelId?: number;
  repeatDirection?: string;
  repeatedByRow?: boolean;
  maxPerRow?: number;
  collapsed?: boolean;

  panels?: any;
  targets: DataQuery[];
  transformations?: DataTransformerConfig[];
  datasource: string | null;
  thresholds?: any;
  pluginVersion?: string;

  snapshotData?: DataQueryResponseData[];
  timeFrom?: any;
  timeShift?: any;
  hideTimeOverride?: any;
  options: {
    [key: string]: any;
  };
  fieldConfig: FieldConfigSource;

  maxDataPoints?: number;
  interval?: string;
  description?: string;
  links?: DataLink[];
  transparent: boolean;

  // non persisted
  isViewing: boolean;
  isEditing: boolean;
  isInView: boolean;

  hasRefreshed: boolean;
  events: EventBusExtended;
  cacheTimeout?: any;
  cachedPluginOptions?: any;
  legend?: { show: boolean; sort?: string; sortDesc?: boolean };
  plugin?: PanelPlugin;

  private queryRunner?: PanelQueryRunner;

  constructor(model: any) {
    this.events = new EventBusSrv();
    this.restoreModel(model);
    this.replaceVariables = this.replaceVariables.bind(this);
  }

  /** Given a persistened PanelModel restores property values */
  restoreModel(model: any) {
    // Start with clean-up
    for (const property in this) {
      if (notPersistedProperties[property] || !this.hasOwnProperty(property)) {
        continue;
      }

      if (model[property]) {
        continue;
      }

      if (typeof (this as any)[property] === 'function') {
        continue;
      }

      if (typeof (this as any)[property] === 'symbol') {
        continue;
      }

      delete (this as any)[property];
    }

    // copy properties from persisted model
    for (const property in model) {
      (this as any)[property] = model[property];
    }

    // defaults
    _.defaultsDeep(this, _.cloneDeep(defaults));

    // queries must have refId
    this.ensureQueryIds();
  }

  ensureQueryIds() {
    if (this.targets && _.isArray(this.targets)) {
      for (const query of this.targets) {
        if (!query.refId) {
          query.refId = getNextRefIdChar(this.targets);
        }
      }
    }
  }

  getOptions() {
    return this.options;
  }

  getFieldConfig() {
    return this.fieldConfig;
  }

  updateOptions(options: object) {
    this.options = options;
    this.render();
  }

  updateFieldConfig(config: FieldConfigSource) {
    this.fieldConfig = config;

    this.resendLastResult();
    this.render();
  }

  getSaveModel() {
    const model: any = {};

    for (const property in this) {
      if (notPersistedProperties[property] || !this.hasOwnProperty(property)) {
        continue;
      }

      if (_.isEqual(this[property], defaults[property])) {
        continue;
      }

      model[property] = _.cloneDeep(this[property]);
    }

    if (model.datasource === undefined) {
      // This is part of defaults as defaults are removed in save model and
      // this should not be removed in save model as exporter needs to templatize it
      model.datasource = null;
    }

    return model;
  }

  setIsViewing(isViewing: boolean) {
    this.isViewing = isViewing;
  }

  updateGridPos(newPos: GridPos) {
    let sizeChanged = false;

    if (this.gridPos.w !== newPos.w || this.gridPos.h !== newPos.h) {
      sizeChanged = true;
    }

    this.gridPos.x = newPos.x;
    this.gridPos.y = newPos.y;
    this.gridPos.w = newPos.w;
    this.gridPos.h = newPos.h;

    if (sizeChanged) {
      this.events.emit(PanelEvents.panelSizeChanged);
    }
  }

  resizeDone() {
    this.events.emit(PanelEvents.panelSizeChanged);
  }

  refresh() {
    this.hasRefreshed = true;
    this.events.emit(PanelEvents.refresh);
  }

  render() {
    if (!this.hasRefreshed) {
      this.refresh();
    } else {
      this.events.emit(PanelEvents.render);
    }
  }

  initialized() {
    this.events.emit(PanelEvents.panelInitialized);
  }

  private getOptionsToRemember() {
    return Object.keys(this).reduce((acc, property) => {
      if (notPersistedProperties[property] || mustKeepProps[property]) {
        return acc;
      }
      return {
        ...acc,
        [property]: (this as any)[property],
      };
    }, {});
  }

  private restorePanelOptions(pluginId: string) {
    const prevOptions = this.cachedPluginOptions[pluginId] || {};

    Object.keys(prevOptions).map(property => {
      (this as any)[property] = prevOptions[property];
    });
  }

  private applyPluginOptionDefaults(plugin: PanelPlugin) {
    if (plugin.angularConfigCtrl) {
      return;
    }

    this.options = _.mergeWith({}, plugin.defaults, this.options || {}, (objValue: any, srcValue: any): any => {
      if (_.isArray(srcValue)) {
        return srcValue;
      }
    });

    this.fieldConfig = applyFieldConfigDefaults(this.fieldConfig, this.plugin!.fieldConfigDefaults);
  }

  pluginLoaded(plugin: PanelPlugin) {
    this.plugin = plugin;

    if (plugin.onPanelMigration) {
      const version = getPluginVersion(plugin);

      if (version !== this.pluginVersion) {
        this.options = plugin.onPanelMigration(this);
        this.pluginVersion = version;
      }
    }

    this.applyPluginOptionDefaults(plugin);
    this.resendLastResult();
  }

  changePlugin(newPlugin: PanelPlugin) {
    const pluginId = newPlugin.meta.id;
    const oldOptions: any = this.getOptionsToRemember();
    const oldPluginId = this.type;
    const wasAngular = this.isAngularPlugin();

    // remove panel type specific  options
    for (const key of _.keys(this)) {
      if (mustKeepProps[key]) {
        continue;
      }

      delete (this as any)[key];
    }

    this.cachedPluginOptions[oldPluginId] = oldOptions;
    this.restorePanelOptions(pluginId);

    // Let panel plugins inspect options from previous panel and keep any that it can use
    if (newPlugin.onPanelTypeChanged) {
      let old: any = {};

      if (wasAngular) {
        old = { angular: oldOptions };
      } else if (oldOptions && oldOptions.options) {
        old = oldOptions.options;
      }
      this.options = this.options || {};
      Object.assign(this.options, newPlugin.onPanelTypeChanged(this, oldPluginId, old));
    }

    // switch
    this.type = pluginId;
    this.plugin = newPlugin;

    // For some reason I need to rebind replace variables here, otherwise the viz repeater does not work
    this.replaceVariables = this.replaceVariables.bind(this);
    this.applyPluginOptionDefaults(newPlugin);

    if (newPlugin.onPanelMigration) {
      this.pluginVersion = getPluginVersion(newPlugin);
    }
  }

  updateQueries(queries: DataQuery[]) {
    this.events.emit(CoreEvents.queryChanged);
    this.targets = queries;
  }

  addQuery(query?: Partial<DataQuery>) {
    query = query || { refId: 'A' };
    query.refId = getNextRefIdChar(this.targets);
    this.targets.push(query as DataQuery);
  }

  changeQuery(query: DataQuery, index: number) {
    // ensure refId is maintained
    query.refId = this.targets[index].refId;

    // update query in array
    this.targets = this.targets.map((item, itemIndex) => {
      if (itemIndex === index) {
        return query;
      }
      return item;
    });
  }

  getEditClone() {
    const sourceModel = this.getSaveModel();

    // Temporary id for the clone, restored later in redux action when changes are saved
    sourceModel.id = EDIT_PANEL_ID;
    sourceModel.editSourceId = this.id;

    const clone = new PanelModel(sourceModel);
    clone.isEditing = true;
    const sourceQueryRunner = this.getQueryRunner();

    // Copy last query result
    clone.getQueryRunner().useLastResultFrom(sourceQueryRunner);

    return clone;
  }

  getTransformations() {
    return this.transformations;
  }

  getFieldOverrideOptions() {
    if (!this.plugin) {
      return undefined;
    }

    return {
      fieldConfig: this.fieldConfig,
      replaceVariables: this.replaceVariables,
      getDataSourceSettingsByUid: getDatasourceSrv().getDataSourceSettingsByUid.bind(getDatasourceSrv()),
      fieldConfigRegistry: this.plugin.fieldConfigRegistry,
      theme: config.theme,
    };
  }

  getQueryRunner(): PanelQueryRunner {
    if (!this.queryRunner) {
      this.queryRunner = new PanelQueryRunner(this);
    }
    return this.queryRunner;
  }

  hasTitle() {
    return this.title && this.title.length > 0;
  }

  isAngularPlugin(): boolean {
    return (this.plugin && this.plugin.angularPanelCtrl) !== undefined;
  }

  destroy() {
    this.events.emit(PanelEvents.panelTeardown);
    this.events.removeAllListeners();

    if (this.queryRunner) {
      this.queryRunner.destroy();
    }
  }

  setTransformations(transformations: DataTransformerConfig[]) {
    this.events.emit(CoreEvents.transformationChanged);
    this.transformations = transformations;
    this.resendLastResult();
  }

  replaceVariables(value: string, extraVars?: ScopedVars, format?: string) {
    let vars = this.scopedVars;
    if (extraVars) {
      vars = vars ? { ...vars, ...extraVars } : extraVars;
    }
    return getTemplateSrv().replace(value, vars, format);
  }

  resendLastResult() {
    if (!this.plugin) {
      return;
    }

    this.getQueryRunner().resendLastResult();
  }

  /*
   * Panel have a different id while in edit mode (to more easily be able to discard changes)
   * Use this to always get the underlying source id
   * */
  getSavedId(): number {
    return this.editSourceId ?? this.id;
  }

  on<T>(event: AppEvent<T>, callback: (payload?: T) => void) {
    this.events.on(event, callback);
  }

  off<T>(event: AppEvent<T>, callback: (payload?: T) => void) {
    this.events.off(event, callback);
  }
}

function applyFieldConfigDefaults(fieldConfig: FieldConfigSource, defaults: FieldConfigSource): FieldConfigSource {
  const result: FieldConfigSource = {
    defaults: _.mergeWith(
      {},
      defaults.defaults,
      fieldConfig ? fieldConfig.defaults : {},
      (objValue: any, srcValue: any): any => {
        if (_.isArray(srcValue)) {
          return srcValue;
        }
      }
    ),
    overrides: fieldConfig?.overrides ?? [],
  };

  // Thresholds base values are null in JSON but need to be converted to -Infinity
  if (result.defaults.thresholds) {
    fixThresholds(result.defaults.thresholds);
  }

  for (const override of result.overrides) {
    for (const property of override.properties) {
      if (property.id === 'thresholds') {
        fixThresholds(property.value as ThresholdsConfig);
      }
    }
  }

  return result;
}

function fixThresholds(thresholds: ThresholdsConfig) {
  if (!thresholds.mode) {
    thresholds.mode = ThresholdsMode.Absolute;
  }

  if (!thresholds.steps) {
    thresholds.steps = [];
  } else if (thresholds.steps.length) {
    // First value is always -Infinity
    // JSON saves it as null
    thresholds.steps[0].value = -Infinity;
  }
}

function getPluginVersion(plugin: PanelPlugin): string {
  return plugin && plugin.meta.info.version ? plugin.meta.info.version : config.buildInfo.version;
}<|MERGE_RESOLUTION|>--- conflicted
+++ resolved
@@ -1,11 +1,7 @@
 // Libraries
 import _ from 'lodash';
 // Utils
-<<<<<<< HEAD
-=======
 import { getTemplateSrv } from '@grafana/runtime';
-import { Emitter } from 'app/core/utils/emitter';
->>>>>>> d1ed163f
 import { getNextRefIdChar } from 'app/core/utils/query';
 // Types
 import {
