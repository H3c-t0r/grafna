--- conflicted
+++ resolved
@@ -350,10 +350,6 @@
 
   getEditClone() {
     const clone = new PanelModel(this.getSaveModel());
-<<<<<<< HEAD
-
-=======
->>>>>>> e17b76ad
     clone.queryRunner = new PanelQueryRunner();
 
     // This will send the last result to the new runner
