--- conflicted
+++ resolved
@@ -116,10 +116,7 @@
     }),
     // handle errors
     catchError(err => {
-<<<<<<< HEAD
-=======
       console.log('runRequest.catchError', err);
->>>>>>> b0fd9f03
       return of({
         ...state.panelData,
         state: LoadingState.Error,
