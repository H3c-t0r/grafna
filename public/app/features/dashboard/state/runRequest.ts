--- conflicted
+++ resolved
@@ -12,18 +12,13 @@
   DataQueryResponse,
   DataQueryResponseData,
   DataQueryError,
-<<<<<<< HEAD
   LoadingState,
   dateMath,
   toDataFrame,
   DataFrame,
   guessFieldTypes,
 } from '@grafana/data';
-=======
-} from '@grafana/ui';
-import { LoadingState, dateMath, toDataFrame, DataFrame, guessFieldTypes } from '@grafana/data';
 import { ExpressionDatasourceID, expressionDatasource } from 'app/features/expressions/ExpressionDatasource';
->>>>>>> 69906f73
 
 type MapOfResponsePackets = { [str: string]: DataQueryResponse };
 
