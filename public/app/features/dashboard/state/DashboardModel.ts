// Libaries
import {
  cloneDeep,
  defaults as _defaults,
  each,
  filter,
  find,
  findIndex,
  indexOf,
  isEqual,
  map,
  maxBy,
  pull,
  some,
} from 'lodash';
// Constants
import { DEFAULT_ANNOTATION_COLOR } from '@grafana/ui';
import { GRID_CELL_HEIGHT, GRID_CELL_VMARGIN, GRID_COLUMN_COUNT, REPEAT_DIR_VERTICAL } from 'app/core/constants';
// Utils & Services
import { contextSrv } from 'app/core/services/context_srv';
// Types
import { GridPos, PanelModel } from './PanelModel';
import { DashboardMigrator } from './DashboardMigrator';
import {
  AnnotationQuery,
  AppEvent,
  DashboardCursorSync,
  dateTimeFormat,
  dateTimeFormatTimeAgo,
  DateTimeInput,
  EventBusExtended,
  EventBusSrv,
  PanelModel as IPanelModel,
  TimeRange,
  TimeZone,
  UrlQueryValue,
} from '@grafana/data';
import { CoreEvents, DashboardMeta, KioskMode } from 'app/types';
import { GetVariables, getVariables } from 'app/features/variables/state/selectors';
import { variableAdapters } from 'app/features/variables/adapters';
import { onTimeRangeUpdated } from 'app/features/variables/state/actions';
import { dispatch } from '../../../store/store';
import { isAllVariable } from '../../variables/utils';
import { DashboardPanelsChangedEvent, RenderEvent } from 'app/types/events';
import { getTimeSrv } from '../services/TimeSrv';
import { mergePanels, PanelMergeInfo } from '../utils/panelMerge';
import { isOnTheSameGridRow } from './utils';
import { RefreshEvent, TimeRangeUpdatedEvent } from '@grafana/runtime';
<<<<<<< HEAD
import { sortedDeepCloneWithoutNulls } from 'app/core/utils/object';
=======
import { Subscription } from 'rxjs';
import { appEvents } from '../../../core/core';
import {
  VariablesChanged,
  VariablesChangedInUrl,
  VariablesFinishedProcessingTimeRangeChange,
} from '../../variables/types';
>>>>>>> 490d21fc

export interface CloneOptions {
  saveVariables?: boolean;
  saveTimerange?: boolean;
  message?: string;
}

export type DashboardLinkType = 'link' | 'dashboards';

export interface DashboardLink {
  icon: string;
  title: string;
  tooltip: string;
  type: DashboardLinkType;
  url: string;
  asDropdown: boolean;
  tags: any[];
  searchHits?: any[];
  targetBlank: boolean;
  keepTime: boolean;
  includeVars: boolean;
}

export class DashboardModel {
  id: any;
  uid: string;
  title: string;
  autoUpdate: any;
  description: any;
  tags: any;
  style: any;
  timezone: any;
  weekStart: any;
  editable: any;
  graphTooltip: DashboardCursorSync;
  time: any;
  liveNow: boolean;
  private originalTime: any;
  timepicker: any;
  templating: { list: any[] };
  private originalTemplating: any;
  annotations: { list: AnnotationQuery[] };
  refresh: any;
  snapshot: any;
  schemaVersion: number;
  version: number;
  revision: number;
  links: DashboardLink[];
  gnetId: any;
  panels: PanelModel[];
  panelInEdit?: PanelModel;
  panelInView?: PanelModel;
  fiscalYearStartMonth?: number;
  private panelsAffectedByVariableChange: number[] | null;
  private appEventsSubscription: Subscription;
  private lastRefresh: number;

  // ------------------
  // not persisted
  // ------------------

  // repeat process cycles
  iteration?: number;
  declare meta: DashboardMeta;
  events: EventBusExtended;

  static nonPersistedProperties: { [str: string]: boolean } = {
    events: true,
    meta: true,
    panels: true, // needs special handling
    templating: true, // needs special handling
    originalTime: true,
    originalTemplating: true,
    originalLibraryPanels: true,
    panelInEdit: true,
    panelInView: true,
    getVariablesFromState: true,
    formatDate: true,
    appEventsSubscription: true,
    panelsAffectedByVariableChange: true,
    lastRefresh: true,
  };

  constructor(data: any, meta?: DashboardMeta, private getVariablesFromState: GetVariables = getVariables) {
    if (!data) {
      data = {};
    }

    this.events = new EventBusSrv();
    this.id = data.id || null;
    this.uid = data.uid || null;
    this.revision = data.revision;
    this.title = data.title ?? 'No Title';
    this.autoUpdate = data.autoUpdate;
    this.description = data.description;
    this.tags = data.tags ?? [];
    this.style = data.style ?? 'dark';
    this.timezone = data.timezone ?? '';
    this.weekStart = data.weekStart ?? '';
    this.editable = data.editable !== false;
    this.graphTooltip = data.graphTooltip || 0;
    this.time = data.time ?? { from: 'now-6h', to: 'now' };
    this.timepicker = data.timepicker ?? {};
    this.liveNow = Boolean(data.liveNow);
    this.templating = this.ensureListExist(data.templating);
    this.annotations = this.ensureListExist(data.annotations);
    this.refresh = data.refresh;
    this.snapshot = data.snapshot;
    this.schemaVersion = data.schemaVersion ?? 0;
    this.fiscalYearStartMonth = data.fiscalYearStartMonth ?? 0;
    this.version = data.version ?? 0;
    this.links = data.links ?? [];
    this.gnetId = data.gnetId || null;
    this.panels = map(data.panels ?? [], (panelData: any) => new PanelModel(panelData));
    this.formatDate = this.formatDate.bind(this);

    this.resetOriginalVariables(true);
    this.resetOriginalTime();

    this.initMeta(meta);
    this.updateSchema(data);

    this.addBuiltInAnnotationQuery();
    this.sortPanelsByGridPos();
    this.panelsAffectedByVariableChange = null;
    this.appEventsSubscription = new Subscription();
    this.lastRefresh = Date.now();
    this.appEventsSubscription.add(appEvents.subscribe(VariablesChanged, this.variablesChangedHandler.bind(this)));
    this.appEventsSubscription.add(
      appEvents.subscribe(
        VariablesFinishedProcessingTimeRangeChange,
        this.variablesFinishedProcessingTimeRangeChangeHandler.bind(this)
      )
    );
    this.appEventsSubscription.add(
      appEvents.subscribe(VariablesChangedInUrl, this.variablesChangedInUrlHandler.bind(this))
    );
  }

  addBuiltInAnnotationQuery() {
    let found = false;
    for (const item of this.annotations.list) {
      if (item.builtIn === 1) {
        found = true;
        break;
      }
    }

    if (found) {
      return;
    }

    this.annotations.list.unshift({
      datasource: '-- Grafana --',
      name: 'Annotations & Alerts',
      type: 'dashboard',
      iconColor: DEFAULT_ANNOTATION_COLOR,
      enable: true,
      hide: true,
      builtIn: 1,
    });
  }

  private initMeta(meta?: DashboardMeta) {
    meta = meta || {};

    meta.canShare = meta.canShare !== false;
    meta.canSave = meta.canSave !== false;
    meta.canStar = meta.canStar !== false;
    meta.canEdit = meta.canEdit !== false;
    meta.showSettings = meta.canEdit;
    meta.canMakeEditable = meta.canSave && !this.editable;
    meta.hasUnsavedFolderChange = false;

    if (!this.editable) {
      meta.canEdit = false;
      meta.canDelete = false;
      meta.canSave = false;
    }

    this.meta = meta;
  }

  // cleans meta data and other non persistent state
  getSaveModelClone(options?: CloneOptions): DashboardModel {
    const defaults = _defaults(options || {}, {
      saveVariables: true,
      saveTimerange: true,
    });

    // make clone
    let copy: any = {};
    for (const property in this) {
      if (DashboardModel.nonPersistedProperties[property] || !this.hasOwnProperty(property)) {
        continue;
      }

      copy[property] = cloneDeep(this[property]);
    }

    this.updateTemplatingSaveModelClone(copy, defaults);

    if (!defaults.saveTimerange) {
      copy.time = this.originalTime;
    }

    // get panel save models
    copy.panels = this.getPanelSaveModels();

    //  sort by keys
    copy = sortedDeepCloneWithoutNulls(copy);
    copy.getVariables = () => {
      return copy.templating.list;
    };

    return copy;
  }

  /**
   * This will load a new dashboard, but keep existing panels unchanged
   *
   * This function can be used to implement:
   * 1. potentially faster loading dashboard loading
   * 2. dynamic dashboard behavior
   * 3. "live" dashboard editing
   *
   * @internal and experimental
   */
  updatePanels(panels: IPanelModel[]): PanelMergeInfo {
    const info = mergePanels(this.panels, panels ?? []);
    if (info.changed) {
      this.panels = info.panels ?? [];
      this.sortPanelsByGridPos();
      this.events.publish(new DashboardPanelsChangedEvent());
    }
    return info;
  }

  private getPanelSaveModels() {
    return this.panels
      .filter((panel: PanelModel) => {
        if (this.isSnapshotTruthy()) {
          return true;
        }
        if (panel.type === 'add-panel') {
          return false;
        }
        // skip repeated panels in the saved model
        if (panel.repeatPanelId) {
          return false;
        }
        // skip repeated rows in the saved model
        if (panel.repeatedByRow) {
          return false;
        }
        return true;
      })
      .map((panel: PanelModel) => {
        // If we save while editing we should include the panel in edit mode instead of the
        // unmodified source panel
        if (this.panelInEdit && this.panelInEdit.id === panel.id) {
          return this.panelInEdit.getSaveModel();
        }

        return panel.getSaveModel();
      })
      .map((model: any) => {
        if (this.isSnapshotTruthy()) {
          return model;
        }
        // Clear any scopedVars from persisted mode. This cannot be part of getSaveModel as we need to be able to copy
        // panel models with preserved scopedVars, for example when going into edit mode.
        delete model.scopedVars;

        // Clear any repeated panels from collapsed rows
        if (model.type === 'row' && model.panels && model.panels.length > 0) {
          model.panels = model.panels
            .filter((rowPanel: PanelModel) => !rowPanel.repeatPanelId)
            .map((model: PanelModel) => {
              delete model.scopedVars;
              return model;
            });
        }

        return model;
      });
  }

  private updateTemplatingSaveModelClone(
    copy: any,
    defaults: { saveTimerange: boolean; saveVariables: boolean } & CloneOptions
  ) {
    const originalVariables = this.originalTemplating;
    const currentVariables = this.getVariablesFromState();

    copy.templating = {
      list: currentVariables.map((variable) =>
        variableAdapters.get(variable.type).getSaveModel(variable, defaults.saveVariables)
      ),
    };

    if (!defaults.saveVariables) {
      for (let i = 0; i < copy.templating.list.length; i++) {
        const current = copy.templating.list[i];
        const original: any = find(originalVariables, { name: current.name, type: current.type });

        if (!original) {
          continue;
        }

        if (current.type === 'adhoc') {
          copy.templating.list[i].filters = original.filters;
        } else {
          copy.templating.list[i].current = original.current;
        }
      }
    }
  }

  timeRangeUpdated(timeRange: TimeRange) {
    this.events.publish(new TimeRangeUpdatedEvent(timeRange));
    dispatch(onTimeRangeUpdated(timeRange));
  }

  startRefresh(affectedPanelIds?: number[]) {
    this.events.publish(new RefreshEvent());
    this.lastRefresh = Date.now();

    if (this.panelInEdit) {
      if (!affectedPanelIds || affectedPanelIds.includes(this.panelInEdit.id)) {
        this.panelInEdit.refresh();
        return;
      }
    }

    for (const panel of this.panels) {
      if (!this.otherPanelInFullscreen(panel)) {
        if (!affectedPanelIds || affectedPanelIds.includes(panel.id)) {
          panel.refresh();
        }
      }
    }
  }

  render() {
    this.events.publish(new RenderEvent());
    for (const panel of this.panels) {
      panel.render();
    }
  }

  panelInitialized(panel: PanelModel) {
    const lastResult = panel.getQueryRunner().getLastResult();

    if (!this.otherPanelInFullscreen(panel) && !lastResult) {
      panel.refresh();
    }
  }

  otherPanelInFullscreen(panel: PanelModel) {
    return (this.panelInEdit || this.panelInView) && !(panel.isViewing || panel.isEditing);
  }

  initEditPanel(sourcePanel: PanelModel): PanelModel {
    getTimeSrv().pauseAutoRefresh();
    this.panelInEdit = sourcePanel.getEditClone();
    return this.panelInEdit;
  }

  initViewPanel(panel: PanelModel) {
    this.panelInView = panel;
    panel.setIsViewing(true);
  }

  exitViewPanel(panel: PanelModel) {
    this.panelInView = undefined;
    panel.setIsViewing(false);
    this.refreshIfPanelsAffectedByVariableChange();
  }

  exitPanelEditor() {
    this.panelInEdit!.destroy();
    this.panelInEdit = undefined;
    getTimeSrv().resumeAutoRefresh();
    this.refreshIfPanelsAffectedByVariableChange();
  }

  private refreshIfPanelsAffectedByVariableChange() {
    if (!this.panelsAffectedByVariableChange) {
      return;
    }

    this.startRefresh(this.panelsAffectedByVariableChange);
    this.panelsAffectedByVariableChange = null;
  }

  private ensureListExist(data: any) {
    if (!data) {
      data = {};
    }
    if (!data.list) {
      data.list = [];
    }
    return data;
  }

  getNextPanelId() {
    let max = 0;

    for (const panel of this.panels) {
      if (panel.id > max) {
        max = panel.id;
      }

      if (panel.collapsed) {
        for (const rowPanel of panel.panels) {
          if (rowPanel.id > max) {
            max = rowPanel.id;
          }
        }
      }
    }

    return max + 1;
  }

  forEachPanel(callback: (panel: PanelModel, index: number) => void) {
    for (let i = 0; i < this.panels.length; i++) {
      callback(this.panels[i], i);
    }
  }

  getPanelById(id: number): PanelModel | null {
    if (this.panelInEdit && this.panelInEdit.id === id) {
      return this.panelInEdit;
    }

    for (const panel of this.panels) {
      if (panel.id === id) {
        return panel;
      }
    }

    return null;
  }

  canEditPanel(panel?: PanelModel | null): boolean | undefined | null {
    return Boolean(this.meta.canEdit && panel && !panel.repeatPanelId && panel.type !== 'row');
  }

  canEditPanelById(id: number): boolean | undefined | null {
    return this.canEditPanel(this.getPanelById(id));
  }

  addPanel(panelData: any) {
    panelData.id = this.getNextPanelId();

    this.panels.unshift(new PanelModel(panelData));

    this.sortPanelsByGridPos();

    this.events.publish(new DashboardPanelsChangedEvent());
  }

  sortPanelsByGridPos() {
    this.panels.sort((panelA, panelB) => {
      if (panelA.gridPos.y === panelB.gridPos.y) {
        return panelA.gridPos.x - panelB.gridPos.x;
      } else {
        return panelA.gridPos.y - panelB.gridPos.y;
      }
    });
  }

  clearUnsavedChanges() {
    for (const panel of this.panels) {
      panel.configRev = 0;
    }
  }

  hasUnsavedChanges() {
    for (const panel of this.panels) {
      if (panel.hasChanged) {
        console.log('Panel has changed', panel);
        return true;
      }
    }
    return false;
  }

  cleanUpRepeats() {
    if (this.isSnapshotTruthy() || !this.hasVariables()) {
      return;
    }

    this.iteration = (this.iteration || new Date().getTime()) + 1;
    const panelsToRemove = [];

    // cleanup scopedVars
    for (const panel of this.panels) {
      delete panel.scopedVars;
    }

    for (let i = 0; i < this.panels.length; i++) {
      const panel = this.panels[i];
      if ((!panel.repeat || panel.repeatedByRow) && panel.repeatPanelId && panel.repeatIteration !== this.iteration) {
        panelsToRemove.push(panel);
      }
    }

    // remove panels
    pull(this.panels, ...panelsToRemove);
    panelsToRemove.map((p) => p.destroy());
    this.sortPanelsByGridPos();
    this.events.publish(new DashboardPanelsChangedEvent());
  }

  processRepeats() {
    if (this.isSnapshotTruthy() || !this.hasVariables()) {
      return;
    }

    this.cleanUpRepeats();

    this.iteration = (this.iteration || new Date().getTime()) + 1;

    for (let i = 0; i < this.panels.length; i++) {
      const panel = this.panels[i];
      if (panel.repeat) {
        this.repeatPanel(panel, i);
      }
    }

    this.sortPanelsByGridPos();
    this.events.publish(new DashboardPanelsChangedEvent());
  }

  cleanUpRowRepeats(rowPanels: PanelModel[]) {
    const panelsToRemove = [];
    for (let i = 0; i < rowPanels.length; i++) {
      const panel = rowPanels[i];
      if (!panel.repeat && panel.repeatPanelId) {
        panelsToRemove.push(panel);
      }
    }
    pull(rowPanels, ...panelsToRemove);
    pull(this.panels, ...panelsToRemove);
  }

  processRowRepeats(row: PanelModel) {
    if (this.isSnapshotTruthy() || !this.hasVariables()) {
      return;
    }

    let rowPanels = row.panels;
    if (!row.collapsed) {
      const rowPanelIndex = findIndex(this.panels, (p: PanelModel) => p.id === row.id);
      rowPanels = this.getRowPanels(rowPanelIndex);
    }

    this.cleanUpRowRepeats(rowPanels);

    for (let i = 0; i < rowPanels.length; i++) {
      const panel = rowPanels[i];
      if (panel.repeat) {
        const panelIndex = findIndex(this.panels, (p: PanelModel) => p.id === panel.id);
        this.repeatPanel(panel, panelIndex);
      }
    }
  }

  getPanelRepeatClone(sourcePanel: PanelModel, valueIndex: number, sourcePanelIndex: number) {
    // if first clone return source
    if (valueIndex === 0) {
      return sourcePanel;
    }

    const m = sourcePanel.getSaveModel();
    m.id = this.getNextPanelId();
    const clone = new PanelModel(m);

    // insert after source panel + value index
    this.panels.splice(sourcePanelIndex + valueIndex, 0, clone);

    clone.repeatIteration = this.iteration;
    clone.repeatPanelId = sourcePanel.id;
    clone.repeat = undefined;

    if (this.panelInView?.id === clone.id) {
      clone.setIsViewing(true);
      this.panelInView = clone;
    }

    return clone;
  }

  getRowRepeatClone(sourceRowPanel: PanelModel, valueIndex: number, sourcePanelIndex: number) {
    // if first clone return source
    if (valueIndex === 0) {
      if (!sourceRowPanel.collapsed) {
        const rowPanels = this.getRowPanels(sourcePanelIndex);
        sourceRowPanel.panels = rowPanels;
      }
      return sourceRowPanel;
    }

    const clone = new PanelModel(sourceRowPanel.getSaveModel());
    // for row clones we need to figure out panels under row to clone and where to insert clone
    let rowPanels: PanelModel[], insertPos: number;
    if (sourceRowPanel.collapsed) {
      rowPanels = cloneDeep(sourceRowPanel.panels);
      clone.panels = rowPanels;
      // insert copied row after preceding row
      insertPos = sourcePanelIndex + valueIndex;
    } else {
      rowPanels = this.getRowPanels(sourcePanelIndex);
      clone.panels = map(rowPanels, (panel: PanelModel) => panel.getSaveModel());
      // insert copied row after preceding row's panels
      insertPos = sourcePanelIndex + (rowPanels.length + 1) * valueIndex;
    }
    this.panels.splice(insertPos, 0, clone);

    this.updateRepeatedPanelIds(clone);
    return clone;
  }

  repeatPanel(panel: PanelModel, panelIndex: number) {
    const variable: any = this.getPanelRepeatVariable(panel);
    if (!variable) {
      return;
    }

    if (panel.type === 'row') {
      this.repeatRow(panel, panelIndex, variable);
      return;
    }

    const selectedOptions = this.getSelectedVariableOptions(variable);

    const maxPerRow = panel.maxPerRow || 4;
    let xPos = 0;
    let yPos = panel.gridPos.y;

    for (let index = 0; index < selectedOptions.length; index++) {
      const option = selectedOptions[index];
      let copy;

      copy = this.getPanelRepeatClone(panel, index, panelIndex);
      copy.scopedVars = copy.scopedVars || {};
      copy.scopedVars[variable.name] = option;

      if (panel.repeatDirection === REPEAT_DIR_VERTICAL) {
        if (index > 0) {
          yPos += copy.gridPos.h;
        }
        copy.gridPos.y = yPos;
      } else {
        // set width based on how many are selected
        // assumed the repeated panels should take up full row width
        copy.gridPos.w = Math.max(GRID_COLUMN_COUNT / selectedOptions.length, GRID_COLUMN_COUNT / maxPerRow);
        copy.gridPos.x = xPos;
        copy.gridPos.y = yPos;

        xPos += copy.gridPos.w;

        // handle overflow by pushing down one row
        if (xPos + copy.gridPos.w > GRID_COLUMN_COUNT) {
          xPos = 0;
          yPos += copy.gridPos.h;
        }
      }
    }

    // Update gridPos for panels below
    const yOffset = yPos - panel.gridPos.y;
    if (yOffset > 0) {
      const panelBelowIndex = panelIndex + selectedOptions.length;
      for (let i = panelBelowIndex; i < this.panels.length; i++) {
        if (isOnTheSameGridRow(panel, this.panels[i])) {
          continue;
        }

        this.panels[i].gridPos.y += yOffset;
      }
    }
  }

  repeatRow(panel: PanelModel, panelIndex: number, variable: any) {
    const selectedOptions = this.getSelectedVariableOptions(variable);
    let yPos = panel.gridPos.y;

    function setScopedVars(panel: PanelModel, variableOption: any) {
      panel.scopedVars = panel.scopedVars || {};
      panel.scopedVars[variable.name] = variableOption;
    }

    for (let optionIndex = 0; optionIndex < selectedOptions.length; optionIndex++) {
      const option = selectedOptions[optionIndex];
      const rowCopy = this.getRowRepeatClone(panel, optionIndex, panelIndex);
      setScopedVars(rowCopy, option);

      const rowHeight = this.getRowHeight(rowCopy);
      const rowPanels = rowCopy.panels || [];
      let panelBelowIndex;

      if (panel.collapsed) {
        // For collapsed row just copy its panels and set scoped vars and proper IDs
        each(rowPanels, (rowPanel: PanelModel, i: number) => {
          setScopedVars(rowPanel, option);
          if (optionIndex > 0) {
            this.updateRepeatedPanelIds(rowPanel, true);
          }
        });
        rowCopy.gridPos.y += optionIndex;
        yPos += optionIndex;
        panelBelowIndex = panelIndex + optionIndex + 1;
      } else {
        // insert after 'row' panel
        const insertPos = panelIndex + (rowPanels.length + 1) * optionIndex + 1;
        each(rowPanels, (rowPanel: PanelModel, i: number) => {
          setScopedVars(rowPanel, option);
          if (optionIndex > 0) {
            const cloneRowPanel = new PanelModel(rowPanel);
            this.updateRepeatedPanelIds(cloneRowPanel, true);
            // For exposed row additionally set proper Y grid position and add it to dashboard panels
            cloneRowPanel.gridPos.y += rowHeight * optionIndex;
            this.panels.splice(insertPos + i, 0, cloneRowPanel);
          }
        });
        rowCopy.panels = [];
        rowCopy.gridPos.y += rowHeight * optionIndex;
        yPos += rowHeight;
        panelBelowIndex = insertPos + rowPanels.length;
      }

      // Update gridPos for panels below if we inserted more than 1 repeated row panel
      if (selectedOptions.length > 1) {
        for (let i = panelBelowIndex; i < this.panels.length; i++) {
          this.panels[i].gridPos.y += yPos;
        }
      }
    }
  }

  updateRepeatedPanelIds(panel: PanelModel, repeatedByRow?: boolean) {
    panel.repeatPanelId = panel.id;
    panel.id = this.getNextPanelId();
    panel.key = `${panel.id}`;
    panel.repeatIteration = this.iteration;
    if (repeatedByRow) {
      panel.repeatedByRow = true;
    } else {
      panel.repeat = undefined;
    }
    return panel;
  }

  getSelectedVariableOptions(variable: any) {
    let selectedOptions: any[];
    if (isAllVariable(variable)) {
      selectedOptions = variable.options.slice(1, variable.options.length);
    } else {
      selectedOptions = filter(variable.options, { selected: true });
    }
    return selectedOptions;
  }

  getRowHeight(rowPanel: PanelModel): number {
    if (!rowPanel.panels || rowPanel.panels.length === 0) {
      return 0;
    }
    const rowYPos = rowPanel.gridPos.y;
    const positions = map(rowPanel.panels, 'gridPos');
    const maxPos = maxBy(positions, (pos: GridPos) => {
      return pos.y + pos.h;
    });
    return maxPos!.y + maxPos!.h - rowYPos;
  }

  removePanel(panel: PanelModel) {
    this.panels = this.panels.filter((item) => item !== panel);
    this.events.publish(new DashboardPanelsChangedEvent());
  }

  removeRow(row: PanelModel, removePanels: boolean) {
    const needToogle = (!removePanels && row.collapsed) || (removePanels && !row.collapsed);

    if (needToogle) {
      this.toggleRow(row);
    }

    this.removePanel(row);
  }

  expandRows() {
    for (let i = 0; i < this.panels.length; i++) {
      const panel = this.panels[i];

      if (panel.type !== 'row') {
        continue;
      }

      if (panel.collapsed) {
        this.toggleRow(panel);
      }
    }
  }

  collapseRows() {
    for (let i = 0; i < this.panels.length; i++) {
      const panel = this.panels[i];

      if (panel.type !== 'row') {
        continue;
      }

      if (!panel.collapsed) {
        this.toggleRow(panel);
      }
    }
  }

  isSubMenuVisible() {
    if (this.links.length > 0) {
      return true;
    }

    if (this.getVariables().find((variable) => variable.hide !== 2)) {
      return true;
    }

    if (this.annotations.list.find((annotation) => annotation.hide !== true)) {
      return true;
    }

    return false;
  }

  getPanelInfoById(panelId: number) {
    for (let i = 0; i < this.panels.length; i++) {
      if (this.panels[i].id === panelId) {
        return {
          panel: this.panels[i],
          index: i,
        };
      }
    }

    return null;
  }

  duplicatePanel(panel: PanelModel) {
    const newPanel = panel.getSaveModel();
    newPanel.id = this.getNextPanelId();

    delete newPanel.repeat;
    delete newPanel.repeatIteration;
    delete newPanel.repeatPanelId;
    delete newPanel.scopedVars;
    if (newPanel.alert) {
      delete newPanel.thresholds;
    }
    delete newPanel.alert;

    // does it fit to the right?
    if (panel.gridPos.x + panel.gridPos.w * 2 <= GRID_COLUMN_COUNT) {
      newPanel.gridPos.x += panel.gridPos.w;
    } else {
      // add below
      newPanel.gridPos.y += panel.gridPos.h;
    }

    this.addPanel(newPanel);
    return newPanel;
  }

  formatDate(date: DateTimeInput, format?: string) {
    return dateTimeFormat(date, {
      format,
      timeZone: this.getTimezone(),
    });
  }

  destroy() {
    this.appEventsSubscription.unsubscribe();
    this.events.removeAllListeners();
    for (const panel of this.panels) {
      panel.destroy();
    }
  }

  toggleRow(row: PanelModel) {
    const rowIndex = indexOf(this.panels, row);

    if (row.collapsed) {
      row.collapsed = false;
      const hasRepeat = some(row.panels as PanelModel[], (p: PanelModel) => p.repeat);

      if (row.panels.length > 0) {
        // Use first panel to figure out if it was moved or pushed
        const firstPanel = row.panels[0];
        const yDiff = firstPanel.gridPos.y - (row.gridPos.y + row.gridPos.h);

        // start inserting after row
        let insertPos = rowIndex + 1;
        // y max will represent the bottom y pos after all panels have been added
        // needed to know home much panels below should be pushed down
        let yMax = row.gridPos.y;

        for (const panel of row.panels) {
          // make sure y is adjusted (in case row moved while collapsed)
          // console.log('yDiff', yDiff);
          panel.gridPos.y -= yDiff;
          // insert after row
          this.panels.splice(insertPos, 0, new PanelModel(panel));
          // update insert post and y max
          insertPos += 1;
          yMax = Math.max(yMax, panel.gridPos.y + panel.gridPos.h);
        }

        const pushDownAmount = yMax - row.gridPos.y - 1;

        // push panels below down
        for (let panelIndex = insertPos; panelIndex < this.panels.length; panelIndex++) {
          this.panels[panelIndex].gridPos.y += pushDownAmount;
        }

        row.panels = [];

        if (hasRepeat) {
          this.processRowRepeats(row);
        }
      }

      // sort panels
      this.sortPanelsByGridPos();

      // emit change event
      this.events.publish(new DashboardPanelsChangedEvent());
      return;
    }

    const rowPanels = this.getRowPanels(rowIndex);

    // remove panels
    pull(this.panels, ...rowPanels);
    // save panel models inside row panel
    row.panels = map(rowPanels, (panel: PanelModel) => panel.getSaveModel());
    row.collapsed = true;

    // emit change event
    this.events.publish(new DashboardPanelsChangedEvent());
  }

  /**
   * Will return all panels after rowIndex until it encounters another row
   */
  getRowPanels(rowIndex: number): PanelModel[] {
    const rowPanels = [];

    for (let index = rowIndex + 1; index < this.panels.length; index++) {
      const panel = this.panels[index];

      // break when encountering another row
      if (panel.type === 'row') {
        break;
      }

      // this panel must belong to row
      rowPanels.push(panel);
    }

    return rowPanels;
  }

  /** @deprecated */
  on<T>(event: AppEvent<T>, callback: (payload?: T) => void) {
    console.log('DashboardModel.on is deprecated use events.subscribe');
    this.events.on(event, callback);
  }

  /** @deprecated */
  off<T>(event: AppEvent<T>, callback: (payload?: T) => void) {
    console.log('DashboardModel.off is deprecated');
    this.events.off(event, callback);
  }

  cycleGraphTooltip() {
    this.graphTooltip = (this.graphTooltip + 1) % 3;
  }

  sharedTooltipModeEnabled() {
    return this.graphTooltip > 0;
  }

  sharedCrosshairModeOnly() {
    return this.graphTooltip === 1;
  }

  getRelativeTime(date: DateTimeInput) {
    return dateTimeFormatTimeAgo(date, {
      timeZone: this.getTimezone(),
    });
  }

  isSnapshot() {
    return this.snapshot !== undefined;
  }

  getTimezone(): TimeZone {
    return (this.timezone ? this.timezone : contextSrv?.user?.timezone) as TimeZone;
  }

  private updateSchema(old: any) {
    const migrator = new DashboardMigrator(this);
    migrator.updateSchema(old);
  }

  resetOriginalTime() {
    this.originalTime = cloneDeep(this.time);
  }

  hasTimeChanged() {
    return !isEqual(this.time, this.originalTime);
  }

  resetOriginalVariables(initial = false) {
    if (initial) {
      this.originalTemplating = this.cloneVariablesFrom(this.templating.list);
      return;
    }

    this.originalTemplating = this.cloneVariablesFrom(this.getVariablesFromState());
  }

  hasVariableValuesChanged() {
    return this.hasVariablesChanged(this.originalTemplating, this.getVariablesFromState());
  }

  autoFitPanels(viewHeight: number, kioskMode?: UrlQueryValue) {
    const currentGridHeight = Math.max(
      ...this.panels.map((panel) => {
        return panel.gridPos.h + panel.gridPos.y;
      })
    );

    const navbarHeight = 55;
    const margin = 20;
    const submenuHeight = 50;

    let visibleHeight = viewHeight - navbarHeight - margin;

    // Remove submenu height if visible
    if (this.meta.submenuEnabled && !kioskMode) {
      visibleHeight -= submenuHeight;
    }

    // add back navbar height
    if (kioskMode && kioskMode !== KioskMode.TV) {
      visibleHeight += navbarHeight;
    }

    const visibleGridHeight = Math.floor(visibleHeight / (GRID_CELL_HEIGHT + GRID_CELL_VMARGIN));
    const scaleFactor = currentGridHeight / visibleGridHeight;

    this.panels.forEach((panel, i) => {
      panel.gridPos.y = Math.round(panel.gridPos.y / scaleFactor) || 1;
      panel.gridPos.h = Math.round(panel.gridPos.h / scaleFactor) || 1;
    });
  }

  templateVariableValueUpdated() {
    this.processRepeats();
    this.events.emit(CoreEvents.templateVariableValueUpdated);
  }

  getPanelByUrlId(panelUrlId: string) {
    const panelId = parseInt(panelUrlId ?? '0', 10);

    // First try to find it in a collapsed row and exand it
    for (const panel of this.panels) {
      if (panel.collapsed) {
        for (const rowPanel of panel.panels) {
          if (rowPanel.id === panelId) {
            this.toggleRow(panel);
            break;
          }
        }
      }
    }

    return this.getPanelById(panelId);
  }

  toggleLegendsForAll() {
    const panelsWithLegends = this.panels.filter((panel) => {
      return panel.legend !== undefined && panel.legend !== null;
    });

    // determine if more panels are displaying legends or not
    const onCount = panelsWithLegends.filter((panel) => panel.legend!.show).length;
    const offCount = panelsWithLegends.length - onCount;
    const panelLegendsOn = onCount >= offCount;

    for (const panel of panelsWithLegends) {
      panel.legend!.show = !panelLegendsOn;
      panel.render();
    }
  }

  getVariables = () => {
    return this.getVariablesFromState();
  };

  canAddAnnotations() {
    return this.meta.canEdit || this.meta.canMakeEditable;
  }

  shouldUpdateDashboardPanelFromJSON(updatedPanel: PanelModel, panel: PanelModel) {
    const shouldUpdateGridPositionLayout = !isEqual(updatedPanel?.gridPos, panel?.gridPos);
    if (shouldUpdateGridPositionLayout) {
      this.events.publish(new DashboardPanelsChangedEvent());
    }
  }

  private getPanelRepeatVariable(panel: PanelModel) {
    return this.getVariablesFromState().find((variable) => variable.name === panel.repeat);
  }

  private isSnapshotTruthy() {
    return this.snapshot;
  }

  private hasVariables() {
    return this.getVariablesFromState().length > 0;
  }

  private hasVariablesChanged(originalVariables: any[], currentVariables: any[]): boolean {
    if (originalVariables.length !== currentVariables.length) {
      return false;
    }

    const updated = map(currentVariables, (variable: any) => {
      return {
        name: variable.name,
        type: variable.type,
        current: cloneDeep(variable.current),
        filters: cloneDeep(variable.filters),
      };
    });

    return !isEqual(updated, originalVariables);
  }

  private cloneVariablesFrom(variables: any[]): any[] {
    return variables.map((variable) => {
      return {
        name: variable.name,
        type: variable.type,
        current: cloneDeep(variable.current),
        filters: cloneDeep(variable.filters),
      };
    });
  }

  private variablesChangedHandler(event: VariablesChanged) {
    this.variablesChangedBaseHandler(event, true);
  }

  private variablesFinishedProcessingTimeRangeChangeHandler(event: VariablesFinishedProcessingTimeRangeChange) {
    this.variablesChangedBaseHandler(event);
  }

  private variablesChangedBaseHandler(
    event: VariablesChanged | VariablesFinishedProcessingTimeRangeChange,
    processRepeats = false
  ) {
    if (processRepeats) {
      this.processRepeats();
    }

    if (!event.payload.panelIds || getTimeSrv().isRefreshOutsideThreshold(this.lastRefresh)) {
      // passing undefined in panelIds means we want to update all panels
      this.startRefresh(undefined);
      return;
    }

    if (this.panelInEdit || this.panelInView) {
      this.panelsAffectedByVariableChange = event.payload.panelIds.filter(
        (id) => id !== (this.panelInEdit?.id ?? this.panelInView?.id)
      );
    }

    this.startRefresh(event.payload.panelIds);
  }

  private variablesChangedInUrlHandler(event: VariablesChangedInUrl) {
    this.templateVariableValueUpdated();
    this.startRefresh(event.payload.panelIds);
  }
}<|MERGE_RESOLUTION|>--- conflicted
+++ resolved
@@ -46,9 +46,7 @@
 import { mergePanels, PanelMergeInfo } from '../utils/panelMerge';
 import { isOnTheSameGridRow } from './utils';
 import { RefreshEvent, TimeRangeUpdatedEvent } from '@grafana/runtime';
-<<<<<<< HEAD
 import { sortedDeepCloneWithoutNulls } from 'app/core/utils/object';
-=======
 import { Subscription } from 'rxjs';
 import { appEvents } from '../../../core/core';
 import {
@@ -56,7 +54,6 @@
   VariablesChangedInUrl,
   VariablesFinishedProcessingTimeRangeChange,
 } from '../../variables/types';
->>>>>>> 490d21fc
 
 export interface CloneOptions {
   saveVariables?: boolean;
