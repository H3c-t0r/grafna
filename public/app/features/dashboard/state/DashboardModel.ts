--- conflicted
+++ resolved
@@ -350,20 +350,6 @@
     this.events.publish(new RefreshEvent());
     this.lastRefresh = Date.now();
 
-<<<<<<< HEAD
-    if (this.panelInEdit) {
-      if (event.refreshAll || event.panelIds.includes(this.panelInEdit.id)) {
-        this.panelInEdit.refresh();
-        return;
-      }
-    }
-
-    for (const panel of this.panels) {
-      if (!this.otherPanelInFullscreen(panel)) {
-        if (event.refreshAll || event.panelIds.includes(panel.id)) {
-          panel.refresh();
-        }
-=======
     if (this.panelInEdit && (event.refreshAll || event.panelIds.includes(this.panelInEdit.id))) {
       this.panelInEdit.refresh();
       return;
@@ -372,7 +358,6 @@
     for (const panel of this.panels) {
       if (!this.otherPanelInFullscreen(panel) && (event.refreshAll || event.panelIds.includes(panel.id))) {
         panel.refresh();
->>>>>>> 0ca4ccfa
       }
     }
   }
@@ -877,46 +862,8 @@
   toggleRow(row: PanelModel) {
     const rowIndex = indexOf(this.panels, row);
 
-<<<<<<< HEAD
-    if (row.collapsed) {
-      row.collapsed = false;
-      const hasRepeat = some(row.panels as PanelModel[], (p: PanelModel) => p.repeat);
-
-      if (row.panels.length > 0) {
-        // Use first panel to figure out if it was moved or pushed
-        // If the panel doesn't have gridPos.y, use the row gridPos.y instead.
-        // This can happen for some generated dashboards.
-        const firstPanelYPos = row.panels[0].gridPos.y ?? row.gridPos.y;
-        const yDiff = firstPanelYPos - (row.gridPos.y + row.gridPos.h);
-
-        // start inserting after row
-        let insertPos = rowIndex + 1;
-        // y max will represent the bottom y pos after all panels have been added
-        // needed to know home much panels below should be pushed down
-        let yMax = row.gridPos.y;
-
-        for (const panel of row.panels) {
-          // set the y gridPos if it wasn't already set
-          panel.gridPos.y ??= row.gridPos.y;
-          // make sure y is adjusted (in case row moved while collapsed)
-          panel.gridPos.y -= yDiff;
-          // insert after row
-          this.panels.splice(insertPos, 0, new PanelModel(panel));
-          // update insert post and y max
-          insertPos += 1;
-          yMax = Math.max(yMax, panel.gridPos.y + panel.gridPos.h);
-        }
-
-        const pushDownAmount = yMax - row.gridPos.y - 1;
-
-        // push panels below down
-        for (let panelIndex = insertPos; panelIndex < this.panels.length; panelIndex++) {
-          this.panels[panelIndex].gridPos.y += pushDownAmount;
-        }
-=======
     if (!row.collapsed) {
       const rowPanels = this.getRowPanels(rowIndex);
->>>>>>> 0ca4ccfa
 
       // remove panels
       pull(this.panels, ...rowPanels);
