import { PanelQueryRunner } from './PanelQueryRunner';
import {
  PanelData,
  DataQueryRequest,
  DataStreamObserver,
  DataStreamState,
  LoadingState,
  ScopedVars,
} from '@grafana/ui/src/types';
import moment from 'moment';

jest.mock('app/core/services/backend_srv');

interface ScenarioContext {
  setup: (fn: () => void) => void;
  maxDataPoints?: number | null;
  widthPixels: number;
  dsInterval?: string;
  minInterval?: string;
  events?: PanelData[];
  res?: PanelData;
  queryCalledWith?: DataQueryRequest;
  observer: DataStreamObserver;
  runner: PanelQueryRunner;
  scopedVars: ScopedVars;
}

type ScenarioFn = (ctx: ScenarioContext) => void;

function describeQueryRunnerScenario(description: string, scenarioFn: ScenarioFn) {
  describe(description, () => {
    let setupFn = () => {};

    const ctx: ScenarioContext = {
      widthPixels: 200,
      scopedVars: {
        server: { text: 'Server1', value: 'server-1' },
      },
      runner: new PanelQueryRunner(),
      observer: (args: any) => {},
      setup: (fn: () => void) => {
        setupFn = fn;
      },
    };

    const response: any = {
      data: [{ target: 'hello', datapoints: [] }],
    };

    beforeEach(async () => {
      setupFn();

      const datasource: any = {
        name: 'TestDB',
        interval: ctx.dsInterval,
        query: (options: DataQueryRequest, observer: DataStreamObserver) => {
          ctx.queryCalledWith = options;
          ctx.observer = observer;
          return Promise.resolve(response);
        },
        testDatasource: jest.fn(),
      };

      const args: any = {
        datasource,
        scopedVars: ctx.scopedVars,
        minInterval: ctx.minInterval,
        widthPixels: ctx.widthPixels,
        maxDataPoints: ctx.maxDataPoints,
        timeRange: {
          from: moment().subtract(1, 'days'),
          to: moment(),
          raw: { from: '1h', to: 'now' },
        },
        panelId: 0,
        queries: [{ refId: 'A', test: 1 }],
      };

<<<<<<< HEAD
      runner = new PanelQueryRunner(1);
      runner.subscribe({
=======
      ctx.runner = new PanelQueryRunner();
      ctx.runner.subscribe({
>>>>>>> 470634e2
        next: (data: PanelData) => {
          ctx.events.push(data);
        },
      });

      ctx.events = [];
      ctx.res = await ctx.runner.run(args);
    });

    scenarioFn(ctx);
  });
}

describe('PanelQueryRunner', () => {
  describeQueryRunnerScenario('simple scenario', ctx => {
    it('should set requestId on request', async () => {
      expect(ctx.queryCalledWith.requestId).toBe('Q100');
    });

    it('should set datasource name on request', async () => {
      expect(ctx.queryCalledWith.targets[0].datasource).toBe('TestDB');
    });

    it('should pass scopedVars to datasource with interval props', async () => {
      expect(ctx.queryCalledWith.scopedVars.server.text).toBe('Server1');
      expect(ctx.queryCalledWith.scopedVars.__interval.text).toBe('5m');
      expect(ctx.queryCalledWith.scopedVars.__interval_ms.text).toBe('300000');
    });
  });

  describeQueryRunnerScenario('with no maxDataPoints or minInterval', ctx => {
    ctx.setup(() => {
      ctx.maxDataPoints = null;
      ctx.widthPixels = 200;
    });

    it('should return data', async () => {
      expect(ctx.res.error).toBeUndefined();
      expect(ctx.res.series.length).toBe(1);
    });

    it('should use widthPixels as maxDataPoints', async () => {
      expect(ctx.queryCalledWith.maxDataPoints).toBe(200);
    });

    it('should calculate interval based on width', async () => {
      expect(ctx.queryCalledWith.interval).toBe('5m');
    });

    it('fast query should only publish 1 data events', async () => {
      expect(ctx.events.length).toBe(1);
    });
  });

  describeQueryRunnerScenario('with no panel min interval but datasource min interval', ctx => {
    ctx.setup(() => {
      ctx.widthPixels = 20000;
      ctx.dsInterval = '15s';
    });

    it('should limit interval to data source min interval', async () => {
      expect(ctx.queryCalledWith.interval).toBe('15s');
    });
  });

  describeQueryRunnerScenario('with panel min interval and data source min interval', ctx => {
    ctx.setup(() => {
      ctx.widthPixels = 20000;
      ctx.dsInterval = '15s';
      ctx.minInterval = '30s';
    });

    it('should limit interval to panel min interval', async () => {
      expect(ctx.queryCalledWith.interval).toBe('30s');
    });
  });

  describeQueryRunnerScenario('with maxDataPoints', ctx => {
    ctx.setup(() => {
      ctx.maxDataPoints = 10;
    });

    it('should pass maxDataPoints if specified', async () => {
      expect(ctx.queryCalledWith.maxDataPoints).toBe(10);
    });
  });

  describeQueryRunnerScenario('when datasource is streaming data', ctx => {
    let streamState: DataStreamState;
    let isUnsubbed = false;

    beforeEach(() => {
      streamState = {
        state: LoadingState.Streaming,
        key: 'test-stream-1',
        series: [
          {
            rows: [],
            fields: [],
            name: 'I am a magic stream',
          },
        ],
        request: {
          requestId: ctx.queryCalledWith.requestId,
        } as any,
        unsubscribe: () => {
          isUnsubbed = true;
        },
      };
      ctx.observer(streamState);
    });

    it('should push another update to subscriber', async () => {
      expect(ctx.events.length).toBe(2);
    });

    it('should set state to streaming', async () => {
      expect(ctx.events[1].state).toBe(LoadingState.Streaming);
    });

    it('should not unsubscribe', async () => {
      expect(isUnsubbed).toBe(false);
    });

    it('destroy should unsubscribe streams', async () => {
      ctx.runner.destroy();
      expect(isUnsubbed).toBe(true);
    });
  });
});<|MERGE_RESOLUTION|>--- conflicted
+++ resolved
@@ -36,7 +36,7 @@
       scopedVars: {
         server: { text: 'Server1', value: 'server-1' },
       },
-      runner: new PanelQueryRunner(),
+      runner: new PanelQueryRunner(1),
       observer: (args: any) => {},
       setup: (fn: () => void) => {
         setupFn = fn;
@@ -76,13 +76,8 @@
         queries: [{ refId: 'A', test: 1 }],
       };
 
-<<<<<<< HEAD
-      runner = new PanelQueryRunner(1);
-      runner.subscribe({
-=======
-      ctx.runner = new PanelQueryRunner();
+      ctx.runner = new PanelQueryRunner(1);
       ctx.runner.subscribe({
->>>>>>> 470634e2
         next: (data: PanelData) => {
           ctx.events.push(data);
         },
