--- conflicted
+++ resolved
@@ -12,21 +12,8 @@
 import { runSharedRequest, isSharedDashboardQuery } from '../../../plugins/datasource/dashboard';
 
 // Types
-<<<<<<< HEAD
-import { PanelData, DataQuery, ScopedVars, DataQueryRequest, DataSourceApi, DataSourceJsonData } from '@grafana/ui';
-
-import { TimeRange, DataTransformerConfig, transformDataFrame } from '@grafana/data';
-=======
-import {
-  PanelData,
-  PanelDataFormat,
-  DataQuery,
-  DataQueryRequest,
-  DataSourceApi,
-  DataSourceJsonData,
-} from '@grafana/ui';
+import { PanelData, DataQuery, DataQueryRequest, DataSourceApi, DataSourceJsonData } from '@grafana/ui';
 import { TimeRange, DataTransformerConfig, transformDataFrame, ScopedVars } from '@grafana/data';
->>>>>>> de2a7b97
 
 export interface QueryRunnerOptions<
   TQuery extends DataQuery = DataQuery,
