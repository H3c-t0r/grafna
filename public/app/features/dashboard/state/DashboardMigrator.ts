--- conflicted
+++ resolved
@@ -54,13 +54,8 @@
   updateSchema(old: any) {
     let i, j, k, n;
     const oldVersion = this.dashboard.schemaVersion;
-<<<<<<< HEAD
-    const panelUpgrades = [];
+    const panelUpgrades: PanelSchemeUpgradeHandler[] = [];
     this.dashboard.schemaVersion = 31;
-=======
-    const panelUpgrades: PanelSchemeUpgradeHandler[] = [];
-    this.dashboard.schemaVersion = 30;
->>>>>>> 7cdf8b37
 
     if (oldVersion === this.dashboard.schemaVersion) {
       return;
