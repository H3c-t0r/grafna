/*
  NOTE: This file is used to generate the transformation docs markdown content. If you change/update the content here,
  please then rebuild the markdown by doing the following:

  $ cd /docs (from the root of the repository)
  $ make sources/panels-visualizations/query-transform-data/transform-data/index.md
  $ make docs

  Browse to http://localhost:3003/docs/grafana/latest/panels-visualizations/query-transform-data/transform-data/

  Refer to ./docs/README.md for more information about building docs. 
*/

interface Link {
  title: string;
  url: string;
}
export interface TransformationInfo {
  name: string;
  getHelperDocs: (imageRenderType?: ImageRenderType) => string;
  links?: Link[];
}

export enum ImageRenderType {
  ShortcodeFigure = 'shortcodeFigure',
  UIImage = 'uiImage',
}

export interface TransformationDocsContentType {
  [key: string]: TransformationInfo;
}

export const transformationDocsContent: TransformationDocsContentType = {
  calculateField: {
    name: 'Add field from calculation',
    /*
      `getHelperDocs` will build the markdown content based in the `ImageRenderType`.
      The images will either be rendered in Hugo Shortcode format or as standard markdown for UI usage.
    */
    getHelperDocs: function (imageRenderType: ImageRenderType = ImageRenderType.ShortcodeFigure) {
      return `
  Use this transformation to add a new field calculated from two other fields. Each transformation allows you to add one new field.

  - **Mode** - Select a mode:
    - **Reduce row** - Apply selected calculation on each row of selected fields independently.
    - **Binary operation** - Apply basic binary operations (for example, sum or multiply) on values in a single row from two selected fields.
    - **Unary operation** - Apply basic unary operations on values in a single row from a selected field. The available operations are:
      - **Absolute value (abs)** - Returns the absolute value of a given expression. It represents its distance from zero as a positive number.
      - **Natural exponential (exp)** - Returns _e_ raised to the power of a given expression.
      - **Natural logarithm (ln)** - Returns the natural logarithm of a given expression.
      - **Floor (floor)** - Returns the largest integer less than or equal to a given expression.
      - **Ceiling (ceil)** - Returns the smallest integer greater than or equal to a given expression.
    - **Cumulative functions** - Apply functions on the current row and all preceding rows.
      - **Total** - Calculates the cumulative total up to and including the current row.
      - **Mean** - Calculates the mean up to and including the current row.
    - **Window functions** - Apply window functions. The window can either be **trailing** or **centered**.
      With a trailing window the current row will be the last row in the window. 
      With a centered window the window will be centered on the current row. 
      For even window sizes, the window will be centered between the current row, and the previous row. 
      - **Mean** - Calculates the moving mean or running average.
      - **Stddev** - Calculates the moving standard deviation.
      - **Variance** - Calculates the moving variance.
    - **Row index** - Insert a field with the row index.
  - **Field name** - Select the names of fields you want to use in the calculation for the new field.
  - **Calculation** - If you select **Reduce row** mode, then the **Calculation** field appears. Click in the field to see a list of calculation choices you can use to create the new field. For information about available calculations, refer to [Calculation types][].
  - **Operation** - If you select **Binary operation** or **Unary operation** mode, then the **Operation** fields appear. These fields allow you to apply basic math operations on values in a single row from selected fields. You can also use numerical values for binary operations.
  - **As percentile** - If you select **Row index** mode, then the **As percentile** switch appears. This switch allows you to transform the row index as a percentage of the total number of rows.
  - **Alias** - (Optional) Enter the name of your new field. If you leave this blank, then the field will be named to match the calculation.
  - **Replace all fields** - (Optional) Select this option if you want to hide all other fields and display only your calculated field in the visualization.
  
  > **Note:** 'Cumulative functions' and 'Window functions' modes are experimental features. Engineering and on-call support is not available. Documentation is either limited or not provided outside of code comments. No SLA is provided. Enable the 'addFieldFromCalculationStatFunctions' in Grafana to use this feature. Contact Grafana Support to enable this feature in Grafana Cloud.

  In the example below, we added two fields together and named them Sum.

  ${buildImageContent(
    '/static/img/docs/transformations/add-field-from-calc-stat-example-7-0.png',
    imageRenderType,
    'Add field from calculation'
  )}
  `;
    },
    links: [
      {
        title: 'Calculation types',
        url: 'https://grafana.com/docs/grafana/latest/panels-visualizations/calculation-types/',
      },
    ],
  },
  concatenate: {
    name: 'Concatenate fields',
    getHelperDocs: function () {
      return `
  Use this transformation to combine all fields from all frames into one result.
  
  For example, if you have separate queries retrieving temperature and uptime data (Query A) and air quality index and error information (Query B). Applying the concatenate transformation yields a consolidated data frame with all relevant information in one view.

  Consider the following:

  **Query A:**

  | Temp  | Uptime    |
  | ----- | --------- |
  | 15.4  | 1230233   |

  **Query B:**

  | AQI   | Errors |
  | ----- | ------ |
  | 3.2   | 5      |

  After you concatenate the fields, the data frame would be:

  | Temp  | Uptime   | AQI   | Errors |
  | ----- | -------- | ----- | ------ |
  | 15.4  | 1230233  | 3.2   | 5      |

  This transformation simplifies the process of merging data from different sources, providing a comprehensive view for analysis and visualization.
  `;
    },
  },
  configFromData: {
    name: 'Config from query results',
    getHelperDocs: function () {
      return `
  Use this transformation to select a query and extract standard options, such as **Min**, **Max**, **Unit**, and **Thresholds**, and apply them to other query results. This feature enables dynamic visualization configuration based on the data returned by a specific query.

  #### Options

  - **Config query:** Select the query that returns the data you want to use as configuration.
  - **Apply to:** Select the fields or series to which the configuration should be applied.
  - **Apply to options:** Specify a field type or use a field name regex, depending on your selection in **Apply to**.

  #### Field mapping table

  Below the configuration options, you'll find the field mapping table. This table lists all fields found in the data returned by the config query, along with a **Use as** and **Select** option. It provides control over mapping fields to config properties, and for multiple rows, it allows you to choose which value to select.

  #### Example

  Input[0] (From query: A, name: ServerA)

  | Time          | Value |
  | ------------- | ----- |
  | 1626178119127 | 10    |
  | 1626178119129 | 30    |

  Input[1] (From query: B)

  | Time          | Value |
  | ------------- | ----- |
  | 1626178119127 | 100   |
  | 1626178119129 | 100   |

  Output (Same as Input[0] but now with config on the Value field)

  | Time          | Value (config: Max=100) |
  | ------------- | ----------------------- |
  | 1626178119127 | 10                      |
  | 1626178119129 | 30                      |

  Each row in the source data becomes a separate field. Each field now has a maximum configuration option set. Options such as **Min**, **Max**, **Unit**, and **Thresholds** are part of the field configuration. If set, they will be used by the visualization instead of any options manually configured in the panel editor options pane.

  #### Value mappings

  You can also transform a query result into value mappings. With this option, every row in the configuration query result defines a single value mapping row. See the following example.

  Config query result:

  | Value | Text   | Color |
  | ----- | ------ | ----- |
  | L     | Low    | blue  |
  | M     | Medium | green |
  | H     | High   | red   |

  In the field mapping specify:

  | Field | Use as                  | Select     |
  | ----- | ----------------------- | ---------- |
  | Value | Value mappings / Value  | All values |
  | Text  | Value mappings / Text   | All values |
  | Color | Value mappings / Ciolor | All values |

  Grafana builds value mappings from your query result and applies them to the real data query results. You should see values being mapped and colored according to the config query results.
  `;
    },
  },
  convertFieldType: {
    name: 'Convert field type',
    getHelperDocs: function () {
      return `
  Use this transformation to modify the field type of a specified field. 
  
  Here's a breakdown of the options:

<<<<<<< HEAD
  - **Field** - Select from available fields.
  - **as** - Choose the FieldType to convert to.
    - **Numeric** - Attempts to make the values numbers.
    - **String** - Converts the values to strings.
    - **Time** - Attempts to parse the values as time. You can specify a DateFormat, e.g., yyyy-mm-dd or DD MM YYYY hh:mm:ss.
    - **Boolean** - Converts the values to booleans.
=======
  - **Field** - Select from available fields
  - **as** - Select the FieldType to convert to
    - **Numeric** - attempts to make the values numbers
    - **String** - will make the values strings
    - **Time** - attempts to parse the values as time
      - Will show an option to specify a DateFormat as input by a string like yyyy-mm-dd or DD MM YYYY hh:mm:ss
    - **Boolean** - will make the values booleans
    - **Enum** - will make the values enums
      - Will show a table to manage the enums
    - **Other** - attempts to parse the values as JSON
>>>>>>> 005a1db3

  For example, consider the following query that could be modified by selecting the time field as Time and specifying Date Format as YYYY.

  #### Sample Query

  | Time       | Mark      | Value |
  |------------|-----------|-------|
  | 2017-07-01 | above     | 25    |
  | 2018-08-02 | below     | 22    |
  | 2019-09-02 | below     | 29    |
  | 2020-10-04 | above     | 22    |

  The result:

  #### Transformed Query

  | Time                | Mark      | Value |
  |---------------------|-----------|-------|
  | 2017-01-01 00:00:00 | above     | 25    |
  | 2018-01-01 00:00:00 | below     | 22    |
  | 2019-01-01 00:00:00 | below     | 29    |
  | 2020-01-01 00:00:00 | above     | 22    |

  This transformation allows you to flexibly adapt your data types, ensuring compatibility and consistency in your visualizations.
  `;
    },
  },
  extractFields: {
    name: 'Extract fields',
    getHelperDocs: function () {
      return `
  Use this transformation to select a source of data and extract content from it in different formats. Set the following fields:

  - **Source** - Select the field for the source of data.
  - **Format** - Choose one of the following:
    - **JSON** - To parse JSON content from the source.
    - **Key+Value Parse** - To parse content in the format 'a=b' or 'c:d' from the source.
    - **Auto** - To discover fields automatically.
  - **Replace All Fields** - *(Optional)* Select this option to hide all other fields and display only your calculated field in the visualization.
  - **Keep Time** - *(Optional)* Available only if **Replace All Fields** is true. Keeps the time field in the output.

  Consider the following data set:

  #### Data Set Example

  | Timestamp         | json_data |
  |-------------------|-----------|
  | 1636678740000000000 | {"value": 1} |
  | 1636678680000000000 | {"value": 5} |
  | 1636678620000000000 | {"value": 12} |

  You could prepare the data to be used by a [Time series panel][] with this configuration:

  - Source: json_data
  - Format: JSON
    - Field: value
    - Alias: my_value
  - Replace all fields: true
  - Keep time: true

  This will generate the following output:

  #### Transformed Data

  | Timestamp         | my_value |
  |-------------------|----------|
  | 1636678740000000000 | 1        |
  | 1636678680000000000 | 5        |
  | 1636678620000000000 | 12       |

  This transformation allows you to extract and format data in various ways. You can customize the extraction format based on your specific data needs.
  `;
    },
    links: [
      {
        title: 'Time series panel',
        url: 'https://grafana.com/docs/grafana/latest/panels-visualizations/visualizations/time-series/',
      },
    ],
  },
  fieldLookup: {
    name: 'Lookup fields from resource',
    getHelperDocs: function () {
      return `
  Use this transformation to enrich a field value by looking up additional fields from an external source. 
  
  Here's how to configure it:

  - **Field** - Select a text field from your dataset.
  - **Lookup** - Choose from **Countries**, **USA States**, and **Airports**.

  This transformation currently supports spatial data.

  For example, if you have this data:

  #### Data Set Example

  | Location  | Values |
  |-----------|--------|
  | AL        | 0      |
  | AK        | 10     |
  | Arizona   | 5      |
  | Arkansas  | 1      |
  | Somewhere | 5      |

  With this configuration:

  - Field: location
  - Lookup: USA States

  You'll get the following output:

  #### Transformed Data

  | Location  | ID | Name      | Lng        | Lat        | Values |
  |-----------|----|-----------|------------|------------|--------|
  | AL        | AL | Alabama   | -80.891064 | 12.448457  | 0      |
  | AK        | AK | Arkansas  | -100.891064| 24.448457  | 10     |
  | Arizona   |    |           |            |            | 5      |
  | Arkansas  |    |           |            |            | 1      |
  | Somewhere |    |           |            |            | 5      |

  This transformation enables you to augment your data by fetching additional information from external sources, providing a more comprehensive dataset for analysis and visualization.
  `;
    },
  },
  filterByRefId: {
    name: 'Filter data by query refId',
    getHelperDocs: function (imageRenderType: ImageRenderType = ImageRenderType.ShortcodeFigure) {
      return `
  Use this transformation in panels that have multiple queries if you want to hide one or more of the queries.

  Grafana displays the query identification letters in dark gray text. Click a query identifier to toggle filtering. If the query letter is white, then the results are displayed. If the query letter is dark, then the results are hidden.

  > **Note:** This transformation is not available for Graphite because this data source does not support correlating returned data with queries.

  In the example below, the panel has three queries (A, B, C). We removed the B query from the visualization.

  ${buildImageContent(
    '/static/img/docs/transformations/filter-by-query-stat-example-7-0.png',
    imageRenderType,
    'Filter data by query refId'
  )}
  `;
    },
  },
  filterByValue: {
    name: 'Filter data by values',
    getHelperDocs: function () {
      return `
  Use this transformation to selectively filter data points directly within your visualization. This transformation provides options to include or exclude data based on one or more conditions applied to a selected field.

  This transformation is very useful if your data source does not natively filter by values. You might also use this to narrow values to display if you are using a shared query.

  The available conditions for all fields are:

  - **Regex** - Match a regex expression.
  - **Is Null** - Match if the value is null.
  - **Is Not Null** - Match if the value is not null.
  - **Equal** - Match if the value is equal to the specified value.
  - **Different** - Match if the value is different than the specified value.

  The available conditions for number fields are:

  - **Greater** - Match if the value is greater than the specified value.
  - **Lower** - Match if the value is lower than the specified value.
  - **Greater or equal** - Match if the value is greater or equal.
  - **Lower or equal** - Match if the value is lower or equal.
  - **Range** - Match a range between a specified minimum and maximum, min and max included.

  Consider the following data set:

  #### Data Set Example

  | Time                | Temperature | Altitude |
  |---------------------|-------------|----------|
  | 2020-07-07 11:34:23 | 32          | 101      |
  | 2020-07-07 11:34:22 | 28          | 125      |
  | 2020-07-07 11:34:21 | 26          | 110      |
  | 2020-07-07 11:34:20 | 23          | 98       |
  | 2020-07-07 10:32:24 | 31          | 95       |
  | 2020-07-07 10:31:22 | 20          | 85       |
  | 2020-07-07 09:30:57 | 19          | 101      |

  If you **Include** the data points that have a temperature below 30°C, the configuration will look as follows:

  - Filter Type: 'Include'
  - Condition: Rows where 'Temperature' matches 'Lower Than' '30'

  And you will get the following result, where only the temperatures below 30°C are included:

  #### Transformed Data

  | Time                | Temperature | Altitude |
  |---------------------|-------------|----------|
  | 2020-07-07 11:34:22 | 28          | 125      |
  | 2020-07-07 11:34:21 | 26          | 110      |
  | 2020-07-07 11:34:20 | 23          | 98       |
  | 2020-07-07 10:31:22 | 20          | 85       |
  | 2020-07-07 09:30:57 | 19          | 101      |

  You can add more than one condition to the filter. For example, you might want to include the data only if the altitude is greater than 100. To do so, add that condition to the following configuration:

  - Filter type: 'Include' rows that 'Match All' conditions
  - Condition 1: Rows where 'Temperature' matches 'Lower' than '30'
  - Condition 2: Rows where 'Altitude' matches 'Greater' than '100'

  When you have more than one condition, you can choose if you want the action (include/exclude) to be applied on rows that **Match all** conditions or **Match any** of the conditions you added.

  In the example above, we chose **Match all** because we wanted to include the rows that have a temperature lower than 30°C *AND* an altitude higher than 100. If we wanted to include the rows that have a temperature lower than 30°C *OR* an altitude higher than 100 instead, then we would select **Match any**. This would include the first row in the original data, which has a temperature of 32°C (does not match the first condition) but an altitude of 101 (which matches the second condition), so it is included.

  Conditions that are invalid or incompletely configured are ignored.

  This versatile data filtering transformation lets you to selectively include or exclude data points based on specific conditions. Customize the criteria to tailor your data presentation to meet your unique analytical needs.
  `;
    },
  },
  filterFieldsByName: {
    name: 'Filter fields by name',
    getHelperDocs: function (imageRenderType: ImageRenderType = ImageRenderType.ShortcodeFigure) {
      return `
  Use this transformation to selectively remove parts of your query results. There are three ways to filter field names:
  
  - [Using a regular expression](#use-a-regular-expression)
  - [Manually selecting included fields](#manually-select-included-fields)
  - [Using a dashboard variable](#use-a-dashboard-variable)
  
  #### Use a regular expression
  
  When you filter using a regular expression, field names that match the regular expression are included. 
  
  For example, from the input data:

  | Time                | dev-eu-west | dev-eu-north | prod-eu-west | prod-eu-north |
  | ------------------- | ----------- | ------------ | ------------ | ------------- |
  | 2023-03-04 23:56:23 | 23.5        | 24.5         | 22.2         | 20.2          |
  | 2023-03-04 23:56:23 | 23.6        | 24.4         | 22.1         | 20.1          |
  
  The result from using the regular expression 'prod.*' would be:
  
  | Time                | prod-eu-west | prod-eu-north |
  | ------------------- | ------------ | ------------- |
  | 2023-03-04 23:56:23 | 22.2         | 20.2          |
  | 2023-03-04 23:56:23 | 22.1         | 20.1          |
  
  The regular expression can include an interpolated dashboard variable by using the \${${'variableName'}} syntax.
  
  #### Manually select included fields
  
  Click and uncheck the field names to remove them from the result. Fields that are matched by the regular expression are still included, even if they're unchecked.
  
  #### Use a dashboard variable
  
  Enable 'From variable' to let you select a dashboard variable that's used to include fields. By setting up a [dashboard variable][] with multiple choices, the same fields can be displayed across multiple visualizations.

  ${buildImageContent(
    '/static/img/docs/transformations/filter-name-table-before-7-0.png',
    imageRenderType,
    // Distinguish alt text for multiple images by appending a number.
    'Filter fields by name' + 1
  )}

  Here's the table after we applied the transformation to remove the Min field.

  ${buildImageContent(
    '/static/img/docs/transformations/filter-name-table-after-7-0.png',
    imageRenderType,
    'Filter fields by name' + 2
  )}

  Here is the same query using a Stat visualization.

  ${buildImageContent(
    '/static/img/docs/transformations/filter-name-stat-after-7-0.png',
    imageRenderType,
    'Filter fields by name' + 3
  )}

  This transformation provides flexibility in tailoring your query results to focus on the specific fields you need for effective analysis and visualization.
  `;
    },
  },
  formatString: {
    name: 'Format string',
    getHelperDocs: function () {
      return `
  Use this transformation to customize the output of a string field. You can format the output in the following ways:
  
  - **Upper case** - Formats the entire string in uppercase characters.
  - **Lower case** - Formats the entire string in lowercase characters.
  - **Sentence case** - Formats the first character of the string in uppercase.
  - **Title case** - Formats the first character of each word in the string in uppercase.
  - **Pascal case** - Formats the first character of each word in the string in uppercase and doesn't include spaces between words.
  - **Camel case** - Formats the first character of each word in the string in uppercase, except the first word, and doesn't include spaces between words.
  - **Snake case** - Formats all characters in the string in lowercase and uses underscores instead of spaces between words.
  - **Kebab case** - Formats all characters in the string in lowercase and uses dashes instead of spaces between words.
  - **Trim** - Removes all leading and trailing spaces from the string.
  - **Substring** - Returns a substring of the string, using the specified start and end positions.

  This transformation provides a convenient way to standardize and tailor the presentation of string data for better visualization and analysis.

  > **Note:** This transformation is an experimental feature. Engineering and on-call support is not available. Documentation is either limited or not provided outside of code comments. No SLA is provided. Enable the 'formatString' in Grafana to use this feature. Contact Grafana Support to enable this feature in Grafana Cloud.
  `;
    },
  },
  formatTime: {
    name: 'Format time',
    getHelperDocs: function () {
      return `
  Use this transformation to customize the output of a time field. Output can be formatted using [Moment.js format strings](https://momentjs.com/docs/#/displaying/). For example, if you want to display only the year of a time field, the format string 'YYYY' can be used to show the calendar year (for example, 1999 or 2012).

  **Before Transformation:**

  | Timestamp           | Event          |
  | ------------------- | -------------- |
  | 1636678740000000000 | System Start   |
  | 1636678680000000000 | User Login     |
  | 1636678620000000000 | Data Updated   |

  **After applying 'YYYY-MM-DD HH:mm:ss':**

  | Timestamp           | Event          |
  | ------------------- | -------------- |
  | 2021-11-12 14:25:40 | System Start   |
  | 2021-11-12 14:24:40 | User Login     |
  | 2021-11-12 14:23:40 | Data Updated   |

  This transformation lets you tailor the time representation in your visualizations, providing flexibility and precision in displaying temporal data.

  > **Note:** This transformation is available in Grafana 10.1+ as an alpha feature.
  `;
    },
  },
  groupBy: {
    name: 'Group by',
    getHelperDocs: function () {
      return `
  Use this transformation to group the data by a specified field (column) value and process calculations on each group. Click to see a list of calculation choices. For information about available calculations, refer to [Calculation types][].

  Here's an example of original data.

  | Time                | Server ID | CPU Temperature | Server Status |
  | ------------------- | --------- | --------------- | ------------- |
  | 2020-07-07 11:34:20 | server 1  | 80              | Shutdown      |
  | 2020-07-07 11:34:20 | server 3  | 62              | OK            |
  | 2020-07-07 10:32:20 | server 2  | 90              | Overload      |
  | 2020-07-07 10:31:22 | server 3  | 55              | OK            |
  | 2020-07-07 09:30:57 | server 3  | 62              | Rebooting     |
  | 2020-07-07 09:30:05 | server 2  | 88              | OK            |
  | 2020-07-07 09:28:06 | server 1  | 80              | OK            |
  | 2020-07-07 09:25:05 | server 2  | 88              | OK            |
  | 2020-07-07 09:23:07 | server 1  | 86              | OK            |

  This transformation goes in two steps. First you specify one or multiple fields to group the data by. This will group all the same values of those fields together, as if you sorted them. For instance if we group by the Server ID field, then it would group the data this way:

  | Time                | Server ID      | CPU Temperature | Server Status |
  | ------------------- | -------------- | --------------- | ------------- |
  | 2020-07-07 11:34:20 | **server 1**   | 80              | Shutdown      |
  | 2020-07-07 09:28:06 | **server 1**   | 80              | OK            |
  | 2020-07-07 09:23:07 | **server 1**   | 86              | OK            |
  | 2020-07-07 10:32:20 | server 2       | 90              | Overload      |
  | 2020-07-07 09:30:05 | server 2       | 88              | OK            |
  | 2020-07-07 09:25:05 | server 2       | 88              | OK            |
  | 2020-07-07 11:34:20 | **_server 3_** | 62              | OK            |
  | 2020-07-07 10:31:22 | **_server 3_** | 55              | OK            |
  | 2020-07-07 09:30:57 | **_server 3_** | 62              | Rebooting     |

  All rows with the same value of Server ID are grouped together.

  After choosing which field you want to group your data by, you can add various calculations on the other fields, and apply the calculation to each group of rows. For instance, we could want to calculate the average CPU temperature for each of those servers. So we can add the _mean_ calculation applied on the CPU Temperature field to get the following:

  | Server ID | CPU Temperature (mean) |
  | --------- | ---------------------- |
  | server 1  | 82                     |
  | server 2  | 88.6                   |
  | server 3  | 59.6                   |

  And we can add more than one calculation. For instance:

  - For field Time, we can calculate the _Last_ value, to know when the last data point was received for each server
  - For field Server Status, we can calculate the _Last_ value to know what is the last state value for each server
  - For field Temperature, we can also calculate the _Last_ value to know what is the latest monitored temperature for each server

  We would then get:

  | Server ID | CPU Temperature (mean) | CPU Temperature (last) | Time (last)         | Server Status (last) |
  | --------- | ---------------------- | ---------------------- | ------------------- | -------------------- |
  | server 1  | 82                     | 80                     | 2020-07-07 11:34:20 | Shutdown             |
  | server 2  | 88.6                   | 90                     | 2020-07-07 10:32:20 | Overload             |
  | server 3  | 59.6                   | 62                     | 2020-07-07 11:34:20 | OK                   |

  This transformation allows you to extract essential information from your time series and present it conveniently.
  `;
    },
    links: [
      {
        title: 'Calculation types',
        url: 'https://grafana.com/docs/grafana/latest/panels-visualizations/calculation-types/',
      },
    ],
  },
  groupingToMatrix: {
    name: 'Grouping to matrix',
    getHelperDocs: function () {
      return `
  Use this transformation to combine three fields, which will be used as input for the **Column**, **Row**, and **Cell value** fields from the query output, and generate a matrix. The matrix is calculated as follows:

  **Original data**

  | Server ID | CPU Temperature | Server Status |
  | --------- | --------------- | ------------- |
  | server 1  | 82              | OK            |
  | server 2  | 88.6            | OK            |
  | server 3  | 59.6            | Shutdown      |

  We can generate a matrix using the values of 'Server Status' as column names, the 'Server ID' values as row names, and the 'CPU Temperature' as content of each cell. The content of each cell will appear for the existing column ('Server Status') and row combination ('Server ID'). For the rest of the cells, you can select which value to display between: **Null**, **True**, **False**, or **Empty**.

  **Output**

  | Server ID\Server Status | OK   | Shutdown |
  | ----------------------- | ---- | -------- |
  | server 1                | 82   |          |
  | server 2                | 88.6 |          |
  | server 3                |      | 59.6     |

  Utilize this transformation to construct a matrix by specifying fields from your query results. The matrix output reflects the relationships between the unique values in these fields. This helps you present complex relationships in a clear and structured matrix format.
  `;
    },
  },
  heatmap: {
    name: 'Create heatmap',
    getHelperDocs: function () {
      return `
  Use this transformation to prepare histogram data for visualizing trends over time. Similar to the Heatmap panel, this transformation converts histogram metrics into temporal buckets.

  #### X Bucket

  This setting determines how the x-axis is split into buckets.

  - **Size** - Specify a time interval in the input field. For example, a time range of '1h' creates cells one hour wide on the x-axis.
  - **Count** - For non-time-related series, use this option to define the number of elements in a bucket.

  #### Y Bucket

  This setting determines how the y-axis is split into buckets.

  - **Linear**
  - **Logarithmic** - Choose between log base 2 or log base 10.
  - **Symlog** - Uses a symmetrical logarithmic scale. Choose between log base 2 or log base 10, allowing for negative values.

  Assume you have the following dataset:

  | Timestamp           | Value |
  |-------------------- |-------|
  | 2023-01-01 12:00:00 | 5     |
  | 2023-01-01 12:15:00 | 10    |
  | 2023-01-01 12:30:00 | 15    |
  | 2023-01-01 12:45:00 | 8     |

  - With X Bucket set to 'Size: 15m' and Y Bucket as 'Linear', the histogram organizes values into time intervals of 15 minutes on the x-axis and linearly on the y-axis.
  - For X Bucket as 'Count: 2' and Y Bucket as 'Logarithmic (base 10)', the histogram groups values into buckets of two on the x-axis and use a logarithmic scale on the y-axis.
  `;
    },
  },
  histogram: {
    name: 'Histogram',
    getHelperDocs: function () {
      return `
  Use this transformation to generate a histogram based on input data, allowing you to visualize the distribution of values.

  - **Bucket size** - The range between the lowest and highest items in a bucket (xMin to xMax).
  - **Bucket offset** - The offset for non-zero-based buckets.
  - **Combine series** - Create a unified histogram using all available series.

  **Original data**

  Series 1:

  | A   | B   | C   |
  | --- | --- | --- |
  | 1   | 3   | 5   |
  | 2   | 4   | 6   |
  | 3   | 5   | 7   |
  | 4   | 6   | 8   |
  | 5   | 7   | 9   |

  Series 2:

  | C   |
  | --- |
  | 5   |
  | 6   |
  | 7   |
  | 8   |
  | 9   |

  **Output**

  | xMin | xMax | A   | B   | C   | C   |
  | ---- | ---- | --- | --- | --- | --- |
  | 1    | 2    | 1   | 0   | 0   | 0   |
  | 2    | 3    | 1   | 0   | 0   | 0   |
  | 3    | 4    | 1   | 1   | 0   | 0   |
  | 4    | 5    | 1   | 1   | 0   | 0   |
  | 5    | 6    | 1   | 1   | 1   | 1   |
  | 6    | 7    | 0   | 1   | 1   | 1   |
  | 7    | 8    | 0   | 1   | 1   | 1   |
  | 8    | 9    | 0   | 0   | 1   | 1   |
  | 9    | 10   | 0   | 0   | 1   | 1   |

  Visualize the distribution of values using the generated histogram, providing insights into the data's spread and density.
  `;
    },
  },
  joinByField: {
    name: 'Join by field',
    getHelperDocs: function (imageRenderType: ImageRenderType = ImageRenderType.ShortcodeFigure) {
      return `
  Use this transformation to merge multiple results into a single table, enabling the consolidation of data from different queries.

  This is especially useful for converting multiple time series results into a single wide table with a shared time field.

  #### Inner join

  An inner join merges data from multiple tables where all tables share the same value from the selected field. This type of join excludes data where values do not match in every result.

  Use this transformation to combine the results from multiple queries (combining on a passed join field or the first time column) into one result, and drop rows where a successful join cannot occur.

  In the following example, two queries return table data. It is visualized as two separate tables before applying the inner join transformation.

  **Query A:**

  | Time                | Job     | Uptime    |
  | ------------------- | ------- | --------- |
  | 2020-07-07 11:34:20 | node    | 25260122  |
  | 2020-07-07 11:24:20 | postgre | 123001233 |
  | 2020-07-07 11:14:20 | postgre | 345001233 |

  **Query B:**

  | Time                | Server   | Errors |
  | ------------------- | -------- | ------ |
  | 2020-07-07 11:34:20 | server 1 | 15     |
  | 2020-07-07 11:24:20 | server 2 | 5      |
  | 2020-07-07 11:04:20 | server 3 | 10     |

  The result after applying the inner join transformation looks like the following:

  | Time                | Job     | Uptime    | Server   | Errors |
  | ------------------- | ------- | --------- | -------- | ------ |
  | 2020-07-07 11:34:20 | node    | 25260122  | server 1 | 15     |
  | 2020-07-07 11:24:20 | postgre | 123001233 | server 2 | 5      |

  #### Outer join

  An outer join includes all data from an inner join and rows where values do not match in every input. While the inner join joins Query A and Query B on the time field, the outer join includes all rows that don't match on the time field.

  In the following example, two queries return table data. It is visualized as two tables before applying the outer join transformation.

  **Query A:**

  | Time                | Job     | Uptime    |
  | ------------------- | ------- | --------- |
  | 2020-07-07 11:34:20 | node    | 25260122  |
  | 2020-07-07 11:24:20 | postgre | 123001233 |
  | 2020-07-07 11:14:20 | postgre | 345001233 |

  **Query B:**

  | Time                | Server   | Errors |
  | ------------------- | -------- | ------ |
  | 2020-07-07 11:34:20 | server 1 | 15     |
  | 2020-07-07 11:24:20 | server 2 | 5      |
  | 2020-07-07 11:04:20 | server 3 | 10     |

  The result after applying the outer join transformation looks like the following:

  | Time                | Job     | Uptime    | Server   | Errors |
  | ------------------- | ------- | --------- | -------- | ------ |
  | 2020-07-07 11:04:20 |         |           | server 3 | 10     |
  | 2020-07-07 11:14:20 | postgre | 345001233 |          |        |
  | 2020-07-07 11:34:20 | node    | 25260122  | server 1 | 15     |
  | 2020-07-07 11:24:20 | postgre | 123001233 | server 2 | 5      |

  In the following example, a template query displays time series data from multiple servers in a table visualization. The results of only one query can be viewed at a time.

  ${buildImageContent(
    '/static/img/docs/transformations/join-fields-before-7-0.png',
    imageRenderType,
    'Join by field' + 1
  )}

  I applied a transformation to join the query results using the time field. Now I can run calculations, combine, and organize the results in this new table.

  ${buildImageContent(
    '/static/img/docs/transformations/join-fields-after-7-0.png',
    imageRenderType,
    'Join by field' + 2
  )}

  Combine and analyze data from various queries with table joining for a comprehensive view of your information.
  `;
    },
  },
  joinByLabels: {
    name: 'Join by labels',
    getHelperDocs: function () {
      return `
  Use this transformation to join multiple results into a single table.
  
  This is especially useful for converting multiple time series results into a single wide table with a shared **Label** field.

  - **Join** - Select the label to join by between the labels available or common across all time series.
  - **Value** - The name for the output result.

  #### Example

  ##### Input

  series1{what="Temp", cluster="A", job="J1"}

  | Time | Value |
  | ---- | ----- |
  | 1    | 10    |
  | 2    | 200   |

  series2{what="Temp", cluster="B", job="J1"}

  | Time | Value |
  | ---- | ----- |
  | 1    | 10    |
  | 2    | 200   |

  series3{what="Speed", cluster="B", job="J1"}

  | Time | Value |
  | ---- | ----- |
  | 22   | 22    |
  | 28   | 77    |

  ##### Config

  value: "what"

  ##### Output

  | cluster | job | Temp | Speed |
  | ------- | --- | ---- | ----- |
  | A       | J1  | 10   |       |
  | A       | J1  | 200  |       |
  | B       | J1  | 10   | 22    |
  | B       | J1  | 200  | 77    |

  Combine and organize time series data effectively with this transformation for comprehensive insights.
  `;
    },
  },
  labelsToFields: {
    name: 'Labels to fields',
    getHelperDocs: function () {
      return `
  Use this transformation to convert time series results with labels or tags into a table, including each label's keys and values in the result. Display labels as either columns or row values for enhanced data visualization.

  Given a query result of two time series:

  - Series 1: labels Server=Server A, Datacenter=EU
  - Series 2: labels Server=Server B, Datacenter=EU

  In "Columns" mode, the result looks like this:

  | Time                | Server   | Datacenter | Value |
  | ------------------- | -------- | ---------- | ----- |
  | 2020-07-07 11:34:20 | Server A | EU         | 1     |
  | 2020-07-07 11:34:20 | Server B | EU         | 2     |

  In "Rows" mode, the result has a table for each series and show each label value like this:

  | label      | value    |
  | ---------- | -------- |
  | Server     | Server A |
  | Datacenter | EU       |

  | label      | value    |
  | ---------- | -------- |
  | Server     | Server B |
  | Datacenter | EU       |

  #### Value field name

  If you selected Server as the **Value field name**, then you would get one field for every value of the Server label.

  | Time                | Datacenter | Server A | Server B |
  | ------------------- | ---------- | -------- | -------- |
  | 2020-07-07 11:34:20 | EU         | 1        | 2        |

  #### Merging behavior

  The labels to fields transformer is internally two separate transformations. The first acts on single series and extracts labels to fields. The second is the [merge](#merge) transformation that joins all the results into a single table. The merge transformation tries to join on all matching fields. This merge step is required and cannot be turned off.

  To illustrate this, here is an example where you have two queries that return time series with no overlapping labels.

  - Series 1: labels Server=ServerA
  - Series 2: labels Datacenter=EU

  This will first result in these two tables:

  | Time                | Server  | Value |
  | ------------------- | ------- | ----- |
  | 2020-07-07 11:34:20 | ServerA | 10    |

  | Time                | Datacenter | Value |
  | ------------------- | ---------- | ----- |
  | 2020-07-07 11:34:20 | EU         | 20    |

  After merge:

  | Time                | Server  | Value | Datacenter |
  | ------------------- | ------- | ----- | ---------- |
  | 2020-07-07 11:34:20 | ServerA | 10    |            |
  | 2020-07-07 11:34:20 |         | 20    | EU         |

  Convert your time series data into a structured table format for a clearer and more organized representation.
  `;
    },
  },
  limit: {
    name: 'Limit',
    getHelperDocs: function () {
      return `
  Use this transformation to restrict the number of rows displayed, providing a more focused view of your data. This is particularly useful when dealing with large datasets.

  Below is an example illustrating the impact of the "Limit Rows" transformation on a response from a data source:

  | Time                | Metric      | Value |
  | ------------------- | ----------- | ----- |
  | 2020-07-07 11:34:20 | Temperature | 25    |
  | 2020-07-07 11:34:20 | Humidity    | 22    |
  | 2020-07-07 10:32:20 | Humidity    | 29    |
  | 2020-07-07 10:31:22 | Temperature | 22    |
  | 2020-07-07 09:30:57 | Humidity    | 33    |
  | 2020-07-07 09:30:05 | Temperature | 19    |

  Here is the result after adding a Limit transformation with a value of '3':

  | Time                | Metric      | Value |
  | ------------------- | ----------- | ----- |
  | 2020-07-07 11:34:20 | Temperature | 25    |
  | 2020-07-07 11:34:20 | Humidity    | 22    |
  | 2020-07-07 10:32:20 | Humidity    | 29    |

  This transformation helps you tailor the visual presentation of your data to focus on the most relevant information.
  `;
    },
  },
  merge: {
    name: 'Merge',
    getHelperDocs: function () {
      return `
  Use this transformation to combine the results from multiple queries into a single result, which is particularly useful when using the table panel visualization. This transformation merges values into the same row if the shared fields contain the same data.
  
  Here's an example illustrating the impact of the "Merge Rows" transformation on two queries returning table data:

  **Query A:**

  | Time                | Job     | Uptime    |
  | ------------------- | ------- | --------- |
  | 2020-07-07 11:34:20 | node    | 25260122  |
  | 2020-07-07 11:24:20 | postgre | 123001233 |

  **Query B:**

  | Time                | Job     | Errors |
  | ------------------- | ------- | ------ |
  | 2020-07-07 11:34:20 | node    | 15     |
  | 2020-07-07 11:24:20 | postgre | 5      |

  Here is the result after applying the Merge transformation.

  | Time                | Job     | Errors | Uptime    |
  | ------------------- | ------- | ------ | --------- |
  | 2020-07-07 11:34:20 | node    | 15     | 25260122  |
  | 2020-07-07 11:24:20 | postgre | 5      | 123001233 |

  This transformation combines values from Query A and Query B into a unified table, enhancing the presentation of data for better insights.
  `;
    },
    links: [
      {
        title: 'Table panel',
        url: 'https://grafana.com/docs/grafana/latest/panels-visualizations/visualizations/table/',
      },
    ],
  },
  organize: {
    name: 'Organize fields',
    getHelperDocs: function () {
      return `
  Use this transformation to provide the flexibility to rename, reorder, or hide fields returned by a single query in your panel. Please note that this transformation is applicable only to panels with a single query. If your panel has multiple queries, consider using an "Outer Join" transformation or removing extra queries.

  #### Transforming fields
  
  Grafana conveniently displays a list of fields returned by the query, allowing you to perform the following actions:
  
  - **Change Field Order** - Hover over a field, and when your cursor turns into a hand, drag the field to its new position.
  - **Hide or Show a Field** - Use the eye icon next to the field name to toggle the visibility of a specific field.
  - **Rename Fields** - Type a new name in the "Rename <field>" box to customize field names.
  
  #### Example:
  
  ##### Original Query Result
  
  | Time                | Metric      | Value |
  | ------------------- | ----------- | ----- |
  | 2020-07-07 11:34:20 | Temperature | 25    |
  | 2020-07-07 11:34:20 | Humidity    | 22    |
  | 2020-07-07 10:32:20 | Humidity    | 29    |
  
  ##### After Applying Field Overrides
  
  | Time                | Sensor      | Reading |
  | ------------------- | ----------- | ------- |
  | 2020-07-07 11:34:20 | Temperature | 25      |
  | 2020-07-07 11:34:20 | Humidity    | 22      |
  | 2020-07-07 10:32:20 | Humidity    | 29      |

  This transformation lets you to tailor the display of query results, ensuring a clear and insightful representation of your data in Grafana.
  `;
    },
  },
  partitionByValues: {
    name: 'Partition by values',
    getHelperDocs: function () {
      return `
  Use this transformation to streamline the process of graphing multiple series without the need for multiple queries with different 'WHERE' clauses.
  
  This is particularly useful when dealing with a metrics SQL table, as illustrated below:

  | Time                | Region | Value |
  | ------------------- | ------ | ----- |
  | 2022-10-20 12:00:00 | US     | 1520  |
  | 2022-10-20 12:00:00 | EU     | 2936  |
  | 2022-10-20 01:00:00 | US     | 1327  |
  | 2022-10-20 01:00:00 | EU     | 912   |
  
  With the "Partition by values" transformation, you can issue a single query and split the results by unique values in one or more columns ('fields') of your choosing. The following example uses 'Region':

  'SELECT Time, Region, Value FROM metrics WHERE Time > "2022-10-20"'

  | Time                | Region | Value |
  | ------------------- | ------ | ----- |
  | 2022-10-20 12:00:00 | US     | 1520  |
  | 2022-10-20 01:00:00 | US     | 1327  |

  | Time                | Region | Value |
  | ------------------- | ------ | ----- |
  | 2022-10-20 12:00:00 | EU     | 2936  |
  | 2022-10-20 01:00:00 | EU     | 912   |

  This transformation simplifies the process and enhances the flexibility of visualizing multiple series within the same Time Series panel.
  `;
    },
  },
  prepareTimeSeries: {
    name: 'Prepare time series',
    getHelperDocs: function () {
      return `
  Use this transformation to address issues when a data source returns time series data in a format that isn't compatible with the desired panel. This transformation allows you to convert time series data between wide and long formats, providing flexibility in data frame structures.

  #### Available Options
  
  ##### Multi-frame Time Series
  
  Use this option to transform the time series data frame from the wide format to the long format. This is particularly helpful when your data source delivers time series information in a format that needs to be reshaped for optimal compatibility with your visualization panel.
  
  **Example: Converting from Wide to Long Format**
  
  | Timestamp           | Value1 | Value2 |
  |---------------------|--------|--------|
  | 2023-01-01 00:00:00 | 10     | 20     |
  | 2023-01-01 01:00:00 | 15     | 25     |
  
  **Transformed to:**
  
  | Timestamp           | Variable | Value |
  |---------------------|----------|-------|
  | 2023-01-01 00:00:00 | Value1   | 10    |
  | 2023-01-01 00:00:00 | Value2   | 20    |
  | 2023-01-01 01:00:00 | Value1   | 15    |
  | 2023-01-01 01:00:00 | Value2   | 25    |
  
  
  ##### Wide Time Series
  
  Select this option to transform the time series data frame from the long format to the wide format. If your data source returns time series data in a long format and your visualization panel requires a wide format, this transformation simplifies the process.
  
  **Example: Converting from Long to Wide Format**
  
  | Timestamp           | Variable | Value |
  |---------------------|----------|-------|
  | 2023-01-01 00:00:00 | Value1   | 10    |
  | 2023-01-01 00:00:00 | Value2   | 20    |
  | 2023-01-01 01:00:00 | Value1   | 15    |
  | 2023-01-01 01:00:00 | Value2   | 25    |
  
  **Transformed to:**
  
  | Timestamp           | Value1 | Value2 |
  |---------------------|--------|--------|
  | 2023-01-01 00:00:00 | 10     | 20     |
  | 2023-01-01 01:00:00 | 15     | 25     |

  > **Note:** This transformation is available in Grafana 7.5.10+ and Grafana 8.0.6+.
  `;
    },
    links: [
      {
        title: 'Data frames',
        url: 'https://grafana.com/docs/grafana/latest/developers/plugins/introduction-to-plugin-development/data-frames/',
      },
    ],
  },
  reduce: {
    name: 'Reduce',
    getHelperDocs: function () {
      return `
  Use this transformation to apply a calculation to each field in the data frame and return a single value. This transformation is particularly useful for consolidating multiple time series data into a more compact, summarized format. Time fields are removed when applying this transformation.

  Consider the input:

  **Query A:**

  | Time                | Temp | Uptime  |
  | ------------------- | ---- | ------- |
  | 2020-07-07 11:34:20 | 12.3 | 256122  |
  | 2020-07-07 11:24:20 | 15.4 | 1230233 |

  **Query B:**

  | Time                | AQI | Errors |
  | ------------------- | --- | ------ |
  | 2020-07-07 11:34:20 | 6.5 | 15     |
  | 2020-07-07 11:24:20 | 3.2 | 5      |

  The reduce transformer has two modes:

  - **Series to rows** - Creates a row for each field and a column for each calculation.
  - **Reduce fields** - Keeps the existing frame structure, but collapses each field into a single value.

  For example, if you used the **First** and **Last** calculation with a **Series to rows** transformation, then
  the result would be:

  | Field  | First  | Last    |
  | ------ | ------ | ------- |
  | Temp   | 12.3   | 15.4    |
  | Uptime | 256122 | 1230233 |
  | AQI    | 6.5    | 3.2     |
  | Errors | 15     | 5       |

  The **Reduce fields** with the **Last** calculation,
  results in two frames, each with one row:

  **Query A:**

  | Temp | Uptime  |
  | ---- | ------- |
  | 15.4 | 1230233 |

  **Query B:**

  | AQI | Errors |
  | --- | ------ |
  | 3.2 | 5      |

  This flexible transformation simplifies the process of consolidating and summarizing data from multiple time series into a more manageable and organized format.
  `;
    },
  },
  renameByRegex: {
    name: 'Rename by regex',
    getHelperDocs: function (imageRenderType: ImageRenderType = ImageRenderType.ShortcodeFigure) {
      return `
  Use this transformation to rename parts of the query results using a regular expression and replacement pattern.

  You can specify a regular expression, which is only applied to matches, along with a replacement pattern that support back references. For example, let's imagine you're visualizing CPU usage per host and you want to remove the domain name. You could set the regex to '([^\.]+)\..+' and the replacement pattern to '$1', 'web-01.example.com' would become 'web-01'.
  
  In the following example, we are stripping the prefix from event types. In the before image, you can see everything is prefixed with 'system.'

  ${buildImageContent(
    '/static/img/docs/transformations/rename-by-regex-before-7-3.png',
    imageRenderType,
    'Rename by regex' + 1
  )}

  With the transformation applied, you can see we are left with just the remainder of the string.

  ${buildImageContent(
    '/static/img/docs/transformations/rename-by-regex-after-7-3.png',
    imageRenderType,
    'Rename by regex' + 2
  )}

  This transformation lets you to tailor your data to meet your visualization needs, making your dashboards more informative and user-friendly.
  `;
    },
  },
  rowsToFields: {
    name: 'Rows to fields',
    getHelperDocs: function () {
      return `
  Use this transformation to convert rows into separate fields. This can be useful because fields can be styled and configured individually. It can also use additional fields as sources for dynamic field configuration or map them to field labels. The additional labels can then be used to define better display names for the resulting fields.

  This transformation includes a field table which lists all fields in the data returned by the configuration query. This table gives you control over what field should be mapped to each configuration property (the \*Use as\* option). You can also choose which value to select if there are multiple rows in the returned data.

  This transformation requires:

  - One field to use as the source of field names.

    By default, the transform uses the first string field as the source. You can override this default setting by selecting **Field name** in the **Use as** column for the field you want to use instead.

  - One field to use as the source of values.

    By default, the transform uses the first number field as the source. But you can override this default setting by selecting **Field value** in the **Use as** column for the field you want to use instead.

  Useful when visualizing data in:

  - Gauge
  - Stat
  - Pie chart

  #### Map extra fields to labels

  If a field does not map to config property Grafana will automatically use it as source for a label on the output field-

  **Example:**

  | Name    | DataCenter | Value |
  | ------- | ---------- | ----- |
  | ServerA | US         | 100   |
  | ServerB | EU         | 200   |

  **Output:**

  | ServerA (labels: DataCenter: US) | ServerB (labels: DataCenter: EU) |
  | -------------------------------- | -------------------------------- |
  | 10                               | 20                               |

  The extra labels can now be used in the field display name provide more complete field names.

  If you want to extract config from one query and apply it to another you should use the config from query results transformation.

  #### Example

  **Input:**

  | Name    | Value | Max |
  | ------- | ----- | --- |
  | ServerA | 10    | 100 |
  | ServerB | 20    | 200 |
  | ServerC | 30    | 300 |

  **Output:**

  | ServerA (config: max=100) | ServerB (config: max=200) | ServerC (config: max=300) |
  | ------------------------- | ------------------------- | ------------------------- |
  | 10                        | 20                        | 30                        |

  As you can see each row in the source data becomes a separate field. Each field now also has a max config option set. Options like **Min**, **Max**, **Unit** and **Thresholds** are all part of field configuration and if set like this will be used by the visualization instead of any options manually configured in the panel editor options pane.

  This transformation enables the conversion of rows into individual fields, facilitates dynamic field configuration, and maps additional fields to labels.
  `;
    },
  },
  seriesToRows: {
    name: 'Series to rows',
    getHelperDocs: function () {
      return `
  Use this transformation to combine the result from multiple time series data queries into one single result. This is helpful when using the table panel visualization.

  The result from this transformation will contain three columns: Time, Metric, and Value. The Metric column is added so you easily can see from which query the metric originates from. Customize this value by defining Label on the source query.

  In the example below, we have two queries returning time series data. It is visualized as two separate tables before applying the transformation.

  **Query A:**

  | Time                | Temperature |
  | ------------------- | ----------- |
  | 2020-07-07 11:34:20 | 25          |
  | 2020-07-07 10:31:22 | 22          |
  | 2020-07-07 09:30:05 | 19          |

  **Query B:**

  | Time                | Humidity |
  | ------------------- | -------- |
  | 2020-07-07 11:34:20 | 24       |
  | 2020-07-07 10:32:20 | 29       |
  | 2020-07-07 09:30:57 | 33       |

  Here is the result after applying the Series to rows transformation.

  | Time                | Metric      | Value |
  | ------------------- | ----------- | ----- |
  | 2020-07-07 11:34:20 | Temperature | 25    |
  | 2020-07-07 11:34:20 | Humidity    | 22    |
  | 2020-07-07 10:32:20 | Humidity    | 29    |
  | 2020-07-07 10:31:22 | Temperature | 22    |
  | 2020-07-07 09:30:57 | Humidity    | 33    |
  | 2020-07-07 09:30:05 | Temperature | 19    |

  This transformation facilitates the consolidation of results from multiple time series queries, providing a streamlined and unified dataset for efficient analysis and visualization in a tabular format.

  > **Note:** This transformation is available in Grafana 7.1+.
  `;
    },
  },
  sortBy: {
    name: 'Sort by',
    getHelperDocs: function () {
      return `
  Use this transformation to sort each frame within a query result based on a specified field, making your data easier to understand and analyze. By configuring the desired field for sorting, you can control the order in which the data is presented in the table or visualization.

  Use the **Reverse** switch to inversely orders the values within the specified field. This functionality is particularly useful when you want to quickly toggle between ascending and descending order to suit your analytical needs.
  
  For example, in a scenario where time-series data is retrieved from a data source, the "Sort By" transformation can be applied to arrange the data frames based on the timestamp, either in ascending or descending order, depending on the analytical requirements. This capability ensures that you can easily navigate and interpret time-series data, gaining valuable insights from the organized and visually coherent presentation.
  `;
    },
  },
  spatial: {
    name: 'Spatial',
    getHelperDocs: function () {
      return `
  Use this transformation to apply spatial operations to query results.
  
  - **Action** - Select an action:
    - **Prepare spatial field** - Set a geometry field based on the results of other fields.
      - **Location mode** - Select a location mode (these options are shared in **Calculate value** and **Transform** modes):
        - **Auto** - Automatically identify location data based on default field names.
        - **Coords** - Specify latitude and longitude fields.
        - **Geohash** - Specify a geohash field.
        - **Lookup** - Specify Gazetteer location fields.
    - **Calculate value** - Use the geometry to define a new field (heading/distance/area).
      - **Function** - Choose a mathematical operation to apply to the geometry:
        - **Heading** - Calculate the heading (direction) between two points.
        - **Area** - Calculate the area enclosed by a polygon defined by the geometry.
        - **Distance** - Calculate the distance between two points.
    - **Transform** - Apply spatial operations to the geometry.
      - **Operation** - Choose an operation to apply to the geometry:
        - **As line** - Create a single line feature with a vertex at each row.
        - **Line builder** - Create a line between two points.
  
  This transformation allows you to manipulate and analyze geospatial data, enabling operations such as creating lines between points, calculating spatial properties, and more.
  `;
    },
  },
  timeSeriesTable: {
    name: 'Time series to table transform',
    getHelperDocs: function () {
      return `
  Use this transformation to convert time series results into a table, transforming a time series data frame into a "Trend" field. The "Trend" field can then be rendered using the [sparkline cell type][], generating an inline sparkline for each table row. If there are multiple time series queries, each will result in a separate table data frame. These can be joined using join or merge transforms to produce a single table with multiple sparklines per row.

  For each generated "Trend" field value, a calculation function can be selected. The default is "last non-null value." This value will be displayed next to the sparkline and used for sorting table rows.

  > **Note:** This transformation is available in Grafana 9.5+ as an opt-in beta feature. Modify the Grafana [configuration file][] to use it.
  `;
    },
    links: [
      {
        title: 'sparkline cell type',
        url: 'https://grafana.com/docs/grafana/latest/panels-visualizations/visualizations/table/#sparkline',
      },
      {
        title: 'configuration file',
        url: 'https://grafana.com/docs/grafana/latest/setup-grafana/configure-grafana/',
      },
    ],
  },
};

export function getLinkToDocs(): string {
  return `
  Go to the <a href="https://grafana.com/docs/grafana/latest/panels/transformations/?utm_source=grafana" target="_blank" rel="noreferrer">
  transformation documentation
  </a> for more general documentation.
  `;
}

function buildImageContent(source: string, imageRenderType: ImageRenderType, imageName?: string) {
  return imageRenderType === 'shortcodeFigure'
    ? // This will build a Hugo Shortcode "figure" image template, which shares the same default class and max-width.
      `{{< figure src="${source}" class="docs-image--no-shadow" max-width= "1100px" >}}`
    : // This will build generic Markdown image syntax for UI rendering.
      `![${imageName} helper image](https://grafana.com${source})`;
}<|MERGE_RESOLUTION|>--- conflicted
+++ resolved
@@ -191,14 +191,6 @@
   
   Here's a breakdown of the options:
 
-<<<<<<< HEAD
-  - **Field** - Select from available fields.
-  - **as** - Choose the FieldType to convert to.
-    - **Numeric** - Attempts to make the values numbers.
-    - **String** - Converts the values to strings.
-    - **Time** - Attempts to parse the values as time. You can specify a DateFormat, e.g., yyyy-mm-dd or DD MM YYYY hh:mm:ss.
-    - **Boolean** - Converts the values to booleans.
-=======
   - **Field** - Select from available fields
   - **as** - Select the FieldType to convert to
     - **Numeric** - attempts to make the values numbers
@@ -209,7 +201,6 @@
     - **Enum** - will make the values enums
       - Will show a table to manage the enums
     - **Other** - attempts to parse the values as JSON
->>>>>>> 005a1db3
 
   For example, consider the following query that could be modified by selecting the time field as Time and specifying Date Format as YYYY.
 
