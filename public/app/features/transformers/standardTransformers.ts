--- conflicted
+++ resolved
@@ -53,10 +53,7 @@
     extractFieldsTransformRegistryItem,
     heatmapTransformRegistryItem,
     groupingToMatrixTransformRegistryItem,
-<<<<<<< HEAD
     limitTransformRegistryItem,
-=======
     joinByLabelsTransformRegistryItem,
->>>>>>> 062d2551
   ];
 };