--- conflicted
+++ resolved
@@ -316,16 +316,12 @@
     xSorted: true,
     xTime: xField.type === FieldType.time,
     xMode: xBucketsCfg.mode,
-<<<<<<< HEAD
-    xSize: durationToMilliseconds(parseDuration(xBucketsCfg.value ?? '')),
-=======
     xSize:
       xBucketsCfg.mode === HeatmapCalculationMode.Size
         ? durationToMilliseconds(parseDuration(xBucketsCfg.value ?? ''))
         : xBucketsCfg.value
         ? +xBucketsCfg.value
         : undefined,
->>>>>>> 82e32447
     yMode: yBucketsCfg.mode,
     ySize: yBucketsCfg.value ? +yBucketsCfg.value : undefined,
     yLog: scaleDistribution?.type === ScaleDistribution.Log ? (scaleDistribution?.log as any) : undefined,
@@ -427,12 +423,6 @@
     }
   }
 
-  let yExp = opts?.yLog;
-
-  if (yExp && (minY <= 0 || maxY <= 0)) {
-    throw 'Log Y axes cannot have values <= 0';
-  }
-
   //let scaleX = opts?.xLog === 10 ? Math.log10 : opts?.xLog === 2 ? Math.log2 : (v: number) => v;
   //let scaleY = opts?.yLog === 10 ? Math.log10 : opts?.yLog === 2 ? Math.log2 : (v: number) => v;
 
