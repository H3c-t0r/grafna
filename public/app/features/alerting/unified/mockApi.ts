--- conflicted
+++ resolved
@@ -3,11 +3,7 @@
 import { setupServer, SetupServer } from 'msw/node';
 import 'whatwg-fetch';
 
-<<<<<<< HEAD
-import { PluginMeta } from '@grafana/data';
-=======
-import { DataSourceInstanceSettings } from '@grafana/data';
->>>>>>> 9b891480
+import { DataSourceInstanceSettings, PluginMeta } from '@grafana/data';
 import { setBackendSrv } from '@grafana/runtime';
 import {
   PromBuildInfoResponse,
@@ -28,17 +24,12 @@
 } from '../../../plugins/datasource/alertmanager/types';
 import { NotifierDTO } from '../../../types';
 
-<<<<<<< HEAD
 import { CreateIntegrationDTO, NewOnCallIntegrationDTO, OnCallIntegrationDTO } from './api/onCallApi';
+import { AlertingQueryResponse } from './state/AlertingQueryRunner';
 
 type Configurator<T> = (builder: T) => T;
 
 export class AlertmanagerConfigBuilder {
-=======
-import { AlertingQueryResponse } from './state/AlertingQueryRunner';
-
-class AlertmanagerConfigBuilder {
->>>>>>> 9b891480
   private alertmanagerConfig: AlertmanagerConfig = { receivers: [] };
 
   addReceivers(configure: (builder: AlertmanagerReceiverBuilder) => void): AlertmanagerConfigBuilder {
@@ -207,7 +198,14 @@
         )
       );
     },
-<<<<<<< HEAD
+
+    eval: (response: AlertingQueryResponse) => {
+      server.use(
+        rest.post('/api/v1/eval', (_, res, ctx) => {
+          return res(ctx.status(200), ctx.json(response));
+        })
+      );
+    },
     grafanaNotifiers: (response: NotifierDTO[]) => {
       server.use(
         rest.get(`api/alert-notifiers`, (req, res, ctx) => res(ctx.status(200), ctx.json<NotifierDTO[]>(response)))
@@ -273,16 +271,6 @@
         );
       },
     },
-=======
-
-    eval: (response: AlertingQueryResponse) => {
-      server.use(
-        rest.post('/api/v1/eval', (_, res, ctx) => {
-          return res(ctx.status(200), ctx.json(response));
-        })
-      );
-    },
->>>>>>> 9b891480
   };
 }
 
