--- conflicted
+++ resolved
@@ -5,11 +5,7 @@
 import { RuleWithLocation } from 'app/types/unified-alerting';
 import {
   Annotations,
-<<<<<<< HEAD
-  GrafanaAlertState,
-=======
   GrafanaAlertStateDecision,
->>>>>>> ff262ed3
   GrafanaQuery,
   Labels,
   PostableRuleGrafanaRuleDTO,
