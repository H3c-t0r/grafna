import { Matcher, MatcherOperator, Route } from '../../../../plugins/datasource/alertmanager/types';

import {
  encodeMatcher,
  getMatcherQueryParams,
  isPromQLStyleMatcher,
  matcherToObjectMatcher,
  normalizeMatchers,
  parseMatcher,
  parsePromQLStyleMatcher,
  parsePromQLStyleMatcherLoose,
  parsePromQLStyleMatcherLooseSafe,
  parseQueryParamMatchers,
  quoteWithEscape,
  quoteWithEscapeIfRequired,
  unquoteWithUnescape,
} from './matchers';

describe('Unified Alerting matchers', () => {
  describe('getMatcherQueryParams tests', () => {
    it('Should create an entry for each label', () => {
      const params = getMatcherQueryParams({ foo: 'bar', alertname: 'TestData - No data', rule_uid: 'YNZBpGJnk' });

      const matcherParams = params.getAll('matcher');

      expect(matcherParams).toHaveLength(3);
      expect(matcherParams).toContain('foo=bar');
      expect(matcherParams).toContain('alertname=TestData - No data');
      expect(matcherParams).toContain('rule_uid=YNZBpGJnk');
    });
  });

  describe('parseQueryParamMatchers tests', () => {
    it('Should create a matcher for each unique label-expression pair', () => {
      const matchers = parseQueryParamMatchers(['alertname=TestData 1', 'rule_uid=YNZBpGJnk']);

      expect(matchers).toHaveLength(2);
      expect(matchers[0].name).toBe('alertname');
      expect(matchers[0].value).toBe('TestData 1');
      expect(matchers[1].name).toBe('rule_uid');
      expect(matchers[1].value).toBe('YNZBpGJnk');
    });

    it('Should create one matcher, using the first occurrence when duplicated labels exists', () => {
      const matchers = parseQueryParamMatchers(['alertname=TestData 1', 'alertname=TestData 2']);

      expect(matchers).toHaveLength(1);
      expect(matchers[0].name).toBe('alertname');
      expect(matchers[0].value).toBe('TestData 1');
    });
  });

  describe('normalizeMatchers', () => {
    const eq = MatcherOperator.equal;
    const neq = MatcherOperator.notEqual;

    it('should work for object_matchers', () => {
      const route: Route = { object_matchers: [['foo', eq, 'bar']] };
      expect(normalizeMatchers(route)).toEqual([['foo', eq, 'bar']]);
    });
    it('should work for matchers', () => {
      const route: Route = { matchers: ['foo=bar', 'foo!=bar', 'foo=~bar', 'foo!~bar'] };
      expect(normalizeMatchers(route)).toEqual([
        ['foo', MatcherOperator.equal, 'bar'],
        ['foo', MatcherOperator.notEqual, 'bar'],
        ['foo', MatcherOperator.regex, 'bar'],
        ['foo', MatcherOperator.notRegex, 'bar'],
      ]);
    });
    it('should work for match and match_re', () => {
      const route: Route = { match: { foo: 'bar' }, match_re: { foo: 'bar' } };
      expect(normalizeMatchers(route)).toEqual([
        ['foo', MatcherOperator.regex, 'bar'],
        ['foo', MatcherOperator.equal, 'bar'],
      ]);
    });
    it('should work with PromQL style matchers', () => {
      const route: Route = {
        matchers: ['{ foo=bar, baz!=qux }'],
      };
      expect(normalizeMatchers(route)).toEqual([
        ['foo', eq, 'bar'],
        ['baz', neq, 'qux'],
      ]);
    });
  });
});

describe('parseMatcher', () => {
  it('should be able to parse a simple matcher', () => {
    expect(parseMatcher('foo=bar')).toStrictEqual({ name: 'foo', value: 'bar', isRegex: false, isEqual: true });
  });
  it('should throw when parsing PromQL-style matcher', () => {
    expect(() => parseMatcher('{ foo=bar }')).toThrow();
  });
});

describe('quoteWithEscape', () => {
  const samples: string[][] = [
    ['bar', '"bar"'],
    ['b"ar"', '"b\\"ar\\""'],
    ['b\\ar\\', '"b\\\\ar\\\\"'],
    ['wa{r}ni$ng!', '"wa{r}ni$ng!"'],
  ];

  it.each(samples)('should escape and quote %s to %s', (raw, quoted) => {
    const quotedMatcher = quoteWithEscape(raw);
    expect(quotedMatcher).toBe(quoted);
  });
});

describe('unquoteWithUnescape', () => {
  const samples: string[][] = [
    ['bar', 'bar'],
    ['"bar"', 'bar'],
    ['"b\\"ar\\""', 'b"ar"'],
    ['"b\\\\ar\\\\"', 'b\\ar\\'],
    ['"wa{r}ni$ng!"', 'wa{r}ni$ng!'],
  ];

  it.each(samples)('should unquote and unescape %s to %s', (quoted, raw) => {
    const unquotedMatcher = unquoteWithUnescape(quoted);
    expect(unquotedMatcher).toBe(raw);
  });

  it('should not unescape unquoted string', () => {
    const unquoted = unquoteWithUnescape('un\\"quo\\\\ted');
    expect(unquoted).toBe('un\\"quo\\\\ted');
  });
});

describe('isPromQLStyleMatcher', () => {
  it('should detect promQL style matcher', () => {
    expect(isPromQLStyleMatcher('{ foo=bar }')).toBe(true);
    expect(isPromQLStyleMatcher('foo=bar')).toBe(false);
  });
});

describe('matcherToObjectMatcher', () => {
  test.each([
    { matcher: { name: 'foo', value: 'bar', isRegex: false, isEqual: true }, expected: ['foo', '=', 'bar'] },
    { matcher: { name: 'foo', value: 'bar', isRegex: true, isEqual: true }, expected: ['foo', '=~', 'bar'] },
    { matcher: { name: 'foo', value: 'bar', isRegex: true, isEqual: false }, expected: ['foo', '!~', 'bar'] },
    { matcher: { name: 'foo', value: 'bar', isRegex: false, isEqual: false }, expected: ['foo', '!=', 'bar'] },
  ])('.matcherToObjectMatcher($matcher)', ({ matcher, expected }) => {
    expect(matcherToObjectMatcher(matcher)).toStrictEqual(expected);
  });
});

describe('parsePromQLStyleMatcher', () => {
  it('should decode PromQL style matcher', () => {
    expect(parsePromQLStyleMatcher('{ foo="bar"}')).toStrictEqual([
      {
        name: 'foo',
        value: 'bar',
        isEqual: true,
        isRegex: false,
      },
    ]);
  });

  it('should split only on comma when not used as a label key or value', () => {
    expect(parsePromQLStyleMatcher('{ "key1,key2"="value1,value2"}')).toStrictEqual([
      {
        name: 'key1,key2',
        value: 'value1,value2',
        isEqual: true,
        isRegex: false,
      },
    ]);
  });

  it('should remove empty matchers from array', () => {
    expect(parsePromQLStyleMatcher('{ foo=bar, }')).toStrictEqual([
      { name: 'foo', value: 'bar', isEqual: true, isRegex: false },
    ]);
  });

  it('should throw when not using correct syntax', () => {
    expect(() => parsePromQLStyleMatcher('foo="bar"')).toThrow();
  });
<<<<<<< HEAD

  it('should only encode matchers if the label key contains reserved characters', () => {
    expect(quoteWithEscapeIfRequired('foo')).toBe('foo');
    expect(quoteWithEscapeIfRequired('foo bar')).toBe('"foo bar"');
    expect(quoteWithEscapeIfRequired('foo{}bar')).toBe('"foo{}bar"');
    expect(quoteWithEscapeIfRequired('foo\\bar')).toBe('"foo\\\\bar"');
  });

  it('should properly encode a matcher field', () => {
    expect(encodeMatcher({ name: 'foo', operator: MatcherOperator.equal, value: 'baz' })).toBe('foo="baz"');
    expect(encodeMatcher({ name: 'foo bar', operator: MatcherOperator.equal, value: 'baz' })).toBe('"foo bar"="baz"');
    expect(encodeMatcher({ name: 'foo{}bar', operator: MatcherOperator.equal, value: 'baz qux' })).toBe(
      '"foo{}bar"="baz qux"'
    );
=======
});

describe('parsePromQLStyleMatcherLooseSafe', () => {
  it('should parse all operators', () => {
    expect(parsePromQLStyleMatcherLooseSafe('foo=bar, bar=~ba.+, severity!=warning, email!~@grafana.com')).toEqual<
      Matcher[]
    >([
      { name: 'foo', value: 'bar', isRegex: false, isEqual: true },
      { name: 'bar', value: 'ba.+', isEqual: true, isRegex: true },
      { name: 'severity', value: 'warning', isRegex: false, isEqual: false },
      { name: 'email', value: '@grafana.com', isRegex: true, isEqual: false },
    ]);
  });

  it('should parse with spaces and brackets', () => {
    expect(parsePromQLStyleMatcherLooseSafe('{ foo=bar }')).toEqual<Matcher[]>([
      {
        name: 'foo',
        value: 'bar',
        isRegex: false,
        isEqual: true,
      },
    ]);
  });

  it('should parse with spaces in the value', () => {
    expect(parsePromQLStyleMatcherLooseSafe('foo=bar bazz')).toEqual<Matcher[]>([
      {
        name: 'foo',
        value: 'bar bazz',
        isRegex: false,
        isEqual: true,
      },
    ]);
  });

  it('should return nothing for invalid operator', () => {
    expect(parsePromQLStyleMatcherLooseSafe('foo=!bar')).toEqual([
      {
        name: 'foo',
        value: '!bar',
        isRegex: false,
        isEqual: true,
      },
    ]);
  });

  it('should parse matchers with or without quotes', () => {
    expect(parsePromQLStyleMatcherLooseSafe('foo="bar",bar=bazz')).toEqual<Matcher[]>([
      { name: 'foo', value: 'bar', isRegex: false, isEqual: true },
      { name: 'bar', value: 'bazz', isEqual: true, isRegex: false },
    ]);
  });

  it('should parse matchers for key with special characters', () => {
    expect(parsePromQLStyleMatcherLooseSafe('foo.bar-baz="bar",baz-bar.foo=bazz')).toEqual<Matcher[]>([
      { name: 'foo.bar-baz', value: 'bar', isRegex: false, isEqual: true },
      { name: 'baz-bar.foo', value: 'bazz', isEqual: true, isRegex: false },
    ]);
  });
});

describe('parsePromQLStyleMatcherLoose', () => {
  it('should throw on invalid matcher', () => {
    expect(() => {
      parsePromQLStyleMatcherLoose('foo');
    }).toThrow();

    expect(() => {
      parsePromQLStyleMatcherLoose('foo;bar');
    }).toThrow();
  });

  it('should return empty array for empty input', () => {
    expect(parsePromQLStyleMatcherLoose('')).toStrictEqual([]);
  });

  it('should also accept { } syntax', () => {
    expect(parsePromQLStyleMatcherLoose('{ foo=bar, bar=baz }')).toStrictEqual([
      { isEqual: true, isRegex: false, name: 'foo', value: 'bar' },
      { isEqual: true, isRegex: false, name: 'bar', value: 'baz' },
    ]);
>>>>>>> 3a99467f
  });
});<|MERGE_RESOLUTION|>--- conflicted
+++ resolved
@@ -179,7 +179,6 @@
   it('should throw when not using correct syntax', () => {
     expect(() => parsePromQLStyleMatcher('foo="bar"')).toThrow();
   });
-<<<<<<< HEAD
 
   it('should only encode matchers if the label key contains reserved characters', () => {
     expect(quoteWithEscapeIfRequired('foo')).toBe('foo');
@@ -194,7 +193,7 @@
     expect(encodeMatcher({ name: 'foo{}bar', operator: MatcherOperator.equal, value: 'baz qux' })).toBe(
       '"foo{}bar"="baz qux"'
     );
-=======
+  });
 });
 
 describe('parsePromQLStyleMatcherLooseSafe', () => {
@@ -277,6 +276,5 @@
       { isEqual: true, isRegex: false, name: 'foo', value: 'bar' },
       { isEqual: true, isRegex: false, name: 'bar', value: 'baz' },
     ]);
->>>>>>> 3a99467f
   });
 });