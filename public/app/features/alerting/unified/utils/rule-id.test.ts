import { RuleIdentifier } from 'app/types/unified-alerting';
import {
  GrafanaAlertStateDecision,
  GrafanaRuleDefinition,
  RulerAlertingRuleDTO,
  RulerGrafanaRuleDTO,
  RulerRecordingRuleDTO,
} from 'app/types/unified-alerting-dto';

import { hashRulerRule, parse, stringifyIdentifier } from './rule-id';

describe('hashRulerRule', () => {
  it('should not hash unknown rule types', () => {
    const unknownRule = {};

    expect(() => {
      // @ts-ignore
      hashRulerRule(unknownRule);
    }).toThrowError();
  });
  it('should hash recording rules', () => {
    const recordingRule: RulerRecordingRuleDTO = {
      record: 'instance:node_num_cpu:sum',
      expr: 'count without (cpu) (count without (mode) (node_cpu_seconds_total{job="integrations/node_exporter"}))',
      labels: { type: 'cpu' },
    };

    expect(hashRulerRule(recordingRule)).toMatchSnapshot();
  });

  it('should hash alerting rule', () => {
    const alertingRule: RulerAlertingRuleDTO = {
      alert: 'always-alerting',
      expr: 'vector(20) > 7',
      labels: { type: 'cpu' },
      annotations: { description: 'CPU usage too high' },
    };

    expect(hashRulerRule(alertingRule)).toMatchSnapshot();
  });

  it('should hash Grafana Managed rules', () => {
    const RULE_UID = 'abcdef12345';
    const grafanaAlertDefinition: GrafanaRuleDefinition = {
      uid: RULE_UID,
      namespace_uid: 'namespace',
      namespace_id: 0,
      title: 'my rule',
      condition: '',
      data: [],
      no_data_state: GrafanaAlertStateDecision.NoData,
      exec_err_state: GrafanaAlertStateDecision.Alerting,
    };
    const grafanaRule: RulerGrafanaRuleDTO = {
      grafana_alert: grafanaAlertDefinition,
      for: '30s',
      labels: { type: 'cpu' },
      annotations: { description: 'CPU usage too high' },
    };

    expect(hashRulerRule(grafanaRule)).toBe(RULE_UID);
  });

  it('should correctly encode and decode unix-style path separators', () => {
<<<<<<< HEAD
    const identifier = {
      ruleSourceName: 'my-datasource',
      namespace: 'folder1/folder2',
      groupName: 'group1/group2',
=======
    const identifier: RuleIdentifier = {
      ruleSourceName: 'my-datasource',
      namespace: 'folder1/folder2',
      groupName: 'group1/group2',
      ruleName: 'CPU-firing',
>>>>>>> ae830f68
      ruleHash: 'abc123',
    };

    const encodedIdentifier = encodeURIComponent(stringifyIdentifier(identifier));

<<<<<<< HEAD
    expect(encodedIdentifier).toBe('pri%24my-datasource%24folder1%1Ffolder2%24group1%1Fgroup2%24abc123');
=======
    expect(encodedIdentifier).toBe('pri%24my-datasource%24folder1%1Ffolder2%24group1%1Fgroup2%24CPU-firing%24abc123');
>>>>>>> ae830f68
    expect(encodedIdentifier).not.toContain('%2F');
    expect(parse(encodedIdentifier, true)).toStrictEqual(identifier);
  });

  it('should correctly decode regular encoded path separators (%2F)', () => {
    const identifier = {
      ruleSourceName: 'my-datasource',
      namespace: 'folder1/folder2',
      groupName: 'group1/group2',
<<<<<<< HEAD
      ruleHash: 'abc123',
    };

    expect(parse('pri%24my-datasource%24folder1%2Ffolder2%24group1%2Fgroup2%24abc123', true)).toStrictEqual(identifier);
=======
      ruleName: 'CPU-firing/burning',
      ruleHash: 'abc123',
    };

    expect(
      parse('pri%24my-datasource%24folder1%2Ffolder2%24group1%2Fgroup2%24CPU-firing%2Fburning%24abc123', true)
    ).toStrictEqual(identifier);
>>>>>>> ae830f68
  });

  it('should correctly encode and decode windows-style path separators', () => {
    const identifier = {
      ruleSourceName: 'my-datasource',
      namespace: 'folder1\\folder2',
      groupName: 'group1\\group2',
<<<<<<< HEAD
=======
      ruleName: 'CPU-firing',
>>>>>>> ae830f68
      ruleHash: 'abc123',
    };

    const encodedIdentifier = encodeURIComponent(stringifyIdentifier(identifier));

<<<<<<< HEAD
    expect(encodedIdentifier).toBe('pri%24my-datasource%24folder1%1Efolder2%24group1%1Egroup2%24abc123');
=======
    expect(encodedIdentifier).toBe('pri%24my-datasource%24folder1%1Efolder2%24group1%1Egroup2%24CPU-firing%24abc123');
>>>>>>> ae830f68
    expect(parse(encodedIdentifier, true)).toStrictEqual(identifier);
  });

  it('should correctly decode a Grafana managed rule id', () => {
    expect(parse('abc123', false)).toStrictEqual({ uid: 'abc123', ruleSourceName: 'grafana' });
  });

  it('should throw for malformed identifier', () => {
    expect(() => parse('foo$bar$baz', false)).toThrow(/failed to parse/i);
  });
});<|MERGE_RESOLUTION|>--- conflicted
+++ resolved
@@ -62,28 +62,17 @@
   });
 
   it('should correctly encode and decode unix-style path separators', () => {
-<<<<<<< HEAD
-    const identifier = {
-      ruleSourceName: 'my-datasource',
-      namespace: 'folder1/folder2',
-      groupName: 'group1/group2',
-=======
     const identifier: RuleIdentifier = {
       ruleSourceName: 'my-datasource',
       namespace: 'folder1/folder2',
       groupName: 'group1/group2',
       ruleName: 'CPU-firing',
->>>>>>> ae830f68
       ruleHash: 'abc123',
     };
 
     const encodedIdentifier = encodeURIComponent(stringifyIdentifier(identifier));
 
-<<<<<<< HEAD
-    expect(encodedIdentifier).toBe('pri%24my-datasource%24folder1%1Ffolder2%24group1%1Fgroup2%24abc123');
-=======
     expect(encodedIdentifier).toBe('pri%24my-datasource%24folder1%1Ffolder2%24group1%1Fgroup2%24CPU-firing%24abc123');
->>>>>>> ae830f68
     expect(encodedIdentifier).not.toContain('%2F');
     expect(parse(encodedIdentifier, true)).toStrictEqual(identifier);
   });
@@ -93,12 +82,6 @@
       ruleSourceName: 'my-datasource',
       namespace: 'folder1/folder2',
       groupName: 'group1/group2',
-<<<<<<< HEAD
-      ruleHash: 'abc123',
-    };
-
-    expect(parse('pri%24my-datasource%24folder1%2Ffolder2%24group1%2Fgroup2%24abc123', true)).toStrictEqual(identifier);
-=======
       ruleName: 'CPU-firing/burning',
       ruleHash: 'abc123',
     };
@@ -106,7 +89,6 @@
     expect(
       parse('pri%24my-datasource%24folder1%2Ffolder2%24group1%2Fgroup2%24CPU-firing%2Fburning%24abc123', true)
     ).toStrictEqual(identifier);
->>>>>>> ae830f68
   });
 
   it('should correctly encode and decode windows-style path separators', () => {
@@ -114,20 +96,13 @@
       ruleSourceName: 'my-datasource',
       namespace: 'folder1\\folder2',
       groupName: 'group1\\group2',
-<<<<<<< HEAD
-=======
       ruleName: 'CPU-firing',
->>>>>>> ae830f68
       ruleHash: 'abc123',
     };
 
     const encodedIdentifier = encodeURIComponent(stringifyIdentifier(identifier));
 
-<<<<<<< HEAD
-    expect(encodedIdentifier).toBe('pri%24my-datasource%24folder1%1Efolder2%24group1%1Egroup2%24abc123');
-=======
     expect(encodedIdentifier).toBe('pri%24my-datasource%24folder1%1Efolder2%24group1%1Egroup2%24CPU-firing%24abc123');
->>>>>>> ae830f68
     expect(parse(encodedIdentifier, true)).toStrictEqual(identifier);
   });
 
