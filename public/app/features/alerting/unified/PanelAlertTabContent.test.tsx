--- conflicted
+++ resolved
@@ -1,8 +1,4 @@
-<<<<<<< HEAD
-import { act, render, waitFor } from '@testing-library/react';
-=======
 import { render, waitFor } from '@testing-library/react';
->>>>>>> ae830f68
 import React from 'react';
 import { TestProvider } from 'test/helpers/TestProvider';
 import { byTestId } from 'testing-library-selector';
@@ -308,60 +304,6 @@
     expect(match).toHaveLength(2);
 
     const defaults = JSON.parse(decodeURIComponent(match![1]));
-<<<<<<< HEAD
-    expect(defaults).toEqual({
-      type: 'grafana',
-      folder: { id: 1, title: 'super folder' },
-      queries: [
-        {
-          refId: 'A',
-          queryType: '',
-          relativeTimeRange: { from: 21600, to: 0 },
-          datasourceUid: 'mock-ds-2',
-          model: {
-            expr: 'sum(some_metric [15s])) by (app)',
-            refId: 'A',
-            datasource: {
-              type: 'prometheus',
-              uid: 'mock-ds-2',
-            },
-            interval: '',
-            intervalMs: 15000,
-          },
-        },
-        {
-          refId: 'B',
-          datasourceUid: '__expr__',
-          queryType: '',
-          model: {
-            refId: 'B',
-            hide: false,
-            expression: 'A',
-            type: 'classic_conditions',
-            datasource: {
-              type: ExpressionDatasourceRef.type,
-              uid: '__expr__',
-            },
-            conditions: [
-              {
-                type: 'query',
-                evaluator: { params: [3], type: 'gt' },
-                operator: { type: 'and' },
-                query: { params: ['A'] },
-                reducer: { params: [], type: 'last' },
-              },
-            ],
-          },
-        },
-      ],
-      name: 'mypanel',
-      condition: 'B',
-      annotations: [
-        { key: '__dashboardUid__', value: '12' },
-        { key: '__panelId__', value: '34' },
-      ],
-    });
-=======
     const defaultsWithDeterministicTime: Partial<RuleFormValues> = {
       ...defaults,
       queries: defaults.queries.map((q: AlertQuery) => {
@@ -374,7 +316,6 @@
     };
 
     expect(defaultsWithDeterministicTime).toMatchSnapshot();
->>>>>>> ae830f68
 
     expect(mocks.api.fetchRulerRules).toHaveBeenCalledWith(
       { dataSourceName: GRAFANA_RULES_SOURCE_NAME, apiVersion: 'legacy' },
