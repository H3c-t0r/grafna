--- conflicted
+++ resolved
@@ -143,14 +143,9 @@
     await renderRuleEditor();
     await waitFor(() => expect(mocks.searchFolders).toHaveBeenCalled());
 
-<<<<<<< HEAD
+    await waitFor(() => expect(mocks.api.fetchBuildInfo).toHaveBeenCalled());
     await userEvent.type(await ui.inputs.name.find(), 'my great new rule');
     await userEvent.click(await ui.buttons.lotexAlert.get());
-=======
-    await waitFor(() => expect(mocks.api.fetchBuildInfo).toHaveBeenCalled());
-    userEvent.type(await ui.inputs.name.find(), 'my great new rule');
-    userEvent.click(await ui.buttons.lotexAlert.get());
->>>>>>> 8853fe5b
     const dataSourceSelect = ui.inputs.dataSource.get();
     await userEvent.click(byRole('combobox').get(dataSourceSelect));
     await clickSelectOption(dataSourceSelect, 'Prom (default)');
@@ -337,15 +332,9 @@
 
     await renderRuleEditor();
     await waitFor(() => expect(mocks.searchFolders).toHaveBeenCalled());
-<<<<<<< HEAD
-
+    await waitFor(() => expect(mocks.api.fetchBuildInfo).toHaveBeenCalled());
     await userEvent.type(await ui.inputs.name.find(), 'my great new recording rule');
     await userEvent.click(await ui.buttons.lotexRecordingRule.get());
-=======
-    await waitFor(() => expect(mocks.api.fetchBuildInfo).toHaveBeenCalled());
-    userEvent.type(await ui.inputs.name.find(), 'my great new recording rule');
-    userEvent.click(await ui.buttons.lotexRecordingRule.get());
->>>>>>> 8853fe5b
 
     const dataSourceSelect = ui.inputs.dataSource.get();
     await userEvent.click(byRole('combobox').get(dataSourceSelect));
