import { render, waitFor, waitForElementToBeRemoved, within } from '@testing-library/react';
import { setupServer } from 'msw/node';
import React from 'react';
import { FormProvider, useForm } from 'react-hook-form';
import { TestProvider } from 'test/helpers/TestProvider';
import { byRole, byTestId, byText } from 'testing-library-selector';

import { selectors } from '@grafana/e2e-selectors/src';
import { config, setBackendSrv, setDataSourceSrv } from '@grafana/runtime';
import { backendSrv } from 'app/core/services/backend_srv';
import { AlertManagerCortexConfig } from 'app/plugins/datasource/alertmanager/types';
import 'whatwg-fetch';
import { RuleWithLocation } from 'app/types/unified-alerting';

import {
  RulerAlertingRuleDTO,
  RulerGrafanaRuleDTO,
  RulerRecordingRuleDTO,
  RulerRuleDTO,
} from '../../../types/unified-alerting-dto';

import { cloneRuleDefinition, CloneRuleEditor } from './CloneRuleEditor';
import { ExpressionEditorProps } from './components/rule-editor/ExpressionEditor';
import {
  mockDataSource,
  MockDataSourceSrv,
  mockRulerAlertingRule,
  mockRulerGrafanaRule,
  mockRulerRuleGroup,
  mockStore,
} from './mocks';
import { mockAlertmanagerConfigResponse } from './mocks/alertmanagerApi';
import { mockSearchApiResponse } from './mocks/grafanaApi';
import { mockRulerRulesApiResponse, mockRulerRulesGroupApiResponse } from './mocks/rulerApi';
import { AlertingQueryRunner } from './state/AlertingQueryRunner';
import { RuleFormValues } from './types/rule-form';
import { Annotation } from './utils/constants';
import { GRAFANA_RULES_SOURCE_NAME } from './utils/datasource';
import { getDefaultFormValues } from './utils/rule-form';
import { hashRulerRule } from './utils/rule-id';

jest.mock('./components/rule-editor/ExpressionEditor', () => ({
  // eslint-disable-next-line react/display-name
  ExpressionEditor: ({ value, onChange }: ExpressionEditorProps) => (
    <input value={value} data-testid="expr" onChange={(e) => onChange(e.target.value)} />
  ),
}));

// For simplicity of the test we mock the NotificationPreview component
// Otherwise we would need to mock a few more HTTP api calls which are not relevant for these tests
jest.mock('./components/rule-editor/notificaton-preview/NotificationPreview', () => ({
  NotificationPreview: () => <div />,
}));

jest.spyOn(AlertingQueryRunner.prototype, 'run').mockImplementation(() => Promise.resolve());

const server = setupServer();

beforeAll(() => {
  setBackendSrv(backendSrv);
  server.listen({ onUnhandledRequest: 'error' });
});

beforeEach(() => {
  server.resetHandlers();
});

afterAll(() => {
  server.close();
});

const ui = {
  inputs: {
    name: byRole('textbox', { name: /rule name name for the alert rule\./i }),
    expr: byTestId('expr'),
    folderContainer: byTestId(selectors.components.FolderPicker.containerV2),
    namespace: byTestId('namespace-picker'),
    group: byTestId('group-picker'),
    annotationValue: (idx: number) => byTestId(`annotation-value-${idx}`),
    labelValue: (idx: number) => byTestId(`label-value-${idx}`),
  },
  loadingIndicator: byText('Loading the rule'),
};

function getProvidersWrapper() {
  return function Wrapper({ children }: React.PropsWithChildren<{}>) {
    const store = mockStore((store) => {
      store.unifiedAlerting.dataSources['grafana'] = {
        loading: false,
        dispatched: true,
        result: {
          id: 'grafana',
          name: 'grafana',
          rulerConfig: {
            dataSourceName: 'grafana',
            apiVersion: 'legacy',
          },
        },
      };
      store.unifiedAlerting.dataSources['my-prom-ds'] = {
        loading: false,
        dispatched: true,
        result: {
          id: 'my-prom-ds',
          name: 'my-prom-ds',
          rulerConfig: {
            dataSourceName: 'my-prom-ds',
            apiVersion: 'config',
          },
        },
      };
    });

    const formApi = useForm<RuleFormValues>({ defaultValues: getDefaultFormValues() });

    return (
      <TestProvider store={store}>
        <FormProvider {...formApi}>{children}</FormProvider>
      </TestProvider>
    );
  };
}

const amConfig: AlertManagerCortexConfig = {
  alertmanager_config: {
    receivers: [{ name: 'default' }, { name: 'critical' }],
    route: {
      receiver: 'default',
      group_by: ['alertname'],
      routes: [
        {
          matchers: ['env=prod', 'region!=EU'],
        },
      ],
    },
    templates: [],
  },
  template_files: {},
};

describe('CloneRuleEditor', function () {
  describe('Grafana-managed rules', function () {
    it('should populate form values from the existing alert rule', async function () {
      setDataSourceSrv(new MockDataSourceSrv({}));

      const originRule: RulerGrafanaRuleDTO = mockRulerGrafanaRule(
        {
          for: '1m',
          labels: { severity: 'critical', region: 'nasa' },
          annotations: { [Annotation.summary]: 'This is a very important alert rule' },
        },
        { uid: 'grafana-rule-1', title: 'First Grafana Rule', data: [] }
      );

      mockRulerRulesApiResponse(server, 'grafana', {
        'folder-one': [{ name: 'group1', interval: '20s', rules: [originRule] }],
      });

      mockSearchApiResponse(server, []);
      mockAlertmanagerConfigResponse(server, GRAFANA_RULES_SOURCE_NAME, amConfig);

      render(<CloneRuleEditor sourceRuleId={{ uid: 'grafana-rule-1', ruleSourceName: 'grafana' }} />, {
        wrapper: getProvidersWrapper(),
      });

      await waitForElementToBeRemoved(ui.loadingIndicator.query());
<<<<<<< HEAD
      await waitForElementToBeRemoved(within(ui.inputs.group.get()).queryByTestId('Spinner'));
=======
      await waitFor(() => {
        expect(within(ui.inputs.group.get()).queryByTestId('Spinner')).not.toBeInTheDocument();
      });
>>>>>>> c761f2e4

      await waitFor(() => {
        expect(ui.inputs.name.get()).toHaveValue('First Grafana Rule (copy)');
        expect(ui.inputs.folderContainer.get()).toHaveTextContent('folder-one');
        expect(ui.inputs.group.get()).toHaveTextContent('group1');
        expect(ui.inputs.labelValue(0).get()).toHaveTextContent('critical');
        expect(ui.inputs.labelValue(1).get()).toHaveTextContent('nasa');
        expect(ui.inputs.annotationValue(0).get()).toHaveTextContent('This is a very important alert rule');
      });
    });
  });

  describe('Cloud rules', function () {
    it('should populate form values from the existing alert rule', async function () {
      const dsSettings = mockDataSource({
        name: 'my-prom-ds',
        uid: 'my-prom-ds',
      });
      config.datasources = {
        'my-prom-ds': dsSettings,
      };

      setDataSourceSrv(new MockDataSourceSrv({ 'my-prom-ds': dsSettings }));

      const originRule = mockRulerAlertingRule({
        for: '1m',
        alert: 'First Ruler Rule',
        expr: 'vector(1) > 0',
        labels: { severity: 'critical', region: 'nasa' },
        annotations: { [Annotation.summary]: 'This is a very important alert rule' },
      });

      mockRulerRulesApiResponse(server, 'my-prom-ds', {
        'namespace-one': [{ name: 'group1', interval: '20s', rules: [originRule] }],
      });

      mockRulerRulesGroupApiResponse(server, 'my-prom-ds', 'namespace-one', 'group1', {
        name: 'group1',
        interval: '20s',
        rules: [originRule],
      });

      mockSearchApiResponse(server, []);
      mockAlertmanagerConfigResponse(server, GRAFANA_RULES_SOURCE_NAME, amConfig);

      render(
        <CloneRuleEditor
          sourceRuleId={{
            uid: 'prom-rule-1',
            ruleSourceName: 'my-prom-ds',
            namespace: 'namespace-one',
            groupName: 'group1',
            ruleName: 'First Ruler Rule',
            rulerRuleHash: hashRulerRule(originRule),
          }}
        />,
        {
          wrapper: getProvidersWrapper(),
        }
      );

      await waitForElementToBeRemoved(ui.loadingIndicator.query());

      await waitFor(() => {
        expect(ui.inputs.name.get()).toHaveValue('First Ruler Rule (copy)');
        expect(ui.inputs.expr.get()).toHaveValue('vector(1) > 0');
        expect(ui.inputs.namespace.get()).toHaveTextContent('namespace-one');
        expect(ui.inputs.group.get()).toHaveTextContent('group1');
        expect(ui.inputs.labelValue(0).get()).toHaveTextContent('critical');
        expect(ui.inputs.labelValue(1).get()).toHaveTextContent('nasa');
        expect(ui.inputs.annotationValue(0).get()).toHaveTextContent('This is a very important alert rule');
      });
    });
  });

  describe('cloneRuleDefinition', () => {
    it("Should change the cloned rule's name accordingly for Grafana rules", () => {
      const rule: RulerGrafanaRuleDTO = mockRulerGrafanaRule(
        {
          for: '1m',
          labels: { severity: 'critical', region: 'nasa' },
          annotations: { [Annotation.summary]: 'This is a very important alert rule' },
        },
        { uid: 'grafana-rule-1', title: 'First Grafana Rule', data: [] }
      );

      const originalRule: RuleWithLocation<RulerGrafanaRuleDTO> = {
        ruleSourceName: 'my-prom-ds',
        namespace: 'namespace-one',
        group: mockRulerRuleGroup(),
        rule,
      };

      const clonedRule: RuleWithLocation<RulerRuleDTO> = cloneRuleDefinition(originalRule);

      const grafanaRule: RulerGrafanaRuleDTO = clonedRule.rule as RulerGrafanaRuleDTO;

      expect(originalRule.rule.grafana_alert.title).toEqual('First Grafana Rule');
      expect(grafanaRule.grafana_alert.title).toEqual('First Grafana Rule (copy)');
    });

    it("Should change the cloned rule's name accordingly for Ruler rules", () => {
      const rule: RulerAlertingRuleDTO = mockRulerAlertingRule({
        for: '1m',
        alert: 'First Ruler Rule',
        expr: 'vector(1) > 0',
        labels: { severity: 'critical', region: 'nasa' },
        annotations: { [Annotation.summary]: 'This is a very important alert rule' },
      });

      const originalRule: RuleWithLocation<RulerAlertingRuleDTO> = {
        ruleSourceName: 'my-prom-ds',
        namespace: 'namespace-one',
        group: mockRulerRuleGroup(),
        rule,
      };

      const clonedRule: RuleWithLocation<RulerRuleDTO> = cloneRuleDefinition(originalRule);

      const alertingRule: RulerAlertingRuleDTO = clonedRule.rule as RulerAlertingRuleDTO;

      expect(originalRule.rule.alert).toEqual('First Ruler Rule');
      expect(alertingRule.alert).toEqual('First Ruler Rule (copy)');
    });

    it("Should change the cloned rule's name accordingly for Recording rules", () => {
      const rule: RulerRecordingRuleDTO = {
        record: 'instance:node_num_cpu:sum',
        expr: 'count without (cpu) (count without (mode) (node_cpu_seconds_total{job="integrations/node_exporter"}))',
        labels: { type: 'cpu' },
      };

      const originalRule: RuleWithLocation<RulerRecordingRuleDTO> = {
        ruleSourceName: 'my-prom-ds',
        namespace: 'namespace-one',
        group: mockRulerRuleGroup(),
        rule,
      };

      const clonedRule: RuleWithLocation<RulerRuleDTO> = cloneRuleDefinition(originalRule);

      const recordingRule: RulerRecordingRuleDTO = clonedRule.rule as RulerRecordingRuleDTO;

      expect(originalRule.rule.record).toEqual('instance:node_num_cpu:sum');
      expect(recordingRule.record).toEqual('instance:node_num_cpu:sum (copy)');
    });

    it('Should remove the group for provisioned Grafana rules', () => {
      const rule: RulerGrafanaRuleDTO = mockRulerGrafanaRule(
        {
          for: '1m',
          labels: { severity: 'critical', region: 'nasa' },
          annotations: { [Annotation.summary]: 'This is a very important alert rule' },
        },
        { uid: 'grafana-rule-1', title: 'First Grafana Rule', data: [], provenance: 'foo' }
      );

      const originalRule: RuleWithLocation<RulerGrafanaRuleDTO> = {
        ruleSourceName: 'my-prom-ds',
        namespace: 'namespace-one',
        group: mockRulerRuleGroup(),
        rule,
      };

      const clonedRule: RuleWithLocation<RulerRuleDTO> = cloneRuleDefinition(originalRule);

      expect(originalRule.group.name).toEqual('group1');
      expect(clonedRule.group.name).toEqual('');
    });

    it('The cloned rule should not contain a UID property', () => {
      const rule: RulerGrafanaRuleDTO = mockRulerGrafanaRule(
        {
          for: '1m',
          labels: { severity: 'critical', region: 'nasa' },
          annotations: { [Annotation.summary]: 'This is a very important alert rule' },
        },
        { uid: 'grafana-rule-1', title: 'First Grafana Rule', data: [] }
      );

      const originalRule: RuleWithLocation<RulerGrafanaRuleDTO> = {
        ruleSourceName: 'my-prom-ds',
        namespace: 'namespace-one',
        group: mockRulerRuleGroup(),
        rule,
      };

      const clonedRule: RuleWithLocation<RulerRuleDTO> = cloneRuleDefinition(originalRule);

      const grafanaRule: RulerGrafanaRuleDTO = clonedRule.rule as RulerGrafanaRuleDTO;

      expect(originalRule.rule.grafana_alert.uid).toEqual('grafana-rule-1');
      expect(grafanaRule.grafana_alert.uid).toEqual('');
    });
  });
});<|MERGE_RESOLUTION|>--- conflicted
+++ resolved
@@ -164,13 +164,9 @@
       });
 
       await waitForElementToBeRemoved(ui.loadingIndicator.query());
-<<<<<<< HEAD
-      await waitForElementToBeRemoved(within(ui.inputs.group.get()).queryByTestId('Spinner'));
-=======
       await waitFor(() => {
         expect(within(ui.inputs.group.get()).queryByTestId('Spinner')).not.toBeInTheDocument();
       });
->>>>>>> c761f2e4
 
       await waitFor(() => {
         expect(ui.inputs.name.get()).toHaveValue('First Grafana Rule (copy)');
