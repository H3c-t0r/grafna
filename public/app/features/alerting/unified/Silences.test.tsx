import { render, waitFor } from '@testing-library/react';
import userEvent, { PointerEventsCheckLevel } from '@testing-library/user-event';
import React from 'react';
import { Provider } from 'react-redux';
import { Router } from 'react-router-dom';
import { byLabelText, byPlaceholderText, byRole, byTestId, byText } from 'testing-library-selector';

import { dateTime } from '@grafana/data';
import { locationService, setDataSourceSrv } from '@grafana/runtime';
import { contextSrv } from 'app/core/services/context_srv';
import { AlertState, MatcherOperator } from 'app/plugins/datasource/alertmanager/types';
import { configureStore } from 'app/store/configureStore';
import { AccessControlAction } from 'app/types';

import Silences from './Silences';
import { fetchSilences, fetchAlerts, createOrUpdateSilence } from './api/alertmanager';
import { mockAlertmanagerAlert, mockDataSource, MockDataSourceSrv, mockSilence } from './mocks';
import { parseMatchers } from './utils/alertmanager';
import { DataSourceType } from './utils/datasource';

jest.mock('./api/alertmanager');
jest.mock('app/core/services/context_srv');

const TEST_TIMEOUT = 60000;

const TEST_TIMEOUT = 60000;

const mocks = {
  api: {
    fetchSilences: jest.mocked(fetchSilences),
    fetchAlerts: jest.mocked(fetchAlerts),
    createOrUpdateSilence: jest.mocked(createOrUpdateSilence),
  },
  contextSrv: jest.mocked(contextSrv),
};

const renderSilences = (location = '/alerting/silences/') => {
  const store = configureStore();
  locationService.push(location);

  return render(
    <Provider store={store}>
      <Router history={locationService.getHistory()}>
        <Silences />
      </Router>
    </Provider>
  );
};

const dataSources = {
  am: mockDataSource({
    name: 'Alertmanager',
    type: DataSourceType.Alertmanager,
  }),
};

const ui = {
  silencesTable: byTestId('dynamic-table'),
  silenceRow: byTestId('row'),
  silencedAlertCell: byTestId('alerts'),
  addSilenceButton: byRole('button', { name: /new silence/i }),
  queryBar: byPlaceholderText('Search'),
  editor: {
    timeRange: byLabelText('Timepicker', { exact: false }),
    durationField: byLabelText('Duration'),
    durationInput: byRole('textbox', { name: /duration/i }),
    matchersField: byTestId('matcher'),
    matcherName: byPlaceholderText('label'),
    matcherValue: byPlaceholderText('value'),
    comment: byPlaceholderText('Details about the silence'),
    matcherOperatorSelect: byLabelText('operator'),
    matcherOperator: (operator: MatcherOperator) => byText(operator, { exact: true }),
    addMatcherButton: byRole('button', { name: 'Add matcher' }),
    submit: byText('Submit'),
  },
};

const resetMocks = () => {
  jest.resetAllMocks();
  mocks.api.fetchSilences.mockImplementation(() => {
    return Promise.resolve([
      mockSilence({ id: '12345' }),
      mockSilence({ id: '67890', matchers: parseMatchers('foo!=bar'), comment: 'Catch all' }),
    ]);
  });

  mocks.api.fetchAlerts.mockImplementation(() => {
    return Promise.resolve([
      mockAlertmanagerAlert({
        labels: { foo: 'bar' },
        status: { state: AlertState.Suppressed, silencedBy: ['12345'], inhibitedBy: [] },
      }),
      mockAlertmanagerAlert({
        labels: { foo: 'buzz' },
        status: { state: AlertState.Suppressed, silencedBy: ['67890'], inhibitedBy: [] },
      }),
    ]);
  });

  mocks.api.createOrUpdateSilence.mockResolvedValue(mockSilence());

  mocks.contextSrv.evaluatePermission.mockImplementation(() => []);
  mocks.contextSrv.hasPermission.mockImplementation((action) => {
    const permissions = [
      AccessControlAction.AlertingInstanceRead,
      AccessControlAction.AlertingInstanceCreate,
      AccessControlAction.AlertingInstanceUpdate,
      AccessControlAction.AlertingInstancesExternalRead,
      AccessControlAction.AlertingInstancesExternalWrite,
    ];
    return permissions.includes(action as AccessControlAction);
  });

  mocks.contextSrv.hasAccess.mockImplementation(() => true);
};

describe('Silences', () => {
  beforeAll(resetMocks);
  afterEach(resetMocks);

  beforeEach(() => {
    setDataSourceSrv(new MockDataSourceSrv(dataSources));
  });

  it(
    'loads and shows silences',
    async () => {
      renderSilences();
      await waitFor(() => expect(mocks.api.fetchSilences).toHaveBeenCalled());
      await waitFor(() => expect(mocks.api.fetchAlerts).toHaveBeenCalled());

      expect(ui.silencesTable.query()).not.toBeNull();

      const silences = ui.silenceRow.queryAll();
      expect(silences).toHaveLength(2);
      expect(silences[0]).toHaveTextContent('foo=bar');
      expect(silences[1]).toHaveTextContent('foo!=bar');
    },
    TEST_TIMEOUT
  );
<<<<<<< HEAD

  it(
    'shows the correct number of silenced alerts',
    async () => {
      mocks.api.fetchAlerts.mockImplementation(() => {
        return Promise.resolve([
          mockAlertmanagerAlert({
            labels: { foo: 'bar', buzz: 'bazz' },
            status: { state: AlertState.Suppressed, silencedBy: ['12345'], inhibitedBy: [] },
          }),
          mockAlertmanagerAlert({
            labels: { foo: 'bar', buzz: 'bazz' },
            status: { state: AlertState.Suppressed, silencedBy: ['12345'], inhibitedBy: [] },
          }),
        ]);
      });

      renderSilences();
      await waitFor(() => expect(mocks.api.fetchSilences).toHaveBeenCalled());
      await waitFor(() => expect(mocks.api.fetchAlerts).toHaveBeenCalled());

      const silencedAlertRows = ui.silencedAlertCell.getAll(ui.silencesTable.get());
      expect(silencedAlertRows).toHaveLength(2);
      expect(silencedAlertRows[0]).toHaveTextContent('2');
      expect(silencedAlertRows[1]).toHaveTextContent('0');
    },
    TEST_TIMEOUT
  );

  it(
    'filters silences by matchers',
    async () => {
      renderSilences();
      await waitFor(() => expect(mocks.api.fetchSilences).toHaveBeenCalled());
      await waitFor(() => expect(mocks.api.fetchAlerts).toHaveBeenCalled());

      const queryBar = ui.queryBar.get();
      userEvent.paste(queryBar, 'foo=bar');

      await waitFor(() => expect(ui.silenceRow.getAll()).toHaveLength(1));
    },
    TEST_TIMEOUT
  );
=======

  it(
    'shows the correct number of silenced alerts',
    async () => {
      mocks.api.fetchAlerts.mockImplementation(() => {
        return Promise.resolve([
          mockAlertmanagerAlert({
            labels: { foo: 'bar', buzz: 'bazz' },
            status: { state: AlertState.Suppressed, silencedBy: ['12345'], inhibitedBy: [] },
          }),
          mockAlertmanagerAlert({
            labels: { foo: 'bar', buzz: 'bazz' },
            status: { state: AlertState.Suppressed, silencedBy: ['12345'], inhibitedBy: [] },
          }),
        ]);
      });

      renderSilences();
      await waitFor(() => expect(mocks.api.fetchSilences).toHaveBeenCalled());
      await waitFor(() => expect(mocks.api.fetchAlerts).toHaveBeenCalled());

      const silencedAlertRows = ui.silencedAlertCell.getAll(ui.silencesTable.get());
      expect(silencedAlertRows).toHaveLength(2);
      expect(silencedAlertRows[0]).toHaveTextContent('2');
      expect(silencedAlertRows[1]).toHaveTextContent('0');
    },
    TEST_TIMEOUT
  );

  it(
    'filters silences by matchers',
    async () => {
      renderSilences();
      await waitFor(() => expect(mocks.api.fetchSilences).toHaveBeenCalled());
      await waitFor(() => expect(mocks.api.fetchAlerts).toHaveBeenCalled());

      const queryBar = ui.queryBar.get();
      await userEvent.click(queryBar);
      await userEvent.paste('foo=bar');

      await waitFor(() => expect(ui.silenceRow.getAll()).toHaveLength(1));
    },
    TEST_TIMEOUT
  );

  it('shows creating a silence button for users with access', async () => {
    renderSilences();

    await waitFor(() => expect(mocks.api.fetchSilences).toHaveBeenCalled());
    await waitFor(() => expect(mocks.api.fetchAlerts).toHaveBeenCalled());

    expect(ui.addSilenceButton.get()).toBeInTheDocument();
  });

  it('hides actions for creating a silence for users without access', async () => {
    mocks.contextSrv.hasAccess.mockImplementation((action) => {
      const permissions = [AccessControlAction.AlertingInstanceRead, AccessControlAction.AlertingInstancesExternalRead];
      return permissions.includes(action as AccessControlAction);
    });

    renderSilences();
    await waitFor(() => expect(mocks.api.fetchSilences).toHaveBeenCalled());
    await waitFor(() => expect(mocks.api.fetchAlerts).toHaveBeenCalled());

    expect(ui.addSilenceButton.query()).not.toBeInTheDocument();
  });
>>>>>>> 0ca4ccfa
});

describe('Silence edit', () => {
  const baseUrlPath = '/alerting/silence/new';
  beforeAll(resetMocks);
  afterEach(resetMocks);

  beforeEach(() => {
    setDataSourceSrv(new MockDataSourceSrv(dataSources));
  });

  it(
    'prefills the matchers field with matchers params',
    async () => {
      const matchersParams = ['foo=bar', 'bar=~ba.+', 'hello!=world', 'cluster!~us-central.*'];
      const matchersQueryString = matchersParams.map((matcher) => `matcher=${encodeURIComponent(matcher)}`).join('&');

      renderSilences(`${baseUrlPath}?${matchersQueryString}`);
      await waitFor(() => expect(ui.editor.durationField.query()).not.toBeNull());

      const matchers = ui.editor.matchersField.queryAll();
      expect(matchers).toHaveLength(4);

      expect(ui.editor.matcherName.query(matchers[0])).toHaveValue('foo');
      expect(ui.editor.matcherOperator(MatcherOperator.equal).query(matchers[0])).not.toBeNull();
      expect(ui.editor.matcherValue.query(matchers[0])).toHaveValue('bar');

      expect(ui.editor.matcherName.query(matchers[1])).toHaveValue('bar');
      expect(ui.editor.matcherOperator(MatcherOperator.regex).query(matchers[1])).not.toBeNull();
      expect(ui.editor.matcherValue.query(matchers[1])).toHaveValue('ba.+');

      expect(ui.editor.matcherName.query(matchers[2])).toHaveValue('hello');
      expect(ui.editor.matcherOperator(MatcherOperator.notEqual).query(matchers[2])).not.toBeNull();
      expect(ui.editor.matcherValue.query(matchers[2])).toHaveValue('world');

      expect(ui.editor.matcherName.query(matchers[3])).toHaveValue('cluster');
      expect(ui.editor.matcherOperator(MatcherOperator.notRegex).query(matchers[3])).not.toBeNull();
      expect(ui.editor.matcherValue.query(matchers[3])).toHaveValue('us-central.*');
    },
    TEST_TIMEOUT
  );

  it(
    'creates a new silence',
    async () => {
      renderSilences(baseUrlPath);
      await waitFor(() => expect(ui.editor.durationField.query()).not.toBeNull());

      const start = new Date();
      const end = new Date(start.getTime() + 24 * 60 * 60 * 1000);
<<<<<<< HEAD
=======
      const now = dateTime().format('YYYY-MM-DD HH:mm');
>>>>>>> 0ca4ccfa

      const startDateString = dateTime(start).format('YYYY-MM-DD');
      const endDateString = dateTime(end).format('YYYY-MM-DD');

<<<<<<< HEAD
      userEvent.clear(ui.editor.durationInput.get());
      userEvent.type(ui.editor.durationInput.get(), '1d');
=======
      await userEvent.clear(ui.editor.durationInput.get());
      await userEvent.type(ui.editor.durationInput.get(), '1d');
>>>>>>> 0ca4ccfa

      await waitFor(() => expect(ui.editor.durationInput.query()).toHaveValue('1d'));
      await waitFor(() => expect(ui.editor.timeRange.get()).toHaveTextContent(startDateString));
      await waitFor(() => expect(ui.editor.timeRange.get()).toHaveTextContent(endDateString));

<<<<<<< HEAD
      userEvent.type(ui.editor.matcherName.get(), 'foo');
      userEvent.type(ui.editor.matcherOperatorSelect.get(), '=');
      userEvent.tab();
      userEvent.type(ui.editor.matcherValue.get(), 'bar');

      // TODO remove skipPointerEventsCheck once https://github.com/jsdom/jsdom/issues/3232 is fixed
      userEvent.click(ui.editor.addMatcherButton.get(), undefined, { skipPointerEventsCheck: true });
      userEvent.type(ui.editor.matcherName.getAll()[1], 'bar');
      userEvent.type(ui.editor.matcherOperatorSelect.getAll()[1], '!=');
      userEvent.tab();
      userEvent.type(ui.editor.matcherValue.getAll()[1], 'buzz');

      // TODO remove skipPointerEventsCheck once https://github.com/jsdom/jsdom/issues/3232 is fixed
      userEvent.click(ui.editor.addMatcherButton.get(), undefined, { skipPointerEventsCheck: true });
      userEvent.type(ui.editor.matcherName.getAll()[2], 'region');
      userEvent.type(ui.editor.matcherOperatorSelect.getAll()[2], '=~');
      userEvent.tab();
      userEvent.type(ui.editor.matcherValue.getAll()[2], 'us-west-.*');

      // TODO remove skipPointerEventsCheck once https://github.com/jsdom/jsdom/issues/3232 is fixed
      userEvent.click(ui.editor.addMatcherButton.get(), undefined, { skipPointerEventsCheck: true });
      userEvent.type(ui.editor.matcherName.getAll()[3], 'env');
      userEvent.type(ui.editor.matcherOperatorSelect.getAll()[3], '!~');
      userEvent.tab();
      userEvent.type(ui.editor.matcherValue.getAll()[3], 'dev|staging');

      userEvent.type(ui.editor.comment.get(), 'Test');
      userEvent.type(ui.editor.createdBy.get(), 'Homer Simpson');

      userEvent.click(ui.editor.submit.get());
=======
      await userEvent.type(ui.editor.matcherName.get(), 'foo');
      await userEvent.type(ui.editor.matcherOperatorSelect.get(), '=');
      await userEvent.tab();
      await userEvent.type(ui.editor.matcherValue.get(), 'bar');

      // TODO remove skipPointerEventsCheck once https://github.com/jsdom/jsdom/issues/3232 is fixed
      await userEvent.click(ui.editor.addMatcherButton.get(), { pointerEventsCheck: PointerEventsCheckLevel.Never });
      await userEvent.type(ui.editor.matcherName.getAll()[1], 'bar');
      await userEvent.type(ui.editor.matcherOperatorSelect.getAll()[1], '!=');
      await userEvent.tab();
      await userEvent.type(ui.editor.matcherValue.getAll()[1], 'buzz');

      // TODO remove skipPointerEventsCheck once https://github.com/jsdom/jsdom/issues/3232 is fixed
      await userEvent.click(ui.editor.addMatcherButton.get(), { pointerEventsCheck: PointerEventsCheckLevel.Never });
      await userEvent.type(ui.editor.matcherName.getAll()[2], 'region');
      await userEvent.type(ui.editor.matcherOperatorSelect.getAll()[2], '=~');
      await userEvent.tab();
      await userEvent.type(ui.editor.matcherValue.getAll()[2], 'us-west-.*');

      // TODO remove skipPointerEventsCheck once https://github.com/jsdom/jsdom/issues/3232 is fixed
      await userEvent.click(ui.editor.addMatcherButton.get(), { pointerEventsCheck: PointerEventsCheckLevel.Never });
      await userEvent.type(ui.editor.matcherName.getAll()[3], 'env');
      await userEvent.type(ui.editor.matcherOperatorSelect.getAll()[3], '!~');
      await userEvent.tab();
      await userEvent.type(ui.editor.matcherValue.getAll()[3], 'dev|staging');

      await userEvent.click(ui.editor.submit.get());
>>>>>>> 0ca4ccfa

      await waitFor(() =>
        expect(mocks.api.createOrUpdateSilence).toHaveBeenCalledWith(
          'grafana',
          expect.objectContaining({
<<<<<<< HEAD
            comment: 'Test',
            createdBy: 'Homer Simpson',
=======
            comment: `created ${now}`,
>>>>>>> 0ca4ccfa
            matchers: [
              { isEqual: true, isRegex: false, name: 'foo', value: 'bar' },
              { isEqual: false, isRegex: false, name: 'bar', value: 'buzz' },
              { isEqual: true, isRegex: true, name: 'region', value: 'us-west-.*' },
              { isEqual: false, isRegex: true, name: 'env', value: 'dev|staging' },
            ],
          })
        )
      );
    },
    TEST_TIMEOUT
  );
});<|MERGE_RESOLUTION|>--- conflicted
+++ resolved
@@ -20,8 +20,6 @@
 
 jest.mock('./api/alertmanager');
 jest.mock('app/core/services/context_srv');
-
-const TEST_TIMEOUT = 60000;
 
 const TEST_TIMEOUT = 60000;
 
@@ -138,7 +136,6 @@
     },
     TEST_TIMEOUT
   );
-<<<<<<< HEAD
 
   it(
     'shows the correct number of silenced alerts',
@@ -176,50 +173,6 @@
       await waitFor(() => expect(mocks.api.fetchAlerts).toHaveBeenCalled());
 
       const queryBar = ui.queryBar.get();
-      userEvent.paste(queryBar, 'foo=bar');
-
-      await waitFor(() => expect(ui.silenceRow.getAll()).toHaveLength(1));
-    },
-    TEST_TIMEOUT
-  );
-=======
-
-  it(
-    'shows the correct number of silenced alerts',
-    async () => {
-      mocks.api.fetchAlerts.mockImplementation(() => {
-        return Promise.resolve([
-          mockAlertmanagerAlert({
-            labels: { foo: 'bar', buzz: 'bazz' },
-            status: { state: AlertState.Suppressed, silencedBy: ['12345'], inhibitedBy: [] },
-          }),
-          mockAlertmanagerAlert({
-            labels: { foo: 'bar', buzz: 'bazz' },
-            status: { state: AlertState.Suppressed, silencedBy: ['12345'], inhibitedBy: [] },
-          }),
-        ]);
-      });
-
-      renderSilences();
-      await waitFor(() => expect(mocks.api.fetchSilences).toHaveBeenCalled());
-      await waitFor(() => expect(mocks.api.fetchAlerts).toHaveBeenCalled());
-
-      const silencedAlertRows = ui.silencedAlertCell.getAll(ui.silencesTable.get());
-      expect(silencedAlertRows).toHaveLength(2);
-      expect(silencedAlertRows[0]).toHaveTextContent('2');
-      expect(silencedAlertRows[1]).toHaveTextContent('0');
-    },
-    TEST_TIMEOUT
-  );
-
-  it(
-    'filters silences by matchers',
-    async () => {
-      renderSilences();
-      await waitFor(() => expect(mocks.api.fetchSilences).toHaveBeenCalled());
-      await waitFor(() => expect(mocks.api.fetchAlerts).toHaveBeenCalled());
-
-      const queryBar = ui.queryBar.get();
       await userEvent.click(queryBar);
       await userEvent.paste('foo=bar');
 
@@ -249,7 +202,6 @@
 
     expect(ui.addSilenceButton.query()).not.toBeInTheDocument();
   });
->>>>>>> 0ca4ccfa
 });
 
 describe('Silence edit', () => {
@@ -300,58 +252,18 @@
 
       const start = new Date();
       const end = new Date(start.getTime() + 24 * 60 * 60 * 1000);
-<<<<<<< HEAD
-=======
       const now = dateTime().format('YYYY-MM-DD HH:mm');
->>>>>>> 0ca4ccfa
 
       const startDateString = dateTime(start).format('YYYY-MM-DD');
       const endDateString = dateTime(end).format('YYYY-MM-DD');
 
-<<<<<<< HEAD
-      userEvent.clear(ui.editor.durationInput.get());
-      userEvent.type(ui.editor.durationInput.get(), '1d');
-=======
       await userEvent.clear(ui.editor.durationInput.get());
       await userEvent.type(ui.editor.durationInput.get(), '1d');
->>>>>>> 0ca4ccfa
 
       await waitFor(() => expect(ui.editor.durationInput.query()).toHaveValue('1d'));
       await waitFor(() => expect(ui.editor.timeRange.get()).toHaveTextContent(startDateString));
       await waitFor(() => expect(ui.editor.timeRange.get()).toHaveTextContent(endDateString));
 
-<<<<<<< HEAD
-      userEvent.type(ui.editor.matcherName.get(), 'foo');
-      userEvent.type(ui.editor.matcherOperatorSelect.get(), '=');
-      userEvent.tab();
-      userEvent.type(ui.editor.matcherValue.get(), 'bar');
-
-      // TODO remove skipPointerEventsCheck once https://github.com/jsdom/jsdom/issues/3232 is fixed
-      userEvent.click(ui.editor.addMatcherButton.get(), undefined, { skipPointerEventsCheck: true });
-      userEvent.type(ui.editor.matcherName.getAll()[1], 'bar');
-      userEvent.type(ui.editor.matcherOperatorSelect.getAll()[1], '!=');
-      userEvent.tab();
-      userEvent.type(ui.editor.matcherValue.getAll()[1], 'buzz');
-
-      // TODO remove skipPointerEventsCheck once https://github.com/jsdom/jsdom/issues/3232 is fixed
-      userEvent.click(ui.editor.addMatcherButton.get(), undefined, { skipPointerEventsCheck: true });
-      userEvent.type(ui.editor.matcherName.getAll()[2], 'region');
-      userEvent.type(ui.editor.matcherOperatorSelect.getAll()[2], '=~');
-      userEvent.tab();
-      userEvent.type(ui.editor.matcherValue.getAll()[2], 'us-west-.*');
-
-      // TODO remove skipPointerEventsCheck once https://github.com/jsdom/jsdom/issues/3232 is fixed
-      userEvent.click(ui.editor.addMatcherButton.get(), undefined, { skipPointerEventsCheck: true });
-      userEvent.type(ui.editor.matcherName.getAll()[3], 'env');
-      userEvent.type(ui.editor.matcherOperatorSelect.getAll()[3], '!~');
-      userEvent.tab();
-      userEvent.type(ui.editor.matcherValue.getAll()[3], 'dev|staging');
-
-      userEvent.type(ui.editor.comment.get(), 'Test');
-      userEvent.type(ui.editor.createdBy.get(), 'Homer Simpson');
-
-      userEvent.click(ui.editor.submit.get());
-=======
       await userEvent.type(ui.editor.matcherName.get(), 'foo');
       await userEvent.type(ui.editor.matcherOperatorSelect.get(), '=');
       await userEvent.tab();
@@ -379,18 +291,12 @@
       await userEvent.type(ui.editor.matcherValue.getAll()[3], 'dev|staging');
 
       await userEvent.click(ui.editor.submit.get());
->>>>>>> 0ca4ccfa
 
       await waitFor(() =>
         expect(mocks.api.createOrUpdateSilence).toHaveBeenCalledWith(
           'grafana',
           expect.objectContaining({
-<<<<<<< HEAD
-            comment: 'Test',
-            createdBy: 'Homer Simpson',
-=======
             comment: `created ${now}`,
->>>>>>> 0ca4ccfa
             matchers: [
               { isEqual: true, isRegex: false, name: 'foo', value: 'bar' },
               { isEqual: false, isRegex: false, name: 'bar', value: 'buzz' },
