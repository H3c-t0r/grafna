--- conflicted
+++ resolved
@@ -5,11 +5,7 @@
 import { byLabelText, byPlaceholderText, byRole, byTestId, byText } from 'testing-library-selector';
 
 import { dateTime } from '@grafana/data';
-<<<<<<< HEAD
-import { locationService, setDataSourceSrv, config } from '@grafana/runtime';
-=======
 import { config, locationService, setDataSourceSrv } from '@grafana/runtime';
->>>>>>> ae830f68
 import { contextSrv } from 'app/core/services/context_srv';
 import { AlertState, MatcherOperator } from 'app/plugins/datasource/alertmanager/types';
 import { AccessControlAction } from 'app/types';
@@ -72,11 +68,7 @@
     matcherOperatorSelect: byLabelText('operator'),
     matcherOperator: (operator: MatcherOperator) => byText(operator, { exact: true }),
     addMatcherButton: byRole('button', { name: 'Add matcher' }),
-<<<<<<< HEAD
-    submit: byText('Submit'),
-=======
     submit: byText(/save silence/i),
->>>>>>> ae830f68
     createdBy: byText(/created by \*/i),
   },
 };
@@ -113,11 +105,6 @@
     AccessControlAction.AlertingInstancesExternalRead,
     AccessControlAction.AlertingInstancesExternalWrite,
   ]);
-};
-
-const setUserLogged = (isLogged: boolean) => {
-  config.bootData.user.isSignedIn = isLogged;
-  config.bootData.user.name = isLogged ? 'admin' : '';
 };
 
 const setUserLogged = (isLogged: boolean) => {
