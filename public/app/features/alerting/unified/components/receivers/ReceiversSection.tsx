import { css, cx } from '@emotion/css';
import React from 'react';
import { Link } from 'react-router-dom';
import { useToggle } from 'react-use';

import { GrafanaTheme2 } from '@grafana/data';
import { Stack } from '@grafana/experimental';
import { Button, Dropdown, Icon, Menu, MenuItem, useStyles2 } from '@grafana/ui';

import { GrafanaReceiversExporter } from '../export/GrafanaReceiversExporter';

interface Props {
  title: string;
  description: string;
  addButtonLabel: string;
  addButtonTo: string;
  className?: string;
  showButton?: boolean;
<<<<<<< HEAD
  exportLink?: string;
  canReadSecrets?: boolean;
=======
  canReadSecrets?: boolean;
  showExport?: boolean;
>>>>>>> 5484e0a2
}

export const ReceiversSection = ({
  className,
  title,
  description,
  addButtonLabel,
  addButtonTo,
  children,
  showButton = true,
<<<<<<< HEAD
  exportLink,
  canReadSecrets = false,
}: React.PropsWithChildren<Props>) => {
  const styles = useStyles2(getStyles);
  const showMore = Boolean(exportLink);
  const [showExportDrawer, toggleShowExportDrawer] = useToggle(false);

  const newMenu = <Menu>{exportLink && <MenuItem onClick={toggleShowExportDrawer} label="Export all" />}</Menu>;
=======
  canReadSecrets = false,
  showExport = false,
}: React.PropsWithChildren<Props>) => {
  const styles = useStyles2(getStyles);
  const showMore = showExport;
  const [showExportDrawer, toggleShowExportDrawer] = useToggle(false);

  const newMenu = <Menu>{showExport && <MenuItem onClick={toggleShowExportDrawer} label="Export all" />}</Menu>;
>>>>>>> 5484e0a2

  return (
    <Stack direction="column" gap={2}>
      <div className={cx(styles.heading, className)}>
        <div>
          <h4>{title}</h4>
          <div className={styles.description}>{description}</div>
        </div>
        <Stack direction="row" gap={0.5}>
          {showButton && (
            <Link to={addButtonTo}>
              <Button type="button" icon="plus">
                {addButtonLabel}
              </Button>
            </Link>
          )}
          {showMore && (
            <Dropdown overlay={newMenu}>
              <Button variant="secondary">
                More
                <Icon name="angle-down" />
              </Button>
            </Dropdown>
          )}
        </Stack>
      </div>
      {children}
<<<<<<< HEAD
      {showExportDrawer && (
        <GrafanaReceiversExporter decrypt={canReadSecrets.toString()} onClose={toggleShowExportDrawer} />
      )}
=======
      {showExportDrawer && <GrafanaReceiversExporter decrypt={canReadSecrets} onClose={toggleShowExportDrawer} />}
>>>>>>> 5484e0a2
    </Stack>
  );
};

const getStyles = (theme: GrafanaTheme2) => ({
  heading: css`
    display: flex;
    justify-content: space-between;
    align-items: flex-end;
  `,
  description: css`
    color: ${theme.colors.text.secondary};
  `,
});<|MERGE_RESOLUTION|>--- conflicted
+++ resolved
@@ -16,13 +16,8 @@
   addButtonTo: string;
   className?: string;
   showButton?: boolean;
-<<<<<<< HEAD
-  exportLink?: string;
-  canReadSecrets?: boolean;
-=======
   canReadSecrets?: boolean;
   showExport?: boolean;
->>>>>>> 5484e0a2
 }
 
 export const ReceiversSection = ({
@@ -33,16 +28,6 @@
   addButtonTo,
   children,
   showButton = true,
-<<<<<<< HEAD
-  exportLink,
-  canReadSecrets = false,
-}: React.PropsWithChildren<Props>) => {
-  const styles = useStyles2(getStyles);
-  const showMore = Boolean(exportLink);
-  const [showExportDrawer, toggleShowExportDrawer] = useToggle(false);
-
-  const newMenu = <Menu>{exportLink && <MenuItem onClick={toggleShowExportDrawer} label="Export all" />}</Menu>;
-=======
   canReadSecrets = false,
   showExport = false,
 }: React.PropsWithChildren<Props>) => {
@@ -51,7 +36,6 @@
   const [showExportDrawer, toggleShowExportDrawer] = useToggle(false);
 
   const newMenu = <Menu>{showExport && <MenuItem onClick={toggleShowExportDrawer} label="Export all" />}</Menu>;
->>>>>>> 5484e0a2
 
   return (
     <Stack direction="column" gap={2}>
@@ -79,13 +63,7 @@
         </Stack>
       </div>
       {children}
-<<<<<<< HEAD
-      {showExportDrawer && (
-        <GrafanaReceiversExporter decrypt={canReadSecrets.toString()} onClose={toggleShowExportDrawer} />
-      )}
-=======
       {showExportDrawer && <GrafanaReceiversExporter decrypt={canReadSecrets} onClose={toggleShowExportDrawer} />}
->>>>>>> 5484e0a2
     </Stack>
   );
 };
