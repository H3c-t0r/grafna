import React, { Fragment, useMemo, useState } from 'react';

import { ConfirmModal, useStyles2 } from '@grafana/ui';
import { AlertManagerCortexConfig } from 'app/plugins/datasource/alertmanager/types';
import { useDispatch } from 'app/types';

import { Authorize } from '../../components/Authorize';
import { AlertmanagerAction, useAlertmanagerAbility } from '../../hooks/useAbilities';
import { deleteTemplateAction } from '../../state/actions';
import { getAlertTableStyles } from '../../styles/table';
import { makeAMLink } from '../../utils/misc';
import { CollapseToggle } from '../CollapseToggle';
import { DetailsField } from '../DetailsField';
import { ProvisioningBadge } from '../Provisioning';
import { ActionIcon } from '../rules/ActionIcon';

import { TemplateEditor } from './TemplateEditor';

interface Props {
  config: AlertManagerCortexConfig;
  alertManagerName: string;
}

export const TemplatesTable = ({ config, alertManagerName }: Props) => {
  const dispatch = useDispatch();
  const [expandedTemplates, setExpandedTemplates] = useState<Record<string, boolean>>({});
  const tableStyles = useStyles2(getAlertTableStyles);
  const [createNotificationTemplateSupported, createNotificationTemplateAllowed] = useAlertmanagerAbility(
    AlertmanagerAction.CreateNotificationTemplate
  );

  const templateRows = useMemo(() => {
    const templates = Object.entries(config.template_files);

    return templates.map(([name, template]) => ({
      name,
      template,
      provenance: (config.template_file_provenances ?? {})[name],
    }));
  }, [config]);
  const [templateToDelete, setTemplateToDelete] = useState<string>();

  const deleteTemplate = () => {
    if (templateToDelete) {
      dispatch(deleteTemplateAction(templateToDelete, alertManagerName));
    }
    setTemplateToDelete(undefined);
  };

  return (
<<<<<<< HEAD
    <>
=======
    <ReceiversSection
      title="Notification templates"
      description="Create notification templates to customize your notifications."
      addButtonLabel="Add template"
      addButtonTo={makeAMLink('/alerting/notifications/templates/new', alertManagerName)}
      showButton={createNotificationTemplateSupported && createNotificationTemplateAllowed}
    >
>>>>>>> 8caf85b9
      <table className={tableStyles.table} data-testid="templates-table">
        <colgroup>
          <col className={tableStyles.colExpand} />
          <col />
          <col />
        </colgroup>
        <thead>
          <tr>
            <th></th>
            <th>Template</th>
            <Authorize
              actions={[
                AlertmanagerAction.CreateNotificationTemplate,
                AlertmanagerAction.UpdateNotificationTemplate,
                AlertmanagerAction.DeleteNotificationTemplate,
              ]}
            >
              <th>Actions</th>
            </Authorize>
          </tr>
        </thead>
        <tbody>
          {!templateRows.length && (
            <tr className={tableStyles.evenRow}>
              <td colSpan={3}>No templates defined.</td>
            </tr>
          )}
          {templateRows.map(({ name, template, provenance }, idx) => {
            const isExpanded = !!expandedTemplates[name];
            return (
              <Fragment key={name}>
                <tr key={name} className={idx % 2 === 0 ? tableStyles.evenRow : undefined}>
                  <td>
                    <CollapseToggle
                      isCollapsed={!expandedTemplates[name]}
                      onToggle={() => setExpandedTemplates({ ...expandedTemplates, [name]: !isExpanded })}
                    />
                  </td>
                  <td>
                    {name} {provenance && <ProvisioningBadge />}
                  </td>
                  <td className={tableStyles.actionsCell}>
                    {provenance && (
                      <ActionIcon
                        to={makeAMLink(
                          `/alerting/notifications/templates/${encodeURIComponent(name)}/edit`,
                          alertManagerName
                        )}
                        tooltip="view template"
                        icon="file-alt"
                      />
                    )}
                    {!provenance && (
                      <Authorize actions={[AlertmanagerAction.UpdateNotificationTemplate]}>
                        <ActionIcon
                          to={makeAMLink(
                            `/alerting/notifications/templates/${encodeURIComponent(name)}/edit`,
                            alertManagerName
                          )}
                          tooltip="edit template"
                          icon="pen"
                        />
                      </Authorize>
                    )}
                    <Authorize actions={[AlertmanagerAction.CreateContactPoint]}>
                      <ActionIcon
                        to={makeAMLink(
                          `/alerting/notifications/templates/${encodeURIComponent(name)}/duplicate`,
                          alertManagerName
                        )}
                        tooltip="Copy template"
                        icon="copy"
                      />
                    </Authorize>
                    {!provenance && (
                      <Authorize actions={[AlertmanagerAction.DeleteNotificationTemplate]}>
                        <ActionIcon
                          onClick={() => setTemplateToDelete(name)}
                          tooltip="delete template"
                          icon="trash-alt"
                        />
                      </Authorize>
                    )}
                  </td>
                </tr>
                {isExpanded && (
                  <tr className={idx % 2 === 0 ? tableStyles.evenRow : undefined}>
                    <td></td>
                    <td colSpan={2}>
                      <DetailsField label="Description" horizontal={true}>
                        <TemplateEditor
                          width={'auto'}
                          height={'auto'}
                          autoHeight={true}
                          value={template}
                          showLineNumbers={false}
                          monacoOptions={{
                            readOnly: true,
                            scrollBeyondLastLine: false,
                          }}
                        />
                      </DetailsField>
                    </td>
                  </tr>
                )}
              </Fragment>
            );
          })}
        </tbody>
      </table>

      {!!templateToDelete && (
        <ConfirmModal
          isOpen={true}
          title="Delete template"
          body={`Are you sure you want to delete template "${templateToDelete}"?`}
          confirmText="Yes, delete"
          onConfirm={deleteTemplate}
          onDismiss={() => setTemplateToDelete(undefined)}
        />
      )}
    </>
  );
};<|MERGE_RESOLUTION|>--- conflicted
+++ resolved
@@ -5,7 +5,7 @@
 import { useDispatch } from 'app/types';
 
 import { Authorize } from '../../components/Authorize';
-import { AlertmanagerAction, useAlertmanagerAbility } from '../../hooks/useAbilities';
+import { AlertmanagerAction } from '../../hooks/useAbilities';
 import { deleteTemplateAction } from '../../state/actions';
 import { getAlertTableStyles } from '../../styles/table';
 import { makeAMLink } from '../../utils/misc';
@@ -25,9 +25,6 @@
   const dispatch = useDispatch();
   const [expandedTemplates, setExpandedTemplates] = useState<Record<string, boolean>>({});
   const tableStyles = useStyles2(getAlertTableStyles);
-  const [createNotificationTemplateSupported, createNotificationTemplateAllowed] = useAlertmanagerAbility(
-    AlertmanagerAction.CreateNotificationTemplate
-  );
 
   const templateRows = useMemo(() => {
     const templates = Object.entries(config.template_files);
@@ -48,17 +45,7 @@
   };
 
   return (
-<<<<<<< HEAD
     <>
-=======
-    <ReceiversSection
-      title="Notification templates"
-      description="Create notification templates to customize your notifications."
-      addButtonLabel="Add template"
-      addButtonTo={makeAMLink('/alerting/notifications/templates/new', alertManagerName)}
-      showButton={createNotificationTemplateSupported && createNotificationTemplateAllowed}
-    >
->>>>>>> 8caf85b9
       <table className={tableStyles.table} data-testid="templates-table">
         <colgroup>
           <col className={tableStyles.colExpand} />
