--- conflicted
+++ resolved
@@ -78,17 +78,8 @@
   );
 }
 
-<<<<<<< HEAD
-function ExportAction({ receiverName }: ActionProps) {
-  const [showExportDrawer, toggleShowExportDrawer] = useToggle(false);
-  const { selectedAlertmanager } = useAlertmanager();
-  const canReadSecrets = contextSrv.hasPermission(
-    getNotificationsPermissions(selectedAlertmanager ?? '').provisioning.readSecrets
-  );
-=======
 function ExportAction({ receiverName, canReadSecrets = false }: ActionProps) {
   const [showExportDrawer, toggleShowExportDrawer] = useToggle(false);
->>>>>>> 5484e0a2
 
   return (
     <Authorize actions={[AlertmanagerAction.ExportContactPoint]}>
@@ -103,11 +94,7 @@
       {showExportDrawer && (
         <GrafanaReceiverExporter
           receiverName={receiverName}
-<<<<<<< HEAD
-          decrypt={canReadSecrets.toString()}
-=======
           decrypt={canReadSecrets}
->>>>>>> 5484e0a2
           onClose={toggleShowExportDrawer}
         />
       )}
@@ -364,14 +351,6 @@
     canReadSecrets
   );
 
-<<<<<<< HEAD
-  const [createSupported, createAllowed] = useAlertmanagerAbility(AlertmanagerAction.CreateContactPoint);
-  const canReadSecrets = contextSrv.hasPermission(
-    getNotificationsPermissions(alertManagerName ?? '').provisioning.readSecrets
-  );
-
-=======
->>>>>>> 5484e0a2
   return (
     <ReceiversSection
       canReadSecrets={canReadSecrets}
