import React, { FC } from 'react';
import { DataSourceInstanceSettings, GrafanaTheme2 } from '@grafana/data';
import { Field, Input, InputControl, useStyles2 } from '@grafana/ui';
import { css } from '@emotion/css';
import { RuleEditorSection } from './RuleEditorSection';
import { useFormContext } from 'react-hook-form';
import { RuleFormType, RuleFormValues } from '../../types/rule-form';
import { Folder, RuleFolderPicker } from './RuleFolderPicker';
import { GroupAndNamespaceFields } from './GroupAndNamespaceFields';
import { CloudRulesSourcePicker } from './CloudRulesSourcePicker';
import { checkForPathSeparator } from './util';
import { RuleTypePicker } from './rule-types/RuleTypePicker';
import { contextSrv } from 'app/core/services/context_srv';
import { AccessControlAction } from 'app/types';

interface Props {
  editingExistingRule: boolean;
}

const recordingRuleNameValidationPattern = {
  message:
    'Recording rule name must be valid metric name. It may only contain letters, numbers, and colons. It may not contain whitespace.',
  value: /^[a-zA-Z_:][a-zA-Z0-9_:]*$/,
};

export const AlertTypeStep: FC<Props> = ({ editingExistingRule }) => {
  const styles = useStyles2(getStyles);

  const canCreateGrafanaRules = contextSrv.hasPermission(AccessControlAction.AlertingRuleCreate);
  const canCreateCloudRules = contextSrv.hasPermission(AccessControlAction.AlertingRuleExternalWrite);
  const defaultRuleType = canCreateGrafanaRules ? RuleFormType.grafana : RuleFormType.cloudAlerting;

  const {
    register,
    control,
    watch,
    formState: { errors },
    setValue,
    getValues,
  } = useFormContext<RuleFormValues & { location?: string }>();

  const ruleFormType = watch('type');
  const dataSourceName = watch('dataSourceName');

  return (
    <RuleEditorSection stepNo={1} title="Rule type">
<<<<<<< HEAD
      <Field
        disabled={editingExistingRule}
        error={errors.type?.message}
        invalid={!!errors.type?.message}
        data-testid="alert-type-picker"
      >
        <InputControl
          render={({ field: { onChange } }) => (
            <RuleTypePicker
              aria-label="Rule type"
              selected={getValues('type') ?? defaultRuleType}
              onChange={onChange}
              enableGrafana={canCreateGrafanaRules}
              enableCloud={canCreateCloudRules}
            />
          )}
          name="type"
          control={control}
          rules={{
            required: { value: true, message: 'Please select alert type' },
          }}
        />
      </Field>
=======
      {!editingExistingRule && (
        <Field error={errors.type?.message} invalid={!!errors.type?.message} data-testid="alert-type-picker">
          <InputControl
            render={({ field: { onChange } }) => (
              <RuleTypePicker
                aria-label="Rule type"
                selected={getValues('type') ?? RuleFormType.grafana}
                onChange={onChange}
              />
            )}
            name="type"
            control={control}
            rules={{
              required: { value: true, message: 'Please select alert type' },
            }}
          />
        </Field>
      )}
>>>>>>> 42431e6a

      <Field
        className={styles.formInput}
        label="Rule name"
        error={errors?.name?.message}
        invalid={!!errors.name?.message}
      >
        <Input
          id="name"
          {...register('name', {
            required: { value: true, message: 'Must enter an alert name' },
            pattern: ruleFormType === RuleFormType.cloudRecording ? recordingRuleNameValidationPattern : undefined,
            validate: {
              pathSeparator: (value: string) => {
                // we use the alert rule name as the "groupname" for Grafana managed alerts, so we can't allow path separators
                if (ruleFormType === RuleFormType.grafana) {
                  return checkForPathSeparator(value);
                }

                return true;
              },
            },
          })}
          autoFocus={true}
        />
      </Field>
      <div className={styles.flexRow}>
        {(ruleFormType === RuleFormType.cloudRecording || ruleFormType === RuleFormType.cloudAlerting) && (
          <Field
            className={styles.formInput}
            label="Select data source"
            error={errors.dataSourceName?.message}
            invalid={!!errors.dataSourceName?.message}
            data-testid="datasource-picker"
          >
            <InputControl
              render={({ field: { onChange, ref, ...field } }) => (
                <CloudRulesSourcePicker
                  {...field}
                  onChange={(ds: DataSourceInstanceSettings) => {
                    // reset location if switching data sources, as different rules source will have different groups and namespaces
                    setValue('location', undefined);
                    onChange(ds?.name ?? null);
                  }}
                />
              )}
              name="dataSourceName"
              control={control}
              rules={{
                required: { value: true, message: 'Please select a data source' },
              }}
            />
          </Field>
        )}
      </div>
      {(ruleFormType === RuleFormType.cloudRecording || ruleFormType === RuleFormType.cloudAlerting) &&
        dataSourceName && <GroupAndNamespaceFields rulesSourceName={dataSourceName} />}

      {ruleFormType === RuleFormType.grafana && (
        <Field
          label="Folder"
          className={styles.formInput}
          error={errors.folder?.message}
          invalid={!!errors.folder?.message}
          data-testid="folder-picker"
        >
          <InputControl
            render={({ field: { ref, ...field } }) => (
              <RuleFolderPicker {...field} enableCreateNew={true} enableReset={true} />
            )}
            name="folder"
            rules={{
              required: { value: true, message: 'Please select a folder' },
              validate: {
                pathSeparator: (folder: Folder) => checkForPathSeparator(folder.title),
              },
            }}
          />
        </Field>
      )}
    </RuleEditorSection>
  );
};

const getStyles = (theme: GrafanaTheme2) => ({
  formInput: css`
    width: 330px;
    & + & {
      margin-left: ${theme.spacing(3)};
    }
  `,
  flexRow: css`
    display: flex;
    flex-direction: row;
    justify-content: flex-start;
  `,
});<|MERGE_RESOLUTION|>--- conflicted
+++ resolved
@@ -44,39 +44,16 @@
 
   return (
     <RuleEditorSection stepNo={1} title="Rule type">
-<<<<<<< HEAD
-      <Field
-        disabled={editingExistingRule}
-        error={errors.type?.message}
-        invalid={!!errors.type?.message}
-        data-testid="alert-type-picker"
-      >
-        <InputControl
-          render={({ field: { onChange } }) => (
-            <RuleTypePicker
-              aria-label="Rule type"
-              selected={getValues('type') ?? defaultRuleType}
-              onChange={onChange}
-              enableGrafana={canCreateGrafanaRules}
-              enableCloud={canCreateCloudRules}
-            />
-          )}
-          name="type"
-          control={control}
-          rules={{
-            required: { value: true, message: 'Please select alert type' },
-          }}
-        />
-      </Field>
-=======
       {!editingExistingRule && (
         <Field error={errors.type?.message} invalid={!!errors.type?.message} data-testid="alert-type-picker">
           <InputControl
             render={({ field: { onChange } }) => (
               <RuleTypePicker
                 aria-label="Rule type"
-                selected={getValues('type') ?? RuleFormType.grafana}
+                selected={getValues('type') ?? defaultRuleType}
                 onChange={onChange}
+                enableGrafana={canCreateGrafanaRules}
+                enableCloud={canCreateCloudRules}
               />
             )}
             name="type"
@@ -87,7 +64,6 @@
           />
         </Field>
       )}
->>>>>>> 42431e6a
 
       <Field
         className={styles.formInput}
