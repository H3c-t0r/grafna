--- conflicted
+++ resolved
@@ -82,14 +82,10 @@
   condition,
   onSetCondition,
   onChangeQueryOptions,
-<<<<<<< HEAD
   filter,
   renderHeaderExtras,
   renderActions,
-}) => {
-=======
 }: Props) => {
->>>>>>> a31672fa
   const styles = useStyles2(getStyles);
   const isExpression = isExpressionQuery(query.model);
   const [pluginId, changePluginId] = useState<SupportedPanelPlugins>(isExpression ? TABLE : TIMESERIES);
