import React, { FC, ReactNode, useState } from 'react';
import { css } from '@emotion/css';
import { cloneDeep } from 'lodash';
import {
  DataQuery,
  DataSourceInstanceSettings,
  GrafanaTheme2,
  PanelData,
  RelativeTimeRange,
  getDefaultRelativeTimeRange,
} from '@grafana/data';
import { useStyles2, RelativeTimeRangePicker } from '@grafana/ui';
import { QueryEditorRow } from 'app/features/query/components/QueryEditorRow';
import { VizWrapper } from './VizWrapper';
<<<<<<< HEAD
import { isExpressionQuery } from '../../../../expressions/guards';
import { AlertQuery } from 'app/types/unified-alerting-dto';
import { cloneDeep } from 'lodash';
=======
import { isExpressionQuery } from 'app/features/expressions/guards';
import { TABLE, TIMESERIES } from '../../utils/constants';
import { GrafanaQuery } from 'app/types/unified-alerting-dto';
>>>>>>> c59a2e1b

interface Props {
  data: PanelData;
  query: AlertQuery;
  queries: AlertQuery[];
  dsSettings: DataSourceInstanceSettings;
  onChangeDataSource: (settings: DataSourceInstanceSettings, index: number) => void;
  onChangeQuery: (query: DataQuery, index: number) => void;
  onChangeTimeRange?: (timeRange: RelativeTimeRange, index: number) => void;
  onRemoveQuery: (query: DataQuery) => void;
  onDuplicateQuery: (query: AlertQuery) => void;
  onRunQueries: () => void;
  index: number;
}

export type SupportedPanelPlugins = 'timeseries' | 'table' | 'stat';

export const QueryWrapper: FC<Props> = ({
  data,
  dsSettings,
  index,
  onChangeDataSource,
  onChangeQuery,
  onChangeTimeRange,
  onRunQueries,
  onRemoveQuery,
  onDuplicateQuery,
  query,
  queries,
}) => {
  const styles = useStyles2(getStyles);
  const isExpression = isExpressionQuery(query.model);
  const [pluginId, changePluginId] = useState<SupportedPanelPlugins>(isExpression ? TABLE : TIMESERIES);

  const renderTimePicker = (query: AlertQuery, index: number): ReactNode => {
    if (isExpressionQuery(query.model) || !onChangeTimeRange) {
      return null;
    }

    return (
      <RelativeTimeRangePicker
        timeRange={query.relativeTimeRange ?? getDefaultRelativeTimeRange()}
        onChange={(range) => onChangeTimeRange(range, index)}
      />
    );
  };

  return (
    <div className={styles.wrapper}>
      <QueryEditorRow
        dataSource={dsSettings}
        onChangeDataSource={!isExpression ? (settings) => onChangeDataSource(settings, index) : undefined}
        id={query.refId}
        index={index}
        key={query.refId}
        data={data}
        query={cloneDeep(query.model)}
        onChange={(query) => onChangeQuery(query, index)}
        onRemoveQuery={onRemoveQuery}
        onAddQuery={onDuplicateQuery}
        onRunQuery={onRunQueries}
        queries={queries}
        renderHeaderExtras={() => renderTimePicker(query, index)}
        visualization={data ? <VizWrapper data={data} changePanel={changePluginId} currentPanel={pluginId} /> : null}
        hideDisableQuery={true}
      />
    </div>
  );
};

const getStyles = (theme: GrafanaTheme2) => ({
  wrapper: css`
    label: AlertingQueryWrapper;
    margin-bottom: ${theme.spacing(1)};
    border: 1px solid ${theme.colors.border.medium};
    border-radius: ${theme.shape.borderRadius(1)};
    padding-bottom: ${theme.spacing(1)};
  `,
});<|MERGE_RESOLUTION|>--- conflicted
+++ resolved
@@ -12,15 +12,9 @@
 import { useStyles2, RelativeTimeRangePicker } from '@grafana/ui';
 import { QueryEditorRow } from 'app/features/query/components/QueryEditorRow';
 import { VizWrapper } from './VizWrapper';
-<<<<<<< HEAD
-import { isExpressionQuery } from '../../../../expressions/guards';
-import { AlertQuery } from 'app/types/unified-alerting-dto';
-import { cloneDeep } from 'lodash';
-=======
 import { isExpressionQuery } from 'app/features/expressions/guards';
 import { TABLE, TIMESERIES } from '../../utils/constants';
-import { GrafanaQuery } from 'app/types/unified-alerting-dto';
->>>>>>> c59a2e1b
+import { AlertQuery } from 'app/types/unified-alerting-dto';
 
 interface Props {
   data: PanelData;
