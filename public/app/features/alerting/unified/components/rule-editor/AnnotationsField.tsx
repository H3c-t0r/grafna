import { css, cx } from '@emotion/css';
import produce from 'immer';
import React, { useCallback, useState } from 'react';
import { useFieldArray, useFormContext } from 'react-hook-form';
import { useToggle } from 'react-use';

import { GrafanaTheme2 } from '@grafana/data';
<<<<<<< HEAD
import { Stack } from '@grafana/experimental';
import { Alert, Button, Field, Input, InputControl, Label, Modal, TextArea, useStyles2 } from '@grafana/ui';
=======
import { Button, Field, Input, InputControl, Label, TextArea, useStyles2 } from '@grafana/ui';
>>>>>>> 3dfa49b3

import { dashboardApi } from '../../api/alertingApi';
import { RuleFormValues } from '../../types/rule-form';
import { Annotation } from '../../utils/constants';

import { AnnotationKeyInput } from './AnnotationKeyInput';
import { DashboardPicker, PanelDTO } from './DashboardPicker';

const AnnotationsField = () => {
  const styles = useStyles2(getStyles);
<<<<<<< HEAD
  const [showPanelSelector, setShowPanelSelector] = useToggle(false);
  const [selectedDashboard, setSelectedDashboard] = useState<string | undefined>(undefined);
  const [selectedPanel, setSelectedPanel] = useState<number | undefined>(undefined);

  const { useDashboardQuery } = dashboardApi;

=======
>>>>>>> 3dfa49b3
  const {
    control,
    register,
    watch,
    formState: { errors },
    setValue,
  } = useFormContext<RuleFormValues>();
  const annotations = watch('annotations');

  const existingKeys = useCallback(
    (index: number): string[] => annotations.filter((_, idx: number) => idx !== index).map(({ key }) => key),
    [annotations]
  );

  const dashboardAnnotation = annotations.find((a) => a.key === Annotation.dashboardUID);
  const panelAnnotation = annotations.find((a) => a.key === Annotation.panelID);
  const { currentData: currentDashboard } = useDashboardQuery(
    { uid: dashboardAnnotation?.value ?? '' },
    { skip: !dashboardAnnotation }
  );
  const panelId = Number(panelAnnotation?.value);
  const currentPanel: PanelDTO | undefined = currentDashboard?.dashboard?.panels?.find((p) => p.id === panelId);

  const { fields, append, remove } = useFieldArray({ control, name: 'annotations' });

  const onPanelChange = () => {
    if (!selectedDashboard || !selectedPanel) {
      return;
    }

    const updatedAnnotations = produce(annotations, (draft) => {
      const dashboardAnn = draft.find((a) => a.key === Annotation.dashboardUID);
      const panelAnn = draft.find((a) => a.key === Annotation.panelID);

      if (dashboardAnn) {
        dashboardAnn.value = selectedDashboard;
      } else {
        draft.push({ key: Annotation.dashboardUID, value: selectedDashboard });
      }

      if (panelAnn) {
        panelAnn.value = selectedPanel.toString(10);
      } else {
        draft.push({ key: Annotation.panelID, value: selectedPanel.toString(10) });
      }
    });

    setValue('annotations', updatedAnnotations);
    setShowPanelSelector(false);
  };

  return (
    <>
      <Label>Summary and annotations</Label>
      <div className={styles.flexColumn}>
        {fields.map((annotationField, index) => {
          const isUrl = annotations[index]?.key?.toLocaleLowerCase().endsWith('url');
          const ValueInputComponent = isUrl ? Input : TextArea;

          return (
            <div key={annotationField.id} className={styles.flexRow}>
              <Field
                className={styles.field}
                invalid={!!errors.annotations?.[index]?.key?.message}
                error={errors.annotations?.[index]?.key?.message}
                data-testid={`annotation-key-${index}`}
              >
                <InputControl
                  name={`annotations.${index}.key`}
                  defaultValue={annotationField.key}
                  render={({ field: { ref, ...field } }) => (
                    <AnnotationKeyInput
                      {...field}
                      aria-label={`Annotation detail ${index + 1}`}
                      existingKeys={existingKeys(index)}
                      width={18}
                    />
                  )}
                  control={control}
                  rules={{ required: { value: !!annotations[index]?.value, message: 'Required.' } }}
                />
              </Field>
              <Field
                className={cx(styles.flexRowItemMargin, styles.field)}
                invalid={!!errors.annotations?.[index]?.value?.message}
                error={errors.annotations?.[index]?.value?.message}
              >
                <ValueInputComponent
                  data-testid={`annotation-value-${index}`}
                  className={cx(styles.annotationValueInput, { [styles.textarea]: !isUrl })}
                  {...register(`annotations.${index}.value`)}
                  placeholder={isUrl ? 'https://' : `Text`}
                  defaultValue={annotationField.value}
                />
              </Field>
              <Button
                type="button"
                className={styles.flexRowItemMargin}
                aria-label="delete annotation"
                icon="trash-alt"
                variant="secondary"
                onClick={() => remove(index)}
              />
            </div>
          );
        })}
        <Stack direction="row" gap={1}>
          <Button
            className={styles.addAnnotationsButton}
            icon="plus-circle"
            type="button"
            variant="secondary"
            onClick={() => {
              append({ key: '', value: '' });
            }}
          >
            Add new annotation
          </Button>
          <Button type="button" variant="secondary" icon="dashboard" onClick={setShowPanelSelector}>
            Set panel and dashboard
          </Button>
        </Stack>
        <Modal
          title="Select dashboard and panel"
          closeOnEscape
          isOpen={showPanelSelector}
          onDismiss={setShowPanelSelector}
          className={styles.modal}
          contentClassName={styles.modalContent}
        >
          {currentDashboard && (
            <Alert
              title="Current selection"
              severity="info"
              topSpacing={0}
              bottomSpacing={1}
              className={styles.modalAlert}
            >
              <div>
                Dashboard: {currentDashboard.dashboard.title} ({currentDashboard.dashboard.uid})
              </div>
              {currentPanel && (
                <div>
                  Panel: {currentPanel.title} ({currentPanel.id})
                </div>
              )}
            </Alert>
          )}
          <DashboardPicker
            dashboardUid={selectedDashboard}
            panelId={selectedPanel}
            onDashboardChange={setSelectedDashboard}
            onPanelChange={setSelectedPanel}
          />
          <Modal.ButtonRow>
            <Button
              type="button"
              variant="primary"
              disabled={!selectedDashboard && !selectedPanel}
              onClick={onPanelChange}
            >
              Confirm
            </Button>
            <Button type="button" variant="secondary" onClick={() => setShowPanelSelector(false)}>
              Cancel
            </Button>
          </Modal.ButtonRow>
        </Modal>
      </div>
    </>
  );
};

const getStyles = (theme: GrafanaTheme2) => ({
  annotationValueInput: css`
    width: 426px;
  `,
  textarea: css`
    height: 76px;
  `,
  addAnnotationsButton: css`
    flex-grow: 0;
    align-self: flex-start;
    margin-left: 148px;
  `,
  flexColumn: css`
    display: flex;
    flex-direction: column;
  `,
  field: css`
    margin-bottom: ${theme.spacing(0.5)};
  `,
  flexRow: css`
    display: flex;
    flex-direction: row;
    justify-content: flex-start;
  `,
  flexRowItemMargin: css`
    margin-left: ${theme.spacing(0.5)};
<<<<<<< HEAD
  `,
  modal: css`
    height: 100%;
  `,
  modalContent: css`
    flex: 1;
    display: flex;
    flex-direction: column;
  `,
  modalAlert: css`
    flex-grow: 0;
=======
>>>>>>> 3dfa49b3
  `,
});

export default AnnotationsField;<|MERGE_RESOLUTION|>--- conflicted
+++ resolved
@@ -5,12 +5,8 @@
 import { useToggle } from 'react-use';
 
 import { GrafanaTheme2 } from '@grafana/data';
-<<<<<<< HEAD
 import { Stack } from '@grafana/experimental';
 import { Alert, Button, Field, Input, InputControl, Label, Modal, TextArea, useStyles2 } from '@grafana/ui';
-=======
-import { Button, Field, Input, InputControl, Label, TextArea, useStyles2 } from '@grafana/ui';
->>>>>>> 3dfa49b3
 
 import { dashboardApi } from '../../api/alertingApi';
 import { RuleFormValues } from '../../types/rule-form';
@@ -21,15 +17,11 @@
 
 const AnnotationsField = () => {
   const styles = useStyles2(getStyles);
-<<<<<<< HEAD
   const [showPanelSelector, setShowPanelSelector] = useToggle(false);
   const [selectedDashboard, setSelectedDashboard] = useState<string | undefined>(undefined);
   const [selectedPanel, setSelectedPanel] = useState<number | undefined>(undefined);
 
   const { useDashboardQuery } = dashboardApi;
-
-=======
->>>>>>> 3dfa49b3
   const {
     control,
     register,
@@ -229,7 +221,6 @@
   `,
   flexRowItemMargin: css`
     margin-left: ${theme.spacing(0.5)};
-<<<<<<< HEAD
   `,
   modal: css`
     height: 100%;
@@ -241,8 +232,6 @@
   `,
   modalAlert: css`
     flex-grow: 0;
-=======
->>>>>>> 3dfa49b3
   `,
 });
 
