import { css, cx } from '@emotion/css';
import { LanguageMap, languages as prismLanguages } from 'prismjs';
import React, { FC, useMemo } from 'react';
import { Editor } from 'slate-react';

import { GrafanaTheme2 } from '@grafana/data';
import { makeValue, SlatePrism, useStyles2 } from '@grafana/ui';
import LogqlSyntax from 'app/plugins/datasource/loki/syntax';
import PromqlSyntax from 'app/plugins/datasource/prometheus/promql';
import { RulesSource } from 'app/types/unified-alerting';

import { DataSourceType, isCloudRulesSource } from '../utils/datasource';

import { Well } from './Well';

interface Props {
  expression: string;
  rulesSource: RulesSource;
}

export const HighlightedQuery: FC<{ language: 'promql' | 'logql'; expr: string }> = ({ language, expr }) => {
  const plugins = useMemo(
    () => [
      SlatePrism(
        {
          onlyIn: (node: any) => node.type === 'code_block',
          getSyntax: () => language,
        },
        { ...(prismLanguages as LanguageMap), [language]: language === 'logql' ? LogqlSyntax : PromqlSyntax }
      ),
    ],
    [language]
  );

  const slateValue = useMemo(() => makeValue(expr), [expr]);

  //We don't want to set readOnly={true} to the Editor to prevent unwanted charaters in the copied text. See https://github.com/grafana/grafana/pull/57839
  return <Editor data-testid={'expression-editor'} plugins={plugins} value={slateValue} />;
};

export const Expression: FC<Props> = ({ expression: query, rulesSource }) => {
<<<<<<< HEAD
  const styles = useStyles2(getStyles);

=======
  const styles = useStyles(getStyles);
>>>>>>> f1f0a6f8
  return (
    <Well className={cx(styles.well, 'slate-query-field')}>
      {isCloudRulesSource(rulesSource) ? (
        <HighlightedQuery expr={query} language={rulesSource.type === DataSourceType.Loki ? 'logql' : 'promql'} />
      ) : (
        query
      )}
    </Well>
  );
};

export const getStyles = (theme: GrafanaTheme2) => ({
  well: css`
    font-family: ${theme.typography.fontFamilyMonospace};
  `,
});<|MERGE_RESOLUTION|>--- conflicted
+++ resolved
@@ -39,12 +39,8 @@
 };
 
 export const Expression: FC<Props> = ({ expression: query, rulesSource }) => {
-<<<<<<< HEAD
   const styles = useStyles2(getStyles);
 
-=======
-  const styles = useStyles(getStyles);
->>>>>>> f1f0a6f8
   return (
     <Well className={cx(styles.well, 'slate-query-field')}>
       {isCloudRulesSource(rulesSource) ? (
