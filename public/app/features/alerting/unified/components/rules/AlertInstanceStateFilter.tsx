import { capitalize } from 'lodash';
import React, { useMemo } from 'react';

<<<<<<< HEAD
import { Label, RadioButtonGroup, Tag } from '@grafana/ui';
import { GrafanaAlertState } from 'app/types/unified-alerting-dto';

interface Props {
  className?: string;
  stateFilter?: GrafanaAlertState;
  onStateFilterChange: (value: GrafanaAlertState | undefined) => void;
  itemPerStateStats?: Record<string, number>;
}

export const AlertInstanceStateFilter = React.memo<Props>(
  ({ className, onStateFilterChange, stateFilter, itemPerStateStats }) => {
    const stateOptions = Object.values(GrafanaAlertState).map((value) => ({
      label: value,
      value,
      component: () => {
        return itemPerStateStats && itemPerStateStats[value] ? (
          <Tag name={itemPerStateStats[value].toFixed(0)} colorIndex={9} />
        ) : null;
      },
    }));

    return (
      <div className={className}>
        <Label>State</Label>
        <RadioButtonGroup
          options={stateOptions}
          value={stateFilter}
          onChange={onStateFilterChange}
          onClick={(v) => {
            if (v === stateFilter) {
              onStateFilterChange(undefined);
            }
          }}
        />
      </div>
    );
  }
);

AlertInstanceStateFilter.displayName = 'AlertInstanceStateFilter';
=======
import { Label, RadioButtonGroup } from '@grafana/ui';
import { GrafanaAlertState, PromAlertingRuleState } from 'app/types/unified-alerting-dto';

export type InstanceStateFilter = GrafanaAlertState | PromAlertingRuleState.Pending | PromAlertingRuleState.Firing;

interface Props {
  className?: string;
  filterType: 'grafana' | 'prometheus';
  stateFilter?: InstanceStateFilter;
  onStateFilterChange: (value?: InstanceStateFilter) => void;
}

const grafanaOptions = Object.values(GrafanaAlertState).map((value) => ({
  label: value,
  value,
}));

const promOptionValues = [PromAlertingRuleState.Firing, PromAlertingRuleState.Pending] as const;
const promOptions = promOptionValues.map((state) => ({
  label: capitalize(state),
  value: state,
}));

export const AlertInstanceStateFilter = ({ className, onStateFilterChange, stateFilter, filterType }: Props) => {
  const stateOptions = useMemo(() => (filterType === 'grafana' ? grafanaOptions : promOptions), [filterType]);

  return (
    <div className={className} data-testid="alert-instance-state-filter">
      <Label>State</Label>
      <RadioButtonGroup
        options={stateOptions}
        value={stateFilter}
        onChange={onStateFilterChange}
        onClick={(v) => {
          if (v === stateFilter) {
            onStateFilterChange(undefined);
          }
        }}
      />
    </div>
  );
};
>>>>>>> a37b868d
<|MERGE_RESOLUTION|>--- conflicted
+++ resolved
@@ -1,50 +1,7 @@
 import { capitalize } from 'lodash';
-import React, { useMemo } from 'react';
+import React from 'react';
 
-<<<<<<< HEAD
 import { Label, RadioButtonGroup, Tag } from '@grafana/ui';
-import { GrafanaAlertState } from 'app/types/unified-alerting-dto';
-
-interface Props {
-  className?: string;
-  stateFilter?: GrafanaAlertState;
-  onStateFilterChange: (value: GrafanaAlertState | undefined) => void;
-  itemPerStateStats?: Record<string, number>;
-}
-
-export const AlertInstanceStateFilter = React.memo<Props>(
-  ({ className, onStateFilterChange, stateFilter, itemPerStateStats }) => {
-    const stateOptions = Object.values(GrafanaAlertState).map((value) => ({
-      label: value,
-      value,
-      component: () => {
-        return itemPerStateStats && itemPerStateStats[value] ? (
-          <Tag name={itemPerStateStats[value].toFixed(0)} colorIndex={9} />
-        ) : null;
-      },
-    }));
-
-    return (
-      <div className={className}>
-        <Label>State</Label>
-        <RadioButtonGroup
-          options={stateOptions}
-          value={stateFilter}
-          onChange={onStateFilterChange}
-          onClick={(v) => {
-            if (v === stateFilter) {
-              onStateFilterChange(undefined);
-            }
-          }}
-        />
-      </div>
-    );
-  }
-);
-
-AlertInstanceStateFilter.displayName = 'AlertInstanceStateFilter';
-=======
-import { Label, RadioButtonGroup } from '@grafana/ui';
 import { GrafanaAlertState, PromAlertingRuleState } from 'app/types/unified-alerting-dto';
 
 export type InstanceStateFilter = GrafanaAlertState | PromAlertingRuleState.Pending | PromAlertingRuleState.Firing;
@@ -54,21 +11,38 @@
   filterType: 'grafana' | 'prometheus';
   stateFilter?: InstanceStateFilter;
   onStateFilterChange: (value?: InstanceStateFilter) => void;
+  itemPerStateStats?: Record<string, number>;
 }
 
-const grafanaOptions = Object.values(GrafanaAlertState).map((value) => ({
-  label: value,
-  value,
-}));
+export const AlertInstanceStateFilter = ({
+  className,
+  onStateFilterChange,
+  stateFilter,
+  filterType,
+  itemPerStateStats,
+}: Props) => {
+  const grafanaOptions = Object.values(GrafanaAlertState).map((value) => ({
+    label: value,
+    value,
+    component: () => {
+      return itemPerStateStats && itemPerStateStats[value] ? (
+        <Tag name={itemPerStateStats[value].toFixed(0)} colorIndex={9} />
+      ) : null;
+    },
+  }));
 
-const promOptionValues = [PromAlertingRuleState.Firing, PromAlertingRuleState.Pending] as const;
-const promOptions = promOptionValues.map((state) => ({
-  label: capitalize(state),
-  value: state,
-}));
+  const promOptionValues = [PromAlertingRuleState.Firing, PromAlertingRuleState.Pending] as const;
+  const promOptions = promOptionValues.map((state) => ({
+    label: capitalize(state),
+    value: state,
+    component: () => {
+      return itemPerStateStats && itemPerStateStats[state] ? (
+        <Tag name={itemPerStateStats[state].toFixed(0)} colorIndex={9} />
+      ) : null;
+    },
+  }));
 
-export const AlertInstanceStateFilter = ({ className, onStateFilterChange, stateFilter, filterType }: Props) => {
-  const stateOptions = useMemo(() => (filterType === 'grafana' ? grafanaOptions : promOptions), [filterType]);
+  const stateOptions = filterType === 'grafana' ? grafanaOptions : promOptions;
 
   return (
     <div className={className} data-testid="alert-instance-state-filter">
@@ -85,5 +59,4 @@
       />
     </div>
   );
-};
->>>>>>> a37b868d
+};