--- conflicted
+++ resolved
@@ -1,7 +1,4 @@
-<<<<<<< HEAD
-=======
 import { css } from '@emotion/css';
->>>>>>> 0ca4ccfa
 import React, { FC, Fragment, useState } from 'react';
 import { useDispatch } from 'react-redux';
 import { useLocation } from 'react-router-dom';
@@ -22,15 +19,7 @@
 import { getRulesSourceName, isCloudRulesSource, isGrafanaRulesSource } from '../../utils/datasource';
 import { createExploreLink, createViewLink, makeRuleBasedSilenceLink } from '../../utils/misc';
 import * as ruleId from '../../utils/rule-id';
-<<<<<<< HEAD
-import { deleteRuleAction } from '../../state/actions';
-import { CombinedRule, RulesSource } from 'app/types/unified-alerting';
-import { getAlertmanagerByUid } from '../../utils/alertmanager';
-import { useStateHistoryModal } from '../../hooks/useStateHistoryModal';
-import { RulerGrafanaRuleDTO, RulerRuleDTO } from 'app/types/unified-alerting-dto';
-=======
 import { isFederatedRuleGroup, isGrafanaRulerRule } from '../../utils/rules';
->>>>>>> 0ca4ccfa
 
 interface Props {
   rule: CombinedRule;
@@ -292,11 +281,4 @@
     margin-top: ${theme.spacing(1)};
     font-size: ${theme.typography.size.sm};
   `,
-});
-
-function isGrafanaRulerRule(rule?: RulerRuleDTO): rule is RulerGrafanaRuleDTO {
-  if (!rule) {
-    return false;
-  }
-  return (rule as RulerGrafanaRuleDTO).grafana_alert != null;
-}+});