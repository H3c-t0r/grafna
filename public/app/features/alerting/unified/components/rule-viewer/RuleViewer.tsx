import { css } from '@emotion/css';
import { isEmpty, truncate } from 'lodash';
import React, { useState } from 'react';

import { NavModelItem, UrlQueryValue } from '@grafana/data';
import { Alert, LinkButton, Stack, TabContent, Text, TextLink, useStyles2 } from '@grafana/ui';
import { PageInfoItem } from 'app/core/components/Page/types';
import { useQueryParams } from 'app/core/hooks/useQueryParams';
import InfoPausedRule from 'app/features/alerting/unified/components/InfoPausedRule';
import { CombinedRule, RuleHealth, RuleIdentifier } from 'app/types/unified-alerting';
import { PromAlertingRuleState, PromRuleType } from 'app/types/unified-alerting-dto';

import { defaultPageNav } from '../../RuleViewer';
import { Annotation } from '../../utils/constants';
import { makeDashboardLink, makePanelLink } from '../../utils/misc';
import {
<<<<<<< HEAD
  RuleOriginMeta,
  getRuleOriginMetadata,
  isAlertingRule,
  isFederatedRuleGroup,
  isGrafanaRulerRule,
=======
  isAlertingRule,
  isFederatedRuleGroup,
  isGrafanaRulerRule,
  isGrafanaRulerRulePaused,
>>>>>>> d0312af5
  isRecordingRule,
} from '../../utils/rules';
import { createUrl } from '../../utils/url';
import { PluginOriginBadge } from '../../vertical-integrations/PluginOriginBadge';
import { AlertLabels } from '../AlertLabels';
import { AlertingPageWrapper } from '../AlertingPageWrapper';
import { ProvisionedResource, ProvisioningAlert } from '../Provisioning';
import { WithReturnButton } from '../WithReturnButton';
import { decodeGrafanaNamespace } from '../expressions/util';
import { RedirectToCloneRule } from '../rules/CloneRule';

import { useAlertRulePageActions } from './Actions';
import { useDeleteModal } from './DeleteModal';
import { FederatedRuleWarning } from './FederatedRuleWarning';
import PausedBadge from './PausedBadge';
import { useAlertRule } from './RuleContext';
import { RecordingBadge, StateBadge } from './StateBadges';
import { Details } from './tabs/Details';
import { History } from './tabs/History';
import { InstancesList } from './tabs/Instances';
import { QueryResults } from './tabs/Query';
import { Routing } from './tabs/Routing';

enum ActiveTab {
  Query = 'query',
  Instances = 'instances',
  History = 'history',
  Routing = 'routing',
  Details = 'details',
}

const RuleViewer = () => {
  const { rule } = useAlertRule();
  const { pageNav, activeTab } = usePageNav(rule);

  // this will be used to track if we are in the process of cloning a rule
  // we want to be able to show a modal if the rule has been provisioned explain the limitations
  // of duplicating provisioned alert rules
  const [duplicateRuleIdentifier, setDuplicateRuleIdentifier] = useState<RuleIdentifier>();

  const [deleteModal, showDeleteModal] = useDeleteModal();
  const actions = useAlertRulePageActions({
    handleDuplicateRule: setDuplicateRuleIdentifier,
    handleDelete: showDeleteModal,
  });

  const { annotations, promRule } = rule;
  const hasError = isErrorHealth(rule.promRule?.health);

  const isAlertType = isAlertingRule(promRule);

  const isFederatedRule = isFederatedRuleGroup(rule.group);
  const isProvisioned = isGrafanaRulerRule(rule.rulerRule) && Boolean(rule.rulerRule.grafana_alert.provenance);
<<<<<<< HEAD
  const originMeta = getRuleOriginMetadata(rule);
=======
  const isPaused = isGrafanaRulerRule(rule.rulerRule) && isGrafanaRulerRulePaused(rule.rulerRule);

  const showError = hasError && !isPaused;
>>>>>>> d0312af5

  const summary = annotations[Annotation.summary];

  return (
    <AlertingPageWrapper
      pageNav={pageNav}
      navId="alert-list"
      isLoading={false}
      renderTitle={(title) => (
        <Title
          name={title}
          paused={isPaused}
          state={isAlertType ? promRule.state : undefined}
          health={rule.promRule?.health}
          ruleType={rule.promRule?.type}
          ruleOrigin={originMeta}
        />
      )}
      actions={actions}
      info={createMetadata(rule)}
      subTitle={
        <Stack direction="column">
          {isPaused && <InfoPausedRule />}
          {summary}
          {/* alerts and notifications and stuff */}
          {isFederatedRule && <FederatedRuleWarning />}
          {/* indicator for rules in a provisioned group */}
          {isProvisioned && (
            <ProvisioningAlert resource={ProvisionedResource.AlertRule} bottomSpacing={0} topSpacing={2} />
          )}
          {/* error state */}
          {showError && (
            <Alert title="Something went wrong when evaluating this alert rule" bottomSpacing={0} topSpacing={2}>
              <pre style={{ marginBottom: 0 }}>
                <code>{rule.promRule?.lastError ?? 'No error message'}</code>
              </pre>
            </Alert>
          )}
        </Stack>
      }
    >
      <Stack direction="column" gap={2}>
        {/* tabs and tab content */}
        <TabContent>
          {activeTab === ActiveTab.Query && <QueryResults rule={rule} />}
          {activeTab === ActiveTab.Instances && <InstancesList rule={rule} />}
          {activeTab === ActiveTab.History && isGrafanaRulerRule(rule.rulerRule) && <History rule={rule.rulerRule} />}
          {activeTab === ActiveTab.Routing && <Routing />}
          {activeTab === ActiveTab.Details && <Details rule={rule} />}
        </TabContent>
      </Stack>
      {deleteModal}
      {duplicateRuleIdentifier && (
        <RedirectToCloneRule
          redirectTo={true}
          identifier={duplicateRuleIdentifier}
          isProvisioned={isProvisioned}
          onDismiss={() => setDuplicateRuleIdentifier(undefined)}
        />
      )}
    </AlertingPageWrapper>
  );
};

const createMetadata = (rule: CombinedRule): PageInfoItem[] => {
  const { labels, annotations, group } = rule;
  const metadata: PageInfoItem[] = [];

  const runbookUrl = annotations[Annotation.runbookURL];
  const dashboardUID = annotations[Annotation.dashboardUID];
  const panelID = annotations[Annotation.panelID];

  const hasDashboardAndPanel = dashboardUID && panelID;
  const hasDashboard = dashboardUID;
  const hasLabels = !isEmpty(labels);

  const interval = group.interval;

  if (runbookUrl) {
    metadata.push({
      label: 'Runbook',
      value: (
        <TextLink variant="bodySmall" href={runbookUrl} external>
          {/* TODO instead of truncating the string, we should use flex and text overflow properly to allow it to take up all of the horizontal space available */}
          {truncate(runbookUrl, { length: 42 })}
        </TextLink>
      ),
    });
  }

  if (hasDashboardAndPanel) {
    metadata.push({
      label: 'Dashboard and panel',
      value: (
        <WithReturnButton
          title={rule.name}
          component={
            <TextLink variant="bodySmall" href={makePanelLink(dashboardUID, panelID)}>
              View panel
            </TextLink>
          }
        />
      ),
    });
  } else if (hasDashboard) {
    metadata.push({
      label: 'Dashboard',
      value: (
        <WithReturnButton
          title={rule.name}
          component={
            <TextLink title={rule.name} variant="bodySmall" href={makeDashboardLink(dashboardUID)}>
              View dashboard
            </TextLink>
          }
        />
      ),
    });
  }

  if (interval) {
    metadata.push({
      label: 'Evaluation interval',
      value: <Text color="primary">Every {interval}</Text>,
    });
  }

  if (hasLabels) {
    metadata.push({
      label: 'Labels',
      /* TODO truncate number of labels, maybe build in to component? */
      value: <AlertLabels labels={labels} size="sm" />,
    });
  }

  return metadata;
};

// TODO move somewhere else
export const createListFilterLink = (values: Array<[string, string]>) => {
  const params = new URLSearchParams([['search', values.map(([key, value]) => `${key}:"${value}"`).join(' ')]]);
  return createUrl(`/alerting/list?` + params.toString());
};

interface TitleProps {
  name: string;
  paused?: boolean;
  // recording rules don't have a state
  state?: PromAlertingRuleState;
  health?: RuleHealth;
  ruleType?: PromRuleType;
  ruleOrigin?: RuleOriginMeta;
}

<<<<<<< HEAD
export const Title = ({ name, state, health, ruleType, ruleOrigin }: TitleProps) => {
=======
export const Title = ({ name, paused = false, state, health, ruleType }: TitleProps) => {
>>>>>>> d0312af5
  const styles = useStyles2(getStyles);
  const isRecordingRule = ruleType === PromRuleType.Recording;

  return (
    <div className={styles.title}>
      <LinkButton variant="secondary" icon="angle-left" href="/alerting/list" />
      {ruleOrigin && <PluginOriginBadge pluginId={ruleOrigin.pluginId} />}
      <Text variant="h1" truncate>
        {name}
      </Text>
      {paused ? (
        <PausedBadge />
      ) : (
        <>
          {/* recording rules won't have a state */}
          {state && <StateBadge state={state} health={health} />}
          {isRecordingRule && <RecordingBadge health={health} />}
        </>
      )}
    </div>
  );
};

export const isErrorHealth = (health?: RuleHealth) => health === 'error' || health === 'err';

function useActiveTab(): [ActiveTab, (tab: ActiveTab) => void] {
  const [queryParams, setQueryParams] = useQueryParams();
  const tabFromQuery = queryParams['tab'];

  const activeTab = isValidTab(tabFromQuery) ? tabFromQuery : ActiveTab.Query;

  const setActiveTab = (tab: ActiveTab) => {
    setQueryParams({ tab });
  };

  return [activeTab, setActiveTab];
}

function isValidTab(tab: UrlQueryValue): tab is ActiveTab {
  const isString = typeof tab === 'string';
  // @ts-ignore
  return isString && Object.values(ActiveTab).includes(tab);
}

function usePageNav(rule: CombinedRule) {
  const [activeTab, setActiveTab] = useActiveTab();

  const { annotations, promRule } = rule;

  const summary = annotations[Annotation.summary];
  const isAlertType = isAlertingRule(promRule);
  const numberOfInstance = isAlertType ? (promRule.alerts ?? []).length : undefined;

  const namespaceName = decodeGrafanaNamespace(rule.namespace).name;
  const groupName = rule.group.name;

  const isGrafanaAlertRule = isGrafanaRulerRule(rule.rulerRule) && isAlertType;
  const isRecordingRuleType = isRecordingRule(rule.promRule);

  const pageNav: NavModelItem = {
    ...defaultPageNav,
    text: rule.name,
    subTitle: summary,
    children: [
      {
        text: 'Query and conditions',
        active: activeTab === ActiveTab.Query,
        onClick: () => {
          setActiveTab(ActiveTab.Query);
        },
      },
      {
        text: 'Instances',
        active: activeTab === ActiveTab.Instances,
        onClick: () => {
          setActiveTab(ActiveTab.Instances);
        },
        tabCounter: numberOfInstance,
        hideFromTabs: isRecordingRuleType,
      },
      {
        text: 'History',
        active: activeTab === ActiveTab.History,
        onClick: () => {
          setActiveTab(ActiveTab.History);
        },
        // alert state history is only available for Grafana managed alert rules
        hideFromTabs: !isGrafanaAlertRule,
      },
      {
        text: 'Details',
        active: activeTab === ActiveTab.Details,
        onClick: () => {
          setActiveTab(ActiveTab.Details);
        },
      },
    ],
    parentItem: {
      text: groupName,
      url: createListFilterLink([
        ['namespace', namespaceName],
        ['group', groupName],
      ]),
      // @TODO support nested folders here
      parentItem: {
        text: namespaceName,
        url: createListFilterLink([['namespace', namespaceName]]),
      },
    },
  };

  return {
    pageNav,
    activeTab,
  };
}

const getStyles = () => ({
  title: css({
    display: 'flex',
    alignItems: 'center',
    gap: 8,
    minWidth: 0,
  }),
});

export default RuleViewer;<|MERGE_RESOLUTION|>--- conflicted
+++ resolved
@@ -14,18 +14,12 @@
 import { Annotation } from '../../utils/constants';
 import { makeDashboardLink, makePanelLink } from '../../utils/misc';
 import {
-<<<<<<< HEAD
   RuleOriginMeta,
   getRuleOriginMetadata,
   isAlertingRule,
   isFederatedRuleGroup,
   isGrafanaRulerRule,
-=======
-  isAlertingRule,
-  isFederatedRuleGroup,
-  isGrafanaRulerRule,
   isGrafanaRulerRulePaused,
->>>>>>> d0312af5
   isRecordingRule,
 } from '../../utils/rules';
 import { createUrl } from '../../utils/url';
@@ -79,13 +73,10 @@
 
   const isFederatedRule = isFederatedRuleGroup(rule.group);
   const isProvisioned = isGrafanaRulerRule(rule.rulerRule) && Boolean(rule.rulerRule.grafana_alert.provenance);
-<<<<<<< HEAD
+  const isPaused = isGrafanaRulerRule(rule.rulerRule) && isGrafanaRulerRulePaused(rule.rulerRule);
+
+  const showError = hasError && !isPaused;
   const originMeta = getRuleOriginMetadata(rule);
-=======
-  const isPaused = isGrafanaRulerRule(rule.rulerRule) && isGrafanaRulerRulePaused(rule.rulerRule);
-
-  const showError = hasError && !isPaused;
->>>>>>> d0312af5
 
   const summary = annotations[Annotation.summary];
 
@@ -240,11 +231,7 @@
   ruleOrigin?: RuleOriginMeta;
 }
 
-<<<<<<< HEAD
-export const Title = ({ name, state, health, ruleType, ruleOrigin }: TitleProps) => {
-=======
-export const Title = ({ name, paused = false, state, health, ruleType }: TitleProps) => {
->>>>>>> d0312af5
+export const Title = ({ name, paused = false, state, health, ruleType, ruleOrigin }: TitleProps) => {
   const styles = useStyles2(getStyles);
   const isRecordingRule = ruleType === PromRuleType.Recording;
 
