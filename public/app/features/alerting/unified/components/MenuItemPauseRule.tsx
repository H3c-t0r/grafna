--- conflicted
+++ resolved
@@ -1,9 +1,3 @@
-<<<<<<< HEAD
-import { produce } from 'immer';
-=======
-import React from 'react';
->>>>>>> 91628158
-
 import { Menu } from '@grafana/ui';
 import { useAppNotification } from 'app/core/copy/appNotification';
 import {
