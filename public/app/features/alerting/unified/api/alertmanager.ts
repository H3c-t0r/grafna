--- conflicted
+++ resolved
@@ -6,12 +6,6 @@
   AlertManagerCortexConfig,
   AlertmanagerGroup,
   AlertmanagerStatus,
-<<<<<<< HEAD
-  Matcher,
-=======
-  ExternalAlertmanagerConfig,
-  ExternalAlertmanagersResponse,
->>>>>>> 0a025084
   Receiver,
   TestReceiversAlert,
   TestReceiversPayload,
@@ -167,46 +161,4 @@
         .map((receiver) => receiver.error ?? 'Unknown error.')
     )
     .join('; ');
-}
-
-<<<<<<< HEAD
-function escapeQuotes(value: string): string {
-  return value.replace(/"/g, '\\"');
-=======
-export async function addAlertManagers(alertManagerConfig: ExternalAlertmanagerConfig): Promise<void> {
-  await lastValueFrom(
-    getBackendSrv().fetch({
-      method: 'POST',
-      data: alertManagerConfig,
-      url: '/api/v1/ngalert/admin_config',
-      showErrorAlert: false,
-      showSuccessAlert: false,
-    })
-  ).then(() => {
-    fetchExternalAlertmanagerConfig();
-  });
-}
-
-export async function fetchExternalAlertmanagers(): Promise<ExternalAlertmanagersResponse> {
-  const result = await lastValueFrom(
-    getBackendSrv().fetch<ExternalAlertmanagersResponse>({
-      method: 'GET',
-      url: '/api/v1/ngalert/alertmanagers',
-    })
-  );
-
-  return result.data;
-}
-
-export async function fetchExternalAlertmanagerConfig(): Promise<ExternalAlertmanagerConfig> {
-  const result = await lastValueFrom(
-    getBackendSrv().fetch<ExternalAlertmanagerConfig>({
-      method: 'GET',
-      url: '/api/v1/ngalert/admin_config',
-      showErrorAlert: false,
-    })
-  );
-
-  return result.data;
->>>>>>> 0a025084
 }