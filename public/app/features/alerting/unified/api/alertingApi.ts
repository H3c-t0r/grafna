--- conflicted
+++ resolved
@@ -43,11 +43,8 @@
     'DataSourceSettings',
     'GrafanaLabels',
     'CombinedAlertRule',
-<<<<<<< HEAD
+    'GrafanaRulerRule',
     'GrafanaSlo',
-=======
-    'GrafanaRulerRule',
->>>>>>> a559a665
   ],
   endpoints: () => ({}),
 });