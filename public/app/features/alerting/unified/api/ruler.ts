--- conflicted
+++ resolved
@@ -1,8 +1,4 @@
 import { lastValueFrom } from 'rxjs';
-<<<<<<< HEAD
-import { FetchResponse, getBackendSrv } from '@grafana/runtime';
-=======
->>>>>>> 0ca4ccfa
 
 import { FetchResponse, getBackendSrv } from '@grafana/runtime';
 import { RulerDataSourceConfig } from 'app/types/unified-alerting';
@@ -31,14 +27,6 @@
 
   rulerSearchParams.set('subtype', rulerConfig.apiVersion === 'legacy' ? 'cortex' : 'mimir');
 
-<<<<<<< HEAD
-interface ErrorResponseMessage {
-  message?: string;
-  error?: string;
-}
-
-// upsert a rule group. use this to update rules
-=======
   return {
     rules: (filter?: FetchRulerRulesFilter): RulerRequestUrl => {
       const params = prepareRulesFilterQueryParams(rulerSearchParams, filter);
@@ -60,7 +48,6 @@
 }
 
 // upsert a rule group. use this to update rule
->>>>>>> 0ca4ccfa
 export async function setRulerRuleGroup(
   rulerConfig: RulerDataSourceConfig,
   namespace: string,
@@ -151,25 +138,9 @@
       throw error;
     }
 
-<<<<<<< HEAD
-    const notFoundError = error.status === 404;
-    const rulerNotSupported =
-      error.status === 500 &&
-      error.data.error?.includes('unexpected content type from upstream. expected YAML, got text/html');
-
-    if (notFoundError) {
-      // the endpoint will return 404 but confirm that it's a Cortex endpoint
-      if (isCortexErrorResponse(error)) {
-        return empty;
-      }
-      // any other 404 should throw an exception
-      throw new Error('404 from rules config endpoint. Perhaps ruler API is not enabled?');
-    } else if (rulerNotSupported) {
-=======
     if (isCortexErrorResponse(error)) {
       return empty;
     } else if (isRulerNotSupported(error)) {
->>>>>>> 0ca4ccfa
       // assert if the endoint is not supported at all
       throw {
         ...error,
@@ -189,13 +160,6 @@
   return hasErrorCode && hasErrorMessage;
 }
 
-<<<<<<< HEAD
-function isCortexErrorResponse(error: FetchResponse<ErrorResponseMessage>) {
-  return error.data.error?.includes('group does not exist') || error.data.error?.includes('no rule groups found');
-}
-
-export async function deleteNamespace(dataSourceName: string, namespace: string): Promise<void> {
-=======
 function isRulerNotSupported(error: FetchResponse<ErrorResponseMessage>) {
   return (
     error.status === 404 ||
@@ -213,7 +177,6 @@
 
 export async function deleteNamespace(rulerConfig: RulerDataSourceConfig, namespace: string): Promise<void> {
   const { path, params } = rulerUrlBuilder(rulerConfig).namespace(namespace);
->>>>>>> 0ca4ccfa
   await lastValueFrom(
     getBackendSrv().fetch<unknown>({
       method: 'DELETE',
