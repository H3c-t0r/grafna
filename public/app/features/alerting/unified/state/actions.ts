import { getBackendSrv, locationService } from '@grafana/runtime';
import { createAsyncThunk } from '@reduxjs/toolkit';
import {
  AlertmanagerAlert,
  AlertManagerCortexConfig,
  AlertmanagerGroup,
  ExternalAlertmanagersResponse,
  Receiver,
  Silence,
  SilenceCreatePayload,
  TestReceiversAlert,
} from 'app/plugins/datasource/alertmanager/types';
import { FolderDTO, NotifierDTO, ThunkResult } from 'app/types';
import { RuleIdentifier, RuleNamespace, RuleWithLocation } from 'app/types/unified-alerting';
import {
  PostableRulerRuleGroupDTO,
  RulerGrafanaRuleDTO,
  RulerRuleGroupDTO,
  RulerRulesConfigDTO,
} from 'app/types/unified-alerting-dto';
import { fetchNotifiers } from '../api/grafana';
import {
  expireSilence,
  fetchAlertManagerConfig,
  fetchAlerts,
  fetchAlertGroups,
  fetchSilences,
  createOrUpdateSilence,
  updateAlertManagerConfig,
  fetchStatus,
  deleteAlertManagerConfig,
  testReceivers,
  addAlertManagers,
  fetchExternalAlertmanagers,
  fetchExternalAlertmanagerConfig,
} from '../api/alertmanager';
import { FetchPromRulesFilter, fetchRules } from '../api/prometheus';
import {
  deleteNamespace,
  deleteRulerRulesGroup,
  fetchRulerRules,
  fetchRulerRulesGroup,
  fetchRulerRulesNamespace,
  FetchRulerRulesFilter,
  setRulerRuleGroup,
} from '../api/ruler';
import { RuleFormType, RuleFormValues } from '../types/rule-form';
import {
  getAllRulesSourceNames,
  GRAFANA_RULES_SOURCE_NAME,
  isGrafanaRulesSource,
  isVanillaPrometheusAlertManagerDataSource,
} from '../utils/datasource';
import { makeAMLink, retryWhile } from '../utils/misc';
import { isFetchError, withAppEvents, withSerializedError } from '../utils/redux';
import { formValuesToRulerRuleDTO, formValuesToRulerGrafanaRuleDTO } from '../utils/rule-form';
import {
  isCloudRuleIdentifier,
  isGrafanaRuleIdentifier,
  isGrafanaRulerRule,
  isPrometheusRuleIdentifier,
  isRulerNotSupportedResponse,
} from '../utils/rules';
import { addDefaultsToAlertmanagerConfig } from '../utils/alertmanager';
import * as ruleId from '../utils/rule-id';
import { isEmpty } from 'lodash';
import messageFromError from 'app/plugins/datasource/grafana-azure-monitor-datasource/utils/messageFromError';

const FETCH_CONFIG_RETRY_TIMEOUT = 30 * 1000;

export const fetchPromRulesAction = createAsyncThunk(
  'unifiedalerting/fetchPromRules',
  ({ rulesSourceName, filter }: { rulesSourceName: string; filter?: FetchPromRulesFilter }): Promise<RuleNamespace[]> =>
    withSerializedError(fetchRules(rulesSourceName, filter))
);

export const fetchAlertManagerConfigAction = createAsyncThunk(
  'unifiedalerting/fetchAmConfig',
  (alertManagerSourceName: string): Promise<AlertManagerCortexConfig> =>
    withSerializedError(
      (async () => {
        // for vanilla prometheus, there is no config endpoint. Only fetch config from status
        if (isVanillaPrometheusAlertManagerDataSource(alertManagerSourceName)) {
          return fetchStatus(alertManagerSourceName).then((status) => ({
            alertmanager_config: status.config,
            template_files: {},
          }));
        }

        return retryWhile(
          () => fetchAlertManagerConfig(alertManagerSourceName),
          // if config has been recently deleted, it takes a while for cortex start returning the default one.
          // retry for a short while instead of failing
          (e) => !!messageFromError(e)?.includes('alertmanager storage object not found'),
          FETCH_CONFIG_RETRY_TIMEOUT
        ).then((result) => {
          // if user config is empty for cortex alertmanager, try to get config from status endpoint
          if (
            isEmpty(result.alertmanager_config) &&
            isEmpty(result.template_files) &&
            alertManagerSourceName !== GRAFANA_RULES_SOURCE_NAME
          ) {
            return fetchStatus(alertManagerSourceName).then((status) => ({
              alertmanager_config: status.config,
              template_files: {},
            }));
          }
          return result;
        });
      })()
    )
);

export const fetchExternalAlertmanagersAction = createAsyncThunk(
  'unifiedAlerting/fetchExternalAlertmanagers',
  (): Promise<ExternalAlertmanagersResponse> => {
    return withSerializedError(fetchExternalAlertmanagers());
  }
);

export const fetchExternalAlertmanagersConfigAction = createAsyncThunk(
  'unifiedAlerting/fetchExternAlertmanagersConfig',
  (): Promise<{ alertmanagers: string[] }> => {
    return withSerializedError(fetchExternalAlertmanagerConfig());
  }
);

export const fetchRulerRulesAction = createAsyncThunk(
  'unifiedalerting/fetchRulerRules',
  ({
    rulesSourceName,
    filter,
  }: {
    rulesSourceName: string;
    filter?: FetchRulerRulesFilter;
  }): Promise<RulerRulesConfigDTO | null> => {
    return withSerializedError(fetchRulerRules(rulesSourceName, filter));
  }
);

export const fetchSilencesAction = createAsyncThunk(
  'unifiedalerting/fetchSilences',
  (alertManagerSourceName: string): Promise<Silence[]> => {
    return withSerializedError(fetchSilences(alertManagerSourceName));
  }
);

// this will only trigger ruler rules fetch if rules are not loaded yet and request is not in flight
export function fetchRulerRulesIfNotFetchedYet(rulesSourceName: string): ThunkResult<void> {
  return (dispatch, getStore) => {
    const { rulerRules } = getStore().unifiedAlerting;
    const resp = rulerRules[rulesSourceName];
    if (!resp?.result && !(resp && isRulerNotSupportedResponse(resp)) && !resp?.loading) {
      dispatch(fetchRulerRulesAction({ rulesSourceName }));
    }
  };
}

export function fetchAllPromAndRulerRulesAction(force = false): ThunkResult<void> {
  return (dispatch, getStore) => {
    const { promRules, rulerRules } = getStore().unifiedAlerting;
    getAllRulesSourceNames().map((rulesSourceName) => {
      if (force || !promRules[rulesSourceName]?.loading) {
        dispatch(fetchPromRulesAction({ rulesSourceName }));
      }
      if (force || !rulerRules[rulesSourceName]?.loading) {
        dispatch(fetchRulerRulesAction({ rulesSourceName }));
      }
    });
  };
}

export function fetchAllPromRulesAction(force = false): ThunkResult<void> {
  return (dispatch, getStore) => {
    const { promRules } = getStore().unifiedAlerting;
    getAllRulesSourceNames().map((rulesSourceName) => {
      if (force || !promRules[rulesSourceName]?.loading) {
        dispatch(fetchPromRulesAction({ rulesSourceName }));
      }
    });
  };
}

async function findEditableRule(ruleIdentifier: RuleIdentifier): Promise<RuleWithLocation | null> {
  if (isGrafanaRuleIdentifier(ruleIdentifier)) {
    const namespaces = await fetchRulerRules(GRAFANA_RULES_SOURCE_NAME);
    // find namespace and group that contains the uid for the rule
    for (const [namespace, groups] of Object.entries(namespaces)) {
      for (const group of groups) {
        const rule = group.rules.find(
          (rule) => isGrafanaRulerRule(rule) && rule.grafana_alert?.uid === ruleIdentifier.uid
        );
        if (rule) {
          return {
            group,
            ruleSourceName: GRAFANA_RULES_SOURCE_NAME,
            namespace: namespace,
            rule,
          };
        }
      }
    }
  }

  if (isCloudRuleIdentifier(ruleIdentifier)) {
    const { ruleSourceName, namespace, groupName } = ruleIdentifier;
    const group = await fetchRulerRulesGroup(ruleSourceName, namespace, groupName);

    if (!group) {
      return null;
    }

    const rule = group.rules.find((rule) => {
      const identifier = ruleId.fromRulerRule(ruleSourceName, namespace, group.name, rule);
      return ruleId.equal(identifier, ruleIdentifier);
    });

    if (!rule) {
      return null;
    }

    return {
      group,
      ruleSourceName,
      namespace,
      rule,
    };
  }

  if (isPrometheusRuleIdentifier(ruleIdentifier)) {
    throw new Error('Native prometheus rules can not be edited in grafana.');
  }

  return null;
}

export const fetchEditableRuleAction = createAsyncThunk(
  'unifiedalerting/fetchEditableRule',
  (ruleIdentifier: RuleIdentifier): Promise<RuleWithLocation | null> =>
    withSerializedError(findEditableRule(ruleIdentifier))
);

async function deleteRule(ruleWithLocation: RuleWithLocation): Promise<void> {
  const { ruleSourceName, namespace, group, rule } = ruleWithLocation;
  // in case of GRAFANA, each group implicitly only has one rule. delete the group.
  if (isGrafanaRulesSource(ruleSourceName)) {
    await deleteRulerRulesGroup(GRAFANA_RULES_SOURCE_NAME, namespace, group.name);
    return;
  }
  // in case of CLOUD
  // it was the last rule, delete the entire group
  if (group.rules.length === 1) {
    await deleteRulerRulesGroup(ruleSourceName, namespace, group.name);
    return;
  }
  // post the group with rule removed
  await setRulerRuleGroup(ruleSourceName, namespace, {
    ...group,
    rules: group.rules.filter((r) => r !== rule),
  });
}

export function deleteRuleAction(
  ruleIdentifier: RuleIdentifier,
  options: { navigateTo?: string } = {}
): ThunkResult<void> {
  /*
   * fetch the rules group from backend, delete group if it is found and+
   * reload ruler rules
   */
  return async (dispatch) => {
    withAppEvents(
      (async () => {
        const ruleWithLocation = await findEditableRule(ruleIdentifier);
        if (!ruleWithLocation) {
          throw new Error('Rule not found.');
        }
        await deleteRule(ruleWithLocation);
        // refetch rules for this rules source
        dispatch(fetchRulerRulesAction({ rulesSourceName: ruleWithLocation.ruleSourceName }));
        dispatch(fetchPromRulesAction({ rulesSourceName: ruleWithLocation.ruleSourceName }));

        if (options.navigateTo) {
          locationService.replace(options.navigateTo);
        }
      })(),
      {
        successMessage: 'Rule deleted.',
      }
    );
  };
}

async function saveLotexRule(values: RuleFormValues, existing?: RuleWithLocation): Promise<RuleIdentifier> {
  const { dataSourceName, group, namespace } = values;
  const formRule = formValuesToRulerRuleDTO(values);
  if (dataSourceName && group && namespace) {
    // if we're updating a rule...
    if (existing) {
      // refetch it so we always have the latest greatest
      const freshExisting = await findEditableRule(ruleId.fromRuleWithLocation(existing));
      if (!freshExisting) {
        throw new Error('Rule not found.');
      }
      // if namespace or group was changed, delete the old rule
      if (freshExisting.namespace !== namespace || freshExisting.group.name !== group) {
        await deleteRule(freshExisting);
      } else {
        // if same namespace or group, update the group replacing the old rule with new
        const payload = {
          ...freshExisting.group,
          rules: freshExisting.group.rules.map((existingRule) =>
            existingRule === freshExisting.rule ? formRule : existingRule
          ),
        };
        await setRulerRuleGroup(dataSourceName, namespace, payload);
        return ruleId.fromRulerRule(dataSourceName, namespace, group, formRule);
      }
    }

    // if creating new rule or existing rule was in a different namespace/group, create new rule in target group

    const targetGroup = await fetchRulerRulesGroup(dataSourceName, namespace, group);

    const payload: RulerRuleGroupDTO = targetGroup
      ? {
          ...targetGroup,
          rules: [...targetGroup.rules, formRule],
        }
      : {
          name: group,
          rules: [formRule],
        };

    await setRulerRuleGroup(dataSourceName, namespace, payload);
    return ruleId.fromRulerRule(dataSourceName, namespace, group, formRule);
  } else {
    throw new Error('Data source and location must be specified');
  }
}

async function saveGrafanaRule(values: RuleFormValues, existing?: RuleWithLocation): Promise<RuleIdentifier> {
  const { folder, evaluateEvery } = values;
  const formRule = formValuesToRulerGrafanaRuleDTO(values);
  if (folder) {
    // updating an existing rule...
    if (existing) {
      // refetch it to be sure we have the latest
      const freshExisting = await findEditableRule(ruleId.fromRuleWithLocation(existing));
      if (!freshExisting) {
        throw new Error('Rule not found.');
      }

      // if folder has changed, delete the old one
      if (freshExisting.namespace !== folder.title) {
        await deleteRule(freshExisting);
        // if same folder, repost the group with updated rule
      } else {
        const uid = (freshExisting.rule as RulerGrafanaRuleDTO).grafana_alert.uid!;
        formRule.grafana_alert.uid = uid;
        await setRulerRuleGroup(GRAFANA_RULES_SOURCE_NAME, freshExisting.namespace, {
          name: freshExisting.group.name,
          interval: evaluateEvery,
          rules: [formRule],
        });
        return { uid };
      }
    }

    // if creating new rule or folder was changed, create rule in a new group

    const existingNamespace = await fetchRulerRulesNamespace(GRAFANA_RULES_SOURCE_NAME, folder.title);

    // set group name to rule name, but be super paranoid and check that this group does not already exist
    let group = values.name;
    let idx = 1;
    while (!!existingNamespace.find((g) => g.name === group)) {
      group = `${values.name}-${++idx}`;
    }

    const payload: PostableRulerRuleGroupDTO = {
      name: group,
      interval: evaluateEvery,
      rules: [formRule],
    };
    await setRulerRuleGroup(GRAFANA_RULES_SOURCE_NAME, folder.title, payload);

    // now refetch this group to get the uid, hah
    const result = await fetchRulerRulesGroup(GRAFANA_RULES_SOURCE_NAME, folder.title, group);
    const newUid = (result?.rules[0] as RulerGrafanaRuleDTO)?.grafana_alert?.uid;
    if (newUid) {
      return { uid: newUid };
    } else {
      throw new Error('Failed to fetch created rule.');
    }
  } else {
    throw new Error('Folder must be specified');
  }
}

export const saveRuleFormAction = createAsyncThunk(
  'unifiedalerting/saveRuleForm',
  ({
    values,
    existing,
    redirectOnSave,
  }: {
    values: RuleFormValues;
    existing?: RuleWithLocation;
    redirectOnSave?: string;
  }): Promise<void> =>
    withAppEvents(
      withSerializedError(
        (async () => {
          const { type } = values;
          // in case of system (cortex/loki)
          let identifier: RuleIdentifier;
          if (type === RuleFormType.cloudAlerting || type === RuleFormType.cloudRecording) {
            identifier = await saveLotexRule(values, existing);
            // in case of grafana managed
          } else if (type === RuleFormType.grafana) {
            identifier = await saveGrafanaRule(values, existing);
          } else {
            throw new Error('Unexpected rule form type');
          }
          if (redirectOnSave) {
            locationService.push(redirectOnSave);
          } else {
            // redirect to edit page
            const newLocation = `/alerting/${encodeURIComponent(ruleId.stringifyIdentifier(identifier))}/edit`;
            if (locationService.getLocation().pathname !== newLocation) {
              locationService.replace(newLocation);
            }
          }
        })()
      ),
      {
        successMessage: existing ? `Rule "${values.name}" updated.` : `Rule "${values.name}" saved.`,
        errorMessage: 'Failed to save rule',
      }
    )
);

export const fetchGrafanaNotifiersAction = createAsyncThunk(
  'unifiedalerting/fetchGrafanaNotifiers',
  (): Promise<NotifierDTO[]> => withSerializedError(fetchNotifiers())
);

interface UpdateAlertManagerConfigActionOptions {
  alertManagerSourceName: string;
  oldConfig: AlertManagerCortexConfig; // it will be checked to make sure it didn't change in the meanwhile
  newConfig: AlertManagerCortexConfig;
  successMessage?: string; // show toast on success
  redirectPath?: string; // where to redirect on success
  refetch?: boolean; // refetch config on success
}

export const updateAlertManagerConfigAction = createAsyncThunk<void, UpdateAlertManagerConfigActionOptions, {}>(
  'unifiedalerting/updateAMConfig',
  ({ alertManagerSourceName, oldConfig, newConfig, successMessage, redirectPath, refetch }, thunkAPI): Promise<void> =>
    withAppEvents(
      withSerializedError(
        (async () => {
          const latestConfig = await fetchAlertManagerConfig(alertManagerSourceName);
          if (
            !(isEmpty(latestConfig.alertmanager_config) && isEmpty(latestConfig.template_files)) &&
            JSON.stringify(latestConfig) !== JSON.stringify(oldConfig)
          ) {
            throw new Error(
              'It seems configuration has been recently updated. Please reload page and try again to make sure that recent changes are not overwritten.'
            );
          }
          await updateAlertManagerConfig(alertManagerSourceName, addDefaultsToAlertmanagerConfig(newConfig));
          if (refetch) {
            await thunkAPI.dispatch(fetchAlertManagerConfigAction(alertManagerSourceName));
          }
          if (redirectPath) {
            locationService.push(makeAMLink(redirectPath, alertManagerSourceName));
          }
        })()
      ),
      {
        successMessage,
      }
    )
);

export const fetchAmAlertsAction = createAsyncThunk(
  'unifiedalerting/fetchAmAlerts',
  (alertManagerSourceName: string): Promise<AlertmanagerAlert[]> =>
    withSerializedError(fetchAlerts(alertManagerSourceName, [], true, true, true))
);

export const expireSilenceAction = (alertManagerSourceName: string, silenceId: string): ThunkResult<void> => {
  return async (dispatch) => {
    await withAppEvents(expireSilence(alertManagerSourceName, silenceId), {
      successMessage: 'Silence expired.',
    });
    dispatch(fetchSilencesAction(alertManagerSourceName));
    dispatch(fetchAmAlertsAction(alertManagerSourceName));
  };
};

type UpdateSilenceActionOptions = {
  alertManagerSourceName: string;
  payload: SilenceCreatePayload;
  exitOnSave: boolean;
  successMessage?: string;
};

export const createOrUpdateSilenceAction = createAsyncThunk<void, UpdateSilenceActionOptions, {}>(
  'unifiedalerting/updateSilence',
  ({ alertManagerSourceName, payload, exitOnSave, successMessage }): Promise<void> =>
    withAppEvents(
      withSerializedError(
        (async () => {
          await createOrUpdateSilence(alertManagerSourceName, payload);
          if (exitOnSave) {
            locationService.push('/alerting/silences');
          }
        })()
      ),
      {
        successMessage,
      }
    )
);

export const deleteReceiverAction = (receiverName: string, alertManagerSourceName: string): ThunkResult<void> => {
  return (dispatch, getState) => {
    const config = getState().unifiedAlerting.amConfigs?.[alertManagerSourceName]?.result;
    if (!config) {
      throw new Error(`Config for ${alertManagerSourceName} not found`);
    }
    if (!config.alertmanager_config.receivers?.find((receiver) => receiver.name === receiverName)) {
      throw new Error(`Cannot delete receiver ${receiverName}: not found in config.`);
    }
    const newConfig: AlertManagerCortexConfig = {
      ...config,
      alertmanager_config: {
        ...config.alertmanager_config,
        receivers: config.alertmanager_config.receivers.filter((receiver) => receiver.name !== receiverName),
      },
    };
    return dispatch(
      updateAlertManagerConfigAction({
        newConfig,
        oldConfig: config,
        alertManagerSourceName,
        successMessage: 'Contact point deleted.',
        refetch: true,
      })
    );
  };
};

export const deleteTemplateAction = (templateName: string, alertManagerSourceName: string): ThunkResult<void> => {
  return (dispatch, getState) => {
    const config = getState().unifiedAlerting.amConfigs?.[alertManagerSourceName]?.result;
    if (!config) {
      throw new Error(`Config for ${alertManagerSourceName} not found`);
    }
    if (typeof config.template_files?.[templateName] !== 'string') {
      throw new Error(`Cannot delete template ${templateName}: not found in config.`);
    }
    const newTemplates = { ...config.template_files };
    delete newTemplates[templateName];
    const newConfig: AlertManagerCortexConfig = {
      ...config,
      alertmanager_config: {
        ...config.alertmanager_config,
        templates: config.alertmanager_config.templates?.filter((existing) => existing !== templateName),
      },
      template_files: newTemplates,
    };
    return dispatch(
      updateAlertManagerConfigAction({
        newConfig,
        oldConfig: config,
        alertManagerSourceName,
        successMessage: 'Template deleted.',
        refetch: true,
      })
    );
  };
};

export const fetchFolderAction = createAsyncThunk(
  'unifiedalerting/fetchFolder',
  (uid: string): Promise<FolderDTO> => withSerializedError((getBackendSrv() as any).getFolderByUid(uid))
);

export const fetchFolderIfNotFetchedAction = (uid: string): ThunkResult<void> => {
  return (dispatch, getState) => {
    if (!getState().unifiedAlerting.folders[uid]?.dispatched) {
      dispatch(fetchFolderAction(uid));
    }
  };
};

export const fetchAlertGroupsAction = createAsyncThunk(
  'unifiedalerting/fetchAlertGroups',
  (alertManagerSourceName: string): Promise<AlertmanagerGroup[]> => {
    return withSerializedError(fetchAlertGroups(alertManagerSourceName));
  }
);

export const checkIfLotexSupportsEditingRulesAction = createAsyncThunk<boolean, string>(
  'unifiedalerting/checkIfLotexRuleEditingSupported',
  async (rulesSourceName: string): Promise<boolean> =>
    withAppEvents(
      (async () => {
        try {
          await fetchRulerRulesGroup(rulesSourceName, 'test', 'test');
          return true;
        } catch (e) {
          if (
            (isFetchError(e) &&
              (e.data.message?.includes('GetRuleGroup unsupported in rule local store') || // "local" rule storage
                e.data.message?.includes('page not found'))) || // ruler api disabled
            e.message?.includes('404 from rules config endpoint') // ruler api disabled
          ) {
            return false;
          }
          throw e;
        }
      })(),
      {
        errorMessage: `Failed to determine if "${rulesSourceName}" allows editing rules`,
      }
    )
);

export const deleteAlertManagerConfigAction = createAsyncThunk(
  'unifiedalerting/deleteAlertManagerConfig',
  async (alertManagerSourceName: string, thunkAPI): Promise<void> => {
    return withAppEvents(
      withSerializedError(
        (async () => {
          await deleteAlertManagerConfig(alertManagerSourceName);
          await thunkAPI.dispatch(fetchAlertManagerConfigAction(alertManagerSourceName));
        })()
      ),
      {
        errorMessage: 'Failed to reset Alertmanager configuration',
        successMessage: 'Alertmanager configuration reset.',
      }
    );
  }
);

interface TestReceiversOptions {
  alertManagerSourceName: string;
  receivers: Receiver[];
  alert?: TestReceiversAlert;
}

export const testReceiversAction = createAsyncThunk(
  'unifiedalerting/testReceivers',
  ({ alertManagerSourceName, receivers, alert }: TestReceiversOptions): Promise<void> => {
    return withAppEvents(withSerializedError(testReceivers(alertManagerSourceName, receivers, alert)), {
      errorMessage: 'Failed to send test alert.',
      successMessage: 'Test alert sent.',
    });
  }
);

interface UpdateNamespaceAndGroupOptions {
  rulesSourceName: string;
  namespaceName: string;
  groupName: string;
  newNamespaceName: string;
  newGroupName: string;
  groupInterval?: string;
}

// allows renaming namespace, renaming group and changing group interval, all in one go
export const updateLotexNamespaceAndGroupAction = createAsyncThunk(
  'unifiedalerting/updateLotexNamespaceAndGroup',
  async (options: UpdateNamespaceAndGroupOptions, thunkAPI): Promise<void> => {
    return withAppEvents(
      withSerializedError(
        (async () => {
          const { rulesSourceName, namespaceName, groupName, newNamespaceName, newGroupName, groupInterval } = options;
          if (options.rulesSourceName === GRAFANA_RULES_SOURCE_NAME) {
            throw new Error(`this action does not support Grafana rules`);
          }
          // fetch rules and perform sanity checks
          const rulesResult = await fetchRulerRules(rulesSourceName);
          if (!rulesResult[namespaceName]) {
            throw new Error(`Namespace "${namespaceName}" not found.`);
          }
          const existingGroup = rulesResult[namespaceName].find((group) => group.name === groupName);
          if (!existingGroup) {
            throw new Error(`Group "${groupName}" not found.`);
          }
          if (newGroupName !== groupName && !!rulesResult[namespaceName].find((group) => group.name === newGroupName)) {
            throw new Error(`Group "${newGroupName}" already exists.`);
          }
          if (newNamespaceName !== namespaceName && !!rulesResult[newNamespaceName]) {
            throw new Error(`Namespace "${newNamespaceName}" already exists.`);
          }
          if (
            newNamespaceName === namespaceName &&
            groupName === newGroupName &&
            groupInterval === existingGroup.interval
          ) {
            throw new Error('Nothing changed.');
          }

          // if renaming namespace - make new copies of all groups, then delete old namespace
          if (newNamespaceName !== namespaceName) {
            for (const group of rulesResult[namespaceName]) {
              await setRulerRuleGroup(
                rulesSourceName,
                newNamespaceName,
                group.name === groupName
                  ? {
                      ...group,
                      name: newGroupName,
                      interval: groupInterval,
                    }
                  : group
              );
            }
            await deleteNamespace(rulesSourceName, namespaceName);

            // if only modifying group...
          } else {
            // save updated group
            await setRulerRuleGroup(rulesSourceName, namespaceName, {
              ...existingGroup,
              name: newGroupName,
              interval: groupInterval,
            });
            // if group name was changed, delete old group
            if (newGroupName !== groupName) {
              await deleteRulerRulesGroup(rulesSourceName, namespaceName, groupName);
            }
          }

          // refetch all rules
          await thunkAPI.dispatch(fetchRulerRulesAction({ rulesSourceName }));
        })()
      ),
      {
        errorMessage: 'Failed to update namespace / group',
        successMessage: 'Update successful',
      }
    );
  }
);

<<<<<<< HEAD
export const addExternalAlertmanagers = createAsyncThunk(
  'unifiedAlerting/addExternalAlertmanagers',
  async (alertManagerUrls: string[]): Promise<void> => {
    return withAppEvents(withSerializedError(addAlertManagers(alertManagerUrls)), {
      errorMessage: 'Failed adding alertmanagers',
      successMessage: 'Alertmanagers addded',
    });
=======
export const addExternalAlertmanagersAction = createAsyncThunk(
  'unifiedAlerting/addExternalAlertmanagers',
  async (alertManagerUrls: string[], thunkAPI): Promise<void> => {
    return withAppEvents(
      withSerializedError(
        (async () => {
          await addAlertManagers(alertManagerUrls);
          thunkAPI.dispatch(fetchExternalAlertmanagersConfigAction());
        })()
      ),
      {
        errorMessage: 'Failed adding alertmanagers',
        successMessage: 'Alertmanagers updated',
      }
    );
>>>>>>> af13621b
  }
);<|MERGE_RESOLUTION|>--- conflicted
+++ resolved
@@ -751,15 +751,6 @@
   }
 );
 
-<<<<<<< HEAD
-export const addExternalAlertmanagers = createAsyncThunk(
-  'unifiedAlerting/addExternalAlertmanagers',
-  async (alertManagerUrls: string[]): Promise<void> => {
-    return withAppEvents(withSerializedError(addAlertManagers(alertManagerUrls)), {
-      errorMessage: 'Failed adding alertmanagers',
-      successMessage: 'Alertmanagers addded',
-    });
-=======
 export const addExternalAlertmanagersAction = createAsyncThunk(
   'unifiedAlerting/addExternalAlertmanagers',
   async (alertManagerUrls: string[], thunkAPI): Promise<void> => {
@@ -775,6 +766,5 @@
         successMessage: 'Alertmanagers updated',
       }
     );
->>>>>>> af13621b
   }
 );