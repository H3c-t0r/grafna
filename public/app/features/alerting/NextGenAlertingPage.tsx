--- conflicted
+++ resolved
@@ -3,8 +3,8 @@
 import { connect, ConnectedProps } from 'react-redux';
 import { css } from 'emotion';
 import { GrafanaTheme, SelectableValue } from '@grafana/data';
+import { locationService } from '@grafana/runtime';
 import { PageToolbar, stylesFactory, ToolbarButton } from '@grafana/ui';
-
 import { config } from 'app/core/config';
 import { SplitPaneWrapper } from 'app/core/components/SplitPaneWrapper/SplitPaneWrapper';
 import { AlertingQueryEditor } from './components/AlertingQueryEditor';
@@ -21,11 +21,6 @@
   updateAlertDefinitionOption,
   updateAlertDefinitionUiState,
 } from './state/actions';
-<<<<<<< HEAD
-import { updateLocation } from 'app/core/actions';
-import { getRouteParamsId } from 'app/core/selectors/location';
-=======
->>>>>>> c764bca5
 import { StoreState } from 'app/types';
 import { GrafanaRouteComponentProps } from 'app/core/navigation/types';
 
@@ -36,7 +31,7 @@
     queryRunner: state.alertDefinition.queryRunner,
     getInstances: state.alertDefinition.getInstances,
     alertDefinition: state.alertDefinition.alertDefinition,
-    pageId: props.match.params.id as string,
+    pageId: props.queryParams.id as string,
   };
 }
 
@@ -50,7 +45,6 @@
   evaluateNotSavedAlertDefinition,
   onRunQueries,
   cleanUpDefinitionState,
-  updateLocation,
 };
 
 const connector = connect(mapStateToProps, mapDispatchToProps);
@@ -104,7 +98,7 @@
   };
 
   onDiscard = () => {
-    this.props.updateLocation({ path: `${config.appSubUrl}/alerting/list` });
+    locationService.replace(`${config.appSubUrl}/alerting/list`);
   };
 
   onTest = () => {
