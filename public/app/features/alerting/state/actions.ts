--- conflicted
+++ resolved
@@ -1,9 +1,5 @@
 import { AppEvents, dateMath } from '@grafana/data';
-<<<<<<< HEAD
-import { config, getBackendSrv } from '@grafana/runtime';
-=======
-import { getBackendSrv, getDataSourceSrv } from '@grafana/runtime';
->>>>>>> c5279bba
+import { config, getBackendSrv, getDataSourceSrv } from '@grafana/runtime';
 import { appEvents } from 'app/core/core';
 import { updateLocation } from 'app/core/actions';
 import store from 'app/core/store';
