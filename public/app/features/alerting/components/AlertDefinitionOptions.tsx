--- conflicted
+++ resolved
@@ -1,17 +1,8 @@
-<<<<<<< HEAD
-import React, { FC, FormEvent, useMemo } from 'react';
+import React, { FC, FormEvent, useState } from 'react';
 import { css } from 'emotion';
 import { GrafanaTheme, SelectableValue } from '@grafana/data';
-import { Field, Input, Select, TextArea, useStyles } from '@grafana/ui';
-import { AlertDefinition, NotificationChannelType } from 'app/types';
-import { QueryGroupOptions } from '../../query/components/QueryGroupOptions';
-=======
-import React, { FC, FormEvent, useState } from 'react';
-import { css } from 'emotion';
-import { GrafanaTheme } from '@grafana/data';
 import { Field, Input, Tab, TabContent, TabsBar, TextArea, useStyles } from '@grafana/ui';
-import { AlertDefinition, NotificationChannelType } from 'app/types';
->>>>>>> 4b888d10
+import { AlertDefinition, NotificationChannelType, QueryGroupOptions } from 'app/types';
 
 interface Props {
   alertDefinition: AlertDefinition;
@@ -22,56 +13,6 @@
   queryOptions: QueryGroupOptions;
 }
 
-<<<<<<< HEAD
-export const AlertDefinitionOptions: FC<Props> = ({
-  alertDefinition,
-  onChange,
-  onIntervalChange,
-  onConditionChange,
-  queryOptions,
-}) => {
-  const styles = useStyles(getStyles);
-  const refIds = useMemo(() => queryOptions.queries.map(q => ({ value: q.refId, label: q.refId })), [
-    queryOptions.queries,
-  ]);
-
-  return (
-    <div style={{ paddingTop: '16px' }}>
-      <div className={styles.container}>
-        <h4>Alert definition</h4>
-        <Field label="Name">
-          <Input width={25} name="name" value={alertDefinition.name} onChange={onChange} />
-        </Field>
-        <Field label="Description" description="What does the alert do and why was it created">
-          <TextArea rows={5} width={25} name="description" value={alertDefinition.description} onChange={onChange} />
-        </Field>
-        <Field label="Evaluate">
-          <div className={styles.optionRow}>
-            <span className={styles.optionName}>Every</span>
-            <Select
-              onChange={onIntervalChange}
-              value={alertDefinition.interval}
-              options={[
-                { value: 60, label: '1m' },
-                { value: 300, label: '5m' },
-                { value: 600, label: '10m' },
-              ]}
-              width={10}
-            />
-          </div>
-        </Field>
-        <Field label="Conditions">
-          <div className={styles.optionRow}>
-            <Select
-              onChange={onConditionChange}
-              value={alertDefinition.condition.refId}
-              options={refIds}
-              noOptionsMessage="No queries added"
-            />
-          </div>
-        </Field>
-      </div>
-=======
 enum Tabs {
   Alert = 'alert',
   Panel = 'panel',
@@ -123,7 +64,6 @@
         )}
         {activeTab === Tabs.Panel && <div>VizPicker</div>}
       </TabContent>
->>>>>>> 4b888d10
     </div>
   );
 };
