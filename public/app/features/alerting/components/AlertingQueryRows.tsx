import React, { PureComponent } from 'react';
import { DragDropContext, Droppable, DropResult } from 'react-beautiful-dnd';
import { DataQuery, DataSourceInstanceSettings, PanelData, RelativeTimeRange } from '@grafana/data';
import { getDataSourceSrv } from '@grafana/runtime';
import { AlertingQueryWrapper } from './AlertingQueryWrapper';
import { GrafanaQuery } from 'app/types/unified-alerting-dto';
<<<<<<< HEAD
import { RelativeTimeRangePicker } from '@grafana/ui';
import { cloneDeep } from 'lodash';
=======
>>>>>>> 2aa1a051

interface Props {
  // The query configuration
  queries: GrafanaQuery[];
  data: Record<string, PanelData>;

  // Query editing
  onQueriesChange: (queries: GrafanaQuery[]) => void;
  onDuplicateQuery: (query: GrafanaQuery) => void;
  onRunQueries: () => void;
}

interface State {
  dataPerQuery: Record<string, PanelData>;
}

export class AlertingQueryRows extends PureComponent<Props, State> {
  constructor(props: Props) {
    super(props);

    this.state = { dataPerQuery: {} };
  }

  onRemoveQuery = (query: DataQuery) => {
    this.props.onQueriesChange(
      this.props.queries.filter((item) => {
        return item.model.refId !== query.refId;
      })
    );
  };

  onChangeTimeRange = (timeRange: RelativeTimeRange, index: number) => {
    const { queries, onQueriesChange } = this.props;
    onQueriesChange(
      queries.map((item, itemIndex) => {
        if (itemIndex !== index) {
          return item;
        }
        return {
          ...item,
          relativeTimeRange: timeRange,
        };
      })
    );
  };

  onChangeDataSource = (settings: DataSourceInstanceSettings, index: number) => {
    const { queries, onQueriesChange } = this.props;

    onQueriesChange(
      queries.map((item, itemIndex) => {
        if (itemIndex !== index) {
          return item;
        }

        const previous = getDataSourceSrv().getInstanceSettings(item.datasourceUid);

        if (previous?.type === settings.uid) {
          return {
            ...item,
            datasourceUid: settings.uid,
          };
        }

        const { refId, hide } = item.model;

        return {
          ...item,
          datasourceUid: settings.uid,
          model: { refId, hide },
        };
      })
    );
  };

  onChangeQuery = (query: DataQuery, index: number) => {
    const { queries, onQueriesChange } = this.props;

    onQueriesChange(
      queries.map((item, itemIndex) => {
        if (itemIndex !== index) {
          return item;
        }
        return {
          ...item,
          refId: query.refId,
          model: {
            ...item.model,
            ...query,
            datasource: query.datasource!,
          },
        };
      })
    );
  };

  onDragEnd = (result: DropResult) => {
    const { queries, onQueriesChange } = this.props;

    if (!result || !result.destination) {
      return;
    }

    const startIndex = result.source.index;
    const endIndex = result.destination.index;
    if (startIndex === endIndex) {
      return;
    }

    const update = Array.from(queries);
    const [removed] = update.splice(startIndex, 1);
    update.splice(endIndex, 0, removed);
    onQueriesChange(update);
  };

  onDuplicateQuery = (query: DataQuery, source: GrafanaQuery): void => {
    this.props.onDuplicateQuery({
      ...source,
      model: query,
    });
  };

  getDataSourceSettings = (query: GrafanaQuery): DataSourceInstanceSettings | undefined => {
    return getDataSourceSrv().getInstanceSettings(query.datasourceUid);
  };

  render() {
    const { onDuplicateQuery, onRunQueries, queries } = this.props;

    return (
      <DragDropContext onDragEnd={this.onDragEnd}>
        <Droppable droppableId="alerting-queries" direction="vertical">
          {(provided) => {
            return (
              <div ref={provided.innerRef} {...provided.droppableProps}>
                {queries.map((query, index) => {
                  const data = this.props.data ? this.props.data[query.refId] : ({} as PanelData);
                  const dsSettings = this.getDataSourceSettings(query);

                  if (!dsSettings) {
                    return null;
                  }

                  return (
                    <AlertingQueryWrapper
                      index={index}
                      key={`${query.refId}-${index}`}
                      dsSettings={dsSettings}
                      data={data}
<<<<<<< HEAD
                      query={cloneDeep(query.model)}
                      onChange={(query) => this.onChangeQuery(query, index)}
                      renderHeaderExtras={() => this.renderTimePicker(query, index)}
=======
                      query={query}
                      onChangeQuery={this.onChangeQuery}
>>>>>>> 2aa1a051
                      onRemoveQuery={this.onRemoveQuery}
                      queries={queries}
                      onChangeDataSource={this.onChangeDataSource}
                      onDuplicateQuery={onDuplicateQuery}
                      onRunQueries={onRunQueries}
                      onChangeTimeRange={this.onChangeTimeRange}
                    />
                  );
                })}
                {provided.placeholder}
              </div>
            );
          }}
        </Droppable>
      </DragDropContext>
    );
  }
}<|MERGE_RESOLUTION|>--- conflicted
+++ resolved
@@ -4,11 +4,6 @@
 import { getDataSourceSrv } from '@grafana/runtime';
 import { AlertingQueryWrapper } from './AlertingQueryWrapper';
 import { GrafanaQuery } from 'app/types/unified-alerting-dto';
-<<<<<<< HEAD
-import { RelativeTimeRangePicker } from '@grafana/ui';
-import { cloneDeep } from 'lodash';
-=======
->>>>>>> 2aa1a051
 
 interface Props {
   // The query configuration
@@ -158,14 +153,8 @@
                       key={`${query.refId}-${index}`}
                       dsSettings={dsSettings}
                       data={data}
-<<<<<<< HEAD
-                      query={cloneDeep(query.model)}
-                      onChange={(query) => this.onChangeQuery(query, index)}
-                      renderHeaderExtras={() => this.renderTimePicker(query, index)}
-=======
                       query={query}
                       onChangeQuery={this.onChangeQuery}
->>>>>>> 2aa1a051
                       onRemoveQuery={this.onRemoveQuery}
                       queries={queries}
                       onChangeDataSource={this.onChangeDataSource}
