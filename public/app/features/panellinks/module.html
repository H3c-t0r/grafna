--- conflicted
+++ resolved
@@ -1,12 +1,7 @@
 <div class="editor-row">
-<<<<<<< HEAD
-  <div class="section">
-		<h5>详细链接<tip>这将会在标题旁边加入链接图标. </tip></h5>
-=======
 	<h5 class="section-heading">
-		Drilldown / detail link<tip>These links appear in the dropdown menu in the panel menu. </tip></h5>
+		详细链接<tip>这将会在标题旁边加入链接图标. </tip></h5>
 	</h5>
->>>>>>> 2bf305b1
 
 	<div ng-repeat="link in panel.links" style="margin-top: 20px;">
 		<div class="gf-form-group">
@@ -16,86 +11,33 @@
 					<i class="fa fa-fw fa-unlink"></i>
 				</div>
 
-<<<<<<< HEAD
-					<li class="tight-form-item">类型</li>
-					<li>
-						<select class="input-medium tight-form-input" style="width: 150px;" ng-model="link.type" ng-options="f for f in ['dashboard','absolute']"></select>
-					</li>
-
-					<li class="tight-form-item" ng-show="link.type === 'dashboard'" style="width: 35px;">仪表盘</li>
-					<li ng-show="link.type === 'dashboard'">
-						<input type="text" ng-model="link.dashboard" bs-typeahead="searchDashboards" class="input-large tight-form-input" ng-blur="dashboardChanged(link)">
-					</li>
-
-					<li class="tight-form-item" ng-show="link.type === 'absolute'" style="width: 35px;">Url</li>
-					<li ng-show="link.type === 'absolute'">
-						<input type="text" ng-model="link.url" class="input-large tight-form-input">
-					</li>
-=======
 				<div class="gf-form">
-					<span class="gf-form-label width-7">Type</span>
+					<span class="gf-form-label width-7">类型</span>
 					<div class="gf-form-select-wrapper width-14">
 						<select class="gf-form-input" ng-model="link.type" ng-options="f for f in ['dashboard','absolute']"></select>
 					</div>
 				</div>
 
 				<div class="gf-form">
-					<span class="gf-form-label width-7" ng-show="link.type === 'dashboard'">Dashboard</span>
+					<span class="gf-form-label width-7" ng-show="link.type === 'dashboard'">仪表盘</span>
 					<input ng-show="link.type === 'dashboard'" type="text" ng-model="link.dashboard" bs-typeahead="searchDashboards" class="gf-form-input max-width-14" ng-blur="dashboardChanged(link)">
 
 					<span class="gf-form-label width-7" ng-show="link.type === 'absolute'">Url</span>
 					<input ng-show="link.type === 'absolute'" type="text" ng-model="link.url" class="gf-form-input max-width-14">
 				</div>
->>>>>>> 2bf305b1
 
 				<div class="gf-form">
 					<button class="btn-inverse gf-form-btn btn-small" ng-click="deleteLink(link)"><i class="fa fa-trash"></i></button>
 				</div>
 			</div>
 
-<<<<<<< HEAD
-			<div class="tight-form">
-				<ul class="tight-form-list">
-					<li class="tight-form-item" style="width: 20px">
-						<i class="fa fa-fw fa-unlink invisible"></i>
-					</li>
-					<li class="tight-form-item" style="width: 31px">标题</li>
-					<li>
-						<input type="text" ng-model="link.title" class="input-medium tight-form-input">
-					</li>
-					<li class="tight-form-item" style="width: 73px;">
-						Url params
-					</li>
-					<li>
-						<input type="text" ng-model="link.params" class="input-large tight-form-input">
-					</li>
-				</ul>
-				<div class="clearfix"></div>
-			</div>
-			<div class="tight-form last">
-				<ul class="tight-form-list">
-					<li class="tight-form-item" style="width: 20px">
-						<i class="fa fa-fw fa-unlink invisible"></i>
-					</li>
-					<li class="tight-form-item">
-						<editor-checkbox text="与当前时间区间保持一致" model="link.keepTime"></editor-checkbox>
-					</li>
-					<li class="tight-form-item">
-						<editor-checkbox text="加入当前时间变量" model="link.includeVars"></editor-checkbox>
-					</li>
-					<li class="tight-form-item last">
-						<editor-checkbox text="在新的页面打开 " model="link.targetBlank"></editor-checkbox>
-					</li>
-				</ul>
-				<div class="clearfix"></div>
-=======
 			<div class="gf-form-inline">
 				<div class="gf-form width-2">
 					<i class="fa fa-fw fa-unlink invisible"></i>
 				</div>
 
 				<div class="gf-form">
-					<div class="gf-form-label width-7">Title</div>
+					<div class="gf-form-label width-7">标题</div>
 					<input type="text" ng-model="link.title" class="gf-form-input">
 				</div>
 
@@ -111,21 +53,15 @@
 				</div>
 
 				<div class="gf-form">
-					<editor-checkbox text="Keep current time range" model="link.keepTime"></editor-checkbox>
-					<editor-checkbox text="Add current variable values" model="link.includeVars"></editor-checkbox>
-					<editor-checkbox text="Open in new tab " model="link.targetBlank"></editor-checkbox>
+					<editor-checkbox text="与当前时间区间保持一致" model="link.keepTime"></editor-checkbox>
+					<editor-checkbox text="加入当前时间变量" model="link.includeVars"></editor-checkbox>
+					<editor-checkbox text="在新的页面打开" model="link.targetBlank"></editor-checkbox>
 				</div>
->>>>>>> 2bf305b1
 			</div>
 		</div>
 	</div>
 </div>
 
 <div class="editor-row">
-<<<<<<< HEAD
-	<br>
 	<button class="btn btn-inverse" ng-click="addLink()"><i class="fa fa-plus"></i> 新增链接</button>
-=======
-	<button class="btn btn-inverse" ng-click="addLink()"><i class="fa fa-plus"></i> Add link</button>
->>>>>>> 2bf305b1
 </div>