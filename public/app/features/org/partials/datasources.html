--- conflicted
+++ resolved
@@ -13,45 +13,6 @@
 			<em>No datasources defined</em>
 		</div>
 
-<<<<<<< HEAD
-		<table class="grafana-options-table" ng-if="datasources.length > 0">
-			<tr>
-				<td><strong>Name</strong></td>
-				<td><strong>Url</strong></td>
-				<td></td>
-				<td></td>
-				<td></td>
-			</tr>
-			<tr ng-repeat="ds in datasources">
-				<td style="width:1%">
-					<i class="fa fa-database"></i> &nbsp;
-					{{ds.name}}
-				</td>
-				<td style="width:90%">
-					<span>{{ds.url}}</span>
-				</td>
-				<td style="width:2%" class="text-center">
-					<span ng-if="ds.isDefault">
-						<span class="label label-info">default</span>
-					</span>
-				</td>
-				<td style="width: 1%">
-					<a ng-hide="ds.id === -1"
-             href="datasources/edit/{{ds.id}}"
-             class="btn btn-inverse btn-mini">
-						<i class="fa fa-edit"></i>
-						Edit
-					</a>
-				</td>
-				<td style="width: 1%">
-					<a ng-click="remove(ds)"
-             ng-hide="ds.id === -1"
-             class="btn btn-danger btn-mini">
-						<i class="fa fa-remove"></i>
-					</a>
-				</td>
-			</tr>
-=======
 		<table class="filter-table" ng-if="datasources.length > 0">
 			<thead>
 				<tr>
@@ -78,19 +39,22 @@
 						</span>
 					</td>
 					<td class="text-right">
-						<a href="datasources/edit/{{ds.id}}" class="btn btn-inverse btn-mini">
+						<a ng-hide="ds.id === -1"
+               href="datasources/edit/{{ds.id}}"
+               class="btn btn-inverse btn-mini">
 							<i class="fa fa-edit"></i>
 							Edit
 						</a>
 					</td>
 					<td class="text-right">
-						<a ng-click="remove(ds)" class="btn btn-danger btn-mini">
+						<a ng-click="remove(ds)"
+               ng-hide="ds.id === -1"
+               class="btn btn-danger btn-mini">
 							<i class="fa fa-remove"></i>
 						</a>
 					</td>
 				</tr>
 			</tbody>
->>>>>>> b63471eb
 		</table>
 
 	</div>
