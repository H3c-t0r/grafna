--- conflicted
+++ resolved
@@ -18,8 +18,6 @@
   };
 });
 
-<<<<<<< HEAD
-=======
 jest.mock('@grafana/runtime', () => {
   const originalModule = jest.requireActual('@grafana/runtime');
   return {
@@ -33,7 +31,6 @@
   };
 });
 
->>>>>>> 0ca4ccfa
 const setup = (propOverrides?: object) => {
   jest.clearAllMocks();
   // needed because SharedPreferences is rendered in the test
