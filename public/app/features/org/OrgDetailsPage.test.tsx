import { render, screen } from '@testing-library/react';
import userEvent from '@testing-library/user-event';
import React from 'react';
import { Provider } from 'react-redux';
import { mockToolkitActionCreator } from 'test/core/redux/mocks';

import { NavModel } from '@grafana/data';
import { ModalManager } from 'app/core/services/ModalManager';
import { configureStore } from 'app/store/configureStore';

import { backendSrv } from '../../core/services/backend_srv';
import { configureStore } from '../../store/configureStore';
import { Organization } from '../../types';

import { OrgDetailsPage, Props } from './OrgDetailsPage';
import { setOrganizationName } from './state/reducers';

jest.mock('app/core/core', () => {
  return {
    ...jest.requireActual('app/core/core'),
    contextSrv: {
      hasPermission: () => true,
    },
  };
});

jest.mock('@grafana/runtime', () => {
  const originalModule = jest.requireActual('@grafana/runtime');
  return {
    ...originalModule,
    config: {
      ...originalModule.config,
      featureToggles: {
        internationalization: true,
      },
    },
  };
});

const setup = (propOverrides?: object) => {
  const store = configureStore();
  jest.clearAllMocks();
  // needed because SharedPreferences is rendered in the test
  jest.spyOn(backendSrv, 'put');
  jest
    .spyOn(backendSrv, 'get')
    .mockResolvedValue({ timezone: 'UTC', homeDashboardUID: 'home-dashboard', theme: 'dark' });
  jest.spyOn(backendSrv, 'search').mockResolvedValue([]);

  const props: Props = {
    organization: {} as Organization,
    navModel: {
      main: {
        text: 'Configuration',
      },
      node: {
        text: 'Org details',
      },
    } as NavModel,
    loadOrganization: jest.fn(),
    setOrganizationName: mockToolkitActionCreator(setOrganizationName),
    updateOrganization: jest.fn(),
  };
  Object.assign(props, propOverrides);

  render(
<<<<<<< HEAD
    <Provider store={store}>
=======
    <Provider store={configureStore()}>
>>>>>>> f8dc333e
      <OrgDetailsPage {...props} />
    </Provider>
  );
};

describe('Render', () => {
  beforeEach(() => {
    jest.spyOn(console, 'error').mockImplementation(() => {});
  });

  it('should render component', () => {
    expect(() => setup()).not.toThrow();
  });

  it('should render organization and preferences', () => {
    expect(() =>
      setup({
        organization: {
          name: 'Cool org',
          id: 1,
        },
        preferences: {
          homeDashboardUID: 'home-dashboard',
          theme: 'Default',
          timezone: 'Default',
          locale: '',
        },
      })
    ).not.toThrow();
  });

  it('should show a modal when submitting', async () => {
    new ModalManager().init();
    setup({
      organization: {
        name: 'Cool org',
        id: 1,
      },
      preferences: {
        homeDashboardUID: 'home-dashboard',
        theme: 'Default',
        timezone: 'Default',
        locale: '',
      },
    });

    await userEvent.click(screen.getByRole('button', { name: 'Save' }));

    expect(screen.getByText('Confirm preferences update')).toBeInTheDocument();
  });
});<|MERGE_RESOLUTION|>--- conflicted
+++ resolved
@@ -6,7 +6,6 @@
 
 import { NavModel } from '@grafana/data';
 import { ModalManager } from 'app/core/services/ModalManager';
-import { configureStore } from 'app/store/configureStore';
 
 import { backendSrv } from '../../core/services/backend_srv';
 import { configureStore } from '../../store/configureStore';
@@ -64,11 +63,7 @@
   Object.assign(props, propOverrides);
 
   render(
-<<<<<<< HEAD
     <Provider store={store}>
-=======
-    <Provider store={configureStore()}>
->>>>>>> f8dc333e
       <OrgDetailsPage {...props} />
     </Provider>
   );
