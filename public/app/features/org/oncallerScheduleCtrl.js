--- conflicted
+++ resolved
@@ -11,11 +11,7 @@
 
   var module = angular.module('grafana.controllers');
 
-<<<<<<< HEAD
-  module.controller('OnCallerScheduleCtrl', function ($scope, oncallerMgrSrv) {
-=======
   module.controller('OnCallerScheduleCtrl', function ($scope, oncallerMgrSrv, $timeout) {
->>>>>>> 7f8aba9c
     /* oncaller/events
       {
         title: name,            << 显示名称
@@ -37,11 +33,8 @@
     };
 
     $scope.init = function() {
-<<<<<<< HEAD
-=======
       $scope.showScheduling = false;
 
->>>>>>> 7f8aba9c
       // 从后台获取的shchedule
       $scope.primary = {
         type: '(主)',
@@ -116,36 +109,6 @@
           var user = 'user'+(i % Object.keys(colors).length);
           $scope.oncallerDefList[i].user = user;
           $scope.oncallerDefList[i].color = colors[user][0];
-<<<<<<< HEAD
-        }
-      });
-    };
-
-    function addEvent(oncaller, role) {
-      oncaller.textColor = '#fff';
-      var index = _.findIndex($scope[role].events,{start: oncaller.start});
-      if(index == (-1 || undefined)){
-        $scope[role].events.push(oncaller);
-        if(!oncaller.end){
-          var len = $scope[role].events.length;
-          if(len < 2){
-            return;
-          } else {
-            $scope[role].events[len-2].end = oncaller.start;
-          }
-        }
-      } else {
-        var event = $scope[role].events[index];
-        event.title = oncaller.title;
-        event.color = oncaller.color;
-      }
-    }
-
-    function getTimeSec(time) {
-      return new Date(time).valueOf()/1000;
-    }
-
-=======
         }
       });
     };
@@ -163,7 +126,6 @@
       return new Date(time).valueOf()/1000;
     }
 
->>>>>>> 7f8aba9c
     function formatTime(time) {
       if(time){
         return moment(time).format('YYYY-MM-DDTHH:mm:ss');
@@ -173,14 +135,11 @@
     }
 
     function eventClick(date, jsEvent, view) {
-<<<<<<< HEAD
-=======
       var today = new Date();
       if(date.end.valueOf() < today.valueOf()) {
         $scope.appEvent('alert-warning', ['抱歉','不可以修改历史数据']);
         return;
       };
->>>>>>> 7f8aba9c
       $scope.showEditForm = true;
       $scope.overwrite = true;
       $scope.startTime = formatTime(date.start);
@@ -190,37 +149,18 @@
     };
 
     function viewRender(view, element) {
-<<<<<<< HEAD
-      var today = new Date();
-      $scope.primary.events = [];
-      $scope.secondary.events = [];
-      $scope.zonesStart = new Date(view.start._d);
-      $scope.zonesEnd = new Date(view.end._d);
-=======
       $scope.clearReview();
       var today = new Date();
       $scope.zonesStart = new Date(view.intervalStart);
       $scope.zonesEnd = new Date(view.intervalEnd);
->>>>>>> 7f8aba9c
       if(today.getTime() > $scope.zonesEnd.getTime()) {
         $scope.zonesStart = today;
         $scope.zonesEnd = today;
       } else if(today.getTime() > $scope.zonesStart.getTime()) {
         $scope.zonesStart = today;
-<<<<<<< HEAD
-        $scope.zonesEnd.setDate(1);
-      } else {
-        $scope.zonesStart.setDate(1);
-        $scope.zonesEnd.setDate(1);
-        $scope.zonesStart.setMonth($scope.zonesStart.getMonth()+1);
       }
       $scope.zonesStart = moment($scope.zonesStart).format('YYYY-MM-DD');
       $scope.zonesEnd = moment($scope.zonesEnd).format('YYYY-MM-DD');
-      oncallerMgrSrv.loadSchedule(getTimeSec(view.start._d), getTimeSec(view.end._d)).then(function onSuccess(response) {
-=======
-      }
-      $scope.zonesStart = moment($scope.zonesStart).format('YYYY-MM-DD');
-      $scope.zonesEnd = moment($scope.zonesEnd).format('YYYY-MM-DD');
 
       $scope.curInterval = {start: view.start._d, end: view.end._d};
 
@@ -229,16 +169,10 @@
 
     function loadSchedule(start, end) {
       oncallerMgrSrv.loadSchedule(getTimeSec(start), getTimeSec(end)).then(function onSuccess(response) {
->>>>>>> 7f8aba9c
         _.each(response.data.roleSchedule, function(roleEvents, role) {
           _.each(roleEvents, function(oncaller, start) {
             oncaller.start = formatTime(new Date(parseInt(start)*1000));
             oncaller.title = oncaller.name+$scope[role].type;
-<<<<<<< HEAD
-            oncaller.color = colors[_.find($scope.oncallerDefList, {id: oncaller.id}).user][0];
-            oncaller.className = [];
-            oncaller.className.push(role);
-=======
             var oncallerDef = _.find($scope.oncallerDefList, {id: oncaller.id});
             if(oncallerDef) {
               oncaller.color = colors[oncallerDef.user][0];
@@ -248,16 +182,11 @@
             oncaller.className = [];
             oncaller.className.push(role);
             oncaller.end = formatTime(end);
->>>>>>> 7f8aba9c
             addEvent(oncaller, role);
           });
         });
       });
-<<<<<<< HEAD
-    };
-=======
-    }
->>>>>>> 7f8aba9c
+    }
 
     function eventMouseover(event, jsEvent, view) {
       this.style.backgroundColor = '#eee';
@@ -267,18 +196,6 @@
       this.style.backgroundColor = event.color;
     };
 
-<<<<<<< HEAD
-    $scope.addSchedule = function(oncallerSelcted) {
-      oncallerSelcted.title = oncallerSelcted.name + $scope[$scope.role.key].type;
-      oncallerSelcted.start = $scope.startTime;
-      oncallerSelcted.end = $scope.endTime;
-      oncallerSelcted.className = [];
-      oncallerSelcted.className.push($scope.role.key);
-      if($scope.role.key == 'primary' || $scope.role.key == 'secondary') {
-        updateSchedule($scope.role.key, oncallerSelcted);
-      };
-      addEvent(oncallerSelcted, $scope.role.key);
-=======
     $scope.updateSchedule = function(oncallerSelcted, start, end) {
       var role = $scope.role.key;
       oncallerSelcted.title = oncallerSelcted.name + $scope[role].type;
@@ -297,7 +214,6 @@
           $scope[role].events[index].color = colors[_.find($scope.oncallerDefList, {id: oncallerSelcted.id}).user][0];
         }
       };
->>>>>>> 7f8aba9c
       $scope.closeEdit();
     }
 
@@ -337,15 +253,6 @@
     };
 
     $scope.clearReview = function() {
-<<<<<<< HEAD
-      while($scope.primaryReview.events.length){
-        $scope.primaryReview.events.pop();
-        $scope.secondaryReview.events.pop();
-      }
-    }
-
-    $scope.reviewSchedule = function() {
-=======
       while($scope.primary.events.length){
         $scope.primary.events.pop();
         $scope.secondary.events.pop();
@@ -361,7 +268,6 @@
       $scope.range = range || $scope.range;
       $scope.zonesStart = start || $scope.zonesStart;
       $scope.zonesEnd = end || $scope.zonesEnd;
->>>>>>> 7f8aba9c
       $scope.clearReview();
       var oncallerLength = $scope.oncallerList.length;
       if(oncallerLength) {
@@ -399,15 +305,6 @@
 
     $scope.saveSchedule = function() {
       while($scope.primaryReview.events.length) {
-<<<<<<< HEAD
-        updateSchedule('primary',$scope.primaryReview.events.pop());
-        updateSchedule('secondary',$scope.secondaryReview.events.pop());
-      };
-    };
-
-    function updateSchedule(role,oncallerSelcted) {
-      addEvent(oncallerSelcted, role);
-=======
         var primaryReview = $scope.primaryReview.events.shift();
         var secondaryReview = $scope.secondaryReview.events.shift();
         updateSchedule('primary', primaryReview);
@@ -419,7 +316,6 @@
     };
 
     function updateSchedule(role,oncallerSelcted) {
->>>>>>> 7f8aba9c
       oncallerMgrSrv.updateSchedule(role, oncallerSelcted.id, getTimeSec(oncallerSelcted.start), getTimeSec(oncallerSelcted.end)).then(function(response) {
         $scope.appEvent('alert-success', ['保存成功']);
       });
