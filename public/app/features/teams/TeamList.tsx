import React, { useEffect, useMemo, useState } from 'react';
import { connect, ConnectedProps } from 'react-redux';

import {
  LinkButton,
  FilterInput,
  InlineField,
  CellProps,
  DeleteButton,
  InteractiveTable,
  Icon,
  Tooltip,
  Column,
  Pagination,
<<<<<<< HEAD
=======
  VerticalGroup,
  useStyles2,
  Avatar,
>>>>>>> bc98f3d1
} from '@grafana/ui';
import { Stack, Flex } from '@grafana/ui/src/unstable';
import EmptyListCTA from 'app/core/components/EmptyListCTA/EmptyListCTA';
import { Page } from 'app/core/components/Page/Page';
import { fetchRoleOptions } from 'app/core/components/RolePicker/api';
import { contextSrv } from 'app/core/services/context_srv';
import { AccessControlAction, Role, StoreState, Team } from 'app/types';

import { TeamRolePicker } from '../../core/components/RolePicker/TeamRolePicker';
<<<<<<< HEAD
import { Avatar } from '../admin/Users/Avatar';
import { TableWrapper } from '../admin/Users/TableWrapper';
=======
>>>>>>> bc98f3d1

import { deleteTeam, loadTeams, changePage, changeQuery, changeSort } from './state/actions';

type Cell<T extends keyof Team = keyof Team> = CellProps<Team, Team[T]>;
export interface OwnProps {}

export interface State {
  roleOptions: Role[];
}

export const TeamList = ({
  teams,
  query,
  noTeams,
  hasFetched,
  loadTeams,
  deleteTeam,
  changeQuery,
  totalPages,
  page,
  changePage,
  changeSort,
}: Props) => {
  const [roleOptions, setRoleOptions] = useState<Role[]>([]);

  useEffect(() => {
    loadTeams(true);
  }, [loadTeams]);

  useEffect(() => {
    if (contextSrv.licensedAccessControlEnabled() && contextSrv.hasPermission(AccessControlAction.ActionRolesList)) {
      fetchRoleOptions().then((roles) => setRoleOptions(roles));
    }
  }, []);

  const canCreate = contextSrv.hasPermission(AccessControlAction.ActionTeamsCreate);
  const displayRolePicker = shouldDisplayRolePicker();

  const columns: Array<Column<Team>> = useMemo(
    () => [
      {
        id: 'avatarUrl',
        header: '',
        cell: ({ cell: { value } }: Cell<'avatarUrl'>) => value && <Avatar src={value} alt="User avatar" />,
      },
      {
        id: 'name',
        header: 'Name',
        cell: ({ cell: { value } }: Cell<'name'>) => value,
        sortType: 'string',
      },
      {
        id: 'email',
        header: 'Email',
        cell: ({ cell: { value } }: Cell<'email'>) => value,
        sortType: 'string',
      },
      {
        id: 'memberCount',
        header: 'Members',
        cell: ({ cell: { value } }: Cell<'memberCount'>) => value,
        sortType: 'number',
      },
      ...(displayRolePicker
        ? [
            {
              id: 'role',
              header: 'Role',
              cell: ({ cell: { value }, row: { original } }: Cell<'memberCount'>) => {
                const canSeeTeamRoles = contextSrv.hasPermissionInMetadata(
                  AccessControlAction.ActionTeamsRolesList,
                  original
                );
                return canSeeTeamRoles && <TeamRolePicker teamId={original.id} roleOptions={roleOptions} />;
              },
            },
          ]
        : []),
      {
        id: 'edit',
        header: '',
        cell: ({ row: { original } }: Cell) => {
          const canReadTeam = contextSrv.hasPermissionInMetadata(AccessControlAction.ActionTeamsRead, original);
          return canReadTeam ? (
            <a href={`org/teams/edit/${original.id}`} aria-label={`Edit team ${original.name}`}>
              <Tooltip content={'Edit team'}>
                <Icon name={'pen'} />
              </Tooltip>
            </a>
          ) : null;
        },
      },
      {
        id: 'delete',
        header: '',
        cell: ({ row: { original } }: Cell) => {
          const canDelete = contextSrv.hasPermissionInMetadata(AccessControlAction.ActionTeamsDelete, original);

          return (
            <DeleteButton
              aria-label={`Delete team ${original.name}`}
              size="sm"
              disabled={!canDelete}
              onConfirm={() => deleteTeam(original.id)}
            />
          );
        },
      },
    ],
    [displayRolePicker, roleOptions, deleteTeam]
  );

  return (
    <Page navId="teams">
      <Page.Contents isLoading={!hasFetched}>
        {noTeams ? (
          <EmptyListCTA
            title="You haven't created any teams yet."
            buttonIcon="users-alt"
            buttonLink="org/teams/new"
            buttonTitle=" New team"
            buttonDisabled={!contextSrv.hasPermission(AccessControlAction.ActionTeamsCreate)}
            proTip="Assign folder and dashboard permissions to teams instead of users to ease administration."
            proTipLink=""
            proTipLinkTitle=""
            proTipTarget="_blank"
          />
        ) : (
          <>
            <div className="page-action-bar">
              <InlineField grow>
                <FilterInput placeholder="Search teams" value={query} onChange={changeQuery} />
              </InlineField>

              <LinkButton href={canCreate ? 'org/teams/new' : '#'} disabled={!canCreate}>
                New Team
              </LinkButton>
            </div>
            <Stack gap={2}>
              <TableWrapper>
                <InteractiveTable
                  columns={columns}
                  data={teams}
                  getRowId={(team) => String(team.id)}
                  fetchData={changeSort}
                />
                <Flex justifyContent="flex-end">
                  <Pagination
                    hideWhenSinglePage
                    currentPage={page}
                    numberOfPages={totalPages}
                    onNavigate={changePage}
                  />
                </Flex>
              </TableWrapper>
            </Stack>
          </>
        )}
      </Page.Contents>
    </Page>
  );
};

function shouldDisplayRolePicker(): boolean {
  return (
    contextSrv.licensedAccessControlEnabled() &&
    contextSrv.hasPermission(AccessControlAction.ActionTeamsRolesList) &&
    contextSrv.hasPermission(AccessControlAction.ActionRolesList)
  );
}

function mapStateToProps(state: StoreState) {
  return {
    teams: state.teams.teams,
    query: state.teams.query,
    perPage: state.teams.perPage,
    page: state.teams.page,
    noTeams: state.teams.noTeams,
    totalPages: state.teams.totalPages,
    hasFetched: state.teams.hasFetched,
  };
}

const mapDispatchToProps = {
  loadTeams,
  deleteTeam,
  changePage,
  changeQuery,
  changeSort,
};

const connector = connect(mapStateToProps, mapDispatchToProps);
export type Props = OwnProps & ConnectedProps<typeof connector>;
export default connector(TeamList);<|MERGE_RESOLUTION|>--- conflicted
+++ resolved
@@ -12,12 +12,7 @@
   Tooltip,
   Column,
   Pagination,
-<<<<<<< HEAD
-=======
-  VerticalGroup,
-  useStyles2,
   Avatar,
->>>>>>> bc98f3d1
 } from '@grafana/ui';
 import { Stack, Flex } from '@grafana/ui/src/unstable';
 import EmptyListCTA from 'app/core/components/EmptyListCTA/EmptyListCTA';
@@ -27,11 +22,7 @@
 import { AccessControlAction, Role, StoreState, Team } from 'app/types';
 
 import { TeamRolePicker } from '../../core/components/RolePicker/TeamRolePicker';
-<<<<<<< HEAD
-import { Avatar } from '../admin/Users/Avatar';
 import { TableWrapper } from '../admin/Users/TableWrapper';
-=======
->>>>>>> bc98f3d1
 
 import { deleteTeam, loadTeams, changePage, changeQuery, changeSort } from './state/actions';
 
