import { css, cx } from '@emotion/css';
import React, { FC, PureComponent } from 'react';
import { connect, ConnectedProps } from 'react-redux';

import { DataSourcePluginMeta, GrafanaTheme2, NavModel } from '@grafana/data';
import { selectors } from '@grafana/e2e-selectors';
import { Card, LinkButton, List, PluginSignatureBadge, FilterInput, useStyles2 } from '@grafana/ui';
import Page from 'app/core/components/Page/Page';
import { StoreState } from 'app/types';

import { PluginsErrorsInfo } from '../plugins/components/PluginsErrorsInfo';

import { addDataSource, loadDataSourcePlugins } from './state/actions';
import { setDataSourceTypeSearchQuery } from './state/reducers';
<<<<<<< HEAD
import { Card } from 'app/core/components/Card/Card';
import { PluginsErrorsInfo } from '../plugins/components/PluginsErrorsInfo';
=======
import { getDataSourcePlugins } from './state/selectors';
>>>>>>> 0ca4ccfa

function mapStateToProps(state: StoreState) {
  return {
    navModel: getNavModel(),
    plugins: getDataSourcePlugins(state.dataSources),
    searchQuery: state.dataSources.dataSourceTypeSearchQuery,
    categories: state.dataSources.categories,
    isLoading: state.dataSources.isLoadingDataSources,
  };
}

const mapDispatchToProps = {
  addDataSource,
  loadDataSourcePlugins,
  setDataSourceTypeSearchQuery,
};

const connector = connect(mapStateToProps, mapDispatchToProps);

type Props = ConnectedProps<typeof connector>;

class NewDataSourcePage extends PureComponent<Props> {
  componentDidMount() {
    this.props.loadDataSourcePlugins();
  }

  onDataSourceTypeClicked = (plugin: DataSourcePluginMeta) => {
    this.props.addDataSource(plugin);
  };

  onSearchQueryChange = (value: string) => {
    this.props.setDataSourceTypeSearchQuery(value);
  };

  renderPlugins(plugins: DataSourcePluginMeta[], id?: string) {
    if (!plugins || !plugins.length) {
      return null;
    }

    return (
      <List
        items={plugins}
        className={css`
          > li {
            margin-bottom: 2px;
          }
        `}
        getItemKey={(item) => item.id.toString()}
        renderItem={(item) => (
          <DataSourceTypeCard
            plugin={item}
            onClick={() => this.onDataSourceTypeClicked(item)}
            onLearnMoreClick={this.onLearnMoreClick}
          />
        )}
        aria-labelledby={id}
      />
    );
  }

  onLearnMoreClick = (evt: React.SyntheticEvent<HTMLElement>) => {
    evt.stopPropagation();
  };

  renderCategories() {
    const { categories } = this.props;

    return (
      <>
        {categories.map((category) => (
          <div className="add-data-source-category" key={category.id}>
            <div className="add-data-source-category__header" id={category.id}>
              {category.title}
            </div>
            {this.renderPlugins(category.plugins, category.id)}
          </div>
        ))}
        <div className="add-data-source-more">
          <LinkButton
            variant="secondary"
            href="https://grafana.com/plugins?type=datasource&utm_source=grafana_add_ds"
            target="_blank"
            rel="noopener"
          >
            Find more data source plugins on grafana.com
          </LinkButton>
        </div>
      </>
    );
  }

  render() {
    const { navModel, isLoading, searchQuery, plugins } = this.props;

    return (
      <Page navModel={navModel}>
        <Page.Contents isLoading={isLoading}>
          <div className="page-action-bar">
            <FilterInput value={searchQuery} onChange={this.onSearchQueryChange} placeholder="Filter by name or type" />
            <div className="page-action-bar__spacer" />
            <LinkButton href="datasources" fill="outline" variant="secondary" icon="arrow-left">
              Cancel
            </LinkButton>
          </div>
          {!searchQuery && <PluginsErrorsInfo />}
          <div>
            {searchQuery && this.renderPlugins(plugins)}
            {!searchQuery && this.renderCategories()}
          </div>
        </Page.Contents>
      </Page>
    );
  }
}

interface DataSourceTypeCardProps {
  plugin: DataSourcePluginMeta;
  onClick: () => void;
  onLearnMoreClick: (evt: React.SyntheticEvent<HTMLElement>) => void;
}

const DataSourceTypeCard: FC<DataSourceTypeCardProps> = (props) => {
  const { plugin, onLearnMoreClick } = props;
  const isPhantom = plugin.module === 'phantom';
  const onClick = !isPhantom && !plugin.unlicensed ? props.onClick : () => {};
  // find first plugin info link
  const learnMoreLink = plugin.info?.links?.length > 0 ? plugin.info.links[0] : null;

  const styles = useStyles2(getStyles);

  return (
    <Card className={cx(styles.card, 'card-parent')} onClick={onClick}>
      <Card.Heading
        className={styles.heading}
        aria-label={selectors.pages.AddDataSource.dataSourcePluginsV2(plugin.name)}
      >
        {plugin.name}
      </Card.Heading>
      <Card.Figure align="center" className={styles.figure}>
        <img className={styles.logo} src={plugin.info.logos.small} alt="" />
      </Card.Figure>
      <Card.Description className={styles.description}>{plugin.info.description}</Card.Description>
      {!isPhantom && (
        <Card.Meta className={styles.meta}>
          <PluginSignatureBadge status={plugin.signature} />
        </Card.Meta>
      )}
      <Card.Actions className={styles.actions}>
        {learnMoreLink && (
          <LinkButton
            variant="secondary"
            href={`${learnMoreLink.url}?utm_source=grafana_add_ds`}
            target="_blank"
            rel="noopener"
            onClick={onLearnMoreClick}
            icon="external-link-alt"
            aria-label={`${plugin.name}, learn more.`}
          >
            {learnMoreLink.name}
          </LinkButton>
        )}
      </Card.Actions>
    </Card>
  );
};

function getStyles(theme: GrafanaTheme2) {
  return {
    heading: css({
      fontSize: theme.v1.typography.heading.h5,
      fontWeight: 'inherit',
    }),
    figure: css({
      width: 'inherit',
      marginRight: '0px',
      '> img': {
        width: theme.spacing(7),
      },
    }),
    meta: css({
      marginTop: '6px',
      position: 'relative',
    }),
    description: css({
      margin: '0px',
      fontSize: theme.typography.size.sm,
    }),
    actions: css({
      position: 'relative',
      alignSelf: 'center',
      marginTop: '0px',
      opacity: 0,

      '.card-parent:hover &, .card-parent:focus-within &': {
        opacity: 1,
      },
    }),
    card: css({
      gridTemplateAreas: `
      "Figure   Heading   Actions"
      "Figure Description Actions"
      "Figure    Meta     Actions"
      "Figure     -       Actions"`,
    }),
    logo: css({
      marginRight: theme.v1.spacing.lg,
      marginLeft: theme.v1.spacing.sm,
      width: theme.spacing(7),
      maxHeight: theme.spacing(7),
    }),
  };
}

export function getNavModel(): NavModel {
  const main = {
    icon: 'database',
    id: 'datasource-new',
    text: 'Add data source',
    href: 'datasources/new',
    subTitle: 'Choose a data source type',
  };

  return {
    main: main,
    node: main,
  };
}

export default connector(NewDataSourcePage);<|MERGE_RESOLUTION|>--- conflicted
+++ resolved
@@ -12,12 +12,7 @@
 
 import { addDataSource, loadDataSourcePlugins } from './state/actions';
 import { setDataSourceTypeSearchQuery } from './state/reducers';
-<<<<<<< HEAD
-import { Card } from 'app/core/components/Card/Card';
-import { PluginsErrorsInfo } from '../plugins/components/PluginsErrorsInfo';
-=======
 import { getDataSourcePlugins } from './state/selectors';
->>>>>>> 0ca4ccfa
 
 function mapStateToProps(state: StoreState) {
   return {
