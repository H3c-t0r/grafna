import { DataSourcePluginMeta, PluginType } from '@grafana/data';
import { featureEnabled } from '@grafana/runtime';
import { DataSourcePluginCategory } from 'app/types';

export function buildCategories(plugins: DataSourcePluginMeta[]): DataSourcePluginCategory[] {
  const categories: DataSourcePluginCategory[] = [
    { id: 'tsdb', title: 'Time series databases', plugins: [] },
    { id: 'logging', title: 'Logging & document databases', plugins: [] },
    { id: 'tracing', title: 'Distributed tracing', plugins: [] },
    { id: 'profiling', title: 'Profiling', plugins: [] },
    { id: 'sql', title: 'SQL', plugins: [] },
    { id: 'cloud', title: 'Cloud', plugins: [] },
    { id: 'enterprise', title: 'Enterprise plugins', plugins: [] },
    { id: 'iot', title: 'Industrial & IoT', plugins: [] },
    { id: 'other', title: 'Others', plugins: [] },
  ].filter((item) => item);

  const categoryIndex: Record<string, DataSourcePluginCategory> = {};
  const pluginIndex: Record<string, DataSourcePluginMeta> = {};
  const enterprisePlugins = getEnterprisePhantomPlugins();

  // build indices
  for (const category of categories) {
    categoryIndex[category.id] = category;
  }

  for (const plugin of plugins) {
    const enterprisePlugin = enterprisePlugins.find((item) => item.id === plugin.id);
    // Force category for enterprise plugins
    if (plugin.enterprise || enterprisePlugin) {
      plugin.category = 'enterprise';
      plugin.unlicensed = !featureEnabled('enterprise.plugins');
      plugin.info.links = enterprisePlugin?.info?.links || plugin.info.links;
    }

    // Fix link name
    if (plugin.info.links) {
      for (const link of plugin.info.links) {
        link.name = 'Learn more';
      }
    }

    const category = categories.find((item) => item.id === plugin.category) || categoryIndex['other'];
    category.plugins.push(plugin);
    // add to plugin index
    pluginIndex[plugin.id] = plugin;
  }

  for (const category of categories) {
    // add phantom plugin
    if (category.id === 'cloud') {
      category.plugins.push(getGrafanaCloudPhantomPlugin());
    }

    // add phantom plugins
    if (category.id === 'enterprise') {
      for (const plugin of enterprisePlugins) {
        if (!pluginIndex[plugin.id]) {
          category.plugins.push(plugin);
        }
      }
    }

    sortPlugins(category.plugins);
  }

  // Only show categories with plugins
  return categories.filter((c) => c.plugins.length > 0);
}

function sortPlugins(plugins: DataSourcePluginMeta[]) {
  const sortingRules: { [id: string]: number } = {
    prometheus: 100,
    graphite: 95,
    loki: 90,
    mysql: 80,
    jaeger: 100,
    postgres: 79,
    gcloud: -1,
  };

  plugins.sort((a, b) => {
    const aSort = sortingRules[a.id] || 0;
    const bSort = sortingRules[b.id] || 0;
    if (aSort > bSort) {
      return -1;
    }
    if (aSort < bSort) {
      return 1;
    }

    return a.name > b.name ? 1 : -1;
  });
}

function getEnterprisePhantomPlugins(): DataSourcePluginMeta[] {
  return [
    getPhantomPlugin({
      id: 'grafana-splunk-datasource',
      name: 'Splunk',
      description: 'Visualize and explore Splunk logs',
      imgUrl: 'public/img/plugins/splunk_logo_128.png',
    }),
    getPhantomPlugin({
      id: 'grafana-oracle-datasource',
      name: 'Oracle',
      description: 'Visualize and explore Oracle SQL',
      imgUrl: 'public/img/plugins/oracle.png',
    }),
    getPhantomPlugin({
      id: 'grafana-dynatrace-datasource',
      name: 'Dynatrace',
      description: 'Visualize and explore Dynatrace data',
      imgUrl: 'public/img/plugins/dynatrace.png',
    }),
    getPhantomPlugin({
      id: 'grafana-servicenow-datasource',
      description: 'ServiceNow integration and data source',
      name: 'ServiceNow',
      imgUrl: 'public/img/plugins/servicenow.svg',
    }),
    getPhantomPlugin({
      id: 'grafana-datadog-datasource',
      description: 'DataDog integration and data source',
      name: 'DataDog',
      imgUrl: 'public/img/plugins/datadog.png',
    }),
    getPhantomPlugin({
      id: 'grafana-newrelic-datasource',
      description: 'New Relic integration and data source',
      name: 'New Relic',
      imgUrl: 'public/img/plugins/newrelic.svg',
    }),
    getPhantomPlugin({
      id: 'grafana-mongodb-datasource',
      description: 'MongoDB integration and data source',
      name: 'MongoDB',
      imgUrl: 'public/img/plugins/mongodb.svg',
    }),
    getPhantomPlugin({
      id: 'grafana-snowflake-datasource',
      description: 'Snowflake integration and data source',
      name: 'Snowflake',
      imgUrl: 'public/img/plugins/snowflake.svg',
    }),
    getPhantomPlugin({
      id: 'grafana-wavefront-datasource',
      description: 'Wavefront integration and data source',
      name: 'Wavefront',
      imgUrl: 'public/img/plugins/wavefront.svg',
    }),
    getPhantomPlugin({
      id: 'dlopes7-appdynamics-datasource',
      description: 'AppDynamics integration and data source',
      name: 'AppDynamics',
      imgUrl: 'public/img/plugins/appdynamics.svg',
    }),
    getPhantomPlugin({
      id: 'grafana-saphana-datasource',
      description: 'SAP HANA® integration and data source',
      name: 'SAP HANA®',
      imgUrl: 'public/img/plugins/sap_hana.png',
    }),
    getPhantomPlugin({
      id: 'grafana-honeycomb-datasource',
      description: 'Honeycomb integration and datasource',
      name: 'Honeycomb',
      imgUrl: 'public/img/plugins/honeycomb.png',
    }),
    getPhantomPlugin({
      id: 'grafana-salesforce-datasource',
      description: 'Salesforce integration and datasource',
      name: 'Salesforce',
      imgUrl: 'public/img/plugins/salesforce.svg',
    }),
    getPhantomPlugin({
      id: 'grafana-jira-datasource',
      description: 'Jira integration and datasource',
      name: 'Jira',
      imgUrl: 'public/img/plugins/jira_logo.png',
    }),
    getPhantomPlugin({
      id: 'grafana-gitlab-datasource',
      description: 'GitLab integration and datasource',
      name: 'GitLab',
      imgUrl: 'public/img/plugins/gitlab.svg',
    }),
    getPhantomPlugin({
      id: 'grafana-splunk-monitoring-datasource',
      description: 'SignalFx integration and datasource',
      name: 'Splunk Infrastructure Monitoring',
      imgUrl: 'public/img/plugins/signalfx-logo.svg',
    }),
    getPhantomPlugin({
      id: 'grafana-azuredevops-datasource',
      description: 'Azure Devops datasource',
      name: 'Azure Devops',
      imgUrl: 'public/img/plugins/azure-devops.png',
    }),
    getPhantomPlugin({
      id: 'grafana-sumologic-datasource',
      description: 'SumoLogic integration and datasource',
      name: 'SumoLogic',
      imgUrl: 'public/img/plugins/sumo.svg',
    }),
    getPhantomPlugin({
      id: 'grafana-pagerduty-datasource',
      description: 'PagerDuty datasource',
      name: 'PagerDuty',
      imgUrl: 'public/img/plugins/pagerduty.svg',
    }),
    getPhantomPlugin({
<<<<<<< HEAD
      id: 'grafana-catchpoint-datasource',
      description: 'Catchpoint datasource',
      name: 'Catchpoint',
      imgUrl: 'public/img/plugins/catchpoint.svg',
=======
      id: 'grafana-azurecosmosdb-datasource',
      description: 'Azure CosmosDB datasource',
      name: 'Azure CosmosDB',
      imgUrl: 'public/img/plugins/azure-cosmosdb.svg',
>>>>>>> 59fbc0d9
    }),
  ];
}

function getGrafanaCloudPhantomPlugin(): DataSourcePluginMeta {
  return {
    id: 'gcloud',
    name: 'Grafana Cloud',
    type: PluginType.datasource,
    module: 'phantom',
    baseUrl: '',
    info: {
      description: 'Hosted Graphite, Prometheus, and Loki',
      logos: { small: 'public/img/grafana_icon.svg', large: 'asd' },
      author: { name: 'Grafana Labs' },
      links: [
        {
          url: 'https://grafana.com/products/cloud/',
          name: 'Learn more',
        },
      ],
      screenshots: [],
      updated: '2019-05-10',
      version: '1.0.0',
    },
  };
}

interface GetPhantomPluginOptions {
  id: string;
  name: string;
  description: string;
  imgUrl: string;
}

function getPhantomPlugin(options: GetPhantomPluginOptions): DataSourcePluginMeta {
  return {
    id: options.id,
    name: options.name,
    type: PluginType.datasource,
    module: 'phantom',
    baseUrl: '',
    info: {
      description: options.description,
      logos: { small: options.imgUrl, large: options.imgUrl },
      author: { name: 'Grafana Labs' },
      links: [
        {
          url: '/plugins/' + options.id,
          name: 'Install now',
          target: '_self',
        },
      ],
      screenshots: [],
      updated: '2019-05-10',
      version: '1.0.0',
    },
  };
}<|MERGE_RESOLUTION|>--- conflicted
+++ resolved
@@ -210,17 +210,16 @@
       imgUrl: 'public/img/plugins/pagerduty.svg',
     }),
     getPhantomPlugin({
-<<<<<<< HEAD
       id: 'grafana-catchpoint-datasource',
       description: 'Catchpoint datasource',
       name: 'Catchpoint',
       imgUrl: 'public/img/plugins/catchpoint.svg',
-=======
+    )},
+    getPhantomPlugin({
       id: 'grafana-azurecosmosdb-datasource',
       description: 'Azure CosmosDB datasource',
       name: 'Azure CosmosDB',
       imgUrl: 'public/img/plugins/azure-cosmosdb.svg',
->>>>>>> 59fbc0d9
     }),
   ];
 }
