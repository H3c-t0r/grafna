--- conflicted
+++ resolved
@@ -6,11 +6,7 @@
   const categories: DataSourcePluginCategory[] = [
     { id: 'tsdb', title: 'Time series databases', plugins: [] },
     { id: 'logging', title: 'Logging & document databases', plugins: [] },
-<<<<<<< HEAD
-    config.featureToggles.tracing_integration ? { id: 'tracing', title: 'Distributed tracing', plugins: [] } : null,
-=======
     config.featureToggles.tracingIntegration ? { id: 'tracing', title: 'Distributed tracing', plugins: [] } : null,
->>>>>>> 6f3ca261
     { id: 'sql', title: 'SQL', plugins: [] },
     { id: 'cloud', title: 'Cloud', plugins: [] },
     { id: 'enterprise', title: 'Enterprise plugins', plugins: [] },
