import { css } from '@emotion/css';
import React, { useState } from 'react';
import { DropzoneOptions } from 'react-dropzone';

import { DataSourceInstanceSettings, DataSourceRef, GrafanaTheme2 } from '@grafana/data';
import {
  Modal,
  FileDropzone,
  FileDropzoneDefaultChildren,
  CustomScrollbar,
  LinkButton,
  useStyles2,
  Input,
  Icon,
} from '@grafana/ui';
import * as DFImport from 'app/features/dataframe-import';

import { DataSourceList } from './DataSourceList';

interface DataSourceModalProps {
  onChange: (ds: DataSourceInstanceSettings) => void;
  current: DataSourceRef | string | null | undefined;
  onDismiss: () => void;
<<<<<<< HEAD
  datasources?: DataSourceInstanceSettings[];
=======
>>>>>>> b1129a43
  recentlyUsed?: string[];
  enableFileUpload?: boolean;
  fileUploadOptions?: DropzoneOptions;
}

export function DataSourceModal({
  enableFileUpload,
  fileUploadOptions,
  onChange,
  current,
  onDismiss,
}: DataSourceModalProps) {
  const styles = useStyles2(getDataSourceModalStyles);
  const [search, setSearch] = useState('');

  return (
    <Modal
      title="Select data source"
      closeOnEscape={true}
      closeOnBackdropClick={true}
      isOpen={true}
      className={styles.modal}
      contentClassName={styles.modalContent}
      onClickBackdrop={onDismiss}
      onDismiss={onDismiss}
    >
      <div className={styles.leftColumn}>
        <Input
          className={styles.searchInput}
          value={search}
          prefix={<Icon name="search" />}
          placeholder="Search data source"
          onChange={(e) => setSearch(e.currentTarget.value)}
        />
        <CustomScrollbar>
          <DataSourceList
            dashboard={false}
            mixed={false}
            variables
            filter={(ds) => ds.name.includes(search)}
            onChange={onChange}
            current={current}
          />
<<<<<<< HEAD
        </CustomScrollbar>
      </div>
      <div className={styles.rightColumn}>
        <div className={styles.builtInDataSources}>
          <DataSourceList
            className={styles.builtInDataSourceList}
            filter={(ds) => !!ds.meta.builtIn}
            dashboard
            mixed
            onChange={onChange}
            current={current}
          />
          {enableFileUpload && (
            <FileDropzone
              readAs="readAsArrayBuffer"
              fileListRenderer={() => undefined}
              options={{
                maxSize: DFImport.maxFileSize,
                multiple: false,
                accept: DFImport.acceptedFiles,
                ...fileUploadOptions,
                onDrop: (...args) => {
                  fileUploadOptions?.onDrop?.(...args);
                  onDismiss();
                },
              }}
            >
              <FileDropzoneDefaultChildren />
            </FileDropzone>
          )}
=======
          <CustomScrollbar>
            <DataSourceList
              dashboard={false}
              mixed={false}
              variables
              // FIXME: Filter out the grafana data source in a hacky way
              filter={(ds) => ds.name.toLowerCase().includes(search.toLowerCase()) && ds.name !== '-- Grafana --'}
              onChange={onChange}
              current={current}
            />
          </CustomScrollbar>
>>>>>>> b1129a43
        </div>
        <div className={styles.dsCTAs}>
          <LinkButton variant="secondary" href={`datasources/new`}>
            Configure a new data source
          </LinkButton>
        </div>
      </div>
    </Modal>
  );
}

function getDataSourceModalStyles(theme: GrafanaTheme2) {
  return {
    modal: css`
      width: 80%;
      height: 80%;
      max-width: 1200px;
      max-height: 900px;
    `,
    modalContent: css`
      display: flex;
      flex-direction: row;
      height: 100%;
    `,
    leftColumn: css`
      display: flex;
      flex-direction: column;
      width: 50%;
      height: 100%;
      padding-right: ${theme.spacing(1)};
      border-right: 1px solid ${theme.colors.border.weak};
    `,
    rightColumn: css`
      display: flex;
      flex-direction: column;
      width: 50%;
      height: 100%;
      justify-items: space-evenly;
      align-items: stretch;
      padding-left: ${theme.spacing(1)};
    `,
    builtInDataSources: css`
      flex: 1;
      margin-bottom: ${theme.spacing(4)};
    `,
    builtInDataSourceList: css`
      margin-bottom: ${theme.spacing(4)};
    `,
    dsCTAs: css`
      display: flex;
      flex-direction: row;
      width: 100%;
      justify-content: flex-end;
    `,
    searchInput: css`
      width: 100%;
      min-height: 32px;
      margin-bottom: ${theme.spacing(1)};
    `,
  };
}<|MERGE_RESOLUTION|>--- conflicted
+++ resolved
@@ -21,10 +21,6 @@
   onChange: (ds: DataSourceInstanceSettings) => void;
   current: DataSourceRef | string | null | undefined;
   onDismiss: () => void;
-<<<<<<< HEAD
-  datasources?: DataSourceInstanceSettings[];
-=======
->>>>>>> b1129a43
   recentlyUsed?: string[];
   enableFileUpload?: boolean;
   fileUploadOptions?: DropzoneOptions;
@@ -64,11 +60,10 @@
             dashboard={false}
             mixed={false}
             variables
-            filter={(ds) => ds.name.includes(search)}
+            filter={(ds) => ds.name.includes(search) && !ds.meta.builtIn}
             onChange={onChange}
             current={current}
           />
-<<<<<<< HEAD
         </CustomScrollbar>
       </div>
       <div className={styles.rightColumn}>
@@ -99,19 +94,6 @@
               <FileDropzoneDefaultChildren />
             </FileDropzone>
           )}
-=======
-          <CustomScrollbar>
-            <DataSourceList
-              dashboard={false}
-              mixed={false}
-              variables
-              // FIXME: Filter out the grafana data source in a hacky way
-              filter={(ds) => ds.name.toLowerCase().includes(search.toLowerCase()) && ds.name !== '-- Grafana --'}
-              onChange={onChange}
-              current={current}
-            />
-          </CustomScrollbar>
->>>>>>> b1129a43
         </div>
         <div className={styles.dsCTAs}>
           <LinkButton variant="secondary" href={`datasources/new`}>
