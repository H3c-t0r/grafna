import { css } from '@emotion/css';
import { useDialog } from '@react-aria/dialog';
import { FocusScope } from '@react-aria/focus';
import { useOverlay } from '@react-aria/overlays';
import React, { useCallback, useRef, useState } from 'react';
import { usePopper } from 'react-popper';

import { DataSourceInstanceSettings, GrafanaTheme2 } from '@grafana/data';
import { DataSourceJsonData } from '@grafana/schema';
import { Button, CustomScrollbar, Icon, Input, ModalsController, Portal, useStyles2 } from '@grafana/ui';

import { DataSourceList } from './DataSourceList';
import { DataSourceLogo, DataSourceLogoPlaceHolder } from './DataSourceLogo';
import { DataSourceModal } from './DataSourceModal';
import { PickerContentProps, DataSourceDropdownProps } from './types';
import { dataSourceName, useGetDatasource } from './utils';

export function DataSourceDropdown(props: DataSourceDropdownProps) {
  const { current, onChange, ...restProps } = props;

  const [isOpen, setOpen] = useState(false);
  const [markerElement, setMarkerElement] = useState<HTMLInputElement | null>();
  const [selectorElement, setSelectorElement] = useState<HTMLDivElement | null>();
  const [filterTerm, setFilterTerm] = useState<string>();

  const getDataSource = useGetDatasource();
  const currentDataSourceInstanceSettings = getDataSource(current);

  const popper = usePopper(markerElement, selectorElement, {
    placement: 'bottom-start',
  });

  const ref = useRef<HTMLDivElement>(null);
  const { overlayProps, underlayProps } = useOverlay(
    {
      onClose: () => {
        setFilterTerm(undefined);
        setOpen(false);
      },
      isDismissable: true,
      isOpen,
      shouldCloseOnInteractOutside: (element) => {
        return markerElement ? !markerElement.isSameNode(element) : false;
      },
    },
    ref
  );
  const { dialogProps } = useDialog({}, ref);

  const styles = useStyles2(getStylesDropdown);

  return (
    <div className={styles.container}>
      {isOpen ? (
        <FocusScope contain autoFocus restoreFocus>
          <Input
<<<<<<< HEAD
            prefix={
              filterTerm ? (
                <DataSourceLogoPlaceHolder />
              ) : (
                <DataSourceLogo dataSource={currentDataSourceInstanceSettings}></DataSourceLogo>
              )
            }
            suffix={<Icon name={filterTerm ? 'search' : 'angle-down'}></Icon>}
            placeholder={dataSourceName(currentDataSourceInstanceSettings)}
=======
            prefix={filterTerm ? <DataSourceLogoPlaceHolder /> : <DataSourceLogo dataSource={current} />}
            suffix={<Icon name={filterTerm ? 'search' : 'angle-down'} />}
            placeholder={dataSourceName(current)}
>>>>>>> f74d29f3
            onChange={(e) => {
              setFilterTerm(e.currentTarget.value);
            }}
            ref={setMarkerElement}
          ></Input>
          <Portal>
            <div {...underlayProps} />
            <div ref={ref} {...overlayProps} {...dialogProps}>
              <PickerContent
                filterTerm={filterTerm}
                onChange={(ds: DataSourceInstanceSettings<DataSourceJsonData>) => {
                  setFilterTerm(undefined);
                  setOpen(false);
                  onChange(ds);
                }}
                onClose={() => {
                  setOpen(false);
                }}
                current={currentDataSourceInstanceSettings}
                style={popper.styles.popper}
                ref={setSelectorElement}
                {...restProps}
                onDismiss={() => {}}
              ></PickerContent>
            </div>
          </Portal>
        </FocusScope>
      ) : (
        <div
          className={styles.trigger}
          onClick={() => {
            setOpen(true);
          }}
        >
          <Input
<<<<<<< HEAD
            prefix={<DataSourceLogo dataSource={currentDataSourceInstanceSettings}></DataSourceLogo>}
            suffix={<Icon name="angle-down"></Icon>}
            value={dataSourceName(currentDataSourceInstanceSettings)}
=======
            className={styles.input}
            prefix={<DataSourceLogo dataSource={current} />}
            suffix={<Icon name="angle-down" />}
            value={dataSourceName(current)}
>>>>>>> f74d29f3
            onFocus={() => {
              setOpen(true);
            }}
          />
        </div>
      )}
    </div>
  );
}

function getStylesDropdown(theme: GrafanaTheme2) {
  return {
    container: css`
      position: relative;
    `,
    trigger: css`
      cursor: pointer;
    `,
    input: css`
      cursor: pointer;
    `,
  };
}

const PickerContent = React.forwardRef<HTMLDivElement, PickerContentProps>((props, ref) => {
  const { filterTerm, onChange, onClose, onClickAddCSV, current } = props;
  const changeCallback = useCallback(
    (ds: DataSourceInstanceSettings<DataSourceJsonData>) => {
      onChange(ds);
    },
    [onChange]
  );

  const clickAddCSVCallback = useCallback(() => {
    onClickAddCSV?.();
    onClose();
  }, [onClickAddCSV, onClose]);

  const styles = useStyles2(getStylesPickerContent);

  return (
    <div style={props.style} ref={ref} className={styles.container}>
      <div className={styles.dataSourceList}>
        <CustomScrollbar>
          <DataSourceList
            current={current}
            onChange={changeCallback}
            filter={(ds) => !ds.meta.builtIn && ds.name.toLowerCase().includes(filterTerm?.toLowerCase() ?? '')}
          ></DataSourceList>
        </CustomScrollbar>
      </div>

      <div className={styles.footer}>
        {onClickAddCSV && (
          <Button variant="secondary" size="sm" onClick={clickAddCSVCallback}>
            Add csv or spreadsheet
          </Button>
        )}
        <ModalsController>
          {({ showModal, hideModal }) => (
            <Button
              size="sm"
              variant="secondary"
              fill="text"
              onClick={() => {
                onClose();
                showModal(DataSourceModal, {
                  enableFileUpload: props.enableFileUpload,
                  fileUploadOptions: props.fileUploadOptions,
                  current,
                  onDismiss: hideModal,
                  onChange: (ds) => {
                    onChange(ds);
                    hideModal();
                  },
                });
              }}
            >
              Open advanced data source picker
              <Icon name="arrow-right" />
            </Button>
          )}
        </ModalsController>
      </div>
    </div>
  );
});
PickerContent.displayName = 'PickerContent';

function getStylesPickerContent(theme: GrafanaTheme2) {
  return {
    container: css`
      display: flex;
      flex-direction: column;
      height: 480px;
      box-shadow: ${theme.shadows.z3};
      width: 480px;
      background: ${theme.colors.background.primary};
      box-shadow: ${theme.shadows.z3};
    `,
    picker: css`
      background: ${theme.colors.background.secondary};
    `,
    dataSourceList: css`
      height: 423px;
      padding: 0 ${theme.spacing(2)};
    `,
    footer: css`
      display: flex;
      justify-content: space-between;
      padding: ${theme.spacing(2)};
      border-top: 1px solid ${theme.colors.border.weak};
      height: 57px;
    `,
  };
}<|MERGE_RESOLUTION|>--- conflicted
+++ resolved
@@ -54,21 +54,15 @@
       {isOpen ? (
         <FocusScope contain autoFocus restoreFocus>
           <Input
-<<<<<<< HEAD
             prefix={
               filterTerm ? (
                 <DataSourceLogoPlaceHolder />
               ) : (
-                <DataSourceLogo dataSource={currentDataSourceInstanceSettings}></DataSourceLogo>
+                <DataSourceLogo dataSource={currentDataSourceInstanceSettings} />
               )
             }
-            suffix={<Icon name={filterTerm ? 'search' : 'angle-down'}></Icon>}
+            suffix={<Icon name={filterTerm ? 'search' : 'angle-down'} />}
             placeholder={dataSourceName(currentDataSourceInstanceSettings)}
-=======
-            prefix={filterTerm ? <DataSourceLogoPlaceHolder /> : <DataSourceLogo dataSource={current} />}
-            suffix={<Icon name={filterTerm ? 'search' : 'angle-down'} />}
-            placeholder={dataSourceName(current)}
->>>>>>> f74d29f3
             onChange={(e) => {
               setFilterTerm(e.currentTarget.value);
             }}
@@ -104,16 +98,10 @@
           }}
         >
           <Input
-<<<<<<< HEAD
-            prefix={<DataSourceLogo dataSource={currentDataSourceInstanceSettings}></DataSourceLogo>}
-            suffix={<Icon name="angle-down"></Icon>}
+            className={styles.input}
+            prefix={<DataSourceLogo dataSource={currentDataSourceInstanceSettings} />}
+            suffix={<Icon name="angle-down" />}
             value={dataSourceName(currentDataSourceInstanceSettings)}
-=======
-            className={styles.input}
-            prefix={<DataSourceLogo dataSource={current} />}
-            suffix={<Icon name="angle-down" />}
-            value={dataSourceName(current)}
->>>>>>> f74d29f3
             onFocus={() => {
               setOpen(true);
             }}
