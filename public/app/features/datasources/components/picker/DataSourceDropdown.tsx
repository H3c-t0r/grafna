--- conflicted
+++ resolved
@@ -223,13 +223,8 @@
       background: ${theme.colors.background.secondary};
     `,
     dataSourceList: css`
-<<<<<<< HEAD
-      height: 423px;
-      padding: 0 ${theme.spacing(0)};
-=======
       flex: 1;
       overflow: scroll;
->>>>>>> 2306fb38
     `,
     footer: css`
       flex: 0;
