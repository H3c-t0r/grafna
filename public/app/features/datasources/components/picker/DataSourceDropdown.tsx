--- conflicted
+++ resolved
@@ -162,30 +162,18 @@
 
   return (
     <div style={props.style} ref={ref} className={styles.container}>
-<<<<<<< HEAD
       <DataSourceList
         {...props}
         className={styles.dataSourceList}
         current={current}
         onChange={changeCallback}
-        filter={(ds) => ds.name.toLowerCase().includes(filterTerm?.toLowerCase() ?? '')}
+        filter={(ds) => matchDataSourceWithSearch(ds, filterTerm)}
         onClickEmptyStateCTA={() =>
           reportInteraction(INTERACTION_EVENT_NAME, {
             item: INTERACTION_ITEM.CONFIG_NEW_DS_EMPTY_STATE,
           })
         }
       ></DataSourceList>
-=======
-      <div className={styles.dataSourceList}>
-        <DataSourceList
-          {...props}
-          current={current}
-          onChange={changeCallback}
-          filter={(ds) => matchDataSourceWithSearch(ds, filterTerm)}
-        ></DataSourceList>
-      </div>
->>>>>>> 15363e41
-
       <div className={styles.footer}>
         {onClickAddCSV && config.featureToggles.editPanelCSVDragAndDrop && (
           <Button variant="secondary" size="sm" onClick={clickAddCSVCallback}>
