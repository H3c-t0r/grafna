import React from 'react';

import { config } from '@grafana/runtime';
import { LinkButton } from '@grafana/ui';
import { contextSrv } from 'app/core/core';
import { AccessControlAction } from 'app/types';

import { useDataSourcesRoutes } from '../state';

export function DataSourceAddButton(): JSX.Element | null {
  const canCreateDataSource = contextSrv.hasPermission(AccessControlAction.DataSourcesCreate);
  const dataSourcesRoutes = useDataSourcesRoutes();

<<<<<<< HEAD
  return (
    canCreateDataSource && (
      <LinkButton icon="plus" href={config.appSubUrl + dataSourcesRoutes.New}>
        Add new data source
      </LinkButton>
    )
  );
=======
  return canCreateDataSource ? (
    <LinkButton icon="plus" href={dataSourcesRoutes.New}>
      Add new data source
    </LinkButton>
  ) : null;
>>>>>>> 733dbe01
}<|MERGE_RESOLUTION|>--- conflicted
+++ resolved
@@ -11,19 +11,9 @@
   const canCreateDataSource = contextSrv.hasPermission(AccessControlAction.DataSourcesCreate);
   const dataSourcesRoutes = useDataSourcesRoutes();
 
-<<<<<<< HEAD
-  return (
-    canCreateDataSource && (
-      <LinkButton icon="plus" href={config.appSubUrl + dataSourcesRoutes.New}>
-        Add new data source
-      </LinkButton>
-    )
-  );
-=======
   return canCreateDataSource ? (
-    <LinkButton icon="plus" href={dataSourcesRoutes.New}>
+    <LinkButton icon="plus" href={config.appSubUrl + dataSourcesRoutes.New}>
       Add new data source
     </LinkButton>
   ) : null;
->>>>>>> 733dbe01
 }