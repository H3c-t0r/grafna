--- conflicted
+++ resolved
@@ -26,11 +26,6 @@
     return 'Alert';
   }
 
-<<<<<<< HEAD
-  getItemsCount() {
-    return 0;
-  }
-
   getDashboardUID() {
     const dashboard = getDashboardSceneFor(this._panelManager);
     return dashboard.state.uid!;
@@ -40,8 +35,6 @@
     return getPanelIdForVizPanel(this._panelManager.state.panel);
   }
 
-=======
->>>>>>> f77c831e
   get panelManager() {
     return this._panelManager;
   }
