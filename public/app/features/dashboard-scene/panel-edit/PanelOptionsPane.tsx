import { css } from '@emotion/css';
import React, { useMemo, useState } from 'react';

import { GrafanaTheme2 } from '@grafana/data';
import { selectors } from '@grafana/e2e-selectors';
import { SceneComponentProps, SceneObjectBase, SceneObjectState, sceneGraph } from '@grafana/scenes';
import { ButtonGroup, FilterInput, RadioButtonGroup, ToolbarButton, useStyles2 } from '@grafana/ui';
import { getFieldOverrideCategories } from 'app/features/dashboard/components/PanelEditor/getFieldOverrideElements';
import { getPanelFrameCategory2 } from 'app/features/dashboard/components/PanelEditor/getPanelFrameOptions';
import { getVisualizationOptions2 } from 'app/features/dashboard/components/PanelEditor/getVisualizationOptions';
import { getAllPanelPluginMeta } from 'app/features/panel/state/util';

import { PanelVizTypePicker } from './PanelVizTypePicker';
import { VizPanelManager } from './VizPanelManager';

export interface PanelOptionsPaneState extends SceneObjectState {}

export class PanelOptionsPane extends SceneObjectBase<PanelOptionsPaneState> {
  public panelManager: VizPanelManager;

  public constructor(panelMgr: VizPanelManager) {
    super({});

    this.panelManager = panelMgr;
  }

  static Component = ({ model }: SceneComponentProps<PanelOptionsPane>) => {
    const { panelManager } = model;
    const { panel } = panelManager.state;
    const dataObject = sceneGraph.getData(panel);
    const rawData = dataObject.useState();
    const dataWithFieldConfig = panel.applyFieldConfig(rawData.data!);
    const { pluginId, options, fieldConfig } = panel.useState();
    const styles = useStyles2(getStyles);
<<<<<<< HEAD
    const [isVizPickerOpen, setVizPickerOpen] = useState(false);
=======
    const [isVizPickerOpen, setVizPickerOpen] = useState(true);
    const [searchQuery, setSearchQuery] = useState('');
>>>>>>> 3b2352f0
    const panelFrameOptions = useMemo(() => getPanelFrameCategory2(panel), [panel]);

    const visualizationOptions = useMemo(() => {
      const plugin = panel.getPlugin();
      if (!plugin) {
        return undefined;
      }

      return getVisualizationOptions2({
        panel,
        plugin: plugin,
        eventBus: panel.getPanelContext().eventBus,
        instanceState: panel.getPanelContext().instanceState!,
      });
      // eslint-disable-next-line react-hooks/exhaustive-deps
    }, [panel, options, fieldConfig]);

    const justOverrides = useMemo(
      () =>
        getFieldOverrideCategories(
          fieldConfig,
          panel.getPlugin()?.fieldConfigRegistry!,
          dataWithFieldConfig.series,
          searchQuery,
          (newConfig) => {
            panel.setState({
              fieldConfig: newConfig,
            });
          }
        ),
      // eslint-disable-next-line react-hooks/exhaustive-deps
      [searchQuery, panel, fieldConfig]
    );

    const mainBoxElements = [
      panelFrameOptions.render(),
      ...(visualizationOptions?.map((v) => v.render()) ?? []),
      ...justOverrides.map((v) => v.render()),
    ];

    return (
      <div className={styles.wrapper}>
        {!isVizPickerOpen && (
          <VisualizationButton
            pluginId={pluginId}
            onClick={() => {
              setVizPickerOpen(true);
            }}
          />
        )}
        <div className={styles.box}>
          {isVizPickerOpen && (
            <PanelVizTypePicker panelManager={panelManager} onChange={() => setVizPickerOpen(false)} />
          )}
          {!isVizPickerOpen && (
            <>
              <div className={styles.top}>
                <FilterInput
                  className={styles.searchOptions}
                  value={searchQuery}
                  placeholder="Search options"
                  onChange={setSearchQuery}
                />
                <RadioButtonGroup
                  options={[
                    { label: 'All', value: 'All' },
                    { label: 'Overrides', value: 'Overrides' },
                  ]}
                  value={'All'}
                  fullWidth
                ></RadioButtonGroup>
              </div>
              <div className={styles.mainBox}>{mainBoxElements}</div>
            </>
          )}
        </div>
      </div>
    );
  };
}

function getStyles(theme: GrafanaTheme2) {
  return {
    top: css({
      display: 'flex',
      flexDirection: 'column',
      padding: theme.spacing(1),
      gap: theme.spacing(1),
      border: `1px solid ${theme.colors.border.weak}`,
      borderBottom: 'none',
      borderTopLeftRadius: theme.shape.radius.default,
      background: theme.colors.background.primary,
    }),
    box: css({
      display: 'flex',
      flexDirection: 'column',
      flexGrow: '1',
      background: theme.colors.background.primary,
      overflow: 'hidden',
    }),
    wrapper: css({
      display: 'flex',
      flexDirection: 'column',
      flexGrow: '1',
      gap: theme.spacing(2),
    }),
    mainBox: css({
      flexGrow: 1,
      background: theme.colors.background.primary,
      border: `1px solid ${theme.components.panel.borderColor}`,
      borderTop: 'none',
      overflow: 'auto',
    }),
    searchOptions: css({
      minHeight: theme.spacing(4),
    }),
  };
}

export const VisualizationButton = ({ pluginId, onClick }: { pluginId: string; onClick: () => void }) => {
  // const dispatch = useDispatch();
  // const plugin = useSelector(getPanelPluginWithFallback(panel.type));
  // const isPanelOptionsVisible = useSelector((state) => state.panelEditor.ui.isPanelOptionsVisible);
  // const isVizPickerOpen = useSelector((state) => state.panelEditor.isVizPickerOpen);

  // const onToggleOpen = () => {
  //   dispatch(toggleVizPicker(!isVizPickerOpen));
  // };

  // const onToggleOptionsPane = () => {
  //   dispatch(updatePanelEditorUIState({ isPanelOptionsVisible: !isPanelOptionsVisible }));
  // };

  // if (!plugin) {
  //   return null;
  // }

  const styles = useStyles2(getVizButtonStyles);
  const pluginMeta = useMemo(() => getAllPanelPluginMeta().filter((p) => p.id === pluginId)[0], [pluginId]);

  return (
    <div className={styles.wrapper}>
      <ButtonGroup>
        <ToolbarButton
          className={styles.vizButton}
          tooltip="Click to change visualization"
          imgSrc={pluginMeta.info.logos.small}
          // isOpen={isVizPickerOpen}
          onClick={onClick}
          data-testid={selectors.components.PanelEditor.toggleVizPicker}
          aria-label="Change Visualization"
          variant="canvas"
          fullWidth
        >
          {pluginMeta.name}
        </ToolbarButton>
        {/* <ToolbarButton
          tooltip={isPanelOptionsVisible ? 'Close options pane' : 'Show options pane'}
          icon={isPanelOptionsVisible ? 'angle-right' : 'angle-left'}
          onClick={onToggleOptionsPane}
          variant="canvas"
          data-testid={selectors.components.PanelEditor.toggleVizOptions}
          aria-label={isPanelOptionsVisible ? 'Close options pane' : 'Show options pane'}
        /> */}
      </ButtonGroup>
    </div>
  );
};

function getVizButtonStyles(theme: GrafanaTheme2) {
  return {
    wrapper: css({
      display: 'flex',
      flexDirection: 'column',
      paddingRight: theme.spacing(2),
    }),
    vizButton: css({
      textAlign: 'left',
    }),
  };
}<|MERGE_RESOLUTION|>--- conflicted
+++ resolved
@@ -32,12 +32,8 @@
     const dataWithFieldConfig = panel.applyFieldConfig(rawData.data!);
     const { pluginId, options, fieldConfig } = panel.useState();
     const styles = useStyles2(getStyles);
-<<<<<<< HEAD
-    const [isVizPickerOpen, setVizPickerOpen] = useState(false);
-=======
     const [isVizPickerOpen, setVizPickerOpen] = useState(true);
     const [searchQuery, setSearchQuery] = useState('');
->>>>>>> 3b2352f0
     const panelFrameOptions = useMemo(() => getPanelFrameCategory2(panel), [panel]);
 
     const visualizationOptions = useMemo(() => {
