--- conflicted
+++ resolved
@@ -55,14 +55,9 @@
     const dataWithFieldConfig = panel.applyFieldConfig(rawData.data!);
     const { pluginId, options, fieldConfig } = panel.useState();
     const styles = useStyles2(getStyles);
-<<<<<<< HEAD
-    const [isVizPickerOpen, setVizPickerOpen] = useState(true);
-    const [searchQuery, setSearchQuery] = useState('');
+
     // eslint-disable-next-line react-hooks/exhaustive-deps
     const panelFrameOptions = useMemo(() => getPanelFrameCategory2(panelManager), [panelManager, panel]);
-=======
-    const panelFrameOptions = useMemo(() => getPanelFrameCategory2(panel), [panel]);
->>>>>>> 6d5211e1
 
     const visualizationOptions = useMemo(() => {
       const plugin = panel.getPlugin();
