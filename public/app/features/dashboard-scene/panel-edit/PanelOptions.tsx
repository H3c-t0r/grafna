import React, { useMemo } from 'react';

import { sceneGraph } from '@grafana/scenes';
import { OptionFilter, renderSearchHits } from 'app/features/dashboard/components/PanelEditor/OptionsPaneOptions';
import { getFieldOverrideCategories } from 'app/features/dashboard/components/PanelEditor/getFieldOverrideElements';
import { getPanelFrameCategory2 } from 'app/features/dashboard/components/PanelEditor/getPanelFrameOptions';
import {
  getLibraryPanelOptionsCategory2,
  getVisualizationOptions2,
} from 'app/features/dashboard/components/PanelEditor/getVisualizationOptions';

import { VizPanelManager } from './VizPanelManager';

interface Props {
  vizManager: VizPanelManager;
  searchQuery: string;
  listMode: OptionFilter;
}

export const PanelOptions = React.memo<Props>(({ vizManager, searchQuery, listMode }) => {
<<<<<<< HEAD
  const { panel, libraryPanel } = vizManager.state;
  const { data } = sceneGraph.getData(panel).useState();
  const { options, fieldConfig } = panel.useState();
  const panelFrameOptions = useMemo(() => getPanelFrameCategory2(panel), [panel]);
=======
  const { panel } = vizManager.useState();
  const { data } = sceneGraph.getData(panel).useState();
  const { options, fieldConfig } = panel.useState();

  // eslint-disable-next-line react-hooks/exhaustive-deps
  const panelFrameOptions = useMemo(() => getPanelFrameCategory2(vizManager), [vizManager, panel]);
>>>>>>> acf97e43

  const visualizationOptions = useMemo(() => {
    const plugin = panel.getPlugin();
    if (!plugin) {
      return undefined;
    }

    return getVisualizationOptions2({
      panel,
      plugin: plugin,
      eventBus: panel.getPanelContext().eventBus,
      instanceState: panel.getPanelContext().instanceState!,
    });
    // eslint-disable-next-line react-hooks/exhaustive-deps
  }, [panel, options, fieldConfig]);

  const libraryPanelOptions = useMemo(() => {
    if (libraryPanel) {
      return getLibraryPanelOptionsCategory2(libraryPanel); // TODO: fix this name
    }
    return;
  }, [libraryPanel]);

  const justOverrides = useMemo(
    () =>
      getFieldOverrideCategories(
        fieldConfig,
        panel.getPlugin()?.fieldConfigRegistry!,
        data?.series ?? [],
        searchQuery,
        (newConfig) => {
          panel.setState({
            fieldConfig: newConfig,
          });
        }
      ),
    // eslint-disable-next-line react-hooks/exhaustive-deps
    [searchQuery, panel, fieldConfig]
  );

  const isSearching = searchQuery.length > 0;
  const mainBoxElements: React.ReactNode[] = [];

  if (isSearching) {
    mainBoxElements.push(
      renderSearchHits(
        [panelFrameOptions, ...(libraryPanelOptions ? [libraryPanelOptions] : []), ...(visualizationOptions ?? [])],
        justOverrides,
        searchQuery
      )
    );
  } else {
    switch (listMode) {
      case OptionFilter.All:
        if (libraryPanelOptions) {
          // Library Panel options first
          mainBoxElements.push(libraryPanelOptions.render());
        }
        mainBoxElements.push(panelFrameOptions.render());

        for (const item of visualizationOptions ?? []) {
          mainBoxElements.push(item.render());
        }

        for (const item of justOverrides) {
          mainBoxElements.push(item.render());
        }
        break;
      case OptionFilter.Overrides:
        for (const item of justOverrides) {
          mainBoxElements.push(item.render());
        }
      default:
        break;
    }
  }

  return mainBoxElements;
});

PanelOptions.displayName = 'PanelOptions';<|MERGE_RESOLUTION|>--- conflicted
+++ resolved
@@ -18,19 +18,12 @@
 }
 
 export const PanelOptions = React.memo<Props>(({ vizManager, searchQuery, listMode }) => {
-<<<<<<< HEAD
-  const { panel, libraryPanel } = vizManager.state;
-  const { data } = sceneGraph.getData(panel).useState();
-  const { options, fieldConfig } = panel.useState();
-  const panelFrameOptions = useMemo(() => getPanelFrameCategory2(panel), [panel]);
-=======
-  const { panel } = vizManager.useState();
+  const { panel, libraryPanel } = vizManager.useState();
   const { data } = sceneGraph.getData(panel).useState();
   const { options, fieldConfig } = panel.useState();
 
   // eslint-disable-next-line react-hooks/exhaustive-deps
   const panelFrameOptions = useMemo(() => getPanelFrameCategory2(vizManager), [vizManager, panel]);
->>>>>>> acf97e43
 
   const visualizationOptions = useMemo(() => {
     const plugin = panel.getPlugin();
