import * as H from 'history';

import { NavIndex } from '@grafana/data';
import { config, locationService } from '@grafana/runtime';
<<<<<<< HEAD
import {
  SceneGridItem,
  SceneGridLayout,
  SceneObject,
  SceneObjectBase,
  SceneObjectState,
  VizPanel,
} from '@grafana/scenes';

import { PanelRepeaterGridItem } from '../scene/PanelRepeaterGridItem';
import {
  findVizPanelByKey,
  getDashboardSceneFor,
  getPanelIdForVizPanel,
  getVizPanelKeyForPanelId,
} from '../utils/utils';
=======
import { SceneObjectBase, SceneObjectState, VizPanel } from '@grafana/scenes';

import { getDashboardSceneFor, getPanelIdForVizPanel } from '../utils/utils';
>>>>>>> dea0a0f6

import { PanelDataPane } from './PanelDataPane/PanelDataPane';
import { PanelEditorRenderer } from './PanelEditorRenderer';
import { PanelOptionsPane } from './PanelOptionsPane';
import { VizPanelManager, VizPanelManagerState } from './VizPanelManager';

export interface PanelEditorState extends SceneObjectState {
  isDirty?: boolean;
  panelId: number;
  optionsPane: PanelOptionsPane;
  dataPane?: PanelDataPane;
  vizManager: VizPanelManager;
}

export class PanelEditor extends SceneObjectBase<PanelEditorState> {
  private _initialRepeatOptions: Pick<VizPanelManagerState, 'repeat' | 'repeatDirection' | 'maxPerRow'> = {};
  static Component = PanelEditorRenderer;

  private _discardChanges = false;

  public constructor(state: PanelEditorState) {
    super(state);
<<<<<<< HEAD

    const { repeat, repeatDirection, maxPerRow } = state.vizManager.state;
    this._initialRepeatOptions = {
      repeat,
      repeatDirection,
      maxPerRow,
    };

=======
>>>>>>> dea0a0f6
    this.addActivationHandler(this._activationHandler.bind(this));
  }

  private _activationHandler() {
    const panelManager = this.state.vizManager;
    const panel = panelManager.state.panel;

    this._subs.add(
      panelManager.subscribeToState((n, p) => {
        if (n.panel.state.pluginId !== p.panel.state.pluginId) {
          this._initDataPane(n.panel.state.pluginId);
        }
      })
    );

    this._initDataPane(panel.state.pluginId);

    return () => {
      if (!this._discardChanges) {
        this.commitChanges();
      }
    };
  }

  private _initDataPane(pluginId: string) {
    const skipDataQuery = config.panels[pluginId].skipDataQuery;

    if (skipDataQuery && this.state.dataPane) {
      locationService.partial({ tab: null }, true);
      this.setState({ dataPane: undefined });
    }

    if (!skipDataQuery && !this.state.dataPane) {
      this.setState({ dataPane: new PanelDataPane(this.state.vizManager) });
    }
  }

  public getUrlKey() {
    return this.state.panelId.toString();
  }

  public getPageNav(location: H.Location, navIndex: NavIndex) {
    const dashboard = getDashboardSceneFor(this);

    return {
      text: 'Edit panel',
      parentItem: dashboard.getPageNav(location, navIndex),
    };
  }

  public onDiscard = () => {
    this._discardChanges = true;
    locationService.partial({ editPanel: null });
  };

  public commitChanges() {
    const dashboard = getDashboardSceneFor(this);

    if (!dashboard.state.isEditing) {
      dashboard.onEnterEditMode();
    }

<<<<<<< HEAD
    const panelManager = this.state.vizManager;

    const sourcePanelParent = sourcePanel!.parent;

    const normalToRepeat = !this._initialRepeatOptions.repeat && panelManager.state.repeat;
    const repeatToNormal = this._initialRepeatOptions.repeat && !panelManager.state.repeat;

    if (sourcePanelParent instanceof SceneGridItem) {
      if (normalToRepeat) {
        this.replaceSceneGridItemWithPanelRepeater(sourcePanelParent);
      } else {
        sourcePanelParent.setState({ body: panelManager.state.panel.clone() });
      }
    } else if (sourcePanelParent instanceof PanelRepeaterGridItem) {
      if (repeatToNormal) {
        this.replacePanelRepeaterWithGridItem(sourcePanelParent);
      } else {
        this.handleRepeatOptionChanges(sourcePanelParent);
      }
    } else {
      console.error('Unsupported scene object type');
    }
  }

  private replaceSceneGridItemWithPanelRepeater(gridItem: SceneGridItem) {
    const gridLayout = gridItem.parent;
    if (!(gridLayout instanceof SceneGridLayout)) {
      console.error('Expected grandparent to be SceneGridLayout!');
      return;
    }

    const panelManager = this.state.vizManager;
    const repeatDirection = panelManager.state.repeatDirection ?? 'h';
    const repeater = new PanelRepeaterGridItem({
      key: gridItem.state.key,
      x: gridItem.state.x,
      y: gridItem.state.y,
      width: repeatDirection === 'h' ? 24 : gridItem.state.width,
      height: gridItem.state.height,
      itemHeight: gridItem.state.height,
      source: panelManager.state.panel.clone(),
      variableName: panelManager.state.repeat!,
      repeatedPanels: [],
      repeatDirection: panelManager.state.repeatDirection,
      maxPerRow: panelManager.state.maxPerRow,
    });
    gridLayout.setState({
      children: gridLayout.state.children.map((child) => (child.state.key === gridItem.state.key ? repeater : child)),
    });
  }

  private replacePanelRepeaterWithGridItem(panelRepeater: PanelRepeaterGridItem) {
    const gridLayout = panelRepeater.parent;
    if (!(gridLayout instanceof SceneGridLayout)) {
      console.error('Expected grandparent to be SceneGridLayout!');
      return;
    }

    const panelManager = this.state.vizManager;
    const panelClone = panelManager.state.panel.clone();
    const gridItem = new SceneGridItem({
      key: panelRepeater.state.key,
      x: panelRepeater.state.x,
      y: panelRepeater.state.y,
      width: this._initialRepeatOptions.repeatDirection === 'h' ? 8 : panelRepeater.state.width,
      height: this._initialRepeatOptions.repeatDirection === 'v' ? 8 : panelRepeater.state.height,
      body: panelClone,
    });
    gridLayout.setState({
      children: gridLayout.state.children.map((child) =>
        child.state.key === panelRepeater.state.key ? gridItem : child
      ),
    });
  }

  private handleRepeatOptionChanges(panelRepeater: PanelRepeaterGridItem) {
    let width = panelRepeater.state.width ?? 1;
    let height = panelRepeater.state.height;

    const panelManager = this.state.vizManager;
    const horizontalToVertical =
      this._initialRepeatOptions.repeatDirection === 'h' && panelManager.state.repeatDirection === 'v';
    const verticalToHorizontal =
      this._initialRepeatOptions.repeatDirection === 'v' && panelManager.state.repeatDirection === 'h';
    if (horizontalToVertical) {
      width = Math.floor(width / (panelRepeater.state.maxPerRow ?? 1));
    } else if (verticalToHorizontal) {
      width = 24;
    }

    panelRepeater.setState({
      source: panelManager.state.panel.clone(),
      repeatDirection: panelManager.state.repeatDirection,
      variableName: panelManager.state.repeat,
      maxPerRow: panelManager.state.maxPerRow,
      width,
      height,
    });
  }

  public toggleOptionsPane() {
    this.setState({ optionsCollapsed: !this.state.optionsCollapsed, optionsPaneSize: OPTIONS_PANE_FLEX_DEFAULT });
  }

  public onOptionsPaneResizing = (flexSize: number, pixelSize: number) => {
    if (flexSize <= 0 && pixelSize <= 0) {
      return;
    }

    const optionsPixelSize = (pixelSize / flexSize) * (1 - flexSize);

    if (this.state.optionsCollapsed && optionsPixelSize > OPTIONS_PANE_PIXELS_MIN) {
      this.setState({ optionsCollapsed: false });
    }

    if (!this.state.optionsCollapsed && optionsPixelSize < OPTIONS_PANE_PIXELS_MIN) {
      this.setState({ optionsCollapsed: true });
    }
  };

  public onOptionsPaneSizeChanged = (flexSize: number, pixelSize: number) => {
    if (flexSize <= 0 && pixelSize <= 0) {
      return;
    }

    const optionsPaneSize = 1 - flexSize;
    const isSnappedClosed = this.state.optionsPaneSize === 0;
    const fullWidth = pixelSize / flexSize;
    const snapWidth = OPTIONS_PANE_PIXELS_SNAP / fullWidth;

    if (this.state.optionsCollapsed) {
      if (isSnappedClosed) {
        this.setState({
          optionsPaneSize: Math.max(optionsPaneSize, snapWidth),
          optionsCollapsed: false,
        });
      } else {
        this.setState({ optionsPaneSize: 0 });
      }
    } else if (isSnappedClosed) {
      this.setState({ optionsPaneSize: optionsPaneSize });
    }
  };
=======
    this.state.vizManager.commitChanges();
  }
>>>>>>> dea0a0f6
}

export function buildPanelEditScene(panel: VizPanel): PanelEditor {
<<<<<<< HEAD
  const panelClone = panel.clone();
  const vizPanelMgr = new VizPanelManager(panelClone);
  if (panel.parent instanceof PanelRepeaterGridItem) {
    const { variableName: repeat, repeatDirection, maxPerRow } = panel.parent.state;

    vizPanelMgr.setState({
      repeat,
      repeatDirection,
      maxPerRow,
    });
  }

=======
>>>>>>> dea0a0f6
  return new PanelEditor({
    panelId: getPanelIdForVizPanel(panel),
    optionsPane: new PanelOptionsPane({}),
    vizManager: VizPanelManager.createFor(panel),
  });
}<|MERGE_RESOLUTION|>--- conflicted
+++ resolved
@@ -2,28 +2,10 @@
 
 import { NavIndex } from '@grafana/data';
 import { config, locationService } from '@grafana/runtime';
-<<<<<<< HEAD
-import {
-  SceneGridItem,
-  SceneGridLayout,
-  SceneObject,
-  SceneObjectBase,
-  SceneObjectState,
-  VizPanel,
-} from '@grafana/scenes';
+import { SceneGridItem, SceneGridLayout, SceneObjectBase, SceneObjectState, VizPanel } from '@grafana/scenes';
 
 import { PanelRepeaterGridItem } from '../scene/PanelRepeaterGridItem';
-import {
-  findVizPanelByKey,
-  getDashboardSceneFor,
-  getPanelIdForVizPanel,
-  getVizPanelKeyForPanelId,
-} from '../utils/utils';
-=======
-import { SceneObjectBase, SceneObjectState, VizPanel } from '@grafana/scenes';
-
-import { getDashboardSceneFor, getPanelIdForVizPanel } from '../utils/utils';
->>>>>>> dea0a0f6
+import { getPanelIdForVizPanel, getDashboardSceneFor } from '../utils/utils';
 
 import { PanelDataPane } from './PanelDataPane/PanelDataPane';
 import { PanelEditorRenderer } from './PanelEditorRenderer';
@@ -46,7 +28,6 @@
 
   public constructor(state: PanelEditorState) {
     super(state);
-<<<<<<< HEAD
 
     const { repeat, repeatDirection, maxPerRow } = state.vizManager.state;
     this._initialRepeatOptions = {
@@ -55,8 +36,6 @@
       maxPerRow,
     };
 
-=======
->>>>>>> dea0a0f6
     this.addActivationHandler(this._activationHandler.bind(this));
   }
 
@@ -119,9 +98,8 @@
       dashboard.onEnterEditMode();
     }
 
-<<<<<<< HEAD
-    const panelManager = this.state.vizManager;
-
+    const panelManager = this.state.vizManager;
+    const sourcePanel = panelManager.state.sourcePanel.resolve();
     const sourcePanelParent = sourcePanel!.parent;
 
     const normalToRepeat = !this._initialRepeatOptions.repeat && panelManager.state.repeat;
@@ -131,7 +109,7 @@
       if (normalToRepeat) {
         this.replaceSceneGridItemWithPanelRepeater(sourcePanelParent);
       } else {
-        sourcePanelParent.setState({ body: panelManager.state.panel.clone() });
+        panelManager.commitChanges();
       }
     } else if (sourcePanelParent instanceof PanelRepeaterGridItem) {
       if (repeatToNormal) {
@@ -219,72 +197,9 @@
       height,
     });
   }
-
-  public toggleOptionsPane() {
-    this.setState({ optionsCollapsed: !this.state.optionsCollapsed, optionsPaneSize: OPTIONS_PANE_FLEX_DEFAULT });
-  }
-
-  public onOptionsPaneResizing = (flexSize: number, pixelSize: number) => {
-    if (flexSize <= 0 && pixelSize <= 0) {
-      return;
-    }
-
-    const optionsPixelSize = (pixelSize / flexSize) * (1 - flexSize);
-
-    if (this.state.optionsCollapsed && optionsPixelSize > OPTIONS_PANE_PIXELS_MIN) {
-      this.setState({ optionsCollapsed: false });
-    }
-
-    if (!this.state.optionsCollapsed && optionsPixelSize < OPTIONS_PANE_PIXELS_MIN) {
-      this.setState({ optionsCollapsed: true });
-    }
-  };
-
-  public onOptionsPaneSizeChanged = (flexSize: number, pixelSize: number) => {
-    if (flexSize <= 0 && pixelSize <= 0) {
-      return;
-    }
-
-    const optionsPaneSize = 1 - flexSize;
-    const isSnappedClosed = this.state.optionsPaneSize === 0;
-    const fullWidth = pixelSize / flexSize;
-    const snapWidth = OPTIONS_PANE_PIXELS_SNAP / fullWidth;
-
-    if (this.state.optionsCollapsed) {
-      if (isSnappedClosed) {
-        this.setState({
-          optionsPaneSize: Math.max(optionsPaneSize, snapWidth),
-          optionsCollapsed: false,
-        });
-      } else {
-        this.setState({ optionsPaneSize: 0 });
-      }
-    } else if (isSnappedClosed) {
-      this.setState({ optionsPaneSize: optionsPaneSize });
-    }
-  };
-=======
-    this.state.vizManager.commitChanges();
-  }
->>>>>>> dea0a0f6
 }
 
 export function buildPanelEditScene(panel: VizPanel): PanelEditor {
-<<<<<<< HEAD
-  const panelClone = panel.clone();
-  const vizPanelMgr = new VizPanelManager(panelClone);
-  if (panel.parent instanceof PanelRepeaterGridItem) {
-    const { variableName: repeat, repeatDirection, maxPerRow } = panel.parent.state;
-
-    vizPanelMgr.setState({
-      repeat,
-      repeatDirection,
-      maxPerRow,
-    });
-  }
-
-=======
->>>>>>> dea0a0f6
   return new PanelEditor({
     panelId: getPanelIdForVizPanel(panel),
     optionsPane: new PanelOptionsPane({}),
