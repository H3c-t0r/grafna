import React from 'react';
import { useAsyncFn } from 'react-use';

import { selectors as e2eSelectors } from '@grafana/e2e-selectors';
import { VizPanel } from '@grafana/scenes';
import { Menu } from '@grafana/ui';

import { isPublicDashboardsEnabled } from '../../../dashboard/components/ShareModal/SharePublicDashboard/SharePublicDashboardUtils';
import { DashboardScene } from '../../scene/DashboardScene';
import { ShareDrawer } from '../ShareDrawer/ShareDrawer';

import { ShareExternally } from './share-externally/ShareExternally';
import { buildShareUrl } from './utils';

const newShareButtonSelector = e2eSelectors.pages.Dashboard.DashNav.newShareButton.menu;

export default function ShareMenu({ dashboard, panel }: { dashboard: DashboardScene; panel?: VizPanel }) {
  const [_, buildUrl] = useAsyncFn(async () => {
    return await buildShareUrl(dashboard, panel);
  }, [dashboard]);

  const onShareExternallyClick = () => {
    const drawer = new ShareDrawer({
      title: 'Share externally',
<<<<<<< HEAD
      body: <ShareExternally />,
=======
      body: new ShareExternally({}),
>>>>>>> 7664b892
    });

    dashboard.showModal(drawer);
  };

  return (
    <Menu data-testid={newShareButtonSelector.container}>
      <Menu.Item
        testId={newShareButtonSelector.shareInternally}
        label="Share internally"
        description="Copy link"
        icon="building"
        onClick={buildUrl}
      />
      {isPublicDashboardsEnabled() && (
        <Menu.Item
          testId={newShareButtonSelector.shareExternally}
          label="Share externally"
          icon="share-alt"
          onClick={onShareExternallyClick}
        />
      )}
    </Menu>
  );
}<|MERGE_RESOLUTION|>--- conflicted
+++ resolved
@@ -22,11 +22,7 @@
   const onShareExternallyClick = () => {
     const drawer = new ShareDrawer({
       title: 'Share externally',
-<<<<<<< HEAD
-      body: <ShareExternally />,
-=======
       body: new ShareExternally({}),
->>>>>>> 7664b892
     });
 
     dashboard.showModal(drawer);
