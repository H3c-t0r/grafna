--- conflicted
+++ resolved
@@ -51,14 +51,8 @@
 export interface ShareSnapshotTabState extends SceneShareTabState {
   dashboardRef: SceneObjectRef<DashboardScene>;
   panelRef?: SceneObjectRef<VizPanel>;
-<<<<<<< HEAD
-  snapshotName?: string;
-  selectedExpireOption?: SelectableValue<number>;
-=======
   snapshotName: string;
   selectedExpireOption: SelectableValue<number>;
-
->>>>>>> 399651b9
   snapshotSharingOptions?: SnapshotSharingOptions;
 }
 
