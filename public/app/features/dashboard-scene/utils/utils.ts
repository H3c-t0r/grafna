<<<<<<< HEAD
=======
import { IntervalVariableModel, UrlQueryMap, urlUtil } from '@grafana/data';
import { config, locationSearchToObject } from '@grafana/runtime';
>>>>>>> 8985f79a
import {
  MultiValueVariable,
  SceneDataTransformer,
  sceneGraph,
  SceneObject,
  SceneQueryRunner,
  VizPanel,
} from '@grafana/scenes';
import { initialIntervalVariableModelState } from 'app/features/variables/interval/reducer';

import { DashboardScene } from '../scene/DashboardScene';

export function getVizPanelKeyForPanelId(panelId: number) {
  return `panel-${panelId}`;
}

export function getPanelIdForVizPanel(panel: SceneObject): number {
  return parseInt(panel.state.key!.replace('panel-', ''), 10);
}

/**
 * This will also  try lookup based on panelId
 */
export function findVizPanelByKey(scene: SceneObject, key: string | undefined): VizPanel | null {
  if (!key) {
    return null;
  }

  const panel = findVizPanelInternal(scene, key);
  if (panel) {
    return panel;
  }

  // Also try to find by panel id
  const id = parseInt(key, 10);
  if (isNaN(id)) {
    return null;
  }

  return findVizPanelInternal(scene, getVizPanelKeyForPanelId(id));
}

function findVizPanelInternal(scene: SceneObject, key: string | undefined): VizPanel | null {
  if (!key) {
    return null;
  }

  const panel = sceneGraph.findObject(scene, (obj) => obj.state.key === key);
  if (panel) {
    if (panel instanceof VizPanel) {
      return panel;
    } else {
      throw new Error(`Found panel with key ${key} but it was not a VizPanel`);
    }
  }

  return null;
}

/**
 * Force re-render children. This is useful in some edge case scenarios when
 * children deep down the scene graph needs to be re-rendered when some parent state change.
 *
 * Example could be isEditing bool flag or a layout IsDraggable state flag.
 *
 * @param model The model whose children should be re-rendered. It does not force render this model, only the children.
 * @param recursive if it should keep force rendering down to leaf nodess
 */
export function forceRenderChildren(model: SceneObject, recursive?: boolean) {
  model.forEachChild((child) => {
    if (!child.isActive) {
      return;
    }

    child.forceRender();
    forceRenderChildren(child, recursive);
  });
}

export function getMultiVariableValues(variable: MultiValueVariable) {
  const { value, text, options } = variable.state;

  if (variable.hasAllValue()) {
    return {
      values: options.map((o) => o.value),
      texts: options.map((o) => o.label),
    };
  }

  return {
    values: Array.isArray(value) ? value : [value],
    texts: Array.isArray(text) ? text : [text],
  };
}

// Transform old interval model to new interval model from scenes
export function getIntervalsFromOldIntervalModel(variable: IntervalVariableModel): string[] {
  // separate intervals by quotes either single or double
  const matchIntervals = variable.query.match(/(["'])(.*?)\1|\w+/g);

  // If no intervals are found in query, return the initial state of the interval reducer.
  if (!matchIntervals) {
    return initialIntervalVariableModelState.query?.split(',') ?? [];
  }
  const uniqueIntervals = new Set<string>();

  // when options are defined in variable.query
  const intervals = matchIntervals.reduce((uniqueIntervals: Set<string>, text: string) => {
    // Remove surrounding quotes from the interval value.
    const intervalValue = text.replace(/["']+/g, '');

    // Skip intervals that start with "$__auto_interval_",scenes will handle them.
    if (intervalValue.startsWith('$__auto_interval_')) {
      return uniqueIntervals;
    }

    // Add the interval if it's not already in the Set.
    uniqueIntervals.add(intervalValue);
    return uniqueIntervals;
  }, uniqueIntervals);

  return Array.from(intervals);
}

// Transform new interval scene model to old interval core model
export function getIntervalsQueryFromNewIntervalModel(intervals: string[]): string {
  const variableQuery = Array.isArray(intervals) ? intervals.join(',') : '';
  return variableQuery;
}

export function getCurrentValueForOldIntervalModel(variable: IntervalVariableModel, intervals: string[]): string {
  const selectedInterval = Array.isArray(variable.current.value) ? variable.current.value[0] : variable.current.value;

  // If the interval is the old auto format, return the new auto interval from scenes.
  if (selectedInterval.startsWith('$__auto_interval_')) {
    return '$__auto';
  }

  // Check if the selected interval is valid.
  if (intervals.includes(selectedInterval)) {
    return selectedInterval;
  }

  // If the selected interval is not valid, return the first valid interval.
  return intervals[0];
}

export function getQueryRunnerFor(sceneObject: SceneObject | undefined): SceneQueryRunner | undefined {
  if (!sceneObject) {
    return undefined;
  }

  if (sceneObject.state.$data instanceof SceneQueryRunner) {
    return sceneObject.state.$data;
  }

  if (sceneObject.state.$data instanceof SceneDataTransformer) {
    return getQueryRunnerFor(sceneObject.state.$data);
  }

  return undefined;
}

export function getDashboardSceneFor(sceneObject: SceneObject): DashboardScene {
  const root = sceneObject.getRoot();
  if (root instanceof DashboardScene) {
    return root;
  }

  throw new Error('SceneObject root is not a DashboardScene');
}

export function getClosestVizPanel(sceneObject: SceneObject): VizPanel | null {
  if (sceneObject instanceof VizPanel) {
    return sceneObject;
  }

  if (sceneObject.parent) {
    return getClosestVizPanel(sceneObject.parent);
  }

  return null;
}<|MERGE_RESOLUTION|>--- conflicted
+++ resolved
@@ -1,8 +1,4 @@
-<<<<<<< HEAD
-=======
-import { IntervalVariableModel, UrlQueryMap, urlUtil } from '@grafana/data';
-import { config, locationSearchToObject } from '@grafana/runtime';
->>>>>>> 8985f79a
+import { IntervalVariableModel } from '@grafana/data';
 import {
   MultiValueVariable,
   SceneDataTransformer,
