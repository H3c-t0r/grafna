--- conflicted
+++ resolved
@@ -226,13 +226,6 @@
   });
 }
 
-<<<<<<< HEAD
-export function getLibraryPanel(vizPanel: VizPanel): LibraryVizPanel | undefined {
-  if (vizPanel.parent instanceof LibraryVizPanel) {
-    return vizPanel.parent;
-  }
-  return;
-=======
 export function getDefaultRow(dashboard: DashboardScene): SceneGridRow {
   const id = dashboardSceneGraph.getNextPanelId(dashboard);
 
@@ -243,7 +236,9 @@
   });
 }
 
-export function isLibraryPanelChild(vizPanel: VizPanel) {
-  return vizPanel.parent instanceof LibraryVizPanel;
->>>>>>> acf97e43
+export function getLibraryPanel(vizPanel: VizPanel): LibraryVizPanel | undefined {
+  if (vizPanel.parent instanceof LibraryVizPanel) {
+    return vizPanel.parent;
+  }
+  return;
 }