--- conflicted
+++ resolved
@@ -32,11 +32,15 @@
     return () => {
       stateManager.clearState();
     };
-<<<<<<< HEAD
-  }, [stateManager, match.params.uid, route.routeName, queryParams.folderUid, match.params.slug, match.params.type]);
-=======
-  }, [stateManager, match.params.uid, route.routeName, queryParams.folderUid, routeReloadCounter]);
->>>>>>> aafff738
+  }, [
+    stateManager,
+    match.params.uid,
+    route.routeName,
+    queryParams.folderUid,
+    routeReloadCounter,
+    match.params.slug,
+    match.params.type,
+  ]);
 
   if (!dashboard) {
     return (
