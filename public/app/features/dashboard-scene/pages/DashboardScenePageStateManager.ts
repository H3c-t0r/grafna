import { locationUtil } from '@grafana/data';
import { getBackendSrv, isFetchError, locationService } from '@grafana/runtime';
import { updateNavIndex } from 'app/core/actions';
import { StateManagerBase } from 'app/core/services/StateManagerBase';
import { backendSrv } from 'app/core/services/backend_srv';
import { dashboardLoaderSrv } from 'app/features/dashboard/services/DashboardLoaderSrv';
import { getDashboardSrv } from 'app/features/dashboard/services/DashboardSrv';
import { buildNavModel } from 'app/features/folders/state/navModel';
import { store } from 'app/store/store';
import { DashboardDTO, DashboardRoutes } from 'app/types';

<<<<<<< HEAD
import { EmbeddedDashboard } from '../embedding/EmbeddedDashboardScene';
import { buildPanelEditScene, PanelEditor } from '../panel-edit/PanelEditor';
=======
import { PanelEditor } from '../panel-edit/PanelEditor';
>>>>>>> eb7e1216
import { DashboardScene } from '../scene/DashboardScene';
import { transformSaveModelToScene } from '../serialization/transformSaveModelToScene';

export interface DashboardScenePageState {
  dashboard?: DashboardScene;
  embedded?: EmbeddedDashboard;
  panelEditor?: PanelEditor;
  isLoading?: boolean;
  loadError?: string;
}

export const DASHBOARD_CACHE_TTL = 2000;

interface DashboardCacheEntry {
  dashboard: DashboardDTO;
  ts: number;
}

export interface LoadDashboardOptions {
  uid: string;
  isEmbedded?: boolean;
}

export class DashboardScenePageStateManager extends StateManagerBase<DashboardScenePageState> {
  private cache: Record<string, DashboardScene> = {};
  // This is a simplistic, short-term cache for DashboardDTOs to avoid fetching the same dashboard multiple times across a short time span.
  private dashboardCache: Map<string, DashboardCacheEntry> = new Map();

  // To eventualy replace the fetchDashboard function from Dashboard redux state management.
  // For now it's a simplistic version to support Home and Normal dashboard routes.
  public async fetchDashboard(uid: string) {
    const cachedDashboard = this.getFromCache(uid);

    if (cachedDashboard) {
      return cachedDashboard;
    }

    let rsp: DashboardDTO | undefined;

    try {
      if (uid === DashboardRoutes.Home) {
        rsp = await getBackendSrv().get('/api/dashboards/home');

        // If user specified a custom home dashboard redirect to that
        if (rsp?.redirectUri) {
          const newUrl = locationUtil.stripBaseFromUrl(rsp.redirectUri);
          locationService.replace(newUrl);
          return null;
        }

        if (rsp?.meta) {
          rsp.meta.canSave = false;
          rsp.meta.canShare = false;
          rsp.meta.canStar = false;
        }
      } else {
        rsp = await dashboardLoaderSrv.loadDashboard('db', '', uid);
      }

      if (rsp) {
        if (rsp.meta.url) {
          const dashboardUrl = locationUtil.stripBaseFromUrl(rsp.meta.url);
          const currentPath = locationService.getLocation().pathname;
          if (dashboardUrl !== currentPath) {
            // Spread current location to persist search params used for navigation
            locationService.replace({
              ...locationService.getLocation(),
              pathname: dashboardUrl,
            });
            console.log('not correct url correcting', dashboardUrl, currentPath);
          }
        }

        // Populate nav model in global store according to the folder
        await this.initNavModel(rsp);

        this.dashboardCache.set(uid, { dashboard: rsp, ts: Date.now() });
      }
    } catch (e) {
      // Ignore cancelled errors
      if (isFetchError(e) && e.cancelled) {
        return null;
      }

      console.error(e);
      throw e;
    }

    return rsp;
  }

  public async loadDashboard(options: LoadDashboardOptions) {
    try {
      const dashboard = await this.loadScene(options);

      if (!options.isEmbedded) {
        dashboard.startUrlSync();
      }

      this.setState({ dashboard: dashboard, isLoading: false });
    } catch (err) {
      this.setState({ isLoading: false, loadError: String(err) });
    }
  }

<<<<<<< HEAD
  public async loadPanelEdit(uid: string, panelId: string) {
    try {
      const dashboard = await this.loadScene({ uid });
      const panel = findVizPanelByKey(dashboard, getVizPanelKeyForPanelId(parseInt(panelId, 10)));

      if (!panel) {
        this.setState({ isLoading: false, loadError: 'Panel not found' });
        return;
      }

      const panelEditor = buildPanelEditScene(dashboard, panel);
      panelEditor.startUrlSync();

      this.setState({ isLoading: false, panelEditor });
    } catch (err) {
      this.setState({ isLoading: false, loadError: String(err) });
    }
  }

  private async loadScene({ uid, isEmbedded }: LoadDashboardOptions): Promise<DashboardScene> {
=======
  private async loadScene(uid: string): Promise<DashboardScene> {
>>>>>>> eb7e1216
    const fromCache = this.cache[uid];
    if (fromCache) {
      return fromCache;
    }

    this.setState({ isLoading: true });

    const rsp = await this.fetchDashboard(uid);

    if (rsp?.dashboard) {
      if (isEmbedded) {
        rsp.meta.isEmbedded = true;
        rsp.meta.canEdit = false;
        rsp.meta.canSave = false;
      }

      const scene = transformSaveModelToScene(rsp);

      this.cache[uid] = scene;
      return scene;
    }

    throw new Error('Dashboard not found');
  }

  public getFromCache(uid: string) {
    const cachedDashboard = this.dashboardCache.get(uid);

    if (cachedDashboard && !this.hasExpired(cachedDashboard)) {
      return cachedDashboard.dashboard;
    }

    return null;
  }

  private hasExpired(entry: DashboardCacheEntry) {
    return Date.now() - entry.ts > DASHBOARD_CACHE_TTL;
  }

  private async initNavModel(dashboard: DashboardDTO) {
    // only the folder API has information about ancestors
    // get parent folder (if it exists) and put it in the store
    // this will be used to populate the full breadcrumb trail
    if (dashboard.meta.folderUid) {
      try {
        const folder = await backendSrv.getFolderByUid(dashboard.meta.folderUid);
        store.dispatch(updateNavIndex(buildNavModel(folder)));
      } catch (err) {
        console.warn('Error fetching parent folder', dashboard.meta.folderUid, 'for dashboard', err);
      }
    }
  }

  public clearState() {
    getDashboardSrv().setCurrent(undefined);
    this.setState({ dashboard: undefined, loadError: undefined, isLoading: false, panelEditor: undefined });
  }

  public setDashboardCache(uid: string, dashboard: DashboardDTO) {
    this.dashboardCache.set(uid, { dashboard, ts: Date.now() });
  }
}

let stateManager: DashboardScenePageStateManager | null = null;

export function getDashboardScenePageStateManager(): DashboardScenePageStateManager {
  if (!stateManager) {
    stateManager = new DashboardScenePageStateManager({});
  }

  return stateManager;
}<|MERGE_RESOLUTION|>--- conflicted
+++ resolved
@@ -9,12 +9,8 @@
 import { store } from 'app/store/store';
 import { DashboardDTO, DashboardRoutes } from 'app/types';
 
-<<<<<<< HEAD
 import { EmbeddedDashboard } from '../embedding/EmbeddedDashboardScene';
-import { buildPanelEditScene, PanelEditor } from '../panel-edit/PanelEditor';
-=======
 import { PanelEditor } from '../panel-edit/PanelEditor';
->>>>>>> eb7e1216
 import { DashboardScene } from '../scene/DashboardScene';
 import { transformSaveModelToScene } from '../serialization/transformSaveModelToScene';
 
@@ -75,18 +71,18 @@
       }
 
       if (rsp) {
-        if (rsp.meta.url) {
-          const dashboardUrl = locationUtil.stripBaseFromUrl(rsp.meta.url);
-          const currentPath = locationService.getLocation().pathname;
-          if (dashboardUrl !== currentPath) {
-            // Spread current location to persist search params used for navigation
-            locationService.replace({
-              ...locationService.getLocation(),
-              pathname: dashboardUrl,
-            });
-            console.log('not correct url correcting', dashboardUrl, currentPath);
-          }
-        }
+        // if (rsp.meta.url) {
+        //   const dashboardUrl = locationUtil.stripBaseFromUrl(rsp.meta.url);
+        //   const currentPath = locationService.getLocation().pathname;
+        //   if (dashboardUrl !== currentPath) {
+        //     // Spread current location to persist search params used for navigation
+        //     locationService.replace({
+        //       ...locationService.getLocation(),
+        //       pathname: dashboardUrl,
+        //     });
+        //     console.log('not correct url correcting', dashboardUrl, currentPath);
+        //   }
+        //}
 
         // Populate nav model in global store according to the folder
         await this.initNavModel(rsp);
@@ -120,41 +116,18 @@
     }
   }
 
-<<<<<<< HEAD
-  public async loadPanelEdit(uid: string, panelId: string) {
-    try {
-      const dashboard = await this.loadScene({ uid });
-      const panel = findVizPanelByKey(dashboard, getVizPanelKeyForPanelId(parseInt(panelId, 10)));
-
-      if (!panel) {
-        this.setState({ isLoading: false, loadError: 'Panel not found' });
-        return;
-      }
-
-      const panelEditor = buildPanelEditScene(dashboard, panel);
-      panelEditor.startUrlSync();
-
-      this.setState({ isLoading: false, panelEditor });
-    } catch (err) {
-      this.setState({ isLoading: false, loadError: String(err) });
-    }
-  }
-
-  private async loadScene({ uid, isEmbedded }: LoadDashboardOptions): Promise<DashboardScene> {
-=======
-  private async loadScene(uid: string): Promise<DashboardScene> {
->>>>>>> eb7e1216
-    const fromCache = this.cache[uid];
+  private async loadScene(options: LoadDashboardOptions): Promise<DashboardScene> {
+    const fromCache = this.cache[options.uid];
     if (fromCache) {
       return fromCache;
     }
 
     this.setState({ isLoading: true });
 
-    const rsp = await this.fetchDashboard(uid);
+    const rsp = await this.fetchDashboard(options.uid);
 
     if (rsp?.dashboard) {
-      if (isEmbedded) {
+      if (options.isEmbedded) {
         rsp.meta.isEmbedded = true;
         rsp.meta.canEdit = false;
         rsp.meta.canSave = false;
@@ -162,7 +135,7 @@
 
       const scene = transformSaveModelToScene(rsp);
 
-      this.cache[uid] = scene;
+      this.cache[options.uid] = scene;
       return scene;
     }
 
