import { act, fireEvent, render, screen, waitFor } from '@testing-library/react';
import userEvent from '@testing-library/user-event';
import { cloneDeep } from 'lodash';
import React from 'react';
import { TestProvider } from 'test/helpers/TestProvider';
import { getGrafanaContextMock } from 'test/mocks/getGrafanaContextMock';

import { PanelProps } from '@grafana/data';
import { getPanelPlugin } from '@grafana/data/test/__mocks__/pluginMocks';
import { config, getPluginLinkExtensions, locationService, setPluginImportUtils } from '@grafana/runtime';
import { VizPanel } from '@grafana/scenes';
import { Dashboard } from '@grafana/schema';
import { getRouteComponentProps } from 'app/core/navigation/__mocks__/routeProps';
import store from 'app/core/store';
import { DashboardLoaderSrv, setDashboardLoaderSrv } from 'app/features/dashboard/services/DashboardLoaderSrv';
import { DASHBOARD_FROM_LS_KEY } from 'app/features/dashboard/state/initDashboard';

import { dashboardSceneGraph } from '../utils/dashboardSceneGraph';

import { DashboardScenePage, Props } from './DashboardScenePage';
import { getDashboardScenePageStateManager } from './DashboardScenePageStateManager';

jest.mock('@grafana/runtime', () => ({
  ...jest.requireActual('@grafana/runtime'),
  setPluginExtensionGetter: jest.fn(),
  getPluginLinkExtensions: jest.fn(),
  getDataSourceSrv: () => {
    return {
      get: jest.fn().mockResolvedValue({}),
      getInstanceSettings: jest.fn().mockResolvedValue({ uid: 'ds1' }),
    };
  },
<<<<<<< HEAD
  getAppEvents: jest.fn().mockReturnValue({
=======
  getAppEvents: () => ({
>>>>>>> 413013a0
    publish: jest.fn(),
  }),
}));

const getPluginLinkExtensionsMock = jest.mocked(getPluginLinkExtensions);

function setup() {
  const context = getGrafanaContextMock();
  const props: Props = {
    ...getRouteComponentProps(),
  };
  props.match.params.uid = 'my-dash-uid';

  const renderResult = render(
    <TestProvider grafanaContext={context}>
      <DashboardScenePage {...props} />
    </TestProvider>
  );

  const rerender = (newProps: Props) => {
    renderResult.rerender(
      <TestProvider grafanaContext={context}>
        <DashboardScenePage {...newProps} />
      </TestProvider>
    );
  };

  return { rerender, context, props };
}

const simpleDashboard: Dashboard = {
  title: 'My cool dashboard',
  uid: 'my-dash-uid',
  schemaVersion: 30,
  version: 1,
  panels: [
    {
      id: 1,
      type: 'custom-viz-panel',
      title: 'Panel A',
      options: {
        content: `Content A`,
      },
      gridPos: {
        x: 0,
        y: 0,
        w: 10,
        h: 10,
      },
      targets: [],
    },
    {
      id: 2,
      type: 'custom-viz-panel',
      title: 'Panel B',
      options: {
        content: `Content B`,
      },
      gridPos: {
        x: 0,
        y: 10,
        w: 10,
        h: 10,
      },
      targets: [],
    },
  ],
};

const panelPlugin = getPanelPlugin(
  {
    skipDataQuery: true,
  },
  CustomVizPanel
);

config.panels['custom-viz-panel'] = panelPlugin.meta;

setPluginImportUtils({
  importPanelPlugin: (id: string) => Promise.resolve(panelPlugin),
  getPanelPluginFromCache: (id: string) => undefined,
});

const loadDashboardMock = jest.fn();

setDashboardLoaderSrv({
  loadDashboard: loadDashboardMock,
  // disabling type checks since this is a test util
  // eslint-disable-next-line @typescript-eslint/consistent-type-assertions
} as unknown as DashboardLoaderSrv);

describe('DashboardScenePage', () => {
  beforeEach(() => {
    locationService.push('/');
    getDashboardScenePageStateManager().clearDashboardCache();
    loadDashboardMock.mockClear();
    loadDashboardMock.mockResolvedValue({ dashboard: simpleDashboard, meta: { slug: '123' } });
    // hacky way because mocking autosizer does not work
    Object.defineProperty(HTMLElement.prototype, 'offsetHeight', { configurable: true, value: 1000 });
    Object.defineProperty(HTMLElement.prototype, 'offsetWidth', { configurable: true, value: 1000 });
    getPluginLinkExtensionsMock.mockRestore();
    getPluginLinkExtensionsMock.mockReturnValue({ extensions: [] });
    store.delete(DASHBOARD_FROM_LS_KEY);
  });

  it('Can render dashboard', async () => {
    setup();

    await waitForDashbordToRender();

    expect(await screen.findByTitle('Panel A')).toBeInTheDocument();
    expect(await screen.findByText('Content A')).toBeInTheDocument();

    expect(await screen.findByTitle('Panel B')).toBeInTheDocument();
    expect(await screen.findByText('Content B')).toBeInTheDocument();
  });

  it('routeReloadCounter should trigger reload', async () => {
    const { rerender, props } = setup();

    await waitForDashbordToRender();

    expect(await screen.findByTitle('Panel A')).toBeInTheDocument();

    const updatedDashboard = cloneDeep(simpleDashboard);
    updatedDashboard.version = 11;
    updatedDashboard.panels![0].title = 'Updated title';

    getDashboardScenePageStateManager().clearDashboardCache();
    loadDashboardMock.mockResolvedValue({ dashboard: updatedDashboard, meta: {} });

    props.history.location.state = { routeReloadCounter: 1 };

    rerender(props);

    expect(await screen.findByTitle('Updated title')).toBeInTheDocument();
  });

  it('Can inspect panel', async () => {
    setup();

    await waitForDashbordToRender();

    expect(screen.queryByText('Inspect: Panel B')).not.toBeInTheDocument();

    // Wish I could use the menu here but unable t get it to open when I click the menu button
    // Somethig with Dropdown that is not working inside react-testing
    await userEvent.click(screen.getByLabelText('Menu for panel with title Panel B'));

    const inspectMenuItem = await screen.findAllByText('Inspect');

    act(() => fireEvent.click(inspectMenuItem[0]));

    expect(await screen.findByText('Inspect: Panel B')).toBeInTheDocument();

    act(() => locationService.partial({ inspect: null }));

    expect(screen.queryByText('Inspect: Panel B')).not.toBeInTheDocument();
  });

  it('Can view panel in fullscreen', async () => {
    setup();

    await waitForDashbordToRender();

    expect(await screen.findByTitle('Panel A')).toBeInTheDocument();

    act(() => locationService.partial({ viewPanel: '2' }));

    expect(screen.queryByTitle('Panel A')).not.toBeInTheDocument();
    expect(await screen.findByTitle('Panel B')).toBeInTheDocument();
  });

  describe('empty state', () => {
    it('Shows empty state when dashboard is empty', async () => {
      loadDashboardMock.mockResolvedValue({ dashboard: { panels: [] }, meta: {} });
      setup();

      expect(await screen.findByText('Start your new dashboard by adding a visualization')).toBeInTheDocument();
    });

    it('shows and hides empty state when panels are added and removed', async () => {
      setup();

      await waitForDashbordToRender();

      expect(await screen.queryByText('Start your new dashboard by adding a visualization')).not.toBeInTheDocument();

      // Hacking a bit, accessing private cache property to get access to the underlying DashboardScene object
      const dashboardScenesCache = getDashboardScenePageStateManager()['cache'];
      const dashboard = dashboardScenesCache['my-dash-uid'];
      const panels = dashboardSceneGraph.getVizPanels(dashboard);

      act(() => {
        dashboard.removePanel(panels[0]);
      });
      expect(await screen.queryByText('Start your new dashboard by adding a visualization')).not.toBeInTheDocument();

      act(() => {
        dashboard.removePanel(panels[1]);
      });
      expect(await screen.findByText('Start your new dashboard by adding a visualization')).toBeInTheDocument();

      act(() => {
        dashboard.addPanel(new VizPanel({ title: 'Panel Added', key: 'panel-4', pluginId: 'timeseries' }));
      });

      expect(await screen.findByTitle('Panel Added')).toBeInTheDocument();
      expect(await screen.queryByText('Start your new dashboard by adding a visualization')).not.toBeInTheDocument();
    });
  });

  it('is in edit mode when coming from explore to an existing dashboard', async () => {
    store.setObject(DASHBOARD_FROM_LS_KEY, { dashboard: simpleDashboard, meta: { slug: '123' } });

    setup();

    await waitForDashbordToRender();

    const panelAMenu = await screen.findByLabelText('Menu for panel with title Panel A');
    expect(panelAMenu).toBeInTheDocument();
    await userEvent.click(panelAMenu);
    const editMenuItem = await screen.findAllByText('Edit');
    expect(editMenuItem).toHaveLength(1);
  });

  describe('home page', () => {
    it('should not show controls', async () => {
      getDashboardScenePageStateManager().clearDashboardCache();
      loadDashboardMock.mockClear();
      loadDashboardMock.mockResolvedValue({ dashboard: { panels: [] }, meta: {} });

      setup();

      await waitFor(() => expect(screen.queryByText('Refresh')).not.toBeInTheDocument());
    });
  });
});

interface VizOptions {
  content: string;
}
interface VizProps extends PanelProps<VizOptions> {}

function CustomVizPanel(props: VizProps) {
  return <div>{props.options.content}</div>;
}

async function waitForDashbordToRender() {
  expect(await screen.findByText('Last 6 hours')).toBeInTheDocument();
  expect(await screen.findByTitle('Panel A')).toBeInTheDocument();
}<|MERGE_RESOLUTION|>--- conflicted
+++ resolved
@@ -30,11 +30,7 @@
       getInstanceSettings: jest.fn().mockResolvedValue({ uid: 'ds1' }),
     };
   },
-<<<<<<< HEAD
-  getAppEvents: jest.fn().mockReturnValue({
-=======
   getAppEvents: () => ({
->>>>>>> 413013a0
     publish: jest.fn(),
   }),
 }));
