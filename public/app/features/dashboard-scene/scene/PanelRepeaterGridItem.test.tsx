import { getPanelPlugin } from '@grafana/data/test/__mocks__/pluginMocks';
import { setPluginImportUtils } from '@grafana/runtime';
import { SceneGridLayout } from '@grafana/scenes';

import { activateFullSceneTree, buildPanelRepeaterScene } from '../utils/test-utils';

setPluginImportUtils({
  importPanelPlugin: (id: string) => Promise.resolve(getPanelPlugin({})),
  getPanelPluginFromCache: (id: string) => undefined,
});

describe('PanelRepeaterGridItem', () => {
  it('Given scene with variable with 2 values', async () => {
    const { scene, repeater } = buildPanelRepeaterScene({ variableQueryTime: 0 });

    activateFullSceneTree(scene);

    expect(repeater.state.repeatedPanels?.length).toBe(5);

    const panel1 = repeater.state.repeatedPanels![0];
    const panel2 = repeater.state.repeatedPanels![1];

    // Panels should have scoped variables
    expect(panel1.state.$variables?.state.variables[0].getValue()).toBe('1');
    expect(panel1.state.$variables?.state.variables[0].getValueText?.()).toBe('A');
    expect(panel2.state.$variables?.state.variables[0].getValue()).toBe('2');
  });

  it('Should wait for variable to load', async () => {
    const { scene, repeater } = buildPanelRepeaterScene({ variableQueryTime: 1 });

    activateFullSceneTree(scene);

    expect(repeater.state.repeatedPanels?.length).toBe(0);

    await new Promise((r) => setTimeout(r, 10));

    expect(repeater.state.repeatedPanels?.length).toBe(5);
  });

  it('Should adjust container height to fit panels direction is horizontal', async () => {
    const { scene, repeater } = buildPanelRepeaterScene({ variableQueryTime: 0, maxPerRow: 2, itemHeight: 10 });

    const layoutForceRender = jest.fn();
    (scene.state.body as SceneGridLayout).forceRender = layoutForceRender;

    activateFullSceneTree(scene);

    // panels require 3 rows so total height should be 30
    expect(repeater.state.height).toBe(30);
    // Should update layout state by force re-render
    expect(layoutForceRender.mock.calls.length).toBe(1);
  });

  it('Should adjust container height to fit panels when direction is vertical', async () => {
    const { scene, repeater } = buildPanelRepeaterScene({ variableQueryTime: 0, itemHeight: 10, repeatDirection: 'v' });

    activateFullSceneTree(scene);

    // In vertical direction height itemCount * itemHeight
    expect(repeater.state.height).toBe(50);
  });

  it('Should adjust itemHeight when container is resized, direction horizontal', async () => {
    const { scene, repeater } = buildPanelRepeaterScene({
      variableQueryTime: 0,
      itemHeight: 10,
      repeatDirection: 'h',
      maxPerRow: 4,
    });

    activateFullSceneTree(scene);

    // Sould be two rows (5 panels and maxPerRow 5)
    expect(repeater.state.height).toBe(20);

    // resize container
    repeater.setState({ height: 10 });
    // given 2 current rows, the itemHeight is halved
    expect(repeater.state.itemHeight).toBe(5);
  });

  it('Should adjust itemHeight when container is resized, direction vertical', async () => {
    const { scene, repeater } = buildPanelRepeaterScene({
      variableQueryTime: 0,
      itemHeight: 10,
      repeatDirection: 'v',
    });

    activateFullSceneTree(scene);

    // In vertical direction height itemCount * itemHeight
    expect(repeater.state.height).toBe(50);

    // resize container
    repeater.setState({ height: 25 });
    // given 5 rows with total height 25 gives new itemHeight of 5
    expect(repeater.state.itemHeight).toBe(5);
  });
<<<<<<< HEAD
});
=======

  it('When updating variable should update repeats', async () => {
    const { scene, repeater, variable } = buildScene({ variableQueryTime: 0 });

    activateFullSceneTree(scene);

    variable.changeValueTo(['1', '3'], ['A', 'C']);

    expect(repeater.state.repeatedPanels?.length).toBe(2);
  });
});

interface SceneOptions {
  variableQueryTime: number;
  maxPerRow?: number;
  itemHeight?: number;
  repeatDirection?: RepeatDirection;
}

function buildScene(options: SceneOptions) {
  const repeater = new PanelRepeaterGridItem({
    variableName: 'server',
    repeatedPanels: [],
    repeatDirection: options.repeatDirection,
    maxPerRow: options.maxPerRow,
    itemHeight: options.itemHeight,
    source: new VizPanel({
      title: 'Panel $server',
      pluginId: 'timeseries',
    }),
  });

  const variable = new TestVariable({
    name: 'server',
    query: 'A.*',
    value: ALL_VARIABLE_VALUE,
    text: ALL_VARIABLE_TEXT,
    isMulti: true,
    includeAll: true,
    delayMs: options.variableQueryTime,
    optionsToReturn: [
      { label: 'A', value: '1' },
      { label: 'B', value: '2' },
      { label: 'C', value: '3' },
      { label: 'D', value: '4' },
      { label: 'E', value: '5' },
    ],
  });

  const scene = new EmbeddedScene({
    $timeRange: new SceneTimeRange({ from: 'now-6h', to: 'now' }),
    $variables: new SceneVariableSet({
      variables: [variable],
    }),
    body: new SceneGridLayout({
      children: [
        new SceneGridRow({
          children: [repeater],
        }),
      ],
    }),
  });

  return { scene, repeater, variable };
}
>>>>>>> 549df18a
<|MERGE_RESOLUTION|>--- conflicted
+++ resolved
@@ -97,9 +97,6 @@
     // given 5 rows with total height 25 gives new itemHeight of 5
     expect(repeater.state.itemHeight).toBe(5);
   });
-<<<<<<< HEAD
-});
-=======
 
   it('When updating variable should update repeats', async () => {
     const { scene, repeater, variable } = buildScene({ variableQueryTime: 0 });
@@ -110,59 +107,4 @@
 
     expect(repeater.state.repeatedPanels?.length).toBe(2);
   });
-});
-
-interface SceneOptions {
-  variableQueryTime: number;
-  maxPerRow?: number;
-  itemHeight?: number;
-  repeatDirection?: RepeatDirection;
-}
-
-function buildScene(options: SceneOptions) {
-  const repeater = new PanelRepeaterGridItem({
-    variableName: 'server',
-    repeatedPanels: [],
-    repeatDirection: options.repeatDirection,
-    maxPerRow: options.maxPerRow,
-    itemHeight: options.itemHeight,
-    source: new VizPanel({
-      title: 'Panel $server',
-      pluginId: 'timeseries',
-    }),
-  });
-
-  const variable = new TestVariable({
-    name: 'server',
-    query: 'A.*',
-    value: ALL_VARIABLE_VALUE,
-    text: ALL_VARIABLE_TEXT,
-    isMulti: true,
-    includeAll: true,
-    delayMs: options.variableQueryTime,
-    optionsToReturn: [
-      { label: 'A', value: '1' },
-      { label: 'B', value: '2' },
-      { label: 'C', value: '3' },
-      { label: 'D', value: '4' },
-      { label: 'E', value: '5' },
-    ],
-  });
-
-  const scene = new EmbeddedScene({
-    $timeRange: new SceneTimeRange({ from: 'now-6h', to: 'now' }),
-    $variables: new SceneVariableSet({
-      variables: [variable],
-    }),
-    body: new SceneGridLayout({
-      children: [
-        new SceneGridRow({
-          children: [repeater],
-        }),
-      ],
-    }),
-  });
-
-  return { scene, repeater, variable };
-}
->>>>>>> 549df18a
+});