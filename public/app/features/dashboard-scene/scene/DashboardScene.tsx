import * as H from 'history';

import { AppEvents, CoreApp, DataQueryRequest, NavIndex, NavModelItem, locationUtil } from '@grafana/data';
import { locationService } from '@grafana/runtime';
import {
  getUrlSyncManager,
  SceneFlexLayout,
  sceneGraph,
  SceneGridItem,
  SceneGridLayout,
  SceneGridRow,
  SceneObject,
  SceneObjectBase,
  SceneObjectState,
  sceneUtils,
  SceneVariable,
  SceneVariableDependencyConfigLike,
  VizPanel,
} from '@grafana/scenes';
import { Dashboard, DashboardLink } from '@grafana/schema';
import appEvents from 'app/core/app_events';
import { LS_PANEL_COPY_KEY } from 'app/core/constants';
import { getNavModel } from 'app/core/selectors/navModel';
import store from 'app/core/store';
import { getDashboardSrv } from 'app/features/dashboard/services/DashboardSrv';
import { DashboardModel, PanelModel } from 'app/features/dashboard/state';
import { dashboardWatcher } from 'app/features/live/dashboard/dashboardWatcher';
import { VariablesChanged } from 'app/features/variables/types';
import { DashboardDTO, DashboardMeta, SaveDashboardResponseDTO } from 'app/types';
import { ShowConfirmModalEvent } from 'app/types/events';

import { PanelEditor } from '../panel-edit/PanelEditor';
import { DashboardSceneChangeTracker } from '../saving/DashboardSceneChangeTracker';
import { SaveDashboardDrawer } from '../saving/SaveDashboardDrawer';
import { DashboardSceneRenderer } from '../scene/DashboardSceneRenderer';
import {
  buildGridItemForLibPanel,
  buildGridItemForPanel,
  transformSaveModelToScene,
} from '../serialization/transformSaveModelToScene';
import { gridItemToPanel } from '../serialization/transformSceneToSaveModel';
import { DecoratedRevisionModel } from '../settings/VersionsEditView';
import { DashboardEditView } from '../settings/utils';
import { historySrv } from '../settings/version-history';
import { DashboardModelCompatibilityWrapper } from '../utils/DashboardModelCompatibilityWrapper';
import { dashboardSceneGraph } from '../utils/dashboardSceneGraph';
import { djb2Hash } from '../utils/djb2Hash';
import { getDashboardUrl } from '../utils/urlBuilders';
import {
  NEW_PANEL_HEIGHT,
  NEW_PANEL_WIDTH,
  forceRenderChildren,
  getClosestVizPanel,
  getDefaultRow,
  getDefaultVizPanel,
  getPanelIdForVizPanel,
  getVizPanelKeyForPanelId,
  isPanelClone,
} from '../utils/utils';

import { AddLibraryPanelWidget } from './AddLibraryPanelWidget';
import { DashboardControls } from './DashboardControls';
import { DashboardSceneUrlSync } from './DashboardSceneUrlSync';
import { LibraryVizPanel } from './LibraryVizPanel';
import { PanelRepeaterGridItem } from './PanelRepeaterGridItem';
import { ViewPanelScene } from './ViewPanelScene';
import { setupKeyboardShortcuts } from './keyboardShortcuts';

export const PERSISTED_PROPS = ['title', 'description', 'tags', 'editable', 'graphTooltip', 'links', 'meta'];

export interface DashboardSceneState extends SceneObjectState {
  /** The title */
  title: string;
  /** The description */
  description?: string;
  /** Tags */
  tags?: string[];
  /** Links */
  links: DashboardLink[];
  /** Is editable */
  editable?: boolean;
  /** A uid when saved */
  uid?: string;
  /** @deprecated */
  id?: number | null;
  /** Layout of panels */
  body: SceneObject;
  /** NavToolbar actions */
  actions?: SceneObject[];
  /** Fixed row at the top of the canvas with for example variables and time range controls */
  controls?: DashboardControls;
  /** True when editing */
  isEditing?: boolean;
  /** True when user made a change */
  isDirty?: boolean;
  /** meta flags */
  meta: DashboardMeta;
  /** Version of the dashboard */
  version?: number;
  /** Panel to inspect */
  inspectPanelKey?: string;
  /** Panel to view in fullscreen */
  viewPanelScene?: ViewPanelScene;
  /** Edit view */
  editview?: DashboardEditView;
  /** Edit panel */
  editPanel?: PanelEditor;
  /** Scene object that handles the current drawer or modal */
  overlay?: SceneObject;
  /** True when a user copies a panel in the dashboard */
  hasCopiedPanel?: boolean;
  isEmpty?: boolean;
}

export class DashboardScene extends SceneObjectBase<DashboardSceneState> {
  static listenToChangesInProps = PERSISTED_PROPS;
  static Component = DashboardSceneRenderer;

  /**
   * Handles url sync
   */
  protected _urlSync = new DashboardSceneUrlSync(this);
  /**
   * Get notified when variables change
   */
  protected _variableDependency = new DashboardVariableDependency();

  /**
   * State before editing started
   */
  private _initialState?: DashboardSceneState;
  /**
   * The save model which the scene was originally created from
   */
  private _initialSaveModel?: Dashboard;
  /**
   * Url state before editing started
   */
  private _initialUrlState?: H.Location;
  /**
   * Dashboard changes tracker
   */
  private _changeTracker: DashboardSceneChangeTracker;

  public constructor(state: Partial<DashboardSceneState>) {
    super({
      title: 'Dashboard',
      meta: {},
      editable: true,
      body: state.body ?? new SceneFlexLayout({ children: [] }),
      links: state.links ?? [],
      hasCopiedPanel: store.exists(LS_PANEL_COPY_KEY),
      ...state,
    });

    this._changeTracker = new DashboardSceneChangeTracker(this);

    this.addActivationHandler(() => this._activationHandler());
  }

  private _activationHandler() {
    let prevSceneContext = window.__grafanaSceneContext;

    window.__grafanaSceneContext = this;

    if (this.state.isEditing) {
      this._changeTracker.startTrackingChanges();
    }

    if (!this.state.meta.isEmbedded && this.state.uid) {
      dashboardWatcher.watch(this.state.uid);
    }

    const clearKeyBindings = setupKeyboardShortcuts(this);
    const oldDashboardWrapper = new DashboardModelCompatibilityWrapper(this);

    // @ts-expect-error
    getDashboardSrv().setCurrent(oldDashboardWrapper);

    // Deactivation logic
    return () => {
      window.__grafanaSceneContext = prevSceneContext;
      clearKeyBindings();
      this._changeTracker.terminate();
      this.stopUrlSync();
      oldDashboardWrapper.destroy();
      dashboardWatcher.leave();
    };
  }

  public startUrlSync() {
    if (!this.state.meta.isEmbedded) {
      getUrlSyncManager().initSync(this);
    }
  }

  public stopUrlSync() {
    getUrlSyncManager().cleanUp(this);
  }

  public onEnterEditMode = () => {
    // Save this state
    this._initialState = sceneUtils.cloneSceneObjectState(this.state);
    this._initialUrlState = locationService.getLocation();

    // Switch to edit mode
    this.setState({ isEditing: true });

    // Propagate change edit mode change to children
    this.propagateEditModeChange();

    this._changeTracker.startTrackingChanges();
  };

  public saveCompleted(saveModel: Dashboard, result: SaveDashboardResponseDTO, folderUid?: string) {
    this._initialSaveModel = {
      ...saveModel,
      id: result.id,
      uid: result.uid,
      version: result.version,
    };

    this._changeTracker.stopTrackingChanges();
    this.setState({
      version: result.version,
      isDirty: false,
      uid: result.uid,
      id: result.id,
      meta: {
        ...this.state.meta,
        uid: result.uid,
        url: result.url,
        slug: result.slug,
        folderUid: folderUid,
      },
    });
    this._changeTracker.startTrackingChanges();
  }

  private propagateEditModeChange() {
    if (this.state.body instanceof SceneGridLayout) {
      this.state.body.setState({ isDraggable: this.state.isEditing, isResizable: this.state.isEditing });
      forceRenderChildren(this.state.body, true);
    }
  }

  public exitEditMode({ skipConfirm }: { skipConfirm: boolean }) {
    if (!this.canDiscard()) {
      console.error('Trying to discard back to a state that does not exist, initialState undefined');
      return;
    }

    if (!this.state.isDirty || skipConfirm) {
      this.exitEditModeConfirmed();
      return;
    }

    appEvents.publish(
      new ShowConfirmModalEvent({
        title: 'Discard changes to dashboard?',
        text: `You have unsaved changes to this dashboard. Are you sure you want to discard them?`,
        icon: 'trash-alt',
        yesText: 'Discard',
        onConfirm: this.exitEditModeConfirmed.bind(this),
      })
    );
  }

  private exitEditModeConfirmed() {
    // No need to listen to changes anymore
    this._changeTracker.stopTrackingChanges();
    // Stop url sync before updating url
    this.stopUrlSync();

    // Now we can update urls
    // We are updating url and removing editview and editPanel.
    // The initial url may be including edit view, edit panel or inspect query params if the user pasted the url,
    // hence we need to cleanup those query params to get back to the dashboard view. Otherwise url sync can trigger overlays.
    locationService.replace(
      locationUtil.getUrlForPartial(this._initialUrlState!, {
        editPanel: null,
        editview: null,
        inspect: null,
        inspectTab: null,
      })
    );

    // locationService.replace({ pathname: this._initialUrlState?.pathname, search: this._initialUrlState?.search });
    // Update state and disable editing
    this.setState({ ...this._initialState, isEditing: false });
    // and start url sync again
    this.startUrlSync();
    // Disable grid dragging
    this.propagateEditModeChange();
  }

  public canDiscard() {
    return this._initialState !== undefined;
  }

  public onRestore = async (version: DecoratedRevisionModel): Promise<boolean> => {
    const versionRsp = await historySrv.restoreDashboard(version.uid, version.version);

    if (!Number.isInteger(versionRsp.version)) {
      return false;
    }

    const dashboardDTO: DashboardDTO = {
      dashboard: new DashboardModel(version.data),
      meta: this.state.meta,
    };
    const dashScene = transformSaveModelToScene(dashboardDTO);
    const newState = sceneUtils.cloneSceneObjectState(dashScene.state);
    newState.version = versionRsp.version;

    this._initialState = newState;
    this.exitEditMode({ skipConfirm: false });

    return true;
  };

  public openSaveDrawer({ saveAsCopy }: { saveAsCopy?: boolean }) {
    if (!this.state.isEditing) {
      return;
    }

    this.setState({
      overlay: new SaveDashboardDrawer({
        dashboardRef: this.getRef(),
        saveAsCopy,
      }),
    });
  }

  public getPageNav(location: H.Location, navIndex: NavIndex) {
    const { meta, viewPanelScene, editPanel } = this.state;

    let pageNav: NavModelItem = {
      text: this.state.title,
      url: getDashboardUrl({
        uid: this.state.uid,
        slug: meta.slug,
        currentQueryParams: location.search,
        updateQuery: { viewPanel: null, inspect: null, editview: null, editPanel: null, tab: null },
      }),
    };

    const { folderUid } = meta;

    if (folderUid) {
      const folderNavModel = getNavModel(navIndex, `folder-dashboards-${folderUid}`).main;
      // If the folder hasn't loaded (maybe user doesn't have permission on it?) then
      // don't show the "page not found" breadcrumb
      if (folderNavModel.id !== 'not-found') {
        pageNav = {
          ...pageNav,
          parentItem: folderNavModel,
        };
      }
    }

    if (viewPanelScene) {
      pageNav = {
        text: 'View panel',
        parentItem: pageNav,
      };
    }

    if (editPanel) {
      pageNav = {
        text: 'Edit panel',
        parentItem: pageNav,
      };
    }

    return pageNav;
  }

  /**
   * Returns the body (layout) or the full view panel
   */
  public getBodyToRender(): SceneObject {
    return this.state.viewPanelScene ?? this.state.body;
  }

  public getInitialState(): DashboardSceneState | undefined {
    return this._initialState;
  }

  public addRow(row: SceneGridRow) {
    if (!(this.state.body instanceof SceneGridLayout)) {
      throw new Error('Trying to add a panel in a layout that is not SceneGridLayout');
    }

    const sceneGridLayout = this.state.body;

    // find all panels until the first row and put them into the newly created row. If there are no other rows,
    // add all panels to the row. If there are no panels just create an empty row
    const indexTillNextRow = sceneGridLayout.state.children.findIndex((child) => child instanceof SceneGridRow);
    const rowChildren = sceneGridLayout.state.children
      .splice(0, indexTillNextRow === -1 ? sceneGridLayout.state.children.length : indexTillNextRow)
      .map((child) => child.clone());

    if (rowChildren) {
      row.setState({
        children: rowChildren,
      });
    }

    sceneGridLayout.setState({
      children: [row, ...sceneGridLayout.state.children],
    });
  }

  public addPanel(vizPanel: VizPanel): void {
    if (!(this.state.body instanceof SceneGridLayout)) {
      throw new Error('Trying to add a panel in a layout that is not SceneGridLayout');
    }

    const sceneGridLayout = this.state.body;

    const panelId = getPanelIdForVizPanel(vizPanel);
    const newGridItem = new SceneGridItem({
      height: NEW_PANEL_HEIGHT,
      width: NEW_PANEL_WIDTH,
      x: 0,
      y: 0,
      body: vizPanel,
      key: `grid-item-${panelId}`,
    });

    sceneGridLayout.setState({
      children: [newGridItem, ...sceneGridLayout.state.children],
    });
  }

  public duplicatePanel(vizPanel: VizPanel) {
    if (!vizPanel.parent) {
      return;
    }

    const gridItem = vizPanel.parent;

    if (!(gridItem instanceof SceneGridItem || gridItem instanceof PanelRepeaterGridItem)) {
      console.error('Trying to duplicate a panel in a layout that is not SceneGridItem or PanelRepeaterGridItem');
      return;
    }

    let panelState;
    let panelData;
    if (gridItem instanceof PanelRepeaterGridItem) {
      const { key, ...gridRepeaterSourceState } = sceneUtils.cloneSceneObjectState(gridItem.state.source.state);
      panelState = { ...gridRepeaterSourceState };
      panelData = sceneGraph.getData(gridItem.state.source).clone();
    } else {
      const { key, ...gridItemPanelState } = sceneUtils.cloneSceneObjectState(vizPanel.state);
      panelState = { ...gridItemPanelState };
      panelData = sceneGraph.getData(vizPanel).clone();
    }

    // when we duplicate a panel we don't want to clone the alert state
    delete panelData.state.data?.alertState;

    const { key: gridItemKey, ...gridItemToDuplicateState } = sceneUtils.cloneSceneObjectState(gridItem.state);

    const newGridItem = new SceneGridItem({
      ...gridItemToDuplicateState,
      body: new VizPanel({ ...panelState, $data: panelData }),
    });

    if (!(this.state.body instanceof SceneGridLayout)) {
      console.error('Trying to duplicate a panel in a layout that is not SceneGridLayout ');
      return;
    }

    const sceneGridLayout = this.state.body;

    sceneGridLayout.setState({
      children: [...sceneGridLayout.state.children, newGridItem],
    });
  }

  public copyPanel(vizPanel: VizPanel) {
    if (!vizPanel.parent) {
      return;
    }

    let gridItem = vizPanel.parent;

    if (vizPanel.parent instanceof LibraryVizPanel) {
      const libraryVizPanel = vizPanel.parent;

      if (!libraryVizPanel.parent) {
        return;
      }

      gridItem = libraryVizPanel.parent;
    }

    const jsonData = gridItemToPanel(gridItem);

    store.set(LS_PANEL_COPY_KEY, JSON.stringify(jsonData));
    appEvents.emit(AppEvents.alertSuccess, ['Panel copied. Use **Paste panel** toolbar action to paste.']);
    this.setState({ hasCopiedPanel: true });
  }

  public pastePanel() {
    if (!(this.state.body instanceof SceneGridLayout)) {
      throw new Error('Trying to add a panel in a layout that is not SceneGridLayout');
    }

    const jsonData = store.get(LS_PANEL_COPY_KEY);
    const jsonObj = JSON.parse(jsonData);
    const panelModel = new PanelModel(jsonObj);
    const gridItem = !panelModel.libraryPanel
      ? buildGridItemForPanel(panelModel)
      : buildGridItemForLibPanel(panelModel);

    const sceneGridLayout = this.state.body;

    if (!(gridItem instanceof SceneGridItem) && !(gridItem instanceof PanelRepeaterGridItem)) {
      throw new Error('Cannot paste invalid grid item');
    }

    const panelId = dashboardSceneGraph.getNextPanelId(this);

    if (gridItem instanceof SceneGridItem && gridItem.state.body instanceof LibraryVizPanel) {
      const panelKey = getVizPanelKeyForPanelId(panelId);

      gridItem.state.body.setState({ panelKey });

      const vizPanel = gridItem.state.body.state.panel;

      if (vizPanel instanceof VizPanel) {
        vizPanel.setState({ key: panelKey });
      }
    } else if (gridItem instanceof SceneGridItem && gridItem.state.body) {
      gridItem.state.body.setState({
        key: getVizPanelKeyForPanelId(panelId),
      });
    } else if (gridItem instanceof PanelRepeaterGridItem) {
      gridItem.state.source.setState({
        key: getVizPanelKeyForPanelId(panelId),
      });
    }

    gridItem.setState({
      height: NEW_PANEL_HEIGHT,
      width: NEW_PANEL_WIDTH,
      x: 0,
      y: 0,
      key: `grid-item-${panelId}`,
    });

    sceneGridLayout.setState({
      children: [gridItem, ...sceneGridLayout.state.children],
    });

    this.setState({ hasCopiedPanel: false });
    store.delete(LS_PANEL_COPY_KEY);
  }

<<<<<<< HEAD
  public unlinkLibraryPanel(panel: LibraryVizPanel) {
    if (!panel.parent) {
      return;
    }

    const gridItem = panel.parent;

    if (!(gridItem instanceof SceneGridItem || gridItem instanceof PanelRepeaterGridItem)) {
      console.error('Trying to duplicate a panel in a layout that is not SceneGridItem or PanelRepeaterGridItem');
      return;
    }

    gridItem?.setState({
      body: panel.state.panel?.clone(),
    });
=======
  public removePanel(panel: VizPanel) {
    const panels: SceneObject[] = [];
    const key = panel.parent instanceof LibraryVizPanel ? panel.parent.parent?.state.key : panel.parent?.state.key;

    if (!key) {
      return;
    }

    let row: SceneGridRow | undefined;

    try {
      row = sceneGraph.getAncestor(panel, SceneGridRow);
    } catch {
      row = undefined;
    }

    if (row) {
      row.forEachChild((child: SceneObject) => {
        if (child.state.key !== key) {
          panels.push(child);
        }
      });

      row.setState({ children: panels });

      this.state.body.forceRender();

      return;
    }

    this.state.body.forEachChild((child: SceneObject) => {
      if (child.state.key !== key) {
        panels.push(child);
      }
    });

    const layout = this.state.body;

    if (layout instanceof SceneGridLayout || layout instanceof SceneFlexLayout) {
      layout.setState({ children: panels });
    }
>>>>>>> 5a727a0b
  }

  public showModal(modal: SceneObject) {
    this.setState({ overlay: modal });
  }

  public closeModal() {
    this.setState({ overlay: undefined });
  }

  public async onStarDashboard() {
    const { meta, uid } = this.state;
    if (!uid) {
      return;
    }
    try {
      const result = await getDashboardSrv().starDashboard(uid, Boolean(meta.isStarred));

      this.setState({
        meta: {
          ...meta,
          isStarred: result,
        },
      });
    } catch (err) {
      console.error('Failed to star dashboard', err);
    }
  }

  public onOpenSettings = () => {
    locationService.partial({ editview: 'settings' });
  };

  public onCreateLibPanelWidget() {
    if (!(this.state.body instanceof SceneGridLayout)) {
      throw new Error('Trying to add a panel in a layout that is not SceneGridLayout');
    }

    const sceneGridLayout = this.state.body;

    const panelId = dashboardSceneGraph.getNextPanelId(this);

    const newGridItem = new SceneGridItem({
      height: NEW_PANEL_HEIGHT,
      width: NEW_PANEL_WIDTH,
      x: 0,
      y: 0,
      body: new AddLibraryPanelWidget({ key: getVizPanelKeyForPanelId(panelId) }),
      key: `grid-item-${panelId}`,
    });

    sceneGridLayout.setState({
      children: [newGridItem, ...sceneGridLayout.state.children],
    });
  }

  public onCreateNewRow() {
    const row = getDefaultRow(this);

    this.addRow(row);

    return getPanelIdForVizPanel(row);
  }

  public onCreateNewPanel(): number {
    const vizPanel = getDefaultVizPanel(this);

    this.addPanel(vizPanel);

    return getPanelIdForVizPanel(vizPanel);
  }

  /**
   * Called by the SceneQueryRunner to privide contextural parameters (tracking) props for the request
   */
  public enrichDataRequest(sceneObject: SceneObject): Partial<DataQueryRequest> {
    const panel = getClosestVizPanel(sceneObject);
    let panelId = 0;

    if (panel && panel.state.key) {
      if (isPanelClone(panel.state.key)) {
        panelId = djb2Hash(panel?.state.key);
      } else {
        panelId = getPanelIdForVizPanel(panel);
      }
    }

    return {
      app: CoreApp.Dashboard,
      dashboardUID: this.state.uid,
      panelId,
      panelPluginId: panel?.state.pluginId,
    };
  }

  canEditDashboard() {
    const { meta } = this.state;

    return Boolean(meta.canEdit || meta.canMakeEditable);
  }

  public getInitialSaveModel() {
    return this._initialSaveModel;
  }

  /** Hacky temp function until we refactor transformSaveModelToScene a bit */
  public setInitialSaveModel(saveModel: Dashboard) {
    this._initialSaveModel = saveModel;
  }
}

export class DashboardVariableDependency implements SceneVariableDependencyConfigLike {
  private _emptySet = new Set<string>();

  getNames(): Set<string> {
    return this._emptySet;
  }

  public hasDependencyOn(): boolean {
    return false;
  }

  public variableUpdateCompleted(variable: SceneVariable, hasChanged: boolean) {
    if (hasChanged) {
      // Temp solution for some core panels (like dashlist) to know that variables have changed
      appEvents.publish(new VariablesChanged({ refreshAll: true, panelIds: [] }));
    }
  }
}<|MERGE_RESOLUTION|>--- conflicted
+++ resolved
@@ -560,23 +560,6 @@
     store.delete(LS_PANEL_COPY_KEY);
   }
 
-<<<<<<< HEAD
-  public unlinkLibraryPanel(panel: LibraryVizPanel) {
-    if (!panel.parent) {
-      return;
-    }
-
-    const gridItem = panel.parent;
-
-    if (!(gridItem instanceof SceneGridItem || gridItem instanceof PanelRepeaterGridItem)) {
-      console.error('Trying to duplicate a panel in a layout that is not SceneGridItem or PanelRepeaterGridItem');
-      return;
-    }
-
-    gridItem?.setState({
-      body: panel.state.panel?.clone(),
-    });
-=======
   public removePanel(panel: VizPanel) {
     const panels: SceneObject[] = [];
     const key = panel.parent instanceof LibraryVizPanel ? panel.parent.parent?.state.key : panel.parent?.state.key;
@@ -618,7 +601,23 @@
     if (layout instanceof SceneGridLayout || layout instanceof SceneFlexLayout) {
       layout.setState({ children: panels });
     }
->>>>>>> 5a727a0b
+  }
+
+  public unlinkLibraryPanel(panel: LibraryVizPanel) {
+    if (!panel.parent) {
+      return;
+    }
+
+    const gridItem = panel.parent;
+
+    if (!(gridItem instanceof SceneGridItem || gridItem instanceof PanelRepeaterGridItem)) {
+      console.error('Trying to duplicate a panel in a layout that is not SceneGridItem or PanelRepeaterGridItem');
+      return;
+    }
+
+    gridItem?.setState({
+      body: panel.state.panel?.clone(),
+    });
   }
 
   public showModal(modal: SceneObject) {
