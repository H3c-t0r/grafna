--- conflicted
+++ resolved
@@ -58,17 +58,11 @@
 
 import { AddLibraryPanelWidget } from './AddLibraryPanelWidget';
 import { DashboardControls } from './DashboardControls';
-<<<<<<< HEAD
 import { DashboardGridItem } from './DashboardGridItem';
-import { DashboardSceneUrlSync } from './DashboardSceneUrlSync';
-import { LibraryVizPanel } from './LibraryVizPanel';
-=======
 import { DashboardSceneRenderer } from './DashboardSceneRenderer';
 import { DashboardSceneUrlSync } from './DashboardSceneUrlSync';
 import { LibraryVizPanel } from './LibraryVizPanel';
-import { PanelRepeaterGridItem } from './PanelRepeaterGridItem';
 import { ScopesScene } from './ScopesScene';
->>>>>>> fc5d323c
 import { ViewPanelScene } from './ViewPanelScene';
 import { setupKeyboardShortcuts } from './keyboardShortcuts';
 
