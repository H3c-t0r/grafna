import { css } from '@emotion/css';
import React, { useEffect, useState } from 'react';

import { GrafanaTheme2 } from '@grafana/data';
import { selectors } from '@grafana/e2e-selectors';
import { config, locationService } from '@grafana/runtime';
import { Button, ButtonGroup, Dropdown, Icon, Menu, ToolbarButton, ToolbarButtonRow, useStyles2 } from '@grafana/ui';
import { AppChromeUpdate } from 'app/core/components/AppChrome/AppChromeUpdate';
import { NavToolbarSeparator } from 'app/core/components/AppChrome/NavToolbar/NavToolbarSeparator';
import { contextSrv } from 'app/core/core';
import { Trans, t } from 'app/core/internationalization';
import { getDashboardSrv } from 'app/features/dashboard/services/DashboardSrv';
import { playlistSrv } from 'app/features/playlist/PlaylistSrv';

import { PanelEditor } from '../panel-edit/PanelEditor';
import { ShareModal } from '../sharing/ShareModal';
import { DashboardInteractions } from '../utils/interactions';
import { DynamicDashNavButtonModel, dynamicDashNavActions } from '../utils/registerDynamicDashNavAction';

import { DashboardScene } from './DashboardScene';
import { GoToSnapshotOriginButton } from './GoToSnapshotOriginButton';
import { LibraryVizPanel } from './LibraryVizPanel';

interface Props {
  dashboard: DashboardScene;
}

export const NavToolbarActions = React.memo<Props>(({ dashboard }) => {
  const actions = <ToolbarActions dashboard={dashboard} />;
  return <AppChromeUpdate actions={actions} />;
});

NavToolbarActions.displayName = 'NavToolbarActions';

/**
 * This part is split into a separate component to help test this
 */
export function ToolbarActions({ dashboard }: Props) {
  const {
    isEditing,
    viewPanelScene,
    isDirty,
    uid,
    meta,
    editview,
    editPanel,
    hasCopiedPanel: copiedPanel,
  } = dashboard.useState();
  const { isPlaying } = playlistSrv.useState();
  const [isAddPanelMenuOpen, setIsAddPanelMenuOpen] = useState(false);

  const canSaveAs = contextSrv.hasEditPermissionInFolders;
  const toolbarActions: ToolbarAction[] = [];
  const buttonWithExtraMargin = useStyles2(getStyles);
  const isEditingPanel = Boolean(editPanel);
  const isViewingPanel = Boolean(viewPanelScene);
  const isEditingLibraryPanel = useEditingLibraryPanel(editPanel);
  const hasCopiedPanel = Boolean(copiedPanel);
  // Means we are not in settings view, fullscreen panel or edit panel
  const isShowingDashboard = !editview && !isViewingPanel && !isEditingPanel;
  const isEditingAndShowingDashboard = isEditing && isShowingDashboard;

<<<<<<< HEAD
  toolbarActions.push({
    group: 'icon-actions',
    condition: isEditingAndShowingDashboard,
    render: () => (
      <ToolbarButton
        key="add-visualization"
        tooltip={'Add visualization'}
        icon="graph-bar"
        data-testid={selectors.components.NavToolbar.editDashboard.addVisualizationButton}
        onClick={() => {
          const id = dashboard.onCreateNewPanel();
          DashboardInteractions.toolbarAddButtonClicked({ item: 'add_visualization' });
          locationService.partial({ editPanel: id });
        }}
      />
    ),
  });

  toolbarActions.push({
    group: 'icon-actions',
    condition: isEditingAndShowingDashboard,
    render: () => (
      <ToolbarButton
        key="add-library-panel"
        tooltip={'Add library panel'}
        icon="library-panel"
        data-testid={selectors.components.NavToolbar.editDashboard.addLibraryPanelButton}
        onClick={() => {
          dashboard.onCreateLibPanelWidget();
          DashboardInteractions.toolbarAddButtonClicked({ item: 'add_library_panel' });
        }}
      />
    ),
  });

  toolbarActions.push({
    group: 'icon-actions',
    condition: isEditingAndShowingDashboard,
    render: () => (
      <ToolbarButton
        key="add-row"
        tooltip={'Add row'}
        icon="wrap-text"
        data-testid={selectors.components.NavToolbar.editDashboard.addRowButton}
        onClick={() => {
          dashboard.onCreateNewRow();
          DashboardInteractions.toolbarAddButtonClicked({ item: 'add_row' });
        }}
      />
    ),
  });

  toolbarActions.push({
    group: 'icon-actions',
    condition: isEditingAndShowingDashboard,
    render: () => (
      <ToolbarButton
        key="paste-panel"
        disabled={!hasCopiedPanel}
        tooltip={'Paste panel'}
        icon="copy"
        data-testid={selectors.components.NavToolbar.editDashboard.pastePanelButton}
        onClick={() => {
          dashboard.pastePanel();
          DashboardInteractions.toolbarAddButtonClicked({ item: 'paste_panel' });
        }}
      />
    ),
  });
=======
  if (!isEditingPanel) {
    // This adds the precence indicators in enterprise
    addDynamicActions(toolbarActions, dynamicDashNavActions.left, 'left-actions');
  }
>>>>>>> c602d9d6

  toolbarActions.push({
    group: 'icon-actions',
    condition: uid && Boolean(meta.canStar) && isShowingDashboard && !isEditing,
    render: () => {
      let desc = meta.isStarred
        ? t('dashboard.toolbar.unmark-favorite', 'Unmark as favorite')
        : t('dashboard.toolbar.mark-favorite', 'Mark as favorite');
      return (
        <ToolbarButton
          tooltip={desc}
          icon={
            <Icon name={meta.isStarred ? 'favorite' : 'star'} size="lg" type={meta.isStarred ? 'mono' : 'default'} />
          }
          key="star-dashboard-button"
          data-testid={selectors.components.NavToolbar.markAsFavorite}
          onClick={() => {
            DashboardInteractions.toolbarFavoritesClick();
            dashboard.onStarDashboard();
          }}
        />
      );
    },
  });

  const isDevEnv = config.buildInfo.env === 'development';

  toolbarActions.push({
    group: 'icon-actions',
    condition: isDevEnv && uid && isShowingDashboard && !isEditing,
    render: () => (
      <ToolbarButton
        key="view-in-old-dashboard-button"
        tooltip={'Switch to old dashboard page'}
        icon="apps"
        onClick={() => {
          locationService.partial({ scenes: false });
        }}
      />
    ),
  });

  toolbarActions.push({
    group: 'icon-actions',
    condition: meta.isSnapshot && !isEditing,
    render: () => (
      <GoToSnapshotOriginButton
        key="go-to-snapshot-origin"
        originalURL={dashboard.getInitialSaveModel()?.snapshot?.originalUrl ?? ''}
      />
    ),
  });

  if (!isEditingPanel && !isEditing) {
    // This adds the alert rules button and the dashboard insights button
    addDynamicActions(toolbarActions, dynamicDashNavActions.right, 'icon-actions');
  }

  toolbarActions.push({
    group: 'add-panel',
    condition: isEditingAndShowingDashboard,
    render: () => (
      <Dropdown
        key="add-panel-dropdown"
        onVisibleChange={(isOpen) => {
          setIsAddPanelMenuOpen(isOpen);
          DashboardInteractions.toolbarAddClick();
        }}
        overlay={() => (
          <Menu>
            <Menu.Item
              key="add-visualization"
              testId={selectors.pages.AddDashboard.itemButton('Add new visualization menu item')}
              label={t('dashboard.add-menu.visualization', 'Visualization')}
              onClick={() => {
                const id = dashboard.onCreateNewPanel();
                DashboardInteractions.toolbarAddButtonClicked({ item: 'add_visualization' });
                locationService.partial({ editPanel: id });
              }}
            />
            <Menu.Item
              key="add-panel-lib"
              testId={selectors.pages.AddDashboard.itemButton('Add new panel from panel library menu item')}
              label={t('dashboard.add-menu.import', 'Import from library')}
              onClick={() => {
                dashboard.onCreateLibPanelWidget();
                DashboardInteractions.toolbarAddButtonClicked({ item: 'add_library_panel' });
              }}
            />
            <Menu.Item
              key="add-row"
              testId={selectors.pages.AddDashboard.itemButton('Add new row menu item')}
              label={t('dashboard.add-menu.row', 'Row')}
              onClick={() => {
                dashboard.onCreateNewRow();
                DashboardInteractions.toolbarAddButtonClicked({ item: 'add_row' });
              }}
            />
            <Menu.Item
              key="paste-panel"
              disabled={!hasCopiedPanel}
              testId={selectors.pages.AddDashboard.itemButton('Add new panel from clipboard menu item')}
              label={t('dashboard.add-menu.paste-panel', 'Paste panel')}
              onClick={() => {
                dashboard.pastePanel();
                DashboardInteractions.toolbarAddButtonClicked({ item: 'paste_panel' });
              }}
            />
          </Menu>
        )}
        placement="bottom"
        offset={[0, 6]}
      >
        <Button
          key="add-panel-button"
          variant="primary"
          size="sm"
          fill="outline"
          data-testid={selectors.components.PageToolbar.itemButton('Add button')}
        >
          <Trans i18nKey="dashboard.toolbar.add">Add</Trans>
          <Icon name={isAddPanelMenuOpen ? 'angle-up' : 'angle-down'} size="lg" />
        </Button>
      </Dropdown>
    ),
  });

  toolbarActions.push({
    group: 'playlist-actions',
    condition: isPlaying && isShowingDashboard && !isEditing,
    render: () => (
      <ToolbarButton
        key="play-list-prev"
        data-testid={selectors.pages.Dashboard.DashNav.playlistControls.prev}
        tooltip={t('dashboard.toolbar.playlist-previous', 'Go to previous dashboard')}
        icon="backward"
        onClick={() => playlistSrv.prev()}
      />
    ),
  });

  toolbarActions.push({
    group: 'playlist-actions',
    condition: isPlaying && isShowingDashboard && !isEditing,
    render: () => (
      <ToolbarButton
        key="play-list-stop"
        onClick={() => playlistSrv.stop()}
        data-testid={selectors.pages.Dashboard.DashNav.playlistControls.stop}
      >
        <Trans i18nKey="dashboard.toolbar.playlist-stop">Stop playlist</Trans>
      </ToolbarButton>
    ),
  });

  toolbarActions.push({
    group: 'playlist-actions',
    condition: isPlaying && isShowingDashboard && !isEditing,
    render: () => (
      <ToolbarButton
        key="play-list-next"
        data-testid={selectors.pages.Dashboard.DashNav.playlistControls.next}
        tooltip={t('dashboard.toolbar.playlist-next', 'Go to next dashboard')}
        icon="forward"
        onClick={() => playlistSrv.next()}
        narrow
      />
    ),
  });

  toolbarActions.push({
    group: 'back-button',
    condition: (isViewingPanel || isEditingPanel) && !isEditingLibraryPanel,
    render: () => (
      <Button
        onClick={() => {
          locationService.partial({ viewPanel: null, editPanel: null });
        }}
        tooltip=""
        key="back"
        variant="secondary"
        size="sm"
        icon="arrow-left"
        data-testid={selectors.components.NavToolbar.editDashboard.backToDashboardButton}
      >
        Back to dashboard
      </Button>
    ),
  });

  toolbarActions.push({
    group: 'back-button',
    condition: Boolean(editview),
    render: () => (
      <Button
        onClick={() => {
          locationService.partial({ editview: null });
        }}
        tooltip=""
        key="back"
        fill="text"
        variant="secondary"
        size="sm"
        icon="arrow-left"
        data-testid={selectors.components.NavToolbar.editDashboard.backToDashboardButton}
      >
        Back to dashboard
      </Button>
    ),
  });

  toolbarActions.push({
    group: 'main-buttons',
    condition: uid && !isEditing && !meta.isSnapshot && !isPlaying,
    render: () => (
      <Button
        key="share-dashboard-button"
        tooltip={t('dashboard.toolbar.share', 'Share dashboard')}
        size="sm"
        className={buttonWithExtraMargin}
        fill="outline"
        onClick={() => {
          DashboardInteractions.toolbarShareClick();
          dashboard.showModal(new ShareModal({ dashboardRef: dashboard.getRef() }));
        }}
        data-testid={selectors.components.NavToolbar.shareDashboard}
      >
        Share
      </Button>
    ),
  });

  toolbarActions.push({
    group: 'main-buttons',
    condition: !isEditing && dashboard.canEditDashboard() && !isViewingPanel && !isPlaying,
    render: () => (
      <Button
        onClick={() => {
          dashboard.onEnterEditMode();
        }}
        tooltip="Enter edit mode"
        key="edit"
        className={buttonWithExtraMargin}
        variant="primary"
        size="sm"
        data-testid={selectors.components.NavToolbar.editDashboard.editButton}
      >
        Edit
      </Button>
    ),
  });

  toolbarActions.push({
    group: 'settings',
    condition: isEditing && dashboard.canEditDashboard() && isShowingDashboard,
    render: () => (
      <Button
        onClick={() => {
          dashboard.onOpenSettings();
        }}
        tooltip="Dashboard settings"
        fill="text"
        size="sm"
        key="settings"
        variant="secondary"
        data-testid={selectors.components.NavToolbar.editDashboard.settingsButton}
      >
        Settings
      </Button>
    ),
  });

  toolbarActions.push({
    group: 'main-buttons',
    condition: isEditing && !meta.isNew && isShowingDashboard,
    render: () => (
      <Button
        onClick={() => dashboard.exitEditMode({ skipConfirm: false })}
        tooltip="Exits edit mode and discards unsaved changes"
        size="sm"
        key="discard"
        fill="text"
        variant="primary"
        data-testid={selectors.components.NavToolbar.editDashboard.exitButton}
      >
        Exit edit
      </Button>
    ),
  });

  toolbarActions.push({
    group: 'main-buttons',
    condition: isEditingPanel && !isEditingLibraryPanel && !editview && !meta.isNew && !isViewingPanel,
    render: () => (
      <Button
        onClick={editPanel?.onDiscard}
        tooltip="Discard panel changes"
        size="sm"
        key="discard"
        fill="outline"
        variant="destructive"
        data-testid={selectors.components.NavToolbar.editDashboard.discardChangesButton}
      >
        Discard panel changes
      </Button>
    ),
  });

  toolbarActions.push({
    group: 'main-buttons',
    condition: isEditingPanel && isEditingLibraryPanel && !editview && !isViewingPanel,
    render: () => (
      <Button
        onClick={editPanel?.onDiscard}
        tooltip="Discard library panel changes"
        size="sm"
        key="discardLibraryPanel"
        fill="outline"
        variant="destructive"
        data-testid={selectors.components.NavToolbar.editDashboard.discardChangesButton}
      >
        Discard library panel changes
      </Button>
    ),
  });

  toolbarActions.push({
    group: 'main-buttons',
    condition: isEditingPanel && isEditingLibraryPanel && !editview && !isViewingPanel,
    render: () => (
      <Button
        onClick={editPanel?.onUnlinkLibraryPanel}
        tooltip="Unlink library panel"
        size="sm"
        key="unlinkLibraryPanel"
        fill="outline"
        variant="secondary"
        data-testid={selectors.components.NavToolbar.editDashboard.unlinkLibraryPanelButton}
      >
        Unlink library panel
      </Button>
    ),
  });

  toolbarActions.push({
    group: 'main-buttons',
    condition: isEditingPanel && isEditingLibraryPanel && !editview && !isViewingPanel,
    render: () => (
      <Button
        onClick={editPanel?.onSaveLibraryPanel}
        tooltip="Save library panel"
        size="sm"
        key="saveLibraryPanel"
        fill="outline"
        variant="primary"
        data-testid={selectors.components.NavToolbar.editDashboard.saveLibraryPanelButton}
      >
        Save library panel
      </Button>
    ),
  });

  toolbarActions.push({
    group: 'main-buttons',
    condition: isEditing && !isEditingLibraryPanel && (meta.canSave || canSaveAs),
    render: () => {
      // if we  only can save
      if (meta.isNew) {
        return (
          <Button
            onClick={() => {
              DashboardInteractions.toolbarSaveClick();
              dashboard.openSaveDrawer({});
            }}
            className={buttonWithExtraMargin}
            tooltip="Save changes"
            key="save"
            size="sm"
            variant={'primary'}
            data-testid={selectors.components.NavToolbar.editDashboard.saveButton}
          >
            Save dashboard
          </Button>
        );
      }

      // If we only can save as copy
      if (canSaveAs && !meta.canSave && !meta.canMakeEditable) {
        return (
          <Button
            onClick={() => {
              DashboardInteractions.toolbarSaveClick();
              dashboard.openSaveDrawer({ saveAsCopy: true });
            }}
            className={buttonWithExtraMargin}
            tooltip="Save as copy"
            key="save"
            size="sm"
            variant={isDirty ? 'primary' : 'secondary'}
          >
            Save as copy
          </Button>
        );
      }

      // If we can do both save and save as copy we show a button group with dropdown menu
      const menu = (
        <Menu>
          <Menu.Item
            label="Save"
            icon="save"
            onClick={() => {
              DashboardInteractions.toolbarSaveClick();
              dashboard.openSaveDrawer({});
            }}
          />
          <Menu.Item
            label="Save as copy"
            icon="copy"
            onClick={() => {
              DashboardInteractions.toolbarSaveAsClick();
              dashboard.openSaveDrawer({ saveAsCopy: true });
            }}
          />
        </Menu>
      );

      return (
        <ButtonGroup className={buttonWithExtraMargin} key="save">
          <Button
            onClick={() => {
              DashboardInteractions.toolbarSaveClick();
              dashboard.openSaveDrawer({});
            }}
            tooltip="Save changes"
            size="sm"
            data-testid={selectors.components.NavToolbar.editDashboard.saveButton}
            variant={isDirty ? 'primary' : 'secondary'}
          >
            Save dashboard
          </Button>
          <Dropdown overlay={menu}>
            <Button icon="angle-down" variant={isDirty ? 'primary' : 'secondary'} size="sm" />
          </Dropdown>
        </ButtonGroup>
      );
    },
  });

  const actionElements: React.ReactNode[] = [];
  let lastGroup = '';

  for (const action of toolbarActions) {
    if (!action.condition) {
      continue;
    }

    if (lastGroup && lastGroup !== action.group) {
      lastGroup && actionElements.push(<NavToolbarSeparator key={`${action.group}-separator`} />);
    }

    actionElements.push(action.render());
    lastGroup = action.group;
  }

  return <ToolbarButtonRow alignment="right">{actionElements}</ToolbarButtonRow>;
}

function addDynamicActions(
  toolbarActions: ToolbarAction[],
  registeredActions: DynamicDashNavButtonModel[],
  group: string
) {
  if (registeredActions.length > 0) {
    for (const action of registeredActions) {
      const props = { dashboard: getDashboardSrv().getCurrent()! };
      if (action.show(props)) {
        const Component = action.component;
        toolbarActions.push({
          group: group,
          condition: true,
          render: () => <Component {...props} key={toolbarActions.length} />,
        });
      }
    }
  }
}

function useEditingLibraryPanel(panelEditor?: PanelEditor) {
  const [isEditingLibraryPanel, setEditingLibraryPanel] = useState<Boolean>(false);

  useEffect(() => {
    if (panelEditor) {
      const unsub = panelEditor.state.vizManager.subscribeToState((vizManagerState) =>
        setEditingLibraryPanel(vizManagerState.sourcePanel.resolve().parent instanceof LibraryVizPanel)
      );
      return () => {
        unsub.unsubscribe();
      };
    }
    setEditingLibraryPanel(false);
    return;
  }, [panelEditor]);

  return isEditingLibraryPanel;
}

interface ToolbarAction {
  group: string;
  condition?: boolean | string;
  render: () => React.ReactNode;
}

function getStyles(theme: GrafanaTheme2) {
  return css({ margin: theme.spacing(0, 0.5) });
}<|MERGE_RESOLUTION|>--- conflicted
+++ resolved
@@ -60,82 +60,10 @@
   const isShowingDashboard = !editview && !isViewingPanel && !isEditingPanel;
   const isEditingAndShowingDashboard = isEditing && isShowingDashboard;
 
-<<<<<<< HEAD
-  toolbarActions.push({
-    group: 'icon-actions',
-    condition: isEditingAndShowingDashboard,
-    render: () => (
-      <ToolbarButton
-        key="add-visualization"
-        tooltip={'Add visualization'}
-        icon="graph-bar"
-        data-testid={selectors.components.NavToolbar.editDashboard.addVisualizationButton}
-        onClick={() => {
-          const id = dashboard.onCreateNewPanel();
-          DashboardInteractions.toolbarAddButtonClicked({ item: 'add_visualization' });
-          locationService.partial({ editPanel: id });
-        }}
-      />
-    ),
-  });
-
-  toolbarActions.push({
-    group: 'icon-actions',
-    condition: isEditingAndShowingDashboard,
-    render: () => (
-      <ToolbarButton
-        key="add-library-panel"
-        tooltip={'Add library panel'}
-        icon="library-panel"
-        data-testid={selectors.components.NavToolbar.editDashboard.addLibraryPanelButton}
-        onClick={() => {
-          dashboard.onCreateLibPanelWidget();
-          DashboardInteractions.toolbarAddButtonClicked({ item: 'add_library_panel' });
-        }}
-      />
-    ),
-  });
-
-  toolbarActions.push({
-    group: 'icon-actions',
-    condition: isEditingAndShowingDashboard,
-    render: () => (
-      <ToolbarButton
-        key="add-row"
-        tooltip={'Add row'}
-        icon="wrap-text"
-        data-testid={selectors.components.NavToolbar.editDashboard.addRowButton}
-        onClick={() => {
-          dashboard.onCreateNewRow();
-          DashboardInteractions.toolbarAddButtonClicked({ item: 'add_row' });
-        }}
-      />
-    ),
-  });
-
-  toolbarActions.push({
-    group: 'icon-actions',
-    condition: isEditingAndShowingDashboard,
-    render: () => (
-      <ToolbarButton
-        key="paste-panel"
-        disabled={!hasCopiedPanel}
-        tooltip={'Paste panel'}
-        icon="copy"
-        data-testid={selectors.components.NavToolbar.editDashboard.pastePanelButton}
-        onClick={() => {
-          dashboard.pastePanel();
-          DashboardInteractions.toolbarAddButtonClicked({ item: 'paste_panel' });
-        }}
-      />
-    ),
-  });
-=======
   if (!isEditingPanel) {
     // This adds the precence indicators in enterprise
     addDynamicActions(toolbarActions, dynamicDashNavActions.left, 'left-actions');
   }
->>>>>>> c602d9d6
 
   toolbarActions.push({
     group: 'icon-actions',
