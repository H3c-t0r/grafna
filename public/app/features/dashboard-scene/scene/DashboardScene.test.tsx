import { CoreApp } from '@grafana/data';
import {
  sceneGraph,
  SceneGridItem,
  SceneGridLayout,
  SceneTimeRange,
  SceneQueryRunner,
  SceneVariableSet,
  TestVariable,
  VizPanel,
  SceneGridRow,
  behaviors,
} from '@grafana/scenes';
import { Dashboard, DashboardCursorSync } from '@grafana/schema';
import appEvents from 'app/core/app_events';
import { getDashboardSrv } from 'app/features/dashboard/services/DashboardSrv';
import { VariablesChanged } from 'app/features/variables/types';

import { createWorker } from '../saving/createDetectChangesWorker';
import {
  buildGridItemForLibPanel,
  buildGridItemForPanel,
  transformSaveModelToScene,
} from '../serialization/transformSaveModelToScene';
import { DecoratedRevisionModel } from '../settings/VersionsEditView';
import { historySrv } from '../settings/version-history/HistorySrv';
import { dashboardSceneGraph } from '../utils/dashboardSceneGraph';
import { djb2Hash } from '../utils/djb2Hash';

import { DashboardControls } from './DashboardControls';
import { DashboardScene, DashboardSceneState } from './DashboardScene';
import { LibraryVizPanel } from './LibraryVizPanel';
import { PanelRepeaterGridItem } from './PanelRepeaterGridItem';

jest.mock('../settings/version-history/HistorySrv');
jest.mock('../serialization/transformSaveModelToScene');
jest.mock('../saving/getDashboardChangesFromScene', () => ({
  // It compares the initial and changed save models and returns the differences
  // By default we assume there are differences to have the dirty state test logic tested
  getDashboardChangesFromScene: jest.fn(() => ({
    changedSaveModel: {},
    initialSaveModel: {},
    diffs: [],
    diffCount: 0,
    hasChanges: true,
    hasTimeChanges: false,
    isNew: false,
    hasVariableValueChanges: false,
  })),
}));
jest.mock('../serialization/transformSceneToSaveModel');
jest.mock('@grafana/runtime', () => ({
  ...jest.requireActual('@grafana/runtime'),
  getDataSourceSrv: () => {
    return {
      getInstanceSettings: jest.fn().mockResolvedValue({ uid: 'ds1' }),
    };
  },
}));

const worker = createWorker();
mockResultsOfDetectChangesWorker({ hasChanges: true, hasTimeChanges: false, hasVariableValueChanges: false });

describe('DashboardScene', () => {
  describe('DashboardSrv.getCurrent compatibility', () => {
    it('Should set to compatibility wrapper', () => {
      const scene = buildTestScene();
      scene.activate();

      expect(getDashboardSrv().getCurrent()?.uid).toBe('dash-1');
    });
  });

  describe('Editing and discarding', () => {
    describe('Given scene in view mode', () => {
      it('Should set isEditing to false', () => {
        const scene = buildTestScene();
        scene.activate();

        expect(scene.state.isEditing).toBeFalsy();
      });

      it('Should not start the detect changes worker', () => {
        const scene = buildTestScene();
        scene.activate();

        // @ts-expect-error it is a private property
        expect(scene._changesWorker).toBeUndefined();
      });
    });

    describe('Given scene in edit mode', () => {
      let scene: DashboardScene;
      let deactivateScene: () => void;

      beforeEach(() => {
        scene = buildTestScene();
        deactivateScene = scene.activate();
        scene.onEnterEditMode();
        jest.clearAllMocks();
      });

      it('Should set isEditing to true', () => {
        expect(scene.state.isEditing).toBe(true);
      });

      it('Should start the detect changes worker', () => {
        expect(worker.onmessage).toBeDefined();
      });

      it('Should terminate the detect changes worker when deactivate', () => {
        expect(worker.terminate).toHaveBeenCalledTimes(0);
        deactivateScene();
        expect(worker.terminate).toHaveBeenCalledTimes(1);
      });

      it('A change to griditem pos should set isDirty true', () => {
        const gridItem = sceneGraph.findObject(scene, (p) => p.state.key === 'griditem-1') as SceneGridItem;
        gridItem.setState({ x: 10, y: 0, width: 10, height: 10 });

        expect(scene.state.isDirty).toBe(true);

        scene.exitEditMode({ skipConfirm: true });
        const gridItem2 = sceneGraph.findObject(scene, (p) => p.state.key === 'griditem-1') as SceneGridItem;
        expect(gridItem2.state.x).toBe(0);
      });

      it('A change to gridlayout children order should set isDirty true', () => {
        const layout = sceneGraph.findObject(scene, (p) => p instanceof SceneGridLayout) as SceneGridLayout;
        const originalPanelOrder = layout.state.children.map((c) => c.state.key);

        // Change the order of the children. This happen when panels move around, then the children are re-ordered
        layout.setState({
          children: [layout.state.children[1], layout.state.children[0], layout.state.children[2]],
        });

        expect(scene.state.isDirty).toBe(true);

        scene.exitEditMode({ skipConfirm: true });
        const resoredLayout = sceneGraph.findObject(scene, (p) => p instanceof SceneGridLayout) as SceneGridLayout;
        expect(resoredLayout.state.children.map((c) => c.state.key)).toEqual(originalPanelOrder);
      });

      it.each`
        prop             | value
        ${'title'}       | ${'new title'}
        ${'description'} | ${'new description'}
        ${'tags'}        | ${['tag3', 'tag4']}
        ${'editable'}    | ${false}
        ${'links'}       | ${[]}
        ${'meta'}        | ${{ folderUid: 'new-folder-uid', folderTitle: 'new-folder-title', hasUnsavedFolderChange: true }}
      `(
        'A change to $prop should set isDirty true',
        ({ prop, value }: { prop: keyof DashboardSceneState; value: unknown }) => {
          const prevState = scene.state[prop];
          scene.setState({ [prop]: value });

          expect(scene.state.isDirty).toBe(true);

          scene.exitEditMode({ skipConfirm: true });
          expect(scene.state[prop]).toEqual(prevState);
        }
      );

      it('A change to refresh picker interval settings should set isDirty true', () => {
        const refreshPicker = dashboardSceneGraph.getRefreshPicker(scene)!;
        const prevState = [...refreshPicker.state.intervals!];
        refreshPicker.setState({ intervals: ['10s'] });

        expect(scene.state.isDirty).toBe(true);

        scene.exitEditMode({ skipConfirm: true });
        expect(dashboardSceneGraph.getRefreshPicker(scene)!.state.intervals).toEqual(prevState);
      });

      it('A change to time picker visibility settings should set isDirty true', () => {
        const dashboardControls = scene.state.controls!;
        const prevState = dashboardControls.state.hideTimeControls;
        dashboardControls.setState({ hideTimeControls: true });

        expect(scene.state.isDirty).toBe(true);

        scene.exitEditMode({ skipConfirm: true });
        expect(scene.state.controls!.state.hideTimeControls).toEqual(prevState);
      });

      it('A change to time zone should set isDirty true', () => {
        const timeRange = sceneGraph.getTimeRange(scene)!;
        const prevState = timeRange.state.timeZone;
        timeRange.setState({ timeZone: 'UTC' });

        expect(scene.state.isDirty).toBe(true);

        scene.exitEditMode({ skipConfirm: true });
        expect(sceneGraph.getTimeRange(scene)!.state.timeZone).toBe(prevState);
      });

      it('A change to a cursor sync config should set isDirty true', () => {
        const cursorSync = dashboardSceneGraph.getCursorSync(scene)!;
        const initialState = cursorSync.state;

        cursorSync.setState({
          sync: DashboardCursorSync.Tooltip,
        });

        expect(scene.state.isDirty).toBe(true);

        scene.exitEditMode({ skipConfirm: true });
        expect(dashboardSceneGraph.getCursorSync(scene)!.state).toEqual(initialState);
      });

      it.each([
        { hasChanges: true, hasTimeChanges: false, hasVariableValueChanges: false },
        { hasChanges: true, hasTimeChanges: true, hasVariableValueChanges: false },
        { hasChanges: true, hasTimeChanges: false, hasVariableValueChanges: true },
      ])('should set the state to true if there are changes detected in the saving model', (diffResults) => {
        mockResultsOfDetectChangesWorker(diffResults);
        scene.setState({ title: 'hello' });
        expect(scene.state.isDirty).toBeTruthy();
      });

      it.each([
        { hasChanges: false, hasTimeChanges: false, hasVariableValueChanges: false },
        { hasChanges: false, hasTimeChanges: true, hasVariableValueChanges: false },
        { hasChanges: false, hasTimeChanges: false, hasVariableValueChanges: true },
      ])('should not set the state to true if there are no change detected in the dashboard', (diffResults) => {
        mockResultsOfDetectChangesWorker(diffResults);
        scene.setState({ title: 'hello' });
        expect(scene.state.isDirty).toBeFalsy();
      });

      it('Should throw an error when adding a panel to a layout that is not SceneGridLayout', () => {
        const scene = buildTestScene({ body: undefined });

        expect(() => {
          scene.addPanel(new VizPanel({ title: 'Panel Title', key: 'panel-4', pluginId: 'timeseries' }));
        }).toThrow('Trying to add a panel in a layout that is not SceneGridLayout');
      });

      it('Should add a new panel to the dashboard', () => {
        const vizPanel = new VizPanel({
          title: 'Panel Title',
          key: 'panel-5',
          pluginId: 'timeseries',
          $data: new SceneQueryRunner({ key: 'data-query-runner', queries: [{ refId: 'A' }] }),
        });

        scene.addPanel(vizPanel);

        const body = scene.state.body as SceneGridLayout;
        const gridItem = body.state.children[0] as SceneGridItem;

        expect(body.state.children.length).toBe(6);
        expect(gridItem.state.body!.state.key).toBe('panel-5');
        expect(gridItem.state.y).toBe(0);
      });

      it('Should create and add a new panel to the dashboard', () => {
        scene.onCreateNewPanel();

        const body = scene.state.body as SceneGridLayout;
        const gridItem = body.state.children[0] as SceneGridItem;

        expect(body.state.children.length).toBe(6);
        expect(gridItem.state.body!.state.key).toBe('panel-7');
      });

      it('Should create and add a new row to the dashboard', () => {
        scene.onCreateNewRow();

        const body = scene.state.body as SceneGridLayout;
        const gridRow = body.state.children[0] as SceneGridRow;

        expect(body.state.children.length).toBe(4);
        expect(gridRow.state.key).toBe('panel-7');
        expect(gridRow.state.children[0].state.key).toBe('griditem-1');
        expect(gridRow.state.children[1].state.key).toBe('griditem-2');
      });

      it('Should create a row and add all panels in the dashboard under it', () => {
        const scene = buildTestScene({
          body: new SceneGridLayout({
            children: [
              new SceneGridItem({
                key: 'griditem-1',
                x: 0,
                body: new VizPanel({
                  title: 'Panel A',
                  key: 'panel-1',
                  pluginId: 'table',
                  $data: new SceneQueryRunner({ key: 'data-query-runner', queries: [{ refId: 'A' }] }),
                }),
              }),
              new SceneGridItem({
                key: 'griditem-2',
                body: new VizPanel({
                  title: 'Panel B',
                  key: 'panel-2',
                  pluginId: 'table',
                }),
              }),
            ],
          }),
        });

        scene.onCreateNewRow();

        const body = scene.state.body as SceneGridLayout;
        const gridRow = body.state.children[0] as SceneGridRow;

        expect(body.state.children.length).toBe(1);
        expect(gridRow.state.children.length).toBe(2);
      });

      it('Should create and add two new rows, but the second has no children', () => {
        scene.onCreateNewRow();
        scene.onCreateNewRow();

        const body = scene.state.body as SceneGridLayout;
        const gridRow = body.state.children[0] as SceneGridRow;

        expect(body.state.children.length).toBe(5);
        expect(gridRow.state.children.length).toBe(0);
      });

      it('Should create an empty row when nothing else in dashboard', () => {
        const scene = buildTestScene({
          body: new SceneGridLayout({
            children: [],
          }),
        });

        scene.onCreateNewRow();

        const body = scene.state.body as SceneGridLayout;
        const gridRow = body.state.children[0] as SceneGridRow;

        expect(body.state.children.length).toBe(1);
        expect(gridRow.state.children.length).toBe(0);
      });

      it('Should fail to copy a panel if it does not have a grid item parent', () => {
        const vizPanel = new VizPanel({
          title: 'Panel Title',
          key: 'panel-5',
          pluginId: 'timeseries',
        });

        scene.copyPanel(vizPanel);

        expect(scene.state.hasCopiedPanel).toBe(false);
      });

      it('Should fail to copy a library panel if it does not have a grid item parent', () => {
        const libVizPanel = new LibraryVizPanel({
          uid: 'uid',
          name: 'libraryPanel',
          panelKey: 'panel-4',
          title: 'Library Panel',
          panel: new VizPanel({
            title: 'Library Panel',
            key: 'panel-4',
            pluginId: 'table',
          }),
        });

        scene.copyPanel(libVizPanel.state.panel as VizPanel);

        expect(scene.state.hasCopiedPanel).toBe(false);
      });

      it('Should copy a panel', () => {
        const vizPanel = ((scene.state.body as SceneGridLayout).state.children[0] as SceneGridItem).state.body;
        scene.copyPanel(vizPanel as VizPanel);

        expect(scene.state.hasCopiedPanel).toBe(true);
      });

      it('Should copy a library viz panel', () => {
        const libVizPanel = ((scene.state.body as SceneGridLayout).state.children[4] as SceneGridItem).state
          .body as LibraryVizPanel;

        scene.copyPanel(libVizPanel.state.panel as VizPanel);

        expect(scene.state.hasCopiedPanel).toBe(true);
      });

      it('Should paste a panel', () => {
        scene.setState({ hasCopiedPanel: true });
        jest.spyOn(JSON, 'parse').mockReturnThis();
        jest.mocked(buildGridItemForPanel).mockReturnValue(
          new SceneGridItem({
            key: 'griditem-9',
            body: new VizPanel({
              title: 'Panel A',
              key: 'panel-9',
              pluginId: 'table',
            }),
          })
        );

        scene.pastePanel();

        const body = scene.state.body as SceneGridLayout;
        const gridItem = body.state.children[0] as SceneGridItem;

        expect(buildGridItemForPanel).toHaveBeenCalledTimes(1);
        expect(body.state.children.length).toBe(6);
        expect(gridItem.state.body!.state.key).toBe('panel-7');
        expect(gridItem.state.y).toBe(0);
        expect(scene.state.hasCopiedPanel).toBe(false);
      });

      it('Should paste a library viz panel', () => {
        scene.setState({ hasCopiedPanel: true });
        jest.spyOn(JSON, 'parse').mockReturnValue({ libraryPanel: { uid: 'uid', name: 'libraryPanel' } });
        jest.mocked(buildGridItemForLibPanel).mockReturnValue(
          new SceneGridItem({
            body: new LibraryVizPanel({
              title: 'Library Panel',
              uid: 'uid',
              name: 'libraryPanel',
              panelKey: 'panel-4',
            }),
          })
        );

        scene.pastePanel();

        const body = scene.state.body as SceneGridLayout;
        const gridItem = body.state.children[0] as SceneGridItem;

        const libVizPanel = gridItem.state.body as LibraryVizPanel;

        expect(buildGridItemForLibPanel).toHaveBeenCalledTimes(1);
        expect(body.state.children.length).toBe(6);
        expect(libVizPanel.state.panelKey).toBe('panel-7');
        expect(libVizPanel.state.panel?.state.key).toBe('panel-7');
        expect(gridItem.state.y).toBe(0);
        expect(scene.state.hasCopiedPanel).toBe(false);
      });

      it('Should create a new add library panel widget', () => {
        scene.onCreateLibPanelWidget();

        const body = scene.state.body as SceneGridLayout;
        const gridItem = body.state.children[0] as SceneGridItem;

        expect(body.state.children.length).toBe(6);
        expect(gridItem.state.body!.state.key).toBe('panel-7');
        expect(gridItem.state.y).toBe(0);
      });

      it('Should remove a panel', () => {
        const vizPanel = ((scene.state.body as SceneGridLayout).state.children[0] as SceneGridItem).state.body;
        scene.removePanel(vizPanel as VizPanel);

        const body = scene.state.body as SceneGridLayout;
        expect(body.state.children.length).toBe(4);
      });

      it('Should remove a panel within a row', () => {
        const vizPanel = (
          ((scene.state.body as SceneGridLayout).state.children[2] as SceneGridRow).state.children[0] as SceneGridItem
        ).state.body;
        scene.removePanel(vizPanel as VizPanel);

        const body = scene.state.body as SceneGridLayout;
        const gridRow = body.state.children[2] as SceneGridRow;
        expect(gridRow.state.children.length).toBe(1);
      });

      it('Should remove a library panel', () => {
        const libraryPanel = ((scene.state.body as SceneGridLayout).state.children[4] as SceneGridItem).state.body;
        const vizPanel = (libraryPanel as LibraryVizPanel).state.panel;
        scene.removePanel(vizPanel as VizPanel);

        const body = scene.state.body as SceneGridLayout;
        expect(body.state.children.length).toBe(4);
      });

      it('Should remove a library panel within a row', () => {
        const libraryPanel = (
          ((scene.state.body as SceneGridLayout).state.children[2] as SceneGridRow).state.children[1] as SceneGridItem
        ).state.body;
        const vizPanel = (libraryPanel as LibraryVizPanel).state.panel;

        scene.removePanel(vizPanel as VizPanel);

        const body = scene.state.body as SceneGridLayout;
        const gridRow = body.state.children[2] as SceneGridRow;
        expect(gridRow.state.children.length).toBe(1);
      });

<<<<<<< HEAD
      it('Should duplicate a panel', () => {
        const vizPanel = ((scene.state.body as SceneGridLayout).state.children[0] as SceneGridItem).state.body;
        scene.duplicatePanel(vizPanel as VizPanel);

        const body = scene.state.body as SceneGridLayout;
        const gridItem = body.state.children[5] as SceneGridItem;

        expect(body.state.children.length).toBe(6);
        expect(gridItem.state.body!.state.key).toBe('panel-7');
      });

      it('Should duplicate a library panel', () => {
        const libraryPanel = ((scene.state.body as SceneGridLayout).state.children[4] as SceneGridItem).state.body;
        const vizPanel = (libraryPanel as LibraryVizPanel).state.panel;
        scene.duplicatePanel(vizPanel as VizPanel);

        const body = scene.state.body as SceneGridLayout;
        const gridItem = body.state.children[5] as SceneGridItem;

        const libVizPanel = gridItem.state.body as LibraryVizPanel;

        expect(body.state.children.length).toBe(6);
        expect(libVizPanel.state.panelKey).toBe('panel-7');
        expect(libVizPanel.state.panel?.state.key).toBe('panel-7');
      });

      it('Should duplicate a repeated panel', () => {
        const scene = buildTestScene({
          body: new SceneGridLayout({
            children: [
              new PanelRepeaterGridItem({
                key: `grid-item-1`,
                width: 24,
                height: 8,
                repeatedPanels: [
                  new VizPanel({
                    title: 'Library Panel',
                    key: 'panel-1',
                    pluginId: 'table',
                  }),
                ],
                source: new VizPanel({
                  title: 'Library Panel',
                  key: 'panel-1',
                  pluginId: 'table',
                }),
                variableName: 'custom',
              }),
            ],
          }),
        });

        const vizPanel = ((scene.state.body as SceneGridLayout).state.children[0] as PanelRepeaterGridItem).state
          .repeatedPanels![0];

        scene.duplicatePanel(vizPanel as VizPanel);

        const body = scene.state.body as SceneGridLayout;
        const gridItem = body.state.children[1] as SceneGridItem;

        expect(body.state.children.length).toBe(2);
        expect(gridItem.state.body!.state.key).toBe('panel-2');
      });

      it('Should duplicate a panel in a row', () => {
        const vizPanel = (
          ((scene.state.body as SceneGridLayout).state.children[2] as SceneGridRow).state.children[0] as SceneGridItem
        ).state.body;
        scene.duplicatePanel(vizPanel as VizPanel);

        const body = scene.state.body as SceneGridLayout;
        const gridRow = body.state.children[2] as SceneGridRow;
        const gridItem = gridRow.state.children[2] as SceneGridItem;

        expect(gridRow.state.children.length).toBe(3);
        expect(gridItem.state.body!.state.key).toBe('panel-7');
      });

      it('Should duplicate a library panel in a row', () => {
        const libraryPanel = (
          ((scene.state.body as SceneGridLayout).state.children[2] as SceneGridRow).state.children[1] as SceneGridItem
        ).state.body;
        const vizPanel = (libraryPanel as LibraryVizPanel).state.panel;

        scene.duplicatePanel(vizPanel as VizPanel);

        const body = scene.state.body as SceneGridLayout;
        const gridRow = body.state.children[2] as SceneGridRow;
        const gridItem = gridRow.state.children[2] as SceneGridItem;

        const libVizPanel = gridItem.state.body as LibraryVizPanel;

        expect(gridRow.state.children.length).toBe(3);
        expect(libVizPanel.state.panelKey).toBe('panel-7');
        expect(libVizPanel.state.panel?.state.key).toBe('panel-7');
      });

      it('Should fail to duplicate a panel if it does not have a grid item parent', () => {
        const vizPanel = new VizPanel({
          title: 'Panel Title',
          key: 'panel-5',
          pluginId: 'timeseries',
        });

        scene.duplicatePanel(vizPanel);

        const body = scene.state.body as SceneGridLayout;

        // length remains unchanged
        expect(body.state.children.length).toBe(5);
=======
      it('Should unlink a  library panel', () => {
        const libPanel = new LibraryVizPanel({
          title: 'title',
          uid: 'abc',
          name: 'lib panel',
          panelKey: 'panel-1',
          isLoaded: true,
          panel: new VizPanel({
            title: 'Panel B',
            pluginId: 'table',
          }),
        });

        const scene = buildTestScene({
          body: new SceneGridLayout({
            children: [
              new SceneGridItem({
                key: 'griditem-2',
                body: libPanel,
              }),
            ],
          }),
        });

        scene.unlinkLibraryPanel(libPanel);

        const body = scene.state.body as SceneGridLayout;
        const gridItem = body.state.children[0] as SceneGridItem;

        expect(body.state.children.length).toBe(1);
        expect(gridItem.state.body).toBeInstanceOf(VizPanel);
>>>>>>> 15e358e3
      });
    });
  });

  describe('Enriching data requests', () => {
    let scene: DashboardScene;

    beforeEach(() => {
      scene = buildTestScene();
      scene.onEnterEditMode();
    });

    it('Should add app, uid, panelId and panelPluginId', () => {
      const queryRunner = sceneGraph.findObject(scene, (o) => o.state.key === 'data-query-runner')!;
      expect(scene.enrichDataRequest(queryRunner)).toEqual({
        app: CoreApp.Dashboard,
        dashboardUID: 'dash-1',
        panelId: 1,
        panelPluginId: 'table',
      });
    });

    it('Should hash the key of the cloned panels and set it as panelId', () => {
      const queryRunner = sceneGraph.findObject(scene, (o) => o.state.key === 'data-query-runner2')!;
      const expectedPanelId = djb2Hash('panel-2-clone-1');
      expect(scene.enrichDataRequest(queryRunner).panelId).toEqual(expectedPanelId);
    });
  });

  describe('When variables change', () => {
    beforeEach(() => {
      jest.clearAllMocks();
    });

    it('A change to variable values should trigger VariablesChanged event', () => {
      const varA = new TestVariable({ name: 'A', query: 'A.*', value: 'A.AA', text: '', options: [], delayMs: 0 });
      const scene = buildTestScene({
        $variables: new SceneVariableSet({ variables: [varA] }),
      });

      scene.activate();

      const eventHandler = jest.fn();
      appEvents.subscribe(VariablesChanged, eventHandler);

      varA.changeValueTo('A.AB');

      expect(eventHandler).toHaveBeenCalledTimes(1);
    });

    it('A change to the variable set should set isDirty true', () => {
      const varA = new TestVariable({ name: 'A', query: 'A.*', value: 'A.AA', text: '', options: [], delayMs: 0 });
      const scene = buildTestScene({
        $variables: new SceneVariableSet({ variables: [varA] }),
      });

      scene.activate();
      scene.onEnterEditMode();

      const variableSet = sceneGraph.getVariables(scene);
      variableSet.setState({ variables: [] });

      expect(scene.state.isDirty).toBe(true);
    });

    it('A change to a variable state should set isDirty true', () => {
      mockResultsOfDetectChangesWorker({ hasChanges: true, hasTimeChanges: false, hasVariableValueChanges: true });
      const variable = new TestVariable({ name: 'A' });
      const scene = buildTestScene({
        $variables: new SceneVariableSet({ variables: [variable] }),
      });

      scene.activate();
      scene.onEnterEditMode();

      variable.setState({ name: 'new-name' });

      expect(variable.state.name).toBe('new-name');
      expect(scene.state.isDirty).toBe(true);
    });

    it('A change to variable name is restored to original name should set isDirty back to false', () => {
      const variable = new TestVariable({ name: 'A' });
      const scene = buildTestScene({
        $variables: new SceneVariableSet({ variables: [variable] }),
      });

      scene.activate();
      scene.onEnterEditMode();

      mockResultsOfDetectChangesWorker({ hasChanges: true, hasTimeChanges: false, hasVariableValueChanges: false });
      variable.setState({ name: 'B' });
      expect(scene.state.isDirty).toBe(true);
      mockResultsOfDetectChangesWorker(
        // No changes, it is the same name than before comparing saving models
        { hasChanges: false, hasTimeChanges: false, hasVariableValueChanges: false }
      );
      variable.setState({ name: 'A' });
      expect(scene.state.isDirty).toBe(false);
    });
  });

  describe('When a dashboard is restored', () => {
    let scene: DashboardScene;

    beforeEach(async () => {
      scene = buildTestScene();
      scene.onEnterEditMode();
    });

    it('should restore the dashboard to the selected version and exit edit mode', () => {
      const newVersion = 3;

      const mockScene = new DashboardScene({
        title: 'new name',
        uid: 'dash-1',
        version: 4,
      });

      jest.mocked(historySrv.restoreDashboard).mockResolvedValue({ version: newVersion });
      jest.mocked(transformSaveModelToScene).mockReturnValue(mockScene);

      return scene.onRestore(getVersionMock()).then((res) => {
        expect(res).toBe(true);

        expect(scene.state.version).toBe(newVersion);
        expect(scene.state.title).toBe('new name');
        expect(scene.state.isEditing).toBe(false);
      });
    });

    it('should return early if historySrv does not return a valid version number', () => {
      jest
        .mocked(historySrv.restoreDashboard)
        .mockResolvedValueOnce({ version: null })
        .mockResolvedValueOnce({ version: undefined })
        .mockResolvedValueOnce({ version: Infinity })
        .mockResolvedValueOnce({ version: NaN })
        .mockResolvedValue({ version: '10' });

      for (let i = 0; i < 5; i++) {
        scene.onRestore(getVersionMock()).then((res) => {
          expect(res).toBe(false);
        });
      }
    });
  });
});

function buildTestScene(overrides?: Partial<DashboardSceneState>) {
  const scene = new DashboardScene({
    title: 'hello',
    uid: 'dash-1',
    description: 'hello description',
    tags: ['tag1', 'tag2'],
    editable: true,
    $timeRange: new SceneTimeRange({
      timeZone: 'browser',
    }),
    controls: new DashboardControls({}),
    $behaviors: [new behaviors.CursorSync({})],
    body: new SceneGridLayout({
      children: [
        new SceneGridItem({
          key: 'griditem-1',
          x: 0,
          body: new VizPanel({
            title: 'Panel A',
            key: 'panel-1',
            pluginId: 'table',
            $data: new SceneQueryRunner({ key: 'data-query-runner', queries: [{ refId: 'A' }] }),
          }),
        }),
        new SceneGridItem({
          key: 'griditem-2',
          body: new VizPanel({
            title: 'Panel B',
            key: 'panel-2',
            pluginId: 'table',
          }),
        }),
        new SceneGridRow({
          key: 'panel-3',
          children: [
            new SceneGridItem({
              body: new VizPanel({
                title: 'Panel C',
                key: 'panel-4',
                pluginId: 'table',
              }),
            }),
            new SceneGridItem({
              body: new LibraryVizPanel({
                uid: 'uid',
                name: 'libraryPanel',
                panelKey: 'panel-5',
                title: 'Library Panel',
                panel: new VizPanel({
                  title: 'Library Panel',
                  key: 'panel-5',
                  pluginId: 'table',
                }),
              }),
            }),
          ],
        }),
        new SceneGridItem({
          body: new VizPanel({
            title: 'Panel B',
            key: 'panel-2-clone-1',
            pluginId: 'table',
            $data: new SceneQueryRunner({ key: 'data-query-runner2', queries: [{ refId: 'A' }] }),
          }),
        }),
        new SceneGridItem({
          body: new LibraryVizPanel({
            uid: 'uid',
            name: 'libraryPanel',
            panelKey: 'panel-6',
            title: 'Library Panel',
            panel: new VizPanel({
              title: 'Library Panel',
              key: 'panel-6',
              pluginId: 'table',
            }),
          }),
        }),
      ],
    }),
    ...overrides,
  });

  return scene;
}

function mockResultsOfDetectChangesWorker({
  hasChanges,
  hasTimeChanges,
  hasVariableValueChanges,
}: {
  hasChanges: boolean;
  hasTimeChanges: boolean;
  hasVariableValueChanges: boolean;
}) {
  jest.mocked(worker.postMessage).mockImplementationOnce(() => {
    worker.onmessage?.({
      data: {
        hasChanges: hasChanges ?? true,
        hasTimeChanges: hasTimeChanges ?? true,
        hasVariableValueChanges: hasVariableValueChanges ?? true,
      },
    } as unknown as MessageEvent);
  });
}

function getVersionMock(): DecoratedRevisionModel {
  const dash: Dashboard = {
    title: 'new name',
    id: 5,
    schemaVersion: 30,
  };

  return {
    id: 2,
    checked: false,
    uid: 'uid',
    parentVersion: 1,
    version: 2,
    created: new Date(),
    createdBy: 'admin',
    message: '',
    data: dash,
    createdDateString: '2017-02-22 20:43:01',
    ageString: '7 years ago',
  };
}<|MERGE_RESOLUTION|>--- conflicted
+++ resolved
@@ -492,7 +492,6 @@
         expect(gridRow.state.children.length).toBe(1);
       });
 
-<<<<<<< HEAD
       it('Should duplicate a panel', () => {
         const vizPanel = ((scene.state.body as SceneGridLayout).state.children[0] as SceneGridItem).state.body;
         scene.duplicatePanel(vizPanel as VizPanel);
@@ -603,8 +602,9 @@
 
         // length remains unchanged
         expect(body.state.children.length).toBe(5);
-=======
-      it('Should unlink a  library panel', () => {
+      });
+
+      it('Should unlink a library panel', () => {
         const libPanel = new LibraryVizPanel({
           title: 'title',
           uid: 'abc',
@@ -635,7 +635,6 @@
 
         expect(body.state.children.length).toBe(1);
         expect(gridItem.state.body).toBeInstanceOf(VizPanel);
->>>>>>> 15e358e3
       });
     });
   });
