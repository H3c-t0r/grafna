--- conflicted
+++ resolved
@@ -57,11 +57,7 @@
         >
           {scopes && <scopes.Component model={scopes} />}
           <NavToolbarActions dashboard={model} />
-<<<<<<< HEAD
-          {controls && (
-=======
-          {!isHomePage && controls && hasControls && (
->>>>>>> 0abe4fc7
+          {controls && hasControls && (
             <div
               className={cx(styles.controlsWrapper, scopes && !isScopesExpanded && styles.controlsWrapperWithScopes)}
             >
