import { SceneVariables, sceneUtils } from '@grafana/scenes';
import { VariableHide, VariableModel, VariableRefresh, VariableSort } from '@grafana/schema';

import { getIntervalsQueryFromNewIntervalModel } from '../utils/utils';

export function sceneVariablesSetToVariables(set: SceneVariables) {
  const variables: VariableModel[] = [];
  for (const variable of set.state.variables) {
    const commonProperties = {
      name: variable.state.name,
      label: variable.state.label,
      description: variable.state.description ?? undefined,
      skipUrlSync: Boolean(variable.state.skipUrlSync),
      hide: variable.state.hide || VariableHide.dontHide,
      type: variable.state.type,
    };
    if (sceneUtils.isQueryVariable(variable)) {
      variables.push({
        ...commonProperties,
        current: {
          // @ts-expect-error
          value: variable.state.value,
          // @ts-expect-error
          text: variable.state.text,
        },
        options: [],
        query: variable.state.query,
        definition: variable.state.definition,
        datasource: variable.state.datasource,
        sort: variable.state.sort,
        refresh: variable.state.refresh,
        regex: variable.state.regex,
        allValue: variable.state.allValue,
        includeAll: variable.state.includeAll,
        multi: variable.state.isMulti,
        skipUrlSync: variable.state.skipUrlSync,
      });
    } else if (sceneUtils.isCustomVariable(variable)) {
      variables.push({
        ...commonProperties,
        current: {
          // @ts-expect-error
          text: variable.state.value,
          // @ts-expect-error
          value: variable.state.value,
        },
        options: [],
        query: variable.state.query,
        multi: variable.state.isMulti,
        allValue: variable.state.allValue,
        includeAll: variable.state.includeAll,
      });
    } else if (sceneUtils.isDataSourceVariable(variable)) {
      variables.push({
        ...commonProperties,
        current: {
          // @ts-expect-error
          value: variable.state.value,
          // @ts-expect-error
          text: variable.state.text,
        },
        options: [],
        regex: variable.state.regex,
        refresh: VariableRefresh.onDashboardLoad,
        query: variable.state.pluginId,
        multi: variable.state.isMulti,
        allValue: variable.state.allValue,
        includeAll: variable.state.includeAll,
      });
    } else if (sceneUtils.isConstantVariable(variable)) {
      variables.push({
        ...commonProperties,
        current: {
          // @ts-expect-error
          value: variable.state.value,
          // @ts-expect-error
          text: variable.state.value,
        },
        // @ts-expect-error
        query: variable.state.value,
        hide: VariableHide.hideVariable,
      });
    } else if (sceneUtils.isIntervalVariable(variable)) {
      const intervals = getIntervalsQueryFromNewIntervalModel(variable.state.intervals);
      variables.push({
        ...commonProperties,
        current: {
          text: variable.state.value,
          value: variable.state.value,
        },
        query: intervals,
        refresh: variable.state.refresh,
        // @ts-expect-error ?? how to fix this without adding the ts-expect-error
        auto: variable.state.autoEnabled,
        auto_min: variable.state.autoMinInterval,
        auto_count: variable.state.autoStepCount,
      });
    } else if (sceneUtils.isTextBoxVariable(variable)) {
      variables.push({
        ...commonProperties,
        current: {
          text: variable.state.value,
          value: variable.state.value,
        },
        query: variable.state.value,
      });
<<<<<<< HEAD
    } else if (sceneUtils.isGroupByVariable(variable)) {
      variables.push({
        ...commonProperties,
        datasource: variable.state.datasource,
        // Only persist the statically defined options
        options: variable.state.defaultOptions?.map((option) => ({
          text: option.text,
          value: String(option.value),
        })),
        current: {
          // @ts-expect-error
          text: variable.state.text,
          // @ts-expect-error
          value: variable.state.value,
        },
=======
    } else if (sceneUtils.isAdHocVariable(variable)) {
      variables.push({
        ...commonProperties,
        name: variable.state.name!,
        type: 'adhoc',
        datasource: variable.state.datasource,
        // @ts-expect-error
        baseFilters: variable.state.baseFilters,
        filters: variable.state.filters,
>>>>>>> ff5b0f7b
      });
    } else {
      throw new Error('Unsupported variable type');
    }
  }

  // Remove some defaults
  for (const variable of variables) {
    if (variable.hide === VariableHide.dontHide) {
      delete variable.hide;
    }

    if (!variable.skipUrlSync) {
      delete variable.skipUrlSync;
    }

    if (variable.label === '') {
      delete variable.label;
    }

    if (!variable.multi) {
      delete variable.multi;
    }

    if (variable.sort === VariableSort.disabled) {
      delete variable.sort;
    }
  }

  return variables;
}<|MERGE_RESOLUTION|>--- conflicted
+++ resolved
@@ -104,7 +104,6 @@
         },
         query: variable.state.value,
       });
-<<<<<<< HEAD
     } else if (sceneUtils.isGroupByVariable(variable)) {
       variables.push({
         ...commonProperties,
@@ -120,7 +119,7 @@
           // @ts-expect-error
           value: variable.state.value,
         },
-=======
+      });
     } else if (sceneUtils.isAdHocVariable(variable)) {
       variables.push({
         ...commonProperties,
@@ -130,7 +129,6 @@
         // @ts-expect-error
         baseFilters: variable.state.baseFilters,
         filters: variable.state.filters,
->>>>>>> ff5b0f7b
       });
     } else {
       throw new Error('Unsupported variable type');
