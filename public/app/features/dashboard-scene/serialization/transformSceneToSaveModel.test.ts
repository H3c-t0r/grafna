--- conflicted
+++ resolved
@@ -16,19 +16,7 @@
 } from '@grafana/data';
 import { getPanelPlugin } from '@grafana/data/test/__mocks__/pluginMocks';
 import { getPluginLinkExtensions, setPluginImportUtils } from '@grafana/runtime';
-<<<<<<< HEAD
-import {
-  MultiValueVariable,
-  SceneDataLayerSet,
-  SceneGridItem,
-  SceneGridItemLike,
-  SceneGridLayout,
-  SceneGridRow,
-  VizPanel,
-} from '@grafana/scenes';
-=======
-import { MultiValueVariable, SceneDataLayers, SceneGridLayout, SceneGridRow, VizPanel } from '@grafana/scenes';
->>>>>>> a64977d1
+import { MultiValueVariable, SceneDataLayerSet, SceneGridLayout, SceneGridRow, VizPanel } from '@grafana/scenes';
 import { Dashboard, LoadingState, Panel, RowPanel, VariableRefresh } from '@grafana/schema';
 import { PanelModel } from 'app/features/dashboard/state';
 import { getTimeRange } from 'app/features/dashboard/utils/timeRange';
