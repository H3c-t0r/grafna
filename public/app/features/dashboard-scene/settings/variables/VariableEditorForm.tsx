--- conflicted
+++ resolved
@@ -95,15 +95,6 @@
             >
               Back to list
             </Button>
-<<<<<<< HEAD
-            <Button
-              disabled={runQueryState.loading}
-              variant="secondary"
-              data-testid={selectors.pages.Dashboard.Settings.Variables.Edit.General.submitButton}
-              onClick={onRunQuery}
-            >
-              {runQueryState.loading ? <LoadingPlaceholder text="Running query..." /> : `Run query`}
-=======
 
             {isHasVariableOptions && (
               <Button
@@ -121,7 +112,6 @@
               onClick={onDiscardChanges}
             >
               Discard changes
->>>>>>> 6e8e4a8b
             </Button>
           </HorizontalGroup>
         </div>
