--- conflicted
+++ resolved
@@ -2,12 +2,8 @@
 import _ from 'lodash';
 import { DataSourceApi, DataQuery, DataSourceJsonData } from '@grafana/ui';
 import { AdHocFilter } from './AdHocFilter';
-<<<<<<< HEAD
-=======
-
 export const DEFAULT_REMOVE_FILTER_VALUE = '-- remove filter --';
 
->>>>>>> 073851f9
 export interface KeyValuePair {
   keys: string[];
   key: string;
@@ -32,7 +28,6 @@
 > extends React.PureComponent<Props<TQuery, TOptions>, State> {
   state: State = { pairs: [] };
 
-<<<<<<< HEAD
   async componentDidMount() {
     const keys = await this.loadTagKeys();
     const pairs = this.updatePairs([], 0, { keys });
@@ -44,28 +39,6 @@
     if (_.isEqual(prevProps.extendedOptions, this.props.extendedOptions) === false) {
       const keys = await this.loadTagKeys();
       const pairs = this.updatePairs([], 0, { keys });
-=======
-  onKeyChanged = (index: number) => async (key: string) => {
-    if (key !== DEFAULT_REMOVE_FILTER_VALUE) {
-      const { datasource, onPairsChanged } = this.props;
-      const tagValues = datasource.getTagValues ? await datasource.getTagValues({ key }) : [];
-      const values = tagValues.map(tagValue => tagValue.text);
-      const newPairs = this.updatePairAt(index, { key, values });
-
-      this.setState({ pairs: newPairs });
-      onPairsChanged(newPairs);
-    } else {
-      this.onRemoveFilter(index);
-    }
-  };
-
-  onValueChanged = (index: number) => (value: string) => {
-    const newPairs = this.updatePairAt(index, { value });
-
-    this.setState({ pairs: newPairs });
-    this.props.onPairsChanged(newPairs);
-  };
->>>>>>> 073851f9
 
       this.setState({ pairs }, () => this.props.onPairsChanged(pairs));
     }
@@ -86,12 +59,7 @@
     const tagValues = datasource.getTagValues ? await datasource.getTagValues({ ...options, key }) : [];
     const values = tagValues.map(tagValue => tagValue.text);
 
-<<<<<<< HEAD
     return values;
-=======
-    this.setState({ pairs: newPairs });
-    this.props.onPairsChanged(newPairs);
->>>>>>> 073851f9
   };
 
   updatePairs(pairs: KeyValuePair[], index: number, pair: Partial<KeyValuePair>) {
@@ -129,11 +97,15 @@
   }
 
   onKeyChanged = (index: number) => async (key: string) => {
-    const { onPairsChanged } = this.props;
-    const values = await this.loadTagValues(key);
-    const pairs = this.updatePairs(this.state.pairs, index, { key, values });
+    if (key !== DEFAULT_REMOVE_FILTER_VALUE) {
+      const { onPairsChanged } = this.props;
+      const values = await this.loadTagValues(key);
+      const pairs = this.updatePairs(this.state.pairs, index, { key, values });
 
-    this.setState({ pairs }, () => onPairsChanged(pairs));
+      this.setState({ pairs }, () => onPairsChanged(pairs));
+    } else {
+      this.onRemoveFilter(index);
+    }
   };
 
   onValueChanged = (index: number) => (value: string) => {
