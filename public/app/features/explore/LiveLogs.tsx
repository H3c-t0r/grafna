--- conflicted
+++ resolved
@@ -2,13 +2,8 @@
 import { css, cx } from 'emotion';
 import tinycolor from 'tinycolor2';
 
-<<<<<<< HEAD
-import { Themeable, withTheme, GrafanaTheme, getLogRowStyles } from '@grafana/ui';
-import { LogRowModel, TimeZone } from '@grafana/data';
-=======
 import { Themeable, withTheme, getLogRowStyles } from '@grafana/ui';
-import { GrafanaTheme, LogsModel, LogRowModel, TimeZone } from '@grafana/data';
->>>>>>> 2715d653
+import { GrafanaTheme, LogRowModel, TimeZone } from '@grafana/data';
 
 import ElapsedTime from './ElapsedTime';
 
