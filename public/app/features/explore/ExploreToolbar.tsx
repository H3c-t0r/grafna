import omitBy from 'lodash/omitBy';
import React, { PureComponent } from 'react';
import { connect } from 'react-redux';
import { hot } from 'react-hot-loader';
import memoizeOne from 'memoize-one';
import classNames from 'classnames';
import { css } from 'emotion';

import { ExploreId, ExploreItemState } from 'app/types/explore';
<<<<<<< HEAD
import { ToggleButtonGroup, ToggleButton, Tooltip, ButtonSelect, SetInterval, Icon } from '@grafana/ui';
=======
import { ToggleButtonGroup, ToggleButton, Tooltip, LegacyForms, SetInterval } from '@grafana/ui';
const { ButtonSelect } = LegacyForms;
>>>>>>> 2d48bb89
import { RawTimeRange, TimeZone, TimeRange, DataQuery, ExploreMode } from '@grafana/data';
import { DataSourcePicker } from 'app/core/components/Select/DataSourcePicker';
import { StoreState } from 'app/types/store';
import {
  changeDatasource,
  cancelQueries,
  clearQueries,
  splitClose,
  runQueries,
  splitOpen,
  syncTimes,
  changeRefreshInterval,
  changeMode,
} from './state/actions';
import { updateLocation } from 'app/core/actions';
import { getTimeZone } from '../profile/state/selectors';
import { getDashboardSrv } from '../dashboard/services/DashboardSrv';
import kbn from '../../core/utils/kbn';
import { ExploreTimeControls } from './ExploreTimeControls';
import { LiveTailButton } from './LiveTailButton';
import { ResponsiveButton } from './ResponsiveButton';
import { RunButton } from './RunButton';
import { LiveTailControls } from './useLiveTailControls';
import { getExploreDatasources } from './state/selectors';
import { setDashboardQueriesToUpdateOnLoad } from '../dashboard/state/reducers';

const getStyles = memoizeOne(() => {
  return {
    liveTailButtons: css`
      margin-left: 10px;
      @media (max-width: 1110px) {
        margin-left: 4px;
      }
    `,
  };
});

interface OwnProps {
  exploreId: ExploreId;
  onChangeTime: (range: RawTimeRange, changedByScanner?: boolean) => void;
}

interface StateProps {
  datasourceMissing: boolean;
  loading: boolean;
  range: TimeRange;
  timeZone: TimeZone;
  splitted: boolean;
  syncedTimes: boolean;
  refreshInterval?: string;
  supportedModes: ExploreMode[];
  selectedMode: ExploreMode;
  hasLiveOption: boolean;
  isLive: boolean;
  isPaused: boolean;
  originPanelId?: number;
  queries: DataQuery[];
  datasourceLoading?: boolean;
  containerWidth: number;
  datasourceName?: string;
}

interface DispatchProps {
  changeDatasource: typeof changeDatasource;
  clearAll: typeof clearQueries;
  cancelQueries: typeof cancelQueries;
  runQueries: typeof runQueries;
  closeSplit: typeof splitClose;
  split: typeof splitOpen;
  syncTimes: typeof syncTimes;
  changeRefreshInterval: typeof changeRefreshInterval;
  changeMode: typeof changeMode;
  updateLocation: typeof updateLocation;
  setDashboardQueriesToUpdateOnLoad: typeof setDashboardQueriesToUpdateOnLoad;
}

type Props = StateProps & DispatchProps & OwnProps;

export class UnConnectedExploreToolbar extends PureComponent<Props> {
  onChangeDatasource = async (option: { value: any }) => {
    this.props.changeDatasource(this.props.exploreId, option.value);
  };

  onClearAll = () => {
    this.props.clearAll(this.props.exploreId);
  };

  onRunQuery = (loading = false) => {
    if (loading) {
      return this.props.cancelQueries(this.props.exploreId);
    } else {
      return this.props.runQueries(this.props.exploreId);
    }
  };

  onChangeRefreshInterval = (item: string) => {
    const { changeRefreshInterval, exploreId } = this.props;
    changeRefreshInterval(exploreId, item);
  };

  onModeChange = (mode: ExploreMode) => {
    const { changeMode, exploreId } = this.props;
    changeMode(exploreId, mode);
  };

  onChangeTimeSync = () => {
    const { syncTimes, exploreId } = this.props;
    syncTimes(exploreId);
  };

  returnToPanel = async ({ withChanges = false } = {}) => {
    const { originPanelId, queries } = this.props;

    const dashboardSrv = getDashboardSrv();
    const dash = dashboardSrv.getCurrent();
    const titleSlug = kbn.slugifyForUrl(dash.title);

    if (withChanges) {
      this.props.setDashboardQueriesToUpdateOnLoad({
        panelId: originPanelId,
        queries: this.cleanQueries(queries),
      });
    }

    const dashViewOptions = {
      fullscreen: withChanges || dash.meta.fullscreen,
      edit: withChanges || dash.meta.isEditing,
    };

    this.props.updateLocation({
      path: `/d/${dash.uid}/:${titleSlug}`,
      query: {
        ...omitBy(dashViewOptions, v => !v),
        panelId: originPanelId,
      },
    });
  };

  // Remove explore specific parameters from queries
  private cleanQueries(queries: DataQuery[]) {
    return queries.map((query: DataQuery & { context?: string }) => {
      delete query.context;
      delete query.key;
      return query;
    });
  }

  getSelectedDatasource = () => {
    const { datasourceName } = this.props;
    const exploreDatasources = getExploreDatasources();
    return datasourceName ? exploreDatasources.find(datasource => datasource.name === datasourceName) : undefined;
  };

  render() {
    const {
      datasourceMissing,
      closeSplit,
      exploreId,
      loading,
      range,
      timeZone,
      splitted,
      syncedTimes,
      refreshInterval,
      onChangeTime,
      split,
      supportedModes,
      selectedMode,
      hasLiveOption,
      isLive,
      isPaused,
      originPanelId,
      datasourceLoading,
      containerWidth,
    } = this.props;

    const styles = getStyles();
    const originDashboardIsEditable = originPanelId && Number.isInteger(originPanelId);
    const panelReturnClasses = classNames('btn', 'navbar-button', {
      'btn--radius-right-0': originDashboardIsEditable,
      'navbar-button navbar-button--border-right-0': originDashboardIsEditable,
    });

    const showSmallDataSourcePicker = (splitted ? containerWidth < 700 : containerWidth < 800) || false;
    const showSmallTimePicker = splitted || containerWidth < 1210;

    return (
      <div className={splitted ? 'explore-toolbar splitted' : 'explore-toolbar'}>
        <div className="explore-toolbar-item">
          <div className="explore-toolbar-header">
            <div className="explore-toolbar-header-title">
              {exploreId === 'left' && (
                <span className="navbar-page-btn">
                  <Icon
                    name="compass"
                    size="xl"
                    className={css`
                      margin-right: 6px;
                      margin-bottom: 3px;
                    `}
                  />
                  Explore
                </span>
              )}
            </div>
            {splitted && (
              <a className="explore-toolbar-header-close" onClick={() => closeSplit(exploreId)}>
                <Icon name="times" />
              </a>
            )}
          </div>
        </div>
        <div className="explore-toolbar-item">
          <div className="explore-toolbar-content">
            {!datasourceMissing ? (
              <div className="explore-toolbar-content-item">
                <div
                  className={classNames(
                    'explore-ds-picker',
                    showSmallDataSourcePicker ? 'explore-ds-picker--small' : ''
                  )}
                >
                  <DataSourcePicker
                    onChange={this.onChangeDatasource}
                    datasources={getExploreDatasources()}
                    current={this.getSelectedDatasource()}
                    showLoading={datasourceLoading}
                    hideTextValue={showSmallDataSourcePicker}
                  />
                </div>
                {supportedModes.length > 1 ? (
                  <div className="query-type-toggle">
                    <ToggleButtonGroup label="" transparent={true}>
                      <ToggleButton
                        key={ExploreMode.Metrics}
                        value={ExploreMode.Metrics}
                        onChange={this.onModeChange}
                        selected={selectedMode === ExploreMode.Metrics}
                      >
                        {'Metrics'}
                      </ToggleButton>
                      <ToggleButton
                        key={ExploreMode.Logs}
                        value={ExploreMode.Logs}
                        onChange={this.onModeChange}
                        selected={selectedMode === ExploreMode.Logs}
                      >
                        {'Logs'}
                      </ToggleButton>
                    </ToggleButtonGroup>
                  </div>
                ) : null}
              </div>
            ) : null}

            {originPanelId && Number.isInteger(originPanelId) && !splitted && (
              <div className="explore-toolbar-content-item">
                <Tooltip content={'Return to panel'} placement="bottom">
                  <button className={panelReturnClasses} onClick={() => this.returnToPanel()}>
                    <Icon name="arrow-left" />
                  </button>
                </Tooltip>
                {originDashboardIsEditable && (
                  <ButtonSelect
                    className="navbar-button--attached btn--radius-left-0$"
                    options={[{ label: 'Return to panel with changes', value: '' }]}
                    onChange={() => this.returnToPanel({ withChanges: true })}
                    maxMenuHeight={380}
                  />
                )}
              </div>
            )}

            {exploreId === 'left' && !splitted ? (
              <div className="explore-toolbar-content-item explore-icon-align">
                <ResponsiveButton
                  splitted={splitted}
                  title="Split"
                  onClick={split}
                  icon="columns"
                  iconClassName="icon-margin-right"
                  disabled={isLive}
                />
              </div>
            ) : null}
            {!isLive && (
              <div className="explore-toolbar-content-item">
                <ExploreTimeControls
                  exploreId={exploreId}
                  range={range}
                  timeZone={timeZone}
                  onChangeTime={onChangeTime}
                  splitted={splitted}
                  syncedTimes={syncedTimes}
                  onChangeTimeSync={this.onChangeTimeSync}
                  hideText={showSmallTimePicker}
                />
              </div>
            )}

            {!isLive && (
              <div className="explore-toolbar-content-item explore-icon-align">
                <ResponsiveButton
                  splitted={splitted}
                  title="Clear All"
                  onClick={this.onClearAll}
                  icon="trash-alt"
                  iconClassName="icon-margin-right"
                />
              </div>
            )}
            <div className="explore-toolbar-content-item">
              <RunButton
                refreshInterval={refreshInterval}
                onChangeRefreshInterval={this.onChangeRefreshInterval}
                splitted={splitted}
                loading={loading || (isLive && !isPaused)}
                onRun={this.onRunQuery}
                showDropdown={!isLive}
              />
              {refreshInterval && <SetInterval func={this.onRunQuery} interval={refreshInterval} loading={loading} />}
            </div>

            {hasLiveOption && (
              <div className={`explore-toolbar-content-item ${styles.liveTailButtons}`}>
                <LiveTailControls exploreId={exploreId}>
                  {controls => (
                    <LiveTailButton
                      splitted={splitted}
                      isLive={isLive}
                      isPaused={isPaused}
                      start={controls.start}
                      pause={controls.pause}
                      resume={controls.resume}
                      stop={controls.stop}
                    />
                  )}
                </LiveTailControls>
              </div>
            )}
          </div>
        </div>
      </div>
    );
  }
}

const mapStateToProps = (state: StoreState, { exploreId }: OwnProps): StateProps => {
  const splitted = state.explore.split;
  const syncedTimes = state.explore.syncedTimes;
  const exploreItem: ExploreItemState = state.explore[exploreId];
  const {
    datasourceInstance,
    datasourceMissing,
    range,
    refreshInterval,
    loading,
    supportedModes,
    mode,
    isLive,
    isPaused,
    originPanelId,
    queries,
    datasourceLoading,
    containerWidth,
  } = exploreItem;

  const hasLiveOption = !!(datasourceInstance?.meta?.streaming && mode === ExploreMode.Logs);

  return {
    datasourceMissing,
    datasourceName: datasourceInstance?.name,
    loading,
    range,
    timeZone: getTimeZone(state.user),
    splitted,
    refreshInterval,
    supportedModes,
    selectedMode: supportedModes.includes(mode) ? mode : supportedModes[0],
    hasLiveOption,
    isLive,
    isPaused,
    originPanelId,
    queries,
    syncedTimes,
    datasourceLoading,
    containerWidth,
  };
};

const mapDispatchToProps: DispatchProps = {
  changeDatasource,
  updateLocation,
  changeRefreshInterval,
  clearAll: clearQueries,
  cancelQueries,
  runQueries,
  closeSplit: splitClose,
  split: splitOpen,
  syncTimes,
  changeMode: changeMode,
  setDashboardQueriesToUpdateOnLoad,
};

export const ExploreToolbar = hot(module)(connect(mapStateToProps, mapDispatchToProps)(UnConnectedExploreToolbar));<|MERGE_RESOLUTION|>--- conflicted
+++ resolved
@@ -7,12 +7,8 @@
 import { css } from 'emotion';
 
 import { ExploreId, ExploreItemState } from 'app/types/explore';
-<<<<<<< HEAD
-import { ToggleButtonGroup, ToggleButton, Tooltip, ButtonSelect, SetInterval, Icon } from '@grafana/ui';
-=======
-import { ToggleButtonGroup, ToggleButton, Tooltip, LegacyForms, SetInterval } from '@grafana/ui';
+import { ToggleButtonGroup, ToggleButton, Tooltip, LegacyForms, SetInterval, Icon } from '@grafana/ui';
 const { ButtonSelect } = LegacyForms;
->>>>>>> 2d48bb89
 import { RawTimeRange, TimeZone, TimeRange, DataQuery, ExploreMode } from '@grafana/data';
 import { DataSourcePicker } from 'app/core/components/Select/DataSourcePicker';
 import { StoreState } from 'app/types/store';
