jest.mock('@grafana/data/src/datetime/moment_wrapper', () => ({
  dateTime: (ts: any) => {
    return {
      valueOf: () => ts,
      fromNow: () => 'fromNow() jest mocked',
      format: (fmt: string) => 'format() jest mocked',
    };
  },
  toUtc: (ts: any) => {
    return {
      format: (fmt: string) => 'format() jest mocked',
    };
  },
}));

import { ResultProcessor } from './ResultProcessor';
import { ExploreItemState, ExploreMode } from 'app/types/explore';
import TableModel from 'app/core/table_model';
import { TimeSeries, LogRowModel, toDataFrame, FieldType } from '@grafana/data';

const testContext = (options: any = {}) => {
  const timeSeries = toDataFrame({
    name: 'A-series',
    refId: 'A',
    fields: [
      { name: 'A-series', type: FieldType.number, values: [4, 5, 6] },
      { name: 'time', type: FieldType.time, values: [100, 200, 300] },
    ],
  });

  const table = toDataFrame({
    name: 'table-res',
    refId: 'A',
    fields: [
      { name: 'value', type: FieldType.number, values: [4, 5, 6] },
      { name: 'time', type: FieldType.time, values: [100, 200, 300] },
      { name: 'message', type: FieldType.string, values: ['this is a message', 'second message', 'third'] },
    ],
  });

  const emptyTable = toDataFrame({ name: 'empty-table', refId: 'A', fields: [] });

  const defaultOptions = {
    mode: ExploreMode.Metrics,
    dataFrames: [timeSeries, table, emptyTable],
    graphResult: [] as TimeSeries[],
    tableResult: new TableModel(),
    logsResult: { hasUniqueLabels: false, rows: [] as LogRowModel[] },
  };

  const combinedOptions = { ...defaultOptions, ...options };

  const state = ({
    mode: combinedOptions.mode,
    graphResult: combinedOptions.graphResult,
    tableResult: combinedOptions.tableResult,
    logsResult: combinedOptions.logsResult,
    queryIntervals: { intervalMs: 10 },
  } as any) as ExploreItemState;

  const resultProcessor = new ResultProcessor(state, combinedOptions.dataFrames, 60000, 'utc');

  return {
    dataFrames: combinedOptions.dataFrames,
    resultProcessor,
  };
};

describe('ResultProcessor', () => {
  describe('constructed without result', () => {
    describe('when calling getGraphResult', () => {
      it('then it should return null', () => {
        const { resultProcessor } = testContext({ dataFrames: [] });
        const theResult = resultProcessor.getGraphResult();

        expect(theResult).toEqual(null);
      });
    });

    describe('when calling getTableResult', () => {
      it('then it should return null', () => {
        const { resultProcessor } = testContext({ dataFrames: [] });
        const theResult = resultProcessor.getTableResult();

        expect(theResult).toEqual(null);
      });
    });

    describe('when calling getLogsResult', () => {
      it('then it should return null', () => {
        const { resultProcessor } = testContext({ dataFrames: [] });
        const theResult = resultProcessor.getLogsResult();

        expect(theResult).toBeNull();
      });
    });
  });

  describe('constructed with a result that is a DataQueryResponse', () => {
    describe('when calling getGraphResult', () => {
      it('then it should return correct graph result', () => {
        const { resultProcessor, dataFrames } = testContext();
        const timeField = dataFrames[0].fields[1];
        const valueField = dataFrames[0].fields[0];
        const theResult = resultProcessor.getGraphResult();

        expect(theResult).toEqual([
          {
            label: 'A-series',
            color: '#7EB26D',
            data: [
              [100, 4],
              [200, 5],
              [300, 6],
            ],
            info: undefined,
            isVisible: true,
            yAxis: {
              index: 1,
            },
            seriesIndex: 0,
            timeField,
            valueField,
            timeStep: 100,
          },
        ]);
      });
    });

    describe('when calling getTableResult', () => {
      it('then it should return correct table result', () => {
        const { resultProcessor } = testContext();
        const theResult = resultProcessor.getTableResult();

        expect(theResult).toEqual({
          columnMap: {},
          columns: [
            { text: 'value', type: 'number', filterable: undefined },
            { text: 'time', type: 'time', filterable: undefined },
            { text: 'message', type: 'string', filterable: undefined },
          ],
          rows: [
            [4, 100, 'this is a message'],
            [5, 200, 'second message'],
            [6, 300, 'third'],
          ],
          type: 'table',
        });
      });
    });

    describe('when calling getLogsResult', () => {
      it('then it should return correct logs result', () => {
        const { resultProcessor, dataFrames } = testContext({ mode: ExploreMode.Logs });
<<<<<<< HEAD
=======
        const timeField = dataFrames[0].fields[1];
        const valueField = dataFrames[0].fields[0];
>>>>>>> c4c031ef
        const logsDataFrame = dataFrames[1];
        const theResult = resultProcessor.getLogsResult();

        expect(theResult).toEqual({
          hasUniqueLabels: false,
          meta: [],
          rows: [
            {
              rowIndex: 2,
              dataFrame: logsDataFrame,
              entry: 'third',
              entryFieldIndex: 2,
              hasAnsi: false,
              labels: undefined,
              logLevel: 'unknown',
              raw: 'third',
              searchWords: [] as string[],
              timeEpochMs: 300,
              timeFromNow: 'fromNow() jest mocked',
              timeLocal: 'format() jest mocked',
              timeUtc: 'format() jest mocked',
              timestamp: 300,
              uid: '2',
              uniqueLabels: {},
            },
            {
              rowIndex: 1,
              dataFrame: logsDataFrame,
              entry: 'second message',
              entryFieldIndex: 2,
              hasAnsi: false,
              labels: undefined,
              logLevel: 'unknown',
              raw: 'second message',
              searchWords: [] as string[],
              timeEpochMs: 200,
              timeFromNow: 'fromNow() jest mocked',
              timeLocal: 'format() jest mocked',
              timeUtc: 'format() jest mocked',
              timestamp: 200,
              uid: '1',
              uniqueLabels: {},
            },
            {
              rowIndex: 0,
              dataFrame: logsDataFrame,
              entry: 'this is a message',
              entryFieldIndex: 2,
              hasAnsi: false,
              labels: undefined,
              logLevel: 'unknown',
              raw: 'this is a message',
              searchWords: [] as string[],
              timeEpochMs: 100,
              timeFromNow: 'fromNow() jest mocked',
              timeLocal: 'format() jest mocked',
              timeUtc: 'format() jest mocked',
              timestamp: 100,
              uid: '0',
              uniqueLabels: {},
            },
          ],
          series: [
            {
              label: 'A-series',
              color: '#7EB26D',
              data: [
                [100, 4],
                [200, 5],
                [300, 6],
              ],
              info: undefined,
              isVisible: true,
              yAxis: {
                index: 1,
              },
              seriesIndex: 0,
              timeField,
              valueField,
              timeStep: 100,
            },
          ],
        });
      });
    });
  });
});<|MERGE_RESOLUTION|>--- conflicted
+++ resolved
@@ -152,11 +152,8 @@
     describe('when calling getLogsResult', () => {
       it('then it should return correct logs result', () => {
         const { resultProcessor, dataFrames } = testContext({ mode: ExploreMode.Logs });
-<<<<<<< HEAD
-=======
         const timeField = dataFrames[0].fields[1];
         const valueField = dataFrames[0].fields[0];
->>>>>>> c4c031ef
         const logsDataFrame = dataFrames[1];
         const theResult = resultProcessor.getLogsResult();
 
