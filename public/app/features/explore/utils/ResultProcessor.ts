--- conflicted
+++ resolved
@@ -1,20 +1,4 @@
-<<<<<<< HEAD
-import { DataQueryResponse, DataQueryResponseData } from '@grafana/ui';
-
-import {
-  TableData,
-  isTableData,
-  LogsModel,
-  toDataFrame,
-  guessFieldTypes,
-  TimeSeries,
-  GraphSeriesXY,
-  LoadingState,
-  LogRowModel,
-} from '@grafana/data';
-=======
-import { LogsModel, GraphSeriesXY, DataFrame, FieldType } from '@grafana/data';
->>>>>>> 0cbbb432
+import { LogsModel, GraphSeriesXY, LogRowModel, DataFrame, FieldType } from '@grafana/data';
 
 import { ExploreItemState, ExploreMode } from 'app/types/explore';
 import TableModel, { mergeTablesIntoModel } from 'app/core/table_model';
