import React from 'react';
import { connect, ConnectedProps } from 'react-redux';

import { CoreApp, TimeZone } from '@grafana/data';
import { TabbedContainer, TabConfig } from '@grafana/ui';
import { ExploreDrawer } from 'app/features/explore/ExploreDrawer';
import { InspectDataTab } from 'app/features/inspector/InspectDataTab';
import { InspectErrorTab } from 'app/features/inspector/InspectErrorTab';
import { InspectJSONTab } from 'app/features/inspector/InspectJSONTab';
import { InspectStatsTab } from 'app/features/inspector/InspectStatsTab';
import { QueryInspector } from 'app/features/inspector/QueryInspector';
import { StoreState, ExploreItemState, ExploreId } from 'app/types';

import { runQueries } from './state/query';

interface DispatchProps {
  width: number;
  exploreId: ExploreId;
  timeZone: TimeZone;
  onClose: () => void;
}

type Props = DispatchProps & ConnectedProps<typeof connector>;

export function ExploreQueryInspector(props: Props) {
  const { loading, width, onClose, queryResponse, timeZone } = props;
  const dataFrames = queryResponse?.series || [];
  const error = queryResponse?.error;

  const statsTab: TabConfig = {
    label: 'Stats',
    value: 'stats',
    icon: 'chart-line',
    content: <InspectStatsTab data={queryResponse!} timeZone={queryResponse?.request?.timezone as TimeZone} />,
  };

  const jsonTab: TabConfig = {
    label: 'JSON',
    value: 'json',
    icon: 'brackets-curly',
    content: <InspectJSONTab data={queryResponse} onClose={onClose} />,
  };

  const dataTab: TabConfig = {
    label: 'Data',
    value: 'data',
    icon: 'database',
    content: (
      <InspectDataTab
        data={dataFrames}
        isLoading={loading}
        options={{ withTransforms: false, withFieldConfig: false }}
        timeZone={timeZone}
<<<<<<< HEAD
=======
        app={CoreApp.Explore}
>>>>>>> 0ca4ccfa
      />
    ),
  };

  const queryTab: TabConfig = {
    label: 'Query',
    value: 'query',
    icon: 'info-circle',
    content: <QueryInspector data={dataFrames} onRefreshQuery={() => props.runQueries(props.exploreId)} />,
  };

  const tabs = [statsTab, queryTab, jsonTab, dataTab];
  if (error) {
    const errorTab: TabConfig = {
      label: 'Error',
      value: 'error',
      icon: 'exclamation-triangle',
      content: <InspectErrorTab error={error} />,
    };
    tabs.push(errorTab);
  }
  return (
    <ExploreDrawer width={width}>
      <TabbedContainer tabs={tabs} onClose={onClose} closeIconTooltip="Close query inspector" />
    </ExploreDrawer>
  );
}

function mapStateToProps(state: StoreState, { exploreId }: { exploreId: ExploreId }) {
  const explore = state.explore;
  const item: ExploreItemState = explore[exploreId]!;
  const { loading, queryResponse } = item;

  return {
    loading,
    queryResponse,
  };
}

const mapDispatchToProps = {
  runQueries,
};

const connector = connect(mapStateToProps, mapDispatchToProps);

export default connector(ExploreQueryInspector);<|MERGE_RESOLUTION|>--- conflicted
+++ resolved
@@ -51,10 +51,7 @@
         isLoading={loading}
         options={{ withTransforms: false, withFieldConfig: false }}
         timeZone={timeZone}
-<<<<<<< HEAD
-=======
         app={CoreApp.Explore}
->>>>>>> 0ca4ccfa
       />
     ),
   };
