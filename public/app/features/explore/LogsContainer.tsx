--- conflicted
+++ resolved
@@ -148,11 +148,7 @@
     isPaused,
     range,
     absoluteRange,
-<<<<<<< HEAD
-    dedupStrategy,
     queries,
-=======
->>>>>>> cf958e0b
   } = item;
   const timeZone = getTimeZone(state.user);
 
