--- conflicted
+++ resolved
@@ -1,14 +1,9 @@
 import { css } from '@emotion/css';
 import React, { useState } from 'react';
 
-<<<<<<< HEAD
-import { GrafanaTheme2 } from '@grafana/data';
+import { GrafanaTheme2, CoreApp, DataFrame } from '@grafana/data';
+import { reportInteraction } from '@grafana/runtime';
 import { Icon, useTheme2 } from '@grafana/ui';
-=======
-import { CoreApp, DataFrame } from '@grafana/data';
-import { reportInteraction } from '@grafana/runtime';
-import { useStyles2 } from '@grafana/ui';
->>>>>>> ffd83a02
 
 import { config } from '../../../../../../core/config';
 import { downloadTraceAsJson } from '../../../../../inspector/utils/download';
@@ -41,14 +36,9 @@
 };
 
 export default function TracePageActions(props: TracePageActionsProps) {
-<<<<<<< HEAD
-  const { traceId } = props;
+  const { traceId, data, app } = props;
   const theme = useTheme2();
   const styles = getStyles(theme);
-=======
-  const { traceId, data, app } = props;
-  const styles = useStyles2(getStyles);
->>>>>>> ffd83a02
   const [copyTraceIdClicked, setCopyTraceIdClicked] = useState(false);
 
   const copyTraceId = () => {
