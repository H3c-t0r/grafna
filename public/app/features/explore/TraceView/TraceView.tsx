--- conflicted
+++ resolved
@@ -1,16 +1,13 @@
-import { TraceViewData } from '@grafana/data';
+import { DataFrame, DataFrameView, TraceSpanRow } from '@grafana/data';
 import { colors, useTheme } from '@grafana/ui';
 import {
   ThemeOptions,
   ThemeProvider,
   ThemeType,
   Trace,
-  TraceKeyValuePair,
-  TraceLink,
   TracePageHeader,
   TraceProcess,
   TraceResponse,
-  TraceSpan,
   TraceTimelineViewer,
   transformTraceData,
   TTraceTimeline,
@@ -27,23 +24,12 @@
 import { useChildrenState } from './useChildrenState';
 import { useDetailState } from './useDetailState';
 import { useHoverIndentGuide } from './useHoverIndentGuide';
-<<<<<<< HEAD
 import { useSearch } from './useSearch';
 import { useViewRange } from './useViewRange';
 
 function noop(): {} {
   return {};
 }
-=======
-import { colors, useTheme } from '@grafana/ui';
-import { DataFrame, DataFrameView, TraceSpanRow } from '@grafana/data';
-import { createSpanLinkFactory } from './createSpanLink';
-import { useSelector } from 'react-redux';
-import { StoreState } from 'app/types';
-import { ExploreId, SplitOpen } from 'app/types/explore';
-import { getDatasourceSrv } from 'app/features/plugins/datasource_srv';
-import { TraceToLogsData } from 'app/core/components/TraceToLogsSettings';
->>>>>>> f5d1fa48
 
 type Props = {
   dataFrames: DataFrame[];
@@ -52,12 +38,6 @@
 };
 
 export function TraceView(props: Props) {
-<<<<<<< HEAD
-=======
-  if (!props.dataFrames.length) {
-    return null;
-  }
->>>>>>> f5d1fa48
   const { expandOne, collapseOne, childrenToggle, collapseAll, childrenHiddenIDs, expandAll } = useChildrenState();
   const {
     detailStates,
@@ -122,11 +102,7 @@
   const scrollElement = document.getElementsByClassName('scrollbar-view')[0];
   const onSlimViewClicked = useCallback(() => setSlim(!slim), [slim]);
 
-  if (!props.trace?.traceID) {
-    return null;
-  }
-
-  if (!traceProp) {
+  if (!props.dataFrames?.length || !traceProp) {
     return null;
   }
 
