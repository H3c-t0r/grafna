import {
  DataFrame,
  DataLink,
  DataSourceApi,
  Field,
  GrafanaTheme2,
  LinkModel,
  LoadingState,
  mapInternalLinkToExplore,
  PanelData,
  SplitOpen,
} from '@grafana/data';
import { getTemplateSrv } from '@grafana/runtime';
import {
  Trace,
  TracePageHeader,
  TraceSpan,
  TraceTimelineViewer,
  TTraceTimeline,
} from '@jaegertracing/jaeger-ui-components';
import { TraceToLogsData } from 'app/core/components/TraceToLogs/TraceToLogsSettings';
import { getDatasourceSrv } from 'app/features/plugins/datasource_srv';
import { getTimeZone } from 'app/features/profile/state/selectors';
import { StoreState } from 'app/types';
import { ExploreId } from 'app/types/explore';
import React, { RefObject, useCallback, useEffect, useMemo, useState } from 'react';
import { useDispatch, useSelector } from 'react-redux';
import { changePanelState } from '../state/explorePane';
import { createSpanLinkFactory } from './createSpanLink';
import { useDetailState } from './useDetailState';
import { useHoverIndentGuide } from './useHoverIndentGuide';
import { useViewRange } from './useViewRange';
import { css } from '@emotion/css';
import { useStyles2 } from '@grafana/ui';

const getStyles = (theme: GrafanaTheme2) => ({
  noDataMsg: css`
    height: 100%;
    width: 100%;
    display: grid;
    place-items: center;
    font-size: ${theme.typography.h4.fontSize};
    color: ${theme.colors.text.secondary};
  `,
});

function noop(): {} {
  return {};
}

type Props = {
  dataFrames: DataFrame[];
  splitOpenFn?: SplitOpen;
  exploreId?: ExploreId;
  scrollElement?: Element;
  topOfExploreViewRef?: RefObject<HTMLDivElement>;
  traceProp: Trace;
  spanFindMatches?: Set<string>;
  search: string;
  focusedSpanIdForSearch: string;
  expandOne: (spans: TraceSpan[]) => void;
  expandAll: () => void;
  collapseOne: (spans: TraceSpan[]) => void;
  collapseAll: (spans: TraceSpan[]) => void;
  childrenToggle: (spanId: string) => void;
  childrenHiddenIDs: Set<string>;
  queryResponse: PanelData;
};

export function TraceView(props: Props) {
  const {
    expandOne,
    expandAll,
    collapseOne,
    collapseAll,
    childrenToggle,
    childrenHiddenIDs,
    spanFindMatches,
    traceProp,
  } = props;

  const {
    detailStates,
    toggleDetail,
    detailLogItemToggle,
    detailLogsToggle,
    detailProcessToggle,
    detailReferencesToggle,
    detailReferenceItemToggle,
    detailTagsToggle,
    detailWarningsToggle,
    detailStackTracesToggle,
  } = useDetailState(props.dataFrames[0]);

  const { removeHoverIndentGuideId, addHoverIndentGuideId, hoverIndentGuideIds } = useHoverIndentGuide();
  const { viewRange, updateViewRangeTime, updateNextViewRangeTime } = useViewRange();

  const styles = useStyles2(getStyles);

  /**
   * Keeps state of resizable name column width
   */
  const [spanNameColumnWidth, setSpanNameColumnWidth] = useState(0.25);
  /**
   * State of the top minimap, slim means it is collapsed.
   */
  const [slim, setSlim] = useState(false);

  const datasource = useSelector(
    (state: StoreState) => state.explore[props.exploreId!]?.datasourceInstance ?? undefined
  );

  const [focusedSpanId, createFocusSpanLink] = useFocusSpanLink({
<<<<<<< HEAD
    refId: frame?.refId,
    exploreId: props.exploreId!,
=======
    refId: props.dataFrames[0]?.refId,
    exploreId: props.exploreId,
>>>>>>> bda3dd24
    datasource,
  });

  const createLinkToExternalSpan = (traceId: string, spanId: string) => {
    const link = createFocusSpanLink(traceId, spanId);
    return link.href;
  };

  const traceTimeline: TTraceTimeline = useMemo(
    () => ({
      childrenHiddenIDs,
      detailStates,
      hoverIndentGuideIds,
      shouldScrollToFirstUiFindMatch: false,
      spanNameColumnWidth,
      traceID: props.traceProp?.traceID,
    }),
    [childrenHiddenIDs, detailStates, hoverIndentGuideIds, spanNameColumnWidth, props.traceProp?.traceID]
  );

  useEffect(() => {
    if (props.queryResponse.state === LoadingState.Done) {
      props.topOfExploreViewRef?.current?.scrollIntoView();
    }
  }, [props.queryResponse, props.topOfExploreViewRef]);

  const traceToLogsOptions = (getDatasourceSrv().getInstanceSettings(datasource?.name)?.jsonData as TraceToLogsData)
    ?.tracesToLogs;
  const createSpanLink = useMemo(
<<<<<<< HEAD
    () => createSpanLinkFactory({ splitOpenFn: props.splitOpenFn!, traceToLogsOptions, dataFrame: frame }),
    [props.splitOpenFn, traceToLogsOptions, frame]
=======
    () => createSpanLinkFactory({ splitOpenFn: props.splitOpenFn, traceToLogsOptions, dataFrame: props.dataFrames[0] }),
    [props.splitOpenFn, traceToLogsOptions, props.dataFrames]
>>>>>>> bda3dd24
  );
  const onSlimViewClicked = useCallback(() => setSlim(!slim), [slim]);
  const timeZone = useSelector((state: StoreState) => getTimeZone(state.user));

  return (
    <>
<<<<<<< HEAD
      {props.dataFrames?.length && props.dataFrames[0]?.meta?.preferredVisualisationType === 'trace' && traceProp ? (
        <>
          <TracePageHeader
            canCollapse={false}
            clearSearch={clearSearch}
            focusUiFindMatches={noop}
            hideMap={false}
            hideSummary={false}
            nextResult={noop}
            onSlimViewClicked={onSlimViewClicked}
            onTraceGraphViewClicked={noop}
            prevResult={noop}
            resultCount={spanFindMatches?.size ?? 0}
            slimView={slim}
            trace={traceProp}
            updateNextViewRangeTime={updateNextViewRangeTime}
            updateViewRangeTime={updateViewRangeTime}
            viewRange={viewRange}
            searchValue={search}
            onSearchValueChange={setSearch}
            timeZone={timeZone}
          />
          <TraceTimelineViewer
            registerAccessors={noop}
            scrollToFirstVisibleSpan={noop}
            findMatchesIDs={spanFindMatches}
            trace={traceProp}
            traceTimeline={traceTimeline}
            updateNextViewRangeTime={updateNextViewRangeTime}
            updateViewRangeTime={updateViewRangeTime}
            viewRange={viewRange}
            focusSpan={noop}
            createLinkToExternalSpan={createLinkToExternalSpan}
            setSpanNameColumnWidth={setSpanNameColumnWidth}
            collapseAll={collapseAll}
            collapseOne={collapseOne}
            expandAll={expandAll}
            expandOne={expandOne}
            childrenToggle={childrenToggle}
            clearShouldScrollToFirstUiFindMatch={noop}
            detailLogItemToggle={detailLogItemToggle}
            detailLogsToggle={detailLogsToggle}
            detailWarningsToggle={detailWarningsToggle}
            detailStackTracesToggle={detailStackTracesToggle}
            detailReferencesToggle={detailReferencesToggle}
            detailReferenceItemToggle={detailReferenceItemToggle}
            detailProcessToggle={detailProcessToggle}
            detailTagsToggle={detailTagsToggle}
            detailToggle={toggleDetail}
            setTrace={noop}
            addHoverIndentGuideId={addHoverIndentGuideId}
            removeHoverIndentGuideId={removeHoverIndentGuideId}
            linksGetter={noop as any}
            uiFind={search}
            createSpanLink={createSpanLink}
            scrollElement={props.scrollElement}
            focusedSpanId={focusedSpanId}
            createFocusSpanLink={createFocusSpanLink}
            topOfExploreViewRef={props.topOfExploreViewRef}
          />
        </>
      ) : (
        <div className={styles.noDataMsg}>No data</div>
      )}
=======
      <TracePageHeader
        canCollapse={false}
        hideMap={false}
        hideSummary={false}
        onSlimViewClicked={onSlimViewClicked}
        onTraceGraphViewClicked={noop}
        slimView={slim}
        trace={traceProp}
        updateNextViewRangeTime={updateNextViewRangeTime}
        updateViewRangeTime={updateViewRangeTime}
        viewRange={viewRange}
        timeZone={timeZone}
      />
      <TraceTimelineViewer
        registerAccessors={noop}
        scrollToFirstVisibleSpan={noop}
        findMatchesIDs={spanFindMatches}
        trace={traceProp}
        traceTimeline={traceTimeline}
        updateNextViewRangeTime={updateNextViewRangeTime}
        updateViewRangeTime={updateViewRangeTime}
        viewRange={viewRange}
        focusSpan={noop}
        createLinkToExternalSpan={createLinkToExternalSpan}
        setSpanNameColumnWidth={setSpanNameColumnWidth}
        collapseAll={collapseAll}
        collapseOne={collapseOne}
        expandAll={expandAll}
        expandOne={expandOne}
        childrenToggle={childrenToggle}
        clearShouldScrollToFirstUiFindMatch={noop}
        detailLogItemToggle={detailLogItemToggle}
        detailLogsToggle={detailLogsToggle}
        detailWarningsToggle={detailWarningsToggle}
        detailStackTracesToggle={detailStackTracesToggle}
        detailReferencesToggle={detailReferencesToggle}
        detailReferenceItemToggle={detailReferenceItemToggle}
        detailProcessToggle={detailProcessToggle}
        detailTagsToggle={detailTagsToggle}
        detailToggle={toggleDetail}
        setTrace={noop}
        addHoverIndentGuideId={addHoverIndentGuideId}
        removeHoverIndentGuideId={removeHoverIndentGuideId}
        linksGetter={noop as any}
        uiFind={props.search}
        createSpanLink={createSpanLink}
        scrollElement={props.scrollElement}
        focusedSpanId={focusedSpanId}
        focusedSpanIdForSearch={props.focusedSpanIdForSearch}
        createFocusSpanLink={createFocusSpanLink}
        topOfExploreViewRef={props.topOfExploreViewRef}
      />
>>>>>>> bda3dd24
    </>
  );
}

/**
 * Handles focusing a span. Returns the span id to focus to based on what is in current explore state and also a
 * function to change the focused span id.
 * @param options
 */
function useFocusSpanLink(options: {
  exploreId: ExploreId;
  refId?: string;
  datasource?: DataSourceApi;
}): [string | undefined, (traceId: string, spanId: string) => LinkModel<Field>] {
  const panelState = useSelector((state: StoreState) => state.explore[options.exploreId]?.panelsState.trace);
  const focusedSpanId = panelState?.spanId;

  const dispatch = useDispatch();
  const setFocusedSpanId = (spanId?: string) =>
    dispatch(
      changePanelState(options.exploreId, 'trace', {
        ...panelState,
        spanId,
      })
    );

  const query = useSelector((state: StoreState) =>
    state.explore[options.exploreId]?.queries.find((query) => query.refId === options.refId)
  );

  const createFocusSpanLink = (traceId: string, spanId: string) => {
    const link: DataLink = {
      title: 'Deep link to this span',
      url: '',
      internal: {
        datasourceUid: options.datasource?.uid!,
        datasourceName: options.datasource?.name!,
        query: query,
        panelsState: {
          trace: {
            spanId,
          },
        },
      },
    };

    return mapInternalLinkToExplore({
      link,
      internalLink: link.internal!,
      scopedVars: {},
      range: {} as any,
      field: {} as Field,
      onClickFn: () => setFocusedSpanId(focusedSpanId === spanId ? undefined : spanId),
      replaceVariables: getTemplateSrv().replace.bind(getTemplateSrv()),
    });
  };

  return [focusedSpanId, createFocusSpanLink];
}<|MERGE_RESOLUTION|>--- conflicted
+++ resolved
@@ -32,6 +32,7 @@
 import { useViewRange } from './useViewRange';
 import { css } from '@emotion/css';
 import { useStyles2 } from '@grafana/ui';
+import { useChildrenState } from './useChildrenState';
 
 const getStyles = (theme: GrafanaTheme2) => ({
   noDataMsg: css`
@@ -56,28 +57,19 @@
   topOfExploreViewRef?: RefObject<HTMLDivElement>;
   traceProp: Trace;
   spanFindMatches?: Set<string>;
-  search: string;
-  focusedSpanIdForSearch: string;
-  expandOne: (spans: TraceSpan[]) => void;
-  expandAll: () => void;
-  collapseOne: (spans: TraceSpan[]) => void;
-  collapseAll: (spans: TraceSpan[]) => void;
-  childrenToggle: (spanId: string) => void;
-  childrenHiddenIDs: Set<string>;
+  search?: string;
+  focusedSpanIdForSearch?: string;
+  expandOne?: (spans: TraceSpan[]) => void;
+  expandAll?: () => void;
+  collapseOne?: (spans: TraceSpan[]) => void;
+  collapseAll?: (spans: TraceSpan[]) => void;
+  childrenToggle?: (spanId: string) => void;
+  childrenHiddenIDs?: Set<string>;
   queryResponse: PanelData;
 };
 
 export function TraceView(props: Props) {
-  const {
-    expandOne,
-    expandAll,
-    collapseOne,
-    collapseAll,
-    childrenToggle,
-    childrenHiddenIDs,
-    spanFindMatches,
-    traceProp,
-  } = props;
+  const { spanFindMatches, traceProp } = props;
 
   const {
     detailStates,
@@ -94,6 +86,7 @@
 
   const { removeHoverIndentGuideId, addHoverIndentGuideId, hoverIndentGuideIds } = useHoverIndentGuide();
   const { viewRange, updateViewRangeTime, updateNextViewRangeTime } = useViewRange();
+  const { expandOne, collapseOne, childrenToggle, collapseAll, childrenHiddenIDs, expandAll } = useChildrenState();
 
   const styles = useStyles2(getStyles);
 
@@ -111,13 +104,8 @@
   );
 
   const [focusedSpanId, createFocusSpanLink] = useFocusSpanLink({
-<<<<<<< HEAD
-    refId: frame?.refId,
+    refId: props.dataFrames[0]?.refId,
     exploreId: props.exploreId!,
-=======
-    refId: props.dataFrames[0]?.refId,
-    exploreId: props.exploreId,
->>>>>>> bda3dd24
     datasource,
   });
 
@@ -147,40 +135,28 @@
   const traceToLogsOptions = (getDatasourceSrv().getInstanceSettings(datasource?.name)?.jsonData as TraceToLogsData)
     ?.tracesToLogs;
   const createSpanLink = useMemo(
-<<<<<<< HEAD
-    () => createSpanLinkFactory({ splitOpenFn: props.splitOpenFn!, traceToLogsOptions, dataFrame: frame }),
-    [props.splitOpenFn, traceToLogsOptions, frame]
-=======
-    () => createSpanLinkFactory({ splitOpenFn: props.splitOpenFn, traceToLogsOptions, dataFrame: props.dataFrames[0] }),
+    () =>
+      createSpanLinkFactory({ splitOpenFn: props.splitOpenFn!, traceToLogsOptions, dataFrame: props.dataFrames[0] }),
     [props.splitOpenFn, traceToLogsOptions, props.dataFrames]
->>>>>>> bda3dd24
   );
   const onSlimViewClicked = useCallback(() => setSlim(!slim), [slim]);
   const timeZone = useSelector((state: StoreState) => getTimeZone(state.user));
 
   return (
     <>
-<<<<<<< HEAD
       {props.dataFrames?.length && props.dataFrames[0]?.meta?.preferredVisualisationType === 'trace' && traceProp ? (
         <>
           <TracePageHeader
             canCollapse={false}
-            clearSearch={clearSearch}
-            focusUiFindMatches={noop}
             hideMap={false}
             hideSummary={false}
-            nextResult={noop}
             onSlimViewClicked={onSlimViewClicked}
             onTraceGraphViewClicked={noop}
-            prevResult={noop}
-            resultCount={spanFindMatches?.size ?? 0}
             slimView={slim}
             trace={traceProp}
             updateNextViewRangeTime={updateNextViewRangeTime}
             updateViewRangeTime={updateViewRangeTime}
             viewRange={viewRange}
-            searchValue={search}
-            onSearchValueChange={setSearch}
             timeZone={timeZone}
           />
           <TraceTimelineViewer
@@ -214,10 +190,11 @@
             addHoverIndentGuideId={addHoverIndentGuideId}
             removeHoverIndentGuideId={removeHoverIndentGuideId}
             linksGetter={noop as any}
-            uiFind={search}
+            uiFind={props.search}
             createSpanLink={createSpanLink}
             scrollElement={props.scrollElement}
             focusedSpanId={focusedSpanId}
+            focusedSpanIdForSearch={props.focusedSpanIdForSearch!}
             createFocusSpanLink={createFocusSpanLink}
             topOfExploreViewRef={props.topOfExploreViewRef}
           />
@@ -225,60 +202,6 @@
       ) : (
         <div className={styles.noDataMsg}>No data</div>
       )}
-=======
-      <TracePageHeader
-        canCollapse={false}
-        hideMap={false}
-        hideSummary={false}
-        onSlimViewClicked={onSlimViewClicked}
-        onTraceGraphViewClicked={noop}
-        slimView={slim}
-        trace={traceProp}
-        updateNextViewRangeTime={updateNextViewRangeTime}
-        updateViewRangeTime={updateViewRangeTime}
-        viewRange={viewRange}
-        timeZone={timeZone}
-      />
-      <TraceTimelineViewer
-        registerAccessors={noop}
-        scrollToFirstVisibleSpan={noop}
-        findMatchesIDs={spanFindMatches}
-        trace={traceProp}
-        traceTimeline={traceTimeline}
-        updateNextViewRangeTime={updateNextViewRangeTime}
-        updateViewRangeTime={updateViewRangeTime}
-        viewRange={viewRange}
-        focusSpan={noop}
-        createLinkToExternalSpan={createLinkToExternalSpan}
-        setSpanNameColumnWidth={setSpanNameColumnWidth}
-        collapseAll={collapseAll}
-        collapseOne={collapseOne}
-        expandAll={expandAll}
-        expandOne={expandOne}
-        childrenToggle={childrenToggle}
-        clearShouldScrollToFirstUiFindMatch={noop}
-        detailLogItemToggle={detailLogItemToggle}
-        detailLogsToggle={detailLogsToggle}
-        detailWarningsToggle={detailWarningsToggle}
-        detailStackTracesToggle={detailStackTracesToggle}
-        detailReferencesToggle={detailReferencesToggle}
-        detailReferenceItemToggle={detailReferenceItemToggle}
-        detailProcessToggle={detailProcessToggle}
-        detailTagsToggle={detailTagsToggle}
-        detailToggle={toggleDetail}
-        setTrace={noop}
-        addHoverIndentGuideId={addHoverIndentGuideId}
-        removeHoverIndentGuideId={removeHoverIndentGuideId}
-        linksGetter={noop as any}
-        uiFind={props.search}
-        createSpanLink={createSpanLink}
-        scrollElement={props.scrollElement}
-        focusedSpanId={focusedSpanId}
-        focusedSpanIdForSearch={props.focusedSpanIdForSearch}
-        createFocusSpanLink={createFocusSpanLink}
-        topOfExploreViewRef={props.topOfExploreViewRef}
-      />
->>>>>>> bda3dd24
     </>
   );
 }
