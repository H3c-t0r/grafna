--- conflicted
+++ resolved
@@ -163,11 +163,8 @@
             scrollToFirstVisibleSpan={noop}
             findMatchesIDs={spanFindMatches}
             trace={traceProp}
-<<<<<<< HEAD
             datasourceType={datasourceType}
-=======
             spanBarOptions={spanBarOptions?.spanBar}
->>>>>>> 5ad27679
             traceTimeline={traceTimeline}
             updateNextViewRangeTime={updateNextViewRangeTime}
             updateViewRangeTime={updateViewRangeTime}
