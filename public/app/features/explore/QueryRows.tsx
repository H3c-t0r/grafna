--- conflicted
+++ resolved
@@ -1,9 +1,5 @@
 import { createSelector } from '@reduxjs/toolkit';
-<<<<<<< HEAD
-import React, { useCallback, useMemo, useState } from 'react';
-=======
-import { useCallback, useMemo } from 'react';
->>>>>>> 0d276fe7
+import { useCallback, useMemo, useState, Fragment } from 'react';
 
 import { CoreApp, getNextRefId } from '@grafana/data';
 import { reportInteraction } from '@grafana/runtime';
@@ -104,7 +100,7 @@
       queryRowWrapper={(children, refId) => {
         const query = queries.find((q) => q.refId === refId);
         return (
-          <React.Fragment key={refId}>
+          <Fragment key={refId}>
             <ContentOutlineItem
               title={refId}
               icon="arrow"
@@ -134,7 +130,7 @@
                 />
               </Modal>
             )}
-          </React.Fragment>
+          </Fragment>
         );
       }}
     />
