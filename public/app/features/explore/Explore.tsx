--- conflicted
+++ resolved
@@ -341,13 +341,8 @@
                 <span className="btn-title">{'\xA0' + 'Query history'}</span>
               </button>
             </div>
-<<<<<<< HEAD
-            <ErrorContainer queryErrors={queryResponse.error ? [queryResponse.error] : undefined} />
+            <ErrorContainer queryError={queryError} />
             <AutoSizer className={styles.fullHeight} onResize={this.onResize} disableHeight>
-=======
-            <ErrorContainer queryError={queryError} />
-            <AutoSizer onResize={this.onResize} disableHeight>
->>>>>>> 43934783
               {({ width }) => {
                 if (width === 0) {
                   return null;
