import { css, cx } from '@emotion/css';
import memoizeOne from 'memoize-one';
import React, { createRef } from 'react';
import { connect, ConnectedProps } from 'react-redux';
import AutoSizer from 'react-virtualized-auto-sizer';
import { compose } from 'redux';
import { Unsubscribable } from 'rxjs';

import { AbsoluteTimeRange, DataQuery, GrafanaTheme2, LoadingState, RawTimeRange } from '@grafana/data';
import { selectors } from '@grafana/e2e-selectors';
import { Collapse, CustomScrollbar, ErrorBoundaryAlert, Themeable2, withTheme2, PanelContainer } from '@grafana/ui';
import { FILTER_FOR_OPERATOR, FILTER_OUT_OPERATOR, FilterItem } from '@grafana/ui/src/components/Table/types';
import appEvents from 'app/core/app_events';
import { supportedFeatures } from 'app/core/history/richHistoryStorageProvider';
import { getNodeGraphDataFrames } from 'app/plugins/panel/nodeGraph/utils';
import { StoreState } from 'app/types';
import { AbsoluteTimeEvent } from 'app/types/events';
import { ExploreGraphStyle, ExploreId, ExploreItemState } from 'app/types/explore';

import { getTimeZone } from '../profile/state/selectors';

import { ExploreGraph } from './ExploreGraph';
import { ExploreGraphLabel } from './ExploreGraphLabel';
import ExploreQueryInspector from './ExploreQueryInspector';
import { ExploreToolbar } from './ExploreToolbar';
import LogsContainer from './LogsContainer';
import { NoData } from './NoData';
import { NoDataSourceCallToAction } from './NoDataSourceCallToAction';
import { NodeGraphContainer } from './NodeGraphContainer';
import { QueryRows } from './QueryRows';
import { ResponseErrorContainer } from './ResponseErrorContainer';
import RichHistoryContainer from './RichHistory/RichHistoryContainer';
import { SecondaryActions } from './SecondaryActions';
import TableContainer from './TableContainer';
import { TraceViewContainer } from './TraceView/TraceViewContainer';
import { changeSize, changeGraphStyle } from './state/explorePane';
import { splitOpen } from './state/main';
import { addQueryRow, modifyQueries, scanStart, scanStopAction, setQueries } from './state/query';
import { makeAbsoluteTime, updateTimeRange } from './state/time';

const getStyles = (theme: GrafanaTheme2) => {
  return {
    exploreMain: css`
      label: exploreMain;
      // Is needed for some transition animations to work.
      position: relative;
      margin-top: 21px;
    `,
    button: css`
      label: button;
      margin: 1em 4px 0 0;
    `,
    queryContainer: css`
      label: queryContainer;
      // Need to override normal css class and don't want to count on ordering of the classes in html.
      height: auto !important;
      flex: unset !important;
      display: unset !important;
      padding: ${theme.spacing(1)};
    `,
    exploreContainer: css`
      display: flex;
      flex: 1 1 auto;
      flex-direction: column;
      padding: ${theme.spacing(2)};
      padding-top: 0;
    `,
  };
};

export interface ExploreProps extends Themeable2 {
  exploreId: ExploreId;
  theme: GrafanaTheme2;
}

enum ExploreDrawer {
  RichHistory,
  QueryInspector,
}

interface ExploreState {
  openDrawer?: ExploreDrawer;
}

export type Props = ExploreProps & ConnectedProps<typeof connector>;

/**
 * Explore provides an area for quick query iteration for a given datasource.
 * Once a datasource is selected it populates the query section at the top.
 * When queries are run, their results are being displayed in the main section.
 * The datasource determines what kind of query editor it brings, and what kind
 * of results viewers it supports. The state is managed entirely in Redux.
 *
 * SPLIT VIEW
 *
 * Explore can have two Explore areas side-by-side. This is handled in `Wrapper.tsx`.
 * Since there can be multiple Explores (e.g., left and right) each action needs
 * the `exploreId` as first parameter so that the reducer knows which Explore state
 * is affected.
 *
 * DATASOURCE REQUESTS
 *
 * A click on Run Query creates transactions for all DataQueries for all expanded
 * result viewers. New runs are discarding previous runs. Upon completion a transaction
 * saves the result. The result viewers construct their data from the currently existing
 * transactions.
 *
 * The result viewers determine some of the query options sent to the datasource, e.g.,
 * `format`, to indicate eventual transformations by the datasources' result transformers.
 */
export class Explore extends React.PureComponent<Props, ExploreState> {
  scrollElement: HTMLDivElement | undefined;
<<<<<<< HEAD
=======
  absoluteTimeUnsubsciber: Unsubscribable | undefined;
  topOfViewRef = createRef<HTMLDivElement>();
>>>>>>> 0ca4ccfa

  constructor(props: Props) {
    super(props);
    this.state = {
      openDrawer: undefined,
    };
  }

  componentDidMount() {
    this.absoluteTimeUnsubsciber = appEvents.subscribe(AbsoluteTimeEvent, this.onMakeAbsoluteTime);
  }

  componentWillUnmount() {
    this.absoluteTimeUnsubsciber?.unsubscribe();
  }

  onChangeTime = (rawRange: RawTimeRange) => {
    const { updateTimeRange, exploreId } = this.props;
    updateTimeRange({ exploreId, rawRange });
  };

  // Use this in help pages to set page to a single query
  onClickExample = (query: DataQuery) => {
    this.props.setQueries(this.props.exploreId, [query]);
  };

  onCellFilterAdded = (filter: FilterItem) => {
    const { value, key, operator } = filter;
    if (operator === FILTER_FOR_OPERATOR) {
      this.onClickFilterLabel(key, value);
    }

    if (operator === FILTER_OUT_OPERATOR) {
      this.onClickFilterOutLabel(key, value);
    }
  };

  onClickFilterLabel = (key: string, value: string) => {
    this.onModifyQueries({ type: 'ADD_FILTER', key, value });
  };

  onClickFilterOutLabel = (key: string, value: string) => {
    this.onModifyQueries({ type: 'ADD_FILTER_OUT', key, value });
  };

  onClickAddQueryRowButton = () => {
    const { exploreId, queryKeys, datasourceInstance } = this.props;
    this.props.addQueryRow(exploreId, queryKeys.length, datasourceInstance);
  };

  onMakeAbsoluteTime = () => {
    const { makeAbsoluteTime } = this.props;
    makeAbsoluteTime();
  };

  onModifyQueries = (action: any, index?: number) => {
    const { datasourceInstance } = this.props;
    if (datasourceInstance?.modifyQuery) {
      const modifier = (queries: DataQuery, modification: any) =>
        datasourceInstance.modifyQuery!(queries, modification);
      this.props.modifyQueries(this.props.exploreId, action, modifier, index);
    }
  };

  onResize = (size: { height: number; width: number }) => {
    this.props.changeSize(this.props.exploreId, size);
  };

  onStartScanning = () => {
    // Scanner will trigger a query
    this.props.scanStart(this.props.exploreId);
  };

  onStopScanning = () => {
    this.props.scanStopAction({ exploreId: this.props.exploreId });
  };

  onUpdateTimeRange = (absoluteRange: AbsoluteTimeRange) => {
    const { exploreId, updateTimeRange } = this.props;
    updateTimeRange({ exploreId, absoluteRange });
  };

  onChangeGraphStyle = (graphStyle: ExploreGraphStyle) => {
    const { exploreId, changeGraphStyle } = this.props;
    changeGraphStyle(exploreId, graphStyle);
  };

  toggleShowRichHistory = () => {
    this.setState((state) => {
      return {
        openDrawer: state.openDrawer === ExploreDrawer.RichHistory ? undefined : ExploreDrawer.RichHistory,
      };
    });
  };

  toggleShowQueryInspector = () => {
    this.setState((state) => {
      return {
        openDrawer: state.openDrawer === ExploreDrawer.QueryInspector ? undefined : ExploreDrawer.QueryInspector,
      };
    });
  };

  renderEmptyState(exploreContainerStyles: string) {
    return (
      <div className={cx(exploreContainerStyles)}>
        <NoDataSourceCallToAction />
      </div>
    );
  }

  renderNoData() {
    return <NoData />;
  }

  renderGraphPanel(width: number) {
    const { graphResult, absoluteRange, timeZone, splitOpen, queryResponse, loading, theme, graphStyle } = this.props;
    const spacing = parseInt(theme.spacing(2).slice(0, -2), 10);
    const label = <ExploreGraphLabel graphStyle={graphStyle} onChangeGraphStyle={this.onChangeGraphStyle} />;
    return (
      <Collapse label={label} loading={loading} isOpen>
        <ExploreGraph
          graphStyle={graphStyle}
          data={graphResult!}
          height={400}
          width={width - spacing}
          absoluteRange={absoluteRange}
          onChangeTime={this.onUpdateTimeRange}
          timeZone={timeZone}
          annotations={queryResponse.annotations}
          splitOpenFn={splitOpen}
          loadingState={queryResponse.state}
        />
      </Collapse>
    );
  }

  renderTablePanel(width: number) {
    const { exploreId, datasourceInstance, timeZone } = this.props;
    return (
      <TableContainer
        ariaLabel={selectors.pages.Explore.General.table}
        width={width}
        exploreId={exploreId}
        onCellFilterAdded={datasourceInstance?.modifyQuery ? this.onCellFilterAdded : undefined}
        timeZone={timeZone}
      />
    );
  }

  renderLogsPanel(width: number) {
    const { exploreId, syncedTimes, theme, queryResponse } = this.props;
    const spacing = parseInt(theme.spacing(2).slice(0, -2), 10);
    return (
      <LogsContainer
        exploreId={exploreId}
        loadingState={queryResponse.state}
        syncedTimes={syncedTimes}
        width={width - spacing}
        onClickFilterLabel={this.onClickFilterLabel}
        onClickFilterOutLabel={this.onClickFilterOutLabel}
        onStartScanning={this.onStartScanning}
        onStopScanning={this.onStopScanning}
      />
    );
  }

  renderNodeGraphPanel() {
    const { exploreId, showTrace, queryResponse } = this.props;
    return (
      <NodeGraphContainer
        dataFrames={this.memoizedGetNodeGraphDataFrames(queryResponse.series)}
        exploreId={exploreId}
        withTraceView={showTrace}
      />
    );
  }

  memoizedGetNodeGraphDataFrames = memoizeOne(getNodeGraphDataFrames);

  renderTraceViewPanel() {
    const { queryResponse, splitOpen, exploreId } = this.props;
    const dataFrames = queryResponse.series.filter((series) => series.meta?.preferredVisualisationType === 'trace');

    return (
      // If there is no data (like 404) we show a separate error so no need to show anything here
      dataFrames.length && (
        <TraceViewContainer
          exploreId={exploreId}
          dataFrames={dataFrames}
          splitOpenFn={splitOpen}
          scrollElement={this.scrollElement}
<<<<<<< HEAD
=======
          queryResponse={queryResponse}
          topOfViewRef={this.topOfViewRef}
>>>>>>> 0ca4ccfa
        />
      )
    );
  }

  render() {
    const {
      datasourceInstance,
      datasourceMissing,
      exploreId,
      graphResult,
      queryResponse,
      isLive,
      theme,
      showMetrics,
      showTable,
      showLogs,
      showTrace,
      showNodeGraph,
      timeZone,
    } = this.props;
    const { openDrawer } = this.state;
    const styles = getStyles(theme);
    const showPanels = queryResponse && queryResponse.state !== LoadingState.NotStarted;
    const showRichHistory = openDrawer === ExploreDrawer.RichHistory;
    const richHistoryRowButtonHidden = !supportedFeatures().queryHistoryAvailable;
    const showQueryInspector = openDrawer === ExploreDrawer.QueryInspector;
    const showNoData =
      queryResponse.state === LoadingState.Done &&
      [
        queryResponse.logsFrames,
        queryResponse.graphFrames,
        queryResponse.nodeGraphFrames,
        queryResponse.tableFrames,
        queryResponse.traceFrames,
      ].every((e) => e.length === 0);

    return (
      <CustomScrollbar
<<<<<<< HEAD
        autoHeightMin={'100%'}
        scrollRefCallback={(scrollElement) => (this.scrollElement = scrollElement || undefined)}
      >
        <ExploreToolbar exploreId={exploreId} onChangeTime={this.onChangeTime} />
        {datasourceMissing ? this.renderEmptyState() : null}
=======
        testId={selectors.pages.Explore.General.scrollView}
        autoHeightMin={'100%'}
        scrollRefCallback={(scrollElement) => (this.scrollElement = scrollElement || undefined)}
      >
        <ExploreToolbar exploreId={exploreId} onChangeTime={this.onChangeTime} topOfViewRef={this.topOfViewRef} />
        {datasourceMissing ? this.renderEmptyState(styles.exploreContainer) : null}
>>>>>>> 0ca4ccfa
        {datasourceInstance && (
          <div className={cx(styles.exploreContainer)}>
            <PanelContainer className={styles.queryContainer}>
              <QueryRows exploreId={exploreId} />
              <SecondaryActions
                addQueryRowButtonDisabled={isLive}
                // We cannot show multiple traces at the same time right now so we do not show add query button.
                //TODO:unification
                addQueryRowButtonHidden={false}
                richHistoryRowButtonHidden={richHistoryRowButtonHidden}
                richHistoryButtonActive={showRichHistory}
                queryInspectorButtonActive={showQueryInspector}
                onClickAddQueryRowButton={this.onClickAddQueryRowButton}
                onClickRichHistoryButton={this.toggleShowRichHistory}
                onClickQueryInspectorButton={this.toggleShowQueryInspector}
              />
              <ResponseErrorContainer exploreId={exploreId} />
            </PanelContainer>
            <AutoSizer onResize={this.onResize} disableHeight>
              {({ width }) => {
                if (width === 0) {
                  return null;
                }

                return (
                  <main className={cx(styles.exploreMain)} style={{ width }}>
                    <ErrorBoundaryAlert>
                      {showPanels && (
                        <>
                          {showMetrics && graphResult && (
                            <ErrorBoundaryAlert>{this.renderGraphPanel(width)}</ErrorBoundaryAlert>
                          )}
                          {showTable && <ErrorBoundaryAlert>{this.renderTablePanel(width)}</ErrorBoundaryAlert>}
                          {showLogs && <ErrorBoundaryAlert>{this.renderLogsPanel(width)}</ErrorBoundaryAlert>}
                          {showNodeGraph && <ErrorBoundaryAlert>{this.renderNodeGraphPanel()}</ErrorBoundaryAlert>}
                          {showTrace && <ErrorBoundaryAlert>{this.renderTraceViewPanel()}</ErrorBoundaryAlert>}
                          {showNoData && <ErrorBoundaryAlert>{this.renderNoData()}</ErrorBoundaryAlert>}
                        </>
                      )}
                      {showRichHistory && (
                        <RichHistoryContainer
                          width={width}
                          exploreId={exploreId}
                          onClose={this.toggleShowRichHistory}
                        />
                      )}
                      {showQueryInspector && (
                        <ExploreQueryInspector
                          exploreId={exploreId}
                          width={width}
                          onClose={this.toggleShowQueryInspector}
                          timeZone={timeZone}
                        />
                      )}
                    </ErrorBoundaryAlert>
                  </main>
                );
              }}
            </AutoSizer>
          </div>
        )}
      </CustomScrollbar>
    );
  }
}

function mapStateToProps(state: StoreState, { exploreId }: ExploreProps) {
  const explore = state.explore;
  const { syncedTimes } = explore;
  const item: ExploreItemState = explore[exploreId]!;
  const timeZone = getTimeZone(state.user);
  const {
    datasourceInstance,
    datasourceMissing,
    queryKeys,
    isLive,
    graphResult,
    logsResult,
    showLogs,
    showMetrics,
    showTable,
    showTrace,
    absoluteRange,
    queryResponse,
    showNodeGraph,
    loading,
    graphStyle,
  } = item;

  return {
    datasourceInstance,
    datasourceMissing,
    queryKeys,
    isLive,
    graphResult,
    logsResult: logsResult ?? undefined,
    absoluteRange,
    queryResponse,
    syncedTimes,
    timeZone,
    showLogs,
    showMetrics,
    showTable,
    showTrace,
    showNodeGraph,
    loading,
    graphStyle,
  };
}

const mapDispatchToProps = {
  changeSize,
  changeGraphStyle,
  modifyQueries,
  scanStart,
  scanStopAction,
  setQueries,
  updateTimeRange,
  makeAbsoluteTime,
  addQueryRow,
  splitOpen,
};

const connector = connect(mapStateToProps, mapDispatchToProps);

export default compose(connector, withTheme2)(Explore) as React.ComponentType<{ exploreId: ExploreId }>;<|MERGE_RESOLUTION|>--- conflicted
+++ resolved
@@ -110,11 +110,8 @@
  */
 export class Explore extends React.PureComponent<Props, ExploreState> {
   scrollElement: HTMLDivElement | undefined;
-<<<<<<< HEAD
-=======
   absoluteTimeUnsubsciber: Unsubscribable | undefined;
   topOfViewRef = createRef<HTMLDivElement>();
->>>>>>> 0ca4ccfa
 
   constructor(props: Props) {
     super(props);
@@ -307,11 +304,8 @@
           dataFrames={dataFrames}
           splitOpenFn={splitOpen}
           scrollElement={this.scrollElement}
-<<<<<<< HEAD
-=======
           queryResponse={queryResponse}
           topOfViewRef={this.topOfViewRef}
->>>>>>> 0ca4ccfa
         />
       )
     );
@@ -351,20 +345,12 @@
 
     return (
       <CustomScrollbar
-<<<<<<< HEAD
-        autoHeightMin={'100%'}
-        scrollRefCallback={(scrollElement) => (this.scrollElement = scrollElement || undefined)}
-      >
-        <ExploreToolbar exploreId={exploreId} onChangeTime={this.onChangeTime} />
-        {datasourceMissing ? this.renderEmptyState() : null}
-=======
         testId={selectors.pages.Explore.General.scrollView}
         autoHeightMin={'100%'}
         scrollRefCallback={(scrollElement) => (this.scrollElement = scrollElement || undefined)}
       >
         <ExploreToolbar exploreId={exploreId} onChangeTime={this.onChangeTime} topOfViewRef={this.topOfViewRef} />
         {datasourceMissing ? this.renderEmptyState(styles.exploreContainer) : null}
->>>>>>> 0ca4ccfa
         {datasourceInstance && (
           <div className={cx(styles.exploreContainer)}>
             <PanelContainer className={styles.queryContainer}>
