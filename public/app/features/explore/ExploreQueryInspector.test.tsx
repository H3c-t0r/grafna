import { render, screen, fireEvent } from '@testing-library/react';
import React, { ComponentProps } from 'react';
import { Observable } from 'rxjs';
<<<<<<< HEAD
import { render, screen, fireEvent } from '@testing-library/react';
=======

>>>>>>> 0ca4ccfa
import { TimeRange, LoadingState, InternalTimeZones } from '@grafana/data';
import { ExploreId } from 'app/types';

import { ExploreQueryInspector } from './ExploreQueryInspector';

type ExploreQueryInspectorProps = ComponentProps<typeof ExploreQueryInspector>;

jest.mock('../inspector/styles', () => ({
  getPanelInspectorStyles: () => ({}),
}));

jest.mock('app/core/services/backend_srv', () => ({
  backendSrv: {
    getInspectorStream: () =>
      new Observable((subscriber) => {
        subscriber.next(response());
        subscriber.next(response(true));
      }) as any,
  },
}));

jest.mock('app/core/services/context_srv', () => ({
  contextSrv: {
    user: { orgId: 1 },
  },
}));

const setup = (propOverrides = {}) => {
  const props: ExploreQueryInspectorProps = {
    loading: false,
    width: 100,
    exploreId: ExploreId.left,
    onClose: jest.fn(),
    timeZone: InternalTimeZones.utc,
    queryResponse: {
      state: LoadingState.Done,
      series: [],
      timeRange: {} as TimeRange,
      graphFrames: [],
      logsFrames: [],
      tableFrames: [],
      traceFrames: [],
      nodeGraphFrames: [],
      graphResult: null,
      logsResult: null,
      tableResult: null,
    },
    runQueries: jest.fn(),
    ...propOverrides,
  };

  return render(<ExploreQueryInspector {...props} />);
};

describe('ExploreQueryInspector', () => {
  it('should render closable drawer component', () => {
    setup();
    expect(screen.getByTitle(/close query inspector/i)).toBeInTheDocument();
  });
  it('should render 4 Tabs if queryResponse has no error', () => {
    setup();
    expect(screen.getAllByLabelText(/tab/i)).toHaveLength(4);
  });
  it('should render 5 Tabs if queryResponse has error', () => {
    setup({ queryResponse: { error: 'Bad gateway' } });
    expect(screen.getAllByLabelText(/tab/i)).toHaveLength(5);
  });
  it('should display query data when click on expanding', () => {
    setup();
    fireEvent.click(screen.getByLabelText(/tab query/i));
    fireEvent.click(screen.getByText(/expand all/i));
    expect(screen.getByText(/very unique test value/i)).toBeInTheDocument();
  });
});

const response = (hideFromInspector = false) => ({
  status: 1,
  statusText: '',
  ok: true,
  headers: {} as any,
  redirected: false,
  type: 'basic',
  url: '',
  request: {} as any,
  data: {
    test: {
      testKey: 'Very unique test value',
    },
  },
  config: {
    url: '',
    hideFromInspector,
  },
});<|MERGE_RESOLUTION|>--- conflicted
+++ resolved
@@ -1,11 +1,7 @@
 import { render, screen, fireEvent } from '@testing-library/react';
 import React, { ComponentProps } from 'react';
 import { Observable } from 'rxjs';
-<<<<<<< HEAD
-import { render, screen, fireEvent } from '@testing-library/react';
-=======
 
->>>>>>> 0ca4ccfa
 import { TimeRange, LoadingState, InternalTimeZones } from '@grafana/data';
 import { ExploreId } from 'app/types';
 
