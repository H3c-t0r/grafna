import React, { PureComponent } from 'react';
import { css } from 'emotion';
import { capitalize } from 'lodash';

import {
  rangeUtil,
  RawTimeRange,
  LogLevel,
  TimeZone,
  AbsoluteTimeRange,
  LogsMetaKind,
  LogsDedupStrategy,
  LogRowModel,
  LogsDedupDescription,
  LogsMetaItem,
  LogsSortOrder,
  GraphSeriesXY,
  LinkModel,
  Field,
  GrafanaTheme,
} from '@grafana/data';
import {
  LogLabels,
  RadioButtonGroup,
  LogRows,
  Button,
  InlineField,
  InlineFieldRow,
  InlineSwitch,
  withTheme,
  stylesFactory,
} from '@grafana/ui';
import store from 'app/core/store';
import { ExploreGraphPanel } from './ExploreGraphPanel';
import { MetaInfoText } from './MetaInfoText';
import { RowContextOptions } from '@grafana/ui/src/components/Logs/LogRowContextProvider';
import { MAX_CHARACTERS } from '@grafana/ui/src/components/Logs/LogRowMessage';

const SETTINGS_KEYS = {
  showLabels: 'grafana.explore.logs.showLabels',
  showTime: 'grafana.explore.logs.showTime',
  wrapLogMessage: 'grafana.explore.logs.wrapLogMessage',
};

function renderMetaItem(value: any, kind: LogsMetaKind) {
  if (kind === LogsMetaKind.LabelsMap) {
    return (
      <span className="logs-meta-item__labels">
        <LogLabels labels={value} />
      </span>
    );
  } else if (kind === LogsMetaKind.Error) {
    return <span className="logs-meta-item__error">{value}</span>;
  }
  return value;
}

interface Props {
  logRows: LogRowModel[];
  logsMeta?: LogsMetaItem[];
  logsSeries?: GraphSeriesXY[];
  dedupedRows?: LogRowModel[];
  visibleRange?: AbsoluteTimeRange;
  width: number;
  theme: GrafanaTheme;
  highlighterExpressions?: string[];
  loading: boolean;
  absoluteRange: AbsoluteTimeRange;
  timeZone: TimeZone;
  scanning?: boolean;
  scanRange?: RawTimeRange;
  dedupStrategy: LogsDedupStrategy;
  showContextToggle?: (row?: LogRowModel) => boolean;
  onChangeTime: (range: AbsoluteTimeRange) => void;
  onClickFilterLabel?: (key: string, value: string) => void;
  onClickFilterOutLabel?: (key: string, value: string) => void;
  onStartScanning?: () => void;
  onStopScanning?: () => void;
  onDedupStrategyChange: (dedupStrategy: LogsDedupStrategy) => void;
  onToggleLogLevel: (hiddenLogLevels: LogLevel[]) => void;
  getRowContext?: (row: LogRowModel, options?: RowContextOptions) => Promise<any>;
  getFieldLinks: (field: Field, rowIndex: number) => Array<LinkModel<Field>>;
}

interface State {
  showLabels: boolean;
  showTime: boolean;
  wrapLogMessage: boolean;
  logsSortOrder: LogsSortOrder | null;
  isFlipping: boolean;
  showDetectedFields: string[];
}

export class UnthemedLogs extends PureComponent<Props, State> {
  flipOrderTimer: NodeJS.Timeout;
  cancelFlippingTimer: NodeJS.Timeout;

  state: State = {
    showLabels: store.getBool(SETTINGS_KEYS.showLabels, false),
    showTime: store.getBool(SETTINGS_KEYS.showTime, true),
    wrapLogMessage: store.getBool(SETTINGS_KEYS.wrapLogMessage, true),
    logsSortOrder: null,
    isFlipping: false,
    showDetectedFields: [],
  };

  componentWillUnmount() {
    clearTimeout(this.flipOrderTimer);
    clearTimeout(this.cancelFlippingTimer);
  }

  onChangeLogsSortOrder = () => {
    this.setState({ isFlipping: true });
    // we are using setTimeout here to make sure that disabled button is rendered before the rendering of reordered logs
    this.flipOrderTimer = setTimeout(() => {
      this.setState((prevState) => {
        if (prevState.logsSortOrder === null || prevState.logsSortOrder === LogsSortOrder.Descending) {
          return { logsSortOrder: LogsSortOrder.Ascending };
        }
        return { logsSortOrder: LogsSortOrder.Descending };
      });
    }, 0);
    this.cancelFlippingTimer = setTimeout(() => this.setState({ isFlipping: false }), 1000);
  };

  onChangeDedup = (dedup: LogsDedupStrategy) => {
    const { onDedupStrategyChange } = this.props;
    if (this.props.dedupStrategy === dedup) {
      return onDedupStrategyChange(LogsDedupStrategy.none);
    }
    return onDedupStrategyChange(dedup);
  };

  onChangeLabels = (event?: React.SyntheticEvent) => {
    const target = event && (event.target as HTMLInputElement);
    if (target) {
      const showLabels = target.checked;
      this.setState({
        showLabels,
      });
      store.set(SETTINGS_KEYS.showLabels, showLabels);
    }
  };

  onChangeTime = (event?: React.SyntheticEvent) => {
    const target = event && (event.target as HTMLInputElement);
    if (target) {
      const showTime = target.checked;
      this.setState({
        showTime,
      });
      store.set(SETTINGS_KEYS.showTime, showTime);
    }
  };

  onChangewrapLogMessage = (event?: React.SyntheticEvent) => {
    const target = event && (event.target as HTMLInputElement);
    if (target) {
      const wrapLogMessage = target.checked;
      this.setState({
        wrapLogMessage,
      });
      store.set(SETTINGS_KEYS.wrapLogMessage, wrapLogMessage);
    }
  };

  onToggleLogLevel = (hiddenRawLevels: string[]) => {
    const hiddenLogLevels: LogLevel[] = hiddenRawLevels.map((level) => LogLevel[level as LogLevel]);
    this.props.onToggleLogLevel(hiddenLogLevels);
  };

  onClickScan = (event: React.SyntheticEvent) => {
    event.preventDefault();
    if (this.props.onStartScanning) {
      this.props.onStartScanning();
    }
  };

  onClickStopScan = (event: React.SyntheticEvent) => {
    event.preventDefault();
    if (this.props.onStopScanning) {
      this.props.onStopScanning();
    }
  };

  showDetectedField = (key: string) => {
    const index = this.state.showDetectedFields.indexOf(key);

    if (index === -1) {
      this.setState((state) => {
        return {
          showDetectedFields: state.showDetectedFields.concat(key),
        };
      });
    }
  };

  hideDetectedField = (key: string) => {
    const index = this.state.showDetectedFields.indexOf(key);
    if (index > -1) {
      this.setState((state) => {
        return {
          showDetectedFields: state.showDetectedFields.filter((k) => key !== k),
        };
      });
    }
  };

  clearDetectedFields = () => {
    this.setState((state) => {
      return {
        showDetectedFields: [],
      };
    });
  };

  render() {
    const {
      logRows,
      logsMeta,
      logsSeries,
      visibleRange,
      highlighterExpressions,
      loading = false,
      onClickFilterLabel,
      onClickFilterOutLabel,
      timeZone,
      scanning,
      scanRange,
      showContextToggle,
      width,
      dedupedRows,
      absoluteRange,
      onChangeTime,
      getFieldLinks,
      dedupStrategy,
<<<<<<< HEAD
      theme,
=======
>>>>>>> 836a07a6
    } = this.props;

    const { showLabels, showTime, wrapLogMessage, logsSortOrder, isFlipping, showDetectedFields } = this.state;

    if (!logRows) {
      return null;
    }

<<<<<<< HEAD
=======
    const { showLabels, showTime, wrapLogMessage, logsSortOrder, isFlipping, showDetectedFields } = this.state;
>>>>>>> 836a07a6
    const hasData = logRows && logRows.length > 0;
    const dedupCount = dedupedRows
      ? dedupedRows.reduce((sum, row) => (row.duplicates ? sum + row.duplicates : sum), 0)
      : 0;
    const meta = logsMeta ? [...logsMeta] : [];

    if (dedupStrategy !== LogsDedupStrategy.none) {
      meta.push({
        label: 'Dedup count',
        value: dedupCount,
        kind: LogsMetaKind.Number,
      });
    }

    if (logRows.some((r) => r.entry.length > MAX_CHARACTERS)) {
      meta.push({
        label: 'Info',
        value: 'Logs with more than 100,000 characters could not be parsed and highlighted',
        kind: LogsMetaKind.String,
      });
    }

    const scanText = scanRange ? `Scanning ${rangeUtil.describeTimeRange(scanRange)}` : 'Scanning...';
    const series = logsSeries ? logsSeries : [];
    const styles = getStyles(theme);

    return (
      <>
        <ExploreGraphPanel
          series={series}
          width={width}
          onHiddenSeriesChanged={this.onToggleLogLevel}
          loading={loading}
          absoluteRange={visibleRange || absoluteRange}
          isStacked={true}
          showPanel={false}
          timeZone={timeZone}
          showBars={true}
          showLines={false}
          onUpdateTimeRange={onChangeTime}
        />
        <div className={styles.logOptions}>
          <InlineFieldRow>
            <InlineField label="Time" transparent>
              <InlineSwitch value={showTime} onChange={this.onChangeTime} transparent />
            </InlineField>
            <InlineField label="Unique labels" transparent>
              <InlineSwitch value={showLabels} onChange={this.onChangeLabels} transparent />
            </InlineField>
            <InlineField label="Wrap lines" transparent>
              <InlineSwitch value={wrapLogMessage} onChange={this.onChangewrapLogMessage} transparent />
            </InlineField>
            <InlineField label="Dedup" transparent>
              <RadioButtonGroup
                options={Object.keys(LogsDedupStrategy).map((dedupType: LogsDedupStrategy) => ({
                  label: capitalize(dedupType),
                  value: dedupType,
                  description: LogsDedupDescription[dedupType],
                }))}
                value={dedupStrategy}
                onChange={this.onChangeDedup}
                className={styles.radioButtons}
              />
            </InlineField>
          </InlineFieldRow>
          <Button
            variant="secondary"
            disabled={isFlipping}
            title={logsSortOrder === LogsSortOrder.Ascending ? 'Change to newest first' : 'Change to oldest first'}
            aria-label="Flip results order"
            className={styles.flipButton}
            onClick={this.onChangeLogsSortOrder}
          >
            {isFlipping ? 'Flipping...' : 'Flip results order'}
          </Button>
        </div>

        {meta && (
          <MetaInfoText
            metaItems={meta.map((item) => {
              return {
                label: item.label,
                value: renderMetaItem(item.value, item.kind),
              };
            })}
          />
        )}

        {showDetectedFields?.length > 0 && (
          <MetaInfoText
            metaItems={[
              {
                label: 'Showing only detected fields',
                value: renderMetaItem(showDetectedFields, LogsMetaKind.LabelsMap),
              },
              {
                label: '',
                value: (
                  <Button variant="secondary" size="sm" onClick={this.clearDetectedFields}>
                    Show all detected fields
                  </Button>
                ),
              },
            ]}
          />
        )}

        <LogRows
          logRows={logRows}
          deduplicatedRows={dedupedRows}
          dedupStrategy={dedupStrategy}
          getRowContext={this.props.getRowContext}
          highlighterExpressions={highlighterExpressions}
          rowLimit={logRows ? logRows.length : undefined}
          onClickFilterLabel={onClickFilterLabel}
          onClickFilterOutLabel={onClickFilterOutLabel}
          showContextToggle={showContextToggle}
          showLabels={showLabels}
          showTime={showTime}
          wrapLogMessage={wrapLogMessage}
          timeZone={timeZone}
          getFieldLinks={getFieldLinks}
          logsSortOrder={logsSortOrder}
          showDetectedFields={showDetectedFields}
          onClickShowDetectedField={this.showDetectedField}
          onClickHideDetectedField={this.hideDetectedField}
        />

        {!loading && !hasData && !scanning && (
          <div className={styles.noData}>
            No logs found.
            <Button size="xs" variant="link" onClick={this.onClickScan}>
              Scan for older logs
            </Button>
          </div>
        )}

        {scanning && (
          <div className={styles.noData}>
            <span>{scanText}</span>
            <Button size="xs" variant="link" onClick={this.onClickStopScan}>
              Stop scan
            </Button>
          </div>
        )}
      </>
    );
  }
}

export const Logs = withTheme(UnthemedLogs);

const getStyles = stylesFactory((theme: GrafanaTheme) => {
  return {
    noData: css`
      > * {
        margin-left: 0.5em;
      }
    `,
    logOptions: css`
      display: flex;
      justify-content: space-between;
      align-items: baseline;
      flex-wrap: wrap;
      background-color: ${theme.colors.bg1};
      padding: ${theme.spacing.sm} ${theme.spacing.md};
      border-radius: ${theme.border.radius.md};
      margin: ${theme.spacing.md} 0 ${theme.spacing.sm};
      border: 1px solid ${theme.colors.panelBorder};
    `,
    flipButton: css`
      margin: ${theme.spacing.xs} 0 0 ${theme.spacing.sm};
    `,
    radioButtons: css`
      margin: 0 ${theme.spacing.sm};
    `,
  };
});<|MERGE_RESOLUTION|>--- conflicted
+++ resolved
@@ -234,10 +234,7 @@
       onChangeTime,
       getFieldLinks,
       dedupStrategy,
-<<<<<<< HEAD
       theme,
-=======
->>>>>>> 836a07a6
     } = this.props;
 
     const { showLabels, showTime, wrapLogMessage, logsSortOrder, isFlipping, showDetectedFields } = this.state;
@@ -246,10 +243,6 @@
       return null;
     }
 
-<<<<<<< HEAD
-=======
-    const { showLabels, showTime, wrapLogMessage, logsSortOrder, isFlipping, showDetectedFields } = this.state;
->>>>>>> 836a07a6
     const hasData = logRows && logRows.length > 0;
     const dedupCount = dedupedRows
       ? dedupedRows.reduce((sum, row) => (row.duplicates ? sum + row.duplicates : sum), 0)
