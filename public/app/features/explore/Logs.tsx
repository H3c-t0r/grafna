--- conflicted
+++ resolved
@@ -272,7 +272,9 @@
 
     return (
       <>
-<<<<<<< HEAD
+        <div className={styles.infoText}>
+          This datasource does not support full-range histograms. The graph is based on the logs seen in the response.
+        </div>
         {logsSeries && logsSeries.length ? (
           <ExploreGraphNGPanel
             data={logsSeries}
@@ -284,24 +286,6 @@
             onHiddenSeriesChanged={this.onToggleLogLevel}
           />
         ) : undefined}
-=======
-        <div className={styles.infoText}>
-          This datasource does not support full-range histograms. The graph is based on the logs seen in the response.
-        </div>
-        <ExploreGraphPanel
-          series={logsSeries || []}
-          width={width}
-          onHiddenSeriesChanged={this.onToggleLogLevel}
-          loading={loading}
-          absoluteRange={visibleRange || absoluteRange}
-          isStacked={true}
-          showPanel={false}
-          timeZone={timeZone}
-          showBars={true}
-          showLines={false}
-          onUpdateTimeRange={onChangeTime}
-        />
->>>>>>> e38c6d73
         <div className={styles.logOptions} ref={this.topLogsRef}>
           <InlineFieldRow>
             <InlineField label="Time" transparent>
