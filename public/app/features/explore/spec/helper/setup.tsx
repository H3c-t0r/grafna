--- conflicted
+++ resolved
@@ -1,10 +1,6 @@
 import React from 'react';
 import { render, screen } from '@testing-library/react';
-<<<<<<< HEAD
-=======
 import { within } from '@testing-library/dom';
-import { EnhancedStore } from '@reduxjs/toolkit';
->>>>>>> 6e0826a9
 import { Provider } from 'react-redux';
 import { Route, Router } from 'react-router-dom';
 import { fromPairs } from 'lodash';
