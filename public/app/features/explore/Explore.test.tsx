import { render, screen } from '@testing-library/react';
import React from 'react';
import { AutoSizerProps } from 'react-virtualized-auto-sizer';
import { TestProvider } from 'test/helpers/TestProvider';

import { DataSourceApi, LoadingState, CoreApp, createTheme, EventBusSrv } from '@grafana/data';
<<<<<<< HEAD
import { configureStore } from 'app/store/configureStore';
=======
import { selectors } from '@grafana/e2e-selectors';
>>>>>>> 394ff9fc
import { ExploreId } from 'app/types';

import { Explore, Props } from './Explore';
import { initialExploreState } from './state/main';
import { scanStopAction } from './state/query';
import { createEmptyQueryResponse, makeExplorePaneState } from './state/utils';

const resizeWindow = (x: number, y: number) => {
  global.innerWidth = x;
  global.innerHeight = y;
  global.dispatchEvent(new Event('resize'));
};

const makeEmptyQueryResponse = (loadingState: LoadingState) => {
  const baseEmptyResponse = createEmptyQueryResponse();

  baseEmptyResponse.request = {
    requestId: '1',
    intervalMs: 0,
    interval: '1s',
    panelId: 1,
    range: baseEmptyResponse.timeRange,
    scopedVars: {
      apps: {
        value: 'value',
        text: 'text',
      },
    },
    targets: [
      {
        refId: 'A',
      },
    ],
    timezone: 'UTC',
    app: CoreApp.Explore,
    startTime: 0,
  };

  baseEmptyResponse.state = loadingState;

  return baseEmptyResponse;
};

const dummyProps: Props = {
  logsResult: undefined,
  changeSize: jest.fn(),
  datasourceInstance: {
    meta: {
      metrics: true,
      logs: true,
    },
    components: {
      QueryEditorHelp: {},
    },
  } as DataSourceApi,
  exploreId: ExploreId.left,
  loading: false,
  modifyQueries: jest.fn(),
  scanStart: jest.fn(),
  scanStopAction: scanStopAction,
  setQueries: jest.fn(),
  queryKeys: [],
  queries: [],
  isLive: false,
  syncedTimes: false,
  updateTimeRange: jest.fn(),
  makeAbsoluteTime: jest.fn(),
  graphResult: [],
  absoluteRange: {
    from: 0,
    to: 0,
  },
  timeZone: 'UTC',
  queryResponse: makeEmptyQueryResponse(LoadingState.NotStarted),
  addQueryRow: jest.fn(),
  theme: createTheme(),
  showMetrics: true,
  showLogs: true,
  showTable: true,
  showTrace: true,
  showNodeGraph: true,
  showFlameGraph: true,
  splitOpen: jest.fn(),
  splitted: false,
  eventBus: new EventBusSrv(),
  showRawPrometheus: false,
  showLogsSample: false,
  logsSample: { enabled: false },
  setSupplementaryQueryEnabled: jest.fn(),
};

jest.mock('@grafana/runtime/src/services/dataSourceSrv', () => {
  return {
    getDataSourceSrv: () => ({
      get: () => Promise.resolve({}),
      getList: () => [],
      getInstanceSettings: () => {},
    }),
  };
});

jest.mock('app/core/core', () => ({
  contextSrv: {
    hasAccess: () => true,
  },
}));

// for the AutoSizer component to have a width
jest.mock('react-virtualized-auto-sizer', () => {
  return ({ children }: AutoSizerProps) => children({ height: 1, width: 1 });
});

const setup = (overrideProps?: Partial<Props>) => {
  const store = configureStore({
    explore: {
      ...initialExploreState,
      panes: {
        left: makeExplorePaneState(),
      },
    },
  });
  const exploreProps = { ...dummyProps, ...overrideProps };

  return render(
    <TestProvider store={store}>
      <Explore {...exploreProps} />
    </TestProvider>
  );
};

describe('Explore', () => {
  it('should not render no data with not started loading state', async () => {
    setup();

    // Wait for the Explore component to render
    await screen.findByTestId(selectors.components.DataSourcePicker.container);

    expect(screen.queryByTestId('explore-no-data')).not.toBeInTheDocument();
  });

  it('should render no data with done loading state', async () => {
    setup({ queryResponse: makeEmptyQueryResponse(LoadingState.Done) });

    // Wait for the Explore component to render
    await screen.findByTestId(selectors.components.DataSourcePicker.container);

    expect(screen.getByTestId('explore-no-data')).toBeInTheDocument();
  });

  describe('On small screens', () => {
    const windowWidth = global.innerWidth,
      windowHeight = global.innerHeight;

    beforeAll(() => {
      resizeWindow(500, 500);
    });

    afterAll(() => {
      resizeWindow(windowWidth, windowHeight);
    });

    it('should render data source picker', async () => {
      setup();

      const dataSourcePicker = await screen.findByTestId(selectors.components.DataSourcePicker.container);

      expect(dataSourcePicker).toBeInTheDocument();
    });
  });
});<|MERGE_RESOLUTION|>--- conflicted
+++ resolved
@@ -4,11 +4,8 @@
 import { TestProvider } from 'test/helpers/TestProvider';
 
 import { DataSourceApi, LoadingState, CoreApp, createTheme, EventBusSrv } from '@grafana/data';
-<<<<<<< HEAD
+import { selectors } from '@grafana/e2e-selectors';
 import { configureStore } from 'app/store/configureStore';
-=======
-import { selectors } from '@grafana/e2e-selectors';
->>>>>>> 394ff9fc
 import { ExploreId } from 'app/types';
 
 import { Explore, Props } from './Explore';
