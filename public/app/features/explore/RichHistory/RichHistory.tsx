--- conflicted
+++ resolved
@@ -9,12 +9,6 @@
 import { RichHistoryQueriesTab } from './RichHistoryQueriesTab';
 import { RichHistorySettingsTab } from './RichHistorySettingsTab';
 import { RichHistoryStarredTab } from './RichHistoryStarredTab';
-<<<<<<< HEAD
-import { RichHistorySearchFilters, RichHistorySettings } from '../../../core/utils/richHistoryTypes';
-import { debounce } from 'lodash';
-import { supportedFeatures } from '../../../core/history/richHistoryStorageProvider';
-=======
->>>>>>> 1bdd75e7
 
 export enum Tabs {
   RichHistory = 'Query history',
