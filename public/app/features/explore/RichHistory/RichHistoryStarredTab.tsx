--- conflicted
+++ resolved
@@ -115,16 +115,10 @@
           {!richHistorySettings.activeDatasourceOnly && (
             <MultiSelect
               className={styles.multiselect}
-<<<<<<< HEAD
-              options={listOfDatasources}
-              value={datasourceFilters}
-=======
-              menuShouldPortal
               options={listOfDatasources.map((ds) => {
                 return { value: ds.name, label: ds.name };
               })}
               value={richHistorySearchFilters.datasourceFilters}
->>>>>>> 7b4bc3ed
               placeholder="Filter queries for data sources(s)"
               aria-label="Filter queries for data sources(s)"
               onChange={(options: SelectableValue[]) => {
@@ -141,11 +135,7 @@
           </div>
           <div aria-label="Sort queries" className={styles.sort}>
             <Select
-<<<<<<< HEAD
-=======
-              menuShouldPortal
               value={sortOrderOptions.filter((order) => order.value === richHistorySearchFilters.sortOrder)}
->>>>>>> 7b4bc3ed
               options={sortOrderOptions}
               placeholder="Sort queries by"
               onChange={(e: SelectableValue<SortOrder>) => updateFilters({ sortOrder: e.value })}
