--- conflicted
+++ resolved
@@ -135,39 +135,6 @@
     activeDatasourceInstance,
   } = props;
 
-<<<<<<< HEAD
-  const [timeFilter, setTimeFilter] = useState<[number, number]>([0, retentionPeriod]);
-  const [data, setData] = useState<[RichHistoryQuery[], ReturnType<typeof createDatasourcesList>]>([[], []]);
-  const [searchInput, setSearchInput] = useState('');
-  const [debouncedSearchInput, setDebouncedSearchInput] = useState('');
-
-  const theme = useTheme();
-  const styles = getStyles(theme, height);
-
-  useDebounce(
-    () => {
-      setDebouncedSearchInput(searchInput);
-    },
-    300,
-    [searchInput]
-  );
-
-  useEffect(() => {
-    const datasourcesRetrievedFromQueryHistory = uniqBy(queries, 'datasourceName').map((d) => d.datasourceName);
-    const listOfDatasources = createDatasourcesList(datasourcesRetrievedFromQueryHistory);
-
-    setData([
-      filterAndSortQueries(
-        queries,
-        sortOrder,
-        datasourceFilters.map((d) => d.value),
-        debouncedSearchInput,
-        timeFilter
-      ),
-      listOfDatasources,
-    ]);
-  }, [timeFilter, queries, sortOrder, datasourceFilters, debouncedSearchInput]);
-=======
   const theme = useTheme();
   const styles = getStyles(theme, height);
 
@@ -197,9 +164,6 @@
   if (!richHistorySearchFilters) {
     return <span>Loading...</span>;
   }
->>>>>>> 0ca4ccfa
-
-  const [filteredQueries, listOfDatasources] = data;
 
   /* mappedQueriesToHeadings is an object where query headings (stringified dates/data sources)
    * are keys and arrays with queries that belong to that headings are values.
