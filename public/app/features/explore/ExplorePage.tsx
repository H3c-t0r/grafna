import { css } from '@emotion/css';
import { inRange } from 'lodash';
import React, { useEffect, useState } from 'react';
import { useWindowSize } from 'react-use';

import { ErrorBoundaryAlert } from '@grafana/ui';
import { SplitPaneWrapper } from 'app/core/components/SplitPaneWrapper/SplitPaneWrapper';
import { useGrafana } from 'app/core/context/GrafanaContext';
import { useNavModel } from 'app/core/hooks/useNavModel';
import { GrafanaRouteComponentProps } from 'app/core/navigation/types';
import { useDispatch, useSelector } from 'app/types';
import { ExploreId, ExploreQueryParams } from 'app/types/explore';

import { ExploreActions } from './ExploreActions';
import { ExplorePaneContainer } from './ExplorePaneContainer';
import { useExploreCorrelations } from './hooks/useExploreCorrelations';
import { useExplorePageTitle } from './hooks/useExplorePageTitle';
import { useStateSync } from './hooks/useStateSync';
import { useStopQueries } from './hooks/useStopQueries';
import { useTimeSrvFix } from './hooks/useTimeSrvFix';
import { splitSizeUpdateAction } from './state/main';
import { selectOrderedExplorePanes } from './state/selectors';

const styles = {
  pageScrollbarWrapper: css`
    width: 100%;
    flex-grow: 1;
    min-height: 0;
    height: 100%;
    position: relative;
  `,
};

<<<<<<< HEAD
export function ExplorePage(props: GrafanaRouteComponentProps<{}, ExploreQueryParams>) {
  useStopQueries();
  useTimeSrvFix();
  useStateSync(props.queryParams);
=======
export default function ExplorePage(props: GrafanaRouteComponentProps<{}, ExploreQueryParams>) {
>>>>>>> 394ff9fc
  useExplorePageTitle();
  useExploreCorrelations();
  const dispatch = useDispatch();
  const { keybindings, chrome } = useGrafana();
  const navModel = useNavModel('explore');
  const [rightPaneWidthRatio, setRightPaneWidthRatio] = useState(0.5);
  const { width: windowWidth } = useWindowSize();
  const minWidth = 200;
  const exploreState = useSelector((state) => state.explore);

  const panes = useSelector(selectOrderedExplorePanes);

  useEffect(() => {
    //This is needed for breadcrumbs and topnav.
    //We should probably abstract this out at some point
    chrome.update({ sectionNav: navModel });
  }, [chrome, navModel]);

  useEffect(() => {
    keybindings.setupTimeRangeBindings(false);
  }, [keybindings]);

  const updateSplitSize = (size: number) => {
    const evenSplitWidth = windowWidth / 2;
    const areBothSimilar = inRange(size, evenSplitWidth - 100, evenSplitWidth + 100);
    if (areBothSimilar) {
      dispatch(splitSizeUpdateAction({ largerExploreId: undefined }));
    } else {
      dispatch(
        splitSizeUpdateAction({
          largerExploreId: size > evenSplitWidth ? ExploreId.right : ExploreId.left,
        })
      );
    }

    setRightPaneWidthRatio(size / windowWidth);
  };

  const hasSplit = Object.entries(panes).length > 1;
  let widthCalc = 0;
  if (hasSplit) {
    if (!exploreState.evenSplitPanes && exploreState.maxedExploreId) {
      widthCalc = exploreState.maxedExploreId === ExploreId.right ? windowWidth - minWidth : minWidth;
    } else if (exploreState.evenSplitPanes) {
      widthCalc = Math.floor(windowWidth / 2);
    } else if (rightPaneWidthRatio !== undefined) {
      widthCalc = windowWidth * rightPaneWidthRatio;
    }
  }

  return (
    <div className={styles.pageScrollbarWrapper}>
      <ExploreActions exploreIdLeft={ExploreId.left} exploreIdRight={ExploreId.right} />

      <SplitPaneWrapper
        splitOrientation="vertical"
        paneSize={widthCalc}
        minSize={minWidth}
        maxSize={minWidth * -1}
        primary="second"
        splitVisible={hasSplit}
        paneStyle={{ overflow: 'auto', display: 'flex', flexDirection: 'column' }}
        onDragFinished={(size) => {
          if (size) {
            updateSplitSize(size);
          }
        }}
      >
        {Object.keys(panes).map((exploreId) => {
          return (
            <ErrorBoundaryAlert key={exploreId} style="page">
              <ExplorePaneContainer exploreId={exploreId as ExploreId} />
            </ErrorBoundaryAlert>
          );
        })}
      </SplitPaneWrapper>
    </div>
  );
}<|MERGE_RESOLUTION|>--- conflicted
+++ resolved
@@ -31,14 +31,10 @@
   `,
 };
 
-<<<<<<< HEAD
-export function ExplorePage(props: GrafanaRouteComponentProps<{}, ExploreQueryParams>) {
+export default function ExplorePage(props: GrafanaRouteComponentProps<{}, ExploreQueryParams>) {
   useStopQueries();
   useTimeSrvFix();
   useStateSync(props.queryParams);
-=======
-export default function ExplorePage(props: GrafanaRouteComponentProps<{}, ExploreQueryParams>) {
->>>>>>> 394ff9fc
   useExplorePageTitle();
   useExploreCorrelations();
   const dispatch = useDispatch();
