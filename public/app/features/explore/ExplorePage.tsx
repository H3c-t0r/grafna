--- conflicted
+++ resolved
@@ -32,17 +32,12 @@
 export default function ExplorePage(props: GrafanaRouteComponentProps<{}, ExploreQueryParams>) {
   useTimeSrvFix();
   useStateSync(props.queryParams);
-<<<<<<< HEAD
-  useExplorePageTitle();
-=======
   // We want  to set the title according to the URL and not to the state because the URL itself may lag
   // (due to how useStateSync above works) by a few milliseconds.
   // When a URL is pushed to the history, the browser also saves the title of the page and
   // if we were to update the URL on state change, the title would not match the URL.
   // Ultimately the URL is the single source of truth from which state is derived, the page title is not different
   useExplorePageTitle(props.queryParams);
-  useExploreCorrelations();
->>>>>>> d8ffc6be
   const dispatch = useDispatch();
   const { keybindings, chrome } = useGrafana();
   const navModel = useNavModel('explore');
