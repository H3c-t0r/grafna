// Libraries
import React, { PureComponent } from 'react';
import debounce from 'lodash/debounce';
import has from 'lodash/has';
import { hot } from 'react-hot-loader';
// @ts-ignore
import { connect } from 'react-redux';
// Components
import AngularQueryEditor from './QueryEditor';
import { QueryRowActions } from './QueryRowActions';
// Types
import { StoreState } from 'app/types';
import {
  DataQuery,
  DataSourceApi,
  PanelData,
  HistoryItem,
  TimeRange,
  AbsoluteTimeRange,
  LoadingState,
  EventBusExtended,
} from '@grafana/data';
import { selectors } from '@grafana/e2e-selectors';

import { ExploreItemState, ExploreId } from 'app/types/explore';
<<<<<<< HEAD
import { Emitter } from 'app/core/utils/emitter';
import { highlightLogsExpressionAction } from './state/exploreItem';
=======
import { highlightLogsExpressionAction, removeQueryRowAction } from './state/actionTypes';
>>>>>>> 5916ef94
import { ErrorContainer } from './ErrorContainer';
import { changeQuery, modifyQueries, removeQueryRowAction, runQueries } from './state/query';

interface PropsFromParent {
  exploreId: ExploreId;
  index: number;
  exploreEvents: EventBusExtended;
}

export interface QueryRowProps extends PropsFromParent {
  changeQuery: typeof changeQuery;
  className?: string;
  exploreId: ExploreId;
  datasourceInstance: DataSourceApi;
  highlightLogsExpressionAction: typeof highlightLogsExpressionAction;
  history: HistoryItem[];
  query: DataQuery;
  modifyQueries: typeof modifyQueries;
  range: TimeRange;
  absoluteRange: AbsoluteTimeRange;
  removeQueryRowAction: typeof removeQueryRowAction;
  runQueries: typeof runQueries;
  queryResponse: PanelData;
  latency: number;
}

interface QueryRowState {
  textEditModeEnabled: boolean;
}

// Empty function to override blur execution on query field
const noopOnBlur = () => {};

export class QueryRow extends PureComponent<QueryRowProps, QueryRowState> {
  state: QueryRowState = {
    textEditModeEnabled: false,
  };

  onRunQuery = () => {
    const { exploreId } = this.props;
    this.props.runQueries(exploreId);
  };

  onChange = (query: DataQuery, override?: boolean) => {
    const { datasourceInstance, exploreId, index } = this.props;
    this.props.changeQuery(exploreId, query, index, override);
    if (query && !override && datasourceInstance.getHighlighterExpression && index === 0) {
      // Live preview of log search matches. Only use on first row for now
      this.updateLogsHighlights(query);
    }
  };

  onClickToggleDisabled = () => {
    const { exploreId, index, query } = this.props;
    const newQuery = {
      ...query,
      hide: !query.hide,
    };
    this.props.changeQuery(exploreId, newQuery, index, true);
  };

  onClickRemoveButton = () => {
    const { exploreId, index } = this.props;
    this.props.removeQueryRowAction({ exploreId, index });
    this.props.runQueries(exploreId);
  };

  onClickToggleEditorMode = () => {
    this.setState({ textEditModeEnabled: !this.state.textEditModeEnabled });
  };

  setReactQueryEditor = () => {
    const { datasourceInstance } = this.props;
    let QueryEditor;

    // TODO:unification
    if (datasourceInstance.components?.ExploreMetricsQueryField) {
      QueryEditor = datasourceInstance.components.ExploreMetricsQueryField;
    } else if (datasourceInstance.components?.ExploreLogsQueryField) {
      QueryEditor = datasourceInstance.components.ExploreLogsQueryField;
    } else if (datasourceInstance.components?.ExploreQueryField) {
      QueryEditor = datasourceInstance.components.ExploreQueryField;
    } else {
      QueryEditor = datasourceInstance.components?.QueryEditor;
    }
    return QueryEditor;
  };

  renderQueryEditor = () => {
    const { datasourceInstance, history, query, exploreEvents, range, queryResponse, exploreId } = this.props;

    const queryErrors = queryResponse.error && queryResponse.error.refId === query.refId ? [queryResponse.error] : [];

    const ReactQueryEditor = this.setReactQueryEditor();

    if (ReactQueryEditor) {
      return (
        <ReactQueryEditor
          datasource={datasourceInstance}
          query={query}
          history={history}
          onRunQuery={this.onRunQuery}
          onBlur={noopOnBlur}
          onChange={this.onChange}
          data={queryResponse}
          range={range}
          exploreId={exploreId}
        />
      );
    }
    return (
      <AngularQueryEditor
        error={queryErrors}
        datasource={datasourceInstance}
        onQueryChange={this.onChange}
        onExecuteQuery={this.onRunQuery}
        initialQuery={query}
        exploreEvents={exploreEvents}
        range={range}
        textEditModeEnabled={this.state.textEditModeEnabled}
      />
    );
  };

  updateLogsHighlights = debounce((value: DataQuery) => {
    const { datasourceInstance } = this.props;
    if (datasourceInstance.getHighlighterExpression) {
      const { exploreId } = this.props;
      const expressions = datasourceInstance.getHighlighterExpression(value);
      this.props.highlightLogsExpressionAction({ exploreId, expressions });
    }
  }, 500);

  render() {
    const { datasourceInstance, query, queryResponse, latency } = this.props;

    const canToggleEditorModes = has(datasourceInstance, 'components.QueryCtrl.prototype.toggleEditorMode');
    const isNotStarted = queryResponse.state === LoadingState.NotStarted;
    const queryErrors = queryResponse.error && queryResponse.error.refId === query.refId ? [queryResponse.error] : [];

    return (
      <>
        <div className="query-row" aria-label={selectors.components.QueryEditorRows.rows}>
          <div className="query-row-field flex-shrink-1">{this.renderQueryEditor()}</div>
          <QueryRowActions
            canToggleEditorModes={canToggleEditorModes}
            isDisabled={query.hide}
            isNotStarted={isNotStarted}
            latency={latency}
            onClickToggleEditorMode={this.onClickToggleEditorMode}
            onClickToggleDisabled={this.onClickToggleDisabled}
            onClickRemoveButton={this.onClickRemoveButton}
          />
        </div>
        {queryErrors.length > 0 && <ErrorContainer queryError={queryErrors[0]} />}
      </>
    );
  }
}

function mapStateToProps(state: StoreState, { exploreId, index }: QueryRowProps) {
  const explore = state.explore;
  const item: ExploreItemState = explore[exploreId];
  const { datasourceInstance, history, queries, range, absoluteRange, queryResponse, latency } = item;
  const query = queries[index];

  return {
    datasourceInstance,
    history,
    query,
    range,
    absoluteRange,
    queryResponse,
    latency,
  };
}

const mapDispatchToProps = {
  changeQuery,
  highlightLogsExpressionAction,
  modifyQueries,
  removeQueryRowAction,
  runQueries,
};

export default hot(module)(
  connect(mapStateToProps, mapDispatchToProps)(QueryRow) as React.ComponentType<PropsFromParent>
);<|MERGE_RESOLUTION|>--- conflicted
+++ resolved
@@ -23,12 +23,7 @@
 import { selectors } from '@grafana/e2e-selectors';
 
 import { ExploreItemState, ExploreId } from 'app/types/explore';
-<<<<<<< HEAD
-import { Emitter } from 'app/core/utils/emitter';
 import { highlightLogsExpressionAction } from './state/exploreItem';
-=======
-import { highlightLogsExpressionAction, removeQueryRowAction } from './state/actionTypes';
->>>>>>> 5916ef94
 import { ErrorContainer } from './ErrorContainer';
 import { changeQuery, modifyQueries, removeQueryRowAction, runQueries } from './state/query';
 
