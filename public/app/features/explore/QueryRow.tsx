// Libraries
import React, { PureComponent } from 'react';
import debounce from 'lodash/debounce';
import has from 'lodash/has';
import { hot } from 'react-hot-loader';
// @ts-ignore
import { connect } from 'react-redux';
// Components
import QueryEditor from './QueryEditor';
import { QueryRowActions } from './QueryRowActions';
// Actions
import { changeQuery, modifyQueries, runQueries, addQueryRow } from './state/actions';
// Types
import { StoreState } from 'app/types';
<<<<<<< HEAD
import {
  TimeRange,
  AbsoluteTimeRange,
  LoadingState,
  DataQuery,
  DataSourceApi,
  QueryFixAction,
  PanelData,
} from '@grafana/data';
import { HistoryItem, ExploreItemState, ExploreId, ExploreMode } from 'app/types/explore';
=======
import { TimeRange, AbsoluteTimeRange, LoadingState } from '@grafana/data';
import { DataQuery, DataSourceApi, QueryFixAction, PanelData, HistoryItem } from '@grafana/ui';
import { ExploreItemState, ExploreId, ExploreMode } from 'app/types/explore';
>>>>>>> 3e8c00da
import { Emitter } from 'app/core/utils/emitter';
import { highlightLogsExpressionAction, removeQueryRowAction } from './state/actionTypes';
import QueryStatus from './QueryStatus';

interface PropsFromParent {
  exploreId: ExploreId;
  index: number;
  exploreEvents: Emitter;
}

interface QueryRowProps extends PropsFromParent {
  addQueryRow: typeof addQueryRow;
  changeQuery: typeof changeQuery;
  className?: string;
  exploreId: ExploreId;
  datasourceInstance: DataSourceApi;
  highlightLogsExpressionAction: typeof highlightLogsExpressionAction;
  history: HistoryItem[];
  query: DataQuery;
  modifyQueries: typeof modifyQueries;
  range: TimeRange;
  absoluteRange: AbsoluteTimeRange;
  removeQueryRowAction: typeof removeQueryRowAction;
  runQueries: typeof runQueries;
  queryResponse: PanelData;
  latency: number;
  mode: ExploreMode;
}

interface QueryRowState {
  textEditModeEnabled: boolean;
}

export class QueryRow extends PureComponent<QueryRowProps, QueryRowState> {
  state: QueryRowState = {
    textEditModeEnabled: false,
  };

  onRunQuery = () => {
    const { exploreId } = this.props;
    this.props.runQueries(exploreId);
  };

  onChange = (query: DataQuery, override?: boolean) => {
    const { datasourceInstance, exploreId, index } = this.props;
    this.props.changeQuery(exploreId, query, index, override);
    if (query && !override && datasourceInstance.getHighlighterExpression && index === 0) {
      // Live preview of log search matches. Only use on first row for now
      this.updateLogsHighlights(query);
    }
  };

  componentWillUnmount() {
    console.log('QueryRow will unmount');
  }

  onClickAddButton = () => {
    const { exploreId, index } = this.props;
    this.props.addQueryRow(exploreId, index);
  };

  onClickToggleHiddenQuery = () => {
    const { exploreId, index, query } = this.props;
    const newQuery = {
      ...query,
      hide: !query.hide,
    };
    this.props.changeQuery(exploreId, newQuery, index, true);
  };

  onClickHintFix = (action: QueryFixAction) => {
    const { datasourceInstance, exploreId, index } = this.props;
    if (datasourceInstance && datasourceInstance.modifyQuery) {
      const modifier = (queries: DataQuery, action: QueryFixAction) => datasourceInstance.modifyQuery(queries, action);
      this.props.modifyQueries(exploreId, action, index, modifier);
    }
  };

  onClickRemoveButton = () => {
    const { exploreId, index } = this.props;
    this.props.removeQueryRowAction({ exploreId, index });
    this.props.runQueries(exploreId);
  };

  onClickToggleEditorMode = () => {
    this.setState({ textEditModeEnabled: !this.state.textEditModeEnabled });
  };

  updateLogsHighlights = debounce((value: DataQuery) => {
    const { datasourceInstance } = this.props;
    if (datasourceInstance.getHighlighterExpression) {
      const { exploreId } = this.props;
      const expressions = datasourceInstance.getHighlighterExpression(value);
      this.props.highlightLogsExpressionAction({ exploreId, expressions });
    }
  }, 500);

  render() {
    const {
      datasourceInstance,
      history,
      query,
      exploreEvents,
      range,
      absoluteRange,
      queryResponse,
      latency,
      mode,
    } = this.props;

    const canToggleEditorModes =
      mode === ExploreMode.Metrics && has(datasourceInstance, 'components.QueryCtrl.prototype.toggleEditorMode');
    const canHide = queryResponse.state !== LoadingState.NotStarted;
    const queryErrors = queryResponse.error && queryResponse.error.refId === query.refId ? [queryResponse.error] : [];
    let QueryField;

    if (mode === ExploreMode.Metrics && datasourceInstance.components.ExploreMetricsQueryField) {
      QueryField = datasourceInstance.components.ExploreMetricsQueryField;
    } else if (mode === ExploreMode.Logs && datasourceInstance.components.ExploreLogsQueryField) {
      QueryField = datasourceInstance.components.ExploreLogsQueryField;
    } else {
      QueryField = datasourceInstance.components.ExploreQueryField;
    }

    return (
      <div className="query-row">
        <div className="query-row-field flex-shrink-1">
          {QueryField ? (
            //@ts-ignore
            <QueryField
              datasource={datasourceInstance}
              query={query}
              history={history}
              onRunQuery={this.onRunQuery}
              onHint={this.onClickHintFix}
              onChange={this.onChange}
              data={queryResponse}
              absoluteRange={absoluteRange}
            />
          ) : (
            <QueryEditor
              error={queryErrors}
              datasource={datasourceInstance}
              onQueryChange={this.onChange}
              onExecuteQuery={this.onRunQuery}
              initialQuery={query}
              exploreEvents={exploreEvents}
              range={range}
              textEditModeEnabled={this.state.textEditModeEnabled}
            />
          )}
        </div>
        <div className="query-row-status">
          <QueryStatus queryResponse={queryResponse} latency={query.hide ? 0 : latency} />
        </div>
        <QueryRowActions
          canToggleEditorModes={canToggleEditorModes}
          hideQuery={query.hide}
          canHide={canHide}
          onClickToggleEditorMode={this.onClickToggleEditorMode}
          onClickToggleHiddenQuery={this.onClickToggleHiddenQuery}
          onClickAddButton={this.onClickAddButton}
          onClickRemoveButton={this.onClickRemoveButton}
        />
      </div>
    );
  }
}

function mapStateToProps(state: StoreState, { exploreId, index }: QueryRowProps) {
  const explore = state.explore;
  const item: ExploreItemState = explore[exploreId];
  const { datasourceInstance, history, queries, range, absoluteRange, latency, mode, queryResponse } = item;
  const query = queries[index];

  return {
    datasourceInstance,
    history,
    query,
    range,
    absoluteRange,
    queryResponse,
    latency,
    mode,
  };
}

const mapDispatchToProps = {
  addQueryRow,
  changeQuery,
  highlightLogsExpressionAction,
  modifyQueries,
  removeQueryRowAction,
  runQueries,
};

export default hot(module)(connect(
  mapStateToProps,
  mapDispatchToProps
)(QueryRow) as React.ComponentType<PropsFromParent>);<|MERGE_RESOLUTION|>--- conflicted
+++ resolved
@@ -12,22 +12,18 @@
 import { changeQuery, modifyQueries, runQueries, addQueryRow } from './state/actions';
 // Types
 import { StoreState } from 'app/types';
-<<<<<<< HEAD
 import {
-  TimeRange,
-  AbsoluteTimeRange,
-  LoadingState,
   DataQuery,
   DataSourceApi,
   QueryFixAction,
   PanelData,
+  HistoryItem,
+  TimeRange,
+  AbsoluteTimeRange,
+  LoadingState,
 } from '@grafana/data';
-import { HistoryItem, ExploreItemState, ExploreId, ExploreMode } from 'app/types/explore';
-=======
-import { TimeRange, AbsoluteTimeRange, LoadingState } from '@grafana/data';
-import { DataQuery, DataSourceApi, QueryFixAction, PanelData, HistoryItem } from '@grafana/ui';
+
 import { ExploreItemState, ExploreId, ExploreMode } from 'app/types/explore';
->>>>>>> 3e8c00da
 import { Emitter } from 'app/core/utils/emitter';
 import { highlightLogsExpressionAction, removeQueryRowAction } from './state/actionTypes';
 import QueryStatus from './QueryStatus';
