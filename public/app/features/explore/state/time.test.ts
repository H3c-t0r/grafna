--- conflicted
+++ resolved
@@ -36,53 +36,6 @@
     });
   });
 
-<<<<<<< HEAD
-  describe('changing refresh intervals', () => {
-    it("should result in 'streaming' state, when live-tailing is active", () => {
-      const initialState = makeExplorePaneState();
-      const expectedState = {
-        ...initialState,
-        refreshInterval: 'LIVE',
-        isLive: true,
-        loading: true,
-        logsResult: {
-          hasUniqueLabels: false,
-          rows: [],
-        },
-        queryResponse: {
-          ...initialState.queryResponse,
-          state: LoadingState.Streaming,
-        },
-      };
-      reducerTester<ExploreItemState>()
-        .givenReducer(timeReducer, initialState)
-        .whenActionIsDispatched(changeRefreshInterval({ exploreId: 'left', refreshInterval: 'LIVE' }))
-        .thenStateShouldEqual(expectedState);
-    });
-
-    it("should result in 'done' state, when live-tailing is stopped", () => {
-      const initialState = makeExplorePaneState();
-      const expectedState = {
-        ...initialState,
-        refreshInterval: '',
-        logsResult: {
-          hasUniqueLabels: false,
-          rows: [],
-        },
-        queryResponse: {
-          ...initialState.queryResponse,
-          state: LoadingState.Done,
-        },
-      };
-      reducerTester<ExploreItemState>()
-        .givenReducer(timeReducer, initialState)
-        .whenActionIsDispatched(changeRefreshInterval({ exploreId: 'left', refreshInterval: '' }))
-        .thenStateShouldEqual(expectedState);
-    });
-  });
-
-=======
->>>>>>> 0325fdec
   describe('changing range', () => {
     describe('when changeRangeAction is dispatched', () => {
       it('then it should set correct state', () => {
