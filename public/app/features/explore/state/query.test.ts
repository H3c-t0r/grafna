--- conflicted
+++ resolved
@@ -37,11 +37,8 @@
   scanStartAction,
   scanStopAction,
   setSupplementaryQueryEnabled,
-<<<<<<< HEAD
   addQueryRow,
-=======
   cleanSupplementaryQueryDataProviderAction,
->>>>>>> c106c770
 } from './query';
 import { makeExplorePaneState } from './utils';
 
