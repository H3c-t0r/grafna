import { snakeCase } from 'lodash';
import { EMPTY, interval, Observable, of } from 'rxjs';
import { thunkTester } from 'test/core/thunk/thunkTester';
import { assertIsDefined } from 'test/helpers/asserts';

import {
  ArrayVector,
  DataQueryResponse,
  DataSourceApi,
  DataSourceJsonData,
  DataSourcePluginMeta,
  DataSourceWithSupplementaryQueriesSupport,
  LoadingState,
  MutableDataFrame,
  RawTimeRange,
  SupplementaryQueryType,
} from '@grafana/data';
<<<<<<< HEAD
import { config } from '@grafana/runtime';
=======
import { DataQuery } from '@grafana/schema';
>>>>>>> 6292a41b
import { ExploreId, ExploreItemState, StoreState, ThunkDispatch } from 'app/types';

import { reducerTester } from '../../../../test/core/redux/reducerTester';
import { configureStore } from '../../../store/configureStore';
import { setTimeSrv, TimeSrv } from '../../dashboard/services/TimeSrv';
import { supplementaryQueryTypes } from '../utils/supplementaryQueries';

import { createDefaultInitialState } from './helpers';
import { saveCorrelationsAction } from './main';
import {
  addQueryRowAction,
  addResultsToCache,
  cancelQueries,
  cancelQueriesAction,
  cleanSupplementaryQueryAction,
  clearCache,
  importQueries,
  queryReducer,
  runQueries,
  scanStartAction,
  scanStopAction,
  setSupplementaryQueryEnabled,
  addQueryRow,
  cleanSupplementaryQueryDataProviderAction,
} from './query';
import { makeExplorePaneState } from './utils';

const { testRange, defaultInitialState } = createDefaultInitialState();

const exploreId = ExploreId.left;
const datasources: DataSourceApi[] = [
  {
    name: 'testDs',
    type: 'postgres',
    uid: 'ds1',
    getRef: () => {
      return { type: 'postgres', uid: 'ds1' };
    },
  } as DataSourceApi<DataQuery, DataSourceJsonData, {}>,
  {
    name: 'testDs2',
    type: 'postgres',
    uid: 'ds2',
    getRef: () => {
      return { type: 'postgres', uid: 'ds2' };
    },
  } as DataSourceApi<DataQuery, DataSourceJsonData, {}>,
];

jest.mock('app/features/dashboard/services/TimeSrv', () => ({
  ...jest.requireActual('app/features/dashboard/services/TimeSrv'),
  getTimeSrv: () => ({
    init: jest.fn(),
    timeRange: jest.fn().mockReturnValue({}),
  }),
}));

jest.mock('@grafana/runtime', () => ({
  ...jest.requireActual('@grafana/runtime'),
  getTemplateSrv: () => ({
    updateTimeRange: jest.fn(),
  }),
  getDataSourceSrv: () => {
    return {
      get: (uid?: string) => datasources.find((ds) => ds.uid === uid) || datasources[0],
    };
  },
  __esModule: true,
  config: {
    featureToggles: { exploreMixedDatasource: null },
  },
}));

function setupQueryResponse(state: StoreState) {
  const leftDatasourceInstance = assertIsDefined(state.explore[ExploreId.left].datasourceInstance);

  jest.mocked(leftDatasourceInstance.query).mockReturnValueOnce(
    of({
      error: { message: 'test error' },
      data: [
        new MutableDataFrame({
          fields: [{ name: 'test', values: new ArrayVector() }],
          meta: {
            preferredVisualisationType: 'graph',
          },
        }),
      ],
    } as DataQueryResponse)
  );
}

async function setupStore(queries: DataQuery[], datasourceInstance: Partial<DataSourceApi>) {
  let dispatch: ThunkDispatch, getState: () => StoreState;

  const store: { dispatch: ThunkDispatch; getState: () => StoreState } = configureStore({
    ...defaultInitialState,
    explore: {
      [exploreId]: {
        ...defaultInitialState.explore[exploreId],
        queries: queries,
        datasourceInstance: datasourceInstance,
      },
    },
  } as unknown as Partial<StoreState>);

  dispatch = store.dispatch;
  getState = store.getState;

  setupQueryResponse(getState());

  await dispatch(addQueryRow(exploreId, 1));

  return getState;
}

describe('runQueries', () => {
  const setupTests = () => {
    setTimeSrv({ init() {} } as unknown as TimeSrv);
    return configureStore({
      ...defaultInitialState,
    } as unknown as Partial<StoreState>);
  };

  it('should pass dataFrames to state even if there is error in response', async () => {
    const { dispatch, getState } = setupTests();
    setupQueryResponse(getState());
    await dispatch(saveCorrelationsAction([]));
    await dispatch(runQueries(ExploreId.left));
    expect(getState().explore[ExploreId.left].showMetrics).toBeTruthy();
    expect(getState().explore[ExploreId.left].graphResult).toBeDefined();
  });

  it('should modify the request-id for all supplementary queries', () => {
    const { dispatch, getState } = setupTests();
    setupQueryResponse(getState());
    dispatch(saveCorrelationsAction([]));
    dispatch(runQueries(ExploreId.left));

    const state = getState().explore[ExploreId.left];
    expect(state.queryResponse.request?.requestId).toBe('explore_left');
    const datasource = state.datasourceInstance as unknown as DataSourceWithSupplementaryQueriesSupport<DataQuery>;
    for (const type of supplementaryQueryTypes) {
      expect(datasource.getDataProvider).toHaveBeenCalledWith(
        type,
        expect.objectContaining({
          requestId: `explore_left_${snakeCase(type)}`,
        })
      );
    }
  });

  it('should set state to done if query completes without emitting', async () => {
    const { dispatch, getState } = setupTests();
    const leftDatasourceInstance = assertIsDefined(getState().explore[ExploreId.left].datasourceInstance);
    jest.mocked(leftDatasourceInstance.query).mockReturnValueOnce(EMPTY);
    await dispatch(saveCorrelationsAction([]));
    await dispatch(runQueries(ExploreId.left));
    await new Promise((resolve) => setTimeout(() => resolve(''), 500));
    expect(getState().explore[ExploreId.left].queryResponse.state).toBe(LoadingState.Done);
  });

  it('shows results only after correlations are loaded', async () => {
    const { dispatch, getState } = setupTests();
    setupQueryResponse(getState());
    await dispatch(runQueries(ExploreId.left));
    expect(getState().explore[ExploreId.left].graphResult).not.toBeDefined();
    await dispatch(saveCorrelationsAction([]));
    expect(getState().explore[ExploreId.left].graphResult).toBeDefined();
  });
});

describe('running queries', () => {
  it('should cancel running query when cancelQueries is dispatched', async () => {
    const unsubscribable = interval(1000);
    unsubscribable.subscribe();
    const exploreId = ExploreId.left;
    const initialState = {
      explore: {
        [exploreId]: {
          datasourceInstance: { name: 'testDs' },
          initialized: true,
          loading: true,
          querySubscription: unsubscribable,
          queries: ['A'],
          range: testRange,
          supplementaryQueries: {
            [SupplementaryQueryType.LogsVolume]: { enabled: true },
            [SupplementaryQueryType.LogsSample]: { enabled: true },
          },
        },
      },

      user: {
        orgId: 'A',
      },
    };

    const dispatchedActions = await thunkTester(initialState)
      .givenThunk(cancelQueries)
      .whenThunkIsDispatched(exploreId);

    expect(dispatchedActions).toEqual([
      scanStopAction({ exploreId }),
      cancelQueriesAction({ exploreId }),
      cleanSupplementaryQueryDataProviderAction({ exploreId, type: SupplementaryQueryType.LogsVolume }),
      cleanSupplementaryQueryAction({ exploreId, type: SupplementaryQueryType.LogsVolume }),
      cleanSupplementaryQueryDataProviderAction({ exploreId, type: SupplementaryQueryType.LogsSample }),
      cleanSupplementaryQueryAction({ exploreId, type: SupplementaryQueryType.LogsSample }),
    ]);
  });
});

describe('importing queries', () => {
  describe('when importing queries between the same type of data source', () => {
    it('remove datasource property from all of the queries', async () => {
      const { dispatch, getState }: { dispatch: ThunkDispatch; getState: () => StoreState } = configureStore({
        ...defaultInitialState,
        explore: {
          [ExploreId.left]: {
            ...defaultInitialState.explore[ExploreId.left],
            datasourceInstance: datasources[0],
          },
        },
      } as unknown as Partial<StoreState>);

      await dispatch(
        importQueries(
          ExploreId.left,
          [
            { datasource: { type: 'postgresql', uid: 'ds1' }, refId: 'refId_A' },
            { datasource: { type: 'postgresql', uid: 'ds1' }, refId: 'refId_B' },
          ],
          datasources[0],
          datasources[1]
        )
      );

      expect(getState().explore[ExploreId.left].queries[0]).toHaveProperty('refId', 'refId_A');
      expect(getState().explore[ExploreId.left].queries[1]).toHaveProperty('refId', 'refId_B');
      expect(getState().explore[ExploreId.left].queries[0]).toHaveProperty('datasource.uid', 'ds2');
      expect(getState().explore[ExploreId.left].queries[1]).toHaveProperty('datasource.uid', 'ds2');
    });
  });
});

describe('adding new query rows', () => {
  describe('with mixed datasources disabled', () => {
    beforeEach(() => {
      config.featureToggles.exploreMixedDatasource = false;
    });

    it('should add query row when there is not yet a row and meta.mixed === true (impossible in UI)', async () => {
      const queries: DataQuery[] = [];
      const datasourceInstance = {
        query: jest.fn(),
        getRef: () => {
          return { type: 'loki', uid: 'uid-loki' };
        },
        meta: {
          id: 'mixed',
          mixed: true,
        } as unknown as DataSourcePluginMeta<{}>,
      };

      const getState = await setupStore(queries, datasourceInstance);

      expect(getState().explore[exploreId].datasourceInstance?.meta?.id).toBe('mixed');
      expect(getState().explore[exploreId].datasourceInstance?.meta?.mixed).toBe(true);
      expect(getState().explore[exploreId].queries).toHaveLength(1);
      expect(getState().explore[exploreId].queryKeys).toEqual(['uid-loki-0']);
    });
    it('should add query row when there is not yet a row and meta.mixed === false', async () => {
      const queries: DataQuery[] = [];
      const datasourceInstance = {
        query: jest.fn(),
        getRef: () => {
          return { type: 'loki', uid: 'uid-loki' };
        },
        meta: {
          id: 'loki',
          mixed: false,
        } as unknown as DataSourcePluginMeta<{}>,
      };

      const getState = await setupStore(queries, datasourceInstance);

      expect(getState().explore[exploreId].datasourceInstance?.meta?.id).toBe('loki');
      expect(getState().explore[exploreId].datasourceInstance?.meta?.mixed).toBe(false);
      expect(getState().explore[exploreId].queries).toHaveLength(1);
      expect(getState().explore[exploreId].queryKeys).toEqual(['uid-loki-0']);
    });

    it('should add another query row if there are two rows already', async () => {
      const queries = [
        {
          datasource: { type: 'loki', uid: 'ds3' },
          refId: 'C',
        },
        {
          datasource: { type: 'loki', uid: 'ds4' },
          refId: 'D',
        },
      ];
      const datasourceInstance = {
        query: jest.fn(),
        getRef: jest.fn(),
        meta: {
          id: 'loki',
          mixed: false,
        } as unknown as DataSourcePluginMeta<{}>,
      };
      const getState = await setupStore(queries, datasourceInstance);

      expect(getState().explore[exploreId].datasourceInstance?.meta?.id).toBe('loki');
      expect(getState().explore[exploreId].datasourceInstance?.meta?.mixed).toBe(false);
      expect(getState().explore[exploreId].queries).toHaveLength(3);
      expect(getState().explore[exploreId].queryKeys).toEqual(['ds3-0', 'ds4-1', 'ds4-2']);
    });
  });
  describe('with mixed datasources enabled', () => {
    beforeEach(() => {
      config.featureToggles.exploreMixedDatasource = true;
    });

    it('should add query row whith rootdatasource (without datasourceOverride) when there is not yet a row', async () => {
      const queries: DataQuery[] = [];
      const datasourceInstance = {
        query: jest.fn(),
        getRef: jest.fn(),
        meta: {
          id: 'mixed',
          mixed: true,
        } as unknown as DataSourcePluginMeta<{}>,
      };

      const getState = await setupStore(queries, datasourceInstance);

      expect(getState().explore[exploreId].datasourceInstance?.meta?.id).toBe('mixed');
      expect(getState().explore[exploreId].datasourceInstance?.meta?.mixed).toBe(true);
      expect(getState().explore[exploreId].queries).toHaveLength(1);
      expect(getState().explore[exploreId].queries[0]?.datasource?.type).toBe('postgres');
      expect(getState().explore[exploreId].queryKeys).toEqual(['ds1-0']);
    });

    it('should add query row whith rootdatasource (with datasourceOverride) when there is not yet a row', async () => {
      const queries: DataQuery[] = [];
      const datasourceInstance = {
        query: jest.fn(),
        getRef: () => {
          return { type: 'loki', uid: 'uid-loki' };
        },
        meta: {
          id: 'loki',
          mixed: false,
        } as unknown as DataSourcePluginMeta<{}>,
      };

      const getState = await setupStore(queries, datasourceInstance);

      expect(getState().explore[exploreId].datasourceInstance?.meta?.id).toBe('loki');
      expect(getState().explore[exploreId].datasourceInstance?.meta?.mixed).toBe(false);
      expect(getState().explore[exploreId].queries).toHaveLength(1);
      expect(getState().explore[exploreId].queries[0]?.datasource?.type).toBe('loki');
      expect(getState().explore[exploreId].queryKeys).toEqual(['uid-loki-0']);
    });

    it('should add another query row if there are two rows already', async () => {
      const queries = [
        {
          datasource: { type: 'postgres', uid: 'ds3' },
          refId: 'C',
        },
        {
          datasource: { type: 'loki', uid: 'ds4' },
          refId: 'D',
        },
      ];
      const datasourceInstance = {
        query: jest.fn(),
        getRef: jest.fn(),
        meta: {
          id: 'postgres',
          mixed: false,
        } as unknown as DataSourcePluginMeta<{}>,
      };

      const getState = await setupStore(queries, datasourceInstance);

      expect(getState().explore[exploreId].datasourceInstance?.meta?.id).toBe('postgres');
      expect(getState().explore[exploreId].datasourceInstance?.meta?.mixed).toBe(false);
      expect(getState().explore[exploreId].queries).toHaveLength(3);
      expect(getState().explore[exploreId].queries[2]?.datasource?.type).toBe('loki');
      expect(getState().explore[exploreId].queryKeys).toEqual(['ds3-0', 'ds4-1', 'ds4-2']);
    });
  });
});

describe('reducer', () => {
  describe('scanning', () => {
    it('should start scanning', () => {
      const initialState: ExploreItemState = {
        ...makeExplorePaneState(),
        scanning: false,
      };

      reducerTester<ExploreItemState>()
        .givenReducer(queryReducer, initialState)
        .whenActionIsDispatched(scanStartAction({ exploreId: ExploreId.left }))
        .thenStateShouldEqual({
          ...initialState,
          scanning: true,
        });
    });
    it('should stop scanning', () => {
      const initialState = {
        ...makeExplorePaneState(),
        scanning: true,
        scanRange: {} as RawTimeRange,
      };

      reducerTester<ExploreItemState>()
        .givenReducer(queryReducer, initialState)
        .whenActionIsDispatched(scanStopAction({ exploreId: ExploreId.left }))
        .thenStateShouldEqual({
          ...initialState,
          scanning: false,
          scanRange: undefined,
        });
    });
  });

  describe('query rows', () => {
    it('should add query row when there is no query row yet', () => {
      reducerTester<ExploreItemState>()
        .givenReducer(queryReducer, {
          queries: [],
        } as unknown as ExploreItemState)
        .whenActionIsDispatched(
          addQueryRowAction({
            exploreId: ExploreId.left,
            query: { refId: 'A', key: 'mockKey' },
            index: 0,
          })
        )
        .thenStateShouldEqual({
          queries: [{ refId: 'A', key: 'mockKey' }],
          queryKeys: ['mockKey-0'],
        } as unknown as ExploreItemState);
    });
    it('should add query row when there is already one query row', () => {
      reducerTester<ExploreItemState>()
        .givenReducer(queryReducer, {
          queries: [{ refId: 'A', key: 'initialRow', datasource: { type: 'loki' } }],
        } as unknown as ExploreItemState)
        .whenActionIsDispatched(
          addQueryRowAction({
            exploreId: ExploreId.left,
            query: { refId: 'B', key: 'mockKey', datasource: { type: 'loki' } },
            index: 0,
          })
        )
        .thenStateShouldEqual({
          queries: [
            { refId: 'A', key: 'initialRow', datasource: { type: 'loki' } },
            { refId: 'B', key: 'mockKey', datasource: { type: 'loki' } },
          ],
          queryKeys: ['initialRow-0', 'mockKey-1'],
        } as unknown as ExploreItemState);
    });
  });

  describe('caching', () => {
    it('should add response to cache', async () => {
      const { dispatch, getState }: { dispatch: ThunkDispatch; getState: () => StoreState } = configureStore({
        ...defaultInitialState,
        explore: {
          [ExploreId.left]: {
            ...defaultInitialState.explore[ExploreId.left],
            queryResponse: {
              series: [{ name: 'test name' }],
              state: LoadingState.Done,
            },
            absoluteRange: { from: 1621348027000, to: 1621348050000 },
          },
        },
      } as unknown as Partial<StoreState>);

      await dispatch(addResultsToCache(ExploreId.left));

      expect(getState().explore[ExploreId.left].cache).toEqual([
        { key: 'from=1621348027000&to=1621348050000', value: { series: [{ name: 'test name' }], state: 'Done' } },
      ]);
    });

    it('should not add response to cache if response is still loading', async () => {
      const { dispatch, getState }: { dispatch: ThunkDispatch; getState: () => StoreState } = configureStore({
        ...defaultInitialState,
        explore: {
          [ExploreId.left]: {
            ...defaultInitialState.explore[ExploreId.left],
            queryResponse: { series: [{ name: 'test name' }], state: LoadingState.Loading },
            absoluteRange: { from: 1621348027000, to: 1621348050000 },
          },
        },
      } as unknown as Partial<StoreState>);

      await dispatch(addResultsToCache(ExploreId.left));

      expect(getState().explore[ExploreId.left].cache).toEqual([]);
    });

    it('should not add duplicate response to cache', async () => {
      const { dispatch, getState }: { dispatch: ThunkDispatch; getState: () => StoreState } = configureStore({
        ...defaultInitialState,
        explore: {
          [ExploreId.left]: {
            ...defaultInitialState.explore[ExploreId.left],
            queryResponse: {
              series: [{ name: 'test name' }],
              state: LoadingState.Done,
            },
            absoluteRange: { from: 1621348027000, to: 1621348050000 },
            cache: [
              {
                key: 'from=1621348027000&to=1621348050000',
                value: { series: [{ name: 'old test name' }], state: LoadingState.Done },
              },
            ],
          },
        },
      } as unknown as Partial<StoreState>);

      await dispatch(addResultsToCache(ExploreId.left));

      expect(getState().explore[ExploreId.left].cache).toHaveLength(1);
      expect(getState().explore[ExploreId.left].cache).toEqual([
        { key: 'from=1621348027000&to=1621348050000', value: { series: [{ name: 'old test name' }], state: 'Done' } },
      ]);
    });

    it('should clear cache', async () => {
      const { dispatch, getState }: { dispatch: ThunkDispatch; getState: () => StoreState } = configureStore({
        ...defaultInitialState,
        explore: {
          [ExploreId.left]: {
            ...defaultInitialState.explore[ExploreId.left],
            cache: [
              {
                key: 'from=1621348027000&to=1621348050000',
                value: { series: [{ name: 'old test name' }], state: 'Done' },
              },
            ],
          },
        },
      } as unknown as Partial<StoreState>);

      await dispatch(clearCache(ExploreId.left));

      expect(getState().explore[ExploreId.left].cache).toEqual([]);
    });
  });

  describe('supplementary queries', () => {
    let dispatch: ThunkDispatch,
      getState: () => StoreState,
      unsubscribes: Function[],
      mockDataProvider: () => Observable<DataQueryResponse>;

    beforeEach(() => {
      unsubscribes = [];
      mockDataProvider = () => {
        return {
          subscribe: () => {
            const unsubscribe = jest.fn();
            unsubscribes.push(unsubscribe);
            return {
              unsubscribe,
            };
          },
        } as unknown as Observable<DataQueryResponse>;
      };

      const store: { dispatch: ThunkDispatch; getState: () => StoreState } = configureStore({
        ...defaultInitialState,
        explore: {
          [ExploreId.left]: {
            ...defaultInitialState.explore[ExploreId.left],
            datasourceInstance: {
              query: jest.fn(),
              getRef: jest.fn(),
              meta: {
                id: 'something',
              },
              getDataProvider: () => {
                return mockDataProvider();
              },
              getSupportedSupplementaryQueryTypes: () => [
                SupplementaryQueryType.LogsVolume,
                SupplementaryQueryType.LogsSample,
              ],
              getSupplementaryQuery: jest.fn(),
            },
          },
        },
      } as unknown as Partial<StoreState>);

      dispatch = store.dispatch;
      getState = store.getState;

      setupQueryResponse(getState());
    });

    it('should cancel any unfinished supplementary queries when a new query is run', async () => {
      dispatch(runQueries(ExploreId.left));
      // first query is run automatically
      // loading in progress - subscriptions for both supplementary queries are created, not cleaned up yet
      expect(unsubscribes).toHaveLength(2);
      expect(unsubscribes[0]).not.toBeCalled();
      expect(unsubscribes[1]).not.toBeCalled();

      setupQueryResponse(getState());
      dispatch(runQueries(ExploreId.left));
      // a new query is run while supplementary queries are not resolve yet...
      expect(unsubscribes[0]).toBeCalled();
      expect(unsubscribes[1]).toBeCalled();
      // first subscriptions are cleaned up, a new subscriptions are created automatically
      expect(unsubscribes).toHaveLength(4);
      expect(unsubscribes[2]).not.toBeCalled();
      expect(unsubscribes[3]).not.toBeCalled();
    });

    it('should cancel all supported supplementary queries when the main query is canceled', () => {
      dispatch(runQueries(ExploreId.left));
      expect(unsubscribes).toHaveLength(2);
      expect(unsubscribes[0]).not.toBeCalled();
      expect(unsubscribes[1]).not.toBeCalled();

      dispatch(cancelQueries(ExploreId.left));
      expect(unsubscribes).toHaveLength(2);
      expect(unsubscribes[0]).toBeCalled();
      expect(unsubscribes[1]).toBeCalled();

      for (const type of supplementaryQueryTypes) {
        expect(getState().explore[ExploreId.left].supplementaryQueries[type].data).toBeUndefined();
        expect(getState().explore[ExploreId.left].supplementaryQueries[type].dataProvider).toBeUndefined();
      }
    });

    it('should load supplementary queries after running the query', () => {
      dispatch(runQueries(ExploreId.left));
      expect(unsubscribes).toHaveLength(2);
    });

    it('should clean any incomplete supplementary queries data when main query is canceled', () => {
      mockDataProvider = () => {
        return of({ state: LoadingState.Loading, error: undefined, data: [] });
      };
      dispatch(runQueries(ExploreId.left));

      for (const type of supplementaryQueryTypes) {
        expect(getState().explore[ExploreId.left].supplementaryQueries[type].data).toBeDefined();
        expect(getState().explore[ExploreId.left].supplementaryQueries[type].data!.state).toBe(LoadingState.Loading);
        expect(getState().explore[ExploreId.left].supplementaryQueries[type].dataProvider).toBeDefined();
      }
      for (const type of supplementaryQueryTypes) {
        expect(getState().explore[ExploreId.left].supplementaryQueries[type].data).toBeDefined();
        expect(getState().explore[ExploreId.left].supplementaryQueries[type].data!.state).toBe(LoadingState.Loading);
        expect(getState().explore[ExploreId.left].supplementaryQueries[type].dataProvider).toBeDefined();
      }

      dispatch(cancelQueries(ExploreId.left));
      for (const type of supplementaryQueryTypes) {
        expect(getState().explore[ExploreId.left].supplementaryQueries[type].data).toBeUndefined();
        expect(getState().explore[ExploreId.left].supplementaryQueries[type].data).toBeUndefined();
      }
    });

    it('keeps complete supplementary data when main query is canceled', async () => {
      mockDataProvider = () => {
        return of(
          { state: LoadingState.Loading, error: undefined, data: [] },
          { state: LoadingState.Done, error: undefined, data: [{}] }
        );
      };
      dispatch(runQueries(ExploreId.left));

      for (const types of supplementaryQueryTypes) {
        expect(getState().explore[ExploreId.left].supplementaryQueries[types].data).toBeDefined();
        expect(getState().explore[ExploreId.left].supplementaryQueries[types].data!.state).toBe(LoadingState.Done);
        expect(getState().explore[ExploreId.left].supplementaryQueries[types].dataProvider).toBeDefined();
      }

      dispatch(cancelQueries(ExploreId.left));

      for (const types of supplementaryQueryTypes) {
        expect(getState().explore[ExploreId.left].supplementaryQueries[types].data).toBeDefined();
        expect(getState().explore[ExploreId.left].supplementaryQueries[types].data!.state).toBe(LoadingState.Done);
        expect(getState().explore[ExploreId.left].supplementaryQueries[types].dataProvider).toBeUndefined();
      }
    });

    it('do not load disabled supplementary query data', () => {
      mockDataProvider = () => {
        return of({ state: LoadingState.Done, error: undefined, data: [{}] });
      };
      // turn logs volume off (but keep logs sample on)
      dispatch(setSupplementaryQueryEnabled(ExploreId.left, false, SupplementaryQueryType.LogsVolume));
      expect(getState().explore[ExploreId.left].supplementaryQueries[SupplementaryQueryType.LogsVolume].enabled).toBe(
        false
      );
      expect(getState().explore[ExploreId.left].supplementaryQueries[SupplementaryQueryType.LogsSample].enabled).toBe(
        true
      );

      // verify that if we run a query, it will: 1) not do logs volume, 2) do logs sample 3) provider will still be set for both
      dispatch(runQueries(ExploreId.left));

      expect(
        getState().explore[ExploreId.left].supplementaryQueries[SupplementaryQueryType.LogsVolume].data
      ).toBeUndefined();
      expect(
        getState().explore[ExploreId.left].supplementaryQueries[SupplementaryQueryType.LogsVolume].dataSubscription
      ).toBeUndefined();
      expect(
        getState().explore[ExploreId.left].supplementaryQueries[SupplementaryQueryType.LogsVolume].dataProvider
      ).toBeDefined();

      expect(
        getState().explore[ExploreId.left].supplementaryQueries[SupplementaryQueryType.LogsSample].data
      ).toBeDefined();
      expect(
        getState().explore[ExploreId.left].supplementaryQueries[SupplementaryQueryType.LogsSample].dataSubscription
      ).toBeDefined();
      expect(
        getState().explore[ExploreId.left].supplementaryQueries[SupplementaryQueryType.LogsSample].dataProvider
      ).toBeDefined();
    });

    it('load data of supplementary query that gets enabled', async () => {
      // first we start with both supplementary queries disabled
      dispatch(setSupplementaryQueryEnabled(ExploreId.left, false, SupplementaryQueryType.LogsVolume));
      dispatch(setSupplementaryQueryEnabled(ExploreId.left, false, SupplementaryQueryType.LogsSample));

      // runQueries sets up providers, but does not run queries
      dispatch(runQueries(ExploreId.left));
      expect(
        getState().explore[ExploreId.left].supplementaryQueries[SupplementaryQueryType.LogsVolume].dataProvider
      ).toBeDefined();
      expect(
        getState().explore[ExploreId.left].supplementaryQueries[SupplementaryQueryType.LogsSample].dataProvider
      ).toBeDefined();

      // we turn 1 supplementary query (logs volume) on
      dispatch(setSupplementaryQueryEnabled(ExploreId.left, true, SupplementaryQueryType.LogsVolume));

      // verify it was turned on
      expect(getState().explore[ExploreId.left].supplementaryQueries[SupplementaryQueryType.LogsVolume].enabled).toBe(
        true
      );
      // verify that other stay off
      expect(getState().explore[ExploreId.left].supplementaryQueries[SupplementaryQueryType.LogsSample].enabled).toBe(
        false
      );

      expect(
        getState().explore[ExploreId.left].supplementaryQueries[SupplementaryQueryType.LogsVolume].dataSubscription
      ).toBeDefined();

      expect(
        getState().explore[ExploreId.left].supplementaryQueries[SupplementaryQueryType.LogsSample].dataSubscription
      ).toBeUndefined();
    });
  });
});<|MERGE_RESOLUTION|>--- conflicted
+++ resolved
@@ -15,11 +15,8 @@
   RawTimeRange,
   SupplementaryQueryType,
 } from '@grafana/data';
-<<<<<<< HEAD
 import { config } from '@grafana/runtime';
-=======
 import { DataQuery } from '@grafana/schema';
->>>>>>> 6292a41b
 import { ExploreId, ExploreItemState, StoreState, ThunkDispatch } from 'app/types';
 
 import { reducerTester } from '../../../../test/core/redux/reducerTester';
