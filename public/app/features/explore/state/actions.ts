--- conflicted
+++ resolved
@@ -14,15 +14,10 @@
   LoadingState,
   LogsDedupStrategy,
   PanelData,
+  EventBusExtended,
   QueryFixAction,
   RawTimeRange,
   TimeRange,
-<<<<<<< HEAD
-  ExploreUrlState,
-  ExploreUIState,
-  EventBusExtended,
-=======
->>>>>>> d1ed163f
 } from '@grafana/data';
 // Services & Utils
 import store from 'app/core/store';
@@ -285,12 +280,7 @@
   queries: DataQuery[],
   range: TimeRange,
   containerWidth: number,
-<<<<<<< HEAD
   eventBridge: EventBusExtended,
-  ui: ExploreUIState,
-=======
-  eventBridge: Emitter,
->>>>>>> d1ed163f
   originPanelId?: number | null
 ): ThunkResult<void> {
   return async (dispatch, getState) => {
