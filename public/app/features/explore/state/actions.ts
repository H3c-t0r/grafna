--- conflicted
+++ resolved
@@ -113,7 +113,7 @@
     }
 
     await dispatch(loadDatasource(exploreId, newDataSourceInstance));
-    dispatch(runQueries(exploreId, false));
+    dispatch(runQueries(exploreId));
   };
 }
 
@@ -399,115 +399,14 @@
 /**
  * Main action to run queries and dispatches sub-actions based on which result viewers are active
  */
-<<<<<<< HEAD
-export function runQueries(exploreId: ExploreId, ignoreUIState = false): ThunkResult<void> {
-  return dispatch => {
-    dispatch(runQueriesAction({ exploreId }));
-=======
-export function runQueries(exploreId: ExploreId, ignoreUIState = false, replaceUrl = false): ThunkResult<void> {
-  return (dispatch, getState) => {
-    const {
-      datasourceInstance,
-      queries,
-      showingGraph,
-      showingTable,
-      datasourceError,
-      containerWidth,
-      mode,
-      range,
-    } = getState().explore[exploreId];
-
-    if (datasourceError) {
-      // let's not run any queries if data source is in a faulty state
-      return;
-    }
-
-    if (!hasNonEmptyQuery(queries)) {
-      dispatch(clearQueriesAction({ exploreId }));
-      dispatch(stateSave(replaceUrl)); // Remember to save to state and update location
-      return;
-    }
-
-    // Some datasource's query builders allow per-query interval limits,
-    // but we're using the datasource interval limit for now
-    const interval = datasourceInstance.interval;
+export function runQueries(exploreId: ExploreId): ThunkResult<void> {
+  return (dispatch, getState) => {
+    const { range } = getState().explore[exploreId];
 
     const timeZone = getTimeZone(getState().user);
     const updatedRange = getTimeRange(timeZone, range.raw);
 
     dispatch(runQueriesAction({ exploreId, range: updatedRange }));
-    // Keep table queries first since they need to return quickly
-    if ((ignoreUIState || showingTable) && mode === ExploreMode.Metrics) {
-      dispatch(
-        runQueriesForType(exploreId, 'Table', {
-          interval,
-          format: 'table',
-          instant: true,
-          valueWithRefId: true,
-        })
-      );
-    }
-    if ((ignoreUIState || showingGraph) && mode === ExploreMode.Metrics) {
-      dispatch(
-        runQueriesForType(exploreId, 'Graph', {
-          interval,
-          format: 'time_series',
-          instant: false,
-          maxDataPoints: containerWidth,
-        })
-      );
-    }
-    if (mode === ExploreMode.Logs) {
-      dispatch(runQueriesForType(exploreId, 'Logs', { interval, format: 'logs' }));
-    }
-
-    dispatch(stateSave(replaceUrl));
-  };
-}
-
-/**
- * Helper action to build a query transaction object and handing the query to the datasource.
- * @param exploreId Explore area
- * @param resultType Result viewer that will be associated with this query result
- * @param queryOptions Query options as required by the datasource's `query()` function.
- * @param resultGetter Optional result extractor, e.g., if the result is a list and you only need the first element.
- */
-function runQueriesForType(
-  exploreId: ExploreId,
-  resultType: ResultType,
-  queryOptions: QueryOptions
-): ThunkResult<void> {
-  return async (dispatch, getState) => {
-    const { datasourceInstance, eventBridge, queries, queryIntervals, range, scanning, history } = getState().explore[
-      exploreId
-    ];
-
-    if (resultType === 'Logs' && datasourceInstance.convertToStreamTargets) {
-      dispatch(
-        startSubscriptionsAction({
-          exploreId,
-          dataReceivedActionCreator: subscriptionDataReceivedAction,
-        })
-      );
-    }
-
-    const datasourceId = datasourceInstance.meta.id;
-    const transaction = buildQueryTransaction(queries, resultType, queryOptions, range, queryIntervals, scanning);
-    dispatch(queryStartAction({ exploreId, resultType, rowIndex: 0, transaction }));
-    try {
-      const now = Date.now();
-      const response = await datasourceInstance.query(transaction.options);
-      eventBridge.emit('data-received', response.data || []);
-      const latency = Date.now() - now;
-      // Side-effect: Saving history in localstorage
-      const nextHistory = updateHistory(history, datasourceId, queries);
-      dispatch(historyUpdatedAction({ exploreId, history: nextHistory }));
-      dispatch(processQueryResults(exploreId, response, latency, resultType, datasourceId));
-    } catch (err) {
-      eventBridge.emit('data-error', err);
-      dispatch(processQueryErrors(exploreId, err, resultType, datasourceId));
-    }
->>>>>>> 5e753787
   };
 }
 
