--- conflicted
+++ resolved
@@ -321,11 +321,7 @@
 
     // if we are removing a query we want to run the remaining ones
     if (queries.length < oldQueries.length) {
-<<<<<<< HEAD
-      dispatch(runQueries(exploreId));
-=======
       dispatch(runQueries({ exploreId }));
->>>>>>> f20a8eb2
     }
   }
 );
