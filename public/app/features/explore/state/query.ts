import { mergeMap, throttleTime } from 'rxjs/operators';
import { identity, Observable, of, SubscriptionLike, Unsubscribable } from 'rxjs';
import {
  AbsoluteTimeRange,
  DataQuery,
  DataQueryErrorType,
  DataQueryResponse,
  DataSourceApi,
  hasLogsVolumeSupport,
<<<<<<< HEAD
  hasQueryExportSupport,
  hasQueryImportSupport,
=======
  HistoryItem,
>>>>>>> 1442052c
  LoadingState,
  PanelData,
  PanelEvents,
  QueryFixAction,
  toLegacyResponseData,
} from '@grafana/data';

import {
  buildQueryTransaction,
  ensureQueries,
  generateEmptyQuery,
  generateNewKeyAndAddRefIdIfMissing,
  getQueryKeys,
  hasNonEmptyQuery,
  stopQueryState,
  updateHistory,
} from 'app/core/utils/explore';
import { addToRichHistory } from 'app/core/utils/richHistory';
import { ExploreItemState, ExplorePanelData, ThunkDispatch, ThunkResult } from 'app/types';
import { ExploreId, ExploreState, QueryOptions } from 'app/types/explore';
import { getTimeZone } from 'app/features/profile/state/selectors';
import { getShiftedTimeRange } from 'app/core/utils/timePicker';
import { notifyApp } from '../../../core/actions';
import { runRequest } from '../../query/state/runRequest';
import { decorateData } from '../utils/decorators';
import { createErrorNotification } from '../../../core/copy/appNotification';
import { localStorageFullAction, richHistoryLimitExceededAction, richHistoryUpdatedAction, stateSave } from './main';
import { AnyAction, createAction, PayloadAction } from '@reduxjs/toolkit';
import { updateTime } from './time';
import { historyUpdatedAction } from './history';
import { createCacheKey, getResultsFromCache } from './utils';
import deepEqual from 'fast-deep-equal';

//
// Actions and Payloads
//

/**
 * Adds a query row after the row with the given index.
 */
export interface AddQueryRowPayload {
  exploreId: ExploreId;
  index: number;
  query: DataQuery;
}
export const addQueryRowAction = createAction<AddQueryRowPayload>('explore/addQueryRow');

/**
 * Query change handler for the query row with the given index.
 * If `override` is reset the query modifications and run the queries. Use this to set queries via a link.
 */
export interface ChangeQueriesPayload {
  exploreId: ExploreId;
  queries: DataQuery[];
}
export const changeQueriesAction = createAction<ChangeQueriesPayload>('explore/changeQueries');

/**
 * Cancel running queries.
 */
export interface CancelQueriesPayload {
  exploreId: ExploreId;
}
export const cancelQueriesAction = createAction<CancelQueriesPayload>('explore/cancelQueries');

export interface QueriesImportedPayload {
  exploreId: ExploreId;
  queries: DataQuery[];
}
export const queriesImportedAction = createAction<QueriesImportedPayload>('explore/queriesImported');

/**
 * Action to modify a query given a datasource-specific modifier action.
 * @param exploreId Explore area
 * @param modification Action object with a type, e.g., ADD_FILTER
 * @param index Optional query row index. If omitted, the modification is applied to all query rows.
 * @param modifier Function that executes the modification, typically `datasourceInstance.modifyQueries`.
 */
export interface ModifyQueriesPayload {
  exploreId: ExploreId;
  modification: QueryFixAction;
  index?: number;
  modifier: (query: DataQuery, modification: QueryFixAction) => DataQuery;
}
export const modifyQueriesAction = createAction<ModifyQueriesPayload>('explore/modifyQueries');

export interface QueryStoreSubscriptionPayload {
  exploreId: ExploreId;
  querySubscription: Unsubscribable;
}

export const queryStoreSubscriptionAction = createAction<QueryStoreSubscriptionPayload>(
  'explore/queryStoreSubscription'
);

export interface StoreLogsVolumeDataProvider {
  exploreId: ExploreId;
  logsVolumeDataProvider?: Observable<DataQueryResponse>;
}

/**
 * Stores available logs volume provider after running the query. Used internally by runQueries().
 */
export const storeLogsVolumeDataProviderAction = createAction<StoreLogsVolumeDataProvider>(
  'explore/storeLogsVolumeDataProviderAction'
);

export const cleanLogsVolumeAction = createAction<{ exploreId: ExploreId }>('explore/cleanLogsVolumeAction');

export interface StoreLogsVolumeDataSubscriptionPayload {
  exploreId: ExploreId;
  logsVolumeDataSubscription?: SubscriptionLike;
}

/**
 * Stores current logs volume subscription for given explore pane.
 */
const storeLogsVolumeDataSubscriptionAction = createAction<StoreLogsVolumeDataSubscriptionPayload>(
  'explore/storeLogsVolumeDataSubscriptionAction'
);

/**
 * Stores data returned by the provider. Used internally by loadLogsVolumeData().
 */
const updateLogsVolumeDataAction = createAction<{
  exploreId: ExploreId;
  logsVolumeData: DataQueryResponse;
}>('explore/updateLogsVolumeDataAction');

export interface QueryEndedPayload {
  exploreId: ExploreId;
  response: ExplorePanelData;
}
export const queryStreamUpdatedAction = createAction<QueryEndedPayload>('explore/queryStreamUpdated');

/**
 * Reset queries to the given queries. Any modifications will be discarded.
 * Use this action for clicks on query examples. Triggers a query run.
 */
export interface SetQueriesPayload {
  exploreId: ExploreId;
  queries: DataQuery[];
}
export const setQueriesAction = createAction<SetQueriesPayload>('explore/setQueries');

export interface ChangeLoadingStatePayload {
  exploreId: ExploreId;
  loadingState: LoadingState;
}
export const changeLoadingStateAction = createAction<ChangeLoadingStatePayload>('changeLoadingState');

export interface SetPausedStatePayload {
  exploreId: ExploreId;
  isPaused: boolean;
}
export const setPausedStateAction = createAction<SetPausedStatePayload>('explore/setPausedState');

/**
 * Start a scan for more results using the given scanner.
 * @param exploreId Explore area
 * @param scanner Function that a) returns a new time range and b) triggers a query run for the new range
 */
export interface ScanStartPayload {
  exploreId: ExploreId;
}
export const scanStartAction = createAction<ScanStartPayload>('explore/scanStart');

/**
 * Stop any scanning for more results.
 */
export interface ScanStopPayload {
  exploreId: ExploreId;
}
export const scanStopAction = createAction<ScanStopPayload>('explore/scanStop');

/**
 * Adds query results to cache.
 * This is currently used to cache last 5 query results for log queries run from logs navigation (pagination).
 */
export interface AddResultsToCachePayload {
  exploreId: ExploreId;
  cacheKey: string;
  queryResponse: PanelData;
}
export const addResultsToCacheAction = createAction<AddResultsToCachePayload>('explore/addResultsToCache');

/**
 *  Clears cache.
 */
export interface ClearCachePayload {
  exploreId: ExploreId;
}
export const clearCacheAction = createAction<ClearCachePayload>('explore/clearCache');

//
// Action creators
//

/**
 * Adds a query row after the row with the given index.
 */
export function addQueryRow(exploreId: ExploreId, index: number): ThunkResult<void> {
  return (dispatch, getState) => {
    const queries = getState().explore[exploreId]!.queries;
    const query = generateEmptyQuery(queries, index);

    dispatch(addQueryRowAction({ exploreId, index, query }));
  };
}

/**
 * Cancel running queries
 */
export function cancelQueries(exploreId: ExploreId): ThunkResult<void> {
  return (dispatch, getState) => {
    dispatch(scanStopAction({ exploreId }));
    dispatch(cancelQueriesAction({ exploreId }));
    dispatch(
      storeLogsVolumeDataProviderAction({
        exploreId,
        logsVolumeDataProvider: undefined,
      })
    );
    // clear any incomplete data
    if (getState().explore[exploreId]!.logsVolumeData?.state !== LoadingState.Done) {
      dispatch(cleanLogsVolumeAction({ exploreId }));
    }
    dispatch(stateSave());
  };
}

/**
 * Import queries from previous datasource if possible eg Loki and Prometheus have similar query language so the
 * labels part can be reused to get similar data.
 * @param exploreId
 * @param queries
 * @param sourceDataSource
 * @param targetDataSource
 */
export const importQueries = (
  exploreId: ExploreId,
  queries: DataQuery[],
  sourceDataSource: DataSourceApi | undefined | null,
  targetDataSource: DataSourceApi
): ThunkResult<void> => {
  return async (dispatch) => {
    if (!sourceDataSource) {
      // explore not initialized
      dispatch(queriesImportedAction({ exploreId, queries }));
      return;
    }

    let importedQueries = queries;
    // Check if queries can be imported from previously selected datasource
    if (sourceDataSource.meta?.id === targetDataSource.meta?.id) {
      // Keep same queries if same type of datasource, but delete datasource query property to prevent mismatch of new and old data source instance
      importedQueries = queries.map(({ datasource, ...query }) => query);
    } else if (hasQueryExportSupport(sourceDataSource) && hasQueryImportSupport(targetDataSource)) {
      const abstractQueries = await sourceDataSource.exportToAbstractQueries(queries);
      importedQueries = await targetDataSource.importFromAbstractQueries(abstractQueries);
    } else if (targetDataSource.importQueries) {
      // Datasource-specific importers
      importedQueries = await targetDataSource.importQueries(queries, sourceDataSource);
    } else {
      // Default is blank queries
      importedQueries = ensureQueries();
    }

    const nextQueries = ensureQueries(importedQueries);

    dispatch(queriesImportedAction({ exploreId, queries: nextQueries }));
  };
};

/**
 * Action to modify a query given a datasource-specific modifier action.
 * @param exploreId Explore area
 * @param modification Action object with a type, e.g., ADD_FILTER
 * @param index Optional query row index. If omitted, the modification is applied to all query rows.
 * @param modifier Function that executes the modification, typically `datasourceInstance.modifyQueries`.
 */
export function modifyQueries(
  exploreId: ExploreId,
  modification: QueryFixAction,
  modifier: any,
  index?: number
): ThunkResult<void> {
  return (dispatch) => {
    dispatch(modifyQueriesAction({ exploreId, modification, index, modifier }));
    if (!modification.preventSubmit) {
      dispatch(runQueries(exploreId));
    }
  };
}

function handleHistory(
  dispatch: ThunkDispatch,
  state: ExploreState,
  history: Array<HistoryItem<DataQuery>>,
  datasource: DataSourceApi,
  queries: DataQuery[],
  exploreId: ExploreId
) {
  const datasourceId = datasource.meta.id;
  const nextHistory = updateHistory(history, datasourceId, queries);
  const { richHistory: nextRichHistory, localStorageFull, limitExceeded } = addToRichHistory(
    state.richHistory || [],
    datasourceId,
    datasource.name,
    queries,
    false,
    '',
    '',
    !state.localStorageFull,
    !state.richHistoryLimitExceededWarningShown
  );
  dispatch(historyUpdatedAction({ exploreId, history: nextHistory }));
  dispatch(richHistoryUpdatedAction({ richHistory: nextRichHistory }));

  if (localStorageFull) {
    dispatch(localStorageFullAction());
  }
  if (limitExceeded) {
    dispatch(richHistoryLimitExceededAction());
  }
}

/**
 * Main action to run queries and dispatches sub-actions based on which result viewers are active
 */
export const runQueries = (
  exploreId: ExploreId,
  options?: { replaceUrl?: boolean; preserveCache?: boolean }
): ThunkResult<void> => {
  return (dispatch, getState) => {
    dispatch(updateTime({ exploreId }));

    // We always want to clear cache unless we explicitly pass preserveCache parameter
    const preserveCache = options?.preserveCache === true;
    if (!preserveCache) {
      dispatch(clearCache(exploreId));
    }

    const exploreItemState = getState().explore[exploreId]!;
    const {
      datasourceInstance,
      containerWidth,
      isLive: live,
      range,
      scanning,
      queryResponse,
      querySubscription,
      refreshInterval,
      absoluteRange,
      cache,
      logsVolumeDataProvider,
    } = exploreItemState;
    let newQuerySub;

    const queries = exploreItemState.queries.map((query) => ({
      ...query,
      datasource: query.datasource || datasourceInstance?.getRef(),
    }));

    if (datasourceInstance != null) {
      handleHistory(dispatch, getState().explore, exploreItemState.history, datasourceInstance, queries, exploreId);
    }

    dispatch(stateSave({ replace: options?.replaceUrl }));

    const cachedValue = getResultsFromCache(cache, absoluteRange);

    // If we have results saved in cache, we are going to use those results instead of running queries
    if (cachedValue) {
      newQuerySub = of(cachedValue)
        .pipe(
          mergeMap((data: PanelData) =>
            decorateData(data, queryResponse, absoluteRange, refreshInterval, queries, !!logsVolumeDataProvider)
          )
        )
        .subscribe((data) => {
          if (!data.error) {
            dispatch(stateSave());
          }

          dispatch(queryStreamUpdatedAction({ exploreId, response: data }));
        });

      // If we don't have results saved in cache, run new queries
    } else {
      if (!hasNonEmptyQuery(queries)) {
        dispatch(stateSave({ replace: options?.replaceUrl })); // Remember to save to state and update location
        return;
      }

      if (!datasourceInstance) {
        return;
      }

      // Some datasource's query builders allow per-query interval limits,
      // but we're using the datasource interval limit for now
      const minInterval = datasourceInstance?.interval;

      stopQueryState(querySubscription);

      const queryOptions: QueryOptions = {
        minInterval,
        // maxDataPoints is used in:
        // Loki - used for logs streaming for buffer size, with undefined it falls back to datasource config if it supports that.
        // Elastic - limits the number of datapoints for the counts query and for logs it has hardcoded limit.
        // Influx - used to correctly display logs in graph
        // TODO:unification
        // maxDataPoints: mode === ExploreMode.Logs && datasourceId === 'loki' ? undefined : containerWidth,
        maxDataPoints: containerWidth,
        liveStreaming: live,
      };

      const timeZone = getTimeZone(getState().user);
      const transaction = buildQueryTransaction(exploreId, queries, queryOptions, range, scanning, timeZone);

      dispatch(changeLoadingStateAction({ exploreId, loadingState: LoadingState.Loading }));

      newQuerySub = runRequest(datasourceInstance, transaction.request)
        .pipe(
          // Simple throttle for live tailing, in case of > 1000 rows per interval we spend about 200ms on processing and
          // rendering. In case this is optimized this can be tweaked, but also it should be only as fast as user
          // actually can see what is happening.
          live ? throttleTime(500) : identity,
          mergeMap((data: PanelData) =>
            decorateData(
              data,
              queryResponse,
              absoluteRange,
              refreshInterval,
              queries,
              !!getState().explore[exploreId]!.logsVolumeDataProvider
            )
          )
        )
        .subscribe(
          (data) => {
            dispatch(queryStreamUpdatedAction({ exploreId, response: data }));

            // Keep scanning for results if this was the last scanning transaction
            if (getState().explore[exploreId]!.scanning) {
              if (data.state === LoadingState.Done && data.series.length === 0) {
                const range = getShiftedTimeRange(-1, getState().explore[exploreId]!.range);
                dispatch(updateTime({ exploreId, absoluteRange: range }));
                dispatch(runQueries(exploreId));
              } else {
                // We can stop scanning if we have a result
                dispatch(scanStopAction({ exploreId }));
              }
            }
          },
          (error) => {
            dispatch(notifyApp(createErrorNotification('Query processing error', error)));
            dispatch(changeLoadingStateAction({ exploreId, loadingState: LoadingState.Error }));
            console.error(error);
          }
        );

      if (live) {
        dispatch(
          storeLogsVolumeDataProviderAction({
            exploreId,
            logsVolumeDataProvider: undefined,
          })
        );
        dispatch(cleanLogsVolumeAction({ exploreId }));
      } else if (hasLogsVolumeSupport(datasourceInstance)) {
        const logsVolumeDataProvider = datasourceInstance.getLogsVolumeDataProvider(transaction.request);
        dispatch(
          storeLogsVolumeDataProviderAction({
            exploreId,
            logsVolumeDataProvider,
          })
        );
        const { logsVolumeData, absoluteRange } = getState().explore[exploreId]!;
        if (!canReuseLogsVolumeData(logsVolumeData, queries, absoluteRange)) {
          dispatch(cleanLogsVolumeAction({ exploreId }));
          dispatch(loadLogsVolumeData(exploreId));
        }
      } else {
        dispatch(
          storeLogsVolumeDataProviderAction({
            exploreId,
            logsVolumeDataProvider: undefined,
          })
        );
      }
    }

    dispatch(queryStoreSubscriptionAction({ exploreId, querySubscription: newQuerySub }));
  };
};

/**
 * Checks if after changing the time range the existing data can be used to show logs volume.
 * It can happen if queries are the same and new time range is within existing data time range.
 */
function canReuseLogsVolumeData(
  logsVolumeData: DataQueryResponse | undefined,
  queries: DataQuery[],
  selectedTimeRange: AbsoluteTimeRange
): boolean {
  if (logsVolumeData && logsVolumeData.data[0]) {
    // check if queries are the same
    if (!deepEqual(logsVolumeData.data[0].meta?.custom?.targets, queries)) {
      return false;
    }
    const dataRange = logsVolumeData && logsVolumeData.data[0] && logsVolumeData.data[0].meta?.custom?.absoluteRange;
    // if selected range is within loaded logs volume
    if (dataRange && dataRange.from <= selectedTimeRange.from && selectedTimeRange.to <= dataRange.to) {
      return true;
    }
  }
  return false;
}

/**
 * Reset queries to the given queries. Any modifications will be discarded.
 * Use this action for clicks on query examples. Triggers a query run.
 */
export function setQueries(exploreId: ExploreId, rawQueries: DataQuery[]): ThunkResult<void> {
  return (dispatch, getState) => {
    // Inject react keys into query objects
    const queries = getState().explore[exploreId]!.queries;
    const nextQueries = rawQueries.map((query, index) => generateNewKeyAndAddRefIdIfMissing(query, queries, index));
    dispatch(setQueriesAction({ exploreId, queries: nextQueries }));
    dispatch(runQueries(exploreId));
  };
}

/**
 * Start a scan for more results using the given scanner.
 * @param exploreId Explore area
 * @param scanner Function that a) returns a new time range and b) triggers a query run for the new range
 */
export function scanStart(exploreId: ExploreId): ThunkResult<void> {
  return (dispatch, getState) => {
    // Register the scanner
    dispatch(scanStartAction({ exploreId }));
    // Scanning must trigger query run, and return the new range
    const range = getShiftedTimeRange(-1, getState().explore[exploreId]!.range);
    // Set the new range to be displayed
    dispatch(updateTime({ exploreId, absoluteRange: range }));
    dispatch(runQueries(exploreId));
  };
}

export function addResultsToCache(exploreId: ExploreId): ThunkResult<void> {
  return (dispatch, getState) => {
    const queryResponse = getState().explore[exploreId]!.queryResponse;
    const absoluteRange = getState().explore[exploreId]!.absoluteRange;
    const cacheKey = createCacheKey(absoluteRange);

    // Save results to cache only when all results recived and loading is done
    if (queryResponse.state === LoadingState.Done) {
      dispatch(addResultsToCacheAction({ exploreId, cacheKey, queryResponse }));
    }
  };
}

export function clearCache(exploreId: ExploreId): ThunkResult<void> {
  return (dispatch, getState) => {
    dispatch(clearCacheAction({ exploreId }));
  };
}

/**
 * Initializes loading logs volume data and stores emitted value.
 */
export function loadLogsVolumeData(exploreId: ExploreId): ThunkResult<void> {
  return (dispatch, getState) => {
    const { logsVolumeDataProvider } = getState().explore[exploreId]!;
    if (logsVolumeDataProvider) {
      const logsVolumeDataSubscription = logsVolumeDataProvider.subscribe({
        next: (logsVolumeData: DataQueryResponse) => {
          dispatch(updateLogsVolumeDataAction({ exploreId, logsVolumeData }));
        },
      });
      dispatch(storeLogsVolumeDataSubscriptionAction({ exploreId, logsVolumeDataSubscription }));
    }
  };
}

//
// Reducer
//

// Redux Toolkit uses ImmerJs as part of their solution to ensure that state objects are not mutated.
// ImmerJs has an autoFreeze option that freezes objects from change which means this reducer can't be migrated to createSlice
// because the state would become frozen and during run time we would get errors because flot (Graph lib) would try to mutate
// the frozen state.
// https://github.com/reduxjs/redux-toolkit/issues/242
export const queryReducer = (state: ExploreItemState, action: AnyAction): ExploreItemState => {
  if (addQueryRowAction.match(action)) {
    const { queries } = state;
    const { index, query } = action.payload;

    // Add to queries, which will cause a new row to be rendered
    const nextQueries = [...queries.slice(0, index + 1), { ...query }, ...queries.slice(index + 1)];

    return {
      ...state,
      queries: nextQueries,
      queryKeys: getQueryKeys(nextQueries, state.datasourceInstance),
    };
  }

  if (changeQueriesAction.match(action)) {
    const { queries } = action.payload;

    return {
      ...state,
      queries,
    };
  }

  if (cancelQueriesAction.match(action)) {
    stopQueryState(state.querySubscription);

    return {
      ...state,
      loading: false,
    };
  }

  if (modifyQueriesAction.match(action)) {
    const { queries } = state;
    const { modification, index, modifier } = action.payload;
    let nextQueries: DataQuery[];
    if (index === undefined) {
      // Modify all queries
      nextQueries = queries.map((query, i) => {
        const nextQuery = modifier({ ...query }, modification);
        return generateNewKeyAndAddRefIdIfMissing(nextQuery, queries, i);
      });
    } else {
      // Modify query only at index
      nextQueries = queries.map((query, i) => {
        if (i === index) {
          const nextQuery = modifier({ ...query }, modification);
          return generateNewKeyAndAddRefIdIfMissing(nextQuery, queries, i);
        }

        return query;
      });
    }
    return {
      ...state,
      queries: nextQueries,
      queryKeys: getQueryKeys(nextQueries, state.datasourceInstance),
    };
  }

  if (setQueriesAction.match(action)) {
    const { queries } = action.payload;
    return {
      ...state,
      queries: queries.slice(),
      queryKeys: getQueryKeys(queries, state.datasourceInstance),
    };
  }

  if (queriesImportedAction.match(action)) {
    const { queries } = action.payload;
    return {
      ...state,
      queries,
      queryKeys: getQueryKeys(queries, state.datasourceInstance),
    };
  }

  if (queryStoreSubscriptionAction.match(action)) {
    const { querySubscription } = action.payload;
    return {
      ...state,
      querySubscription,
    };
  }

  if (storeLogsVolumeDataProviderAction.match(action)) {
    let { logsVolumeDataProvider } = action.payload;
    if (state.logsVolumeDataSubscription) {
      state.logsVolumeDataSubscription.unsubscribe();
    }
    return {
      ...state,
      logsVolumeDataProvider,
      logsVolumeDataSubscription: undefined,
    };
  }

  if (cleanLogsVolumeAction.match(action)) {
    return {
      ...state,
      logsVolumeData: undefined,
    };
  }

  if (storeLogsVolumeDataSubscriptionAction.match(action)) {
    const { logsVolumeDataSubscription } = action.payload;
    return {
      ...state,
      logsVolumeDataSubscription,
    };
  }

  if (updateLogsVolumeDataAction.match(action)) {
    let { logsVolumeData } = action.payload;

    return {
      ...state,
      logsVolumeData,
    };
  }

  if (queryStreamUpdatedAction.match(action)) {
    return processQueryResponse(state, action);
  }

  if (queriesImportedAction.match(action)) {
    const { queries } = action.payload;
    return {
      ...state,
      queries,
      queryKeys: getQueryKeys(queries, state.datasourceInstance),
    };
  }

  if (changeLoadingStateAction.match(action)) {
    const { loadingState } = action.payload;
    return {
      ...state,
      queryResponse: {
        ...state.queryResponse,
        state: loadingState,
      },
      loading: loadingState === LoadingState.Loading || loadingState === LoadingState.Streaming,
    };
  }

  if (setPausedStateAction.match(action)) {
    const { isPaused } = action.payload;
    return {
      ...state,
      isPaused: isPaused,
    };
  }

  if (scanStartAction.match(action)) {
    return { ...state, scanning: true };
  }

  if (scanStopAction.match(action)) {
    return {
      ...state,
      scanning: false,
      scanRange: undefined,
    };
  }

  if (addResultsToCacheAction.match(action)) {
    const CACHE_LIMIT = 5;
    const { cache } = state;
    const { queryResponse, cacheKey } = action.payload;

    let newCache = [...cache];
    const isDuplicateKey = newCache.some((c) => c.key === cacheKey);

    if (!isDuplicateKey) {
      const newCacheItem = { key: cacheKey, value: queryResponse };
      newCache = [newCacheItem, ...newCache].slice(0, CACHE_LIMIT);
    }

    return {
      ...state,
      cache: newCache,
    };
  }

  if (clearCacheAction.match(action)) {
    return {
      ...state,
      cache: [],
    };
  }

  return state;
};

export const processQueryResponse = (
  state: ExploreItemState,
  action: PayloadAction<QueryEndedPayload>
): ExploreItemState => {
  const { response } = action.payload;
  const {
    request,
    state: loadingState,
    series,
    error,
    graphResult,
    logsResult,
    tableResult,
    traceFrames,
    nodeGraphFrames,
  } = response;

  if (error) {
    if (error.type === DataQueryErrorType.Timeout) {
      return {
        ...state,
        queryResponse: response,
        loading: loadingState === LoadingState.Loading || loadingState === LoadingState.Streaming,
      };
    } else if (error.type === DataQueryErrorType.Cancelled) {
      return state;
    }

    // Send error to Angular editors
    if (state.datasourceInstance?.components?.QueryCtrl) {
      state.eventBridge.emit(PanelEvents.dataError, error);
    }
  }

  if (!request) {
    return { ...state };
  }

  // Send legacy data to Angular editors
  if (state.datasourceInstance?.components?.QueryCtrl) {
    const legacy = series.map((v) => toLegacyResponseData(v));
    state.eventBridge.emit(PanelEvents.dataReceived, legacy);
  }

  return {
    ...state,
    queryResponse: response,
    graphResult,
    tableResult,
    logsResult,
    loading: loadingState === LoadingState.Loading || loadingState === LoadingState.Streaming,
    showLogs: !!logsResult,
    showMetrics: !!graphResult,
    showTable: !!tableResult,
    showTrace: !!traceFrames.length,
    showNodeGraph: !!nodeGraphFrames.length,
  };
};<|MERGE_RESOLUTION|>--- conflicted
+++ resolved
@@ -7,12 +7,9 @@
   DataQueryResponse,
   DataSourceApi,
   hasLogsVolumeSupport,
-<<<<<<< HEAD
   hasQueryExportSupport,
   hasQueryImportSupport,
-=======
   HistoryItem,
->>>>>>> 1442052c
   LoadingState,
   PanelData,
   PanelEvents,
