--- conflicted
+++ resolved
@@ -10,12 +10,7 @@
   refreshExplore,
 } from './explorePane';
 import { setQueriesAction } from './query';
-<<<<<<< HEAD
-import * as DatasourceSrv from 'app/features/plugins/datasource_srv';
-import { makeExplorePaneState } from './utils';
-=======
 import { makeExplorePaneState, makeInitialUpdateState } from './utils';
->>>>>>> 1bdd3eb3
 import { reducerTester } from '../../../../test/core/redux/reducerTester';
 import { setDataSourceSrv } from '@grafana/runtime';
 
@@ -102,11 +97,7 @@
           .givenThunk(refreshExplore)
           .whenThunkIsDispatched(exploreId);
 
-<<<<<<< HEAD
-        const initializeExplore = dispatchedActions.find(action => action.type === initializeExploreAction.type);
-=======
         const initializeExplore = dispatchedActions.find((action) => action.type === initializeExploreAction.type);
->>>>>>> 1bdd3eb3
         const { type, payload } = initializeExplore as PayloadAction<InitializeExplorePayload>;
 
         expect(type).toEqual(initializeExploreAction.type);
