import { createAction, PayloadAction } from '@reduxjs/toolkit';
import { AnyAction } from 'redux';

import {
  TimeRange,
  HistoryItem,
  DataSourceApi,
  ExplorePanelsState,
  PreferredVisualisationType,
  RawTimeRange,
} from '@grafana/data';
import { DataQuery, DataSourceRef } from '@grafana/schema';
import { getQueryKeys } from 'app/core/utils/explore';
import { getTimeZone } from 'app/features/profile/state/selectors';
import { createAsyncThunk, ThunkResult } from 'app/types';
import { ExploreItemState } from 'app/types/explore';

import { datasourceReducer } from './datasource';
import { historyReducer } from './history';
import { richHistorySearchFiltersUpdatedAction, richHistoryUpdatedAction } from './main';
import { queryReducer, runQueries } from './query';
import { timeReducer, updateTime } from './time';
import { makeExplorePaneState, loadAndInitDatasource, createEmptyQueryResponse, getRange } from './utils';
// Types

//
// Actions and Payloads
//

/**
 * Keep track of the Explore container size, in particular the width.
 * The width will be used to calculate graph intervals (number of datapoints).
 */
export interface ChangeSizePayload {
  exploreId: string;
  width: number;
}
export const changeSizeAction = createAction<ChangeSizePayload>('explore/changeSize');

/**
 * Tracks the state of explore panels that gets synced with the url.
 */
interface ChangePanelsState {
  exploreId: string;
  panelsState: ExplorePanelsState;
}
const changePanelsStateAction = createAction<ChangePanelsState>('explore/changePanels');
export function changePanelState(
  exploreId: string,
  panel: PreferredVisualisationType,
  panelState: ExplorePanelsState[PreferredVisualisationType]
): ThunkResult<void> {
  return async (dispatch, getState) => {
    const exploreItem = getState().explore.panes[exploreId];
    if (exploreItem === undefined) {
      return;
    }
    const { panelsState } = exploreItem;
    dispatch(
      changePanelsStateAction({
        exploreId,
        panelsState: {
          ...panelsState,
          [panel]: panelState,
        },
      })
    );
  };
}

/**
 * Initialize Explore state with state from the URL and the React component.
 * Call this only on components for with the Explore state has not been initialized.
 */
interface InitializeExplorePayload {
<<<<<<< HEAD
  exploreId: string;
=======
  exploreId: ExploreId;
>>>>>>> f148b5fb
  queries: DataQuery[];
  range: TimeRange;
  history: HistoryItem[];
  datasourceInstance?: DataSourceApi;
}
const initializeExploreAction = createAction<InitializeExplorePayload>('explore/initializeExploreAction');

export interface SetUrlReplacedPayload {
  exploreId: string;
}
export const setUrlReplacedAction = createAction<SetUrlReplacedPayload>('explore/setUrlReplaced');

/**
 * Keep track of the Explore container size, in particular the width.
 * The width will be used to calculate graph intervals (number of datapoints).
 */
<<<<<<< HEAD
export function changeSize(exploreId: string, { width }: { width: number }): PayloadAction<ChangeSizePayload> {
=======
export function changeSize(exploreId: ExploreId, { width }: { width: number }): PayloadAction<ChangeSizePayload> {
>>>>>>> f148b5fb
  return changeSizeAction({ exploreId, width });
}

interface InitializeExploreOptions {
<<<<<<< HEAD
  exploreId: string;
=======
  exploreId: ExploreId;
>>>>>>> f148b5fb
  datasource: DataSourceRef | string | undefined;
  queries: DataQuery[];
  range: RawTimeRange;
  panelsState?: ExplorePanelsState;
<<<<<<< HEAD
  position?: number;
=======
>>>>>>> f148b5fb
}
/**
 * Initialize Explore state with state from the URL and the React component.
 * Call this only on components for with the Explore state has not been initialized.
 *
 * The `datasource` param will be passed to the datasource service `get` function
 * and can be either a string that is the name or uid, or a datasourceRef
 * This is to maximize compatability with how datasources are accessed from the URL param.
 */
export const initializeExplore = createAsyncThunk(
  'explore/initializeExplore',
  async (
    { exploreId, datasource, queries, range, panelsState }: InitializeExploreOptions,
    { dispatch, getState, fulfillWithValue }
  ) => {
    let instance = undefined;
    let history: HistoryItem[] = [];

    if (datasource) {
      const orgId = getState().user.orgId;
      const loadResult = await loadAndInitDatasource(orgId, datasource);
      instance = loadResult.instance;
      history = loadResult.history;
    }

    dispatch(
      initializeExploreAction({
        exploreId,
        queries,
        range: getRange(range, getTimeZone(getState().user)),
        datasourceInstance: instance,
        history,
      })
    );
    if (panelsState !== undefined) {
      dispatch(changePanelsStateAction({ exploreId, panelsState }));
    }
    dispatch(updateTime({ exploreId }));

    if (instance) {
<<<<<<< HEAD
      // We do not want to add the url to browser history on init because when the pane is initialised it's because
      // we already have something in the url. Adding basically the same state as additional history item prevents
      // user to go back to previous url.
=======
>>>>>>> f148b5fb
      dispatch(runQueries({ exploreId }));
    }

    return fulfillWithValue({ exploreId, state: getState().explore.panes[exploreId]! });
  }
);

/**
 * Reducer for an Explore area, to be used by the global Explore reducer.
 */
// Redux Toolkit uses ImmerJs as part of their solution to ensure that state objects are not mutated.
// ImmerJs has an autoFreeze option that freezes objects from change which means this reducer can't be migrated to createSlice
// because the state would become frozen and during run time we would get errors because flot (Graph lib) would try to mutate
// the frozen state.
// https://github.com/reduxjs/redux-toolkit/issues/242
export const paneReducer = (state: ExploreItemState = makeExplorePaneState(), action: AnyAction): ExploreItemState => {
  state = queryReducer(state, action);
  state = datasourceReducer(state, action);
  state = timeReducer(state, action);
  state = historyReducer(state, action);

  if (richHistoryUpdatedAction.match(action)) {
    const { richHistory, total } = action.payload.richHistoryResults;
    return {
      ...state,
      richHistory,
      richHistoryTotal: total,
    };
  }

  if (richHistorySearchFiltersUpdatedAction.match(action)) {
    const richHistorySearchFilters = action.payload.filters;
    return {
      ...state,
      richHistorySearchFilters,
    };
  }

  if (changeSizeAction.match(action)) {
    const containerWidth = action.payload.width;
    return { ...state, containerWidth };
  }

  if (changePanelsStateAction.match(action)) {
    const { panelsState } = action.payload;
    return { ...state, panelsState };
  }

  if (initializeExploreAction.match(action)) {
    const { queries, range, datasourceInstance, history } = action.payload;

    return {
      ...state,
      range,
      queries,
      initialized: true,
      queryKeys: getQueryKeys(queries),
      datasourceInstance,
      history,
      queryResponse: createEmptyQueryResponse(),
      cache: [],
    };
  }

  return state;
};<|MERGE_RESOLUTION|>--- conflicted
+++ resolved
@@ -73,11 +73,7 @@
  * Call this only on components for with the Explore state has not been initialized.
  */
 interface InitializeExplorePayload {
-<<<<<<< HEAD
-  exploreId: string;
-=======
-  exploreId: ExploreId;
->>>>>>> f148b5fb
+  exploreId: string;
   queries: DataQuery[];
   range: TimeRange;
   history: HistoryItem[];
@@ -94,28 +90,17 @@
  * Keep track of the Explore container size, in particular the width.
  * The width will be used to calculate graph intervals (number of datapoints).
  */
-<<<<<<< HEAD
 export function changeSize(exploreId: string, { width }: { width: number }): PayloadAction<ChangeSizePayload> {
-=======
-export function changeSize(exploreId: ExploreId, { width }: { width: number }): PayloadAction<ChangeSizePayload> {
->>>>>>> f148b5fb
   return changeSizeAction({ exploreId, width });
 }
 
 interface InitializeExploreOptions {
-<<<<<<< HEAD
-  exploreId: string;
-=======
-  exploreId: ExploreId;
->>>>>>> f148b5fb
+  exploreId: string;
   datasource: DataSourceRef | string | undefined;
   queries: DataQuery[];
   range: RawTimeRange;
   panelsState?: ExplorePanelsState;
-<<<<<<< HEAD
   position?: number;
-=======
->>>>>>> f148b5fb
 }
 /**
  * Initialize Explore state with state from the URL and the React component.
@@ -156,12 +141,6 @@
     dispatch(updateTime({ exploreId }));
 
     if (instance) {
-<<<<<<< HEAD
-      // We do not want to add the url to browser history on init because when the pane is initialised it's because
-      // we already have something in the url. Adding basically the same state as additional history item prevents
-      // user to go back to previous url.
-=======
->>>>>>> f148b5fb
       dispatch(runQueries({ exploreId }));
     }
 
