import React, { useCallback, useState } from 'react';

<<<<<<< HEAD
import {
  DataFrame,
  EventBus,
  AbsoluteTimeRange,
  TimeZone,
  SplitOpen,
  LoadingState,
  ThresholdsConfig,
} from '@grafana/data';
import { Collapse, GraphThresholdsStyleConfig, useTheme2 } from '@grafana/ui';
=======
import { DataFrame, EventBus, AbsoluteTimeRange, TimeZone, SplitOpen, LoadingState } from '@grafana/data';
import { PanelChrome } from '@grafana/ui';
>>>>>>> 743fdc15
import { ExploreGraphStyle } from 'app/types';

import { storeGraphStyle } from '../state/utils';

import { ExploreGraph } from './ExploreGraph';
import { ExploreGraphLabel } from './ExploreGraphLabel';
import { loadGraphStyle } from './utils';

interface Props {
  loading: boolean;
  data: DataFrame[];
  annotations?: DataFrame[];
  eventBus: EventBus;
  height: number;
  width: number;
  absoluteRange: AbsoluteTimeRange;
  timeZone: TimeZone;
  onChangeTime: (absoluteRange: AbsoluteTimeRange) => void;
  splitOpenFn: SplitOpen;
  loadingState: LoadingState;
  thresholdsConfig?: ThresholdsConfig;
  thresholdsStyle?: GraphThresholdsStyleConfig;
}

export const GraphContainer = ({
  data,
  eventBus,
  height,
  width,
  absoluteRange,
  timeZone,
  annotations,
  onChangeTime,
  splitOpenFn,
  thresholdsConfig,
  thresholdsStyle,
  loadingState,
}: Props) => {
  const [graphStyle, setGraphStyle] = useState(loadGraphStyle);

  const onGraphStyleChange = useCallback((graphStyle: ExploreGraphStyle) => {
    storeGraphStyle(graphStyle);
    setGraphStyle(graphStyle);
  }, []);

  return (
    <PanelChrome
      title="Graph"
      width={width}
      height={height}
      loadingState={loadingState}
      actions={<ExploreGraphLabel graphStyle={graphStyle} onChangeGraphStyle={onGraphStyleChange} />}
    >
<<<<<<< HEAD
      <ExploreGraph
        graphStyle={graphStyle}
        data={data}
        height={height}
        width={width - spacing}
        absoluteRange={absoluteRange}
        onChangeTime={onChangeTime}
        timeZone={timeZone}
        annotations={annotations}
        splitOpenFn={splitOpenFn}
        loadingState={loadingState}
        thresholdsConfig={thresholdsConfig}
        thresholdsStyle={thresholdsStyle}
        eventBus={eventBus}
      />
    </Collapse>
=======
      {(innerWidth, innerHeight) => (
        <ExploreGraph
          graphStyle={graphStyle}
          data={data}
          height={innerHeight}
          width={innerWidth}
          absoluteRange={absoluteRange}
          onChangeTime={onChangeTime}
          timeZone={timeZone}
          annotations={annotations}
          splitOpenFn={splitOpenFn}
          loadingState={loadingState}
          eventBus={eventBus}
        />
      )}
    </PanelChrome>
>>>>>>> 743fdc15
  );
};<|MERGE_RESOLUTION|>--- conflicted
+++ resolved
@@ -1,20 +1,7 @@
 import React, { useCallback, useState } from 'react';
 
-<<<<<<< HEAD
-import {
-  DataFrame,
-  EventBus,
-  AbsoluteTimeRange,
-  TimeZone,
-  SplitOpen,
-  LoadingState,
-  ThresholdsConfig,
-} from '@grafana/data';
-import { Collapse, GraphThresholdsStyleConfig, useTheme2 } from '@grafana/ui';
-=======
-import { DataFrame, EventBus, AbsoluteTimeRange, TimeZone, SplitOpen, LoadingState } from '@grafana/data';
-import { PanelChrome } from '@grafana/ui';
->>>>>>> 743fdc15
+import { DataFrame, EventBus, AbsoluteTimeRange, TimeZone, SplitOpen, LoadingState, ThresholdsConfig } from '@grafana/data';
+import { Collapse, GraphThresholdsStyleConfig, PanelChrome, useTheme2 } from '@grafana/ui';
 import { ExploreGraphStyle } from 'app/types';
 
 import { storeGraphStyle } from '../state/utils';
@@ -68,24 +55,6 @@
       loadingState={loadingState}
       actions={<ExploreGraphLabel graphStyle={graphStyle} onChangeGraphStyle={onGraphStyleChange} />}
     >
-<<<<<<< HEAD
-      <ExploreGraph
-        graphStyle={graphStyle}
-        data={data}
-        height={height}
-        width={width - spacing}
-        absoluteRange={absoluteRange}
-        onChangeTime={onChangeTime}
-        timeZone={timeZone}
-        annotations={annotations}
-        splitOpenFn={splitOpenFn}
-        loadingState={loadingState}
-        thresholdsConfig={thresholdsConfig}
-        thresholdsStyle={thresholdsStyle}
-        eventBus={eventBus}
-      />
-    </Collapse>
-=======
       {(innerWidth, innerHeight) => (
         <ExploreGraph
           graphStyle={graphStyle}
@@ -98,10 +67,11 @@
           annotations={annotations}
           splitOpenFn={splitOpenFn}
           loadingState={loadingState}
+          thresholdsConfig={thresholdsConfig}
+          thresholdsStyle={thresholdsStyle}
           eventBus={eventBus}
         />
       )}
     </PanelChrome>
->>>>>>> 743fdc15
   );
 };