import { css, cx } from '@emotion/css';
import { identity } from 'lodash';
import React, { useEffect, useMemo, useState } from 'react';

import {
  AbsoluteTimeRange,
  applyFieldOverrides,
  createFieldConfigRegistry,
  DataFrame,
  dateTime,
  FieldColorModeId,
  FieldConfigSource,
  getFrameDisplayName,
  GrafanaTheme2,
  LoadingState,
  SplitOpen,
  TimeZone,
  DashboardCursorSync,
  EventBus,
} from '@grafana/data';
import { PanelRenderer } from '@grafana/runtime';
import { GraphDrawStyle, LegendDisplayMode, TooltipDisplayMode, SortOrder } from '@grafana/schema';
import {
  Button,
  Icon,
  PanelContext,
  PanelContextProvider,
  SeriesVisibilityChangeMode,
  useStyles2,
  useTheme2,
} from '@grafana/ui';
import { defaultGraphConfig, getGraphFieldConfig } from 'app/plugins/panel/timeseries/config';
import { TimeSeriesOptions } from 'app/plugins/panel/timeseries/types';
import { ExploreGraphStyle } from 'app/types';

import { PanelChrome } from '../../../../../packages/grafana-ui/src/components/PanelChrome/PanelChrome';
import { seriesVisibilityConfigFactory } from '../../dashboard/dashgrid/SeriesVisibilityConfigFactory';

import { applyGraphStyle } from './exploreGraphStyleUtils';
import { useStructureRev } from './useStructureRev';

const MAX_NUMBER_OF_TIME_SERIES = 20;

interface Props {
  data: DataFrame[];
  height: number;
  width: number;
  absoluteRange: AbsoluteTimeRange;
  title: string;
  timeZone: TimeZone;
  loadingState: LoadingState;
  annotations?: DataFrame[];
  onHiddenSeriesChanged?: (hiddenSeries: string[]) => void;
  tooltipDisplayMode?: TooltipDisplayMode;
  splitOpenFn: SplitOpen;
  onChangeTime: (timeRange: AbsoluteTimeRange) => void;
  graphStyle: ExploreGraphStyle;
  anchorToZero?: boolean;
  eventBus: EventBus;
}

export function ExploreGraph({
  data,
  height,
  width,
  title = '',
  timeZone,
  absoluteRange,
  onChangeTime,
  loadingState,
  annotations,
  onHiddenSeriesChanged,
  splitOpenFn,
  graphStyle,
  tooltipDisplayMode = TooltipDisplayMode.Single,
  anchorToZero = false,
  eventBus,
}: Props) {
  const theme = useTheme2();
  const style = useStyles2(getStyles);
  const [showAllTimeSeries, setShowAllTimeSeries] = useState(false);

  const timeRange = {
    from: dateTime(absoluteRange.from),
    to: dateTime(absoluteRange.to),
    raw: {
      from: dateTime(absoluteRange.from),
      to: dateTime(absoluteRange.to),
    },
  };

  const fieldConfigRegistry = useMemo(
    () => createFieldConfigRegistry(getGraphFieldConfig(defaultGraphConfig), 'Explore'),
    []
  );

  const [fieldConfig, setFieldConfig] = useState<FieldConfigSource>({
    defaults: {
      min: anchorToZero ? 0 : undefined,
      color: {
        mode: FieldColorModeId.PaletteClassic,
      },
      custom: {
        drawStyle: GraphDrawStyle.Line,
        fillOpacity: 0,
        pointSize: 5,
      },
    },
    overrides: [],
  });

  const styledFieldConfig = useMemo(() => applyGraphStyle(fieldConfig, graphStyle), [fieldConfig, graphStyle]);

  const dataWithConfig = useMemo(() => {
    return applyFieldOverrides({
      fieldConfig: styledFieldConfig,
      data: showAllTimeSeries ? data : data.slice(0, MAX_NUMBER_OF_TIME_SERIES),
      timeZone,
      replaceVariables: (value) => value, // We don't need proper replace here as it is only used in getLinks and we use getFieldLinks
      theme,
      fieldConfigRegistry,
    });
  }, [fieldConfigRegistry, data, timeZone, theme, styledFieldConfig, showAllTimeSeries]);

  const structureRev = useStructureRev(dataWithConfig);

  useEffect(() => {
    if (onHiddenSeriesChanged) {
      const hiddenFrames: string[] = [];
      dataWithConfig.forEach((frame) => {
        const allFieldsHidden = frame.fields.map((field) => field.config?.custom?.hideFrom?.viz).every(identity);
        if (allFieldsHidden) {
          hiddenFrames.push(getFrameDisplayName(frame));
        }
      });
      onHiddenSeriesChanged(hiddenFrames);
    }
  }, [dataWithConfig, onHiddenSeriesChanged]);

  const panelContext: PanelContext = {
    eventBus,
    sync: () => DashboardCursorSync.Crosshair,
    onSplitOpen: splitOpenFn,
    onToggleSeriesVisibility(label: string, mode: SeriesVisibilityChangeMode) {
      setFieldConfig(seriesVisibilityConfigFactory(label, mode, fieldConfig, data));
    },
  };

  const panelOptions: TimeSeriesOptions = useMemo(
    () => ({
      tooltip: { mode: tooltipDisplayMode, sort: SortOrder.None },
      legend: {
        displayMode: LegendDisplayMode.List,
        showLegend: true,
        placement: 'bottom',
        calcs: [],
      },
    }),
    [tooltipDisplayMode]
  );

  return (
    <PanelContextProvider value={panelContext}>
      {data.length > MAX_NUMBER_OF_TIME_SERIES && !showAllTimeSeries && (
        <div className={cx([style.timeSeriesDisclaimer])}>
          <Icon className={style.disclaimerIcon} name="exclamation-triangle" />
          Showing only {MAX_NUMBER_OF_TIME_SERIES} time series.
          <Button
            variant="primary"
            fill="text"
            onClick={() => setShowAllTimeSeries(true)}
            className={style.showAllButton}
          >
            Show all {data.length}
          </Button>
        </div>
      )}
<<<<<<< HEAD
      <PanelChrome width={width} height={height} title={title}>
        {(innerWidth, innerHeight) => (
          <PanelRenderer
            data={{ series: seriesToShow, timeRange, state: loadingState, annotations, structureRev }}
            pluginId="timeseries"
            title={title}
            width={innerWidth}
            height={innerHeight}
            onChangeTimeRange={onChangeTime}
            timeZone={timeZone}
            options={panelOptions}
          />
        )}
      </PanelChrome>
=======
      <PanelRenderer
        data={{ series: dataWithConfig, timeRange, state: loadingState, annotations, structureRev }}
        pluginId="timeseries"
        title=""
        width={width}
        height={height}
        onChangeTimeRange={onChangeTime}
        timeZone={timeZone}
        options={panelOptions}
      />
>>>>>>> 7ce66774
    </PanelContextProvider>
  );
}

const getStyles = (theme: GrafanaTheme2) => ({
  timeSeriesDisclaimer: css`
    label: time-series-disclaimer;
    margin: ${theme.spacing(1)} auto;
    padding: 10px 0;
    border-radius: ${theme.spacing(2)};
    text-align: center;
    background-color: ${theme.colors.background.primary};
  `,
  disclaimerIcon: css`
    label: disclaimer-icon;
    color: ${theme.colors.warning.main};
    margin-right: ${theme.spacing(0.5)};
  `,
  showAllButton: css`
    margin-left: ${theme.spacing(0.5)};
  `,
});<|MERGE_RESOLUTION|>--- conflicted
+++ resolved
@@ -175,11 +175,10 @@
           </Button>
         </div>
       )}
-<<<<<<< HEAD
       <PanelChrome width={width} height={height} title={title}>
         {(innerWidth, innerHeight) => (
           <PanelRenderer
-            data={{ series: seriesToShow, timeRange, state: loadingState, annotations, structureRev }}
+            data={{ series: dataWithConfig, timeRange, state: loadingState, annotations, structureRev }}
             pluginId="timeseries"
             title={title}
             width={innerWidth}
@@ -190,18 +189,6 @@
           />
         )}
       </PanelChrome>
-=======
-      <PanelRenderer
-        data={{ series: dataWithConfig, timeRange, state: loadingState, annotations, structureRev }}
-        pluginId="timeseries"
-        title=""
-        width={width}
-        height={height}
-        onChangeTimeRange={onChangeTime}
-        timeZone={timeZone}
-        options={panelOptions}
-      />
->>>>>>> 7ce66774
     </PanelContextProvider>
   );
 }
