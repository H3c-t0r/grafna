--- conflicted
+++ resolved
@@ -52,18 +52,12 @@
   // Filtered copy of columnsWithMeta that only includes matching results
   const [filteredColumnsWithMeta, setFilteredColumnsWithMeta] = useState<fieldNameMetaStore | undefined>(undefined);
 
-<<<<<<< HEAD
-  const [height, setHeight] = useState<number>(600);
-
+  const height = getTableHeight();
   // The refId of the current frame being displayed
   const [currentFrameRef, setCurrentFrameRef] = useState<string | undefined>(logsFrames[0].refId);
   const [dataFrame, setDataFrame] = useState(
     logsFrames.find((frame) => frame.refId === currentFrameRef) ?? logsFrames[0]
   );
-=======
-  const height = getTableHeight();
-  const dataFrame = logsFrames[0];
->>>>>>> 8ddd3ca1
 
   const getColumnsFromProps = useCallback(
     (fieldNames: fieldNameMetaStore) => {
@@ -128,11 +122,6 @@
 
     const otherFields = [];
 
-<<<<<<< HEAD
-    const otherFields = [];
-
-=======
->>>>>>> 8ddd3ca1
     if (logsFrame) {
       otherFields.push(...logsFrame.extraFields.filter((field) => !field?.config?.custom?.hidden));
     }
