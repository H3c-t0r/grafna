--- conflicted
+++ resolved
@@ -2,9 +2,6 @@
 import userEvent from '@testing-library/user-event';
 import React, { ComponentProps } from 'react';
 
-<<<<<<< HEAD
-import { LoadingState, LogLevel, LogRowModel, MutableDataFrame, toUtc, EventBusSrv } from '@grafana/data';
-=======
 import {
   EventBusSrv,
   ExploreLogsPanelState,
@@ -14,15 +11,13 @@
   MutableDataFrame,
   toUtc,
 } from '@grafana/data';
-import { ExploreId } from 'app/types';
->>>>>>> 9b1f1df9
 
 import { Logs } from './Logs';
 
 const changePanelState = jest.fn();
 jest.mock('../state/explorePane', () => ({
   ...jest.requireActual('../state/explorePane'),
-  changePanelState: (exploreId: ExploreId, panel: 'logs', panelState: {} | ExploreLogsPanelState) => {
+  changePanelState: (exploreId: string, panel: 'logs', panelState: {} | ExploreLogsPanelState) => {
     return changePanelState(exploreId, panel, panelState);
   },
 }));
@@ -226,10 +221,10 @@
       const panelState = { logs: { id: '1' } };
       const { rerender } = setup({ loading: false, panelState });
 
-      rerender(getComponent({ loading: true, exploreId: ExploreId.right, panelState }));
-      rerender(getComponent({ loading: false, exploreId: ExploreId.right, panelState }));
-
-      expect(changePanelState).toHaveBeenCalledWith(ExploreId.right, 'logs', { logs: {} });
+      rerender(getComponent({ loading: true, exploreId: 'right', panelState }));
+      rerender(getComponent({ loading: false, exploreId: 'right', panelState }));
+
+      expect(changePanelState).toHaveBeenCalledWith('right', 'logs', { logs: {} });
     });
 
     it('should scroll the scrollElement into view if rows contain id', () => {
