import { ComponentType } from 'react';

import { RegistryItem } from '@grafana/data';
import { PanelOptionsSupplier } from '@grafana/data/src/panel/PanelPlugin';
import { ColorDimensionConfig, ScaleDimensionConfig } from '@grafana/schema';
import { config } from 'app/core/config';

import { DimensionContext } from '../dimensions';

import { BackgroundConfig, Constraint, LineConfig, Placement, StandardEditorConfig } from './types';

/**
 * This gets saved in panel json
 *
 * depending on the type, it may have additional config
 *
 * @alpha
 */
export interface CanvasElementOptions<TConfig = any> {
  name: string; // configured unique display name
  type: string;

  // Custom options depending on the type
  config?: TConfig;

  // Standard options available for all elements
  constraint?: Constraint; // defaults vertical - top, horizontal - left
  placement?: Placement;
  background?: BackgroundConfig;
  border?: LineConfig;
  connections?: CanvasConnection[];
}

// Unit is percentage from the middle of the element
// 0, 0 middle; -1, -1 bottom left; 1, 1 top right
export interface ConnectionCoordinates {
  x: number;
  y: number;
}

export enum ConnectionPath {
  Straight = 'straight',
}

export enum ConnectionDirection {
  Forward = 'forward',
  Reverse = 'reverse',
  Both = 'both',
  None = 'none',
}

export interface CanvasConnection {
  source: ConnectionCoordinates;
  target: ConnectionCoordinates;
  targetName?: string;
  path: ConnectionPath;
  color?: ColorDimensionConfig;
  size?: ScaleDimensionConfig;
  lineStyle?: string;
  vertices?: ConnectionCoordinates[];
<<<<<<< HEAD
  radius?: ScaleDimensionConfig;
=======
  direction?: ConnectionDirection;
>>>>>>> c1065e6e
  // See https://github.com/anseki/leader-line#options for more examples of more properties
}

export interface CanvasElementProps<TConfig = any, TData = any> {
  // Saved config
  config: TConfig;

  // Raw data
  data?: TData;

  // If the element is currently selected
  isSelected?: boolean;
}

/**
 * Canvas item builder
 *
 * @alpha
 */
export interface CanvasElementItem<TConfig = any, TData = any> extends RegistryItem {
  /** The default width/height to use when adding  */
  defaultSize?: Placement;

  prepareData?: (dimensionContext: DimensionContext, elementOptions: CanvasElementOptions<TConfig>) => TData;

  /** Component used to draw */
  display: ComponentType<CanvasElementProps<TConfig, TData>>;

  getNewOptions: (options?: CanvasElementOptions) => Omit<CanvasElementOptions<TConfig>, 'type' | 'name'>;

  /** Build the configuration UI */
  registerOptionsUI?: PanelOptionsSupplier<CanvasElementOptions<TConfig>>;

  /** If item has an edit mode */
  hasEditMode?: boolean;

  /** Optional config to customize what standard element editor options are available for the item */
  standardEditorConfig?: StandardEditorConfig;
}

export const defaultBgColor = '#D9D9D9';
export const defaultTextColor = '#000000';
export const defaultLightTextColor = '#F0F4FD';
export const defaultThemeTextColor = config.theme2.colors.text.primary;<|MERGE_RESOLUTION|>--- conflicted
+++ resolved
@@ -58,11 +58,8 @@
   size?: ScaleDimensionConfig;
   lineStyle?: string;
   vertices?: ConnectionCoordinates[];
-<<<<<<< HEAD
   radius?: ScaleDimensionConfig;
-=======
   direction?: ConnectionDirection;
->>>>>>> c1065e6e
   // See https://github.com/anseki/leader-line#options for more examples of more properties
 }
 
