--- conflicted
+++ resolved
@@ -49,11 +49,8 @@
   path: ConnectionPath;
   color?: ColorDimensionConfig;
   size?: ScaleDimensionConfig;
-<<<<<<< HEAD
   type?: string;
-=======
   vertices?: ConnectionCoordinates[];
->>>>>>> 1ce2ae42
   // See https://github.com/anseki/leader-line#options for more examples of more properties
 }
 
