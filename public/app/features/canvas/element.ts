import { ComponentType } from 'react';

import { RegistryItem } from '@grafana/data';
import { PanelOptionsSupplier } from '@grafana/data/src/panel/PanelPlugin';
<<<<<<< HEAD
=======
import { ColorDimensionConfig, ScaleDimensionConfig } from '@grafana/schema';
>>>>>>> ae830f68
import { config } from 'app/core/config';

import { DimensionContext } from '../dimensions';

import { BackgroundConfig, Constraint, LineConfig, Placement, StandardEditorConfig } from './types';

/**
 * This gets saved in panel json
 *
 * depending on the type, it may have additional config
 *
 * @alpha
 */
export interface CanvasElementOptions<TConfig = any> {
  name: string; // configured unique display name
  type: string;

  // Custom options depending on the type
  config?: TConfig;

  // Standard options available for all elements
  constraint?: Constraint; // defaults vertical - top, horizontal - left
  placement?: Placement;
  background?: BackgroundConfig;
  border?: LineConfig;
  connections?: CanvasConnection[];
}

// Unit is percentage from the middle of the element
// 0, 0 middle; -1, -1 bottom left; 1, 1 top right
export interface ConnectionCoordinates {
  x: number;
  y: number;
}

export enum ConnectionPath {
  Straight = 'straight',
}

export interface CanvasConnection {
  source: ConnectionCoordinates;
  target: ConnectionCoordinates;
  targetName?: string;
  path: ConnectionPath;
  color?: ColorDimensionConfig;
  size?: ScaleDimensionConfig;
  // See https://github.com/anseki/leader-line#options for more examples of more properties
}

export interface CanvasElementProps<TConfig = any, TData = any> {
  // Saved config
  config: TConfig;

  // Raw data
  data?: TData;

  // If the element is currently selected
  isSelected?: boolean;
}

/**
 * Canvas item builder
 *
 * @alpha
 */
export interface CanvasElementItem<TConfig = any, TData = any> extends RegistryItem {
  /** The default width/height to use when adding  */
  defaultSize?: Placement;

  prepareData?: (ctx: DimensionContext, cfg: TConfig) => TData;

  /** Component used to draw */
  display: ComponentType<CanvasElementProps<TConfig, TData>>;

  getNewOptions: (options?: CanvasElementOptions) => Omit<CanvasElementOptions<TConfig>, 'type' | 'name'>;

  /** Build the configuration UI */
  registerOptionsUI?: PanelOptionsSupplier<CanvasElementOptions<TConfig>>;

  /** If item has an edit mode */
  hasEditMode?: boolean;

  /** Optional config to customize what standard element editor options are available for the item */
  standardEditorConfig?: StandardEditorConfig;
}

export const defaultBgColor = '#D9D9D9';
export const defaultTextColor = '#000000';
<<<<<<< HEAD
=======
export const defaultLightTextColor = '#F0F4FD';
>>>>>>> ae830f68
export const defaultThemeTextColor = config.theme2.colors.text.primary;<|MERGE_RESOLUTION|>--- conflicted
+++ resolved
@@ -2,10 +2,7 @@
 
 import { RegistryItem } from '@grafana/data';
 import { PanelOptionsSupplier } from '@grafana/data/src/panel/PanelPlugin';
-<<<<<<< HEAD
-=======
 import { ColorDimensionConfig, ScaleDimensionConfig } from '@grafana/schema';
->>>>>>> ae830f68
 import { config } from 'app/core/config';
 
 import { DimensionContext } from '../dimensions';
@@ -94,8 +91,5 @@
 
 export const defaultBgColor = '#D9D9D9';
 export const defaultTextColor = '#000000';
-<<<<<<< HEAD
-=======
 export const defaultLightTextColor = '#F0F4FD';
->>>>>>> ae830f68
 export const defaultThemeTextColor = config.theme2.colors.text.primary;