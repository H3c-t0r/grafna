import { Registry } from '@grafana/data';

import { CanvasElementItem, CanvasElementOptions } from './element';
import { buttonItem } from './elements/button';
import { droneFrontItem } from './elements/droneFront';
import { droneSideItem } from './elements/droneSide';
import { droneTopItem } from './elements/droneTop';
import { iconItem } from './elements/icon';
<<<<<<< HEAD
import { rectangleItem } from './elements/rectangle';
=======
import { metricValueItem } from './elements/metricValue';
import { textBoxItem } from './elements/textBox';
>>>>>>> d66ed6fe
import { windTurbineItem } from './elements/windTurbine';

export const DEFAULT_CANVAS_ELEMENT_CONFIG: CanvasElementOptions = {
  ...metricValueItem.getNewOptions(),
  placement: { ...metricValueItem.getNewOptions().placement, ...metricValueItem.defaultSize },
  type: metricValueItem.id,
  name: `Element 1`,
};

export const defaultElementItems = [
<<<<<<< HEAD
  iconItem, // default for now
  rectangleItem,
=======
  metricValueItem, // default for now
  textBoxItem,
  iconItem,
>>>>>>> d66ed6fe
];

const advancedElementItems = [buttonItem, windTurbineItem, droneTopItem, droneFrontItem, droneSideItem];

export const canvasElementRegistry = new Registry<CanvasElementItem>(() => [
  ...defaultElementItems,
  ...advancedElementItems,
]);<|MERGE_RESOLUTION|>--- conflicted
+++ resolved
@@ -6,12 +6,8 @@
 import { droneSideItem } from './elements/droneSide';
 import { droneTopItem } from './elements/droneTop';
 import { iconItem } from './elements/icon';
-<<<<<<< HEAD
+import { metricValueItem } from './elements/metricValue';
 import { rectangleItem } from './elements/rectangle';
-=======
-import { metricValueItem } from './elements/metricValue';
-import { textBoxItem } from './elements/textBox';
->>>>>>> d66ed6fe
 import { windTurbineItem } from './elements/windTurbine';
 
 export const DEFAULT_CANVAS_ELEMENT_CONFIG: CanvasElementOptions = {
@@ -22,14 +18,9 @@
 };
 
 export const defaultElementItems = [
-<<<<<<< HEAD
-  iconItem, // default for now
+  metricValueItem, // default for now
   rectangleItem,
-=======
-  metricValueItem, // default for now
-  textBoxItem,
   iconItem,
->>>>>>> d66ed6fe
 ];
 
 const advancedElementItems = [buttonItem, windTurbineItem, droneTopItem, droneFrontItem, droneSideItem];
