import { useAsyncFn } from 'react-use';
import { lastValueFrom } from 'rxjs';

import { DataSourceInstanceSettings } from '@grafana/data';
import { getDataSourceSrv, FetchResponse } from '@grafana/runtime';
import { useGrafana } from 'app/core/context/GrafanaContext';

import {
  Correlation,
  CreateCorrelationParams,
  CreateCorrelationResponse,
  GetCorrelationsParams,
  RemoveCorrelationParams,
  RemoveCorrelationResponse,
  UpdateCorrelationParams,
  UpdateCorrelationResponse,
} from './types';

export interface CorrelationsResponse {
  correlations: Correlation[];
  page: number;
  limit: number;
  totalCount: number;
}

export interface CorrelationData extends Omit<Correlation, 'sourceUID' | 'targetUID'> {
  source: DataSourceInstanceSettings;
  target: DataSourceInstanceSettings;
}

<<<<<<< HEAD
export interface CorrelationsData {
  correlations: CorrelationData[];
  page: number;
  limit: number;
  totalCount: number;
}

const toEnrichedCorrelationData = ({ sourceUID, targetUID, ...correlation }: Correlation): CorrelationData => ({
  ...correlation,
  source: getDataSourceSrv().getInstanceSettings(sourceUID)!,
  target: getDataSourceSrv().getInstanceSettings(targetUID)!,
});

export const toEnrichedCorrelationsData = (correlationsResponse: CorrelationsResponse): CorrelationsData => {
  return {
    ...correlationsResponse,
    correlations: correlationsResponse.correlations.map(toEnrichedCorrelationData),
  };
};

export function getData<T>(response: FetchResponse<T>) {
=======
const toEnrichedCorrelationData = ({
  sourceUID,
  targetUID,
  ...correlation
}: Correlation): CorrelationData | undefined => {
  const sourceDatasource = getDataSourceSrv().getInstanceSettings(sourceUID);
  if (sourceDatasource) {
    return {
      ...correlation,
      source: sourceDatasource,
      target: getDataSourceSrv().getInstanceSettings(targetUID)!,
    };
  } else {
    return undefined;
  }
};

const validSourceFilter = (correlation: CorrelationData | undefined): correlation is CorrelationData => !!correlation;

const toEnrichedCorrelationsData = (correlations: Correlation[]): CorrelationData[] => {
  return correlations.map(toEnrichedCorrelationData).filter(validSourceFilter);
};
function getData<T>(response: FetchResponse<T>) {
>>>>>>> c0b64612
  return response.data;
}

/**
 * hook for managing correlations data.
 * TODO: ideally this hook shouldn't have any side effect like showing notifications on error
 * and let consumers handle them. It works nicely with the correlations settings page, but when we'll
 * expose this we'll have to remove those side effects.
 */
export const useCorrelations = () => {
  const { backend } = useGrafana();

  const [getInfo, get] = useAsyncFn<(params: GetCorrelationsParams) => Promise<CorrelationsData>>(
    (params) =>
      lastValueFrom(
        backend.fetch<CorrelationsResponse>({
          url: '/api/datasources/correlations',
          params: { page: params.page },
          method: 'GET',
          showErrorAlert: false,
        })
      )
        .then(getData)
        .then(toEnrichedCorrelationsData),
    [backend]
  );

  const [createInfo, create] = useAsyncFn<(params: CreateCorrelationParams) => Promise<CorrelationData>>(
    ({ sourceUID, ...correlation }) =>
      backend
        .post<CreateCorrelationResponse>(`/api/datasources/uid/${sourceUID}/correlations`, correlation)
        .then((response) => {
          const enrichedCorrelation = toEnrichedCorrelationData(response.result);
          if (enrichedCorrelation !== undefined) {
            return enrichedCorrelation;
          } else {
            throw new Error('invalid sourceUID');
          }
        }),
    [backend]
  );

  const [removeInfo, remove] = useAsyncFn<(params: RemoveCorrelationParams) => Promise<{ message: string }>>(
    ({ sourceUID, uid }) =>
      backend.delete<RemoveCorrelationResponse>(`/api/datasources/uid/${sourceUID}/correlations/${uid}`),
    [backend]
  );

  const [updateInfo, update] = useAsyncFn<(params: UpdateCorrelationParams) => Promise<CorrelationData>>(
    ({ sourceUID, uid, ...correlation }) =>
      backend
        .patch<UpdateCorrelationResponse>(`/api/datasources/uid/${sourceUID}/correlations/${uid}`, correlation)
        .then((response) => {
          const enrichedCorrelation = toEnrichedCorrelationData(response.result);
          if (enrichedCorrelation !== undefined) {
            return enrichedCorrelation;
          } else {
            throw new Error('invalid sourceUID');
          }
        }),
    [backend]
  );

  return {
    create: {
      execute: create,
      ...createInfo,
    },
    update: {
      execute: update,
      ...updateInfo,
    },
    get: {
      execute: get,
      ...getInfo,
    },
    remove: {
      execute: remove,
      ...removeInfo,
    },
  };
};<|MERGE_RESOLUTION|>--- conflicted
+++ resolved
@@ -28,7 +28,6 @@
   target: DataSourceInstanceSettings;
 }
 
-<<<<<<< HEAD
 export interface CorrelationsData {
   correlations: CorrelationData[];
   page: number;
@@ -36,21 +35,6 @@
   totalCount: number;
 }
 
-const toEnrichedCorrelationData = ({ sourceUID, targetUID, ...correlation }: Correlation): CorrelationData => ({
-  ...correlation,
-  source: getDataSourceSrv().getInstanceSettings(sourceUID)!,
-  target: getDataSourceSrv().getInstanceSettings(targetUID)!,
-});
-
-export const toEnrichedCorrelationsData = (correlationsResponse: CorrelationsResponse): CorrelationsData => {
-  return {
-    ...correlationsResponse,
-    correlations: correlationsResponse.correlations.map(toEnrichedCorrelationData),
-  };
-};
-
-export function getData<T>(response: FetchResponse<T>) {
-=======
 const toEnrichedCorrelationData = ({
   sourceUID,
   targetUID,
@@ -70,11 +54,14 @@
 
 const validSourceFilter = (correlation: CorrelationData | undefined): correlation is CorrelationData => !!correlation;
 
-const toEnrichedCorrelationsData = (correlations: Correlation[]): CorrelationData[] => {
-  return correlations.map(toEnrichedCorrelationData).filter(validSourceFilter);
+export const toEnrichedCorrelationsData = (correlationsResponse: CorrelationsResponse): CorrelationsData => {
+  return {
+    ...correlationsResponse,
+    correlations: correlationsResponse.correlations.map(toEnrichedCorrelationData).filter(validSourceFilter),
+  };
 };
-function getData<T>(response: FetchResponse<T>) {
->>>>>>> c0b64612
+
+export function getData<T>(response: FetchResponse<T>) {
   return response.data;
 }
 
