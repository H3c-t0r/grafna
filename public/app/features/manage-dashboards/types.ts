import { Dashboard } from '@grafana/schema/src/veneer/dashboard.types';

import { ExternalDashboard } from '../dashboard/components/DashExportModal/DashboardExporter';

export interface Snapshot {
  created: string;
  expires: string;
  external: boolean;
  externalUrl: string;
  id: number;
  key: string;
  name: string;
  orgId: number;
  updated: string;
  url?: string;
  userId: number;
}

export type DeleteDashboardResponse = {
  id: number;
  message: string;
  title: string;
};

export interface PublicDashboardListWithPaginationResponse {
  publicDashboards: PublicDashboardListResponse[];
  page: number;
  perPage: number;
  totalCount: number;
}

export interface PublicDashboardListResponse {
  uid: string;
  accessToken: string;
  dashboardUid: string;
  title: string;
  isEnabled: boolean;
}

<<<<<<< HEAD
export type DashboardJson = ExternalDashboard & Omit<Dashboard, 'panels'>;
=======
export interface PublicDashboardListWithPagination extends PublicDashboardListWithPaginationResponse {
  totalPages: number;
}
>>>>>>> 69fc4e6b
<|MERGE_RESOLUTION|>--- conflicted
+++ resolved
@@ -37,10 +37,8 @@
   isEnabled: boolean;
 }
 
-<<<<<<< HEAD
-export type DashboardJson = ExternalDashboard & Omit<Dashboard, 'panels'>;
-=======
 export interface PublicDashboardListWithPagination extends PublicDashboardListWithPaginationResponse {
   totalPages: number;
 }
->>>>>>> 69fc4e6b
+
+export type DashboardJson = ExternalDashboard & Omit<Dashboard, 'panels'>;