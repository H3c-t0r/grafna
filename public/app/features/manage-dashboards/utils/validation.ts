import { t } from 'i18next';

import { getBackendSrv } from '@grafana/runtime';

import { validationSrv } from '../services/ValidationSrv';

export const validateDashboardJson = (json: string) => {
  let dashboard;
  try {
    dashboard = JSON.parse(json);
  } catch (error) {
    return t('dashboard.validation.invalid-json', 'Not valid JSON');
  }
  if (dashboard && dashboard.hasOwnProperty('tags')) {
    if (Array.isArray(dashboard.tags)) {
      const hasInvalidTag = dashboard.tags.some((tag: string) => typeof tag !== 'string');
      if (hasInvalidTag) {
        return t('dashboard.validation.tags-expected-strings', 'tags expected array of strings');
      }
    } else {
      return t('dashboard.validation.tags-expected-array', 'tags expected array');
    }
  }
<<<<<<< HEAD
  if (dashboard && dashboard.hasOwnProperty('tags')) {
    if (Array.isArray(dashboard.tags)) {
      const hasInvalidTag = dashboard.tags.some((tag: string) => typeof tag !== 'string');
      if (hasInvalidTag) {
        return 'tags expected array of strings';
      }
    } else {
      return 'tags expected array';
    }
  }
=======
>>>>>>> ae830f68
  return true;
};

export const validateGcomDashboard = (gcomDashboard: string) => {
  // From DashboardImportCtrl
  const match = /(^\d+$)|dashboards\/(\d+)/.exec(gcomDashboard);

  return match && (match[1] || match[2])
    ? true
    : t('dashboard.validation.invalid-dashboard-id', 'Could not find a valid Grafana.com ID');
};

export const validateTitle = (newTitle: string, folderUid: string) => {
  return validationSrv
    .validateNewDashboardName(folderUid, newTitle)
    .then(() => {
      return true;
    })
    .catch((error) => {
      if (error.type === 'EXISTING') {
        return error.message;
      }
    });
};

export const validateUid = (value: string) => {
  return getBackendSrv()
    .get(`/api/dashboards/uid/${value}`)
    .then((existingDashboard) => {
      return `Dashboard named '${existingDashboard?.dashboard.title}' in folder '${existingDashboard?.meta.folderTitle}' has the same UID`;
    })
    .catch((error) => {
      error.isHandled = true;
      return true;
    });
};<|MERGE_RESOLUTION|>--- conflicted
+++ resolved
@@ -21,19 +21,6 @@
       return t('dashboard.validation.tags-expected-array', 'tags expected array');
     }
   }
-<<<<<<< HEAD
-  if (dashboard && dashboard.hasOwnProperty('tags')) {
-    if (Array.isArray(dashboard.tags)) {
-      const hasInvalidTag = dashboard.tags.some((tag: string) => typeof tag !== 'string');
-      if (hasInvalidTag) {
-        return 'tags expected array of strings';
-      }
-    } else {
-      return 'tags expected array';
-    }
-  }
-=======
->>>>>>> ae830f68
   return true;
 };
 
