--- conflicted
+++ resolved
@@ -5,18 +5,12 @@
 import { defaultDashboard, FieldColorModeId } from '@grafana/schema';
 import { getLibraryPanel } from 'app/features/library-panels/state/api';
 
-<<<<<<< HEAD
-import { validateDashboardJson } from '../utils/validation';
-
-import { importDashboard } from './actions';
-=======
 import { PanelModel } from '../../dashboard/state';
 import { LibraryElementDTO } from '../../library-panels/types';
 import { DashboardJson } from '../types';
 import { validateDashboardJson } from '../utils/validation';
 
 import { getLibraryPanelInputs, importDashboard, processDashboard } from './actions';
->>>>>>> ae830f68
 import { DataSourceInput, ImportDashboardDTO, initialImportDashboardState, InputType } from './reducers';
 
 jest.mock('app/features/library-panels/state/api');
@@ -122,8 +116,6 @@
     const validateDashboardJsonNotValid = await validateDashboardJson(jsonImportInvalidJson);
     expect(validateDashboardJsonNotValid).toBe('Not valid JSON');
   });
-<<<<<<< HEAD
-=======
 });
 
 describe('processDashboard', () => {
@@ -764,5 +756,4 @@
     expect(processedDashboard.__inputs).toHaveLength(1);
     expect(dsInputsForLibPanels).toHaveLength(0);
   });
->>>>>>> ae830f68
 });