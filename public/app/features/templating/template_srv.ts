--- conflicted
+++ resolved
@@ -325,13 +325,9 @@
     return scopedVar.value;
   }
 
-<<<<<<< HEAD
   replace(target: string, scopedVars: ScopedVars, format: 'list'): string[];
-  replace(target: string, scopedVars?: ScopedVars, format?: string | Function): string;
-  replace(target: string, scopedVars?: ScopedVars, format?: string | Function): string | string[] {
-=======
-  replace(target?: string, scopedVars?: ScopedVars, format?: string | Function): string {
->>>>>>> 358c2d70
+  replace(target?: string, scopedVars?: ScopedVars, format?: string | Function): string;
+  replace(target?: string, scopedVars?: ScopedVars, format?: string | Function): string | string[] {
     if (!target) {
       return target ?? '';
     }
