--- conflicted
+++ resolved
@@ -374,7 +374,6 @@
       }
     }
 
-<<<<<<< HEAD
     if (fieldPath) {
       const fieldValue = this.getVariableValue(variableName, fieldPath, {
         [variableName]: { value, text },
@@ -400,10 +399,6 @@
       const variableName = var1 || var2 || var3;
       const fmt = fmt2 || fmt3 || format;
       return replace(match, variableName, fieldPath, fmt);
-=======
-      const res = this.formatValue(value, fmt, variable, text);
-      return res;
->>>>>>> f9abd860
     });
   }
 
