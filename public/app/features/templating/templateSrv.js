--- conflicted
+++ resolved
@@ -28,11 +28,7 @@
 
       _.each(this.variables, function(variable) {
         if (!variable.current || !variable.current.value) { return; }
-<<<<<<< HEAD
         console.log(variable);
-=======
-
->>>>>>> e69bacae
         this._values[variable.name] = this.renderVariableValue(variable);
         this._texts[variable.name] = variable.current.text;
       }, this);
