--- conflicted
+++ resolved
@@ -5,10 +5,6 @@
 
 import { ALL_VARIABLE_TEXT, ALL_VARIABLE_VALUE } from '../variables/constants';
 import { formatVariableLabel } from '../variables/shared/formatVariable';
-<<<<<<< HEAD
-import { ALL_VARIABLE_TEXT, ALL_VARIABLE_VALUE } from '../variables/state/types';
-=======
->>>>>>> 0ca4ccfa
 
 export interface FormatOptions {
   value: any;
