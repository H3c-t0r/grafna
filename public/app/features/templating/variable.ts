import _ from 'lodash';
import { assignModelProperties } from 'app/core/utils/model_utils';
<<<<<<< HEAD
import { store } from '../../store/store';
import { changeVariableType, createVariable, removeVariable, updateVariableProp } from './state/actions';
=======
import { ScopedVars } from '@grafana/data';
>>>>>>> 91ea3b15

/*
 * This regex matches 3 types of variable reference with an optional format specifier
 * \$(\w+)                          $var1
 * \[\[([\s\S]+?)(?::(\w+))?\]\]    [[var2]] or [[var2:fmt2]]
 * \${(\w+)(?::(\w+))?}             ${var3} or ${var3:fmt3}
 */
export const variableRegex = /\$(\w+)|\[\[([\s\S]+?)(?::(\w+))?\]\]|\${(\w+)(?:\.([^:^\}]+))?(?::(\w+))?}/g;

// Helper function since lastIndex is not reset
export const variableRegexExec = (variableString: string) => {
  variableRegex.lastIndex = 0;
  return variableRegex.exec(variableString);
};

export const SEARCH_FILTER_VARIABLE = '__searchFilter';

export const containsSearchFilter = (query: string | unknown): boolean =>
  query && typeof query === 'string' ? query.indexOf(SEARCH_FILTER_VARIABLE) !== -1 : false;

export const getSearchFilterScopedVar = (args: {
  query: string;
  wildcardChar: string;
  options: { searchFilter?: string };
}): ScopedVars => {
  const { query, wildcardChar } = args;
  if (!containsSearchFilter(query)) {
    return {};
  }

  let { options } = args;

  options = options || { searchFilter: '' };
  const value = options.searchFilter ? `${options.searchFilter}${wildcardChar}` : `${wildcardChar}`;

  return {
    __searchFilter: {
      value,
      text: '',
    },
  };
};

export enum VariableRefresh {
  never,
  onDashboardLoad,
  onTimeRangeChanged,
}

export enum VariableHide {
  dontHide,
  hideVariable,
  hideLabel,
}

export enum VariableSort {
  disabled,
  alphabeticalAsc,
  alphabeticalDesc,
  numericalAsc,
  numericalDesc,
  alphabeticalCaseInsensitiveAsc,
  alphabeticalCaseInsensitiveDesc,
}

export interface VariableTag {
  text: string | string[];
}

export interface VariableOption {
  selected: boolean;
  text: string | string[];
  value: string | string[];
  isNone?: boolean;
}

export type VariableType = 'query' | 'adhoc' | 'constant' | 'datasource' | 'interval' | 'textbox' | 'custom';

export interface AdHocVariableFilter {
  key: string;
  operator: string;
  value: string;
  condition: string;
}

export interface AdHocVariableModel extends VariableModel {
  datasource: string;
  filters: AdHocVariableFilter[];
}

export interface CustomVariableModel extends VariableWithOptions {
  allValue: string;
  includeAll: boolean;
  multi: boolean;
}

export interface DataSourceVariableModel extends VariableWithOptions {
  includeAll: boolean;
  multi: boolean;
  refresh: VariableRefresh;
  regex: string;
}

export interface IntervalVariableModel extends VariableWithOptions {
  auto: boolean;
  auto_min: string;
  auto_count: number;
  refresh: VariableRefresh;
}

export interface QueryVariableModel extends VariableWithOptions {
  allValue: string;
  datasource: string;
  definition: string;
  includeAll: boolean;
  multi: boolean;
  refresh: VariableRefresh;
  regex: string;
  sort: VariableSort;
  tags: VariableTag[];
  tagsQuery: string;
  tagValuesQuery: string;
  useTags: boolean;
}

export interface TextBoxVariableModel extends VariableWithOptions {}

export interface ConstantVariableModel extends VariableWithOptions {}

export interface VariableWithOptions extends VariableModel {
  current: VariableOption;
  options: VariableOption[];
  query: string;
}

export interface VariableModel {
  id?: number;
  type: VariableType;
  name: string;
  label: string;
  hide: VariableHide;
  skipUrlSync: boolean;
  useTemporary?: boolean;
  temporary?: VariableModel;
}

export interface VariableActions {
  setValue(option: any): any;
  updateOptions(searchFilter?: string): any;
  dependsOn(variable: any): any;
  setValueFromUrl(urlValue: any): any;
  getValueForUrl(): any;
  getSaveModel(): any;
}

export const createVariableInState = <T extends VariableModel = VariableModel>(model: T, defaults: T): number => {
  store.dispatch(createVariable({ model, defaults }));
  return store.getState().templating.lastId;
};

export const removeVariableFromState = (id: number) => {
  store.dispatch(removeVariable({ id }));
};

export const getVariablePropFromState = <T>(id: number, temporary: VariableModel, propName: string): T => {
  if (temporary) {
    return (temporary as any)[propName] as T;
  }
  const model: any = store.getState().templating.variables[id];
  return model[propName];
};

export const setVariablePropInState = <T>(id: number, temporary: VariableModel, propName: string, value: T) => {
  if (temporary) {
    (temporary as any)[propName] = value;
    return;
  }
  store.dispatch(updateVariableProp({ id, propName, value }));
};

const stripIdFromVariable = <T extends VariableModel = VariableModel>(variable: T): Omit<T, 'id'> => {
  const { id, ...rest } = variable;
  return rest;
};

export const getVariableModel = <T extends VariableModel = VariableModel>(id: number, temporary: T): Omit<T, 'id'> => {
  if (temporary) {
    return stripIdFromVariable(temporary);
  }
  return stripIdFromVariable(store.getState().templating.variables[id] as T);
};

export const changeType = <T extends VariableModel = VariableModel>(id: number, defaults: T) => {
  store.dispatch(changeVariableType({ id, defaults }));
};

export type CtorType = new (...args: any[]) => {};

export interface VariableTypes {
  [key: string]: {
    name: string;
    ctor: CtorType;
    description: string;
    supportsMulti?: boolean;
  };
}

export let variableTypes: VariableTypes = {};
export { assignModelProperties };

export function containsVariable(...args: any[]) {
  const variableName = args[args.length - 1];
  args[0] = _.isString(args[0]) ? args[0] : Object['values'](args[0]).join(' ');
  const variableString = args.slice(0, -1).join(' ');
  const matches = variableString.match(variableRegex);
  const isMatchingVariable =
    matches !== null
      ? matches.find(match => {
          const varMatch = variableRegexExec(match);
          return varMatch !== null && varMatch.indexOf(variableName) > -1;
        })
      : false;

  return !!isMatchingVariable;
}<|MERGE_RESOLUTION|>--- conflicted
+++ resolved
@@ -1,11 +1,8 @@
 import _ from 'lodash';
 import { assignModelProperties } from 'app/core/utils/model_utils';
-<<<<<<< HEAD
 import { store } from '../../store/store';
 import { changeVariableType, createVariable, removeVariable, updateVariableProp } from './state/actions';
-=======
 import { ScopedVars } from '@grafana/data';
->>>>>>> 91ea3b15
 
 /*
  * This regex matches 3 types of variable reference with an optional format specifier
