--- conflicted
+++ resolved
@@ -14,11 +14,8 @@
 import { TimeRange, AppEvents } from '@grafana/data';
 import { CoreEvents } from 'app/types';
 import { UrlQueryMap } from '@grafana/runtime';
-<<<<<<< HEAD
+import { appEvents } from 'app/core/core';
 import { ContextSrv } from 'app/core/services/context_srv';
-=======
-import { appEvents } from 'app/core/core';
->>>>>>> 5dbd7c9e
 
 export class VariableSrv {
   dashboard: DashboardModel;
