--- conflicted
+++ resolved
@@ -82,101 +82,8 @@
             $panelLinksBtn.toggle(showIcon);
           });
 
-          function dismiss(time, force) {
-            clearTimeout(timeout);
-            timeout = null;
-
-            if (time) {
-              timeout = setTimeout(dismiss, time);
-              return;
-            }
-
-            // if hovering or draging pospone close
-            if (force !== true) {
-              if ($menu.is(':hover') || $scope.dashboard.$$panelDragging) {
-                dismiss(2200);
-                return;
-              }
-            }
-
-            if (menuScope) {
-              $menu.unbind();
-              $menu.remove();
-              menuScope.$destroy();
-              menuScope = null;
-              $menu = null;
-              $panelContainer.removeClass('panel-highlight');
-            }
-          }
-
-          var showMenu = function(e) {
-            // if menu item is clicked and menu was just removed from dom ignore this event
-            if (!$.contains(document, e.target)) {
-              return;
-            }
-
-            if ($menu) {
-              dismiss();
-              return;
-            }
-
-            var menuTemplate;
-            if ($(e.target).hasClass('fa-external-link')) {
-              menuTemplate = createExternalLinkMenu($scope);
-            } else {
-              menuTemplate = createMenuTemplate($scope);
-            }
-
-            $menu = $(menuTemplate);
-            $menu.mouseleave(function() {
-              dismiss(1000);
-            });
-
-            menuScope = $scope.$new();
-            menuScope.extendedMenu = getExtendedMenu($scope);
-            menuScope.dismiss = function() {
-              dismiss(null, true);
-            };
-
-            $(".panel-container").removeClass('panel-highlight');
-            $panelContainer.toggleClass('panel-highlight');
-
-            $('.panel-menu').remove();
-
-            elem.append($menu);
-
-            $scope.$apply(function() {
-              $compile($menu.contents())(menuScope);
-
-              var menuWidth =  $menu[0].offsetWidth;
-              var menuHeight =  $menu[0].offsetHeight;
-
-              var windowWidth = $(window).width();
-              var panelLeftPos = $(elem).offset().left;
-              var panelWidth = $(elem).width();
-
-              var menuLeftPos = (panelWidth / 2) - (menuWidth/2);
-              var stickingOut = panelLeftPos + menuLeftPos + menuWidth - windowWidth;
-              if (stickingOut > 0) {
-                menuLeftPos -= stickingOut + 10;
-              }
-              if (panelLeftPos + menuLeftPos < 0) {
-                menuLeftPos = 0;
-              }
-
-              $menu.css({'left': menuLeftPos, top: -menuHeight});
-            });
-
-            dismiss(2200);
-          };
-
-<<<<<<< HEAD
           elem.append($(createMenuTemplate($scope)));
 
-          // elem.click(showMenu);
-=======
-          elem.click(showMenu);
->>>>>>> 62034d0d
           $compile(elem.contents())($scope);
         }
       };
