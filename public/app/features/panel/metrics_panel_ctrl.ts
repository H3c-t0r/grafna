///<reference path="../../headers/common.d.ts" />

import config from 'app/core/config';
import $ from 'jquery';
import _ from 'lodash';
import kbn from 'app/core/utils/kbn';
import {PanelCtrl} from './panel_ctrl';

import * as rangeUtil from 'app/core/utils/rangeutil';
import * as dateMath from 'app/core/utils/datemath';

import {Subject} from 'vendor/npm/rxjs/Subject';

class MetricsPanelCtrl extends PanelCtrl {
  error: boolean;
  loading: boolean;
  datasource: any;
  datasourceName: any;
  $q: any;
  $timeout: any;
  datasourceSrv: any;
  timeSrv: any;
  templateSrv: any;
  timing: any;
  range: any;
  rangeRaw: any;
  interval: any;
  resolution: any;
  timeInfo: any;
  skipDataOnInit: boolean;
  dataStream: any;
  dataSubscription: any;

  constructor($scope, $injector) {
    super($scope, $injector);

    // make metrics tab the default
    this.editorTabIndex = 1;
    this.$q = $injector.get('$q');
    this.datasourceSrv = $injector.get('datasourceSrv');
    this.timeSrv = $injector.get('timeSrv');
    this.templateSrv = $injector.get('templateSrv');

    if (!this.panel.targets) {
      this.panel.targets = [{}];
    }

    this.events.on('refresh', this.onMetricsPanelRefresh.bind(this));
    this.events.on('init-edit-mode', this.onInitMetricsPanelEditMode.bind(this));
  }

  private onInitMetricsPanelEditMode() {
<<<<<<< HEAD
    this.addEditorTab('指标', 'public/app/partials/metrics.html');
    this.addEditorTab('时间区间', 'public/app/features/panel/partials/panelTime.html');
    this.datasources = this.datasourceSrv.getMetricSources();
=======
    this.addEditorTab('Metrics', 'public/app/partials/metrics.html');
    this.addEditorTab('Time range', 'public/app/features/panel/partials/panelTime.html');
>>>>>>> 6b467d5b
  }

  private onMetricsPanelRefresh() {
    // ignore fetching data if another panel is in fullscreen
    if (this.otherPanelInFullscreenMode()) { return; }

    // if we have snapshot data use that
    if (this.panel.snapshotData) {
      this.updateTimeRange();
      var data = this.panel.snapshotData;
      // backward compatability
      if (!_.isArray(data)) {
        data = data.data;
      }

      this.events.emit('data-snapshot-load', data);
      return;
    }

    // // ignore if we have data stream
    if (this.dataStream) {
      return;
    }

    // clear loading/error state
    delete this.error;
    this.loading = true;

    // load datasource service
    this.setTimeQueryStart();
    this.datasourceSrv.get(this.panel.datasource)
    .then(this.issueQueries.bind(this))
    .then(this.handleQueryResult.bind(this))
    .catch(err => {
      this.loading = false;
      this.error = err.message || "Timeseries data request error";
      this.inspector = {error: err};
      this.events.emit('data-error', err);
      console.log('Panel data error:', err);
    });
  }

  setTimeQueryStart() {
    this.timing = {};
    this.timing.queryStart = new Date().getTime();
  }

  setTimeQueryEnd() {
    this.timing.queryEnd = new Date().getTime();
  }

  updateTimeRange() {
    this.range = this.timeSrv.timeRange();
    this.rangeRaw = this.timeSrv.timeRange(false);

    this.applyPanelTimeOverrides();

    if (this.panel.maxDataPoints) {
      this.resolution = this.panel.maxDataPoints;
    } else {
      this.resolution = Math.ceil($(window).width() * (this.panel.span / 12));
    }

    var panelInterval = this.panel.interval;
    var datasourceInterval = (this.datasource || {}).interval;
    this.interval = kbn.calculateInterval(this.range, this.resolution, panelInterval || datasourceInterval);
  };

  applyPanelTimeOverrides() {
    this.timeInfo = '';

    // check panel time overrrides
    if (this.panel.timeFrom) {
      var timeFromInterpolated = this.templateSrv.replace(this.panel.timeFrom, this.panel.scopedVars);
      var timeFromInfo = rangeUtil.describeTextRange(timeFromInterpolated);
      if (timeFromInfo.invalid) {
        this.timeInfo = 'invalid time override';
        return;
      }

      if (_.isString(this.rangeRaw.from)) {
        var timeFromDate = dateMath.parse(timeFromInfo.from);
        this.timeInfo = timeFromInfo.display;
        this.rangeRaw.from = timeFromInfo.from;
        this.rangeRaw.to = timeFromInfo.to;
        this.range.from = timeFromDate;
        this.range.to = dateMath.parse(timeFromInfo.to);
      }
    }

    if (this.panel.timeShift) {
      var timeShiftInterpolated = this.templateSrv.replace(this.panel.timeShift, this.panel.scopedVars);
      var timeShiftInfo = rangeUtil.describeTextRange(timeShiftInterpolated);
      if (timeShiftInfo.invalid) {
        this.timeInfo = 'invalid timeshift';
        return;
      }

      var timeShift = '-' + timeShiftInterpolated;
      this.timeInfo += ' timeshift ' + timeShift;
      this.range.from = dateMath.parseDateMath(timeShift, this.range.from, false);
      this.range.to = dateMath.parseDateMath(timeShift, this.range.to, true);

      this.rangeRaw = this.range;
    }

    if (this.panel.hideTimeOverride) {
      this.timeInfo = '';
    }
  };

  issueQueries(datasource) {
    this.updateTimeRange();
    this.datasource = datasource;

    if (!this.panel.targets || this.panel.targets.length === 0) {
      return this.$q.when([]);
    }

    var metricsQuery = {
      panelId: this.panel.id,
      range: this.range,
      rangeRaw: this.rangeRaw,
      interval: this.interval,
      targets: this.panel.targets,
      format: this.panel.renderer === 'png' ? 'png' : 'json',
      maxDataPoints: this.resolution,
      scopedVars: this.panel.scopedVars,
      cacheTimeout: this.panel.cacheTimeout
    };

    this.setTimeQueryStart();
    return datasource.query(metricsQuery).then((results) => {
      this.setTimeQueryEnd();

        if (this.dashboard.snapshot) {
          this.panel.snapshotData = results;
        }

        if (results.regularities) {
          this.panel.regularResult = results;
        }
        return results;
    });
  }

  handleQueryResult(result) {
    this.setTimeQueryEnd();
    this.loading = false;

    // check for if data source returns subject
    if (result && result.subscribe) {
      this.handleDataStream(result);
      return;
    }

    if (this.dashboard.snapshot) {
      this.panel.snapshotData = result.data;
    }

    return this.events.emit('data-received', result.data);
  }

  handleDataStream(stream) {
    // if we already have a connection
    if (this.dataStream) {
      console.log('two stream observables!');
      return;
    }

    this.dataStream = stream;
    this.dataSubscription = stream.subscribe({
      next: (data) => {
        console.log('dataSubject next!');
        if (data.range) {
          this.range = data.range;
        }
        this.events.emit('data-received', data.data);
      },
      error: (error) => {
        this.events.emit('data-error', error);
        console.log('panel: observer got error');
      },
      complete: () => {
        console.log('panel: observer got complete');
      }
    });
  }

  setDatasource(datasource) {
    // switching to mixed
    if (datasource.meta.mixed) {
      _.each(this.panel.targets, target => {
        target.datasource = this.panel.datasource;
        if (target.datasource === null) {
          target.datasource = config.defaultDatasource;
        }
      });
    } else if (this.datasource && this.datasource.meta.mixed) {
      _.each(this.panel.targets, target => {
        delete target.datasource;
      });
    }

    this.panel.datasource = datasource.value;
    this.datasourceName = datasource.name;
    this.datasource = null;
    this.refresh();
  }
}

export {MetricsPanelCtrl};<|MERGE_RESOLUTION|>--- conflicted
+++ resolved
@@ -50,14 +50,9 @@
   }
 
   private onInitMetricsPanelEditMode() {
-<<<<<<< HEAD
     this.addEditorTab('指标', 'public/app/partials/metrics.html');
     this.addEditorTab('时间区间', 'public/app/features/panel/partials/panelTime.html');
-    this.datasources = this.datasourceSrv.getMetricSources();
-=======
-    this.addEditorTab('Metrics', 'public/app/partials/metrics.html');
-    this.addEditorTab('Time range', 'public/app/features/panel/partials/panelTime.html');
->>>>>>> 6b467d5b
+    // this.datasources = this.datasourceSrv.getMetricSources();
   }
 
   private onMetricsPanelRefresh() {
