--- conflicted
+++ resolved
@@ -17,12 +17,8 @@
 import { auto } from 'angular';
 import { TemplateSrv } from '../templating/template_srv';
 import { getPanelLinksSupplier } from './panellinks/linkSuppliers';
-<<<<<<< HEAD
-import { PanelEvents } from '@grafana/ui';
+import { renderMarkdown, AppEvent, PanelEvents, PanelPluginMeta } from '@grafana/data';
 import { getLocationSrv } from '@grafana/runtime';
-=======
-import { renderMarkdown, AppEvent, PanelEvents, PanelPluginMeta } from '@grafana/data';
->>>>>>> 2d7d171e
 
 export class PanelCtrl {
   panel: any;
