import angular from 'angular';
import $ from 'jquery';
import Drop from 'tether-drop';
import baron from 'baron';
import ResizeSensor from 'css-element-queries/src/ResizeSensor.js';

var module = angular.module('grafana.directives');

var panelTemplate = `
  <div class="panel-container">
    <div class="panel-header" ng-class="{'grid-drag-handle': !ctrl.fullscreen}">
      <span class="panel-info-corner">
        <i class="fa"></i>
        <span class="panel-info-corner-inner"></span>
      </span>

      <span class="panel-loading" ng-show="ctrl.loading">
        <i class="fa fa-spinner fa-spin"></i>
      </span>

      <panel-header class="panel-title-container" panel-ctrl="ctrl"></panel-header>
    </div>

    <div class="panel-content">
<<<<<<< HEAD
      <div class="panel-height-helper">
        <ng-transclude></ng-transclude>
      </div>
=======
      <ng-transclude class="panel-height-helper"></ng-transclude>
>>>>>>> 486aaca1
    </div>
  </div>

  <div class="panel-full-edit" ng-if="ctrl.editMode">
    <div class="tabbed-view tabbed-view--panel-edit">
      <div class="tabbed-view-header">
        <h3 class="tabbed-view-panel-title">
          {{ctrl.pluginName}}
        </h3>

        <ul class="gf-tabs">
          <li class="gf-tabs-item" ng-repeat="tab in ::ctrl.editorTabs">
            <a class="gf-tabs-link" ng-click="ctrl.changeTab($index)" ng-class="{active: ctrl.editorTabIndex === $index}">
              {{::tab.title}}
            </a>
          </li>
        </ul>

        <button class="tabbed-view-close-btn" ng-click="ctrl.exitFullscreen();">
          <i class="fa fa-remove"></i>
        </button>
      </div>

      <div class="tabbed-view-body">
        <div ng-repeat="tab in ctrl.editorTabs" ng-if="ctrl.editorTabIndex === $index">
          <panel-editor-tab editor-tab="tab" ctrl="ctrl" index="$index"></panel-editor-tab>
        </div>
      </div>
    </div>
  </div>
`;

module.directive('grafanaPanel', function($rootScope, $document, $timeout) {
  return {
    restrict: 'E',
    template: panelTemplate,
    transclude: true,
    scope: { ctrl: '=' },
    link: function(scope, elem) {
      var panelContainer = elem.find('.panel-container');
      var panelContent = elem.find('.panel-content');
      var cornerInfoElem = elem.find('.panel-info-corner');
      var ctrl = scope.ctrl;
      var infoDrop;
      var panelScrollbar;
      var panelInnerContent;
      var panelInnerContentHeight = -1;

      // the reason for handling these classes this way is for performance
      // limit the watchers on panels etc
      var transparentLastState = false;
      var lastHasAlertRule = false;
      var lastAlertState;
      var hasAlertRule;

      function mouseEnter() {
        panelContainer.toggleClass('panel-hover-highlight', true);
        ctrl.dashboard.setPanelFocus(ctrl.panel.id);
      }

      function mouseLeave() {
        panelContainer.toggleClass('panel-hover-highlight', false);
        ctrl.dashboard.setPanelFocus(0);
      }

      function panelHeightUpdated() {
        panelContent.css({ height: ctrl.height + 'px' });
        if (ctrl.panel.dynamicHeight) {
          panelInnerContentHeight = -1; // force checking
          checkInnerContentHeight();
        }
      }

      function checkInnerContentHeight() {
        if (ctrl.panel.dynamicHeight && panelInnerContent) {
          const v = panelInnerContent.outerHeight(true);
          if (v !== panelInnerContentHeight) {
            panelInnerContentHeight = v;
            ctrl.dynamicHeightChanged(panelInnerContentHeight);
          }
        }
      }

      function resizeScrollableContent() {
        if (panelScrollbar) {
          panelScrollbar.update();
        }
      }

      // set initial transparency
      if (ctrl.panel.transparent) {
        transparentLastState = true;
        panelContainer.addClass('panel-transparent', true);
      }

      // update scrollbar after mounting
      ctrl.events.on('component-did-mount', () => {
        if (ctrl.__proto__.constructor.scrollable) {
          const scrollRootClass = 'baron baron__root baron__clipper panel-content--scrollable';
          const scrollerClass = 'baron__scroller';
          const scrollBarHTML = `
            <div class="baron__track">
              <div class="baron__bar"></div>
            </div>
          `;

          let scrollRoot = panelContent;
          let scroller = panelContent.find(':first').find(':first');

          // Add a div under the scroller and watch for changes
          if (ctrl.panel.dynamicHeight) {
            $(scroller).wrap('<div class="panel-height-helper"></div>');
            scroller = panelContent.find(':first');

            panelInnerContent = $(scroller).find(':first');
            panelInnerContent.removeClass('panel-height-helper');
            panelInnerContent.css('margin-right', '20px');
            //panelInnerContent.css('border', '1px solid #FF0');

            // tslint:disable-next-line
            new ResizeSensor(panelInnerContent, checkInnerContentHeight);
          }

          scrollRoot.addClass(scrollRootClass);
          $(scrollBarHTML).appendTo(scrollRoot);
          scroller.addClass(scrollerClass);

          panelScrollbar = baron({
            root: scrollRoot[0],
            scroller: scroller[0],
            bar: '.baron__bar',
            barOnCls: '_scrollbar',
            scrollingCls: '_scrolling',
          });

          panelScrollbar.scroll();
        }
      });

      ctrl.events.on('panel-size-changed', () => {
        ctrl.calculatePanelHeight();
        panelHeightUpdated();
        $timeout(() => {
          resizeScrollableContent();
          ctrl.render();
        });
      });

      // set initial height
      ctrl.calculatePanelHeight();
      panelHeightUpdated();

      ctrl.events.on('render', () => {
        if (transparentLastState !== ctrl.panel.transparent) {
          panelContainer.toggleClass('panel-transparent', ctrl.panel.transparent === true);
          transparentLastState = ctrl.panel.transparent;
        }

        hasAlertRule = ctrl.panel.alert !== undefined;
        if (lastHasAlertRule !== hasAlertRule) {
          panelContainer.toggleClass('panel-has-alert', hasAlertRule);

          lastHasAlertRule = hasAlertRule;
        }

        if (ctrl.alertState) {
          if (lastAlertState) {
            panelContainer.removeClass('panel-alert-state--' + lastAlertState);
          }

          if (ctrl.alertState.state === 'ok' || ctrl.alertState.state === 'alerting') {
            panelContainer.addClass('panel-alert-state--' + ctrl.alertState.state);
          }

          lastAlertState = ctrl.alertState.state;
        } else if (lastAlertState) {
          panelContainer.removeClass('panel-alert-state--' + lastAlertState);
          lastAlertState = null;
        }
      });

      function updatePanelCornerInfo() {
        var cornerMode = ctrl.getInfoMode();
        cornerInfoElem[0].className = 'panel-info-corner panel-info-corner--' + cornerMode;

        if (cornerMode) {
          if (infoDrop) {
            infoDrop.destroy();
          }

          infoDrop = new Drop({
            target: cornerInfoElem[0],
            content: function() {
              return ctrl.getInfoContent({ mode: 'tooltip' });
            },
            classes: ctrl.error ? 'drop-error' : 'drop-help',
            openOn: 'hover',
            hoverOpenDelay: 100,
            tetherOptions: {
              attachment: 'bottom left',
              targetAttachment: 'top left',
              constraints: [
                {
                  to: 'window',
                  attachment: 'together',
                  pin: true,
                },
              ],
            },
          });
        }
      }

      scope.$watchGroup(['ctrl.error', 'ctrl.panel.description'], updatePanelCornerInfo);
      scope.$watchCollection('ctrl.panel.links', updatePanelCornerInfo);

      cornerInfoElem.on('click', function() {
        infoDrop.close();
        scope.$apply(ctrl.openInspector.bind(ctrl));
      });

      elem.on('mouseenter', mouseEnter);
      elem.on('mouseleave', mouseLeave);

      scope.$on('$destroy', function() {
        elem.off();
        cornerInfoElem.off();

        if (infoDrop) {
          infoDrop.destroy();
        }

        if (panelScrollbar) {
          panelScrollbar.dispose();
        }
      });
    },
  };
});

module.directive('panelHelpCorner', function($rootScope) {
  return {
    restrict: 'E',
    template: `
    <span class="alert-error panel-error small pointer" ng-if="ctrl.error" ng-click="ctrl.openInspector()">
    <span data-placement="top" bs-tooltip="ctrl.error">
    <i class="fa fa-exclamation"></i><span class="panel-error-arrow"></span>
    </span>
    </span>
    `,
    link: function(scope, elem) {},
  };
});<|MERGE_RESOLUTION|>--- conflicted
+++ resolved
@@ -22,13 +22,9 @@
     </div>
 
     <div class="panel-content">
-<<<<<<< HEAD
       <div class="panel-height-helper">
         <ng-transclude></ng-transclude>
       </div>
-=======
-      <ng-transclude class="panel-height-helper"></ng-transclude>
->>>>>>> 486aaca1
     </div>
   </div>
 
