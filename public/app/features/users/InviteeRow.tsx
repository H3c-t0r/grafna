import React, { createRef, PureComponent } from 'react';
import { connect } from 'react-redux';
import { Invitee } from 'app/types';
import { revokeInvite } from './state/actions';
<<<<<<< HEAD
import { Button, ClipboardButton } from '@grafana/ui';
=======
import { Icon } from '@grafana/ui';
>>>>>>> da6056d5

export interface Props {
  invitee: Invitee;
  revokeInvite: typeof revokeInvite;
}

class InviteeRow extends PureComponent<Props> {
  render() {
    const { invitee, revokeInvite } = this.props;
    return (
      <tr>
        <td>{invitee.email}</td>
        <td>{invitee.name}</td>
        <td className="text-right">
          <ClipboardButton variant="secondary" size="sm" getText={() => invitee.url}>
            Copy Invite
          </ClipboardButton>
          &nbsp;
        </td>
        <td>
<<<<<<< HEAD
          <Button variant="destructive" size="sm" icon="fa fa-remove" onClick={() => revokeInvite(invitee.code)} />
=======
          <button className="btn btn-danger btn-small" onClick={() => revokeInvite(invitee.code)}>
            <Icon name="times" style={{ marginBottom: 0 }} />
          </button>
>>>>>>> da6056d5
        </td>
      </tr>
    );
  }
}

const mapDispatchToProps = {
  revokeInvite,
};

export default connect(() => {
  return {};
}, mapDispatchToProps)(InviteeRow);<|MERGE_RESOLUTION|>--- conflicted
+++ resolved
@@ -2,11 +2,7 @@
 import { connect } from 'react-redux';
 import { Invitee } from 'app/types';
 import { revokeInvite } from './state/actions';
-<<<<<<< HEAD
-import { Button, ClipboardButton } from '@grafana/ui';
-=======
-import { Icon } from '@grafana/ui';
->>>>>>> da6056d5
+import { Button, ClipboardButton, Icon } from '@grafana/ui';
 
 export interface Props {
   invitee: Invitee;
@@ -27,13 +23,9 @@
           &nbsp;
         </td>
         <td>
-<<<<<<< HEAD
-          <Button variant="destructive" size="sm" icon="fa fa-remove" onClick={() => revokeInvite(invitee.code)} />
-=======
-          <button className="btn btn-danger btn-small" onClick={() => revokeInvite(invitee.code)}>
+          <Button variant="destructive" size="sm" icon="fa fa-remove" onClick={() => revokeInvite(invitee.code)}>
             <Icon name="times" style={{ marginBottom: 0 }} />
-          </button>
->>>>>>> da6056d5
+          </Button>
         </td>
       </tr>
     );
