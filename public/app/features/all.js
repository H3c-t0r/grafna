--- conflicted
+++ resolved
@@ -18,9 +18,6 @@
   './summary/serviceCtrl',
   './summary/customerCtrl',
   './report/reportCtrl',
-<<<<<<< HEAD
-  './cluster/ClusterCtrl'
-=======
+  './cluster/ClusterCtrl',
   './panelinfo/panelInfoEditCtrl'
->>>>>>> 901e618e
 ], function () {});