import { isNearMembraneProxy } from '@locker/near-membrane-shared';
import React from 'react';

import { LogContext } from '@grafana/faro-web-sdk';
import { logWarning as logWarningRuntime, logError as logErrorRuntime, config } from '@grafana/runtime';

import { SandboxedPluginObject } from './types';

const monitorOnly = Boolean(config.featureToggles.frontendSandboxMonitorOnly);

export function isSandboxedPluginObject(value: unknown): value is SandboxedPluginObject {
  return !!value && typeof value === 'object' && value?.hasOwnProperty('plugin');
}

export function assertNever(x: never): never {
  throw new Error(`Unexpected object: ${x}. This should never happen.`);
}

export function isReactClassComponent(obj: unknown): obj is React.Component {
  return obj instanceof React.Component;
}

export function logWarning(message: string, context?: LogContext) {
  context = {
    ...context,
    source: 'sandbox',
    monitorOnly: String(monitorOnly),
  };
  logWarningRuntime(message, context);
}

export function logError(error: Error, context?: LogContext) {
  context = {
    ...context,
    source: 'sandbox',
    monitorOnly: String(monitorOnly),
  };
  logErrorRuntime(error, context);
}

<<<<<<< HEAD
export function isFrontendSandboxSupported({
  isAngular,
  pluginId,
}: {
  isAngular?: boolean;
  pluginId: string;
}): boolean {
  // To fast test and debug the sandbox in the browser.
  const sandboxQueryParam = location.search.includes('nosandbox') && config.buildInfo.env === 'development';
  const isPluginExcepted = config.disableFrontendSandboxForPlugins.includes(pluginId);
  return (
    !isAngular &&
    Boolean(config.featureToggles.pluginsFrontendSandbox) &&
    process.env.NODE_ENV !== 'test' &&
    !isPluginExcepted &&
    !sandboxQueryParam
  );
=======
function isRegex(value: unknown): value is RegExp {
  return value?.constructor?.name === 'RegExp';
}

/**
 * Near membrane regex proxy objects behave just exactly the same as regular RegExp objects
 * with only one difference: they are not `instanceof RegExp`.
 * This function takes a structure and makes sure any regex that is a nearmembraneproxy
 * and returns the same regex but in the bluerealm
 */
export function unboxRegexesFromMembraneProxy(structure: unknown): unknown {
  if (!structure) {
    return structure;
  }

  // Proxy regexes loook and behave like proxies but they
  // are not instanceof RegExp
  if (isRegex(structure) && isNearMembraneProxy(structure)) {
    return new RegExp(structure);
  }

  if (Array.isArray(structure)) {
    return structure.map(unboxRegexesFromMembraneProxy);
  }
  if (typeof structure === 'object') {
    return Object.keys(structure).reduce((acc, key) => {
      Reflect.set(acc, key, unboxRegexesFromMembraneProxy(Reflect.get(structure, key)));
      return acc;
    }, {});
  }
  return structure;
>>>>>>> 02f2ff18
}<|MERGE_RESOLUTION|>--- conflicted
+++ resolved
@@ -38,7 +38,6 @@
   logErrorRuntime(error, context);
 }
 
-<<<<<<< HEAD
 export function isFrontendSandboxSupported({
   isAngular,
   pluginId,
@@ -56,7 +55,8 @@
     !isPluginExcepted &&
     !sandboxQueryParam
   );
-=======
+}
+
 function isRegex(value: unknown): value is RegExp {
   return value?.constructor?.name === 'RegExp';
 }
@@ -88,5 +88,4 @@
     }, {});
   }
   return structure;
->>>>>>> 02f2ff18
 }