import React from 'react';

import { SelectableValue, toOption } from '@grafana/data';

import { COMMON_AGGREGATE_FNS } from '../../constants';
import { QueryWithDefaults } from '../../defaults';
import { DB, SQLQuery } from '../../types';
import { useSqlChange } from '../../utils/useSqlChange';

import { SelectRow } from './SelectRow';

interface SQLSelectRowProps {
  fields: SelectableValue[];
  query: QueryWithDefaults;
  onQueryChange: (query: SQLQuery) => void;
  db: DB;
}

export function SQLSelectRow({ fields, query, onQueryChange, db }: SQLSelectRowProps) {
  const { onSqlChange } = useSqlChange({ query, onQueryChange, db });
  const functions = [...COMMON_AGGREGATE_FNS, ...(db.functions?.() || [])].map(toOption);

<<<<<<< HEAD
  return <SelectRow columns={fields} sql={query.sql!} functions={functions} onSqlChange={onSqlChange} />;
=======
  return (
    <SelectRow
      columns={fields}
      sql={query.sql!}
      format={query.format}
      functions={functions}
      onSqlChange={onSqlChange}
    />
  );
>>>>>>> ae830f68
}<|MERGE_RESOLUTION|>--- conflicted
+++ resolved
@@ -20,9 +20,6 @@
   const { onSqlChange } = useSqlChange({ query, onQueryChange, db });
   const functions = [...COMMON_AGGREGATE_FNS, ...(db.functions?.() || [])].map(toOption);
 
-<<<<<<< HEAD
-  return <SelectRow columns={fields} sql={query.sql!} functions={functions} onSqlChange={onSqlChange} />;
-=======
   return (
     <SelectRow
       columns={fields}
@@ -32,5 +29,4 @@
       onSqlChange={onSqlChange}
     />
   );
->>>>>>> ae830f68
 }