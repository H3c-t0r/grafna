<<<<<<< HEAD
import React from 'react';

import { LocalStorageValueProvider } from '@grafana/data';
=======
>>>>>>> df4b2801
import { reportInteraction } from '@grafana/runtime';
import { Alert, Button } from '@grafana/ui';

const LOCAL_STORAGE_KEY_PREFIX = 'grafana.angularDeprecation.dashboardNoticeAndMigration.isDismissed';

function localStorageKey(dashboardUid: string): string {
  return LOCAL_STORAGE_KEY_PREFIX + '.' + dashboardUid;
}

export interface Props {
  dashboardUid: string;
  showAutoMigrateLink?: boolean;
}

function tryMigration() {
  const autoMigrateParam = '__feature.autoMigrateOldPanels';
  const url = new URL(window.location.toString());
  if (!url.searchParams.has(autoMigrateParam)) {
    url.searchParams.append(autoMigrateParam, 'true');
  }
  window.open(url.toString(), '_self');
}

export function AngularDeprecationNotice({ dashboardUid, showAutoMigrateLink }: Props) {
  return (
    <LocalStorageValueProvider<boolean> storageKey={localStorageKey(dashboardUid)} defaultValue={false}>
      {(isDismissed, onDismiss) => {
        if (isDismissed) {
          return null;
        }
        return (
          <div>
            <Alert
              severity="warning"
              title="This dashboard depends on Angular, which is deprecated and will stop working in future releases of Grafana."
              onRemove={() => {
                reportInteraction('angular_deprecation_notice_dismissed');
                onDismiss(true);
              }}
            >
              <div className="markdown-html">
                <a
                  href="https://grafana.com/docs/grafana/latest/developers/angular_deprecation/"
                  className="external-link"
                  target="_blank"
                  rel="noreferrer"
                >
                  Read our deprecation notice and migration advice.
                </a>
                <br />

                {showAutoMigrateLink && (
                  <Button fill="outline" size="sm" onClick={tryMigration} style={{ marginTop: 10 }}>
                    Try migration
                  </Button>
                )}
              </div>
            </Alert>
          </div>
        );
      }}
    </LocalStorageValueProvider>
  );
}<|MERGE_RESOLUTION|>--- conflicted
+++ resolved
@@ -1,9 +1,4 @@
-<<<<<<< HEAD
-import React from 'react';
-
 import { LocalStorageValueProvider } from '@grafana/data';
-=======
->>>>>>> df4b2801
 import { reportInteraction } from '@grafana/runtime';
 import { Alert, Button } from '@grafana/ui';
 
