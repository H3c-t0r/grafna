--- conflicted
+++ resolved
@@ -6,11 +6,7 @@
   ScopedVars,
 } from '@grafana/data';
 import { ExpressionDatasourceRef } from '@grafana/runtime/src/utils/DataSourceWithBackend';
-<<<<<<< HEAD
-import { DatasourceSrv } from 'app/features/plugins/datasource_srv';
-=======
 import { DatasourceSrv, getNameOrUid } from 'app/features/plugins/datasource_srv';
->>>>>>> ae830f68
 
 // Datasource variable $datasource with current value 'BBB'
 const templateSrv: any = {
@@ -249,8 +245,6 @@
         expect(exprWithName?.uid).toBe(ExpressionDatasourceRef.uid);
         expect(exprWithName?.type).toBe(ExpressionDatasourceRef.type);
       });
-<<<<<<< HEAD
-=======
     });
 
     describe('when loading datasource', () => {
@@ -274,7 +268,6 @@
         let api = await dataSourceSrv.loadDatasource('ZZZ');
         expect(api.meta).toBe(dataSourceInit.ZZZ.meta);
       });
->>>>>>> ae830f68
     });
 
     describe('when getting external metric sources', () => {
