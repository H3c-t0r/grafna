--- conflicted
+++ resolved
@@ -28,16 +28,9 @@
 const mssqlPlugin = async () =>
   await import(/* webpackChunkName: "mssqlPlugin" */ 'app/plugins/datasource/mssql/module');
 const cloudMonitoringPlugin = async () =>
-<<<<<<< HEAD
-  await import(/* webpackChunkName: "cloudMonitoringPlugin" */ 'app/plugins/datasource/cloud-monitoring/module');
-=======
   await import(
     /* webpackChunkName: "cloudMonitoringPlugin" */ '@grafana-plugins/grafana-cloud-monitoring-datasource/module'
   );
-const azureMonitorPlugin = async () =>
-  await import(/* webpackChunkName: "azureMonitorPlugin" */ '@grafana-plugins/grafana-azure-monitor-datasource/module');
-const tempoPlugin = async () => await import(/* webpackChunkName: "tempoPlugin" */ '@grafana-plugins/tempo/module');
->>>>>>> 75c2d39f
 const alertmanagerPlugin = async () =>
   await import(/* webpackChunkName: "alertmanagerPlugin" */ 'app/plugins/datasource/alertmanager/module');
 
