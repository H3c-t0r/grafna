--- conflicted
+++ resolved
@@ -69,11 +69,7 @@
     };
 
     const panelInfo = config.panels[scope.panel.type];
-<<<<<<< HEAD
-    return importPanelPlugin(panelInfo.module).then(panelPlugin => {
-=======
     return importPanelPlugin(panelInfo.id).then(panelPlugin => {
->>>>>>> 17c848cc
       const PanelCtrl = panelPlugin.angularPanelCtrl;
       componentInfo.Component = PanelCtrl;
 
@@ -151,7 +147,7 @@
             name: 'ds-config-' + dsMeta.id,
             bindings: { meta: '=', current: '=' },
             attrs: { meta: 'ctrl.datasourceMeta', current: 'ctrl.current' },
-            Component: dsPlugin.angular.ConfigCtrl,
+            Component: dsPlugin.components.ConfigCtrl,
           };
         });
       }
