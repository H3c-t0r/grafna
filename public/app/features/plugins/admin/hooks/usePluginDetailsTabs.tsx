import { useMemo } from 'react';
import { useLocation } from 'react-router-dom';

import { PluginIncludeType, PluginType } from '@grafana/data';
import { config } from '@grafana/runtime';

import { usePluginConfig } from '../hooks/usePluginConfig';
import { isOrgAdmin } from '../permissions';
import { CatalogPlugin, PluginDetailsTab, PluginTabIds, PluginTabLabels } from '../types';

type ReturnType = {
  error: Error | undefined;
  loading: boolean;
  tabs: PluginDetailsTab[];
  defaultTab: string;
};

export const usePluginDetailsTabs = (plugin?: CatalogPlugin, defaultTabs: PluginDetailsTab[] = []): ReturnType => {
  const { loading, error, value: pluginConfig } = usePluginConfig(plugin);
  const isPublished = Boolean(plugin?.isPublished);
  const { pathname } = useLocation();

  const [tabs, defaultTab] = useMemo(() => {
    const canConfigurePlugins = isOrgAdmin();
    const tabs: PluginDetailsTab[] = [...defaultTabs];
    let defaultTab;
<<<<<<< HEAD

=======
>>>>>>> 0ca4ccfa
    if (isPublished) {
      tabs.push({
        label: PluginTabLabels.VERSIONS,
        icon: 'history',
        id: PluginTabIds.VERSIONS,
        href: `${pathname}?page=${PluginTabIds.VERSIONS}`,
      });
    }

    // Not extending the tabs with the config pages if the plugin is not installed
    if (!pluginConfig) {
      defaultTab = PluginTabIds.OVERVIEW;
      return [tabs, defaultTab];
<<<<<<< HEAD
=======
    }

    if (config.featureToggles.panelTitleSearch && pluginConfig.meta.type === PluginType.panel) {
      tabs.push({
        label: PluginTabLabels.USAGE,
        icon: 'list-ul',
        id: PluginTabIds.USAGE,
        href: `${pathname}?page=${PluginTabIds.USAGE}`,
      });
>>>>>>> 0ca4ccfa
    }

    if (canConfigurePlugins) {
      if (pluginConfig.meta.type === PluginType.app) {
        if (pluginConfig.angularConfigCtrl) {
          tabs.push({
            label: 'Config',
            icon: 'cog',
            id: PluginTabIds.CONFIG,
            href: `${pathname}?page=${PluginTabIds.CONFIG}`,
          });
          defaultTab = PluginTabIds.CONFIG;
        }

        if (pluginConfig.configPages) {
          for (const page of pluginConfig.configPages) {
            tabs.push({
              label: page.title,
              icon: page.icon,
              id: page.id,
              href: `${pathname}?page=${page.id}`,
            });
            if (!defaultTab) {
              defaultTab = page.id;
            }
          }
        }

        if (pluginConfig.meta.includes?.find((include) => include.type === PluginIncludeType.dashboard)) {
          tabs.push({
            label: 'Dashboards',
            icon: 'apps',
            id: PluginTabIds.DASHBOARDS,
            href: `${pathname}?page=${PluginTabIds.DASHBOARDS}`,
          });
        }
      }
    }

    if (!defaultTab) {
      defaultTab = PluginTabIds.OVERVIEW;
    }

    return [tabs, defaultTab];
  }, [pluginConfig, defaultTabs, pathname, isPublished]);

  return {
    error,
    loading,
    tabs,
    defaultTab,
  };
};<|MERGE_RESOLUTION|>--- conflicted
+++ resolved
@@ -24,10 +24,6 @@
     const canConfigurePlugins = isOrgAdmin();
     const tabs: PluginDetailsTab[] = [...defaultTabs];
     let defaultTab;
-<<<<<<< HEAD
-
-=======
->>>>>>> 0ca4ccfa
     if (isPublished) {
       tabs.push({
         label: PluginTabLabels.VERSIONS,
@@ -41,8 +37,6 @@
     if (!pluginConfig) {
       defaultTab = PluginTabIds.OVERVIEW;
       return [tabs, defaultTab];
-<<<<<<< HEAD
-=======
     }
 
     if (config.featureToggles.panelTitleSearch && pluginConfig.meta.type === PluginType.panel) {
@@ -52,7 +46,6 @@
         id: PluginTabIds.USAGE,
         href: `${pathname}?page=${PluginTabIds.USAGE}`,
       });
->>>>>>> 0ca4ccfa
     }
 
     if (canConfigurePlugins) {
