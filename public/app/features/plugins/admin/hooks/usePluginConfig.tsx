import { useAsync } from 'react-use';

import { loadPlugin } from '../../utils';
import { CatalogPlugin } from '../types';
<<<<<<< HEAD
import { loadPlugin } from '../../utils';
=======
>>>>>>> 0ca4ccfa

export const usePluginConfig = (plugin?: CatalogPlugin) => {
  return useAsync(async () => {
    if (!plugin) {
      return null;
    }

    if (plugin.isInstalled && !plugin.isDisabled) {
      return loadPlugin(plugin.id);
    }
    return null;
  }, [plugin?.id, plugin?.isInstalled, plugin?.isDisabled]);
};<|MERGE_RESOLUTION|>--- conflicted
+++ resolved
@@ -2,10 +2,6 @@
 
 import { loadPlugin } from '../../utils';
 import { CatalogPlugin } from '../types';
-<<<<<<< HEAD
-import { loadPlugin } from '../../utils';
-=======
->>>>>>> 0ca4ccfa
 
 export const usePluginConfig = (plugin?: CatalogPlugin) => {
   return useAsync(async () => {
