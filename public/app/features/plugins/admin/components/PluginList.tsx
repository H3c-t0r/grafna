import React from 'react';
import { css } from '@emotion/css';
<<<<<<< HEAD
import { useStyles2 } from '@grafana/ui';
=======
import { useLocation } from 'react-router-dom';
import { Card } from '../components/Card';
import { Grid } from '../components/Grid';

import { CatalogPlugin } from '../types';
>>>>>>> d48febee
import { GrafanaTheme2 } from '@grafana/data';
import { CatalogPlugin } from '../types';
import { PluginListCard } from './PluginListCard';

interface Props {
  plugins: CatalogPlugin[];
}

export const PluginList = ({ plugins }: Props) => {
  const styles = useStyles2(getStyles);
  const location = useLocation();

  return (
<<<<<<< HEAD
    <div className={styles} data-testid="plugin-list">
      {plugins.map((plugin) => (
        <PluginListCard key={plugin.id} plugin={plugin} />
      ))}
    </div>
=======
    <Grid>
      {plugins.map((plugin) => {
        const { name, id, orgName } = plugin;

        return (
          <Card
            key={`${id}`}
            href={`${location.pathname}/${id}`}
            image={
              <PluginLogo
                src={plugin.info.logos.small}
                className={css`
                  max-height: 64px;
                `}
              />
            }
            text={
              <>
                <div className={styles.name}>{name}</div>
                <div className={styles.orgName}>{orgName}</div>
              </>
            }
          />
        );
      })}
    </Grid>
>>>>>>> d48febee
  );
};

const getStyles = (theme: GrafanaTheme2) => css`
  display: grid;
  grid-template-columns: repeat(auto-fill, minmax(288px, 1fr));
  grid-gap: ${theme.spacing(3)};
`;<|MERGE_RESOLUTION|>--- conflicted
+++ resolved
@@ -1,17 +1,10 @@
 import React from 'react';
 import { css } from '@emotion/css';
-<<<<<<< HEAD
 import { useStyles2 } from '@grafana/ui';
-=======
-import { useLocation } from 'react-router-dom';
-import { Card } from '../components/Card';
-import { Grid } from '../components/Grid';
-
-import { CatalogPlugin } from '../types';
->>>>>>> d48febee
 import { GrafanaTheme2 } from '@grafana/data';
 import { CatalogPlugin } from '../types';
 import { PluginListCard } from './PluginListCard';
+import { useLocation } from 'react-router-dom';
 
 interface Props {
   plugins: CatalogPlugin[];
@@ -22,40 +15,11 @@
   const location = useLocation();
 
   return (
-<<<<<<< HEAD
     <div className={styles} data-testid="plugin-list">
       {plugins.map((plugin) => (
-        <PluginListCard key={plugin.id} plugin={plugin} />
+        <PluginListCard key={plugin.id} plugin={plugin} pathName={location.pathname} />
       ))}
     </div>
-=======
-    <Grid>
-      {plugins.map((plugin) => {
-        const { name, id, orgName } = plugin;
-
-        return (
-          <Card
-            key={`${id}`}
-            href={`${location.pathname}/${id}`}
-            image={
-              <PluginLogo
-                src={plugin.info.logos.small}
-                className={css`
-                  max-height: 64px;
-                `}
-              />
-            }
-            text={
-              <>
-                <div className={styles.name}>{name}</div>
-                <div className={styles.orgName}>{orgName}</div>
-              </>
-            }
-          />
-        );
-      })}
-    </Grid>
->>>>>>> d48febee
   );
 };
 
