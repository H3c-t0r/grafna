--- conflicted
+++ resolved
@@ -23,11 +23,8 @@
 import { LokiAnnotationsQueryEditor } from '../plugins/datasource/loki/components/AnnotationsQueryEditor';
 import { HelpModal } from './components/help/HelpModal';
 import { Footer } from './components/Footer/Footer';
-<<<<<<< HEAD
+import { FolderPicker } from 'app/core/components/Select/FolderPicker';
 import { VariableRenderer } from '../features/templating/adapters/VariableRenderer';
-=======
-import { FolderPicker } from 'app/core/components/Select/FolderPicker';
->>>>>>> f1ecaa5d
 
 export function registerAngularDirectives() {
   react2AngularDirective('footer', Footer, []);
@@ -141,12 +138,6 @@
     'dataSourceConfig',
     ['onChange', { watchDepth: 'reference', wrapApply: true }],
   ]);
-<<<<<<< HEAD
-  react2AngularDirective('variableRenderer', VariableRenderer, [
-    ['type', { watchDepth: 'reference' }],
-    ['uuid', { watchDepth: 'reference' }],
-    'componentType',
-=======
   react2AngularDirective('folderPicker', FolderPicker, [
     'labelClass',
     'rootName',
@@ -160,6 +151,10 @@
     ['exitFolderCreation', { watchDepth: 'reference', wrapApply: true }],
     ['onLoad', { watchDepth: 'reference', wrapApply: true }],
     ['onChange', { watchDepth: 'reference', wrapApply: true }],
->>>>>>> f1ecaa5d
+  ]);
+  react2AngularDirective('variableRenderer', VariableRenderer, [
+    ['type', { watchDepth: 'reference' }],
+    ['uuid', { watchDepth: 'reference' }],
+    'componentType',
   ]);
 }