--- conflicted
+++ resolved
@@ -33,13 +33,9 @@
     }, $scope);
   });
 
-<<<<<<< HEAD
-  coreModule.controller('NewDashboardCtrl', function($scope, $routeParams) {
+  coreModule.default.controller('NewDashboardCtrl', function($scope, $routeParams) {
     var newTitle = $routeParams.title || "新的仪表盘";
     var newSystem = $routeParams.system;
-=======
-  coreModule.default.controller('NewDashboardCtrl', function($scope) {
->>>>>>> 2bf305b1
     $scope.initDashboard({
       meta: { canStar: false, canShare: false },
       dashboard: {
