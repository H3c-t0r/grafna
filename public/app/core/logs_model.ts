import _ from 'lodash';
import { colors, ansicolor } from '@grafana/ui';

import {
  Labels,
  LogLevel,
  DataFrame,
  findCommonLabels,
  findUniqueLabels,
  getLogLevel,
  FieldType,
  getLogLevelFromKey,
  LogRowModel,
  LogsModel,
  LogsMetaItem,
  LogsMetaKind,
  LogsDedupStrategy,
  GraphSeriesXY,
  dateTime,
  toUtc,
  NullValueMode,
  toDataFrame,
  FieldCache,
  FieldWithIndex,
  getFlotPairs,
  TimeZone,
  getDisplayProcessor,
} from '@grafana/data';
import { getThemeColor } from 'app/core/utils/colors';
import { hasAnsiCodes } from 'app/core/utils/text';
import { sortInAscendingOrder } from 'app/core/utils/explore';
import { getGraphSeriesModel } from 'app/plugins/panel/graph2/getGraphSeriesModel';

export const LogLevelColor = {
  [LogLevel.critical]: colors[7],
  [LogLevel.warning]: colors[1],
  [LogLevel.error]: colors[4],
  [LogLevel.info]: colors[0],
  [LogLevel.debug]: colors[5],
  [LogLevel.trace]: colors[2],
  [LogLevel.unknown]: getThemeColor('#8e8e8e', '#dde4ed'),
};

const isoDateRegexp = /\d{4}-[01]\d-[0-3]\dT[0-2]\d:[0-5]\d:[0-6]\d[,\.]\d+([+-][0-2]\d:[0-5]\d|Z)/g;
function isDuplicateRow(row: LogRowModel, other: LogRowModel, strategy?: LogsDedupStrategy): boolean {
  switch (strategy) {
    case LogsDedupStrategy.exact:
      // Exact still strips dates
      return row.entry.replace(isoDateRegexp, '') === other.entry.replace(isoDateRegexp, '');

    case LogsDedupStrategy.numbers:
      return row.entry.replace(/\d/g, '') === other.entry.replace(/\d/g, '');

    case LogsDedupStrategy.signature:
      return row.entry.replace(/\w/g, '') === other.entry.replace(/\w/g, '');

    default:
      return false;
  }
}

export function dedupLogRows(rows: LogRowModel[], strategy?: LogsDedupStrategy): LogRowModel[] {
  if (strategy === LogsDedupStrategy.none) {
    return rows;
  }

  return rows.reduce((result: LogRowModel[], row: LogRowModel, index) => {
    const rowCopy = { ...row };
    const previous = result[result.length - 1];
    if (index > 0 && isDuplicateRow(row, previous, strategy)) {
      previous.duplicates!++;
    } else {
      rowCopy.duplicates = 0;
      result.push(rowCopy);
    }
    return result;
  }, []);
}

export function filterLogLevels(logRows: LogRowModel[], hiddenLogLevels: Set<LogLevel>): LogRowModel[] {
  if (hiddenLogLevels.size === 0) {
    return logRows;
  }

  return logRows.filter((row: LogRowModel) => {
    return !hiddenLogLevels.has(row.logLevel);
  });
}

export function makeSeriesForLogs(rows: LogRowModel[], intervalMs: number, timeZone: TimeZone): GraphSeriesXY[] {
  // currently interval is rangeMs / resolution, which is too low for showing series as bars.
  // need at least 10px per bucket, so we multiply interval by 10. Should be solved higher up the chain
  // when executing queries & interval calculated and not here but this is a temporary fix.
  // intervalMs = intervalMs * 10;

  // Graph time series by log level
  const seriesByLevel: any = {};
  const bucketSize = intervalMs * 10;
  const seriesList: any[] = [];

  const sortedRows = rows.sort(sortInAscendingOrder);
  for (const row of sortedRows) {
    let series = seriesByLevel[row.logLevel];

    if (!series) {
      seriesByLevel[row.logLevel] = series = {
        lastTs: null,
        datapoints: [],
        alias: row.logLevel,
        target: row.logLevel,
        color: LogLevelColor[row.logLevel],
      };

      seriesList.push(series);
    }

    // align time to bucket size - used Math.floor for calculation as time of the bucket
    // must be in the past (before Date.now()) to be displayed on the graph
    const time = Math.floor(row.timeEpochMs / bucketSize) * bucketSize;

    // Entry for time
    if (time === series.lastTs) {
      series.datapoints[series.datapoints.length - 1][0]++;
    } else {
      series.datapoints.push([1, time]);
      series.lastTs = time;
    }

    // add zero to other levels to aid stacking so each level series has same number of points
    for (const other of seriesList) {
      if (other !== series && other.lastTs !== time) {
        other.datapoints.push([0, time]);
        other.lastTs = time;
      }
    }
  }

  return seriesList.map((series, i) => {
    series.datapoints.sort((a: number[], b: number[]) => {
      return a[1] - b[1];
    });

    // EEEP: converts GraphSeriesXY to DataFrame and back again!
    const data = toDataFrame(series);
    const points = getFlotPairs({
      xField: data.fields[1],
      yField: data.fields[0],
      nullValueMode: NullValueMode.Null,
    });

    const timeField = data.fields[1];
    timeField.display = getDisplayProcessor({
      config: timeField.config,
      type: timeField.type,
      isUtc: timeZone === 'utc',
    });

    const valueField = data.fields[0];
    valueField.config = {
      ...valueField.config,
      color: series.color,
    };

    const graphSeries: GraphSeriesXY = {
      color: series.color,
      label: series.alias,
      data: points,
      isVisible: true,
      yAxis: {
        index: 1,
        min: 0,
        tickDecimals: 0,
      },
      seriesIndex: i,
      timeField,
      valueField,
      // for now setting the time step to be 0,
      // and handle the bar width by setting lineWidth instead of barWidth in flot options
      timeStep: 0,
    };

    return graphSeries;
  });
}

function isLogsData(series: DataFrame) {
  return series.fields.some(f => f.type === FieldType.time) && series.fields.some(f => f.type === FieldType.string);
}

/**
 * Convert dataFrame into LogsModel which consists of creating separate array of log rows and metrics series. Metrics
 * series can be either already included in the dataFrame or will be computed from the log rows.
 * @param dataFrame
 * @param intervalMs In case there are no metrics series, we use this for computing it from log rows.
 */
<<<<<<< HEAD
export function dataFrameToLogsModel(dataFrame: DataFrame[], intervalMs: number): LogsModel {
=======
export function dataFrameToLogsModel(dataFrame: DataFrame[], intervalMs: number, timeZone: TimeZone): LogsModel {
>>>>>>> c4c031ef
  const { logSeries, metricSeries } = separateLogsAndMetrics(dataFrame);
  const logsModel = logSeriesToLogsModel(logSeries);

  if (logsModel) {
    if (metricSeries.length === 0) {
      // Create metrics from logs
<<<<<<< HEAD
      logsModel.series = makeSeriesForLogs(logsModel.rows, intervalMs);
=======
      logsModel.series = makeSeriesForLogs(logsModel.rows, intervalMs, timeZone);
>>>>>>> c4c031ef
    } else {
      // We got metrics in the dataFrame so process those
      logsModel.series = getGraphSeriesModel(
        metricSeries,
        timeZone,
        {},
        { showBars: true, showLines: false, showPoints: false },
        {
          asTable: false,
          isVisible: true,
          placement: 'under',
        }
      );
    }

    return logsModel;
  }

  return {
    hasUniqueLabels: false,
    rows: [],
    meta: [],
    series: [],
  };
}

function separateLogsAndMetrics(dataFrame: DataFrame[]) {
  const metricSeries: DataFrame[] = [];
  const logSeries: DataFrame[] = [];

  for (const series of dataFrame) {
    if (isLogsData(series)) {
      logSeries.push(series);
      continue;
<<<<<<< HEAD
    }

    metricSeries.push(series);
  }

  return { logSeries, metricSeries };
}

const logTimeFormat = 'YYYY-MM-DD HH:mm:ss';

/**
 * Converts dataFrames into LogsModel. This involves merging them into one list, sorting them and computing metadata
 * like common labels.
 */
export function logSeriesToLogsModel(logSeries: DataFrame[]): LogsModel | undefined {
  if (logSeries.length === 0) {
    return undefined;
  }
  const commonLabels = findCommonLabelsFromDataFrames(logSeries);
=======
    }

    metricSeries.push(series);
  }

  return { logSeries, metricSeries };
}

const logTimeFormat = 'YYYY-MM-DD HH:mm:ss';

interface LogFields {
  series: DataFrame;

  timeField: FieldWithIndex;
  stringField: FieldWithIndex;
  logLevelField?: FieldWithIndex;
  idField?: FieldWithIndex;
}

/**
 * Converts dataFrames into LogsModel. This involves merging them into one list, sorting them and computing metadata
 * like common labels.
 */
export function logSeriesToLogsModel(logSeries: DataFrame[]): LogsModel | undefined {
  if (logSeries.length === 0) {
    return undefined;
  }
  const allLabels: Labels[] = [];

  // Find the fields we care about and collect all labels
  const allSeries: LogFields[] = logSeries.map(series => {
    const fieldCache = new FieldCache(series);

    // Assume the first string field in the dataFrame is the message. This was right so far but probably needs some
    // more explicit checks.
    const stringField = fieldCache.getFirstFieldOfType(FieldType.string);
    if (stringField.labels) {
      allLabels.push(stringField.labels);
    }
    return {
      series,
      timeField: fieldCache.getFirstFieldOfType(FieldType.time),
      stringField,
      logLevelField: fieldCache.getFieldByName('level'),
      idField: getIdField(fieldCache),
    };
  });

  const commonLabels = allLabels.length > 0 ? findCommonLabels(allLabels) : {};
>>>>>>> c4c031ef

  const rows: LogRowModel[] = [];
  let hasUniqueLabels = false;

  for (const info of allSeries) {
    const { timeField, stringField, logLevelField, idField, series } = info;
    const labels = stringField.labels;
    const uniqueLabels = findUniqueLabels(labels, commonLabels);
    if (Object.keys(uniqueLabels).length > 0) {
      hasUniqueLabels = true;
    }

<<<<<<< HEAD
    const timeField = fieldCache.getFirstFieldOfType(FieldType.time);
    // Assume the first string field in the dataFrame is the message. This was right so far but probably needs some
    // more explicit checks.
    const stringField = fieldCache.getFirstFieldOfType(FieldType.string);
    const logLevelField = fieldCache.getFieldByName('level');
    const idField = getIdField(fieldCache);

=======
>>>>>>> c4c031ef
    let seriesLogLevel: LogLevel | undefined = undefined;
    if (labels && Object.keys(labels).indexOf('level') !== -1) {
      seriesLogLevel = getLogLevelFromKey(labels['level']);
    }

    for (let j = 0; j < series.length; j++) {
      const ts = timeField.values.get(j);
      const time = dateTime(ts);

      const messageValue: unknown = stringField.values.get(j);
      // This should be string but sometimes isn't (eg elastic) because the dataFrame is not strongly typed.
      const message: string = typeof messageValue === 'string' ? messageValue : JSON.stringify(messageValue);

      const hasAnsi = hasAnsiCodes(message);
      const searchWords = series.meta && series.meta.searchWords ? series.meta.searchWords : [];

      let logLevel = LogLevel.unknown;
      if (logLevelField) {
        logLevel = getLogLevelFromKey(logLevelField.values.get(j));
      } else if (seriesLogLevel) {
        logLevel = seriesLogLevel;
      } else {
        logLevel = getLogLevel(message);
      }

      rows.push({
        entryFieldIndex: stringField.index,
        rowIndex: j,
        dataFrame: series,
        logLevel,
        timeFromNow: time.fromNow(),
        timeEpochMs: time.valueOf(),
        timeLocal: time.format(logTimeFormat),
        timeUtc: toUtc(ts).format(logTimeFormat),
        uniqueLabels,
        hasAnsi,
        searchWords,
        entry: hasAnsi ? ansicolor.strip(message) : message,
        raw: message,
        labels: stringField.labels,
        timestamp: ts,
        uid: idField ? idField.values.get(j) : j.toString(),
      });
    }
  }

  // Meta data to display in status
  const meta: LogsMetaItem[] = [];
  if (_.size(commonLabels) > 0) {
    meta.push({
      label: 'Common labels',
      value: commonLabels,
      kind: LogsMetaKind.LabelsMap,
    });
  }

  const limits = logSeries.filter(series => series.meta && series.meta.limit);

  if (limits.length > 0) {
    meta.push({
      label: 'Limit',
      value: `${limits[0].meta.limit} (${rows.length} returned)`,
      kind: LogsMetaKind.String,
    });
  }

  return {
    hasUniqueLabels,
    meta,
    rows,
  };
}

function findCommonLabelsFromDataFrames(logSeries: DataFrame[]): Labels {
  const allLabels: Labels[] = [];
  for (let n = 0; n < logSeries.length; n++) {
    const series = logSeries[n];
    if (series.labels) {
      allLabels.push(series.labels);
    }
  }

  if (allLabels.length > 0) {
    return findCommonLabels(allLabels);
  }
  return {};
}

function getIdField(fieldCache: FieldCache): FieldWithIndex | undefined {
  const idFieldNames = ['id'];
  for (const fieldName of idFieldNames) {
    const idField = fieldCache.getFieldByName(fieldName);
    if (idField) {
      return idField;
    }
  }
  return undefined;
}<|MERGE_RESOLUTION|>--- conflicted
+++ resolved
@@ -193,22 +193,14 @@
  * @param dataFrame
  * @param intervalMs In case there are no metrics series, we use this for computing it from log rows.
  */
-<<<<<<< HEAD
-export function dataFrameToLogsModel(dataFrame: DataFrame[], intervalMs: number): LogsModel {
-=======
 export function dataFrameToLogsModel(dataFrame: DataFrame[], intervalMs: number, timeZone: TimeZone): LogsModel {
->>>>>>> c4c031ef
   const { logSeries, metricSeries } = separateLogsAndMetrics(dataFrame);
   const logsModel = logSeriesToLogsModel(logSeries);
 
   if (logsModel) {
     if (metricSeries.length === 0) {
       // Create metrics from logs
-<<<<<<< HEAD
-      logsModel.series = makeSeriesForLogs(logsModel.rows, intervalMs);
-=======
       logsModel.series = makeSeriesForLogs(logsModel.rows, intervalMs, timeZone);
->>>>>>> c4c031ef
     } else {
       // We got metrics in the dataFrame so process those
       logsModel.series = getGraphSeriesModel(
@@ -243,27 +235,6 @@
     if (isLogsData(series)) {
       logSeries.push(series);
       continue;
-<<<<<<< HEAD
-    }
-
-    metricSeries.push(series);
-  }
-
-  return { logSeries, metricSeries };
-}
-
-const logTimeFormat = 'YYYY-MM-DD HH:mm:ss';
-
-/**
- * Converts dataFrames into LogsModel. This involves merging them into one list, sorting them and computing metadata
- * like common labels.
- */
-export function logSeriesToLogsModel(logSeries: DataFrame[]): LogsModel | undefined {
-  if (logSeries.length === 0) {
-    return undefined;
-  }
-  const commonLabels = findCommonLabelsFromDataFrames(logSeries);
-=======
     }
 
     metricSeries.push(series);
@@ -313,7 +284,6 @@
   });
 
   const commonLabels = allLabels.length > 0 ? findCommonLabels(allLabels) : {};
->>>>>>> c4c031ef
 
   const rows: LogRowModel[] = [];
   let hasUniqueLabels = false;
@@ -326,16 +296,6 @@
       hasUniqueLabels = true;
     }
 
-<<<<<<< HEAD
-    const timeField = fieldCache.getFirstFieldOfType(FieldType.time);
-    // Assume the first string field in the dataFrame is the message. This was right so far but probably needs some
-    // more explicit checks.
-    const stringField = fieldCache.getFirstFieldOfType(FieldType.string);
-    const logLevelField = fieldCache.getFieldByName('level');
-    const idField = getIdField(fieldCache);
-
-=======
->>>>>>> c4c031ef
     let seriesLogLevel: LogLevel | undefined = undefined;
     if (labels && Object.keys(labels).indexOf('level') !== -1) {
       seriesLogLevel = getLogLevelFromKey(labels['level']);
@@ -409,21 +369,6 @@
   };
 }
 
-function findCommonLabelsFromDataFrames(logSeries: DataFrame[]): Labels {
-  const allLabels: Labels[] = [];
-  for (let n = 0; n < logSeries.length; n++) {
-    const series = logSeries[n];
-    if (series.labels) {
-      allLabels.push(series.labels);
-    }
-  }
-
-  if (allLabels.length > 0) {
-    return findCommonLabels(allLabels);
-  }
-  return {};
-}
-
 function getIdField(fieldCache: FieldCache): FieldWithIndex | undefined {
   const idFieldNames = ['id'];
   for (const fieldName of idFieldNames) {
