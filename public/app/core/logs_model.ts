import _ from 'lodash';
import { colors, ansicolor } from '@grafana/ui';

import {
  Labels,
  LogLevel,
  DataFrame,
  findCommonLabels,
  findUniqueLabels,
  getLogLevel,
  FieldType,
  getLogLevelFromKey,
  LogRowModel,
  LogsModel,
  LogsMetaItem,
  LogsMetaKind,
  LogsDedupStrategy,
  GraphSeriesXY,
  dateTime,
  toUtc,
  NullValueMode,
  toDataFrame,
  FieldCache,
  FieldWithIndex,
  getFlotPairs,
} from '@grafana/data';
import { getThemeColor } from 'app/core/utils/colors';
import { hasAnsiCodes } from 'app/core/utils/text';
import { sortInAscendingOrder } from 'app/core/utils/explore';
import { getGraphSeriesModel } from 'app/plugins/panel/graph2/getGraphSeriesModel';

export const LogLevelColor = {
  [LogLevel.critical]: colors[7],
  [LogLevel.warning]: colors[1],
  [LogLevel.error]: colors[4],
  [LogLevel.info]: colors[0],
  [LogLevel.debug]: colors[5],
  [LogLevel.trace]: colors[2],
  [LogLevel.unknown]: getThemeColor('#8e8e8e', '#dde4ed'),
};

const isoDateRegexp = /\d{4}-[01]\d-[0-3]\dT[0-2]\d:[0-5]\d:[0-6]\d[,\.]\d+([+-][0-2]\d:[0-5]\d|Z)/g;
function isDuplicateRow(row: LogRowModel, other: LogRowModel, strategy: LogsDedupStrategy): boolean {
  switch (strategy) {
    case LogsDedupStrategy.exact:
      // Exact still strips dates
      return row.entry.replace(isoDateRegexp, '') === other.entry.replace(isoDateRegexp, '');

    case LogsDedupStrategy.numbers:
      return row.entry.replace(/\d/g, '') === other.entry.replace(/\d/g, '');

    case LogsDedupStrategy.signature:
      return row.entry.replace(/\w/g, '') === other.entry.replace(/\w/g, '');

    default:
      return false;
  }
}

export function dedupLogRows(rows: LogRowModel[], strategy: LogsDedupStrategy): LogRowModel[] {
  if (strategy === LogsDedupStrategy.none) {
    return rows;
  }

  return rows.reduce((result: LogRowModel[], row: LogRowModel, index) => {
    const rowCopy = { ...row };
    const previous = result[result.length - 1];
    if (index > 0 && isDuplicateRow(row, previous, strategy)) {
      previous.duplicates++;
    } else {
      rowCopy.duplicates = 0;
      result.push(rowCopy);
    }
    return result;
  }, []);
}

export function filterLogLevels(logRows: LogRowModel[], hiddenLogLevels: Set<LogLevel>): LogRowModel[] {
  if (hiddenLogLevels.size === 0) {
    return logRows;
  }

  return logRows.filter((row: LogRowModel) => {
    return !hiddenLogLevels.has(row.logLevel);
  });
}

export function makeSeriesForLogs(rows: LogRowModel[], intervalMs: number): GraphSeriesXY[] {
  // currently interval is rangeMs / resolution, which is too low for showing series as bars.
  // need at least 10px per bucket, so we multiply interval by 10. Should be solved higher up the chain
  // when executing queries & interval calculated and not here but this is a temporary fix.
  // intervalMs = intervalMs * 10;

  // Graph time series by log level
  const seriesByLevel: any = {};
  const bucketSize = intervalMs * 10;
  const seriesList: any[] = [];

  const sortedRows = rows.sort(sortInAscendingOrder);
  for (const row of sortedRows) {
    let series = seriesByLevel[row.logLevel];

    if (!series) {
      seriesByLevel[row.logLevel] = series = {
        lastTs: null,
        datapoints: [],
        alias: row.logLevel,
        color: LogLevelColor[row.logLevel],
      };

      seriesList.push(series);
    }

    // align time to bucket size - used Math.floor for calculation as time of the bucket
    // must be in the past (before Date.now()) to be displayed on the graph
    const time = Math.floor(row.timeEpochMs / bucketSize) * bucketSize;

    // Entry for time
    if (time === series.lastTs) {
      series.datapoints[series.datapoints.length - 1][0]++;
    } else {
      series.datapoints.push([1, time]);
      series.lastTs = time;
    }

    // add zero to other levels to aid stacking so each level series has same number of points
    for (const other of seriesList) {
      if (other !== series && other.lastTs !== time) {
        other.datapoints.push([0, time]);
        other.lastTs = time;
      }
    }
  }

  return seriesList.map(series => {
    series.datapoints.sort((a: number[], b: number[]) => {
      return a[1] - b[1];
    });

    // EEEP: converts GraphSeriesXY to DataFrame and back again!
    const data = toDataFrame(series);
    const points = getFlotPairs({
      xField: data.fields[1],
      yField: data.fields[0],
      nullValueMode: NullValueMode.Null,
    });

    const graphSeries: GraphSeriesXY = {
      color: series.color,
      label: series.alias,
      data: points,
      isVisible: true,
      yAxis: {
        index: 1,
        min: 0,
        tickDecimals: 0,
      },
    };

    return graphSeries;
  });
}

function isLogsData(series: DataFrame) {
  return series.fields.some(f => f.type === FieldType.time) && series.fields.some(f => f.type === FieldType.string);
}

/**
 * Convert dataFrame into LogsModel which consists of creating separate array of log rows and metrics series. Metrics
 * series can be either already included in the dataFrame or will be computed from the log rows.
 * @param dataFrame
 * @param intervalMs In case there are no metrics series, we use this for computing it from log rows.
 */
export function dataFrameToLogsModel(dataFrame: DataFrame[], intervalMs: number): LogsModel {
  const { logSeries, metricSeries } = separateLogsAndMetrics(dataFrame);
  const logsModel = logSeriesToLogsModel(logSeries);

  if (logsModel) {
    if (metricSeries.length === 0) {
      // Create metrics from logs
      logsModel.series = makeSeriesForLogs(logsModel.rows, intervalMs);
    } else {
      // We got metrics in the dataFrame so process those
      logsModel.series = getGraphSeriesModel(
        metricSeries,
        {},
        { showBars: true, showLines: false, showPoints: false },
        {
          asTable: false,
          isVisible: true,
          placement: 'under',
        }
      );
    }

    return logsModel;
  }

  return {
    hasUniqueLabels: false,
    rows: [],
    meta: [],
    series: [],
  };
}

function separateLogsAndMetrics(dataFrame: DataFrame[]) {
  const metricSeries: DataFrame[] = [];
  const logSeries: DataFrame[] = [];

<<<<<<< HEAD
  const allLabels: Labels[] = [];
  for (let n = 0; n < logSeries.length; n++) {
    logSeries[n].fields.forEach(f => {
      if (f.labels) {
        allLabels.push(f.labels);
      }
    });
=======
  for (const series of dataFrame) {
    if (isLogsData(series)) {
      logSeries.push(series);
      continue;
    }

    metricSeries.push(series);
>>>>>>> 4ffff1a3
  }

  return { logSeries, metricSeries };
}

const logTimeFormat = 'YYYY-MM-DD HH:mm:ss';

/**
 * Converts dataFrames into LogsModel. This involves merging them into one list, sorting them and computing metadata
 * like common labels.
 */
export function logSeriesToLogsModel(logSeries: DataFrame[]): LogsModel | undefined {
  if (logSeries.length === 0) {
    return undefined;
  }
  const commonLabels = findCommonLabelsFromDataFrames(logSeries);

  const rows: LogRowModel[] = [];
  let hasUniqueLabels = false;

  for (let i = 0; i < logSeries.length; i++) {
    const series = logSeries[i];
    const fieldCache = new FieldCache(series);

    const timeField = fieldCache.getFirstFieldOfType(FieldType.time);
    // Assume the first string field in the dataFrame is the message. This was right so far but probably needs some
    // more explicit checks.
    const stringField = fieldCache.getFirstFieldOfType(FieldType.string);
    const logLevelField = fieldCache.getFieldByName('level');
    const idField = getIdField(fieldCache);

    const uniqueLabels = findUniqueLabels(stringField.labels, commonLabels);
    if (Object.keys(uniqueLabels).length > 0) {
      hasUniqueLabels = true;
    }

    let seriesLogLevel: LogLevel | undefined = undefined;
    if (stringField.labels && Object.keys(stringField.labels).indexOf('level') !== -1) {
      seriesLogLevel = getLogLevelFromKey(stringField.labels['level']);
    }

    for (let j = 0; j < series.length; j++) {
      const ts = timeField.values.get(j);
      const time = dateTime(ts);

      const messageValue: unknown = stringField.values.get(j);
      // This should be string but sometimes isn't (eg elastic) because the dataFrame is not strongly typed.
      const message: string = typeof messageValue === 'string' ? messageValue : JSON.stringify(messageValue);

      const hasAnsi = hasAnsiCodes(message);
      const searchWords = series.meta && series.meta.searchWords ? series.meta.searchWords : [];

      let logLevel = LogLevel.unknown;
      if (logLevelField) {
        logLevel = getLogLevelFromKey(logLevelField.values.get(j));
      } else if (seriesLogLevel) {
        logLevel = seriesLogLevel;
      } else {
        logLevel = getLogLevel(message);
      }

      rows.push({
        entryFieldIndex: stringField.index,
        rowIndex: j,
        dataFrame: series,
        logLevel,
        timeFromNow: time.fromNow(),
        timeEpochMs: time.valueOf(),
        timeLocal: time.format(logTimeFormat),
        timeUtc: toUtc(ts).format(logTimeFormat),
        uniqueLabels,
        hasAnsi,
        searchWords,
        entry: hasAnsi ? ansicolor.strip(message) : message,
        raw: message,
        labels: stringField.labels,
        timestamp: ts,
        uid: idField ? idField.values.get(j) : j.toString(),
      });
    }
  }

  // Meta data to display in status
  const meta: LogsMetaItem[] = [];
  if (_.size(commonLabels) > 0) {
    meta.push({
      label: 'Common labels',
      value: commonLabels,
      kind: LogsMetaKind.LabelsMap,
    });
  }

  const limits = logSeries.filter(series => series.meta && series.meta.limit);

  if (limits.length > 0) {
    meta.push({
      label: 'Limit',
      value: `${limits[0].meta.limit} (${rows.length} returned)`,
      kind: LogsMetaKind.String,
    });
  }

  return {
    hasUniqueLabels,
    meta,
    rows,
  };
}

function findCommonLabelsFromDataFrames(logSeries: DataFrame[]): Labels {
  const allLabels: Labels[] = [];
  for (let n = 0; n < logSeries.length; n++) {
    const series = logSeries[n];
    if (series.labels) {
      allLabels.push(series.labels);
    }
  }

  if (allLabels.length > 0) {
    return findCommonLabels(allLabels);
  }
  return {};
}

function getIdField(fieldCache: FieldCache): FieldWithIndex | undefined {
  const idFieldNames = ['id'];
  for (const fieldName of idFieldNames) {
    const idField = fieldCache.getFieldByName(fieldName);
    if (idField) {
      return idField;
    }
  }
  return undefined;
}<|MERGE_RESOLUTION|>--- conflicted
+++ resolved
@@ -208,15 +208,6 @@
   const metricSeries: DataFrame[] = [];
   const logSeries: DataFrame[] = [];
 
-<<<<<<< HEAD
-  const allLabels: Labels[] = [];
-  for (let n = 0; n < logSeries.length; n++) {
-    logSeries[n].fields.forEach(f => {
-      if (f.labels) {
-        allLabels.push(f.labels);
-      }
-    });
-=======
   for (const series of dataFrame) {
     if (isLogsData(series)) {
       logSeries.push(series);
@@ -224,7 +215,6 @@
     }
 
     metricSeries.push(series);
->>>>>>> 4ffff1a3
   }
 
   return { logSeries, metricSeries };
