define([
  'angular',
  'lodash',
  'jquery',
  '../core_module',
  'app/core/config',
],
function (angular, _, $, coreModule, config) {
  'use strict';

  coreModule.controller('SideMenuCtrl', function($rootScope, $scope, $location, contextSrv, backendSrv) {

    $scope.getUrl = function(url) {
      return config.appSubUrl + url;
    };

    $scope.setupMainNav = function() {
      $scope.mainLinks.push({
        text: "系统总览",
        icon: "fa fa-fw fa-home",
        click: $scope.updateSubmenu,
        submenu: [
          {
            text: '关键指标',
            href: $scope.getUrl("/")
          },
          {
            text: '服务状态',
            href: $scope.getUrl("/service")
          },
          {
            text: '机器连接状态',
            href: $scope.getUrl("/summary")
          },
        ],
      });

      $scope.mainLinks.push({
        text: "指标浏览",
        icon: "fa fa-fw fa-sliders",
        click: $scope.loadDashboardList
      });

      $scope.mainLinks.push({
        text: "日志查看",
        icon: "fa fa-fw fa-file-text-o",
        submenu: [
          {
            text: '全文查询',
            href: $scope.getUrl("/logs")
          },
          {
            text: '聚合查询',
            href: $scope.getUrl("/logs")
          },
          {
            text: '日志对比',
            href: $scope.getUrl("/logs")
          },
        ],
        click: $scope.updateSubmenu
      });

      $scope.mainLinks.push({
        text: "智能检测",
        icon: "fa fa-fw fa-stethoscope",
        submenu: [
          {
            text: '报警规则检测',
            dropdown: 'dropdown',
            thdmenu: [
              {
                text: '当前报警',
                href: $scope.getUrl('/alerts/status'),
              },
              {
                text: '历史报警',
                href: $scope.getUrl('/alerts/history'),
              },
              {
                text: '所有规则',
                href: $scope.getUrl('/alerts'),
              },
              {
                text: '新建规则',
                href: $scope.getUrl('/alerts/new'),
              }
            ]
          },
          {
            text: '自动异常检测',
            href: $scope.getUrl("/anomaly"),
          }
        ],
        click: $scope.updateSubmenu
      });

      $scope.mainLinks.push({
        text: "智能分析",
        icon: "fa fa-fw fa-bar-chart",
        submenu: [
          {
            text: '关联性分析',
            href: $scope.getUrl("/association"),
          },
          {
            text: '运维知识',
            href: $scope.getUrl("/knowledgebase"),
          },
          {
            text: '故障溯源',
            click: $scope.alertMessage
          },
          {
            text: '健康报告',
            href: $scope.getUrl('/report'),
          },
        ],
        click: $scope.updateSubmenu
      });

<<<<<<< HEAD
      // $scope.mainLinks.push({
      //   text: "轮值",
      //   icon: "fa fa-fw fa-calendar",
      //   href: $scope.getUrl("/oncallerschedule"),
      // });
=======
      $scope.mainLinks.push({
        text: "运维轮班",
        icon: "fa fa-fw fa-calendar",
        href: $scope.getUrl("/oncallerschedule"),
      });
>>>>>>> 7f8aba9c

      $scope.mainLinks.push({
        text: "安装指南",
        icon: "fa fa-fw fa-cloud-download",
        submenu: [
          {
            text: '安装探针',
            href: $scope.getUrl("/setting/agent"),
          },
          {
            text: '安装服务',
            href: $scope.getUrl("/setting/service"),
          },
          {
            text: '配置日志服务',
            href: $scope.getUrl("/setting/filebeat"),
          },
        ],
        click: $scope.updateSubmenu
      });

      $scope.setupSettingMenu();
    };

    $scope.loadSystems = function (menu) {
      window.location.href = $scope.getUrl('/systems');
    };

    $scope.newDashboard = function() {
      var modalScope = $rootScope.$new();
      $scope.appEvent('show-modal', {
        src: './app/partials/select_system.html',
        modalClass: 'modal-no-header confirm-modal',
        scope: modalScope
      });
    };
    $scope.loadDashboardList = function (menu) {
      var submenu = [];
      backendSrv.search({query: "", starred: "false"}).then(function (result) {
        submenu.push({
          text: "+新建",
          click: $scope.newDashboard,
        });
        _.each(result, function (dash) {
          submenu.push({
            text: dash.title,
            href: $scope.getUrl("dashboard/"+dash.uri),
          })
        });
        menu.submenu = submenu;
        $scope.updateSubmenu(menu);
      });
    };

    $scope.loadOrgs = function (menu) {
      backendSrv.get('/api/user/orgs').then(function (orgs) {
        menu.submenu = [];
        _.each(orgs, function (org) {
          if (org.orgId === contextSrv.user.orgId) {
            return;
          }

          menu.submenu.push({
            text: org.name,
            icon: "fa fa-fw fa-random",
            click: function () {
              $scope.switchOrg(org.orgId);
            }
          });
        });
        if (!menu.submenu.length) {
          menu.submenu.push({
            text: "无",
          });
        }
        $scope.updateSubmenu(menu);
        $scope.currentMenu.text = '切换到';
      });
    };

    $scope.setupSettingMenu = function() {
      $scope.settingMenu = [
        {
          text: "信息管理",
          icon: "fa fa-fw fa-cogs",
          submenu: [],
          click: $scope.updateSubmenu
        },
        {
          text: contextSrv.user.orgName,
          icon: "fa fa-fw fa-random",
          submenu: [],
          click: $scope.loadOrgs
        },
        {
          text: contextSrv.systemsMap[_.findIndex(contextSrv.systemsMap,{'Id': contextSrv.user.systemId})].SystemsName,
          icon: "fa fa-fw fa-sitemap",
          click: $scope.loadSystems
        }
      ];

      $scope.msgManagement = $scope.settingMenu[0];

      if ($scope.length > 0) {
        $scope.msgManagement.submenu.push({ cssClass: 'divider' });
      }

      if (config.allowOrgCreate) {
        $scope.msgManagement.submenu.push({
          text: "新建公司",
          icon: "fa fa-fw fa-plus",
          href: $scope.getUrl('/org/new')
        });
      }

      if (contextSrv.hasRole('Admin')) {
        $scope.msgManagement.submenu.push({
          text: "公司信息设置",
          href: $scope.getUrl("/org"),
        });
        $scope.msgManagement.submenu.push({
          text: "用户管理",
          href: $scope.getUrl("/org/users"),
        });
        if(contextSrv.isGrafanaAdmin){
          $scope.msgManagement.submenu.push({
            text: "密钥管理",
            href: $scope.getUrl("/org/apikeys"),
          });
        }
      }

      if (contextSrv.isGrafanaAdmin) {
        $scope.msgManagement.submenu.push({
          text: "后台管理",
          dropdown: 'dropdown',
          thdmenu: [
            {
              text: "System info",
              icon: "fa fa-fw fa-info",
              href: $scope.getUrl("/admin/settings"),
            },
            {
              text: "全体成员",
              icon: "fa fa-fw fa-user",
              href: $scope.getUrl("/admin/users"),
            },
            {
              text: "所有公司",
              icon: "fa fa-fw fa-users",
              href: $scope.getUrl("/admin/orgs"),
            }
          ]
        });
        $scope.msgManagement.submenu.push({
          text: "申请用户",
          icon: "fa fa-fw fa-users",
          href: $scope.getUrl("/customer"),
        });
        $scope.msgManagement.submenu.push({
          text: "数据库",
          icon: "fa fa-fw fa-database",
          href: $scope.getUrl("/datasources"),
        });
      }

      $scope.msgManagement.submenu.push({
        text: "帮助文档",
        href: "http://cloudwiz.cn/document/",
        target: '_blank'
      });
    };

    $scope.switchOrg = function(orgId) {
      backendSrv.post('/api/user/using/' + orgId).then(function() {
        window.location.href = $scope.getUrl('/systems');
      });
    };

    $scope.updateMenu = function() {
      $scope.systemSection = false;
      $scope.mainLinks = [];
      $scope.dashboardTitle = "";
      if(!contextSrv.isSignedIn) {
        $location.url("/login");
        return;
      }
      if(!contextSrv.systemsMap.length) {
        $location.url("/newcomer");
        return ;
      }
      if(contextSrv.user.systemId == 0 && contextSrv.user.orgId) {
        $location.url("/newcomer");
        return ;
      }
      if (!isCurrentSystemInSysmtes(contextSrv.user.systemId)) {
        $location.url("/systems");
        return ;
      }
      var currentPath = $location.path();
      if (currentPath.indexOf('/admin') === 0) {
        $scope.setupAdminNav();
      } else if(currentPath.indexOf('/dashboard/db/') == 0){
        contextSrv.dashboardLink = currentPath;
      } else if(currentPath.indexOf('/login') == 0){
        return;
      }
      $scope.setupMainNav();
    };

    function isCurrentSystemInSysmtes(currId) {
      if (backendSrv.getSystemById(currId) == '') {
        return false;
      }
      return true;
    }
    $scope.updateSubmenu = function(menu) {
      if(menu.submenu){
        $scope.submenu = menu.submenu;
        contextSrv.submenu = true;
        $scope.currentMenu = {text: menu.text, icon: menu.icon};
      } else {
        contextSrv.submenu = false;
      }
    };

    $scope.hideSubmenu = function() {
      contextSrv.submenu = false;
    };

    $scope.alertMessage = function() {
      $scope.appEvent('confirm-modal', {
        title: '',
        text: '功能暂未开放，敬请期待',
        icon: 'fa-bell',
        yesText: '确定',
        modalClass : 'contact-us',
      });
    };

    $scope.init = function() {
      $scope.hideSubmenu();
      $scope.updateMenu();
      $scope.$on('$routeChangeSuccess', $scope.hideSubmenu);
    };
  });

});<|MERGE_RESOLUTION|>--- conflicted
+++ resolved
@@ -119,19 +119,11 @@
         click: $scope.updateSubmenu
       });
 
-<<<<<<< HEAD
-      // $scope.mainLinks.push({
-      //   text: "轮值",
-      //   icon: "fa fa-fw fa-calendar",
-      //   href: $scope.getUrl("/oncallerschedule"),
-      // });
-=======
       $scope.mainLinks.push({
         text: "运维轮班",
         icon: "fa fa-fw fa-calendar",
         href: $scope.getUrl("/oncallerschedule"),
       });
->>>>>>> 7f8aba9c
 
       $scope.mainLinks.push({
         text: "安装指南",
