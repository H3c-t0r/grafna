// Libraries
import { css, cx } from '@emotion/css';
import React, { useEffect } from 'react';
import { useLocalStorage } from 'react-use';

import { GrafanaTheme2, PageLayoutType } from '@grafana/data';
import { CustomScrollbar, useStyles2 } from '@grafana/ui';
import { useGrafana } from 'app/core/context/GrafanaContext';

import { Footer } from '../Footer/Footer';
import { PageType } from '../Page/types';
import { usePageNav } from '../Page/usePageNav';
import { usePageTitle } from '../Page/usePageTitle';

import { PageContents } from './PageContents';
import { PageHeader } from './PageHeader';
import { PageTabs } from './PageTabs';
import { SectionNav } from './SectionNav';
import { SectionNavToggle } from './SectionNavToggle';

export const Page: PageType = ({
  navId,
  navModel: oldNavProp,
  pageNav,
  subTitle,
  children,
  className,
  layout = PageLayoutType.Standard,
  toolbar,
  scrollTop,
  scrollRef,
  ...otherProps
}) => {
  const styles = useStyles2(getStyles);
  const navModel = usePageNav(navId, oldNavProp);
  const { chrome } = useGrafana();
  const [isSectionNavExpanded, setSectionNavExpanded] = useLocalStorage<boolean>('grafana.sectionNav.expanded', true);

  usePageTitle(navModel, pageNav);

  const pageHeaderNav = pageNav ?? navModel?.node;

  useEffect(() => {
    if (navModel) {
      chrome.update({
        sectionNav: navModel.node,
        pageNav: pageNav,
      });
    }
  }, [navModel, pageNav, chrome]);

  return (
    <div className={cx(styles.wrapper, className)} {...otherProps}>
      {layout === PageLayoutType.Standard && (
        <div className={styles.panes}>
<<<<<<< HEAD
          {navModel && navModel.main.children && (
            <>
              <SectionNav model={navModel} isExpanded={Boolean(isSectionNavExpanded)} />
              <SectionNavToggle
                className={styles.collapseIcon}
                isExpanded={Boolean(isSectionNavExpanded)}
                onClick={() => setSectionNavExpanded(!isSectionNavExpanded)}
              />
            </>
          )}
=======
          {navModel && <SectionNav model={navModel} />}
>>>>>>> b4f73c9f
          <div className={styles.pageContent}>
            <CustomScrollbar autoHeightMin={'100%'} scrollTop={scrollTop} scrollRefCallback={scrollRef}>
              <div className={styles.pageInner}>
                {pageHeaderNav && <PageHeader navItem={pageHeaderNav} subTitle={subTitle} />}
                {pageNav && pageNav.children && <PageTabs navItem={pageNav} />}
                {children}
              </div>
              <Footer />
            </CustomScrollbar>
          </div>
        </div>
      )}
      {layout === PageLayoutType.Canvas && (
        <CustomScrollbar autoHeightMin={'100%'} scrollTop={scrollTop} scrollRefCallback={scrollRef}>
          <div className={styles.dashboardContent}>
            {toolbar}
            {children}
          </div>
        </CustomScrollbar>
      )}
      {layout === PageLayoutType.Custom && (
        <>
          {toolbar}
          {children}
        </>
      )}
    </div>
  );
};

const OldNavOnly = () => null;
OldNavOnly.displayName = 'OldNavOnly';

Page.Header = PageHeader;
Page.Contents = PageContents;
Page.OldNavOnly = OldNavOnly;

const getStyles = (theme: GrafanaTheme2) => {
  const shadow = theme.isDark
    ? `0 0.6px 1.5px -1px rgb(0 0 0),0 2px 4px -1px rgb(0 0 0 / 40%),0 5px 10px -1px rgb(0 0 0 / 23%)`
    : '0 0.6px 1.5px -1px rgb(0 0 0 / 8%),0 2px 4px rgb(0 0 0 / 6%),0 5px 10px -1px rgb(0 0 0 / 5%)';

  return {
    collapseIcon: css({
      border: `1px solid ${theme.colors.border.weak}`,
      transform: 'translateX(50%)',
      top: theme.spacing(8),
      right: theme.spacing(-1),

      [theme.breakpoints.down('md')]: {
        left: '50%',
        transform: 'translate(-50%, 50%) rotate(90deg)',
        top: theme.spacing(2),
      },
    }),
    wrapper: css`
      height: 100%;
      display: flex;
      flex: 1 1 0;
      flex-direction: column;
      min-height: 0;
    `,
    panes: css({
      display: 'flex',
      height: '100%',
      width: '100%',
      flexGrow: 1,
      minHeight: 0,
      flexDirection: 'column',
      [theme.breakpoints.up('md')]: {
        flexDirection: 'row',
      },
    }),
    pageContent: css({
      flexGrow: 1,
    }),
    pageInner: css({
      padding: theme.spacing(3),
      boxShadow: shadow,
      background: theme.colors.background.primary,
      margin: theme.spacing(2, 2, 2, 1),
      display: 'flex',
      flexDirection: 'column',
      flexGrow: 1,
    }),
    dashboardContent: css({
      display: 'flex',
      flexDirection: 'column',
      padding: theme.spacing(2),
      flexBasis: '100%',
      flexGrow: 1,
    }),
  };
};<|MERGE_RESOLUTION|>--- conflicted
+++ resolved
@@ -53,8 +53,7 @@
     <div className={cx(styles.wrapper, className)} {...otherProps}>
       {layout === PageLayoutType.Standard && (
         <div className={styles.panes}>
-<<<<<<< HEAD
-          {navModel && navModel.main.children && (
+          {navModel && (
             <>
               <SectionNav model={navModel} isExpanded={Boolean(isSectionNavExpanded)} />
               <SectionNavToggle
@@ -64,9 +63,6 @@
               />
             </>
           )}
-=======
-          {navModel && <SectionNav model={navModel} />}
->>>>>>> b4f73c9f
           <div className={styles.pageContent}>
             <CustomScrollbar autoHeightMin={'100%'} scrollTop={scrollTop} scrollRefCallback={scrollRef}>
               <div className={styles.pageInner}>
