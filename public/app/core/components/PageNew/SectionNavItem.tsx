--- conflicted
+++ resolved
@@ -52,14 +52,8 @@
         role="tab"
         aria-selected={item.active}
       >
-<<<<<<< HEAD
-        {isSectionRoot && item.icon && <Icon name={item.icon} />}
-        {isSectionRoot && item.img && <img className={styles.sectionImg} src={item.img} alt={`logo of ${item.text}`} />}
+        {isSectionRoot && icon}
         {item.text}
-=======
-        {isSectionRoot && icon}
-        {getNavTitle(item.id) ?? item.text}
->>>>>>> b88206d9
         {item.tabSuffix && <item.tabSuffix className={styles.suffix} />}
       </a>
       {children?.map((child, index) => (
