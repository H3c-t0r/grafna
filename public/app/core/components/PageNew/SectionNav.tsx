--- conflicted
+++ resolved
@@ -15,16 +15,7 @@
 
   return (
     <nav className={styles.nav}>
-<<<<<<< HEAD
-      <CustomScrollbar>
-=======
-      <h2 className={styles.sectionName}>
-        {icon && <Icon name={icon} size="lg" />}
-        {main.img && <img className={styles.sectionImg} src={main.img} alt={`logo of ${main.text}`} />}
-        {props.model.main.text}
-      </h2>
       <CustomScrollbar showScrollIndicators>
->>>>>>> e19f3664
         <div className={styles.items} role="tablist">
           <SectionNavItem item={model.main} />
         </div>
