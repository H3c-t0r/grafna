--- conflicted
+++ resolved
@@ -23,16 +23,11 @@
 export function MegaMenuItem({ link, activeItem, level = 0, onClick }: Props) {
   const FeatureHighlightWrapper = link.highlightText ? FeatureHighlight : React.Fragment;
   const hasActiveChild = hasChildMatch(link, activeItem);
-<<<<<<< HEAD
+  const isActive = link === activeItem || (level === MAX_DEPTH && hasActiveChild);
   const [sectionExpanded, setSectionExpanded] = useLocalStorage(
     `grafana.navigation.expanded[${link.text}]`,
     Boolean(hasActiveChild)
   );
-=======
-  const isActive = link === activeItem || (level === MAX_DEPTH && hasActiveChild);
-  const [sectionExpanded, setSectionExpanded] =
-    useLocalStorage(`grafana.navigation.expanded[${link.text}]`, false) ?? Boolean(hasActiveChild);
->>>>>>> f9a89e5c
   const showExpandButton = level < MAX_DEPTH && Boolean(linkHasChildren(link) || link.emptyMessage);
   const item = useRef<HTMLLIElement>(null);
 
