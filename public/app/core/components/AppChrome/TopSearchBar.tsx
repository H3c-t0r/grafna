--- conflicted
+++ resolved
@@ -26,14 +26,9 @@
         <a className={styles.logo} href="/" title="Go to home">
           <Icon name="grafana" size="xl" />
         </a>
-<<<<<<< HEAD
+        <OrganizationSwitcher />
       </TopBarLayout.TopBarWrapper>
       <TopBarLayout.TopBarWrapper>
-=======
-        <OrganizationSwitcher />
-      </div>
-      <div className={styles.searchWrapper}>
->>>>>>> 9c50131c
         <TopSearchBarInput />
       </TopBarLayout.TopBarWrapper>
       <TopBarLayout.TopBarWrapper align="right">
@@ -59,7 +54,6 @@
   );
 }
 
-<<<<<<< HEAD
 const getStyles = (theme: GrafanaTheme2) => ({
   logo: css({
     display: 'flex',
@@ -72,43 +66,4 @@
       width: '24px',
     },
   }),
-});
-=======
-const getStyles = (theme: GrafanaTheme2) => {
-  return {
-    container: css({
-      height: TOP_BAR_LEVEL_HEIGHT,
-      display: 'grid',
-      gap: theme.spacing(0.5),
-      gridTemplateColumns: '1fr 2fr 1fr',
-      padding: theme.spacing(0, 2),
-      alignItems: 'center',
-      borderBottom: `1px solid ${theme.colors.border.weak}`,
-    }),
-    leftContent: css({
-      display: 'flex',
-      alignItems: 'center',
-      gap: theme.spacing(1),
-    }),
-    logo: css({
-      display: 'flex',
-    }),
-    searchWrapper: css({}),
-    searchInput: css({}),
-    actions: css({
-      display: 'flex',
-      gap: theme.spacing(0.5),
-      justifyContent: 'flex-end',
-      alignItems: 'center',
-    }),
-    profileButton: css({
-      img: {
-        borderRadius: '50%',
-        height: '24px',
-        marginRight: 0,
-        width: '24px',
-      },
-    }),
-  };
-};
->>>>>>> 9c50131c
+});