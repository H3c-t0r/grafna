--- conflicted
+++ resolved
@@ -1,22 +1,10 @@
 import { css } from '@emotion/css';
-<<<<<<< HEAD
 import React from 'react';
-import { useSelector } from 'react-redux';
-=======
-import { cloneDeep } from 'lodash';
-import React, { useState } from 'react';
-import { useLocation } from 'react-router-dom';
->>>>>>> ce10706f
 
 import { GrafanaTheme2 } from '@grafana/data';
 import { Dropdown, Icon, Tooltip, useStyles2 } from '@grafana/ui';
 import { contextSrv } from 'app/core/core';
-<<<<<<< HEAD
-import { StoreState } from 'app/types';
-=======
-import { useSearchQuery } from 'app/features/search/hooks/useSearchQuery';
 import { useSelector } from 'app/types';
->>>>>>> ce10706f
 
 import { TopNavBarMenu } from './TopBar/TopNavBarMenu';
 import { TopSearchBarInput } from './TopSearchBarInput';
@@ -24,34 +12,7 @@
 
 export function TopSearchBar() {
   const styles = useStyles2(getStyles);
-<<<<<<< HEAD
-  const navIndex = useSelector((state: StoreState) => state.navIndex);
-=======
-  const location = useLocation();
-  const { query, onQueryChange } = useSearchQuery({});
-  const navBarTree = useSelector((state) => state.navBarTree);
-  const navTree = cloneDeep(navBarTree);
-  const [showSwitcherModal, setShowSwitcherModal] = useState(false);
-  const toggleSwitcherModal = () => {
-    setShowSwitcherModal(!showSwitcherModal);
-  };
-
-  const onOpenSearch = () => {
-    locationService.partial({ search: 'open' });
-  };
-  const onSearchChange = (value: string) => {
-    onQueryChange(value);
-    if (value) {
-      onOpenSearch();
-    }
-  };
-
-  const configItems = enrichConfigItems(
-    navTree.filter((item) => item.section === NavSection.Config),
-    location,
-    toggleSwitcherModal
-  ).map((item) => enrichWithInteractionTracking(item, false));
->>>>>>> ce10706f
+  const navIndex = useSelector((state) => state.navIndex);
 
   const helpNode = navIndex['help'];
   const profileNode = navIndex['profile'];
