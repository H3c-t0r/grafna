--- conflicted
+++ resolved
@@ -41,7 +41,6 @@
 
   return (
     <div data-testid={Components.NavToolbar.container} className={styles.pageToolbar}>
-<<<<<<< HEAD
       {!megaMenuPinned && (
         <div className={styles.menuButton}>
           <IconButton
@@ -53,19 +52,7 @@
           />
         </div>
       )}
-      <Breadcrumbs breadcrumbs={breadcrumbs} className={styles.breadcrumbs} />
-=======
-      <div className={styles.menuButton}>
-        <IconButton
-          name="bars"
-          tooltip={t('navigation.toolbar.toggle-menu', 'Toggle menu')}
-          tooltipPlacement="bottom"
-          size="xl"
-          onClick={onToggleMegaMenu}
-        />
-      </div>
       <Breadcrumbs breadcrumbs={breadcrumbs} className={styles.breadcrumbsWrapper} />
->>>>>>> 43be4f09
       <div className={styles.actions}>
         {actions}
         {actions && <NavToolbarSeparator />}
