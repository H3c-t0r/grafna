import React, { ReactNode } from 'react';
<<<<<<< HEAD
import SideMenuDropDown from './SideMenuDropDown';
import { Link } from '@grafana/ui';
import { NavModelItem } from '@grafana/data';
import { cx } from '@emotion/css';
=======
import { css, cx } from '@emotion/css';
import { GrafanaTheme2, NavModelItem } from '@grafana/data';
import { Link, styleMixins, useTheme2 } from '@grafana/ui';
import SideMenuDropDown from './SideMenuDropDown';
>>>>>>> 8d179010

export interface Props {
  isActive?: boolean;
  children: ReactNode;
  label: string;
  menuItems?: NavModelItem[];
  menuSubTitle?: string;
  onClick?: () => void;
  reverseMenuDirection?: boolean;
  target?: HTMLAnchorElement['target'];
  url?: string;
}

const SideMenuItem = ({
  isActive = false,
  children,
  label,
  menuItems = [],
  menuSubTitle,
  onClick,
  reverseMenuDirection = false,
  target,
  url,
}: Props) => {
<<<<<<< HEAD
  const anchor = url ? (
    <Link
      className="sidemenu-link"
      href={url}
      target={target}
      aria-label={label}
      onClick={onClick}
      aria-haspopup="true"
    >
      <span className="icon-circle sidemenu-icon">{children}</span>
    </Link>
  ) : (
    <button className="sidemenu-link" onClick={onClick} aria-label={label}>
      <span className="icon-circle sidemenu-icon">{children}</span>
=======
  const theme = useTheme2();
  const styles = getStyles(theme, isActive);
  let element = (
    <button className={styles.element} onClick={onClick} aria-label={label}>
      <span className={styles.icon}>{children}</span>
>>>>>>> 8d179010
    </button>
  );

  if (url) {
    element =
      !target && url.startsWith('/') ? (
        <Link
          className={styles.element}
          href={url}
          target={target}
          aria-label={label}
          onClick={onClick}
          aria-haspopup="true"
        >
          <span className={styles.icon}>{children}</span>
        </Link>
      ) : (
        <a href={url} target={target} className={styles.element} onClick={onClick} aria-label={label}>
          <span className={styles.icon}>{children}</span>
        </a>
      );
  }

  return (
    <div className={cx(styles.container, 'dropdown', { dropup: reverseMenuDirection })}>
      {element}
      <SideMenuDropDown
        headerTarget={target}
        headerText={label}
        headerUrl={url}
        items={menuItems}
        onHeaderClick={onClick}
        reverseDirection={reverseMenuDirection}
        subtitleText={menuSubTitle}
      />
    </div>
  );
};

export default SideMenuItem;

const getStyles = (theme: GrafanaTheme2, isActive: Props['isActive']) => ({
  container: css`
    position: relative;

    @keyframes dropdown-anim {
      0% {
        opacity: 0;
      }
      100% {
        opacity: 1;
      }
    }

    @media ${styleMixins.mediaUp(`${theme.breakpoints.values.md}px`)} {
      color: ${isActive ? theme.colors.text.primary : theme.colors.text.secondary};

      &:hover {
        background-color: ${theme.colors.action.hover};
        color: ${theme.colors.text.primary};

        .dropdown-menu {
          animation: dropdown-anim 150ms ease-in-out 100ms forwards;
          border: none;
          display: flex;
          // important to overlap it otherwise it can be hidden
          // again by the mouse getting outside the hover space
          left: ${theme.components.sidemenu.width - 1}px;
          margin: 0;
          opacity: 0;
          top: 0;
          z-index: ${theme.zIndex.sidemenu};
        }

        &.dropup .dropdown-menu {
          top: auto;
        }
      }
    }
  `,
  element: css`
    background-color: transparent;
    border: none;
    color: inherit;
    display: block;
    line-height: 42px;
    text-align: center;
    width: ${theme.components.sidemenu.width - 1}px;

    &::before {
      display: ${isActive ? 'block' : 'none'};
      content: ' ';
      position: absolute;
      left: 0;
      top: 0;
      bottom: 0;
      width: 4px;
      border-radius: 2px;
      background-image: ${theme.colors.gradients.brandVertical};
    }

    &:focus-visible {
      background-color: ${theme.colors.action.hover};
      box-shadow: none;
      color: ${theme.colors.text.primary};
      outline: 2px solid ${theme.colors.primary.main};
      outline-offset: -2px;
      transition: none;
    }

    .sidemenu-open--xs & {
      display: none;
    }
  `,
  icon: css`
    height: 100%;
    width: 100%;

    img {
      border-radius: 50%;
      height: 28px;
      width: 28px;
    }
  `,
});<|MERGE_RESOLUTION|>--- conflicted
+++ resolved
@@ -1,15 +1,8 @@
 import React, { ReactNode } from 'react';
-<<<<<<< HEAD
-import SideMenuDropDown from './SideMenuDropDown';
-import { Link } from '@grafana/ui';
-import { NavModelItem } from '@grafana/data';
-import { cx } from '@emotion/css';
-=======
 import { css, cx } from '@emotion/css';
 import { GrafanaTheme2, NavModelItem } from '@grafana/data';
 import { Link, styleMixins, useTheme2 } from '@grafana/ui';
 import SideMenuDropDown from './SideMenuDropDown';
->>>>>>> 8d179010
 
 export interface Props {
   isActive?: boolean;
@@ -34,28 +27,11 @@
   target,
   url,
 }: Props) => {
-<<<<<<< HEAD
-  const anchor = url ? (
-    <Link
-      className="sidemenu-link"
-      href={url}
-      target={target}
-      aria-label={label}
-      onClick={onClick}
-      aria-haspopup="true"
-    >
-      <span className="icon-circle sidemenu-icon">{children}</span>
-    </Link>
-  ) : (
-    <button className="sidemenu-link" onClick={onClick} aria-label={label}>
-      <span className="icon-circle sidemenu-icon">{children}</span>
-=======
   const theme = useTheme2();
   const styles = getStyles(theme, isActive);
   let element = (
     <button className={styles.element} onClick={onClick} aria-label={label}>
       <span className={styles.icon}>{children}</span>
->>>>>>> 8d179010
     </button>
   );
 
