--- conflicted
+++ resolved
@@ -6,11 +6,7 @@
 >
   <a
     className="sidemenu-link"
-<<<<<<< HEAD
-    href="/&forceLogin=true"
-=======
-    href="http://localhost:3000/grafana/whatever?forceLogin=true"
->>>>>>> 7d1e2078
+    href="/whatever&forceLogin=true"
     target="_self"
   >
     <span
@@ -23,11 +19,7 @@
     </span>
   </a>
   <a
-<<<<<<< HEAD
-    href="/&forceLogin=true"
-=======
-    href="http://localhost:3000/grafana/whatever?forceLogin=true"
->>>>>>> 7d1e2078
+    href="/whatever&forceLogin=true"
     target="_self"
   >
     <ul
