--- conflicted
+++ resolved
@@ -3,7 +3,6 @@
 import TopSection from './TopSection';
 import BottomSection from './BottomSection';
 import { CoreEvents } from 'app/types';
-import { Branding } from 'app/core/components/Branding/Branding';
 import { Icon } from '@grafana/ui';
 
 export class SideMenu extends PureComponent {
@@ -13,12 +12,6 @@
 
   render() {
     return [
-<<<<<<< HEAD
-=======
-      <a href={homeUrl} className="sidemenu__logo" key="logo">
-        <Branding.MenuLogo />
-      </a>,
->>>>>>> 773dbb79
       <div className="sidemenu__logo_small_breakpoint" onClick={this.toggleSideMenuSmallBreakpoint} key="hamburger">
         <Icon name="bars" size="xl" />
         <span className="sidemenu__close">
