--- conflicted
+++ resolved
@@ -20,7 +20,6 @@
   permissionLevel?: Exclude<PermissionLevelString, PermissionLevelString.Admin>;
   allowEmpty?: boolean;
   showRoot?: boolean;
-  inputId?: string;
   /**
    * Skips loading all folders in order to find the folder matching
    * the folder where the dashboard is stored.
@@ -172,19 +171,13 @@
 
   render() {
     const { folder } = this.state;
-<<<<<<< HEAD
-    const { inputId, enableCreateNew } = this.props;
-=======
     const { enableCreateNew, inputId } = this.props;
->>>>>>> 153c3569
 
     return (
       <div aria-label={selectors.components.FolderPicker.container}>
         <AsyncSelect
           inputId={inputId}
           aria-label={selectors.components.FolderPicker.input}
-          menuShouldPortal
-          inputId={inputId}
           loadingMessage="Loading folders..."
           defaultOptions
           defaultValue={folder}
@@ -193,6 +186,7 @@
           loadOptions={this.debouncedSearch}
           onChange={this.onFolderChange}
           onCreateOption={this.createNewFolder}
+          menuShouldPortal
         />
       </div>
     );
