import React, { FC } from 'react';

import { config } from '@grafana/runtime';
import { Icon, IconName } from '@grafana/ui';

export interface FooterLink {
  text: string;
  id?: string;
<<<<<<< HEAD
  icon?: string;
=======
  icon?: IconName;
>>>>>>> 0ca4ccfa
  url?: string;
  target?: string;
}

export let getFooterLinks = (): FooterLink[] => {
  return [
    {
      text: 'Documentation',
      icon: 'document-info',
      url: 'https://grafana.com/docs/grafana/latest/?utm_source=grafana_footer',
      target: '_blank',
    },
    {
      text: 'Support',
      icon: 'question-circle',
      url: 'https://grafana.com/products/enterprise/?utm_source=grafana_footer',
      target: '_blank',
    },
    {
      text: 'Community',
      icon: 'comments-alt',
      url: 'https://community.grafana.com/?utm_source=grafana_footer',
      target: '_blank',
    },
  ];
};

export let getVersionLinks = (): FooterLink[] => {
  const { buildInfo, licenseInfo } = config;
  const links: FooterLink[] = [];
  const stateInfo = licenseInfo.stateInfo ? ` (${licenseInfo.stateInfo})` : '';

  links.push({ text: `${buildInfo.edition}${stateInfo}`, url: licenseInfo.licenseUrl });

  if (buildInfo.hideVersion) {
    return links;
  }

  links.push({ text: `v${buildInfo.version} (${buildInfo.commit})` });

  if (buildInfo.hasUpdate) {
    links.push({
      id: 'updateVersion',
      text: `New version available!`,
      icon: 'download-alt',
      url: 'https://grafana.com/grafana/download?utm_source=grafana_footer',
      target: '_blank',
    });
  }

  return links;
};

export function setFooterLinksFn(fn: typeof getFooterLinks) {
  getFooterLinks = fn;
}

export function setVersionLinkFn(fn: typeof getFooterLinks) {
  getVersionLinks = fn;
}

export const Footer: FC = React.memo(() => {
  const links = getFooterLinks().concat(getVersionLinks());

  return (
    <footer className="footer">
      <div className="text-center">
        <ul>
          {links.map((link) => (
            <li key={link.text}>
              <a href={link.url} target={link.target} rel="noopener" id={link.id}>
<<<<<<< HEAD
                {link.icon && <Icon name={link.icon as IconName} />} {link.text}
=======
                {link.icon && <Icon name={link.icon} />} {link.text}
>>>>>>> 0ca4ccfa
              </a>
            </li>
          ))}
        </ul>
      </div>
    </footer>
  );
});

Footer.displayName = 'Footer';<|MERGE_RESOLUTION|>--- conflicted
+++ resolved
@@ -6,11 +6,7 @@
 export interface FooterLink {
   text: string;
   id?: string;
-<<<<<<< HEAD
-  icon?: string;
-=======
   icon?: IconName;
->>>>>>> 0ca4ccfa
   url?: string;
   target?: string;
 }
@@ -82,11 +78,7 @@
           {links.map((link) => (
             <li key={link.text}>
               <a href={link.url} target={link.target} rel="noopener" id={link.id}>
-<<<<<<< HEAD
-                {link.icon && <Icon name={link.icon as IconName} />} {link.text}
-=======
                 {link.icon && <Icon name={link.icon} />} {link.text}
->>>>>>> 0ca4ccfa
               </a>
             </li>
           ))}
