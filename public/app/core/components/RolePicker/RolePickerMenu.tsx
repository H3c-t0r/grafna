import { css, cx } from '@emotion/css';
import React, { FormEvent, useEffect, useRef, useState } from 'react';

import { GrafanaTheme2, SelectableValue } from '@grafana/data';
import {
  Button,
  Checkbox,
  CustomScrollbar,
  HorizontalGroup,
  Icon,
  Portal,
  RadioButtonGroup,
  Tooltip,
  useStyles2,
  useTheme2,
} from '@grafana/ui';
import { getSelectStyles } from '@grafana/ui/src/components/Select/getSelectStyles';
import { OrgRole, Role } from 'app/types';

import { MENU_MAX_HEIGHT } from './constants';

const BuiltinRoles = Object.values(OrgRole);
const BuiltinRoleOption: Array<SelectableValue<OrgRole>> = BuiltinRoles.map((r) => ({
  label: r,
  value: r,
}));

const fixedRoleGroupNames: Record<string, string> = {
  ldap: 'LDAP',
  current: 'Current org',
};

interface RolePickerMenuProps {
  builtInRole?: OrgRole;
  options: Role[];
  appliedRoles: Role[];
  showGroups?: boolean;
  builtinRolesDisabled?: boolean;
  showBuiltInRole?: boolean;
  onSelect: (roles: Role[]) => void;
  onBuiltInRoleSelect?: (role: OrgRole) => void;
  onUpdate: (newRoles: Role[], newBuiltInRole?: OrgRole) => void;
  updateDisabled?: boolean;
<<<<<<< HEAD
=======
  apply?: boolean;
>>>>>>> 82e32447
  offset: { vertical: number; horizontal: number };
}

export const RolePickerMenu = ({
  builtInRole,
  options,
  appliedRoles,
  showGroups,
  builtinRolesDisabled,
  showBuiltInRole,
  onSelect,
  onBuiltInRoleSelect,
  onUpdate,
  updateDisabled,
  offset,
  apply,
}: RolePickerMenuProps): JSX.Element => {
  const [selectedOptions, setSelectedOptions] = useState<Role[]>(appliedRoles);
  const [selectedBuiltInRole, setSelectedBuiltInRole] = useState<OrgRole | undefined>(builtInRole);
  const [showSubMenu, setShowSubMenu] = useState(false);
  const [openedMenuGroup, setOpenedMenuGroup] = useState('');
  const [subMenuOptions, setSubMenuOptions] = useState<Role[]>([]);
  const subMenuNode = useRef<HTMLDivElement | null>(null);
  const theme = useTheme2();
  const styles = getSelectStyles(theme);
  const customStyles = useStyles2(getStyles);

  // Call onSelect() on every selectedOptions change
  useEffect(() => {
    onSelect(selectedOptions);
  }, [selectedOptions, onSelect]);

  useEffect(() => {
    if (onBuiltInRoleSelect && selectedBuiltInRole) {
      onBuiltInRoleSelect(selectedBuiltInRole);
    }
  }, [selectedBuiltInRole, onBuiltInRoleSelect]);

  const customRoles = options.filter(filterCustomRoles).sort(sortRolesByName);
  const fixedRoles = options.filter(filterFixedRoles).sort(sortRolesByName);
  const optionGroups = getOptionGroups(options);

  const getSelectedGroupOptions = (group: string) => {
    const selectedGroupOptions = [];
    for (const role of selectedOptions) {
      if (getRoleGroup(role) === group) {
        selectedGroupOptions.push(role);
      }
    }
    return selectedGroupOptions;
  };

  const groupSelected = (group: string) => {
    const selectedGroupOptions = getSelectedGroupOptions(group);
    const groupOptions = optionGroups.find((g) => g.value === group);
    return selectedGroupOptions.length > 0 && selectedGroupOptions.length >= groupOptions!.options.length;
  };

  const groupPartiallySelected = (group: string) => {
    const selectedGroupOptions = getSelectedGroupOptions(group);
    const groupOptions = optionGroups.find((g) => g.value === group);
    return selectedGroupOptions.length > 0 && selectedGroupOptions.length < groupOptions!.options.length;
  };

  const onChange = (option: Role) => {
    if (selectedOptions.find((role) => role.uid === option.uid)) {
      setSelectedOptions(selectedOptions.filter((role) => role.uid !== option.uid));
    } else {
      setSelectedOptions([...selectedOptions, option]);
    }
  };

  const onGroupChange = (value: string) => {
    const group = optionGroups.find((g) => {
      return g.value === value;
    });
    if (groupSelected(value) || groupPartiallySelected(value)) {
      if (group) {
        setSelectedOptions(selectedOptions.filter((role) => !group.options.find((option) => role.uid === option.uid)));
      }
    } else {
      if (group) {
        const groupOptions = group.options.filter((role) => role.delegatable);
        const restOptions = selectedOptions.filter((role) => !group.options.find((option) => role.uid === option.uid));
        setSelectedOptions([...restOptions, ...groupOptions]);
      }
    }
  };

  const onOpenSubMenu = (value: string) => {
    setOpenedMenuGroup(value);
    setShowSubMenu(true);
    const group = optionGroups.find((g) => {
      return g.value === value;
    });
    if (group) {
      setSubMenuOptions(group.options);
    }
  };

  const onCloseSubMenu = (value: string) => {
    setShowSubMenu(false);
    setOpenedMenuGroup('');
    setSubMenuOptions([]);
  };

  const onSelectedBuiltinRoleChange = (newRole: OrgRole) => {
    setSelectedBuiltInRole(newRole);
  };

  const onClearInternal = async () => {
    setSelectedOptions([]);
  };

  const onClearSubMenu = () => {
    const options = selectedOptions.filter((role) => {
      const groupName = getRoleGroup(role);
      return groupName !== openedMenuGroup;
    });
    setSelectedOptions(options);
  };

  const onUpdateInternal = () => {
    const selectedCustomRoles: string[] = [];
    // TODO: needed?
    for (const key in selectedOptions) {
      const roleUID = selectedOptions[key]?.uid;
      selectedCustomRoles.push(roleUID);
    }
    onUpdate(selectedOptions, selectedBuiltInRole);
  };

  return (
    <div
      className={cx(
        styles.menu,
        customStyles.menuWrapper,
        { [customStyles.menuLeft]: offset.horizontal > 0 },
        css`
          bottom: ${offset.vertical > 0 ? `${offset.vertical}px` : 'unset'};
          top: ${offset.vertical < 0 ? `${Math.abs(offset.vertical)}px` : 'unset'};
        `
      )}
    >
      <div className={customStyles.menu} aria-label="Role picker menu">
        <CustomScrollbar autoHide={false} autoHeightMax={`${MENU_MAX_HEIGHT}px`} hideHorizontalTrack hideVerticalTrack>
          {showBuiltInRole && (
            <div className={customStyles.menuSection}>
              <div className={customStyles.groupHeader}>Basic roles</div>
              <RadioButtonGroup
                className={customStyles.builtInRoleSelector}
                options={BuiltinRoleOption}
                value={selectedBuiltInRole}
                onChange={onSelectedBuiltinRoleChange}
                fullWidth={true}
                disabled={builtinRolesDisabled}
              />
            </div>
          )}
          {!!fixedRoles.length &&
            (showGroups && !!optionGroups.length ? (
              <div className={customStyles.menuSection}>
                <div className={customStyles.groupHeader}>Fixed roles</div>
                <div className={styles.optionBody}>
                  {optionGroups.map((option, i) => (
                    <RoleMenuGroupOption
                      data={option}
                      key={i}
                      isSelected={groupSelected(option.value) || groupPartiallySelected(option.value)}
                      partiallySelected={groupPartiallySelected(option.value)}
                      disabled={option.options?.every(isNotDelegatable)}
                      onChange={onGroupChange}
                      onOpenSubMenu={onOpenSubMenu}
                      onCloseSubMenu={onCloseSubMenu}
                      root={subMenuNode?.current!}
                      isFocused={showSubMenu && openedMenuGroup === option.value}
                    >
                      {showSubMenu && openedMenuGroup === option.value && (
                        <RolePickerSubMenu
                          options={subMenuOptions}
                          selectedOptions={selectedOptions}
                          onSelect={onChange}
                          onClear={onClearSubMenu}
                          showOnLeft={offset.horizontal > 0}
                        />
                      )}
                    </RoleMenuGroupOption>
                  ))}
                </div>
              </div>
            ) : (
              <div className={customStyles.menuSection}>
                <div className={customStyles.groupHeader}>Fixed roles</div>
                <div className={styles.optionBody}>
                  {fixedRoles.map((option, i) => (
                    <RoleMenuOption
                      data={option}
                      key={i}
                      isSelected={!!(option.uid && !!selectedOptions.find((opt) => opt.uid === option.uid))}
                      disabled={isNotDelegatable(option)}
                      onChange={onChange}
                      hideDescription
                    />
                  ))}
                </div>
              </div>
            ))}
          {!!customRoles.length && (
            <div>
              <div className={customStyles.groupHeader}>Custom roles</div>
              <div className={styles.optionBody}>
                {customRoles.map((option, i) => (
                  <RoleMenuOption
                    data={option}
                    key={i}
                    isSelected={!!(option.uid && !!selectedOptions.find((opt) => opt.uid === option.uid))}
                    disabled={isNotDelegatable(option)}
                    onChange={onChange}
                    hideDescription
                  />
                ))}
              </div>
            </div>
          )}
        </CustomScrollbar>
        <div className={customStyles.menuButtonRow}>
          <HorizontalGroup justify="flex-end">
            <Button size="sm" fill="text" onClick={onClearInternal} disabled={updateDisabled}>
              Clear all
            </Button>
            <Button size="sm" onClick={onUpdateInternal} disabled={updateDisabled}>
              {apply ? `Apply` : `Update`}
            </Button>
          </HorizontalGroup>
        </div>
      </div>
      <div ref={subMenuNode} />
    </div>
  );
};

const filterCustomRoles = (option: Role) => !option.name?.startsWith('fixed:');
const filterFixedRoles = (option: Role) => option.name?.startsWith('fixed:');

const getOptionGroups = (options: Role[]) => {
  const groupsMap: { [key: string]: Role[] } = {};
  options.forEach((role) => {
    if (role.name.startsWith('fixed:')) {
      const groupName = getRoleGroup(role);
      if (groupsMap[groupName]) {
        groupsMap[groupName].push(role);
      } else {
        groupsMap[groupName] = [role];
      }
    }
  });

  const groups = [];
  for (const groupName of Object.keys(groupsMap)) {
    const groupOptions = groupsMap[groupName].sort(sortRolesByName);
    groups.push({
      name: fixedRoleGroupNames[groupName] || capitalize(groupName),
      value: groupName,
      options: groupOptions,
    });
  }
  return groups.sort((a, b) => a.name.localeCompare(b.name));
};

interface RolePickerSubMenuProps {
  options: Role[];
  selectedOptions: Role[];
  disabledOptions?: Role[];
  onSelect: (option: Role) => void;
  onClear?: () => void;
  showOnLeft?: boolean;
}

export const RolePickerSubMenu = ({
  options,
  selectedOptions,
  disabledOptions,
  onSelect,
  onClear,
  showOnLeft,
}: RolePickerSubMenuProps): JSX.Element => {
  const theme = useTheme2();
  const styles = getSelectStyles(theme);
  const customStyles = useStyles2(getStyles);

  const onClearInternal = async () => {
    if (onClear) {
      onClear();
    }
  };

  return (
    <div
      className={cx(customStyles.subMenu, { [customStyles.subMenuLeft]: showOnLeft })}
      aria-label="Role picker submenu"
    >
      <CustomScrollbar autoHide={false} autoHeightMax={`${MENU_MAX_HEIGHT}px`} hideHorizontalTrack>
        <div className={styles.optionBody}>
          {options.map((option, i) => (
            <RoleMenuOption
              data={option}
              key={i}
              isSelected={
                !!(
                  option.uid &&
                  (!!selectedOptions.find((opt) => opt.uid === option.uid) ||
                    disabledOptions?.find((opt) => opt.uid === option.uid))
                )
              }
              disabled={
                !!(option.uid && disabledOptions?.find((opt) => opt.uid === option.uid)) || isNotDelegatable(option)
              }
              onChange={onSelect}
              hideDescription
            />
          ))}
        </div>
      </CustomScrollbar>
      <div className={customStyles.subMenuButtonRow}>
        <HorizontalGroup justify="flex-end">
          <Button size="sm" fill="text" onClick={onClearInternal}>
            Clear
          </Button>
        </HorizontalGroup>
      </div>
    </div>
  );
};

interface RoleMenuOptionProps<T> {
  data: Role;
  onChange: (value: Role) => void;
  isSelected?: boolean;
  isFocused?: boolean;
  disabled?: boolean;
  hideDescription?: boolean;
}

export const RoleMenuOption = React.forwardRef<HTMLDivElement, React.PropsWithChildren<RoleMenuOptionProps<any>>>(
  ({ data, isFocused, isSelected, disabled, onChange, hideDescription }, ref) => {
    const theme = useTheme2();
    const styles = getSelectStyles(theme);
    const customStyles = useStyles2(getStyles);

    const wrapperClassName = cx(
      styles.option,
      isFocused && styles.optionFocused,
      disabled && customStyles.menuOptionDisabled
    );

    const onChangeInternal = (event: FormEvent<HTMLElement>) => {
      if (disabled) {
        return;
      }
      event.preventDefault();
      event.stopPropagation();
      onChange(data);
    };

    return (
      <div ref={ref} className={wrapperClassName} aria-label="Role picker option" onClick={onChangeInternal}>
        <Checkbox
          value={isSelected}
          className={customStyles.menuOptionCheckbox}
          onChange={onChangeInternal}
          disabled={disabled}
        />
        <div className={cx(styles.optionBody, customStyles.menuOptionBody)}>
          <span>{data.displayName || data.name}</span>
          {!hideDescription && data.description && <div className={styles.optionDescription}>{data.description}</div>}
        </div>
        {data.description && (
          <Tooltip content={data.description}>
            <Icon name="info-circle" className={customStyles.menuOptionInfoSign} />
          </Tooltip>
        )}
      </div>
    );
  }
);

RoleMenuOption.displayName = 'RoleMenuOption';

interface RoleMenuGroupsOptionProps {
  data: SelectableValue<string>;
  onChange: (value: string) => void;
  onClick?: (value: string) => void;
  onOpenSubMenu?: (value: string) => void;
  onCloseSubMenu?: (value: string) => void;
  isSelected?: boolean;
  partiallySelected?: boolean;
  isFocused?: boolean;
  disabled?: boolean;
  children?: React.ReactNode;
  root?: HTMLElement;
}

export const RoleMenuGroupOption = React.forwardRef<HTMLDivElement, RoleMenuGroupsOptionProps>(
  (
    {
      data,
      isFocused,
      isSelected,
      partiallySelected,
      disabled,
      onChange,
      onClick,
      onOpenSubMenu,
      onCloseSubMenu,
      children,
      root,
    },
    ref
  ) => {
    const theme = useTheme2();
    const styles = getSelectStyles(theme);
    const customStyles = useStyles2(getStyles);

    const wrapperClassName = cx(
      styles.option,
      isFocused && styles.optionFocused,
      disabled && customStyles.menuOptionDisabled
    );

    const onChangeInternal = (event: FormEvent<HTMLElement>) => {
      if (disabled) {
        return;
      }
      if (data.value) {
        onChange(data.value);
      }
    };

    const onClickInternal = (event: FormEvent<HTMLElement>) => {
      if (onClick) {
        onClick(data.value!);
      }
    };

    const onMouseEnter = () => {
      if (onOpenSubMenu) {
        onOpenSubMenu(data.value!);
      }
    };

    const onMouseLeave = () => {
      if (onCloseSubMenu) {
        onCloseSubMenu(data.value!);
      }
    };

    return (
      <div onMouseEnter={onMouseEnter} onMouseLeave={onMouseLeave}>
        <div ref={ref} className={wrapperClassName} aria-label="Role picker option" onClick={onClickInternal}>
          <Checkbox
            value={isSelected}
            className={cx(customStyles.menuOptionCheckbox, {
              [customStyles.checkboxPartiallyChecked]: partiallySelected,
            })}
            onChange={onChangeInternal}
            disabled={disabled}
          />
          <div className={cx(styles.optionBody, customStyles.menuOptionBody)}>
            <span>{data.displayName || data.name}</span>
            <span className={customStyles.menuOptionExpand} />
          </div>
          {root && children && (
            <Portal className={customStyles.subMenuPortal} root={root}>
              {children}
            </Portal>
          )}
        </div>
      </div>
    );
  }
);

RoleMenuGroupOption.displayName = 'RoleMenuGroupOption';

const getRoleGroup = (role: Role) => {
  return role.group ?? 'Other';
};

const capitalize = (s: string): string => {
  return s.slice(0, 1).toUpperCase() + s.slice(1);
};

const sortRolesByName = (a: Role, b: Role) => a.name.localeCompare(b.name);

const isNotDelegatable = (role: Role) => {
  return role.delegatable !== undefined && !role.delegatable;
};

export const getStyles = (theme: GrafanaTheme2) => {
  return {
    menuWrapper: css`
      display: flex;
      max-height: 650px;
      position: absolute;
      z-index: ${theme.zIndex.dropdown};
      overflow: hidden;
      min-width: auto;
    `,
    menu: css`
      min-width: 260px;

      & > div {
        padding-top: ${theme.spacing(1)};
      }
    `,
    menuLeft: css`
      right: 0;
      flex-direction: row-reverse;
    `,
    subMenu: css`
      height: 100%;
      min-width: 260px;
      display: flex;
      flex-direction: column;
      border-left: 1px solid ${theme.components.input.borderColor};

      & > div {
        padding-top: ${theme.spacing(1)};
      }
    `,
    subMenuLeft: css`
      border-right: 1px solid ${theme.components.input.borderColor};
      border-left: unset;
    `,
    groupHeader: css`
      padding: ${theme.spacing(0, 4)};
      display: flex;
      align-items: center;
      color: ${theme.colors.text.primary};
      font-weight: ${theme.typography.fontWeightBold};
    `,
    container: css`
      padding: ${theme.spacing(1)};
      border: 1px ${theme.colors.border.weak} solid;
      border-radius: ${theme.shape.borderRadius(1)};
      background-color: ${theme.colors.background.primary};
      z-index: ${theme.zIndex.modal};
    `,
    menuSection: css`
      margin-bottom: ${theme.spacing(2)};
    `,
    menuOptionCheckbox: css`
      display: flex;
      margin: ${theme.spacing(0, 1, 0, 0.25)};
    `,
    menuButtonRow: css`
      background-color: ${theme.colors.background.primary};
      padding: ${theme.spacing(1)};
    `,
    menuOptionBody: css`
      font-weight: ${theme.typography.fontWeightRegular};
      padding: ${theme.spacing(0, 1.5, 0, 0)};
    `,
    menuOptionDisabled: css`
      color: ${theme.colors.text.disabled};
      cursor: not-allowed;
    `,
    menuOptionExpand: css`
      position: absolute;
      right: ${theme.spacing(1.25)};
      color: ${theme.colors.text.disabled};

      &:after {
        content: '>';
      }
    `,
    menuOptionInfoSign: css`
      color: ${theme.colors.text.disabled};
    `,
    builtInRoleSelector: css`
      margin: ${theme.spacing(1, 1.25, 1, 1)};
    `,
    subMenuPortal: css`
      height: 100%;
      > div {
        height: 100%;
      }
    `,
    subMenuButtonRow: css`
      background-color: ${theme.colors.background.primary};
      padding: ${theme.spacing(1)};
    `,
    checkboxPartiallyChecked: css`
      input {
        &:checked + span {
          &:after {
            border-width: 0 3px 0px 0;
            transform: rotate(90deg);
          }
        }
      }
    `,
  };
};<|MERGE_RESOLUTION|>--- conflicted
+++ resolved
@@ -41,10 +41,7 @@
   onBuiltInRoleSelect?: (role: OrgRole) => void;
   onUpdate: (newRoles: Role[], newBuiltInRole?: OrgRole) => void;
   updateDisabled?: boolean;
-<<<<<<< HEAD
-=======
   apply?: boolean;
->>>>>>> 82e32447
   offset: { vertical: number; horizontal: number };
 }
 
