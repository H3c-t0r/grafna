import { css, cx } from '@emotion/css';
import React, { FormEvent, useEffect, useRef, useState } from 'react';

import { GrafanaTheme2, SelectableValue } from '@grafana/data';
import {
  Button,
  Checkbox,
  CustomScrollbar,
  HorizontalGroup,
  Icon,
  Portal,
  RadioButtonGroup,
  Tooltip,
  useStyles2,
  useTheme2,
} from '@grafana/ui';
import { getSelectStyles } from '@grafana/ui/src/components/Select/getSelectStyles';
import { OrgRole, Role } from 'app/types';

import { MENU_MAX_HEIGHT } from './constants';

const BuiltinRoles = Object.values(OrgRole);
const BuiltinRoleOption: Array<SelectableValue<OrgRole>> = BuiltinRoles.map((r) => ({
  label: r,
  value: r,
}));

const fixedRoleGroupNames: Record<string, string> = {
  ldap: 'LDAP',
  current: 'Current org',
};

interface RolePickerMenuProps {
  builtInRole?: OrgRole;
  options: Role[];
  appliedRoles: Role[];
  showGroups?: boolean;
  builtinRolesDisabled?: boolean;
<<<<<<< HEAD
=======
  showBuiltInRole?: boolean;
>>>>>>> 0ca4ccfa
  onSelect: (roles: Role[]) => void;
  onBuiltInRoleSelect?: (role: OrgRole) => void;
  onUpdate: (newRoles: Role[], newBuiltInRole?: OrgRole) => void;
  onClear?: () => void;
  updateDisabled?: boolean;
  offset: { vertical: number; horizontal: number };
}

export const RolePickerMenu = ({
  builtInRole,
  options,
  appliedRoles,
  showGroups,
  builtinRolesDisabled,
<<<<<<< HEAD
=======
  showBuiltInRole,
>>>>>>> 0ca4ccfa
  onSelect,
  onBuiltInRoleSelect,
  onUpdate,
  onClear,
  updateDisabled,
  offset,
}: RolePickerMenuProps): JSX.Element => {
  const [selectedOptions, setSelectedOptions] = useState<Role[]>(appliedRoles);
  const [selectedBuiltInRole, setSelectedBuiltInRole] = useState<OrgRole | undefined>(builtInRole);
  const [showSubMenu, setShowSubMenu] = useState(false);
  const [openedMenuGroup, setOpenedMenuGroup] = useState('');
  const [subMenuOptions, setSubMenuOptions] = useState<Role[]>([]);
  const subMenuNode = useRef<HTMLDivElement | null>(null);
  const theme = useTheme2();
  const styles = getSelectStyles(theme);
  const customStyles = useStyles2(getStyles);

  // Call onSelect() on every selectedOptions change
  useEffect(() => {
    onSelect(selectedOptions);
  }, [selectedOptions, onSelect]);

  useEffect(() => {
    if (onBuiltInRoleSelect && selectedBuiltInRole) {
      onBuiltInRoleSelect(selectedBuiltInRole);
    }
  }, [selectedBuiltInRole, onBuiltInRoleSelect]);

  const customRoles = options.filter(filterCustomRoles).sort(sortRolesByName);
  const fixedRoles = options.filter(filterFixedRoles).sort(sortRolesByName);
  const optionGroups = getOptionGroups(options);

  const getSelectedGroupOptions = (group: string) => {
    const selectedGroupOptions = [];
    for (const role of selectedOptions) {
      if (getRoleGroup(role) === group) {
        selectedGroupOptions.push(role);
      }
    }
    return selectedGroupOptions;
  };

  const groupSelected = (group: string) => {
    const selectedGroupOptions = getSelectedGroupOptions(group);
    const groupOptions = optionGroups.find((g) => g.value === group);
    return selectedGroupOptions.length > 0 && selectedGroupOptions.length >= groupOptions!.options.length;
  };

  const groupPartiallySelected = (group: string) => {
    const selectedGroupOptions = getSelectedGroupOptions(group);
    const groupOptions = optionGroups.find((g) => g.value === group);
    return selectedGroupOptions.length > 0 && selectedGroupOptions.length < groupOptions!.options.length;
  };

  const onChange = (option: Role) => {
    if (selectedOptions.find((role) => role.uid === option.uid)) {
      setSelectedOptions(selectedOptions.filter((role) => role.uid !== option.uid));
    } else {
      setSelectedOptions([...selectedOptions, option]);
    }
  };

  const onGroupChange = (value: string) => {
    const group = optionGroups.find((g) => {
      return g.value === value;
    });
    if (groupSelected(value) || groupPartiallySelected(value)) {
      if (group) {
        setSelectedOptions(selectedOptions.filter((role) => !group.options.find((option) => role.uid === option.uid)));
      }
    } else {
      if (group) {
        const groupOptions = group.options.filter((role) => role.delegatable);
        const restOptions = selectedOptions.filter((role) => !group.options.find((option) => role.uid === option.uid));
        setSelectedOptions([...restOptions, ...groupOptions]);
      }
    }
  };

  const onOpenSubMenu = (value: string) => {
    setOpenedMenuGroup(value);
    setShowSubMenu(true);
    const group = optionGroups.find((g) => {
      return g.value === value;
    });
    if (group) {
      setSubMenuOptions(group.options);
    }
  };

  const onCloseSubMenu = (value: string) => {
    setShowSubMenu(false);
    setOpenedMenuGroup('');
    setSubMenuOptions([]);
  };

  const onSelectedBuiltinRoleChange = (newRole: OrgRole) => {
    setSelectedBuiltInRole(newRole);
  };

  const onClearInternal = async () => {
    if (onClear) {
      onClear();
    }
    setSelectedOptions([]);
  };

  const onClearSubMenu = () => {
    const options = selectedOptions.filter((role) => {
      const groupName = getRoleGroup(role);
      return groupName !== openedMenuGroup;
    });
    setSelectedOptions(options);
  };

  const onUpdateInternal = () => {
    const selectedCustomRoles: string[] = [];
    // TODO: needed?
    for (const key in selectedOptions) {
      const roleUID = selectedOptions[key]?.uid;
      selectedCustomRoles.push(roleUID);
    }
    onUpdate(selectedOptions, selectedBuiltInRole);
  };

  return (
    <div
      className={cx(
        styles.menu,
        customStyles.menuWrapper,
        { [customStyles.menuLeft]: offset.horizontal > 0 },
        css`
          bottom: ${offset.vertical > 0 ? `${offset.vertical}px` : 'unset'};
          top: ${offset.vertical < 0 ? `${Math.abs(offset.vertical)}px` : 'unset'};
        `
      )}
    >
      <div className={customStyles.menu} aria-label="Role picker menu">
<<<<<<< HEAD
        <CustomScrollbar autoHide={false} autoHeightMax="300px" hideHorizontalTrack hideVerticalTrack>
          <div className={customStyles.menuSection}>
            <div className={customStyles.groupHeader}>Built-in roles</div>
            <RadioButtonGroup
              className={customStyles.builtInRoleSelector}
              options={BuiltinRoleOption}
              value={selectedBuiltInRole}
              onChange={onSelectedBuiltinRoleChange}
              fullWidth={true}
              disabled={builtinRolesDisabled}
            />
          </div>
=======
        <CustomScrollbar autoHide={false} autoHeightMax={`${MENU_MAX_HEIGHT}px`} hideHorizontalTrack hideVerticalTrack>
          {showBuiltInRole && (
            <div className={customStyles.menuSection}>
              <div className={customStyles.groupHeader}>Basic roles</div>
              <RadioButtonGroup
                className={customStyles.builtInRoleSelector}
                options={BuiltinRoleOption}
                value={selectedBuiltInRole}
                onChange={onSelectedBuiltinRoleChange}
                fullWidth={true}
                disabled={builtinRolesDisabled}
              />
            </div>
          )}
>>>>>>> 0ca4ccfa
          {!!fixedRoles.length &&
            (showGroups && !!optionGroups.length ? (
              <div className={customStyles.menuSection}>
                <div className={customStyles.groupHeader}>Fixed roles</div>
                <div className={styles.optionBody}>
                  {optionGroups.map((option, i) => (
                    <RoleMenuGroupOption
                      data={option}
                      key={i}
                      isSelected={groupSelected(option.value) || groupPartiallySelected(option.value)}
                      partiallySelected={groupPartiallySelected(option.value)}
                      disabled={option.options?.every(isNotDelegatable)}
                      onChange={onGroupChange}
                      onOpenSubMenu={onOpenSubMenu}
                      onCloseSubMenu={onCloseSubMenu}
                      root={subMenuNode?.current!}
                      isFocused={showSubMenu && openedMenuGroup === option.value}
                    >
                      {showSubMenu && openedMenuGroup === option.value && (
                        <RolePickerSubMenu
                          options={subMenuOptions}
                          selectedOptions={selectedOptions}
                          onSelect={onChange}
                          onClear={onClearSubMenu}
                          showOnLeft={offset.horizontal > 0}
                        />
                      )}
                    </RoleMenuGroupOption>
                  ))}
                </div>
              </div>
            ) : (
              <div className={customStyles.menuSection}>
                <div className={customStyles.groupHeader}>Fixed roles</div>
                <div className={styles.optionBody}>
                  {fixedRoles.map((option, i) => (
                    <RoleMenuOption
                      data={option}
                      key={i}
                      isSelected={!!(option.uid && !!selectedOptions.find((opt) => opt.uid === option.uid))}
                      disabled={isNotDelegatable(option)}
                      onChange={onChange}
                      hideDescription
                    />
                  ))}
                </div>
              </div>
            ))}
          {!!customRoles.length && (
            <div>
              <div className={customStyles.groupHeader}>Custom roles</div>
              <div className={styles.optionBody}>
                {customRoles.map((option, i) => (
                  <RoleMenuOption
                    data={option}
                    key={i}
                    isSelected={!!(option.uid && !!selectedOptions.find((opt) => opt.uid === option.uid))}
                    disabled={isNotDelegatable(option)}
                    onChange={onChange}
                    hideDescription
                  />
                ))}
              </div>
            </div>
          )}
        </CustomScrollbar>
        <div className={customStyles.menuButtonRow}>
          <HorizontalGroup justify="flex-end">
            <Button size="sm" fill="text" onClick={onClearInternal}>
              Clear all
            </Button>
            <Button size="sm" onClick={onUpdateInternal}>
              {updateDisabled ? `Apply` : `Update`}
            </Button>
          </HorizontalGroup>
        </div>
      </div>
      <div ref={subMenuNode} />
    </div>
  );
};

const filterCustomRoles = (option: Role) => !option.name?.startsWith('fixed:');
const filterFixedRoles = (option: Role) => option.name?.startsWith('fixed:');

const getOptionGroups = (options: Role[]) => {
  const groupsMap: { [key: string]: Role[] } = {};
  options.forEach((role) => {
    if (role.name.startsWith('fixed:')) {
      const groupName = getRoleGroup(role);
      if (groupsMap[groupName]) {
        groupsMap[groupName].push(role);
      } else {
        groupsMap[groupName] = [role];
      }
    }
  });

  const groups = [];
  for (const groupName of Object.keys(groupsMap)) {
    const groupOptions = groupsMap[groupName].sort(sortRolesByName);
    groups.push({
      name: fixedRoleGroupNames[groupName] || capitalize(groupName),
      value: groupName,
      options: groupOptions,
    });
  }
  return groups.sort((a, b) => a.name.localeCompare(b.name));
};

interface RolePickerSubMenuProps {
  options: Role[];
  selectedOptions: Role[];
  disabledOptions?: Role[];
  onSelect: (option: Role) => void;
  onClear?: () => void;
  showOnLeft?: boolean;
}

export const RolePickerSubMenu = ({
  options,
  selectedOptions,
  disabledOptions,
  onSelect,
  onClear,
  showOnLeft,
}: RolePickerSubMenuProps): JSX.Element => {
  const theme = useTheme2();
  const styles = getSelectStyles(theme);
  const customStyles = useStyles2(getStyles);

  const onClearInternal = async () => {
    if (onClear) {
      onClear();
    }
  };

  return (
    <div
      className={cx(customStyles.subMenu, { [customStyles.subMenuLeft]: showOnLeft })}
      aria-label="Role picker submenu"
    >
      <CustomScrollbar autoHide={false} autoHeightMax={`${MENU_MAX_HEIGHT}px`} hideHorizontalTrack>
        <div className={styles.optionBody}>
          {options.map((option, i) => (
            <RoleMenuOption
              data={option}
              key={i}
              isSelected={
                !!(
                  option.uid &&
                  (!!selectedOptions.find((opt) => opt.uid === option.uid) ||
                    disabledOptions?.find((opt) => opt.uid === option.uid))
                )
              }
              disabled={
                !!(option.uid && disabledOptions?.find((opt) => opt.uid === option.uid)) || isNotDelegatable(option)
              }
              onChange={onSelect}
              hideDescription
            />
          ))}
        </div>
      </CustomScrollbar>
      <div className={customStyles.subMenuButtonRow}>
        <HorizontalGroup justify="flex-end">
          <Button size="sm" fill="text" onClick={onClearInternal}>
            Clear
          </Button>
        </HorizontalGroup>
      </div>
    </div>
  );
};

interface RoleMenuOptionProps<T> {
  data: Role;
  onChange: (value: Role) => void;
  isSelected?: boolean;
  isFocused?: boolean;
  disabled?: boolean;
  hideDescription?: boolean;
}

export const RoleMenuOption = React.forwardRef<HTMLDivElement, React.PropsWithChildren<RoleMenuOptionProps<any>>>(
  ({ data, isFocused, isSelected, disabled, onChange, hideDescription }, ref) => {
    const theme = useTheme2();
    const styles = getSelectStyles(theme);
    const customStyles = useStyles2(getStyles);

    const wrapperClassName = cx(
      styles.option,
      isFocused && styles.optionFocused,
      disabled && customStyles.menuOptionDisabled
    );

    const onChangeInternal = (event: FormEvent<HTMLElement>) => {
      if (disabled) {
        return;
      }
      event.preventDefault();
      event.stopPropagation();
      onChange(data);
    };

    return (
      <div ref={ref} className={wrapperClassName} aria-label="Role picker option" onClick={onChangeInternal}>
        <Checkbox
          value={isSelected}
          className={customStyles.menuOptionCheckbox}
          onChange={onChangeInternal}
          disabled={disabled}
        />
        <div className={cx(styles.optionBody, customStyles.menuOptionBody)}>
          <span>{data.displayName || data.name}</span>
          {!hideDescription && data.description && <div className={styles.optionDescription}>{data.description}</div>}
        </div>
        {data.description && (
          <Tooltip content={data.description}>
            <Icon name="info-circle" className={customStyles.menuOptionInfoSign} />
          </Tooltip>
        )}
      </div>
    );
  }
);

RoleMenuOption.displayName = 'RoleMenuOption';

interface RoleMenuGroupsOptionProps {
  data: SelectableValue<string>;
  onChange: (value: string) => void;
  onClick?: (value: string) => void;
  onOpenSubMenu?: (value: string) => void;
  onCloseSubMenu?: (value: string) => void;
  isSelected?: boolean;
  partiallySelected?: boolean;
  isFocused?: boolean;
  disabled?: boolean;
  children?: React.ReactNode;
  root?: HTMLElement;
}

export const RoleMenuGroupOption = React.forwardRef<HTMLDivElement, RoleMenuGroupsOptionProps>(
  (
    {
      data,
      isFocused,
      isSelected,
      partiallySelected,
      disabled,
      onChange,
      onClick,
      onOpenSubMenu,
      onCloseSubMenu,
      children,
      root,
    },
    ref
  ) => {
    const theme = useTheme2();
    const styles = getSelectStyles(theme);
    const customStyles = useStyles2(getStyles);

    const wrapperClassName = cx(
      styles.option,
      isFocused && styles.optionFocused,
      disabled && customStyles.menuOptionDisabled
    );

    const onChangeInternal = (event: FormEvent<HTMLElement>) => {
      if (disabled) {
        return;
      }
      if (data.value) {
        onChange(data.value);
      }
    };

    const onClickInternal = (event: FormEvent<HTMLElement>) => {
      if (onClick) {
        onClick(data.value!);
      }
    };

    const onMouseEnter = () => {
      if (onOpenSubMenu) {
        onOpenSubMenu(data.value!);
      }
    };

    const onMouseLeave = () => {
      if (onCloseSubMenu) {
        onCloseSubMenu(data.value!);
      }
    };

    return (
      <div onMouseEnter={onMouseEnter} onMouseLeave={onMouseLeave}>
        <div ref={ref} className={wrapperClassName} aria-label="Role picker option" onClick={onClickInternal}>
          <Checkbox
            value={isSelected}
            className={cx(customStyles.menuOptionCheckbox, {
              [customStyles.checkboxPartiallyChecked]: partiallySelected,
            })}
            onChange={onChangeInternal}
            disabled={disabled}
          />
          <div className={cx(styles.optionBody, customStyles.menuOptionBody)}>
            <span>{data.displayName || data.name}</span>
            <span className={customStyles.menuOptionExpand} />
          </div>
          {root && children && (
            <Portal className={customStyles.subMenuPortal} root={root}>
              {children}
            </Portal>
          )}
        </div>
      </div>
    );
  }
);

RoleMenuGroupOption.displayName = 'RoleMenuGroupOption';

const getRoleGroup = (role: Role) => {
  return role.group ?? 'Other';
};

const capitalize = (s: string): string => {
  return s.slice(0, 1).toUpperCase() + s.slice(1);
};

const sortRolesByName = (a: Role, b: Role) => a.name.localeCompare(b.name);

const isNotDelegatable = (role: Role) => {
  return role.delegatable !== undefined && !role.delegatable;
};

export const getStyles = (theme: GrafanaTheme2) => {
  return {
    menuWrapper: css`
      display: flex;
      max-height: 650px;
      position: absolute;
      z-index: ${theme.zIndex.dropdown};
      overflow: hidden;
      min-width: auto;
    `,
    menu: css`
      min-width: 260px;

      & > div {
        padding-top: ${theme.spacing(1)};
      }
    `,
    menuLeft: css`
      right: 0;
      flex-direction: row-reverse;
    `,
    subMenu: css`
      height: 100%;
      min-width: 260px;
      display: flex;
      flex-direction: column;
      border-left: 1px solid ${theme.components.input.borderColor};

      & > div {
        padding-top: ${theme.spacing(1)};
      }
    `,
    subMenuLeft: css`
      border-right: 1px solid ${theme.components.input.borderColor};
      border-left: unset;
    `,
    groupHeader: css`
      padding: ${theme.spacing(0, 4)};
      display: flex;
      align-items: center;
      color: ${theme.colors.text.primary};
      font-weight: ${theme.typography.fontWeightBold};
    `,
    container: css`
      padding: ${theme.spacing(1)};
      border: 1px ${theme.colors.border.weak} solid;
      border-radius: ${theme.shape.borderRadius(1)};
      background-color: ${theme.colors.background.primary};
      z-index: ${theme.zIndex.modal};
    `,
    menuSection: css`
      margin-bottom: ${theme.spacing(2)};
    `,
    menuOptionCheckbox: css`
      display: flex;
      margin: ${theme.spacing(0, 1, 0, 0.25)};
    `,
    menuButtonRow: css`
      background-color: ${theme.colors.background.primary};
      padding: ${theme.spacing(1)};
    `,
    menuOptionBody: css`
      font-weight: ${theme.typography.fontWeightRegular};
      padding: ${theme.spacing(0, 1.5, 0, 0)};
    `,
    menuOptionDisabled: css`
      color: ${theme.colors.text.disabled};
      cursor: not-allowed;
    `,
    menuOptionExpand: css`
      position: absolute;
      right: ${theme.spacing(1.25)};
      color: ${theme.colors.text.disabled};

      &:after {
        content: '>';
      }
    `,
    menuOptionInfoSign: css`
      color: ${theme.colors.text.disabled};
    `,
    builtInRoleSelector: css`
      margin: ${theme.spacing(1, 1.25, 1, 1)};
    `,
    subMenuPortal: css`
      height: 100%;
      > div {
        height: 100%;
      }
    `,
    subMenuButtonRow: css`
      background-color: ${theme.colors.background.primary};
      padding: ${theme.spacing(1)};
    `,
    checkboxPartiallyChecked: css`
      input {
        &:checked + span {
          &:after {
            border-width: 0 3px 0px 0;
            transform: rotate(90deg);
          }
        }
      }
    `,
  };
};<|MERGE_RESOLUTION|>--- conflicted
+++ resolved
@@ -36,10 +36,7 @@
   appliedRoles: Role[];
   showGroups?: boolean;
   builtinRolesDisabled?: boolean;
-<<<<<<< HEAD
-=======
   showBuiltInRole?: boolean;
->>>>>>> 0ca4ccfa
   onSelect: (roles: Role[]) => void;
   onBuiltInRoleSelect?: (role: OrgRole) => void;
   onUpdate: (newRoles: Role[], newBuiltInRole?: OrgRole) => void;
@@ -54,10 +51,7 @@
   appliedRoles,
   showGroups,
   builtinRolesDisabled,
-<<<<<<< HEAD
-=======
   showBuiltInRole,
->>>>>>> 0ca4ccfa
   onSelect,
   onBuiltInRoleSelect,
   onUpdate,
@@ -196,20 +190,6 @@
       )}
     >
       <div className={customStyles.menu} aria-label="Role picker menu">
-<<<<<<< HEAD
-        <CustomScrollbar autoHide={false} autoHeightMax="300px" hideHorizontalTrack hideVerticalTrack>
-          <div className={customStyles.menuSection}>
-            <div className={customStyles.groupHeader}>Built-in roles</div>
-            <RadioButtonGroup
-              className={customStyles.builtInRoleSelector}
-              options={BuiltinRoleOption}
-              value={selectedBuiltInRole}
-              onChange={onSelectedBuiltinRoleChange}
-              fullWidth={true}
-              disabled={builtinRolesDisabled}
-            />
-          </div>
-=======
         <CustomScrollbar autoHide={false} autoHeightMax={`${MENU_MAX_HEIGHT}px`} hideHorizontalTrack hideVerticalTrack>
           {showBuiltInRole && (
             <div className={customStyles.menuSection}>
@@ -224,7 +204,6 @@
               />
             </div>
           )}
->>>>>>> 0ca4ccfa
           {!!fixedRoles.length &&
             (showGroups && !!optionGroups.length ? (
               <div className={customStyles.menuSection}>
