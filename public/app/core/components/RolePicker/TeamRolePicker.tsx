import React, { FC, useEffect } from 'react';
import { useAsyncFn } from 'react-use';

import { contextSrv } from 'app/core/core';
import { Role, AccessControlAction } from 'app/types';

import { RolePicker } from './RolePicker';
import { fetchTeamRoles, updateTeamRoles } from './api';

export interface Props {
  teamId: number;
  orgId?: number;
  roleOptions: Role[];
  disabled?: boolean;
<<<<<<< HEAD
  onApplyRoles?: (newRoles: Role[]) => void;
  pendingRoles?: Role[];
  /**
   * Set whether the component should send a request with the new roles to the
   * backend in TeamRolePicker.onRolesChange (apply=false), or call {@link onApplyRoles}
   * with the updated list of roles (apply=true).
   *
   * Besides it sets the RolePickerMenu's Button title to
   *   * `Update` in case apply equals false
   *   * `Apply` in case apply equals true
   *
   * @default false
   */
  apply?: boolean;
}

export const TeamRolePicker: FC<Props> = ({
  teamId,
  roleOptions,
  disabled,
  onApplyRoles,
  pendingRoles,
  apply = false,
}) => {
=======
}

export const TeamRolePicker: FC<Props> = ({ teamId, orgId, roleOptions, disabled }) => {
>>>>>>> eedc7f18
  const [{ loading, value: appliedRoles = [] }, getTeamRoles] = useAsyncFn(async () => {
    try {
      if (apply && Boolean(pendingRoles?.length)) {
        return pendingRoles;
      }

      if (contextSrv.hasPermission(AccessControlAction.ActionTeamsRolesList)) {
        return await fetchTeamRoles(teamId);
      }
    } catch (e) {
      console.error('Error loading options', e);
    }
    return [];
  }, [teamId, pendingRoles]);

  useEffect(() => {
    getTeamRoles();
  }, [teamId, getTeamRoles, pendingRoles]);

  const onRolesChange = async (roles: Role[]) => {
    if (!apply) {
      await updateTeamRoles(roles, teamId);
      await getTeamRoles();
    } else if (onApplyRoles) {
      onApplyRoles(roles);
    }
  };

  const canUpdateRoles =
    contextSrv.hasPermission(AccessControlAction.ActionTeamsRolesAdd) &&
    contextSrv.hasPermission(AccessControlAction.ActionTeamsRolesRemove);

  return (
    <RolePicker
      apply={apply}
      onRolesChange={onRolesChange}
      roleOptions={roleOptions}
      appliedRoles={appliedRoles}
      isLoading={loading}
      disabled={disabled}
<<<<<<< HEAD
      builtinRolesDisabled={true}
=======
>>>>>>> eedc7f18
      canUpdateRoles={canUpdateRoles}
    />
  );
};<|MERGE_RESOLUTION|>--- conflicted
+++ resolved
@@ -12,7 +12,6 @@
   orgId?: number;
   roleOptions: Role[];
   disabled?: boolean;
-<<<<<<< HEAD
   onApplyRoles?: (newRoles: Role[]) => void;
   pendingRoles?: Role[];
   /**
@@ -37,11 +36,6 @@
   pendingRoles,
   apply = false,
 }) => {
-=======
-}
-
-export const TeamRolePicker: FC<Props> = ({ teamId, orgId, roleOptions, disabled }) => {
->>>>>>> eedc7f18
   const [{ loading, value: appliedRoles = [] }, getTeamRoles] = useAsyncFn(async () => {
     try {
       if (apply && Boolean(pendingRoles?.length)) {
@@ -82,10 +76,7 @@
       appliedRoles={appliedRoles}
       isLoading={loading}
       disabled={disabled}
-<<<<<<< HEAD
-      builtinRolesDisabled={true}
-=======
->>>>>>> eedc7f18
+      basicRoleDisabled={true}
       canUpdateRoles={canUpdateRoles}
     />
   );
