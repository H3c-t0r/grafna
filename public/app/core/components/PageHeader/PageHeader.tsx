--- conflicted
+++ resolved
@@ -1,9 +1,5 @@
 import { css, cx } from '@emotion/css';
-<<<<<<< HEAD
-import React, { FC } from 'react';
-=======
 import React from 'react';
->>>>>>> ae830f68
 
 import { NavModelItem, GrafanaTheme2 } from '@grafana/data';
 import { Tab, TabsBar, Icon, useStyles2, toIconName } from '@grafana/ui';
@@ -19,12 +15,6 @@
   actions?: React.ReactNode;
   info?: PageInfoItem[];
   subTitle?: React.ReactNode;
-<<<<<<< HEAD
-  // @PERCONA
-  vertical?: boolean;
-  tabsDataTestId?: string;
-=======
->>>>>>> ae830f68
 }
 
 const SelectNav = ({ children, customCss }: { children: NavModelItem[]; customCss: string }) => {
@@ -68,27 +58,15 @@
   );
 };
 
-const Navigation = ({
-  children,
-  vertical = false,
-  dataTestId = '',
-}: {
-  children: NavModelItem[];
-  // @PERCONA
-  vertical?: boolean;
-  dataTestId?: string;
-  tabsdataTestId?: string;
-}) => {
-  const styles = useStyles2(getStyles);
-
+const Navigation = ({ children }: { children: NavModelItem[] }) => {
   if (!children || children.length === 0) {
     return null;
   }
 
   return (
-    <nav className={cx({ [styles.verticalNav]: !!vertical })}>
+    <nav>
       <SelectNav customCss="page-header__select-nav">{children}</SelectNav>
-      <TabsBar className="page-header__tabs" hideBorder={true} vertical={vertical} dataTestId={dataTestId}>
+      <TabsBar className="page-header__tabs" hideBorder={true}>
         {children.map((child, index) => {
           return (
             !child.hideFromTabs && (
@@ -108,19 +86,7 @@
   );
 };
 
-<<<<<<< HEAD
-export const PageHeader: FC<Props> = ({
-  navItem: model,
-  renderTitle,
-  actions,
-  info,
-  subTitle,
-  vertical = false,
-  tabsDataTestId = '',
-}) => {
-=======
 export const PageHeader = ({ navItem: model, renderTitle, actions, info, subTitle }: Props) => {
->>>>>>> ae830f68
   const styles = useStyles2(getStyles);
 
   if (!model) {
@@ -136,21 +102,11 @@
       <div className="page-header__inner">
         <span className="page-header__logo">
           {icon && <Icon name={icon} size="xxxl" style={{ marginTop }} />}
-<<<<<<< HEAD
-          {main.img && <img className="page-header__img" src={main.img} alt={`logo of ${main.text}`} />}
-        </span>
-
-        <div className={cx('page-header__info-block', styles.headerText)}>
-          {renderTitle
-            ? renderTitle(main.text)
-            : renderHeaderTitle(main.text, main.breadcrumbs ?? [], main.highlightText)}
-=======
           {main.img && <img className="page-header__img" src={main.img} alt="" />}
         </span>
 
         <div className={cx('page-header__info-block', styles.headerText)}>
           {renderTitle ? renderTitle(main.text) : renderHeaderTitle(main.text, main.highlightText)}
->>>>>>> ae830f68
           {info && <PageInfo info={info} />}
           {sub && <div className="page-header__sub-title">{sub}</div>}
           {actions && <div className={styles.actions}>{actions}</div>}
@@ -164,103 +120,13 @@
       <div className="page-container">
         <div className="page-header">
           {renderHeader(model)}
-<<<<<<< HEAD
-          {model.children && model.children.length > 0 && (
-            <Navigation vertical={vertical} dataTestId={tabsDataTestId}>
-              {model.children}
-            </Navigation>
-          )}
-=======
           {model.children && model.children.length > 0 && <Navigation>{model.children}</Navigation>}
->>>>>>> ae830f68
         </div>
       </div>
     </div>
   );
 };
 
-<<<<<<< HEAD
-function renderHeaderTitle(
-  title: string,
-  breadcrumbs: NavModelBreadcrumb[],
-  highlightText: NavModelItem['highlightText']
-) {
-  if (!title && (!breadcrumbs || breadcrumbs.length === 0)) {
-    return null;
-  }
-
-  if (!breadcrumbs || breadcrumbs.length === 0) {
-    return (
-      <h1 className="page-header__title">
-        {title}
-        {highlightText && (
-          <ProBadge
-            text={highlightText}
-            className={css`
-              vertical-align: middle;
-            `}
-          />
-        )}
-      </h1>
-    );
-  }
-
-  const breadcrumbsResult = [];
-  for (const bc of breadcrumbs) {
-    if (bc.url) {
-      breadcrumbsResult.push(
-        <a data-testid="breadcrumb-section" className="page-header__link" key={breadcrumbsResult.length} href={bc.url}>
-          {bc.title}
-        </a>
-      );
-    } else {
-      breadcrumbsResult.push(
-        <span data-testid="breadcrumb-section" key={breadcrumbsResult.length}>
-          {' '}
-          / {bc.title}
-        </span>
-      );
-    }
-  }
-  breadcrumbsResult.push(
-    <span data-testid="breadcrumb-section" key={breadcrumbs.length + 1}>
-      {' '}
-      / {title}
-    </span>
-  );
-
-  return <h1 className="page-header__title">{breadcrumbsResult}</h1>;
-}
-
-const getStyles = (theme: GrafanaTheme2) => {
-  // @PERCONA
-  const maxWidthBreakpoint =
-    theme.breakpoints.values.xxl + theme.spacing.gridSize * 2 + theme.components.sidemenu.width;
-
-  return {
-    actions: css({
-      display: 'flex',
-      flexDirection: 'row',
-      gap: theme.spacing(1),
-    }),
-    headerText: css({
-      display: 'flex',
-      flexDirection: 'column',
-      gap: theme.spacing(1),
-    }),
-    headerCanvas: css`
-      background: ${theme.colors.background.canvas};
-    `,
-    // @PERCONA
-    verticalNav: css`
-      width: 20%;
-      @media (min-width: ${maxWidthBreakpoint}px) {
-        width: 12%;
-      }
-    `,
-  };
-};
-=======
 function renderHeaderTitle(title: string, highlightText: NavModelItem['highlightText']) {
   if (!title) {
     return null;
@@ -295,5 +161,4 @@
   headerCanvas: css`
     background: ${theme.colors.background.canvas};
   `,
-});
->>>>>>> ae830f68
+});