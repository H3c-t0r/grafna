--- conflicted
+++ resolved
@@ -1,10 +1,6 @@
 import React, { FC, useEffect, useState } from 'react';
 import { cx, css, keyframes } from '@emotion/css';
-<<<<<<< HEAD
-import { useStyles, styleMixins } from '@grafana/ui';
-=======
-import { useStyles2 } from '@grafana/ui';
->>>>>>> 72cd5931
+import { useStyles2, styleMixins } from '@grafana/ui';
 import { Branding } from '../Branding/Branding';
 import { GrafanaTheme2 } from '@grafana/data';
 import { Footer } from '../Footer/Footer';
@@ -56,22 +52,6 @@
   const bgColor = theme.isDark ? '#000' : theme.colors.background.canvas;
 
   return {
-<<<<<<< HEAD
-    container: css`
-      min-height: 100vh;
-      background-position: center;
-      background-repeat: no-repeat;
-      background-color: ${bgColor};
-      min-width: 100%;
-      margin-left: 0;
-      display: flex;
-      flex-direction: column;
-      align-items: center;
-      justify-content: flex-start;
-
-      @media ${styleMixins.mediaUp(theme.breakpoints.sm)} {
-        justify-content: center;
-=======
     container: css({
       minHeight: '100vh',
       backgroundPosition: 'center',
@@ -91,7 +71,6 @@
 
       .login-content-box {
         opacity: 1;
->>>>>>> 72cd5931
       }
     `,
     submitButton: css`
@@ -103,7 +82,7 @@
       max-width: 50px;
       margin-bottom: 15px;
 
-      @media ${styleMixins.mediaUp(theme.breakpoints.sm)} {
+      @media ${styleMixins.mediaUp(theme.v1.breakpoints.sm)} {
         max-width: 100px;
       }
     `,
@@ -120,7 +99,7 @@
     mainTitle: css`
       font-size: 22px;
 
-      @media ${styleMixins.mediaUp(theme.breakpoints.sm)} {
+      @media ${styleMixins.mediaUp(theme.v1.breakpoints.sm)} {
         font-size: 32px;
       }
     `,
@@ -137,22 +116,16 @@
       position: relative;
       justify-content: flex-start;
       z-index: 1;
-<<<<<<< HEAD
-      min-height: 100vh;
-      border-radius: 3px;
-      padding: 20px 0;
-
-      @media ${styleMixins.mediaUp(theme.breakpoints.sm)} {
-        min-height: 320px;
-        justify-content: center;
-      }
-=======
       min-height: 320px;
       border-radius: ${theme.shape.borderRadius(4)};
       padding: ${theme.spacing(2, 0)};
       opacity: 0;
       transition: opacity 0.5s ease-in-out;
->>>>>>> 72cd5931
+
+      @media ${styleMixins.mediaUp(theme.v1.breakpoints.sm)} {
+        min-height: 320px;
+        justify-content: center;
+      }
     `,
     loginOuterBox: css`
       display: flex;
