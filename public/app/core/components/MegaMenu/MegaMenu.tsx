--- conflicted
+++ resolved
@@ -1,11 +1,6 @@
 import { css } from '@emotion/css';
 import { cloneDeep } from 'lodash';
-<<<<<<< HEAD
 import React from 'react';
-import { useSelector } from 'react-redux';
-=======
-import React, { useState } from 'react';
->>>>>>> ce10706f
 import { useLocation } from 'react-router-dom';
 
 import { GrafanaTheme2, NavModelItem, NavSection } from '@grafana/data';
