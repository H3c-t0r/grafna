import React from 'react';
import { GrafanaTheme2 } from '@grafana/data';
import { Icon, IconName, Link, useTheme2 } from '@grafana/ui';
import { css, cx } from '@emotion/css';

export interface Props {
  icon?: IconName;
  isActive?: boolean;
  isDivider?: boolean;
  onClick?: () => void;
  styleOverrides?: string;
  target?: HTMLAnchorElement['target'];
  text: React.ReactNode;
  url?: string;
  adjustHeightForBorder?: boolean;
  isMobile?: boolean;
}

export function NavBarMenuItem({
  icon,
  isActive,
  isDivider,
  onClick,
  styleOverrides,
  target,
  text,
  url,
  isMobile = false,
}: Props) {
  const theme = useTheme2();
  const styles = getStyles(theme, isActive, Boolean(icon));
  const elStyle = cx(styles.element, styleOverrides);
  const linkContent = (
    <div className={styles.linkContent}>
      {icon && <Icon data-testid="dropdown-child-icon" name={icon} />}
      <span>{text}</span>
      {target === '_blank' && (
        <Icon data-testid="external-link-icon" name="external-link-alt" className={styles.externalLinkIcon} />
      )}
    </div>
  );

  let element = (
    <button className={elStyle} onClick={onClick} tabIndex={-1}>
      {linkContent}
    </button>
  );

  if (url) {
    element =
      !target && url.startsWith('/') ? (
        <Link className={elStyle} href={url} target={target} onClick={onClick} tabIndex={!isMobile ? -1 : 0}>
          {linkContent}
        </Link>
      ) : (
        <a href={url} target={target} className={elStyle} onClick={onClick} tabIndex={!isMobile ? -1 : 0}>
          {linkContent}
        </a>
      );
  }

  if (isMobile) {
    return isDivider ? (
      <li data-testid="dropdown-child-divider" className={styles.divider} tabIndex={-1} aria-disabled />
    ) : (
      <li className={styles.listItem}>{element}</li>
    );
  }

  return isDivider ? (
    <div data-testid="dropdown-child-divider" className={styles.divider} tabIndex={-1} aria-disabled />
  ) : (
    <div style={{ position: 'relative' }}>{element}</div>
  );
}

NavBarMenuItem.displayName = 'NavBarMenuItem';

const getStyles = (theme: GrafanaTheme2, isActive: Props['isActive'], hasIcon: boolean) => ({
  linkContent: css({
    display: 'grid',
    placeItems: 'center',
    gridAutoFlow: 'column',
    gap: '0.5rem',
  }),
  externalLinkIcon: css({
    color: theme.colors.text.secondary,
    gridColumnStart: 3,
  }),
  element: css({
    alignItems: 'center',
    background: 'none',
    border: 'none',
    color: isActive ? theme.colors.text.primary : theme.colors.text.secondary,
    display: 'flex',
    flex: 1,
    fontSize: 'inherit',
    height: '100%',
<<<<<<< HEAD
    padding: !hasIcon ? `${theme.spacing(0.5, 2)}` : '5px 12px 5px 10px',
=======
    overflowWrap: 'anywhere',
    padding: '5px 12px 5px 10px',
>>>>>>> c449aadc
    textAlign: 'left',
    '&:hover, &:focus-visible': {
      backgroundColor: theme.colors.action.hover,
      color: theme.colors.text.primary,
    },
    '&:focus-visible': {
      boxShadow: 'none',
      outline: `2px solid ${theme.colors.primary.main}`,
      outlineOffset: '-2px',
      transition: 'none',
    },
    '&::before': {
      display: isActive ? 'block' : 'none',
      content: '" "',
      position: 'absolute',
      left: 0,
      top: 0,
      bottom: 0,
      width: theme.spacing(0.5),
      borderRadius: theme.shape.borderRadius(1),
      backgroundImage: theme.colors.gradients.brandVertical,
    },
  }),
  listItem: css({
    position: 'relative',
    display: 'flex',
    alignItems: 'center',

    '&:hover, &:focus-within': {
      color: theme.colors.text.primary,

      '> *:first-child::after': {
        backgroundColor: theme.colors.action.hover,
      },
    },
  }),
  divider: css({
    borderBottom: `1px solid ${theme.colors.border.weak}`,
    height: '1px',
    margin: `${theme.spacing(1)} 0`,
    overflow: 'hidden',
  }),
});<|MERGE_RESOLUTION|>--- conflicted
+++ resolved
@@ -96,12 +96,8 @@
     flex: 1,
     fontSize: 'inherit',
     height: '100%',
-<<<<<<< HEAD
+    overflowWrap: 'anywhere',
     padding: !hasIcon ? `${theme.spacing(0.5, 2)}` : '5px 12px 5px 10px',
-=======
-    overflowWrap: 'anywhere',
-    padding: '5px 12px 5px 10px',
->>>>>>> c449aadc
     textAlign: 'left',
     '&:hover, &:focus-visible': {
       backgroundColor: theme.colors.action.hover,
