import React, { MouseEvent } from 'react';
import { css } from '@emotion/css';
<<<<<<< HEAD
import { CallToActionCard, Icon, IconName, LinkButton, useTheme } from '@grafana/ui';
=======
import { CallToActionCard, Icon, IconName, LinkButton } from '@grafana/ui';
>>>>>>> 63e29778
import { selectors } from '@grafana/e2e-selectors';

export interface Props {
  title: string;
  buttonIcon: IconName;
  buttonLink?: string;
  buttonTitle: string;
  onClick?: (event: MouseEvent) => void;
  proTip?: string;
  proTipLink?: string;
  proTipLinkTitle?: string;
  proTipTarget?: string;
  infoBox?: { __html: string };
  infoBoxTitle?: string;
}

const ctaStyle = css`
  text-align: center;
`;

const infoBoxStyles = css`
  max-width: 700px;
  margin: 0 auto;
`;

const EmptyListCTA: React.FunctionComponent<Props> = ({
  title,
  buttonIcon,
  buttonLink,
  buttonTitle,
  onClick,
  proTip,
  proTipLink,
  proTipLinkTitle,
  proTipTarget,
  infoBox,
  infoBoxTitle,
}) => {
<<<<<<< HEAD
  const theme = useTheme();

=======
>>>>>>> 63e29778
  const footer = () => {
    return (
      <>
        {proTip ? (
          <span key="proTipFooter">
            <Icon name="rocket" />
            <> ProTip: {proTip} </>
            <a href={proTipLink} target={proTipTarget} className="text-link">
              {proTipLinkTitle}
            </a>
          </span>
        ) : (
          ''
        )}
        {infoBox ? (
          <div key="infoBoxHtml" className={`grafana-info-box ${infoBoxStyles}`}>
            {infoBoxTitle && <h5>{infoBoxTitle}</h5>}
            <div dangerouslySetInnerHTML={infoBox} />
          </div>
        ) : (
          ''
        )}
      </>
    );
  };

  const ctaElementClassName = !footer()
    ? css`
        margin-bottom: 20px;
      `
    : '';

  const ctaElement = (
    <LinkButton
      size="lg"
      onClick={onClick}
      href={buttonLink}
      icon={buttonIcon}
      className={ctaElementClassName}
      aria-label={selectors.components.CallToActionCard.button(buttonTitle)}
    >
      {buttonTitle}
    </LinkButton>
  );

  return <CallToActionCard className={ctaStyle} message={title} footer={footer()} callToActionElement={ctaElement} />;
};

export default EmptyListCTA;<|MERGE_RESOLUTION|>--- conflicted
+++ resolved
@@ -1,10 +1,6 @@
 import React, { MouseEvent } from 'react';
 import { css } from '@emotion/css';
-<<<<<<< HEAD
-import { CallToActionCard, Icon, IconName, LinkButton, useTheme } from '@grafana/ui';
-=======
 import { CallToActionCard, Icon, IconName, LinkButton } from '@grafana/ui';
->>>>>>> 63e29778
 import { selectors } from '@grafana/e2e-selectors';
 
 export interface Props {
@@ -43,11 +39,6 @@
   infoBox,
   infoBoxTitle,
 }) => {
-<<<<<<< HEAD
-  const theme = useTheme();
-
-=======
->>>>>>> 63e29778
   const footer = () => {
     return (
       <>
