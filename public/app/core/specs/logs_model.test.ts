<<<<<<< HEAD
import { DataFrame, FieldType, LogsModel, LogsMetaKind, LogsDedupStrategy, LogLevel } from '@grafana/data';
import { dedupLogRows, dataFrameToLogsModel } from '../logs_model';
=======
import {
  DataFrame,
  FieldType,
  LogsModel,
  LogsMetaKind,
  LogsDedupStrategy,
  LogLevel,
  DataFrameHelper,
  toDataFrame,
} from '@grafana/data';
import {
  dedupLogRows,
  calculateFieldStats,
  calculateLogsLabelStats,
  getParser,
  LogsParsers,
  dataFrameToLogsModel,
} from '../logs_model';
>>>>>>> 299a0e20

describe('dedupLogRows()', () => {
  test('should return rows as is when dedup is set to none', () => {
    const logs = {
      rows: [
        {
          entry: 'WARN test 1.23 on [xxx]',
        },
        {
          entry: 'WARN test 1.23 on [xxx]',
        },
      ],
    };
    expect(dedupLogRows(logs as LogsModel, LogsDedupStrategy.none).rows).toMatchObject(logs.rows);
  });

  test('should dedup on exact matches', () => {
    const logs = {
      rows: [
        {
          entry: 'WARN test 1.23 on [xxx]',
        },
        {
          entry: 'WARN test 1.23 on [xxx]',
        },
        {
          entry: 'INFO test 2.44 on [xxx]',
        },
        {
          entry: 'WARN test 1.23 on [xxx]',
        },
      ],
    };
    expect(dedupLogRows(logs as LogsModel, LogsDedupStrategy.exact).rows).toEqual([
      {
        duplicates: 1,
        entry: 'WARN test 1.23 on [xxx]',
      },
      {
        duplicates: 0,
        entry: 'INFO test 2.44 on [xxx]',
      },
      {
        duplicates: 0,
        entry: 'WARN test 1.23 on [xxx]',
      },
    ]);
  });

  test('should dedup on number matches', () => {
    const logs = {
      rows: [
        {
          entry: 'WARN test 1.2323423 on [xxx]',
        },
        {
          entry: 'WARN test 1.23 on [xxx]',
        },
        {
          entry: 'INFO test 2.44 on [xxx]',
        },
        {
          entry: 'WARN test 1.23 on [xxx]',
        },
      ],
    };
    expect(dedupLogRows(logs as LogsModel, LogsDedupStrategy.numbers).rows).toEqual([
      {
        duplicates: 1,
        entry: 'WARN test 1.2323423 on [xxx]',
      },
      {
        duplicates: 0,
        entry: 'INFO test 2.44 on [xxx]',
      },
      {
        duplicates: 0,
        entry: 'WARN test 1.23 on [xxx]',
      },
    ]);
  });

  test('should dedup on signature matches', () => {
    const logs = {
      rows: [
        {
          entry: 'WARN test 1.2323423 on [xxx]',
        },
        {
          entry: 'WARN test 1.23 on [xxx]',
        },
        {
          entry: 'INFO test 2.44 on [xxx]',
        },
        {
          entry: 'WARN test 1.23 on [xxx]',
        },
      ],
    };
    expect(dedupLogRows(logs as LogsModel, LogsDedupStrategy.signature).rows).toEqual([
      {
        duplicates: 3,
        entry: 'WARN test 1.2323423 on [xxx]',
      },
    ]);
  });

  test('should return to non-deduped state on same log result', () => {
    const logs = {
      rows: [
        {
          entry: 'INFO 123',
        },
        {
          entry: 'WARN 123',
        },
        {
          entry: 'WARN 123',
        },
      ],
    };
    expect(dedupLogRows(logs as LogsModel, LogsDedupStrategy.exact).rows).toEqual([
      {
        duplicates: 0,
        entry: 'INFO 123',
      },
      {
        duplicates: 1,
        entry: 'WARN 123',
      },
    ]);

    expect(dedupLogRows(logs as LogsModel, LogsDedupStrategy.none).rows).toEqual(logs.rows);
  });
});

const emptyLogsModel: any = {
  hasUniqueLabels: false,
  rows: [],
  meta: [],
  series: [],
};

describe('dataFrameToLogsModel', () => {
  it('given empty series should return empty logs model', () => {
    expect(dataFrameToLogsModel([] as DataFrame[], 0)).toMatchObject(emptyLogsModel);
  });

  it('given series without correct series name should return empty logs model', () => {
    const series: DataFrame[] = [
      toDataFrame({
        fields: [],
      }),
    ];
    expect(dataFrameToLogsModel(series, 0)).toMatchObject(emptyLogsModel);
  });

  it('given series without a time field should return empty logs model', () => {
    const series: DataFrame[] = [
      new DataFrameHelper({
        fields: [
          {
            name: 'message',
            type: FieldType.string,
            values: [],
          },
        ],
      }),
    ];
    expect(dataFrameToLogsModel(series, 0)).toMatchObject(emptyLogsModel);
  });

  it('given series without a string field should return empty logs model', () => {
    const series: DataFrame[] = [
      new DataFrameHelper({
        fields: [
          {
            name: 'time',
            type: FieldType.time,
            values: [],
          },
        ],
      }),
    ];
    expect(dataFrameToLogsModel(series, 0)).toMatchObject(emptyLogsModel);
  });

  it('given one series should return expected logs model', () => {
    const series: DataFrame[] = [
      new DataFrameHelper({
        labels: {
          filename: '/var/log/grafana/grafana.log',
          job: 'grafana',
        },
        fields: [
          {
            name: 'time',
            type: FieldType.time,
            values: ['2019-04-26T09:28:11.352440161Z', '2019-04-26T14:42:50.991981292Z'],
          },
          {
            name: 'message',
            type: FieldType.string,
            values: [
              't=2019-04-26T11:05:28+0200 lvl=info msg="Initializing DatasourceCacheService" logger=server',
              't=2019-04-26T16:42:50+0200 lvl=eror msg="new token…t unhashed token=56d9fdc5c8b7400bd51b060eea8ca9d7',
            ],
          },
        ],
        meta: {
          limit: 1000,
        },
      }),
    ];
    const logsModel = dataFrameToLogsModel(series, 0);
    expect(logsModel.hasUniqueLabels).toBeFalsy();
    expect(logsModel.rows).toHaveLength(2);
    expect(logsModel.rows).toMatchObject([
      {
        timestamp: '2019-04-26T09:28:11.352440161Z',
        entry: 't=2019-04-26T11:05:28+0200 lvl=info msg="Initializing DatasourceCacheService" logger=server',
        labels: { filename: '/var/log/grafana/grafana.log', job: 'grafana' },
        logLevel: 'info',
        uniqueLabels: {},
      },
      {
        timestamp: '2019-04-26T14:42:50.991981292Z',
        entry: 't=2019-04-26T16:42:50+0200 lvl=eror msg="new token…t unhashed token=56d9fdc5c8b7400bd51b060eea8ca9d7',
        labels: { filename: '/var/log/grafana/grafana.log', job: 'grafana' },
        logLevel: 'error',
        uniqueLabels: {},
      },
    ]);

    expect(logsModel.series).toHaveLength(2);
    expect(logsModel.meta).toHaveLength(2);
    expect(logsModel.meta[0]).toMatchObject({
      label: 'Common labels',
      value: series[0].labels,
      kind: LogsMetaKind.LabelsMap,
    });
    expect(logsModel.meta[1]).toMatchObject({
      label: 'Limit',
      value: `1000 (2 returned)`,
      kind: LogsMetaKind.String,
    });
  });

  it('given one series without labels should return expected logs model', () => {
    const series: DataFrame[] = [
      new DataFrameHelper({
        fields: [
          {
            name: 'time',
            type: FieldType.time,
            values: ['1970-01-01T00:00:01Z'],
          },
          {
            name: 'message',
            type: FieldType.string,
            values: ['WARN boooo'],
          },
          {
            name: 'level',
            type: FieldType.string,
            values: ['dbug'],
          },
        ],
      }),
    ];
    const logsModel = dataFrameToLogsModel(series, 0);
    expect(logsModel.rows).toHaveLength(1);
    expect(logsModel.rows).toMatchObject([
      {
        entry: 'WARN boooo',
        labels: undefined,
        logLevel: LogLevel.debug,
        uniqueLabels: {},
      },
    ]);
  });

  it('given multiple series should return expected logs model', () => {
    const series: DataFrame[] = [
      toDataFrame({
        labels: {
          foo: 'bar',
          baz: '1',
          level: 'dbug',
        },
        fields: [
          {
            name: 'ts',
            type: FieldType.time,
            values: ['1970-01-01T00:00:01Z'],
          },
          {
            name: 'line',
            type: FieldType.string,
            values: ['WARN boooo'],
          },
        ],
      }),
      toDataFrame({
        name: 'logs',
        labels: {
          foo: 'bar',
          baz: '2',
          level: 'err',
        },
        fields: [
          {
            name: 'time',
            type: FieldType.time,
            values: ['1970-01-01T00:00:00Z', '1970-01-01T00:00:02Z'],
          },
          {
            name: 'message',
            type: FieldType.string,
            values: ['INFO 1', 'INFO 2'],
          },
        ],
      }),
    ];
    const logsModel = dataFrameToLogsModel(series, 0);
    expect(logsModel.hasUniqueLabels).toBeTruthy();
    expect(logsModel.rows).toHaveLength(3);
    expect(logsModel.rows).toMatchObject([
      {
        entry: 'WARN boooo',
        labels: { foo: 'bar', baz: '1' },
        logLevel: LogLevel.debug,
        uniqueLabels: { baz: '1' },
      },
      {
        entry: 'INFO 1',
        labels: { foo: 'bar', baz: '2' },
        logLevel: LogLevel.error,
        uniqueLabels: { baz: '2' },
      },
      {
        entry: 'INFO 2',
        labels: { foo: 'bar', baz: '2' },
        logLevel: LogLevel.error,
        uniqueLabels: { baz: '2' },
      },
    ]);

    expect(logsModel.series).toHaveLength(2);
    expect(logsModel.meta).toHaveLength(1);
    expect(logsModel.meta[0]).toMatchObject({
      label: 'Common labels',
      value: {
        foo: 'bar',
      },
      kind: LogsMetaKind.LabelsMap,
    });
  });
});<|MERGE_RESOLUTION|>--- conflicted
+++ resolved
@@ -1,7 +1,3 @@
-<<<<<<< HEAD
-import { DataFrame, FieldType, LogsModel, LogsMetaKind, LogsDedupStrategy, LogLevel } from '@grafana/data';
-import { dedupLogRows, dataFrameToLogsModel } from '../logs_model';
-=======
 import {
   DataFrame,
   FieldType,
@@ -12,15 +8,7 @@
   DataFrameHelper,
   toDataFrame,
 } from '@grafana/data';
-import {
-  dedupLogRows,
-  calculateFieldStats,
-  calculateLogsLabelStats,
-  getParser,
-  LogsParsers,
-  dataFrameToLogsModel,
-} from '../logs_model';
->>>>>>> 299a0e20
+import { dedupLogRows, dataFrameToLogsModel } from '../logs_model';
 
 describe('dedupLogRows()', () => {
   test('should return rows as is when dedup is set to none', () => {
