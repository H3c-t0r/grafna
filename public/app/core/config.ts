import _ from 'lodash';
import { PanelPlugin, DataSourcePlugin } from 'app/types/plugins';
import { GrafanaTheme, getTheme, GrafanaThemeType } from '@grafana/ui';

export interface BuildInfo {
  version: string;
  commit: string;
  isEnterprise: boolean;
  env: string;
  latestVersion: string;
  hasUpdate: boolean;
}

export class Settings {
<<<<<<< HEAD
  datasources: { [str: string]: DataSourcePlugin };
  panels: PanelPlugin[];
=======
  datasources: any;
  panels: { [key: string]: PanelPlugin };
>>>>>>> fec7c3e1
  appSubUrl: string;
  windowTitlePrefix: string;
  buildInfo: BuildInfo;
  newPanelTitle: string;
  bootData: any;
  externalUserMngLinkUrl: string;
  externalUserMngLinkName: string;
  externalUserMngInfo: string;
  allowOrgCreate: boolean;
  disableLoginForm: boolean;
  defaultDatasource: string;
  alertingEnabled: boolean;
  alertingErrorOrTimeout: string;
  alertingNoDataOrNullValues: string;
  authProxyEnabled: boolean;
  exploreEnabled: boolean;
  ldapEnabled: boolean;
  oauth: any;
  disableUserSignUp: boolean;
  loginHint: any;
  passwordHint: any;
  loginError: any;
  viewersCanEdit: boolean;
  editorsCanAdmin: boolean;
  disableSanitizeHtml: boolean;
  theme: GrafanaTheme;

  constructor(options: Settings) {
    this.theme = options.bootData.user.lightTheme ? getTheme(GrafanaThemeType.Light) : getTheme(GrafanaThemeType.Dark);

    const defaults = {
      datasources: {},
      windowTitlePrefix: 'Grafana - ',
      panels: {},
      newPanelTitle: 'Panel Title',
      playlist_timespan: '1m',
      unsaved_changes_warning: true,
      appSubUrl: '',
      buildInfo: {
        version: 'v1.0',
        commit: '1',
        env: 'production',
        isEnterprise: false,
      },
      viewersCanEdit: false,
      editorsCanAdmin: false,
      disableSanitizeHtml: false,
    };

    _.extend(this, defaults, options);
  }
}

const bootData = (window as any).grafanaBootData || {
  settings: {},
  user: {},
};

const options = bootData.settings;
options.bootData = bootData;

export const config = new Settings(options);
export default config;<|MERGE_RESOLUTION|>--- conflicted
+++ resolved
@@ -12,13 +12,8 @@
 }
 
 export class Settings {
-<<<<<<< HEAD
   datasources: { [str: string]: DataSourcePlugin };
-  panels: PanelPlugin[];
-=======
-  datasources: any;
   panels: { [key: string]: PanelPlugin };
->>>>>>> fec7c3e1
   appSubUrl: string;
   windowTitlePrefix: string;
   buildInfo: BuildInfo;
