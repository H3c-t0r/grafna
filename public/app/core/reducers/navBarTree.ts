import { createSlice, PayloadAction } from '@reduxjs/toolkit';
import { cloneDeep } from 'lodash';

import { NavModelItem } from '@grafana/data';
import { config } from '@grafana/runtime';

<<<<<<< HEAD
import { traverseMenuTree, updateExpandedState } from './navBarTree.utils';

export const initialState: NavModelItem[] = updateExpandedState(config.bootData?.navTree ?? []);
=======
import { getNavSubTitle, getNavTitle } from '../utils/navBarItem-translations';

export const initialState: NavModelItem[] = config.bootData?.navTree ?? [];
>>>>>>> ae830f68

function translateNav(navTree: NavModelItem[]): NavModelItem[] {
  return navTree.map((navItem) => {
    const children = navItem.children && translateNav(navItem.children);

    return {
      ...navItem,
      children: children,
      text: getNavTitle(navItem.id) ?? navItem.text,
      subTitle: getNavSubTitle(navItem.id) ?? navItem.subTitle,
      emptyMessage: getNavTitle(navItem.emptyMessageId),
    };
  });
}

// this matches the prefix set in the backend navtree
export const ID_PREFIX = 'starred/';

const navTreeSlice = createSlice({
  name: 'navBarTree',
  initialState: () => translateNav(config.bootData?.navTree ?? []),
  reducers: {
    setStarred: (state, action: PayloadAction<{ id: string; title: string; url: string; isStarred: boolean }>) => {
      const starredItems = state.find((navItem) => navItem.id === 'starred');
      const { id, title, url, isStarred } = action.payload;
      if (starredItems) {
        if (isStarred) {
          if (!starredItems.children) {
            starredItems.children = [];
          }
          const newStarredItem: NavModelItem = {
            id: ID_PREFIX + id,
            text: title,
            url,
          };
          starredItems.children.push(newStarredItem);
          starredItems.children.sort((a, b) => a.text.localeCompare(b.text));
        } else {
          const index = starredItems.children?.findIndex((item) => item.id === ID_PREFIX + id) ?? -1;
          if (index > -1) {
            starredItems?.children?.splice(index, 1);
          }
        }
      }
    },
    updateDashboardName: (state, action: PayloadAction<{ id: string; title: string; url: string }>) => {
      const { id, title, url } = action.payload;
      const starredItems = state.find((navItem) => navItem.id === 'starred');
      if (starredItems) {
        const navItem = starredItems.children?.find((navItem) => navItem.id === id);
        if (navItem) {
          navItem.text = title;
          navItem.url = url;
          starredItems.children?.sort((a, b) => a.text.localeCompare(b.text));
        }
      }
    },
<<<<<<< HEAD
    // @Percona
    updateMenuTree: (state, action: PayloadAction<{ id: string; active: boolean }>) => {
      const { id, active } = action.payload;

      const nodeMap: Record<string, NavModelItem> = {};
      const parentMap: Record<string, NavModelItem> = {};

      // Close all other menu items
      traverseMenuTree(state, (item) => {
        item.expanded = false;

        item.children?.map((child) => {
          parentMap[child.id || ''] = item;
        });

        nodeMap[item.id || ''] = item;
      });

      // Expand menu tree for the currently active menu item
      let current = nodeMap[id];
      let parent = parentMap[id];

      current.expanded = active;

      while (current && parent) {
        current = parent;
        parent = parentMap[current.id || ''];

        if (current) {
          current.expanded = true;
        }
      }
    },
    updateNavTree: (_, action: PayloadAction<{ items: NavModelItem[] }>) => {
      return updateExpandedState(cloneDeep(action.payload.items));
    },
  },
});

export const { setStarred, updateDashboardName, updateMenuTree, updateNavTree } = navTreeSlice.actions;
=======
    removePluginFromNavTree: (state, action: PayloadAction<{ pluginID: string }>) => {
      const navID = 'plugin-page-' + action.payload.pluginID;
      const pluginItemIndex = state.findIndex((navItem) => navItem.id === navID);
      if (pluginItemIndex > -1) {
        state.splice(pluginItemIndex, 1);
      }
    },
  },
});

export const { setStarred, removePluginFromNavTree, updateDashboardName } = navTreeSlice.actions;
>>>>>>> ae830f68
export const navTreeReducer = navTreeSlice.reducer;<|MERGE_RESOLUTION|>--- conflicted
+++ resolved
@@ -1,18 +1,11 @@
 import { createSlice, PayloadAction } from '@reduxjs/toolkit';
-import { cloneDeep } from 'lodash';
 
 import { NavModelItem } from '@grafana/data';
 import { config } from '@grafana/runtime';
 
-<<<<<<< HEAD
-import { traverseMenuTree, updateExpandedState } from './navBarTree.utils';
-
-export const initialState: NavModelItem[] = updateExpandedState(config.bootData?.navTree ?? []);
-=======
 import { getNavSubTitle, getNavTitle } from '../utils/navBarItem-translations';
 
 export const initialState: NavModelItem[] = config.bootData?.navTree ?? [];
->>>>>>> ae830f68
 
 function translateNav(navTree: NavModelItem[]): NavModelItem[] {
   return navTree.map((navItem) => {
@@ -70,48 +63,6 @@
         }
       }
     },
-<<<<<<< HEAD
-    // @Percona
-    updateMenuTree: (state, action: PayloadAction<{ id: string; active: boolean }>) => {
-      const { id, active } = action.payload;
-
-      const nodeMap: Record<string, NavModelItem> = {};
-      const parentMap: Record<string, NavModelItem> = {};
-
-      // Close all other menu items
-      traverseMenuTree(state, (item) => {
-        item.expanded = false;
-
-        item.children?.map((child) => {
-          parentMap[child.id || ''] = item;
-        });
-
-        nodeMap[item.id || ''] = item;
-      });
-
-      // Expand menu tree for the currently active menu item
-      let current = nodeMap[id];
-      let parent = parentMap[id];
-
-      current.expanded = active;
-
-      while (current && parent) {
-        current = parent;
-        parent = parentMap[current.id || ''];
-
-        if (current) {
-          current.expanded = true;
-        }
-      }
-    },
-    updateNavTree: (_, action: PayloadAction<{ items: NavModelItem[] }>) => {
-      return updateExpandedState(cloneDeep(action.payload.items));
-    },
-  },
-});
-
-export const { setStarred, updateDashboardName, updateMenuTree, updateNavTree } = navTreeSlice.actions;
-=======
     removePluginFromNavTree: (state, action: PayloadAction<{ pluginID: string }>) => {
       const navID = 'plugin-page-' + action.payload.pluginID;
       const pluginItemIndex = state.findIndex((navItem) => navItem.id === navID);
@@ -123,5 +74,4 @@
 });
 
 export const { setStarred, removePluginFromNavTree, updateDashboardName } = navTreeSlice.actions;
->>>>>>> ae830f68
 export const navTreeReducer = navTreeSlice.reducer;