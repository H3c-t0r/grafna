import { AnyAction, createAction } from '@reduxjs/toolkit';
import { cloneDeep } from 'lodash';

import { NavIndex, NavModel, NavModelItem } from '@grafana/data';
import config from 'app/core/config';

import { getNavSubTitle, getNavTitle } from '../utils/navBarItem-translations';

export const HOME_NAV_ID = 'home';

export function buildInitialState(): NavIndex {
  const navIndex: NavIndex = {};
  const rootNodes = cloneDeep(config.bootData.navTree);
  const homeNav = rootNodes.find((node) => node.id === HOME_NAV_ID);
  const otherRootNodes = rootNodes.filter((node) => node.id !== HOME_NAV_ID);

  if (homeNav) {
    buildNavIndex(navIndex, [homeNav]);
  }
  // set home as parent for the other rootNodes
  // need to use the translated home node from the navIndex
  buildNavIndex(navIndex, otherRootNodes, navIndex[HOME_NAV_ID]);

  return navIndex;
}

function buildNavIndex(navIndex: NavIndex, children: NavModelItem[], parentItem?: NavModelItem) {
  const translatedChildren: NavModelItem[] = [];

  for (const node of children) {
    const translatedNode: NavModelItem = {
      ...node,
      text: getNavTitle(node.id) ?? node.text,
      subTitle: getNavSubTitle(node.id) ?? node.subTitle,
      emptyMessage: getNavTitle(node.emptyMessageId),
      parentItem: parentItem,
    };

    if (translatedNode.id) {
      navIndex[translatedNode.id] = translatedNode;
    }

    if (translatedNode.children) {
      buildNavIndex(navIndex, translatedNode.children, translatedNode);
    }
    translatedChildren.push(translatedNode);
  }

  // need to update the parentItem children with the new translated children
  if (parentItem) {
    parentItem.children = translatedChildren;
  }

  navIndex['not-found'] = { ...buildWarningNav('Page not found', '404 Error').node };
  navIndex['error'] = { ...buildWarningNav('Page error', 'An unexpected error').node };
}

function buildWarningNav(text: string, subTitle?: string): NavModel {
  const node = {
    text,
    subTitle,
    icon: 'exclamation-triangle' as const,
  };
  return {
    node: node,
    main: node,
  };
}

export const initialState: NavIndex = {};

export const updateNavIndex = createAction<NavModelItem>('navIndex/updateNavIndex');
// Since the configuration subtitle includes the organization name, we include this action to update the org name if it changes.
export const updateConfigurationSubtitle = createAction<string>('navIndex/updateConfigurationSubtitle');

export const getItemWithNewSubTitle = (item: NavModelItem, subTitle: string): NavModelItem => ({
  ...item,
  parentItem: {
    ...item.parentItem,
    text: item.parentItem?.text ?? '',
    subTitle,
  },
});

// Redux Toolkit uses ImmerJs as part of their solution to ensure that state objects are not mutated.
// ImmerJs has an autoFreeze option that freezes objects from change which means this reducer can't be migrated to createSlice
// because the state would become frozen and during run time we would get errors because Angular would try to mutate
// the frozen state.
// https://github.com/reduxjs/redux-toolkit/issues/242
export const navIndexReducer = (state: NavIndex = initialState, action: AnyAction): NavIndex => {
  if (updateNavIndex.match(action)) {
    const newPages: NavIndex = {};
    const payload = action.payload;
<<<<<<< HEAD
    if (payload) {
      if (payload.children && payload.children.length) {
        for (const node of payload.children) {
          if (node.id) {
            newPages[node.id] = {
              ...node,
              parentItem: payload,
            };
          }
        }
      } else if (payload.id) {
        newPages[payload.id] = {
          ...payload,
        };
=======

    function addNewPages(node: NavModelItem) {
      if (node.children) {
        for (const child of node.children) {
          newPages[child.id!] = {
            ...child,
            parentItem: node,
          };
        }
      }
      if (node.parentItem) {
        addNewPages(node.parentItem);
>>>>>>> ae830f68
      }
    }
    addNewPages(payload);

    return { ...state, ...newPages };
  } else if (updateConfigurationSubtitle.match(action)) {
    const subTitle = `Organization: ${action.payload}`;

    return {
      ...state,
      cfg: { ...state.cfg, subTitle },
      datasources: getItemWithNewSubTitle(state.datasources, subTitle),
      correlations: getItemWithNewSubTitle(state.correlations, subTitle),
      users: getItemWithNewSubTitle(state.users, subTitle),
      teams: getItemWithNewSubTitle(state.teams, subTitle),
      plugins: getItemWithNewSubTitle(state.plugins, subTitle),
      'org-settings': getItemWithNewSubTitle(state['org-settings'], subTitle),
      apikeys: getItemWithNewSubTitle(state.apikeys, subTitle),
    };
  }

  return state;
};<|MERGE_RESOLUTION|>--- conflicted
+++ resolved
@@ -91,22 +91,6 @@
   if (updateNavIndex.match(action)) {
     const newPages: NavIndex = {};
     const payload = action.payload;
-<<<<<<< HEAD
-    if (payload) {
-      if (payload.children && payload.children.length) {
-        for (const node of payload.children) {
-          if (node.id) {
-            newPages[node.id] = {
-              ...node,
-              parentItem: payload,
-            };
-          }
-        }
-      } else if (payload.id) {
-        newPages[payload.id] = {
-          ...payload,
-        };
-=======
 
     function addNewPages(node: NavModelItem) {
       if (node.children) {
@@ -119,7 +103,6 @@
       }
       if (node.parentItem) {
         addNewPages(node.parentItem);
->>>>>>> ae830f68
       }
     }
     addNewPages(payload);
