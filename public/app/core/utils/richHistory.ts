// Libraries
import _ from 'lodash';

// Services & Utils
<<<<<<< HEAD
import { DataQuery, ExploreMode, dateTime, urlUtil } from '@grafana/data';
=======
import { DataQuery, ExploreMode, dateTime, AppEvents, urlUtil } from '@grafana/data';
import appEvents from 'app/core/app_events';
>>>>>>> 8709c9a8
import store from 'app/core/store';
import { serializeStateToUrlParam, SortOrder } from './explore';
import { getExploreDatasources } from '../../features/explore/state/selectors';

// Types
import { ExploreUrlState, RichHistoryQuery } from 'app/types/explore';

const RICH_HISTORY_KEY = 'grafana.explore.richHistory';

export const RICH_HISTORY_SETTING_KEYS = {
  retentionPeriod: 'grafana.explore.richHistory.retentionPeriod',
  starredTabAsFirstTab: 'grafana.explore.richHistory.starredTabAsFirstTab',
  activeDatasourceOnly: 'grafana.explore.richHistory.activeDatasourceOnly',
  datasourceFilters: 'grafana.explore.richHistory.datasourceFilters',
};

/*
 * Add queries to rich history. Save only queries within the retention period, or that are starred.
 * Side-effect: store history in local storage
 */

export function addToRichHistory(
  richHistory: RichHistoryQuery[],
  datasourceId: string,
  datasourceName: string | null,
  queries: string[],
  starred: boolean,
  comment: string | null,
  sessionName: string
): any {
  const ts = Date.now();
  /* Save only queries, that are not falsy (e.g. empty strings, null) */
  const queriesToSave = queries.filter(expr => Boolean(expr));

  const retentionPeriod = store.getObject(RICH_HISTORY_SETTING_KEYS.retentionPeriod, 7);
  const retentionPeriodLastTs = createRetentionPeriodBoundary(retentionPeriod, false);

  /* Keep only queries, that are within the selected retention period or that are starred.
   * If no queries, initialize with exmpty array
   */
  const queriesToKeep = richHistory.filter(q => q.ts > retentionPeriodLastTs || q.starred === true) || [];

  if (queriesToSave.length > 0) {
    if (
      /* Don't save duplicated queries for the same datasource */
      queriesToKeep.length > 0 &&
      JSON.stringify(queriesToSave) === JSON.stringify(queriesToKeep[0].queries) &&
      JSON.stringify(datasourceName) === JSON.stringify(queriesToKeep[0].datasourceName)
    ) {
      return richHistory;
    }

    let updatedHistory = [
      { queries: queriesToSave, ts, datasourceId, datasourceName, starred, comment, sessionName },
      ...queriesToKeep,
    ];

    /* If updatedHistory is succesfully saved, return it. Otherwise return not updated richHistory. */
    try {
      store.setObject(RICH_HISTORY_KEY, updatedHistory);
      return updatedHistory;
    } catch (error) {
      appEvents.emit(AppEvents.alertError, [error]);
      return richHistory;
    }
  }

  return richHistory;
}

export function getRichHistory() {
  return store.getObject(RICH_HISTORY_KEY, []);
}

export function deleteAllFromRichHistory() {
  return store.delete(RICH_HISTORY_KEY);
}

export function updateStarredInRichHistory(richHistory: RichHistoryQuery[], ts: number) {
  const updatedHistory = richHistory.map(query => {
    /* Timestamps are currently unique - we can use them to identify specific queries */
    if (query.ts === ts) {
      const isStarred = query.starred;
      const updatedQuery = Object.assign({}, query, { starred: !isStarred });
      return updatedQuery;
    }
    return query;
  });

  try {
    store.setObject(RICH_HISTORY_KEY, updatedHistory);
    return updatedHistory;
  } catch (error) {
    appEvents.emit(AppEvents.alertError, [error]);
    return richHistory;
  }
}

export function updateCommentInRichHistory(
  richHistory: RichHistoryQuery[],
  ts: number,
  newComment: string | undefined
) {
  const updatedHistory = richHistory.map(query => {
    if (query.ts === ts) {
      const updatedQuery = Object.assign({}, query, { comment: newComment });
      return updatedQuery;
    }
    return query;
  });

  try {
    store.setObject(RICH_HISTORY_KEY, updatedHistory);
    return updatedHistory;
  } catch (error) {
    appEvents.emit(AppEvents.alertError, [error]);
    return richHistory;
  }
}

export function deleteQueryInRichHistory(richHistory: RichHistoryQuery[], ts: number) {
  const updatedHistory = richHistory.filter(query => query.ts !== ts);
  try {
    store.setObject(RICH_HISTORY_KEY, updatedHistory);
    return updatedHistory;
  } catch (error) {
    appEvents.emit(AppEvents.alertError, [error]);
    return richHistory;
  }
}

export const sortQueries = (array: RichHistoryQuery[], sortOrder: SortOrder) => {
  let sortFunc;

  if (sortOrder === SortOrder.Ascending) {
    sortFunc = (a: RichHistoryQuery, b: RichHistoryQuery) => (a.ts < b.ts ? -1 : a.ts > b.ts ? 1 : 0);
  }
  if (sortOrder === SortOrder.Descending) {
    sortFunc = (a: RichHistoryQuery, b: RichHistoryQuery) => (a.ts < b.ts ? 1 : a.ts > b.ts ? -1 : 0);
  }

  if (sortOrder === SortOrder.DatasourceZA) {
    sortFunc = (a: RichHistoryQuery, b: RichHistoryQuery) =>
      a.datasourceName < b.datasourceName ? -1 : a.datasourceName > b.datasourceName ? 1 : 0;
  }

  if (sortOrder === SortOrder.DatasourceAZ) {
    sortFunc = (a: RichHistoryQuery, b: RichHistoryQuery) =>
      a.datasourceName < b.datasourceName ? 1 : a.datasourceName > b.datasourceName ? -1 : 0;
  }

  return array.sort(sortFunc);
};

export const copyStringToClipboard = (string: string) => {
  const el = document.createElement('textarea');
  el.value = string;
  document.body.appendChild(el);
  el.select();
  document.execCommand('copy');
  document.body.removeChild(el);
};

export const createUrlFromRichHistory = (query: RichHistoryQuery) => {
  const queries = query.queries.map(query => ({ expr: query }));
  const exploreState: ExploreUrlState = {
    /* Default range, as we are not saving timerange in rich history */
    range: { from: 'now-1h', to: 'now' },
    datasource: query.datasourceName,
    queries,
    /* Default mode. In the future, we can also save the query mode */
    mode: query.datasourceId === 'loki' ? ExploreMode.Logs : ExploreMode.Metrics,
    ui: {
      showingGraph: true,
      showingLogs: true,
      showingTable: true,
    },
    context: 'explore',
  };

  const serializedState = serializeStateToUrlParam(exploreState, true);
  const baseUrl = /.*(?=\/explore)/.exec(`${window.location.href}`)[0];
  const url = urlUtil.renderUrl(`${baseUrl}/explore`, { left: serializedState });
  return url;
};

/* Needed for slider in Rich history to map numerical values to meaningful strings */
export const mapNumbertoTimeInSlider = (num: number) => {
  let str;
  switch (num) {
    case 0:
      str = 'today';
      break;
    case 1:
      str = 'yesterday';
      break;
    case 7:
      str = 'a week ago';
      break;
    case 14:
      str = 'two weeks ago';
      break;
    default:
      str = `${num} days ago`;
  }

  return str;
};

export const createRetentionPeriodBoundary = (days: number, isLastTs: boolean) => {
  const today = new Date();
  const date = new Date(today.setDate(today.getDate() - days));
  /*
   * As a retention period boundaries, we consider:
   * - The last timestamp equals to the 24:00 of the last day of retention
   * - The first timestamp that equals to the 00:00 of the first day of retention
   */
  const boundary = isLastTs ? date.setHours(24, 0, 0, 0) : date.setHours(0, 0, 0, 0);
  return boundary;
};

export function createDateStringFromTs(ts: number) {
  return dateTime(ts).format('MMMM D');
}

export function getQueryDisplayText(query: DataQuery): string {
  return JSON.stringify(query);
}

export function createQueryHeading(query: RichHistoryQuery, sortOrder: SortOrder) {
  let heading = '';
  if (sortOrder === SortOrder.DatasourceAZ || sortOrder === SortOrder.DatasourceZA) {
    heading = query.datasourceName;
  } else {
    heading = createDateStringFromTs(query.ts);
  }
  return heading;
}

export function isParsable(string: string) {
  try {
    JSON.parse(string);
  } catch (e) {
    return false;
  }
  return true;
}

export function createDataQuery(query: RichHistoryQuery, queryString: string, index: number) {
  let dataQuery;
  const letters = 'ABCDEFGHIJKLMNOPQRSTUVWXYZ';
  isParsable(queryString)
    ? (dataQuery = JSON.parse(queryString))
    : (dataQuery = { expr: queryString, refId: letters[index], datasource: query.datasourceName });

  return dataQuery;
}

export function mapQueriesToHeadings(query: RichHistoryQuery[], sortOrder: SortOrder) {
  let mappedQueriesToHeadings: any = {};

  query.forEach(q => {
    let heading = createQueryHeading(q, sortOrder);
    if (!(heading in mappedQueriesToHeadings)) {
      mappedQueriesToHeadings[heading] = [q];
    } else {
      mappedQueriesToHeadings[heading] = [...mappedQueriesToHeadings[heading], q];
    }
  });

  return mappedQueriesToHeadings;
}

/* Create datasource list with images. If specific datasource retrieved from Rich history is not part of
 * exploreDatasources add generic datasource image and add property isRemoved = true.
 */
export function createDatasourcesList(queriesDatasources: string[]) {
  const exploreDatasources = getExploreDatasources();
  const datasources: Array<{ label: string; value: string; imgUrl: string; isRemoved: boolean }> = [];

  queriesDatasources.forEach(queryDsName => {
    const index = exploreDatasources.findIndex(exploreDs => exploreDs.name === queryDsName);
    if (index !== -1) {
      datasources.push({
        label: queryDsName,
        value: queryDsName,
        imgUrl: exploreDatasources[index].meta.info.logos.small,
        isRemoved: false,
      });
    } else {
      datasources.push({
        label: queryDsName,
        value: queryDsName,
        imgUrl: 'public/img/icn-datasource.svg',
        isRemoved: true,
      });
    }
  });
  return datasources;
}<|MERGE_RESOLUTION|>--- conflicted
+++ resolved
@@ -2,12 +2,8 @@
 import _ from 'lodash';
 
 // Services & Utils
-<<<<<<< HEAD
-import { DataQuery, ExploreMode, dateTime, urlUtil } from '@grafana/data';
-=======
-import { DataQuery, ExploreMode, dateTime, AppEvents, urlUtil } from '@grafana/data';
-import appEvents from 'app/core/app_events';
->>>>>>> 8709c9a8
+import { DataQuery, ExploreMode, dateTime } from '@grafana/data';
+import { renderUrl } from 'app/core/utils/url';
 import store from 'app/core/store';
 import { serializeStateToUrlParam, SortOrder } from './explore';
 import { getExploreDatasources } from '../../features/explore/state/selectors';
@@ -60,17 +56,18 @@
       return richHistory;
     }
 
-    let updatedHistory = [
+    let newHistory = [
       { queries: queriesToSave, ts, datasourceId, datasourceName, starred, comment, sessionName },
       ...queriesToKeep,
     ];
 
-    /* If updatedHistory is succesfully saved, return it. Otherwise return not updated richHistory. */
-    try {
-      store.setObject(RICH_HISTORY_KEY, updatedHistory);
-      return updatedHistory;
-    } catch (error) {
-      appEvents.emit(AppEvents.alertError, [error]);
+    /* Combine all queries of a datasource type into one rich history */
+    const isSaved = store.setObject(RICH_HISTORY_KEY, newHistory);
+
+    /* If newHistory is succesfully saved, return it. Otherwise return not updated richHistory.  */
+    if (isSaved) {
+      return newHistory;
+    } else {
       return richHistory;
     }
   }
@@ -87,7 +84,7 @@
 }
 
 export function updateStarredInRichHistory(richHistory: RichHistoryQuery[], ts: number) {
-  const updatedHistory = richHistory.map(query => {
+  const updatedQueries = richHistory.map(query => {
     /* Timestamps are currently unique - we can use them to identify specific queries */
     if (query.ts === ts) {
       const isStarred = query.starred;
@@ -97,13 +94,8 @@
     return query;
   });
 
-  try {
-    store.setObject(RICH_HISTORY_KEY, updatedHistory);
-    return updatedHistory;
-  } catch (error) {
-    appEvents.emit(AppEvents.alertError, [error]);
-    return richHistory;
-  }
+  store.setObject(RICH_HISTORY_KEY, updatedQueries);
+  return updatedQueries;
 }
 
 export function updateCommentInRichHistory(
@@ -111,7 +103,7 @@
   ts: number,
   newComment: string | undefined
 ) {
-  const updatedHistory = richHistory.map(query => {
+  const updatedQueries = richHistory.map(query => {
     if (query.ts === ts) {
       const updatedQuery = Object.assign({}, query, { comment: newComment });
       return updatedQuery;
@@ -119,24 +111,14 @@
     return query;
   });
 
-  try {
-    store.setObject(RICH_HISTORY_KEY, updatedHistory);
-    return updatedHistory;
-  } catch (error) {
-    appEvents.emit(AppEvents.alertError, [error]);
-    return richHistory;
-  }
+  store.setObject(RICH_HISTORY_KEY, updatedQueries);
+  return updatedQueries;
 }
 
 export function deleteQueryInRichHistory(richHistory: RichHistoryQuery[], ts: number) {
-  const updatedHistory = richHistory.filter(query => query.ts !== ts);
-  try {
-    store.setObject(RICH_HISTORY_KEY, updatedHistory);
-    return updatedHistory;
-  } catch (error) {
-    appEvents.emit(AppEvents.alertError, [error]);
-    return richHistory;
-  }
+  const updatedQueries = richHistory.filter(query => query.ts !== ts);
+  store.setObject(RICH_HISTORY_KEY, updatedQueries);
+  return updatedQueries;
 }
 
 export const sortQueries = (array: RichHistoryQuery[], sortOrder: SortOrder) => {
@@ -190,7 +172,7 @@
 
   const serializedState = serializeStateToUrlParam(exploreState, true);
   const baseUrl = /.*(?=\/explore)/.exec(`${window.location.href}`)[0];
-  const url = urlUtil.renderUrl(`${baseUrl}/explore`, { left: serializedState });
+  const url = renderUrl(`${baseUrl}/explore`, { left: serializedState });
   return url;
 };
 
