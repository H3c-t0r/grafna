--- conflicted
+++ resolved
@@ -2,13 +2,8 @@
 import _ from 'lodash';
 
 // Services & Utils
-<<<<<<< HEAD
-import { DataQuery, DataSourceApi, ExploreMode, dateTime } from '@grafana/data';
-import { renderUrl } from 'app/core/utils/url';
-=======
-import { DataQuery, ExploreMode, dateTime, AppEvents, urlUtil } from '@grafana/data';
+import { DataQuery, DataSourceApi, ExploreMode, dateTime, AppEvents, urlUtil } from '@grafana/data';
 import appEvents from 'app/core/app_events';
->>>>>>> 66d405ac
 import store from 'app/core/store';
 import { serializeStateToUrlParam, SortOrder } from './explore';
 import { getExploreDatasources } from '../../features/explore/state/selectors';
@@ -69,30 +64,15 @@
     }
 
     let updatedHistory = [
-<<<<<<< HEAD
       { queries: newQueriesToSave, ts, datasourceId, datasourceName, starred, comment, sessionName },
       ...queriesToKeep,
     ];
-
-    /* Combine all queries of a datasource type into one rich history */
-    const isSaved = store.setObject(RICH_HISTORY_KEY, updatedHistory);
-
-    /* If updatedHistory is succesfully saved, return it. Otherwise return not updated richHistory.  */
-    if (isSaved) {
-      return updatedHistory;
-    } else {
-=======
-      { queries: queriesToSave, ts, datasourceId, datasourceName, starred, comment, sessionName },
-      ...queriesToKeep,
-    ];
-
-    /* If updatedHistory is succesfully saved, return it. Otherwise return not updated richHistory. */
+    
     try {
       store.setObject(RICH_HISTORY_KEY, updatedHistory);
       return updatedHistory;
     } catch (error) {
       appEvents.emit(AppEvents.alertError, [error]);
->>>>>>> 66d405ac
       return richHistory;
     }
   }
