define([
  'jquery',
  'lodash',
],
function($, _) {
  'use strict';

  var kbn = {};
  kbn.valueFormats = {};

  ///// HELPER FUNCTIONS /////

  kbn.round_interval = function(interval) {
    switch (true) {
    // 0.3s
    case (interval <= 300):
      return 100;       // 0.1s
    // 0.75s
    case (interval <= 750):
      return 500;       // 0.5s
    // 1.5s
    case (interval <= 1500):
      return 1000;      // 1s
    // 3.5s
    case (interval <= 3500):
      return 2000;      // 2s
    // 7.5s
    case (interval <= 7500):
      return 5000;      // 5s
    // 12.5s
    case (interval <= 12500):
      return 10000;     // 10s
    // 17.5s
    case (interval <= 17500):
      return 15000;     // 15s
    // 25s
    case (interval <= 25000):
      return 20000;     // 20s
    // 45s
    case (interval <= 45000):
      return 30000;     // 30s
    // 1.5m
    case (interval <= 90000):
      return 60000;     // 1m
    // 3.5m
    case (interval <= 210000):
      return 120000;    // 2m
    // 7.5m
    case (interval <= 450000):
      return 300000;    // 5m
    // 12.5m
    case (interval <= 750000):
      return 600000;    // 10m
    // 12.5m
    case (interval <= 1050000):
      return 900000;    // 15m
    // 25m
    case (interval <= 1500000):
      return 1200000;   // 20m
    // 45m
    case (interval <= 2700000):
      return 1800000;   // 30m
    // 1.5h
    case (interval <= 5400000):
      return 3600000;   // 1h
    // 2.5h
    case (interval <= 9000000):
      return 7200000;   // 2h
    // 4.5h
    case (interval <= 16200000):
      return 10800000;  // 3h
    // 9h
    case (interval <= 32400000):
      return 21600000;  // 6h
    // 24h
    case (interval <= 86400000):
      return 43200000;  // 12h
    // 48h
    case (interval <= 172800000):
      return 86400000;  // 24h
    // 1w
    case (interval <= 604800000):
      return 86400000;  // 24h
    // 3w
    case (interval <= 1814400000):
      return 604800000; // 1w
    // 2y
    case (interval < 3628800000):
      return 2592000000; // 30d
    default:
      return 31536000000; // 1y
    }
  };

  kbn.secondsToHms = function(seconds) {
    var numyears = Math.floor(seconds / 31536000);
    if(numyears){
      return numyears + 'y';
    }
    var numdays = Math.floor((seconds % 31536000) / 86400);
    if(numdays){
      return numdays + 'd';
    }
    var numhours = Math.floor(((seconds % 31536000) % 86400) / 3600);
    if(numhours){
      return numhours + 'h';
    }
    var numminutes = Math.floor((((seconds % 31536000) % 86400) % 3600) / 60);
    if(numminutes){
      return numminutes + 'm';
    }
    var numseconds = Math.floor((((seconds % 31536000) % 86400) % 3600) % 60);
    if(numseconds){
      return numseconds + 's';
    }
    var nummilliseconds = Math.floor(seconds * 1000.0);
    if(nummilliseconds){
      return nummilliseconds + 'ms';
    }

    return 'less then a millisecond'; //'just now' //or other string you like;
  };

  kbn.to_percent = function(number,outof) {
    return Math.floor((number/outof)*10000)/100 + "%";
  };

  kbn.addslashes = function(str) {
    str = str.replace(/\\/g, '\\\\');
    str = str.replace(/\'/g, '\\\'');
    str = str.replace(/\"/g, '\\"');
    str = str.replace(/\0/g, '\\0');
    return str;
  };

  kbn.interval_regex = /(\d+(?:\.\d+)?)([Mwdhmsy])/;

  // histogram & trends
  kbn.intervals_in_seconds = {
    y: 31536000,
    M: 2592000,
    w: 604800,
    d: 86400,
    h: 3600,
    m: 60,
    s: 1
  };

  kbn.calculateInterval = function(range, resolution, userInterval) {
    var lowLimitMs = 1; // 1 millisecond default low limit
    var intervalMs, lowLimitInterval;

    if (userInterval) {
      if (userInterval[0] === '>') {
        lowLimitInterval = userInterval.slice(1);
        lowLimitMs = kbn.interval_to_ms(lowLimitInterval);
      }
      else {
        return userInterval;
      }
    }

    intervalMs = kbn.round_interval((range.to.valueOf() - range.from.valueOf()) / resolution);
    if (lowLimitMs > intervalMs) {
      intervalMs = lowLimitMs;
    }

    return kbn.secondsToHms(intervalMs / 1000);
  };

  kbn.describe_interval = function (string) {
    var matches = string.match(kbn.interval_regex);
    if (!matches || !_.has(kbn.intervals_in_seconds, matches[2])) {
      throw new Error('Invalid interval string, expecting a number followed by one of "Mwdhmsy"');
    } else {
      return {
        sec: kbn.intervals_in_seconds[matches[2]],
        type: matches[2],
        count: parseInt(matches[1], 10)
      };
    }
  };

  kbn.interval_to_ms = function(string) {
    var info = kbn.describe_interval(string);
    return info.sec * 1000 * info.count;
  };

  kbn.interval_to_seconds = function (string) {
    var info = kbn.describe_interval(string);
    return info.sec * info.count;
  };

  kbn.query_color_dot = function (color, diameter) {
    return '<div class="icon-circle" style="' + [
      'display:inline-block',
      'color:' + color,
      'font-size:' + diameter + 'px',
    ].join(';') + '"></div>';
  };

  kbn.slugifyForUrl = function(str) {
    return str
      .toLowerCase()
      .replace(/[^\w ]+/g,'')
      .replace(/ +/g,'-');
  };

<<<<<<< HEAD
=======
  kbn.exportSeriesListToCsv = function(seriesList) {
    var text = 'Series;Time;Value\n';
    _.each(seriesList, function(series) {
      _.each(series.datapoints, function(dp) {
        text += series.alias + ';' + new Date(dp[1]).toISOString() + ';' + dp[0] + '\n';
      });
    });
    var blob = new Blob([text], { type: "text/csv;charset=utf-8" });
    window.saveAs(blob, 'cloudwiz_data_export.csv');
  };

>>>>>>> da2b21d3
  kbn.stringToJsRegex = function(str) {
    if (str[0] !== '/') {
      return new RegExp('^' + str + '$');
    }

    var match = str.match(new RegExp('^/(.*?)/(g?i?m?y?)$'));
    return new RegExp(match[1], match[2]);
  };

  kbn.toFixed = function(value, decimals) {
    if (value === null) {
      return "";
    }

    var factor = decimals ? Math.pow(10, Math.max(0, decimals)) : 1;
    var formatted = String(Math.round(value * factor) / factor);

    // if exponent return directly
    if (formatted.indexOf('e') !== -1 || value === 0) {
      return formatted;
    }

    // If tickDecimals was specified, ensure that we have exactly that
    // much precision; otherwise default to the value's own precision.
    if (decimals !== null) {
      var decimalPos = formatted.indexOf(".");
      var precision = decimalPos === -1 ? 0 : formatted.length - decimalPos - 1;
      if (precision < decimals) {
        return (precision ? formatted : formatted + ".") + (String(factor)).substr(1, decimals - precision);
      }
    }

    return formatted;
  };

  kbn.toFixedScaled = function(value, decimals, scaledDecimals, additionalDecimals, ext) {
    if (scaledDecimals === null) {
      return kbn.toFixed(value, decimals) + ext;
    } else {
      return kbn.toFixed(value, scaledDecimals + additionalDecimals) + ext;
    }
  };

  kbn.roundValue = function (num, decimals) {
    if (num === null) { return null; }
    var n = Math.pow(10, decimals);
    return Math.round((n * num).toFixed(decimals))  / n;
  };

  ///// FORMAT FUNCTION CONSTRUCTORS /////

  kbn.formatBuilders = {};

  // Formatter which always appends a fixed unit string to the value. No
  // scaling of the value is performed.
  kbn.formatBuilders.fixedUnit = function(unit) {
    return function(size, decimals) {
      if (size === null) { return ""; }
      return kbn.toFixed(size, decimals) + ' ' + unit;
    };
  };

  // Formatter which scales the unit string geometrically according to the given
  // numeric factor. Repeatedly scales the value down by the factor until it is
  // less than the factor in magnitude, or the end of the array is reached.
  kbn.formatBuilders.scaledUnits = function(factor, extArray) {
    return function(size, decimals, scaledDecimals) {
      if (size === null) {
        return "";
      }

      var steps = 0;
      var limit = extArray.length;

      while (Math.abs(size) >= factor) {
        steps++;
        size /= factor;

        if (steps >= limit) { return "NA"; }
      }

      if (steps > 0 && scaledDecimals !== null) {
        decimals = scaledDecimals + (3 * steps);
      }

      return kbn.toFixed(size, decimals) + extArray[steps];
    };
  };

  // Extension of the scaledUnits builder which uses SI decimal prefixes. If an
  // offset is given, it adjusts the starting units at the given prefix; a value
  // of 0 starts at no scale; -3 drops to nano, +2 starts at mega, etc.
  kbn.formatBuilders.decimalSIPrefix = function(unit, offset) {
    var prefixes = ['n', 'µ', 'm', '', 'k', 'M', 'G', 'T', 'P', 'E', 'Z', 'Y'];
    prefixes = prefixes.slice(3 + (offset || 0));
    var units = prefixes.map(function(p) { return ' ' + p + unit; });
    return kbn.formatBuilders.scaledUnits(1000, units);
  };

  // Extension of the scaledUnits builder which uses SI binary prefixes. If
  // offset is given, it starts the units at the given prefix; otherwise, the
  // offset defaults to zero and the initial unit is not prefixed.
  kbn.formatBuilders.binarySIPrefix = function(unit, offset) {
    var prefixes = ['', 'K', 'M', 'G', 'T', 'P', 'E', 'Z', 'Y'].slice(offset);
    var units = prefixes.map(function(p) { return ' ' + p + unit; });
    return kbn.formatBuilders.scaledUnits(1024, units);
  };

  // Currency formatter for prefixing a symbol onto a number. Supports scaling
  // up to the trillions.
  kbn.formatBuilders.currency = function(symbol) {
    var units = ['', 'K', 'M', 'B', 'T'];
    var scaler = kbn.formatBuilders.scaledUnits(1000, units);
    return function(size, decimals, scaledDecimals) {
      if (size === null) { return ""; }
      var scaled = scaler(size, decimals, scaledDecimals);
      return symbol + scaled;
    };
  };

  kbn.formatBuilders.simpleCountUnit = function(symbol) {
    var units = ['', 'K', 'M', 'B', 'T'];
    var scaler = kbn.formatBuilders.scaledUnits(1000, units);
    return function(size, decimals, scaledDecimals) {
      if (size === null) { return ""; }
      var scaled = scaler(size, decimals, scaledDecimals);
      return scaled + " " + symbol;
    };
  };

  ///// VALUE FORMATS /////

  // Dimensionless Units
  kbn.valueFormats.none  = kbn.toFixed;
  kbn.valueFormats.short = kbn.formatBuilders.scaledUnits(1000, ['', ' K', ' Mil', ' Bil', ' Tri', ' Quadr', ' Quint', ' Sext', ' Sept']);
  kbn.valueFormats.dB    = kbn.formatBuilders.fixedUnit('dB');
  kbn.valueFormats.ppm   = kbn.formatBuilders.fixedUnit('ppm');

  kbn.valueFormats.percent = function(size, decimals) {
    if (size === null) { return ""; }
    return kbn.toFixed(size, decimals) + '%';
  };

  kbn.valueFormats.percentunit = function(size, decimals) {
    if (size === null) { return ""; }
    return kbn.toFixed(100*size, decimals) + '%';
  };

  // Currencies
  kbn.valueFormats.currencyUSD = kbn.formatBuilders.currency('$');
  kbn.valueFormats.currencyGBP = kbn.formatBuilders.currency('£');
  kbn.valueFormats.currencyEUR = kbn.formatBuilders.currency('€');
  kbn.valueFormats.currencyJPY = kbn.formatBuilders.currency('¥');

  // Data
  kbn.valueFormats.bits   = kbn.formatBuilders.binarySIPrefix('b');
  kbn.valueFormats.bytes  = kbn.formatBuilders.binarySIPrefix('B');
  kbn.valueFormats.kbytes = kbn.formatBuilders.binarySIPrefix('B', 1);
  kbn.valueFormats.mbytes = kbn.formatBuilders.binarySIPrefix('B', 2);
  kbn.valueFormats.gbytes = kbn.formatBuilders.binarySIPrefix('B', 3);

  // Data Rate
  kbn.valueFormats.pps    = kbn.formatBuilders.decimalSIPrefix('pps');
  kbn.valueFormats.bps    = kbn.formatBuilders.decimalSIPrefix('bps');
  kbn.valueFormats.Bps    = kbn.formatBuilders.decimalSIPrefix('Bps');
  kbn.valueFormats.KBs    = kbn.formatBuilders.decimalSIPrefix('Bs', 1);
  kbn.valueFormats.Kbits  = kbn.formatBuilders.decimalSIPrefix('bits', 1);
  kbn.valueFormats.MBs    = kbn.formatBuilders.decimalSIPrefix('Bs', 2);
  kbn.valueFormats.Mbits  = kbn.formatBuilders.decimalSIPrefix('bits', 2);
  kbn.valueFormats.GBs    = kbn.formatBuilders.decimalSIPrefix('Bs', 3);
  kbn.valueFormats.Gbits  = kbn.formatBuilders.decimalSIPrefix('bits', 3);

  // Throughput
  kbn.valueFormats.ops  = kbn.formatBuilders.simpleCountUnit('ops');
  kbn.valueFormats.rps  = kbn.formatBuilders.simpleCountUnit('rps');
  kbn.valueFormats.wps  = kbn.formatBuilders.simpleCountUnit('wps');
  kbn.valueFormats.iops = kbn.formatBuilders.simpleCountUnit('iops');

  // Energy
  kbn.valueFormats.watt         = kbn.formatBuilders.decimalSIPrefix('W');
  kbn.valueFormats.kwatt        = kbn.formatBuilders.decimalSIPrefix('W', 1);
  kbn.valueFormats.voltamp      = kbn.formatBuilders.decimalSIPrefix('VA');
  kbn.valueFormats.kvoltamp     = kbn.formatBuilders.decimalSIPrefix('VA', 1);
  kbn.valueFormats.voltampreact = kbn.formatBuilders.decimalSIPrefix('var');
  kbn.valueFormats.watth        = kbn.formatBuilders.decimalSIPrefix('Wh');
  kbn.valueFormats.kwatth       = kbn.formatBuilders.decimalSIPrefix('Wh', 1);
  kbn.valueFormats.joule        = kbn.formatBuilders.decimalSIPrefix('J');
  kbn.valueFormats.ev           = kbn.formatBuilders.decimalSIPrefix('eV');
  kbn.valueFormats.amp          = kbn.formatBuilders.decimalSIPrefix('A');
  kbn.valueFormats.volt         = kbn.formatBuilders.decimalSIPrefix('V');

  // Temperature
  kbn.valueFormats.celsius   = kbn.formatBuilders.fixedUnit('°C');
  kbn.valueFormats.farenheit = kbn.formatBuilders.fixedUnit('°F');
  kbn.valueFormats.kelvin    = kbn.formatBuilders.fixedUnit('K');
  kbn.valueFormats.humidity  = kbn.formatBuilders.fixedUnit('%H');

  // Pressure
  kbn.valueFormats.pressurembar = kbn.formatBuilders.fixedUnit('mbar');
  kbn.valueFormats.pressurehpa  = kbn.formatBuilders.fixedUnit('hPa');
  kbn.valueFormats.pressurehg   = kbn.formatBuilders.fixedUnit('"Hg');
  kbn.valueFormats.pressurepsi  = kbn.formatBuilders.scaledUnits(1000, [' psi', ' ksi', ' Mpsi']);

  // Length
  kbn.valueFormats.lengthm  = kbn.formatBuilders.decimalSIPrefix('m');
  kbn.valueFormats.lengthmm = kbn.formatBuilders.decimalSIPrefix('m', -1);
  kbn.valueFormats.lengthkm = kbn.formatBuilders.decimalSIPrefix('m', 1);
  kbn.valueFormats.lengthmi = kbn.formatBuilders.fixedUnit('mi');

  // Velocity
  kbn.valueFormats.velocityms   = kbn.formatBuilders.fixedUnit('m/s');
  kbn.valueFormats.velocitykmh  = kbn.formatBuilders.fixedUnit('km/h');
  kbn.valueFormats.velocitymph  = kbn.formatBuilders.fixedUnit('mph');
  kbn.valueFormats.velocityknot = kbn.formatBuilders.fixedUnit('kn');

  // Volume
  kbn.valueFormats.litre  = kbn.formatBuilders.decimalSIPrefix('L');
  kbn.valueFormats.mlitre = kbn.formatBuilders.decimalSIPrefix('L', -1);
  kbn.valueFormats.m3     = kbn.formatBuilders.decimalSIPrefix('m3');

  // Time
  kbn.valueFormats.hertz = kbn.formatBuilders.decimalSIPrefix('Hz');

  kbn.valueFormats.ms = function(size, decimals, scaledDecimals) {
    if (size === null) { return ""; }

    if (Math.abs(size) < 1000) {
      return kbn.toFixed(size, decimals) + " ms";
    }
    // Less than 1 min
    else if (Math.abs(size) < 60000) {
      return kbn.toFixedScaled(size / 1000, decimals, scaledDecimals, 3, " s");
    }
    // Less than 1 hour, devide in minutes
    else if (Math.abs(size) < 3600000) {
      return kbn.toFixedScaled(size / 60000, decimals, scaledDecimals, 5, " min");
    }
    // Less than one day, devide in hours
    else if (Math.abs(size) < 86400000) {
      return kbn.toFixedScaled(size / 3600000, decimals, scaledDecimals, 7, " hour");
    }
    // Less than one year, devide in days
    else if (Math.abs(size) < 31536000000) {
      return kbn.toFixedScaled(size / 86400000, decimals, scaledDecimals, 8, " day");
    }

    return kbn.toFixedScaled(size / 31536000000, decimals, scaledDecimals, 10, " year");
  };

  kbn.valueFormats.s = function(size, decimals, scaledDecimals) {
    if (size === null) { return ""; }

    if (Math.abs(size) < 60) {
      return kbn.toFixed(size, decimals) + " s";
    }
    // Less than 1 hour, devide in minutes
    else if (Math.abs(size) < 3600) {
      return kbn.toFixedScaled(size / 60, decimals, scaledDecimals, 1, " min");
    }
    // Less than one day, devide in hours
    else if (Math.abs(size) < 86400) {
      return kbn.toFixedScaled(size / 3600, decimals, scaledDecimals, 4, " hour");
    }
    // Less than one week, devide in days
    else if (Math.abs(size) < 604800) {
      return kbn.toFixedScaled(size / 86400, decimals, scaledDecimals, 5, " day");
    }
    // Less than one year, devide in week
    else if (Math.abs(size) < 31536000) {
      return kbn.toFixedScaled(size / 604800, decimals, scaledDecimals, 6, " week");
    }

    return kbn.toFixedScaled(size / 3.15569e7, decimals, scaledDecimals, 7, " year");
  };

  kbn.valueFormats['µs'] = function(size, decimals, scaledDecimals) {
    if (size === null) { return ""; }

    if (Math.abs(size) < 1000) {
      return kbn.toFixed(size, decimals) + " µs";
    }
    else if (Math.abs(size) < 1000000) {
      return kbn.toFixedScaled(size / 1000, decimals, scaledDecimals, 3, " ms");
    }
    else {
      return kbn.toFixedScaled(size / 1000000, decimals, scaledDecimals, 6, " s");
    }
  };

  kbn.valueFormats.ns = function(size, decimals, scaledDecimals) {
    if (size === null) { return ""; }

    if (Math.abs(size) < 1000) {
      return kbn.toFixed(size, decimals) + " ns";
    }
    else if (Math.abs(size) < 1000000) {
      return kbn.toFixedScaled(size / 1000, decimals, scaledDecimals, 3, " µs");
    }
    else if (Math.abs(size) < 1000000000) {
      return kbn.toFixedScaled(size / 1000000, decimals, scaledDecimals, 6, " ms");
    }
    else if (Math.abs(size) < 60000000000){
      return kbn.toFixedScaled(size / 1000000000, decimals, scaledDecimals, 9, " s");
    }
    else {
      return kbn.toFixedScaled(size / 60000000000, decimals, scaledDecimals, 12, " min");
    }
  };

  kbn.valueFormats.m = function(size, decimals, scaledDecimals) {
    if (size === null) { return ""; }

    if (Math.abs(size) < 60) {
      return kbn.toFixed(size, decimals) + " min";
    }
    else if (Math.abs(size) < 1440) {
      return kbn.toFixedScaled(size / 60, decimals, scaledDecimals, 2, " hour");
    }
    else if (Math.abs(size) < 10080) {
      return kbn.toFixedScaled(size / 1440, decimals, scaledDecimals, 3, " day");
    }
    else if (Math.abs(size) < 604800) {
      return kbn.toFixedScaled(size / 10080, decimals, scaledDecimals, 4, " week");
    }
    else {
      return kbn.toFixedScaled(size / 5.25948e5, decimals, scaledDecimals, 5, " year");
    }
  };

  kbn.valueFormats.h = function(size, decimals, scaledDecimals) {
    if (size === null) { return ""; }

    if (Math.abs(size) < 24) {
      return kbn.toFixed(size, decimals) + " hour";
    }
    else if (Math.abs(size) < 168) {
      return kbn.toFixedScaled(size / 24, decimals, scaledDecimals, 2, " day");
    }
    else if (Math.abs(size) < 8760) {
      return kbn.toFixedScaled(size / 168, decimals, scaledDecimals, 3, " week");
    }
    else {
      return kbn.toFixedScaled(size / 8760, decimals, scaledDecimals, 4, " year");
    }
  };

  kbn.valueFormats.d = function(size, decimals, scaledDecimals) {
    if (size === null) { return ""; }

    if (Math.abs(size) < 7) {
      return kbn.toFixed(size, decimals) + " day";
    }
    else if (Math.abs(size) < 365) {
      return kbn.toFixedScaled(size / 7, decimals, scaledDecimals, 2, " week");
    }
    else {
      return kbn.toFixedScaled(size / 365, decimals, scaledDecimals, 3, " year");
    }
  };

  ///// FORMAT MENU /////

  kbn.getUnitFormats = function() {
    return [
      {
        text: 'none',
        submenu: [
          {text: 'none' ,             value: 'none'       },
          {text: 'short',             value: 'short'      },
          {text: 'percent (0-100)',   value: 'percent'    },
          {text: 'percent (0.0-1.0)', value: 'percentunit'},
          {text: 'Humidity (%H)',     value: 'humidity'   },
          {text: 'ppm',               value: 'ppm'        },
          {text: 'decibel',           value: 'dB'         },
        ]
      },
      {
        text: 'currency',
        submenu: [
          {text: 'Dollars ($)', value: 'currencyUSD'},
          {text: 'Pounds (£)',  value: 'currencyGBP'},
          {text: 'Euro (€)',    value: 'currencyEUR'},
          {text: 'Yen (¥)',     value: 'currencyJPY'},
        ]
      },
      {
        text: 'time',
        submenu: [
          {text: 'Hertz (1/s)',       value: 'hertz'},
          {text: 'nanoseconds (ns)' , value: 'ns'   },
          {text: 'microseconds (µs)', value: 'µs'   },
          {text: 'milliseconds (ms)', value: 'ms'   },
          {text: 'seconds (s)',       value: 's'    },
          {text: 'minutes (m)',       value: 'm'    },
          {text: 'hours (h)',         value: 'h'    },
          {text: 'days (d)',          value: 'd'    },
        ]
      },
      {
        text: 'data',
        submenu: [
          {text: 'bits',      value: 'bits'  },
          {text: 'bytes',     value: 'bytes' },
          {text: 'kilobytes', value: 'kbytes'},
          {text: 'megabytes', value: 'mbytes'},
          {text: 'gigabytes', value: 'gbytes'},
        ]
      },
      {
        text: 'data rate',
        submenu: [
          {text: 'packets/sec', value: 'pps'},
          {text: 'bits/sec',    value: 'bps'},
          {text: 'bytes/sec',   value: 'Bps'},
          {text: 'kilobits/sec', value: 'Kbits'},
          {text: 'kilobytes/sec',    value: 'KBs'},
          {text: 'megabits/sec', value: 'Mbits'},
          {text: 'megabytes/sec',    value: 'MBs'},
          {text: 'gigabytes/sec',   value: 'GBs'},
          {text: 'gigabits/sec',   value: 'Gbits'},
        ]
      },
      {
        text: 'throughput',
        submenu: [
          {text: 'ops/sec (ops)',       value: 'ops' },
          {text: 'reads/sec (rps)',     value: 'rps' },
          {text: 'writes/sec (wps)',    value: 'wps' },
          {text: 'I/O ops/sec (iops)',  value: 'iops'},
        ]
      },
      {
        text: 'length',
        submenu: [
          {text: 'millimetre (mm)', value: 'lengthmm'},
          {text: 'meter (m)',       value: 'lengthm' },
          {text: 'kilometer (km)',  value: 'lengthkm'},
          {text: 'mile (mi)',       value: 'lengthmi'},
        ]
      },
      {
        text: 'velocity',
        submenu: [
          {text: 'm/s',       value: 'velocityms'  },
          {text: 'km/h',      value: 'velocitykmh' },
          {text: 'mph',       value: 'velocitymph' },
          {text: 'knot (kn)', value: 'velocityknot'},
        ]
      },
      {
        text: 'volume',
        submenu: [
          {text: 'millilitre',  value: 'mlitre'},
          {text: 'litre',       value: 'litre' },
          {text: 'cubic metre', value: 'm3'    },
        ]
      },
      {
        text: 'energy',
        submenu: [
          {text: 'watt (W)',                   value: 'watt'        },
          {text: 'kilowatt (kW)',              value: 'kwatt'       },
          {text: 'volt-ampere (VA)',           value: 'voltamp'     },
          {text: 'kilovolt-ampere (kVA)',      value: 'kvoltamp'    },
          {text: 'volt-ampere reactive (var)', value: 'voltampreact'},
          {text: 'watt-hour (Wh)',             value: 'watth'       },
          {text: 'kilowatt-hour (kWh)',        value: 'kwatth'      },
          {text: 'joule (J)',                  value: 'joule'       },
          {text: 'electron volt (eV)',         value: 'ev'          },
          {text: 'Ampere (A)',                 value: 'amp'         },
          {text: 'Volt (V)',                   value: 'volt'        },
        ]
      },
      {
        text: 'temperature',
        submenu: [
          {text: 'Celcius (°C)',    value: 'celsius'     },
          {text: 'Farenheit (°F)',  value: 'farenheit'   },
          {text: 'Kelvin (K)',      value: 'kelvin'      },
        ]
      },
      {
        text: 'pressure',
        submenu: [
          {text: 'Millibars',         value: 'pressurembar'},
          {text: 'Hectopascals',      value: 'pressurehpa' },
          {text: 'Inches of mercury', value: 'pressurehg'  },
          {text: 'PSI',               value: 'pressurepsi' },
        ]
      }
    ];
  };

  return kbn;
});<|MERGE_RESOLUTION|>--- conflicted
+++ resolved
@@ -206,8 +206,6 @@
       .replace(/ +/g,'-');
   };
 
-<<<<<<< HEAD
-=======
   kbn.exportSeriesListToCsv = function(seriesList) {
     var text = 'Series;Time;Value\n';
     _.each(seriesList, function(series) {
@@ -219,7 +217,6 @@
     window.saveAs(blob, 'cloudwiz_data_export.csv');
   };
 
->>>>>>> da2b21d3
   kbn.stringToJsRegex = function(str) {
     if (str[0] !== '/') {
       return new RegExp('^' + str + '$');
