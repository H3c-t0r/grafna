// Libraries
import _ from 'lodash';
import { Unsubscribable } from 'rxjs';
// Services & Utils
import {
  dateMath,
  toUtc,
  TimeRange,
  RawTimeRange,
  TimeZone,
  TimeFragment,
  LogRowModel,
  LogsModel,
  LogsDedupStrategy,
  IntervalValues,
  DefaultTimeZone,
  DataQuery,
  DataSourceApi,
  DataQueryError,
  DataQueryRequest,
  PanelModel,
} from '@grafana/data';
import { renderUrl } from 'app/core/utils/url';
import store from 'app/core/store';
import kbn from 'app/core/utils/kbn';
import { getNextRefIdChar } from './query';

// Types
<<<<<<< HEAD
import { RefreshPicker } from '@grafana/ui';
import { ExploreUrlState, HistoryItem, QueryTransaction, QueryOptions, ExploreMode } from 'app/types/explore';
=======
import {
  DataQuery,
  DataSourceApi,
  DataQueryError,
  DataQueryRequest,
  PanelModel,
  RefreshPicker,
  HistoryItem,
} from '@grafana/ui';
import { ExploreUrlState, QueryTransaction, QueryOptions, ExploreMode } from 'app/types/explore';
>>>>>>> 3e8c00da
import { config } from '../config';
import { TimeSrv } from 'app/features/dashboard/services/TimeSrv';

export const DEFAULT_RANGE = {
  from: 'now-1h',
  to: 'now',
};

export const DEFAULT_UI_STATE = {
  showingTable: true,
  showingGraph: true,
  showingLogs: true,
  dedupStrategy: LogsDedupStrategy.none,
};

const MAX_HISTORY_ITEMS = 100;

export const LAST_USED_DATASOURCE_KEY = 'grafana.explore.datasource';
export const lastUsedDatasourceKeyForOrgId = (orgId: number) => `${LAST_USED_DATASOURCE_KEY}.${orgId}`;

/**
 * Returns an Explore-URL that contains a panel's queries and the dashboard time range.
 *
 * @param panelTargets The origin panel's query targets
 * @param panelDatasource The origin panel's datasource
 * @param datasourceSrv Datasource service to query other datasources in case the panel datasource is mixed
 * @param timeSrv Time service to get the current dashboard range from
 */
export async function getExploreUrl(
  panel: PanelModel,
  panelTargets: DataQuery[],
  panelDatasource: any,
  datasourceSrv: any,
  timeSrv: TimeSrv
) {
  let exploreDatasource = panelDatasource;
  let exploreTargets: DataQuery[] = panelTargets;
  let url: string;

  // Mixed datasources need to choose only one datasource
  if (panelDatasource.meta.id === 'mixed' && exploreTargets) {
    // Find first explore datasource among targets
    for (const t of exploreTargets) {
      const datasource = await datasourceSrv.get(t.datasource);
      if (datasource) {
        exploreDatasource = datasource;
        exploreTargets = panelTargets.filter(t => t.datasource === datasource.name);
        break;
      }
    }
  }

  if (exploreDatasource) {
    const range = timeSrv.timeRangeForUrl();
    let state: Partial<ExploreUrlState> = { range };
    if (exploreDatasource.interpolateVariablesInQueries) {
      state = {
        ...state,
        datasource: exploreDatasource.name,
        context: 'explore',
        queries: exploreDatasource.interpolateVariablesInQueries(exploreTargets),
      };
    } else {
      state = {
        ...state,
        datasource: exploreDatasource.name,
        context: 'explore',
        queries: exploreTargets.map(t => ({ ...t, datasource: exploreDatasource.name })),
      };
    }

    const exploreState = JSON.stringify({ ...state, originPanelId: panel.id });
    url = renderUrl('/explore', { left: exploreState });
  }
  const finalUrl = config.appSubUrl + url;
  return finalUrl;
}

export function buildQueryTransaction(
  queries: DataQuery[],
  queryOptions: QueryOptions,
  range: TimeRange,
  scanning: boolean
): QueryTransaction {
  const configuredQueries = queries.map(query => ({ ...query, ...queryOptions }));
  const key = queries.reduce((combinedKey, query) => {
    combinedKey += query.key;
    return combinedKey;
  }, '');

  const { interval, intervalMs } = getIntervals(range, queryOptions.minInterval, queryOptions.maxDataPoints);

  // Most datasource is using `panelId + query.refId` for cancellation logic.
  // Using `format` here because it relates to the view panel that the request is for.
  // However, some datasources don't use `panelId + query.refId`, but only `panelId`.
  // Therefore panel id has to be unique.
  const panelId = `${key}`;

  const request: DataQueryRequest = {
    dashboardId: 0,
    // TODO probably should be taken from preferences but does not seem to be used anyway.
    timezone: DefaultTimeZone,
    startTime: Date.now(),
    interval,
    intervalMs,
    // TODO: the query request expects number and we are using string here. Seems like it works so far but can create
    // issues down the road.
    panelId: panelId as any,
    targets: configuredQueries, // Datasources rely on DataQueries being passed under the targets key.
    range,
    requestId: 'explore',
    rangeRaw: range.raw,
    scopedVars: {
      __interval: { text: interval, value: interval },
      __interval_ms: { text: intervalMs, value: intervalMs },
    },
    maxDataPoints: queryOptions.maxDataPoints,
  };

  return {
    queries,
    request,
    scanning,
    id: generateKey(), // reusing for unique ID
    done: false,
    latency: 0,
  };
}

export const clearQueryKeys: (query: DataQuery) => object = ({ key, refId, ...rest }) => rest;

const isSegment = (segment: { [key: string]: string }, ...props: string[]) =>
  props.some(prop => segment.hasOwnProperty(prop));

enum ParseUrlStateIndex {
  RangeFrom = 0,
  RangeTo = 1,
  Datasource = 2,
  SegmentsStart = 3,
}

enum ParseUiStateIndex {
  Graph = 0,
  Logs = 1,
  Table = 2,
  Strategy = 3,
}

export const safeParseJson = (text: string) => {
  if (!text) {
    return;
  }

  try {
    return JSON.parse(decodeURI(text));
  } catch (error) {
    console.error(error);
  }
};

export const safeStringifyValue = (value: any, space?: number) => {
  if (!value) {
    return '';
  }

  try {
    return JSON.stringify(value, null, space);
  } catch (error) {
    console.error(error);
  }

  return '';
};

export function parseUrlState(initial: string | undefined): ExploreUrlState {
  const parsed = safeParseJson(initial);
  const errorResult: any = {
    datasource: null,
    queries: [],
    range: DEFAULT_RANGE,
    ui: DEFAULT_UI_STATE,
    mode: null,
    originPanelId: null,
  };

  if (!parsed) {
    return errorResult;
  }

  if (!Array.isArray(parsed)) {
    return parsed;
  }

  if (parsed.length <= ParseUrlStateIndex.SegmentsStart) {
    console.error('Error parsing compact URL state for Explore.');
    return errorResult;
  }

  const range = {
    from: parsed[ParseUrlStateIndex.RangeFrom],
    to: parsed[ParseUrlStateIndex.RangeTo],
  };
  const datasource = parsed[ParseUrlStateIndex.Datasource];
  const parsedSegments = parsed.slice(ParseUrlStateIndex.SegmentsStart);
  const metricProperties = ['expr', 'target', 'datasource', 'query'];
  const queries = parsedSegments.filter(segment => isSegment(segment, ...metricProperties));
  const modeObj = parsedSegments.filter(segment => isSegment(segment, 'mode'))[0];
  const mode = modeObj ? modeObj.mode : ExploreMode.Metrics;

  const uiState = parsedSegments.filter(segment => isSegment(segment, 'ui'))[0];
  const ui = uiState
    ? {
        showingGraph: uiState.ui[ParseUiStateIndex.Graph],
        showingLogs: uiState.ui[ParseUiStateIndex.Logs],
        showingTable: uiState.ui[ParseUiStateIndex.Table],
        dedupStrategy: uiState.ui[ParseUiStateIndex.Strategy],
      }
    : DEFAULT_UI_STATE;

  const originPanelId = parsedSegments.filter(segment => isSegment(segment, 'originPanelId'))[0];
  return { datasource, queries, range, ui, mode, originPanelId };
}

export function serializeStateToUrlParam(urlState: ExploreUrlState, compact?: boolean): string {
  if (compact) {
    return JSON.stringify([
      urlState.range.from,
      urlState.range.to,
      urlState.datasource,
      ...urlState.queries,
      { mode: urlState.mode },
      {
        ui: [
          !!urlState.ui.showingGraph,
          !!urlState.ui.showingLogs,
          !!urlState.ui.showingTable,
          urlState.ui.dedupStrategy,
        ],
      },
    ]);
  }
  return JSON.stringify(urlState);
}

export function generateKey(index = 0): string {
  return `Q-${Date.now()}-${Math.random()}-${index}`;
}

export function generateEmptyQuery(queries: DataQuery[], index = 0): DataQuery {
  return { refId: getNextRefIdChar(queries), key: generateKey(index) };
}

export const generateNewKeyAndAddRefIdIfMissing = (target: DataQuery, queries: DataQuery[], index = 0): DataQuery => {
  const key = generateKey(index);
  const refId = target.refId || getNextRefIdChar(queries);

  return { ...target, refId, key };
};

/**
 * Ensure at least one target exists and that targets have the necessary keys
 */
export function ensureQueries(queries?: DataQuery[]): DataQuery[] {
  if (queries && typeof queries === 'object' && queries.length > 0) {
    const allQueries = [];
    for (let index = 0; index < queries.length; index++) {
      const query = queries[index];
      const key = generateKey(index);
      let refId = query.refId;
      if (!refId) {
        refId = getNextRefIdChar(allQueries);
      }

      allQueries.push({
        ...query,
        refId,
        key,
      });
    }
    return allQueries;
  }
  return [{ ...generateEmptyQuery(queries) }];
}

/**
 * A target is non-empty when it has keys (with non-empty values) other than refId, key and context.
 */
const validKeys = ['refId', 'key', 'context'];
export function hasNonEmptyQuery<TQuery extends DataQuery = any>(queries: TQuery[]): boolean {
  return (
    queries &&
    queries.some((query: any) => {
      const keys = Object.keys(query)
        .filter(key => validKeys.indexOf(key) === -1)
        .map(k => query[k])
        .filter(v => v);
      return keys.length > 0;
    })
  );
}

/**
 * Update the query history. Side-effect: store history in local storage
 */
export function updateHistory<T extends DataQuery = any>(
  history: Array<HistoryItem<T>>,
  datasourceId: string,
  queries: T[]
): Array<HistoryItem<T>> {
  const ts = Date.now();
  queries.forEach(query => {
    history = [{ query, ts }, ...history];
  });

  if (history.length > MAX_HISTORY_ITEMS) {
    history = history.slice(0, MAX_HISTORY_ITEMS);
  }

  // Combine all queries of a datasource type into one history
  const historyKey = `grafana.explore.history.${datasourceId}`;
  store.setObject(historyKey, history);
  return history;
}

export function clearHistory(datasourceId: string) {
  const historyKey = `grafana.explore.history.${datasourceId}`;
  store.delete(historyKey);
}

export const getQueryKeys = (queries: DataQuery[], datasourceInstance: DataSourceApi): string[] => {
  const queryKeys = queries.reduce((newQueryKeys, query, index) => {
    const primaryKey = datasourceInstance && datasourceInstance.name ? datasourceInstance.name : query.key;
    return newQueryKeys.concat(`${primaryKey}-${index}`);
  }, []);

  return queryKeys;
};

export const getTimeRange = (timeZone: TimeZone, rawRange: RawTimeRange): TimeRange => {
  return {
    from: dateMath.parse(rawRange.from, false, timeZone as any),
    to: dateMath.parse(rawRange.to, true, timeZone as any),
    raw: rawRange,
  };
};

const parseRawTime = (value: any): TimeFragment => {
  if (value === null) {
    return null;
  }

  if (value.indexOf('now') !== -1) {
    return value;
  }
  if (value.length === 8) {
    return toUtc(value, 'YYYYMMDD');
  }
  if (value.length === 15) {
    return toUtc(value, 'YYYYMMDDTHHmmss');
  }
  // Backward compatibility
  if (value.length === 19) {
    return toUtc(value, 'YYYY-MM-DD HH:mm:ss');
  }

  if (!isNaN(value)) {
    const epoch = parseInt(value, 10);
    return toUtc(epoch);
  }

  return null;
};

export const getTimeRangeFromUrl = (range: RawTimeRange, timeZone: TimeZone): TimeRange => {
  const raw = {
    from: parseRawTime(range.from),
    to: parseRawTime(range.to),
  };

  return {
    from: dateMath.parse(raw.from, false, timeZone as any),
    to: dateMath.parse(raw.to, true, timeZone as any),
    raw,
  };
};

export const getValueWithRefId = (value: any): any | null => {
  if (!value) {
    return null;
  }

  if (typeof value !== 'object') {
    return null;
  }

  if (value.refId) {
    return value;
  }

  const keys = Object.keys(value);
  for (let index = 0; index < keys.length; index++) {
    const key = keys[index];
    const refId = getValueWithRefId(value[key]);
    if (refId) {
      return refId;
    }
  }

  return null;
};

export const getFirstQueryErrorWithoutRefId = (errors: DataQueryError[]) => {
  if (!errors) {
    return null;
  }

  return errors.filter(error => (error && error.refId ? false : true))[0];
};

export const getRefIds = (value: any): string[] => {
  if (!value) {
    return [];
  }

  if (typeof value !== 'object') {
    return [];
  }

  const keys = Object.keys(value);
  const refIds = [];
  for (let index = 0; index < keys.length; index++) {
    const key = keys[index];
    if (key === 'refId') {
      refIds.push(value[key]);
      continue;
    }
    refIds.push(getRefIds(value[key]));
  }

  return _.uniq(_.flatten(refIds));
};

export const sortInAscendingOrder = (a: LogRowModel, b: LogRowModel) => {
  if (a.timestamp < b.timestamp) {
    return -1;
  }

  if (a.timestamp > b.timestamp) {
    return 1;
  }

  return 0;
};

const sortInDescendingOrder = (a: LogRowModel, b: LogRowModel) => {
  if (a.timestamp > b.timestamp) {
    return -1;
  }

  if (a.timestamp < b.timestamp) {
    return 1;
  }

  return 0;
};

export enum SortOrder {
  Descending = 'Descending',
  Ascending = 'Ascending',
}

export const refreshIntervalToSortOrder = (refreshInterval: string) =>
  RefreshPicker.isLive(refreshInterval) ? SortOrder.Ascending : SortOrder.Descending;

export const sortLogsResult = (logsResult: LogsModel, sortOrder: SortOrder): LogsModel => {
  const rows = logsResult ? logsResult.rows : [];
  sortOrder === SortOrder.Ascending ? rows.sort(sortInAscendingOrder) : rows.sort(sortInDescendingOrder);
  const result: LogsModel = logsResult ? { ...logsResult, rows } : { hasUniqueLabels: false, rows };

  return result;
};

export const convertToWebSocketUrl = (url: string) => {
  const protocol = window.location.protocol === 'https:' ? 'wss://' : 'ws://';
  let backend = `${protocol}${window.location.host}${config.appSubUrl}`;
  if (backend.endsWith('/')) {
    backend = backend.slice(0, backend.length - 1);
  }
  return `${backend}${url}`;
};

export const stopQueryState = (querySubscription: Unsubscribable) => {
  if (querySubscription) {
    querySubscription.unsubscribe();
  }
};

export function getIntervals(range: TimeRange, lowLimit: string, resolution: number): IntervalValues {
  if (!resolution) {
    return { interval: '1s', intervalMs: 1000 };
  }

  return kbn.calculateInterval(range, resolution, lowLimit);
}<|MERGE_RESOLUTION|>--- conflicted
+++ resolved
@@ -19,6 +19,7 @@
   DataQueryError,
   DataQueryRequest,
   PanelModel,
+  HistoryItem,
 } from '@grafana/data';
 import { renderUrl } from 'app/core/utils/url';
 import store from 'app/core/store';
@@ -26,21 +27,8 @@
 import { getNextRefIdChar } from './query';
 
 // Types
-<<<<<<< HEAD
 import { RefreshPicker } from '@grafana/ui';
-import { ExploreUrlState, HistoryItem, QueryTransaction, QueryOptions, ExploreMode } from 'app/types/explore';
-=======
-import {
-  DataQuery,
-  DataSourceApi,
-  DataQueryError,
-  DataQueryRequest,
-  PanelModel,
-  RefreshPicker,
-  HistoryItem,
-} from '@grafana/ui';
 import { ExploreUrlState, QueryTransaction, QueryOptions, ExploreMode } from 'app/types/explore';
->>>>>>> 3e8c00da
 import { config } from '../config';
 import { TimeSrv } from 'app/features/dashboard/services/TimeSrv';
 
