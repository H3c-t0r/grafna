--- conflicted
+++ resolved
@@ -5,17 +5,6 @@
 
 import { RichHistoryQuery } from '../../types';
 import store from '../store';
-<<<<<<< HEAD
-import { DataQuery, SelectableValue } from '@grafana/data';
-import { find, isEqual, omit } from 'lodash';
-import {
-  createRetentionPeriodBoundary,
-  filterAndSortQueries,
-  RICH_HISTORY_SETTING_KEYS,
-} from './richHistoryLocalStorageUtils';
-import { fromDTO, toDTO } from './localStorageConverter';
-import { RichHistorySearchFilters, RichHistorySettings } from '../utils/richHistoryTypes';
-=======
 
 import RichHistoryStorage, { RichHistoryServiceError, RichHistoryStorageWarning } from './RichHistoryStorage';
 import { fromDTO, toDTO } from './localStorageConverter';
@@ -24,7 +13,6 @@
   filterAndSortQueries,
   RICH_HISTORY_SETTING_KEYS,
 } from './richHistoryLocalStorageUtils';
->>>>>>> 1bdd75e7
 
 export const RICH_HISTORY_KEY = 'grafana.explore.richHistory';
 export const MAX_HISTORY_ITEMS = 10000;
