--- conflicted
+++ resolved
@@ -71,21 +71,11 @@
   });
 
   var preBootRequires = [
-<<<<<<< HEAD
-    'services/all',
-    'features/all',
-    'controllers/all',
-    'directives/all',
-    'filters/all',
-    'components/partials',
-    'routes/all',
-    '../plugins/raintank/all'
-=======
     'app/services/all',
     'app/features/all',
     'app/controllers/all',
     'app/components/partials',
->>>>>>> 9da5ef3c
+    'plugins/raintank/all'
   ];
 
   app.boot = function() {
