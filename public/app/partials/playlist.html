<div ng-controller="PlaylistCtrl" ng-init="init()">
	<div class="gf-box-header">
		<div class="gf-box-title">
			<i class="fa fa-play"></i>
			Start playlist
		</div>

		<button class="gf-box-header-close-btn" ng-click="dismiss();">
			<i class="fa fa-remove"></i>
		</button>

	</div>

	<div class="gf-box-body">
<<<<<<< HEAD
    <div class="row" style="margin-bottom: 10px;">
      <div class="span6">
        <div style="display: inline-block">
          <div class="tight-form">
            <ul class="tight-form-list">
              <li class="tight-form-item">
                Playlist based on:
              </li>
              <li>
                <select class="input-medium tight-form-input last" ng-model="playlistType" ng-change="changeOptions()" ng-options="f for f in ['dashboards', 'variables']"></select>            
              </li>
            </ul>
            <div class="clearfix"></div>
          </div>
        </div>
      </div>
    </div>

    <div class="row" style="margin-bottom: 10px;">
      <div class="span6">
        <div style="display: inline-block">
          <div class="tight-form">
            <ul class="tight-form-list">
              <li class="tight-form-item">
                Search
              </li>
              <li>
                <input type="text" class="tight-form-input input-xlarge last" ng-model="searchQuery" placeholder="query or empty for starred" ng-change="search()">
              </li>
            </ul>
            <div class="clearfix"></div>
          </div>
        </div>
      </div>
      <div class="span6">
        <h5>
            Playlist dashboards
        </h5>
      </div>  
    </div>
		
    <div class="row" style="margin-bottom: 10px;">
=======
		<div class="row-fluid" style="margin-bottom: 10px;">
			<div class="span12">
				<div style="display: inline-block">
					<div class="tight-form last">
						<ul class="tight-form-list">
							<li class="tight-form-item">
								Search
							</li>
							<li>
								<input type="text" class="tight-form-input input-xlarge last" ng-model="searchQuery" placeholder="query or empty for starred" ng-change="search()">
							</li>
						</ul>
						<div class="clearfix"></div>
					</div>
				</div>
			</div>
		</div>

		<div class="row-fluid">
>>>>>>> 42e7a70d
			<div class="span6">
				<h5>Search result</h5>
				<table class="grafana-options-table">
					<tr ng-repeat="dashboard in filteredHits">
						<td style="white-space: nowrap;">
							{{dashboard.title}}
						</td>
						<td style="text-align: center">
							<button class="btn btn-inverse btn-mini pull-right" ng-click="addDashboard(dashboard)">
								<div ng-if="playlistType === 'dashboards'">
                  <i class="fa fa-plus"></i>
								  Add to playlist
                </div>
                <div ng-if="playlistType === 'variables'">
                  Select
                </div>
							</button>
						</td>
					</tr>
					<tr ng-hide="searchHits.length">
						<td colspan="2">
						 <i class="fa fa-warning"></i> 
             No dashboards found
						</td>
					</tr>
				</table>
			</div>
			<div class="span6">
				<h5>Playlist dashboards</h5>

				<table class="grafana-options-table">
					<tr ng-repeat="dashboard in playlist">
						<td style="white-space: nowrap;">
							{{dashboard.title}}
						</td>
						<td style="text-align: center">
							<button class="btn btn-inverse btn-mini pull-right" ng-click="removeDashboard(dashboard)">
								<i class="fa fa-remove"></i>
							</button>
						</td>
					</tr>
					<tr ng-hide="playlist.length">
						<td colspan="2">
							Playlist empty
						</td>
					</tr>
				</table>
			</div>
		</div>

    <div class="row" style="margin-bottom: 10px;" ng-if="playlistType === 'variables' && playlist.length > 0">
      <div class="tight-form">
        <div class="span6">
          <h5>Variables list</h5>
        </div>
      </div>
      <div class="span6">
        <h5>Playlist variables</h5>
      </div>
    </div>

    <div class="row" style="margin-bottom: 10px;" ng-if="playlistType === 'variables' && playlist.length > 0">
      <div class="span6">
        <table class="grafana-options-table">
          <tr ng-repeat="variable in filteredList">
            <td style="white-space: nowrap;">
              {{variable.name}}
            </td>
            <td style="text-align: center">
              <button class="btn btn-inverse btn-mini pull-right" ng-click="addVariable(variable)">
                <i class="fa fa-plus"></i>
                Add to playlist
              </button>
            </td>
          </tr>
          <tr ng-hide="filteredList.length">
            <td colspan="2">
             <i class="fa fa-warning"></i>
             No template variables found
            </td>
          </tr>
        </table>
      </div>
      <div class="span6">
        <table class="grafana-options-table">
          <tr ng-repeat="variable in variables">
            <td style="white-space: nowrap;">
              {{variable.name}}
            </td>
            <td style="text-align: center">
              <button class="btn btn-inverse btn-mini pull-right" ng-click="removeVariable(variable)">
                <i class="fa fa-remove"></i>
              </button>
            </td>
          </tr>
          <tr ng-hide="variables.length">
            <td colspan="2">
              Variables list empty
            </td>
          </tr>
        </table>
      </div>
    </div>

		<br>
		<br>
		<div class="pull-left">
			<div class="tight-form last">
				<ul class="tight-form-list">
					<li class="tight-form-item">
						Timespan between dashboard change
					</li>
					<li>
						<input type="text" class="tight-form-input input-small" ng-model="timespan" />
					</li>
					<li>
						<button class="btn btn-success tight-form-btn" ng-click="start();dismiss();"><i class="fa fa-play"></i> Start</button>
					</li>
				</ul>
				<div class="clearfix"></div>
			</div>
		</div>

		<div class="clearfix"></div>

	</div>
</div><|MERGE_RESOLUTION|>--- conflicted
+++ resolved
@@ -12,9 +12,8 @@
 	</div>
 
 	<div class="gf-box-body">
-<<<<<<< HEAD
-    <div class="row" style="margin-bottom: 10px;">
-      <div class="span6">
+    <div class="row-fluid" style="margin-bottom: 10px;">
+      <div class="span12">
         <div style="display: inline-block">
           <div class="tight-form">
             <ul class="tight-form-list">
@@ -31,8 +30,8 @@
       </div>
     </div>
 
-    <div class="row" style="margin-bottom: 10px;">
-      <div class="span6">
+    <div class="row-fluid" style="margin-bottom: 10px;">
+      <div class="span12">
         <div style="display: inline-block">
           <div class="tight-form">
             <ul class="tight-form-list">
@@ -54,28 +53,7 @@
       </div>  
     </div>
 		
-    <div class="row" style="margin-bottom: 10px;">
-=======
-		<div class="row-fluid" style="margin-bottom: 10px;">
-			<div class="span12">
-				<div style="display: inline-block">
-					<div class="tight-form last">
-						<ul class="tight-form-list">
-							<li class="tight-form-item">
-								Search
-							</li>
-							<li>
-								<input type="text" class="tight-form-input input-xlarge last" ng-model="searchQuery" placeholder="query or empty for starred" ng-change="search()">
-							</li>
-						</ul>
-						<div class="clearfix"></div>
-					</div>
-				</div>
-			</div>
-		</div>
-
-		<div class="row-fluid">
->>>>>>> 42e7a70d
+    <div class="row-fluid" style="margin-bottom: 10px;">
 			<div class="span6">
 				<h5>Search result</h5>
 				<table class="grafana-options-table">
