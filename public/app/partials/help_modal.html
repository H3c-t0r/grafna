<div class="modal-body">
	<div class="modal-header">
		<h2 class="modal-header-title">
			<i class="fa fa-keyboard-o"></i>
<<<<<<< HEAD
			键盘快捷键
		</div>
=======
			<span class="p-l-1">Keyboard shortcuts</span>
		</h2>
>>>>>>> 2bf305b1

		<a class="modal-header-close" ng-click="dismiss();">
			<i class="fa fa-remove"></i>
		</a>
	</div>

	<div class="modal-content">
		<table class="shortcut-table">
			<tr>
				<th></th>
				<th style="text-align: left;">Dashboard wide shortcuts</th>
			</tr>
			<tr>
				<td style="text-align: right;"><span class="label label-info">ESC</span></td>
				<td>Exit fullscreen edit/view mode, close search or any editor view</td>
			</tr>
			<tr>
				<td><span class="label label-info">F</span></td>
				<td>Open dashboard search view (also contains import/playlist controls)</td>
			</tr>
			<tr>
				<td><span class="label label-info">R</span></td>
				<td>Refresh (Fetches new data and rerenders panels)</td>
			</tr>
			<tr>
				<td><span class="label label-info">CTRL+S</span></td>
				<td>Save dashboard</td>
			</tr>
      <tr>
        <td><span class="label label-info">CTRL+E</span></td>
        <td>Export dashboard</td>
      </tr>
			<tr>
				<td><span class="label label-info">CTRL+H</span></td>
				<td>Hide row controls</td>
			</tr>
			<tr>
				<td><span class="label label-info">CTRL+Z</span></td>
				<td>Zoom out</td>
			</tr>
      <tr>
        <td><span class="label label-info">CTRL+I</span></td>
        <td>Quick snapshot</td>
      </tr>
			<tr>
				<td><span class="label label-info">CTRL+O</span></td>
				<td>Enable/Disable shared graph crosshair</td>
			</tr>
		</table>
	</div>

</div>
<|MERGE_RESOLUTION|>--- conflicted
+++ resolved
@@ -2,13 +2,8 @@
 	<div class="modal-header">
 		<h2 class="modal-header-title">
 			<i class="fa fa-keyboard-o"></i>
-<<<<<<< HEAD
-			键盘快捷键
-		</div>
-=======
-			<span class="p-l-1">Keyboard shortcuts</span>
+			<span class="p-l-1">键盘快捷键</span>
 		</h2>
->>>>>>> 2bf305b1
 
 		<a class="modal-header-close" ng-click="dismiss();">
 			<i class="fa fa-remove"></i>
