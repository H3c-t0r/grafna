<div class="editor-row">
  <div class="section">
    <h5>General options</h5>
<<<<<<< HEAD
    <div class="editor-option">
      <label class="small">Title</label><input type="text" class="input-medium" ng-model='panel.title'></input>
    </div>
    <div class="editor-option">
      <label class="small">Span</label> <select class="input-mini" ng-model="panel.span" ng-options="f for f in [0,1,2,3,4,5,6,7,8,9,10,11,12]"></select>
    </div>
		<div class="editor-option">
      <label class="small">Height</label><input type="text" class="input-small" ng-model='panel.height'></select>
    </div>
		<editor-opt-bool text="Transparent" model="panel.transparent"></editor-opt-bool>
  </div>
	<div class="section">
    <h5>Templating options</h5>
    <div class="editor-option">
			<label class="small">Repeat Panel</label>
			<input type="text" class="input-medium" ng-model='panel.repeat'></input>
    </div>
  </div>
=======
		<div class="tight-form">
			<ul class="tight-form-list">
				<li class="tight-form-item">
					Title
				</li>
				<li>
					<input type="text" class="input-xlarge tight-form-input" ng-model='panel.title'></input>
				</li>
				<li class="tight-form-item">
					Span
				</li>
				<li>
					<select class="input-mini tight-form-input" ng-model="panel.span" ng-options="f for f in [0,1,2,3,4,5,6,7,8,9,10,11,12]"></select>
				</li>
				<li class="tight-form-item">
					Height
				</li>
				<li>
					<input type="text" class="input-small tight-form-input" ng-model='panel.height'></input>
				</li>
				<li class="tight-form-item">
					<label class="checkbox-label" for="panel.transparent">Transparent</label>
					<input class="cr1" id="panel.transparent" type="checkbox" ng-model="panel.transparent" ng-checked="panel.transparent">
					<label for="panel.transparent" class="cr1"></label>
				</li>
			</ul>
			<div class="clearfix"></div>
		</div>
	</div>
	<div class="section">
		<h5>Templating options</h5>
		<div class="tight-form">
			<ul class="tight-form-list">
				<li class="tight-form-item">
					Repeat Panel
				</li>
				<li>
					<select class="input-small tight-form-input last" ng-model="panel.repeat" ng-options="f.name as f.name for f in dashboard.templating.list">
						<option value=""></option>
					</select>
				</li>
			</ul>
			<div class="clearfix"></div>
		</div>
	</div>
>>>>>>> e69bacae
</div>

<panel-links-editor panel="panel"></panel-links-editor>

<|MERGE_RESOLUTION|>--- conflicted
+++ resolved
@@ -1,26 +1,6 @@
 <div class="editor-row">
   <div class="section">
     <h5>General options</h5>
-<<<<<<< HEAD
-    <div class="editor-option">
-      <label class="small">Title</label><input type="text" class="input-medium" ng-model='panel.title'></input>
-    </div>
-    <div class="editor-option">
-      <label class="small">Span</label> <select class="input-mini" ng-model="panel.span" ng-options="f for f in [0,1,2,3,4,5,6,7,8,9,10,11,12]"></select>
-    </div>
-		<div class="editor-option">
-      <label class="small">Height</label><input type="text" class="input-small" ng-model='panel.height'></select>
-    </div>
-		<editor-opt-bool text="Transparent" model="panel.transparent"></editor-opt-bool>
-  </div>
-	<div class="section">
-    <h5>Templating options</h5>
-    <div class="editor-option">
-			<label class="small">Repeat Panel</label>
-			<input type="text" class="input-medium" ng-model='panel.repeat'></input>
-    </div>
-  </div>
-=======
 		<div class="tight-form">
 			<ul class="tight-form-list">
 				<li class="tight-form-item">
@@ -66,7 +46,6 @@
 			<div class="clearfix"></div>
 		</div>
 	</div>
->>>>>>> e69bacae
 </div>
 
 <panel-links-editor panel="panel"></panel-links-editor>
