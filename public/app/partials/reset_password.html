--- conflicted
+++ resolved
@@ -1,10 +1,3 @@
-<<<<<<< HEAD
-<div class="login-content">
-	<div ng-include="'app/partials/login_header.html'"></div>
-
-	<div class="login-box">
-
-=======
 <div class="login-container container">
 
 	<div class="login-box">
@@ -14,7 +7,6 @@
 			<i class="icon-gf icon-gf-grafana_wordmark"></i>
 		</div>
 
->>>>>>> 2bf305b1
 		<div class="login-inner-box">
 			<div class="login-tab-header">
 				<button class="btn-login-tab" class="active">
@@ -22,79 +14,31 @@
 				</button>
 			</div>
 
-<<<<<<< HEAD
-			<form name="sendResetForm" class="login-form" ng-show="mode === 'send'">
-				<div class="tight-form last">
-					<ul class="tight-form-list">
-						<li class="tight-form-item" style="width: 78px">
-							<strong>用户</strong>
-						</li>
-						<li>
-							<input type="text" name="username" class="tight-form-input last" required ng-model='formModel.userOrEmail' placeholder="email or username" style="width: 253px">
-						</li>
-					</ul>
-					<div class="clearfix"></div>
-				</div>
-
-				<div class="login-submit-button-row">
-					<button type="submit" class="btn" ng-click="sendResetEmail();" ng-class="{'btn-inverse': !sendResetForm.$valid, 'btn-primary': sendResetForm.$valid}">
-						发送重置信息到您的邮箱
-=======
 			<form name="sendResetForm" class="login-form gf-form-group" ng-show="mode === 'send'">
 				<div class="gf-form">
-						<span class="gf-form-label width-7">User</span>
+						<span class="gf-form-label width-7">用户</span>
 						<input type="text" name="username" class="gf-form-input max-width-14" required ng-model='formModel.userOrEmail' placeholder="email or username">
 				</div>
 
 				<div class="gf-form-button-row">
 					<button type="submit" class="btn btn-large" ng-click="sendResetEmail();" ng-class="{'btn-inverse': !sendResetForm.$valid, 'btn-primary': sendResetForm.$valid}">
-						Send reset instructions
->>>>>>> 2bf305b1
+						发送重置信息到您的邮箱
 					</button>
 				</div>
 			</form>
 
-<<<<<<< HEAD
-			<h5 ng-if="mode === 'email-sent'" style="text-align: center; padding: 20px;">
-        已给您发送重置密码邮件,请查收
-			</h5>
-
-			<form name="resetForm" class="login-form" ng-show="mode === 'reset'">
-				<div class="tight-form">
-					<ul class="tight-form-list">
-						<li class="tight-form-item" style="width: 125px">
-							<strong>新密码</strong>
-						</li>
-						<li>
-							<input type="password" name="NewPassword" class="tight-form-input last" required ng-minlength="4" ng-model='formModel.newPassword' placeholder="password" style="width: 207px" watch-change="formModel.newPassword = inputValue;">
-						</li>
-					</ul>
-					<div class="clearfix"></div>
-				</div>
-				<div class="tight-form last">
-					<ul class="tight-form-list">
-						<li class="tight-form-item" style="width: 125px">
-							<strong>确认密码</strong>
-						</li>
-						<li>
-							<input type="password" name="ConfirmPassword" class="tight-form-input last" required ng-minlength="4" ng-model='formModel.confirmPassword' placeholder="confirm password" style="width: 207px">
-						</li>
-					</ul>
-					<div class="clearfix"></div>
-=======
 			<h5 style="text-align: center; padding: 20px;" ng-if="mode === 'email-sent'">
-				An email with a reset link as been sent to the email address, you should receive it shortly.
+				已给您发送重置密码邮件,请查收
 			</h5>
 
 			<form name="resetForm" class="login-form gf-form-group" ng-show="mode === 'reset'">
 				<div class="gf-form">
-					<span class="gf-form-label width-10">New Password</span>
+					<span class="gf-form-label width-10">新密码</span>
 					<input type="password" name="NewPassword" class="gf-form-input max-width-14" required ng-minlength="4" ng-model='formModel.newPassword' placeholder="password" watch-change="formModel.newPassword = inputValue;">
 				</div>
 				<div class="gf-form">
-					<span class="gf-form-label width-10">Confirm Password</span>
+					<span class="gf-form-label width-10">确认密码</span>
 					<input type="password" name="ConfirmPassword" class="gf-form-input max-width-14" required ng-minlength="4" ng-model='formModel.confirmPassword' placeholder="confirm password">
->>>>>>> 2bf305b1
 				</div>
 
 				<div style="margin-left: 141px; width: 207px;">
@@ -111,13 +55,7 @@
 
 		<div class="row" style="margin-top: 20px">
 			<div class="text-center">
-<<<<<<< HEAD
-				<a href="login">
-					返回登录
-				</a>
-=======
-				<a href="login">Back to login</a>
->>>>>>> 2bf305b1
+				<a href="login">返回登录</a>
 			</div>
 		</div>
 	</div>
