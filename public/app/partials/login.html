<div class="login-container container">

	<div class="login-box">

		<div class="login-box-logo">
			<img src="public/img/logo_transparent_200x75.png">
		</div>

    <div class="login-inner-box">
			<div class="login-tab-header">
				<button class="btn-login-tab" ng-click="loginMode = true;" ng-class="{active: loginMode}">
					Log in
				</button>
				<button class="btn-login-tab" ng-click="loginMode = false;" ng-class="{active: !loginMode}" ng-show="!disableUserSignUp">
					Sign up
				</button>
			</div>

      <form name="loginForm" class="login-form gf-form-group" ng-hide="disableLoginForm">
				<div class="gf-form" ng-if="loginMode">
					<span class="gf-form-label width-7">User</span>
					<input type="text" name="username" class="gf-form-input max-width-14" required ng-model='formModel.user' placeholder={{loginHint}}>
				</div>
				<div class="gf-form" ng-if="loginMode">
					<span class="gf-form-label width-7">Password</span>
					<input type="password" name="password" class="gf-form-input max-width-14" required ng-model="formModel.password" id="inputPassword" placeholder="password">
				</div>

				<div class="gf-form" ng-if="!loginMode">
						<span class="gf-form-label width-7">Email</span>
						<input type="email" class="gf-form-input max-width-14" required ng-model='formModel.email' placeholder="email">
				</div>

				<div class="gf-form-button-row">
					<button type="submit" class="btn p-x-3" ng-click="submit();" ng-class="{'btn-inverse': !loginForm.$valid, 'btn-primary': loginForm.$valid}">
						{{submitBtnText}}
					</button>
				</div>
			</form>

			<div ng-if="loginMode">
				<div class="text-center login-divider" ng-show="oauthEnabled">
					<div class="login-divider-line">
						<span class="login-divider-text">
							<span ng-hide="disableLoginForm">Or</span> Login With
						</span>
					</div>
				</div>

				<div class="clearfix"></div>

				<div class="login-oauth text-center" ng-show="oauthEnabled">
					<a class="btn btn-large btn-google" href="login/google" target="_self" ng-if="oauth.google">
						<i class="fa fa-google"></i>
						Google
					</a>
					<a class="btn btn-large btn-github" href="login/github" target="_self" ng-if="oauth.github">
						<i class="fa fa-github"></i>
						GitHub
					</a>
					<a class="btn btn-large btn-grafana-com" href="login/grafana_com" target="_self" ng-if="oauth.grafana_com">
						<img src="public/img/grafana_com_auth_icon.svg"></img>
						<span>Grafana.com</span>
					</a>
					<a class="btn btn-large btn-generic-oauth" href="login/generic_oauth" target="_self" ng-if="oauth.generic_oauth">
						<i class="fa fa-gear"></i>
						{{oauth.generic_oauth.name}}
					</a>
				</div>
			</div>
		</div>

		<div class="clearfix"></div>

<<<<<<< HEAD
=======
		<div class="text-center password-recovery" ng-hide="disableLoginForm">
			<div class="text-center">
				<a href="user/password/send-reset-email">
					Forgot your password?
				</a>
			</div>
>>>>>>> 54c79c56
		</div>

	</div>
</div><|MERGE_RESOLUTION|>--- conflicted
+++ resolved
@@ -72,15 +72,12 @@
 
 		<div class="clearfix"></div>
 
-<<<<<<< HEAD
-=======
 		<div class="text-center password-recovery" ng-hide="disableLoginForm">
 			<div class="text-center">
 				<a href="user/password/send-reset-email">
 					Forgot your password?
 				</a>
 			</div>
->>>>>>> 54c79c56
 		</div>
 
 	</div>
