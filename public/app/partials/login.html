--- conflicted
+++ resolved
@@ -1,92 +1,7 @@
-<<<<<<< HEAD
-<div class="login-container container">
-
-	<div class="login-box">
-
-		<div class="login-box-logo">
-			<img src="public/img/logo_transparent_200x75.png">
-		</div>
-
-    <div class="login-inner-box">
-			<div class="login-tab-header">
-				<button class="btn-login-tab" ng-click="loginMode = true;" ng-class="{active: loginMode}">
-					Log in
-				</button>
-				<button class="btn-login-tab" ng-click="loginMode = false;" ng-class="{active: !loginMode}" ng-show="!disableUserSignUp">
-					Sign up
-				</button>
-			</div>
-
-      <form name="loginForm" class="login-form gf-form-group" ng-hide="disableLoginForm">
-				<div class="gf-form" ng-if="loginMode">
-					<span class="gf-form-label width-7">User</span>
-					<input type="text" name="username" class="gf-form-input max-width-14" required ng-model='formModel.user' placeholder={{loginHint}}>
-				</div>
-				<div class="gf-form" ng-if="loginMode">
-					<span class="gf-form-label width-7">Password</span>
-					<input type="password" name="password" class="gf-form-input max-width-14" required ng-model="formModel.password" id="inputPassword" placeholder="password">
-				</div>
-
-				<div class="gf-form" ng-if="!loginMode">
-						<span class="gf-form-label width-7">Email</span>
-						<input type="email" class="gf-form-input max-width-14" required ng-model='formModel.email' placeholder="email">
-				</div>
-
-				<div class="gf-form-button-row">
-					<button type="submit" class="btn p-x-3" ng-click="submit();" ng-class="{'btn-inverse': !loginForm.$valid, 'btn-primary': loginForm.$valid}">
-						{{submitBtnText}}
-					</button>
-				</div>
-			</form>
-
-			<div ng-if="loginMode">
-				<div class="text-center login-divider" ng-show="oauthEnabled">
-					<div class="login-divider-line">
-						<span class="login-divider-text">
-							<span ng-hide="disableLoginForm">Or</span> Login With
-						</span>
-					</div>
-				</div>
-
-				<div class="clearfix"></div>
-
-				<div class="login-oauth text-center" ng-show="oauthEnabled">
-					<a class="btn btn-large btn-google" href="login/google" target="_self" ng-if="oauth.google">
-						<i class="fa fa-google"></i>
-						Google
-					</a>
-					<a class="btn btn-large btn-github" href="login/github" target="_self" ng-if="oauth.github">
-						<i class="fa fa-github"></i>
-						GitHub
-					</a>
-					<a class="btn btn-large btn-grafana-com" href="login/grafana_com" target="_self" ng-if="oauth.grafana_com">
-						<img src="public/img/grafana_com_auth_icon.svg"></img>
-						<span>Grafana.com</span>
-					</a>
-					<a class="btn btn-large btn-generic-oauth" href="login/generic_oauth" target="_self" ng-if="oauth.generic_oauth">
-						<i class="fa fa-gear"></i>
-						{{oauth.generic_oauth.name}}
-					</a>
-				</div>
-			</div>
-		</div>
-
-		<div class="clearfix"></div>
-
-		<div class="text-center password-recovery" ng-hide="disableLoginForm">
-			<div class="text-center">
-				<a href="user/password/send-reset-email">
-					Forgot your password?
-				</a>
-			</div>
-		</div>
-
-	</div>
-=======
 <div class="login container">
   <div class="login-content">
     <div class="login-branding">
-      <img class="logo-icon" src="public/img/grafana_icon.svg" alt="Grafana" />
+      <img class="logo-icon" src="public/img/logo_transparent_200x75.png"/>
       <i class="icon-gf icon-gf-grafana_wordmark"></i>
     </div>
     <div class="login-inner-box">
@@ -155,5 +70,4 @@
     </div>
     <div class="clearfix"></div>
   </div>
->>>>>>> ad15c540
 </div>