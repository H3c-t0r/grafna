<div class="login-container container">

	<div class="login-box">

		<div class="login-box-logo">
			<img class="logo-icon" src="public/img/grafana_icon.svg"></img><br>
			<i class="icon-gf icon-gf-grafana_wordmark"></i>
		</div>

    <div class="login-inner-box">
			<div class="login-tab-header">
				<button class="btn-login-tab" ng-click="loginMode = true;" ng-class="{active: loginMode}">
					Log in
				</button>
				<button class="btn-login-tab" ng-click="loginMode = false;" ng-class="{active: !loginMode}" ng-show="!disableUserSignUp">
					Sign up
				</button>
			</div>

      <form name="loginForm" class="login-form gf-form-group" ng-hide="disableLoginForm">
				<div class="gf-form" ng-if="loginMode">
					<span class="gf-form-label width-7">User</span>
					<input type="text" name="username" class="gf-form-input max-width-14" required ng-model='formModel.user' placeholder={{loginHint}}>
				</div>
				<div class="gf-form" ng-if="loginMode">
					<span class="gf-form-label width-7">Password</span>
					<input type="password" name="password" class="gf-form-input max-width-14" required ng-model="formModel.password" id="inputPassword" placeholder="password">
				</div>

				<div class="gf-form" ng-if="!loginMode">
						<span class="gf-form-label width-7">Email</span>
						<input type="email" class="gf-form-input max-width-14" required ng-model='formModel.email' placeholder="email">
				</div>

				<div class="gf-form-button-row">
					<button type="submit" class="btn btn-large p-x-3" ng-click="submit();" ng-class="{'btn-inverse': !loginForm.$valid, 'btn-primary': loginForm.$valid}">
						{{submitBtnText}}
					</button>
				</div>
			</form>

			<div ng-if="loginMode">
				<div class="text-center login-divider" ng-show="oauthEnabled && !disableLoginForm">
					<div class="login-divider-line">
						<span class="login-divider-text">
							Or login with
						</span>
					</div>
				</div>

				<div class="clearfix"></div>

<<<<<<< HEAD
<!--
    <div class="row" style="margin-top: 40px">
        <div class="text-center">
            <a href="user/password/send-reset-email">
                Forgot your password?
            </a>
        </div>
    </div>
-->

		<div class="row" style="margin-top: 50px">
			<div class="version-footer text-center small">
				GrafCrunch version: {{buildInfo.version}},
        build date: {{buildInfo.buildstamp | date: 'yyyy-MM-dd HH:mm:ss' }}
			</div>
		</div>

	</div>
=======
				<div class="login-oauth text-center" ng-show="oauthEnabled">
					<a class="btn btn-large btn-google" href="login/google" target="_self" ng-if="oauth.google">
						<i class="fa fa-google"></i>
						with Google
					</a>
					<a class="btn btn-large btn-github" href="login/github" target="_self" ng-if="oauth.github">
						<i class="fa fa-github"></i>
						with Github
					</a>
					<a class="btn btn-large btn-grafana-net" href="login/grafananet" target="_self" ng-if="oauth.grafananet">
						with <span>Grafana.net</span>
					</a>
					<a class="btn btn-large btn-generic-oauth" href="login/generic_oauth" target="_self" ng-if="oauth.generic_oauth">
						<i class="fa fa-gear"></i>
						with {{oauth.generic_oauth.name}}
					</a>
				</div>
			</div>

			<div class="clearfix"></div>

			<div class="text-center password-recovery" ng-hide="disableLoginForm">
				<div class="text-center">
					<a href="user/password/send-reset-email">
						Forgot your password?
					</a>
				</div>
			</div>
		</div>

	</div>
</div>
>>>>>>> 78bf09a4
<|MERGE_RESOLUTION|>--- conflicted
+++ resolved
@@ -3,8 +3,7 @@
 	<div class="login-box">
 
 		<div class="login-box-logo">
-			<img class="logo-icon" src="public/img/grafana_icon.svg"></img><br>
-			<i class="icon-gf icon-gf-grafana_wordmark"></i>
+			<img src="img/logo_transparent_200x75.png">
 		</div>
 
     <div class="login-inner-box">
@@ -50,26 +49,6 @@
 
 				<div class="clearfix"></div>
 
-<<<<<<< HEAD
-<!--
-    <div class="row" style="margin-top: 40px">
-        <div class="text-center">
-            <a href="user/password/send-reset-email">
-                Forgot your password?
-            </a>
-        </div>
-    </div>
--->
-
-		<div class="row" style="margin-top: 50px">
-			<div class="version-footer text-center small">
-				GrafCrunch version: {{buildInfo.version}},
-        build date: {{buildInfo.buildstamp | date: 'yyyy-MM-dd HH:mm:ss' }}
-			</div>
-		</div>
-
-	</div>
-=======
 				<div class="login-oauth text-center" ng-show="oauthEnabled">
 					<a class="btn btn-large btn-google" href="login/google" target="_self" ng-if="oauth.google">
 						<i class="fa fa-google"></i>
@@ -89,17 +68,21 @@
 				</div>
 			</div>
 
-			<div class="clearfix"></div>
+<!--
+    <div class="row" style="margin-top: 40px">
+        <div class="text-center">
+            <a href="user/password/send-reset-email">
+                Forgot your password?
+            </a>
+        </div>
+    </div>
+-->
 
-			<div class="text-center password-recovery" ng-hide="disableLoginForm">
-				<div class="text-center">
-					<a href="user/password/send-reset-email">
-						Forgot your password?
-					</a>
-				</div>
+		<div class="row" style="margin-top: 50px">
+			<div class="version-footer text-center small">
+				GrafCrunch version: {{buildInfo.version}},
+        build date: {{buildInfo.buildstamp | date: 'yyyy-MM-dd HH:mm:ss' }}
 			</div>
 		</div>
 
-	</div>
-</div>
->>>>>>> 78bf09a4
+	</div>