--- conflicted
+++ resolved
@@ -39,13 +39,8 @@
     "react-select-event": "5.5.1",
     "react-test-renderer": "18.2.0",
     "ts-node": "10.9.2",
-<<<<<<< HEAD
     "typescript": "5.4.3",
-    "webpack": "5.90.3"
-=======
-    "typescript": "5.3.3",
     "webpack": "5.91.0"
->>>>>>> 26805906
   },
   "peerDependencies": {
     "@grafana/runtime": "*"
