--- conflicted
+++ resolved
@@ -71,11 +71,7 @@
   useEffect(() => {
     if (projectName && metricType) {
       datasource
-<<<<<<< HEAD
-        .getLabels(metricType, refId, projectName, { groupBys, crossSeriesReducer })
-=======
         .getLabels(metricType, refId, projectName)
->>>>>>> 0ca4ccfa
         .then((labels) => setState((prevState) => ({ ...prevState, labels })));
     }
   }, [datasource, groupBys, metricType, projectName, refId, crossSeriesReducer]);
