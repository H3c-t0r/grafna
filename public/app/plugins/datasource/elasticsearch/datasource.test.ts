--- conflicted
+++ resolved
@@ -886,7 +886,6 @@
       },
     ]);
 
-<<<<<<< HEAD
     expect(df.fields[0].config.links!.length).toBe(1);
     expect(df.fields[0].config.links![0]).toEqual({
       title: '',
@@ -894,15 +893,6 @@
     });
     expect(df.fields[1].config.links!.length).toBe(1);
     expect(df.fields[1].config.links![0]).toEqual({
-=======
-    expect(df.fields[0].config.links?.length).toBe(1);
-    expect(df.fields[0].config.links?.[0]).toEqual({
-      title: '',
-      url: 'someUrl',
-    });
-    expect(df.fields[1].config.links?.length).toBe(1);
-    expect(df.fields[1].config.links?.[0]).toEqual({
->>>>>>> 7752434d
       title: '',
       url: '',
       internal: {
