{
  "type": "datasource",
  "name": "Elasticsearch",
  "id": "elasticsearch",

  "info": {
    "description": "Elasticsearch Data Source for Grafana",
    "author": {
      "name": "Grafana Project",
      "url": "https://grafana.com"
    },
    "keywords": ["elasticsearch"],
    "logos": {
      "small": "img/elasticsearch.svg",
      "large": "img/elasticsearch.svg"
    },
    "links": [
      {"name": "elastic.co", "url": "https://www.elastic.co/products/elasticsearch"}
    ],
    "version": "3.0.0"
  },

  "annotations": true,
<<<<<<< HEAD
  "alerting": true,
  "metrics": true
=======
  "metrics": true,

  "queryOptions": {
    "minInterval": true
  }
>>>>>>> b6e69358
}<|MERGE_RESOLUTION|>--- conflicted
+++ resolved
@@ -21,14 +21,10 @@
   },
 
   "annotations": true,
-<<<<<<< HEAD
   "alerting": true,
-  "metrics": true
-=======
   "metrics": true,
 
   "queryOptions": {
     "minInterval": true
   }
->>>>>>> b6e69358
 }