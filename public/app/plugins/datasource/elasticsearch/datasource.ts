import angular from 'angular';
import _ from 'lodash';
import moment from 'moment';
import { ElasticQueryBuilder } from './query_builder';
import { IndexPattern } from './index_pattern';
import { ElasticResponse } from './elastic_response';

export class ElasticDatasource {
  basicAuth: string;
  withCredentials: boolean;
  url: string;
  name: string;
  index: string;
  timeField: string;
  esVersion: number;
  interval: string;
  maxConcurrentShardRequests: number;
  queryBuilder: ElasticQueryBuilder;
  indexPattern: IndexPattern;

  /** @ngInject */
  constructor(instanceSettings, private $q, private backendSrv, private templateSrv, private timeSrv) {
    this.basicAuth = instanceSettings.basicAuth;
    this.withCredentials = instanceSettings.withCredentials;
    this.url = instanceSettings.url;
    this.name = instanceSettings.name;
    this.index = instanceSettings.index;
    this.timeField = instanceSettings.jsonData.timeField;
    this.esVersion = instanceSettings.jsonData.esVersion;
    this.indexPattern = new IndexPattern(instanceSettings.index, instanceSettings.jsonData.interval);
    this.interval = instanceSettings.jsonData.timeInterval;
    this.maxConcurrentShardRequests = instanceSettings.jsonData.maxConcurrentShardRequests;
    this.queryBuilder = new ElasticQueryBuilder({
      timeField: this.timeField,
      esVersion: this.esVersion,
    });
  }

  private request(method, url, data?) {
    var options: any = {
      url: this.url + '/' + url,
      method: method,
      data: data,
    };

    if (this.basicAuth || this.withCredentials) {
      options.withCredentials = true;
    }
    if (this.basicAuth) {
      options.headers = {
        Authorization: this.basicAuth,
      };
    }

    return this.backendSrv.datasourceRequest(options);
  }

  private get(url) {
    var range = this.timeSrv.timeRange();
    var index_list = this.indexPattern.getIndexList(range.from.valueOf(), range.to.valueOf());
    if (_.isArray(index_list) && index_list.length) {
      return this.request('GET', index_list[0] + url).then(function(results) {
        results.data.$$config = results.config;
        return results.data;
      });
    } else {
      return this.request('GET', this.indexPattern.getIndexForToday() + url).then(function(results) {
        results.data.$$config = results.config;
        return results.data;
      });
    }
  }

  private post(url, data) {
    return this.request('POST', url, data)
      .then(function(results) {
        results.data.$$config = results.config;
        return results.data;
      })
      .catch(err => {
        if (err.data && err.data.error) {
          throw {
            message: 'Elasticsearch error: ' + err.data.error.reason,
            error: err.data.error,
          };
        }

        throw err;
      });
  }

  annotationQuery(options) {
    var annotation = options.annotation;
    var timeField = annotation.timeField || '@timestamp';
    var queryString = annotation.query || '*';
    var tagsField = annotation.tagsField || 'tags';
    var textField = annotation.textField || null;

    var range = {};
    range[timeField] = {
      from: options.range.from.valueOf(),
      to: options.range.to.valueOf(),
      format: 'epoch_millis',
    };

    var queryInterpolated = this.templateSrv.replace(queryString, {}, 'lucene');
    var query = {
      bool: {
        filter: [
          { range: range },
          {
<<<<<<< HEAD
            queryInterpolated
          }
        ]
      }
=======
            query_string: {
              query: queryInterpolated,
            },
          },
        ],
      },
>>>>>>> dd7a185a
    };

    var data = {
      query: query,
      size: 10000,
    };

    // fields field not supported on ES 5.x
    if (this.esVersion < 5) {
      data['fields'] = [timeField, '_source'];
    }

    var header: any = {
      search_type: 'query_then_fetch',
      ignore_unavailable: true,
    };

    // old elastic annotations had index specified on them
    if (annotation.index) {
      header.index = annotation.index;
    } else {
      header.index = this.indexPattern.getIndexList(options.range.from, options.range.to);
    }

    var payload = angular.toJson(header) + '\n' + angular.toJson(data) + '\n';

    return this.post('_msearch', payload).then(res => {
      var list = [];
      var hits = res.responses[0].hits.hits;

      var getFieldFromSource = function(source, fieldName) {
        if (!fieldName) {
          return;
        }

        var fieldNames = fieldName.split('.');
        var fieldValue = source;

        for (var i = 0; i < fieldNames.length; i++) {
          fieldValue = fieldValue[fieldNames[i]];
          if (!fieldValue) {
            console.log('could not find field in annotation: ', fieldName);
            return '';
          }
        }

        return fieldValue;
      };

      for (var i = 0; i < hits.length; i++) {
        var source = hits[i]._source;
        var time = getFieldFromSource(source, timeField);
        if (typeof hits[i].fields !== 'undefined') {
          var fields = hits[i].fields;
          if (_.isString(fields[timeField]) || _.isNumber(fields[timeField])) {
            time = fields[timeField];
          }
        }

        var event = {
          annotation: annotation,
          time: moment.utc(time).valueOf(),
          text: getFieldFromSource(source, textField),
          tags: getFieldFromSource(source, tagsField),
        };

        // legacy support for title tield
        if (annotation.titleField) {
          const title = getFieldFromSource(source, annotation.titleField);
          if (title) {
            event.text = title + '\n' + event.text;
          }
        }

        if (typeof event.tags === 'string') {
          event.tags = event.tags.split(',');
        }

        list.push(event);
      }
      return list;
    });
  }

  testDatasource() {
    this.timeSrv.setTime({ from: 'now-1m', to: 'now' }, true);
    // validate that the index exist and has date field
    return this.getFields({ type: 'date' }).then(
      function(dateFields) {
        var timeField = _.find(dateFields, { text: this.timeField });
        if (!timeField) {
          return {
            status: 'error',
            message: 'No date field named ' + this.timeField + ' found',
          };
        }
        return { status: 'success', message: 'Index OK. Time field name OK.' };
      }.bind(this),
      function(err) {
        console.log(err);
        if (err.data && err.data.error) {
          var message = angular.toJson(err.data.error);
          if (err.data.error.reason) {
            message = err.data.error.reason;
          }
          return { status: 'error', message: message };
        } else {
          return { status: 'error', message: err.status };
        }
      }
    );
  }

  getQueryHeader(searchType, timeFrom, timeTo) {
    var query_header: any = {
      search_type: searchType,
      ignore_unavailable: true,
      index: this.indexPattern.getIndexList(timeFrom, timeTo),
    };
    if (this.esVersion >= 56) {
      query_header['max_concurrent_shard_requests'] = this.maxConcurrentShardRequests;
    }
    return angular.toJson(query_header);
  }

  query(options) {
    var payload = '';
    var target;
    var sentTargets = [];

    // add global adhoc filters to timeFilter
    var adhocFilters = this.templateSrv.getAdhocFilters(this.name);

    for (var i = 0; i < options.targets.length; i++) {
      target = options.targets[i];
      if (target.hide) {
        continue;
      }

      var queryString = this.templateSrv.replace(target.query || '*', options.scopedVars, 'lucene');
      var queryObj = this.queryBuilder.build(target, adhocFilters, queryString);
      var esQuery = angular.toJson(queryObj);

      var searchType = queryObj.size === 0 && this.esVersion < 5 ? 'count' : 'query_then_fetch';
      var header = this.getQueryHeader(searchType, options.range.from, options.range.to);
      payload += header + '\n';

      payload += esQuery + '\n';
      sentTargets.push(target);
    }

    if (sentTargets.length === 0) {
      return this.$q.when([]);
    }

    payload = payload.replace(/\$timeFrom/g, options.range.from.valueOf());
    payload = payload.replace(/\$timeTo/g, options.range.to.valueOf());
    payload = this.templateSrv.replace(payload, options.scopedVars);

    return this.post('_msearch', payload).then(function(res) {
      return new ElasticResponse(sentTargets, res).getTimeSeries();
    });
  }

  getFields(query) {
    return this.get('/_mapping').then(function(result) {
      var typeMap = {
        float: 'number',
        double: 'number',
        integer: 'number',
        long: 'number',
        date: 'date',
        string: 'string',
        text: 'string',
        scaled_float: 'number',
        nested: 'nested',
      };

      function shouldAddField(obj, key, query) {
        if (key[0] === '_') {
          return false;
        }

        if (!query.type) {
          return true;
        }

        // equal query type filter, or via typemap translation
        return query.type === obj.type || query.type === typeMap[obj.type];
      }

      // Store subfield names: [system, process, cpu, total] -> system.process.cpu.total
      var fieldNameParts = [];
      var fields = {};

      function getFieldsRecursively(obj) {
        for (var key in obj) {
          var subObj = obj[key];

          // Check mapping field for nested fields
          if (_.isObject(subObj.properties)) {
            fieldNameParts.push(key);
            getFieldsRecursively(subObj.properties);
          }

          if (_.isObject(subObj.fields)) {
            fieldNameParts.push(key);
            getFieldsRecursively(subObj.fields);
          }

          if (_.isString(subObj.type)) {
            var fieldName = fieldNameParts.concat(key).join('.');

            // Hide meta-fields and check field type
            if (shouldAddField(subObj, key, query)) {
              fields[fieldName] = {
                text: fieldName,
                type: subObj.type,
              };
            }
          }
        }
        fieldNameParts.pop();
      }

      for (var indexName in result) {
        var index = result[indexName];
        if (index && index.mappings) {
          var mappings = index.mappings;
          for (var typeName in mappings) {
            var properties = mappings[typeName].properties;
            getFieldsRecursively(properties);
          }
        }
      }

      // transform to array
      return _.map(fields, function(value) {
        return value;
      });
    });
  }

  getTerms(queryDef) {
    var range = this.timeSrv.timeRange();
    var searchType = this.esVersion >= 5 ? 'query_then_fetch' : 'count';
    var header = this.getQueryHeader(searchType, range.from, range.to);
    var esQuery = angular.toJson(this.queryBuilder.getTermsQuery(queryDef));

    esQuery = esQuery.replace(/\$timeFrom/g, range.from.valueOf());
    esQuery = esQuery.replace(/\$timeTo/g, range.to.valueOf());
    esQuery = header + '\n' + esQuery + '\n';

    return this.post('_msearch?search_type=' + searchType, esQuery).then(function(res) {
      if (!res.responses[0].aggregations) {
        return [];
      }

      var buckets = res.responses[0].aggregations['1'].buckets;
      return _.map(buckets, function(bucket) {
        return {
          text: bucket.key_as_string || bucket.key,
          value: bucket.key,
        };
      });
    });
  }

  metricFindQuery(query) {
    query = angular.fromJson(query);
    if (!query) {
      return this.$q.when([]);
    }

    if (query.find === 'fields') {
      query.field = this.templateSrv.replace(query.field, {}, 'lucene');
      return this.getFields(query);
    }

    if (query.find === 'terms') {
      query.field = this.templateSrv.replace(query.field, {}, 'lucene');
      query.query = this.templateSrv.replace(query.query || '*', {}, 'lucene');
      return this.getTerms(query);
    }
  }

  getTagKeys() {
    return this.getFields({});
  }

  getTagValues(options) {
    return this.getTerms({ field: options.key, query: '*' });
  }

  targetContainsTemplate(target) {
    if (this.templateSrv.variableExists(target.query) || this.templateSrv.variableExists(target.alias)) {
      return true;
    }

    for (let bucketAgg of target.bucketAggs) {
      if (this.templateSrv.variableExists(bucketAgg.field) || this.objectContainsTemplate(bucketAgg.settings)) {
        return true;
      }
    }

    for (let metric of target.metrics) {
      if (
        this.templateSrv.variableExists(metric.field) ||
        this.objectContainsTemplate(metric.settings) ||
        this.objectContainsTemplate(metric.meta)
      ) {
        return true;
      }
    }

    return false;
  }

  private isPrimitive(obj) {
    if (obj === null || obj === undefined) {
      return true;
    }
    if (['string', 'number', 'boolean'].some(type => type === typeof true)) {
      return true;
    }

    return false;
  }

  private objectContainsTemplate(obj) {
    if (!obj) {
      return false;
    }

    for (let key of Object.keys(obj)) {
      if (this.isPrimitive(obj[key])) {
        if (this.templateSrv.variableExists(obj[key])) {
          return true;
        }
      } else if (Array.isArray(obj[key])) {
        for (let item of obj[key]) {
          if (this.objectContainsTemplate(item)) {
            return true;
          }
        }
      } else {
        if (this.objectContainsTemplate(obj[key])) {
          return true;
        }
      }
    }

    return false;
  }
}<|MERGE_RESOLUTION|>--- conflicted
+++ resolved
@@ -109,19 +109,12 @@
         filter: [
           { range: range },
           {
-<<<<<<< HEAD
-            queryInterpolated
-          }
-        ]
-      }
-=======
             query_string: {
               query: queryInterpolated,
             },
           },
         ],
       },
->>>>>>> dd7a185a
     };
 
     var data = {
