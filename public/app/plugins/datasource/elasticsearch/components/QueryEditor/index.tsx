import React, { FunctionComponent } from 'react';
import { QueryEditorProps } from '@grafana/data';
import { ElasticDatasource } from '../../datasource';
import { ElasticsearchOptions, ElasticsearchQuery } from '../../types';
import { ElasticsearchProvider } from './ElasticsearchQueryContext';
import { InlineField, InlineFieldRow, Input, QueryField } from '@grafana/ui';
import { changeAliasPattern, changeIndexPatternOverride, changeQuery } from './state';
import { MetricAggregationsEditor } from './MetricAggregationsEditor';
import { BucketAggregationsEditor } from './BucketAggregationsEditor';
import { useDispatch } from '../../hooks/useStatelessReducer';
import { useNextId } from '../../hooks/useNextId';

export type ElasticQueryEditorProps = QueryEditorProps<ElasticDatasource, ElasticsearchQuery, ElasticsearchOptions>;

export const QueryEditor: FunctionComponent<ElasticQueryEditorProps> = ({
  query,
  onChange,
  onRunQuery,
  datasource,
}) => (
  <ElasticsearchProvider datasource={datasource} onChange={onChange} onRunQuery={onRunQuery} query={query}>
    <QueryEditorForm value={query} />
  </ElasticsearchProvider>
);

interface Props {
  value: ElasticsearchQuery;
}

const QueryEditorForm: FunctionComponent<Props> = ({ value }) => {
  const dispatch = useDispatch();
  const nextId = useNextId();

  return (
    <>
      <InlineFieldRow>
        <InlineField label="Query" labelWidth={17} grow>
          <QueryField
            query={value.query}
            // By default QueryField calls onChange if onBlur is not defined, this will trigger a rerender
            // And slate will claim the focus, making it impossible to leave the field.
            onBlur={() => {}}
            onChange={(query) => dispatch(changeQuery(query))}
            placeholder="Lucene Query"
            portalOrigin="elasticsearch"
          />
        </InlineField>
        <InlineField label="Alias" labelWidth={15}>
          <Input
<<<<<<< HEAD
            placeholder="Alias Pattern"
            value={value.alias}
            onBlur={e => dispatch(changeAliasPattern(e.currentTarget.value))}
          />
        </InlineField>
        <InlineField label="Index Pattern" labelWidth={15}>
          <Input
            placeholder="Index Pattern Override"
            value={value.indexPatternOverride}
            onBlur={e => dispatch(changeIndexPatternOverride(e.currentTarget.value))}
=======
            id={`ES-query-${value.refId}_alias`}
            placeholder="Alias Pattern"
            onBlur={(e) => dispatch(changeAliasPattern(e.currentTarget.value))}
            defaultValue={value.alias}
>>>>>>> 5773b8f2
          />
        </InlineField>
      </InlineFieldRow>

      <MetricAggregationsEditor nextId={nextId} />
      <BucketAggregationsEditor nextId={nextId} />
    </>
  );
};<|MERGE_RESOLUTION|>--- conflicted
+++ resolved
@@ -47,23 +47,18 @@
         </InlineField>
         <InlineField label="Alias" labelWidth={15}>
           <Input
-<<<<<<< HEAD
+            id={`ES-query-${value.refId}_alias`}
             placeholder="Alias Pattern"
-            value={value.alias}
-            onBlur={e => dispatch(changeAliasPattern(e.currentTarget.value))}
+            onBlur={(e) => dispatch(changeAliasPattern(e.currentTarget.value))}
+            defaultValue={value.alias}
           />
         </InlineField>
         <InlineField label="Index Pattern" labelWidth={15}>
           <Input
+            id={`ES-query-${value.refId}_indexOverride`}
             placeholder="Index Pattern Override"
-            value={value.indexPatternOverride}
-            onBlur={e => dispatch(changeIndexPatternOverride(e.currentTarget.value))}
-=======
-            id={`ES-query-${value.refId}_alias`}
-            placeholder="Alias Pattern"
-            onBlur={(e) => dispatch(changeAliasPattern(e.currentTarget.value))}
-            defaultValue={value.alias}
->>>>>>> 5773b8f2
+            defaultValue={value.indexPatternOverride}
+            onBlur={(e) => dispatch(changeIndexPatternOverride(e.currentTarget.value))}
           />
         </InlineField>
       </InlineFieldRow>
