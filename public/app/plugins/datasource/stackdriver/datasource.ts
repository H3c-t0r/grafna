import { stackdriverUnitMappings } from './constants';
import appEvents from 'app/core/app_events';
import _ from 'lodash';
import StackdriverMetricFindQuery from './StackdriverMetricFindQuery';
import { StackdriverQuery, MetricDescriptor, StackdriverOptions, Filter } from './types';
import { DataSourceApi, DataQueryRequest, DataSourceInstanceSettings, ScopedVars } from '@grafana/data';
import { getBackendSrv } from '@grafana/runtime';
import { TemplateSrv } from 'app/features/templating/template_srv';
import { TimeSrv } from 'app/features/dashboard/services/TimeSrv';
import { CoreEvents } from 'app/types';

export default class StackdriverDatasource extends DataSourceApi<StackdriverQuery, StackdriverOptions> {
  url: string;
  baseUrl: string;
  projectName: string;
  projectList: any[];
  authenticationType: string;
  queryPromise: Promise<any>;
  metricTypes: any[];

  /** @ngInject */
  constructor(
    instanceSettings: DataSourceInstanceSettings<StackdriverOptions>,
    public templateSrv: TemplateSrv,
    private timeSrv: TimeSrv
  ) {
    super(instanceSettings);
    this.baseUrl = `/stackdriver/`;
    this.url = instanceSettings.url;
    this.projectName = instanceSettings.jsonData.defaultProject || '';
    this.authenticationType = instanceSettings.jsonData.authenticationType || 'jwt';
    this.metricTypes = [];
  }

  get variables() {
    return this.templateSrv.variables.map(v => `$${v.name}`);
  }

  async getTimeSeries(options: any) {
    const queries = options.targets
      .filter((target: any) => {
        return !target.hide && target.metricType && target.defaultProject !== undefined;
      })
      .map((t: any) => {
        return {
          refId: t.refId,
          intervalMs: options.intervalMs,
          datasourceId: this.id,
          metricType: this.templateSrv.replace(t.metricType, options.scopedVars || {}),
          crossSeriesReducer: this.templateSrv.replace(t.crossSeriesReducer || 'REDUCE_MEAN', options.scopedVars || {}),
          perSeriesAligner: this.templateSrv.replace(t.perSeriesAligner, options.scopedVars || {}),
          alignmentPeriod: this.templateSrv.replace(t.alignmentPeriod, options.scopedVars || {}),
          groupBys: this.interpolateGroupBys(t.groupBys, options.scopedVars),
          view: t.view || 'FULL',
          filters: this.interpolateFilters(t.filters, options.scopedVars),
          aliasBy: this.templateSrv.replace(t.aliasBy, options.scopedVars || {}),
          type: 'timeSeriesQuery',
          project: t.defaultProject,
        };
      });

    if (queries.length > 0) {
      const { data } = await getBackendSrv().datasourceRequest({
        url: '/api/tsdb/query',
        method: 'POST',
        data: {
          from: options.range.from.valueOf().toString(),
          to: options.range.to.valueOf().toString(),
          queries,
        },
      });
      return data;
    } else {
      return { results: [] };
    }
  }

  interpolateFilters(filters: string[], scopedVars: ScopedVars) {
    const completeFilter = _.chunk(filters, 4)
      .map(([key, operator, value, condition = 'AND']) => ({
        key,
        operator,
        value,
        condition,
      }))
      .reduce((res, filter) => (filter.value ? [...res, filter] : res), []);

    const filterArray = _.flatten(
      completeFilter.map(({ key, operator, value, condition }: Filter) => [key, operator, value, condition])
    );

    return (filterArray || []).map(f => {
      return this.templateSrv.replace(f, scopedVars || {}, 'regex');
    });
  }

<<<<<<< HEAD
  async getLabels(metricType: string, refId: string, defaultProject: string) {
=======
  async getLabels(metricType: string, refId: string, groupBys?: string[]) {
>>>>>>> a0ad8118
    const response = await this.getTimeSeries({
      targets: [
        {
          refId: refId,
          datasourceId: this.id,
          defaultProject,
          metricType: this.templateSrv.replace(metricType),
          groupBys: this.interpolateGroupBys(groupBys || [], {}),
          crossSeriesReducer: 'REDUCE_NONE',
          view: 'HEADERS',
        },
      ],
      range: this.timeSrv.timeRange(),
    });
    const result = response.results[refId];
    return result && result.meta ? result.meta.labels : {};
  }

  interpolateGroupBys(groupBys: string[], scopedVars: {}): string[] {
    let interpolatedGroupBys: any[] = [];
    (groupBys || []).forEach(gb => {
      const interpolated = this.templateSrv.replace(gb, scopedVars || {}, 'csv').split(',');
      if (Array.isArray(interpolated)) {
        interpolatedGroupBys = interpolatedGroupBys.concat(interpolated);
      } else {
        interpolatedGroupBys.push(interpolated);
      }
    });
    return interpolatedGroupBys;
  }

  resolvePanelUnitFromTargets(targets: any[]) {
    let unit;
    if (targets.length > 0 && targets.every(t => t.unit === targets[0].unit)) {
      if (stackdriverUnitMappings.hasOwnProperty(targets[0].unit)) {
        // @ts-ignore
        unit = stackdriverUnitMappings[targets[0].unit];
      }
    }
    return unit;
  }

  async query(options: DataQueryRequest<StackdriverQuery>) {
    const result: any[] = [];
    const data = await this.getTimeSeries(options);
    if (data.results) {
      Object['values'](data.results).forEach((queryRes: any) => {
        if (!queryRes.series) {
          return;
        }
        const unit = this.resolvePanelUnitFromTargets(options.targets);
        queryRes.series.forEach((series: any) => {
          let timeSerie: any = {
            target: series.name,
            datapoints: series.points,
            refId: queryRes.refId,
            meta: queryRes.meta,
          };
          if (unit) {
            timeSerie = { ...timeSerie, unit };
          }
          result.push(timeSerie);
        });
      });
      return { data: result };
    } else {
      return { data: [] };
    }
  }

  async annotationQuery(options: any) {
    const annotation = options.annotation;
    const queries = [
      {
        refId: 'annotationQuery',
        datasourceId: this.id,
        metricType: this.templateSrv.replace(annotation.target.metricType, options.scopedVars || {}),
        crossSeriesReducer: 'REDUCE_NONE',
        perSeriesAligner: 'ALIGN_NONE',
        title: this.templateSrv.replace(annotation.target.title, options.scopedVars || {}),
        text: this.templateSrv.replace(annotation.target.text, options.scopedVars || {}),
        tags: this.templateSrv.replace(annotation.target.tags, options.scopedVars || {}),
        view: 'FULL',
        filters: this.interpolateFilters(annotation.target.filters || [], options.scopedVars),
        type: 'annotationQuery',
      },
    ];

    const { data } = await getBackendSrv().datasourceRequest({
      url: '/api/tsdb/query',
      method: 'POST',
      data: {
        from: options.range.from.valueOf().toString(),
        to: options.range.to.valueOf().toString(),
        queries,
      },
    });

    const results = data.results['annotationQuery'].tables[0].rows.map((v: any) => {
      return {
        annotation: annotation,
        time: Date.parse(v[0]),
        title: v[1],
        tags: [],
        text: v[3],
      } as any;
    });

    return results;
  }

  async metricFindQuery(query: string) {
    const stackdriverMetricFindQuery = new StackdriverMetricFindQuery(this);
    return stackdriverMetricFindQuery.execute(query);
  }

  async testDatasource() {
    let status, message;
    const defaultErrorMessage = 'Cannot connect to Stackdriver API';
    try {
      const projectName = this.projectName;
      const path = `v3/projects/${projectName}/metricDescriptors`;
      const response = await this.doRequest(`${this.baseUrl}${path}`);
      if (response.status === 200) {
        status = 'success';
        message = 'Successfully queried the Stackdriver API.';
      } else {
        status = 'error';
        message = response.statusText ? response.statusText : defaultErrorMessage;
      }
    } catch (error) {
      status = 'error';
      if (_.isString(error)) {
        message = error;
      } else {
        message = 'Stackdriver: ';
        message += error.statusText ? error.statusText : defaultErrorMessage;
        if (error.data && error.data.error && error.data.error.code) {
          message += ': ' + error.data.error.code + '. ' + error.data.error.message;
        }
      }
    } finally {
      return {
        status,
        message,
      };
    }
  }

  formatStackdriverError(error: any) {
    let message = 'Stackdriver: ';
    message += error.statusText ? error.statusText + ': ' : '';
    if (error.data && error.data.error) {
      try {
        const res = JSON.parse(error.data.error);
        message += res.error.code + '. ' + res.error.message;
      } catch (err) {
        message += error.data.error;
      }
    } else {
      message += 'Cannot connect to Stackdriver API';
    }
    return message;
  }

  async getDefaultProject() {
    try {
      if (this.authenticationType === 'gce' || !this.projectName) {
        const { data } = await getBackendSrv().datasourceRequest({
          url: '/api/tsdb/query',
          method: 'POST',
          data: {
            queries: [
              {
                refId: 'ensureDefaultProjectQuery',
                type: 'ensureDefaultProjectQuery',
                datasourceId: this.id,
              },
            ],
          },
        });
        this.projectName = data.results.ensureDefaultProjectQuery.meta.defaultProject;
        return this.projectName;
      } else {
        return this.projectName;
      }
    } catch (error) {
      throw this.formatStackdriverError(error);
    }
  }

  async getProjects() {
    try {
      const { data } = await this.backendSrv.datasourceRequest({
        url: '/api/tsdb/query',
        method: 'POST',
        data: {
          queries: [
            {
              refId: 'getProjectsListQuery',
              type: 'getProjectsListQuery',
              datasourceId: this.id,
            },
          ],
        },
      });
      this.projectList = data.results.getProjectsListQuery.meta.projectsList;
      return this.projectList;
    } catch (error) {
      throw this.formatStackdriverError(error);
    }
  }

  async getMetricTypes(projectName: string): Promise<MetricDescriptor[]> {
    try {
      if (this.metricTypes.length === 0) {
        const metricsApiPath = `v3/projects/${projectName}/metricDescriptors`;
        const { data } = await this.doRequest(`${this.baseUrl}${metricsApiPath}`);

        this.metricTypes = data.metricDescriptors.map((m: any) => {
          const [service] = m.type.split('/');
          const [serviceShortName] = service.split('.');
          m.service = service;
          m.serviceShortName = serviceShortName;
          m.displayName = m.displayName || m.type;

          return m;
        });
      }

      return this.metricTypes;
    } catch (error) {
      appEvents.emit(CoreEvents.dsRequestError, { error: { data: { error: this.formatStackdriverError(error) } } });
      return [];
    }
  }

  async doRequest(url: string, maxRetries = 1): Promise<any> {
    return getBackendSrv()
      .datasourceRequest({
        url: this.url + url,
        method: 'GET',
      })
      .catch((error: any) => {
        if (maxRetries > 0) {
          return this.doRequest(url, maxRetries - 1);
        }

        throw error;
      });
  }
}<|MERGE_RESOLUTION|>--- conflicted
+++ resolved
@@ -94,11 +94,7 @@
     });
   }
 
-<<<<<<< HEAD
-  async getLabels(metricType: string, refId: string, defaultProject: string) {
-=======
-  async getLabels(metricType: string, refId: string, groupBys?: string[]) {
->>>>>>> a0ad8118
+  async getLabels(metricType: string, refId: string, defaultProject: string, groupBys?: string[]) {
     const response = await this.getTimeSeries({
       targets: [
         {
