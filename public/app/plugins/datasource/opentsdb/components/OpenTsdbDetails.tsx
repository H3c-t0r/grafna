--- conflicted
+++ resolved
@@ -28,8 +28,7 @@
 
   return (
     <>
-<<<<<<< HEAD
-      <FieldSet label={'OpenTSDB settings'}>
+      <FieldSet label='OpenTSDB settings'>
         <Field htmlFor={`select-version-${idSuffix}`} label="Version">
           <Select
             inputId={`select-version-${idSuffix}`}
@@ -58,16 +57,6 @@
             value={value.jsonData.lookupLimit ?? 1000}
             onChange={onInputChangeHandler('lookupLimit', value, onChange)}
           />
-=======
-      <FieldSet label="OpenTSDB settings">
-      <Field htmlFor={`select-version-${idSuffix}`} label="Version">
-        <Select
-          inputId={`select-version-${idSuffix}`}
-          options={tsdbVersions}
-          value={tsdbVersions.find((version) => version.value === value.jsonData.tsdbVersion) ?? tsdbVersions[0]}
-          onChange={onSelectChangeHandler('tsdbVersion', value, onChange)}
-        />
->>>>>>> da2d3c2e
         </Field>
       </FieldSet>
     </>
