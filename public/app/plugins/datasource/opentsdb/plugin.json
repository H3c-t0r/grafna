--- conflicted
+++ resolved
@@ -4,10 +4,6 @@
   "id": "opentsdb",
 
   "metrics": true,
-<<<<<<< HEAD
-  "annotations": true,
-  "defaultMatchFormat": "pipe"
-=======
   "defaultMatchFormat": "pipe",
   "annotations": true,
 
@@ -21,5 +17,4 @@
       "large": "img/opentsdb_logo.png"
     }
   }
->>>>>>> 2bf305b1
 }