import React, { SyntheticEvent } from 'react';

import {
  DataSourcePluginOptionsEditorProps,
  onUpdateDatasourceJsonDataOption,
  onUpdateDatasourceSecureJsonDataOption,
  updateDatasourcePluginJsonDataOption,
  updateDatasourcePluginResetOption,
} from '@grafana/data';
import { ConfigSection, DataSourceDescription, Stack } from '@grafana/experimental';
import { config } from '@grafana/runtime';
import {
  Alert,
  Divider,
  Field,
  Icon,
  Input,
  Label,
  Link,
  SecretInput,
  SecureSocksProxySettings,
  Switch,
  Tooltip,
} from '@grafana/ui';
import { ConnectionLimits } from 'app/features/plugins/sql/components/configuration/ConnectionLimits';
import { TLSSecretsConfig } from 'app/features/plugins/sql/components/configuration/TLSSecretsConfig';
import { useMigrateDatabaseFields } from 'app/features/plugins/sql/components/configuration/useMigrateDatabaseFields';

import { MySQLOptions } from '../types';

export const ConfigurationEditor = (props: DataSourcePluginOptionsEditorProps<MySQLOptions>) => {
  const { options, onOptionsChange } = props;
  const jsonData = options.jsonData;

  useMigrateDatabaseFields(props);

  const onResetPassword = () => {
    updateDatasourcePluginResetOption(props, 'password');
  };

  const onDSOptionChanged = (property: keyof MySQLOptions) => {
    return (event: SyntheticEvent<HTMLInputElement>) => {
      onOptionsChange({ ...options, ...{ [property]: event.currentTarget.value } });
    };
  };

  const onSwitchChanged = (property: keyof MySQLOptions) => {
    return (event: SyntheticEvent<HTMLInputElement>) => {
      updateDatasourcePluginJsonDataOption(props, property, event.currentTarget.checked);
    };
  };

  const WIDTH_LONG = 40;

  return (
    <>
      <DataSourceDescription
        dataSourceName="MySQL"
        docsLink="https://grafana.com/docs/grafana/latest/datasources/mysql/"
        hasRequiredFields={false}
      />

      <Divider />

      <ConfigSection title="Connection">
        <Field label="Host URL" required>
          <Input
            width={WIDTH_LONG}
            name="host"
            type="text"
            value={options.url || ''}
            placeholder="localhost:3306"
            onChange={onDSOptionChanged('url')}
          />
        </Field>
      </ConfigSection>

      <Divider />

      <ConfigSection title="Authentication">
        <Field label="Database name">
          <Input
            width={WIDTH_LONG}
            name="database"
            value={jsonData.database || ''}
            placeholder="Database"
            onChange={onUpdateDatasourceJsonDataOption(props, 'database')}
          />
        </Field>

        <Field label="Username">
          <Input
            width={WIDTH_LONG}
            value={options.user || ''}
            placeholder="Username"
            onChange={onDSOptionChanged('user')}
          />
        </Field>

        <Field label="Password">
          <SecretInput
            width={WIDTH_LONG}
            placeholder="Password"
            isConfigured={options.secureJsonFields && options.secureJsonFields.password}
            onReset={onResetPassword}
            onBlur={onUpdateDatasourceSecureJsonDataOption(props, 'password')}
          />
        </Field>

        <Field
          label="Use TLS Client Auth"
          description="Enables TLS authentication using client cert configured in secure json data."
        >
          <Switch onChange={onSwitchChanged('tlsAuth')} value={jsonData.tlsAuth || false} />
        </Field>

        <Field label="With CA Cert" description="Needed for verifying self-signed TLS Certs.">
          <Switch onChange={onSwitchChanged('tlsAuthWithCACert')} value={jsonData.tlsAuthWithCACert || false} />
        </Field>

        <Field
          label="Skip TLS Verification"
          description="When enabled, skips verification of the MySQL server's TLS certificate chain and host name."
        >
          <Switch onChange={onSwitchChanged('tlsSkipVerify')} value={jsonData.tlsSkipVerify || false} />
        </Field>

        <Field
          label="Allow Cleartext Passwords"
          description="Allows using the cleartext client side plugin if required by an account."
        >
          <Switch
            onChange={onSwitchChanged('allowCleartextPasswords')}
            value={jsonData.allowCleartextPasswords || false}
          />
        </Field>
      </ConfigSection>

      {config.secureSocksDSProxyEnabled && (
        <>
          <Divider />
          <SecureSocksProxySettings options={options} onOptionsChange={onOptionsChange} />
        </>
      )}

      {jsonData.tlsAuth || jsonData.tlsAuthWithCACert ? (
        <>
          <Divider />

          <ConfigSection title="TLS/SSL Auth Details">
            {jsonData.tlsAuth || jsonData.tlsAuthWithCACert ? (
              <TLSSecretsConfig
                showCACert={jsonData.tlsAuthWithCACert}
                showKeyPair={jsonData.tlsAuth}
                editorProps={props}
                labelWidth={25}
              />
            ) : null}
          </ConfigSection>
        </>
      ) : null}

      <Divider />

      <ConfigSection title="Additional settings">
        <Field
          label={
            <Label>
              <Stack gap={0.5}>
                <span>Session timezone</span>
                <Tooltip
                  content={
                    <span>
                      Specify the time zone used in the database session, e.g. <code>Europe/Berlin</code> or
                      <code>+02:00</code>. This is necessary, if the timezone of the database (or the host of the
                      database) is set to something other than UTC. The value is set in the session with
                      <code>SET time_zone=&apos;...&apos;</code>. If you leave this field empty, the timezone is not
                      updated. You can find more information in the MySQL documentation.
                    </span>
                  }
                >
                  <Icon name="info-circle" size="sm" />
                </Tooltip>
              </Stack>
            </Label>
          }
        >
          <Input
            width={WIDTH_LONG}
            value={jsonData.timezone || ''}
            onChange={onUpdateDatasourceJsonDataOption(props, 'timezone')}
<<<<<<< HEAD
            placeholder="(default)"
          ></Input>
        </InlineField>
        <InlineFieldRow>
          <InlineField labelWidth={mediumWidth} htmlFor="tlsAuth" label="TLS Client Auth">
            <InlineSwitch
              id="tlsAuth"
              onChange={onSwitchChanged('tlsAuth')}
              value={jsonData.tlsAuth || false}
            ></InlineSwitch>
          </InlineField>
          <InlineField
            labelWidth={mediumWidth}
            tooltip="Needed for verifing self-signed TLS Certs"
            htmlFor="tlsCaCert"
            label="With CA Cert"
          >
            <InlineSwitch
              id="tlsCaCert"
              onChange={onSwitchChanged('tlsAuthWithCACert')}
              value={jsonData.tlsAuthWithCACert || false}
            ></InlineSwitch>
          </InlineField>
        </InlineFieldRow>
        <InlineField labelWidth={mediumWidth} htmlFor="skipTLSVerify" label="Skip TLS Verify">
          <InlineSwitch
            id="skipTLSVerify"
            onChange={onSwitchChanged('tlsSkipVerify')}
            value={jsonData.tlsSkipVerify || false}
          ></InlineSwitch>
        </InlineField>
      </FieldSet>

      {jsonData.tlsAuth || jsonData.tlsAuthWithCACert ? (
        <FieldSet label="TLS/SSL Auth Details">
          <TLSSecretsConfig
            showCACert={jsonData.tlsAuthWithCACert}
            showKeyPair={jsonData.tlsAuth}
            editorProps={props}
            labelWidth={25}
          ></TLSSecretsConfig>
        </FieldSet>
      ) : null}
=======
            placeholder="Europe/Berlin or +02:00"
          />
        </Field>
>>>>>>> ae830f68

        <Field
          label={
            <Label>
              <Stack gap={0.5}>
                <span>Min time interval</span>
                <Tooltip
                  content={
                    <span>
                      A lower limit for the auto group by time interval. Recommended to be set to write frequency, for
                      example
                      <code>1m</code> if your data is written every minute.
                    </span>
                  }
                >
                  <Icon name="info-circle" size="sm" />
                </Tooltip>
              </Stack>
            </Label>
          }
          description="A lower limit for the auto group by time interval. Recommended to be set to write frequency, for example 1m if your data is written every minute."
        >
          <Input
            width={WIDTH_LONG}
            placeholder="1m"
            value={jsonData.timeInterval || ''}
            onChange={onUpdateDatasourceJsonDataOption(props, 'timeInterval')}
          />
        </Field>
      </ConfigSection>

      <Divider />

      <ConnectionLimits options={options} onOptionsChange={onOptionsChange} />

      <Divider />

      <Alert title="User Permission" severity="info">
        The database user should only be granted SELECT permissions on the specified database &amp; tables you want to
        query. Grafana does not validate that queries are safe so queries can contain any SQL statement. For example,
        statements like <code>USE otherdb;</code> and <code>DROP TABLE user;</code> would be executed. To protect
        against this we <strong>Highly</strong> recommend you create a specific MySQL user with restricted permissions.
        Check out the{' '}
        <Link rel="noreferrer" target="_blank" href="http://docs.grafana.org/features/datasources/mysql/">
          MySQL Data Source Docs
        </Link>{' '}
        for more information.
      </Alert>
    </>
  );
};<|MERGE_RESOLUTION|>--- conflicted
+++ resolved
@@ -189,55 +189,9 @@
             width={WIDTH_LONG}
             value={jsonData.timezone || ''}
             onChange={onUpdateDatasourceJsonDataOption(props, 'timezone')}
-<<<<<<< HEAD
-            placeholder="(default)"
-          ></Input>
-        </InlineField>
-        <InlineFieldRow>
-          <InlineField labelWidth={mediumWidth} htmlFor="tlsAuth" label="TLS Client Auth">
-            <InlineSwitch
-              id="tlsAuth"
-              onChange={onSwitchChanged('tlsAuth')}
-              value={jsonData.tlsAuth || false}
-            ></InlineSwitch>
-          </InlineField>
-          <InlineField
-            labelWidth={mediumWidth}
-            tooltip="Needed for verifing self-signed TLS Certs"
-            htmlFor="tlsCaCert"
-            label="With CA Cert"
-          >
-            <InlineSwitch
-              id="tlsCaCert"
-              onChange={onSwitchChanged('tlsAuthWithCACert')}
-              value={jsonData.tlsAuthWithCACert || false}
-            ></InlineSwitch>
-          </InlineField>
-        </InlineFieldRow>
-        <InlineField labelWidth={mediumWidth} htmlFor="skipTLSVerify" label="Skip TLS Verify">
-          <InlineSwitch
-            id="skipTLSVerify"
-            onChange={onSwitchChanged('tlsSkipVerify')}
-            value={jsonData.tlsSkipVerify || false}
-          ></InlineSwitch>
-        </InlineField>
-      </FieldSet>
-
-      {jsonData.tlsAuth || jsonData.tlsAuthWithCACert ? (
-        <FieldSet label="TLS/SSL Auth Details">
-          <TLSSecretsConfig
-            showCACert={jsonData.tlsAuthWithCACert}
-            showKeyPair={jsonData.tlsAuth}
-            editorProps={props}
-            labelWidth={25}
-          ></TLSSecretsConfig>
-        </FieldSet>
-      ) : null}
-=======
             placeholder="Europe/Berlin or +02:00"
           />
         </Field>
->>>>>>> ae830f68
 
         <Field
           label={
