--- conflicted
+++ resolved
@@ -7,7 +7,7 @@
   updateDatasourcePluginJsonDataOption,
   updateDatasourcePluginResetOption,
 } from '@grafana/data';
-import { ConfigSection, DataSourceDescription, Stack } from '@grafana/experimental';
+import { ConfigSection, ConfigSubSection, DataSourceDescription, Stack } from '@grafana/experimental';
 import { config } from '@grafana/runtime';
 import {
   Alert,
@@ -136,16 +136,6 @@
         </Field>
       </ConfigSection>
 
-<<<<<<< HEAD
-=======
-      {config.secureSocksDSProxyEnabled && (
-        <>
-          <Divider />
-          <SecureSocksProxySettings options={options} onOptionsChange={onOptionsChange} />
-        </>
-      )}
-
->>>>>>> 835d3c52
       {jsonData.tlsAuth || jsonData.tlsAuthWithCACert ? (
         <>
           <Divider />
@@ -166,69 +156,69 @@
       <Divider />
 
       <ConfigSection title="Additional settings">
-        <Field
-          label={
-            <Label>
-              <Stack gap={0.5}>
-                <span>Session timezone</span>
-                <Tooltip
-                  content={
-                    <span>
-                      Specify the time zone used in the database session, e.g. <code>Europe/Berlin</code> or
-                      <code>+02:00</code>. This is necessary, if the timezone of the database (or the host of the
-                      database) is set to something other than UTC. The value is set in the session with
-                      <code>SET time_zone=&apos;...&apos;</code>. If you leave this field empty, the timezone is not
-                      updated. You can find more information in the MySQL documentation.
-                    </span>
-                  }
-                >
-                  <Icon name="info-circle" size="sm" />
-                </Tooltip>
-              </Stack>
-            </Label>
-          }
-        >
-          <Input
-            width={WIDTH_LONG}
-            value={jsonData.timezone || ''}
-            onChange={onUpdateDatasourceJsonDataOption(props, 'timezone')}
-            placeholder="Europe/Berlin or +02:00"
-          />
-        </Field>
-
-        <Field
-          label={
-            <Label>
-              <Stack gap={0.5}>
-                <span>Min time interval</span>
-                <Tooltip
-                  content={
-                    <span>
-                      A lower limit for the auto group by time interval. Recommended to be set to write frequency, for
-                      example
-                      <code>1m</code> if your data is written every minute.
-                    </span>
-                  }
-                >
-                  <Icon name="info-circle" size="sm" />
-                </Tooltip>
-              </Stack>
-            </Label>
-          }
-          description="A lower limit for the auto group by time interval. Recommended to be set to write frequency, for example 1m if your data is written every minute."
-        >
-          <Input
-            width={WIDTH_LONG}
-            placeholder="1m"
-            value={jsonData.timeInterval || ''}
-            onChange={onUpdateDatasourceJsonDataOption(props, 'timeInterval')}
-          />
-        </Field>
+        <ConfigSubSection title="MySQL Options">
+          <Field
+            label={
+              <Label>
+                <Stack gap={0.5}>
+                  <span>Session timezone</span>
+                  <Tooltip
+                    content={
+                      <span>
+                        Specify the time zone used in the database session, e.g. <code>Europe/Berlin</code> or
+                        <code>+02:00</code>. This is necessary, if the timezone of the database (or the host of the
+                        database) is set to something other than UTC. The value is set in the session with
+                        <code>SET time_zone=&apos;...&apos;</code>. If you leave this field empty, the timezone is not
+                        updated. You can find more information in the MySQL documentation.
+                      </span>
+                    }
+                  >
+                    <Icon name="info-circle" size="sm" />
+                  </Tooltip>
+                </Stack>
+              </Label>
+            }
+          >
+            <Input
+              width={WIDTH_LONG}
+              value={jsonData.timezone || ''}
+              onChange={onUpdateDatasourceJsonDataOption(props, 'timezone')}
+              placeholder="Europe/Berlin or +02:00"
+            />
+          </Field>
+
+          <Field
+            label={
+              <Label>
+                <Stack gap={0.5}>
+                  <span>Min time interval</span>
+                  <Tooltip
+                    content={
+                      <span>
+                        A lower limit for the auto group by time interval. Recommended to be set to write frequency, for
+                        example
+                        <code>1m</code> if your data is written every minute.
+                      </span>
+                    }
+                  >
+                    <Icon name="info-circle" size="sm" />
+                  </Tooltip>
+                </Stack>
+              </Label>
+            }
+            description="A lower limit for the auto group by time interval. Recommended to be set to write frequency, for example 1m if your data is written every minute."
+          >
+            <Input
+              width={WIDTH_LONG}
+              placeholder="1m"
+              value={jsonData.timeInterval || ''}
+              onChange={onUpdateDatasourceJsonDataOption(props, 'timeInterval')}
+            />
+          </Field>
+        </ConfigSubSection>
+
+        <ConnectionLimits options={options} onOptionsChange={onOptionsChange} />
       </ConfigSection>
-
-      <Divider />
-
-      <ConnectionLimits options={options} onOptionsChange={onOptionsChange} />
 
       {config.secureSocksDSProxyEnabled && (
         <>
