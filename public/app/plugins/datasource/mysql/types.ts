--- conflicted
+++ resolved
@@ -1,10 +1,5 @@
-<<<<<<< HEAD
-import { DataSourceJsonData } from '@grafana/data';
-import { SQLQuery } from 'app/features/plugins/sql/types';
-=======
 import { DataQuery, DataSourceJsonData } from '@grafana/data';
 import { SQLConnectionLimits } from 'app/features/plugins/sql/components/configuration/types';
->>>>>>> f4e0420e
 export interface MysqlQueryForInterpolation {
   alias?: any;
   format?: any;
@@ -24,4 +19,10 @@
   timeInterval: string;
 }
 
-export interface MySQLQuery extends SQLQuery {}+export type ResultFormat = 'time_series' | 'table';
+
+export interface MySQLQuery extends DataQuery {
+  alias?: string;
+  format?: ResultFormat;
+  rawSql?: any;
+}