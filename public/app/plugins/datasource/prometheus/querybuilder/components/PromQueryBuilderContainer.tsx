<<<<<<< HEAD
import { CoreApp } from '@grafana/data';
import React, { useEffect, useState } from 'react';
=======
import { PanelData } from '@grafana/data';
import React from 'react';
>>>>>>> 095ea44e

import { PrometheusDatasource } from '../../datasource';
import { PromQuery } from '../../types';
import { buildVisualQueryFromString } from '../parsing';
import { promQueryModeller } from '../PromQueryModeller';
import { PromVisualQuery } from '../types';
import { PromQueryBuilder } from './PromQueryBuilder';
import { QueryPreview } from './QueryPreview';

export interface Props {
  query: PromQuery;
  datasource: PrometheusDatasource;
  onChange: (update: PromQuery) => void;
  onRunQuery: () => void;
  data?: PanelData;
}

/**
 * This component is here just to contain the translation logic between string query and the visual query builder model.
 * @param props
 * @constructor
 */
export function PromQueryBuilderContainer(props: Props) {
<<<<<<< HEAD
  const { query, onChange, onRunQuery, datasource } = props;
  const [visQuery, setVisQuery] = useState<PromVisualQuery | undefined>();
=======
  const { query, onChange, onRunQuery, datasource, data } = props;
>>>>>>> 095ea44e

  useEffect(() => {
    const result = buildVisualQueryFromString(query.expr || '');
    setVisQuery(result.query);
    // eslint-disable-next-line react-hooks/exhaustive-deps
  }, [props.query.editorMode]);

  const onVisQueryChange = (newVisQuery: PromVisualQuery) => {
    const rendered = promQueryModeller.renderQuery(newVisQuery);
    onChange({ ...query, expr: rendered });
    setVisQuery(newVisQuery);
  };

  if (!visQuery) {
    return null;
  }

  return (
    <>
      <PromQueryBuilder
        query={visQuery}
        datasource={datasource}
        onChange={onVisQueryChange}
        onRunQuery={onRunQuery}
        data={data}
      />
      {query.editorPreview && <QueryPreview query={query.expr} />}
    </>
  );
}<|MERGE_RESOLUTION|>--- conflicted
+++ resolved
@@ -1,10 +1,5 @@
-<<<<<<< HEAD
-import { CoreApp } from '@grafana/data';
-import React, { useEffect, useState } from 'react';
-=======
 import { PanelData } from '@grafana/data';
 import React from 'react';
->>>>>>> 095ea44e
 
 import { PrometheusDatasource } from '../../datasource';
 import { PromQuery } from '../../types';
@@ -28,28 +23,14 @@
  * @constructor
  */
 export function PromQueryBuilderContainer(props: Props) {
-<<<<<<< HEAD
-  const { query, onChange, onRunQuery, datasource } = props;
-  const [visQuery, setVisQuery] = useState<PromVisualQuery | undefined>();
-=======
   const { query, onChange, onRunQuery, datasource, data } = props;
->>>>>>> 095ea44e
 
-  useEffect(() => {
-    const result = buildVisualQueryFromString(query.expr || '');
-    setVisQuery(result.query);
-    // eslint-disable-next-line react-hooks/exhaustive-deps
-  }, [props.query.editorMode]);
+  const visQuery = buildVisualQueryFromString(query.expr || '').query;
 
   const onVisQueryChange = (newVisQuery: PromVisualQuery) => {
     const rendered = promQueryModeller.renderQuery(newVisQuery);
     onChange({ ...query, expr: rendered });
-    setVisQuery(newVisQuery);
   };
-
-  if (!visQuery) {
-    return null;
-  }
 
   return (
     <>
