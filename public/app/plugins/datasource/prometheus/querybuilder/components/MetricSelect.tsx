import { css } from '@emotion/css';
import debounce from 'debounce-promise';
import React, { useCallback, useState } from 'react';
import Highlighter from 'react-highlight-words';

<<<<<<< HEAD
import { GrafanaTheme2, SelectableValue, toOption } from '@grafana/data';
import { AsyncSelect, EditorField, EditorFieldGroup, FormatOptionLabelMeta, useStyles2 } from '@grafana/ui';
=======
import { SelectableValue, toOption, GrafanaTheme2 } from '@grafana/data';
import { EditorField, EditorFieldGroup } from '@grafana/experimental';
import { Select, FormatOptionLabelMeta, useStyles2 } from '@grafana/ui';
>>>>>>> e48fac9d

import { PrometheusDatasource } from '../../datasource';
import { QueryBuilderLabelFilter } from '../shared/types';
import { PromVisualQuery } from '../types';

// We are matching words split with space
const splitSeparator = ' ';

export interface Props {
  query: PromVisualQuery;
  onChange: (query: PromVisualQuery) => void;
  onGetMetrics: () => Promise<SelectableValue[]>;
  datasource: PrometheusDatasource;
  labelsFilters: QueryBuilderLabelFilter[];
}

const MAX_NUMBER_OF_RESULTS = 1000;

export function MetricSelect({ datasource, query, onChange, onGetMetrics, labelsFilters }: Props) {
  const styles = useStyles2(getStyles);
  const [state, setState] = useState<{
    metrics?: Array<SelectableValue<any>>;
    isLoading?: boolean;
  }>({});

  const customFilterOption = useCallback((option: SelectableValue<any>, searchQuery: string) => {
    const label = option.label ?? option.value;
    if (!label) {
      return false;
    }

    // custom value is not a string label but a react node
    if (!label.toLowerCase) {
      return true;
    }

    const searchWords = searchQuery.split(splitSeparator);
    return searchWords.reduce((acc, cur) => acc && label.toLowerCase().includes(cur.toLowerCase()), true);
  }, []);

  const formatOptionLabel = useCallback(
    (option: SelectableValue<any>, meta: FormatOptionLabelMeta<any>) => {
      // For newly created custom value we don't want to add highlight
      if (option['__isNew__']) {
        return option.label;
      }

      return (
        <Highlighter
          searchWords={meta.inputValue.split(splitSeparator)}
          textToHighlight={option.label ?? ''}
          highlightClassName={styles.highlight}
        />
      );
    },
    [styles.highlight]
  );

  const formatLabelFilters = (labelsFilters: QueryBuilderLabelFilter[]): string[] => {
    return labelsFilters.map((label) => {
      return `,${label.label}="${label.value}"`;
    });
  };

  /**
   * Transform queryString and any currently set label filters into label_values() string
   */
  const queryAndFilterToLabelValuesString = (
    queryString: string,
    labelsFilters: QueryBuilderLabelFilter[] | undefined
  ): string => {
    return `label_values({__name__=~".*${queryString}"${
      labelsFilters ? formatLabelFilters(labelsFilters).join() : ''
    }},__name__)`;
  };

  /**
   * There aren't any spaces in the metric names, so let's introduce a wildcard into the regex for each space to better facilitate a fuzzy search
   */
  const regexifyLabelValuesQueryString = (query: string) => {
    const queryArray = query.split(' ');
    return queryArray.map((query) => `${query}.*`).join('');
  };

  /**
   * Reformat the query string and label filters to return all valid results for current query editor state
   */
  const formatKeyValueStringsForLabelValuesQuery = (
    query: string,
    labelsFilters?: QueryBuilderLabelFilter[]
  ): string => {
    const queryString = regexifyLabelValuesQueryString(query);

    return queryAndFilterToLabelValuesString(queryString, labelsFilters);
  };

  /**
   * Gets label_values response from prometheus API for current autocomplete query string and any existing labels filters
   */
  const getMetricLabels = (query: string) => {
    // Since some customers can have millions of metrics, whenever the user changes the autocomplete text we want to call the backend and request all metrics that match the current query string
    const results = datasource.metricFindQuery(formatKeyValueStringsForLabelValuesQuery(query, labelsFilters));
    return results.then((results) => {
      if (results.length > MAX_NUMBER_OF_RESULTS) {
        results.splice(0, results.length - MAX_NUMBER_OF_RESULTS);
      }
      return results.map((result) => {
        return {
          label: result.text,
          value: result.text,
        };
      });
    });
  };

  const debouncedSearch = debounce((query: string) => getMetricLabels(query), 300);

  return (
    <EditorFieldGroup>
      <EditorField label="Metric">
        <AsyncSelect
          inputId="prometheus-metric-select"
          className={styles.select}
          value={query.metric ? toOption(query.metric) : undefined}
          placeholder="Select metric"
          allowCustomValue
          formatOptionLabel={formatOptionLabel}
          filterOption={customFilterOption}
          onOpenMenu={async () => {
            setState({ isLoading: true });
            const metrics = await onGetMetrics();
            if (metrics.length > MAX_NUMBER_OF_RESULTS) {
              metrics.splice(0, metrics.length - MAX_NUMBER_OF_RESULTS);
            }
            setState({ metrics, isLoading: undefined });
          }}
          loadOptions={debouncedSearch}
          isLoading={state.isLoading}
          defaultOptions={state.metrics}
          onChange={({ value }) => {
            if (value) {
              onChange({ ...query, metric: value });
            }
          }}
        />
      </EditorField>
    </EditorFieldGroup>
  );
}

const getStyles = (theme: GrafanaTheme2) => ({
  select: css`
    min-width: 125px;
  `,
  highlight: css`
    label: select__match-highlight;
    background: inherit;
    padding: inherit;
    color: ${theme.colors.warning.contrastText};
    background-color: ${theme.colors.warning.main};
  `,
});<|MERGE_RESOLUTION|>--- conflicted
+++ resolved
@@ -3,14 +3,9 @@
 import React, { useCallback, useState } from 'react';
 import Highlighter from 'react-highlight-words';
 
-<<<<<<< HEAD
-import { GrafanaTheme2, SelectableValue, toOption } from '@grafana/data';
-import { AsyncSelect, EditorField, EditorFieldGroup, FormatOptionLabelMeta, useStyles2 } from '@grafana/ui';
-=======
 import { SelectableValue, toOption, GrafanaTheme2 } from '@grafana/data';
 import { EditorField, EditorFieldGroup } from '@grafana/experimental';
-import { Select, FormatOptionLabelMeta, useStyles2 } from '@grafana/ui';
->>>>>>> e48fac9d
+import { AsyncSelect, FormatOptionLabelMeta, useStyles2 } from '@grafana/ui';
 
 import { PrometheusDatasource } from '../../datasource';
 import { QueryBuilderLabelFilter } from '../shared/types';
