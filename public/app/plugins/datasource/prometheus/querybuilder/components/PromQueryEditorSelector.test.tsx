import React from 'react';
import { render, screen } from '@testing-library/react';
import userEvent from '@testing-library/user-event';
import { PromQueryEditorSelector } from './PromQueryEditorSelector';
import { PrometheusDatasource } from '../../datasource';
import { QueryEditorMode } from '../shared/types';
import { EmptyLanguageProviderMock } from '../../language_provider.mock';
import PromQlLanguageProvider from '../../language_provider';
<<<<<<< HEAD
=======
import { cloneDeep, defaultsDeep } from 'lodash';
>>>>>>> a552e732
import { PromQuery } from '../../types';

// We need to mock this because it seems jest has problem importing monaco in tests
jest.mock('../../components/monaco-query-field/MonacoQueryFieldWrapper', () => {
  return {
    MonacoQueryFieldWrapper: () => {
      return 'MonacoQueryFieldWrapper';
    },
  };
});

const defaultQuery = {
  refId: 'A',
  expr: 'metric{label1="foo", label2="bar"}',
};

const defaultProps = {
  datasource: new PrometheusDatasource(
    {
      id: 1,
      uid: '',
      type: 'prometheus',
      name: 'prom-test',
      access: 'proxy',
      url: '',
      jsonData: {},
      meta: {} as any,
    },
    undefined,
    undefined,
    new EmptyLanguageProviderMock() as unknown as PromQlLanguageProvider
  ),
  query: defaultQuery,
  onRunQuery: () => {},
  onChange: () => {},
};

describe('PromQueryEditorSelector', () => {
  it('shows code editor if expr and nothing else', async () => {
    // We opt for showing code editor for queries created before this feature was added
    render(<PromQueryEditorSelector {...defaultProps} />);
    expectCodeEditor();
  });

  it('shows builder if new query', async () => {
    render(
      <PromQueryEditorSelector
        {...defaultProps}
        query={{
          refId: 'A',
          expr: '',
        }}
      />
    );
    expectBuilder();
  });

  it('shows code editor when code mode is set', async () => {
    renderWithMode(QueryEditorMode.Code);
    expectCodeEditor();
  });

  it('shows builder when builder mode is set', async () => {
    renderWithMode(QueryEditorMode.Builder);
    expectBuilder();
  });

  it('shows explain when explain mode is set', async () => {
    renderWithMode(QueryEditorMode.Explain);
    expectExplain();
  });

  it('changes to builder mode', async () => {
    const { onChange } = renderWithMode(QueryEditorMode.Code);
    switchToMode(QueryEditorMode.Builder);
    expect(onChange).toBeCalledWith({
      refId: 'A',
      expr: defaultQuery.expr,
      editorMode: QueryEditorMode.Builder,
    });
  });

  it('Can enable preview', async () => {
    const { onChange } = renderWithMode(QueryEditorMode.Builder);
    expect(screen.queryByLabelText('selector')).not.toBeInTheDocument();

    screen.getByLabelText('Preview').click();

    expect(onChange).toBeCalledWith({
      refId: 'A',
      expr: defaultQuery.expr,
      editorMode: QueryEditorMode.Builder,
      editorPreview: true,
    });
  });

  it('Should show preview', async () => {
    renderWithProps({
      editorPreview: true,
      editorMode: QueryEditorMode.Builder,
      visualQuery: {
        metric: 'my_metric',
        labels: [],
        operations: [],
      },
    });
    expect(screen.getByLabelText('selector').textContent).toBe('my_metric');
  });

  it('changes to code mode', async () => {
    const { onChange } = renderWithMode(QueryEditorMode.Builder);
    switchToMode(QueryEditorMode.Code);
    expect(onChange).toBeCalledWith({
      refId: 'A',
      expr: defaultQuery.expr,
      editorMode: QueryEditorMode.Code,
    });
  });

  it('changes to explain mode', async () => {
    const { onChange } = renderWithMode(QueryEditorMode.Code);
    switchToMode(QueryEditorMode.Explain);
    expect(onChange).toBeCalledWith({
      refId: 'A',
      expr: defaultQuery.expr,
      editorMode: QueryEditorMode.Explain,
    });
  });

  it('parses query when changing to builder mode', async () => {
    const { rerender } = renderWithMode(QueryEditorMode.Code, {
      refId: 'A',
      expr: 'rate(test_metric{instance="host.docker.internal:3000"}[$__interval])',
      editorMode: QueryEditorMode.Code,
    });
    switchToMode(QueryEditorMode.Builder);
    rerender(
      <PromQueryEditorSelector
        {...defaultProps}
        query={{
          refId: 'A',
          expr: 'rate(test_metric{instance="host.docker.internal:3000"}[$__interval])',
          editorMode: QueryEditorMode.Builder,
        }}
      />
    );

    await screen.findByText('test_metric');
    expect(screen.getByText('host.docker.internal:3000')).toBeInTheDocument();
    expect(screen.getByText('rate')).toBeInTheDocument();
    expect(screen.getByText('$__interval')).toBeInTheDocument();
  });
});

<<<<<<< HEAD
function renderWithMode(mode: QueryEditorMode, query?: PromQuery) {
  const onChange = jest.fn();
  const stuff = render(
    <PromQueryEditorSelector
      {...defaultProps}
      onChange={onChange}
      query={
        query || {
          refId: 'A',
          expr: '',
          editorMode: mode,
        }
      }
    />
  );
  return { onChange, ...stuff };
=======
function renderWithMode(mode: QueryEditorMode) {
  return renderWithProps({ editorMode: mode } as any);
}

function renderWithProps(overrides?: Partial<PromQuery>) {
  const query = defaultsDeep(overrides ?? {}, cloneDeep(defaultQuery));
  const onChange = jest.fn();

  render(<PromQueryEditorSelector {...defaultProps} query={query} onChange={onChange} />);
  return { onChange };
>>>>>>> a552e732
}

function expectCodeEditor() {
  // Metric browser shows this until metrics are loaded.
  expect(screen.getByText('Loading metrics...')).toBeInTheDocument();
}

function expectBuilder() {
  expect(screen.getByText('Select metric')).toBeInTheDocument();
}

function expectExplain() {
  // Base message when there is no query
  expect(screen.getByText(/Fetch all series/)).toBeInTheDocument();
}

function switchToMode(mode: QueryEditorMode) {
  const label = {
    [QueryEditorMode.Code]: 'Code',
    [QueryEditorMode.Explain]: 'Explain',
    [QueryEditorMode.Builder]: 'Builder',
  }[mode];

  const switchEl = screen.getByLabelText(label);
  userEvent.click(switchEl);
}<|MERGE_RESOLUTION|>--- conflicted
+++ resolved
@@ -6,10 +6,7 @@
 import { QueryEditorMode } from '../shared/types';
 import { EmptyLanguageProviderMock } from '../../language_provider.mock';
 import PromQlLanguageProvider from '../../language_provider';
-<<<<<<< HEAD
-=======
 import { cloneDeep, defaultsDeep } from 'lodash';
->>>>>>> a552e732
 import { PromQuery } from '../../types';
 
 // We need to mock this because it seems jest has problem importing monaco in tests
@@ -89,6 +86,14 @@
       refId: 'A',
       expr: defaultQuery.expr,
       editorMode: QueryEditorMode.Builder,
+      visualQuery: {
+        labels: [
+          { label: 'label1', op: '=', value: 'foo' },
+          { label: 'label2', op: '=', value: 'bar' },
+        ],
+        metric: 'metric',
+        operations: [],
+      },
     });
   });
 
@@ -140,7 +145,7 @@
   });
 
   it('parses query when changing to builder mode', async () => {
-    const { rerender } = renderWithMode(QueryEditorMode.Code, {
+    const { rerender } = renderWithProps({
       refId: 'A',
       expr: 'rate(test_metric{instance="host.docker.internal:3000"}[$__interval])',
       editorMode: QueryEditorMode.Code,
@@ -159,29 +164,11 @@
 
     await screen.findByText('test_metric');
     expect(screen.getByText('host.docker.internal:3000')).toBeInTheDocument();
-    expect(screen.getByText('rate')).toBeInTheDocument();
+    expect(screen.getByText('Rate')).toBeInTheDocument();
     expect(screen.getByText('$__interval')).toBeInTheDocument();
   });
 });
 
-<<<<<<< HEAD
-function renderWithMode(mode: QueryEditorMode, query?: PromQuery) {
-  const onChange = jest.fn();
-  const stuff = render(
-    <PromQueryEditorSelector
-      {...defaultProps}
-      onChange={onChange}
-      query={
-        query || {
-          refId: 'A',
-          expr: '',
-          editorMode: mode,
-        }
-      }
-    />
-  );
-  return { onChange, ...stuff };
-=======
 function renderWithMode(mode: QueryEditorMode) {
   return renderWithProps({ editorMode: mode } as any);
 }
@@ -190,9 +177,8 @@
   const query = defaultsDeep(overrides ?? {}, cloneDeep(defaultQuery));
   const onChange = jest.fn();
 
-  render(<PromQueryEditorSelector {...defaultProps} query={query} onChange={onChange} />);
-  return { onChange };
->>>>>>> a552e732
+  const stuff = render(<PromQueryEditorSelector {...defaultProps} query={query} onChange={onChange} />);
+  return { onChange, ...stuff };
 }
 
 function expectCodeEditor() {
