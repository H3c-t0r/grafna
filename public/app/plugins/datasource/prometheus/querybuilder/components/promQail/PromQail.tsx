--- conflicted
+++ resolved
@@ -2,12 +2,8 @@
 import React, { useEffect, useReducer, useRef, useState } from 'react';
 
 import { GrafanaTheme2 } from '@grafana/data';
-<<<<<<< HEAD
+import { reportInteraction } from '@grafana/runtime';
 import { Alert, Button, Checkbox, Input, Spinner, useTheme2 } from '@grafana/ui';
-=======
-import { reportInteraction } from '@grafana/runtime';
-import { Button, Checkbox, Input, Spinner, useTheme2 } from '@grafana/ui';
->>>>>>> b6d95889
 import store from 'app/core/store';
 
 import { PrometheusDatasource } from '../../../datasource';
