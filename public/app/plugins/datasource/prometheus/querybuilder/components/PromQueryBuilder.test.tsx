import React from 'react';
import { render, screen, getByRole, getByText } from '@testing-library/react';
import userEvent from '@testing-library/user-event';
import { PromQueryBuilder } from './PromQueryBuilder';
import { PrometheusDatasource } from '../../datasource';
import { EmptyLanguageProviderMock } from '../../language_provider.mock';
import PromQlLanguageProvider from '../../language_provider';
import { PromVisualQuery } from '../types';
import { getLabelSelects } from '../testUtils';

const defaultQuery: PromVisualQuery = {
  metric: 'random_metric',
  labels: [],
  operations: [],
};

const bugQuery: PromVisualQuery = {
  metric: 'random_metric',
  labels: [{ label: 'instance', op: '=', value: 'localhost:9090' }],
  operations: [
    {
      id: 'rate',
      params: ['auto'],
    },
    {
      id: '__sum_by',
      params: ['instance', 'job'],
    },
  ],
  binaryQueries: [
    {
      operator: '/',
      query: {
        metric: 'metric2',
        labels: [{ label: 'foo', op: '=', value: 'bar' }],
        operations: [
          {
            id: '__sum_by',
            params: ['app'],
          },
        ],
      },
    },
  ],
};

describe('PromQueryBuilder', () => {
  it('shows empty just with metric selected', async () => {
    setup();
    // One should be select another query preview
    expect(screen.getAllByText('random_metric').length).toBe(2);
    // Add label
    expect(screen.getByLabelText('Add')).toBeInTheDocument();
    expect(screen.getByLabelText('Add operation')).toBeInTheDocument();
  });

  it('renders all the query sections', async () => {
    setup(bugQuery);
    expect(screen.getByText('random_metric')).toBeInTheDocument();
    expect(screen.getByText('localhost:9090')).toBeInTheDocument();
    expect(screen.getByText('Rate')).toBeInTheDocument();
    const sumBys = screen.getAllByTestId('operation-wrapper-for-__sum_by');
    expect(getByText(sumBys[0], 'instance')).toBeInTheDocument();
    expect(getByText(sumBys[0], 'job')).toBeInTheDocument();

    expect(getByText(sumBys[1], 'app')).toBeInTheDocument();
    expect(screen.getByText('Binary operations')).toBeInTheDocument();
    expect(screen.getByText('Operator')).toBeInTheDocument();
    expect(screen.getByText('Vector matches')).toBeInTheDocument();
    expect(screen.getByLabelText('selector').textContent).toBe(
      'sum by(instance, job) (rate(random_metric{instance="localhost:9090"}[$__rate_interval])) / sum by(app) (metric2{foo="bar"})'
    );
  });

  it('tries to load metrics without labels', async () => {
    const { languageProvider } = setup();
    openMetricSelect();
    expect(languageProvider.getLabelValues).toBeCalledWith('__name__');
  });

  it('tries to load metrics with labels', async () => {
    const { languageProvider } = setup({
      ...defaultQuery,
      labels: [{ label: 'label_name', op: '=', value: 'label_value' }],
    });
    openMetricSelect();
    expect(languageProvider.getSeries).toBeCalledWith('{label_name="label_value"}', true);
  });

  it('tries to load variables in metric field', async () => {
    const { datasource } = setup();
    datasource.getVariables = jest.fn().mockReturnValue([]);
    openMetricSelect();
    expect(datasource.getVariables).toBeCalled();
  });

  it('tries to load labels when metric selected', async () => {
    const { languageProvider } = setup();
    openLabelNameSelect();
    expect(languageProvider.fetchSeriesLabels).toBeCalledWith('{__name__="random_metric"}');
  });

  it('tries to load variables in label field', async () => {
    const { datasource } = setup();
    datasource.getVariables = jest.fn().mockReturnValue([]);
    openLabelNameSelect();
    expect(datasource.getVariables).toBeCalled();
  });

  it('tries to load labels when metric selected and other labels are already present', async () => {
    const { languageProvider } = setup({
      ...defaultQuery,
      labels: [
        { label: 'label_name', op: '=', value: 'label_value' },
        { label: 'foo', op: '=', value: 'bar' },
      ],
    });
    openLabelNameSelect(1);
    expect(languageProvider.fetchSeriesLabels).toBeCalledWith('{label_name="label_value", __name__="random_metric"}');
  });

  it('tries to load labels when metric is not selected', async () => {
    const { languageProvider } = setup({
      ...defaultQuery,
      metric: '',
    });
    openLabelNameSelect();
    expect(languageProvider.fetchLabels).toBeCalled();
  });
});

function setup(query: PromVisualQuery = defaultQuery) {
<<<<<<< HEAD
  const languageProvider = (new EmptyLanguageProviderMock() as unknown) as PromQlLanguageProvider;
  const datasource = new PrometheusDatasource(
    {
      url: '',
      jsonData: {},
      meta: {} as any,
    } as any,
    undefined,
    undefined,
    languageProvider
  );

=======
  const languageProvider = new EmptyLanguageProviderMock() as unknown as PromQlLanguageProvider;
>>>>>>> 040ce401
  const props = {
    datasource,
    onRunQuery: () => {},
    onChange: () => {},
  };

  render(<PromQueryBuilder {...props} query={query} />);
  return { languageProvider, datasource };
}

function getMetricSelect() {
  const metricSelect = screen.getAllByText('random_metric')[0].parentElement!;
  // We need to return specifically input element otherwise clicks don't seem to work
  return getByRole(metricSelect, 'combobox');
}

function openMetricSelect() {
  const select = getMetricSelect();
  userEvent.click(select);
}

function openLabelNameSelect(index = 0) {
  const { name } = getLabelSelects(index);
  userEvent.click(name);
}<|MERGE_RESOLUTION|>--- conflicted
+++ resolved
@@ -130,8 +130,7 @@
 });
 
 function setup(query: PromVisualQuery = defaultQuery) {
-<<<<<<< HEAD
-  const languageProvider = (new EmptyLanguageProviderMock() as unknown) as PromQlLanguageProvider;
+  const languageProvider = new EmptyLanguageProviderMock() as unknown as PromQlLanguageProvider;
   const datasource = new PrometheusDatasource(
     {
       url: '',
@@ -142,10 +141,6 @@
     undefined,
     languageProvider
   );
-
-=======
-  const languageProvider = new EmptyLanguageProviderMock() as unknown as PromQlLanguageProvider;
->>>>>>> 040ce401
   const props = {
     datasource,
     onRunQuery: () => {},
