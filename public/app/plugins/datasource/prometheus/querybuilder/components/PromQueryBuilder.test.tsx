--- conflicted
+++ resolved
@@ -13,7 +13,6 @@
 } from '@grafana/data';
 import { TemplateSrv } from '@grafana/runtime';
 
-import { TemplateSrv } from '../../../../../features/templating/template_srv';
 import { PrometheusDatasource } from '../../datasource';
 import PromQlLanguageProvider from '../../language_provider';
 import { EmptyLanguageProviderMock } from '../../language_provider.mock';
@@ -320,10 +319,6 @@
       ...options,
     } as DataSourceInstanceSettings<PromOptions>,
     mockTemplateSrv(),
-<<<<<<< HEAD
-    undefined,
-=======
->>>>>>> f3fe63e8
     languageProvider
   );
   return { datasource, languageProvider };
