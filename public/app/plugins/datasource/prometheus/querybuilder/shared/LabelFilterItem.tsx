import { uniqBy } from 'lodash';
import React, { useState } from 'react';

import { SelectableValue, toOption } from '@grafana/data';
import { selectors } from '@grafana/e2e-selectors';
import { AccessoryButton, InputGroup } from '@grafana/experimental';
import { Select } from '@grafana/ui';

import { QueryBuilderLabelFilter } from './types';

export interface Props {
  defaultOp: string;
  item: Partial<QueryBuilderLabelFilter>;
  onChange: (value: QueryBuilderLabelFilter) => void;
  onGetLabelNames: (forLabel: Partial<QueryBuilderLabelFilter>) => Promise<SelectableValue[]>;
  onGetLabelValues: (forLabel: Partial<QueryBuilderLabelFilter>) => Promise<SelectableValue[]>;
  onDelete: () => void;
  invalidLabel?: boolean;
  invalidValue?: boolean;
}

export function LabelFilterItem({
  item,
  defaultOp,
  onChange,
  onDelete,
  onGetLabelNames,
  onGetLabelValues,
  invalidLabel,
  invalidValue,
}: Props) {
  const [state, setState] = useState<{
    labelNames?: SelectableValue[];
    labelValues?: SelectableValue[];
    isLoadingLabelNames?: boolean;
    isLoadingLabelValues?: boolean;
  }>({});

  const isMultiSelect = (operator = item.op) => {
    return operators.find((op) => op.label === operator)?.isMultiValue;
  };

  const getSelectOptionsFromString = (item?: string): string[] => {
    if (item) {
      if (item.indexOf('|') > 0) {
        return item.split('|');
      }
      return [item];
    }
    return [];
  };

  const getOptions = (): SelectableValue[] => {
    const labelValues = state.labelValues ? [...state.labelValues] : [];
    const selectedOptions = getSelectOptionsFromString(item?.value).map(toOption);

    // Remove possible duplicated values
    return uniqBy([...selectedOptions, ...labelValues], 'value');
  };

  return (
    <div data-testid="prometheus-dimensions-filter-item">
      <InputGroup>
        <Select
          placeholder="Select label"
          aria-label={selectors.components.QueryBuilder.labelSelect}
          inputId="prometheus-dimensions-filter-item-key"
          width="auto"
          value={item.label ? toOption(item.label) : null}
          allowCustomValue
          onOpenMenu={async () => {
            setState({ isLoadingLabelNames: true });
            const labelNames = await onGetLabelNames(item);
            setState({ labelNames, isLoadingLabelNames: undefined });
          }}
          isLoading={state.isLoadingLabelNames}
          options={state.labelNames}
          onChange={(change) => {
            if (change.label) {
              onChange({
                ...item,
                op: item.op ?? defaultOp,
                label: change.label,
              } as unknown as QueryBuilderLabelFilter);
            }
          }}
          invalid={invalidLabel}
        />

        <Select
          aria-label={selectors.components.QueryBuilder.matchOperatorSelect}
          value={toOption(item.op ?? defaultOp)}
          options={operators}
          width="auto"
          onChange={(change) => {
            if (change.value != null) {
<<<<<<< HEAD
              onChange({
                ...item,
                op: change.value,
                value: isMultiSelect(change.value) ? item.value : getSelectOptionsFromString(item?.value)[0],
              } as any as QueryBuilderLabelFilter);
=======
              onChange({ ...item, op: change.value } as unknown as QueryBuilderLabelFilter);
>>>>>>> a3acfb1a
            }
          }}
        />

        <Select
          placeholder="Select value"
          aria-label={selectors.components.QueryBuilder.valueSelect}
          inputId="prometheus-dimensions-filter-item-value"
          width="auto"
          value={
            isMultiSelect()
              ? getSelectOptionsFromString(item?.value).map(toOption)
              : getSelectOptionsFromString(item?.value).map(toOption)[0]
          }
          allowCustomValue
          onOpenMenu={async () => {
            setState({ isLoadingLabelValues: true });
            const labelValues = await onGetLabelValues(item);
            setState({
              ...state,
              labelValues,
              isLoadingLabelValues: undefined,
            });
          }}
          isMulti={isMultiSelect()}
          isLoading={state.isLoadingLabelValues}
          options={getOptions()}
          onChange={(change) => {
            if (change.value) {
              onChange({
                ...item,
                value: change.value,
                op: item.op ?? defaultOp,
              } as unknown as QueryBuilderLabelFilter);
            } else {
              const changes = change
                .map((change: any) => {
                  return change.label;
                })
                .join('|');
              onChange({ ...item, value: changes, op: item.op ?? defaultOp } as unknown as QueryBuilderLabelFilter);
            }
          }}
          invalid={invalidValue}
        />
        <AccessoryButton aria-label="remove" icon="times" variant="secondary" onClick={onDelete} />
      </InputGroup>
    </div>
  );
}

const operators = [
  { label: '=~', value: '=~', isMultiValue: true },
  { label: '=', value: '=', isMultiValue: false },
  { label: '!=', value: '!=', isMultiValue: false },
  { label: '!~', value: '!~', isMultiValue: true },
];<|MERGE_RESOLUTION|>--- conflicted
+++ resolved
@@ -94,15 +94,11 @@
           width="auto"
           onChange={(change) => {
             if (change.value != null) {
-<<<<<<< HEAD
               onChange({
                 ...item,
                 op: change.value,
                 value: isMultiSelect(change.value) ? item.value : getSelectOptionsFromString(item?.value)[0],
-              } as any as QueryBuilderLabelFilter);
-=======
-              onChange({ ...item, op: change.value } as unknown as QueryBuilderLabelFilter);
->>>>>>> a3acfb1a
+              } as unknown as QueryBuilderLabelFilter);
             }
           }}
         />
