<<<<<<< HEAD
import { toOption } from '@grafana/data';
import { Select } from '@grafana/ui';
=======
import { SelectableValue, toOption } from '@grafana/data';
import { Input, Select } from '@grafana/ui';
>>>>>>> 2c90dcf3
import React, { ComponentType } from 'react';
import { QueryBuilderOperationParamDef, QueryBuilderOperationParamEditorProps } from '../shared/types';
import { AutoSizeInput } from './AutoSizeInput';
import { getOperationParamId } from './operationUtils';

export function getOperationParamEditor(
  paramDef: QueryBuilderOperationParamDef
): ComponentType<QueryBuilderOperationParamEditorProps> {
  if (paramDef.editor) {
    return paramDef.editor;
  }

  if (paramDef.options) {
    return SelectInputParamEditor;
  }

  return SimpleInputParamEditor;
}

function SimpleInputParamEditor(props: QueryBuilderOperationParamEditorProps) {
  return (
    <AutoSizeInput
      id={getOperationParamId(props.operationIndex, props.index)}
      defaultValue={props.value}
      onCommitChange={(evt) => {
        props.onChange(props.index, evt.currentTarget.value);
      }}
    />
  );
}

function SelectInputParamEditor({
  paramDef,
  value,
  index,
  operationIndex,
  onChange,
}: QueryBuilderOperationParamEditorProps) {
  let selectOptions = paramDef.options as Array<SelectableValue<any>>;

  if (!selectOptions[0]?.label) {
    selectOptions = paramDef.options!.map((option) => ({
      label: option.toString(),
      value: option as string,
    }));
  }

  let valueOption = selectOptions.find((x) => x.value === value) ?? toOption(value as string);

  return (
    <Select
      id={getOperationParamId(operationIndex, index)}
      menuShouldPortal
      value={valueOption}
      options={selectOptions}
      onChange={(value) => onChange(index, value.value!)}
    />
  );
}<|MERGE_RESOLUTION|>--- conflicted
+++ resolved
@@ -1,10 +1,5 @@
-<<<<<<< HEAD
-import { toOption } from '@grafana/data';
+import { SelectableValue, toOption } from '@grafana/data';
 import { Select } from '@grafana/ui';
-=======
-import { SelectableValue, toOption } from '@grafana/data';
-import { Input, Select } from '@grafana/ui';
->>>>>>> 2c90dcf3
 import React, { ComponentType } from 'react';
 import { QueryBuilderOperationParamDef, QueryBuilderOperationParamEditorProps } from '../shared/types';
 import { AutoSizeInput } from './AutoSizeInput';
