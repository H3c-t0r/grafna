--- conflicted
+++ resolved
@@ -4,13 +4,9 @@
 
 import { DataSourceApi, GrafanaTheme2 } from '@grafana/data';
 import { Stack } from '@grafana/experimental';
-<<<<<<< HEAD
-import { Button, Icon, Tooltip, useStyles2 } from '@grafana/ui';
-=======
 import { Button, Icon, InlineField, Tooltip, useTheme2 } from '@grafana/ui';
 import { isConflictingFilter } from 'app/plugins/datasource/loki/querybuilder/operationUtils';
 import { LokiOperationId } from 'app/plugins/datasource/loki/querybuilder/types';
->>>>>>> ae830f68
 
 import { OperationHeader } from './OperationHeader';
 import { getOperationParamEditor } from './OperationParamEditor';
