import pluralize from 'pluralize';
import { LabelParamEditor } from './components/LabelParamEditor';
import { addOperationWithRangeVector } from './operations';
import {
  defaultAddOperationHandler,
  functionRendererLeft,
  getPromAndLokiOperationDisplayName,
} from './shared/operationUtils';
import { QueryBuilderOperation, QueryBuilderOperationDef, QueryBuilderOperationParamDef } from './shared/types';
import { PromVisualQueryOperationCategory, PromOperationId } from './types';

export function getAggregationOperations(): QueryBuilderOperationDef[] {
  return [
<<<<<<< HEAD
    ...createAggregationOperation('sum'),
    ...createAggregationOperation('avg'),
    ...createAggregationOperation('min'),
    ...createAggregationOperation('max'),
    ...createAggregationOperation('count'),
    ...createAggregationOperation('topk'),
    ...createAggregationOperation('bottomk'),
    createAggregationOverTime('sum'),
    createAggregationOverTime('avg'),
    createAggregationOverTime('min'),
    createAggregationOverTime('max'),
    createAggregationOverTime('count'),
    createAggregationOverTime('last'),
    createAggregationOverTime('present'),
    createAggregationOverTime('stddev'),
    createAggregationOverTime('stdvar'),
=======
    ...createAggregationOperation(PromOperationId.Sum),
    ...createAggregationOperation(PromOperationId.Avg),
    ...createAggregationOperation(PromOperationId.Min),
    ...createAggregationOperation(PromOperationId.Max),
    ...createAggregationOperation(PromOperationId.Count),
    ...createAggregationOperation(PromOperationId.Topk),
    createAggregationOverTime(PromOperationId.SumOverTime),
    createAggregationOverTime(PromOperationId.AvgOverTime),
    createAggregationOverTime(PromOperationId.MinOverTime),
    createAggregationOverTime(PromOperationId.MaxOverTime),
    createAggregationOverTime(PromOperationId.CountOverTime),
    createAggregationOverTime(PromOperationId.LastOverTime),
    createAggregationOverTime(PromOperationId.PresentOverTime),
    createAggregationOverTime(PromOperationId.StddevOverTime),
    createAggregationOverTime(PromOperationId.StdvarOverTime),
>>>>>>> b01a56c2
  ];
}

function createAggregationOperation(name: string): QueryBuilderOperationDef[] {
  const operations: QueryBuilderOperationDef[] = [
    {
      id: name,
      name: getPromAndLokiOperationDisplayName(name),
      params: [
        {
          name: 'By label',
          type: 'string',
          restParam: true,
          optional: true,
        },
      ],
      defaultParams: [],
      alternativesKey: 'plain aggregations',
      category: PromVisualQueryOperationCategory.Aggregations,
      renderer: functionRendererLeft,
      addOperationHandler: defaultAddOperationHandler,
      paramChangedHandler: getOnLabelAdddedHandler(`__${name}_by`),
    },
    {
      id: `__${name}_by`,
      name: `${getPromAndLokiOperationDisplayName(name)} by`,
      params: [
        {
          name: 'Label',
          type: 'string',
          restParam: true,
          optional: true,
          editor: LabelParamEditor,
        },
      ],
      defaultParams: [''],
      alternativesKey: 'aggregations by',
      category: PromVisualQueryOperationCategory.Aggregations,
      renderer: getAggregationByRenderer(name),
      addOperationHandler: defaultAddOperationHandler,
      paramChangedHandler: getLastLabelRemovedHandler(name),
      explainHandler: getAggregationExplainer(name, 'by'),
      hideFromList: true,
    },
    {
      id: `__${name}_without`,
      name: `${getPromAndLokiOperationDisplayName(name)} without`,
      params: [
        {
          name: 'Label',
          type: 'string',
          restParam: true,
          optional: true,
          editor: LabelParamEditor,
        },
      ],
      defaultParams: [''],
      alternativesKey: 'aggregations by',
      category: PromVisualQueryOperationCategory.Aggregations,
      renderer: getAggregationWithoutRenderer(name),
      addOperationHandler: defaultAddOperationHandler,
      paramChangedHandler: getLastLabelRemovedHandler(name),
      explainHandler: getAggregationExplainer(name, 'without'),
      hideFromList: true,
    },
  ];

  // Handle some special aggregations that have parameters
  if (name === 'topk' || name === 'bottomk') {
    const param: QueryBuilderOperationParamDef = {
      name: 'K-value',
      type: 'number',
    };
    operations[0].params.unshift(param);
    operations[1].params.unshift(param);
    operations[0].defaultParams = [5];
    operations[1].defaultParams = [5, ''];
    operations[1].renderer = getAggregationByRendererWithParameter(name);
  }

  return operations;
}

function getAggregationByRenderer(aggregation: string) {
  return function aggregationRenderer(model: QueryBuilderOperation, def: QueryBuilderOperationDef, innerExpr: string) {
    return `${aggregation} by(${model.params.join(', ')}) (${innerExpr})`;
  };
}

function getAggregationWithoutRenderer(aggregation: string) {
  return function aggregationRenderer(model: QueryBuilderOperation, def: QueryBuilderOperationDef, innerExpr: string) {
    return `${aggregation} without(${model.params.join(', ')}) (${innerExpr})`;
  };
}

/**
 * Very simple poc implementation, needs to be modified to support all aggregation operators
 */
function getAggregationExplainer(aggregationName: string, mode: 'by' | 'without') {
  return function aggregationExplainer(model: QueryBuilderOperation) {
    const labels = model.params.map((label) => `\`${label}\``).join(' and ');
    const labelWord = pluralize('label', model.params.length);
    if (mode === 'by') {
      return `Calculates ${aggregationName} over dimensions while preserving ${labelWord} ${labels}.`;
    } else {
      return `Calculates ${aggregationName} over the dimensions ${labels}. All other labels are preserved.`;
    }
  };
}

function getAggregationByRendererWithParameter(aggregation: string) {
  return function aggregationRenderer(model: QueryBuilderOperation, def: QueryBuilderOperationDef, innerExpr: string) {
    const firstParam = model.params[0];
    const restParams = model.params.slice(1);
    return `${aggregation} by(${restParams.join(', ')}) (${firstParam}, ${innerExpr})`;
  };
}

/**
 * This function will transform operations without labels to their plan aggregation operation
 */
function getLastLabelRemovedHandler(changeToOperartionId: string) {
  return function onParamChanged(index: number, op: QueryBuilderOperation, def: QueryBuilderOperationDef) {
    // If definition has more params then is defined there are no optional rest params anymore
    // We then transform this operation into a different one
    if (op.params.length < def.params.length) {
      return {
        ...op,
        id: changeToOperartionId,
      };
    }

    return op;
  };
}

function getOnLabelAdddedHandler(changeToOperartionId: string) {
  return function onParamChanged(index: number, op: QueryBuilderOperation) {
    return {
      ...op,
      id: changeToOperartionId,
    };
  };
}

function createAggregationOverTime(name: string): QueryBuilderOperationDef {
  return {
    id: name,
    name: getPromAndLokiOperationDisplayName(name),
    params: [getAggregationOverTimeRangeVector()],
    defaultParams: ['auto'],
    alternativesKey: 'overtime function',
    category: PromVisualQueryOperationCategory.RangeFunctions,
    renderer: operationWithRangeVectorRenderer,
    addOperationHandler: addOperationWithRangeVector,
  };
}

function getAggregationOverTimeRangeVector(): QueryBuilderOperationParamDef {
  return {
    name: 'Range vector',
    type: 'string',
    options: ['auto', '$__interval', '$__range', '1m', '5m', '10m', '1h', '24h'],
  };
}

function operationWithRangeVectorRenderer(
  model: QueryBuilderOperation,
  def: QueryBuilderOperationDef,
  innerExpr: string
) {
  let rangeVector = (model.params ?? [])[0] ?? 'auto';

  if (rangeVector === 'auto') {
    rangeVector = '$__interval';
  }

  return `${def.id}(${innerExpr}[${rangeVector}])`;
}<|MERGE_RESOLUTION|>--- conflicted
+++ resolved
@@ -11,30 +11,13 @@
 
 export function getAggregationOperations(): QueryBuilderOperationDef[] {
   return [
-<<<<<<< HEAD
-    ...createAggregationOperation('sum'),
-    ...createAggregationOperation('avg'),
-    ...createAggregationOperation('min'),
-    ...createAggregationOperation('max'),
-    ...createAggregationOperation('count'),
-    ...createAggregationOperation('topk'),
-    ...createAggregationOperation('bottomk'),
-    createAggregationOverTime('sum'),
-    createAggregationOverTime('avg'),
-    createAggregationOverTime('min'),
-    createAggregationOverTime('max'),
-    createAggregationOverTime('count'),
-    createAggregationOverTime('last'),
-    createAggregationOverTime('present'),
-    createAggregationOverTime('stddev'),
-    createAggregationOverTime('stdvar'),
-=======
     ...createAggregationOperation(PromOperationId.Sum),
     ...createAggregationOperation(PromOperationId.Avg),
     ...createAggregationOperation(PromOperationId.Min),
     ...createAggregationOperation(PromOperationId.Max),
     ...createAggregationOperation(PromOperationId.Count),
     ...createAggregationOperation(PromOperationId.Topk),
+    ...createAggregationOperation(PromOperationId.BottomK),
     createAggregationOverTime(PromOperationId.SumOverTime),
     createAggregationOverTime(PromOperationId.AvgOverTime),
     createAggregationOverTime(PromOperationId.MinOverTime),
@@ -43,8 +26,6 @@
     createAggregationOverTime(PromOperationId.LastOverTime),
     createAggregationOverTime(PromOperationId.PresentOverTime),
     createAggregationOverTime(PromOperationId.StddevOverTime),
-    createAggregationOverTime(PromOperationId.StdvarOverTime),
->>>>>>> b01a56c2
   ];
 }
 
