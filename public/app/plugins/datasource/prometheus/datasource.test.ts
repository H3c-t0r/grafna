--- conflicted
+++ resolved
@@ -879,10 +879,7 @@
   const instanceSettings = {
     url: 'proxied',
     id: 1,
-<<<<<<< HEAD
-=======
     uid: 'ABCDEF',
->>>>>>> ae830f68
     directUrl: 'direct',
     user: 'test',
     password: 'mupp',
@@ -1044,13 +1041,8 @@
   });
 
   describe('When querying prometheus with one target and instant = true', () => {
-<<<<<<< HEAD
-    let results: any;
-    const urlExpected = `/api/datasources/1/resources/api/v1/query?query=${encodeURIComponent(
-=======
     let results: DataQueryResponse;
     const urlExpected = `/api/datasources/uid/ABCDEF/resources/api/v1/query?query=${encodeURIComponent(
->>>>>>> ae830f68
       'test{job="testjob"}'
     )}&time=123`;
     const query = {
