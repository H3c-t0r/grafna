--- conflicted
+++ resolved
@@ -18,11 +18,6 @@
   toDataFrame,
   VariableHide,
 } from '@grafana/data';
-<<<<<<< HEAD
-import { config } from '@grafana/runtime';
-=======
-import { TimeSrv } from 'app/features/dashboard/services/TimeSrv';
->>>>>>> ba384d29
 import { TemplateSrv } from 'app/features/templating/template_srv';
 import { QueryOptions } from 'app/types';
 
@@ -457,46 +452,6 @@
     });
   });
 
-<<<<<<< HEAD
-  // Remove when prometheusResourceBrowserCache is removed
-  describe('When prometheusResourceBrowserCache feature flag is off, there should be no change to the query intervals ', () => {
-    beforeEach(() => {
-      config.featureToggles.prometheusResourceBrowserCache = false;
-    });
-
-    it('test default 1 minute quantization', () => {
-      const dataSource = new PrometheusDatasource(
-        {
-          ...instanceSettings,
-          jsonData: { ...instanceSettings.jsonData, cacheLevel: PrometheusCacheLevel.Low },
-        },
-        templateSrvStub as unknown as TemplateSrv
-      );
-      const quantizedRange = dataSource.getAdjustedInterval(mockTimeRange);
-      const oldRange = dataSource.getTimeRangeParams(mockTimeRange);
-      // For "1 minute" the window is unchanged
-      expect(parseInt(quantizedRange.end, 10) - parseInt(quantizedRange.start, 10)).toBe(60);
-      expect(parseInt(oldRange.end, 10) - parseInt(oldRange.start, 10)).toBe(60);
-    });
-
-    it('test 10 minute quantization', () => {
-      const dataSource = new PrometheusDatasource(
-        {
-          ...instanceSettings,
-          jsonData: { ...instanceSettings.jsonData, cacheLevel: PrometheusCacheLevel.Medium },
-        },
-        templateSrvStub as unknown as TemplateSrv
-      );
-      const quantizedRange = dataSource.getAdjustedInterval(mockTimeRange);
-      const oldRange = dataSource.getTimeRangeParams(mockTimeRange);
-
-      expect(parseInt(quantizedRange.end, 10) - parseInt(quantizedRange.start, 10)).toBe(60);
-      expect(parseInt(oldRange.end, 10) - parseInt(oldRange.start, 10)).toBe(60);
-    });
-  });
-
-=======
->>>>>>> ba384d29
   describe('Test query range snapping', () => {
     it('test default 1 minute quantization', () => {
       const dataSource = new PrometheusDatasource(
