// Libraries
import _ from 'lodash';
import $ from 'jquery';
import { from, of, Observable } from 'rxjs';
import { single, map, filter, catchError } from 'rxjs/operators';

// Services & Utils
import kbn from 'app/core/utils/kbn';
import * as dateMath from '@grafana/ui/src/utils/datemath';
import PrometheusMetricFindQuery from './metric_find_query';
import { ResultTransformer } from './result_transformer';
import PrometheusLanguageProvider from './language_provider';
import { BackendSrv } from 'app/core/services/backend_srv';
import addLabelToQuery from './add_label_to_query';
import { getQueryHints } from './query_hints';
import { expandRecordingRules } from './language_utils';

// Types
import { PromQuery, PromOptions, PromQueryRequest, PromContext } from './types';
import {
  DataQueryRequest,
  DataSourceApi,
  AnnotationEvent,
  DataSourceInstanceSettings,
  DataQueryError,
  DataStreamObserver,
  LoadingState,
<<<<<<< HEAD
  DataStreamState,
=======
  DataQueryResponseData,
>>>>>>> c75d0261
} from '@grafana/ui/src/types';
import { ExploreUrlState } from 'app/types/explore';
import { safeStringifyValue } from 'app/core/utils/explore';
import { TemplateSrv } from 'app/features/templating/template_srv';
import { TimeSrv } from 'app/features/dashboard/services/TimeSrv';
import { TimeRange, DateTime } from '@grafana/ui/src';

export interface PromDataQueryResponse {
  data: {
    status: string;
    data: {
      resultType: string;
      results?: DataQueryResponseData[];
      result?: DataQueryResponseData[];
    };
  };
}

export class PrometheusDatasource extends DataSourceApi<PromQuery, PromOptions> {
  type: string;
  editorSrc: string;
  ruleMappings: { [index: string]: string };
  url: string;
  directUrl: string;
  basicAuth: any;
  withCredentials: any;
  metricsNameCache: any;
  interval: string;
  queryTimeout: string;
  httpMethod: string;
  languageProvider: PrometheusLanguageProvider;
  resultTransformer: ResultTransformer;

  /** @ngInject */
  constructor(
    instanceSettings: DataSourceInstanceSettings<PromOptions>,
    private $q: angular.IQService,
    private backendSrv: BackendSrv,
    private templateSrv: TemplateSrv,
    private timeSrv: TimeSrv
  ) {
    super(instanceSettings);

    this.type = 'prometheus';
    this.editorSrc = 'app/features/prometheus/partials/query.editor.html';
    this.url = instanceSettings.url;
    this.basicAuth = instanceSettings.basicAuth;
    this.withCredentials = instanceSettings.withCredentials;
    this.interval = instanceSettings.jsonData.timeInterval || '15s';
    this.queryTimeout = instanceSettings.jsonData.queryTimeout;
    this.httpMethod = instanceSettings.jsonData.httpMethod || 'GET';
    this.directUrl = instanceSettings.jsonData.directUrl;
    this.resultTransformer = new ResultTransformer(templateSrv);
    this.ruleMappings = {};
    this.languageProvider = new PrometheusLanguageProvider(this);
  }

  init = () => {
    this.loadRules();
  };

  getQueryDisplayText(query: PromQuery) {
    return query.expr;
  }

  _addTracingHeaders(httpOptions: any, options: any) {
    httpOptions.headers = options.headers || {};
    const proxyMode = !this.url.match(/^http/);
    if (proxyMode) {
      httpOptions.headers['X-Dashboard-Id'] = options.dashboardId;
      httpOptions.headers['X-Panel-Id'] = options.panelId;
    }
  }

  _request(url: string, data?: any, options?: any) {
    options = _.defaults(options || {}, {
      url: this.url + url,
      method: this.httpMethod,
      headers: {},
    });

    if (options.method === 'GET') {
      if (!_.isEmpty(data)) {
        options.url =
          options.url +
          '?' +
          _.map(data, (v, k) => {
            return encodeURIComponent(k) + '=' + encodeURIComponent(v);
          }).join('&');
      }
    } else {
      options.headers['Content-Type'] = 'application/x-www-form-urlencoded';
      options.transformRequest = (data: any) => {
        return $.param(data);
      };
      options.data = data;
    }

    if (this.basicAuth || this.withCredentials) {
      options.withCredentials = true;
    }

    if (this.basicAuth) {
      options.headers.Authorization = this.basicAuth;
    }

    return this.backendSrv.datasourceRequest(options);
  }

  // Use this for tab completion features, wont publish response to other components
  metadataRequest(url: string) {
    return this._request(url, null, { method: 'GET', silent: true });
  }

  interpolateQueryExpr(value: any, variable: any, defaultFormatFn: any) {
    // if no multi or include all do not regexEscape
    if (!variable.multi && !variable.includeAll) {
      return prometheusRegularEscape(value);
    }

    if (typeof value === 'string') {
      return prometheusSpecialRegexEscape(value);
    }

    const escapedValues = _.map(value, prometheusSpecialRegexEscape);
    return escapedValues.join('|');
  }

  targetContainsTemplate(target: PromQuery) {
    return this.templateSrv.variableExists(target.expr);
  }

  processResult = (response: any, query: PromQueryRequest, target: PromQuery, responseListLength: number) => {
    // Keeping original start/end for transformers
    const transformerOptions = {
      format: target.format,
      step: query.step,
      legendFormat: target.legendFormat,
      start: query.start,
      end: query.end,
      query: query.expr,
      responseListLength,
      refId: target.refId,
      valueWithRefId: target.valueWithRefId,
    };
    const series = this.resultTransformer.transform(response, transformerOptions);

    return series;
  };

  runObserverQueries = (
    options: DataQueryRequest<PromQuery>,
    observer: DataStreamObserver,
    queries: PromQueryRequest[],
    activeTargets: PromQuery[],
    end: number
  ) => {
    for (let index = 0; index < queries.length; index++) {
      const query = queries[index];
      const target = activeTargets[index];
      let observable: Observable<any> = null;

      if (query.instant) {
        observable = from(this.performInstantQuery(query, end));
      } else {
        observable = from(this.performTimeSeriesQuery(query, query.start, query.end));
      }

      observable
        .pipe(
          single(), // unsubscribes automatically after first result
          filter((response: any) => (response.cancelled ? false : true)),
          map((response: any) => {
            const delta = this.processResult(response, query, target, queries.length);
            const state: DataStreamState = {
              key: `prometheus-${target.refId}`,
              state: query.instant ? LoadingState.Loading : LoadingState.Done,
              request: options,
              delta,
              unsubscribe: () => undefined,
            };

            return state;
          }),
          catchError(err => {
            const error = this.handleErrors(err, target);
            const state: DataStreamState = {
              key: `prometheus-${target.refId}`,
              request: options,
              state: LoadingState.Error,
              error,
              unsubscribe: () => undefined,
            };

            return of(state);
          })
        )
        .subscribe({
          next: state => observer(state),
        });
    }
  };

  prepareTargets = (options: DataQueryRequest<PromQuery>, start: number, end: number) => {
    const queries: PromQueryRequest[] = [];
    const activeTargets: PromQuery[] = [];

    for (const target of options.targets) {
      if (!target.expr || target.hide) {
        continue;
      }

      if (target.context === PromContext.Explore) {
        target.format = 'time_series';
        target.instant = false;
        const instantTarget: any = _.cloneDeep(target);
        instantTarget.format = 'table';
        instantTarget.instant = true;
        instantTarget.valueWithRefId = true;
        delete instantTarget.maxDataPoints;
        instantTarget.requestId += '_instant';
        instantTarget.refId += '_instant';
        activeTargets.push(instantTarget);
        queries.push(this.createQuery(instantTarget, options, start, end));
      }

      activeTargets.push(target);
      queries.push(this.createQuery(target, options, start, end));
    }

    return {
      queries,
      activeTargets,
    };
  };

  query(options: DataQueryRequest<PromQuery>, observer?: DataStreamObserver): Promise<{ data: any }> {
    const start = this.getPrometheusTime(options.range.from, false);
    const end = this.getPrometheusTime(options.range.to, true);

    options = _.clone(options);
    const { queries, activeTargets } = this.prepareTargets(options, start, end);

    // No valid targets, return the empty result to save a round trip.
    if (_.isEmpty(queries)) {
      return this.$q.when({ data: [] }) as Promise<{ data: any }>;
    }

    if (
      observer &&
      options.targets.filter(target => target.context === PromContext.Explore).length === options.targets.length
    ) {
      // using observer to make the instant query return immediately
      this.runObserverQueries(options, observer, queries, activeTargets, end);
      return this.$q.when({ data: [] }) as Promise<{ data: any }>;
    }

    const allQueryPromise = _.map(queries, query => {
      if (query.instant) {
        return this.performInstantQuery(query, end);
      } else {
        return this.performTimeSeriesQuery(query, query.start, query.end);
      }
    });

    const allPromise = this.$q.all(allQueryPromise).then((responseList: any) => {
      let result: any[] = [];

      _.each(responseList, (response, index: number) => {
        if (response.cancelled) {
          return;
        }

        const target = activeTargets[index];
        const query = queries[index];
        const series = this.processResult(response, query, target, queries.length);

        result = [...result, ...series];
      });

      return { data: result };
    });

    return allPromise as Promise<{ data: any }>;
  }

  createQuery(target: PromQuery, options: DataQueryRequest<PromQuery>, start: number, end: number) {
    const query: PromQueryRequest = {
      hinting: target.hinting,
      instant: target.instant,
      step: 0,
      expr: '',
      requestId: '',
      refId: '',
      start: 0,
      end: 0,
    };
    const range = Math.ceil(end - start);

    // options.interval is the dynamically calculated interval
    let interval = kbn.interval_to_seconds(options.interval);
    // Minimum interval ("Min step"), if specified for the query or datasource. or same as interval otherwise
    const minInterval = kbn.interval_to_seconds(
      this.templateSrv.replace(target.interval, options.scopedVars) || options.interval
    );
    const intervalFactor = target.intervalFactor || 1;
    // Adjust the interval to take into account any specified minimum and interval factor plus Prometheus limits
    const adjustedInterval = this.adjustInterval(interval, minInterval, range, intervalFactor);
    let scopedVars = { ...options.scopedVars, ...this.getRangeScopedVars(options.range) };
    // If the interval was adjusted, make a shallow copy of scopedVars with updated interval vars
    if (interval !== adjustedInterval) {
      interval = adjustedInterval;
      scopedVars = Object.assign({}, options.scopedVars, {
        __interval: { text: interval + 's', value: interval + 's' },
        __interval_ms: { text: interval * 1000, value: interval * 1000 },
        ...this.getRangeScopedVars(options.range),
      });
    }
    query.step = interval;

    let expr = target.expr;

    // Apply adhoc filters
    const adhocFilters = this.templateSrv.getAdhocFilters(this.name);
    expr = adhocFilters.reduce((acc, filter) => {
      const { key, operator } = filter;
      let { value } = filter;
      if (operator === '=~' || operator === '!~') {
        value = prometheusRegularEscape(value);
      }
      return addLabelToQuery(acc, key, value, operator);
    }, expr);

    // Only replace vars in expression after having (possibly) updated interval vars
    query.expr = this.templateSrv.replace(expr, scopedVars, this.interpolateQueryExpr);
    query.requestId = options.panelId + target.refId;
    query.refId = target.refId;

    // Align query interval with step to allow query caching and to ensure
    // that about-same-time query results look the same.
    const adjusted = alignRange(start, end, query.step);
    query.start = adjusted.start;
    query.end = adjusted.end;
    this._addTracingHeaders(query, options);

    return query;
  }

  adjustInterval(interval: number, minInterval: number, range: number, intervalFactor: number) {
    // Prometheus will drop queries that might return more than 11000 data points.
    // Calibrate interval if it is too small.
    if (interval !== 0 && range / intervalFactor / interval > 11000) {
      interval = Math.ceil(range / intervalFactor / 11000);
    }
    return Math.max(interval * intervalFactor, minInterval, 1);
  }

  performTimeSeriesQuery(query: PromQueryRequest, start: number, end: number) {
    if (start > end) {
      throw { message: 'Invalid time range' };
    }

    const url = '/api/v1/query_range';
    const data: any = {
      query: query.expr,
      start,
      end,
      step: query.step,
    };

    if (this.queryTimeout) {
      data['timeout'] = this.queryTimeout;
    }
<<<<<<< HEAD
    return this._request(url, data, { requestId: query.requestId, headers: query.headers }).catch((err: any) => {
      if (err.cancelled) {
        return err;
      }

      throw this.handleErrors(err, query);
    });
=======

    return this._request(url, data, { requestId: query.requestId, headers: query.headers }).catch((err: any) =>
      this.handleErrors(err, query)
    );
>>>>>>> c75d0261
  }

  performInstantQuery(query: PromQueryRequest, time: number) {
    const url = '/api/v1/query';
    const data: any = {
      query: query.expr,
      time,
    };

    if (this.queryTimeout) {
      data['timeout'] = this.queryTimeout;
    }
<<<<<<< HEAD
    return this._request(url, data, { requestId: query.requestId, headers: query.headers }).catch((err: any) => {
      if (err.cancelled) {
        return err;
      }

      throw this.handleErrors(err, query);
    });
=======

    return this._request(url, data, { requestId: query.requestId, headers: query.headers }).catch((err: any) =>
      this.handleErrors(err, query)
    );
>>>>>>> c75d0261
  }

  handleErrors = (err: any, target: PromQuery) => {
    const error: DataQueryError = {
      message: 'Unknown error during query transaction. Please check JS console logs.',
      refId: target.refId,
    };

    if (err.data) {
      if (typeof err.data === 'string') {
        error.message = err.data;
      } else if (err.data.error) {
        error.message = safeStringifyValue(err.data.error);
      }
    } else if (err.message) {
      error.message = err.message;
    } else if (typeof err === 'string') {
      error.message = err;
    }

    error.status = err.status;
    error.statusText = err.statusText;

    return error;
  };

  performSuggestQuery(query: string, cache = false) {
    const url = '/api/v1/label/__name__/values';

    if (cache && this.metricsNameCache && this.metricsNameCache.expire > Date.now()) {
      return this.$q.when(
        _.filter(this.metricsNameCache.data, metricName => {
          return metricName.indexOf(query) !== 1;
        })
      );
    }

    return this.metadataRequest(url).then((result: PromDataQueryResponse) => {
      this.metricsNameCache = {
        data: result.data.data,
        expire: Date.now() + 60 * 1000,
      };
      return _.filter(result.data.data, metricName => {
        return metricName.indexOf(query) !== 1;
      });
    });
  }

  metricFindQuery(query: string) {
    if (!query) {
      return this.$q.when([]);
    }

    const scopedVars = {
      __interval: { text: this.interval, value: this.interval },
      __interval_ms: { text: kbn.interval_to_ms(this.interval), value: kbn.interval_to_ms(this.interval) },
      ...this.getRangeScopedVars(this.timeSrv.timeRange()),
    };
    const interpolated = this.templateSrv.replace(query, scopedVars, this.interpolateQueryExpr);
    const metricFindQuery = new PrometheusMetricFindQuery(this, interpolated, this.timeSrv);
    return metricFindQuery.process();
  }

  getRangeScopedVars(range: TimeRange) {
    range = range || this.timeSrv.timeRange();
    const msRange = range.to.diff(range.from);
    const sRange = Math.round(msRange / 1000);
    const regularRange = kbn.secondsToHms(msRange / 1000);
    return {
      __range_ms: { text: msRange, value: msRange },
      __range_s: { text: sRange, value: sRange },
      __range: { text: regularRange, value: regularRange },
    };
  }

  annotationQuery(options: any) {
    const annotation = options.annotation;
    const expr = annotation.expr || '';
    let tagKeys = annotation.tagKeys || '';
    const titleFormat = annotation.titleFormat || '';
    const textFormat = annotation.textFormat || '';

    if (!expr) {
      return this.$q.when([]);
    }

    const step = annotation.step || '60s';
    const start = this.getPrometheusTime(options.range.from, false);
    const end = this.getPrometheusTime(options.range.to, true);
    const queryOptions = {
      ...options,
      interval: step,
    };
    // Unsetting min interval for accurate event resolution
    const minStep = '1s';
    const query = this.createQuery({ expr, interval: minStep, refId: 'X' }, queryOptions, start, end);

    const self = this;
    return this.performTimeSeriesQuery(query, query.start, query.end).then((results: PromDataQueryResponse) => {
      const eventList: AnnotationEvent[] = [];
      tagKeys = tagKeys.split(',');

      _.each(results.data.data.result, series => {
        const tags = _.chain(series.metric)
          .filter((v, k) => {
            return _.includes(tagKeys, k);
          })
          .value();

        const dupCheck: { [key: number]: boolean } = {};
        for (const value of series.values) {
          const valueIsTrue = value[1] === '1'; // e.g. ALERTS
          if (valueIsTrue || annotation.useValueForTime) {
            const event: AnnotationEvent = {
              annotation: annotation,
              title: self.resultTransformer.renderTemplate(titleFormat, series.metric),
              tags: tags,
              text: self.resultTransformer.renderTemplate(textFormat, series.metric),
            };

            if (annotation.useValueForTime) {
              const timestampValue = Math.floor(parseFloat(value[1]));
              if (dupCheck[timestampValue]) {
                continue;
              }
              dupCheck[timestampValue] = true;
              event.time = timestampValue;
            } else {
              event.time = Math.floor(parseFloat(value[0])) * 1000;
            }

            eventList.push(event);
          }
        }
      });

      return eventList;
    });
  }

  getTagKeys(options: any = {}) {
    const url = '/api/v1/labels';
    return this.metadataRequest(url).then((result: any) => {
      return _.map(result.data.data, value => {
        return { text: value };
      });
    });
  }

  getTagValues(options: any = {}) {
    const url = '/api/v1/label/' + options.key + '/values';
    return this.metadataRequest(url).then((result: any) => {
      return _.map(result.data.data, value => {
        return { text: value };
      });
    });
  }

  testDatasource() {
    const now = new Date().getTime();
    const query = { expr: '1+1' } as PromQueryRequest;
    return this.performInstantQuery(query, now / 1000).then((response: any) => {
      if (response.data.status === 'success') {
        return { status: 'success', message: 'Data source is working' };
      } else {
        return { status: 'error', message: response.error };
      }
    });
  }

  getExploreState(queries: PromQuery[]): Partial<ExploreUrlState> {
    let state: Partial<ExploreUrlState> = { datasource: this.name };
    if (queries && queries.length > 0) {
      const expandedQueries = queries.map(query => ({
        ...query,
        expr: this.templateSrv.replace(query.expr, {}, this.interpolateQueryExpr),
        context: 'explore',

        // null out values we don't support in Explore yet
        legendFormat: null,
        step: null,
      }));
      state = {
        ...state,
        queries: expandedQueries,
      };
    }
    return state;
  }

  getQueryHints(query: PromQuery, result: any[]) {
    return getQueryHints(query.expr || '', result, this);
  }

  loadRules() {
    this.metadataRequest('/api/v1/rules')
      .then((res: any) => res.data || res.json())
      .then((body: any) => {
        const groups = _.get(body, ['data', 'groups']);
        if (groups) {
          this.ruleMappings = extractRuleMappingFromGroups(groups);
        }
      })
      .catch((e: any) => {
        console.log('Rules API is experimental. Ignore next error.');
        console.error(e);
      });
  }

  modifyQuery(query: PromQuery, action: any): PromQuery {
    let expression = query.expr || '';
    switch (action.type) {
      case 'ADD_FILTER': {
        expression = addLabelToQuery(expression, action.key, action.value);
        break;
      }
      case 'ADD_HISTOGRAM_QUANTILE': {
        expression = `histogram_quantile(0.95, sum(rate(${expression}[5m])) by (le))`;
        break;
      }
      case 'ADD_RATE': {
        expression = `rate(${expression}[5m])`;
        break;
      }
      case 'ADD_SUM': {
        expression = `sum(${expression.trim()}) by ($1)`;
        break;
      }
      case 'EXPAND_RULES': {
        if (action.mapping) {
          expression = expandRecordingRules(expression, action.mapping);
        }
        break;
      }
      default:
        break;
    }
    return { ...query, expr: expression };
  }

  getPrometheusTime(date: string | DateTime, roundUp: boolean) {
    if (_.isString(date)) {
      date = dateMath.parse(date, roundUp);
    }
    return Math.ceil(date.valueOf() / 1000);
  }

  getTimeRange(): { start: number; end: number } {
    const range = this.timeSrv.timeRange();
    return {
      start: this.getPrometheusTime(range.from, false),
      end: this.getPrometheusTime(range.to, true),
    };
  }

  getOriginalMetricName(labelData: { [key: string]: string }) {
    return this.resultTransformer.getOriginalMetricName(labelData);
  }
}

/**
 * Align query range to step.
 * Rounds start and end down to a multiple of step.
 * @param start Timestamp marking the beginning of the range.
 * @param end Timestamp marking the end of the range.
 * @param step Interval to align start and end with.
 */
export function alignRange(start: number, end: number, step: number): { end: number; start: number } {
  const alignedEnd = Math.floor(end / step) * step;
  const alignedStart = Math.floor(start / step) * step;
  return {
    end: alignedEnd,
    start: alignedStart,
  };
}

export function extractRuleMappingFromGroups(groups: any[]) {
  return groups.reduce(
    (mapping, group) =>
      group.rules
        .filter((rule: any) => rule.type === 'recording')
        .reduce(
          (acc: { [key: string]: string }, rule: any) => ({
            ...acc,
            [rule.name]: rule.query,
          }),
          mapping
        ),
    {}
  );
}

export function prometheusRegularEscape(value: any) {
  if (typeof value === 'string') {
    return value.replace(/'/g, "\\\\'");
  }
  return value;
}

export function prometheusSpecialRegexEscape(value: any) {
  if (typeof value === 'string') {
    return prometheusRegularEscape(value.replace(/\\/g, '\\\\\\\\').replace(/[$^*{}\[\]+?.()|]/g, '\\\\$&'));
  }
  return value;
}<|MERGE_RESOLUTION|>--- conflicted
+++ resolved
@@ -25,11 +25,8 @@
   DataQueryError,
   DataStreamObserver,
   LoadingState,
-<<<<<<< HEAD
   DataStreamState,
-=======
   DataQueryResponseData,
->>>>>>> c75d0261
 } from '@grafana/ui/src/types';
 import { ExploreUrlState } from 'app/types/explore';
 import { safeStringifyValue } from 'app/core/utils/explore';
@@ -403,7 +400,7 @@
     if (this.queryTimeout) {
       data['timeout'] = this.queryTimeout;
     }
-<<<<<<< HEAD
+
     return this._request(url, data, { requestId: query.requestId, headers: query.headers }).catch((err: any) => {
       if (err.cancelled) {
         return err;
@@ -411,12 +408,6 @@
 
       throw this.handleErrors(err, query);
     });
-=======
-
-    return this._request(url, data, { requestId: query.requestId, headers: query.headers }).catch((err: any) =>
-      this.handleErrors(err, query)
-    );
->>>>>>> c75d0261
   }
 
   performInstantQuery(query: PromQueryRequest, time: number) {
@@ -429,7 +420,7 @@
     if (this.queryTimeout) {
       data['timeout'] = this.queryTimeout;
     }
-<<<<<<< HEAD
+
     return this._request(url, data, { requestId: query.requestId, headers: query.headers }).catch((err: any) => {
       if (err.cancelled) {
         return err;
@@ -437,12 +428,6 @@
 
       throw this.handleErrors(err, query);
     });
-=======
-
-    return this._request(url, data, { requestId: query.requestId, headers: query.headers }).catch((err: any) =>
-      this.handleErrors(err, query)
-    );
->>>>>>> c75d0261
   }
 
   handleErrors = (err: any, target: PromQuery) => {
