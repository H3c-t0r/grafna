import { cloneDeep, defaults } from 'lodash';
import { lastValueFrom, Observable, throwError } from 'rxjs';
import { map, tap } from 'rxjs/operators';
import semver from 'semver/preload';

import {
  AbstractQuery,
  AdHocVariableFilter,
  AnnotationEvent,
  AnnotationQueryRequest,
  CoreApp,
  DataFrame,
  DataQueryRequest,
  DataQueryResponse,
  DataSourceGetTagKeysOptions,
  DataSourceGetTagValuesOptions,
  DataSourceInstanceSettings,
  DataSourceWithQueryExportSupport,
  DataSourceWithQueryImportSupport,
  dateTime,
  getDefaultTimeRange,
  LegacyMetricFindQueryOptions,
  MetricFindValue,
  QueryFixAction,
  rangeUtil,
  renderLegendFormat,
  ScopedVars,
  TimeRange,
} from '@grafana/data';
import {
  BackendDataSourceResponse,
  BackendSrvRequest,
  DataSourceWithBackend,
  FetchResponse,
  getBackendSrv,
  getTemplateSrv,
  isFetchError,
  TemplateSrv,
  toDataQueryResponse,
} from '@grafana/runtime';

import { addLabelToQuery } from './add_label_to_query';
import { AnnotationQueryEditor } from './components/AnnotationQueryEditor';
import PrometheusLanguageProvider from './language_provider';
import {
  expandRecordingRules,
  getClientCacheDurationInMinutes,
  getPrometheusTime,
  getRangeSnapInterval,
} from './language_utils';
import PrometheusMetricFindQuery from './metric_find_query';
import { getInitHints, getQueryHints } from './query_hints';
import { promQueryModeller } from './querybuilder/PromQueryModeller';
import { QueryBuilderLabelFilter, QueryEditorMode } from './querybuilder/shared/types';
import { CacheRequestInfo, defaultPrometheusQueryOverlapWindow, QueryCache } from './querycache/QueryCache';
import { getOriginalMetricName, transformV2 } from './result_transformer';
import { trackQuery } from './tracking';
import {
  ExemplarTraceIdDestination,
  PromApplication,
  PrometheusCacheLevel,
  PromOptions,
  PromQuery,
  PromQueryRequest,
} from './types';
import { PrometheusVariableSupport } from './variables';

const ANNOTATION_QUERY_STEP_DEFAULT = '60s';
const GET_AND_POST_METADATA_ENDPOINTS = ['api/v1/query', 'api/v1/query_range', 'api/v1/series', 'api/v1/labels'];

export const InstantQueryRefIdIndex = '-Instant';

export class PrometheusDatasource
  extends DataSourceWithBackend<PromQuery, PromOptions>
  implements DataSourceWithQueryImportSupport<PromQuery>, DataSourceWithQueryExportSupport<PromQuery>
{
  type: string;
  ruleMappings: { [index: string]: string };
  hasIncrementalQuery: boolean;
  url: string;
  id: number;
  access: 'direct' | 'proxy';
  basicAuth: any;
  withCredentials: any;
  interval: string;
  queryTimeout: string | undefined;
  httpMethod: string;
  languageProvider: PrometheusLanguageProvider;
  exemplarTraceIdDestinations: ExemplarTraceIdDestination[] | undefined;
  lookupsDisabled: boolean;
  customQueryParameters: any;
  datasourceConfigurationPrometheusFlavor?: PromApplication;
  datasourceConfigurationPrometheusVersion?: string;
  disableRecordingRules: boolean;
  defaultEditor?: QueryEditorMode;
  exemplarsAvailable: boolean;
  cacheLevel: PrometheusCacheLevel;
  cache: QueryCache<PromQuery>;

  constructor(
    instanceSettings: DataSourceInstanceSettings<PromOptions>,
    private readonly templateSrv: TemplateSrv = getTemplateSrv(),
    languageProvider?: PrometheusLanguageProvider
  ) {
    super(instanceSettings);

    this.type = 'prometheus';
    this.id = instanceSettings.id;
    this.url = instanceSettings.url!;
    this.access = instanceSettings.access;
    this.basicAuth = instanceSettings.basicAuth;
    this.withCredentials = instanceSettings.withCredentials;
    this.interval = instanceSettings.jsonData.timeInterval || '15s';
    this.queryTimeout = instanceSettings.jsonData.queryTimeout;
    this.httpMethod = instanceSettings.jsonData.httpMethod || 'GET';
    this.exemplarTraceIdDestinations = instanceSettings.jsonData.exemplarTraceIdDestinations;
    this.hasIncrementalQuery = instanceSettings.jsonData.incrementalQuerying ?? false;
    this.ruleMappings = {};
    this.languageProvider = languageProvider ?? new PrometheusLanguageProvider(this);
    this.lookupsDisabled = instanceSettings.jsonData.disableMetricsLookup ?? false;
    this.customQueryParameters = new URLSearchParams(instanceSettings.jsonData.customQueryParameters);
    this.datasourceConfigurationPrometheusFlavor = instanceSettings.jsonData.prometheusType;
    this.datasourceConfigurationPrometheusVersion = instanceSettings.jsonData.prometheusVersion;
    this.defaultEditor = instanceSettings.jsonData.defaultEditor;
    this.disableRecordingRules = instanceSettings.jsonData.disableRecordingRules ?? false;
    this.variables = new PrometheusVariableSupport(this, this.templateSrv);
    this.exemplarsAvailable = true;
    this.cacheLevel = instanceSettings.jsonData.cacheLevel ?? PrometheusCacheLevel.Low;

    this.cache = new QueryCache({
      getTargetSignature: this.getPrometheusTargetSignature.bind(this),
      overlapString: instanceSettings.jsonData.incrementalQueryOverlapWindow ?? defaultPrometheusQueryOverlapWindow,
      profileFunction: this.getPrometheusProfileData.bind(this),
    });

    // This needs to be here and cannot be static because of how annotations typing affects casting of data source
    // objects to DataSourceApi types.
    // We don't use the default processing for prometheus.
    // See standardAnnotationSupport.ts/[shouldUseMappingUI|shouldUseLegacyRunner]
    this.annotations = {
      QueryEditor: AnnotationQueryEditor,
    };
  }

  init = async () => {
    if (!this.disableRecordingRules) {
      this.loadRules();
    }
    this.exemplarsAvailable = await this.areExemplarsAvailable();
  };

  getQueryDisplayText(query: PromQuery) {
    return query.expr;
  }

  getPrometheusProfileData(request: DataQueryRequest<PromQuery>, targ: PromQuery) {
    return {
      interval: targ.interval ?? request.interval,
      expr: this.interpolateString(targ.expr),
      datasource: 'Prometheus',
    };
  }

  /**
   * Get target signature for query caching
   * @param request
   * @param query
   */
  getPrometheusTargetSignature(request: DataQueryRequest<PromQuery>, query: PromQuery) {
    const targExpr = this.interpolateString(query.expr);
    return `${targExpr}|${query.interval ?? request.interval}|${JSON.stringify(request.rangeRaw ?? '')}|${
      query.exemplar
    }`;
  }

  hasLabelsMatchAPISupport(): boolean {
    return (
      // https://github.com/prometheus/prometheus/releases/tag/v2.24.0
      this._isDatasourceVersionGreaterOrEqualTo('2.24.0', PromApplication.Prometheus) ||
      // All versions of Mimir support matchers for labels API
      this._isDatasourceVersionGreaterOrEqualTo('2.0.0', PromApplication.Mimir) ||
      // https://github.com/cortexproject/cortex/discussions/4542
      this._isDatasourceVersionGreaterOrEqualTo('1.11.0', PromApplication.Cortex) ||
      // https://github.com/thanos-io/thanos/pull/3566
      //https://github.com/thanos-io/thanos/releases/tag/v0.18.0
      this._isDatasourceVersionGreaterOrEqualTo('0.18.0', PromApplication.Thanos)
    );
  }

  _isDatasourceVersionGreaterOrEqualTo(targetVersion: string, targetFlavor: PromApplication): boolean {
    // User hasn't configured flavor/version yet, default behavior is to not support features that require version configuration when not provided
    if (!this.datasourceConfigurationPrometheusVersion || !this.datasourceConfigurationPrometheusFlavor) {
      return false;
    }

    if (targetFlavor !== this.datasourceConfigurationPrometheusFlavor) {
      return false;
    }

    return semver.gte(this.datasourceConfigurationPrometheusVersion, targetVersion);
  }

  _addTracingHeaders(httpOptions: PromQueryRequest, options: DataQueryRequest<PromQuery>) {
    httpOptions.headers = {};
    if (this.access === 'proxy') {
      httpOptions.headers['X-Dashboard-UID'] = options.dashboardUID;
      httpOptions.headers['X-Panel-Id'] = options.panelId;
    }
  }

  directAccessError() {
    return throwError(
      () =>
        new Error(
          'Browser access mode in the Prometheus datasource is no longer available. Switch to server access mode.'
        )
    );
  }

  /**
   * Any request done from this data source should go through here as it contains some common processing for the
   * request. Any processing done here needs to be also copied on the backend as this goes through data source proxy
   * but not through the same code as alerting.
   */
  _request<T = unknown>(
    url: string,
    data: Record<string, string> | null,
    overrides: Partial<BackendSrvRequest> = {}
  ): Observable<FetchResponse<T>> {
    if (this.access === 'direct') {
      return this.directAccessError();
    }

    data = data || {};
    for (const [key, value] of this.customQueryParameters) {
      if (data[key] == null) {
        data[key] = value;
      }
    }

    let queryUrl = this.url + url;
    if (url.startsWith(`/api/datasources/uid/${this.uid}`)) {
      // This url is meant to be a replacement for the whole URL. Replace the entire URL
      queryUrl = url;
    }

    const options: BackendSrvRequest = defaults(overrides, {
      url: queryUrl,
      method: this.httpMethod,
      headers: {},
    });

    if (options.method === 'GET') {
      if (data && Object.keys(data).length) {
        options.url =
          options.url +
          (options.url.search(/\?/) >= 0 ? '&' : '?') +
          Object.entries(data)
            .map(([k, v]) => `${encodeURIComponent(k)}=${encodeURIComponent(v)}`)
            .join('&');
      }
    } else {
      options.headers!['Content-Type'] = 'application/x-www-form-urlencoded';
      options.data = data;
    }

    if (this.basicAuth || this.withCredentials) {
      options.withCredentials = true;
    }

    if (this.basicAuth) {
      options.headers!.Authorization = this.basicAuth;
    }

    return getBackendSrv().fetch<T>(options);
  }

  async importFromAbstractQueries(abstractQueries: AbstractQuery[]): Promise<PromQuery[]> {
    return abstractQueries.map((abstractQuery) => this.languageProvider.importFromAbstractQuery(abstractQuery));
  }

  async exportToAbstractQueries(queries: PromQuery[]): Promise<AbstractQuery[]> {
    return queries.map((query) => this.languageProvider.exportToAbstractQuery(query));
  }

  // Use this for tab completion features, wont publish response to other components
  async metadataRequest<T = any>(url: string, params = {}, options?: Partial<BackendSrvRequest>) {
    // If URL includes endpoint that supports POST and GET method, try to use configured method. This might fail as POST is supported only in v2.10+.
    if (GET_AND_POST_METADATA_ENDPOINTS.some((endpoint) => url.includes(endpoint))) {
      try {
        return await lastValueFrom(
          this._request<T>(`/api/datasources/uid/${this.uid}/resources${url}`, params, {
            method: this.httpMethod,
            hideFromInspector: true,
            showErrorAlert: false,
            ...options,
          })
        );
      } catch (err) {
        // If status code of error is Method Not Allowed (405) and HTTP method is POST, retry with GET
        if (this.httpMethod === 'POST' && isFetchError(err) && (err.status === 405 || err.status === 400)) {
          console.warn(`Couldn't use configured POST HTTP method for this request. Trying to use GET method instead.`);
        } else {
          throw err;
        }
      }
    }

    return await lastValueFrom(
      this._request<T>(`/api/datasources/uid/${this.uid}/resources${url}`, params, {
        method: 'GET',
        hideFromInspector: true,
        ...options,
      })
    ); // toPromise until we change getTagValues, getLabelNames to Observable
  }

  interpolateQueryExpr(value: string | string[] = [], variable: any) {
    // if no multi or include all do not regexEscape
    if (!variable.multi && !variable.includeAll) {
      return prometheusRegularEscape(value);
    }

    if (typeof value === 'string') {
      return prometheusSpecialRegexEscape(value);
    }

    const escapedValues = value.map((val) => prometheusSpecialRegexEscape(val));

    if (escapedValues.length === 1) {
      return escapedValues[0];
    }

    return '(' + escapedValues.join('|') + ')';
  }

  targetContainsTemplate(target: PromQuery) {
    return this.templateSrv.containsTemplate(target.expr);
  }

<<<<<<< HEAD
=======
  prepareTargets = (options: DataQueryRequest<PromQuery>, start: number, end: number) => {
    const queries: PromQueryRequest[] = [];
    const activeTargets: PromQuery[] = [];
    const clonedTargets = cloneDeep(options.targets);

    for (const target of clonedTargets) {
      if (!target.expr || target.hide) {
        continue;
      }

      const metricName = this.languageProvider.histogramMetrics.find((m) => target.expr.includes(m));

      // In Explore, we run both (instant and range) queries if both are true (selected) or both are undefined (legacy Explore queries)
      if (options.app === CoreApp.Explore && target.range === target.instant) {
        // Create instant target
        const instantTarget: any = cloneDeep(target);
        instantTarget.format = 'table';
        instantTarget.instant = true;
        instantTarget.range = false;
        instantTarget.valueWithRefId = true;
        delete instantTarget.maxDataPoints;

        // Create range target
        const rangeTarget = cloneDeep(target);
        rangeTarget.format = 'time_series';
        rangeTarget.instant = false;
        instantTarget.range = true;

        // Create exemplar query
        if (target.exemplar) {
          // Only create exemplar target for different metric names
          if (
            !metricName ||
            (metricName && !activeTargets.some((activeTarget) => activeTarget.expr.includes(metricName)))
          ) {
            const exemplarTarget = cloneDeep(target);
            exemplarTarget.instant = false;
            queries.push(this.createQuery(exemplarTarget, options, start, end));
            activeTargets.push(exemplarTarget);
          }
          instantTarget.exemplar = false;
          rangeTarget.exemplar = false;
        }

        // Add both targets to activeTargets and queries arrays
        activeTargets.push(instantTarget, rangeTarget);
        queries.push(
          this.createQuery(instantTarget, options, start, end),
          this.createQuery(rangeTarget, options, start, end)
        );
        // If running only instant query in Explore, format as table
      } else if (target.instant && options.app === CoreApp.Explore) {
        const instantTarget = cloneDeep(target);
        instantTarget.format = 'table';
        queries.push(this.createQuery(instantTarget, options, start, end));
        activeTargets.push(instantTarget);
      } else {
        // It doesn't make sense to query for exemplars in dashboard if only instant is selected
        if (target.exemplar && !target.instant) {
          if (
            !metricName ||
            (metricName && !activeTargets.some((activeTarget) => activeTarget.expr.includes(metricName)))
          ) {
            const exemplarTarget = cloneDeep(target);
            queries.push(this.createQuery(exemplarTarget, options, start, end));
            activeTargets.push(exemplarTarget);
          }
          target.exemplar = false;
        }
        queries.push(this.createQuery(target, options, start, end));
        activeTargets.push(target);
      }
    }

    return {
      queries,
      activeTargets,
    };
  };

>>>>>>> 25779bb6
  shouldRunExemplarQuery(target: PromQuery, request: DataQueryRequest<PromQuery>): boolean {
    if (target.exemplar) {
      // We check all already processed targets and only create exemplar target for not used metric names
      const metricName = this.languageProvider.histogramMetrics.find((m) => target.expr.includes(m));
      // Remove targets that weren't processed yet (in targets array they are after current target)
      const currentTargetIdx = request.targets.findIndex((t) => t.refId === target.refId);
      const targets = request.targets.slice(0, currentTargetIdx).filter((t) => !t.hide);

      if (!metricName || (metricName && !targets.some((t) => t.expr.includes(metricName)))) {
        return true;
      }
      return false;
    }
    return false;
  }

  processTargetV2(target: PromQuery, request: DataQueryRequest<PromQuery>) {
    const processedTargets: PromQuery[] = [];
    const processedTarget = {
      ...target,
      exemplar: this.shouldRunExemplarQuery(target, request),
      requestId: request.panelId + target.refId,
      // We need to pass utcOffsetSec to backend to calculate aligned range
      utcOffsetSec: request.range.to.utcOffset() * 60,
    };
    if (target.instant && target.range) {
      // We have query type "Both" selected
      // We should send separate queries with different refId
      processedTargets.push(
        {
          ...processedTarget,
          refId: processedTarget.refId,
          instant: false,
        },
        {
          ...processedTarget,
          refId: processedTarget.refId + InstantQueryRefIdIndex,
          range: false,
        }
      );
    } else {
      processedTargets.push(processedTarget);
    }

    return processedTargets;
  }

  query(request: DataQueryRequest<PromQuery>): Observable<DataQueryResponse> {
    if (this.access === 'direct') {
      return this.directAccessError();
    }
<<<<<<< HEAD
=======
  }

  private exploreQuery(queries: PromQueryRequest[], activeTargets: PromQuery[], end: number) {
    let runningQueriesCount = queries.length;

    const subQueries = queries.map((query, index) => {
      const target = activeTargets[index];

      const filterAndMapResponse = pipe(
        // Decrease the counter here. We assume that each request returns only single value and then completes
        // (should hold until there is some streaming requests involved).
        tap(() => runningQueriesCount--),
        filter((response: any) => (response.cancelled ? false : true)),
        map((response) => {
          const data = transform(response, {
            query,
            target,
            responseListLength: queries.length,
            exemplarTraceIdDestinations: this.exemplarTraceIdDestinations,
          });
          const result: DataQueryResponse = {
            data,
            key: query.requestId,
            state: runningQueriesCount === 0 ? LoadingState.Done : LoadingState.Loading,
          };
          return result;
        })
      );

      return this.runQuery(query, end, filterAndMapResponse);
    });
>>>>>>> 25779bb6

    let fullOrPartialRequest: DataQueryRequest<PromQuery>;
    let requestInfo: CacheRequestInfo<PromQuery> | undefined = undefined;
    const hasInstantQuery = request.targets.some((target) => target.instant);

<<<<<<< HEAD
    // Don't cache instant queries
    if (this.hasIncrementalQuery && !hasInstantQuery) {
      requestInfo = this.cache.requestInfo(request);
      fullOrPartialRequest = requestInfo.requests[0];
    } else {
      fullOrPartialRequest = request;
    }
=======
  private panelsQuery(
    queries: PromQueryRequest[],
    activeTargets: PromQuery[],
    end: number,
    requestId: string,
    scopedVars: ScopedVars
  ) {
    const observables = queries.map((query, index) => {
      const target = activeTargets[index];

      const filterAndMapResponse = pipe(
        filter((response: any) => (response.cancelled ? false : true)),
        map((response) => {
          const data = transform(response, {
            query,
            target,
            responseListLength: queries.length,
            scopedVars,
            exemplarTraceIdDestinations: this.exemplarTraceIdDestinations,
          });
          return data;
        })
      );

      return this.runQuery(query, end, filterAndMapResponse);
    });
>>>>>>> 25779bb6

    const targets = fullOrPartialRequest.targets.map((target) => this.processTargetV2(target, fullOrPartialRequest));
    const startTime = new Date();
    return super.query({ ...fullOrPartialRequest, targets: targets.flat() }).pipe(
      map((response) => {
        const amendedResponse = {
          ...response,
          data: this.cache.procFrames(request, requestInfo, response.data),
        };
        return transformV2(amendedResponse, request, {
          exemplarTraceIdDestinations: this.exemplarTraceIdDestinations,
        });
      }),
      tap((response: DataQueryResponse) => {
        trackQuery(response, request, startTime);
      })
    );
  }

  createQuery(target: PromQuery, options: DataQueryRequest<PromQuery>, start: number, end: number) {
    const query: PromQueryRequest = {
      hinting: target.hinting,
      instant: target.instant,
      exemplar: target.exemplar,
      step: 0,
      expr: '',
      refId: target.refId,
      start: 0,
      end: 0,
    };
    const range = Math.ceil(end - start);

    // options.interval is the dynamically calculated interval
    let interval: number = rangeUtil.intervalToSeconds(options.interval);
    // Minimum interval ("Min step"), if specified for the query, or same as interval otherwise.
    const minInterval = rangeUtil.intervalToSeconds(
      this.templateSrv.replace(target.interval || options.interval, options.scopedVars)
    );
    // Scrape interval as specified for the query ("Min step") or otherwise taken from the datasource.
    // Min step field can have template variables in it, make sure to replace it.
    const scrapeInterval = target.interval
      ? rangeUtil.intervalToSeconds(this.templateSrv.replace(target.interval, options.scopedVars))
      : rangeUtil.intervalToSeconds(this.interval);

    const intervalFactor = target.intervalFactor || 1;
    // Adjust the interval to take into account any specified minimum and interval factor plus Prometheus limits
    const adjustedInterval = this.adjustInterval(interval, minInterval, range, intervalFactor);
    let scopedVars = {
      ...options.scopedVars,
      ...this.getRangeScopedVars(options.range),
      ...this.getRateIntervalScopedVariable(adjustedInterval, scrapeInterval),
    };
    // If the interval was adjusted, make a shallow copy of scopedVars with updated interval vars
    if (interval !== adjustedInterval) {
      interval = adjustedInterval;
      scopedVars = Object.assign({}, options.scopedVars, {
        __interval: { text: interval + 's', value: interval + 's' },
        __interval_ms: { text: interval * 1000, value: interval * 1000 },
        ...this.getRateIntervalScopedVariable(interval, scrapeInterval),
        ...this.getRangeScopedVars(options.range),
      });
    }

    query.step = interval;

    let expr = target.expr;

    // Apply adhoc filters
    expr = this.enhanceExprWithAdHocFilters(options.filters, expr);

    // Only replace vars in expression after having (possibly) updated interval vars
    query.expr = this.templateSrv.replace(expr, scopedVars, this.interpolateQueryExpr);

    // Align query interval with step to allow query caching and to ensure
    // that about-same-time query results look the same.
    const adjusted = alignRange(start, end, query.step, options.range.to.utcOffset() * 60);
    query.start = adjusted.start;
    query.end = adjusted.end;
    this._addTracingHeaders(query, options);

    return query;
  }

  getRateIntervalScopedVariable(interval: number, scrapeInterval: number) {
    // Fall back to the default scrape interval of 15s if scrapeInterval is 0 for some reason.
    if (scrapeInterval === 0) {
      scrapeInterval = 15;
    }
    const rateInterval = Math.max(interval + scrapeInterval, 4 * scrapeInterval);
    return { __rate_interval: { text: rateInterval + 's', value: rateInterval + 's' } };
  }

  adjustInterval(interval: number, minInterval: number, range: number, intervalFactor: number) {
    // Prometheus will drop queries that might return more than 11000 data points.
    // Calculate a safe interval as an additional minimum to take into account.
    // Fractional safeIntervals are allowed, however serve little purpose if the interval is greater than 1
    // If this is the case take the ceil of the value.
    let safeInterval = range / 11000;
    if (safeInterval > 1) {
      safeInterval = Math.ceil(safeInterval);
    }
    return Math.max(interval * intervalFactor, minInterval, safeInterval);
  }

  metricFindQuery(query: string, options?: LegacyMetricFindQueryOptions) {
    if (!query) {
      return Promise.resolve([]);
    }

    const scopedVars = {
      __interval: { text: this.interval, value: this.interval },
      __interval_ms: { text: rangeUtil.intervalToMs(this.interval), value: rangeUtil.intervalToMs(this.interval) },
      ...this.getRangeScopedVars(options?.range ?? getDefaultTimeRange()),
    };
    const interpolated = this.templateSrv.replace(query, scopedVars, this.interpolateQueryExpr);
    const metricFindQuery = new PrometheusMetricFindQuery(this, interpolated);
    return metricFindQuery.process(options?.range ?? getDefaultTimeRange());
  }

  getRangeScopedVars(range: TimeRange) {
    const msRange = range.to.diff(range.from);
    const sRange = Math.round(msRange / 1000);
    return {
      __range_ms: { text: msRange, value: msRange },
      __range_s: { text: sRange, value: sRange },
      __range: { text: sRange + 's', value: sRange + 's' },
    };
  }

  async annotationQuery(options: AnnotationQueryRequest<PromQuery>): Promise<AnnotationEvent[]> {
    if (this.access === 'direct') {
      const error = new Error(
        'Browser access mode in the Prometheus datasource is no longer available. Switch to server access mode.'
      );
      return Promise.reject(error);
    }

    const annotation = options.annotation;
    const { expr = '' } = annotation;

    if (!expr) {
      return Promise.resolve([]);
    }

    const step = options.annotation.step || ANNOTATION_QUERY_STEP_DEFAULT;
    const queryModel = {
      expr,
      range: true,
      instant: false,
      exemplar: false,
      interval: step,
      refId: 'X',
      datasource: this.getRef(),
    };

    return await lastValueFrom(
      getBackendSrv()
        .fetch<BackendDataSourceResponse>({
          url: '/api/ds/query',
          method: 'POST',
          headers: this.getRequestHeaders(),
          data: {
            from: (getPrometheusTime(options.range.from, false) * 1000).toString(),
            to: (getPrometheusTime(options.range.to, true) * 1000).toString(),
            queries: [this.applyTemplateVariables(queryModel, {})],
          },
          requestId: `prom-query-${annotation.name}`,
        })
        .pipe(
          map((rsp: FetchResponse<BackendDataSourceResponse>) => {
            return this.processAnnotationResponse(options, rsp.data);
          })
        )
    );
  }

  processAnnotationResponse = (options: AnnotationQueryRequest<PromQuery>, data: BackendDataSourceResponse) => {
    const frames: DataFrame[] = toDataQueryResponse({ data: data }).data;
    if (!frames || !frames.length) {
      return [];
    }

    const annotation = options.annotation;
    const { tagKeys = '', titleFormat = '', textFormat = '' } = annotation;

    const step = rangeUtil.intervalToSeconds(annotation.step || ANNOTATION_QUERY_STEP_DEFAULT) * 1000;
    const tagKeysArray = tagKeys.split(',');

    const eventList: AnnotationEvent[] = [];

    for (const frame of frames) {
      if (frame.fields.length === 0) {
        continue;
      }
      const timeField = frame.fields[0];
      const valueField = frame.fields[1];
      const labels = valueField?.labels || {};

      const tags = Object.keys(labels)
        .filter((label) => tagKeysArray.includes(label))
        .map((label) => labels[label]);

      const timeValueTuple: Array<[number, number]> = [];

      let idx = 0;
      valueField.values.forEach((value: string) => {
        let timeStampValue: number;
        let valueValue: number;
        const time = timeField.values[idx];

        // If we want to use value as a time, we use value as timeStampValue and valueValue will be 1
        if (options.annotation.useValueForTime) {
          timeStampValue = Math.floor(parseFloat(value));
          valueValue = 1;
        } else {
          timeStampValue = Math.floor(parseFloat(time));
          valueValue = parseFloat(value);
        }

        idx++;
        timeValueTuple.push([timeStampValue, valueValue]);
      });

      const activeValues = timeValueTuple.filter((value) => value[1] > 0);
      const activeValuesTimestamps = activeValues.map((value) => value[0]);

      // Instead of creating singular annotation for each active event we group events into region if they are less
      // or equal to `step` apart.
      let latestEvent: AnnotationEvent | null = null;

      for (const timestamp of activeValuesTimestamps) {
        // We already have event `open` and we have new event that is inside the `step` so we just update the end.
        if (latestEvent && (latestEvent.timeEnd ?? 0) + step >= timestamp) {
          latestEvent.timeEnd = timestamp;
          continue;
        }

        // Event exists but new one is outside of the `step` so we add it to eventList.
        if (latestEvent) {
          eventList.push(latestEvent);
        }

        // We start a new region.
        latestEvent = {
          time: timestamp,
          timeEnd: timestamp,
          annotation,
          title: renderLegendFormat(titleFormat, labels),
          tags,
          text: renderLegendFormat(textFormat, labels),
        };
      }

      if (latestEvent) {
        // Finish up last point if we have one
        latestEvent.timeEnd = activeValuesTimestamps[activeValuesTimestamps.length - 1];
        eventList.push(latestEvent);
      }
    }

    return eventList;
  };

  // By implementing getTagKeys and getTagValues we add ad-hoc filters functionality
  // this is used to get label keys, a.k.a label names
  // it is used in metric_find_query.ts
  // and in Tempo here grafana/public/app/plugins/datasource/tempo/QueryEditor/ServiceGraphSection.tsx
  async getTagKeys(options: DataSourceGetTagKeysOptions): Promise<MetricFindValue[]> {
    if (!options || options.filters.length === 0) {
      await this.languageProvider.fetchLabels(options.timeRange);
      return this.languageProvider.getLabelKeys().map((k) => ({ value: k, text: k }));
    }

    const labelFilters: QueryBuilderLabelFilter[] = options.filters.map((f) => ({
      label: f.key,
      value: f.value,
      op: f.operator,
    }));
    const expr = promQueryModeller.renderLabels(labelFilters);

    let labelsIndex: Record<string, string[]>;

    if (this.hasLabelsMatchAPISupport()) {
      labelsIndex = await this.languageProvider.fetchSeriesLabelsMatch(expr);
    } else {
      labelsIndex = await this.languageProvider.fetchSeriesLabels(expr);
    }

    // filter out already used labels
    return Object.keys(labelsIndex)
      .filter((labelName) => !options.filters.find((filter) => filter.key === labelName))
      .map((k) => ({ value: k, text: k }));
  }

  // By implementing getTagKeys and getTagValues we add ad-hoc filters functionality
  async getTagValues(options: DataSourceGetTagValuesOptions) {
    const labelFilters: QueryBuilderLabelFilter[] = options.filters.map((f) => ({
      label: f.key,
      value: f.value,
      op: f.operator,
    }));

    const expr = promQueryModeller.renderLabels(labelFilters);

    if (this.hasLabelsMatchAPISupport()) {
      return (await this.languageProvider.fetchSeriesValuesWithMatch(options.key, expr)).map((v) => ({
        value: v,
        text: v,
      }));
    }

    const params = this.getTimeRangeParams(options.timeRange ?? getDefaultTimeRange());
    const result = await this.metadataRequest(`/api/v1/label/${options.key}/values`, params);
    return result?.data?.data?.map((value: any) => ({ text: value })) ?? [];
  }

  interpolateVariablesInQueries(
    queries: PromQuery[],
    scopedVars: ScopedVars,
    filters?: AdHocVariableFilter[]
  ): PromQuery[] {
    let expandedQueries = queries;
    if (queries && queries.length) {
      expandedQueries = queries.map((query) => {
        const interpolatedQuery = this.templateSrv.replace(query.expr, scopedVars, this.interpolateQueryExpr);
        const withAdhocFilters = this.enhanceExprWithAdHocFilters(filters, interpolatedQuery);

        const expandedQuery = {
          ...query,
          datasource: this.getRef(),
          expr: withAdhocFilters,
          interval: this.templateSrv.replace(query.interval, scopedVars),
        };
        return expandedQuery;
      });
    }
    return expandedQueries;
  }

  getQueryHints(query: PromQuery, result: any[]) {
    return getQueryHints(query.expr ?? '', result, this);
  }

  getInitHints() {
    return getInitHints(this);
  }

  async loadRules() {
    try {
      const res = await this.metadataRequest('/api/v1/rules', {}, { showErrorAlert: false });
      const groups = res.data?.data?.groups;

      if (groups) {
        this.ruleMappings = extractRuleMappingFromGroups(groups);
      }
    } catch (e) {
      console.log('Rules API is experimental. Ignore next error.');
      console.error(e);
    }
  }

  async areExemplarsAvailable() {
    try {
      const res = await this.metadataRequest(
        '/api/v1/query_exemplars',
        {
          query: 'test',
          start: dateTime().subtract(30, 'minutes').valueOf().toString(),
          end: dateTime().valueOf().toString(),
        },
        {
          // Avoid alerting the user if this test fails
          showErrorAlert: false,
        }
      );
      if (res.data.status === 'success') {
        return true;
      }
      return false;
    } catch (err) {
      return false;
    }
  }

  modifyQuery(query: PromQuery, action: QueryFixAction): PromQuery {
    let expression = query.expr ?? '';
    switch (action.type) {
      case 'ADD_FILTER': {
        const { key, value } = action.options ?? {};
        if (key && value) {
          expression = addLabelToQuery(expression, key, value);
        }

        break;
      }
      case 'ADD_FILTER_OUT': {
        const { key, value } = action.options ?? {};
        if (key && value) {
          expression = addLabelToQuery(expression, key, value, '!=');
        }
        break;
      }
      case 'ADD_HISTOGRAM_QUANTILE': {
        expression = `histogram_quantile(0.95, sum(rate(${expression}[$__rate_interval])) by (le))`;
        break;
      }
      case 'ADD_RATE': {
        expression = `rate(${expression}[$__rate_interval])`;
        break;
      }
      case 'ADD_SUM': {
        expression = `sum(${expression.trim()}) by ($1)`;
        break;
      }
      case 'EXPAND_RULES': {
        if (action.options) {
          expression = expandRecordingRules(expression, action.options);
        }
        break;
      }
      default:
        break;
    }
    return { ...query, expr: expression };
  }

  /**
   * Returns the adjusted "snapped" interval parameters
   */
  getAdjustedInterval(timeRange: TimeRange): { start: string; end: string } {
    return getRangeSnapInterval(this.cacheLevel, timeRange);
  }

  /**
   * This will return a time range that always includes the users current time range,
   * and then a little extra padding to round up/down to the nearest nth minute,
   * defined by the result of the getCacheDurationInMinutes.
   *
   * For longer cache durations, and shorter query durations,
   * the window we're calculating might be much bigger then the user's current window,
   * resulting in us returning labels/values that might not be applicable for the given window,
   * this is a necessary trade-off if we want to cache larger durations
   */
  getTimeRangeParams(timeRange: TimeRange): { start: string; end: string } {
    return {
      start: getPrometheusTime(timeRange.from, false).toString(),
      end: getPrometheusTime(timeRange.to, true).toString(),
    };
  }

  getOriginalMetricName(labelData: { [key: string]: string }) {
    return getOriginalMetricName(labelData);
  }

  enhanceExprWithAdHocFilters(filters: AdHocVariableFilter[] | undefined, expr: string) {
    if (!filters || filters.length === 0) {
      return expr;
    }

    const finalQuery = filters.reduce((acc: string, filter: { key?: any; operator?: any; value?: any }) => {
      const { key, operator } = filter;
      let { value } = filter;
      if (operator === '=~' || operator === '!~') {
        value = prometheusRegularEscape(value);
      }
      return addLabelToQuery(acc, key, value, operator);
    }, expr);
    return finalQuery;
  }

  // Used when running queries through backend
  filterQuery(query: PromQuery): boolean {
    if (query.hide || !query.expr) {
      return false;
    }
    return true;
  }

  // Used when running queries through backend
  applyTemplateVariables(target: PromQuery, scopedVars: ScopedVars, filters?: AdHocVariableFilter[]) {
    const variables = cloneDeep(scopedVars);

    // We want to interpolate these variables on backend
    delete variables.__interval;
    delete variables.__interval_ms;

    // interpolate expression
    const expr = this.templateSrv.replace(target.expr, variables, this.interpolateQueryExpr);

    // Add ad hoc filters
    const exprWithAdHocFilters = this.enhanceExprWithAdHocFilters(filters, expr);

    return {
      ...target,
      expr: exprWithAdHocFilters,
      interval: this.templateSrv.replace(target.interval, variables),
      legendFormat: this.templateSrv.replace(target.legendFormat, variables),
    };
  }

  getVariables(): string[] {
    return this.templateSrv.getVariables().map((v) => `$${v.name}`);
  }

  interpolateString(string: string, scopedVars?: ScopedVars) {
    return this.templateSrv.replace(string, scopedVars, this.interpolateQueryExpr);
  }

  getDebounceTimeInMilliseconds(): number {
    switch (this.cacheLevel) {
      case PrometheusCacheLevel.Medium:
        return 600;
      case PrometheusCacheLevel.High:
        return 1200;
      default:
        return 350;
    }
  }

  getDaysToCacheMetadata(): number {
    switch (this.cacheLevel) {
      case PrometheusCacheLevel.Medium:
        return 7;
      case PrometheusCacheLevel.High:
        return 30;
      default:
        return 1;
    }
  }

  getCacheDurationInMinutes(): number {
    return getClientCacheDurationInMinutes(this.cacheLevel);
  }

  getDefaultQuery(app: CoreApp): PromQuery {
    const defaults = {
      refId: 'A',
      expr: '',
      range: true,
      instant: false,
    };

    if (app === CoreApp.UnifiedAlerting) {
      return {
        ...defaults,
        instant: true,
        range: false,
      };
    }

    if (app === CoreApp.Explore) {
      return {
        ...defaults,
        instant: true,
        range: true,
      };
    }

    return defaults;
  }
}

/**
 * Align query range to step.
 * Rounds start and end down to a multiple of step.
 * @param start Timestamp marking the beginning of the range.
 * @param end Timestamp marking the end of the range.
 * @param step Interval to align start and end with.
 * @param utcOffsetSec Number of seconds current timezone is offset from UTC
 */
export function alignRange(
  start: number,
  end: number,
  step: number,
  utcOffsetSec: number
): { end: number; start: number } {
  const alignedEnd = Math.floor((end + utcOffsetSec) / step) * step - utcOffsetSec;
  const alignedStart = Math.floor((start + utcOffsetSec) / step) * step - utcOffsetSec;
  return {
    end: alignedEnd,
    start: alignedStart,
  };
}

export function extractRuleMappingFromGroups(groups: any[]) {
  return groups.reduce(
    (mapping, group) =>
      group.rules
        .filter((rule: any) => rule.type === 'recording')
        .reduce(
          (acc: { [key: string]: string }, rule: any) => ({
            ...acc,
            [rule.name]: rule.query,
          }),
          mapping
        ),
    {}
  );
}

// NOTE: these two functions are very similar to the escapeLabelValueIn* functions
// in language_utils.ts, but they are not exactly the same algorithm, and we found
// no way to reuse one in the another or vice versa.
export function prometheusRegularEscape(value: unknown) {
  return typeof value === 'string' ? value.replace(/\\/g, '\\\\').replace(/'/g, "\\\\'") : value;
}

export function prometheusSpecialRegexEscape(value: unknown) {
  return typeof value === 'string' ? value.replace(/\\/g, '\\\\\\\\').replace(/[$^*{}\[\]\'+?.()|]/g, '\\\\$&') : value;
}<|MERGE_RESOLUTION|>--- conflicted
+++ resolved
@@ -338,89 +338,6 @@
     return this.templateSrv.containsTemplate(target.expr);
   }
 
-<<<<<<< HEAD
-=======
-  prepareTargets = (options: DataQueryRequest<PromQuery>, start: number, end: number) => {
-    const queries: PromQueryRequest[] = [];
-    const activeTargets: PromQuery[] = [];
-    const clonedTargets = cloneDeep(options.targets);
-
-    for (const target of clonedTargets) {
-      if (!target.expr || target.hide) {
-        continue;
-      }
-
-      const metricName = this.languageProvider.histogramMetrics.find((m) => target.expr.includes(m));
-
-      // In Explore, we run both (instant and range) queries if both are true (selected) or both are undefined (legacy Explore queries)
-      if (options.app === CoreApp.Explore && target.range === target.instant) {
-        // Create instant target
-        const instantTarget: any = cloneDeep(target);
-        instantTarget.format = 'table';
-        instantTarget.instant = true;
-        instantTarget.range = false;
-        instantTarget.valueWithRefId = true;
-        delete instantTarget.maxDataPoints;
-
-        // Create range target
-        const rangeTarget = cloneDeep(target);
-        rangeTarget.format = 'time_series';
-        rangeTarget.instant = false;
-        instantTarget.range = true;
-
-        // Create exemplar query
-        if (target.exemplar) {
-          // Only create exemplar target for different metric names
-          if (
-            !metricName ||
-            (metricName && !activeTargets.some((activeTarget) => activeTarget.expr.includes(metricName)))
-          ) {
-            const exemplarTarget = cloneDeep(target);
-            exemplarTarget.instant = false;
-            queries.push(this.createQuery(exemplarTarget, options, start, end));
-            activeTargets.push(exemplarTarget);
-          }
-          instantTarget.exemplar = false;
-          rangeTarget.exemplar = false;
-        }
-
-        // Add both targets to activeTargets and queries arrays
-        activeTargets.push(instantTarget, rangeTarget);
-        queries.push(
-          this.createQuery(instantTarget, options, start, end),
-          this.createQuery(rangeTarget, options, start, end)
-        );
-        // If running only instant query in Explore, format as table
-      } else if (target.instant && options.app === CoreApp.Explore) {
-        const instantTarget = cloneDeep(target);
-        instantTarget.format = 'table';
-        queries.push(this.createQuery(instantTarget, options, start, end));
-        activeTargets.push(instantTarget);
-      } else {
-        // It doesn't make sense to query for exemplars in dashboard if only instant is selected
-        if (target.exemplar && !target.instant) {
-          if (
-            !metricName ||
-            (metricName && !activeTargets.some((activeTarget) => activeTarget.expr.includes(metricName)))
-          ) {
-            const exemplarTarget = cloneDeep(target);
-            queries.push(this.createQuery(exemplarTarget, options, start, end));
-            activeTargets.push(exemplarTarget);
-          }
-          target.exemplar = false;
-        }
-        queries.push(this.createQuery(target, options, start, end));
-        activeTargets.push(target);
-      }
-    }
-
-    return {
-      queries,
-      activeTargets,
-    };
-  };
-
->>>>>>> 25779bb6
   shouldRunExemplarQuery(target: PromQuery, request: DataQueryRequest<PromQuery>): boolean {
     if (target.exemplar) {
       // We check all already processed targets and only create exemplar target for not used metric names
@@ -472,46 +389,11 @@
     if (this.access === 'direct') {
       return this.directAccessError();
     }
-<<<<<<< HEAD
-=======
-  }
-
-  private exploreQuery(queries: PromQueryRequest[], activeTargets: PromQuery[], end: number) {
-    let runningQueriesCount = queries.length;
-
-    const subQueries = queries.map((query, index) => {
-      const target = activeTargets[index];
-
-      const filterAndMapResponse = pipe(
-        // Decrease the counter here. We assume that each request returns only single value and then completes
-        // (should hold until there is some streaming requests involved).
-        tap(() => runningQueriesCount--),
-        filter((response: any) => (response.cancelled ? false : true)),
-        map((response) => {
-          const data = transform(response, {
-            query,
-            target,
-            responseListLength: queries.length,
-            exemplarTraceIdDestinations: this.exemplarTraceIdDestinations,
-          });
-          const result: DataQueryResponse = {
-            data,
-            key: query.requestId,
-            state: runningQueriesCount === 0 ? LoadingState.Done : LoadingState.Loading,
-          };
-          return result;
-        })
-      );
-
-      return this.runQuery(query, end, filterAndMapResponse);
-    });
->>>>>>> 25779bb6
 
     let fullOrPartialRequest: DataQueryRequest<PromQuery>;
     let requestInfo: CacheRequestInfo<PromQuery> | undefined = undefined;
     const hasInstantQuery = request.targets.some((target) => target.instant);
 
-<<<<<<< HEAD
     // Don't cache instant queries
     if (this.hasIncrementalQuery && !hasInstantQuery) {
       requestInfo = this.cache.requestInfo(request);
@@ -519,34 +401,6 @@
     } else {
       fullOrPartialRequest = request;
     }
-=======
-  private panelsQuery(
-    queries: PromQueryRequest[],
-    activeTargets: PromQuery[],
-    end: number,
-    requestId: string,
-    scopedVars: ScopedVars
-  ) {
-    const observables = queries.map((query, index) => {
-      const target = activeTargets[index];
-
-      const filterAndMapResponse = pipe(
-        filter((response: any) => (response.cancelled ? false : true)),
-        map((response) => {
-          const data = transform(response, {
-            query,
-            target,
-            responseListLength: queries.length,
-            scopedVars,
-            exemplarTraceIdDestinations: this.exemplarTraceIdDestinations,
-          });
-          return data;
-        })
-      );
-
-      return this.runQuery(query, end, filterAndMapResponse);
-    });
->>>>>>> 25779bb6
 
     const targets = fullOrPartialRequest.targets.map((target) => this.processTargetV2(target, fullOrPartialRequest));
     const startTime = new Date();
