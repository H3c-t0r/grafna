import { cloneDeep, defaults } from 'lodash';
import { forkJoin, lastValueFrom, merge, Observable, of, OperatorFunction, pipe, throwError } from 'rxjs';
import { catchError, filter, map, tap } from 'rxjs/operators';
import LRU from 'lru-cache';
import {
  AnnotationEvent,
  CoreApp,
  DataQueryError,
  DataQueryRequest,
  DataQueryResponse,
  DataSourceInstanceSettings,
  dateMath,
  DateTime,
  LoadingState,
  rangeUtil,
  ScopedVars,
  TimeRange,
} from '@grafana/data';
import { BackendSrvRequest, FetchError, FetchResponse, getBackendSrv, DataSourceWithBackend } from '@grafana/runtime';

import { safeStringifyValue } from 'app/core/utils/explore';
import { getTimeSrv, TimeSrv } from 'app/features/dashboard/services/TimeSrv';
import { getTemplateSrv, TemplateSrv } from 'app/features/templating/template_srv';
import addLabelToQuery from './add_label_to_query';
import PrometheusLanguageProvider from './language_provider';
import { expandRecordingRules } from './language_utils';
import { getInitHints, getQueryHints } from './query_hints';
import { getOriginalMetricName, renderTemplate, transform, transformV2 } from './result_transformer';
import {
  ExemplarTraceIdDestination,
  isFetchErrorResponse,
  PromDataErrorResponse,
  PromDataSuccessResponse,
  PromExemplarData,
  PromMatrixData,
  PromOptions,
  PromQuery,
  PromQueryRequest,
  PromScalarData,
  PromVectorData,
} from './types';
import { PrometheusVariableSupport } from './variables';
import PrometheusMetricFindQuery from './metric_find_query';

export const ANNOTATION_QUERY_STEP_DEFAULT = '60s';
const GET_AND_POST_METADATA_ENDPOINTS = ['api/v1/query', 'api/v1/query_range', 'api/v1/series', 'api/v1/labels'];

export class PrometheusDatasource extends DataSourceWithBackend<PromQuery, PromOptions> {
  type: string;
  editorSrc: string;
  ruleMappings: { [index: string]: string };
  url: string;
  directUrl: string;
  access: 'direct' | 'proxy';
  basicAuth: any;
  withCredentials: any;
  metricsNameCache = new LRU<string, string[]>(10);
  interval: string;
  queryTimeout: string;
  httpMethod: string;
  languageProvider: PrometheusLanguageProvider;
  exemplarTraceIdDestinations: ExemplarTraceIdDestination[] | undefined;
  lookupsDisabled: boolean;
  customQueryParameters: any;
  exemplarsAvailable: boolean;

  constructor(
    instanceSettings: DataSourceInstanceSettings<PromOptions>,
    private readonly templateSrv: TemplateSrv = getTemplateSrv(),
    private readonly timeSrv: TimeSrv = getTimeSrv()
  ) {
    super(instanceSettings);

    this.type = 'prometheus';
    this.editorSrc = 'app/features/prometheus/partials/query.editor.html';
    this.url = instanceSettings.url!;
    this.access = instanceSettings.access;
    this.basicAuth = instanceSettings.basicAuth;
    this.withCredentials = instanceSettings.withCredentials;
    this.interval = instanceSettings.jsonData.timeInterval || '15s';
    this.queryTimeout = instanceSettings.jsonData.queryTimeout;
    this.httpMethod = instanceSettings.jsonData.httpMethod || 'POST';
    this.directUrl = instanceSettings.jsonData.directUrl;
    this.exemplarTraceIdDestinations = instanceSettings.jsonData.exemplarTraceIdDestinations;
    this.ruleMappings = {};
    this.languageProvider = new PrometheusLanguageProvider(this);
    this.lookupsDisabled = instanceSettings.jsonData.disableMetricsLookup ?? false;
    this.customQueryParameters = new URLSearchParams(instanceSettings.jsonData.customQueryParameters);
    this.variables = new PrometheusVariableSupport(this, this.templateSrv, this.timeSrv);
    this.exemplarsAvailable = true;
  }

  init = async () => {
    this.loadRules();
    this.exemplarsAvailable = await this.areExemplarsAvailable();
  };

  getQueryDisplayText(query: PromQuery) {
    return query.expr;
  }

  _addTracingHeaders(httpOptions: PromQueryRequest, options: DataQueryRequest<PromQuery>) {
    httpOptions.headers = {};
    const proxyMode = !this.url.match(/^http/);
    if (proxyMode) {
      httpOptions.headers['X-Dashboard-Id'] = options.dashboardId;
      httpOptions.headers['X-Panel-Id'] = options.panelId;
    }
  }

  /**
   * Any request done from this data source should go through here as it contains some common processing for the
   * request. Any processing done here needs to be also copied on the backend as this goes through data source proxy
   * but not through the same code as alerting.
   */
  _request<T = any>(
    url: string,
    data: Record<string, string> | null,
    overrides: Partial<BackendSrvRequest> = {}
  ): Observable<FetchResponse<T>> {
    data = data || {};
    for (const [key, value] of this.customQueryParameters) {
      if (data[key] == null) {
        data[key] = value;
      }
    }

    const options: BackendSrvRequest = defaults(overrides, {
      url: this.url + url,
      method: this.httpMethod,
      headers: {},
    });

    if (options.method === 'GET') {
      if (data && Object.keys(data).length) {
        options.url =
          options.url +
          (options.url.search(/\?/) >= 0 ? '&' : '?') +
          Object.entries(data)
            .map(([k, v]) => `${encodeURIComponent(k)}=${encodeURIComponent(v)}`)
            .join('&');
      }
    } else {
      options.headers!['Content-Type'] = 'application/x-www-form-urlencoded';
      options.data = data;
    }

    if (this.basicAuth || this.withCredentials) {
      options.withCredentials = true;
    }

    if (this.basicAuth) {
      options.headers!.Authorization = this.basicAuth;
    }

    return getBackendSrv().fetch<T>(options);
  }

  // Use this for tab completion features, wont publish response to other components
  async metadataRequest<T = any>(url: string, params = {}) {
    // If URL includes endpoint that supports POST and GET method, try to use configured method. This might fail as POST is supported only in v2.10+.
    if (GET_AND_POST_METADATA_ENDPOINTS.some((endpoint) => url.includes(endpoint))) {
      try {
        return await lastValueFrom(
          this._request<T>(url, params, { method: this.httpMethod, hideFromInspector: true })
        );
      } catch (err) {
        // If status code of error is Method Not Allowed (405) and HTTP method is POST, retry with GET
        if (this.httpMethod === 'POST' && err.status === 405) {
          console.warn(`Couldn't use configured POST HTTP method for this request. Trying to use GET method instead.`);
        } else {
          throw err;
        }
      }
    }

    return await lastValueFrom(
      this._request<T>(url, params, { method: 'GET', hideFromInspector: true })
    ); // toPromise until we change getTagValues, getTagKeys to Observable
  }

  interpolateQueryExpr(value: string | string[] = [], variable: any) {
    // if no multi or include all do not regexEscape
    if (!variable.multi && !variable.includeAll) {
      return prometheusRegularEscape(value);
    }

    if (typeof value === 'string') {
      return prometheusSpecialRegexEscape(value);
    }

    const escapedValues = value.map((val) => prometheusSpecialRegexEscape(val));

    if (escapedValues.length === 1) {
      return escapedValues[0];
    }

    return '(' + escapedValues.join('|') + ')';
  }

  targetContainsTemplate(target: PromQuery) {
    return this.templateSrv.variableExists(target.expr);
  }

  prepareTargets = (options: DataQueryRequest<PromQuery>, start: number, end: number) => {
    const queries: PromQueryRequest[] = [];
    const activeTargets: PromQuery[] = [];
    const clonedTargets = cloneDeep(options.targets);

    for (const target of clonedTargets) {
      if (!target.expr || target.hide) {
        continue;
      }

      target.requestId = options.panelId + target.refId;
      const metricName = this.languageProvider.histogramMetrics.find((m) => target.expr.includes(m));

      // In Explore, we run both (instant and range) queries if both are true (selected) or both are undefined (legacy Explore queries)
      if (options.app === CoreApp.Explore && target.range === target.instant) {
        // Create instant target
        const instantTarget: any = cloneDeep(target);
        instantTarget.format = 'table';
        instantTarget.instant = true;
        instantTarget.range = false;
        instantTarget.valueWithRefId = true;
        delete instantTarget.maxDataPoints;
        instantTarget.requestId += '_instant';

        // Create range target
        const rangeTarget: any = cloneDeep(target);
        rangeTarget.format = 'time_series';
        rangeTarget.instant = false;
        instantTarget.range = true;

        // Create exemplar query
        if (target.exemplar) {
          // Only create exemplar target for different metric names
          if (
            !metricName ||
            (metricName && !activeTargets.some((activeTarget) => activeTarget.expr.includes(metricName)))
          ) {
            const exemplarTarget = cloneDeep(target);
            exemplarTarget.instant = false;
            exemplarTarget.requestId += '_exemplar';
            queries.push(this.createQuery(exemplarTarget, options, start, end));
            activeTargets.push(exemplarTarget);
          }
          instantTarget.exemplar = false;
          rangeTarget.exemplar = false;
        }

        // Add both targets to activeTargets and queries arrays
        activeTargets.push(instantTarget, rangeTarget);
        queries.push(
          this.createQuery(instantTarget, options, start, end),
          this.createQuery(rangeTarget, options, start, end)
        );
        // If running only instant query in Explore, format as table
      } else if (target.instant && options.app === CoreApp.Explore) {
        const instantTarget: any = cloneDeep(target);
        instantTarget.format = 'table';
        queries.push(this.createQuery(instantTarget, options, start, end));
        activeTargets.push(instantTarget);
      } else {
        // It doesn't make sense to query for exemplars in dashboard if only instant is selected
        if (target.exemplar && !target.instant) {
          if (
            !metricName ||
            (metricName && !activeTargets.some((activeTarget) => activeTarget.expr.includes(metricName)))
          ) {
            const exemplarTarget = cloneDeep(target);
            exemplarTarget.requestId += '_exemplar';
            queries.push(this.createQuery(exemplarTarget, options, start, end));
            activeTargets.push(exemplarTarget);
          }
          target.exemplar = false;
        }
        queries.push(this.createQuery(target, options, start, end));
        activeTargets.push(target);
      }
    }

    return {
      queries,
      activeTargets,
    };
  };

  shouldRunExemplarQuery(target: PromQuery): boolean {
    /* We want to run exemplar query only for histogram metrics: 
    1. If we haven't processd histogram metrics yet, we need to check if expr includes "_bucket" which means that it is probably histogram metric (can rarely lead to false positive).
    2. If we have processed histogram metrics, check if it is part of query expr.
    */
    if (target.exemplar) {
      const histogramMetrics = this.languageProvider.histogramMetrics;

      if (histogramMetrics.length > 0) {
        return !!histogramMetrics.find((metric) => target.expr.includes(metric));
      } else {
        return target.expr.includes('_bucket');
      }
    }

    return false;
  }

  processTargetV2(target: PromQuery, request: DataQueryRequest<PromQuery>) {
    const processedTarget = {
      ...target,
      exemplar: this.shouldRunExemplarQuery(target),
      requestId: request.panelId + target.refId,
      // We need to pass utcOffsetSec to backend to calculate aligned range
      utcOffsetSec: this.timeSrv.timeRange().to.utcOffset() * 60,
    };
    return processedTarget;
  }

  query(request: DataQueryRequest<PromQuery>): Observable<DataQueryResponse> {
    // WIP - currently we want to run trough backend only if all queries are explore + range/instant queries
<<<<<<< HEAD
    const shouldRunBackendQuery = this.access === 'proxy' && !options.targets.some((query) => query.exemplar);
=======
    const shouldRunBackendQuery = this.access === 'proxy' && request.app === CoreApp.Explore;
>>>>>>> 19ad08e6

    if (shouldRunBackendQuery) {
      const targets = request.targets.map((target) => this.processTargetV2(target, request));
      return super
        .query({ ...request, targets })
        .pipe(
          map((response) =>
            transformV2(response, request, { exemplarTraceIdDestinations: this.exemplarTraceIdDestinations })
          )
        );
      // Run queries trough browser/proxy
    } else {
      const start = this.getPrometheusTime(request.range.from, false);
      const end = this.getPrometheusTime(request.range.to, true);
      const { queries, activeTargets } = this.prepareTargets(request, start, end);

      // No valid targets, return the empty result to save a round trip.
      if (!queries || !queries.length) {
        return of({
          data: [],
          state: LoadingState.Done,
        });
      }

      if (request.app === CoreApp.Explore) {
        return this.exploreQuery(queries, activeTargets, end);
      }

      return this.panelsQuery(queries, activeTargets, end, request.requestId, request.scopedVars);
    }
  }

  private exploreQuery(queries: PromQueryRequest[], activeTargets: PromQuery[], end: number) {
    let runningQueriesCount = queries.length;

    const subQueries = queries.map((query, index) => {
      const target = activeTargets[index];

      const filterAndMapResponse = pipe(
        // Decrease the counter here. We assume that each request returns only single value and then completes
        // (should hold until there is some streaming requests involved).
        tap(() => runningQueriesCount--),
        filter((response: any) => (response.cancelled ? false : true)),
        map((response: any) => {
          const data = transform(response, {
            query,
            target,
            responseListLength: queries.length,
            exemplarTraceIdDestinations: this.exemplarTraceIdDestinations,
          });
          return {
            data,
            key: query.requestId,
            state: runningQueriesCount === 0 ? LoadingState.Done : LoadingState.Loading,
          } as DataQueryResponse;
        })
      );

      return this.runQuery(query, end, filterAndMapResponse);
    });

    return merge(...subQueries);
  }

  private panelsQuery(
    queries: PromQueryRequest[],
    activeTargets: PromQuery[],
    end: number,
    requestId: string,
    scopedVars: ScopedVars
  ) {
    const observables = queries.map((query, index) => {
      const target = activeTargets[index];

      const filterAndMapResponse = pipe(
        filter((response: any) => (response.cancelled ? false : true)),
        map((response: any) => {
          const data = transform(response, {
            query,
            target,
            responseListLength: queries.length,
            scopedVars,
            exemplarTraceIdDestinations: this.exemplarTraceIdDestinations,
          });
          return data;
        })
      );

      return this.runQuery(query, end, filterAndMapResponse);
    });

    return forkJoin(observables).pipe(
      map((results) => {
        const data = results.reduce((result, current) => {
          return [...result, ...current];
        }, []);
        return {
          data,
          key: requestId,
          state: LoadingState.Done,
        };
      })
    );
  }

  private runQuery<T>(query: PromQueryRequest, end: number, filter: OperatorFunction<any, T>): Observable<T> {
    if (query.instant) {
      return this.performInstantQuery(query, end).pipe(filter);
    }

    if (query.exemplar) {
      return this.getExemplars(query).pipe(
        catchError(() => {
          return of({
            data: [],
            state: LoadingState.Done,
          });
        }),
        filter
      );
    }

    return this.performTimeSeriesQuery(query, query.start, query.end).pipe(filter);
  }

  createQuery(target: PromQuery, options: DataQueryRequest<PromQuery>, start: number, end: number) {
    const query: PromQueryRequest = {
      hinting: target.hinting,
      instant: target.instant,
      exemplar: target.exemplar,
      step: 0,
      expr: '',
      requestId: target.requestId,
      refId: target.refId,
      start: 0,
      end: 0,
    };
    const range = Math.ceil(end - start);

    // options.interval is the dynamically calculated interval
    let interval: number = rangeUtil.intervalToSeconds(options.interval);
    // Minimum interval ("Min step"), if specified for the query, or same as interval otherwise.
    const minInterval = rangeUtil.intervalToSeconds(
      this.templateSrv.replace(target.interval || options.interval, options.scopedVars)
    );
    // Scrape interval as specified for the query ("Min step") or otherwise taken from the datasource.
    // Min step field can have template variables in it, make sure to replace it.
    const scrapeInterval = target.interval
      ? rangeUtil.intervalToSeconds(this.templateSrv.replace(target.interval, options.scopedVars))
      : rangeUtil.intervalToSeconds(this.interval);

    const intervalFactor = target.intervalFactor || 1;
    // Adjust the interval to take into account any specified minimum and interval factor plus Prometheus limits
    const adjustedInterval = this.adjustInterval(interval, minInterval, range, intervalFactor);
    let scopedVars = {
      ...options.scopedVars,
      ...this.getRangeScopedVars(options.range),
      ...this.getRateIntervalScopedVariable(adjustedInterval, scrapeInterval),
    };
    // If the interval was adjusted, make a shallow copy of scopedVars with updated interval vars
    if (interval !== adjustedInterval) {
      interval = adjustedInterval;
      scopedVars = Object.assign({}, options.scopedVars, {
        __interval: { text: interval + 's', value: interval + 's' },
        __interval_ms: { text: interval * 1000, value: interval * 1000 },
        ...this.getRateIntervalScopedVariable(interval, scrapeInterval),
        ...this.getRangeScopedVars(options.range),
      });
    }
    query.step = interval;

    let expr = target.expr;

    // Apply adhoc filters
    const adhocFilters = this.templateSrv.getAdhocFilters(this.name);
    expr = adhocFilters.reduce((acc: string, filter: { key?: any; operator?: any; value?: any }) => {
      const { key, operator } = filter;
      let { value } = filter;
      if (operator === '=~' || operator === '!~') {
        value = prometheusRegularEscape(value);
      }
      return addLabelToQuery(acc, key, value, operator);
    }, expr);

    // Only replace vars in expression after having (possibly) updated interval vars
    query.expr = this.templateSrv.replace(expr, scopedVars, this.interpolateQueryExpr);

    // Align query interval with step to allow query caching and to ensure
    // that about-same-time query results look the same.
    const adjusted = alignRange(start, end, query.step, this.timeSrv.timeRange().to.utcOffset() * 60);
    query.start = adjusted.start;
    query.end = adjusted.end;
    this._addTracingHeaders(query, options);

    return query;
  }

  getRateIntervalScopedVariable(interval: number, scrapeInterval: number) {
    // Fall back to the default scrape interval of 15s if scrapeInterval is 0 for some reason.
    if (scrapeInterval === 0) {
      scrapeInterval = 15;
    }
    const rateInterval = Math.max(interval + scrapeInterval, 4 * scrapeInterval);
    return { __rate_interval: { text: rateInterval + 's', value: rateInterval + 's' } };
  }

  adjustInterval(interval: number, minInterval: number, range: number, intervalFactor: number) {
    // Prometheus will drop queries that might return more than 11000 data points.
    // Calculate a safe interval as an additional minimum to take into account.
    // Fractional safeIntervals are allowed, however serve little purpose if the interval is greater than 1
    // If this is the case take the ceil of the value.
    let safeInterval = range / 11000;
    if (safeInterval > 1) {
      safeInterval = Math.ceil(safeInterval);
    }
    return Math.max(interval * intervalFactor, minInterval, safeInterval);
  }

  performTimeSeriesQuery(query: PromQueryRequest, start: number, end: number) {
    if (start > end) {
      throw { message: 'Invalid time range' };
    }

    const url = '/api/v1/query_range';
    const data: any = {
      query: query.expr,
      start,
      end,
      step: query.step,
    };

    if (this.queryTimeout) {
      data['timeout'] = this.queryTimeout;
    }

    return this._request<PromDataSuccessResponse<PromMatrixData>>(url, data, {
      requestId: query.requestId,
      headers: query.headers,
    }).pipe(
      catchError((err: FetchError<PromDataErrorResponse<PromMatrixData>>) => {
        if (err.cancelled) {
          return of(err);
        }

        return throwError(this.handleErrors(err, query));
      })
    );
  }

  performInstantQuery(
    query: PromQueryRequest,
    time: number
  ): Observable<FetchResponse<PromDataSuccessResponse<PromVectorData | PromScalarData>> | FetchError> {
    const url = '/api/v1/query';
    const data: any = {
      query: query.expr,
      time,
    };

    if (this.queryTimeout) {
      data['timeout'] = this.queryTimeout;
    }

    return this._request<PromDataSuccessResponse<PromVectorData | PromScalarData>>(url, data, {
      requestId: query.requestId,
      headers: query.headers,
    }).pipe(
      catchError((err: FetchError<PromDataErrorResponse<PromVectorData | PromScalarData>>) => {
        if (err.cancelled) {
          return of(err);
        }

        return throwError(this.handleErrors(err, query));
      })
    );
  }

  handleErrors = (err: any, target: PromQuery) => {
    const error: DataQueryError = {
      message: (err && err.statusText) || 'Unknown error during query transaction. Please check JS console logs.',
      refId: target.refId,
    };

    if (err.data) {
      if (typeof err.data === 'string') {
        error.message = err.data;
      } else if (err.data.error) {
        error.message = safeStringifyValue(err.data.error);
      }
    } else if (err.message) {
      error.message = err.message;
    } else if (typeof err === 'string') {
      error.message = err;
    }

    error.status = err.status;
    error.statusText = err.statusText;

    return error;
  };

  metricFindQuery(query: string) {
    if (!query) {
      return Promise.resolve([]);
    }

    const scopedVars = {
      __interval: { text: this.interval, value: this.interval },
      __interval_ms: { text: rangeUtil.intervalToMs(this.interval), value: rangeUtil.intervalToMs(this.interval) },
      ...this.getRangeScopedVars(this.timeSrv.timeRange()),
    };
    const interpolated = this.templateSrv.replace(query, scopedVars, this.interpolateQueryExpr);
    const metricFindQuery = new PrometheusMetricFindQuery(this, interpolated);
    return metricFindQuery.process();
  }

  getRangeScopedVars(range: TimeRange = this.timeSrv.timeRange()) {
    const msRange = range.to.diff(range.from);
    const sRange = Math.round(msRange / 1000);
    return {
      __range_ms: { text: msRange, value: msRange },
      __range_s: { text: sRange, value: sRange },
      __range: { text: sRange + 's', value: sRange + 's' },
    };
  }

  createAnnotationQueryOptions = (options: any): DataQueryRequest<PromQuery> => {
    const annotation = options.annotation;
    const interval =
      annotation && annotation.step && typeof annotation.step === 'string'
        ? annotation.step
        : ANNOTATION_QUERY_STEP_DEFAULT;
    return {
      ...options,
      interval,
    };
  };

  async annotationQuery(options: any): Promise<AnnotationEvent[]> {
    const annotation = options.annotation;
    const { expr = '', tagKeys = '', titleFormat = '', textFormat = '' } = annotation;

    if (!expr) {
      return Promise.resolve([]);
    }

    const start = this.getPrometheusTime(options.range.from, false);
    const end = this.getPrometheusTime(options.range.to, true);
    const queryOptions = this.createAnnotationQueryOptions(options);

    // Unsetting min interval for accurate event resolution
    const minStep = '1s';
    const queryModel = {
      expr,
      interval: minStep,
      refId: 'X',
      requestId: `prom-query-${annotation.name}`,
    };

    const query = this.createQuery(queryModel, queryOptions, start, end);
    const response = await lastValueFrom(this.performTimeSeriesQuery(query, query.start, query.end));
    const eventList: AnnotationEvent[] = [];
    const splitKeys = tagKeys.split(',');

    if (isFetchErrorResponse(response) && response.cancelled) {
      return [];
    }

    const step = Math.floor(query.step ?? 15) * 1000;

    response?.data?.data?.result?.forEach((series) => {
      const tags = Object.entries(series.metric)
        .filter(([k]) => splitKeys.includes(k))
        .map(([_k, v]: [string, string]) => v);

      series.values.forEach((value: any[]) => {
        let timestampValue;
        // rewrite timeseries to a common format
        if (annotation.useValueForTime) {
          timestampValue = Math.floor(parseFloat(value[1]));
          value[1] = 1;
        } else {
          timestampValue = Math.floor(parseFloat(value[0])) * 1000;
        }
        value[0] = timestampValue;
      });

      const activeValues = series.values.filter((value) => parseFloat(value[1]) >= 1);
      const activeValuesTimestamps = activeValues.map((value) => value[0]);

      // Instead of creating singular annotation for each active event we group events into region if they are less
      // then `step` apart.
      let latestEvent: AnnotationEvent | null = null;

      for (const timestamp of activeValuesTimestamps) {
        // We already have event `open` and we have new event that is inside the `step` so we just update the end.
        if (latestEvent && (latestEvent.timeEnd ?? 0) + step >= timestamp) {
          latestEvent.timeEnd = timestamp;
          continue;
        }

        // Event exists but new one is outside of the `step` so we "finish" the current region.
        if (latestEvent) {
          eventList.push(latestEvent);
        }

        // We start a new region.
        latestEvent = {
          time: timestamp,
          timeEnd: timestamp,
          annotation,
          title: renderTemplate(titleFormat, series.metric),
          tags,
          text: renderTemplate(textFormat, series.metric),
        };
      }

      if (latestEvent) {
        // finish up last point if we have one
        latestEvent.timeEnd = activeValuesTimestamps[activeValuesTimestamps.length - 1];
        eventList.push(latestEvent);
      }
    });

    return eventList;
  }

  getExemplars(query: PromQueryRequest) {
    const url = '/api/v1/query_exemplars';
    return this._request<PromDataSuccessResponse<PromExemplarData>>(
      url,
      { query: query.expr, start: query.start.toString(), end: query.end.toString() },
      { requestId: query.requestId, headers: query.headers }
    );
  }

  async getTagKeys() {
    const result = await this.metadataRequest('/api/v1/labels');
    return result?.data?.data?.map((value: any) => ({ text: value })) ?? [];
  }

  async getTagValues(options: any = {}) {
    const result = await this.metadataRequest(`/api/v1/label/${options.key}/values`);
    return result?.data?.data?.map((value: any) => ({ text: value })) ?? [];
  }

  async testDatasource() {
    const now = new Date().getTime();
    const query = { expr: '1+1' } as PromQueryRequest;
    const response = await lastValueFrom(this.performInstantQuery(query, now / 1000));
    return response.data.status === 'success'
      ? { status: 'success', message: 'Data source is working' }
      : { status: 'error', message: response.data.error };
  }

  interpolateVariablesInQueries(queries: PromQuery[], scopedVars: ScopedVars): PromQuery[] {
    let expandedQueries = queries;
    if (queries && queries.length) {
      expandedQueries = queries.map((query) => {
        const expandedQuery = {
          ...query,
          datasource: this.name,
          expr: this.templateSrv.replace(query.expr, scopedVars, this.interpolateQueryExpr),
          interval: this.templateSrv.replace(query.interval, scopedVars),
        };
        return expandedQuery;
      });
    }
    return expandedQueries;
  }

  getQueryHints(query: PromQuery, result: any[]) {
    return getQueryHints(query.expr ?? '', result, this);
  }

  getInitHints() {
    return getInitHints(this);
  }

  async loadRules() {
    try {
      const res = await this.metadataRequest('/api/v1/rules');
      const groups = res.data?.data?.groups;

      if (groups) {
        this.ruleMappings = extractRuleMappingFromGroups(groups);
      }
    } catch (e) {
      console.log('Rules API is experimental. Ignore next error.');
      console.error(e);
    }
  }

  async areExemplarsAvailable() {
    try {
      const res = await this.metadataRequest('/api/v1/query_exemplars', { query: 'test' });
      if (res.statusText === 'OK') {
        return true;
      }
      return false;
    } catch (err) {
      return false;
    }
  }

  modifyQuery(query: PromQuery, action: any): PromQuery {
    let expression = query.expr ?? '';
    switch (action.type) {
      case 'ADD_FILTER': {
        expression = addLabelToQuery(expression, action.key, action.value);
        break;
      }
      case 'ADD_FILTER_OUT': {
        expression = addLabelToQuery(expression, action.key, action.value, '!=');
        break;
      }
      case 'ADD_HISTOGRAM_QUANTILE': {
        expression = `histogram_quantile(0.95, sum(rate(${expression}[5m])) by (le))`;
        break;
      }
      case 'ADD_RATE': {
        expression = `rate(${expression}[5m])`;
        break;
      }
      case 'ADD_SUM': {
        expression = `sum(${expression.trim()}) by ($1)`;
        break;
      }
      case 'EXPAND_RULES': {
        if (action.mapping) {
          expression = expandRecordingRules(expression, action.mapping);
        }
        break;
      }
      default:
        break;
    }
    return { ...query, expr: expression };
  }

  getPrometheusTime(date: string | DateTime, roundUp: boolean) {
    if (typeof date === 'string') {
      date = dateMath.parse(date, roundUp)!;
    }

    return Math.ceil(date.valueOf() / 1000);
  }

  getTimeRangeParams(): { start: string; end: string } {
    const range = this.timeSrv.timeRange();
    return {
      start: this.getPrometheusTime(range.from, false).toString(),
      end: this.getPrometheusTime(range.to, true).toString(),
    };
  }

  getOriginalMetricName(labelData: { [key: string]: string }) {
    return getOriginalMetricName(labelData);
  }

  // Used when running queries trough backend
  filterQuery(query: PromQuery): boolean {
    if (query.hide || !query.expr) {
      return false;
    }
    return true;
  }

  // Used when running queries trough backend
  applyTemplateVariables(target: PromQuery, scopedVars: ScopedVars): Record<string, any> {
    const variables = cloneDeep(scopedVars);
    // We want to interpolate these variables on backend
    delete variables.__interval;
    delete variables.__interval_ms;

    return {
      ...target,
      expr: this.templateSrv.replace(target.expr, variables, this.interpolateQueryExpr),
    };
  }
}

/**
 * Align query range to step.
 * Rounds start and end down to a multiple of step.
 * @param start Timestamp marking the beginning of the range.
 * @param end Timestamp marking the end of the range.
 * @param step Interval to align start and end with.
 * @param utcOffsetSec Number of seconds current timezone is offset from UTC
 */
export function alignRange(
  start: number,
  end: number,
  step: number,
  utcOffsetSec: number
): { end: number; start: number } {
  const alignedEnd = Math.floor((end + utcOffsetSec) / step) * step - utcOffsetSec;
  const alignedStart = Math.floor((start + utcOffsetSec) / step) * step - utcOffsetSec;
  return {
    end: alignedEnd,
    start: alignedStart,
  };
}

export function extractRuleMappingFromGroups(groups: any[]) {
  return groups.reduce(
    (mapping, group) =>
      group.rules
        .filter((rule: any) => rule.type === 'recording')
        .reduce(
          (acc: { [key: string]: string }, rule: any) => ({
            ...acc,
            [rule.name]: rule.query,
          }),
          mapping
        ),
    {}
  );
}

// NOTE: these two functions are very similar to the escapeLabelValueIn* functions
// in language_utils.ts, but they are not exactly the same algorithm, and we found
// no way to reuse one in the another or vice versa.
export function prometheusRegularEscape(value: any) {
  return typeof value === 'string' ? value.replace(/\\/g, '\\\\').replace(/'/g, "\\\\'") : value;
}

export function prometheusSpecialRegexEscape(value: any) {
  return typeof value === 'string' ? value.replace(/\\/g, '\\\\\\\\').replace(/[$^*{}\[\]\'+?.()|]/g, '\\\\$&') : value;
}<|MERGE_RESOLUTION|>--- conflicted
+++ resolved
@@ -317,11 +317,7 @@
 
   query(request: DataQueryRequest<PromQuery>): Observable<DataQueryResponse> {
     // WIP - currently we want to run trough backend only if all queries are explore + range/instant queries
-<<<<<<< HEAD
-    const shouldRunBackendQuery = this.access === 'proxy' && !options.targets.some((query) => query.exemplar);
-=======
-    const shouldRunBackendQuery = this.access === 'proxy' && request.app === CoreApp.Explore;
->>>>>>> 19ad08e6
+    const shouldRunBackendQuery = this.access === 'proxy';
 
     if (shouldRunBackendQuery) {
       const targets = request.targets.map((target) => this.processTargetV2(target, request));
