import React, { SyntheticEvent, useState } from 'react';
import semver from 'semver/preload';

import {
  DataSourcePluginOptionsEditorProps,
  DataSourceSettings as DataSourceSettingsType,
  onUpdateDatasourceJsonDataOptionChecked,
  SelectableValue,
  updateDatasourcePluginJsonDataOption,
} from '@grafana/data';
import { getBackendSrv } from '@grafana/runtime/src';
import { InlineField, Input, Select, Switch, useTheme2 } from '@grafana/ui';

import config from '../../../../core/config';
import { useUpdateDatasource } from '../../../../features/datasources/state';
import { PromApplication, PromBuildInfoResponse } from '../../../../types/unified-alerting-dto';
import { QueryEditorMode } from '../querybuilder/shared/types';
import { defaultPrometheusQueryOverlapWindow } from '../querycache/QueryCache';
import { PrometheusCacheLevel, PromOptions } from '../types';

import { docsTip, overhaulStyles, PROM_CONFIG_LABEL_WIDTH, validateInput } from './ConfigEditor';
import { ExemplarsSettings } from './ExemplarsSettings';
import { PromFlavorVersions } from './PromFlavorVersions';

const httpOptions = [
  { value: 'POST', label: 'POST' },
  { value: 'GET', label: 'GET' },
];

const editorOptions = [
  { value: QueryEditorMode.Builder, label: 'Builder' },
  { value: QueryEditorMode.Code, label: 'Code' },
];

const cacheValueOptions = [
  { value: PrometheusCacheLevel.Low, label: 'Low' },
  { value: PrometheusCacheLevel.Medium, label: 'Medium' },
  { value: PrometheusCacheLevel.High, label: 'High' },
  { value: PrometheusCacheLevel.None, label: 'None' },
];

type PrometheusSelectItemsType = Array<{ value: PromApplication; label: PromApplication }>;

const prometheusFlavorSelectItems: PrometheusSelectItemsType = [
  { value: PromApplication.Prometheus, label: PromApplication.Prometheus },
  { value: PromApplication.Cortex, label: PromApplication.Cortex },
  { value: PromApplication.Mimir, label: PromApplication.Mimir },
  { value: PromApplication.Thanos, label: PromApplication.Thanos },
];

type Props = Pick<DataSourcePluginOptionsEditorProps<PromOptions>, 'options' | 'onOptionsChange'>;

// single duration input
export const DURATION_REGEX = /^$|^\d+(ms|[Mwdhmsy])$/;

// multiple duration input
export const MULTIPLE_DURATION_REGEX = /(\d+)(.+)/;

const durationError = 'Value is not valid, you can use number with time unit specifier: y, M, w, d, h, m, s';
/**
 * Returns the closest version to what the user provided that we have in our PromFlavorVersions for the currently selected flavor
 * Bugs: It will only reject versions that are a major release apart, so Mimir 2.x might get selected for Prometheus 2.8 if the user selects an incorrect flavor
 * Advantages: We don't need to maintain a list of every possible version for each release
 *
 * This function will return the closest version from PromFlavorVersions that is equal or lower to the version argument,
 * unless the versions are a major release apart.
 */
const getVersionString = (version: string, flavor?: string): string | undefined => {
  if (!flavor || !PromFlavorVersions[flavor]) {
    return;
  }
  const flavorVersionValues = PromFlavorVersions[flavor];

  // As long as it's assured we're using versions which are sorted, we could just filter out the values greater than the target version, and then check the last element in the array
  const versionsLessThanOrEqual = flavorVersionValues
    ?.filter((el) => !!el.value && semver.lte(el.value, version))
    .map((el) => el.value);

  const closestVersion = versionsLessThanOrEqual[versionsLessThanOrEqual.length - 1];

  if (closestVersion) {
    const differenceBetweenActualAndClosest = semver.diff(closestVersion, version);

    // Only return versions if the target is close to the actual.
    if (['patch', 'prepatch', 'prerelease', null].includes(differenceBetweenActualAndClosest)) {
      return closestVersion;
    }
  }

  return;
};

const unableToDeterminePrometheusVersion = (error?: Error): void => {
  console.warn('Error fetching version from buildinfo API, must manually select version!', error);
};

/**
 * I don't like the daisy chain of network requests, and that we have to save on behalf of the user, but currently
 * the backend doesn't allow for the prometheus client url to be passed in from the frontend, so we currently need to save it
 * to the database before consumption.
 *
 * Since the prometheus version fields are below the url field, we can expect users to populate this field before
 * hitting save and test at the bottom of the page. For this case we need to save the current fields before calling the
 * resource to auto-detect the version.
 *
 * @param options
 * @param onOptionsChange
 * @param onUpdate
 */
const setPrometheusVersion = (
  options: DataSourceSettingsType<PromOptions>,
  onOptionsChange: (options: DataSourceSettingsType<PromOptions>) => void,
  onUpdate: (dataSource: DataSourceSettingsType<PromOptions>) => Promise<DataSourceSettingsType<PromOptions>>
) => {
  // This will save the current state of the form, as the url is needed for this API call to function
  onUpdate(options)
    .then((updatedOptions) => {
      getBackendSrv()
        .get(`/api/datasources/uid/${updatedOptions.uid}/resources/version-detect`)
        .then((rawResponse: PromBuildInfoResponse) => {
          const rawVersionStringFromApi = rawResponse.data?.version ?? '';
          if (rawVersionStringFromApi && semver.valid(rawVersionStringFromApi)) {
            const parsedVersion = getVersionString(rawVersionStringFromApi, updatedOptions.jsonData.prometheusType);
            // If we got a successful response, let's update the backend with the version right away if it's new
            if (parsedVersion) {
              onUpdate({
                ...updatedOptions,
                jsonData: {
                  ...updatedOptions.jsonData,
                  prometheusVersion: parsedVersion,
                },
              }).then((updatedUpdatedOptions) => {
                onOptionsChange(updatedUpdatedOptions);
              });
            }
          } else {
            unableToDeterminePrometheusVersion();
          }
        });
    })
    .catch((error) => {
      unableToDeterminePrometheusVersion(error);
    });
};

export const PromSettings = (props: Props) => {
  const { options, onOptionsChange } = props;

  // This update call is typed as void, but it returns a response which we need
  const onUpdate = useUpdateDatasource();

  // We are explicitly adding httpMethod so, it is correctly displayed in dropdown.
  // This way, it is more predictable for users.
  if (!options.jsonData.httpMethod) {
    options.jsonData.httpMethod = 'POST';
  }

  const theme = useTheme2();
  const styles = overhaulStyles(theme);

  type ValidDuration = {
    timeInterval: string;
    queryTimeout: string;
    incrementalQueryOverlapWindow: string;
  };

  const [validDuration, updateValidDuration] = useState<ValidDuration>({
    timeInterval: '',
    queryTimeout: '',
    incrementalQueryOverlapWindow: '',
  });

  return (
    <>
      <h6 className="page-heading">Interval behaviour</h6>
      <div className="gf-form-group">
        {/* Scrape interval */}
        <div className="gf-form-inline">
          <div className="gf-form">
            <InlineField
              label="Scrape interval"
              labelWidth={PROM_CONFIG_LABEL_WIDTH}
              tooltip={
                <>
                  This interval is how frequently Prometheus scrapes targets. Set this to the typical scrape and
                  evaluation interval configured in your Prometheus config file. If you set this to a greater value than
                  your Prometheus config file interval, Grafana will evaluate the data according to this interval and
                  you will see less data points. Defaults to 15s. {docsTip()}
                </>
              }
              interactive={true}
              disabled={options.readOnly}
            >
              <>
                <Input
                  className="width-20"
                  value={options.jsonData.timeInterval}
                  spellCheck={false}
                  placeholder="15s"
                  onChange={onChangeHandler('timeInterval', options, onOptionsChange)}
                  onBlur={(e) => updateValidDuration({ ...validDuration, timeInterval: e.currentTarget.value })}
                />
                {validateInput(validDuration.timeInterval, DURATION_REGEX, durationError)}
              </>
            </InlineField>
          </div>
        </div>
        {/* Query Timeout */}
        <div className="gf-form-inline">
          <div className="gf-form">
            <InlineField
              label="Query timeout"
              labelWidth={PROM_CONFIG_LABEL_WIDTH}
              tooltip={<>Set the Prometheus query timeout. {docsTip()}</>}
              interactive={true}
              disabled={options.readOnly}
            >
              <>
                <Input
                  className="width-20"
                  value={options.jsonData.queryTimeout}
                  onChange={onChangeHandler('queryTimeout', options, onOptionsChange)}
                  spellCheck={false}
                  placeholder="60s"
                  onBlur={(e) => updateValidDuration({ ...validDuration, queryTimeout: e.currentTarget.value })}
                />
                {validateInput(validDuration.queryTimeout, DURATION_REGEX, durationError)}
              </>
            </InlineField>
          </div>
        </div>
      </div>

      <h6 className="page-heading">Query editor</h6>
      <div className="gf-form-group">
        <div className="gf-form">
          <InlineField
            label="Default editor"
            labelWidth={PROM_CONFIG_LABEL_WIDTH}
            tooltip={<>Set default editor option for all users of this data source. {docsTip()}</>}
            interactive={true}
            disabled={options.readOnly}
          >
            <Select
              aria-label={`Default Editor (Code or Builder)`}
              options={editorOptions}
              value={
                editorOptions.find((o) => o.value === options.jsonData.defaultEditor) ??
                editorOptions.find((o) => o.value === QueryEditorMode.Builder)
              }
              onChange={onChangeHandler('defaultEditor', options, onOptionsChange)}
              width={40}
            />
          </InlineField>
        </div>
        <div className="gf-form">
          <InlineField
            labelWidth={PROM_CONFIG_LABEL_WIDTH}
            label="Disable metrics lookup"
            tooltip={
              <>
                Checking this option will disable the metrics chooser and metric/label support in the query field&apos;s
                autocomplete. This helps if you have performance issues with bigger Prometheus instances. {docsTip()}
              </>
            }
            interactive={true}
            disabled={options.readOnly}
            className={styles.switchField}
          >
            <Switch
              value={options.jsonData.disableMetricsLookup ?? false}
              onChange={onUpdateDatasourceJsonDataOptionChecked(props, 'disableMetricsLookup')}
            />
          </InlineField>
        </div>
      </div>

      <h6 className="page-heading">Performance</h6>
      {!options.jsonData.prometheusType && !options.jsonData.prometheusVersion && options.readOnly && (
        <div className={styles.versionMargin}>
          For more information on configuring prometheus type and version in data sources, see the{' '}
          <a
            className={styles.textUnderline}
            href="https://grafana.com/docs/grafana/latest/administration/provisioning/"
          >
            provisioning documentation
          </a>
          .
        </div>
      )}
      <div className="gf-form-group">
        <div className="gf-form-inline">
          <div className="gf-form">
            <InlineField
              label="Prometheus type"
              labelWidth={PROM_CONFIG_LABEL_WIDTH}
              tooltip={
                <>
                  Set this to the type of your prometheus database, e.g. Prometheus, Cortex, Mimir or Thanos. Changing
                  this field will save your current settings, and attempt to detect the version. Certain types of
                  Prometheus support or do not support various APIs. For example, some types support regex matching for
                  label queries to improve performance. Some types have an API for metadata. If you set this incorrectly
                  you may experience odd behavior when querying metrics and labels. Please check your Prometheus
                  documentation to ensure you enter the correct type. {docsTip()}
                </>
              }
              interactive={true}
              disabled={options.readOnly}
            >
              <Select
                aria-label="Prometheus type"
                options={prometheusFlavorSelectItems}
                value={prometheusFlavorSelectItems.find((o) => o.value === options.jsonData.prometheusType)}
                onChange={onChangeHandler(
                  'prometheusType',
                  {
                    ...options,
                    jsonData: { ...options.jsonData, prometheusVersion: undefined },
                  },
                  (options) => {
                    // Check buildinfo api and set default version if we can
                    setPrometheusVersion(options, onOptionsChange, onUpdate);
                    return onOptionsChange({
                      ...options,
                      jsonData: { ...options.jsonData, prometheusVersion: undefined },
                    });
                  }
                )}
                width={40}
              />
            </InlineField>
          </div>
        </div>
        <div className="gf-form-inline">
          {options.jsonData.prometheusType && (
            <div className="gf-form">
              <InlineField
                label={`${options.jsonData.prometheusType} version`}
                labelWidth={PROM_CONFIG_LABEL_WIDTH}
                tooltip={
                  <>
                    Use this to set the version of your {options.jsonData.prometheusType} instance if it is not
                    automatically configured. {docsTip()}
                  </>
                }
                interactive={true}
                disabled={options.readOnly}
              >
                <Select
                  aria-label={`${options.jsonData.prometheusType} type`}
                  options={PromFlavorVersions[options.jsonData.prometheusType]}
                  value={PromFlavorVersions[options.jsonData.prometheusType]?.find(
                    (o) => o.value === options.jsonData.prometheusVersion
                  )}
                  onChange={onChangeHandler('prometheusVersion', options, onOptionsChange)}
                  width={40}
                />
              </InlineField>
            </div>
          )}
        </div>
        {config.featureToggles.prometheusResourceBrowserCache && (
          <div className="gf-form-inline">
            <div className="gf-form max-width-30">
              <InlineField
                label="Cache level"
<<<<<<< HEAD
                labelWidth={PROM_CONFIG_LABEL_WIDTH}
                tooltip={
                  <>
                    Sets the browser caching level for editor queries. Higher cache settings are recommended for high
                    cardinality data sources.
                  </>
=======
                labelWidth={14}
                tooltip="Sets the browser caching level for editor queries. Higher cache settings are recommended for high cardinality data sources."
                inputEl={
                  <Select
                    className={`width-25`}
                    onChange={onChangeHandler('cacheLevel', options, onOptionsChange)}
                    options={cacheValueOptions}
                    disabled={options.readOnly}
                    value={
                      cacheValueOptions.find((o) => o.value === options.jsonData.cacheLevel) ?? PrometheusCacheLevel.Low
                    }
                  />
>>>>>>> ad964a0e
                }
                interactive={true}
                disabled={options.readOnly}
              >
                <Select
                  width={40}
                  onChange={onChangeHandler('cacheLevel', options, onOptionsChange)}
                  options={cacheValueOptions}
                  value={cacheValueOptions.find((o) => o.value === options.jsonData.cacheLevel)}
                />
              </InlineField>
            </div>
          </div>
        )}

        <div className="gf-form-inline">
          <div className="gf-form max-width-30">
            <InlineField
              label="Incremental querying (beta)"
              labelWidth={PROM_CONFIG_LABEL_WIDTH}
              tooltip={
                <>
                  This feature will change the default behavior of relative queries to always request fresh data from
                  the prometheus instance, instead query results will be cached, and only new records are requested.
                  Turn this on to decrease database and network load.
                </>
              }
              interactive={true}
              className={styles.switchField}
              disabled={options.readOnly}
            >
              <Switch
                value={options.jsonData.incrementalQuerying ?? false}
                onChange={onUpdateDatasourceJsonDataOptionChecked(props, 'incrementalQuerying')}
              />
            </InlineField>
          </div>
        </div>

        <div className="gf-form-inline">
          {options.jsonData.incrementalQuerying && (
            <InlineField
              label="Query overlap window"
              labelWidth={PROM_CONFIG_LABEL_WIDTH}
              tooltip={
                <>
                  Set a duration like 10m or 120s or 0s. Default of 10 minutes. This duration will be added to the
                  duration of each incremental request.
                </>
              }
              interactive={true}
              disabled={options.readOnly}
            >
              <>
                <Input
                  onBlur={(e) =>
                    updateValidDuration({ ...validDuration, incrementalQueryOverlapWindow: e.currentTarget.value })
                  }
                  className="width-25"
                  value={options.jsonData.incrementalQueryOverlapWindow ?? defaultPrometheusQueryOverlapWindow}
                  onChange={onChangeHandler('incrementalQueryOverlapWindow', options, onOptionsChange)}
                  spellCheck={false}
                />
                {validateInput(validDuration.incrementalQueryOverlapWindow, MULTIPLE_DURATION_REGEX, durationError)}
              </>
            </InlineField>
          )}
        </div>
      </div>

      <h6 className="page-heading">Other</h6>
      <div className="gf-form-group">
        <div className="gf-form-inline">
          <div className="gf-form max-width-30">
            <InlineField
              label="Custom query parameters"
              labelWidth={PROM_CONFIG_LABEL_WIDTH}
              tooltip={
                <>
                  Add custom parameters to the Prometheus query URL. For example timeout, partial_response, dedup, or
                  max_source_resolution. Multiple parameters should be concatenated together with an ‘&’. {docsTip()}
                </>
              }
              interactive={true}
              disabled={options.readOnly}
            >
              <Input
                className="width-20"
                value={options.jsonData.customQueryParameters}
                onChange={onChangeHandler('customQueryParameters', options, onOptionsChange)}
                spellCheck={false}
                placeholder="Example: max_source_resolution=5m&timeout=10"
              />
            </InlineField>
          </div>
        </div>
        <div className="gf-form-inline">
          {/* HTTP Method */}
          <div className="gf-form">
            <InlineField
              labelWidth={PROM_CONFIG_LABEL_WIDTH}
              tooltip={
                <>
                  You can use either POST or GET HTTP method to query your Prometheus data source. POST is the
                  recommended method as it allows bigger queries. Change this to GET if you have a Prometheus version
                  older than 2.1 or if POST requests are restricted in your network. {docsTip()}
                </>
              }
              interactive={true}
              label="HTTP method"
              disabled={options.readOnly}
            >
              <Select
                width={40}
                aria-label="Select HTTP method"
                options={httpOptions}
                value={httpOptions.find((o) => o.value === options.jsonData.httpMethod)}
                onChange={onChangeHandler('httpMethod', options, onOptionsChange)}
              />
            </InlineField>
          </div>
        </div>
      </div>
      <ExemplarsSettings
        options={options.jsonData.exemplarTraceIdDestinations}
        onChange={(exemplarOptions) =>
          updateDatasourcePluginJsonDataOption(
            { onOptionsChange, options },
            'exemplarTraceIdDestinations',
            exemplarOptions
          )
        }
        disabled={options.readOnly}
      />
    </>
  );
};

export const getValueFromEventItem = (eventItem: SyntheticEvent<HTMLInputElement> | SelectableValue<string>) => {
  if (!eventItem) {
    return '';
  }

  if (eventItem.hasOwnProperty('currentTarget')) {
    return eventItem.currentTarget.value;
  }

  return (eventItem as SelectableValue<string>).value;
};

const onChangeHandler =
  (key: keyof PromOptions, options: Props['options'], onOptionsChange: Props['onOptionsChange']) =>
  (eventItem: SyntheticEvent<HTMLInputElement> | SelectableValue<string>) => {
    onOptionsChange({
      ...options,
      jsonData: {
        ...options.jsonData,
        [key]: getValueFromEventItem(eventItem),
      },
    });
  };<|MERGE_RESOLUTION|>--- conflicted
+++ resolved
@@ -364,27 +364,12 @@
             <div className="gf-form max-width-30">
               <InlineField
                 label="Cache level"
-<<<<<<< HEAD
                 labelWidth={PROM_CONFIG_LABEL_WIDTH}
                 tooltip={
                   <>
                     Sets the browser caching level for editor queries. Higher cache settings are recommended for high
                     cardinality data sources.
                   </>
-=======
-                labelWidth={14}
-                tooltip="Sets the browser caching level for editor queries. Higher cache settings are recommended for high cardinality data sources."
-                inputEl={
-                  <Select
-                    className={`width-25`}
-                    onChange={onChangeHandler('cacheLevel', options, onOptionsChange)}
-                    options={cacheValueOptions}
-                    disabled={options.readOnly}
-                    value={
-                      cacheValueOptions.find((o) => o.value === options.jsonData.cacheLevel) ?? PrometheusCacheLevel.Low
-                    }
-                  />
->>>>>>> ad964a0e
                 }
                 interactive={true}
                 disabled={options.readOnly}
@@ -393,7 +378,9 @@
                   width={40}
                   onChange={onChangeHandler('cacheLevel', options, onOptionsChange)}
                   options={cacheValueOptions}
-                  value={cacheValueOptions.find((o) => o.value === options.jsonData.cacheLevel)}
+                  value={
+                    cacheValueOptions.find((o) => o.value === options.jsonData.cacheLevel) ?? PrometheusCacheLevel.Low
+                  }
                 />
               </InlineField>
             </div>
