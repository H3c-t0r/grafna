--- conflicted
+++ resolved
@@ -5,11 +5,8 @@
 import { PromOptions } from '../types';
 import { AzureAuthSettings } from './AzureAuthSettings';
 import { PromSettings } from './PromSettings';
-<<<<<<< HEAD
 import { hasCredentials, setDefaultCredentials, resetCredentials } from './AzureCredentialsConfig';
-=======
 import { getAllAlertmanagerDataSources } from 'app/features/alerting/unified/utils/alertmanager';
->>>>>>> 56b3dc54
 
 export type Props = DataSourcePluginOptionsEditorProps<PromOptions>;
 export const ConfigEditor = (props: Props) => {
