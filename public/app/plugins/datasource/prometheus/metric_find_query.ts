--- conflicted
+++ resolved
@@ -72,22 +72,7 @@
     const end = this.datasource.getPrometheusTime(this.range.to, true);
     const params = { ...(metric && { 'match[]': metric }), start: start.toString(), end: end.toString() };
 
-<<<<<<< HEAD
-    const params = metric
-      ? {
-          'match[]': metric,
-          start: start.toString(),
-          end: end.toString(),
-        }
-      : {
-          start: start.toString(),
-          end: end.toString(),
-        };
-
-    if (!metric || this.datasource.doesDatasourceSupportLabelsMatchAPI()) {
-=======
     if (!metric || this.datasource.hasLabelsMatchAPISupport()) {
->>>>>>> 3cbbf706
       const url = `/api/v1/label/${label}/values`;
 
       return this.datasource.metadataRequest(url, params).then((result: any) => {
