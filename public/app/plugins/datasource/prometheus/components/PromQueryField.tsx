--- conflicted
+++ resolved
@@ -13,9 +13,10 @@
 import { getNextCharacter, getPreviousCousin } from 'app/features/explore/utils/dom';
 import BracesPlugin from 'app/features/explore/slate-plugins/braces';
 import QueryField, { TypeaheadInput, QueryFieldState } from 'app/features/explore/QueryField';
-import { PromQuery, PromContext } from '../types';
+import { PromQuery, PromContext, PromOptions } from '../types';
 import { CancelablePromise, makePromiseCancelable } from 'app/core/utils/CancelablePromise';
-import { DataSourceApi, ExploreQueryFieldProps, DataSourceStatus, QueryHint } from '@grafana/ui';
+import { ExploreQueryFieldProps, DataSourceStatus, QueryHint, isSeriesData, toLegacyResponseData } from '@grafana/ui';
+import { PrometheusDatasource } from '../datasource';
 
 const HISTOGRAM_GROUP = '__histograms__';
 const METRIC_MARK = 'metric';
@@ -101,12 +102,7 @@
   disabled?: boolean;
 }
 
-<<<<<<< HEAD
-interface PromQueryFieldProps extends ExploreQueryFieldProps<ExploreDataSourceApi, PromQuery> {
-  onBlur?: () => void;
-=======
-interface PromQueryFieldProps extends ExploreQueryFieldProps<DataSourceApi<PromQuery>, PromQuery> {
->>>>>>> 433e5ac0
+interface PromQueryFieldProps extends ExploreQueryFieldProps<PrometheusDatasource, PromQuery, PromOptions> {
   history: HistoryItem[];
 }
 
@@ -157,8 +153,9 @@
   }
 
   componentDidUpdate(prevProps: PromQueryFieldProps) {
-    const currentHasSeries = this.props.queryResponse.series && this.props.queryResponse.series.length > 0;
-    if (currentHasSeries && prevProps.queryResponse.series !== this.props.queryResponse.series) {
+    const { queryResponse } = this.props;
+    const currentHasSeries = queryResponse && queryResponse.series && queryResponse.series.length > 0 ? true : false;
+    if (currentHasSeries && prevProps.queryResponse && prevProps.queryResponse.series !== queryResponse.series) {
       this.refreshHint();
     }
 
@@ -180,11 +177,14 @@
 
   refreshHint = () => {
     const { datasource, query, queryResponse } = this.props;
-    if (queryResponse.series && queryResponse.series.length === 0) {
+    if (!queryResponse || !queryResponse.series || queryResponse.series.length === 0) {
       return;
     }
 
-    const hints = datasource.getQueryHints(query, queryResponse.series);
+    const result = isSeriesData(queryResponse.series[0])
+      ? queryResponse.series.map(toLegacyResponseData)
+      : queryResponse.series;
+    const hints = datasource.getQueryHints(query, result);
     const hint = hints && hints.length > 0 ? hints[0] : null;
     this.setState({ hint });
   };
@@ -317,7 +317,6 @@
               additionalPlugins={this.plugins}
               cleanText={cleanText}
               initialQuery={query.expr}
-              onBlur={this.props.onBlur}
               onTypeahead={this.onTypeahead}
               onWillApplySuggestion={willApplySuggestion}
               onChange={this.onChangeQuery}
