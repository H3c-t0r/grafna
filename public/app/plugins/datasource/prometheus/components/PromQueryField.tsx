--- conflicted
+++ resolved
@@ -13,9 +13,10 @@
 import { getNextCharacter, getPreviousCousin } from 'app/features/explore/utils/dom';
 import BracesPlugin from 'app/features/explore/slate-plugins/braces';
 import QueryField, { TypeaheadInput, QueryFieldState } from 'app/features/explore/QueryField';
-import { PromQuery, PromContext } from '../types';
+import { PromQuery, PromContext, PromOptions } from '../types';
 import { CancelablePromise, makePromiseCancelable } from 'app/core/utils/CancelablePromise';
-import { DataSourceApi, ExploreQueryFieldProps, DataSourceStatus, QueryHint } from '@grafana/ui';
+import { ExploreQueryFieldProps, DataSourceStatus, QueryHint } from '@grafana/ui';
+import { PrometheusDatasource } from '../datasource';
 
 const HISTOGRAM_GROUP = '__histograms__';
 const METRIC_MARK = 'metric';
@@ -101,12 +102,7 @@
   disabled?: boolean;
 }
 
-<<<<<<< HEAD
-interface PromQueryFieldProps extends ExploreQueryFieldProps<ExploreDataSourceApi, PromQuery> {
-  onBlur?: () => void;
-=======
-interface PromQueryFieldProps extends ExploreQueryFieldProps<DataSourceApi<PromQuery>, PromQuery> {
->>>>>>> eca706f7
+interface PromQueryFieldProps extends ExploreQueryFieldProps<PrometheusDatasource, PromQuery, PromOptions> {
   history: HistoryItem[];
 }
 
@@ -317,7 +313,6 @@
               additionalPlugins={this.plugins}
               cleanText={cleanText}
               initialQuery={query.expr}
-              onBlur={this.props.onBlur}
               onTypeahead={this.onTypeahead}
               onWillApplySuggestion={willApplySuggestion}
               onChange={this.onChangeQuery}
