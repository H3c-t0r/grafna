--- conflicted
+++ resolved
@@ -31,7 +31,6 @@
 			schema: {
 				common.DataQuery
 
-<<<<<<< HEAD
 				// The actual expression/query that will be evaluated by Prometheus
 				expr: string
 				// Returns only the latest value that Prometheus has scraped for the requested time series
@@ -44,25 +43,11 @@
 				editorMode?: #QueryEditorMode
 				// Query format to determine how to display data points in panel. It can be "time_series", "table", "heatmap"
 				format?: #PromQueryFormat
-=======
-						// The actual expression/query that will be evaluated by Prometheus
-						expr: string
-						// Returns only the latest value that Prometheus has scraped for the requested time series
-						instant?: bool
-						// Returns a Range vector, comprised of a set of time series containing a range of data points over time for each time series
-						range?: bool
-						// Execute an additional query to identify interesting raw samples relevant for the given expr
-						exemplar?: bool
-						// Specifies which editor is being used to prepare the query. It can be "code" or "builder"
-						editorMode?: #QueryEditorMode
-						// Query format to determine how to display data points in panel. It can be "time_series", "table", "heatmap"
-						format?: #PromQueryFormat
-						// Series name override or template. Ex. {{hostname}} will be replaced with label value for hostname
-						legendFormat?: string
-						// @deprecated Used to specify how many times to divide max data points by. We use max data points under query options
-						// See https://github.com/grafana/grafana/issues/48081
-						intervalFactor?: number
->>>>>>> c4242b8c
+				// Series name override or template. Ex. {{hostname}} will be replaced with label value for hostname
+				legendFormat?: string
+				// @deprecated Used to specify how many times to divide max data points by. We use max data points under query options
+				// See https://github.com/grafana/grafana/issues/48081
+				intervalFactor?: number
 
 				#QueryEditorMode: "code" | "builder"                  @cuetsy(kind="enum")
 				#PromQueryFormat: "time_series" | "table" | "heatmap" @cuetsy(kind="type")
