--- conflicted
+++ resolved
@@ -1,24 +1,3 @@
-<<<<<<< HEAD
-import { chain, isEqual } from 'lodash';
-import { OPERATORS, LOGICAL_OPERATORS, PROM_KEYWORDS } from './promql';
-
-const builtInWords = [...PROM_KEYWORDS, ...OPERATORS, ...LOGICAL_OPERATORS];
-
-// We want to extract all possible metrics and also keywords
-const metricsAndKeywordsRegexp = /([A-Za-z:][\w:]*)\b(?![\]{=!",])/g;
-// Safari currently doesn't support negative lookbehind. When it does, we should refactor this.
-// We are creating 2 matching groups. (\$) is for the Grafana's variables such as ${__rate_s}. We want to ignore
-// ${__rate_s} and not add variable to it.
-const selectorRegexp = /(\$)?{([^{]*)}/g;
-
-export function addLabelToQuery(
-  query: string,
-  key: string,
-  value: string | number,
-  operator?: string,
-  hasNoMetrics?: boolean
-): string {
-=======
 import { parser } from 'lezer-promql';
 
 import { PromQueryModeller } from './querybuilder/PromQueryModeller';
@@ -41,7 +20,6 @@
  * @param operator
  */
 export function addLabelToQuery(query: string, key: string, value: string | number, operator = '='): string {
->>>>>>> 0ca4ccfa
   if (!key || !value) {
     throw new Error('Need label to add to query.');
   }
@@ -98,23 +76,8 @@
     const match = vectorSelectorPositions[i];
     const isLast = i === vectorSelectorPositions.length - 1;
 
-<<<<<<< HEAD
-function isWordMetric(query: string, word: string, offset: number, previousWord: string, hasNoMetrics?: boolean) {
-  const insideSelector = isPositionInsideChars(query, offset, '{', '}');
-  // Handle "sum by (key) (metric)"
-  const previousWordIsKeyWord = previousWord && OPERATORS.indexOf(previousWord) > -1;
-  // Check for colon as as "word boundary" symbol
-  const isColonBounded = word.endsWith(':');
-  // Check for words that start with " which means that they are not metrics
-  const startsWithQuote = query[offset - 1] === '"';
-  // Check for template variables
-  const isTemplateVariable = query[offset - 1] === '$';
-  // Check for time units
-  const isTimeUnit = ['s', 'm', 'h', 'd', 'w'].includes(word) && Boolean(Number(query[offset - 1]));
-=======
     const start = query.substring(prev, match.from);
     const end = isLast ? query.substring(match.to) : '';
->>>>>>> 0ca4ccfa
 
     if (!labelExists(match.query.labels, filter)) {
       // We don't want to add duplicate labels.
