// Libraries
import React, { ReactNode } from 'react';
import intersection from 'lodash/intersection';
import debounce from 'lodash/debounce';

import {
  QueryField,
  SlatePrism,
  LegacyForms,
  TypeaheadInput,
  TypeaheadOutput,
  BracesPlugin,
  Select,
  MultiSelect,
} from '@grafana/ui';

// Utils & Services
// dom also includes Element polyfills
import { Plugin, Node, Editor, Value } from 'slate';
import syntax from '../syntax';

// Types
import { ExploreQueryFieldProps, AbsoluteTimeRange, SelectableValue, ExploreMode, AppEvents } from '@grafana/data';
import { CloudWatchQuery, CloudWatchLogsQuery } from '../types';
import { CloudWatchDatasource } from '../datasource';
import Prism, { Grammar } from 'prismjs';
import { CloudWatchLanguageProvider } from '../language_provider';
import { css } from 'emotion';
import { ExploreId } from 'app/types';
import { dispatch } from 'app/store/store';
import { changeModeAction } from 'app/features/explore/state/actionTypes';
import { appEvents } from 'app/core/core';

export interface CloudWatchLogsQueryFieldProps extends ExploreQueryFieldProps<CloudWatchDatasource, CloudWatchQuery> {
  absoluteRange: AbsoluteTimeRange;
  onLabelsRefresh?: () => void;
  ExtraFieldElement?: ReactNode;
  syntaxLoaded: boolean;
  syntax: Grammar;
  exploreId: ExploreId;
}

const containerClass = css`
  flex-grow: 1;
  min-height: 35px;
`;

const rowGap = css`
  gap: 3px;
`;

interface State {
  selectedLogGroups: Array<SelectableValue<string>>;
  availableLogGroups: Array<SelectableValue<string>>;
  loadingLogGroups: boolean;
  regions: Array<SelectableValue<string>>;
  selectedRegion: SelectableValue<string>;
  invalidLogGroups: boolean;
  hint:
    | {
        message: string;
        fix: {
          label: string;
          action: () => void;
        };
      }
    | undefined;
}

export class CloudWatchLogsQueryField extends React.PureComponent<CloudWatchLogsQueryFieldProps, State> {
  state: State = {
    selectedLogGroups:
      (this.props.query as CloudWatchLogsQuery).logGroupNames?.map(logGroup => ({
        value: logGroup,
        label: logGroup,
      })) ?? [],
    availableLogGroups: [],
    regions: [],
    invalidLogGroups: false,
    selectedRegion: (this.props.query as CloudWatchLogsQuery).region
      ? {
          label: (this.props.query as CloudWatchLogsQuery).region,
          value: (this.props.query as CloudWatchLogsQuery).region,
          text: (this.props.query as CloudWatchLogsQuery).region,
        }
      : { label: 'default', value: 'default', text: 'default' },
    loadingLogGroups: false,
    hint: undefined,
  };

  plugins: Plugin[];

  constructor(props: CloudWatchLogsQueryFieldProps, context: React.Context<any>) {
    super(props, context);

    Prism.languages['cloudwatch'] = syntax;
    this.plugins = [
      BracesPlugin(),
      SlatePrism({
        onlyIn: (node: Node) => node.object === 'block' && node.type === 'code_block',
        getSyntax: (node: Node) => 'cloudwatch',
      }),
    ];
  }

  fetchLogGroupOptions = async (region: string) => {
    try {
      const logGroups: string[] = await this.props.datasource.describeLogGroups({
        refId: this.props.query.refId,
        region,
      });

      return logGroups.map(logGroup => ({
        value: logGroup,
        label: logGroup,
      }));
    } catch (err) {
      appEvents.emit(AppEvents.alertError, [err]);
      return [];
    }
  };

  componentWillMount = () => {
    const { datasource, query } = this.props;

    this.setState({
      loadingLogGroups: true,
    });

    this.fetchLogGroupOptions(query.region).then(logGroups => {
      this.setState({
        loadingLogGroups: false,
        availableLogGroups: logGroups,
      });
    });

    datasource.getRegions().then(regions => {
      this.setState({
        regions,
      });
    });
  };

  onChangeQuery = (value: string) => {
    // Send text change to parent
<<<<<<< HEAD
    const { query, onChange } = this.props;
=======
    const { query, onChange, onRunQuery, datasource, exploreMode } = this.props;
>>>>>>> 824eb94e
    const { selectedLogGroups, selectedRegion } = this.state;

    // TEMP: Remove when logs/metrics unification is complete
    if (datasource.languageProvider && exploreMode === ExploreMode.Logs) {
      const cloudwatchLanguageProvider = datasource.languageProvider as CloudWatchLanguageProvider;
      const queryUsesStatsCommand = cloudwatchLanguageProvider.isStatsQuery(query.expression);

      if (queryUsesStatsCommand) {
        this.setState({
          hint: {
            message: 'You are trying to run a stats query in Logs mode. ',
            fix: {
              label: 'Switch to Metrics mode.',
              action: this.switchToMetrics,
            },
          },
        });
      } else {
        this.setState({
          hint: undefined,
        });
      }
    }

    if (onChange) {
      const nextQuery = {
        ...query,
        expression: value,
        logGroupNames: selectedLogGroups?.map(logGroupName => logGroupName.value!) ?? [],
<<<<<<< HEAD
        region: selectedRegion.value!,
=======
        region: selectedRegion.value ?? 'default',
>>>>>>> 824eb94e
      };
      onChange(nextQuery);
    }
  };

  setSelectedLogGroups = (v: Array<SelectableValue<string>>) => {
    this.setState({
      selectedLogGroups: v,
    });

    const { onChange, query } = this.props;

    if (onChange) {
      const nextQuery = {
        ...query,
        logGroupNames: v.map(logGroupName => logGroupName.value!) ?? [],
      };

      onChange(nextQuery);
    }
  };

  setSelectedRegion = async (v: SelectableValue<string>) => {
    this.setState({
      selectedRegion: v,
      loadingLogGroups: true,
    });

    const logGroups = await this.fetchLogGroupOptions(v.value!);

    this.setState(state => {
      const selectedLogGroups = intersection(state.selectedLogGroups, logGroups);

      const { onChange, query } = this.props;
      if (onChange) {
        const nextQuery = {
          ...query,
<<<<<<< HEAD
          region: v.value!,
=======
          region: v.value ?? 'default',
>>>>>>> 824eb94e
          logGroupNames: selectedLogGroups.map(group => group.value!),
        };

        onChange(nextQuery);
      }
      return {
        availableLogGroups: logGroups,
        selectedLogGroups: selectedLogGroups,
        loadingLogGroups: false,
      };
    });
  };

  onTypeahead = async (typeahead: TypeaheadInput): Promise<TypeaheadOutput> => {
    const { datasource } = this.props;
    const { selectedLogGroups } = this.state;

    if (!datasource.languageProvider) {
      return { suggestions: [] };
    }

    const cloudwatchLanguageProvider = datasource.languageProvider as CloudWatchLanguageProvider;
    const { history, absoluteRange } = this.props;
    const { prefix, text, value, wrapperClasses, labelKey, editor } = typeahead;

    return await cloudwatchLanguageProvider.provideCompletionItems(
      { text, value, prefix, wrapperClasses, labelKey, editor },
      { history, absoluteRange, logGroupNames: selectedLogGroups.map(logGroup => logGroup.value!) }
    );
<<<<<<< HEAD
=======

    return result;
>>>>>>> 824eb94e
  };

  switchToMetrics = () => {
    const { query, onChange, exploreId } = this.props;

    if (onChange) {
      const nextQuery: CloudWatchLogsQuery = {
        ...(query as CloudWatchLogsQuery),
        apiMode: 'Logs',
      };
      onChange(nextQuery);
    }

    dispatch(changeModeAction({ exploreId, mode: ExploreMode.Metrics }));
  };

  onQueryFieldClick = (_event: Event, _editor: Editor, next: () => any) => {
    const { selectedLogGroups, loadingLogGroups } = this.state;

    const queryFieldDisabled = loadingLogGroups || selectedLogGroups.length === 0;

    if (queryFieldDisabled) {
      this.setState({
        invalidLogGroups: true,
      });
    }

    next();
  };

  onOpenLogGroupMenu = () => {
    this.setState({
      invalidLogGroups: false,
    });
  };

  checkForStatsQuery = debounce((value: Value) => {
    const tokens = value.data.get('tokens');
    const queryUsesStatsCommand = tokens.find(
      (token: Token) => token.types.includes('query-command') && token.content.toLowerCase() === 'stats'
    );

    // TEMP: Remove when logs/metrics unification is complete
    if (queryUsesStatsCommand && this.props.exploreMode === ExploreMode.Logs) {
      this.setState({
        hint: {
          message: 'You are trying to run a stats query in Logs mode. ',
          fix: {
            label: 'Switch to Metrics mode.',
            action: this.switchToMetrics,
          },
        },
      });
    }
  }, 250);

  render() {
    const { ExtraFieldElement, data, query, syntaxLoaded, datasource } = this.props;
    const {
      selectedLogGroups,
      availableLogGroups,
      regions,
      selectedRegion,
      loadingLogGroups,
      hint,
      invalidLogGroups,
    } = this.state;

    const showError = data && data.error && data.error.refId === query.refId;
    const cleanText = datasource.languageProvider ? datasource.languageProvider.cleanText : undefined;

    const MAX_LOG_GROUPS = 20;

    return (
      <>
        <div className={`gf-form gf-form--grow flex-grow-1 ${rowGap}`}>
          <LegacyForms.FormField
            label="Region"
            labelWidth={4}
            inputEl={
              <Select
                options={regions}
                value={selectedRegion}
                onChange={v => this.setSelectedRegion(v)}
                width={18}
                placeholder="Choose Region"
                menuPlacement="bottom"
                maxMenuHeight={500}
              />
            }
          />

          <LegacyForms.FormField
            label="Log Groups"
            labelWidth={6}
            className="flex-grow-1"
            inputEl={
              <MultiSelect
                options={availableLogGroups}
                value={selectedLogGroups}
                onChange={v => {
                  this.setSelectedLogGroups(v);
                }}
                className={containerClass}
                closeMenuOnSelect={false}
                isClearable={true}
                invalid={invalidLogGroups}
                isOptionDisabled={() => selectedLogGroups.length >= MAX_LOG_GROUPS}
                placeholder="Choose Log Groups"
                maxVisibleValues={4}
                menuPlacement="bottom"
                noOptionsMessage="No log groups available"
                isLoading={loadingLogGroups}
                onOpenMenu={this.onOpenLogGroupMenu}
              />
            }
          />
        </div>
        <div className="gf-form-inline gf-form-inline--nowrap flex-grow-1">
          <div className="gf-form gf-form--grow flex-shrink-1">
            <QueryField
              additionalPlugins={this.plugins}
              query={query.expression}
              onChange={this.onChangeQuery}
              onBlur={this.props.onBlur}
              onClick={this.onQueryFieldClick}
              onRunQuery={this.props.onRunQuery}
              onTypeahead={this.onTypeahead}
              cleanText={cleanText}
              placeholder="Enter a CloudWatch Logs Insights query"
              portalOrigin="cloudwatch"
              syntaxLoaded={syntaxLoaded}
              disabled={loadingLogGroups || selectedLogGroups.length === 0}
              onRichValueChange={this.checkForStatsQuery}
            />
          </div>
          {ExtraFieldElement}
        </div>
        {hint && (
          <div className="query-row-break">
            <div className="text-warning">
              {hint.message}
              <a className="text-link muted" onClick={hint.fix.action}>
                {hint.fix.label}
              </a>
            </div>
          </div>
        )}
        {showError ? (
          <div className="query-row-break">
            <div className="prom-query-field-info text-error">{data?.error?.message}</div>
          </div>
        ) : null}
      </>
    );
  }
}<|MERGE_RESOLUTION|>--- conflicted
+++ resolved
@@ -13,6 +13,7 @@
   Select,
   MultiSelect,
 } from '@grafana/ui';
+import Plain from 'slate-plain-serializer';
 
 // Utils & Services
 // dom also includes Element polyfills
@@ -143,18 +144,128 @@
 
   onChangeQuery = (value: string) => {
     // Send text change to parent
-<<<<<<< HEAD
     const { query, onChange } = this.props;
-=======
-    const { query, onChange, onRunQuery, datasource, exploreMode } = this.props;
->>>>>>> 824eb94e
     const { selectedLogGroups, selectedRegion } = this.state;
 
+    if (onChange) {
+      const nextQuery = {
+        ...query,
+        expression: value,
+        logGroupNames: selectedLogGroups?.map(logGroupName => logGroupName.value!) ?? [],
+        region: selectedRegion.value ?? 'default',
+      };
+      onChange(nextQuery);
+    }
+  };
+
+  setSelectedLogGroups = (v: Array<SelectableValue<string>>) => {
+    this.setState({
+      selectedLogGroups: v,
+    });
+
+    const { onChange, query } = this.props;
+
+    if (onChange) {
+      const nextQuery = {
+        ...query,
+        logGroupNames: v.map(logGroupName => logGroupName.value!) ?? [],
+      };
+
+      onChange(nextQuery);
+    }
+  };
+
+  setSelectedRegion = async (v: SelectableValue<string>) => {
+    this.setState({
+      selectedRegion: v,
+      loadingLogGroups: true,
+    });
+
+    const logGroups = await this.fetchLogGroupOptions(v.value!);
+
+    this.setState(state => {
+      const selectedLogGroups = intersection(state.selectedLogGroups, logGroups);
+
+      const { onChange, query } = this.props;
+      if (onChange) {
+        const nextQuery = {
+          ...query,
+          region: v.value ?? 'default',
+          logGroupNames: selectedLogGroups.map(group => group.value!),
+        };
+
+        onChange(nextQuery);
+      }
+      return {
+        availableLogGroups: logGroups,
+        selectedLogGroups: selectedLogGroups,
+        loadingLogGroups: false,
+      };
+    });
+  };
+
+  onTypeahead = async (typeahead: TypeaheadInput): Promise<TypeaheadOutput> => {
+    const { datasource } = this.props;
+    const { selectedLogGroups } = this.state;
+
+    if (!datasource.languageProvider) {
+      return { suggestions: [] };
+    }
+
+    const cloudwatchLanguageProvider = datasource.languageProvider as CloudWatchLanguageProvider;
+    const { history, absoluteRange } = this.props;
+    const { prefix, text, value, wrapperClasses, labelKey, editor } = typeahead;
+
+    return await cloudwatchLanguageProvider.provideCompletionItems(
+      { text, value, prefix, wrapperClasses, labelKey, editor },
+      { history, absoluteRange, logGroupNames: selectedLogGroups.map(logGroup => logGroup.value!) }
+    );
+  };
+
+  switchToMetrics = () => {
+    const { query, onChange, exploreId } = this.props;
+
+    if (onChange) {
+      const nextQuery: CloudWatchLogsQuery = {
+        ...(query as CloudWatchLogsQuery),
+        apiMode: 'Logs',
+      };
+      onChange(nextQuery);
+    }
+
+    dispatch(changeModeAction({ exploreId, mode: ExploreMode.Metrics }));
+  };
+
+  onQueryFieldClick = (_event: Event, _editor: Editor, next: () => any) => {
+    const { selectedLogGroups, loadingLogGroups } = this.state;
+
+    const queryFieldDisabled = loadingLogGroups || selectedLogGroups.length === 0;
+
+    if (queryFieldDisabled) {
+      this.setState({
+        invalidLogGroups: true,
+      });
+    }
+
+    next();
+  };
+
+  onOpenLogGroupMenu = () => {
+    this.setState({
+      invalidLogGroups: false,
+    });
+  };
+
+  /**
+   * Check if query is stats query in logs mode and shows a hint to switch to metrics mode. Needs to be done
+   * on update of the rich Value because standard onChange is not called on load for example.
+   */
+  checkForStatsQuery = debounce((value: Value) => {
+    const { datasource } = this.props;
     // TEMP: Remove when logs/metrics unification is complete
-    if (datasource.languageProvider && exploreMode === ExploreMode.Logs) {
+    if (datasource.languageProvider && this.props.exploreMode === ExploreMode.Logs) {
       const cloudwatchLanguageProvider = datasource.languageProvider as CloudWatchLanguageProvider;
-      const queryUsesStatsCommand = cloudwatchLanguageProvider.isStatsQuery(query.expression);
-
+      const queryUsesStatsCommand = cloudwatchLanguageProvider.isStatsQuery(Plain.serialize(value));
       if (queryUsesStatsCommand) {
         this.setState({
           hint: {
@@ -170,147 +281,6 @@
           hint: undefined,
         });
       }
-    }
-
-    if (onChange) {
-      const nextQuery = {
-        ...query,
-        expression: value,
-        logGroupNames: selectedLogGroups?.map(logGroupName => logGroupName.value!) ?? [],
-<<<<<<< HEAD
-        region: selectedRegion.value!,
-=======
-        region: selectedRegion.value ?? 'default',
->>>>>>> 824eb94e
-      };
-      onChange(nextQuery);
-    }
-  };
-
-  setSelectedLogGroups = (v: Array<SelectableValue<string>>) => {
-    this.setState({
-      selectedLogGroups: v,
-    });
-
-    const { onChange, query } = this.props;
-
-    if (onChange) {
-      const nextQuery = {
-        ...query,
-        logGroupNames: v.map(logGroupName => logGroupName.value!) ?? [],
-      };
-
-      onChange(nextQuery);
-    }
-  };
-
-  setSelectedRegion = async (v: SelectableValue<string>) => {
-    this.setState({
-      selectedRegion: v,
-      loadingLogGroups: true,
-    });
-
-    const logGroups = await this.fetchLogGroupOptions(v.value!);
-
-    this.setState(state => {
-      const selectedLogGroups = intersection(state.selectedLogGroups, logGroups);
-
-      const { onChange, query } = this.props;
-      if (onChange) {
-        const nextQuery = {
-          ...query,
-<<<<<<< HEAD
-          region: v.value!,
-=======
-          region: v.value ?? 'default',
->>>>>>> 824eb94e
-          logGroupNames: selectedLogGroups.map(group => group.value!),
-        };
-
-        onChange(nextQuery);
-      }
-      return {
-        availableLogGroups: logGroups,
-        selectedLogGroups: selectedLogGroups,
-        loadingLogGroups: false,
-      };
-    });
-  };
-
-  onTypeahead = async (typeahead: TypeaheadInput): Promise<TypeaheadOutput> => {
-    const { datasource } = this.props;
-    const { selectedLogGroups } = this.state;
-
-    if (!datasource.languageProvider) {
-      return { suggestions: [] };
-    }
-
-    const cloudwatchLanguageProvider = datasource.languageProvider as CloudWatchLanguageProvider;
-    const { history, absoluteRange } = this.props;
-    const { prefix, text, value, wrapperClasses, labelKey, editor } = typeahead;
-
-    return await cloudwatchLanguageProvider.provideCompletionItems(
-      { text, value, prefix, wrapperClasses, labelKey, editor },
-      { history, absoluteRange, logGroupNames: selectedLogGroups.map(logGroup => logGroup.value!) }
-    );
-<<<<<<< HEAD
-=======
-
-    return result;
->>>>>>> 824eb94e
-  };
-
-  switchToMetrics = () => {
-    const { query, onChange, exploreId } = this.props;
-
-    if (onChange) {
-      const nextQuery: CloudWatchLogsQuery = {
-        ...(query as CloudWatchLogsQuery),
-        apiMode: 'Logs',
-      };
-      onChange(nextQuery);
-    }
-
-    dispatch(changeModeAction({ exploreId, mode: ExploreMode.Metrics }));
-  };
-
-  onQueryFieldClick = (_event: Event, _editor: Editor, next: () => any) => {
-    const { selectedLogGroups, loadingLogGroups } = this.state;
-
-    const queryFieldDisabled = loadingLogGroups || selectedLogGroups.length === 0;
-
-    if (queryFieldDisabled) {
-      this.setState({
-        invalidLogGroups: true,
-      });
-    }
-
-    next();
-  };
-
-  onOpenLogGroupMenu = () => {
-    this.setState({
-      invalidLogGroups: false,
-    });
-  };
-
-  checkForStatsQuery = debounce((value: Value) => {
-    const tokens = value.data.get('tokens');
-    const queryUsesStatsCommand = tokens.find(
-      (token: Token) => token.types.includes('query-command') && token.content.toLowerCase() === 'stats'
-    );
-
-    // TEMP: Remove when logs/metrics unification is complete
-    if (queryUsesStatsCommand && this.props.exploreMode === ExploreMode.Logs) {
-      this.setState({
-        hint: {
-          message: 'You are trying to run a stats query in Logs mode. ',
-          fix: {
-            label: 'Switch to Metrics mode.',
-            action: this.switchToMetrics,
-          },
-        },
-      });
     }
   }, 250);
 
