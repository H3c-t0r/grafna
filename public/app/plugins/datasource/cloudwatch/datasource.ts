--- conflicted
+++ resolved
@@ -1,7 +1,7 @@
 import React from 'react';
 import angular from 'angular';
 import _ from 'lodash';
-import { from, merge, Observable, of, zip } from 'rxjs';
+import { merge, Observable, of, throwError, zip } from 'rxjs';
 import {
   catchError,
   concatMap,
@@ -59,23 +59,6 @@
   MetricRequest,
   TSDBResponse,
 } from './types';
-<<<<<<< HEAD
-import { merge, Observable, of, throwError, zip } from 'rxjs';
-import {
-  catchError,
-  concatMap,
-  filter,
-  finalize,
-  map,
-  mergeMap,
-  repeat,
-  scan,
-  share,
-  takeWhile,
-  tap,
-} from 'rxjs/operators';
-=======
->>>>>>> 6d0a98b2
 import { CloudWatchLanguageProvider } from './language_provider';
 import { VariableWithMultiSupport } from 'app/features/variables/types';
 import { AwsUrl, encodeUrl } from './aws_url';
