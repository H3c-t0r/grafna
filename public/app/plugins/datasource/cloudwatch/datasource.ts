import React from 'react';
import angular from 'angular';
import _ from 'lodash';
import { notifyApp } from 'app/core/actions';
import { createErrorNotification } from 'app/core/copy/appNotification';
import { AppNotificationTimeout } from 'app/types';
import { store } from 'app/store/store';
import kbn from 'app/core/utils/kbn';
import {
  DataQueryRequest,
  DataSourceApi,
  DataSourceInstanceSettings,
  dateMath,
  ScopedVars,
  TimeRange,
  DataFrame,
  DataQueryResponse,
  LoadingState,
  toDataFrame,
  guessFieldTypes,
  FieldType,
  LogRowModel,
} from '@grafana/data';
import { getBackendSrv, toDataQueryResponse } from '@grafana/runtime';
import { TemplateSrv } from 'app/features/templating/template_srv';
import { TimeSrv } from 'app/features/dashboard/services/TimeSrv';
import { ThrottlingErrorMessage } from './components/ThrottlingErrorMessage';
import memoizedDebounce from './memoizedDebounce';
import {
  CloudWatchQuery,
  CloudWatchJsonData,
  CloudWatchMetricsQuery,
  CloudWatchLogsQuery,
  CloudWatchLogsQueryStatus,
  DescribeLogGroupsRequest,
  TSDBResponse,
  MetricRequest,
  GetLogGroupFieldsRequest,
  GetLogGroupFieldsResponse,
  LogAction,
  GetLogEventsRequest,
} from './types';
import { from, empty, Observable } from 'rxjs';
import { delay, expand, map, mergeMap, tap, finalize, catchError } from 'rxjs/operators';
import { CloudWatchLanguageProvider } from './language_provider';

const TSDB_QUERY_ENDPOINT = '/api/tsdb/query';
import { VariableWithMultiSupport } from 'app/features/templating/types';
import { RowContextOptions } from '@grafana/ui/src/components/Logs/LogRowContextProvider';

const displayAlert = (datasourceName: string, region: string) =>
  store.dispatch(
    notifyApp(
      createErrorNotification(
        `CloudWatch request limit reached in ${region} for data source ${datasourceName}`,
        '',
        React.createElement(ThrottlingErrorMessage, { region }, null)
      )
    )
  );

const displayCustomError = (title: string, message: string) =>
  store.dispatch(notifyApp(createErrorNotification(title, message)));

// TODO: Temporary times here, could just change to some fixed number.
const MAX_ATTEMPTS = 8;
const POLLING_TIMES = [100, 200, 500, 1000];

export class CloudWatchDatasource extends DataSourceApi<CloudWatchQuery, CloudWatchJsonData> {
  type: any;
  proxyUrl: any;
  defaultRegion: any;
  standardStatistics: any;
  datasourceName: string;
  debouncedAlert: (datasourceName: string, region: string) => void;
  debouncedCustomAlert: (title: string, message: string) => void;
  logQueries: Set<{ id: string; region: string }>;
  languageProvider: CloudWatchLanguageProvider;

  /** @ngInject */
  constructor(
    instanceSettings: DataSourceInstanceSettings<CloudWatchJsonData>,
    private templateSrv: TemplateSrv,
    private timeSrv: TimeSrv
  ) {
    super(instanceSettings);
    this.type = 'cloudwatch';
    this.proxyUrl = instanceSettings.url;
    this.defaultRegion = instanceSettings.jsonData.defaultRegion;
    this.datasourceName = instanceSettings.name;
    this.standardStatistics = ['Average', 'Maximum', 'Minimum', 'Sum', 'SampleCount'];
    this.debouncedAlert = memoizedDebounce(displayAlert, AppNotificationTimeout.Error);
    this.debouncedCustomAlert = memoizedDebounce(displayCustomError, AppNotificationTimeout.Error);
    this.logQueries = new Set<{ id: string; region: string }>();

    this.languageProvider = new CloudWatchLanguageProvider(this);
  }

  query(options: DataQueryRequest<CloudWatchQuery>) {
    options = angular.copy(options);

    const firstTarget = options.targets[0];

    if (firstTarget.queryMode === 'Logs') {
      const queryParams = options.targets.map((target: CloudWatchLogsQuery) => ({
        queryString: target.expression,
        refId: target.refId,
        logGroupNames: target.logGroupNames,
        region: this.replace(this.getActualRegion(target.region), options.scopedVars, true, 'region'),
      }));

      return this.makeLogActionRequest('StartQuery', queryParams, options.scopedVars).pipe(
        mergeMap(dataFrames =>
          this.logsQuery(
            dataFrames.map(dataFrame => ({
              queryId: dataFrame.fields[0].values.get(0),
              region: dataFrame.meta?.custom?.['Region'] ?? 'default',
              refId: dataFrame.refId,
            }))
          )
        )
      );
    }

    const queries = options.targets
      .filter(
        item =>
          (item.id !== '' || item.hide !== true) &&
          item.queryMode !== 'Logs' &&
          ((!!item.region && !!item.namespace && !!item.metricName && !_.isEmpty(item.statistics)) ||
            item.expression?.length > 0)
      )
      .map((item: CloudWatchMetricsQuery) => {
        item.region = this.replace(this.getActualRegion(item.region), options.scopedVars, true, 'region');
        item.namespace = this.replace(item.namespace, options.scopedVars, true, 'namespace');
        item.metricName = this.replace(item.metricName, options.scopedVars, true, 'metric name');
        item.dimensions = this.convertDimensionFormat(item.dimensions, options.scopedVars);
        item.statistics = item.statistics.map(stat => this.replace(stat, options.scopedVars, true, 'statistics'));
        item.period = String(this.getPeriod(item, options)); // use string format for period in graph query, and alerting
        item.id = this.templateSrv.replace(item.id, options.scopedVars);
        item.expression = this.templateSrv.replace(item.expression, options.scopedVars);

        // valid ExtendedStatistics is like p90.00, check the pattern
        const hasInvalidStatistics = item.statistics.some(s => {
          if (s.indexOf('p') === 0) {
            const matches = /^p\d{2}(?:\.\d{1,2})?$/.exec(s);
            return !matches || matches[0] !== s;
          }

          return false;
        });

        if (hasInvalidStatistics) {
          throw { message: 'Invalid extended statistics' };
        }

        return {
          refId: item.refId,
          intervalMs: options.intervalMs,
          maxDataPoints: options.maxDataPoints,
          datasourceId: this.id,
          type: 'timeSeriesQuery',
          ...item,
        };
      });

    // No valid targets, return the empty result to save a round trip.
    if (_.isEmpty(queries)) {
      return Promise.resolve({ data: [] });
    }

    const request = {
      from: options?.range?.from.valueOf().toString(),
      to: options?.range?.to.valueOf().toString(),
      queries: queries,
    };

    return this.performTimeSeriesQuery(request, options.range);
  }

  logsQuery(queryParams: Array<{ queryId: string; limit?: number; region: string }>): Observable<DataQueryResponse> {
    this.logQueries.clear();
    queryParams.forEach(param => this.logQueries.add({ id: param.queryId, region: param.region }));

    return withTeardown(
      this.makeLogActionRequest('GetQueryResults', queryParams).pipe(
        expand((dataFrames, i) => {
          return dataFrames.every(
            dataFrame => dataFrame.meta?.custom?.['Status'] === CloudWatchLogsQueryStatus.Complete
          ) || i >= MAX_ATTEMPTS
            ? empty()
            : this.makeLogActionRequest('GetQueryResults', queryParams).pipe(
                delay(POLLING_TIMES[Math.min(i, POLLING_TIMES.length - 1)])
              );
        }),
        tap(dataFrames => {
          dataFrames.forEach((dataframe, i) => {
            if (
              [
                CloudWatchLogsQueryStatus.Complete,
                CloudWatchLogsQueryStatus.Cancelled,
                CloudWatchLogsQueryStatus.Failed,
              ].includes(dataframe.meta?.custom?.['Status'])
            ) {
              this.logQueries.delete({ id: queryParams[i].queryId, region: queryParams[i].region });
            }
          });
        }),
        map(dataFrames => {
          const correctedFrames = dataFrames.map(frame => correctFrameTypes(frame));

          return {
            data: correctedFrames,
            key: 'test-key',
            state: correctedFrames.every(
              dataFrame => dataFrame.meta?.custom?.['Status'] === CloudWatchLogsQueryStatus.Complete
            )
              ? LoadingState.Done
              : LoadingState.Loading,
          };
        })
      ),
      () => this.stopQueries()
    );
  }

  stopQueries() {
    if (this.logQueries.size > 0) {
      this.makeLogActionRequest(
        'StopQuery',
        [...this.logQueries.values()].map(logQuery => ({ queryId: logQuery.id, region: logQuery.region })),
        null,
        false
      ).pipe(finalize(() => this.logQueries.clear()));
    }
  }

  async describeLogGroups(params: DescribeLogGroupsRequest): Promise<string[]> {
    const dataFrames = await this.makeLogActionRequest('DescribeLogGroups', [params]).toPromise();

    const logGroupNames = dataFrames[0]?.fields[0]?.values.toArray() ?? [];
    return logGroupNames;
  }

  async getLogGroupFields(params: GetLogGroupFieldsRequest): Promise<GetLogGroupFieldsResponse> {
    const dataFrames = await this.makeLogActionRequest('GetLogGroupFields', [params]).toPromise();

    const fieldNames = dataFrames[0].fields[0].values.toArray();
    const fieldPercentages = dataFrames[0].fields[1].values.toArray();
    const getLogGroupFieldsResponse = {
      logGroupFields: fieldNames.map((val, i) => ({ name: val, percent: fieldPercentages[i] })) ?? [],
    };

    return getLogGroupFieldsResponse;
  }

  getLogRowContext = async (
    row: LogRowModel,
    { limit = 10, direction = 'BACKWARD' }: RowContextOptions = {}
  ): Promise<{ data: DataFrame[] }> => {
    let logStreamField = null;
    let logField = null;

    for (const field of row.dataFrame.fields) {
      if (field.name === '@logStream') {
        logStreamField = field;
        if (logField !== null) {
          break;
        }
      } else if (field.name === '@log') {
        logField = field;
        if (logStreamField !== null) {
          break;
        }
      }
    }

    const requestParams: GetLogEventsRequest = {
      limit,
      startFromHead: direction !== 'BACKWARD',
      logGroupName: parseLogGroupName(logField!.values.get(row.rowIndex)),
      logStreamName: logStreamField!.values.get(row.rowIndex),
    };

    if (direction === 'BACKWARD') {
      requestParams.endTime = row.timeEpochMs;
    } else {
      requestParams.startTime = row.timeEpochMs;
    }

    const dataFrames = await this.makeLogActionRequest('GetLogEvents', [requestParams]).toPromise();

    return {
      data: dataFrames,
    };
  };

  get variables() {
    return this.templateSrv.getVariables().map(v => `$${v.name}`);
  }

  getPeriod(target: CloudWatchMetricsQuery, options: any) {
    let period = this.templateSrv.replace(target.period, options.scopedVars) as any;
    if (period && period.toLowerCase() !== 'auto') {
      if (/^\d+$/.test(period)) {
        period = parseInt(period, 10);
      } else {
        period = kbn.interval_to_seconds(period);
      }

      if (period < 1) {
        period = 1;
      }
    }

    return period || '';
  }

  buildCloudwatchConsoleUrl(
    { region, namespace, metricName, dimensions, statistics, expression }: CloudWatchMetricsQuery,
    start: string,
    end: string,
    title: string,
    gmdMeta: Array<{ Expression: string; Period: string }>
  ) {
    region = this.getActualRegion(region);
    let conf = {
      view: 'timeSeries',
      stacked: false,
      title,
      start,
      end,
      region,
    } as any;

    const isSearchExpression =
      gmdMeta && gmdMeta.length && gmdMeta.every(({ Expression: expression }) => /SEARCH().*/.test(expression));
    const isMathExpression = !isSearchExpression && expression;

    if (isMathExpression) {
      return '';
    }

    if (isSearchExpression) {
      const metrics: any =
        gmdMeta && gmdMeta.length ? gmdMeta.map(({ Expression: expression }) => ({ expression })) : [{ expression }];
      conf = { ...conf, metrics };
    } else {
      conf = {
        ...conf,
        metrics: [
          ...statistics.map(stat => [
            namespace,
            metricName,
            ...Object.entries(dimensions).reduce((acc, [key, value]) => [...acc, key, value[0]], []),
            {
              stat,
              period: gmdMeta.length ? gmdMeta[0].Period : 60,
            },
          ]),
        ],
      };
    }

    return `https://${region}.console.aws.amazon.com/cloudwatch/deeplink.js?region=${region}#metricsV2:graph=${encodeURIComponent(
      JSON.stringify(conf)
    )}`;
  }

  performTimeSeriesQuery(request: MetricRequest, { from, to }: TimeRange): Promise<any> {
    return this.awsRequest(TSDB_QUERY_ENDPOINT, request)
      .then((res: TSDBResponse) => {
        if (!res.results) {
          return { data: [] };
        }
        return Object.values(request.queries).reduce(
          ({ data, error }: any, queryRequest: any) => {
            const queryResult = res.results[queryRequest.refId];
            if (!queryResult) {
              return { data, error };
            }

            const link = this.buildCloudwatchConsoleUrl(
              queryRequest,
              from.toISOString(),
              to.toISOString(),
              queryRequest.refId,
              queryResult.meta.gmdMeta
            );

            return {
              error: error || queryResult.error ? { message: queryResult.error } : null,
              data: [
                ...data,
                ...queryResult.series.map(({ name, points }: any) => {
                  const dataFrame = toDataFrame({
                    target: name,
                    datapoints: points,
                    refId: queryRequest.refId,
                    meta: queryResult.meta,
                  });
                  if (link) {
                    for (const field of dataFrame.fields) {
                      field.config.links = [
                        {
                          url: link,
                          title: 'View in CloudWatch console',
                          targetBlank: true,
                        },
                      ];
                    }
                  }
                  return dataFrame;
                }),
              ],
            };
          },
          { data: [], error: null }
        );
      })
      .catch((err: any = { data: { error: '' } }) => {
        if (/^Throttling:.*/.test(err.data.message)) {
          const failedRedIds = Object.keys(err.data.results);
          const regionsAffected = Object.values(request.queries).reduce(
            (res: string[], { refId, region }) =>
              (refId && !failedRedIds.includes(refId)) || res.includes(region) ? res : [...res, region],
            []
          ) as string[];

          regionsAffected.forEach(region => this.debouncedAlert(this.datasourceName, this.getActualRegion(region)));
        }

        if (err.data && err.data.message === 'Metric request error' && err.data.error) {
          err.data.message = err.data.error;
        }

        throw err;
      });
  }

  transformSuggestDataFromTable(suggestData: TSDBResponse) {
    return suggestData.results['metricFindQuery'].tables[0].rows.map(([text, value]) => ({
      text,
      value,
      label: value,
    }));
  }

  doMetricQueryRequest(subtype: string, parameters: any) {
    const range = this.timeSrv.timeRange();
    return this.awsRequest(TSDB_QUERY_ENDPOINT, {
      from: range.from.valueOf().toString(),
      to: range.to.valueOf().toString(),
      queries: [
        {
          refId: 'metricFindQuery',
          intervalMs: 1, // dummy
          maxDataPoints: 1, // dummy
          datasourceId: this.id,
          type: 'metricFindQuery',
          subtype: subtype,
          ...parameters,
        },
      ],
    }).then((r: TSDBResponse) => {
      return this.transformSuggestDataFromTable(r);
    });
  }

  makeLogActionRequest(
    subtype: LogAction,
    queryParams: any[],
    scopedVars?: ScopedVars,
    makeReplacements = true
  ): Observable<DataFrame[]> {
    const range = this.timeSrv.timeRange();

    const requestParams = {
      from: range.from.valueOf().toString(),
      to: range.to.valueOf().toString(),
      queries: queryParams.map((param: any) => ({
        refId: 'A',
        intervalMs: 1, // dummy
        maxDataPoints: 1, // dummy
        datasourceId: this.id,
        type: 'logAction',
        subtype: subtype,
        ...param,
      })),
    };

    if (makeReplacements) {
      requestParams.queries.forEach(query => {
        query.region = this.replace(query.region, scopedVars, true, 'region');
        query.region = this.getActualRegion(query.region);
      });
    }

<<<<<<< HEAD
    const resultsToDataFrames = (val: any): DataFrame[] => {
      // NOTE: this function currently only processes binary results from:
      // /api/ds/query -- it will retrun empty results most of the time
      return toDataQueryResponse(val).data || [];
    };
=======
    const resultsToDataFrames = (val: any): DataFrame[] => toDataQueryResponse(val).data || [];
>>>>>>> 91a83b71

    return from(this.awsRequest(TSDB_QUERY_ENDPOINT, requestParams)).pipe(
      map(response => resultsToDataFrames({ data: response })),
      catchError(err => {
        if (err.data?.error) {
          throw err.data.error;
        }

        throw err;
      })
    );
  }

  getRegions(): Promise<Array<{ label: string; value: string; text: string }>> {
    return this.doMetricQueryRequest('regions', null).then((regions: any) => [
      { label: 'default', value: 'default', text: 'default' },
      ...regions,
    ]);
  }

  getNamespaces() {
    return this.doMetricQueryRequest('namespaces', null);
  }

  async getMetrics(namespace: string, region?: string) {
    if (!namespace) {
      return [];
    }

    return this.doMetricQueryRequest('metrics', {
      region: this.templateSrv.replace(this.getActualRegion(region)),
      namespace: this.templateSrv.replace(namespace),
    });
  }

  async getDimensionKeys(namespace: string, region: string) {
    if (!namespace) {
      return [];
    }

    return this.doMetricQueryRequest('dimension_keys', {
      region: this.templateSrv.replace(this.getActualRegion(region)),
      namespace: this.templateSrv.replace(namespace),
    });
  }

  async getDimensionValues(
    region: string,
    namespace: string,
    metricName: string,
    dimensionKey: string,
    filterDimensions: {}
  ) {
    if (!namespace || !metricName) {
      return [];
    }

    const values = await this.doMetricQueryRequest('dimension_values', {
      region: this.templateSrv.replace(this.getActualRegion(region)),
      namespace: this.templateSrv.replace(namespace),
      metricName: this.templateSrv.replace(metricName.trim()),
      dimensionKey: this.templateSrv.replace(dimensionKey),
      dimensions: this.convertDimensionFormat(filterDimensions, {}),
    });

    return values;
  }

  getEbsVolumeIds(region: string, instanceId: string) {
    return this.doMetricQueryRequest('ebs_volume_ids', {
      region: this.templateSrv.replace(this.getActualRegion(region)),
      instanceId: this.templateSrv.replace(instanceId),
    });
  }

  getEc2InstanceAttribute(region: string, attributeName: string, filters: any) {
    return this.doMetricQueryRequest('ec2_instance_attribute', {
      region: this.templateSrv.replace(this.getActualRegion(region)),
      attributeName: this.templateSrv.replace(attributeName),
      filters: filters,
    });
  }

  getResourceARNs(region: string, resourceType: string, tags: any) {
    return this.doMetricQueryRequest('resource_arns', {
      region: this.templateSrv.replace(this.getActualRegion(region)),
      resourceType: this.templateSrv.replace(resourceType),
      tags: tags,
    });
  }

  async metricFindQuery(query: string) {
    let region;
    let namespace;
    let metricName;
    let filterJson;

    const regionQuery = query.match(/^regions\(\)/);
    if (regionQuery) {
      return this.getRegions();
    }

    const namespaceQuery = query.match(/^namespaces\(\)/);
    if (namespaceQuery) {
      return this.getNamespaces();
    }

    const metricNameQuery = query.match(/^metrics\(([^\)]+?)(,\s?([^,]+?))?\)/);
    if (metricNameQuery) {
      namespace = metricNameQuery[1];
      region = metricNameQuery[3];
      return this.getMetrics(namespace, region);
    }

    const dimensionKeysQuery = query.match(/^dimension_keys\(([^\)]+?)(,\s?([^,]+?))?\)/);
    if (dimensionKeysQuery) {
      namespace = dimensionKeysQuery[1];
      region = dimensionKeysQuery[3];
      return this.getDimensionKeys(namespace, region);
    }

    const dimensionValuesQuery = query.match(
      /^dimension_values\(([^,]+?),\s?([^,]+?),\s?([^,]+?),\s?([^,]+?)(,\s?(.+))?\)/
    );
    if (dimensionValuesQuery) {
      region = dimensionValuesQuery[1];
      namespace = dimensionValuesQuery[2];
      metricName = dimensionValuesQuery[3];
      const dimensionKey = dimensionValuesQuery[4];
      filterJson = {};
      if (dimensionValuesQuery[6]) {
        filterJson = JSON.parse(this.templateSrv.replace(dimensionValuesQuery[6]));
      }

      return this.getDimensionValues(region, namespace, metricName, dimensionKey, filterJson);
    }

    const ebsVolumeIdsQuery = query.match(/^ebs_volume_ids\(([^,]+?),\s?([^,]+?)\)/);
    if (ebsVolumeIdsQuery) {
      region = ebsVolumeIdsQuery[1];
      const instanceId = ebsVolumeIdsQuery[2];
      return this.getEbsVolumeIds(region, instanceId);
    }

    const ec2InstanceAttributeQuery = query.match(/^ec2_instance_attribute\(([^,]+?),\s?([^,]+?),\s?(.+?)\)/);
    if (ec2InstanceAttributeQuery) {
      region = ec2InstanceAttributeQuery[1];
      const targetAttributeName = ec2InstanceAttributeQuery[2];
      filterJson = JSON.parse(this.templateSrv.replace(ec2InstanceAttributeQuery[3]));
      return this.getEc2InstanceAttribute(region, targetAttributeName, filterJson);
    }

    const resourceARNsQuery = query.match(/^resource_arns\(([^,]+?),\s?([^,]+?),\s?(.+?)\)/);
    if (resourceARNsQuery) {
      region = resourceARNsQuery[1];
      const resourceType = resourceARNsQuery[2];
      const tagsJSON = JSON.parse(this.templateSrv.replace(resourceARNsQuery[3]));
      return this.getResourceARNs(region, resourceType, tagsJSON);
    }

    const statsQuery = query.match(/^statistics\(\)/);
    if (statsQuery) {
      return this.standardStatistics.map((s: string) => ({ value: s, label: s, text: s }));
    }

    return Promise.resolve([]);
  }

  annotationQuery(options: any) {
    const annotation = options.annotation;
    const statistics = annotation.statistics.map((s: any) => this.templateSrv.replace(s));
    const defaultPeriod = annotation.prefixMatching ? '' : '300';
    let period = annotation.period || defaultPeriod;
    period = parseInt(period, 10);
    const parameters = {
      prefixMatching: annotation.prefixMatching,
      region: this.templateSrv.replace(this.getActualRegion(annotation.region)),
      namespace: this.templateSrv.replace(annotation.namespace),
      metricName: this.templateSrv.replace(annotation.metricName),
      dimensions: this.convertDimensionFormat(annotation.dimensions, {}),
      statistics: statistics,
      period: period,
      actionPrefix: annotation.actionPrefix || '',
      alarmNamePrefix: annotation.alarmNamePrefix || '',
    };

    return this.awsRequest(TSDB_QUERY_ENDPOINT, {
      from: options.range.from.valueOf().toString(),
      to: options.range.to.valueOf().toString(),
      queries: [
        {
          refId: 'annotationQuery',
          datasourceId: this.id,
          type: 'annotationQuery',
          ...parameters,
        },
      ],
    }).then((r: TSDBResponse) => {
      return r.results['annotationQuery'].tables[0].rows.map(v => ({
        annotation: annotation,
        time: Date.parse(v[0]),
        title: v[1],
        tags: [v[2]],
        text: v[3],
      }));
    });
  }

  targetContainsTemplate(target: any) {
    return (
      this.templateSrv.variableExists(target.region) ||
      this.templateSrv.variableExists(target.namespace) ||
      this.templateSrv.variableExists(target.metricName) ||
      _.find(target.dimensions, (v, k) => {
        return this.templateSrv.variableExists(k) || this.templateSrv.variableExists(v);
      })
    );
  }

  testDatasource() {
    // use billing metrics for test
    const region = this.defaultRegion;
    const namespace = 'AWS/Billing';
    const metricName = 'EstimatedCharges';
    const dimensions = {};

    return this.getDimensionValues(region, namespace, metricName, 'ServiceName', dimensions).then(() => ({
      status: 'success',
      message: 'Data source is working',
    }));
  }

  async awsRequest(url: string, data: MetricRequest) {
    const options = {
      method: 'POST',
      url,
      data,
    };

    const result = await getBackendSrv().datasourceRequest(options);

    return result.data;
  }

  getDefaultRegion() {
    return this.defaultRegion;
  }

  getActualRegion(region?: string) {
    if (region === 'default' || region === undefined || region === '') {
      return this.getDefaultRegion();
    }
    return region;
  }

  showContextToggle() {
    return true;
  }

  convertToCloudWatchTime(date: any, roundUp: any) {
    if (_.isString(date)) {
      date = dateMath.parse(date, roundUp);
    }
    return Math.round(date.valueOf() / 1000);
  }

  convertDimensionFormat(dimensions: { [key: string]: string | string[] }, scopedVars: ScopedVars) {
    return Object.entries(dimensions).reduce((result, [key, value]) => {
      key = this.replace(key, scopedVars, true, 'dimension keys');

      if (Array.isArray(value)) {
        return { ...result, [key]: value };
      }

      const valueVar = this.templateSrv
        .getVariables()
        .find(({ name }) => name === this.templateSrv.getVariableName(value));
      if (valueVar) {
        if (((valueVar as unknown) as VariableWithMultiSupport).multi) {
          const values = this.templateSrv.replace(value, scopedVars, 'pipe').split('|');
          return { ...result, [key]: values };
        }
        return { ...result, [key]: [this.templateSrv.replace(value, scopedVars)] };
      }

      return { ...result, [key]: [value] };
    }, {});
  }

  replace(
    target: string,
    scopedVars: ScopedVars | undefined,
    displayErrorIfIsMultiTemplateVariable?: boolean,
    fieldName?: string
  ) {
    if (displayErrorIfIsMultiTemplateVariable) {
      const variable = this.templateSrv
        .getVariables()
        .find(({ name }) => name === this.templateSrv.getVariableName(target));
      if (variable && ((variable as unknown) as VariableWithMultiSupport).multi) {
        this.debouncedCustomAlert(
          'CloudWatch templating error',
          `Multi template variables are not supported for ${fieldName || target}`
        );
      }
    }

    return this.templateSrv.replace(target, scopedVars);
  }
}

function withTeardown<T = any>(observable: Observable<T>, onUnsubscribe: () => void): Observable<T> {
  return new Observable<T>(subscriber => {
    const innerSub = observable.subscribe({
      next: val => subscriber.next(val),
      error: err => subscriber.next(err),
      complete: () => subscriber.complete(),
    });

    return () => {
      innerSub.unsubscribe();
      onUnsubscribe();
    };
  });
}

function correctFrameTypes(frame: DataFrame): DataFrame {
  frame.fields.forEach(field => {
    if (field.type === FieldType.string) {
      field.type = FieldType.other;
    }
  });

  const correctedFrame = guessFieldTypes(frame);
  // const timeField = correctedFrame.fields.find(field => field.name === '@timestamp');
  // if (timeField) {
  //   timeField.type = FieldType.time;
  // }

  return correctedFrame;
}

function parseLogGroupName(logIdentifier: string): string {
  const colonIndex = logIdentifier.lastIndexOf(':');
  return logIdentifier.substr(colonIndex + 1);
}<|MERGE_RESOLUTION|>--- conflicted
+++ resolved
@@ -496,15 +496,7 @@
       });
     }
 
-<<<<<<< HEAD
-    const resultsToDataFrames = (val: any): DataFrame[] => {
-      // NOTE: this function currently only processes binary results from:
-      // /api/ds/query -- it will retrun empty results most of the time
-      return toDataQueryResponse(val).data || [];
-    };
-=======
     const resultsToDataFrames = (val: any): DataFrame[] => toDataQueryResponse(val).data || [];
->>>>>>> 91a83b71
 
     return from(this.awsRequest(TSDB_QUERY_ENDPOINT, requestParams)).pipe(
       map(response => resultsToDataFrames({ data: response })),
