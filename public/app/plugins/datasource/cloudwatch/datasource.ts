import React from 'react';
import angular from 'angular';
import _ from 'lodash';
import { notifyApp } from 'app/core/actions';
import { createErrorNotification } from 'app/core/copy/appNotification';
import { AppNotificationTimeout } from 'app/types';
import { store } from 'app/store/store';
import kbn from 'app/core/utils/kbn';
import {
  DataFrame,
  DataQueryRequest,
  DataQueryResponse,
  DataSourceApi,
  DataSourceInstanceSettings,
  dateMath,
  FieldType,
  guessFieldTypes,
  LoadingState,
  LogRowModel,
  ScopedVars,
  TimeRange,
  toDataFrame,
<<<<<<< HEAD
=======
  LogRowModel,
>>>>>>> 8c1307e7
} from '@grafana/data';
import { getBackendSrv, toDataQueryResponse } from '@grafana/runtime';
import { TemplateSrv } from 'app/features/templating/template_srv';
import { TimeSrv } from 'app/features/dashboard/services/TimeSrv';
import { ThrottlingErrorMessage } from './components/ThrottlingErrorMessage';
import memoizedDebounce from './memoizedDebounce';
import {
  CloudWatchJsonData,
  CloudWatchLogsQuery,
  CloudWatchLogsQueryStatus,
  CloudWatchMetricsQuery,
  CloudWatchQuery,
  DescribeLogGroupsRequest,
  GetLogEventsRequest,
  GetLogGroupFieldsRequest,
  GetLogGroupFieldsResponse,
  LogAction,
  MetricQuery,
  MetricRequest,
  TSDBResponse,
} from './types';
import { empty, from, Observable } from 'rxjs';
import { catchError, delay, expand, finalize, map, mergeMap, tap } from 'rxjs/operators';
import { CloudWatchLanguageProvider } from './language_provider';

import { VariableWithMultiSupport } from 'app/features/variables/types';
import { RowContextOptions } from '@grafana/ui/src/components/Logs/LogRowContextProvider';
import { AwsUrl, encodeUrl } from './aws_url';

const TSDB_QUERY_ENDPOINT = '/api/tsdb/query';

// Constants also defined in tsdb/cloudwatch/cloudwatch.go
const LOG_IDENTIFIER_INTERNAL = '__log__grafana_internal__';
const LOGSTREAM_IDENTIFIER_INTERNAL = '__logstream__grafana_internal__';

const displayAlert = (datasourceName: string, region: string) =>
  store.dispatch(
    notifyApp(
      createErrorNotification(
        `CloudWatch request limit reached in ${region} for data source ${datasourceName}`,
        '',
        React.createElement(ThrottlingErrorMessage, { region }, null)
      )
    )
  );

const displayCustomError = (title: string, message: string) =>
  store.dispatch(notifyApp(createErrorNotification(title, message)));

// TODO: Temporary times here, could just change to some fixed number.
export const MAX_ATTEMPTS = 8;
const POLLING_TIMES = [100, 200, 500, 1000];

export class CloudWatchDatasource extends DataSourceApi<CloudWatchQuery, CloudWatchJsonData> {
  type: any;
  proxyUrl: any;
  defaultRegion: any;
  standardStatistics: any;
  datasourceName: string;
  debouncedAlert: (datasourceName: string, region: string) => void;
  debouncedCustomAlert: (title: string, message: string) => void;
  logQueries: Record<string, { id: string; region: string }>;
  languageProvider: CloudWatchLanguageProvider;

  /** @ngInject */
  constructor(
    instanceSettings: DataSourceInstanceSettings<CloudWatchJsonData>,
    private templateSrv: TemplateSrv,
    private timeSrv: TimeSrv
  ) {
    super(instanceSettings);
    this.type = 'cloudwatch';
    this.proxyUrl = instanceSettings.url;
    this.defaultRegion = instanceSettings.jsonData.defaultRegion;
    this.datasourceName = instanceSettings.name;
    this.standardStatistics = ['Average', 'Maximum', 'Minimum', 'Sum', 'SampleCount'];
    this.debouncedAlert = memoizedDebounce(displayAlert, AppNotificationTimeout.Error);
    this.debouncedCustomAlert = memoizedDebounce(displayCustomError, AppNotificationTimeout.Error);
    this.logQueries = {};

    this.languageProvider = new CloudWatchLanguageProvider(this);
  }

  query(options: DataQueryRequest<CloudWatchQuery>): Promise<DataQueryResponse> | Observable<DataQueryResponse> {
    options = angular.copy(options);

    const firstTarget = options.targets[0];

    let queries = options.targets.filter(item => item.id !== '' || item.hide !== true);

    if (firstTarget.queryMode === 'Logs') {
      const logQueries: CloudWatchLogsQuery[] = queries.filter(item => item.queryMode === 'Logs') as any;

      const validLogQueries = logQueries.filter(item => item.logGroupNames?.length);
      if (logQueries.length > validLogQueries.length) {
        return Promise.resolve({ data: [], error: { message: 'Log group is required' } });
      }

      // No valid targets, return the empty result to save a round trip.
      if (_.isEmpty(validLogQueries)) {
        return Promise.resolve({ data: [] });
      }

      const queryParams = validLogQueries.map((target: CloudWatchLogsQuery) => ({
        queryString: target.expression,
        refId: target.refId,
        logGroupNames: target.logGroupNames,
        region: this.replace(this.getActualRegion(target.region), options.scopedVars, true, 'region'),
      }));

      return this.makeLogActionRequest('StartQuery', queryParams, options.scopedVars).pipe(
        mergeMap(dataFrames =>
          this.logsQuery(
            dataFrames.map(dataFrame => ({
              queryId: dataFrame.fields[0].values.get(0),
              region: dataFrame.meta?.custom?.['Region'] ?? 'default',
              refId: dataFrame.refId!,
              statsGroups: (options.targets.find(target => target.refId === dataFrame.refId)! as CloudWatchLogsQuery)
                .statsGroups,
            }))
          )
        ),
        map(response => this.addDataLinksToLogsResponse(response, options))
      );
    }

    const metricQueries: MetricQuery[] = options.targets
      .filter(
        item =>
          item.queryMode !== 'Logs' &&
          ((!!item.region && !!item.namespace && !!item.metricName && !_.isEmpty(item.statistics)) ||
            item.expression?.length > 0)
      )
      .map(
        (item: CloudWatchMetricsQuery): MetricQuery => {
          item.region = this.replace(this.getActualRegion(item.region), options.scopedVars, true, 'region');
          item.namespace = this.replace(item.namespace, options.scopedVars, true, 'namespace');
          item.metricName = this.replace(item.metricName, options.scopedVars, true, 'metric name');
          item.dimensions = this.convertDimensionFormat(item.dimensions, options.scopedVars);
          item.statistics = item.statistics.map(stat => this.replace(stat, options.scopedVars, true, 'statistics'));
          item.period = String(this.getPeriod(item, options)); // use string format for period in graph query, and alerting
          item.id = this.templateSrv.replace(item.id, options.scopedVars);
          item.expression = this.templateSrv.replace(item.expression, options.scopedVars);

          // valid ExtendedStatistics is like p90.00, check the pattern
          const hasInvalidStatistics = item.statistics.some(s => {
            if (s.indexOf('p') === 0) {
              const matches = /^p\d{2}(?:\.\d{1,2})?$/.exec(s);
              return !matches || matches[0] !== s;
            }

            return false;
          });

          if (hasInvalidStatistics) {
            throw { message: 'Invalid extended statistics' };
          }

          return {
            refId: item.refId,
            intervalMs: options.intervalMs,
            maxDataPoints: options.maxDataPoints,
            datasourceId: this.id,
            type: 'timeSeriesQuery',
            ...item,
          };
        }
      );

    // No valid targets, return the empty result to save a round trip.
    if (_.isEmpty(metricQueries)) {
      return Promise.resolve({ data: [] });
    }

    const request = {
      from: options?.range?.from.valueOf().toString(),
      to: options?.range?.to.valueOf().toString(),
      queries: metricQueries,
    };

    return this.performTimeSeriesQuery(request, options.range);
  }

  logsQuery(
    queryParams: Array<{ queryId: string; refId: string; limit?: number; region: string; statsGroups?: string[] }>
  ): Observable<DataQueryResponse> {
    this.logQueries = {};
    queryParams.forEach(param => {
      this.logQueries[param.refId] = { id: param.queryId, region: param.region };
    });
    let prevRecordsMatched: Record<string, number> = {};

    return withTeardown(
      this.makeLogActionRequest('GetQueryResults', queryParams).pipe(
        expand((dataFrames, i) => {
          const allFramesCompleted = dataFrames.every(
            dataFrame => dataFrame.meta?.custom?.['Status'] === CloudWatchLogsQueryStatus.Complete
          );
          return allFramesCompleted
            ? empty()
            : this.makeLogActionRequest('GetQueryResults', queryParams).pipe(
                map(frames => {
                  let moreRecordsMatched = false;
                  for (const frame of frames) {
                    const recordsMatched = frame.meta?.custom?.['Statistics']['RecordsMatched'];
                    if (recordsMatched > (prevRecordsMatched[frame.refId!] ?? 0)) {
                      moreRecordsMatched = true;
                    }
                    prevRecordsMatched[frame.refId!] = recordsMatched;
                  }
                  const noProgressMade = i >= MAX_ATTEMPTS - 2 && !moreRecordsMatched;
                  if (noProgressMade) {
                    for (const frame of frames) {
                      _.set(frame, 'meta.custom.Status', CloudWatchLogsQueryStatus.Complete);
                    }
                  }

                  return frames;
                }),
                delay(POLLING_TIMES[Math.min(i, POLLING_TIMES.length - 1)])
              );
        }),
        tap(dataFrames => {
          dataFrames.forEach((dataframe, i) => {
            if (
              [
                CloudWatchLogsQueryStatus.Complete,
                CloudWatchLogsQueryStatus.Cancelled,
                CloudWatchLogsQueryStatus.Failed,
              ].includes(dataframe.meta?.custom?.['Status']) &&
              this.logQueries.hasOwnProperty(dataframe.refId!)
            ) {
              delete this.logQueries[dataframe.refId!];
            }
          });
        }),
        map(dataFrames => ({
          data: dataFrames,
          key: 'test-key',
          state: dataFrames.every(
            dataFrame => dataFrame.meta?.custom?.['Status'] === CloudWatchLogsQueryStatus.Complete
          )
            ? LoadingState.Done
            : LoadingState.Loading,
        }))
      ),
      () => this.stopQueries()
    );
  }

  private addDataLinksToLogsResponse(response: DataQueryResponse, options: DataQueryRequest<CloudWatchQuery>) {
    for (const dataFrame of response.data as DataFrame[]) {
      const range = this.timeSrv.timeRange();
      const start = range.from.toISOString();
      const end = range.to.toISOString();

      const curTarget = options.targets.find(target => target.refId === dataFrame.refId) as CloudWatchLogsQuery;
      const urlProps: AwsUrl = {
        end,
        start,
        timeType: 'ABSOLUTE',
        tz: 'UTC',
        editorString: curTarget.expression,
        isLiveTail: false,
        source: curTarget.logGroupNames,
      };

      const encodedUrl = encodeUrl(
        urlProps,
        this.getActualRegion(this.replace(curTarget.region, options.scopedVars, true, 'region'))
      );

      for (const field of dataFrame.fields) {
        field.config.links = [
          {
            url: encodedUrl,
            title: 'View in CloudWatch console',
            targetBlank: true,
          },
        ];
      }
    }

    return response;
  }

  stopQueries() {
    if (Object.keys(this.logQueries).length > 0) {
      this.makeLogActionRequest(
        'StopQuery',
        Object.values(this.logQueries).map(logQuery => ({ queryId: logQuery.id, region: logQuery.region })),
        undefined,
        false
      ).pipe(
        finalize(() => {
          this.logQueries = {};
        })
      );
    }
  }

  async describeLogGroups(params: DescribeLogGroupsRequest): Promise<string[]> {
    const dataFrames = await this.makeLogActionRequest('DescribeLogGroups', [params]).toPromise();

    const logGroupNames = dataFrames[0]?.fields[0]?.values.toArray() ?? [];
    return logGroupNames;
  }

  async getLogGroupFields(params: GetLogGroupFieldsRequest): Promise<GetLogGroupFieldsResponse> {
    const dataFrames = await this.makeLogActionRequest('GetLogGroupFields', [params]).toPromise();

    const fieldNames = dataFrames[0].fields[0].values.toArray();
    const fieldPercentages = dataFrames[0].fields[1].values.toArray();
    const getLogGroupFieldsResponse = {
      logGroupFields: fieldNames.map((val, i) => ({ name: val, percent: fieldPercentages[i] })) ?? [],
    };

    return getLogGroupFieldsResponse;
  }

  getLogRowContext = async (
    row: LogRowModel,
    { limit = 10, direction = 'BACKWARD' }: RowContextOptions = {}
  ): Promise<{ data: DataFrame[] }> => {
    let logStreamField = null;
    let logField = null;

    for (const field of row.dataFrame.fields) {
      if (field.name === LOGSTREAM_IDENTIFIER_INTERNAL) {
        logStreamField = field;
        if (logField !== null) {
          break;
        }
      } else if (field.name === LOG_IDENTIFIER_INTERNAL) {
        logField = field;
        if (logStreamField !== null) {
          break;
        }
      }
    }

    const requestParams: GetLogEventsRequest = {
      limit,
      startFromHead: direction !== 'BACKWARD',
      logGroupName: parseLogGroupName(logField!.values.get(row.rowIndex)),
      logStreamName: logStreamField!.values.get(row.rowIndex),
    };

    if (direction === 'BACKWARD') {
      requestParams.endTime = row.timeEpochMs;
    } else {
      requestParams.startTime = row.timeEpochMs;
    }

    const dataFrames = await this.makeLogActionRequest('GetLogEvents', [requestParams]).toPromise();

    return {
      data: dataFrames,
    };
  };

  get variables() {
    return this.templateSrv.getVariables().map(v => `$${v.name}`);
  }

  getPeriod(target: CloudWatchMetricsQuery, options: any) {
    let period = this.templateSrv.replace(target.period, options.scopedVars) as any;
    if (period && period.toLowerCase() !== 'auto') {
      if (/^\d+$/.test(period)) {
        period = parseInt(period, 10);
      } else {
        period = kbn.interval_to_seconds(period);
      }

      if (period < 1) {
        period = 1;
      }
    }

    return period || '';
  }

  buildCloudwatchConsoleUrl(
    { region, namespace, metricName, dimensions, statistics, expression }: CloudWatchMetricsQuery,
    start: string,
    end: string,
    title: string,
    gmdMeta: Array<{ Expression: string; Period: string }>
  ) {
    region = this.getActualRegion(region);
    let conf = {
      view: 'timeSeries',
      stacked: false,
      title,
      start,
      end,
      region,
    } as any;

    const isSearchExpression =
      gmdMeta && gmdMeta.length && gmdMeta.every(({ Expression: expression }) => /SEARCH().*/.test(expression));
    const isMathExpression = !isSearchExpression && expression;

    if (isMathExpression) {
      return '';
    }

    if (isSearchExpression) {
      const metrics: any =
        gmdMeta && gmdMeta.length ? gmdMeta.map(({ Expression: expression }) => ({ expression })) : [{ expression }];
      conf = { ...conf, metrics };
    } else {
      conf = {
        ...conf,
        metrics: [
          ...statistics.map(stat => [
            namespace,
            metricName,
            ...Object.entries(dimensions).reduce((acc, [key, value]) => [...acc, key, value[0]], []),
            {
              stat,
              period: gmdMeta.length ? gmdMeta[0].Period : 60,
            },
          ]),
        ],
      };
    }

    return `https://${region}.console.aws.amazon.com/cloudwatch/deeplink.js?region=${region}#metricsV2:graph=${encodeURIComponent(
      JSON.stringify(conf)
    )}`;
  }

  performTimeSeriesQuery(request: MetricRequest, { from, to }: TimeRange): Promise<any> {
    return this.awsRequest(TSDB_QUERY_ENDPOINT, request)
      .then((res: TSDBResponse) => {
        if (!res.results) {
          return { data: [] };
        }
        return Object.values(request.queries).reduce(
          ({ data, error }: any, queryRequest: any) => {
            const queryResult = res.results[queryRequest.refId];
            if (!queryResult) {
              return { data, error };
            }

            const link = this.buildCloudwatchConsoleUrl(
              queryRequest,
              from.toISOString(),
              to.toISOString(),
              queryRequest.refId,
              queryResult.meta.gmdMeta
            );

            return {
              error: error || queryResult.error ? { message: queryResult.error } : null,
              data: [
                ...data,
                ...queryResult.series.map(({ name, points }: any) => {
                  const dataFrame = toDataFrame({
                    target: name,
                    datapoints: points,
                    refId: queryRequest.refId,
                    meta: queryResult.meta,
                  });
                  if (link) {
                    for (const field of dataFrame.fields) {
                      field.config.links = [
                        {
                          url: link,
                          title: 'View in CloudWatch console',
                          targetBlank: true,
                        },
                      ];
                    }
                  }
                  return dataFrame;
                }),
              ],
            };
          },
          { data: [], error: null }
        );
      })
      .catch((err: any = { data: { error: '' } }) => {
        if (/^Throttling:.*/.test(err.data.message)) {
          const failedRedIds = Object.keys(err.data.results);
          const regionsAffected = Object.values(request.queries).reduce(
            (res: string[], { refId, region }) =>
              (refId && !failedRedIds.includes(refId)) || res.includes(region) ? res : [...res, region],
            []
          ) as string[];

          regionsAffected.forEach(region => this.debouncedAlert(this.datasourceName, this.getActualRegion(region)));
        }

        if (err.data && err.data.message === 'Metric request error' && err.data.error) {
          err.data.message = err.data.error;
        }

        throw err;
      });
  }

  transformSuggestDataFromTable(suggestData: TSDBResponse) {
    return suggestData.results['metricFindQuery'].tables[0].rows.map(([text, value]) => ({
      text,
      value,
      label: value,
    }));
  }

  doMetricQueryRequest(subtype: string, parameters: any) {
    const range = this.timeSrv.timeRange();
    return this.awsRequest(TSDB_QUERY_ENDPOINT, {
      from: range.from.valueOf().toString(),
      to: range.to.valueOf().toString(),
      queries: [
        {
          refId: 'metricFindQuery',
          intervalMs: 1, // dummy
          maxDataPoints: 1, // dummy
          datasourceId: this.id,
          type: 'metricFindQuery',
          subtype: subtype,
          ...parameters,
        },
      ],
    }).then((r: TSDBResponse) => {
      return this.transformSuggestDataFromTable(r);
    });
  }

  makeLogActionRequest(
    subtype: LogAction,
    queryParams: any[],
    scopedVars?: ScopedVars,
    makeReplacements = true
  ): Observable<DataFrame[]> {
    const range = this.timeSrv.timeRange();

    const requestParams = {
      from: range.from.valueOf().toString(),
      to: range.to.valueOf().toString(),
      queries: queryParams.map((param: any) => ({
        refId: 'A',
        intervalMs: 1, // dummy
        maxDataPoints: 1, // dummy
        datasourceId: this.id,
        type: 'logAction',
        subtype: subtype,
        ...param,
      })),
    };

    if (makeReplacements) {
      requestParams.queries.forEach(query => {
        if (query.hasOwnProperty('queryString')) {
          query.queryString = this.replace(query.queryString, scopedVars, true);
        }
        query.region = this.replace(query.region, scopedVars, true, 'region');
        query.region = this.getActualRegion(query.region);
      });
    }

    const resultsToDataFrames = (val: any): DataFrame[] => toDataQueryResponse(val).data || [];

    return from(this.awsRequest(TSDB_QUERY_ENDPOINT, requestParams)).pipe(
      map(response => resultsToDataFrames({ data: response })),
      catchError(err => {
        if (err.data?.error) {
          throw err.data.error;
        }

        throw err;
      })
    );
  }

  getRegions(): Promise<Array<{ label: string; value: string; text: string }>> {
    return this.doMetricQueryRequest('regions', null).then((regions: any) => [
      { label: 'default', value: 'default', text: 'default' },
      ...regions,
    ]);
  }

  getNamespaces() {
    return this.doMetricQueryRequest('namespaces', null);
  }

  async getMetrics(namespace: string, region?: string) {
    if (!namespace) {
      return [];
    }

    return this.doMetricQueryRequest('metrics', {
      region: this.templateSrv.replace(this.getActualRegion(region)),
      namespace: this.templateSrv.replace(namespace),
    });
  }

  async getDimensionKeys(namespace: string, region: string) {
    if (!namespace) {
      return [];
    }

    return this.doMetricQueryRequest('dimension_keys', {
      region: this.templateSrv.replace(this.getActualRegion(region)),
      namespace: this.templateSrv.replace(namespace),
    });
  }

  async getDimensionValues(
    region: string,
    namespace: string,
    metricName: string,
    dimensionKey: string,
    filterDimensions: {}
  ) {
    if (!namespace || !metricName) {
      return [];
    }

    const values = await this.doMetricQueryRequest('dimension_values', {
      region: this.templateSrv.replace(this.getActualRegion(region)),
      namespace: this.templateSrv.replace(namespace),
      metricName: this.templateSrv.replace(metricName.trim()),
      dimensionKey: this.templateSrv.replace(dimensionKey),
      dimensions: this.convertDimensionFormat(filterDimensions, {}),
    });

    return values;
  }

  getEbsVolumeIds(region: string, instanceId: string) {
    return this.doMetricQueryRequest('ebs_volume_ids', {
      region: this.templateSrv.replace(this.getActualRegion(region)),
      instanceId: this.templateSrv.replace(instanceId),
    });
  }

  getEc2InstanceAttribute(region: string, attributeName: string, filters: any) {
    return this.doMetricQueryRequest('ec2_instance_attribute', {
      region: this.templateSrv.replace(this.getActualRegion(region)),
      attributeName: this.templateSrv.replace(attributeName),
      filters: filters,
    });
  }

  getResourceARNs(region: string, resourceType: string, tags: any) {
    return this.doMetricQueryRequest('resource_arns', {
      region: this.templateSrv.replace(this.getActualRegion(region)),
      resourceType: this.templateSrv.replace(resourceType),
      tags: tags,
    });
  }

  async metricFindQuery(query: string) {
    let region;
    let namespace;
    let metricName;
    let filterJson;

    const regionQuery = query.match(/^regions\(\)/);
    if (regionQuery) {
      return this.getRegions();
    }

    const namespaceQuery = query.match(/^namespaces\(\)/);
    if (namespaceQuery) {
      return this.getNamespaces();
    }

    const metricNameQuery = query.match(/^metrics\(([^\)]+?)(,\s?([^,]+?))?\)/);
    if (metricNameQuery) {
      namespace = metricNameQuery[1];
      region = metricNameQuery[3];
      return this.getMetrics(namespace, region);
    }

    const dimensionKeysQuery = query.match(/^dimension_keys\(([^\)]+?)(,\s?([^,]+?))?\)/);
    if (dimensionKeysQuery) {
      namespace = dimensionKeysQuery[1];
      region = dimensionKeysQuery[3];
      return this.getDimensionKeys(namespace, region);
    }

    const dimensionValuesQuery = query.match(
      /^dimension_values\(([^,]+?),\s?([^,]+?),\s?([^,]+?),\s?([^,]+?)(,\s?(.+))?\)/
    );
    if (dimensionValuesQuery) {
      region = dimensionValuesQuery[1];
      namespace = dimensionValuesQuery[2];
      metricName = dimensionValuesQuery[3];
      const dimensionKey = dimensionValuesQuery[4];
      filterJson = {};
      if (dimensionValuesQuery[6]) {
        filterJson = JSON.parse(this.templateSrv.replace(dimensionValuesQuery[6]));
      }

      return this.getDimensionValues(region, namespace, metricName, dimensionKey, filterJson);
    }

    const ebsVolumeIdsQuery = query.match(/^ebs_volume_ids\(([^,]+?),\s?([^,]+?)\)/);
    if (ebsVolumeIdsQuery) {
      region = ebsVolumeIdsQuery[1];
      const instanceId = ebsVolumeIdsQuery[2];
      return this.getEbsVolumeIds(region, instanceId);
    }

    const ec2InstanceAttributeQuery = query.match(/^ec2_instance_attribute\(([^,]+?),\s?([^,]+?),\s?(.+?)\)/);
    if (ec2InstanceAttributeQuery) {
      region = ec2InstanceAttributeQuery[1];
      const targetAttributeName = ec2InstanceAttributeQuery[2];
      filterJson = JSON.parse(this.templateSrv.replace(ec2InstanceAttributeQuery[3]));
      return this.getEc2InstanceAttribute(region, targetAttributeName, filterJson);
    }

    const resourceARNsQuery = query.match(/^resource_arns\(([^,]+?),\s?([^,]+?),\s?(.+?)\)/);
    if (resourceARNsQuery) {
      region = resourceARNsQuery[1];
      const resourceType = resourceARNsQuery[2];
      const tagsJSON = JSON.parse(this.templateSrv.replace(resourceARNsQuery[3]));
      return this.getResourceARNs(region, resourceType, tagsJSON);
    }

    const statsQuery = query.match(/^statistics\(\)/);
    if (statsQuery) {
      return this.standardStatistics.map((s: string) => ({ value: s, label: s, text: s }));
    }

    return Promise.resolve([]);
  }

  annotationQuery(options: any) {
    const annotation = options.annotation;
    const statistics = annotation.statistics.map((s: any) => this.templateSrv.replace(s));
    const defaultPeriod = annotation.prefixMatching ? '' : '300';
    let period = annotation.period || defaultPeriod;
    period = parseInt(period, 10);
    const parameters = {
      prefixMatching: annotation.prefixMatching,
      region: this.templateSrv.replace(this.getActualRegion(annotation.region)),
      namespace: this.templateSrv.replace(annotation.namespace),
      metricName: this.templateSrv.replace(annotation.metricName),
      dimensions: this.convertDimensionFormat(annotation.dimensions, {}),
      statistics: statistics,
      period: period,
      actionPrefix: annotation.actionPrefix || '',
      alarmNamePrefix: annotation.alarmNamePrefix || '',
    };

    return this.awsRequest(TSDB_QUERY_ENDPOINT, {
      from: options.range.from.valueOf().toString(),
      to: options.range.to.valueOf().toString(),
      queries: [
        {
          refId: 'annotationQuery',
          datasourceId: this.id,
          type: 'annotationQuery',
          ...parameters,
        },
      ],
    }).then((r: TSDBResponse) => {
      return r.results['annotationQuery'].tables[0].rows.map(v => ({
        annotation: annotation,
        time: Date.parse(v[0]),
        title: v[1],
        tags: [v[2]],
        text: v[3],
      }));
    });
  }

  targetContainsTemplate(target: any) {
    return (
      this.templateSrv.variableExists(target.region) ||
      this.templateSrv.variableExists(target.namespace) ||
      this.templateSrv.variableExists(target.metricName) ||
      _.find(target.dimensions, (v, k) => {
        return this.templateSrv.variableExists(k) || this.templateSrv.variableExists(v);
      })
    );
  }

  testDatasource() {
    // use billing metrics for test
    const region = this.defaultRegion;
    const namespace = 'AWS/Billing';
    const metricName = 'EstimatedCharges';
    const dimensions = {};

    return this.getDimensionValues(region, namespace, metricName, 'ServiceName', dimensions).then(() => ({
      status: 'success',
      message: 'Data source is working',
    }));
  }

  async awsRequest(url: string, data: MetricRequest) {
    const options = {
      method: 'POST',
      url,
      data,
    };

    const result = await getBackendSrv().datasourceRequest(options);

    return result.data;
  }

  getDefaultRegion() {
    return this.defaultRegion;
  }

  getActualRegion(region?: string) {
    if (region === 'default' || region === undefined || region === '') {
      return this.getDefaultRegion();
    }
    return region;
  }

  showContextToggle() {
    return true;
  }

  convertToCloudWatchTime(date: any, roundUp: any) {
    if (_.isString(date)) {
      date = dateMath.parse(date, roundUp);
    }
    return Math.round(date.valueOf() / 1000);
  }

  convertDimensionFormat(dimensions: { [key: string]: string | string[] }, scopedVars: ScopedVars) {
    return Object.entries(dimensions).reduce((result, [key, value]) => {
      key = this.replace(key, scopedVars, true, 'dimension keys');

      if (Array.isArray(value)) {
        return { ...result, [key]: value };
      }

      const valueVar = this.templateSrv
        .getVariables()
        .find(({ name }) => name === this.templateSrv.getVariableName(value));
      if (valueVar) {
        if (((valueVar as unknown) as VariableWithMultiSupport).multi) {
          const values = this.templateSrv.replace(value, scopedVars, 'pipe').split('|');
          return { ...result, [key]: values };
        }
        return { ...result, [key]: [this.templateSrv.replace(value, scopedVars)] };
      }

      return { ...result, [key]: [value] };
    }, {});
  }

  replace(
    target: string,
    scopedVars: ScopedVars | undefined,
    displayErrorIfIsMultiTemplateVariable?: boolean,
    fieldName?: string
  ) {
    if (displayErrorIfIsMultiTemplateVariable) {
      const variable = this.templateSrv
        .getVariables()
        .find(({ name }) => name === this.templateSrv.getVariableName(target));
      if (variable && ((variable as unknown) as VariableWithMultiSupport).multi) {
        this.debouncedCustomAlert(
          'CloudWatch templating error',
          `Multi template variables are not supported for ${fieldName || target}`
        );
      }
    }

    return this.templateSrv.replace(target, scopedVars);
  }

  getQueryDisplayText(query: CloudWatchQuery) {
    if (query.queryMode === 'Logs') {
      return query.expression;
    } else {
      return JSON.stringify(query);
    }
  }
}

function withTeardown<T = any>(observable: Observable<T>, onUnsubscribe: () => void): Observable<T> {
  return new Observable<T>(subscriber => {
    const innerSub = observable.subscribe({
      next: val => subscriber.next(val),
      error: err => subscriber.next(err),
      complete: () => subscriber.complete(),
    });

    return () => {
      innerSub.unsubscribe();
      onUnsubscribe();
    };
  });
}

function parseLogGroupName(logIdentifier: string): string {
  const colonIndex = logIdentifier.lastIndexOf(':');
  return logIdentifier.substr(colonIndex + 1);
}<|MERGE_RESOLUTION|>--- conflicted
+++ resolved
@@ -13,17 +13,11 @@
   DataSourceApi,
   DataSourceInstanceSettings,
   dateMath,
-  FieldType,
-  guessFieldTypes,
   LoadingState,
   LogRowModel,
   ScopedVars,
   TimeRange,
   toDataFrame,
-<<<<<<< HEAD
-=======
-  LogRowModel,
->>>>>>> 8c1307e7
 } from '@grafana/data';
 import { getBackendSrv, toDataQueryResponse } from '@grafana/runtime';
 import { TemplateSrv } from 'app/features/templating/template_srv';
