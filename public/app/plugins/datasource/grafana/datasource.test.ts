import { DataSourceInstanceSettings, dateTime, AnnotationQueryRequest } from '@grafana/data';

import { backendSrv } from 'app/core/services/backend_srv'; // will use the version in __mocks__
import { getTemplateSrv } from 'app/features/templating/template_srv';
import { GrafanaDatasource } from './datasource';
import { GrafanaQuery, GrafanaAnnotationQuery, GrafanaAnnotationType } from './types';

jest.mock('@grafana/runtime', () => ({
  ...((jest.requireActual('@grafana/runtime') as unknown) as object),
  getBackendSrv: () => backendSrv,
  getTemplateSrv: () => ({
    replace: (val: string) => {
      return val.replace('$var2', 'replaced__delimiter__replaced2').replace('$var', 'replaced');
    },
  }),
}));

describe('grafana data source', () => {
  const getMock = jest.spyOn(backendSrv, 'get');

  beforeEach(() => {
    jest.clearAllMocks();
  });

  describe('when executing an annotations query', () => {
    let calledBackendSrvParams: any;
    let ds: GrafanaDatasource;
    beforeEach(() => {
      getMock.mockImplementation((url: string, options: any) => {
        calledBackendSrvParams = options;
        return Promise.resolve([]);
      });

<<<<<<< HEAD
      let templateSrv = getTemplateSrv() as any;
      templateSrv.init([
        { type: 'query', name: 'var', current: { value: 'replaced' } },
        { type: 'query', name: 'var2', current: { value: ['replaced', 'replaced2'] } },
        { type: 'query', name: 'var3', current: { value: ['replaced3', 'replaced4'] } },
        { type: 'query', name: 'var4', current: { value: ['replaced?', 'replaced?2'] } },
        { type: 'query', name: 'var5', current: { value: ['replaced?3', 'replaced?4'] } },
      ]);

      ds = new GrafanaDatasource({} as DataSourceInstanceSettings, templateSrv);
=======
      ds = new GrafanaDatasource({} as DataSourceInstanceSettings);
>>>>>>> 96e6524a
    });

    describe('with tags that have template variables', () => {
      const options = setupAnnotationQueryOptions({ tags: ['tag1:$var'] });

      beforeEach(() => {
        return ds.annotationQuery(options);
      });

      it('should interpolate template variables in tags in query options', () => {
        expect(calledBackendSrvParams.tags[0]).toBe('tag1:replaced');
      });
    });

    describe('with tags that have multi value template variables', () => {
      const options = setupAnnotationQueryOptions({ tags: ['$var2', '$var3'] });

      beforeEach(() => {
        return ds.annotationQuery(options);
      });

      it('should interpolate template variables in tags in query options', () => {
        expect(calledBackendSrvParams.tags[0]).toBe('replaced');
        expect(calledBackendSrvParams.tags[1]).toBe('replaced2');
        expect(calledBackendSrvParams.tags[2]).toBe('replaced3');
        expect(calledBackendSrvParams.tags[3]).toBe('replaced4');
      });
    });

    describe('with key-value tags that have one variable having mutiple values', () => {
      const options = setupAnnotationQueryOptions({ tags: ['tag1:${var2}'] });

      beforeEach(() => {
        return ds.annotationQuery(options);
      });

      it('should interpolate template variables in tags in query options', () => {
        expect(calledBackendSrvParams.tags[0]).toBe('tag1:replaced');
        expect(calledBackendSrvParams.tags[1]).toBe('tag1:replaced2');
      });
    });

    describe('with key-value tags that have multiple template variables having mutiple values', () => {
      const options = setupAnnotationQueryOptions({ tags: ['tag1:$var2-$var3-trailing'] });

      beforeEach(() => {
        return ds.annotationQuery(options);
      });

      it('should interpolate template variables in tags in query options', () => {
        expect(calledBackendSrvParams.tags[0]).toBe('tag1:replaced-replaced3-trailing');
        expect(calledBackendSrvParams.tags[1]).toBe('tag1:replaced-replaced4-trailing');
        expect(calledBackendSrvParams.tags[2]).toBe('tag1:replaced2-replaced3-trailing');
        expect(calledBackendSrvParams.tags[3]).toBe('tag1:replaced2-replaced4-trailing');
      });
    });

    describe('with key-value tags including one having specific format', () => {
      const options = setupAnnotationQueryOptions({ tags: ['tag1:$var4-${var5:percentencode}-trailing'] });

      beforeEach(() => {
        return ds.annotationQuery(options);
      });

      it('should interpolate template variables in tags in query options', () => {
        expect(calledBackendSrvParams.tags[0]).toBe('tag1:replaced?-replaced%3F3-trailing');
        expect(calledBackendSrvParams.tags[1]).toBe('tag1:replaced?-replaced%3F4-trailing');
        expect(calledBackendSrvParams.tags[2]).toBe('tag1:replaced?2-replaced%3F3-trailing');
        expect(calledBackendSrvParams.tags[3]).toBe('tag1:replaced?2-replaced%3F4-trailing');
      });
    });

    describe('with type dashboard', () => {
      const options = setupAnnotationQueryOptions(
        {
          type: GrafanaAnnotationType.Dashboard,
          tags: ['tag1'],
        },
        { id: 1 }
      );

      beforeEach(() => {
        return ds.annotationQuery(options);
      });

      it('should remove tags from query options', () => {
        expect(calledBackendSrvParams.tags).toBe(undefined);
      });
    });
  });
});

function setupAnnotationQueryOptions(annotation: Partial<GrafanaAnnotationQuery>, dashboard?: { id: number }) {
  return ({
    annotation,
    dashboard,
    range: {
      from: dateTime(1432288354),
      to: dateTime(1432288401),
    },
    rangeRaw: { from: 'now-24h', to: 'now' },
  } as unknown) as AnnotationQueryRequest<GrafanaQuery>;
}<|MERGE_RESOLUTION|>--- conflicted
+++ resolved
@@ -1,18 +1,24 @@
 import { DataSourceInstanceSettings, dateTime, AnnotationQueryRequest } from '@grafana/data';
 
 import { backendSrv } from 'app/core/services/backend_srv'; // will use the version in __mocks__
-import { getTemplateSrv } from 'app/features/templating/template_srv';
+import { TemplateSrv } from 'app/features/templating/template_srv';
 import { GrafanaDatasource } from './datasource';
 import { GrafanaQuery, GrafanaAnnotationQuery, GrafanaAnnotationType } from './types';
 
 jest.mock('@grafana/runtime', () => ({
   ...((jest.requireActual('@grafana/runtime') as unknown) as object),
   getBackendSrv: () => backendSrv,
-  getTemplateSrv: () => ({
-    replace: (val: string) => {
-      return val.replace('$var2', 'replaced__delimiter__replaced2').replace('$var', 'replaced');
-    },
-  }),
+  getTemplateSrv: () => {
+    let templateSrv = new TemplateSrv();
+    templateSrv.init([
+      { type: 'query', name: 'var', current: { value: 'replaced' } },
+      { type: 'query', name: 'var2', current: { value: ['replaced', 'replaced2'] } },
+      { type: 'query', name: 'var3', current: { value: ['replaced3', 'replaced4'] } },
+      { type: 'query', name: 'var4', current: { value: ['replaced?', 'replaced?2'] } },
+      { type: 'query', name: 'var5', current: { value: ['replaced?3', 'replaced?4'] } },
+    ]);
+    return templateSrv;
+  },
 }));
 
 describe('grafana data source', () => {
@@ -31,20 +37,7 @@
         return Promise.resolve([]);
       });
 
-<<<<<<< HEAD
-      let templateSrv = getTemplateSrv() as any;
-      templateSrv.init([
-        { type: 'query', name: 'var', current: { value: 'replaced' } },
-        { type: 'query', name: 'var2', current: { value: ['replaced', 'replaced2'] } },
-        { type: 'query', name: 'var3', current: { value: ['replaced3', 'replaced4'] } },
-        { type: 'query', name: 'var4', current: { value: ['replaced?', 'replaced?2'] } },
-        { type: 'query', name: 'var5', current: { value: ['replaced?3', 'replaced?4'] } },
-      ]);
-
-      ds = new GrafanaDatasource({} as DataSourceInstanceSettings, templateSrv);
-=======
       ds = new GrafanaDatasource({} as DataSourceInstanceSettings);
->>>>>>> 96e6524a
     });
 
     describe('with tags that have template variables', () => {
