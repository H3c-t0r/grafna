import _ from 'lodash';
<<<<<<< HEAD
import { tree } from './tree';
import { candle } from './candle';
import { BackendSrv } from 'app/core/services/backend_srv';
import { TemplateSrv } from 'app/features/templating/template_srv';
=======
import {
  AnnotationEvent,
  AnnotationQueryRequest,
  DataQueryRequest,
  DataQueryResponse,
  DataSourceApi,
  DataSourceInstanceSettings,
  LiveChannelScope,
} from '@grafana/data';
>>>>>>> 408c96fe

import { GrafanaQuery, GrafanaAnnotationQuery, GrafanaAnnotationType, GrafanaQueryType } from './types';
import { getBackendSrv, getTemplateSrv, toDataQueryResponse, getLiveMeasurementsObserver } from '@grafana/runtime';
import { Observable, of } from 'rxjs';
import { map, catchError } from 'rxjs/operators';

<<<<<<< HEAD
  query(options: any) {
    if (options.targets[0].name === 'candle') {
      return Promise.resolve({ data: candle() });
    }
    return Promise.resolve({ data: tree() });
=======
let counter = 100;

export class GrafanaDatasource extends DataSourceApi<GrafanaQuery> {
  constructor(instanceSettings: DataSourceInstanceSettings) {
    super(instanceSettings);
  }

  query(request: DataQueryRequest<GrafanaQuery>): Observable<DataQueryResponse> {
    const queries: Array<Observable<DataQueryResponse>> = [];
    for (const target of request.targets) {
      if (target.hide) {
        continue;
      }
      if (target.queryType === GrafanaQueryType.LiveMeasurements) {
        const { channel, measurements } = target;
        if (channel) {
          queries.push(
            getLiveMeasurementsObserver(
              {
                scope: LiveChannelScope.Grafana,
                namespace: 'measurements',
                path: channel,
              },
              `${request.requestId}.${counter++}`,
              measurements
            )
          );
        }
      } else {
        queries.push(getRandomWalk(request));
      }
    }
    // With a single query just return the results
    if (queries.length === 1) {
      return queries[0];
    }
    if (queries.length > 1) {
      // HELP!!!
      return queries[0];
    }
    return of(); // nothing
>>>>>>> 408c96fe
  }

  metricFindQuery(options: any) {
    return Promise.resolve([]);
  }

  annotationQuery(options: AnnotationQueryRequest<GrafanaQuery>): Promise<AnnotationEvent[]> {
    const templateSrv = getTemplateSrv();
    const annotation = (options.annotation as unknown) as GrafanaAnnotationQuery;
    const params: any = {
      from: options.range.from.valueOf(),
      to: options.range.to.valueOf(),
      limit: annotation.limit,
      tags: annotation.tags,
      matchAny: annotation.matchAny,
    };

    if (annotation.type === GrafanaAnnotationType.Dashboard) {
      // if no dashboard id yet return
      if (!options.dashboard.id) {
        return Promise.resolve([]);
      }
      // filter by dashboard id
      params.dashboardId = options.dashboard.id;
      // remove tags filter if any
      delete params.tags;
    } else {
      // require at least one tag
      if (!Array.isArray(annotation.tags) || annotation.tags.length === 0) {
        return Promise.resolve([]);
      }
      const delimiter = '__delimiter__';
      const tags = [];
      for (const t of params.tags) {
        const renderedValues = templateSrv.replace(t, {}, (value: any) => {
          if (typeof value === 'string') {
            return value;
          }

          return value.join(delimiter);
        });
        for (const tt of renderedValues.split(delimiter)) {
          tags.push(tt);
        }
      }
      params.tags = tags;
    }

    return getBackendSrv().get(
      '/api/annotations',
      params,
      `grafana-data-source-annotations-${annotation.name}-${options.dashboard?.id}`
    );
  }

  testDatasource() {
    return Promise.resolve();
  }
}

// Note that the query does not actually matter
function getRandomWalk(request: DataQueryRequest): Observable<DataQueryResponse> {
  const { intervalMs, maxDataPoints, range, requestId } = request;

  // Yes, this implementation ignores multiple targets!  But that matches existing behavior
  const params: Record<string, any> = {
    intervalMs,
    maxDataPoints,
    from: range.from.valueOf(),
    to: range.to.valueOf(),
  };

  return getBackendSrv()
    .fetch({
      url: '/api/tsdb/testdata/random-walk',
      method: 'GET',
      params,
      requestId,
    })
    .pipe(
      map((rsp: any) => {
        return toDataQueryResponse(rsp);
      }),
      catchError(err => {
        return of(toDataQueryResponse(err));
      })
    );
}<|MERGE_RESOLUTION|>--- conflicted
+++ resolved
@@ -1,10 +1,4 @@
 import _ from 'lodash';
-<<<<<<< HEAD
-import { tree } from './tree';
-import { candle } from './candle';
-import { BackendSrv } from 'app/core/services/backend_srv';
-import { TemplateSrv } from 'app/features/templating/template_srv';
-=======
 import {
   AnnotationEvent,
   AnnotationQueryRequest,
@@ -12,22 +6,13 @@
   DataQueryResponse,
   DataSourceApi,
   DataSourceInstanceSettings,
-  LiveChannelScope,
 } from '@grafana/data';
->>>>>>> 408c96fe
+import { tree } from './tree';
+import { candle } from './candle';
 
-import { GrafanaQuery, GrafanaAnnotationQuery, GrafanaAnnotationType, GrafanaQueryType } from './types';
-import { getBackendSrv, getTemplateSrv, toDataQueryResponse, getLiveMeasurementsObserver } from '@grafana/runtime';
-import { Observable, of } from 'rxjs';
-import { map, catchError } from 'rxjs/operators';
+import { GrafanaQuery, GrafanaAnnotationQuery, GrafanaAnnotationType } from './types';
+import { getBackendSrv, getTemplateSrv } from '@grafana/runtime';
 
-<<<<<<< HEAD
-  query(options: any) {
-    if (options.targets[0].name === 'candle') {
-      return Promise.resolve({ data: candle() });
-    }
-    return Promise.resolve({ data: tree() });
-=======
 let counter = 100;
 
 export class GrafanaDatasource extends DataSourceApi<GrafanaQuery> {
@@ -35,41 +20,11 @@
     super(instanceSettings);
   }
 
-  query(request: DataQueryRequest<GrafanaQuery>): Observable<DataQueryResponse> {
-    const queries: Array<Observable<DataQueryResponse>> = [];
-    for (const target of request.targets) {
-      if (target.hide) {
-        continue;
-      }
-      if (target.queryType === GrafanaQueryType.LiveMeasurements) {
-        const { channel, measurements } = target;
-        if (channel) {
-          queries.push(
-            getLiveMeasurementsObserver(
-              {
-                scope: LiveChannelScope.Grafana,
-                namespace: 'measurements',
-                path: channel,
-              },
-              `${request.requestId}.${counter++}`,
-              measurements
-            )
-          );
-        }
-      } else {
-        queries.push(getRandomWalk(request));
-      }
+  query(request: DataQueryRequest<GrafanaQuery>): Promise<DataQueryResponse> {
+    if (request.targets[0].name === 'candle') {
+      return Promise.resolve({ data: candle() });
     }
-    // With a single query just return the results
-    if (queries.length === 1) {
-      return queries[0];
-    }
-    if (queries.length > 1) {
-      // HELP!!!
-      return queries[0];
-    }
-    return of(); // nothing
->>>>>>> 408c96fe
+    return Promise.resolve({ data: tree() });
   }
 
   metricFindQuery(options: any) {
@@ -128,33 +83,4 @@
   testDatasource() {
     return Promise.resolve();
   }
-}
-
-// Note that the query does not actually matter
-function getRandomWalk(request: DataQueryRequest): Observable<DataQueryResponse> {
-  const { intervalMs, maxDataPoints, range, requestId } = request;
-
-  // Yes, this implementation ignores multiple targets!  But that matches existing behavior
-  const params: Record<string, any> = {
-    intervalMs,
-    maxDataPoints,
-    from: range.from.valueOf(),
-    to: range.to.valueOf(),
-  };
-
-  return getBackendSrv()
-    .fetch({
-      url: '/api/tsdb/testdata/random-walk',
-      method: 'GET',
-      params,
-      requestId,
-    })
-    .pipe(
-      map((rsp: any) => {
-        return toDataQueryResponse(rsp);
-      }),
-      catchError(err => {
-        return of(toDataQueryResponse(err));
-      })
-    );
 }