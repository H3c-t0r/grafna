--- conflicted
+++ resolved
@@ -65,23 +65,7 @@
       }
       let tags: string[] = [];
       for (const t of params.tags) {
-<<<<<<< HEAD
-        tags = tags.concat(this.templateSrv.replace(t, {}, 'list'));
-      }
-      params.tags = tags;
-    }
-    return getBackendSrv().get('/api/annotations', params);
-=======
-        const renderedValues = templateSrv.replace(t, {}, (value: any) => {
-          if (typeof value === 'string') {
-            return value;
-          }
-
-          return value.join(delimiter);
-        });
-        for (const tt of renderedValues.split(delimiter)) {
-          tags.push(tt);
-        }
+        tags = tags.concat(templateSrv.replace(t, {}, 'list'));
       }
       params.tags = tags;
     }
@@ -95,7 +79,6 @@
 
   testDatasource() {
     return Promise.resolve();
->>>>>>> e6c59d07
   }
 }
 
