import { css } from '@emotion/css';
import React, { useEffect, useRef, useState } from 'react';

import { GrafanaTheme2 } from '@grafana/data';
import { TemporaryAlert } from '@grafana/o11y-ds-frontend';
import { reportInteraction } from '@grafana/runtime';
import { CodeEditor, Monaco, monacoTypes, useTheme2 } from '@grafana/ui';

import { TempoDatasource } from '../datasource';

import { CompletionProvider, CompletionType } from './autocomplete';
import { getErrorNodes, setMarkers } from './highlighting';
import { languageDefinition } from './traceql';

interface Props {
  placeholder: string;
  value: string;
  onChange: (val: string) => void;
  onRunQuery: () => void;
  datasource: TempoDatasource;
  readOnly?: boolean;
}

export function TraceQLEditor(props: Props) {
  const [alertVisible, setAlertVisible] = useState(false);
  const [alertText, setAlertText] = useState('');

  const { onChange, onRunQuery, placeholder } = props;
  const setupAutocompleteFn = useAutocomplete(props.datasource, setAlertVisible, setAlertText);
  const theme = useTheme2();
  const styles = getStyles(theme, placeholder);
  // work around the problem that `onEditorDidMount` is called once
  // and wouldn't get new version of onRunQuery
  const onRunQueryRef = useRef(onRunQuery);
  onRunQueryRef.current = onRunQuery;

  const errorTimeoutId = useRef<number>();

  return (
<<<<<<< HEAD
    <>
      <CodeEditor
        value={props.value}
        language={langId}
        onBlur={onChange}
        onChange={onChange}
        containerStyles={styles.queryField}
        readOnly={props.readOnly}
        monacoOptions={{
          folding: false,
          fontSize: 14,
          lineNumbers: 'off',
          overviewRulerLanes: 0,
          renderLineHighlight: 'none',
          scrollbar: {
            vertical: 'hidden',
            verticalScrollbarSize: 8, // used as "padding-right"
            horizontal: 'hidden',
            horizontalScrollbarSize: 0,
          },
          scrollBeyondLastLine: false,
          wordWrap: 'on',
        }}
        onBeforeEditorMount={ensureTraceQL}
        onEditorDidMount={(editor, monaco) => {
          if (!props.readOnly) {
            setupAutocompleteFn(editor, monaco, setupRegisterInteractionCommand(editor));
            setupActions(editor, monaco, () => onRunQueryRef.current());
            setupPlaceholder(editor, monaco, styles);
          }
          setupAutoSize(editor);
=======
    <CodeEditor
      value={props.value}
      language={langId}
      onBlur={onChange}
      onChange={onChange}
      containerStyles={styles.queryField}
      readOnly={props.readOnly}
      monacoOptions={{
        folding: false,
        fontSize: 14,
        lineNumbers: 'off',
        overviewRulerLanes: 0,
        renderLineHighlight: 'none',
        scrollbar: {
          vertical: 'hidden',
          verticalScrollbarSize: 8, // used as "padding-right"
          horizontal: 'hidden',
          horizontalScrollbarSize: 0,
        },
        scrollBeyondLastLine: false,
        wordWrap: 'on',
      }}
      onBeforeEditorMount={ensureTraceQL}
      onEditorDidMount={(editor, monaco) => {
        if (!props.readOnly) {
          setupAutocompleteFn(editor, monaco, setupRegisterInteractionCommand(editor));
          setupActions(editor, monaco, () => onRunQueryRef.current());
          setupPlaceholder(editor, monaco, styles);
        }
        setupAutoSize(editor);

        // Parse query that might already exist (e.g., after a page refresh)
        const model = editor.getModel();
        if (model) {
          const errorNodes = getErrorNodes(model.getValue());
          setMarkers(monaco, model, errorNodes);
        }
>>>>>>> 0434f191

          // Parse query that might already exist (e.g., after a page refresh)
          const model = editor.getModel();
          if (model) {
            const errorNodes = getErrorNodes(model.getValue());
            setErrorMarkers(monaco, model, errorNodes);
          }

<<<<<<< HEAD
          // Register callback for query changes
          editor.onDidChangeModelContent((changeEvent) => {
            const model = editor.getModel();

            if (!model) {
              return;
            }

            // Remove previous callback if existing, to prevent squiggles from been shown while the user is still typing
            window.clearTimeout(errorTimeoutId.current);

            const errorNodes = getErrorNodes(model.getValue());
            const cursorPosition = changeEvent.changes[0].rangeOffset;

            // Immediately updates the squiggles, in case the user fixed an error,
            // excluding the error around the cursor position
            setErrorMarkers(
              monaco,
              model,
              errorNodes.filter((errorNode) => !(errorNode.from <= cursorPosition && cursorPosition <= errorNode.to))
            );

            // Later on, show all errors
            errorTimeoutId.current = window.setTimeout(() => {
              setErrorMarkers(monaco, model, errorNodes);
            }, 500);
          });
        }}
      />
      <TemporaryAlert setVisible={setAlertVisible} severity="error" text={alertText} visible={alertVisible} />
    </>
=======
          // Remove previous callback if existing, to prevent squiggles from been shown while the user is still typing
          window.clearTimeout(errorTimeoutId.current);

          const errorNodes = getErrorNodes(model.getValue());
          const cursorPosition = changeEvent.changes[0].rangeOffset;

          // Immediately updates the squiggles, in case the user fixed an error,
          // excluding the error around the cursor position
          setMarkers(
            monaco,
            model,
            errorNodes.filter((errorNode) => !(errorNode.from <= cursorPosition && cursorPosition <= errorNode.to))
          );

          // Later on, show all errors
          errorTimeoutId.current = window.setTimeout(() => {
            setMarkers(monaco, model, errorNodes);
          }, 500);
        });
      }}
    />
>>>>>>> 0434f191
  );
}

function setupPlaceholder(editor: monacoTypes.editor.IStandaloneCodeEditor, monaco: Monaco, styles: EditorStyles) {
  const placeholderDecorators = [
    {
      range: new monaco.Range(1, 1, 1, 1),
      options: {
        className: styles.placeholder, // The placeholder text is in styles.placeholder
        isWholeLine: true,
      },
    },
  ];

  let decorators: string[] = [];

  const checkDecorators = (): void => {
    const model = editor.getModel();

    if (!model) {
      return;
    }

    const newDecorators = model.getValueLength() === 0 ? placeholderDecorators : [];
    decorators = model.deltaDecorations(decorators, newDecorators);
  };

  checkDecorators();
  editor.onDidChangeModelContent(checkDecorators);
}

function setupActions(editor: monacoTypes.editor.IStandaloneCodeEditor, monaco: Monaco, onRunQuery: () => void) {
  editor.addAction({
    id: 'run-query',
    label: 'Run Query',
    keybindings: [monaco.KeyMod.Shift | monaco.KeyCode.Enter],
    contextMenuGroupId: 'navigation',
    contextMenuOrder: 1.5,
    run: function () {
      onRunQuery();
    },
  });
}

function setupRegisterInteractionCommand(editor: monacoTypes.editor.IStandaloneCodeEditor): string | null {
  return editor.addCommand(0, function (_, label, type: CompletionType) {
    const properties: Record<string, unknown> = { datasourceType: 'tempo', type };
    // Filter out the label for TAG_VALUE completions to avoid potentially exposing sensitive data
    if (type !== 'TAG_VALUE') {
      properties.label = label;
    }
    reportInteraction('grafana_traces_traceql_completion', properties);
  });
}

function setupAutoSize(editor: monacoTypes.editor.IStandaloneCodeEditor) {
  const container = editor.getDomNode();
  const updateHeight = () => {
    if (container) {
      const contentHeight = Math.min(1000, editor.getContentHeight());
      const width = parseInt(container.style.width, 10);
      container.style.width = `${width}px`;
      container.style.height = `${contentHeight}px`;
      editor.layout({ width, height: contentHeight });
    }
  };
  editor.onDidContentSizeChange(updateHeight);
  updateHeight();
}

/**
 * Hook that returns function that will set up monaco autocomplete for the label selector
 * @param datasource the Tempo datasource instance
 * @param setAlertVisible setter to show/hide the alert
 * @param setAlertVisible setter for alert's text
 */
function useAutocomplete(
  datasource: TempoDatasource,
  setAlertVisible: (visible: boolean) => void,
  setAlertText: (text: string) => void
) {
  // We need the provider ref so we can pass it the label/values data later. This is because we run the call for the
  // values here but there is additional setup needed for the provider later on. We could run the getSeries() in the
  // returned function but that is run after the monaco is mounted so would delay the request a bit when it does not
  // need to.
  const providerRef = useRef<CompletionProvider>(
    new CompletionProvider({ languageProvider: datasource.languageProvider })
  );

  useEffect(() => {
    const fetchTags = async () => {
      try {
        await datasource.languageProvider.start();
      } catch (error) {
        if (error instanceof Error) {
          console.error(error);
          setAlertVisible(true);
          setAlertText(error.message);
        }
      }
    };
    fetchTags();
  }, [datasource, setAlertVisible, setAlertText]);

  const autocompleteDisposeFun = useRef<(() => void) | null>(null);
  useEffect(() => {
    // when we unmount, we unregister the autocomplete-function, if it was registered
    return () => {
      autocompleteDisposeFun.current?.();
    };
  }, []);

  // This should be run in monaco onEditorDidMount
  return (
    editor: monacoTypes.editor.IStandaloneCodeEditor,
    monaco: Monaco,
    registerInteractionCommandId: string | null
  ) => {
    providerRef.current.editor = editor;
    providerRef.current.monaco = monaco;
    providerRef.current.setRegisterInteractionCommandId(registerInteractionCommandId);

    const { dispose } = monaco.languages.registerCompletionItemProvider(langId, providerRef.current);
    autocompleteDisposeFun.current = dispose;
  };
}

// we must only run the setup code once
let traceqlSetupDone = false;
const langId = 'traceql';

function ensureTraceQL(monaco: Monaco) {
  if (!traceqlSetupDone) {
    traceqlSetupDone = true;
    const { aliases, extensions, mimetypes, def } = languageDefinition;
    monaco.languages.register({ id: langId, aliases, extensions, mimetypes });
    monaco.languages.setMonarchTokensProvider(langId, def.language);
    monaco.languages.setLanguageConfiguration(langId, def.languageConfiguration);
  }
}

interface EditorStyles {
  placeholder: string;
  queryField: string;
}

const getStyles = (theme: GrafanaTheme2, placeholder: string): EditorStyles => {
  return {
    queryField: css({
      borderRadius: theme.shape.radius.default,
      border: `1px solid ${theme.components.input.borderColor}`,
      flex: 1,
    }),
    placeholder: css({
      '::after': {
        content: `'${placeholder}'`,
        fontFamily: theme.typography.fontFamilyMonospace,
        opacity: 0.3,
      },
    }),
  };
};<|MERGE_RESOLUTION|>--- conflicted
+++ resolved
@@ -37,7 +37,6 @@
   const errorTimeoutId = useRef<number>();
 
   return (
-<<<<<<< HEAD
     <>
       <CodeEditor
         value={props.value}
@@ -69,54 +68,14 @@
             setupPlaceholder(editor, monaco, styles);
           }
           setupAutoSize(editor);
-=======
-    <CodeEditor
-      value={props.value}
-      language={langId}
-      onBlur={onChange}
-      onChange={onChange}
-      containerStyles={styles.queryField}
-      readOnly={props.readOnly}
-      monacoOptions={{
-        folding: false,
-        fontSize: 14,
-        lineNumbers: 'off',
-        overviewRulerLanes: 0,
-        renderLineHighlight: 'none',
-        scrollbar: {
-          vertical: 'hidden',
-          verticalScrollbarSize: 8, // used as "padding-right"
-          horizontal: 'hidden',
-          horizontalScrollbarSize: 0,
-        },
-        scrollBeyondLastLine: false,
-        wordWrap: 'on',
-      }}
-      onBeforeEditorMount={ensureTraceQL}
-      onEditorDidMount={(editor, monaco) => {
-        if (!props.readOnly) {
-          setupAutocompleteFn(editor, monaco, setupRegisterInteractionCommand(editor));
-          setupActions(editor, monaco, () => onRunQueryRef.current());
-          setupPlaceholder(editor, monaco, styles);
-        }
-        setupAutoSize(editor);
-
-        // Parse query that might already exist (e.g., after a page refresh)
-        const model = editor.getModel();
-        if (model) {
-          const errorNodes = getErrorNodes(model.getValue());
-          setMarkers(monaco, model, errorNodes);
-        }
->>>>>>> 0434f191
 
           // Parse query that might already exist (e.g., after a page refresh)
           const model = editor.getModel();
           if (model) {
             const errorNodes = getErrorNodes(model.getValue());
-            setErrorMarkers(monaco, model, errorNodes);
+            setMarkers(monaco, model, errorNodes);
           }
 
-<<<<<<< HEAD
           // Register callback for query changes
           editor.onDidChangeModelContent((changeEvent) => {
             const model = editor.getModel();
@@ -133,7 +92,7 @@
 
             // Immediately updates the squiggles, in case the user fixed an error,
             // excluding the error around the cursor position
-            setErrorMarkers(
+            setMarkers(
               monaco,
               model,
               errorNodes.filter((errorNode) => !(errorNode.from <= cursorPosition && cursorPosition <= errorNode.to))
@@ -141,36 +100,13 @@
 
             // Later on, show all errors
             errorTimeoutId.current = window.setTimeout(() => {
-              setErrorMarkers(monaco, model, errorNodes);
+              setMarkers(monaco, model, errorNodes);
             }, 500);
           });
         }}
       />
       <TemporaryAlert setVisible={setAlertVisible} severity="error" text={alertText} visible={alertVisible} />
     </>
-=======
-          // Remove previous callback if existing, to prevent squiggles from been shown while the user is still typing
-          window.clearTimeout(errorTimeoutId.current);
-
-          const errorNodes = getErrorNodes(model.getValue());
-          const cursorPosition = changeEvent.changes[0].rangeOffset;
-
-          // Immediately updates the squiggles, in case the user fixed an error,
-          // excluding the error around the cursor position
-          setMarkers(
-            monaco,
-            model,
-            errorNodes.filter((errorNode) => !(errorNode.from <= cursorPosition && cursorPosition <= errorNode.to))
-          );
-
-          // Later on, show all errors
-          errorTimeoutId.current = window.setTimeout(() => {
-            setMarkers(monaco, model, errorNodes);
-          }, 500);
-        });
-      }}
-    />
->>>>>>> 0434f191
   );
 }
 
