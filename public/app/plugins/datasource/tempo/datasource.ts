--- conflicted
+++ resolved
@@ -1207,36 +1207,12 @@
 
   if (duration.length > 0) {
     let durationObj: any = {};
-<<<<<<< HEAD
-    duration.map((d) => {
-      const delimiter = d.refId?.includes('span_name=~"') ? 'span_name=~"' : 'span_name="';
-      const name = d.refId?.split(delimiter)[1].split('"}')[0];
-      durationObj[name!] = { value: d.fields[1].values[0] };
-    });
-
-    df.fields.push({
-      ...duration[0].fields[1],
-      name: 'Duration (p90)',
-      values: getRateAlignedValues({ ...rate }, durationObj),
-      config: {
-        links: [
-          makePromLink(
-            'Duration',
-            buildLinkExpr(buildExpr(durationMetric, 'span_name="${__data.fields[0]}"', request)),
-            datasourceUid,
-            false
-          ),
-        ],
-        unit: 's',
-      },
-=======
     duration.forEach((d) => {
       if (d.fields.length > 1) {
         const delimiter = d.refId?.includes('span_name=~"') ? 'span_name=~"' : 'span_name="';
         const name = d.refId?.split(delimiter)[1].split('"}')[0];
-        durationObj[name] = { value: d.fields[1].values[0] };
-      }
->>>>>>> 46dc898a
+        durationObj[name!] = { value: d.fields[1].values[0] };
+      }
     });
     if (Object.keys(durationObj).length > 0) {
       df.fields.push({
