import { lastValueFrom, Observable, of } from 'rxjs';
import {
  DataFrame,
  dataFrameToJSON,
  DataSourceInstanceSettings,
  FieldType,
  getDefaultTimeRange,
  LoadingState,
  MutableDataFrame,
  PluginType,
} from '@grafana/data';
<<<<<<< HEAD
import { BackendDataSourceResponse, FetchResponse, setBackendSrv } from '@grafana/runtime';

=======
import { Observable, of } from 'rxjs';
>>>>>>> 552ecfed
import { createFetchResponse } from 'test/helpers/createFetchResponse';
import { TempoDatasource } from './datasource';
import { FetchResponse, setBackendSrv, BackendDataSourceResponse, setDataSourceSrv } from '@grafana/runtime';
import mockJson from './mockJsonResponse.json';

describe('Tempo data source', () => {
  it('parses json fields from backend', async () => {
    setupBackendSrv(
      new MutableDataFrame({
        fields: [
          { name: 'traceID', values: ['04450900759028499335'] },
          { name: 'spanID', values: ['4322526419282105830'] },
          { name: 'parentSpanID', values: [''] },
          { name: 'operationName', values: ['store.validateQueryTimeRange'] },
          { name: 'startTime', values: [1619712655875.4539] },
          { name: 'duration', values: [14.984] },
          { name: 'serviceTags', values: ['{"key":"servicetag1","value":"service"}'] },
          { name: 'logs', values: ['{"timestamp":12345,"fields":[{"key":"count","value":1}]}'] },
          { name: 'tags', values: ['{"key":"tag1","value":"val1"}'] },
          { name: 'serviceName', values: ['service'] },
        ],
      })
    );
    const ds = new TempoDatasource(defaultSettings);
    const response = await lastValueFrom(ds.query({ targets: [{ refId: 'refid1' }] } as any));

    expect(
      (response.data[0] as DataFrame).fields.map((f) => ({
        name: f.name,
        values: f.values.toArray(),
      }))
    ).toMatchObject([
      { name: 'traceID', values: ['04450900759028499335'] },
      { name: 'spanID', values: ['4322526419282105830'] },
      { name: 'parentSpanID', values: [''] },
      { name: 'operationName', values: ['store.validateQueryTimeRange'] },
      { name: 'startTime', values: [1619712655875.4539] },
      { name: 'duration', values: [14.984] },
      { name: 'serviceTags', values: [{ key: 'servicetag1', value: 'service' }] },
      { name: 'logs', values: [{ timestamp: 12345, fields: [{ key: 'count', value: 1 }] }] },
      { name: 'tags', values: [{ key: 'tag1', value: 'val1' }] },
      { name: 'serviceName', values: ['service'] },
    ]);

    expect(
      (response.data[1] as DataFrame).fields.map((f) => ({
        name: f.name,
        values: f.values.toArray(),
      }))
    ).toMatchObject([
      { name: 'id', values: ['4322526419282105830'] },
      { name: 'title', values: ['service'] },
      { name: 'subTitle', values: ['store.validateQueryTimeRange'] },
      { name: 'mainStat', values: ['14.98ms (100%)'] },
      { name: 'secondaryStat', values: ['14.98ms (100%)'] },
      { name: 'color', values: [1.000007560204647] },
    ]);

    expect(
      (response.data[2] as DataFrame).fields.map((f) => ({
        name: f.name,
        values: f.values.toArray(),
      }))
    ).toMatchObject([
      { name: 'id', values: [] },
      { name: 'target', values: [] },
      { name: 'source', values: [] },
    ]);
  });

  it('runs service map queries', async () => {
    const ds = new TempoDatasource({
      ...defaultSettings,
      jsonData: {
        serviceMap: {
          datasourceUid: 'prom',
        },
      },
    });
    setDataSourceSrv(backendSrvWithPrometheus as any);
    const response = await ds
      .query({ targets: [{ queryType: 'serviceMap' }], range: getDefaultTimeRange() } as any)
      .toPromise();

    expect(response.data).toHaveLength(2);
    expect(response.data[0].name).toBe('Nodes');
    expect(response.data[0].fields[0].values.length).toBe(3);

    expect(response.data[1].name).toBe('Edges');
    expect(response.data[1].fields[0].values.length).toBe(2);

    expect(response.state).toBe(LoadingState.Done);
  });

  it('should handle json file upload', async () => {
    const ds = new TempoDatasource(defaultSettings);
    ds.uploadedJson = JSON.stringify(mockJson);
    const response = await lastValueFrom(
      ds.query({
        targets: [{ queryType: 'upload', refId: 'A' }],
      } as any)
    );
    const field = response.data[0].fields[0];
    expect(field.name).toBe('traceID');
    expect(field.type).toBe(FieldType.string);
    expect(field.values.get(0)).toBe('60ba2abb44f13eae');
    expect(field.values.length).toBe(6);
  });
});

const backendSrvWithPrometheus = {
  async get(uid: string) {
    if (uid === 'prom') {
      return {
        query() {
          return of({ data: [totalsPromMetric] }, { data: [secondsPromMetric] });
        },
      };
    }
    throw new Error('unexpected uid');
  },
};

function setupBackendSrv(frame: DataFrame) {
  setBackendSrv({
    fetch(): Observable<FetchResponse<BackendDataSourceResponse>> {
      return of(
        createFetchResponse({
          results: {
            refid1: {
              frames: [dataFrameToJSON(frame)],
            },
          },
        })
      );
    },
  } as any);
}

const defaultSettings: DataSourceInstanceSettings = {
  id: 0,
  uid: '0',
  type: 'tracing',
  name: 'tempo',
  access: 'proxy',
  meta: {
    id: 'tempo',
    name: 'tempo',
    type: PluginType.datasource,
    info: {} as any,
    module: '',
    baseUrl: '',
  },
  jsonData: {},
};

const totalsPromMetric = new MutableDataFrame({
  refId: 'tempo_service_graph_request_total',
  fields: [
    { name: 'Time', values: [1628169788000, 1628169788000] },
    { name: 'client', values: ['app', 'lb'] },
    { name: 'instance', values: ['127.0.0.1:12345', '127.0.0.1:12345'] },
    { name: 'job', values: ['local_scrape', 'local_scrape'] },
    { name: 'server', values: ['db', 'app'] },
    { name: 'tempo_config', values: ['default', 'default'] },
    { name: 'Value #tempo_service_graph_request_total', values: [10, 20] },
  ],
});

const secondsPromMetric = new MutableDataFrame({
  refId: 'tempo_service_graph_request_server_seconds_sum',
  fields: [
    { name: 'Time', values: [1628169788000, 1628169788000] },
    { name: 'client', values: ['app', 'lb'] },
    { name: 'instance', values: ['127.0.0.1:12345', '127.0.0.1:12345'] },
    { name: 'job', values: ['local_scrape', 'local_scrape'] },
    { name: 'server', values: ['db', 'app'] },
    { name: 'tempo_config', values: ['default', 'default'] },
    { name: 'Value #tempo_service_graph_request_server_seconds_sum', values: [10, 40] },
  ],
});<|MERGE_RESOLUTION|>--- conflicted
+++ resolved
@@ -9,15 +9,10 @@
   MutableDataFrame,
   PluginType,
 } from '@grafana/data';
-<<<<<<< HEAD
-import { BackendDataSourceResponse, FetchResponse, setBackendSrv } from '@grafana/runtime';
 
-=======
-import { Observable, of } from 'rxjs';
->>>>>>> 552ecfed
 import { createFetchResponse } from 'test/helpers/createFetchResponse';
 import { TempoDatasource } from './datasource';
-import { FetchResponse, setBackendSrv, BackendDataSourceResponse, setDataSourceSrv } from '@grafana/runtime';
+import { BackendDataSourceResponse, FetchResponse, setBackendSrv, setDataSourceSrv } from '@grafana/runtime';
 import mockJson from './mockJsonResponse.json';
 
 describe('Tempo data source', () => {
@@ -95,9 +90,9 @@
       },
     });
     setDataSourceSrv(backendSrvWithPrometheus as any);
-    const response = await ds
-      .query({ targets: [{ queryType: 'serviceMap' }], range: getDefaultTimeRange() } as any)
-      .toPromise();
+    const response = await lastValueFrom(
+      ds.query({ targets: [{ queryType: 'serviceMap' }], range: getDefaultTimeRange() } as any)
+    );
 
     expect(response.data).toHaveLength(2);
     expect(response.data[0].name).toBe('Nodes');
