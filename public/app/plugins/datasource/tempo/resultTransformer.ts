import { SpanStatus } from '@opentelemetry/api';
import { collectorTypes } from '@opentelemetry/exporter-collector';
import { SemanticResourceAttributes } from '@opentelemetry/semantic-conventions';

import {
  DataFrame,
  DataQueryResponse,
  DataSourceInstanceSettings,
  FieldType,
  MutableDataFrame,
  TraceKeyValuePair,
  TraceLog,
  TraceSpanReference,
  TraceSpanRow,
  FieldDTO,
  createDataFrame,
  getDisplayProcessor,
  createTheme,
  DataFrameDTO,
  toDataFrame,
  DataLink,
  DataSourceJsonData,
  Field,
  DataLinkConfigOrigin,
} from '@grafana/data';
<<<<<<< HEAD
import { getDataSourceSrv } from '@grafana/runtime';
=======
import { TraceToProfilesData } from '@grafana/o11y-ds-frontend';
import { config, getDataSourceSrv } from '@grafana/runtime';
>>>>>>> 3a7b7452

import { SearchTableType } from './dataquery.gen';
import { createGraphFrames } from './graphTransform';
import { Span, SpanAttributes, Spanset, TempoJsonData, TraceSearchMetadata } from './types';

export function createTableFrame(
  logsFrame: DataFrame | DataFrameDTO,
  datasourceUid: string,
  datasourceName: string,
  traceRegexs: string[]
): DataFrame {
  const tableFrame = new MutableDataFrame({
    fields: [
      {
        name: 'Time',
        type: FieldType.time,
        config: {
          custom: {
            width: 200,
          },
        },
        values: [],
      },
      {
        name: 'traceID',
        type: FieldType.string,
        config: {
          displayNameFromDS: 'Trace ID',
          custom: { width: 180 },
          links: [
            {
              title: 'Click to open trace ${__value.raw}',
              url: '',
              internal: {
                datasourceUid,
                datasourceName,
                query: {
                  query: '${__value.raw}',
                },
              },
            },
          ],
        },
        values: [],
      },
      {
        name: 'Message',
        type: FieldType.string,
        values: [],
      },
    ],
    meta: {
      preferredVisualisationType: 'table',
    },
  });

  if (!logsFrame || traceRegexs.length === 0) {
    return tableFrame;
  }

  const timeField = logsFrame.fields.find((f) => f.type === FieldType.time);

  // Going through all string fields to look for trace IDs
  for (let field of logsFrame.fields) {
    let hasMatch = false;
    if (field.type === FieldType.string) {
      const values = field.values!;
      for (let i = 0; i < values.length; i++) {
        const line = values[i];
        if (line) {
          for (let traceRegex of traceRegexs) {
            const match = line.match(traceRegex);
            if (match) {
              const traceId = match[1];
              const time = timeField ? timeField.values![i] : null;
              tableFrame.fields[0].values.push(time);
              tableFrame.fields[1].values.push(traceId);
              tableFrame.fields[2].values.push(line);
              hasMatch = true;
            }
          }
        }
      }
    }
    if (hasMatch) {
      break;
    }
  }

  return tableFrame;
}

export function transformTraceList(
  response: DataQueryResponse,
  datasourceId: string,
  datasourceName: string,
  traceRegexs: string[]
): DataQueryResponse {
  response.data.forEach((data, index) => {
    const frame = createTableFrame(data, datasourceId, datasourceName, traceRegexs);
    response.data[index] = frame;
  });
  return response;
}

function getAttributeValue(value: collectorTypes.opentelemetryProto.common.v1.AnyValue): any {
  if (value.stringValue) {
    return value.stringValue;
  }

  if (value.boolValue !== undefined) {
    return Boolean(value.boolValue);
  }

  if (value.intValue !== undefined) {
    return Number.parseInt(value.intValue as any, 10);
  }

  if (value.doubleValue) {
    return Number.parseFloat(value.doubleValue as any);
  }

  if (value.arrayValue) {
    const arrayValue = [];
    for (const arValue of value.arrayValue.values) {
      arrayValue.push(getAttributeValue(arValue));
    }
    return arrayValue;
  }

  return '';
}

function resourceToProcess(resource: collectorTypes.opentelemetryProto.resource.v1.Resource | undefined) {
  const serviceTags: TraceKeyValuePair[] = [];
  let serviceName = 'OTLPResourceNoServiceName';
  if (!resource) {
    return { serviceName, serviceTags };
  }

  for (const attribute of resource.attributes) {
    if (attribute.key === SemanticResourceAttributes.SERVICE_NAME) {
      serviceName = attribute.value.stringValue || serviceName;
    }
    serviceTags.push({ key: attribute.key, value: getAttributeValue(attribute.value) });
  }

  return { serviceName, serviceTags };
}

function getSpanTags(span: collectorTypes.opentelemetryProto.trace.v1.Span): TraceKeyValuePair[] {
  const spanTags: TraceKeyValuePair[] = [];

  if (span.attributes) {
    for (const attribute of span.attributes) {
      spanTags.push({ key: attribute.key, value: getAttributeValue(attribute.value) });
    }
  }

  return spanTags;
}

function getSpanKind(span: collectorTypes.opentelemetryProto.trace.v1.Span) {
  let kind = undefined;
  if (span.kind) {
    const split = span.kind.toString().toLowerCase().split('_');
    kind = split.length ? split[split.length - 1] : span.kind.toString();
  }
  return kind;
}

function getReferences(span: collectorTypes.opentelemetryProto.trace.v1.Span) {
  const references: TraceSpanReference[] = [];
  if (span.links) {
    for (const link of span.links) {
      const { traceId, spanId } = link;
      const tags: TraceKeyValuePair[] = [];
      if (link.attributes) {
        for (const attribute of link.attributes) {
          tags.push({ key: attribute.key, value: getAttributeValue(attribute.value) });
        }
      }
      references.push({ traceID: traceId, spanID: spanId, tags });
    }
  }

  return references;
}

function getLogs(span: collectorTypes.opentelemetryProto.trace.v1.Span) {
  const logs: TraceLog[] = [];
  if (span.events) {
    for (const event of span.events) {
      const fields: TraceKeyValuePair[] = [];
      if (event.attributes) {
        for (const attribute of event.attributes) {
          fields.push({ key: attribute.key, value: getAttributeValue(attribute.value) });
        }
      }
      logs.push({ fields, timestamp: event.timeUnixNano / 1000000 });
    }
  }

  return logs;
}

export function transformFromOTLP(
  traceData: collectorTypes.opentelemetryProto.trace.v1.ResourceSpans[],
  nodeGraph = false
): DataQueryResponse {
  const frame = new MutableDataFrame({
    fields: [
      { name: 'traceID', type: FieldType.string, values: [] },
      { name: 'spanID', type: FieldType.string, values: [] },
      { name: 'parentSpanID', type: FieldType.string, values: [] },
      { name: 'operationName', type: FieldType.string, values: [] },
      { name: 'serviceName', type: FieldType.string, values: [] },
      { name: 'kind', type: FieldType.string, values: [] },
      { name: 'statusCode', type: FieldType.number, values: [] },
      { name: 'statusMessage', type: FieldType.string, values: [] },
      { name: 'instrumentationLibraryName', type: FieldType.string, values: [] },
      { name: 'instrumentationLibraryVersion', type: FieldType.string, values: [] },
      { name: 'traceState', type: FieldType.string, values: [] },
      { name: 'serviceTags', type: FieldType.other, values: [] },
      { name: 'startTime', type: FieldType.number, values: [] },
      { name: 'duration', type: FieldType.number, values: [] },
      { name: 'logs', type: FieldType.other, values: [] },
      { name: 'references', type: FieldType.other, values: [] },
      { name: 'tags', type: FieldType.other, values: [] },
    ],
    meta: {
      preferredVisualisationType: 'trace',
      custom: {
        traceFormat: 'otlp',
      },
    },
  });
  try {
    for (const data of traceData) {
      const { serviceName, serviceTags } = resourceToProcess(data.resource);
      for (const librarySpan of data.instrumentationLibrarySpans) {
        for (const span of librarySpan.spans) {
          frame.add({
            traceID: span.traceId.length > 16 ? span.traceId.slice(16) : span.traceId,
            spanID: span.spanId,
            parentSpanID: span.parentSpanId || '',
            operationName: span.name || '',
            serviceName,
            kind: getSpanKind(span),
            statusCode: span.status?.code,
            statusMessage: span.status?.message,
            instrumentationLibraryName: librarySpan.instrumentationLibrary?.name,
            instrumentationLibraryVersion: librarySpan.instrumentationLibrary?.version,
            traceState: span.traceState,
            serviceTags,
            startTime: span.startTimeUnixNano! / 1000000,
            duration: (span.endTimeUnixNano! - span.startTimeUnixNano!) / 1000000,
            tags: getSpanTags(span),
            logs: getLogs(span),
            references: getReferences(span),
          });
        }
      }
    }
  } catch (error) {
    console.error(error);
    return { error: { message: 'JSON is not valid OpenTelemetry format: ' + error }, data: [] };
  }

  let data = [frame];
  if (nodeGraph) {
    data.push(...(createGraphFrames(frame) as MutableDataFrame[]));
  }

  return { data };
}

/**
 * Transforms trace dataframes to the OpenTelemetry format
 */
export function transformToOTLP(data: MutableDataFrame): {
  batches: collectorTypes.opentelemetryProto.trace.v1.ResourceSpans[];
} {
  let result: { batches: collectorTypes.opentelemetryProto.trace.v1.ResourceSpans[] } = {
    batches: [],
  };

  // Lookup object to see which batch contains spans for which services
  let services: { [key: string]: number } = {};

  for (let i = 0; i < data.length; i++) {
    const span = data.get(i);

    // Group spans based on service
    if (!services[span.serviceName]) {
      services[span.serviceName] = result.batches.length;
      result.batches.push({
        resource: {
          attributes: [],
          droppedAttributesCount: 0,
        },
        instrumentationLibrarySpans: [
          {
            spans: [],
          },
        ],
      });
    }

    let batchIndex = services[span.serviceName];

    // Populate resource attributes from service tags
    if (result.batches[batchIndex].resource!.attributes.length === 0) {
      result.batches[batchIndex].resource!.attributes = tagsToAttributes(span.serviceTags);
    }

    // Populate instrumentation library if it exists
    if (!result.batches[batchIndex].instrumentationLibrarySpans[0].instrumentationLibrary) {
      if (span.instrumentationLibraryName) {
        result.batches[batchIndex].instrumentationLibrarySpans[0].instrumentationLibrary = {
          name: span.instrumentationLibraryName,
          version: span.instrumentationLibraryVersion ? span.instrumentationLibraryVersion : '',
        };
      }
    }

    result.batches[batchIndex].instrumentationLibrarySpans[0].spans.push({
      traceId: span.traceID.padStart(32, '0'),
      spanId: span.spanID,
      parentSpanId: span.parentSpanID || '',
      traceState: span.traceState || '',
      name: span.operationName,
      kind: getOTLPSpanKind(span.kind) as any,
      startTimeUnixNano: span.startTime * 1000000,
      endTimeUnixNano: (span.startTime + span.duration) * 1000000,
      attributes: span.tags ? tagsToAttributes(span.tags) : [],
      droppedAttributesCount: 0,
      droppedEventsCount: 0,
      droppedLinksCount: 0,
      status: getOTLPStatus(span),
      events: getOTLPEvents(span.logs),
      links: getOTLPReferences(span.references),
    });
  }

  return result;
}

function getOTLPSpanKind(kind: string): string | undefined {
  let spanKind = undefined;
  if (kind) {
    switch (kind) {
      case 'server':
        spanKind = 'SPAN_KIND_SERVER';
        break;
      case 'client':
        spanKind = 'SPAN_KIND_CLIENT';
        break;
      case 'producer':
        spanKind = 'SPAN_KIND_PRODUCER';
        break;
      case 'consumer':
        spanKind = 'SPAN_KIND_CONSUMER';
        break;
      case 'internal':
        spanKind = 'SPAN_KIND_INTERNAL';
        break;
    }
  }
  return spanKind;
}

/**
 * Converts key-value tags to OTLP attributes and removes tags added by Grafana
 */
function tagsToAttributes(tags: TraceKeyValuePair[]): collectorTypes.opentelemetryProto.common.v1.KeyValue[] {
  return tags.reduce<collectorTypes.opentelemetryProto.common.v1.KeyValue[]>(
    (attributes, tag) => [...attributes, { key: tag.key, value: toAttributeValue(tag) }],
    []
  );
}

/**
 * Returns the correct OTLP AnyValue based on the value of the tag value
 */
function toAttributeValue(tag: TraceKeyValuePair): collectorTypes.opentelemetryProto.common.v1.AnyValue {
  if (typeof tag.value === 'string') {
    return { stringValue: tag.value };
  } else if (typeof tag.value === 'boolean') {
    return { boolValue: tag.value };
  } else if (typeof tag.value === 'number') {
    if (tag.value % 1 === 0) {
      return { intValue: tag.value };
    } else {
      return { doubleValue: tag.value };
    }
  } else if (typeof tag.value === 'object') {
    if (Array.isArray(tag.value)) {
      const values: collectorTypes.opentelemetryProto.common.v1.AnyValue[] = [];
      for (const val of tag.value) {
        values.push(toAttributeValue(val));
      }

      return { arrayValue: { values } };
    }
  }
  return { stringValue: tag.value };
}

function getOTLPStatus(span: TraceSpanRow): SpanStatus | undefined {
  let status = undefined;
  if (span.statusCode !== undefined) {
    status = {
      code: span.statusCode,
      message: span.statusMessage ? span.statusMessage : '',
    };
  }
  return status;
}

function getOTLPEvents(logs: TraceLog[]): collectorTypes.opentelemetryProto.trace.v1.Span.Event[] | undefined {
  if (!logs || !logs.length) {
    return undefined;
  }

  let events: collectorTypes.opentelemetryProto.trace.v1.Span.Event[] = [];
  for (const log of logs) {
    let event: collectorTypes.opentelemetryProto.trace.v1.Span.Event = {
      timeUnixNano: log.timestamp * 1000000,
      attributes: [],
      droppedAttributesCount: 0,
      name: '',
    };
    for (const field of log.fields) {
      event.attributes!.push({
        key: field.key,
        value: toAttributeValue(field),
      });
    }
    events.push(event);
  }
  return events;
}

function getOTLPReferences(
  references: TraceSpanReference[]
): collectorTypes.opentelemetryProto.trace.v1.Span.Link[] | undefined {
  if (!references || !references.length) {
    return undefined;
  }

  let links: collectorTypes.opentelemetryProto.trace.v1.Span.Link[] = [];
  for (const ref of references) {
    let link: collectorTypes.opentelemetryProto.trace.v1.Span.Link = {
      traceId: ref.traceID,
      spanId: ref.spanID,
      attributes: [],
      droppedAttributesCount: 0,
    };
    if (ref.tags?.length) {
      for (const tag of ref.tags) {
        link.attributes?.push({
          key: tag.key,
          value: toAttributeValue(tag),
        });
      }
    }
    links.push(link);
  }
  return links;
}

export const RelatedProfilesTitle = 'Related profiles';

export function transformTrace(
  response: DataQueryResponse,
  instanceSettings: DataSourceInstanceSettings<TempoJsonData>,
  nodeGraph = false
): DataQueryResponse {
  const frame = response.data[0];

  if (!frame) {
    return emptyDataQueryResponse;
  }

  // Get profiles links
  const traceToProfilesData: TraceToProfilesData | undefined = instanceSettings?.jsonData;
  const traceToProfilesOptions = traceToProfilesData?.tracesToProfiles;
  let profilesDataSourceSettings: DataSourceInstanceSettings<DataSourceJsonData> | undefined;
  if (traceToProfilesOptions?.datasourceUid) {
    profilesDataSourceSettings = getDataSourceSrv().getInstanceSettings(traceToProfilesOptions.datasourceUid);
  }

  if (traceToProfilesOptions && profilesDataSourceSettings) {
    const customQuery = traceToProfilesOptions.customQuery ? traceToProfilesOptions.query : undefined;
    const dataLink: DataLink = {
      title: RelatedProfilesTitle,
      url: '',
      internal: {
        datasourceUid: profilesDataSourceSettings.uid,
        datasourceName: profilesDataSourceSettings.name,
        query: {
          labelSelector: customQuery ? customQuery : '{${__tags}}',
          groupBy: [],
          profileTypeId: traceToProfilesOptions.profileTypeId ?? '',
          queryType: 'profile',
          spanSelector: ['${__span.tags["pyroscope.profile.id"]}'],
          refId: 'profile',
        },
      },
      origin: DataLinkConfigOrigin.Datasource,
    };

    frame.fields.forEach((field: Field) => {
      if (field.name === 'tags') {
        field.config.links = [dataLink];
      }
    });
  }

  let data = [...response.data];
  if (nodeGraph) {
    data.push(...createGraphFrames(toDataFrame(frame)));
  }

  return {
    ...response,
    data,
  };
}

export function createTableFrameFromSearch(data: TraceSearchMetadata[], instanceSettings: DataSourceInstanceSettings) {
  const frame = new MutableDataFrame({
    name: 'Traces',
    refId: 'traces',
    fields: [
      {
        name: 'traceID',
        type: FieldType.string,
        values: [],
        config: {
          unit: 'string',
          displayNameFromDS: 'Trace ID',
          links: [
            {
              title: 'Trace: ${__value.raw}',
              url: '',
              internal: {
                datasourceUid: instanceSettings.uid,
                datasourceName: instanceSettings.name,
                query: {
                  query: '${__value.raw}',
                  queryType: 'traceql',
                },
              },
            },
          ],
        },
      },
      { name: 'traceService', type: FieldType.string, config: { displayNameFromDS: 'Trace service' }, values: [] },
      { name: 'traceName', type: FieldType.string, config: { displayNameFromDS: 'Trace name' }, values: [] },
      { name: 'startTime', type: FieldType.time, config: { displayNameFromDS: 'Start time' }, values: [] },
      {
        name: 'traceDuration',
        type: FieldType.number,
        config: { displayNameFromDS: 'Duration', unit: 'ms' },
        values: [],
      },
    ],
    meta: {
      preferredVisualisationType: 'table',
    },
  });
  if (!data?.length) {
    return frame;
  }
  // Show the most recent traces
  const traceData = data
    .sort((a, b) => parseInt(b?.startTimeUnixNano!, 10) / 1000000 - parseInt(a?.startTimeUnixNano!, 10) / 1000000)
    .map(transformToTraceData);

  for (const trace of traceData) {
    frame.add(trace);
  }

  return frame;
}

function transformToTraceData(data: TraceSearchMetadata) {
  return {
    traceID: data.traceID,
    startTime: parseInt(data.startTimeUnixNano!, 10) / 1000000,
    traceDuration: data.durationMs,
    traceService: data.rootServiceName || '',
    traceName: data.rootTraceName || '',
  };
}

export function formatTraceQLResponse(
  data: TraceSearchMetadata[],
  instanceSettings: DataSourceInstanceSettings,
  tableType?: SearchTableType
) {
  if (tableType === SearchTableType.Spans) {
    return createTableFrameFromTraceQlQueryAsSpans(data, instanceSettings);
  }
  return createTableFrameFromTraceQlQuery(data, instanceSettings);
}

export function createTableFrameFromTraceQlQuery(
  data: TraceSearchMetadata[],
  instanceSettings: DataSourceInstanceSettings
): DataFrame[] {
  const frame = createDataFrame({
    name: 'Traces',
    refId: 'traces',
    fields: [
      {
        name: 'traceID',
        type: FieldType.string,
        config: {
          unit: 'string',
          displayNameFromDS: 'Trace ID',
          custom: {
            width: 200,
          },
          links: [
            {
              title: 'Trace: ${__value.raw}',
              url: '',
              internal: {
                datasourceUid: instanceSettings.uid,
                datasourceName: instanceSettings.name,
                query: {
                  query: '${__value.raw}',
                  queryType: 'traceql',
                },
              },
            },
          ],
        },
      },
      {
        name: 'startTime',
        type: FieldType.time,
        config: {
          displayNameFromDS: 'Start time',
          custom: {
            width: 200,
          },
        },
      },
      { name: 'traceService', type: FieldType.string, config: { displayNameFromDS: 'Service' } },
      { name: 'traceName', type: FieldType.string, config: { displayNameFromDS: 'Name' } },
      {
        name: 'traceDuration',
        type: FieldType.number,
        config: {
          displayNameFromDS: 'Duration',
          unit: 'ms',
          custom: {
            width: 120,
          },
        },
      },
      {
        name: 'nested',
        type: FieldType.nestedFrames,
      },
    ],
    meta: {
      preferredVisualisationType: 'table',
    },
  });

  if (!data?.length) {
    return [frame];
  }
  frame.length = data.length;

  data
    // Show the most recent traces
    .sort((a, b) => parseInt(b?.startTimeUnixNano!, 10) / 1000000 - parseInt(a?.startTimeUnixNano!, 10) / 1000000)
    .forEach((trace) => {
      const traceData: TraceTableData = transformToTraceData(trace);
      frame.fields[0].values.push(traceData.traceID);
      frame.fields[1].values.push(traceData.startTime);
      frame.fields[2].values.push(traceData.traceService);
      frame.fields[3].values.push(traceData.traceName);
      frame.fields[4].values.push(traceData.traceDuration);

      if (trace.spanSets) {
        frame.fields[5].values.push(
          trace.spanSets.map((spanSet: Spanset) => {
            return traceSubFrame(trace, spanSet, instanceSettings);
          })
        );
      } else if (trace.spanSet) {
        frame.fields[5].values.push([traceSubFrame(trace, trace.spanSet, instanceSettings)]);
      }
    });

  return [frame];
}

export function createTableFrameFromTraceQlQueryAsSpans(
  data: TraceSearchMetadata[] | undefined,
  instanceSettings: DataSourceInstanceSettings
): DataFrame[] {
  const spanDynamicAttrs: Record<string, FieldDTO> = {};
  let hasNameAttribute = false;

  data?.forEach((trace) =>
    getSpanSets(trace).forEach((ss) => {
      ss.attributes?.forEach((attr) => {
        spanDynamicAttrs[attr.key] = {
          name: attr.key,
          type: FieldType.string,
          config: { displayNameFromDS: attr.key },
        };
      });
      ss.spans.forEach((span) => {
        if (span.name) {
          hasNameAttribute = true;
        }
        span.attributes?.forEach((attr) => {
          spanDynamicAttrs[attr.key] = {
            name: attr.key,
            type: FieldType.string,
            config: { displayNameFromDS: attr.key },
          };
        });
      });
    })
  );

  const frame = new MutableDataFrame({
    name: 'Spans',
    refId: 'traces',
    fields: [
      {
        name: 'traceIdHidden',
        type: FieldType.string,
        config: {
          custom: { hidden: true },
        },
      },
      {
        name: 'traceService',
        type: FieldType.string,
        config: {
          displayNameFromDS: 'Trace Service',
          custom: {
            width: 200,
          },
        },
      },
      {
        name: 'traceName',
        type: FieldType.string,
        config: {
          displayNameFromDS: 'Trace Name',
          custom: {
            width: 200,
          },
        },
      },
      {
        name: 'spanID',
        type: FieldType.string,
        config: {
          unit: 'string',
          displayNameFromDS: 'Span ID',
          custom: {
            width: 200,
          },
          links: [
            {
              title: 'Span: ${__value.raw}',
              url: '',
              internal: {
                datasourceUid: instanceSettings.uid,
                datasourceName: instanceSettings.name,
                query: {
                  query: '${__data.fields.traceIdHidden}',
                  queryType: 'traceql',
                },
                panelsState: {
                  trace: {
                    spanId: '${__value.raw}',
                  },
                },
              },
            },
          ],
        },
      },
      {
        name: 'time',
        type: FieldType.time,
        config: {
          displayNameFromDS: 'Start time',
        },
      },
      {
        name: 'name',
        type: FieldType.string,
        config: { displayNameFromDS: 'Name', custom: { hidden: !hasNameAttribute } },
      },
      ...Object.values(spanDynamicAttrs).sort((a, b) => a.name.localeCompare(b.name)),
      {
        name: 'duration',
        type: FieldType.number,
        config: {
          displayNameFromDS: 'Duration',
          unit: 'ns',
          custom: {
            width: 120,
          },
        },
      },
    ],
    meta: {
      preferredVisualisationType: 'table',
    },
  });

  if (!data || !data.length) {
    return [frame];
  }

  data
    // Show the most recent traces
    .sort((a, b) => parseInt(b?.startTimeUnixNano!, 10) / 1000000 - parseInt(a?.startTimeUnixNano!, 10) / 1000000)
    .forEach((trace) => {
      getSpanSets(trace).forEach((spanSet) => {
        spanSet.spans.forEach((span) => {
          frame.add(transformSpanToTraceData(span, spanSet, trace));
        });
      });
    });

  return [frame];
}

/**
 * Get the spansets of a trace.
 *
 * Field `spanSets` is preferred to `spanSet` since the latter is deprecated in Tempo, but we
 * support both for backward compatibility.
 *
 * @param trace a trace
 * @returns the spansets of the trace, if existing
 */
const getSpanSets = (trace: TraceSearchMetadata): Spanset[] => {
  if (trace.spanSets && trace.spanSet) {
    console.warn('Both `spanSets` and `spanSet` are set. `spanSet` will be ignored');
  }

  return trace.spanSets || (trace.spanSet ? [trace.spanSet] : []);
};

const traceSubFrame = (
  trace: TraceSearchMetadata,
  spanSet: Spanset,
  instanceSettings: DataSourceInstanceSettings
): DataFrame => {
  const spanDynamicAttrs: Record<string, FieldDTO> = {};
  let hasNameAttribute = false;

  spanSet.attributes?.map((attr) => {
    spanDynamicAttrs[attr.key] = {
      name: attr.key,
      type: FieldType.string,
      config: { displayNameFromDS: attr.key },
      values: [],
    };
  });
  spanSet.spans.forEach((span) => {
    if (span.name) {
      hasNameAttribute = true;
    }
    span.attributes?.forEach((attr) => {
      spanDynamicAttrs[attr.key] = {
        name: attr.key,
        type: FieldType.string,
        config: { displayNameFromDS: attr.key },
        values: [],
      };
    });
  });

  const subFrame = new MutableDataFrame({
    fields: [
      {
        name: 'traceIdHidden',
        type: FieldType.string,
        config: {
          custom: { hidden: true },
        },
        values: [],
      },
      {
        name: 'spanID',
        type: FieldType.string,
        values: [],
        config: {
          unit: 'string',
          displayNameFromDS: 'Span ID',
          custom: {
            width: 200,
          },
          links: [
            {
              title: 'Span: ${__value.raw}',
              url: '',
              internal: {
                datasourceUid: instanceSettings.uid,
                datasourceName: instanceSettings.name,
                query: {
                  query: '${__data.fields.traceIdHidden}',
                  queryType: 'traceql',
                },
                panelsState: {
                  trace: {
                    spanId: '${__value.raw}',
                  },
                },
              },
            },
          ],
        },
      },
      {
        name: 'time',
        type: FieldType.time,
        config: {
          displayNameFromDS: 'Start time',
          custom: {
            width: 200,
          },
        },
      },
      {
        name: 'name',
        type: FieldType.string,
        values: [],
        config: { displayNameFromDS: 'Name', custom: { hidden: !hasNameAttribute } },
      },
      ...Object.values(spanDynamicAttrs).sort((a, b) => a.name.localeCompare(b.name)),
      {
        name: 'duration',
        type: FieldType.number,
        values: [],
        config: {
          displayNameFromDS: 'Duration',
          unit: 'ns',
          custom: {
            width: 120,
          },
        },
      },
    ],
    meta: {
      preferredVisualisationType: 'table',
    },
  });

  const theme = createTheme();
  for (const field of subFrame.fields) {
    field.display = getDisplayProcessor({ field, theme });
  }

  spanSet.spans.forEach((span) => {
    subFrame.add(transformSpanToTraceData(span, spanSet, trace));
  });

  return subFrame;
};

interface TraceTableData {
  [key: string]: string | number | boolean | undefined; // dynamic attribute name
  traceID?: string;
  spanID?: string;
  startTime?: number;
  name?: string;
  traceDuration?: number;
}

function transformSpanToTraceData(span: Span, spanSet: Spanset, trace: TraceSearchMetadata): TraceTableData {
  const spanStartTimeUnixMs = parseInt(span.startTimeUnixNano, 10) / 1000000;

  const data: TraceTableData = {
    traceIdHidden: trace.traceID,
    traceService: trace.rootServiceName || '',
    traceName: trace.rootTraceName || '',
    spanID: span.spanID,
    time: spanStartTimeUnixMs,
    duration: parseInt(span.durationNanos, 10),
    name: span.name,
  };

  let attrs: SpanAttributes[] = [];
  if (spanSet.attributes) {
    attrs = attrs.concat(spanSet.attributes);
  }
  if (span.attributes) {
    attrs = attrs.concat(span.attributes);
  }

  attrs.forEach((attr) => {
    if (attr.value.boolValue || attr.value.Value?.bool_value) {
      data[attr.key] = attr.value.boolValue || attr.value.Value?.bool_value;
    }
    if (attr.value.doubleValue || attr.value.Value?.double_value) {
      data[attr.key] = attr.value.doubleValue || attr.value.Value?.double_value;
    }
    if (attr.value.intValue || attr.value.Value?.int_value) {
      data[attr.key] = attr.value.intValue || attr.value.Value?.int_value;
    }
    if (attr.value.stringValue || attr.value.Value?.string_value) {
      data[attr.key] = attr.value.stringValue || attr.value.Value?.string_value;
    }
  });

  return data;
}

const emptyDataQueryResponse = {
  data: [
    new MutableDataFrame({
      fields: [
        {
          name: 'trace',
          type: FieldType.trace,
          values: [],
        },
      ],
      meta: {
        preferredVisualisationType: 'trace',
        custom: {
          traceFormat: 'otlp',
        },
      },
    }),
  ],
};<|MERGE_RESOLUTION|>--- conflicted
+++ resolved
@@ -23,12 +23,8 @@
   Field,
   DataLinkConfigOrigin,
 } from '@grafana/data';
-<<<<<<< HEAD
+import { TraceToProfilesData } from '@grafana/o11y-ds-frontend';
 import { getDataSourceSrv } from '@grafana/runtime';
-=======
-import { TraceToProfilesData } from '@grafana/o11y-ds-frontend';
-import { config, getDataSourceSrv } from '@grafana/runtime';
->>>>>>> 3a7b7452
 
 import { SearchTableType } from './dataquery.gen';
 import { createGraphFrames } from './graphTransform';
