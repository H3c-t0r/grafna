import {
  DataFrame,
  DataFrameView,
  FieldType,
  MutableDataFrame,
  NodeGraphDataFrameFieldNames as Fields,
} from '@grafana/data';

interface Row {
  traceID: string;
  spanID: string;
  parentSpanID: string;
  operationName: string;
  serviceName: string;
  serviceTags: string;
  startTime: number;
  duration: number;
  logs: string;
  tags: string;
}

interface Node {
  [Fields.id]: string;
  [Fields.title]: string;
  [Fields.subTitle]: string;
  [Fields.mainStat]: string;
  [Fields.secondaryStat]: string;
  [Fields.color]: number;
}

interface Edge {
  [Fields.id]: string;
  [Fields.target]: string;
  [Fields.source]: string;
}

export function createGraphFrames(data: DataFrame): DataFrame[] {
  const { nodes, edges } = convertTraceToGraph(data);

  const nodesFrame = new MutableDataFrame({
    fields: [
      { name: Fields.id, type: FieldType.string },
      { name: Fields.title, type: FieldType.string },
      { name: Fields.subTitle, type: FieldType.string },
<<<<<<< HEAD
      { name: Fields.mainStat, type: FieldType.string },
      { name: Fields.secondaryStat, type: FieldType.string },
      {
        name: Fields.color,
        type: FieldType.number,
        config: { color: { mode: 'continuous-GrYlRd' }, displayName: 'Self time / Trace duration' },
      },
=======
      { name: Fields.mainStat, type: FieldType.string, config: { displayName: 'Total time (% of trace)' } },
      { name: Fields.secondaryStat, type: FieldType.string, config: { displayName: 'Self time (% of total)' } },
      { name: Fields.color, type: FieldType.number, config: { color: { mode: 'continuous-GrYlRd' } } },
>>>>>>> fc451cf2
    ],
    meta: {
      preferredVisualisationType: 'nodeGraph',
    },
  });

  for (const node of nodes) {
    nodesFrame.add(node);
  }

  const edgesFrame = new MutableDataFrame({
    fields: [
      { name: Fields.id, type: FieldType.string },
      { name: Fields.target, type: FieldType.string },
      { name: Fields.source, type: FieldType.string },
    ],
    meta: {
      preferredVisualisationType: 'nodeGraph',
    },
  });

  for (const edge of edges) {
    edgesFrame.add(edge);
  }

  return [nodesFrame, edgesFrame];
}

function convertTraceToGraph(data: DataFrame): { nodes: Node[]; edges: Edge[] } {
  const nodes: Node[] = [];
  const edges: Edge[] = [];

  const view = new DataFrameView<Row>(data);

  const traceDuration = findTraceDuration(view);
  const spanMap = makeSpanMap(view);

  for (let i = 0; i < view.length; i++) {
    const row = view.get(i);

    const childrenDuration = getDuration(spanMap[row.spanID].children.map((c) => spanMap[c].span));
    const selfDuration = row.duration - childrenDuration;

    nodes.push({
      [Fields.id]: row.spanID,
      [Fields.title]: row.serviceName ?? '',
      [Fields.subTitle]: row.operationName,
      [Fields.mainStat]: `total: ${toFixedNoTrailingZeros(row.duration)}ms (${toFixedNoTrailingZeros(
        (row.duration / traceDuration) * 100
      )}%)`,
      [Fields.secondaryStat]: `self: ${toFixedNoTrailingZeros(selfDuration)}ms (${toFixedNoTrailingZeros(
        (selfDuration / row.duration) * 100
      )}%)`,
      [Fields.color]: selfDuration / traceDuration,
    });

    // Sometimes some span can be missing. Don't add edges for those.
    if (row.parentSpanID && spanMap[row.parentSpanID].span) {
      edges.push({
        [Fields.id]: row.parentSpanID + '--' + row.spanID,
        [Fields.target]: row.spanID,
        [Fields.source]: row.parentSpanID,
      });
    }
  }

  return { nodes, edges };
}

function toFixedNoTrailingZeros(n: number) {
  return parseFloat(n.toFixed(2));
}

/**
 * Get the duration of the whole trace as it isn't a part of the response data.
 * Note: Seems like this should be the same as just longest span, but this is probably safer.
 */
function findTraceDuration(view: DataFrameView<Row>): number {
  let traceEndTime = 0;
  let traceStartTime = Infinity;

  for (let i = 0; i < view.length; i++) {
    const row = view.get(i);

    if (row.startTime < traceStartTime) {
      traceStartTime = row.startTime;
    }

    if (row.startTime + row.duration > traceEndTime) {
      traceEndTime = row.startTime + row.duration;
    }
  }

  return traceEndTime - traceStartTime;
}

/**
 * Returns a map of the spans with children array for easier processing. It will also contain empty spans in case
 * span is missing but other spans are it's children.
 */
function makeSpanMap(view: DataFrameView<Row>): { [id: string]: { span: Row; children: string[] } } {
  const spanMap: { [id: string]: { span?: Row; children: string[] } } = {};

  for (let i = 0; i < view.length; i++) {
    const row = view.get(i);

    if (!spanMap[row.spanID]) {
      spanMap[row.spanID] = {
        // Need copy because of how the view works
        span: { ...row },
        children: [],
      };
    } else {
      spanMap[row.spanID].span = { ...row };
    }
    if (!spanMap[row.parentSpanID]) {
      spanMap[row.parentSpanID] = {
        span: undefined,
        children: [row.spanID],
      };
    } else {
      spanMap[row.parentSpanID].children.push(row.spanID);
    }
  }
  return spanMap as { [id: string]: { span: Row; children: string[] } };
}

/**
 * Get non overlapping duration of the spans.
 */
function getDuration(rows: Row[]): number {
  const ranges = rows.map<[number, number]>((r) => [r.startTime, r.startTime + r.duration]);
  ranges.sort((a, b) => a[0] - b[0]);
  const mergedRanges = ranges.reduce((acc, range) => {
    if (!acc.length) {
      return [range];
    }
    const tail = acc.slice(-1)[0];
    const [prevStart, prevEnd] = tail;
    const [start, end] = range;
    if (end < prevEnd) {
      // In this case the range is completely inside the prev range so we can just ignore it.
      return acc;
    }

    if (start > prevEnd) {
      // There is no overlap so we can just add it to stack
      return [...acc, range];
    }

    // We know there is overlap and current range ends later than previous so we can just extend the range
    return [...acc.slice(0, -1), [prevStart, end]] as Array<[number, number]>;
  }, [] as Array<[number, number]>);

  return mergedRanges.reduce((acc, range) => {
    return acc + (range[1] - range[0]);
  }, 0);
}<|MERGE_RESOLUTION|>--- conflicted
+++ resolved
@@ -42,19 +42,13 @@
       { name: Fields.id, type: FieldType.string },
       { name: Fields.title, type: FieldType.string },
       { name: Fields.subTitle, type: FieldType.string },
-<<<<<<< HEAD
-      { name: Fields.mainStat, type: FieldType.string },
-      { name: Fields.secondaryStat, type: FieldType.string },
+      { name: Fields.mainStat, type: FieldType.string, config: { displayName: 'Total time (% of trace)' } },
+      { name: Fields.secondaryStat, type: FieldType.string, config: { displayName: 'Self time (% of total)' } },
       {
         name: Fields.color,
         type: FieldType.number,
         config: { color: { mode: 'continuous-GrYlRd' }, displayName: 'Self time / Trace duration' },
       },
-=======
-      { name: Fields.mainStat, type: FieldType.string, config: { displayName: 'Total time (% of trace)' } },
-      { name: Fields.secondaryStat, type: FieldType.string, config: { displayName: 'Self time (% of total)' } },
-      { name: Fields.color, type: FieldType.number, config: { color: { mode: 'continuous-GrYlRd' } } },
->>>>>>> fc451cf2
     ],
     meta: {
       preferredVisualisationType: 'nodeGraph',
