--- conflicted
+++ resolved
@@ -55,12 +55,9 @@
   };
 
   p._getSeriesName = function(series, index) {
-<<<<<<< HEAD
     var regex = /\$(\w+(?:,\w+)?)|\[\[([\s\S]+?)\]\]/g;
-=======
-    var regex = /\$(\w+)|\[\[([\s\S]+?)\]\]/g;
     var segments = series.name.split('.');
->>>>>>> ec3a684b
+
 
     return this.alias.replace(regex, function(match, g1, g2) {
       var group = g1 || g2;
@@ -73,7 +70,7 @@
 
       var alias = group.replace('tag_', '');
       if (!series.tags) { return match; }
-      var tags = alias.split(",");
+      var tags = alias.split(',');
       var aliases = '';
       for (var x in tags) {
         aliases += series.tags[tags[x]] + " ";
