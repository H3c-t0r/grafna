import { cloneDeep, extend, groupBy, has, isString, map as _map, omit, pick, reduce } from 'lodash';
import { lastValueFrom, merge, Observable, of, throwError } from 'rxjs';
import { catchError, map } from 'rxjs/operators';

import {
  AnnotationEvent,
  DataFrame,
  DataQueryError,
  DataQueryRequest,
  DataQueryResponse,
  DataSourceInstanceSettings,
  dateMath,
  DateTime,
  FieldType,
  MetricFindValue,
  QueryResultMeta,
  RawTimeRange,
  ScopedVars,
  TIME_SERIES_TIME_FIELD_NAME,
  TIME_SERIES_VALUE_FIELD_NAME,
  TimeSeries,
  toDataFrame,
} from '@grafana/data';
import {
  BackendDataSourceResponse,
  DataSourceWithBackend,
  FetchResponse,
  frameToMetricFindValue,
  getBackendSrv,
} from '@grafana/runtime';
import config from 'app/core/config';
import { getTemplateSrv, TemplateSrv } from 'app/features/templating/template_srv';

import { AnnotationEditor } from './components/editor/annotation/AnnotationEditor';
import { FluxQueryEditor } from './components/editor/query/flux/FluxQueryEditor';
import { BROWSER_MODE_DISABLED_MESSAGE } from './constants';
import InfluxQueryModel from './influx_query_model';
import InfluxSeries from './influx_series';
import { buildMetadataQuery } from './influxql_query_builder';
import { prepareAnnotation } from './migrations';
import { buildRawQuery } from './queryUtils';
import ResponseParser from './response_parser';
import { DEFAULT_POLICY, InfluxOptions, InfluxQuery, InfluxVersion } from './types';

export default class InfluxDatasource extends DataSourceWithBackend<InfluxQuery, InfluxOptions> {
  type: string;
  urls: string[];
  username: string;
  password: string;
  name: string;
  database?: string;
  basicAuth?: string;
  withCredentials?: boolean;
  access: 'direct' | 'proxy';
  responseParser: ResponseParser;
  httpMode: string;
  version?: InfluxVersion;
  isProxyAccess: boolean;

  constructor(
    instanceSettings: DataSourceInstanceSettings<InfluxOptions>,
    readonly templateSrv: TemplateSrv = getTemplateSrv()
  ) {
    super(instanceSettings);

    this.type = 'influxdb';
    this.urls = (instanceSettings.url ?? '').split(',').map((url) => {
      return url.trim();
    });

    this.username = instanceSettings.username ?? '';
    this.password = instanceSettings.password ?? '';
    this.name = instanceSettings.name;
    this.basicAuth = instanceSettings.basicAuth;
    this.withCredentials = instanceSettings.withCredentials;
    this.access = instanceSettings.access;
    const settingsData: InfluxOptions = instanceSettings.jsonData ?? {};
    this.database = settingsData.dbName ?? instanceSettings.database;
    this.interval = settingsData.timeInterval;
    this.httpMode = settingsData.httpMode || 'GET';
    this.responseParser = new ResponseParser();
    this.version = settingsData.version ?? InfluxVersion.InfluxQL;
    this.isProxyAccess = instanceSettings.access === 'proxy';

    if (this.version === InfluxVersion.Flux) {
      // When flux, use an annotation processor rather than the `annotationQuery` lifecycle
      this.annotations = {
        QueryEditor: FluxQueryEditor,
      };
    } else {
      this.annotations = {
        QueryEditor: AnnotationEditor,
        prepareAnnotation,
      };
    }
  }

<<<<<<< HEAD
=======
  async getRetentionPolicies(): Promise<string[]> {
    // Only For InfluxQL Mode
    if (this.version === InfluxVersion.InfluxQL && !this.retentionPolicies.length) {
      return getAllPolicies(this).catch((err) => {
        console.error(
          'Unable to fetch retention policies. Queries will be run without specifying retention policy.',
          err
        );
        return Promise.resolve(this.retentionPolicies);
      });
    }

    return Promise.resolve(this.retentionPolicies);
  }

>>>>>>> 1bf94058
  query(request: DataQueryRequest<InfluxQuery>): Observable<DataQueryResponse> {
    if (!this.isProxyAccess) {
      const error = new Error(BROWSER_MODE_DISABLED_MESSAGE);
      return throwError(() => error);
    }

    return this._query(request);
  }

  _query(request: DataQueryRequest<InfluxQuery>): Observable<DataQueryResponse> {
    // for not-flux queries we call `this.classicQuery`, and that
    // handles the is-hidden situation.
    // for the flux-case, we do the filtering here
    const filteredRequest = {
      ...request,
      targets: request.targets.filter((t) => t.hide !== true),
    };

    // migrate annotations
    if (filteredRequest.targets.some((target: InfluxQuery) => target.fromAnnotations)) {
      const streams: Array<Observable<DataQueryResponse>> = [];

      for (const target of filteredRequest.targets) {
        if (target.query) {
          streams.push(
            new Observable((subscriber) => {
              this.annotationEvents(filteredRequest, target)
                .then((events) => subscriber.next({ data: [toDataFrame(events)] }))
                .catch((ex) => subscriber.error(new Error(ex)))
                .finally(() => subscriber.complete());
            })
          );
        }
      }

      return merge(...streams);
    }

    if (this.version === InfluxVersion.Flux || this.version === InfluxVersion.SQL) {
      return super.query(filteredRequest);
    }

    if (this.isMigrationToggleOnAndIsAccessProxy()) {
      return super.query(filteredRequest).pipe(
        map((res) => {
          if (res.error) {
            throw {
              message: 'InfluxDB Error: ' + res.error.message,
              res,
            };
          }

          const groupedFrames = groupBy(res.data, (x) => x.refId);
          if (Object.keys(groupedFrames).length === 0) {
            return { data: [] };
          }

          const seriesList: any[] = [];
          filteredRequest.targets.forEach((target) => {
            const filteredFrames = groupedFrames[target.refId] ?? [];
            switch (target.resultFormat) {
              case 'logs':
              case 'table':
                seriesList.push(
                  this.responseParser.getTable(filteredFrames, target, {
                    preferredVisualisationType: target.resultFormat,
                  })
                );
                break;
              default: {
                for (let i = 0; i < filteredFrames.length; i++) {
                  seriesList.push(filteredFrames[i]);
                }
                break;
              }
            }
          });

          return { data: seriesList };
        })
      );
    }

    // Fallback to classic query support
    return this.classicQuery(request);
  }

  getQueryDisplayText(query: InfluxQuery) {
    if (this.version === InfluxVersion.Flux) {
      return query.query;
    }
    return new InfluxQueryModel(query).render(false);
  }

  /**
   * Returns false if the query should be skipped
   */
  filterQuery(query: InfluxQuery): boolean {
    if (this.version === InfluxVersion.Flux) {
      return !!query.query;
    }
    return true;
  }

  applyTemplateVariables(query: InfluxQuery, scopedVars: ScopedVars): InfluxQuery {
    // We want to interpolate these variables on backend
    const { __interval, __interval_ms, ...rest } = scopedVars || {};

    if (this.version === InfluxVersion.Flux) {
      return {
        ...query,
        query: this.templateSrv.replace(query.query ?? '', rest), // The raw query text
      };
    }

    if (this.isMigrationToggleOnAndIsAccessProxy()) {
      query = this.applyVariables(query, scopedVars, rest);
    }

    return query;
  }

  targetContainsTemplate(target: InfluxQuery) {
    // for flux-mode we just take target.query,
    // for influxql-mode we use InfluxQueryModel to create the text-representation
    const queryText = this.version === InfluxVersion.Flux ? target.query : buildRawQuery(target);

    return this.templateSrv.containsTemplate(queryText);
  }

  interpolateVariablesInQueries(queries: InfluxQuery[], scopedVars: ScopedVars): InfluxQuery[] {
    if (!queries || queries.length === 0) {
      return [];
    }

    return queries.map((query) => {
      if (this.version === InfluxVersion.Flux) {
        return {
          ...query,
          datasource: this.getRef(),
          query: this.templateSrv.replace(query.query ?? '', scopedVars, 'regex'), // The raw query text
        };
      }

      return {
        ...query,
        datasource: this.getRef(),
        ...this.applyVariables(query, scopedVars, scopedVars),
      };
    });
  }

  applyVariables(query: InfluxQuery, scopedVars: ScopedVars, rest: ScopedVars) {
    const expandedQuery = { ...query };
    if (query.groupBy) {
      expandedQuery.groupBy = query.groupBy.map((groupBy) => {
        return {
          ...groupBy,
          params: groupBy.params?.map((param) => {
            return this.templateSrv.replace(param.toString(), undefined, 'regex');
          }),
        };
      });
    }

    if (query.select) {
      expandedQuery.select = query.select.map((selects) => {
        return selects.map((select) => {
          return {
            ...select,
            params: select.params?.map((param) => {
              return this.templateSrv.replace(param.toString(), undefined, 'regex');
            }),
          };
        });
      });
    }

    if (query.tags) {
      expandedQuery.tags = query.tags.map((tag) => {
        return {
          ...tag,
          value: this.templateSrv.replace(tag.value, scopedVars, 'regex'),
        };
      });
    }

    return {
      ...expandedQuery,
      adhocFilters: this.templateSrv.getAdhocFilters(this.name) ?? [],
      query: this.templateSrv.replace(query.query ?? '', rest, 'regex'), // The raw query text
      alias: this.templateSrv.replace(query.alias ?? '', scopedVars),
      limit: this.templateSrv.replace(query.limit?.toString() ?? '', scopedVars, 'regex'),
      measurement: this.templateSrv.replace(query.measurement ?? '', scopedVars, 'regex'),
      policy: this.templateSrv.replace(query.policy ?? '', scopedVars, 'regex'),
      slimit: this.templateSrv.replace(query.slimit?.toString() ?? '', scopedVars, 'regex'),
      tz: this.templateSrv.replace(query.tz ?? '', scopedVars),
    };
  }

  async runMetadataQuery(target: InfluxQuery): Promise<MetricFindValue[]> {
    return lastValueFrom(
      super.query({
        targets: [target],
      } as DataQueryRequest)
    ).then((rsp) => {
      if (rsp.data?.length) {
        return frameToMetricFindValue(rsp.data[0]);
      }
      return [];
    });
  }

  async metricFindQuery(query: string, options?: any): Promise<MetricFindValue[]> {
    if (this.version === InfluxVersion.Flux || this.isMigrationToggleOnAndIsAccessProxy()) {
      const target: InfluxQuery = {
        refId: 'metricFindQuery',
        query,
        rawQuery: true,
      };
      return lastValueFrom(
        super.query({
          ...options, // includes 'range'
          targets: [target],
        })
      ).then((rsp) => {
        if (rsp.data?.length) {
          return frameToMetricFindValue(rsp.data[0]);
        }
        return [];
      });
    }

    const interpolated = new InfluxQueryModel(
      {
        refId: 'metricFindQuery',
        query,
        rawQuery: true,
      },
      this.templateSrv,
      options.scopedVars
    ).render(true);

    return lastValueFrom(this._seriesQuery(interpolated, options)).then((resp) => {
      return this.responseParser.parse(query, resp);
    });
  }

  // By implementing getTagKeys and getTagValues we add ad-hoc filters functionality
  // Used in public/app/features/variables/adhoc/picker/AdHocFilterKey.tsx::fetchFilterKeys
  getTagKeys(options: InfluxQuery) {
    const query = buildMetadataQuery({
      type: 'TAG_KEYS',
      templateService: this.templateSrv,
      database: this.database,
      measurement: options.measurement ?? '',
      tags: [],
    });
    return this.metricFindQuery(query, options);
  }

  getTagValues(options: InfluxQuery) {
    const query = buildMetadataQuery({
      type: 'TAG_VALUES',
      templateService: this.templateSrv,
      database: this.database,
      withKey: options.key,
      measurement: options.measurement ?? '',
      tags: [],
    });
    return this.metricFindQuery(query, options);
  }

  /**
   * @deprecated
   */
  _seriesQuery(query: string, options?: any) {
    if (!query) {
      return of({ results: [] });
    }

    if (options && options.range) {
      const timeFilter = this.getTimeFilter({ rangeRaw: options.range, timezone: options.timezone });
      query = query.replace('$timeFilter', timeFilter);
    }

    return this._influxRequest(this.httpMode, '/query', { q: query, epoch: 'ms' }, options);
  }

  /**
   * @deprecated
   */
  serializeParams(params: any) {
    if (!params) {
      return '';
    }

    return reduce(
      params,
      (memo: string[], value, key) => {
        if (value === null || value === undefined) {
          return memo;
        }
        memo.push(encodeURIComponent(key) + '=' + encodeURIComponent(value));
        return memo;
      },
      []
    ).join('&');
  }

  /**
   * @deprecated
   */
  _influxRequest(method: string, url: string, data: any, options?: any) {
    const currentUrl = this.urls.shift()!;
    this.urls.push(currentUrl);

    const params: any = {};

    if (this.username) {
      params.u = this.username;
      params.p = this.password;
    }

    if (options && options.database) {
      params.db = options.database;
    } else if (this.database) {
      params.db = this.database;
    }

    if (options?.policy && options.policy !== DEFAULT_POLICY) {
      params.rp = options.policy;
    }

    const { q } = data;

    if (method === 'POST' && has(data, 'q')) {
      // verb is POST and 'q' param is defined
      extend(params, omit(data, ['q']));
      data = this.serializeParams(pick(data, ['q']));
    } else if (method === 'GET' || method === 'POST') {
      // verb is GET, or POST without 'q' param
      extend(params, data);
      data = null;
    }

    const req: any = {
      method: method,
      url: currentUrl + url,
      params: params,
      data: data,
      precision: 'ms',
      inspect: { type: 'influxdb' },
      paramSerializer: this.serializeParams,
    };

    req.headers = req.headers || {};
    if (this.basicAuth || this.withCredentials) {
      req.withCredentials = true;
    }
    if (this.basicAuth) {
      req.headers.Authorization = this.basicAuth;
    }

    if (method === 'POST') {
      req.headers['Content-type'] = 'application/x-www-form-urlencoded';
    }

    return getBackendSrv()
      .fetch(req)
      .pipe(
        map((result: any) => {
          const { data } = result;
          if (data) {
            data.executedQueryString = q;
            if (data.results) {
              const errors = result.data.results.filter((elem: any) => elem.error);

              if (errors.length > 0) {
                throw {
                  message: 'InfluxDB Error: ' + errors[0].error,
                  data,
                };
              }
            }
          }
          return data;
        }),
        catchError((err) => {
          if (err.cancelled) {
            return of(err);
          }

          return throwError(this.handleErrors(err));
        })
      );
  }

  /**
   * @deprecated
   */
  handleErrors(err: any) {
    const error: DataQueryError = {
      message:
        (err && err.status) ||
        (err && err.message) ||
        'Unknown error during query transaction. Please check JS console logs.',
    };

    if ((Number.isInteger(err.status) && err.status !== 0) || err.status >= 300) {
      if (err.data && err.data.error) {
        error.message = 'InfluxDB Error: ' + err.data.error;
        error.data = err.data;
        // @ts-ignore
        error.config = err.config;
      } else {
        error.message = 'Network Error: ' + err.statusText + '(' + err.status + ')';
        error.data = err.data;
        // @ts-ignore
        error.config = err.config;
      }
    }

    return error;
  }

  getTimeFilter(options: { rangeRaw: RawTimeRange; timezone: string }) {
    const from = this.getInfluxTime(options.rangeRaw.from, false, options.timezone);
    const until = this.getInfluxTime(options.rangeRaw.to, true, options.timezone);

    return 'time >= ' + from + ' and time <= ' + until;
  }

  getInfluxTime(date: DateTime | string, roundUp: any, timezone: any) {
    let outPutDate;
    if (isString(date)) {
      if (date === 'now') {
        return 'now()';
      }

      const parts = /^now-(\d+)([dhms])$/.exec(date);
      if (parts) {
        const amount = parseInt(parts[1], 10);
        const unit = parts[2];
        return 'now() - ' + amount + unit;
      }
      outPutDate = dateMath.parse(date, roundUp, timezone);
      if (!outPutDate) {
        throw new Error('unable to parse date');
      }
      date = outPutDate;
    }

    return date.valueOf() + 'ms';
  }

  // ------------------------ Legacy Code - Before Backend Migration ---------------

  isMigrationToggleOnAndIsAccessProxy() {
    return config.featureToggles.influxdbBackendMigration && this.access === 'proxy';
  }

  /**
   * The unchanged pre 7.1 query implementation
   * @deprecated
   */
  classicQuery(options: any): Observable<DataQueryResponse> {
    let timeFilter = this.getTimeFilter(options);
    const scopedVars = options.scopedVars;
    const targets = cloneDeep(options.targets);
    const queryTargets: any[] = [];

    let i, y;

    let allQueries = _map(targets, (target) => {
      if (target.hide) {
        return '';
      }

      queryTargets.push(target);

      // backward compatibility
      scopedVars.interval = scopedVars.__interval;

      return new InfluxQueryModel(target, this.templateSrv, scopedVars).render(true);
    }).reduce((acc, current) => {
      if (current !== '') {
        acc += ';' + current;
      }
      return acc;
    });

    if (allQueries === '') {
      return of({ data: [] });
    }

    // add global adhoc filters to timeFilter
    const adhocFilters = this.templateSrv.getAdhocFilters(this.name);
    const adhocFiltersFromDashboard = options.targets.flatMap((target: InfluxQuery) => target.adhocFilters ?? []);
    if (adhocFilters?.length || adhocFiltersFromDashboard?.length) {
      const ahFilters = adhocFilters?.length ? adhocFilters : adhocFiltersFromDashboard;
      const tmpQuery = new InfluxQueryModel({ refId: 'A' }, this.templateSrv, scopedVars);
      timeFilter += ' AND ' + tmpQuery.renderAdhocFilters(ahFilters);
    }
    // replace grafana variables
    scopedVars.timeFilter = { value: timeFilter };

    // replace templated variables
    allQueries = this.templateSrv.replace(allQueries, scopedVars);

    return this._seriesQuery(allQueries, options).pipe(
      map((data: any) => {
        if (!data || !data.results) {
          return { data: [] };
        }

        const seriesList = [];
        for (i = 0; i < data.results.length; i++) {
          const result = data.results[i];
          if (!result || !result.series) {
            continue;
          }

          const target = queryTargets[i];
          let alias = target.alias;
          if (alias) {
            alias = this.templateSrv.replace(target.alias, options.scopedVars);
          }

          const meta: QueryResultMeta = {
            executedQueryString: data.executedQueryString,
          };

          const influxSeries = new InfluxSeries({
            refId: target.refId,
            series: data.results[i].series,
            alias: alias,
            meta,
          });

          switch (target.resultFormat) {
            case 'logs':
              meta.preferredVisualisationType = 'logs';
            case 'table': {
              seriesList.push(influxSeries.getTable());
              break;
            }
            default: {
              const timeSeries = influxSeries.getTimeSeries();
              for (y = 0; y < timeSeries.length; y++) {
                seriesList.push(timeSeriesToDataFrame(timeSeries[y]));
              }
              break;
            }
          }
        }

        return { data: seriesList };
      })
    );
  }

  async annotationEvents(options: DataQueryRequest, annotation: InfluxQuery): Promise<AnnotationEvent[]> {
    if (this.version === InfluxVersion.Flux) {
      return Promise.reject({
        message: 'Flux requires the standard annotation query',
      });
    }

    // InfluxQL puts a query string on the annotation
    if (!annotation.query) {
      return Promise.reject({
        message: 'Query missing in annotation definition',
      });
    }

    if (this.isMigrationToggleOnAndIsAccessProxy()) {
      // We want to send our query to the backend as a raw query
      const target: InfluxQuery = {
        refId: 'metricFindQuery',
        datasource: this.getRef(),
        query: this.templateSrv.replace(annotation.query, undefined, 'regex'),
        rawQuery: true,
      };

      return lastValueFrom(
        getBackendSrv()
          .fetch<BackendDataSourceResponse>({
            url: '/api/ds/query',
            method: 'POST',
            headers: this.getRequestHeaders(),
            data: {
              from: options.range.from.valueOf().toString(),
              to: options.range.to.valueOf().toString(),
              queries: [target],
            },
            requestId: annotation.name,
          })
          .pipe(
            map(
              async (res: FetchResponse<BackendDataSourceResponse>) =>
                await this.responseParser.transformAnnotationResponse(annotation, res, target)
            )
          )
      );
    }

    const timeFilter = this.getTimeFilter({ rangeRaw: options.range.raw, timezone: options.timezone });
    let query = annotation.query.replace('$timeFilter', timeFilter);
    query = this.templateSrv.replace(query, undefined, 'regex');

    return lastValueFrom(this._seriesQuery(query, options)).then((data: any) => {
      if (!data || !data.results || !data.results[0]) {
        throw { message: 'No results in response from InfluxDB' };
      }
      return new InfluxSeries({
        series: data.results[0].series,
        annotation: annotation,
      }).getAnnotations();
    });
  }
}

// we detect the field type based on the value-array
function getFieldType(values: unknown[]): FieldType {
  // the values-array may contain a lot of nulls.
  // we need the first not-null item
  const firstNotNull = values.find((v) => v !== null);

  if (firstNotNull === undefined) {
    // we could not find any not-null values
    return FieldType.number;
  }

  const valueType = typeof firstNotNull;

  switch (valueType) {
    case 'string':
      return FieldType.string;
    case 'boolean':
      return FieldType.boolean;
    case 'number':
      return FieldType.number;
    default:
      // this should never happen, influxql values
      // can only be numbers, strings and booleans.
      throw new Error(`InfluxQL: invalid value type ${valueType}`);
  }
}

// this conversion function is specialized to work with the timeseries
// data returned by InfluxDatasource.getTimeSeries()
function timeSeriesToDataFrame(timeSeries: TimeSeries): DataFrame {
  const times: number[] = [];
  const values: unknown[] = [];

  // the data we process here is not correctly typed.
  // the typescript types say every data-point is number|null,
  // but in fact it can be string or boolean too.

  const points = timeSeries.datapoints;
  for (const point of points) {
    values.push(point[0]);
    times.push(point[1] as number);
  }

  const timeField = {
    name: TIME_SERIES_TIME_FIELD_NAME,
    type: FieldType.time,
    config: {},
    values: times,
  };

  const valueField = {
    name: TIME_SERIES_VALUE_FIELD_NAME,
    type: getFieldType(values),
    config: {
      displayNameFromDS: timeSeries.title,
    },
    values: values,
    labels: timeSeries.tags,
  };

  const fields = [timeField, valueField];

  return {
    name: timeSeries.target,
    refId: timeSeries.refId,
    meta: timeSeries.meta,
    fields,
    length: values.length,
  };
}<|MERGE_RESOLUTION|>--- conflicted
+++ resolved
@@ -95,24 +95,6 @@
     }
   }
 
-<<<<<<< HEAD
-=======
-  async getRetentionPolicies(): Promise<string[]> {
-    // Only For InfluxQL Mode
-    if (this.version === InfluxVersion.InfluxQL && !this.retentionPolicies.length) {
-      return getAllPolicies(this).catch((err) => {
-        console.error(
-          'Unable to fetch retention policies. Queries will be run without specifying retention policy.',
-          err
-        );
-        return Promise.resolve(this.retentionPolicies);
-      });
-    }
-
-    return Promise.resolve(this.retentionPolicies);
-  }
-
->>>>>>> 1bf94058
   query(request: DataQueryRequest<InfluxQuery>): Observable<DataQueryResponse> {
     if (!this.isProxyAccess) {
       const error = new Error(BROWSER_MODE_DISABLED_MESSAGE);
