import { uniqueId } from 'lodash';
import React, { PureComponent } from 'react';
<<<<<<< HEAD
import { uniqueId } from 'lodash';
=======

>>>>>>> 0ca4ccfa
import {
  DataSourcePluginOptionsEditorProps,
  SelectableValue,
  onUpdateDatasourceOption,
  updateDatasourcePluginResetOption,
  onUpdateDatasourceJsonDataOption,
  onUpdateDatasourceJsonDataOptionSelect,
  onUpdateDatasourceSecureJsonDataOption,
  updateDatasourcePluginJsonDataOption,
} from '@grafana/data';
import { Alert, DataSourceHttpSettings, InfoBox, InlineField, InlineFormLabel, LegacyForms, Select } from '@grafana/ui';
<<<<<<< HEAD
=======

>>>>>>> 0ca4ccfa
const { Input, SecretFormField } = LegacyForms;
import { InfluxOptions, InfluxSecureJsonData, InfluxVersion } from '../types';

const httpModes = [
  { label: 'GET', value: 'GET' },
  { label: 'POST', value: 'POST' },
] as SelectableValue[];

const versions = [
  {
    label: 'InfluxQL',
    value: InfluxVersion.InfluxQL,
    description: 'The InfluxDB SQL-like query language.',
  },
  {
    label: 'Flux',
    value: InfluxVersion.Flux,
    description: 'Advanced data scripting and query language.  Supported in InfluxDB 2.x and 1.8+',
  },
] as Array<SelectableValue<InfluxVersion>>;

export type Props = DataSourcePluginOptionsEditorProps<InfluxOptions>;
type State = {
  maxSeries: string | undefined;
};

export class ConfigEditor extends PureComponent<Props, State> {
  state = {
    maxSeries: '',
  };

  htmlPrefix: string;

  constructor(props: Props) {
    super(props);
    this.state.maxSeries = props.options.jsonData.maxSeries?.toString() || '';
    this.htmlPrefix = uniqueId('influxdb-config');
  }

  // 1x
  onResetPassword = () => {
    updateDatasourcePluginResetOption(this.props, 'password');
  };

  // 2x
  onResetToken = () => {
    updateDatasourcePluginResetOption(this.props, 'token');
  };

  onVersionChanged = (selected: SelectableValue<InfluxVersion>) => {
    const { options, onOptionsChange } = this.props;

    const copy: any = {
      ...options,
      jsonData: {
        ...options.jsonData,
        version: selected.value,
      },
    };
    if (selected.value === InfluxVersion.Flux) {
      copy.access = 'proxy';
      copy.basicAuth = true;
      copy.jsonData.httpMode = 'POST';

      // Remove old 1x configs
      delete copy.user;
      delete copy.database;
    }

    onOptionsChange(copy);
  };

  renderInflux2x() {
    const { options } = this.props;
    const { secureJsonFields } = options;
    const secureJsonData = (options.secureJsonData || {}) as InfluxSecureJsonData;
    const { htmlPrefix } = this;

    return (
      <>
        <div className="gf-form-inline">
          <div className="gf-form">
            <InlineFormLabel htmlFor={`${htmlPrefix}-org`} className="width-10">
              Organization
            </InlineFormLabel>
            <div className="width-10">
              <Input
                id={`${htmlPrefix}-org`}
                className="width-20"
                value={options.jsonData.organization || ''}
                onChange={onUpdateDatasourceJsonDataOption(this.props, 'organization')}
              />
            </div>
          </div>
        </div>
        <div className="gf-form-inline">
          <div className="gf-form">
            <SecretFormField
              isConfigured={(secureJsonFields && secureJsonFields.token) as boolean}
              value={secureJsonData.token || ''}
              label="Token"
              aria-label="Token"
              labelWidth={10}
              inputWidth={20}
              onReset={this.onResetToken}
              onChange={onUpdateDatasourceSecureJsonDataOption(this.props, 'token')}
            />
          </div>
        </div>
        <div className="gf-form-inline">
          <div className="gf-form">
            <InlineFormLabel className="width-10">Default Bucket</InlineFormLabel>
            <div className="width-10">
              <Input
                className="width-20"
                placeholder="default bucket"
                value={options.jsonData.defaultBucket || ''}
                onChange={onUpdateDatasourceJsonDataOption(this.props, 'defaultBucket')}
              />
            </div>
          </div>
        </div>

        <div className="gf-form-inline">
          <div className="gf-form">
            <InlineFormLabel
              className="width-10"
              tooltip="A lower limit for the auto group by time interval. Recommended to be set to write frequency,
				for example 1m if your data is written every minute."
            >
              Min time interval
            </InlineFormLabel>
            <div className="width-10">
              <Input
                className="width-10"
                placeholder="10s"
                value={options.jsonData.timeInterval || ''}
                onChange={onUpdateDatasourceJsonDataOption(this.props, 'timeInterval')}
              />
            </div>
          </div>
        </div>
      </>
    );
  }

  renderInflux1x() {
    const { options } = this.props;
    const { secureJsonFields } = options;
    const secureJsonData = (options.secureJsonData || {}) as InfluxSecureJsonData;
    const { htmlPrefix } = this;

    return (
      <>
        <InfoBox>
          <h5>Database Access</h5>
          <p>
            Setting the database for this datasource does not deny access to other databases. The InfluxDB query syntax
            allows switching the database in the query. For example:
            <code>SHOW MEASUREMENTS ON _internal</code> or
            <code>SELECT * FROM &quot;_internal&quot;..&quot;database&quot; LIMIT 10</code>
            <br />
            <br />
            To support data isolation and security, make sure appropriate permissions are configured in InfluxDB.
          </p>
        </InfoBox>
        <div className="gf-form-inline">
          <div className="gf-form">
            <InlineFormLabel htmlFor={`${htmlPrefix}-db`} className="width-10">
              Database
            </InlineFormLabel>
            <div className="width-20">
              <Input
                id={`${htmlPrefix}-db`}
                className="width-20"
                value={options.database || ''}
                onChange={onUpdateDatasourceOption(this.props, 'database')}
              />
            </div>
          </div>
        </div>
        <div className="gf-form-inline">
          <div className="gf-form">
            <InlineFormLabel htmlFor={`${htmlPrefix}-user`} className="width-10">
              User
            </InlineFormLabel>
            <div className="width-10">
              <Input
                id={`${htmlPrefix}-user`}
                className="width-20"
                value={options.user || ''}
                onChange={onUpdateDatasourceOption(this.props, 'user')}
              />
            </div>
          </div>
        </div>
        <div className="gf-form-inline">
          <div className="gf-form">
            <SecretFormField
              isConfigured={(secureJsonFields && secureJsonFields.password) as boolean}
              value={secureJsonData.password || ''}
              label="Password"
              aria-label="Password"
              labelWidth={10}
              inputWidth={20}
              onReset={this.onResetPassword}
              onChange={onUpdateDatasourceSecureJsonDataOption(this.props, 'password')}
            />
          </div>
        </div>
        <div className="gf-form-inline">
          <div className="gf-form">
            <InlineFormLabel
              htmlFor={`${htmlPrefix}-http-method`}
              className="width-10"
              tooltip="You can use either GET or POST HTTP method to query your InfluxDB database. The POST
          method allows you to perform heavy requests (with a lots of WHERE clause) while the GET method
          will restrict you and return an error if the query is too large."
            >
              HTTP Method
            </InlineFormLabel>
            <Select
              inputId={`${htmlPrefix}-http-method`}
<<<<<<< HEAD
              menuShouldPortal
=======
>>>>>>> 0ca4ccfa
              className="width-10"
              value={httpModes.find((httpMode) => httpMode.value === options.jsonData.httpMode)}
              options={httpModes}
              defaultValue={options.jsonData.httpMode}
              onChange={onUpdateDatasourceJsonDataOptionSelect(this.props, 'httpMode')}
            />
          </div>
        </div>

        <div className="gf-form-inline">
          <div className="gf-form">
            <InlineFormLabel
              className="width-10"
              tooltip="A lower limit for the auto group by time interval. Recommended to be set to write frequency,
				for example 1m if your data is written every minute."
            >
              Min time interval
            </InlineFormLabel>
            <div className="width-10">
              <Input
                className="width-10"
                placeholder="10s"
                value={options.jsonData.timeInterval || ''}
                onChange={onUpdateDatasourceJsonDataOption(this.props, 'timeInterval')}
              />
            </div>
          </div>
        </div>
      </>
    );
  }

  render() {
    const { options, onOptionsChange } = this.props;

    return (
      <>
        <h3 className="page-heading">Query Language</h3>
        <div className="gf-form-group">
          <div className="gf-form-inline">
            <div className="gf-form">
              <Select
                aria-label="Query language"
<<<<<<< HEAD
                menuShouldPortal
=======
>>>>>>> 0ca4ccfa
                className="width-30"
                value={options.jsonData.version === InfluxVersion.Flux ? versions[1] : versions[0]}
                options={versions}
                defaultValue={versions[0]}
                onChange={this.onVersionChanged}
              />
            </div>
          </div>
        </div>

        {options.jsonData.version === InfluxVersion.Flux && (
          <InfoBox>
            <h5>Support for Flux in Grafana is currently in beta</h5>
            <p>
              Please report any issues to: <br />
              <a href="https://github.com/grafana/grafana/issues/new/choose">
                https://github.com/grafana/grafana/issues
              </a>
            </p>
          </InfoBox>
        )}

        {options.access === 'direct' && (
          <Alert title="Deprecation Notice" severity="warning">
            Browser access mode in the InfluxDB datasource is deprecated and will be removed in a future release.
          </Alert>
        )}

        <DataSourceHttpSettings
          showAccessOptions={true}
          dataSourceConfig={options}
          defaultUrl="http://localhost:8086"
          onChange={onOptionsChange}
        />

        <div className="gf-form-group">
          <div>
            <h3 className="page-heading">InfluxDB Details</h3>
          </div>
          {options.jsonData.version === InfluxVersion.Flux ? this.renderInflux2x() : this.renderInflux1x()}
          <div className="gf-form-inline">
            <InlineField
              labelWidth={20}
              label="Max series"
              tooltip="Limit the number of series/tables that Grafana will process. Lower this number to prevent abuse, and increase it if you have lots of small time series and not all are shown. Defaults to 1000."
            >
              <Input
                placeholder="1000"
                type="number"
                className="width-10"
                value={this.state.maxSeries}
                onChange={(event) => {
                  // We duplicate this state so that we allow to write freely inside the input. We don't have
                  // any influence over saving so this seems to be only way to do this.
                  this.setState({ maxSeries: event.currentTarget.value });
                  const val = parseInt(event.currentTarget.value, 10);
                  updateDatasourcePluginJsonDataOption(this.props, 'maxSeries', Number.isFinite(val) ? val : undefined);
                }}
              />
            </InlineField>
          </div>
        </div>
      </>
    );
  }
}

export default ConfigEditor;<|MERGE_RESOLUTION|>--- conflicted
+++ resolved
@@ -1,10 +1,6 @@
 import { uniqueId } from 'lodash';
 import React, { PureComponent } from 'react';
-<<<<<<< HEAD
-import { uniqueId } from 'lodash';
-=======
-
->>>>>>> 0ca4ccfa
+
 import {
   DataSourcePluginOptionsEditorProps,
   SelectableValue,
@@ -16,10 +12,7 @@
   updateDatasourcePluginJsonDataOption,
 } from '@grafana/data';
 import { Alert, DataSourceHttpSettings, InfoBox, InlineField, InlineFormLabel, LegacyForms, Select } from '@grafana/ui';
-<<<<<<< HEAD
-=======
-
->>>>>>> 0ca4ccfa
+
 const { Input, SecretFormField } = LegacyForms;
 import { InfluxOptions, InfluxSecureJsonData, InfluxVersion } from '../types';
 
@@ -243,10 +236,6 @@
             </InlineFormLabel>
             <Select
               inputId={`${htmlPrefix}-http-method`}
-<<<<<<< HEAD
-              menuShouldPortal
-=======
->>>>>>> 0ca4ccfa
               className="width-10"
               value={httpModes.find((httpMode) => httpMode.value === options.jsonData.httpMode)}
               options={httpModes}
@@ -290,10 +279,6 @@
             <div className="gf-form">
               <Select
                 aria-label="Query language"
-<<<<<<< HEAD
-                menuShouldPortal
-=======
->>>>>>> 0ca4ccfa
                 className="width-30"
                 value={options.jsonData.version === InfluxVersion.Flux ? versions[1] : versions[0]}
                 options={versions}
