--- conflicted
+++ resolved
@@ -8,7 +8,7 @@
   updateDatasourcePluginJsonDataOption,
   updateDatasourcePluginResetOption,
 } from '@grafana/data';
-import { ConfigSection, DataSourceDescription, Stack } from '@grafana/experimental';
+import { ConfigSection, ConfigSubSection, DataSourceDescription, Stack } from '@grafana/experimental';
 import { config } from '@grafana/runtime';
 import {
   Alert,
@@ -89,7 +89,6 @@
     };
   };
 
-  const WIDTH_SHORT = 15;
   const WIDTH_LONG = 40;
 
   return (
@@ -311,91 +310,87 @@
         </>
       ) : null}
 
-<<<<<<< HEAD
       <Divider />
-=======
-      <ConnectionLimits options={options} onOptionsChange={onOptionsChange} />
->>>>>>> 835d3c52
 
       <ConfigSection title="Additional settings">
-        <Field
-          label={
-            <Label>
-              <Stack gap={0.5}>
-                <span>Version</span>
-                <Tooltip
-                  content={
-                    <span>This option controls what functions are available in the PostgreSQL query builder</span>
-                  }
-                >
-                  <Icon name="info-circle" size="sm" />
-                </Tooltip>
-              </Stack>
-            </Label>
-          }
-        >
-          <Select
-            value={jsonData.postgresVersion || 903}
-            onChange={onJSONDataOptionSelected('postgresVersion')}
-            options={versionOptions}
-            width={WIDTH_LONG}
-          />
-        </Field>
-        <Field
-          label={
-            <Label>
-              <Stack gap={0.5}>
-                <span>Min time interval</span>
-                <Tooltip
-                  content={
-                    <span>
-                      A lower limit for the auto group by time interval. Recommended to be set to write frequency, for
-                      example
-                      <code>1m</code> if your data is written every minute.
-                    </span>
-                  }
-                >
-                  <Icon name="info-circle" size="sm" />
-                </Tooltip>
-              </Stack>
-            </Label>
-          }
-        >
-          <Input
-            placeholder="1m"
-            value={jsonData.timeInterval || ''}
-            onChange={onUpdateDatasourceJsonDataOption(props, 'timeInterval')}
-            width={WIDTH_LONG}
-          />
-        </Field>
-        <Field
-          label={
-            <Label>
-              <Stack gap={0.5}>
-                <span>TimescaleDB</span>
-                <Tooltip
-                  content={
-                    <span>
-                      TimescaleDB is a time-series database built as a PostgreSQL extension. If enabled, Grafana will
-                      use
-                      <code>time_bucket</code> in the <code>$__timeGroup</code> macro and display TimescaleDB specific
-                      aggregate functions in the query builder.
-                    </span>
-                  }
-                >
-                  <Icon name="info-circle" size="sm" />
-                </Tooltip>
-              </Stack>
-            </Label>
-          }
-        >
-          <Switch value={jsonData.timescaledb || false} onChange={onTimeScaleDBChanged} width={WIDTH_LONG} />
-        </Field>
+        <ConfigSubSection title="PostgreSQL Options">
+          <Field
+            label={
+              <Label>
+                <Stack gap={0.5}>
+                  <span>Version</span>
+                  <Tooltip
+                    content={
+                      <span>This option controls what functions are available in the PostgreSQL query builder</span>
+                    }
+                  >
+                    <Icon name="info-circle" size="sm" />
+                  </Tooltip>
+                </Stack>
+              </Label>
+            }
+          >
+            <Select
+              value={jsonData.postgresVersion || 903}
+              onChange={onJSONDataOptionSelected('postgresVersion')}
+              options={versionOptions}
+              width={WIDTH_LONG}
+            />
+          </Field>
+          <Field
+            label={
+              <Label>
+                <Stack gap={0.5}>
+                  <span>Min time interval</span>
+                  <Tooltip
+                    content={
+                      <span>
+                        A lower limit for the auto group by time interval. Recommended to be set to write frequency, for
+                        example
+                        <code>1m</code> if your data is written every minute.
+                      </span>
+                    }
+                  >
+                    <Icon name="info-circle" size="sm" />
+                  </Tooltip>
+                </Stack>
+              </Label>
+            }
+          >
+            <Input
+              placeholder="1m"
+              value={jsonData.timeInterval || ''}
+              onChange={onUpdateDatasourceJsonDataOption(props, 'timeInterval')}
+              width={WIDTH_LONG}
+            />
+          </Field>
+          <Field
+            label={
+              <Label>
+                <Stack gap={0.5}>
+                  <span>TimescaleDB</span>
+                  <Tooltip
+                    content={
+                      <span>
+                        TimescaleDB is a time-series database built as a PostgreSQL extension. If enabled, Grafana will
+                        use
+                        <code>time_bucket</code> in the <code>$__timeGroup</code> macro and display TimescaleDB specific
+                        aggregate functions in the query builder.
+                      </span>
+                    }
+                  >
+                    <Icon name="info-circle" size="sm" />
+                  </Tooltip>
+                </Stack>
+              </Label>
+            }
+          >
+            <Switch value={jsonData.timescaledb || false} onChange={onTimeScaleDBChanged} width={WIDTH_LONG} />
+          </Field>
+        </ConfigSubSection>
+
+        <ConnectionLimits options={options} onOptionsChange={onOptionsChange} />
       </ConfigSection>
-
-      <Divider />
-
-      <ConnectionLimits labelWidth={WIDTH_SHORT} options={options} onOptionsChange={onOptionsChange} />
 
       {config.secureSocksDSProxyEnabled && (
         <>
