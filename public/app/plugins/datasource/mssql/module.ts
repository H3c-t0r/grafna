import { DataSourcePlugin } from '@grafana/data';
import { SqlQueryEditor } from 'app/features/plugins/sql/components/QueryEditor';
import { SQLQuery } from 'app/features/plugins/sql/types';

import { ConfigurationEditor } from './configuration/ConfigurationEditor';
import { MssqlDatasource } from './datasource';

<<<<<<< HEAD
export const plugin = new DataSourcePlugin<MssqlDatasource, SQLQuery>(MssqlDatasource)
  .setQueryEditor(SqlQueryEditor)
  .setConfigCtrl(MssqlConfigCtrl);
=======
const defaultQuery = `SELECT
    <time_column> as time,
    <text_column> as text,
    <tags_column> as tags
  FROM
    <table name>
  WHERE
    $__timeFilter(time_column)
  ORDER BY
    <time_column> ASC`;

class MssqlAnnotationsQueryCtrl {
  static templateUrl = 'partials/annotations.editor.html';

  declare annotation: any;

  /** @ngInject */
  constructor($scope: any) {
    this.annotation = $scope.ctrl.annotation;
    this.annotation.rawQuery = this.annotation.rawQuery || defaultQuery;
  }
}

export const plugin = new DataSourcePlugin<MssqlDatasource, MssqlQuery>(MssqlDatasource)
  .setQueryCtrl(MssqlQueryCtrl)
  .setConfigEditor(ConfigurationEditor)
  .setAnnotationQueryCtrl(MssqlAnnotationsQueryCtrl);
>>>>>>> 9498ee3d
<|MERGE_RESOLUTION|>--- conflicted
+++ resolved
@@ -4,37 +4,8 @@
 
 import { ConfigurationEditor } from './configuration/ConfigurationEditor';
 import { MssqlDatasource } from './datasource';
+import { MssqlOptions } from './types';
 
-<<<<<<< HEAD
-export const plugin = new DataSourcePlugin<MssqlDatasource, SQLQuery>(MssqlDatasource)
+export const plugin = new DataSourcePlugin<MssqlDatasource, SQLQuery, MssqlOptions>(MssqlDatasource)
   .setQueryEditor(SqlQueryEditor)
-  .setConfigCtrl(MssqlConfigCtrl);
-=======
-const defaultQuery = `SELECT
-    <time_column> as time,
-    <text_column> as text,
-    <tags_column> as tags
-  FROM
-    <table name>
-  WHERE
-    $__timeFilter(time_column)
-  ORDER BY
-    <time_column> ASC`;
-
-class MssqlAnnotationsQueryCtrl {
-  static templateUrl = 'partials/annotations.editor.html';
-
-  declare annotation: any;
-
-  /** @ngInject */
-  constructor($scope: any) {
-    this.annotation = $scope.ctrl.annotation;
-    this.annotation.rawQuery = this.annotation.rawQuery || defaultQuery;
-  }
-}
-
-export const plugin = new DataSourcePlugin<MssqlDatasource, MssqlQuery>(MssqlDatasource)
-  .setQueryCtrl(MssqlQueryCtrl)
-  .setConfigEditor(ConfigurationEditor)
-  .setAnnotationQueryCtrl(MssqlAnnotationsQueryCtrl);
->>>>>>> 9498ee3d
+  .setConfigEditor(ConfigurationEditor);