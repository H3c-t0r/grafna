--- conflicted
+++ resolved
@@ -1,9 +1,5 @@
 
-<<<<<<< HEAD
 <h3 class="page-heading">MS SQL connection</h3>
-=======
-<h3 class="page-heading">MS SQL Connection</h3>
->>>>>>> d54e6219
 
 <div class="gf-form-group">
 	<div class="gf-form max-width-30">
@@ -27,12 +23,8 @@
         value="ctrl.current.secureJsonData.password"
         on-reset="ctrl.onPasswordReset"
         on-change="ctrl.onPasswordChange"
-<<<<<<< HEAD
         labelWidth="7"
         inputWidth="7"
-=======
-        inputWidth="8"
->>>>>>> d54e6219
       />
     </div>
 	</div>
@@ -114,11 +106,7 @@
 			The database user should only be granted SELECT permissions on the specified database and tables you want to query.
 			Grafana does not validate that queries are safe so queries can contain any SQL statement. For example, statements
 			like <code>USE otherdb;</code> and <code>DROP TABLE user;</code> would be executed. To protect against this we
-<<<<<<< HEAD
-			<strong>Highly</strong> recommmend you create a specific MS SQL user with restricted permissions.
-=======
 			<emphasis>highly</emphasis> recommmend you create a specific MS SQL user with restricted permissions.
->>>>>>> d54e6219
 		</p>
 	</div>
 </div>
