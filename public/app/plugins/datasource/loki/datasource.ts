--- conflicted
+++ resolved
@@ -34,12 +34,8 @@
   TimeRange,
   toUtc,
 } from '@grafana/data';
-<<<<<<< HEAD
 import { BackendSrvRequest, config, DataSourceWithBackend, FetchError } from '@grafana/runtime';
-=======
-import { config, DataSourceWithBackend, FetchError } from '@grafana/runtime';
 import { DataQuery } from '@grafana/schema';
->>>>>>> 305209f4
 import { queryLogsSample, queryLogsVolume } from 'app/core/logsModel';
 import { convertToWebSocketUrl } from 'app/core/utils/explore';
 import { getTimeSrv, TimeSrv } from 'app/features/dashboard/services/TimeSrv';
@@ -75,11 +71,8 @@
 import {
   getLogQueryFromMetricsQuery,
   getNormalizedLokiQuery,
-<<<<<<< HEAD
   getStreamSelectorsFromQuery,
-=======
   getParserFromQuery,
->>>>>>> 305209f4
   isLogsQuery,
   isValidQuery,
 } from './queryUtils';
@@ -94,11 +87,8 @@
   LokiQueryType,
   LokiVariableQuery,
   LokiVariableQueryType,
-<<<<<<< HEAD
   QueryStats,
-=======
   SupportingQueryType,
->>>>>>> 305209f4
 } from './types';
 import { LokiVariableSupport } from './variables';
 
