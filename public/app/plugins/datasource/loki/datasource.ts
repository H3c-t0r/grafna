--- conflicted
+++ resolved
@@ -103,20 +103,13 @@
     };
     const filteredTargets = options.targets
       .filter((target) => target.expr && !target.hide)
-<<<<<<< HEAD
       .map((target) => {
         const expr = this.addAdHocFilters(target.expr);
         return {
           ...target,
-          expr: this.templateSrv.replace(expr, options.scopedVars, this.interpolateQueryExpr),
+          expr: this.templateSrv.replace(expr, scopedVars, this.interpolateQueryExpr),
         };
       });
-=======
-      .map((target) => ({
-        ...target,
-        expr: this.templateSrv.replace(target.expr, scopedVars, this.interpolateQueryExpr),
-      }));
->>>>>>> 666656c9
 
     for (const target of filteredTargets) {
       if (target.instant) {
