// Libraries
import { isEmpty, map as lodashMap } from 'lodash';
import { Observable, from, merge, of, iif, defer } from 'rxjs';
import { map, filter, catchError, switchMap, mergeMap } from 'rxjs/operators';

// Services & Utils
import { dateMath } from '@grafana/data';
import { addLabelToSelector, keepSelectorFilters } from 'app/plugins/datasource/prometheus/add_label_to_query';
import { BackendSrv, DatasourceRequestOptions } from 'app/core/services/backend_srv';
import { TemplateSrv } from 'app/features/templating/template_srv';
import { safeStringifyValue, convertToWebSocketUrl } from 'app/core/utils/explore';
import {
  lokiResultsToTableModel,
  processRangeQueryResponse,
  legacyLogStreamToDataFrame,
  lokiStreamResultToDataFrame,
  lokiLegacyStreamsToDataframes,
} from './result_transformer';
import { formatQuery, parseQuery, getHighlighterExpressionsFromQuery } from './query_utils';

// Types
import {
  LogRowModel,
  DateTime,
  LoadingState,
  AnnotationEvent,
  DataFrameView,
  TimeRange,
<<<<<<< HEAD
  FieldConfig,
  ArrayVector,
  FieldType,
  DataFrame,
  DataLink,
=======
>>>>>>> 6682a36b
  TimeSeries,
  PluginMeta,
  DataSourceApi,
  DataSourceInstanceSettings,
  DataQueryError,
  DataQueryRequest,
  DataQueryResponse,
  AnnotationQueryRequest,
} from '@grafana/data';

import {
  LokiQuery,
  LokiOptions,
  LokiLegacyQueryRequest,
  LokiLegacyStreamResponse,
  LokiResponse,
  LokiResultType,
  LokiRangeQueryRequest,
  LokiStreamResponse,
} from './types';
import { ExploreMode } from 'app/types';
import { LegacyTarget, LiveStreams } from './live_streams';
import LanguageProvider from './language_provider';

export type RangeQueryOptions = Pick<DataQueryRequest<LokiQuery>, 'range' | 'intervalMs' | 'maxDataPoints' | 'reverse'>;
export const DEFAULT_MAX_LINES = 1000;
export const LEGACY_LOKI_ENDPOINT = '/api/prom';
export const LOKI_ENDPOINT = '/loki/api/v1';

const LEGACY_QUERY_ENDPOINT = `${LEGACY_LOKI_ENDPOINT}/query`;
const RANGE_QUERY_ENDPOINT = `${LOKI_ENDPOINT}/query_range`;
const INSTANT_QUERY_ENDPOINT = `${LOKI_ENDPOINT}/query`;

const DEFAULT_QUERY_PARAMS: Partial<LokiLegacyQueryRequest> = {
  direction: 'BACKWARD',
  limit: DEFAULT_MAX_LINES,
  regexp: '',
  query: '',
};

function serializeParams(data: Record<string, any>) {
  return Object.keys(data)
    .map(k => `${encodeURIComponent(k)}=${encodeURIComponent(data[k])}`)
    .join('&');
}

interface LokiContextQueryOptions {
  direction?: 'BACKWARD' | 'FORWARD';
  limit?: number;
}

export class LokiDatasource extends DataSourceApi<LokiQuery, LokiOptions> {
  private streams = new LiveStreams();
  private version: string;
  languageProvider: LanguageProvider;
  maxLines: number;

  /** @ngInject */
  constructor(
    private instanceSettings: DataSourceInstanceSettings<LokiOptions>,
    private backendSrv: BackendSrv,
    private templateSrv: TemplateSrv
  ) {
    super(instanceSettings);

    this.languageProvider = new LanguageProvider(this);
    const settingsData = instanceSettings.jsonData || {};
    this.maxLines = parseInt(settingsData.maxLines, 10) || DEFAULT_MAX_LINES;
  }

  getVersion() {
    if (this.version) {
      return Promise.resolve(this.version);
    }

    return this._request(RANGE_QUERY_ENDPOINT)
      .toPromise()
      .then(() => {
        this.version = 'v1';
        return this.version;
      })
      .catch((err: any) => {
        this.version = err.status !== 404 ? 'v1' : 'v0';
        return this.version;
      });
  }

  _request(apiUrl: string, data?: any, options?: DatasourceRequestOptions): Observable<Record<string, any>> {
    const baseUrl = this.instanceSettings.url;
    const params = data ? serializeParams(data) : '';
    const url = `${baseUrl}${apiUrl}${params.length ? `?${params}` : ''}`;
    const req = {
      ...options,
      url,
    };

    return from(this.backendSrv.datasourceRequest(req));
  }

  query(options: DataQueryRequest<LokiQuery>): Observable<DataQueryResponse> {
    const subQueries: Array<Observable<DataQueryResponse>> = [];
    const filteredTargets = options.targets
      .filter(target => target.expr && !target.hide)
      .map(target => ({
        ...target,
        expr: this.templateSrv.replace(target.expr, {}, this.interpolateQueryExpr),
      }));

    if (options.exploreMode === ExploreMode.Metrics) {
      filteredTargets.forEach(target =>
        subQueries.push(
          this.runInstantQuery(target, options, filteredTargets.length),
          this.runRangeQueryWithFallback(target, options, filteredTargets.length)
        )
      );
    } else {
      filteredTargets.forEach(target =>
        subQueries.push(
          this.runRangeQueryWithFallback(target, options, filteredTargets.length).pipe(
            map(dataQueryResponse => {
              if (options.exploreMode === ExploreMode.Logs && dataQueryResponse.data.find(d => isTimeSeries(d))) {
                throw new Error(
                  'Logs mode does not support queries that return time series data. Please perform a logs query or switch to Metrics mode.'
                );
              } else {
                return dataQueryResponse;
              }
            })
          )
        )
      );
    }

    // No valid targets, return the empty result to save a round trip.
    if (isEmpty(subQueries)) {
      return of({
        data: [],
        state: LoadingState.Done,
      });
    }

    return merge(...subQueries);
  }

  runLegacyQuery = (
    target: LokiQuery,
    options: { range?: TimeRange; maxDataPoints?: number; reverse?: boolean }
  ): Observable<DataQueryResponse> => {
    if (target.liveStreaming) {
      return this.runLiveQuery(target, options);
    }

    const range = options.range
      ? { start: this.getTime(options.range.from, false), end: this.getTime(options.range.to, true) }
      : {};
    const query: LokiLegacyQueryRequest = {
      ...DEFAULT_QUERY_PARAMS,
      ...parseQuery(target.expr),
      ...range,
      limit: Math.min(options.maxDataPoints || Infinity, this.maxLines),
      refId: target.refId,
    };

    return this._request(LEGACY_QUERY_ENDPOINT, query).pipe(
      catchError((err: any) => this.throwUnless(err, err.cancelled, target)),
      filter((response: any) => !response.cancelled),
      map((response: { data: LokiLegacyStreamResponse }) => ({
        data: lokiLegacyStreamsToDataframes(
          response.data,
          query,
          this.maxLines,
          this.instanceSettings.jsonData,
          options.reverse
        ),
        key: `${target.refId}_log`,
      }))
    );
  };

  runInstantQuery = (
    target: LokiQuery,
    options: DataQueryRequest<LokiQuery>,
    responseListLength: number
  ): Observable<DataQueryResponse> => {
    const timeNs = this.getTime(options.range.to, true);
    const query = {
      query: parseQuery(target.expr).query,
      time: `${timeNs + (1e9 - (timeNs % 1e9))}`,
      limit: Math.min(options.maxDataPoints || Infinity, this.maxLines),
    };

    return this._request(INSTANT_QUERY_ENDPOINT, query).pipe(
      catchError((err: any) => this.throwUnless(err, err.cancelled, target)),
      filter((response: any) => (response.cancelled ? false : true)),
      map((response: { data: LokiResponse }) => {
        if (response.data.data.resultType === LokiResultType.Stream) {
          throw new Error('Metrics mode does not support logs. Use an aggregation or switch to Logs mode.');
        }

        return {
          data: [lokiResultsToTableModel(response.data.data.result, responseListLength, target.refId, true)],
          key: `${target.refId}_instant`,
        };
      })
    );
  };

  createRangeQuery(target: LokiQuery, options: RangeQueryOptions): LokiRangeQueryRequest {
    const { query } = parseQuery(target.expr);
    let range: { start?: number; end?: number; step?: number } = {};
    if (options.range && options.intervalMs) {
      const startNs = this.getTime(options.range.from, false);
      const endNs = this.getTime(options.range.to, true);
      const rangeMs = Math.ceil((endNs - startNs) / 1e6);
      const step = Math.ceil(this.adjustInterval(options.intervalMs, rangeMs) / 1000);
      const alignedTimes = {
        start: startNs - (startNs % 1e9),
        end: endNs + (1e9 - (endNs % 1e9)),
      };

      range = {
        start: alignedTimes.start,
        end: alignedTimes.end,
        step,
      };
    }

    return {
      ...DEFAULT_QUERY_PARAMS,
      ...range,
      query,
      limit: Math.min(options.maxDataPoints || Infinity, this.maxLines),
    };
  }

  /**
   * Attempts to send a query to /loki/api/v1/query_range but falls back to the legacy endpoint if necessary.
   */
  runRangeQueryWithFallback = (
    target: LokiQuery,
    options: RangeQueryOptions,
    responseListLength = 1
  ): Observable<DataQueryResponse> => {
    if (target.liveStreaming) {
      return this.runLiveQuery(target, options);
    }

    const query = this.createRangeQuery(target, options);
    const logFieldEnhancer = (df: DataFrame) => this.enhanceDataFrame(df);
    return this._request(RANGE_QUERY_ENDPOINT, query).pipe(
      catchError((err: any) => this.throwUnless(err, err.cancelled || err.status === 404, target)),
      filter((response: any) => (response.cancelled ? false : true)),
      switchMap((response: { data: LokiResponse; status: number }) =>
        iif<DataQueryResponse, DataQueryResponse>(
          () => response.status === 404,
          defer(() => this.runLegacyQuery(target, options)),
          defer(() =>
            processRangeQueryResponse(
              response.data,
              target,
              query,
              responseListLength,
              this.maxLines,
<<<<<<< HEAD
              options.reverse,
              logFieldEnhancer
=======
              this.instanceSettings.jsonData,
              options.reverse
>>>>>>> 6682a36b
            )
          )
        )
      )
    );
  };

  createLegacyLiveTarget(target: LokiQuery, options: { maxDataPoints?: number }): LegacyTarget {
    const { query, regexp } = parseQuery(target.expr);
    const baseUrl = this.instanceSettings.url;
    const params = serializeParams({ query });

    return {
      query,
      regexp,
      url: convertToWebSocketUrl(`${baseUrl}/api/prom/tail?${params}`),
      refId: target.refId,
      size: Math.min(options.maxDataPoints || Infinity, this.maxLines),
    };
  }

  createLiveTarget(target: LokiQuery, options: { maxDataPoints?: number }): LegacyTarget {
    const { query, regexp } = parseQuery(target.expr);
    const baseUrl = this.instanceSettings.url;
    const params = serializeParams({ query });

    return {
      query,
      regexp,
      url: convertToWebSocketUrl(`${baseUrl}/loki/api/v1/tail?${params}`),
      refId: target.refId,
      size: Math.min(options.maxDataPoints || Infinity, this.maxLines),
    };
  }

  /**
   * Runs live queries which in this case means creating a websocket and listening on it for new logs.
   * This returns a bit different dataFrame than runQueries as it returns single dataframe even if there are multiple
   * Loki streams, sets only common labels on dataframe.labels and has additional dataframe.fields.labels for unique
   * labels per row.
   */
  runLiveQuery = (target: LokiQuery, options: { maxDataPoints?: number }): Observable<DataQueryResponse> => {
    const liveTarget = this.createLiveTarget(target, options);

    return from(this.getVersion()).pipe(
      mergeMap(version =>
        iif(
          () => version === 'v1',
          defer(() => this.streams.getStream(liveTarget)),
          defer(() => {
            const legacyTarget = this.createLegacyLiveTarget(target, options);
            return this.streams.getLegacyStream(legacyTarget);
          })
        )
      ),
      map(data => ({
        data,
        key: `loki-${liveTarget.refId}`,
        state: LoadingState.Streaming,
      }))
    );
  };

  interpolateVariablesInQueries(queries: LokiQuery[]): LokiQuery[] {
    let expandedQueries = queries;
    if (queries && queries.length) {
      expandedQueries = queries.map(query => ({
        ...query,
        datasource: this.name,
        expr: this.templateSrv.replace(query.expr, {}, this.interpolateQueryExpr),
      }));
    }

    return expandedQueries;
  }

  async importQueries(queries: LokiQuery[], originMeta: PluginMeta): Promise<LokiQuery[]> {
    return this.languageProvider.importQueries(queries, originMeta.id);
  }

  async metadataRequest(url: string, params?: Record<string, string>) {
    const res = await this._request(url, params, { silent: true }).toPromise();
    return {
      data: { data: res.data.values || [] },
    };
  }

  async metricFindQuery(query: string) {
    if (!query) {
      return Promise.resolve([]);
    }
    const interpolated = this.templateSrv.replace(query, {}, this.interpolateQueryExpr);
    return await this.processMetricFindQuery(interpolated);
  }

  async processMetricFindQuery(query: string) {
    const labelNamesRegex = /^label_names\(\)\s*$/;
    const labelValuesRegex = /^label_values\((?:(.+),\s*)?([a-zA-Z_][a-zA-Z0-9_]*)\)\s*$/;

    const labelNames = query.match(labelNamesRegex);
    if (labelNames) {
      return await this.labelNamesQuery();
    }

    const labelValues = query.match(labelValuesRegex);
    if (labelValues) {
      return await this.labelValuesQuery(labelValues[2]);
    }

    return Promise.resolve([]);
  }

  async labelNamesQuery() {
    const url = (await this.getVersion()) === 'v0' ? `${LEGACY_LOKI_ENDPOINT}/label` : `${LOKI_ENDPOINT}/label`;
    const result = await this.metadataRequest(url);
    return result.data.data.map((value: string) => ({ text: value }));
  }

  async labelValuesQuery(label: string) {
    const url =
      (await this.getVersion()) === 'v0'
        ? `${LEGACY_LOKI_ENDPOINT}/label/${label}/values`
        : `${LOKI_ENDPOINT}/label/${label}/values`;
    const result = await this.metadataRequest(url);
    return result.data.data.map((value: string) => ({ text: value }));
  }

  interpolateQueryExpr(value: any, variable: any) {
    // if no multi or include all do not regexEscape
    if (!variable.multi && !variable.includeAll) {
      return lokiRegularEscape(value);
    }

    if (typeof value === 'string') {
      return lokiSpecialRegexEscape(value);
    }

    const escapedValues = lodashMap(value, lokiSpecialRegexEscape);
    return escapedValues.join('|');
  }

  modifyQuery(query: LokiQuery, action: any): LokiQuery {
    const parsed = parseQuery(query.expr || '');
    let { query: selector } = parsed;
    let selectorLabels, selectorFilters;
    switch (action.type) {
      case 'ADD_FILTER': {
        selectorLabels = addLabelToSelector(selector, action.key, action.value);
        selectorFilters = keepSelectorFilters(selector);
        selector = `${selectorLabels} ${selectorFilters}`;
        break;
      }
      case 'ADD_FILTER_OUT': {
        selectorLabels = addLabelToSelector(selector, action.key, action.value, '!=');
        selectorFilters = keepSelectorFilters(selector);
        selector = `${selectorLabels} ${selectorFilters}`;
        break;
      }
      default:
        break;
    }

    const expression = formatQuery(selector, parsed.regexp);
    return { ...query, expr: expression };
  }

  getHighlighterExpression(query: LokiQuery): string[] {
    return getHighlighterExpressionsFromQuery(query.expr);
  }

  getTime(date: string | DateTime, roundUp: boolean) {
    if (typeof date === 'string') {
      date = dateMath.parse(date, roundUp);
    }

    return Math.ceil(date.valueOf() * 1e6);
  }

  getLogRowContext = (row: LogRowModel, options?: LokiContextQueryOptions) => {
    const target = this.prepareLogRowContextQueryTarget(
      row,
      (options && options.limit) || 10,
      (options && options.direction) || 'BACKWARD'
    );

    const reverse = options && options.direction === 'FORWARD';
    return this._request(RANGE_QUERY_ENDPOINT, target)
      .pipe(
        catchError((err: any) => {
          if (err.status === 404) {
            return of(err);
          }

          const error: DataQueryError = {
            message: 'Error during context query. Please check JS console logs.',
            status: err.status,
            statusText: err.statusText,
          };
          throw error;
        }),
        switchMap((res: { data: LokiStreamResponse; status: number }) =>
          iif(
            () => res.status === 404,
            this._request(LEGACY_QUERY_ENDPOINT, target).pipe(
              catchError((err: any) => {
                const error: DataQueryError = {
                  message: 'Error during context query. Please check JS console logs.',
                  status: err.status,
                  statusText: err.statusText,
                };
                throw error;
              }),
              map((res: { data: LokiLegacyStreamResponse }) => ({
                data: res.data ? res.data.streams.map(stream => legacyLogStreamToDataFrame(stream, reverse)) : [],
              }))
            ),
            of({
              data: res.data ? res.data.data.result.map(stream => lokiStreamResultToDataFrame(stream, reverse)) : [],
            })
          )
        )
      )
      .toPromise();
  };

  prepareLogRowContextQueryTarget = (row: LogRowModel, limit: number, direction: 'BACKWARD' | 'FORWARD') => {
    const query = Object.keys(row.labels)
      .map(label => `${label}="${row.labels[label]}"`)
      .join(',');

    const contextTimeBuffer = 2 * 60 * 60 * 1000 * 1e6; // 2h buffer
    const timeEpochNs = row.timeEpochMs * 1e6;
    const commonTargetOptions = {
      limit,
      query: `{${query}}`,
      expr: `{${query}}`,
      direction,
    };

    if (direction === 'BACKWARD') {
      return {
        ...commonTargetOptions,
        start: timeEpochNs - contextTimeBuffer,
        end: timeEpochNs, // using RFC3339Nano format to avoid precision loss
        direction,
      };
    } else {
      return {
        ...commonTargetOptions,
        start: timeEpochNs, // start param in Loki API is inclusive so we'll have to filter out the row that this request is based from
        end: timeEpochNs + contextTimeBuffer,
      };
    }
  };

  testDatasource() {
    // Consider only last 10 minutes otherwise request takes too long
    const startMs = Date.now() - 10 * 60 * 1000;
    const start = `${startMs}000000`; // API expects nanoseconds
    return this._request('/loki/api/v1/label', { start })
      .pipe(
        catchError((err: any) => {
          if (err.status === 404) {
            return of(err);
          }

          throw err;
        }),
        switchMap((response: { data: { values: string[] }; status: number }) =>
          iif<DataQueryResponse, DataQueryResponse>(
            () => response.status === 404,
            defer(() => this._request('/api/prom/label', { start })),
            defer(() => of(response))
          )
        ),
        map(res =>
          res && res.data && res.data.values && res.data.values.length
            ? { status: 'success', message: 'Data source connected and labels found.' }
            : {
                status: 'error',
                message:
                  'Data source connected, but no labels received. Verify that Loki and Promtail is configured properly.',
              }
        ),
        catchError((err: any) => {
          let message = 'Loki: ';
          if (err.statusText) {
            message += err.statusText;
          } else {
            message += 'Cannot connect to Loki';
          }

          if (err.status) {
            message += `. ${err.status}`;
          }

          if (err.data && err.data.message) {
            message += `. ${err.data.message}`;
          } else if (err.data) {
            message += `. ${err.data}`;
          }
          return of({ status: 'error', message: message });
        })
      )
      .toPromise();
  }

  async annotationQuery(options: AnnotationQueryRequest<LokiQuery>): Promise<AnnotationEvent[]> {
    if (!options.annotation.expr) {
      return [];
    }

    const interpolatedExpr = this.templateSrv.replace(options.annotation.expr, {}, this.interpolateQueryExpr);
    const query = { refId: `annotation-${options.annotation.name}`, expr: interpolatedExpr };
    const { data } = await this.runRangeQueryWithFallback(query, options).toPromise();
    const annotations: AnnotationEvent[] = [];

    for (const frame of data) {
      const tags: string[] = [];
      for (const field of frame.fields) {
        if (field.labels) {
          tags.push.apply(tags, Object.values(field.labels));
        }
      }
      const view = new DataFrameView<{ ts: string; line: string }>(frame);

      view.forEachRow(row => {
        annotations.push({
          time: new Date(row.ts).valueOf(),
          text: row.line,
          tags,
        });
      });
    }

    return annotations;
  }

<<<<<<< HEAD
  /**
   * Adds new fields and DataLinks to DataFrame based on DataSource instance config.
   * @param dataFrame
   */
  enhanceDataFrame(dataFrame: DataFrame): DataFrame {
    if (!this.instanceSettings.jsonData) {
      return dataFrame;
    }

    const derivedFields = this.instanceSettings.jsonData.derivedFields || [];
    if (derivedFields.length) {
      const fields = fromPairs(
        derivedFields.map(field => {
          const config: FieldConfig = {};
          if (field.url || field.datasourceName) {
            const link: DataLink = {
              url: field.url,
              title: '',
              meta: {
                datasourceName: field.datasourceName,
              },
            };
            config.links = [link];
          }
          const dataFrameField = {
            name: field.name,
            type: FieldType.string,
            config,
            values: new ArrayVector<string>([]),
          };

          return [field.name, dataFrameField];
        })
      );

      const view = new DataFrameView(dataFrame);
      view.forEachRow((row: { line: string }) => {
        for (const field of derivedFields) {
          const logMatch = row.line.match(field.matcherRegex);
          fields[field.name].values.add(logMatch && logMatch[1]);
        }
      });

      dataFrame.fields = [...dataFrame.fields, ...Object.values(fields)];
    }
    return dataFrame;
  }

=======
>>>>>>> 6682a36b
  throwUnless = (err: any, condition: boolean, target: LokiQuery) => {
    if (condition) {
      return of(err);
    }

    const error: DataQueryError = this.processError(err, target);
    throw error;
  };

  processError = (err: any, target: LokiQuery): DataQueryError => {
    const error: DataQueryError = {
      message: (err && err.statusText) || 'Unknown error during query transaction. Please check JS console logs.',
      refId: target.refId,
    };

    if (err.data) {
      if (typeof err.data === 'string') {
        error.message = err.data;
      } else if (err.data.error) {
        error.message = safeStringifyValue(err.data.error);
      }
    } else if (err.message) {
      error.message = err.message;
    } else if (typeof err === 'string') {
      error.message = err;
    }

    error.status = err.status;
    error.statusText = err.statusText;

    return error;
  };

  adjustInterval(interval: number, range: number) {
    // Loki will drop queries that might return more than 11000 data points.
    // Calibrate interval if it is too small.
    if (interval !== 0 && range / interval > 11000) {
      interval = Math.ceil(range / 11000);
    }
    return Math.max(interval, 1000);
  }
}

export function lokiRegularEscape(value: any) {
  if (typeof value === 'string') {
    return value.replace(/'/g, "\\\\'");
  }
  return value;
}

export function lokiSpecialRegexEscape(value: any) {
  if (typeof value === 'string') {
    return lokiRegularEscape(value.replace(/\\/g, '\\\\\\\\').replace(/[$^*{}\[\]+?.()|]/g, '\\\\$&'));
  }
  return value;
}

export default LokiDatasource;

function isTimeSeries(data: any): data is TimeSeries {
  return data.hasOwnProperty('datapoints');
}<|MERGE_RESOLUTION|>--- conflicted
+++ resolved
@@ -26,14 +26,6 @@
   AnnotationEvent,
   DataFrameView,
   TimeRange,
-<<<<<<< HEAD
-  FieldConfig,
-  ArrayVector,
-  FieldType,
-  DataFrame,
-  DataLink,
-=======
->>>>>>> 6682a36b
   TimeSeries,
   PluginMeta,
   DataSourceApi,
@@ -282,7 +274,6 @@
     }
 
     const query = this.createRangeQuery(target, options);
-    const logFieldEnhancer = (df: DataFrame) => this.enhanceDataFrame(df);
     return this._request(RANGE_QUERY_ENDPOINT, query).pipe(
       catchError((err: any) => this.throwUnless(err, err.cancelled || err.status === 404, target)),
       filter((response: any) => (response.cancelled ? false : true)),
@@ -297,13 +288,8 @@
               query,
               responseListLength,
               this.maxLines,
-<<<<<<< HEAD
-              options.reverse,
-              logFieldEnhancer
-=======
               this.instanceSettings.jsonData,
               options.reverse
->>>>>>> 6682a36b
             )
           )
         )
@@ -642,57 +628,6 @@
     return annotations;
   }
 
-<<<<<<< HEAD
-  /**
-   * Adds new fields and DataLinks to DataFrame based on DataSource instance config.
-   * @param dataFrame
-   */
-  enhanceDataFrame(dataFrame: DataFrame): DataFrame {
-    if (!this.instanceSettings.jsonData) {
-      return dataFrame;
-    }
-
-    const derivedFields = this.instanceSettings.jsonData.derivedFields || [];
-    if (derivedFields.length) {
-      const fields = fromPairs(
-        derivedFields.map(field => {
-          const config: FieldConfig = {};
-          if (field.url || field.datasourceName) {
-            const link: DataLink = {
-              url: field.url,
-              title: '',
-              meta: {
-                datasourceName: field.datasourceName,
-              },
-            };
-            config.links = [link];
-          }
-          const dataFrameField = {
-            name: field.name,
-            type: FieldType.string,
-            config,
-            values: new ArrayVector<string>([]),
-          };
-
-          return [field.name, dataFrameField];
-        })
-      );
-
-      const view = new DataFrameView(dataFrame);
-      view.forEachRow((row: { line: string }) => {
-        for (const field of derivedFields) {
-          const logMatch = row.line.match(field.matcherRegex);
-          fields[field.name].values.add(logMatch && logMatch[1]);
-        }
-      });
-
-      dataFrame.fields = [...dataFrame.fields, ...Object.values(fields)];
-    }
-    return dataFrame;
-  }
-
-=======
->>>>>>> 6682a36b
   throwUnless = (err: any, condition: boolean, target: LokiQuery) => {
     if (condition) {
       return of(err);
