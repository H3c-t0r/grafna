import { cloneDeep, map as lodashMap } from 'lodash';
import { lastValueFrom, merge, Observable, of, throwError } from 'rxjs';
import { catchError, map, switchMap, tap } from 'rxjs/operators';

import {
  AbstractQuery,
  AnnotationEvent,
  AnnotationQueryRequest,
  CoreApp,
  DataFrame,
  DataFrameView,
  DataQueryRequest,
  DataQueryResponse,
  DataSourceInstanceSettings,
  DataSourceWithLogsContextSupport,
  DataSourceWithSupplementaryQueriesSupport,
  SupplementaryQueryType,
  DataSourceWithQueryExportSupport,
  DataSourceWithQueryImportSupport,
  FieldCache,
  FieldType,
  Labels,
  LoadingState,
  LogLevel,
  LogRowModel,
  QueryFixAction,
  QueryHint,
  rangeUtil,
  ScopedVars,
  SupplementaryQueryOptions,
  TimeRange,
  LogRowContextOptions,
  DataSourceWithToggleableQueryFiltersSupport,
  ToggleFilterAction,
  QueryFilterOptions,
  renderLegendFormat,
  LegacyMetricFindQueryOptions,
  AdHocVariableFilter,
  urlUtil,
<<<<<<< HEAD
  MetricFindValue,
  DataSourceGetTagValuesOptions,
  DataSourceGetTagKeysOptions,
=======
  DataSourceWithQueryModificationSupport,
>>>>>>> 2402ad67
} from '@grafana/data';
import { Duration } from '@grafana/lezer-logql';
import { BackendSrvRequest, config, DataSourceWithBackend, getTemplateSrv, TemplateSrv } from '@grafana/runtime';
import { DataQuery } from '@grafana/schema';
import { getTimeSrv, TimeSrv } from 'app/features/dashboard/services/TimeSrv';

import { queryLogsSample, queryLogsVolume } from '../../../features/logs/logsModel';
import { getLogLevelFromKey } from '../../../features/logs/utils';
import { replaceVariables, returnVariables } from '../prometheus/querybuilder/shared/parsingUtils';

import LanguageProvider from './LanguageProvider';
import { LiveStreams, LokiLiveTarget } from './LiveStreams';
import { LogContextProvider } from './LogContextProvider';
import { LokiVariableSupport } from './LokiVariableSupport';
import { transformBackendResult } from './backendResultTransformer';
import { LokiAnnotationsQueryEditor } from './components/AnnotationsQueryEditor';
import { placeHolderScopedVars } from './components/monaco-query-field/monaco-completion-provider/validation';
import { escapeLabelValueInSelector, isRegexSelector } from './languageUtils';
import { labelNamesRegex, labelValuesRegex } from './migrations/variableQueryMigrations';
import {
  addLabelFormatToQuery,
  addLabelToQuery,
  addNoPipelineErrorToQuery,
  addParserToQuery,
  removeCommentsFromQuery,
  addFilterAsLabelFilter,
  getParserPositions,
  toLabelFilter,
  addLineFilter,
  findLastPosition,
  getLabelFilterPositions,
  queryHasFilter,
  removeLabelFromQuery,
} from './modifyQuery';
import { getQueryHints } from './queryHints';
import { runSplitQuery } from './querySplitting';
import {
  getLogQueryFromMetricsQuery,
  getLokiQueryFromDataQuery,
  getNodesFromQuery,
  getNormalizedLokiQuery,
  getStreamSelectorsFromQuery,
  isLogsQuery,
  isQueryWithError,
  requestSupportsSplitting,
} from './queryUtils';
import { convertToWebSocketUrl, doLokiChannelStream } from './streaming';
import { trackQuery } from './tracking';
import {
  LokiOptions,
  LokiQuery,
  LokiQueryType,
  LokiVariableQuery,
  LokiVariableQueryType,
  QueryStats,
  SupportingQueryType,
} from './types';

export type RangeQueryOptions = DataQueryRequest<LokiQuery> | AnnotationQueryRequest<LokiQuery>;
export const DEFAULT_MAX_LINES = 1000;
export const DEFAULT_MAX_LINES_SAMPLE = 10;
export const LOKI_ENDPOINT = '/loki/api/v1';
export const REF_ID_DATA_SAMPLES = 'loki-data-samples';
export const REF_ID_STARTER_ANNOTATION = 'annotation-';
export const REF_ID_STARTER_LOG_ROW_CONTEXT = 'log-row-context-query-';
export const REF_ID_STARTER_LOG_VOLUME = 'log-volume-';
export const REF_ID_STARTER_LOG_SAMPLE = 'log-sample-';
const NS_IN_MS = 1000000;

export function makeRequest(
  query: LokiQuery,
  range: TimeRange,
  app: CoreApp,
  requestId: string,
  hideFromInspector?: boolean
): DataQueryRequest<LokiQuery> {
  const intervalInfo = rangeUtil.calculateInterval(range, 1);
  return {
    targets: [query],
    requestId,
    interval: intervalInfo.interval,
    intervalMs: intervalInfo.intervalMs,
    range: range,
    scopedVars: {},
    timezone: 'UTC',
    app,
    startTime: Date.now(),
    hideFromInspector,
  };
}

export class LokiDatasource
  extends DataSourceWithBackend<LokiQuery, LokiOptions>
  implements
    DataSourceWithLogsContextSupport,
    DataSourceWithSupplementaryQueriesSupport<LokiQuery>,
    DataSourceWithQueryImportSupport<LokiQuery>,
    DataSourceWithQueryExportSupport<LokiQuery>,
    DataSourceWithToggleableQueryFiltersSupport<LokiQuery>,
    DataSourceWithQueryModificationSupport<LokiQuery>
{
  private streams = new LiveStreams();
  private logContextProvider: LogContextProvider;
  languageProvider: LanguageProvider;
  maxLines: number;
  predefinedOperations: string;

  constructor(
    private instanceSettings: DataSourceInstanceSettings<LokiOptions>,
    private readonly templateSrv: TemplateSrv = getTemplateSrv(),
    private readonly timeSrv: TimeSrv = getTimeSrv()
  ) {
    super(instanceSettings);

    this.languageProvider = new LanguageProvider(this);
    const settingsData = instanceSettings.jsonData || {};
    this.maxLines = parseInt(settingsData.maxLines ?? '0', 10) || DEFAULT_MAX_LINES;
    this.predefinedOperations = settingsData.predefinedOperations ?? '';
    this.annotations = {
      QueryEditor: LokiAnnotationsQueryEditor,
    };
    this.variables = new LokiVariableSupport(this);
    this.logContextProvider = new LogContextProvider(this);
  }

  /**
   * Implemented for DataSourceWithSupplementaryQueriesSupport.
   * It retrieves a data provider for a specific supplementary query type.
   * @returns An Observable of DataQueryResponse or undefined if the specified query type is not supported.
   */
  getDataProvider(
    type: SupplementaryQueryType,
    request: DataQueryRequest<LokiQuery>
  ): Observable<DataQueryResponse> | undefined {
    if (!this.getSupportedSupplementaryQueryTypes().includes(type)) {
      return undefined;
    }
    switch (type) {
      case SupplementaryQueryType.LogsVolume:
        return this.getLogsVolumeDataProvider(request);
      case SupplementaryQueryType.LogsSample:
        return this.getLogsSampleDataProvider(request);
      default:
        return undefined;
    }
  }

  /**
   * Implemented for DataSourceWithSupplementaryQueriesSupport.
   * It returns the supplementary types that the data source supports.
   * @returns An array of supported supplementary query types.
   */
  getSupportedSupplementaryQueryTypes(): SupplementaryQueryType[] {
    return [SupplementaryQueryType.LogsVolume, SupplementaryQueryType.LogsSample];
  }

  /**
   * Implemented for DataSourceWithSupplementaryQueriesSupport.
   * It retrieves supplementary queries based on the provided options and Loki query.
   * @returns A supplemented Loki query or undefined if unsupported.
   */
  getSupplementaryQuery(options: SupplementaryQueryOptions, query: LokiQuery): LokiQuery | undefined {
    if (!this.getSupportedSupplementaryQueryTypes().includes(options.type)) {
      return undefined;
    }

    const normalizedQuery = getNormalizedLokiQuery(query);
    const expr = removeCommentsFromQuery(normalizedQuery.expr);
    let isQuerySuitable = false;

    switch (options.type) {
      case SupplementaryQueryType.LogsVolume:
        // it has to be a logs-producing range-query
        isQuerySuitable = !!(expr && isLogsQuery(expr) && normalizedQuery.queryType === LokiQueryType.Range);
        if (!isQuerySuitable) {
          return undefined;
        }

        return {
          ...normalizedQuery,
          refId: `${REF_ID_STARTER_LOG_VOLUME}${normalizedQuery.refId}`,
          queryType: LokiQueryType.Range,
          supportingQueryType: SupportingQueryType.LogsVolume,
          expr: `sum by (level) (count_over_time(${expr}[$__auto]))`,
        };

      case SupplementaryQueryType.LogsSample:
        // it has to be a metric query
        isQuerySuitable = !!(expr && !isLogsQuery(expr));
        if (!isQuerySuitable) {
          return undefined;
        }
        return {
          ...normalizedQuery,
          queryType: LokiQueryType.Range,
          refId: `${REF_ID_STARTER_LOG_SAMPLE}${normalizedQuery.refId}`,
          expr: getLogQueryFromMetricsQuery(expr),
          maxLines: Number.isNaN(Number(options.limit)) ? this.maxLines : Number(options.limit),
        };

      default:
        return undefined;
    }
  }

  /**
   * Private method used in the `getDataProvider` for DataSourceWithSupplementaryQueriesSupport, specifically for Logs volume queries.
   * @returns An Observable of DataQueryResponse or undefined if no suitable queries are found.
   */
  private getLogsVolumeDataProvider(request: DataQueryRequest<LokiQuery>): Observable<DataQueryResponse> | undefined {
    const logsVolumeRequest = cloneDeep(request);
    const targets = logsVolumeRequest.targets
      .map((query) => this.getSupplementaryQuery({ type: SupplementaryQueryType.LogsVolume }, query))
      .filter((query): query is LokiQuery => !!query);

    if (!targets.length) {
      return undefined;
    }

    return queryLogsVolume(
      this,
      { ...logsVolumeRequest, targets },
      {
        extractLevel,
        range: request.range,
        targets: request.targets,
      }
    );
  }

  /**
   * Private method used in the `getDataProvider` for DataSourceWithSupplementaryQueriesSupport, specifically for Logs sample queries.
   * @returns An Observable of DataQueryResponse or undefined if no suitable queries are found.
   */
  private getLogsSampleDataProvider(request: DataQueryRequest<LokiQuery>): Observable<DataQueryResponse> | undefined {
    const logsSampleRequest = cloneDeep(request);
    const targets = logsSampleRequest.targets
      .map((query) => this.getSupplementaryQuery({ type: SupplementaryQueryType.LogsSample, limit: 100 }, query))
      .filter((query): query is LokiQuery => !!query);

    if (!targets.length) {
      return undefined;
    }
    return queryLogsSample(this, { ...logsSampleRequest, targets });
  }

  /**
   * Required by DataSourceApi. It executes queries based on the provided DataQueryRequest.
   * @returns An Observable of DataQueryResponse containing the query results.
   */
  query(request: DataQueryRequest<LokiQuery>): Observable<DataQueryResponse> {
    const queries = request.targets
      .map(getNormalizedLokiQuery) // used to "fix" the deprecated `.queryType` prop
      .map((q) => ({ ...q, maxLines: q.maxLines ?? this.maxLines }));

    const fixedRequest: DataQueryRequest<LokiQuery> = {
      ...request,
      targets: queries,
    };

    const streamQueries = fixedRequest.targets.filter((q) => q.queryType === LokiQueryType.Stream);
    if (
      config.featureToggles.lokiExperimentalStreaming &&
      streamQueries.length > 0 &&
      fixedRequest.rangeRaw?.to === 'now'
    ) {
      // this is still an in-development feature,
      // we do not support mixing stream-queries with normal-queries for now.
      const streamRequest = {
        ...fixedRequest,
        targets: streamQueries,
      };
      return merge(
        ...streamQueries.map((q) =>
          doLokiChannelStream(
            this.applyTemplateVariables(q, request.scopedVars),
            this, // the datasource
            streamRequest
          )
        )
      );
    }

    if (fixedRequest.liveStreaming) {
      return this.runLiveQueryThroughBackend(fixedRequest);
    }

    if (config.featureToggles.lokiQuerySplitting && requestSupportsSplitting(fixedRequest.targets)) {
      return runSplitQuery(this, fixedRequest);
    }

    const startTime = new Date();
    return this.runQuery(fixedRequest).pipe(
      tap((response) =>
        trackQuery(response, fixedRequest, startTime, { predefinedOperations: this.predefinedOperations })
      )
    );
  }

  /**
   * Executes requests through the backend using the `super.query()`, as part of the `query` method in DataSourceWithBackend.
   * @returns An Observable of transformed DataQueryResponse results from the backend.
   */
  runQuery(fixedRequest: DataQueryRequest<LokiQuery>) {
    return super
      .query(fixedRequest)
      .pipe(
        map((response) =>
          transformBackendResult(response, fixedRequest.targets, this.instanceSettings.jsonData.derivedFields ?? [])
        )
      );
  }

  /**
   * Used within the `query` to execute live queries.
   * It is intended for explore-mode and logs-queries, not metric queries.
   * @returns An Observable of DataQueryResponse with live query results or an empty response if no suitable queries are found.
   * @todo: The name says "backend" but it's actually running the query through the frontend. We should fix this.
   */
  private runLiveQueryThroughBackend(request: DataQueryRequest<LokiQuery>): Observable<DataQueryResponse> {
    // this only works in explore-mode so variables don't need to be handled,
    // and only for logs-queries, not metric queries
    const logsQueries = request.targets.filter((query) => query.expr !== '' && isLogsQuery(query.expr));

    if (logsQueries.length === 0) {
      return of({
        data: [],
        state: LoadingState.Done,
      });
    }

    const subQueries = logsQueries.map((query) => {
      const maxDataPoints = query.maxLines || this.maxLines;
      // FIXME: currently we are running it through the frontend still.
      return this.runLiveQuery(query, maxDataPoints);
    });

    return merge(...subQueries);
  }

  /**
   * Used within the `runLiveQuery` to create a live target for a Loki query.
   * @returns A LokiLiveTarget object containing the necessary information for a live query.
   */
  private createLiveTarget(target: LokiQuery, maxDataPoints: number): LokiLiveTarget {
    const query = target.expr;
    const baseUrl = this.instanceSettings.url;
    const params = urlUtil.serializeParams({ query });

    return {
      query,
      url: convertToWebSocketUrl(`${baseUrl}/loki/api/v1/tail?${params}`),
      refId: target.refId,
      size: maxDataPoints,
    };
  }

  /**
   * Runs live queries, which involves creating a WebSocket connection to listen for new logs.
   * It returns a slightly different DataQueryResponse compared to runQueries. It provides a single DataFrame
   * even if there are multiple Loki streams. Common labels are set on dataFrame.labels, and unique labels per row are
   * available in dataFrame.fields.labels.
   * @returns An Observable of DataQueryResponse with streaming data or an error message if live tailing encounters an issue.
   */
  private runLiveQuery = (target: LokiQuery, maxDataPoints: number): Observable<DataQueryResponse> => {
    const liveTarget = this.createLiveTarget(target, maxDataPoints);

    return this.streams.getStream(liveTarget).pipe(
      map((data) => ({
        data: data || [],
        key: `loki-${liveTarget.refId}`,
        state: LoadingState.Streaming,
      })),
      catchError((err: any) => {
        return throwError(() => `Live tailing was stopped due to following error: ${err.reason}`);
      })
    );
  };

  /**
   * Implemented as a part of DataSourceApi. Interpolates variables and adds ad hoc filters to a list of Loki queries.
   * @returns An array of expanded Loki queries with interpolated variables and ad hoc filters.
   */
  interpolateVariablesInQueries(
    queries: LokiQuery[],
    scopedVars: ScopedVars,
    adhocFilters?: AdHocVariableFilter[]
  ): LokiQuery[] {
    let expandedQueries = queries;
    if (queries && queries.length) {
      expandedQueries = queries.map((query) => ({
        ...query,
        datasource: this.getRef(),
        expr: this.addAdHocFilters(
          this.templateSrv.replace(query.expr, scopedVars, this.interpolateQueryExpr),
          adhocFilters
        ),
      }));
    }

    return expandedQueries;
  }

  /**
   * Implemented as part of DataSourceApi. Converts a Loki query to a simple text string.
   * Used, for example, in Query history.
   * @returns A text representation of the query.
   */
  getQueryDisplayText(query: LokiQuery) {
    return query.expr;
  }

  /**
   * Retrieve the current time range.
   * @returns The current time range as provided by the timeSrv.
   */
  getTimeRange() {
    return this.timeSrv.timeRange();
  }

  /**
   * Given a time range, returns it as Loki parameters.
   * @returns An object containing the start and end times in nanoseconds since the Unix epoch.
   */
  getTimeRangeParams(timeRange?: TimeRange) {
    const range = timeRange ?? this.getTimeRange();
    return { start: range.from.valueOf() * NS_IN_MS, end: range.to.valueOf() * NS_IN_MS };
  }

  /**
   * Implemented as part of DataSourceWithQueryImportSupport.
   * Imports queries from AbstractQuery objects when switching between different data source types.
   * @returns A Promise that resolves to an array of Loki queries.
   */
  async importFromAbstractQueries(abstractQueries: AbstractQuery[]): Promise<LokiQuery[]> {
    await this.languageProvider.start();
    const existingKeys = this.languageProvider.labelKeys;

    if (existingKeys && existingKeys.length) {
      abstractQueries = abstractQueries.map((abstractQuery) => {
        abstractQuery.labelMatchers = abstractQuery.labelMatchers.filter((labelMatcher) => {
          return existingKeys.includes(labelMatcher.name);
        });
        return abstractQuery;
      });
    }

    return abstractQueries.map((abstractQuery) => this.languageProvider.importFromAbstractQuery(abstractQuery));
  }

  /**
   * Implemented as part of DataSourceWithQueryImportSupport.
   * Exports Loki queries to AbstractQuery objects when switching between different data source types.
   * @returns A Promise that resolves to an array of AbstractQuery objects.
   */
  async exportToAbstractQueries(queries: LokiQuery[]): Promise<AbstractQuery[]> {
    return queries.map((query) => this.languageProvider.exportToAbstractQuery(query));
  }

  /**
   * A method that wraps `getResource` from DataSourceWithBackend to perform metadata requests, with an additional check for valid URL values.
   * @returns A Promise that resolves to the data retrieved from the metadata request, or an empty array if no data is available.
   */
  async metadataRequest(url: string, params?: Record<string, string | number>, options?: Partial<BackendSrvRequest>) {
    // url must not start with a `/`, otherwise the AJAX-request
    // going from the browser will contain `//`, which can cause problems.
    if (url.startsWith('/')) {
      throw new Error(`invalid metadata request url: ${url}`);
    }

    const res = await this.getResource(url, params, options);
    return res.data || [];
  }

  /**
   * Used in `getQueryStats`. It wraps `getResource` from DataSourceWithBackend to perform a stats request
   * Specifically designed for the stats endpoint, which does not return data but includes stats directly in the response object.
   * @returns A Promise that resolves to a QueryStats object containing the statistics retrieved from the stats request.
   */
  async statsMetadataRequest(
    url: string,
    params?: Record<string, string | number>,
    options?: Partial<BackendSrvRequest>
  ): Promise<QueryStats> {
    if (url.startsWith('/')) {
      throw new Error(`invalid metadata request url: ${url}`);
    }

    return await this.getResource(url, params, options);
  }

  /**
   * Used in `getStats`. Retrieves statistics for a Loki query and processes them into a QueryStats object.
   * @returns A Promise that resolves to a QueryStats object containing the query statistics or undefined if the query is invalid.
   */
  async getQueryStats(query: LokiQuery): Promise<QueryStats | undefined> {
    // if query is invalid, clear stats, and don't request
    if (isQueryWithError(this.interpolateString(query.expr, placeHolderScopedVars))) {
      return undefined;
    }

    const labelMatchers = getStreamSelectorsFromQuery(query.expr);
    let statsForAll: QueryStats = { streams: 0, chunks: 0, bytes: 0, entries: 0 };

    for (const idx in labelMatchers) {
      const { start, end } = this.getStatsTimeRange(query, Number(idx));

      if (start === undefined || end === undefined) {
        return { streams: 0, chunks: 0, bytes: 0, entries: 0, message: 'Query size estimate not available.' };
      }

      try {
        const data = await this.statsMetadataRequest(
          'index/stats',
          {
            query: labelMatchers[idx],
            start: start,
            end: end,
          },
          { showErrorAlert: false }
        );

        statsForAll = {
          streams: statsForAll.streams + data.streams,
          chunks: statsForAll.chunks + data.chunks,
          bytes: statsForAll.bytes + data.bytes,
          entries: statsForAll.entries + data.entries,
        };
      } catch (e) {
        break;
      }
    }

    return statsForAll;
  }

  /**
   * Used within the `getQueryStats`. Retrieves the time range for a Loki stats query, adjusting it to cover the requested period.
   * In metric queries, this means extending it over the range interval.
   * @returns An object containing the start and end time in nanoseconds (NS_IN_MS) or undefined if the time range cannot be estimated.
   */

  getStatsTimeRange(query: LokiQuery, idx: number): { start: number | undefined; end: number | undefined } {
    let start: number, end: number;
    const NS_IN_MS = 1000000;
    const durationNodes = getNodesFromQuery(query.expr, [Duration]);
    const durations = durationNodes.map((d) => query.expr.substring(d.from, d.to));

    if (isLogsQuery(query.expr)) {
      // logs query with instant type can not be estimated
      if (query.queryType === LokiQueryType.Instant) {
        return { start: undefined, end: undefined };
      }
      // logs query with range type
      return this.getTimeRangeParams();
    }

    if (query.queryType === LokiQueryType.Instant) {
      // metric query with instant type

      if (!!durations[idx]) {
        // if query has a duration e.g. [1m]
        end = this.getTimeRangeParams().end;
        start = end - rangeUtil.intervalToMs(durations[idx]) * NS_IN_MS;
        return { start, end };
      } else {
        // if query has no duration e.g. [$__interval]

        if (/(\$__auto|\$__range)/.test(query.expr)) {
          // if $__auto or $__range is used, we can estimate the time range using the selected range
          return this.getTimeRangeParams();
        }

        // otherwise we cant estimate the time range
        return { start: undefined, end: undefined };
      }
    }

    // metric query with range type
    return this.getTimeRangeParams();
  }

  /**
   * Retrieves statistics for a Loki query and returns the QueryStats object.
   * @returns A Promise that resolves to a QueryStats object or null if the query is invalid or has no statistics.
   */
  async getStats(query: LokiQuery): Promise<QueryStats | null> {
    if (!query) {
      return null;
    }

    const response = await this.getQueryStats(query);

    if (!response) {
      return null;
    }

    return Object.values(response).every((v) => v === 0) ? null : response;
  }

  /**
   * Implemented as part of DataSourceAPI and used for template variable queries.
   * @returns A Promise that resolves to an array of results from the metric find query.
   */
  async metricFindQuery(
    query: LokiVariableQuery | string,
    options?: LegacyMetricFindQueryOptions
  ): Promise<MetricFindValue[]> {
    if (!query) {
      return Promise.resolve([]);
    }

    let interpolatedVariableQuery: LokiVariableQuery | undefined;

    if (typeof query === 'string') {
      interpolatedVariableQuery = this.parseStringToVariableQuery(this.interpolateString(query, options?.scopedVars));
    } else {
      interpolatedVariableQuery = {
        ...query,
        label: this.interpolateString(query.label || '', options?.scopedVars),
        stream: this.interpolateString(query.stream || '', options?.scopedVars),
      };
    }

    if (interpolatedVariableQuery) {
      return await this.processMetricFindQuery(interpolatedVariableQuery, options?.range);
    }

    return Promise.resolve([]);
  }

  /**
   * Used within the `metricFindQuery`. Retrieves the correct variable results based on the provided LokiVariableQuery.
   * @returns A Promise that resolves to an array of variable results based on the query type and parameters.
   */

  private async processMetricFindQuery(query: LokiVariableQuery, timeRange?: TimeRange): Promise<MetricFindValue[]> {
    if (query.type === LokiVariableQueryType.LabelNames) {
      const result = await this.languageProvider.fetchLabels({ timeRange });
      return result.map((value: string) => ({ text: value }));
    }

    if (!query.label) {
      return [];
    }

    // If we have stream selector, use /series endpoint
    if (query.stream) {
      const result = await this.languageProvider.fetchSeriesLabels(query.stream, { timeRange });
      return result[query.label].map((value: string) => ({ text: value }));
    }

    const result = await this.languageProvider.fetchLabelValues(query.label, { timeRange });
    return result.map((value: string) => ({ text: value }));
  }

  /**
   * Used in `metricFindQuery` to process legacy query strings (label_name() and label_values()) to variable query objects.
   * @returns LokiVariableQuery object based on the provided query string, or undefined if string can't be parsed.
   */
  private parseStringToVariableQuery(query: string): LokiVariableQuery | undefined {
    const refId = 'LokiVariableQueryEditor-VariableQuery';
    const labelNames = query.match(labelNamesRegex);
    if (labelNames) {
      return {
        type: LokiVariableQueryType.LabelNames,
        refId,
      };
    }

    const labelValues = query.match(labelValuesRegex);
    if (labelValues) {
      return {
        type: LokiVariableQueryType.LabelValues,
        label: labelValues[2],
        stream: labelValues[1],
        refId,
      };
    }
    return undefined;
  }

  /**
   * Used to fetch data samples, typically for autocompletion and query building to recommend parsers, labels, and values based on sampled data.
   * Currently, it works for logs data only.
   * @returns A Promise that resolves to an array of DataFrames containing data samples.
   */
  async getDataSamples(query: LokiQuery, timeRange?: TimeRange): Promise<DataFrame[]> {
    // Currently works only for logs sample
    if (!isLogsQuery(query.expr) || isQueryWithError(this.interpolateString(query.expr, placeHolderScopedVars))) {
      return [];
    }

    const lokiLogsQuery: LokiQuery = {
      expr: query.expr,
      queryType: LokiQueryType.Range,
      refId: REF_ID_DATA_SAMPLES,
      maxLines: query.maxLines || DEFAULT_MAX_LINES_SAMPLE,
      supportingQueryType: SupportingQueryType.DataSample,
    };

    const range = timeRange ?? this.getTimeRange();
    const request = makeRequest(lokiLogsQuery, range, CoreApp.Unknown, REF_ID_DATA_SAMPLES, true);
    return await lastValueFrom(this.query(request).pipe(switchMap((res) => of(res.data))));
  }

  /**
   * Implemented as part of the DataSourceAPI. Retrieves tag keys that can be used for ad-hoc filtering.
   * @returns A Promise that resolves to an array of label names represented as MetricFindValue objects.
   */
  async getTagKeys(options?: DataSourceGetTagKeysOptions): Promise<MetricFindValue[]> {
    const result = await this.languageProvider.fetchLabels({ timeRange: options?.timeRange });
    return result.map((value: string) => ({ text: value }));
  }

  /**
   * Implemented as part of the DataSourceAPI. Retrieves tag values that can be used for ad-hoc filtering.
   * @returns A Promise that resolves to an array of label values represented as MetricFindValue objects
   */
  async getTagValues(options: DataSourceGetTagValuesOptions): Promise<MetricFindValue[]> {
    const result = await this.languageProvider.fetchLabelValues(options.key, { timeRange: options.timeRange });
    return result.map((value: string) => ({ text: value }));
  }

  /**
   * Used for interpolation logic in `interpolateVariablesInQueries` and `applyTemplateVariables`.
   * Handles escaping of special characters based on variable type and value.
   * @returns The interpolated value with appropriate character escaping.
   */
  interpolateQueryExpr(value: any, variable: any) {
    // if no multi or include all do not regexEscape
    if (!variable.multi && !variable.includeAll) {
      return lokiRegularEscape(value);
    }

    if (typeof value === 'string') {
      return lokiSpecialRegexEscape(value);
    }

    const escapedValues = lodashMap(value, lokiSpecialRegexEscape);
    return escapedValues.join('|');
  }

  /**
   * Implemented for `DataSourceWithToggleableQueryFiltersSupport`. Toggles a filter on or off based on the provided filter action.
   * It is used for example in Explore to toggle fields on and off trough log details.
   * @returns A new LokiQuery with the filter toggled as specified.
   */
  toggleQueryFilter(query: LokiQuery, filter: ToggleFilterAction): LokiQuery {
    let expression = query.expr ?? '';
    switch (filter.type) {
      case 'FILTER_FOR': {
        if (filter.options?.key && filter.options?.value) {
          const value = escapeLabelValueInSelector(filter.options.value);

          // This gives the user the ability to toggle a filter on and off.
          expression = queryHasFilter(expression, filter.options.key, '=', value)
            ? removeLabelFromQuery(expression, filter.options.key, '=', value)
            : addLabelToQuery(expression, filter.options.key, '=', value);
        }
        break;
      }
      case 'FILTER_OUT': {
        if (filter.options?.key && filter.options?.value) {
          const value = escapeLabelValueInSelector(filter.options.value);

          /**
           * If there is a filter with the same key and value, remove it.
           * This prevents the user from seeing no changes in the query when they apply
           * this filter.
           */
          if (queryHasFilter(expression, filter.options.key, '=', value)) {
            expression = removeLabelFromQuery(expression, filter.options.key, '=', value);
          }

          expression = addLabelToQuery(expression, filter.options.key, '!=', value);
        }
        break;
      }
      default:
        break;
    }
    return { ...query, expr: expression };
  }

  /**
   * Implemented for `DataSourceWithToggleableQueryFiltersSupport`. Checks if a query expression contains a filter based on the provided filter options.
   * @returns A boolean value indicating whether the filter exists in the query expression.
   */
  queryHasFilter(query: LokiQuery, filter: QueryFilterOptions): boolean {
    let expression = query.expr ?? '';
    return queryHasFilter(expression, filter.key, '=', filter.value);
  }

  /**
   * Implemented as part of `DataSourceWithQueryModificationSupport`. Used to modify a query based on the provided action.
   * It is used, for example, in the Query Builder to apply hints such as parsers, operations, etc.
   * @returns A new LokiQuery with the specified modification applied.
   */
  modifyQuery(query: LokiQuery, action: QueryFixAction): LokiQuery {
    let expression = query.expr ?? '';
    // NB: Usually the labelKeys should be fetched and cached in the datasource,
    // but there might be some edge cases where this wouldn't be the case.
    // However the changed would make this method `async`.
    const allLabels = this.languageProvider.getLabelKeys();
    switch (action.type) {
      case 'ADD_FILTER': {
        if (action.options?.key && action.options?.value) {
          const value = escapeLabelValueInSelector(action.options.value);
          expression = addLabelToQuery(
            expression,
            action.options.key,
            '=',
            value,
            allLabels.includes(action.options.key) === false
          );
        }
        break;
      }
      case 'ADD_FILTER_OUT': {
        if (action.options?.key && action.options?.value) {
          const value = escapeLabelValueInSelector(action.options.value);
          expression = addLabelToQuery(
            expression,
            action.options.key,
            '!=',
            value,
            allLabels.includes(action.options.key) === false
          );
        }
        break;
      }
      case 'ADD_LOGFMT_PARSER': {
        expression = addParserToQuery(expression, 'logfmt');
        break;
      }
      case 'ADD_JSON_PARSER': {
        expression = addParserToQuery(expression, 'json');
        break;
      }
      case 'ADD_UNPACK_PARSER': {
        expression = addParserToQuery(expression, 'unpack');
        break;
      }
      case 'ADD_NO_PIPELINE_ERROR': {
        expression = addNoPipelineErrorToQuery(expression);
        break;
      }
      case 'ADD_LEVEL_LABEL_FORMAT': {
        if (action.options?.originalLabel && action.options?.renameTo) {
          expression = addLabelFormatToQuery(expression, {
            renameTo: action.options.renameTo,
            originalLabel: action.options.originalLabel,
          });
        }
        break;
      }
      case 'ADD_LABEL_FILTER': {
        const parserPositions = getParserPositions(query.expr);
        const labelFilterPositions = getLabelFilterPositions(query.expr);
        const lastPosition = findLastPosition([...parserPositions, ...labelFilterPositions]);
        const filter = toLabelFilter('', '', '=');
        expression = addFilterAsLabelFilter(expression, [lastPosition], filter);
        break;
      }
      case 'ADD_STRING_FILTER':
      case 'ADD_LINE_FILTER': {
        expression = addLineFilter(expression, action.options?.value);
        break;
      }
      case 'ADD_STRING_FILTER_OUT':
      case 'ADD_LINE_FILTER_OUT': {
        expression = addLineFilter(expression, action.options?.value, '!=');
        break;
      }
      default:
        break;
    }
    return { ...query, expr: expression };
  }

  /**
   * Implemented as part of `DataSourceWithQueryModificationSupport`. Returns a list of operation
   * types that are supported by `modifyQuery()`.
   */
  getSupportedQueryModifications() {
    return [
      'ADD_FILTER',
      'ADD_FILTER_OUT',
      'ADD_LOGFMT_PARSER',
      'ADD_JSON_PARSER',
      'ADD_UNPACK_PARSER',
      'ADD_NO_PIPELINE_ERROR',
      'ADD_LEVEL_LABEL_FORMAT',
      'ADD_LABEL_FILTER',
      'ADD_STRING_FILTER',
      'ADD_STRING_FILTER_OUT',
    ];
  }

  /**
   * Part of `DataSourceWithLogsContextSupport`, used to retrieve log context for a log row.
   * @returns A promise that resolves to an object containing the log context data as DataFrames.
   */
  getLogRowContext = async (
    row: LogRowModel,
    options?: LogRowContextOptions,
    origQuery?: DataQuery
  ): Promise<{ data: DataFrame[] }> => {
    return await this.logContextProvider.getLogRowContext(row, options, getLokiQueryFromDataQuery(origQuery));
  };
  /**
   * Part of `DataSourceWithLogsContextSupport`, used to retrieve the log context query for the provided log row and original query.
   * @returns A promise that resolves to a DataQuery representing the log context query.
   */
  getLogRowContextQuery = async (
    row: LogRowModel,
    options?: LogRowContextOptions,
    origQuery?: DataQuery
  ): Promise<DataQuery> => {
    return await this.logContextProvider.getLogRowContextQuery(row, options, getLokiQueryFromDataQuery(origQuery));
  };

  /**
   * Part of `DataSourceWithLogsContextSupport`, used to retrieve the log context UI for the provided log row and original query.
   * @returns A React component or element representing the log context UI for the log row.
   */
  getLogRowContextUi(row: LogRowModel, runContextQuery: () => void, origQuery: DataQuery): React.ReactNode {
    return this.logContextProvider.getLogRowContextUi(row, runContextQuery, getLokiQueryFromDataQuery(origQuery));
  }

  /**
   * Implemented as part of the DataSourceAPI. It allows the datasource to serve as a source of annotations for a dashboard.
   * @returns A promise that resolves to an array of AnnotationEvent objects representing the annotations for the dashboard.
   * @todo This is deprecated and it is recommended to use the `AnnotationSupport` feature for annotations.
   */
  async annotationQuery(options: any): Promise<AnnotationEvent[]> {
    const { expr, maxLines, instant, tagKeys = '', titleFormat = '', textFormat = '' } = options.annotation;

    if (!expr) {
      return [];
    }

    const id = `${REF_ID_STARTER_ANNOTATION}${options.annotation.name}`;

    const query: LokiQuery = {
      refId: id,
      expr,
      maxLines,
      instant,
      queryType: instant ? LokiQueryType.Instant : LokiQueryType.Range,
    };

    const request = makeRequest(query, options.range, CoreApp.Dashboard, id);

    const { data } = await lastValueFrom(this.query(request));

    const annotations: AnnotationEvent[] = [];
    const splitKeys: string[] = tagKeys.split(',').filter((v: string) => v !== '');

    for (const frame of data) {
      const view = new DataFrameView<{ Time: string; Line: string; labels: Labels }>(frame);

      view.forEach((row) => {
        const { labels } = row;

        const maybeDuplicatedTags = Object.entries(labels)
          .map(([key, val]) => [key, val.trim()]) // trim all label-values
          .filter(([key, val]) => {
            if (val === '') {
              // remove empty
              return false;
            }

            // if tags are specified, remove label if does not match tags
            if (splitKeys.length && !splitKeys.includes(key)) {
              return false;
            }

            return true;
          })
          .map(([key, val]) => val); // keep only the label-value

        // remove duplicates
        const tags = Array.from(new Set(maybeDuplicatedTags));

        annotations.push({
          time: new Date(row.Time).valueOf(),
          title: renderLegendFormat(titleFormat, labels),
          text: renderLegendFormat(textFormat, labels) || row.Line,
          tags,
        });
      });
    }

    return annotations;
  }

  /**
   * Adds ad hoc filters to a query expression, handling proper escaping of filter values.
   * @returns The query expression with ad hoc filters and correctly escaped values.
   * @todo this.templateSrv.getAdhocFilters() is deprecated
   */
  addAdHocFilters(queryExpr: string, adhocFilters?: AdHocVariableFilter[]) {
    if (!adhocFilters) {
      return queryExpr;
    }

    let expr = replaceVariables(queryExpr);

    expr = adhocFilters.reduce((acc: string, filter: { key: string; operator: string; value: string }) => {
      const { key, operator } = filter;
      let { value } = filter;
      if (isRegexSelector(operator)) {
        // Adhoc filters don't support multiselect, therefore if user selects regex operator
        // we are going to consider value to be regex filter and use lokiRegularEscape
        // that does not escape regex special characters (e.g. .*test.* => .*test.*)
        value = lokiRegularEscape(value);
      } else {
        // Otherwise, we want to escape special characters in value
        value = escapeLabelValueInSelector(value, operator);
      }
      return addLabelToQuery(acc, key, operator, value);
    }, expr);

    return returnVariables(expr);
  }

  /**
   * Filters out queries that are empty or hidden. Used when running queries through backend.
   * It is called from DatasourceWithBackend.
   * @returns `true` if the query is not hidden and its expression is not empty; `false` otherwise.
   */
  filterQuery(query: LokiQuery): boolean {
    if (query.hide || query.expr === '') {
      return false;
    }
    return true;
  }

  /**
   * Applies template variables and add hoc filters to a query. Used when running queries through backend.
   * It is called from DatasourceWithBackend.
   * @returns A modified Loki query with template variables and ad hoc filters applied.
   */
  applyTemplateVariables(target: LokiQuery, scopedVars: ScopedVars, adhocFilters?: AdHocVariableFilter[]): LokiQuery {
    // We want to interpolate these variables on backend because we support using them in
    // alerting/ML queries and we want to have consistent interpolation for all queries
    const { __auto, __interval, __interval_ms, __range, __range_s, __range_ms, ...rest } = scopedVars || {};

    const exprWithAdHoc = this.addAdHocFilters(target.expr, adhocFilters);

    return {
      ...target,
      legendFormat: this.templateSrv.replace(target.legendFormat, rest),
      expr: this.templateSrv.replace(exprWithAdHoc, rest, this.interpolateQueryExpr),
    };
  }

  /**
   * Interpolates template variables in a given string. Template variables are passed trough scopedVars.
   * @returns The string with template variables replaced by their values.
   */
  interpolateString(string: string, scopedVars?: ScopedVars) {
    return this.templateSrv.replace(string, scopedVars, this.interpolateQueryExpr);
  }

  /**
   * Retrieves and returns a list of variable names used in the template service.
   * Used for example in the Query Builder to populate the variable dropdown with template variables.
   * @returns An array of variable names, each prefixed with '$'.
   */
  getVariables(): string[] {
    return this.templateSrv.getVariables().map((v) => `$${v.name}`);
  }
  /**
   * Retrieves query hints for query improvements based on a Loki query and its result data.
   * Used in Query builder to provide hints for query improvements, such as adding a parser, etc.
   * @returns An array of query hints for potential query improvements.
   */
  getQueryHints(query: LokiQuery, result: DataFrame[]): QueryHint[] {
    return getQueryHints(query.expr, result);
  }

  /**
   * Get a default LokiQuery based on the specified app. Currently used in UnifiedAlerting.
   * @returns A default LokiQuery object with appropriate settings for the given application.
   */
  getDefaultQuery(app: CoreApp): LokiQuery {
    const defaults = { refId: 'A', expr: '' };

    if (app === CoreApp.UnifiedAlerting) {
      return {
        ...defaults,
        queryType: LokiQueryType.Instant,
      };
    }

    return {
      ...defaults,
      queryType: LokiQueryType.Range,
    };
  }
}

// NOTE: these two functions are very similar to the escapeLabelValueIn* functions
// in language_utils.ts, but they are not exactly the same algorithm, and we found
// no way to reuse one in the another or vice versa.
export function lokiRegularEscape(value: any) {
  if (typeof value === 'string') {
    return value.replace(/'/g, "\\\\'");
  }
  return value;
}

export function lokiSpecialRegexEscape(value: any) {
  if (typeof value === 'string') {
    return lokiRegularEscape(value.replace(/\\/g, '\\\\\\\\').replace(/[$^*{}\[\]+?.()|]/g, '\\\\$&'));
  }
  return value;
}

function extractLevel(dataFrame: DataFrame): LogLevel {
  let valueField;
  try {
    valueField = new FieldCache(dataFrame).getFirstFieldOfType(FieldType.number);
  } catch {}
  return valueField?.labels ? getLogLevelFromLabels(valueField.labels) : LogLevel.unknown;
}

function getLogLevelFromLabels(labels: Labels): LogLevel {
  const labelNames = ['level', 'lvl', 'loglevel'];
  let levelLabel;
  for (let labelName of labelNames) {
    if (labelName in labels) {
      levelLabel = labelName;
      break;
    }
  }
  return levelLabel ? getLogLevelFromKey(labels[levelLabel]) : LogLevel.unknown;
}<|MERGE_RESOLUTION|>--- conflicted
+++ resolved
@@ -37,13 +37,10 @@
   LegacyMetricFindQueryOptions,
   AdHocVariableFilter,
   urlUtil,
-<<<<<<< HEAD
   MetricFindValue,
   DataSourceGetTagValuesOptions,
   DataSourceGetTagKeysOptions,
-=======
   DataSourceWithQueryModificationSupport,
->>>>>>> 2402ad67
 } from '@grafana/data';
 import { Duration } from '@grafana/lezer-logql';
 import { BackendSrvRequest, config, DataSourceWithBackend, getTemplateSrv, TemplateSrv } from '@grafana/runtime';
