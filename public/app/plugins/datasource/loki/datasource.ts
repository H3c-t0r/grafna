--- conflicted
+++ resolved
@@ -648,45 +648,7 @@
     options?: LogRowContextOptions,
     origQuery?: DataQuery
   ): Promise<{ data: DataFrame[] }> => {
-<<<<<<< HEAD
-    const direction = (options && options.direction) || LogRowContextQueryDirection.Backward;
-    const limit = (options && options.limit) || 10;
-    const { query, range } = await this.logContextProvider.prepareLogRowContextQueryTarget(
-      row,
-      limit,
-      direction,
-      origQuery
-    );
-
-    const processResults = (result: DataQueryResponse): DataQueryResponse => {
-      const frames: DataFrame[] = result.data;
-      const processedFrames = frames.map((frame) => sortDataFrameByTime(frame, SortDirection.Descending));
-
-      return {
-        ...result,
-        data: processedFrames,
-      };
-    };
-
-    // this can only be called from explore currently
-    const app = CoreApp.Explore;
-
-    return lastValueFrom(
-      this.query(makeRequest(query, range, app, `${REF_ID_STARTER_LOG_ROW_CONTEXT}${direction}`)).pipe(
-        catchError((err) => {
-          const error: DataQueryError = {
-            message: 'Error during context query. Please check JS console logs.',
-            status: err.status,
-            statusText: err.statusText,
-          };
-          throw error;
-        }),
-        switchMap((res) => of(processResults(res)))
-      )
-    );
-=======
     return await this.logContextProvider.getLogRowContext(row, options, origQuery);
->>>>>>> a31104b1
   };
 
   getLogRowContextUi(row: LogRowModel, runContextQuery: () => void): React.ReactNode {
