// Libraries
import { cloneDeep, isEmpty, map as lodashMap } from 'lodash';
import { lastValueFrom, merge, Observable, of, throwError } from 'rxjs';
import { catchError, map, switchMap } from 'rxjs/operators';
import Prism from 'prismjs';

// Types
import {
  AnnotationEvent,
  AnnotationQueryRequest,
  CoreApp,
  DataFrame,
  DataFrameView,
  DataQueryError,
  DataQueryRequest,
  DataQueryResponse,
  DataSourceInstanceSettings,
  DataSourceWithLogsContextSupport,
  DataSourceWithLogsVolumeSupport,
  DataSourceWithQueryExportSupport,
  DataSourceWithQueryImportSupport,
  dateMath,
  DateTime,
  FieldCache,
  AbstractQuery,
  FieldType,
  getLogLevelFromKey,
  Labels,
  LoadingState,
  LogLevel,
  LogRowModel,
  QueryResultMeta,
  ScopedVars,
  TimeRange,
} from '@grafana/data';
<<<<<<< HEAD
import { BackendSrvRequest, FetchError, getBackendSrv, config } from '@grafana/runtime';
=======
import { BackendSrvRequest, FetchError, getBackendSrv, DataSourceWithBackend } from '@grafana/runtime';
>>>>>>> 01d961c8
import { getTemplateSrv, TemplateSrv } from 'app/features/templating/template_srv';
import { addLabelToQuery } from './add_label_to_query';
import { getTimeSrv, TimeSrv } from 'app/features/dashboard/services/TimeSrv';
import { convertToWebSocketUrl } from 'app/core/utils/explore';
import {
  lokiResultsToTableModel,
  lokiStreamResultToDataFrame,
  lokiStreamsToDataFrames,
  processRangeQueryResponse,
} from './result_transformer';
import { addParsedLabelToQuery, getNormalizedLokiQuery, queryHasPipeParser } from './query_utils';

import {
  LokiOptions,
  LokiQuery,
  LokiQueryType,
  LokiRangeQueryRequest,
  LokiResultType,
  LokiStreamResponse,
  LokiStreamResult,
} from './types';
import { LiveStreams, LokiLiveTarget } from './live_streams';
import LanguageProvider from './language_provider';
import { serializeParams } from '../../../core/utils/fetch';
import { RowContextOptions } from '@grafana/ui/src/components/Logs/LogRowContextProvider';
import syntax from './syntax';
import { DEFAULT_RESOLUTION } from './components/LokiOptionFields';
import { queryLogsVolume } from 'app/core/logs_model';
import { doLokiChannelStream } from './streaming';
import { renderLegendFormat } from '../prometheus/legend';

export type RangeQueryOptions = DataQueryRequest<LokiQuery> | AnnotationQueryRequest<LokiQuery>;
export const DEFAULT_MAX_LINES = 1000;
export const LOKI_ENDPOINT = '/loki/api/v1';
const NS_IN_MS = 1000000;

/**
 * Loki's logs volume query may be expensive as it requires counting all logs in the selected range. If such query
 * takes too much time it may need be made more specific to limit number of logs processed under the hood.
 */
const LOGS_VOLUME_TIMEOUT = 10000;

const RANGE_QUERY_ENDPOINT = `${LOKI_ENDPOINT}/query_range`;
const INSTANT_QUERY_ENDPOINT = `${LOKI_ENDPOINT}/query`;

const DEFAULT_QUERY_PARAMS: Partial<LokiRangeQueryRequest> = {
  direction: 'BACKWARD',
  limit: DEFAULT_MAX_LINES,
  query: '',
};

export class LokiDatasource
  extends DataSourceWithBackend<LokiQuery, LokiOptions>
  implements
    DataSourceWithLogsContextSupport,
    DataSourceWithLogsVolumeSupport<LokiQuery>,
    DataSourceWithQueryImportSupport<LokiQuery>,
    DataSourceWithQueryExportSupport<LokiQuery>
{
  private streams = new LiveStreams();
  languageProvider: LanguageProvider;
  maxLines: number;

  constructor(
    private instanceSettings: DataSourceInstanceSettings<LokiOptions>,
    private readonly templateSrv: TemplateSrv = getTemplateSrv(),
    private readonly timeSrv: TimeSrv = getTimeSrv()
  ) {
    super(instanceSettings);

    this.languageProvider = new LanguageProvider(this);
    const settingsData = instanceSettings.jsonData || {};
    this.maxLines = parseInt(settingsData.maxLines ?? '0', 10) || DEFAULT_MAX_LINES;
  }

  _request(apiUrl: string, data?: any, options?: Partial<BackendSrvRequest>): Observable<Record<string, any>> {
    const baseUrl = this.instanceSettings.url;
    const params = data ? serializeParams(data) : '';
    const url = `${baseUrl}${apiUrl}${params.length ? `?${params}` : ''}`;
    if (this.instanceSettings.withCredentials || this.instanceSettings.basicAuth) {
      options = { ...options, withCredentials: true };
      if (this.instanceSettings.basicAuth) {
        options.headers = { ...options.headers, Authorization: this.instanceSettings.basicAuth };
      }
    }
    const req = {
      ...options,
      url,
    };

    return getBackendSrv().fetch<Record<string, any>>(req);
  }

  getLogsVolumeDataProvider(request: DataQueryRequest<LokiQuery>): Observable<DataQueryResponse> | undefined {
    if (!config.featureToggles.fullRangeLogsVolume) {
      return undefined;
    }

    const isLogsVolumeAvailable = request.targets.some((target) => target.expr && !isMetricsQuery(target.expr));
    if (!isLogsVolumeAvailable) {
      return undefined;
    }

    const logsVolumeRequest = cloneDeep(request);
    logsVolumeRequest.targets = logsVolumeRequest.targets
      .filter((target) => target.expr && !isMetricsQuery(target.expr))
      .map((target) => {
        return {
          ...target,
          instant: false,
          volumeQuery: true,
          expr: `sum by (level) (count_over_time(${target.expr}[$__interval]))`,
        };
      });

    return queryLogsVolume(this, logsVolumeRequest, {
      timeout: LOGS_VOLUME_TIMEOUT,
      extractLevel,
      range: request.range,
      targets: request.targets,
    });
  }

  query(request: DataQueryRequest<LokiQuery>): Observable<DataQueryResponse> {
    const subQueries: Array<Observable<DataQueryResponse>> = [];
    const scopedVars = {
      ...request.scopedVars,
      ...this.getRangeScopedVars(request.range),
    };

    // if all these are true, run query through backend:
    // - feature-flag is enabled
    // - we are in explore-mode
    // - for every query it is true that:
    //   - query is range query
    //   - and query is metric query
    //   - and query is not a log-volume-query (those need a custom http header)
    const shouldRunBackendQuery =
      config.featureToggles.lokiBackendMode &&
      request.app === CoreApp.Explore &&
      request.targets.every(
        (query) => query.queryType === LokiQueryType.Range && isMetricsQuery(query.expr) && !query.volumeQuery
      );

    if (shouldRunBackendQuery) {
      // we "fix" the loki queries to have `.queryType` and not have `.instant` and `.range`
      const fixedRequest = {
        ...request,
        targets: request.targets.map(getNormalizedLokiQuery),
      };
      return super.query(fixedRequest);
    }

    const filteredTargets = request.targets
      .filter((target) => target.expr && !target.hide)
      .map((target) => {
        const expr = this.addAdHocFilters(target.expr);
        return {
          ...target,
          expr: this.templateSrv.replace(expr, scopedVars, this.interpolateQueryExpr),
        };
      });

    for (const target of filteredTargets) {
      if (target.instant || target.queryType === LokiQueryType.Instant) {
<<<<<<< HEAD
        subQueries.push(this.runInstantQuery(target, options, filteredTargets.length));
      } else if (
        config.featureToggles.lokiLive &&
        target.queryType === LokiQueryType.Stream &&
        options.rangeRaw?.to === 'now'
      ) {
        subQueries.push(doLokiChannelStream(target, this, options));
=======
        subQueries.push(this.runInstantQuery(target, request, filteredTargets.length));
>>>>>>> 01d961c8
      } else {
        subQueries.push(this.runRangeQuery(target, request, filteredTargets.length));
      }
    }

    // No valid targets, return the empty result to save a round trip.
    if (isEmpty(subQueries)) {
      return of({
        data: [],
        state: LoadingState.Done,
      });
    }

    return merge(...subQueries);
  }

  runInstantQuery = (
    target: LokiQuery,
    options: DataQueryRequest<LokiQuery>,
    responseListLength = 1
  ): Observable<DataQueryResponse> => {
    const timeNs = this.getTime(options.range.to, true);
    const queryLimit = isMetricsQuery(target.expr) ? options.maxDataPoints : target.maxLines;
    const query = {
      query: target.expr,
      time: `${timeNs + (1e9 - (timeNs % 1e9))}`,
      limit: Math.min(queryLimit || Infinity, this.maxLines),
    };

    /** Used only for results of metrics instant queries */
    const meta: QueryResultMeta = {
      preferredVisualisationType: 'table',
    };

    return this._request(INSTANT_QUERY_ENDPOINT, query).pipe(
      map((response) => {
        if (response.data.data.resultType === LokiResultType.Stream) {
          return {
            data: response.data
              ? lokiStreamsToDataFrames(
                  response.data as LokiStreamResponse,
                  target,
                  query.limit,
                  this.instanceSettings.jsonData
                )
              : [],
            key: `${target.refId}_instant`,
          };
        }

        return {
          data: [lokiResultsToTableModel(response.data.data.result, responseListLength, target.refId, meta, true)],
          key: `${target.refId}_instant`,
        };
      }),
      catchError((err) => throwError(() => this.processError(err, target)))
    );
  };

  createRangeQuery(target: LokiQuery, options: RangeQueryOptions, limit: number): LokiRangeQueryRequest {
    const query = target.expr;
    let range: { start?: number; end?: number; step?: number } = {};
    if (options.range) {
      const startNs = this.getTime(options.range.from, false);
      const endNs = this.getTime(options.range.to, true);
      const rangeMs = Math.ceil((endNs - startNs) / 1e6);

      const resolution = target.resolution || (DEFAULT_RESOLUTION.value as number);

      const adjustedInterval =
        this.adjustInterval((options as DataQueryRequest<LokiQuery>).intervalMs || 1000, resolution, rangeMs) / 1000;
      // We want to ceil to 3 decimal places
      const step = Math.ceil(adjustedInterval * 1000) / 1000;

      range = {
        start: startNs,
        end: endNs,
        step,
      };
    }

    return {
      ...DEFAULT_QUERY_PARAMS,
      ...range,
      query,
      limit,
    };
  }

  /**
   * Attempts to send a query to /loki/api/v1/query_range
   */
  runRangeQuery = (
    target: LokiQuery,
    options: RangeQueryOptions,
    responseListLength = 1
  ): Observable<DataQueryResponse> => {
    // For metric query we use maxDataPoints from the request options which should be something like width of the
    // visualisation in pixels. In case of logs request we either use lines limit defined in the query target or
    // global limit defined for the data source which ever is lower.
    let maxDataPoints = isMetricsQuery(target.expr)
      ? // We fallback to maxLines here because maxDataPoints is defined as possibly undefined. Not sure that can
        // actually happen both Dashboards and Explore should send some value here. If not maxLines does not make that
        // much sense but nor any other arbitrary value.
        (options as DataQueryRequest<LokiQuery>).maxDataPoints || this.maxLines
      : // If user wants maxLines 0 we still fallback to data source limit. I think that makes sense as why would anyone
        // want to do a query and not see any results?
        target.maxLines || this.maxLines;

    if ((options as DataQueryRequest<LokiQuery>).liveStreaming) {
      return this.runLiveQuery(target, maxDataPoints);
    }
    const query = this.createRangeQuery(target, options, maxDataPoints);

    const headers = target.volumeQuery ? { 'X-Query-Tags': 'Source=logvolhist' } : undefined;

    return this._request(RANGE_QUERY_ENDPOINT, query, { headers }).pipe(
      catchError((err) => throwError(() => this.processError(err, target))),
      switchMap((response) =>
        processRangeQueryResponse(
          response.data,
          target,
          query,
          responseListLength,
          maxDataPoints,
          this.instanceSettings.jsonData,
          (options as DataQueryRequest<LokiQuery>).scopedVars,
          (options as DataQueryRequest<LokiQuery>).reverse
        )
      )
    );
  };

  createLiveTarget(target: LokiQuery, maxDataPoints: number): LokiLiveTarget {
    const query = target.expr;
    const baseUrl = this.instanceSettings.url;
    const params = serializeParams({ query });

    return {
      query,
      url: convertToWebSocketUrl(`${baseUrl}/loki/api/v1/tail?${params}`),
      refId: target.refId,
      size: maxDataPoints,
    };
  }

  /**
   * Runs live queries which in this case means creating a websocket and listening on it for new logs.
   * This returns a bit different dataFrame than runQueries as it returns single dataframe even if there are multiple
   * Loki streams, sets only common labels on dataframe.labels and has additional dataframe.fields.labels for unique
   * labels per row.
   */
  runLiveQuery = (target: LokiQuery, maxDataPoints: number): Observable<DataQueryResponse> => {
    const liveTarget = this.createLiveTarget(target, maxDataPoints);

    return this.streams.getStream(liveTarget).pipe(
      map((data) => ({
        data: data || [],
        key: `loki-${liveTarget.refId}`,
        state: LoadingState.Streaming,
      })),
      catchError((err: any) => {
        return throwError(() => `Live tailing was stopped due to following error: ${err.reason}`);
      })
    );
  };

  getRangeScopedVars(range: TimeRange = this.timeSrv.timeRange()) {
    const msRange = range.to.diff(range.from);
    const sRange = Math.round(msRange / 1000);
    return {
      __range_ms: { text: msRange, value: msRange },
      __range_s: { text: sRange, value: sRange },
      __range: { text: sRange + 's', value: sRange + 's' },
    };
  }

  interpolateVariablesInQueries(queries: LokiQuery[], scopedVars: ScopedVars): LokiQuery[] {
    let expandedQueries = queries;
    if (queries && queries.length) {
      expandedQueries = queries.map((query) => ({
        ...query,
        datasource: this.getRef(),
        expr: this.templateSrv.replace(query.expr, scopedVars, this.interpolateQueryExpr),
      }));
    }

    return expandedQueries;
  }

  getQueryDisplayText(query: LokiQuery) {
    return query.expr;
  }

  getTimeRangeParams() {
    const timeRange = this.timeSrv.timeRange();
    return { start: timeRange.from.valueOf() * NS_IN_MS, end: timeRange.to.valueOf() * NS_IN_MS };
  }

  async importFromAbstractQueries(abstractQueries: AbstractQuery[]): Promise<LokiQuery[]> {
    await this.languageProvider.start();
    const existingKeys = this.languageProvider.labelKeys;

    if (existingKeys && existingKeys.length) {
      abstractQueries = abstractQueries.map((abstractQuery) => {
        abstractQuery.labelMatchers = abstractQuery.labelMatchers.filter((labelMatcher) => {
          return existingKeys.includes(labelMatcher.name);
        });
        return abstractQuery;
      });
    }

    return abstractQueries.map((abstractQuery) => this.languageProvider.importFromAbstractQuery(abstractQuery));
  }

  async exportToAbstractQueries(queries: LokiQuery[]): Promise<AbstractQuery[]> {
    return queries.map((query) => this.languageProvider.exportToAbstractQuery(query));
  }

  async metadataRequest(url: string, params?: Record<string, string | number>) {
    const res = await lastValueFrom(this._request(url, params, { hideFromInspector: true }));
    return res.data.data || res.data.values || [];
  }

  async metricFindQuery(query: string) {
    if (!query) {
      return Promise.resolve([]);
    }

    const interpolated = this.templateSrv.replace(query, {}, this.interpolateQueryExpr);
    return await this.processMetricFindQuery(interpolated);
  }

  async processMetricFindQuery(query: string) {
    const labelNamesRegex = /^label_names\(\)\s*$/;
    const labelValuesRegex = /^label_values\((?:(.+),\s*)?([a-zA-Z_][a-zA-Z0-9_]*)\)\s*$/;

    const labelNames = query.match(labelNamesRegex);
    if (labelNames) {
      return await this.labelNamesQuery();
    }

    const labelValues = query.match(labelValuesRegex);
    if (labelValues) {
      // If we have query expr, use /series endpoint
      if (labelValues[1]) {
        return await this.labelValuesSeriesQuery(labelValues[1], labelValues[2]);
      }
      return await this.labelValuesQuery(labelValues[2]);
    }

    return Promise.resolve([]);
  }

  async labelNamesQuery() {
    const url = `${LOKI_ENDPOINT}/label`;
    const params = this.getTimeRangeParams();
    const result = await this.metadataRequest(url, params);
    return result.map((value: string) => ({ text: value }));
  }

  async labelValuesQuery(label: string) {
    const params = this.getTimeRangeParams();
    const url = `${LOKI_ENDPOINT}/label/${label}/values`;
    const result = await this.metadataRequest(url, params);
    return result.map((value: string) => ({ text: value }));
  }

  async labelValuesSeriesQuery(expr: string, label: string) {
    const timeParams = this.getTimeRangeParams();
    const params = {
      ...timeParams,
      'match[]': expr,
    };
    const url = `${LOKI_ENDPOINT}/series`;
    const streams = new Set();
    const result = await this.metadataRequest(url, params);
    result.forEach((stream: { [key: string]: string }) => {
      if (stream[label]) {
        streams.add({ text: stream[label] });
      }
    });

    return Array.from(streams);
  }

  // By implementing getTagKeys and getTagValues we add ad-hoc filtters functionality
  async getTagKeys() {
    return await this.labelNamesQuery();
  }

  async getTagValues(options: any = {}) {
    return await this.labelValuesQuery(options.key);
  }

  interpolateQueryExpr(value: any, variable: any) {
    // if no multi or include all do not regexEscape
    if (!variable.multi && !variable.includeAll) {
      return lokiRegularEscape(value);
    }

    if (typeof value === 'string') {
      return lokiSpecialRegexEscape(value);
    }

    const escapedValues = lodashMap(value, lokiSpecialRegexEscape);
    return escapedValues.join('|');
  }

  modifyQuery(query: LokiQuery, action: any): LokiQuery {
    let expression = query.expr ?? '';
    switch (action.type) {
      case 'ADD_FILTER': {
        expression = this.addLabelToQuery(expression, action.key, action.value, '=');
        break;
      }
      case 'ADD_FILTER_OUT': {
        expression = this.addLabelToQuery(expression, action.key, action.value, '!=');
        break;
      }
      default:
        break;
    }
    return { ...query, expr: expression };
  }

  getTime(date: string | DateTime, roundUp: boolean) {
    if (typeof date === 'string') {
      date = dateMath.parse(date, roundUp)!;
    }

    return Math.ceil(date.valueOf() * 1e6);
  }

  getLogRowContext = (row: LogRowModel, options?: RowContextOptions): Promise<{ data: DataFrame[] }> => {
    const target = this.prepareLogRowContextQueryTarget(
      row,
      (options && options.limit) || 10,
      (options && options.direction) || 'BACKWARD'
    );

    const reverse = options && options.direction === 'FORWARD';
    return lastValueFrom(
      this._request(RANGE_QUERY_ENDPOINT, target).pipe(
        catchError((err) => {
          const error: DataQueryError = {
            message: 'Error during context query. Please check JS console logs.',
            status: err.status,
            statusText: err.statusText,
          };
          throw error;
        }),
        switchMap((res) =>
          of({
            data: res.data
              ? res.data.data.result.map((stream: LokiStreamResult) => lokiStreamResultToDataFrame(stream, reverse))
              : [],
          })
        )
      )
    );
  };

  prepareLogRowContextQueryTarget = (row: LogRowModel, limit: number, direction: 'BACKWARD' | 'FORWARD') => {
    const labels = this.languageProvider.getLabelKeys();
    const query = Object.keys(row.labels)
      .map((label: string) => {
        if (labels.includes(label)) {
          // escape backslashes in label as users can't escape them by themselves
          return `${label}="${row.labels[label].replace(/\\/g, '\\\\')}"`;
        }
        return '';
      })
      // Filter empty strings
      .filter((label) => !!label)
      .join(',');

    const contextTimeBuffer = 2 * 60 * 60 * 1000; // 2h buffer
    const commonTargetOptions = {
      limit,
      query: `{${query}}`,
      expr: `{${query}}`,
      direction,
    };

    const fieldCache = new FieldCache(row.dataFrame);
    const nsField = fieldCache.getFieldByName('tsNs')!;
    const nsTimestamp = nsField.values.get(row.rowIndex);

    if (direction === 'BACKWARD') {
      return {
        ...commonTargetOptions,
        // convert to ns, we loose some precision here but it is not that important at the far points of the context
        start: row.timeEpochMs - contextTimeBuffer + '000000',
        end: nsTimestamp,
        direction,
      };
    } else {
      return {
        ...commonTargetOptions,
        // start param in Loki API is inclusive so we'll have to filter out the row that this request is based from
        // and any other that were logged in the same ns but before the row. Right now these rows will be lost
        // because the are before but came it he response that should return only rows after.
        start: nsTimestamp,
        // convert to ns, we loose some precision here but it is not that important at the far points of the context
        end: row.timeEpochMs + contextTimeBuffer + '000000',
      };
    }
  };

  testDatasource() {
    // Consider only last 10 minutes otherwise request takes too long
    const startMs = Date.now() - 10 * 60 * 1000;
    const start = `${startMs}000000`; // API expects nanoseconds
    return lastValueFrom(
      this._request(`${LOKI_ENDPOINT}/label`, { start }).pipe(
        map((res) => {
          const values: any[] = res?.data?.data || res?.data?.values || [];
          const testResult =
            values.length > 0
              ? { status: 'success', message: 'Data source connected and labels found.' }
              : {
                  status: 'error',
                  message:
                    'Data source connected, but no labels received. Verify that Loki and Promtail is configured properly.',
                };
          return testResult;
        }),
        catchError((err: any) => {
          let message = 'Loki: ';
          if (err.statusText) {
            message += err.statusText;
          } else {
            message += 'Cannot connect to Loki';
          }

          if (err.status) {
            message += `. ${err.status}`;
          }

          if (err.data && err.data.message) {
            message += `. ${err.data.message}`;
          } else if (err.data) {
            message += `. ${err.data}`;
          }
          return of({ status: 'error', message: message });
        })
      )
    );
  }

  async annotationQuery(options: any): Promise<AnnotationEvent[]> {
    const {
      expr,
      maxLines,
      instant,
      stepInterval,
      tagKeys = '',
      titleFormat = '',
      textFormat = '',
    } = options.annotation;

    if (!expr) {
      return [];
    }

    const interpolatedExpr = this.templateSrv.replace(expr, {}, this.interpolateQueryExpr);
    const query = {
      refId: `annotation-${options.annotation.name}`,
      expr: interpolatedExpr,
      maxLines,
      instant,
      stepInterval,
      queryType: instant ? LokiQueryType.Instant : LokiQueryType.Range,
    };
    const { data } = instant
      ? await lastValueFrom(this.runInstantQuery(query, options as any))
      : await lastValueFrom(this.runRangeQuery(query, options as any));

    const annotations: AnnotationEvent[] = [];
    const splitKeys: string[] = tagKeys.split(',').filter((v: string) => v !== '');

    for (const frame of data) {
      const labels: { [key: string]: string } = {};
      for (const field of frame.fields) {
        if (field.labels) {
          for (const [key, value] of Object.entries(field.labels)) {
            labels[key] = String(value).trim();
          }
        }
      }

      const tags: string[] = [
        ...new Set(
          Object.entries(labels).reduce((acc: string[], [key, val]) => {
            if (val === '') {
              return acc;
            }
            if (splitKeys.length && !splitKeys.includes(key)) {
              return acc;
            }
            acc.push.apply(acc, [val]);
            return acc;
          }, [])
        ),
      ];

      const view = new DataFrameView<{ ts: string; line: string }>(frame);

      view.forEach((row) => {
        annotations.push({
          time: new Date(row.ts).valueOf(),
          title: renderLegendFormat(titleFormat, labels),
          text: renderLegendFormat(textFormat, labels) || row.line,
          tags,
        });
      });
    }

    return annotations;
  }

  showContextToggle(row?: LogRowModel): boolean {
    return (row && row.searchWords && row.searchWords.length > 0) === true;
  }

  processError(err: FetchError, target: LokiQuery) {
    let error = cloneDeep(err);
    if (err.data.message.includes('escape') && target.expr.includes('\\')) {
      error.data.message = `Error: ${err.data.message}. Make sure that all special characters are escaped with \\. For more information on escaping of special characters visit LogQL documentation at https://grafana.com/docs/loki/latest/logql/.`;
    }
    return error;
  }

  adjustInterval(dynamicInterval: number, resolution: number, range: number) {
    // Loki will drop queries that might return more than 11000 data points.
    // Calibrate interval if it is too small.
    let safeInterval = range / 11000;
    if (safeInterval > 1) {
      safeInterval = Math.ceil(safeInterval);
    }

    let adjustedInterval = Math.max(resolution * dynamicInterval, safeInterval);
    return adjustedInterval;
  }

  addAdHocFilters(queryExpr: string) {
    const adhocFilters = this.templateSrv.getAdhocFilters(this.name);
    let expr = queryExpr;

    expr = adhocFilters.reduce((acc: string, filter: { key?: any; operator?: any; value?: any }) => {
      const { key, operator } = filter;
      let { value } = filter;
      if (operator === '=~' || operator === '!~') {
        value = lokiRegularEscape(value);
      }

      return this.addLabelToQuery(acc, key, value, operator, true);
    }, expr);

    return expr;
  }

  addLabelToQuery(
    queryExpr: string,
    key: string,
    value: string | number,
    operator: string,
    // Override to make sure that we use label as actual label and not parsed label
    notParsedLabelOverride?: boolean
  ) {
    if (queryHasPipeParser(queryExpr) && !isMetricsQuery(queryExpr) && !notParsedLabelOverride) {
      // If query has parser, we treat all labels as parsed and use | key="value" syntax
      return addParsedLabelToQuery(queryExpr, key, value, operator);
    } else {
      return addLabelToQuery(queryExpr, key, value, operator, true);
    }
  }

  // Used when running queries through backend
  filterQuery(query: LokiQuery): boolean {
    if (query.hide || query.expr === '') {
      return false;
    }
    return true;
  }

  // Used when running queries through backend
  applyTemplateVariables(target: LokiQuery, scopedVars: ScopedVars): Record<string, any> {
    // We want to interpolate these variables on backend
    const { __interval, __interval_ms, ...rest } = scopedVars;

    return {
      ...target,
      legendFormat: this.templateSrv.replace(target.legendFormat, rest),
      expr: this.templateSrv.replace(target.expr, rest, this.interpolateQueryExpr),
    };
  }

  interpolateString(string: string) {
    return this.templateSrv.replace(string, undefined, this.interpolateQueryExpr);
  }

  getVariables(): string[] {
    return this.templateSrv.getVariables().map((v) => `$${v.name}`);
  }
}

export function lokiRegularEscape(value: any) {
  if (typeof value === 'string') {
    return value.replace(/'/g, "\\\\'");
  }
  return value;
}

export function lokiSpecialRegexEscape(value: any) {
  if (typeof value === 'string') {
    return lokiRegularEscape(value.replace(/\\/g, '\\\\\\\\').replace(/[$^*{}\[\]+?.()|]/g, '\\\\$&'));
  }
  return value;
}

/**
 * Checks if the query expression uses function and so should return a time series instead of logs.
 * Sometimes important to know that before we actually do the query.
 */
export function isMetricsQuery(query: string): boolean {
  const tokens = Prism.tokenize(query, syntax);
  return tokens.some((t) => {
    // Not sure in which cases it can be string maybe if nothing matched which means it should not be a function
    return typeof t !== 'string' && t.type === 'function';
  });
}

function extractLevel(dataFrame: DataFrame): LogLevel {
  let valueField;
  try {
    valueField = new FieldCache(dataFrame).getFirstFieldOfType(FieldType.number);
  } catch {}
  return valueField?.labels ? getLogLevelFromLabels(valueField.labels) : LogLevel.unknown;
}

function getLogLevelFromLabels(labels: Labels): LogLevel {
  const labelNames = ['level', 'lvl', 'loglevel'];
  let levelLabel;
  for (let labelName of labelNames) {
    if (labelName in labels) {
      levelLabel = labelName;
      break;
    }
  }
  return levelLabel ? getLogLevelFromKey(labels[levelLabel]) : LogLevel.unknown;
}

export default LokiDatasource;<|MERGE_RESOLUTION|>--- conflicted
+++ resolved
@@ -33,11 +33,7 @@
   ScopedVars,
   TimeRange,
 } from '@grafana/data';
-<<<<<<< HEAD
-import { BackendSrvRequest, FetchError, getBackendSrv, config } from '@grafana/runtime';
-=======
-import { BackendSrvRequest, FetchError, getBackendSrv, DataSourceWithBackend } from '@grafana/runtime';
->>>>>>> 01d961c8
+import { BackendSrvRequest, FetchError, getBackendSrv, config, DataSourceWithBackend } from '@grafana/runtime';
 import { getTemplateSrv, TemplateSrv } from 'app/features/templating/template_srv';
 import { addLabelToQuery } from './add_label_to_query';
 import { getTimeSrv, TimeSrv } from 'app/features/dashboard/services/TimeSrv';
@@ -203,17 +199,13 @@
 
     for (const target of filteredTargets) {
       if (target.instant || target.queryType === LokiQueryType.Instant) {
-<<<<<<< HEAD
-        subQueries.push(this.runInstantQuery(target, options, filteredTargets.length));
+        subQueries.push(this.runInstantQuery(target, request, filteredTargets.length));
       } else if (
         config.featureToggles.lokiLive &&
         target.queryType === LokiQueryType.Stream &&
-        options.rangeRaw?.to === 'now'
+        request.rangeRaw?.to === 'now'
       ) {
-        subQueries.push(doLokiChannelStream(target, this, options));
-=======
-        subQueries.push(this.runInstantQuery(target, request, filteredTargets.length));
->>>>>>> 01d961c8
+        subQueries.push(doLokiChannelStream(target, this, request));
       } else {
         subQueries.push(this.runRangeQuery(target, request, filteredTargets.length));
       }
