<<<<<<< HEAD
import { SyntaxNode } from '@lezer/common';
=======
import { NodeType, SyntaxNode } from '@lezer/common';
>>>>>>> ae830f68
import { sortBy } from 'lodash';

import {
  Identifier,
  LabelFilter,
  LabelParser,
  LineComment,
  LineFilters,
  LogExpr,
  LogRangeExpr,
  Matcher,
  parser,
  PipelineExpr,
  Selector,
  UnwrapExpr,
  String,
  PipelineStage,
  LogfmtParser,
  JsonExpressionParser,
  LogfmtExpressionParser,
  Expr,
} from '@grafana/lezer-logql';

import { QueryBuilderLabelFilter } from '../prometheus/querybuilder/shared/types';

import { unescapeLabelValue } from './languageUtils';
import { getNodePositionsFromQuery } from './queryUtils';
import { lokiQueryModeller as modeller } from './querybuilder/LokiQueryModeller';
import { buildVisualQueryFromString, handleQuotes } from './querybuilder/parsing';

export class NodePosition {
  from: number;
  to: number;
  type?: NodeType;

  constructor(from: number, to: number, type?: NodeType) {
    this.from = from;
    this.to = to;
    this.type = type;
  }

  static fromNode(node: SyntaxNode): NodePosition {
    return new NodePosition(node.from, node.to, node.type);
  }

  contains(position: NodePosition): boolean {
    return this.from <= position.from && this.to >= position.to;
  }

  getExpression(query: string): string {
    return query.substring(this.from, this.to);
  }
}

/**
 * Checks for the presence of a given label=value filter in any Matcher expression in the query.
 */
export function queryHasFilter(query: string, key: string, operator: string, value: string): boolean {
  const matchers = getMatchersWithFilter(query, key, operator, value);
  return matchers.length > 0;
}

/**
 * Removes a label=value Matcher expression from the query.
 */
export function removeLabelFromQuery(query: string, key: string, operator: string, value: string): string {
  const matchers = getMatchersWithFilter(query, key, operator, value);
  for (const matcher of matchers) {
    query =
      matcher.parent?.type.id === LabelFilter ? removeLabelFilter(query, matcher) : removeSelector(query, matcher);
  }
  return query;
}

function removeLabelFilter(query: string, matcher: SyntaxNode): string {
  const pipelineStage = matcher.parent?.parent;
  if (!pipelineStage || pipelineStage.type.id !== PipelineStage) {
    return query;
  }
  return (query.substring(0, pipelineStage.from) + query.substring(pipelineStage.to)).trim();
}

function removeSelector(query: string, matcher: SyntaxNode): string {
  let selector: SyntaxNode | null = matcher;
  do {
    selector = selector.parent;
  } while (selector && selector.type.id !== Selector);
  const label = matcher.getChild(Identifier);
  if (!selector || !label) {
    return query;
  }
  const labelName = query.substring(label.from, label.to);

  const prefix = query.substring(0, selector.from);
  const suffix = query.substring(selector.to);

  const matchVisQuery = buildVisualQueryFromString(query.substring(selector.from, selector.to));
  matchVisQuery.query.labels = matchVisQuery.query.labels.filter((label) => label.label !== labelName);

  return prefix + modeller.renderQuery(matchVisQuery.query) + suffix;
}

function getMatchersWithFilter(query: string, label: string, operator: string, value: string): SyntaxNode[] {
  const tree = parser.parse(query);
  const matchers: SyntaxNode[] = [];
  tree.iterate({
    enter: ({ type, node }): void => {
      if (type.id === Matcher) {
        matchers.push(node);
      }
    },
  });
  return matchers.filter((matcher) => {
    const labelNode = matcher.getChild(Identifier);
    const opNode = labelNode?.nextSibling;
    const valueNode = matcher.getChild(String);
    if (!labelNode || !opNode || !valueNode) {
      return false;
    }
    const labelName = query.substring(labelNode.from, labelNode.to);
    if (labelName !== label) {
      return false;
    }
    const labelValue = query.substring(valueNode.from, valueNode.to);
    if (handleQuotes(labelValue) !== unescapeLabelValue(value)) {
      return false;
    }
    const labelOperator = query.substring(opNode.from, opNode.to);
    if (labelOperator !== operator) {
      return false;
    }
    return true;
  });
}

/**
 * Adds label filter to existing query. Useful for query modification for example for ad hoc filters.
 *
 * It uses LogQL parser to find instances of labels, alters them and then splices them back into the query.
 * In a case when we have parser, instead of adding new instance of label it adds label filter after the parser.
 *
 * This operates on substrings of the query with labels and operates just on those. This makes this
 * more robust and can alter even invalid queries, and preserves in general the query structure and whitespace.
 *
 * @param {string} query
 * @param {string} key
 * @param {string} operator
 * @param {string} value
 * @param {boolean} [forceAsLabelFilter=false]  - if true, it will add a LabelFilter expression even if there is no parser in the query
 */
export function addLabelToQuery(
  query: string,
  key: string,
  operator: string,
  value: string,
  forceAsLabelFilter = false
): string {
  if (!key || !value) {
    throw new Error('Need label to add to query.');
  }

  const streamSelectorPositions = getStreamSelectorPositions(query);
<<<<<<< HEAD
  const hasStreamSelectorMatchers = getMatcherInStreamPositions(query).length > 0;
  const parserPositions = getParserPositions(query);
  const labelFilterPositions = getLabelFilterPositions(query);
=======
>>>>>>> ae830f68
  if (!streamSelectorPositions.length) {
    return query;
  }

  const hasStreamSelectorMatchers = getMatcherInStreamPositions(query);
  const everyStreamSelectorHasMatcher = streamSelectorPositions.every((streamSelectorPosition) =>
    hasStreamSelectorMatchers.some(
      (matcherPosition) =>
        matcherPosition.from >= streamSelectorPosition.from && matcherPosition.to <= streamSelectorPosition.to
    )
  );
  const parserPositions = getParserPositions(query);
  const labelFilterPositions = getLabelFilterPositions(query);

  const filter = toLabelFilter(key, value, operator);
  // If we have non-empty stream selector and parser/label filter, we want to add a new label filter after the last one.
<<<<<<< HEAD
  if (hasStreamSelectorMatchers && (labelFilterPositions.length || parserPositions.length)) {
    const positionToAdd = findLastPosition([...labelFilterPositions, ...parserPositions]);
=======
  // If some of the stream selectors don't have matchers, we want to add new matcher to the all stream selectors.
  if (forceAsLabelFilter) {
    // `forceAsLabelFilter` is mostly used for structured metadata labels. Those are not
    // very well distinguishable from real labels, but need to be added as label
    // filters after the last stream selector, parser or label filter. This is
    // just a quickfix for now and still has edge-cases where it can fail.
    // TODO: improve this once we have a better API in Loki to distinguish
    // between the origins of labels.
    const positionToAdd = findLastPosition([...streamSelectorPositions, ...labelFilterPositions, ...parserPositions]);
>>>>>>> ae830f68
    return addFilterAsLabelFilter(query, [positionToAdd], filter);
  } else if (everyStreamSelectorHasMatcher && (labelFilterPositions.length || parserPositions.length)) {
    // in case we are not adding the label to stream selectors we need to find the last position to add in each expression
    const subExpressions = findLeaves(getNodePositionsFromQuery(query, [Expr]));
    const parserFilterPositions = [...parserPositions, ...labelFilterPositions];

    // find last position for each subexpression
    const lastPositionsPerExpression = subExpressions.map((subExpression) => {
      return findLastPosition(
        parserFilterPositions.filter((p) => {
          return subExpression.contains(p);
        })
      );
    });

    return addFilterAsLabelFilter(query, lastPositionsPerExpression, filter);
  } else {
    return addFilterToStreamSelector(query, streamSelectorPositions, filter);
  }
}

/**
 * Adds parser to existing query. Useful for query modification for hints.
 * It uses LogQL parser to find instances of stream selectors or line filters and adds parser after them.
 *
 * @param query
 * @param parser
 */
export function addParserToQuery(query: string, parser: string): string {
  const lineFilterPositions = getLineFiltersPositions(query);

  if (lineFilterPositions.length) {
    return addParser(query, lineFilterPositions, parser);
  } else {
    const streamSelectorPositions = getStreamSelectorPositions(query);
    if (!streamSelectorPositions.length) {
      return query;
    }
    return addParser(query, streamSelectorPositions, parser);
  }
}

/**
 * Adds filtering for pipeline errors to existing query. Useful for query modification for hints.
 * It uses LogQL parser to find parsers and adds pipeline errors filtering after them.
 *
 * @param query
 */
export function addNoPipelineErrorToQuery(query: string): string {
  const parserPositions = getParserPositions(query);
  if (!parserPositions.length) {
    return query;
  }

  const filter = toLabelFilter('__error__', '', '=');
  return addFilterAsLabelFilter(query, parserPositions, filter);
}

/**
 * Adds label format to existing query. Useful for query modification for hints.
 * It uses LogQL parser to find log query and add label format at the end.
 *
 * @param query
 * @param labelFormat
 */
export function addLabelFormatToQuery(query: string, labelFormat: { originalLabel: string; renameTo: string }): string {
  const logQueryPositions = getLogQueryPositions(query);
  return addLabelFormat(query, logQueryPositions, labelFormat);
}

/**
 * Removes all comments from query.
 * It uses  LogQL parser to find all LineComments and removes them.
 */
export function removeCommentsFromQuery(query: string): string {
  const lineCommentPositions = getLineCommentPositions(query);

  if (!lineCommentPositions.length) {
    return query;
  }

  let newQuery = '';
  let prev = 0;

  for (let lineCommentPosition of lineCommentPositions) {
    newQuery = newQuery + query.substring(prev, lineCommentPosition.from);
    prev = lineCommentPosition.to;
  }
  newQuery = newQuery + query.substring(prev);
  return newQuery;
}

/**
 * Parse the string and get all Selector positions in the query together with parsed representation of the
 * selector.
 * @param query
 */
export function getStreamSelectorPositions(query: string): NodePosition[] {
  const tree = parser.parse(query);
  const positions: NodePosition[] = [];
  tree.iterate({
    enter: ({ type, node }): false | void => {
      if (type.id === Selector) {
        positions.push(NodePosition.fromNode(node));
        return false;
      }
    },
  });
  return positions;
}

<<<<<<< HEAD
function getMatcherInStreamPositions(query: string): Position[] {
  const tree = parser.parse(query);
  const positions: Position[] = [];
  tree.iterate({
    enter: ({ node }): false | void => {
      if (node.type.id === Selector) {
        positions.push(...getAllPositionsInNodeByType(query, node, Matcher));
=======
function getMatcherInStreamPositions(query: string): NodePosition[] {
  const tree = parser.parse(query);
  const positions: NodePosition[] = [];
  tree.iterate({
    enter: ({ node }): false | void => {
      if (node.type.id === Selector) {
        positions.push(...getAllPositionsInNodeByType(node, Matcher));
>>>>>>> ae830f68
      }
    },
  });
  return positions;
}

/**
 * Parse the string and get all LabelParser positions in the query.
 * @param query
 */
export function getParserPositions(query: string): NodePosition[] {
  const tree = parser.parse(query);
  const positions: NodePosition[] = [];
  const parserNodeTypes = [LabelParser, JsonExpressionParser, LogfmtParser, LogfmtExpressionParser];
  tree.iterate({
    enter: ({ type, node }): false | void => {
      if (parserNodeTypes.includes(type.id)) {
        positions.push(NodePosition.fromNode(node));
        return false;
      }
    },
  });
  return positions;
}

/**
 * Parse the string and get all LabelFilter positions in the query.
 * @param query
 */
export function getLabelFilterPositions(query: string): NodePosition[] {
  const tree = parser.parse(query);
  const positions: NodePosition[] = [];
  tree.iterate({
    enter: ({ type, node }): false | void => {
      if (type.id === LabelFilter) {
        positions.push(NodePosition.fromNode(node));
        return false;
      }
    },
  });
  return positions;
}

/**
 * Parse the string and get all Line filter positions in the query.
 * @param query
 */
function getLineFiltersPositions(query: string): NodePosition[] {
  const tree = parser.parse(query);
  const positions: NodePosition[] = [];
  tree.iterate({
    enter: ({ type, node }): false | void => {
      if (type.id === LineFilters) {
        positions.push(NodePosition.fromNode(node));
        return false;
      }
    },
  });
  return positions;
}

/**
 * Parse the string and get all Log query positions in the query.
 * @param query
 */
function getLogQueryPositions(query: string): NodePosition[] {
  const tree = parser.parse(query);
  const positions: NodePosition[] = [];
  tree.iterate({
    enter: ({ type, node }): false | void => {
      if (type.id === LogExpr) {
        positions.push(NodePosition.fromNode(node));
        return false;
      }

      // This is a case in metrics query
      if (type.id === LogRangeExpr) {
        // Unfortunately, LogRangeExpr includes both log and non-log (e.g. Duration/Range/...) parts of query.
        // We get position of all log-parts within LogRangeExpr: Selector, PipelineExpr and UnwrapExpr.
        const logPartsPositions: NodePosition[] = [];
        const selector = node.getChild(Selector);
        if (selector) {
          logPartsPositions.push(NodePosition.fromNode(selector));
        }

        const pipeline = node.getChild(PipelineExpr);
        if (pipeline) {
          logPartsPositions.push(NodePosition.fromNode(pipeline));
        }

        const unwrap = node.getChild(UnwrapExpr);
        if (unwrap) {
          logPartsPositions.push(NodePosition.fromNode(unwrap));
        }

        // We sort them and then pick "from" from first position and "to" from last position.
        const sorted = sortBy(logPartsPositions, (position) => position.to);
        positions.push(new NodePosition(sorted[0].from, sorted[sorted.length - 1].to));
        return false;
      }
    },
  });
  return positions;
}

export function toLabelFilter(key: string, value: string, operator: string): QueryBuilderLabelFilter {
  // We need to make sure that we convert the value back to string because it may be a number
  return { label: key, op: operator, value };
}

/**
 * Add filter as to stream selectors
 * @param query
 * @param vectorSelectorPositions
 * @param filter
 */
function addFilterToStreamSelector(
  query: string,
  vectorSelectorPositions: NodePosition[],
  filter: QueryBuilderLabelFilter
): string {
  let newQuery = '';
  let prev = 0;

  for (let i = 0; i < vectorSelectorPositions.length; i++) {
    // This is basically just doing splice on a string for each matched vector selector.
    const match = vectorSelectorPositions[i];
    const isLast = i === vectorSelectorPositions.length - 1;

    const start = query.substring(prev, match.from);
    const end = isLast ? query.substring(match.to) : '';
    const matchVisQuery = buildVisualQueryFromString(query.substring(match.from, match.to));

    if (!labelExists(matchVisQuery.query.labels, filter)) {
      // We don't want to add duplicate labels.
      matchVisQuery.query.labels.push(filter);
    }
    const newLabels = modeller.renderQuery(matchVisQuery.query);
    newQuery += start + newLabels + end;
    prev = match.to;
  }
  return newQuery;
}

/**
 * Add filter as label filter after the parsers
 * @param query
 * @param positionsToAddAfter
 * @param filter
 */
export function addFilterAsLabelFilter(
  query: string,
  positionsToAddAfter: NodePosition[],
  filter: QueryBuilderLabelFilter
): string {
  let newQuery = '';
  let prev = 0;

  for (let i = 0; i < positionsToAddAfter.length; i++) {
    // This is basically just doing splice on a string for each matched vector selector.
    const match = positionsToAddAfter[i];
    const isLast = i === positionsToAddAfter.length - 1;

    const start = query.substring(prev, match.to);
    const end = isLast ? query.substring(match.to) : '';

    let labelFilter = '';
    // For < and >, if the value is number, we don't add quotes around it and use it as number
    if (!Number.isNaN(Number(filter.value)) && (filter.op === '<' || filter.op === '>')) {
      labelFilter = ` | ${filter.label}${filter.op}${Number(filter.value)}`;
    } else {
      // we now unescape all escaped values again, because we are using backticks which can handle those cases.
      // we also don't care about the operator here, because we need to unescape for both, regex and equal.
      labelFilter = ` | ${filter.label}${filter.op}\`${unescapeLabelValue(filter.value)}\``;
    }

    newQuery += start + labelFilter + end;
    prev = match.to;
  }
  return newQuery;
}

/**
 * Add parser after line filter or stream selector
 * @param query
 * @param queryPartPositions
 * @param parser
 */
function addParser(query: string, queryPartPositions: NodePosition[], parser: string): string {
  let newQuery = '';
  let prev = 0;

  for (let i = 0; i < queryPartPositions.length; i++) {
    // Splice on a string for each matched vector selector
    const match = queryPartPositions[i];
    const isLast = i === queryPartPositions.length - 1;

    const start = query.substring(prev, match.to);
    const end = isLast ? query.substring(match.to) : '';

    // Add parser
    newQuery += start + ` | ${parser}` + end;
    prev = match.to;
  }
  return newQuery;
}

/**
 * Add filter as label filter after the parsers
 * @param query
 * @param logQueryPositions
 * @param labelFormat
 */
function addLabelFormat(
  query: string,
  logQueryPositions: NodePosition[],
  labelFormat: { originalLabel: string; renameTo: string }
): string {
  let newQuery = '';
  let prev = 0;

  for (let i = 0; i < logQueryPositions.length; i++) {
    // This is basically just doing splice on a string for each matched vector selector.
    const match = logQueryPositions[i];
    const isLast = i === logQueryPositions.length - 1;

    const start = query.substring(prev, match.to);
    const end = isLast ? query.substring(match.to) : '';

    const labelFilter = ` | label_format ${labelFormat.renameTo}=${labelFormat.originalLabel}`;
    newQuery += start + labelFilter + end;
    prev = match.to;
  }
  return newQuery;
}

export function addLineFilter(query: string): string {
  const streamSelectorPositions = getStreamSelectorPositions(query);
  if (!streamSelectorPositions.length) {
    return query;
  }
  const streamSelectorEnd = streamSelectorPositions[0].to;

  const newQueryExpr = query.slice(0, streamSelectorEnd) + ' |= ``' + query.slice(streamSelectorEnd);
  return newQueryExpr;
}

function getLineCommentPositions(query: string): NodePosition[] {
  const tree = parser.parse(query);
  const positions: NodePosition[] = [];
  tree.iterate({
    enter: ({ type, from, to }): false | void => {
      if (type.id === LineComment) {
        positions.push(new NodePosition(from, to, type));
        return false;
      }
    },
  });
  return positions;
}

/**
 * Check if label exists in the list of labels but ignore the operator.
 * @param labels
 * @param filter
 */
function labelExists(labels: QueryBuilderLabelFilter[], filter: QueryBuilderLabelFilter) {
  return labels.find((label) => label.label === filter.label && label.value === filter.value);
}

/**
 * Return the last position based on "to" property
 * @param positions
 */
export function findLastPosition(positions: NodePosition[]): NodePosition {
  return positions.reduce((prev, current) => (prev.to > current.to ? prev : current));
}

<<<<<<< HEAD
function getAllPositionsInNodeByType(query: string, node: SyntaxNode, type: number): Position[] {
  if (node.type.id === type) {
    return [{ from: node.from, to: node.to }];
  }

  const positions: Position[] = [];
  let pos = 0;
  let child = node.childAfter(pos);
  while (child) {
    positions.push(...getAllPositionsInNodeByType(query, child, type));
=======
function getAllPositionsInNodeByType(node: SyntaxNode, type: number): NodePosition[] {
  if (node.type.id === type) {
    return [NodePosition.fromNode(node)];
  }

  const positions: NodePosition[] = [];
  let pos = 0;
  let child = node.childAfter(pos);
  while (child) {
    positions.push(...getAllPositionsInNodeByType(child, type));
>>>>>>> ae830f68
    pos = child.to;
    child = node.childAfter(pos);
  }
  return positions;
<<<<<<< HEAD
=======
}

/**
 * Gets all leaves of the nodes given. Leaves are nodes that don't contain any other nodes.
 *
 * @param {NodePosition[]} nodes
 * @return
 */
function findLeaves(nodes: NodePosition[]): NodePosition[] {
  return nodes.filter((node) => nodes.every((n) => node.contains(n) === false || node === n));
>>>>>>> ae830f68
}<|MERGE_RESOLUTION|>--- conflicted
+++ resolved
@@ -1,8 +1,4 @@
-<<<<<<< HEAD
-import { SyntaxNode } from '@lezer/common';
-=======
 import { NodeType, SyntaxNode } from '@lezer/common';
->>>>>>> ae830f68
 import { sortBy } from 'lodash';
 
 import {
@@ -165,12 +161,6 @@
   }
 
   const streamSelectorPositions = getStreamSelectorPositions(query);
-<<<<<<< HEAD
-  const hasStreamSelectorMatchers = getMatcherInStreamPositions(query).length > 0;
-  const parserPositions = getParserPositions(query);
-  const labelFilterPositions = getLabelFilterPositions(query);
-=======
->>>>>>> ae830f68
   if (!streamSelectorPositions.length) {
     return query;
   }
@@ -187,10 +177,6 @@
 
   const filter = toLabelFilter(key, value, operator);
   // If we have non-empty stream selector and parser/label filter, we want to add a new label filter after the last one.
-<<<<<<< HEAD
-  if (hasStreamSelectorMatchers && (labelFilterPositions.length || parserPositions.length)) {
-    const positionToAdd = findLastPosition([...labelFilterPositions, ...parserPositions]);
-=======
   // If some of the stream selectors don't have matchers, we want to add new matcher to the all stream selectors.
   if (forceAsLabelFilter) {
     // `forceAsLabelFilter` is mostly used for structured metadata labels. Those are not
@@ -200,7 +186,6 @@
     // TODO: improve this once we have a better API in Loki to distinguish
     // between the origins of labels.
     const positionToAdd = findLastPosition([...streamSelectorPositions, ...labelFilterPositions, ...parserPositions]);
->>>>>>> ae830f68
     return addFilterAsLabelFilter(query, [positionToAdd], filter);
   } else if (everyStreamSelectorHasMatcher && (labelFilterPositions.length || parserPositions.length)) {
     // in case we are not adding the label to stream selectors we need to find the last position to add in each expression
@@ -312,15 +297,6 @@
   return positions;
 }
 
-<<<<<<< HEAD
-function getMatcherInStreamPositions(query: string): Position[] {
-  const tree = parser.parse(query);
-  const positions: Position[] = [];
-  tree.iterate({
-    enter: ({ node }): false | void => {
-      if (node.type.id === Selector) {
-        positions.push(...getAllPositionsInNodeByType(query, node, Matcher));
-=======
 function getMatcherInStreamPositions(query: string): NodePosition[] {
   const tree = parser.parse(query);
   const positions: NodePosition[] = [];
@@ -328,7 +304,6 @@
     enter: ({ node }): false | void => {
       if (node.type.id === Selector) {
         positions.push(...getAllPositionsInNodeByType(node, Matcher));
->>>>>>> ae830f68
       }
     },
   });
@@ -607,18 +582,6 @@
   return positions.reduce((prev, current) => (prev.to > current.to ? prev : current));
 }
 
-<<<<<<< HEAD
-function getAllPositionsInNodeByType(query: string, node: SyntaxNode, type: number): Position[] {
-  if (node.type.id === type) {
-    return [{ from: node.from, to: node.to }];
-  }
-
-  const positions: Position[] = [];
-  let pos = 0;
-  let child = node.childAfter(pos);
-  while (child) {
-    positions.push(...getAllPositionsInNodeByType(query, child, type));
-=======
 function getAllPositionsInNodeByType(node: SyntaxNode, type: number): NodePosition[] {
   if (node.type.id === type) {
     return [NodePosition.fromNode(node)];
@@ -629,13 +592,10 @@
   let child = node.childAfter(pos);
   while (child) {
     positions.push(...getAllPositionsInNodeByType(child, type));
->>>>>>> ae830f68
     pos = child.to;
     child = node.childAfter(pos);
   }
   return positions;
-<<<<<<< HEAD
-=======
 }
 
 /**
@@ -646,5 +606,4 @@
  */
 function findLeaves(nodes: NodePosition[]): NodePosition[] {
   return nodes.filter((node) => nodes.every((n) => node.contains(n) === false || node === n));
->>>>>>> ae830f68
 }