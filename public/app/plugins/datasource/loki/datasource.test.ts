import { of, throwError } from 'rxjs';
import { take } from 'rxjs/operators';
import { AnnotationQueryRequest, CoreApp, DataFrame, dateTime, FieldCache, TimeRange, TimeSeries } from '@grafana/data';
import { BackendSrvRequest, FetchResponse } from '@grafana/runtime';

import LokiDatasource from './datasource';
import { LokiQuery, LokiResponse, LokiResultType } from './types';
import { getQueryOptions } from 'test/helpers/getQueryOptions';
import { TemplateSrv } from 'app/features/templating/template_srv';
import { backendSrv } from 'app/core/services/backend_srv';
import { CustomVariableModel } from '../../../features/variables/types';
import { initialCustomVariableModelState } from '../../../features/variables/custom/reducer';
import { makeMockLokiDatasource } from './mocks';
import { createFetchResponse } from 'test/helpers/createFetchResponse';

jest.mock('@grafana/runtime', () => ({
  // @ts-ignore
  ...jest.requireActual('@grafana/runtime'),
  getBackendSrv: () => backendSrv,
}));

const timeSrvStub = {
  timeRange: () => ({
    from: new Date(0),
    to: new Date(1),
  }),
};

const testLogsResponse: FetchResponse<LokiResponse> = {
  data: {
    data: {
      resultType: LokiResultType.Stream,
      result: [
        {
          stream: {},
          values: [['1573646419522934000', 'hello']],
        },
      ],
    },
    status: 'success',
  },
  ok: true,
  headers: ({} as unknown) as Headers,
  redirected: false,
  status: 200,
  statusText: 'Success',
  type: 'default',
  url: '',
  config: ({} as unknown) as BackendSrvRequest,
};

const testMetricsResponse: FetchResponse<LokiResponse> = {
  data: {
    data: {
      resultType: LokiResultType.Matrix,
      result: [
        {
          metric: {},
          values: [[1605715380, '1.1']],
        },
      ],
    },
    status: 'success',
  },
  ok: true,
  headers: ({} as unknown) as Headers,
  redirected: false,
  status: 200,
  statusText: 'OK',
  type: 'basic',
  url: '',
  config: ({} as unknown) as BackendSrvRequest,
};

describe('LokiDatasource', () => {
  const fetchMock = jest.spyOn(backendSrv, 'fetch');

  beforeEach(() => {
    jest.clearAllMocks();
    fetchMock.mockImplementation(() => of(createFetchResponse({})));
  });

  describe('when creating range query', () => {
    let ds: LokiDatasource;
    let adjustIntervalSpy: jest.SpyInstance;

    beforeEach(() => {
      ds = createLokiDSForTests();
      adjustIntervalSpy = jest.spyOn(ds, 'adjustInterval');
    });

    it('should use default intervalMs if one is not provided', () => {
      const target = { expr: '{job="grafana"}', refId: 'B' };
      const raw = { from: 'now', to: 'now-1h' };
      const range = { from: dateTime(), to: dateTime(), raw: raw };
      const options = {
        range,
      };

      const req = ds.createRangeQuery(target, options as any, 1000);
      expect(req.start).toBeDefined();
      expect(req.end).toBeDefined();
      expect(adjustIntervalSpy).toHaveBeenCalledWith(1000, expect.anything());
    });

    it('should use provided intervalMs', () => {
      const target = { expr: '{job="grafana"}', refId: 'B' };
      const raw = { from: 'now', to: 'now-1h' };
      const range = { from: dateTime(), to: dateTime(), raw: raw };
      const options = {
        range,
        intervalMs: 2000,
      };

      const req = ds.createRangeQuery(target, options as any, 1000);
      expect(req.start).toBeDefined();
      expect(req.end).toBeDefined();
      expect(adjustIntervalSpy).toHaveBeenCalledWith(2000, expect.anything());
    });
  });

  describe('when doing logs queries with limits', () => {
    const runLimitTest = async ({
      maxDataPoints = 123,
      queryMaxLines,
      dsMaxLines = 456,
      expectedLimit,
      expr = '{label="val"}',
    }: any) => {
      let settings: any = {
        url: 'myloggingurl',
        jsonData: {
          maxLines: dsMaxLines,
        },
      };

      const templateSrvMock = ({
        getAdhocFilters: (): any[] => [],
        replace: (a: string) => a,
      } as unknown) as TemplateSrv;

      const ds = new LokiDatasource(settings, templateSrvMock, timeSrvStub as any);

      const options = getQueryOptions<LokiQuery>({ targets: [{ expr, refId: 'B', maxLines: queryMaxLines }] });
      options.maxDataPoints = maxDataPoints;

      fetchMock.mockImplementation(() => of(testLogsResponse));

      await expect(ds.query(options).pipe(take(1))).toEmitValuesWith(() => {
        expect(fetchMock.mock.calls.length).toBe(1);
        expect(fetchMock.mock.calls[0][0].url).toContain(`limit=${expectedLimit}`);
      });
    };

    it('should use datasource max lines when no limit given and it is log query', async () => {
      await runLimitTest({ expectedLimit: 456 });
    });

    it('should use custom max lines from query if set and it is logs query', async () => {
      await runLimitTest({ queryMaxLines: 20, expectedLimit: 20 });
    });

    it('should use custom max lines from query if set and it is logs query even if it is higher than data source limit', async () => {
      await runLimitTest({ queryMaxLines: 500, expectedLimit: 500 });
    });

    it('should use maxDataPoints if it is metrics query', async () => {
      await runLimitTest({ expr: 'rate({label="val"}[10m])', expectedLimit: 123 });
    });

    it('should use maxDataPoints if it is metrics query and using search', async () => {
      await runLimitTest({ expr: 'rate({label="val"}[10m])', expectedLimit: 123 });
    });
  });

  describe('when querying', () => {
    function setup(expr: string, app: CoreApp, instant?: boolean, range?: boolean) {
      const ds = createLokiDSForTests();
      const options = getQueryOptions<LokiQuery>({
        targets: [{ expr, refId: 'B', instant, range }],
        app,
      });
      ds.runInstantQuery = jest.fn(() => of({ data: [] }));
      ds.runRangeQuery = jest.fn(() => of({ data: [] }));
      return { ds, options };
    }

    const metricsQuery = 'rate({job="grafana"}[10m])';
    const logsQuery = '{job="grafana"} |= "foo"';

    it('should run logs instant if only instant is selected', async () => {
      const { ds, options } = setup(logsQuery, CoreApp.Explore, true, false);
      await ds.query(options).toPromise();
      expect(ds.runInstantQuery).toBeCalled();
      expect(ds.runRangeQuery).not.toBeCalled();
    });

    it('should run metrics instant if only instant is selected', async () => {
      const { ds, options } = setup(metricsQuery, CoreApp.Explore, true, false);
      await ds.query(options).toPromise();
      expect(ds.runInstantQuery).toBeCalled();
      expect(ds.runRangeQuery).not.toBeCalled();
    });

    it('should run only logs range query if only range is selected', async () => {
      const { ds, options } = setup(logsQuery, CoreApp.Explore, false, true);
      await ds.query(options).toPromise();
      expect(ds.runInstantQuery).not.toBeCalled();
      expect(ds.runRangeQuery).toBeCalled();
    });

    it('should run only metrics range query if only range is selected', async () => {
      const { ds, options } = setup(metricsQuery, CoreApp.Explore, false, true);
      await ds.query(options).toPromise();
      expect(ds.runInstantQuery).not.toBeCalled();
      expect(ds.runRangeQuery).toBeCalled();
    });

    it('should run only logs range query if no query type is selected in Explore', async () => {
      const { ds, options } = setup(logsQuery, CoreApp.Explore);
      await ds.query(options).toPromise();
      expect(ds.runInstantQuery).not.toBeCalled();
      expect(ds.runRangeQuery).toBeCalled();
    });

    it('should run only metrics range query if no query type is selected in Explore', async () => {
      const { ds, options } = setup(metricsQuery, CoreApp.Explore);
      await ds.query(options).toPromise();
      expect(ds.runInstantQuery).not.toBeCalled();
      expect(ds.runRangeQuery).toBeCalled();
    });

    it('should run only logs range query in Dashboard', async () => {
      const { ds, options } = setup(logsQuery, CoreApp.Dashboard);
      await ds.query(options).toPromise();
      expect(ds.runInstantQuery).not.toBeCalled();
      expect(ds.runRangeQuery).toBeCalled();
    });

    it('should run only metrics range query in Dashboard', async () => {
      const { ds, options } = setup(metricsQuery, CoreApp.Dashboard);
      await ds.query(options).toPromise();
      expect(ds.runInstantQuery).not.toBeCalled();
      expect(ds.runRangeQuery).toBeCalled();
    });

    it('should return series data for metrics range queries', async () => {
      const ds = createLokiDSForTests();
      const options = getQueryOptions<LokiQuery>({
        targets: [{ expr: metricsQuery, refId: 'B', range: true }],
        app: CoreApp.Explore,
      });

      fetchMock.mockImplementation(() => of(testMetricsResponse));

      await expect(ds.query(options)).toEmitValuesWith(received => {
        const result = received[0];
        const timeSeries = result.data[0] as TimeSeries;

        expect(timeSeries.meta?.preferredVisualisationType).toBe('graph');
        expect(timeSeries.refId).toBe('B');
        expect(timeSeries.datapoints[0]).toEqual([1.1, 1605715380000]);
      });
    });

    it('should return series data for logs range query', async () => {
      const ds = createLokiDSForTests();
      const options = getQueryOptions<LokiQuery>({
        targets: [{ expr: logsQuery, refId: 'B' }],
      });

      fetchMock.mockImplementation(() => of(testLogsResponse));

      await expect(ds.query(options)).toEmitValuesWith(received => {
        const result = received[0];
        const dataFrame = result.data[0] as DataFrame;
        const fieldCache = new FieldCache(dataFrame);

        expect(fieldCache.getFieldByName('line')?.values.get(0)).toBe('hello');
        expect(dataFrame.meta?.limit).toBe(20);
        expect(dataFrame.meta?.searchWords).toEqual(['foo']);
      });
    });

    it('should return custom error message when Loki returns escaping error', async () => {
      const ds = createLokiDSForTests();
      const options = getQueryOptions<LokiQuery>({
        targets: [{ expr: '{job="gra\\fana"}', refId: 'B' }],
      });

<<<<<<< HEAD
      observableTester().subscribeAndExpectOnError<DataQueryResponse>({
        observable: ds.query(options),
        expect: err => {
          expect(err.data.message).toBe(
            'Error: parse error at line 1, col 6: invalid char escape. Make sure that all special characters are escaped with \\. For more information on escaping of special characters visit LogQL documentation at https://grafana.com/docs/loki/latest/logql/.'
          );
        },
        done,
      });

      fetchStream.error({
        data: {
          message: 'parse error at line 1, col 6: invalid char escape',
        },
        status: 400,
        statusText: 'Bad Request',
=======
      fetchMock.mockImplementation(() =>
        throwError({
          data: {
            message: 'parse error at line 1, col 6: invalid char escape',
          },
          status: 400,
          statusText: 'Bad Request',
        })
      );

      await expect(ds.query(options)).toEmitValuesWith(received => {
        const err: any = received[0];
        expect(err.data.message).toBe(
          'Error: parse error at line 1, col 6: invalid char escape. Make sure that all special characters are escaped with \\. For more information on escaping of special characters visit LogQL documentation at https://grafana.com/docs/loki/latest/logql/.'
        );
>>>>>>> 9913ac73
      });
    });
  });

  describe('when interpolating variables', () => {
    let ds: LokiDatasource;
    let variable: CustomVariableModel;

    beforeEach(() => {
      ds = createLokiDSForTests();
      variable = { ...initialCustomVariableModelState };
    });

    it('should only escape single quotes', () => {
      expect(ds.interpolateQueryExpr("abc'$^*{}[]+?.()|", variable)).toEqual("abc\\\\'$^*{}[]+?.()|");
    });

    it('should return a number', () => {
      expect(ds.interpolateQueryExpr(1000, variable)).toEqual(1000);
    });

    describe('and variable allows multi-value', () => {
      beforeEach(() => {
        variable.multi = true;
      });

      it('should regex escape values if the value is a string', () => {
        expect(ds.interpolateQueryExpr('looking*glass', variable)).toEqual('looking\\\\*glass');
      });

      it('should return pipe separated values if the value is an array of strings', () => {
        expect(ds.interpolateQueryExpr(['a|bc', 'de|f'], variable)).toEqual('a\\\\|bc|de\\\\|f');
      });
    });

    describe('and variable allows all', () => {
      beforeEach(() => {
        variable.includeAll = true;
      });

      it('should regex escape values if the array is a string', () => {
        expect(ds.interpolateQueryExpr('looking*glass', variable)).toEqual('looking\\\\*glass');
      });

      it('should return pipe separated values if the value is an array of strings', () => {
        expect(ds.interpolateQueryExpr(['a|bc', 'de|f'], variable)).toEqual('a\\\\|bc|de\\\\|f');
      });
    });
  });

  describe('when performing testDataSource', () => {
    describe('and call succeeds', () => {
      it('should return successfully', async () => {
        fetchMock.mockImplementation(() => of(createFetchResponse({ values: ['avalue'] })));
        const ds = createLokiDSForTests({} as TemplateSrv);

        const result = await ds.testDatasource();

        expect(result.status).toBe('success');
      });
    });

    describe('and call fails with 401 error', () => {
      it('should return error status and a detailed error message', async () => {
        fetchMock.mockImplementation(() =>
          throwError({
            statusText: 'Unauthorized',
            status: 401,
            data: {
              message: 'Unauthorized',
            },
          })
        );
        const ds = createLokiDSForTests({} as TemplateSrv);

        const result = await ds.testDatasource();

        expect(result.status).toEqual('error');
        expect(result.message).toBe('Loki: Unauthorized. 401. Unauthorized');
      });
    });

    describe('and call fails with 404 error', () => {
      it('should return error status and a detailed error message', async () => {
        fetchMock.mockImplementation(() =>
          throwError({
            statusText: 'Not found',
            status: 404,
            data: {
              message: '404 page not found',
            },
          })
        );

        const ds = createLokiDSForTests({} as TemplateSrv);

        const result = await ds.testDatasource();

        expect(result.status).toEqual('error');
        expect(result.message).toBe('Loki: Not found. 404. 404 page not found');
      });
    });

    describe('and call fails with 502 error', () => {
      it('should return error status and a detailed error message', async () => {
        fetchMock.mockImplementation(() =>
          throwError({
            statusText: 'Bad Gateway',
            status: 502,
            data: '',
          })
        );

        const ds = createLokiDSForTests({} as TemplateSrv);

        const result = await ds.testDatasource();

        expect(result.status).toEqual('error');
        expect(result.message).toBe('Loki: Bad Gateway. 502');
      });
    });
  });

  describe('when creating a range query', () => {
    // Loki v1 API has an issue with float step parameters, can be removed when API is fixed
    it('should produce an integer step parameter', () => {
      const ds = createLokiDSForTests();
      const query: LokiQuery = { expr: 'foo', refId: 'bar' };
      const range: TimeRange = {
        from: dateTime(0),
        to: dateTime(1e9 + 1),
        raw: { from: '0', to: '1000000001' },
      };

      // Odd timerange/interval combination that would lead to a float step
      const options = { range, intervalMs: 2000 };

      expect(Number.isInteger(ds.createRangeQuery(query, options as any, 1000).step!)).toBeTruthy();
    });
  });

  describe('when calling annotationQuery', () => {
    const getTestContext = (response: any) => {
      const query = makeAnnotationQueryRequest();
      fetchMock.mockImplementation(() => of(response));

      const ds = createLokiDSForTests();
      const promise = ds.annotationQuery(query);

      return { promise };
    };

    it('should transform the loki data to annotation response', async () => {
      const response: FetchResponse = ({
        data: {
          data: {
            resultType: LokiResultType.Stream,
            result: [
              {
                stream: {
                  label: 'value',
                  label2: 'value ',
                },
                values: [['1549016857498000000', 'hello']],
              },
              {
                stream: {
                  label2: 'value2',
                },
                values: [['1549024057498000000', 'hello 2']],
              },
            ],
          },
          status: 'success',
        },
      } as unknown) as FetchResponse;
      const { promise } = getTestContext(response);

      const res = await promise;

      expect(res.length).toBe(2);
      expect(res[0].text).toBe('hello');
      expect(res[0].tags).toEqual(['value']);

      expect(res[1].text).toBe('hello 2');
      expect(res[1].tags).toEqual(['value2']);
    });
  });

  describe('metricFindQuery', () => {
    const getTestContext = (mock: LokiDatasource) => {
      const ds = createLokiDSForTests();
      ds.getVersion = mock.getVersion;
      ds.metadataRequest = mock.metadataRequest;

      return { ds };
    };

    const mocks = makeMetadataAndVersionsMocks();

    mocks.forEach((mock, index) => {
      it(`should return label names for Loki v${index}`, async () => {
        const { ds } = getTestContext(mock);

        const res = await ds.metricFindQuery('label_names()');

        expect(res).toEqual([{ text: 'label1' }, { text: 'label2' }]);
      });
    });

    mocks.forEach((mock, index) => {
      it(`should return label values for Loki v${index}`, async () => {
        const { ds } = getTestContext(mock);

        const res = await ds.metricFindQuery('label_values(label1)');

        expect(res).toEqual([{ text: 'value1' }, { text: 'value2' }]);
      });
    });

    mocks.forEach((mock, index) => {
      it(`should return empty array when incorrect query for Loki v${index}`, async () => {
        const { ds } = getTestContext(mock);

        const res = await ds.metricFindQuery('incorrect_query');

        expect(res).toEqual([]);
      });
    });

    mocks.forEach((mock, index) => {
      it(`should return label names according to provided rangefor Loki v${index}`, async () => {
        const { ds } = getTestContext(mock);

        const res = await ds.metricFindQuery('label_names()', { range: { from: new Date(2), to: new Date(3) } });

        expect(res).toEqual([{ text: 'label1' }]);
      });
    });
  });
});

function createLokiDSForTests(
  templateSrvMock = ({
    getAdhocFilters: (): any[] => [],
    replace: (a: string) => a,
  } as unknown) as TemplateSrv
): LokiDatasource {
  const instanceSettings: any = {
    url: 'myloggingurl',
  };

  const customData = { ...(instanceSettings.jsonData || {}), maxLines: 20 };
  const customSettings = { ...instanceSettings, jsonData: customData };

  return new LokiDatasource(customSettings, templateSrvMock, timeSrvStub as any);
}

function makeAnnotationQueryRequest(): AnnotationQueryRequest<LokiQuery> {
  const timeRange = {
    from: dateTime(),
    to: dateTime(),
  };
  return {
    annotation: {
      expr: '{test=test}',
      refId: '',
      datasource: 'loki',
      enable: true,
      name: 'test-annotation',
    },
    dashboard: {
      id: 1,
    } as any,
    range: {
      ...timeRange,
      raw: timeRange,
    },
    rangeRaw: timeRange,
  };
}

function makeMetadataAndVersionsMocks() {
  const mocks = [];
  for (let i = 0; i <= 1; i++) {
    const mock: LokiDatasource = makeMockLokiDatasource({ label1: ['value1', 'value2'], label2: ['value3', 'value4'] });
    mock.getVersion = jest.fn().mockReturnValue(`v${i}`);
    mocks.push(mock);
  }
  return mocks;
}<|MERGE_RESOLUTION|>--- conflicted
+++ resolved
@@ -288,24 +288,6 @@
         targets: [{ expr: '{job="gra\\fana"}', refId: 'B' }],
       });
 
-<<<<<<< HEAD
-      observableTester().subscribeAndExpectOnError<DataQueryResponse>({
-        observable: ds.query(options),
-        expect: err => {
-          expect(err.data.message).toBe(
-            'Error: parse error at line 1, col 6: invalid char escape. Make sure that all special characters are escaped with \\. For more information on escaping of special characters visit LogQL documentation at https://grafana.com/docs/loki/latest/logql/.'
-          );
-        },
-        done,
-      });
-
-      fetchStream.error({
-        data: {
-          message: 'parse error at line 1, col 6: invalid char escape',
-        },
-        status: 400,
-        statusText: 'Bad Request',
-=======
       fetchMock.mockImplementation(() =>
         throwError({
           data: {
@@ -321,7 +303,6 @@
         expect(err.data.message).toBe(
           'Error: parse error at line 1, col 6: invalid char escape. Make sure that all special characters are escaped with \\. For more information on escaping of special characters visit LogQL documentation at https://grafana.com/docs/loki/latest/logql/.'
         );
->>>>>>> 9913ac73
       });
     });
   });
