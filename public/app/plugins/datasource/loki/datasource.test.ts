import { of, throwError } from 'rxjs';
import { take } from 'rxjs/operators';
import { AnnotationQueryRequest, CoreApp, DataFrame, dateTime, FieldCache, TimeSeries, toUtc } from '@grafana/data';
import { BackendSrvRequest, FetchResponse } from '@grafana/runtime';

import LokiDatasource from './datasource';
import { LokiQuery, LokiResponse, LokiResultType } from './types';
import { getQueryOptions } from 'test/helpers/getQueryOptions';
import { TemplateSrv } from 'app/features/templating/template_srv';
import { TimeSrv } from 'app/features/dashboard/services/TimeSrv';
import { backendSrv } from 'app/core/services/backend_srv';
import { CustomVariableModel } from '../../../features/variables/types';
import { initialCustomVariableModelState } from '../../../features/variables/custom/reducer';
import { makeMockLokiDatasource } from './mocks';
import { createFetchResponse } from 'test/helpers/createFetchResponse';

jest.mock('@grafana/runtime', () => ({
  // @ts-ignore
  ...jest.requireActual('@grafana/runtime'),
  getBackendSrv: () => backendSrv,
}));

const rawRange = {
  from: toUtc('2018-04-25 10:00'),
  to: toUtc('2018-04-25 11:00'),
};

const timeSrvStub = ({
  timeRange: () => ({
    from: rawRange.from,
    to: rawRange.to,
    raw: rawRange,
  }),
} as unknown) as TimeSrv;

const templateSrvStub = {
  replace: jest.fn((a: string, ...rest: any) => a),
};

const templateSrvStub = {
  getAdhocFilters: jest.fn(() => [] as any[]),
  replace: jest.fn((a: string, ...rest: any) => a),
};

const testLogsResponse: FetchResponse<LokiResponse> = {
  data: {
    data: {
      resultType: LokiResultType.Stream,
      result: [
        {
          stream: {},
          values: [['1573646419522934000', 'hello']],
        },
      ],
    },
    status: 'success',
  },
  ok: true,
  headers: ({} as unknown) as Headers,
  redirected: false,
  status: 200,
  statusText: 'Success',
  type: 'default',
  url: '',
  config: ({} as unknown) as BackendSrvRequest,
};

const testMetricsResponse: FetchResponse<LokiResponse> = {
  data: {
    data: {
      resultType: LokiResultType.Matrix,
      result: [
        {
          metric: {},
          values: [[1605715380, '1.1']],
        },
      ],
    },
    status: 'success',
  },
  ok: true,
  headers: ({} as unknown) as Headers,
  redirected: false,
  status: 200,
  statusText: 'OK',
  type: 'basic',
  url: '',
  config: ({} as unknown) as BackendSrvRequest,
};

describe('LokiDatasource', () => {
  const fetchMock = jest.spyOn(backendSrv, 'fetch');

  beforeEach(() => {
    jest.clearAllMocks();
    fetchMock.mockImplementation(() => of(createFetchResponse({})));
  });

  describe('when creating range query', () => {
    let ds: LokiDatasource;
    let adjustIntervalSpy: jest.SpyInstance;

    beforeEach(() => {
      ds = createLokiDSForTests();
      adjustIntervalSpy = jest.spyOn(ds, 'adjustInterval');
    });

    it('should use default intervalMs if one is not provided', () => {
      const target = { expr: '{job="grafana"}', refId: 'B' };
      const raw = { from: 'now', to: 'now-1h' };
      const range = { from: dateTime(), to: dateTime(), raw: raw };
      const options = {
        range,
      };

      const req = ds.createRangeQuery(target, options as any, 1000);
      expect(req.start).toBeDefined();
      expect(req.end).toBeDefined();
      expect(adjustIntervalSpy).toHaveBeenCalledWith(1000, expect.anything());
    });

    it('should use provided intervalMs', () => {
      const target = { expr: '{job="grafana"}', refId: 'B' };
      const raw = { from: 'now', to: 'now-1h' };
      const range = { from: dateTime(), to: dateTime(), raw: raw };
      const options = {
        range,
        intervalMs: 2000,
      };

      const req = ds.createRangeQuery(target, options as any, 1000);
      expect(req.start).toBeDefined();
      expect(req.end).toBeDefined();
      expect(adjustIntervalSpy).toHaveBeenCalledWith(2000, expect.anything());
    });

    it('should set the minimal step to 1ms', () => {
      const target = { expr: '{job="grafana"}', refId: 'B' };
      const raw = { from: 'now', to: 'now-1h' };
      const range = { from: dateTime('2020-10-14T00:00:00'), to: dateTime('2020-10-14T00:00:01'), raw: raw };
      const options = {
        range,
        intervalMs: 0.0005,
      };

      const req = ds.createRangeQuery(target, options as any, 1000);
      expect(req.start).toBeDefined();
      expect(req.end).toBeDefined();
      expect(adjustIntervalSpy).toHaveBeenCalledWith(0.0005, expect.anything());
      // Step is in seconds (1 ms === 0.001 s)
      expect(req.step).toEqual(0.001);
    });
  });

  describe('when doing logs queries with limits', () => {
    const runLimitTest = async ({
      maxDataPoints = 123,
      queryMaxLines,
      dsMaxLines = 456,
      expectedLimit,
      expr = '{label="val"}',
    }: any) => {
      let settings: any = {
        url: 'myloggingurl',
        jsonData: {
          maxLines: dsMaxLines,
        },
      };

      const templateSrvMock = ({
        getAdhocFilters: (): any[] => [],
        replace: (a: string) => a,
      } as unknown) as TemplateSrv;

      const ds = new LokiDatasource(settings, templateSrvMock, timeSrvStub as any);

      const options = getQueryOptions<LokiQuery>({ targets: [{ expr, refId: 'B', maxLines: queryMaxLines }] });
      options.maxDataPoints = maxDataPoints;

      fetchMock.mockImplementation(() => of(testLogsResponse));

      await expect(ds.query(options).pipe(take(1))).toEmitValuesWith(() => {
        expect(fetchMock.mock.calls.length).toBe(1);
        expect(fetchMock.mock.calls[0][0].url).toContain(`limit=${expectedLimit}`);
      });
    };

    it('should use datasource max lines when no limit given and it is log query', async () => {
      await runLimitTest({ expectedLimit: 456 });
    });

    it('should use custom max lines from query if set and it is logs query', async () => {
      await runLimitTest({ queryMaxLines: 20, expectedLimit: 20 });
    });

    it('should use custom max lines from query if set and it is logs query even if it is higher than data source limit', async () => {
      await runLimitTest({ queryMaxLines: 500, expectedLimit: 500 });
    });

    it('should use maxDataPoints if it is metrics query', async () => {
      await runLimitTest({ expr: 'rate({label="val"}[10m])', expectedLimit: 123 });
    });

    it('should use maxDataPoints if it is metrics query and using search', async () => {
      await runLimitTest({ expr: 'rate({label="val"}[10m])', expectedLimit: 123 });
    });
  });

  describe('when querying', () => {
    function setup(expr: string, app: CoreApp, instant?: boolean, range?: boolean) {
      const ds = createLokiDSForTests();
      const options = getQueryOptions<LokiQuery>({
        targets: [{ expr, refId: 'B', instant, range }],
        app,
      });
      ds.runInstantQuery = jest.fn(() => of({ data: [] }));
      ds.runRangeQuery = jest.fn(() => of({ data: [] }));
      return { ds, options };
    }

    const metricsQuery = 'rate({job="grafana"}[10m])';
    const logsQuery = '{job="grafana"} |= "foo"';

    it('should run logs instant if only instant is selected', async () => {
      const { ds, options } = setup(logsQuery, CoreApp.Explore, true, false);
      await ds.query(options).toPromise();
      expect(ds.runInstantQuery).toBeCalled();
      expect(ds.runRangeQuery).not.toBeCalled();
    });

    it('should run metrics instant if only instant is selected', async () => {
      const { ds, options } = setup(metricsQuery, CoreApp.Explore, true, false);
      await ds.query(options).toPromise();
      expect(ds.runInstantQuery).toBeCalled();
      expect(ds.runRangeQuery).not.toBeCalled();
    });

    it('should run only logs range query if only range is selected', async () => {
      const { ds, options } = setup(logsQuery, CoreApp.Explore, false, true);
      await ds.query(options).toPromise();
      expect(ds.runInstantQuery).not.toBeCalled();
      expect(ds.runRangeQuery).toBeCalled();
    });

    it('should run only metrics range query if only range is selected', async () => {
      const { ds, options } = setup(metricsQuery, CoreApp.Explore, false, true);
      await ds.query(options).toPromise();
      expect(ds.runInstantQuery).not.toBeCalled();
      expect(ds.runRangeQuery).toBeCalled();
    });

    it('should run only logs range query if no query type is selected in Explore', async () => {
      const { ds, options } = setup(logsQuery, CoreApp.Explore);
      await ds.query(options).toPromise();
      expect(ds.runInstantQuery).not.toBeCalled();
      expect(ds.runRangeQuery).toBeCalled();
    });

    it('should run only metrics range query if no query type is selected in Explore', async () => {
      const { ds, options } = setup(metricsQuery, CoreApp.Explore);
      await ds.query(options).toPromise();
      expect(ds.runInstantQuery).not.toBeCalled();
      expect(ds.runRangeQuery).toBeCalled();
    });

    it('should run only logs range query in Dashboard', async () => {
      const { ds, options } = setup(logsQuery, CoreApp.Dashboard);
      await ds.query(options).toPromise();
      expect(ds.runInstantQuery).not.toBeCalled();
      expect(ds.runRangeQuery).toBeCalled();
    });

    it('should run only metrics range query in Dashboard', async () => {
      const { ds, options } = setup(metricsQuery, CoreApp.Dashboard);
      await ds.query(options).toPromise();
      expect(ds.runInstantQuery).not.toBeCalled();
      expect(ds.runRangeQuery).toBeCalled();
    });

    it('should return series data for metrics range queries', async () => {
      const ds = createLokiDSForTests();
      const options = getQueryOptions<LokiQuery>({
        targets: [{ expr: metricsQuery, refId: 'B', range: true }],
        app: CoreApp.Explore,
      });

      fetchMock.mockImplementation(() => of(testMetricsResponse));

      await expect(ds.query(options)).toEmitValuesWith((received) => {
        const result = received[0];
        const timeSeries = result.data[0] as TimeSeries;

        expect(timeSeries.meta?.preferredVisualisationType).toBe('graph');
        expect(timeSeries.refId).toBe('B');
        expect(timeSeries.datapoints[0]).toEqual([1.1, 1605715380000]);
      });
    });

    it('should return series data for logs range query', async () => {
      const ds = createLokiDSForTests();
      const options = getQueryOptions<LokiQuery>({
        targets: [{ expr: logsQuery, refId: 'B' }],
      });

      fetchMock.mockImplementation(() => of(testLogsResponse));

      await expect(ds.query(options)).toEmitValuesWith((received) => {
        const result = received[0];
        const dataFrame = result.data[0] as DataFrame;
        const fieldCache = new FieldCache(dataFrame);

        expect(fieldCache.getFieldByName('line')?.values.get(0)).toBe('hello');
        expect(dataFrame.meta?.limit).toBe(20);
        expect(dataFrame.meta?.searchWords).toEqual(['foo']);
      });
    });

    it('should return custom error message when Loki returns escaping error', async () => {
      const ds = createLokiDSForTests();
      const options = getQueryOptions<LokiQuery>({
        targets: [{ expr: '{job="gra\\fana"}', refId: 'B' }],
      });

      fetchMock.mockImplementation(() =>
        throwError({
          data: {
            message: 'parse error at line 1, col 6: invalid char escape',
          },
          status: 400,
          statusText: 'Bad Request',
        })
      );

      await expect(ds.query(options)).toEmitValuesWith((received) => {
        const err: any = received[0];
        expect(err.data.message).toBe(
          'Error: parse error at line 1, col 6: invalid char escape. Make sure that all special characters are escaped with \\. For more information on escaping of special characters visit LogQL documentation at https://grafana.com/docs/loki/latest/logql/.'
        );
      });
    });

<<<<<<< HEAD
    describe('When using adhoc filters', () => {
      const DEFAULT_EXPR = 'rate({bar="baz", job="foo"} |= "bar" [5m])';
      const options = {
        targets: [{ expr: DEFAULT_EXPR }],
      };
      const originalAdhocFiltersMock = templateSrvStub.getAdhocFilters();
      const ds = new LokiDatasource({} as any, templateSrvStub as any, timeSrvStub as any);
      ds.runRangeQuery = jest.fn(() => of({ data: [] }));

      afterAll(() => {
        templateSrvStub.getAdhocFilters.mockReturnValue(originalAdhocFiltersMock);
      });

      it('should not modify expression with no filters', async () => {
        await ds.query(options as any).toPromise();
        expect(ds.runRangeQuery).toBeCalledWith({ expr: DEFAULT_EXPR }, expect.anything(), expect.anything());
      });

      it('should add filters to expression', async () => {
        templateSrvStub.getAdhocFilters.mockReturnValue([
          {
            key: 'k1',
            operator: '=',
            value: 'v1',
          },
          {
            key: 'k2',
            operator: '!=',
            value: 'v2',
          },
        ]);

        await ds.query(options as any).toPromise();
        expect(ds.runRangeQuery).toBeCalledWith(
          { expr: 'rate({bar="baz",job="foo",k1="v1",k2!="v2"} |= "bar" [5m])' },
          expect.anything(),
          expect.anything()
        );
      });

      it('should add escaping if needed to regex filter expressions', async () => {
        templateSrvStub.getAdhocFilters.mockReturnValue([
          {
            key: 'k1',
            operator: '=~',
            value: 'v.*',
          },
          {
            key: 'k2',
            operator: '=~',
            value: `v'.*`,
          },
        ]);
        await ds.query(options as any).toPromise();
        expect(ds.runRangeQuery).toBeCalledWith(
          { expr: 'rate({bar="baz",job="foo",k1=~"v.*",k2=~"v\\\\\'.*"} |= "bar" [5m])' },
          expect.anything(),
          expect.anything()
        );
=======
    describe('__range, __range_s and __range_ms variables', () => {
      const options = {
        targets: [{ expr: 'rate(process_cpu_seconds_total[$__range])', refId: 'A' }],
        range: {
          from: rawRange.from,
          to: rawRange.to,
          raw: rawRange,
        },
      };

      const ds = new LokiDatasource({} as any, templateSrvStub as any, timeSrvStub as any);

      beforeEach(() => {
        templateSrvStub.replace.mockClear();
      });

      it('should be correctly interpolated', () => {
        ds.query(options as any);
        const range = templateSrvStub.replace.mock.calls[0][1].__range;
        const rangeMs = templateSrvStub.replace.mock.calls[0][1].__range_ms;
        const rangeS = templateSrvStub.replace.mock.calls[0][1].__range_s;
        expect(range).toEqual({ text: '3600s', value: '3600s' });
        expect(rangeMs).toEqual({ text: 3600000, value: 3600000 });
        expect(rangeS).toEqual({ text: 3600, value: 3600 });
>>>>>>> 666656c9
      });
    });
  });

  describe('when interpolating variables', () => {
    let ds: LokiDatasource;
    let variable: CustomVariableModel;

    beforeEach(() => {
      ds = createLokiDSForTests();
      variable = { ...initialCustomVariableModelState };
    });

    it('should only escape single quotes', () => {
      expect(ds.interpolateQueryExpr("abc'$^*{}[]+?.()|", variable)).toEqual("abc\\\\'$^*{}[]+?.()|");
    });

    it('should return a number', () => {
      expect(ds.interpolateQueryExpr(1000, variable)).toEqual(1000);
    });

    describe('and variable allows multi-value', () => {
      beforeEach(() => {
        variable.multi = true;
      });

      it('should regex escape values if the value is a string', () => {
        expect(ds.interpolateQueryExpr('looking*glass', variable)).toEqual('looking\\\\*glass');
      });

      it('should return pipe separated values if the value is an array of strings', () => {
        expect(ds.interpolateQueryExpr(['a|bc', 'de|f'], variable)).toEqual('a\\\\|bc|de\\\\|f');
      });
    });

    describe('and variable allows all', () => {
      beforeEach(() => {
        variable.includeAll = true;
      });

      it('should regex escape values if the array is a string', () => {
        expect(ds.interpolateQueryExpr('looking*glass', variable)).toEqual('looking\\\\*glass');
      });

      it('should return pipe separated values if the value is an array of strings', () => {
        expect(ds.interpolateQueryExpr(['a|bc', 'de|f'], variable)).toEqual('a\\\\|bc|de\\\\|f');
      });
    });
  });

  describe('when performing testDataSource', () => {
    describe('and call succeeds', () => {
      it('should return successfully', async () => {
        fetchMock.mockImplementation(() => of(createFetchResponse({ values: ['avalue'] })));
        const ds = createLokiDSForTests({} as TemplateSrv);

        const result = await ds.testDatasource();

        expect(result.status).toBe('success');
      });
    });

    describe('and call fails with 401 error', () => {
      it('should return error status and a detailed error message', async () => {
        fetchMock.mockImplementation(() =>
          throwError({
            statusText: 'Unauthorized',
            status: 401,
            data: {
              message: 'Unauthorized',
            },
          })
        );
        const ds = createLokiDSForTests({} as TemplateSrv);

        const result = await ds.testDatasource();

        expect(result.status).toEqual('error');
        expect(result.message).toBe('Loki: Unauthorized. 401. Unauthorized');
      });
    });

    describe('and call fails with 404 error', () => {
      it('should return error status and a detailed error message', async () => {
        fetchMock.mockImplementation(() =>
          throwError({
            statusText: 'Not found',
            status: 404,
            data: {
              message: '404 page not found',
            },
          })
        );

        const ds = createLokiDSForTests({} as TemplateSrv);

        const result = await ds.testDatasource();

        expect(result.status).toEqual('error');
        expect(result.message).toBe('Loki: Not found. 404. 404 page not found');
      });
    });

    describe('and call fails with 502 error', () => {
      it('should return error status and a detailed error message', async () => {
        fetchMock.mockImplementation(() =>
          throwError({
            statusText: 'Bad Gateway',
            status: 502,
            data: '',
          })
        );

        const ds = createLokiDSForTests({} as TemplateSrv);

        const result = await ds.testDatasource();

        expect(result.status).toEqual('error');
        expect(result.message).toBe('Loki: Bad Gateway. 502');
      });
    });
  });

  describe('when calling annotationQuery', () => {
    const getTestContext = (response: any, options: any = []) => {
      const query = makeAnnotationQueryRequest(options);
      fetchMock.mockImplementation(() => of(response));

      const ds = createLokiDSForTests();
      const promise = ds.annotationQuery(query);

      return { promise };
    };

    it('should transform the loki data to annotation response', async () => {
      const response: FetchResponse = ({
        data: {
          data: {
            resultType: LokiResultType.Stream,
            result: [
              {
                stream: {
                  label: 'value',
                  label2: 'value ',
                },
                values: [['1549016857498000000', 'hello']],
              },
              {
                stream: {
                  label: '', // empty value gets filtered
                  label2: 'value2',
                  label3: ' ', // whitespace value gets trimmed then filtered
                },
                values: [['1549024057498000000', 'hello 2']],
              },
            ],
          },
          status: 'success',
        },
      } as unknown) as FetchResponse;
      const { promise } = getTestContext(response);

      const res = await promise;

      expect(res.length).toBe(2);
      expect(res[0].text).toBe('hello');
      expect(res[0].tags).toEqual(['value']);

      expect(res[1].text).toBe('hello 2');
      expect(res[1].tags).toEqual(['value2']);
    });
    describe('Formatting', () => {
      const response: FetchResponse = ({
        data: {
          data: {
            resultType: LokiResultType.Stream,
            result: [
              {
                stream: {
                  label: 'value',
                  label2: 'value2',
                  label3: 'value3',
                },
                values: [['1549016857498000000', 'hello']],
              },
            ],
          },
          status: 'success',
        },
      } as unknown) as FetchResponse;
      describe('When tagKeys is set', () => {
        it('should only include selected labels', async () => {
          const { promise } = getTestContext(response, { tagKeys: 'label2,label3' });

          const res = await promise;

          expect(res.length).toBe(1);
          expect(res[0].text).toBe('hello');
          expect(res[0].tags).toEqual(['value2', 'value3']);
        });
      });
      describe('When textFormat is set', () => {
        it('should fromat the text accordingly', async () => {
          const { promise } = getTestContext(response, { textFormat: 'hello {{label2}}' });

          const res = await promise;

          expect(res.length).toBe(1);
          expect(res[0].text).toBe('hello value2');
        });
      });
      describe('When titleFormat is set', () => {
        it('should fromat the title accordingly', async () => {
          const { promise } = getTestContext(response, { titleFormat: 'Title {{label2}}' });

          const res = await promise;

          expect(res.length).toBe(1);
          expect(res[0].title).toBe('Title value2');
          expect(res[0].text).toBe('hello');
        });
      });
    });
  });

  describe('metricFindQuery', () => {
    const getTestContext = (mock: LokiDatasource) => {
      const ds = createLokiDSForTests();
      ds.metadataRequest = mock.metadataRequest;

      return { ds };
    };

    const mock = makeMockLokiDatasource(
      { label1: ['value1', 'value2'], label2: ['value3', 'value4'] },
      { '{label1="value1", label2="value2"}': [{ label5: 'value5' }] }
    );

    it(`should return label names for Loki`, async () => {
      const { ds } = getTestContext(mock);

      const res = await ds.metricFindQuery('label_names()');

      expect(res).toEqual([{ text: 'label1' }, { text: 'label2' }]);
    });

    it(`should return label values for Loki when no matcher`, async () => {
      const { ds } = getTestContext(mock);

      const res = await ds.metricFindQuery('label_values(label1)');

      expect(res).toEqual([{ text: 'value1' }, { text: 'value2' }]);
    });

    it(`should return label values for Loki with matcher`, async () => {
      const { ds } = getTestContext(mock);

      const res = await ds.metricFindQuery('label_values({label1="value1", label2="value2"},label5)');

      expect(res).toEqual([{ text: 'value5' }]);
    });

    it(`should return empty array when incorrect query for Loki`, async () => {
      const { ds } = getTestContext(mock);

      const res = await ds.metricFindQuery('incorrect_query');

      expect(res).toEqual([]);
    });
  });

  describe('modifyQuery', () => {
    describe('when called with ADD_FILTER', () => {
      describe('and query has no parser', () => {
        it('then the correct label should be added for logs query', () => {
          const query: LokiQuery = { refId: 'A', expr: '{bar="baz"}' };
          const action = { key: 'job', value: 'grafana', type: 'ADD_FILTER' };
          const ds = createLokiDSForTests();
          const result = ds.modifyQuery(query, action);

          expect(result.refId).toEqual('A');
          expect(result.expr).toEqual('{bar="baz",job="grafana"}');
        });

        it('then the correct label should be added for metrics query', () => {
          const query: LokiQuery = { refId: 'A', expr: 'rate({bar="baz"}[5m])' };
          const action = { key: 'job', value: 'grafana', type: 'ADD_FILTER' };
          const ds = createLokiDSForTests();
          const result = ds.modifyQuery(query, action);

          expect(result.refId).toEqual('A');
          expect(result.expr).toEqual('rate({bar="baz",job="grafana"}[5m])');
        });
        describe('and query has parser', () => {
          it('then the correct label should be added for logs query', () => {
            const query: LokiQuery = { refId: 'A', expr: '{bar="baz"} | logfmt' };
            const action = { key: 'job', value: 'grafana', type: 'ADD_FILTER' };
            const ds = createLokiDSForTests();
            const result = ds.modifyQuery(query, action);

            expect(result.refId).toEqual('A');
            expect(result.expr).toEqual('{bar="baz"} | logfmt | job="grafana"');
          });
          it('then the correct label should be added for metrics query', () => {
            const query: LokiQuery = { refId: 'A', expr: 'rate({bar="baz"} | logfmt [5m])' };
            const action = { key: 'job', value: 'grafana', type: 'ADD_FILTER' };
            const ds = createLokiDSForTests();
            const result = ds.modifyQuery(query, action);

            expect(result.refId).toEqual('A');
            expect(result.expr).toEqual('rate({bar="baz",job="grafana"} | logfmt [5m])');
          });
        });
      });
    });

    describe('when called with ADD_FILTER_OUT', () => {
      describe('and query has no parser', () => {
        it('then the correct label should be added for logs query', () => {
          const query: LokiQuery = { refId: 'A', expr: '{bar="baz"}' };
          const action = { key: 'job', value: 'grafana', type: 'ADD_FILTER_OUT' };
          const ds = createLokiDSForTests();
          const result = ds.modifyQuery(query, action);

          expect(result.refId).toEqual('A');
          expect(result.expr).toEqual('{bar="baz",job!="grafana"}');
        });

        it('then the correct label should be added for metrics query', () => {
          const query: LokiQuery = { refId: 'A', expr: 'rate({bar="baz"}[5m])' };
          const action = { key: 'job', value: 'grafana', type: 'ADD_FILTER_OUT' };
          const ds = createLokiDSForTests();
          const result = ds.modifyQuery(query, action);

          expect(result.refId).toEqual('A');
          expect(result.expr).toEqual('rate({bar="baz",job!="grafana"}[5m])');
        });
        describe('and query has parser', () => {
          it('then the correct label should be added for logs query', () => {
            const query: LokiQuery = { refId: 'A', expr: '{bar="baz"} | logfmt' };
            const action = { key: 'job', value: 'grafana', type: 'ADD_FILTER_OUT' };
            const ds = createLokiDSForTests();
            const result = ds.modifyQuery(query, action);

            expect(result.refId).toEqual('A');
            expect(result.expr).toEqual('{bar="baz"} | logfmt | job!="grafana"');
          });
          it('then the correct label should be added for metrics query', () => {
            const query: LokiQuery = { refId: 'A', expr: 'rate({bar="baz"} | logfmt [5m])' };
            const action = { key: 'job', value: 'grafana', type: 'ADD_FILTER_OUT' };
            const ds = createLokiDSForTests();
            const result = ds.modifyQuery(query, action);

            expect(result.refId).toEqual('A');
            expect(result.expr).toEqual('rate({bar="baz",job!="grafana"} | logfmt [5m])');
          });
        });
      });
    });
  });
});

function createLokiDSForTests(
  templateSrvMock = ({
    getAdhocFilters: (): any[] => [],
    replace: (a: string) => a,
  } as unknown) as TemplateSrv
): LokiDatasource {
  const instanceSettings: any = {
    url: 'myloggingurl',
  };

  const customData = { ...(instanceSettings.jsonData || {}), maxLines: 20 };
  const customSettings = { ...instanceSettings, jsonData: customData };

  return new LokiDatasource(customSettings, templateSrvMock, timeSrvStub as any);
}

function makeAnnotationQueryRequest(options: any): AnnotationQueryRequest<LokiQuery> {
  const timeRange = {
    from: dateTime(),
    to: dateTime(),
  };
  return {
    annotation: {
      expr: '{test=test}',
      refId: '',
      datasource: 'loki',
      enable: true,
      name: 'test-annotation',
      iconColor: 'red',
      ...options,
    },
    dashboard: {
      id: 1,
    } as any,
    range: {
      ...timeRange,
      raw: timeRange,
    },
    rangeRaw: timeRange,
  };
}<|MERGE_RESOLUTION|>--- conflicted
+++ resolved
@@ -32,10 +32,6 @@
     raw: rawRange,
   }),
 } as unknown) as TimeSrv;
-
-const templateSrvStub = {
-  replace: jest.fn((a: string, ...rest: any) => a),
-};
 
 const templateSrvStub = {
   getAdhocFilters: jest.fn(() => [] as any[]),
@@ -339,7 +335,6 @@
       });
     });
 
-<<<<<<< HEAD
     describe('When using adhoc filters', () => {
       const DEFAULT_EXPR = 'rate({bar="baz", job="foo"} |= "bar" [5m])';
       const options = {
@@ -399,7 +394,9 @@
           expect.anything(),
           expect.anything()
         );
-=======
+      });
+    });
+
     describe('__range, __range_s and __range_ms variables', () => {
       const options = {
         targets: [{ expr: 'rate(process_cpu_seconds_total[$__range])', refId: 'A' }],
@@ -424,7 +421,6 @@
         expect(range).toEqual({ text: '3600s', value: '3600s' });
         expect(rangeMs).toEqual({ text: 3600000, value: 3600000 });
         expect(rangeS).toEqual({ text: 3600, value: 3600 });
->>>>>>> 666656c9
       });
     });
   });
