--- conflicted
+++ resolved
@@ -320,65 +320,6 @@
       ];
       ds.interpolateVariablesInQueries(queries, {});
       expect(ds.addAdHocFilters).toHaveBeenCalledWith(expr);
-<<<<<<< HEAD
-    });
-  });
-
-  describe('when performing testDataSource', () => {
-    let ds: LokiDatasource;
-    beforeEach(() => {
-      ds = createLokiDatasource(templateSrvStub);
-    });
-
-    it('should return successfully when call succeeds with labels', async () => {
-      ds.metadataRequest = () => Promise.resolve(['avalue']);
-
-      const result = await ds.testDatasource();
-
-      expect(result).toStrictEqual({
-        status: 'success',
-        message: 'Data source connected and labels found.',
-      });
-    });
-
-    it('should return error when call succeeds without labels', async () => {
-      ds.metadataRequest = () => Promise.resolve([]);
-
-      const result = await ds.testDatasource();
-
-      expect(result).toStrictEqual({
-        status: 'error',
-        message: 'Data source connected, but no labels received. Verify that Loki and Promtail is configured properly.',
-      });
-    });
-
-    it('should return error status with no details when call fails with no details', async () => {
-      ds.metadataRequest = () => Promise.reject({});
-
-      const result = await ds.testDatasource();
-
-      expect(result).toStrictEqual({
-        status: 'error',
-        message: 'Unable to fetch labels from Loki, please check the server logs for more details',
-      });
-    });
-
-    it('should return error status with details when call fails with details', async () => {
-      ds.metadataRequest = () =>
-        Promise.reject({
-          data: {
-            message: 'error42',
-          },
-        });
-
-      const result = await ds.testDatasource();
-
-      expect(result).toStrictEqual({
-        status: 'error',
-        message: 'Unable to fetch labels from Loki (error42), please check the server logs for more details',
-      });
-=======
->>>>>>> ae830f68
     });
   });
 
