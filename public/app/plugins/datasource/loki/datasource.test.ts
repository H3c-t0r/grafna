import { of } from 'rxjs';
import { take } from 'rxjs/operators';
import { getQueryOptions } from 'test/helpers/getQueryOptions';

import {
  AbstractLabelOperator,
  AnnotationQueryRequest,
  CoreApp,
  CustomVariableModel,
  DataFrame,
  dataFrameToJSON,
  DataQueryResponse,
  DataSourceInstanceSettings,
  dateTime,
  FieldType,
  QueryFixAction,
  SupplementaryQueryType,
<<<<<<< HEAD
  toDataFrame,
=======
  TimeRange,
>>>>>>> 93060204
  ToggleFilterAction,
} from '@grafana/data';
import {
  BackendSrv,
  BackendSrvRequest,
  config,
  FetchResponse,
  getBackendSrv,
  reportInteraction,
  setBackendSrv,
  TemplateSrv,
} from '@grafana/runtime';

import { LokiDatasource, REF_ID_DATA_SAMPLES } from './datasource';
import { createLokiDatasource, createMetadataRequest } from './mocks';
import { runSplitQuery } from './querySplitting';
import { parseToNodeNamesArray } from './queryUtils';
import { LokiOptions, LokiQuery, LokiQueryType, LokiVariableQueryType, SupportingQueryType } from './types';
import { LokiVariableSupport } from './variables';

jest.mock('@grafana/runtime', () => {
  return {
    ...jest.requireActual('@grafana/runtime'),
    reportInteraction: jest.fn(),
  };
});

jest.mock('./querySplitting');

const templateSrvStub = {
  replace: jest.fn((a: string, ...rest: unknown[]) => a),
} as unknown as TemplateSrv;

const testFrame: DataFrame = {
  refId: 'A',
  fields: [
    {
      name: 'Time',
      type: FieldType.time,
      config: {},
      values: [1, 2],
    },
    {
      name: 'Line',
      type: FieldType.string,
      config: {},
      values: ['line1', 'line2'],
    },
    {
      name: 'labels',
      type: FieldType.other,
      config: {},
      values: [
        {
          label: 'value',
          label2: 'value ',
        },
        {
          label: '',
          label2: 'value2',
          label3: ' ',
        },
      ],
    },
    {
      name: 'tsNs',
      type: FieldType.string,
      config: {},
      values: ['1000000', '2000000'],
    },
    {
      name: 'id',
      type: FieldType.string,
      config: {},
      values: ['id1', 'id2'],
    },
  ],
  length: 2,
};

const testLogsResponse: FetchResponse = {
  data: {
    results: {
      A: {
        frames: [dataFrameToJSON(testFrame)],
      },
    },
  },
  ok: true,
  headers: {} as unknown as Headers,
  redirected: false,
  status: 200,
  statusText: 'Success',
  type: 'default',
  url: '',
  config: {} as unknown as BackendSrvRequest,
};

const mockTimeRange = {
  from: dateTime(0),
  to: dateTime(1),
  raw: { from: dateTime(0), to: dateTime(1) },
};

interface AdHocFilter {
  condition: string;
  key: string;
  operator: string;
  value: string;
}

describe('LokiDatasource', () => {
  let origBackendSrv: BackendSrv;

  beforeEach(() => {
    origBackendSrv = getBackendSrv();
  });

  afterEach(() => {
    setBackendSrv(origBackendSrv);
    (reportInteraction as jest.Mock).mockClear();
  });

  describe('when doing logs queries with limits', () => {
    const runTest = async (
      queryMaxLines: number | undefined,
      dsMaxLines: string | undefined,
      expectedMaxLines: number,
      app: CoreApp | undefined
    ) => {
      const settings = {
        jsonData: {
          maxLines: dsMaxLines,
        },
      } as DataSourceInstanceSettings<LokiOptions>;

      const ds = createLokiDatasource(templateSrvStub, settings);

      // we need to check the final query before it is sent out,
      // and applyTemplateVariables is a convenient place to do that.
      const spy = jest.spyOn(ds, 'applyTemplateVariables');

      const options = getQueryOptions<LokiQuery>({
        targets: [{ expr: '{a="b"}', refId: 'B', maxLines: queryMaxLines }],
        app: app ?? CoreApp.Dashboard,
      });

      const fetchMock = jest.fn().mockReturnValue(of({ data: testLogsResponse }));
      setBackendSrv({ ...origBackendSrv, fetch: fetchMock });

      await expect(ds.query(options).pipe(take(1))).toEmitValuesWith(() => {
        expect(fetchMock.mock.calls.length).toBe(1);
        expect(spy.mock.calls[0][0].maxLines).toBe(expectedMaxLines);
      });
    };

    it('should use datasource max lines when no query max lines', async () => {
      await runTest(undefined, '40', 40, undefined);
    });

    it('should use query max lines, if exists', async () => {
      await runTest(80, undefined, 80, undefined);
    });

    it('should use query max lines, if both exist, even if it is higher than ds max lines', async () => {
      await runTest(80, '40', 80, undefined);
    });

    it('should use query max lines, if both exist, even if it is 0', async () => {
      await runTest(0, '40', 0, undefined);
    });

    it('should report query interaction', async () => {
      await runTest(80, '40', 80, CoreApp.Explore);
      expect(reportInteraction).toHaveBeenCalledWith(
        'grafana_loki_query_executed',
        expect.objectContaining({
          query_type: 'logs',
          line_limit: 80,
          parsed_query: parseToNodeNamesArray('{a="b"}').join(','),
        })
      );
    });

    it('should not report query interaction for dashboard query', async () => {
      await runTest(80, '40', 80, CoreApp.Dashboard);
      expect(reportInteraction).not.toBeCalled();
    });

    it('should not report query interaction for panel edit query', async () => {
      await runTest(80, '40', 80, CoreApp.PanelEditor);
      expect(reportInteraction).toHaveBeenCalledWith(
        'grafana_loki_query_executed',
        expect.objectContaining({
          query_type: 'logs',
          line_limit: 80,
          parsed_query: parseToNodeNamesArray('{a="b"}').join(','),
        })
      );
    });
  });

  describe('When using adhoc filters', () => {
    const DEFAULT_EXPR = 'rate({bar="baz", job="foo"} |= "bar" [5m])';
    const query: LokiQuery = { expr: DEFAULT_EXPR, refId: 'A' };
    const ds = createLokiDatasource(templateSrvStub);

    it('should not modify expression with no filters', async () => {
      expect(ds.applyTemplateVariables(query, {}).expr).toBe(DEFAULT_EXPR);
    });

    it('should add filters to expression', async () => {
      const adhocFilters = [
        {
          key: 'k1',
          operator: '=',
          value: 'v1',
        },
        {
          key: 'k2',
          operator: '!=',
          value: 'v2',
        },
      ];

      expect(ds.applyTemplateVariables(query, {}, adhocFilters).expr).toBe(
        'rate({bar="baz", job="foo", k1="v1", k2!="v2"} |= "bar" [5m])'
      );
    });

    it('should add escaping if needed to regex filter expressions', async () => {
      const adhocFilters = [
        {
          key: 'k1',
          operator: '=~',
          value: 'v.*',
        },
        {
          key: 'k2',
          operator: '=~',
          value: `v'.*`,
        },
      ];
      expect(ds.applyTemplateVariables(query, {}, adhocFilters).expr).toBe(
        'rate({bar="baz", job="foo", k1=~"v.*", k2=~"v\\\\\'.*"} |= "bar" [5m])'
      );
    });
  });

  describe('when interpolating variables', () => {
    let ds: LokiDatasource;
    let variable: CustomVariableModel;

    beforeEach(() => {
      ds = createLokiDatasource(templateSrvStub);
      variable = {} as unknown as CustomVariableModel;
    });

    it('should only escape single quotes', () => {
      expect(ds.interpolateQueryExpr("abc'$^*{}[]+?.()|", variable)).toEqual("abc\\\\'$^*{}[]+?.()|");
    });

    it('should return a number', () => {
      expect(ds.interpolateQueryExpr(1000, variable)).toEqual(1000);
    });

    describe('and variable allows multi-value', () => {
      beforeEach(() => {
        variable.multi = true;
      });

      it('should regex escape values if the value is a string', () => {
        expect(ds.interpolateQueryExpr('looking*glass', variable)).toEqual('looking\\\\*glass');
      });

      it('should return pipe separated values if the value is an array of strings', () => {
        expect(ds.interpolateQueryExpr(['a|bc', 'de|f'], variable)).toEqual('a\\\\|bc|de\\\\|f');
      });
    });

    describe('and variable allows all', () => {
      beforeEach(() => {
        variable.includeAll = true;
      });

      it('should regex escape values if the array is a string', () => {
        expect(ds.interpolateQueryExpr('looking*glass', variable)).toEqual('looking\\\\*glass');
      });

      it('should return pipe separated values if the value is an array of strings', () => {
        expect(ds.interpolateQueryExpr(['a|bc', 'de|f'], variable)).toEqual('a\\\\|bc|de\\\\|f');
      });
    });
  });

  describe('when running interpolateVariablesInQueries', () => {
    it('should call addAdHocFilters', () => {
      const ds = createLokiDatasource(templateSrvStub);
      ds.addAdHocFilters = jest.fn();
      const expr = 'rate({bar="baz", job="foo"} [5m]';
      const queries = [
        {
          refId: 'A',
          expr,
        },
      ];
      ds.interpolateVariablesInQueries(queries, {}, []);
      expect(ds.addAdHocFilters).toHaveBeenCalledWith(expr, []);
    });
  });

  describe('when calling annotationQuery', () => {
    const getTestContext = (frame: DataFrame, options = {}) => {
      const query = makeAnnotationQueryRequest(options);

      const ds = createLokiDatasource(templateSrvStub);
      const response: DataQueryResponse = {
        data: [frame],
      };
      ds.query = () => of(response);
      return ds.annotationQuery(query);
    };

    it('should transform the loki data to annotation response', async () => {
      const testFrame: DataFrame = {
        refId: 'A',
        fields: [
          {
            name: 'Time',
            type: FieldType.time,
            config: {},
            values: [1, 2],
          },
          {
            name: 'Line',
            type: FieldType.string,
            config: {},
            values: ['hello', 'hello 2'],
          },
          {
            name: 'labels',
            type: FieldType.other,
            config: {},
            values: [
              {
                label: 'value',
                label2: 'value ',
              },
              {
                label: '',
                label2: 'value2',
                label3: ' ',
              },
            ],
          },
          {
            name: 'tsNs',
            type: FieldType.string,
            config: {},
            values: ['1000000', '2000000'],
          },
          {
            name: 'id',
            type: FieldType.string,
            config: {},
            values: ['id1', 'id2'],
          },
        ],
        length: 2,
      };
      const res = await getTestContext(testFrame, { stepInterval: '15s' });

      expect(res.length).toBe(2);
      expect(res[0].text).toBe('hello');
      expect(res[0].tags).toEqual(['value']);

      expect(res[1].text).toBe('hello 2');
      expect(res[1].tags).toEqual(['value2']);
    });

    describe('Formatting', () => {
      const testFrame: DataFrame = {
        refId: 'A',
        fields: [
          {
            name: 'Time',
            type: FieldType.time,
            config: {},
            values: [1],
          },
          {
            name: 'Line',
            type: FieldType.string,
            config: {},
            values: ['hello'],
          },
          {
            name: 'labels',
            type: FieldType.other,
            config: {},
            values: [
              {
                label: 'value',
                label2: 'value2',
                label3: 'value3',
              },
            ],
          },
          {
            name: 'tsNs',
            type: FieldType.string,
            config: {},
            values: ['1000000'],
          },
          {
            name: 'id',
            type: FieldType.string,
            config: {},
            values: ['id1'],
          },
        ],
        length: 1,
      };
      describe('When tagKeys is set', () => {
        it('should only include selected labels', async () => {
          const res = await getTestContext(testFrame, { tagKeys: 'label2,label3', stepInterval: '15s' });

          expect(res.length).toBe(1);
          expect(res[0].text).toBe('hello');
          expect(res[0].tags).toEqual(['value2', 'value3']);
        });
      });
      describe('When textFormat is set', () => {
        it('should format the text accordingly', async () => {
          const res = await getTestContext(testFrame, { textFormat: 'hello {{label2}}', stepInterval: '15s' });

          expect(res.length).toBe(1);
          expect(res[0].text).toBe('hello value2');
        });
      });
      describe('When titleFormat is set', () => {
        it('should format the title accordingly', async () => {
          const res = await getTestContext(testFrame, { titleFormat: 'Title {{label2}}', stepInterval: '15s' });

          expect(res.length).toBe(1);
          expect(res[0].title).toBe('Title value2');
          expect(res[0].text).toBe('hello');
        });
      });
    });
  });

  describe('metricFindQuery', () => {
    const getTestContext = () => {
      const ds = createLokiDatasource(templateSrvStub);
      jest
        .spyOn(ds, 'metadataRequest')
        .mockImplementation(
          createMetadataRequest(
            { label1: ['value1', 'value2'], label2: ['value3', 'value4'] },
            { '{label1="value1", label2="value2"}': [{ label5: 'value5' }] }
          )
        );

      return { ds };
    };

    it('should return label names for Loki', async () => {
      const { ds } = getTestContext();

      const legacyResult = await ds.metricFindQuery('label_names()');
      const result = await ds.metricFindQuery({ refId: 'test', type: LokiVariableQueryType.LabelNames });

      expect(legacyResult).toEqual(result);
      expect(result).toEqual([{ text: 'label1' }, { text: 'label2' }]);
    });

    it('should return label values for Loki when no matcher', async () => {
      const { ds } = getTestContext();

      const legacyResult = await ds.metricFindQuery('label_values(label1)');
      const result = await ds.metricFindQuery({
        refId: 'test',
        type: LokiVariableQueryType.LabelValues,
        label: 'label1',
      });

      expect(legacyResult).toEqual(result);
      expect(result).toEqual([{ text: 'value1' }, { text: 'value2' }]);
    });

    it('should return label values for Loki with matcher', async () => {
      const { ds } = getTestContext();

      const legacyResult = await ds.metricFindQuery('label_values({label1="value1", label2="value2"},label5)');
      const result = await ds.metricFindQuery({
        refId: 'test',
        type: LokiVariableQueryType.LabelValues,
        stream: '{label1="value1", label2="value2"}',
        label: 'label5',
      });

      expect(legacyResult).toEqual(result);
      expect(result).toEqual([{ text: 'value5' }]);
    });

    it('should return empty array when incorrect query for Loki', async () => {
      const { ds } = getTestContext();

      const result = await ds.metricFindQuery('incorrect_query');

      expect(result).toEqual([]);
    });

    it('should interpolate strings in the query', async () => {
      const { ds } = getTestContext();
      const scopedVars = { scopedVar1: { value: 'A' } };

      await ds.metricFindQuery('label_names()', { scopedVars });
      await ds.metricFindQuery(
        {
          refId: 'test',
          type: LokiVariableQueryType.LabelValues,
          stream: '{label1="value1", label2="value2"}',
          label: 'label5',
        },
        { scopedVars }
      );

      expect(templateSrvStub.replace).toHaveBeenCalledWith('label_names()', scopedVars, expect.any(Function));
      expect(templateSrvStub.replace).toHaveBeenCalledWith(
        '{label1="value1", label2="value2"}',
        scopedVars,
        expect.any(Function)
      );
      expect(templateSrvStub.replace).toHaveBeenCalledWith('label5', scopedVars, expect.any(Function));
    });
  });

  describe('modifyQuery', () => {
    const frameWithTypes = toDataFrame({
      fields: [
        { name: 'Time', type: FieldType.time, values: [0] },
        {
          name: 'Line',
          type: FieldType.string,
          values: ['line1'],
        },
        { name: 'labelTypes', type: FieldType.other, values: [{ indexed: 'I', parsed: 'P', structured: 'S' }] },
      ],
    });
    const frameWithoutTypes = toDataFrame({
      fields: [
        { name: 'Time', type: FieldType.time, values: [0] },
        {
          name: 'Line',
          type: FieldType.string,
          values: ['line1'],
        },
        { name: 'labels', type: FieldType.other, values: [{ job: 'test' }] },
      ],
    });
    describe('when called with ADD_FILTER', () => {
      let ds: LokiDatasource;
      beforeEach(() => {
        ds = createLokiDatasource(templateSrvStub);
        ds.languageProvider.labelKeys = ['bar', 'job'];
      });

      describe('and query has no parser', () => {
        it('then the correct label should be added for logs query', () => {
          const query: LokiQuery = { refId: 'A', expr: '{bar="baz"}' };
          const action = { options: { key: 'job', value: 'grafana' }, type: 'ADD_FILTER' };
          const result = ds.modifyQuery(query, action);

          expect(result.refId).toEqual('A');
          expect(result.expr).toEqual('{bar="baz", job="grafana"}');
        });

        it('then the correctly escaped label should be added for logs query', () => {
          const query: LokiQuery = { refId: 'A', expr: '{bar="baz"}' };
          const action = { options: { key: 'job', value: '\\test' }, type: 'ADD_FILTER' };
          const result = ds.modifyQuery(query, action);

          expect(result.refId).toEqual('A');
          expect(result.expr).toEqual('{bar="baz", job="\\\\test"}');
        });

        it('then the correct label should be added for metrics query', () => {
          const query: LokiQuery = { refId: 'A', expr: 'rate({bar="baz"}[5m])' };
          const action = { options: { key: 'job', value: 'grafana' }, type: 'ADD_FILTER' };
          const result = ds.modifyQuery(query, action);

          expect(result.refId).toEqual('A');
          expect(result.expr).toEqual('rate({bar="baz", job="grafana"}[5m])');
        });

        describe('with a frame with label types', () => {
          it('then the correct structured metadata label should be added as LabelFilter', () => {
            const query: LokiQuery = { refId: 'A', expr: '{bar="baz"}' };

            const action: QueryFixAction = {
              options: { key: 'structured', value: 'foo' },
              type: 'ADD_FILTER',
              frame: frameWithTypes,
            };
            ds.languageProvider.labelKeys = ['bar'];
            const result = ds.modifyQuery(query, action);

            expect(result.refId).toEqual('A');
            expect(result.expr).toEqual('{bar="baz"} | structured=`foo`');
          });

          it('then the correct parsed label should be added as LabelFilter', () => {
            const query: LokiQuery = { refId: 'A', expr: '{bar="baz"}' };

            const action: QueryFixAction = {
              options: { key: 'parsed', value: 'foo' },
              type: 'ADD_FILTER',
              frame: frameWithTypes,
            };
            ds.languageProvider.labelKeys = ['bar'];
            const result = ds.modifyQuery(query, action);

            expect(result.refId).toEqual('A');
            expect(result.expr).toEqual('{bar="baz"} | parsed=`foo`');
          });

          it('then the correct indexed label should be added as LabelFilter', () => {
            const query: LokiQuery = { refId: 'A', expr: '{bar="baz"}' };

            const action: QueryFixAction = {
              options: { key: 'indexed', value: 'foo' },
              type: 'ADD_FILTER',
              frame: frameWithTypes,
            };
            ds.languageProvider.labelKeys = ['bar'];
            const result = ds.modifyQuery(query, action);

            expect(result.refId).toEqual('A');
            expect(result.expr).toEqual('{bar="baz", indexed="foo"}');
          });

          it('then the correct structured metadata label should be added as LabelFilter with parser', () => {
            const query: LokiQuery = { refId: 'A', expr: '{bar="baz"} | json' };

            const action: QueryFixAction = {
              options: { key: 'structured', value: 'foo' },
              type: 'ADD_FILTER',
              frame: frameWithTypes,
            };
            ds.languageProvider.labelKeys = ['bar'];
            const result = ds.modifyQuery(query, action);

            expect(result.refId).toEqual('A');
            expect(result.expr).toEqual('{bar="baz"} | json | structured=`foo`');
          });

          it('then the correct parsed label should be added as LabelFilter with parser', () => {
            const query: LokiQuery = { refId: 'A', expr: '{bar="baz"} | json' };

            const action: QueryFixAction = {
              options: { key: 'parsed', value: 'foo' },
              type: 'ADD_FILTER',
              frame: frameWithTypes,
            };
            ds.languageProvider.labelKeys = ['bar'];
            const result = ds.modifyQuery(query, action);

            expect(result.refId).toEqual('A');
            expect(result.expr).toEqual('{bar="baz"} | json | parsed=`foo`');
          });

          it('then the correct indexed label should be added as LabelFilter with parser', () => {
            const query: LokiQuery = { refId: 'A', expr: '{bar="baz"} | json' };

            const action: QueryFixAction = {
              options: { key: 'indexed', value: 'foo' },
              type: 'ADD_FILTER',
              frame: frameWithTypes,
            };
            ds.languageProvider.labelKeys = ['bar'];
            const result = ds.modifyQuery(query, action);

            expect(result.refId).toEqual('A');
            expect(result.expr).toEqual('{bar="baz", indexed="foo"} | json');
          });
        });
        describe('with a frame without label types', () => {
          it('then the correct structured metadata label should be added as LabelFilter', () => {
            const query: LokiQuery = { refId: 'A', expr: '{bar="baz"}' };

            const action: QueryFixAction = {
              options: { key: 'structured', value: 'foo' },
              type: 'ADD_FILTER',
              frame: frameWithoutTypes,
            };
            ds.languageProvider.labelKeys = ['bar'];
            const result = ds.modifyQuery(query, action);

            expect(result.refId).toEqual('A');
            expect(result.expr).toEqual('{bar="baz", structured="foo"}');
          });

          it('then the correct parsed label should be added to the stream selector', () => {
            const query: LokiQuery = { refId: 'A', expr: '{bar="baz"}' };

            const action: QueryFixAction = {
              options: { key: 'parsed', value: 'foo' },
              type: 'ADD_FILTER',
              frame: frameWithoutTypes,
            };
            ds.languageProvider.labelKeys = ['bar'];
            const result = ds.modifyQuery(query, action);

            expect(result.refId).toEqual('A');
            expect(result.expr).toEqual('{bar="baz", parsed="foo"}');
          });

          it('then the correct indexed label should be added as LabelFilter', () => {
            const query: LokiQuery = { refId: 'A', expr: '{bar="baz"}' };

            const action: QueryFixAction = {
              options: { key: 'indexed', value: 'foo' },
              type: 'ADD_FILTER',
              frame: frameWithoutTypes,
            };
            ds.languageProvider.labelKeys = ['bar'];
            const result = ds.modifyQuery(query, action);

            expect(result.refId).toEqual('A');
            expect(result.expr).toEqual('{bar="baz", indexed="foo"}');
          });
          it('then the correct structured metadata label should be added as LabelFilter with parser', () => {
            const query: LokiQuery = { refId: 'A', expr: '{bar="baz"} | json' };

            const action: QueryFixAction = {
              options: { key: 'structured', value: 'foo' },
              type: 'ADD_FILTER',
              frame: frameWithoutTypes,
            };
            ds.languageProvider.labelKeys = ['bar'];
            const result = ds.modifyQuery(query, action);

            expect(result.refId).toEqual('A');
            expect(result.expr).toEqual('{bar="baz"} | json | structured=`foo`');
          });

          it('then the correct parsed label should be added as LabelFilter with parser', () => {
            const query: LokiQuery = { refId: 'A', expr: '{bar="baz"} | json' };

            const action: QueryFixAction = {
              options: { key: 'parsed', value: 'foo' },
              type: 'ADD_FILTER',
              frame: frameWithoutTypes,
            };
            ds.languageProvider.labelKeys = ['bar'];
            const result = ds.modifyQuery(query, action);

            expect(result.refId).toEqual('A');
            expect(result.expr).toEqual('{bar="baz"} | json | parsed=`foo`');
          });

          it('then the correct indexed label should be added as LabelFilter with parser', () => {
            const query: LokiQuery = { refId: 'A', expr: '{bar="baz"} | json' };

            const action: QueryFixAction = {
              options: { key: 'indexed', value: 'foo' },
              type: 'ADD_FILTER',
              frame: frameWithoutTypes,
            };
            ds.languageProvider.labelKeys = ['bar'];
            const result = ds.modifyQuery(query, action);

            expect(result.refId).toEqual('A');
            expect(result.expr).toEqual('{bar="baz"} | json | indexed=`foo`');
          });
        });
      });
      describe('and query has parser', () => {
        it('then the correct label should be added for logs query', () => {
          const query: LokiQuery = { refId: 'A', expr: '{bar="baz"} | logfmt' };
          const action = { options: { key: 'job', value: 'grafana' }, type: 'ADD_FILTER' };
          const result = ds.modifyQuery(query, action);

          expect(result.refId).toEqual('A');
          expect(result.expr).toEqual('{bar="baz"} | logfmt | job=`grafana`');
        });
        it('then the correct label should be added for metrics query', () => {
          const query: LokiQuery = { refId: 'A', expr: 'rate({bar="baz"} | logfmt [5m])' };
          const action = { options: { key: 'job', value: 'grafana' }, type: 'ADD_FILTER' };
          const result = ds.modifyQuery(query, action);

          expect(result.refId).toEqual('A');
          expect(result.expr).toEqual('rate({bar="baz"} | logfmt | job=`grafana` [5m])');
        });
      });
    });

    describe('when called with ADD_FILTER_OUT', () => {
      let ds: LokiDatasource;
      beforeEach(() => {
        ds = createLokiDatasource(templateSrvStub);
        ds.languageProvider.labelKeys = ['bar', 'job'];
      });
      describe('and query has no parser', () => {
        it('then the correct label should be added for logs query', () => {
          const query: LokiQuery = { refId: 'A', expr: '{bar="baz"}' };
          const action = { options: { key: 'job', value: 'grafana' }, type: 'ADD_FILTER_OUT' };
          const result = ds.modifyQuery(query, action);

          expect(result.refId).toEqual('A');
          expect(result.expr).toEqual('{bar="baz", job!="grafana"}');
        });

        it('then the correctly escaped label should be added for logs query', () => {
          const query: LokiQuery = { refId: 'A', expr: '{bar="baz"}' };
          const action = { options: { key: 'job', value: '"test' }, type: 'ADD_FILTER_OUT' };
          const result = ds.modifyQuery(query, action);

          expect(result.refId).toEqual('A');
          expect(result.expr).toEqual('{bar="baz", job!="\\"test"}');
        });

        it('then the correct label should be added for metrics query', () => {
          const query: LokiQuery = { refId: 'A', expr: 'rate({bar="baz"}[5m])' };
          const action = { options: { key: 'job', value: 'grafana' }, type: 'ADD_FILTER_OUT' };
          const result = ds.modifyQuery(query, action);

          expect(result.refId).toEqual('A');
          expect(result.expr).toEqual('rate({bar="baz", job!="grafana"}[5m])');
        });
      });
      describe('and query has parser', () => {
        let ds: LokiDatasource;
        beforeEach(() => {
          ds = createLokiDatasource(templateSrvStub);
          ds.languageProvider.labelKeys = ['bar', 'job'];
        });

        it('then the correct label should be added for logs query', () => {
          const query: LokiQuery = { refId: 'A', expr: '{bar="baz"} | logfmt' };
          const action = { options: { key: 'job', value: 'grafana' }, type: 'ADD_FILTER_OUT' };
          const result = ds.modifyQuery(query, action);

          expect(result.refId).toEqual('A');
          expect(result.expr).toEqual('{bar="baz"} | logfmt | job!=`grafana`');
        });
        it('then the correct label should be added for metrics query', () => {
          const query: LokiQuery = { refId: 'A', expr: 'rate({bar="baz"} | logfmt [5m])' };
          const action = { options: { key: 'job', value: 'grafana' }, type: 'ADD_FILTER_OUT' };
          const result = ds.modifyQuery(query, action);

          expect(result.refId).toEqual('A');
          expect(result.expr).toEqual('rate({bar="baz"} | logfmt | job!=`grafana` [5m])');
        });
      });
    });

    describe('when called with ADD_LINE_FILTER', () => {
      let ds: LokiDatasource;
      const query: LokiQuery = { refId: 'A', expr: '{bar="baz"}' };
      beforeEach(() => {
        ds = createLokiDatasource(templateSrvStub);
        ds.languageProvider.labelKeys = ['bar', 'job'];
      });

      it('adds a line filter', () => {
        const action = { options: {}, type: 'ADD_LINE_FILTER' };
        const result = ds.modifyQuery(query, action);

        expect(result.expr).toEqual('{bar="baz"} |= ``');
      });
      it('adds a line filter with a value', () => {
        const action = { options: { value: 'value' }, type: 'ADD_LINE_FILTER' };
        const result = ds.modifyQuery(query, action);

        expect(result.expr).toEqual('{bar="baz"} |= `value`');
      });
    });

    describe('when called with ADD_LINE_FILTER_OUT', () => {
      let ds: LokiDatasource;
      const query: LokiQuery = { refId: 'A', expr: '{bar="baz"}' };
      beforeEach(() => {
        ds = createLokiDatasource(templateSrvStub);
        ds.languageProvider.labelKeys = ['bar', 'job'];
      });

      it('adds a line filter', () => {
        const action = { options: {}, type: 'ADD_LINE_FILTER_OUT' };
        const result = ds.modifyQuery(query, action);

        expect(result.expr).toEqual('{bar="baz"} != ``');
      });
      it('adds a line filter with a value', () => {
        const action = { options: { value: 'value' }, type: 'ADD_LINE_FILTER_OUT' };
        const result = ds.modifyQuery(query, action);

        expect(result.expr).toEqual('{bar="baz"} != `value`');
      });
    });
  });

  describe('toggleQueryFilter', () => {
    describe('when called with FILTER', () => {
      let ds: LokiDatasource;
      beforeEach(() => {
        ds = createLokiDatasource(templateSrvStub);
      });

      describe('and query has no parser', () => {
        it('then the correct label should be added for logs query', () => {
          const query: LokiQuery = { refId: 'A', expr: '{bar="baz"}' };
          const action: ToggleFilterAction = { options: { key: 'job', value: 'grafana' }, type: 'FILTER_FOR' };
          const result = ds.toggleQueryFilter(query, action);

          expect(result.refId).toEqual('A');
          expect(result.expr).toEqual('{bar="baz", job="grafana"}');
        });

        it('then the correctly escaped label should be added for logs query', () => {
          const query: LokiQuery = { refId: 'A', expr: '{bar="baz"}' };
          const action: ToggleFilterAction = { options: { key: 'job', value: '\\test' }, type: 'FILTER_FOR' };
          const result = ds.toggleQueryFilter(query, action);

          expect(result.refId).toEqual('A');
          expect(result.expr).toEqual('{bar="baz", job="\\\\test"}');
        });

        it('then the correct label should be added for metrics query', () => {
          const query: LokiQuery = { refId: 'A', expr: 'rate({bar="baz"}[5m])' };
          const action: ToggleFilterAction = { options: { key: 'job', value: 'grafana' }, type: 'FILTER_FOR' };
          const result = ds.toggleQueryFilter(query, action);

          expect(result.refId).toEqual('A');
          expect(result.expr).toEqual('rate({bar="baz", job="grafana"}[5m])');
        });

        describe('and the filter is already present', () => {
          it('then it should remove the filter', () => {
            const query: LokiQuery = { refId: 'A', expr: '{bar="baz", job="grafana"}' };
            const action: ToggleFilterAction = { options: { key: 'job', value: 'grafana' }, type: 'FILTER_FOR' };
            const result = ds.toggleQueryFilter(query, action);

            expect(result.refId).toEqual('A');
            expect(result.expr).toEqual('{bar="baz"}');
          });

          it('then it should remove the filter with escaped value', () => {
            const query: LokiQuery = { refId: 'A', expr: '{place="luna", job="\\"grafana/data\\""}' };
            const action: ToggleFilterAction = { options: { key: 'job', value: '"grafana/data"' }, type: 'FILTER_FOR' };
            const result = ds.toggleQueryFilter(query, action);

            expect(result.refId).toEqual('A');
            expect(result.expr).toEqual('{place="luna"}');
          });
        });
      });

      describe('and query has parser', () => {
        it('then the correct label should be added for logs query', () => {
          const query: LokiQuery = { refId: 'A', expr: '{bar="baz"} | logfmt' };
          const action: ToggleFilterAction = { options: { key: 'job', value: 'grafana' }, type: 'FILTER_FOR' };
          const result = ds.toggleQueryFilter(query, action);

          expect(result.refId).toEqual('A');
          expect(result.expr).toEqual('{bar="baz"} | logfmt | job=`grafana`');
        });

        it('then the correct label should be added for metrics query', () => {
          const query: LokiQuery = { refId: 'A', expr: 'rate({bar="baz"} | logfmt [5m])' };
          const action: ToggleFilterAction = { options: { key: 'job', value: 'grafana' }, type: 'FILTER_FOR' };
          const result = ds.toggleQueryFilter(query, action);

          expect(result.refId).toEqual('A');
          expect(result.expr).toEqual('rate({bar="baz"} | logfmt | job=`grafana` [5m])');
        });

        describe('and the filter is already present', () => {
          it('then it should remove the filter', () => {
            const query: LokiQuery = { refId: 'A', expr: '{bar="baz"} | logfmt | job="grafana"' };
            const action: ToggleFilterAction = { options: { key: 'job', value: 'grafana' }, type: 'FILTER_FOR' };
            const result = ds.toggleQueryFilter(query, action);

            expect(result.refId).toEqual('A');
            expect(result.expr).toEqual('{bar="baz"} | logfmt');
          });
        });
      });
    });

    describe('when called with FILTER_OUT', () => {
      describe('and query has no parser', () => {
        let ds: LokiDatasource;
        beforeEach(() => {
          ds = createLokiDatasource(templateSrvStub);
        });

        it('then the correct label should be added for logs query', () => {
          const query: LokiQuery = { refId: 'A', expr: '{bar="baz"}' };
          const action: ToggleFilterAction = { options: { key: 'job', value: 'grafana' }, type: 'FILTER_OUT' };
          const result = ds.toggleQueryFilter(query, action);

          expect(result.refId).toEqual('A');
          expect(result.expr).toEqual('{bar="baz", job!="grafana"}');
        });

        it('then the correctly escaped label should be added for logs query', () => {
          const query: LokiQuery = { refId: 'A', expr: '{bar="baz"}' };
          const action: ToggleFilterAction = { options: { key: 'job', value: '"test' }, type: 'FILTER_OUT' };
          const result = ds.toggleQueryFilter(query, action);

          expect(result.refId).toEqual('A');
          expect(result.expr).toEqual('{bar="baz", job!="\\"test"}');
        });

        it('then the correct label should be added for metrics query', () => {
          const query: LokiQuery = { refId: 'A', expr: 'rate({bar="baz"}[5m])' };
          const action: ToggleFilterAction = { options: { key: 'job', value: 'grafana' }, type: 'FILTER_OUT' };
          const result = ds.toggleQueryFilter(query, action);

          expect(result.refId).toEqual('A');
          expect(result.expr).toEqual('rate({bar="baz", job!="grafana"}[5m])');
        });

        describe('and the opposite filter is present', () => {
          it('then it should remove the filter', () => {
            const query: LokiQuery = { refId: 'A', expr: '{bar="baz", job="grafana"}' };
            const action: ToggleFilterAction = { options: { key: 'job', value: 'grafana' }, type: 'FILTER_OUT' };
            const result = ds.toggleQueryFilter(query, action);

            expect(result.refId).toEqual('A');
            expect(result.expr).toEqual('{bar="baz", job!="grafana"}');
          });
        });
      });

      describe('and query has parser', () => {
        let ds: LokiDatasource;
        beforeEach(() => {
          ds = createLokiDatasource(templateSrvStub);
        });

        it('then the correct label should be added for logs query', () => {
          const query: LokiQuery = { refId: 'A', expr: '{bar="baz"} | logfmt' };
          const action: ToggleFilterAction = { options: { key: 'job', value: 'grafana' }, type: 'FILTER_OUT' };
          const result = ds.toggleQueryFilter(query, action);

          expect(result.refId).toEqual('A');
          expect(result.expr).toEqual('{bar="baz"} | logfmt | job!=`grafana`');
        });

        it('then the correct label should be added for metrics query', () => {
          const query: LokiQuery = { refId: 'A', expr: 'rate({bar="baz"} | logfmt [5m])' };
          const action: ToggleFilterAction = { options: { key: 'job', value: 'grafana' }, type: 'FILTER_OUT' };
          const result = ds.toggleQueryFilter(query, action);

          expect(result.refId).toEqual('A');
          expect(result.expr).toEqual('rate({bar="baz"} | logfmt | job!=`grafana` [5m])');
        });

        describe('and the filter is already present', () => {
          it('then it should remove the filter', () => {
            const query: LokiQuery = { refId: 'A', expr: '{bar="baz"} | logfmt | job="grafana"' };
            const action: ToggleFilterAction = { options: { key: 'job', value: 'grafana' }, type: 'FILTER_OUT' };
            const result = ds.toggleQueryFilter(query, action);

            expect(result.refId).toEqual('A');
            expect(result.expr).toEqual('{bar="baz"} | logfmt | job!=`grafana`');
          });
        });
      });
    });
  });

  describe('addAdHocFilters', () => {
    let ds: LokiDatasource;
    describe('when called with "=" operator', () => {
      beforeEach(() => {
        ds = createLokiDatasource();
      });
      const defaultAdHocFilters: AdHocFilter[] = [
        {
          condition: '',
          key: 'job',
          operator: '=',
          value: 'grafana',
        },
      ];
      describe('and query has no parser', () => {
        it('then the correct label should be added for logs query', () => {
          assertAdHocFilters('{bar="baz"}', '{bar="baz", job="grafana"}', ds, defaultAdHocFilters);
        });

        it('then the correct label should be added for metrics query', () => {
          assertAdHocFilters('rate({bar="baz"}[5m])', 'rate({bar="baz", job="grafana"}[5m])', ds, defaultAdHocFilters);
        });

        it('then the correct label should be added for metrics query and variable', () => {
          assertAdHocFilters(
            'rate({bar="baz"}[$__interval])',
            'rate({bar="baz", job="grafana"}[$__interval])',
            ds,
            defaultAdHocFilters
          );
        });

        it('then the correct label should be added for logs query with empty selector', () => {
          assertAdHocFilters('{}', '{job="grafana"}', ds, defaultAdHocFilters);
        });

        it('then the correct label should be added for metrics query with empty selector', () => {
          assertAdHocFilters('rate({}[5m])', 'rate({job="grafana"}[5m])', ds, defaultAdHocFilters);
        });

        it('then the correct label should be added for metrics query with empty selector and variable', () => {
          assertAdHocFilters('rate({}[$__interval])', 'rate({job="grafana"}[$__interval])', ds, defaultAdHocFilters);
        });
        it('should correctly escape special characters in ad hoc filter', () => {
          assertAdHocFilters('{job="grafana"}', '{job="grafana", instance="\\"test\\""}', ds, [
            {
              condition: '',
              key: 'instance',
              operator: '=',
              value: '"test"',
            },
          ]);
        });
      });
      describe('and query has parser', () => {
        it('then the correct label should be added for logs query', () => {
          assertAdHocFilters('{bar="baz"} | logfmt', '{bar="baz"} | logfmt | job=`grafana`', ds, defaultAdHocFilters);
        });
        it('then the correct label should be added for metrics query', () => {
          assertAdHocFilters(
            'rate({bar="baz"} | logfmt [5m])',
            'rate({bar="baz"} | logfmt | job=`grafana` [5m])',
            ds,
            defaultAdHocFilters
          );
        });
      });
    });

    describe('when called with "!=" operator', () => {
      const defaultAdHocFilters: AdHocFilter[] = [
        {
          condition: '',
          key: 'job',
          operator: '!=',
          value: 'grafana',
        },
      ];
      beforeEach(() => {
        ds = createLokiDatasource();
      });
      describe('and query has no parser', () => {
        it('then the correct label should be added for logs query', () => {
          assertAdHocFilters('{bar="baz"}', '{bar="baz", job!="grafana"}', ds, defaultAdHocFilters);
        });

        it('then the correct label should be added for metrics query', () => {
          assertAdHocFilters('rate({bar="baz"}[5m])', 'rate({bar="baz", job!="grafana"}[5m])', ds, defaultAdHocFilters);
        });
      });
      describe('and query has parser', () => {
        it('then the correct label should be added for logs query', () => {
          assertAdHocFilters('{bar="baz"} | logfmt', '{bar="baz"} | logfmt | job!=`grafana`', ds, defaultAdHocFilters);
        });
        it('then the correct label should be added for metrics query', () => {
          assertAdHocFilters(
            'rate({bar="baz"} | logfmt [5m])',
            'rate({bar="baz"} | logfmt | job!=`grafana` [5m])',
            ds,
            defaultAdHocFilters
          );
        });
      });
    });

    describe('when called with regex operator', () => {
      const defaultAdHocFilters: AdHocFilter[] = [
        {
          condition: '',
          key: 'instance',
          operator: '=~',
          value: '.*',
        },
      ];
      beforeEach(() => {
        ds = createLokiDatasource();
      });
      it('should not escape special characters in ad hoc filter', () => {
        assertAdHocFilters('{job="grafana"}', '{job="grafana", instance=~".*"}', ds, defaultAdHocFilters);
      });
    });
  });

  describe('logs volume data provider', () => {
    let ds: LokiDatasource;
    beforeEach(() => {
      ds = createLokiDatasource(templateSrvStub);
    });

    it('creates provider for logs query', () => {
      const options = getQueryOptions<LokiQuery>({
        targets: [{ expr: '{label=value}', refId: 'A', queryType: LokiQueryType.Range }],
      });

      expect(ds.getDataProvider(SupplementaryQueryType.LogsVolume, options)).toBeDefined();
    });

    it('does not create provider for metrics query', () => {
      const options = getQueryOptions<LokiQuery>({
        targets: [{ expr: 'rate({label=value}[1m])', refId: 'A' }],
      });

      expect(ds.getDataProvider(SupplementaryQueryType.LogsVolume, options)).not.toBeDefined();
    });

    it('creates provider if at least one query is a logs query', () => {
      const options = getQueryOptions<LokiQuery>({
        targets: [
          { expr: 'rate({label=value}[1m])', queryType: LokiQueryType.Range, refId: 'A' },
          { expr: '{label=value}', queryType: LokiQueryType.Range, refId: 'B' },
        ],
      });

      expect(ds.getDataProvider(SupplementaryQueryType.LogsVolume, options)).toBeDefined();
    });

    it('does not create provider if there is only an instant logs query', () => {
      const options = getQueryOptions<LokiQuery>({
        targets: [{ expr: '{label=value', refId: 'A', queryType: LokiQueryType.Instant }],
      });

      expect(ds.getDataProvider(SupplementaryQueryType.LogsVolume, options)).not.toBeDefined();
    });
  });

  describe('logs sample data provider', () => {
    let ds: LokiDatasource;
    beforeEach(() => {
      ds = createLokiDatasource(templateSrvStub);
    });

    it('creates provider for metrics query', () => {
      const options = getQueryOptions<LokiQuery>({
        targets: [{ expr: 'rate({label=value}[5m])', refId: 'A' }],
      });

      expect(ds.getDataProvider(SupplementaryQueryType.LogsSample, options)).toBeDefined();
    });

    it('does not create provider for log query', () => {
      const options = getQueryOptions<LokiQuery>({
        targets: [{ expr: '{label=value}', refId: 'A' }],
      });

      expect(ds.getDataProvider(SupplementaryQueryType.LogsSample, options)).not.toBeDefined();
    });

    it('creates provider if at least one query is a metric query', () => {
      const options = getQueryOptions<LokiQuery>({
        targets: [
          { expr: 'rate({label=value}[1m])', refId: 'A' },
          { expr: '{label=value}', refId: 'B' },
        ],
      });

      expect(ds.getDataProvider(SupplementaryQueryType.LogsSample, options)).toBeDefined();
    });
  });

  describe('getSupplementaryQuery', () => {
    let ds: LokiDatasource;
    beforeEach(() => {
      ds = createLokiDatasource(templateSrvStub);
    });

    describe('logs volume', () => {
      // The default queryType value is Range
      it('returns logs volume for query with no queryType', () => {
        expect(
          ds.getSupplementaryQuery(
            { type: SupplementaryQueryType.LogsVolume },
            {
              expr: '{label=value}',
              refId: 'A',
            }
          )
        ).toEqual({
          expr: 'sum by (level) (count_over_time({label=value}[$__auto]))',
          queryType: LokiQueryType.Range,
          refId: 'log-volume-A',
          supportingQueryType: SupportingQueryType.LogsVolume,
        });
      });

      it('returns logs volume query for range log query', () => {
        expect(
          ds.getSupplementaryQuery(
            { type: SupplementaryQueryType.LogsVolume },
            {
              expr: '{label=value}',
              queryType: LokiQueryType.Range,
              refId: 'A',
            }
          )
        ).toEqual({
          expr: 'sum by (level) (count_over_time({label=value}[$__auto]))',
          queryType: LokiQueryType.Range,
          refId: 'log-volume-A',
          supportingQueryType: SupportingQueryType.LogsVolume,
        });
      });

      it('does not return logs volume query for instant log query', () => {
        expect(
          ds.getSupplementaryQuery(
            { type: SupplementaryQueryType.LogsVolume },
            {
              expr: '{label=value}',
              queryType: LokiQueryType.Instant,
              refId: 'A',
            }
          )
        ).toEqual(undefined);
      });

      it('does not return logs volume query for metric query', () => {
        expect(
          ds.getSupplementaryQuery(
            { type: SupplementaryQueryType.LogsVolume },
            {
              expr: 'rate({label=value}[5m]',
              queryType: LokiQueryType.Range,
              refId: 'A',
            }
          )
        ).toEqual(undefined);
      });
    });

    describe('logs sample', () => {
      it('returns logs sample query for range metric query', () => {
        expect(
          ds.getSupplementaryQuery(
            { type: SupplementaryQueryType.LogsSample },
            {
              expr: 'rate({label=value}[5m]',
              queryType: LokiQueryType.Range,
              refId: 'A',
            }
          )
        ).toEqual({
          expr: '{label=value}',
          queryType: 'range',
          refId: 'log-sample-A',
          maxLines: 20,
        });
      });

      it('returns logs sample query for instant metric query', () => {
        expect(
          ds.getSupplementaryQuery(
            { type: SupplementaryQueryType.LogsSample },
            {
              expr: 'rate({label=value}[5m]',
              queryType: LokiQueryType.Instant,
              refId: 'A',
            }
          )
        ).toEqual({
          expr: '{label=value}',
          queryType: LokiQueryType.Range,
          refId: 'log-sample-A',
          maxLines: 20,
        });
      });

      it('correctly overrides maxLines if limit is set', () => {
        expect(
          ds.getSupplementaryQuery(
            { type: SupplementaryQueryType.LogsSample, limit: 5 },
            {
              expr: 'rate({label=value}[5m]',
              queryType: LokiQueryType.Instant,
              refId: 'A',
            }
          )
        ).toEqual({
          expr: '{label=value}',
          queryType: LokiQueryType.Range,
          refId: 'log-sample-A',
          maxLines: 5,
        });
      });

      it('does not return logs sample query for log query query', () => {
        expect(
          ds.getSupplementaryQuery(
            { type: SupplementaryQueryType.LogsSample },
            {
              expr: '{label=value}',
              queryType: LokiQueryType.Range,
              refId: 'A',
            }
          )
        ).toEqual(undefined);
      });
    });
  });

  describe('importing queries', () => {
    let ds: LokiDatasource;
    beforeEach(() => {
      ds = createLokiDatasource(templateSrvStub);
    });

    it('keeps all labels when no labels are loaded', async () => {
      ds.getResource = <T>() => Promise.resolve({ data: [] } as T);
      const queries = await ds.importFromAbstractQueries([
        {
          refId: 'A',
          labelMatchers: [
            { name: 'foo', operator: AbstractLabelOperator.Equal, value: 'bar' },
            { name: 'foo2', operator: AbstractLabelOperator.Equal, value: 'bar2' },
          ],
        },
      ]);
      expect(queries[0].expr).toBe('{foo="bar", foo2="bar2"}');
    });

    it('filters out non existing labels', async () => {
      ds.getResource = <T>() => Promise.resolve({ data: ['foo'] } as T);
      const queries = await ds.importFromAbstractQueries([
        {
          refId: 'A',
          labelMatchers: [
            { name: 'foo', operator: AbstractLabelOperator.Equal, value: 'bar' },
            { name: 'foo2', operator: AbstractLabelOperator.Equal, value: 'bar2' },
          ],
        },
      ]);
      expect(queries[0].expr).toBe('{foo="bar"}');
    });
  });

  describe('getDataSamples', () => {
    let ds: LokiDatasource;
    beforeEach(() => {
      ds = createLokiDatasource(templateSrvStub);
    });
    it('ignores invalid queries', () => {
      const spy = jest.spyOn(ds, 'query');
      ds.getDataSamples({ expr: 'not a query', refId: 'A' });
      expect(spy).not.toHaveBeenCalled();
    });
    it('ignores metric queries', () => {
      const spy = jest.spyOn(ds, 'query');
      ds.getDataSamples({ expr: 'count_over_time({a="b"}[1m])', refId: 'A' });
      expect(spy).not.toHaveBeenCalled();
    });
    it('uses the current interval in the request', () => {
      const spy = jest.spyOn(ds, 'query').mockImplementation(() => of({} as DataQueryResponse));
      ds.getDataSamples({ expr: '{job="bar"}', refId: 'A' });
      expect(spy).toHaveBeenCalledWith(
        expect.objectContaining({
          range: ds.getTimeRange(),
        })
      );
    });
    it('hides the request from the inspector', () => {
      const spy = jest.spyOn(ds, 'query').mockImplementation(() => of({} as DataQueryResponse));
      ds.getDataSamples({ expr: '{job="bar"}', refId: 'A' });
      expect(spy).toHaveBeenCalledWith(
        expect.objectContaining({
          hideFromInspector: true,
          requestId: REF_ID_DATA_SAMPLES,
        })
      );
    });
    it('sets the supporting query type in the request', () => {
      const spy = jest.spyOn(ds, 'query').mockImplementation(() => of({} as DataQueryResponse));
      ds.getDataSamples({ expr: '{job="bar"}', refId: 'A' });
      expect(spy).toHaveBeenCalledWith(
        expect.objectContaining({
          targets: [expect.objectContaining({ supportingQueryType: SupportingQueryType.DataSample })],
        })
      );
    });
  });

  describe('Query splitting', () => {
    beforeAll(() => {
      config.featureToggles.lokiQuerySplitting = true;
      jest.mocked(runSplitQuery).mockReturnValue(
        of({
          data: [],
        })
      );
    });
    afterAll(() => {
      config.featureToggles.lokiQuerySplitting = false;
    });
    it.each([
      [[{ expr: 'count_over_time({a="b"}[1m])', refId: 'A' }]],
      [[{ expr: '{a="b"}', refId: 'A' }]],
      [
        [
          { expr: 'count_over_time({a="b"}[1m])', refId: 'A', hide: true },
          { expr: '{a="b"}', refId: 'B' },
        ],
      ],
    ])('supports query splitting when the requirements are met', async (targets: LokiQuery[]) => {
      const ds = createLokiDatasource(templateSrvStub);
      const query = getQueryOptions<LokiQuery>({
        targets,
        app: CoreApp.Dashboard,
      });

      await expect(ds.query(query)).toEmitValuesWith(() => {
        expect(runSplitQuery).toHaveBeenCalled();
      });
    });
  });

  describe('getQueryStats', () => {
    let ds: LokiDatasource;
    let query: LokiQuery;
    beforeEach(() => {
      ds = createLokiDatasource(templateSrvStub);
      ds.statsMetadataRequest = jest.fn().mockResolvedValue({ streams: 1, chunks: 1, bytes: 1, entries: 1 });
      ds.interpolateString = jest.fn().mockImplementation((value: string) => value.replace('$__auto', '1m'));

      query = { refId: 'A', expr: '', queryType: LokiQueryType.Range };
    });

    it('uses statsMetadataRequest', async () => {
      query.expr = '{foo="bar"}';
      const result = await ds.getQueryStats(query, mockTimeRange);

      expect(ds.statsMetadataRequest).toHaveBeenCalled();
      expect(result).toEqual({ streams: 1, chunks: 1, bytes: 1, entries: 1 });
    });

    it('supports queries with template variables', async () => {
      query.expr = 'rate({instance="server\\1"}[$__auto])';
      const result = await ds.getQueryStats(query, mockTimeRange);

      expect(result).toEqual({
        streams: 1,
        chunks: 1,
        bytes: 1,
        entries: 1,
      });
    });

    it('does not call stats if the query is invalid', async () => {
      query.expr = 'rate({label="value"}';
      const result = await ds.getQueryStats(query, mockTimeRange);

      expect(ds.statsMetadataRequest).not.toHaveBeenCalled();
      expect(result).toBe(undefined);
    });

    it('combines the stats of each label matcher', async () => {
      query.expr = 'count_over_time({foo="bar"}[1m]) + count_over_time({test="test"}[1m])';
      const result = await ds.getQueryStats(query, mockTimeRange);

      expect(ds.statsMetadataRequest).toHaveBeenCalled();
      expect(result).toEqual({ streams: 2, chunks: 2, bytes: 2, entries: 2 });
    });
  });

  describe('statsMetadataRequest', () => {
    it('throws error if url starts with /', () => {
      const ds = createLokiDatasource();
      expect(async () => {
        await ds.statsMetadataRequest('/index');
      }).rejects.toThrow('invalid metadata request url: /index');
    });
  });
});

describe('applyTemplateVariables', () => {
  it('should add the adhoc filter to the query', () => {
    const ds = createLokiDatasource();
    const spy = jest.spyOn(ds, 'addAdHocFilters');
    ds.applyTemplateVariables({ expr: '{test}', refId: 'A' }, {}, []);
    expect(spy).toHaveBeenCalledWith('{test}', []);
  });

  describe('with template and built-in variables', () => {
    const scopedVars = {
      __interval: { text: '1m', value: '1m' },
      __interval_ms: { text: '1000', value: '1000' },
      __range: { text: '1m', value: '1m' },
      __range_ms: { text: '1000', value: '1000' },
      __range_s: { text: '60', value: '60' },
      testVariable: { text: 'foo', value: 'foo' },
    };

    it('should not interpolate __interval variables', () => {
      const templateSrvMock = {
        getAdhocFilters: jest.fn().mockImplementation((query: string) => query),
        replace: jest.fn((a: string, ...rest: unknown[]) => a),
      } as unknown as TemplateSrv;

      const ds = createLokiDatasource(templateSrvMock);
      ds.addAdHocFilters = jest.fn().mockImplementation((query: string) => query);
      ds.applyTemplateVariables(
        { expr: 'rate({job="grafana"}[$__interval]) + rate({job="grafana"}[$__interval_ms])', refId: 'A' },
        scopedVars
      );
      expect(templateSrvMock.replace).toHaveBeenCalledTimes(2);
      // Interpolated legend
      expect(templateSrvMock.replace).toHaveBeenCalledWith(
        undefined,
        expect.not.objectContaining({
          __interval: { text: '1m', value: '1m' },
          __interval_ms: { text: '1000', value: '1000' },
        })
      );
      // Interpolated expr
      expect(templateSrvMock.replace).toHaveBeenCalledWith(
        'rate({job="grafana"}[$__interval]) + rate({job="grafana"}[$__interval_ms])',
        expect.not.objectContaining({
          __interval: { text: '1m', value: '1m' },
          __interval_ms: { text: '1000', value: '1000' },
        }),
        expect.any(Function)
      );
    });

    it('should not interpolate __range variables', () => {
      const templateSrvMock = {
        getAdhocFilters: jest.fn().mockImplementation((query: string) => query),
        replace: jest.fn((a: string, ...rest: unknown[]) => a),
      } as unknown as TemplateSrv;

      const ds = createLokiDatasource(templateSrvMock);
      ds.addAdHocFilters = jest.fn().mockImplementation((query: string) => query);
      ds.applyTemplateVariables(
        {
          expr: 'rate({job="grafana"}[$__range]) + rate({job="grafana"}[$__range_ms]) + rate({job="grafana"}[$__range_s])',
          refId: 'A',
        },
        scopedVars
      );
      expect(templateSrvMock.replace).toHaveBeenCalledTimes(2);
      // Interpolated legend
      expect(templateSrvMock.replace).toHaveBeenCalledWith(
        undefined,
        expect.not.objectContaining({
          __range: { text: '1m', value: '1m' },
          __range_ms: { text: '1000', value: '1000' },
          __range_s: { text: '60', value: '60' },
        })
      );
      // Interpolated expr
      expect(templateSrvMock.replace).toHaveBeenCalledWith(
        'rate({job="grafana"}[$__range]) + rate({job="grafana"}[$__range_ms]) + rate({job="grafana"}[$__range_s])',
        expect.not.objectContaining({
          __range: { text: '1m', value: '1m' },
          __range_ms: { text: '1000', value: '1000' },
          __range_s: { text: '60', value: '60' },
        }),
        expect.any(Function)
      );
    });
  });

  describe('getStatsTimeRange', () => {
    let query: LokiQuery;
    let datasource: LokiDatasource;
    const timeRange = {
      from: 167255280000000, // 01 Jan 2023 06:00:00 GMT
      to: 167263920000000, //   02 Jan 2023 06:00:00 GMT
    } as unknown as TimeRange;

    beforeEach(() => {
      query = { refId: 'A', expr: '', queryType: LokiQueryType.Range };
      datasource = createLokiDatasource();

      datasource.getTimeRangeParams = jest.fn().mockReturnValue({
        start: 1672552800000000000, // 01 Jan 2023 06:00:00 GMT
        end: 1672639200000000000, //   02 Jan 2023 06:00:00 GMT
      });
    });

    it('should return the ds picker timerange for a logs query with range type', () => {
      // log queries with range type should request the ds picker timerange
      // in this case (1 day)
      query.expr = '{job="grafana"}';

      expect(datasource.getStatsTimeRange(query, 0, timeRange)).toEqual({
        start: 1672552800000000000, // 01 Jan 2023 06:00:00 GMT
        end: 1672639200000000000, //   02 Jan 2023 06:00:00 GMT
      });
    });

    it('should return nothing for a logs query with instant type', () => {
      // log queries with instant type should be invalid.
      query.queryType = LokiQueryType.Instant;
      query.expr = '{job="grafana"}';

      expect(datasource.getStatsTimeRange(query, 0, timeRange)).toEqual({
        start: undefined,
        end: undefined,
      });
    });

    it('should return the ds picker time range', () => {
      // metric queries with range type should request ds picker timerange
      // in this case (1 day)
      query.expr = 'rate({job="grafana"}[5m])';

      expect(datasource.getStatsTimeRange(query, 0, timeRange)).toEqual({
        start: 1672552800000000000, // 01 Jan 2023 06:00:00 GMT
        end: 1672639200000000000, //   02 Jan 2023 06:00:00 GMT
      });
    });

    it('should return the range duration for an instant metric query', () => {
      // metric queries with instant type should request range duration
      // in this case (5 minutes)
      query.queryType = LokiQueryType.Instant;
      query.expr = 'rate({job="grafana"}[5m])';

      expect(datasource.getStatsTimeRange(query, 0, timeRange)).toEqual({
        start: 1672638900000000000, // 02 Jan 2023 05:55:00 GMT
        end: 1672639200000000000, //   02 Jan 2023 06:00:00 GMT
      });
    });
  });
});

describe('makeStatsRequest', () => {
  const datasource = createLokiDatasource();
  let query: LokiQuery;

  beforeEach(() => {
    query = { refId: 'A', expr: '', queryType: LokiQueryType.Range };
  });

  it('should return null if there is no query', () => {
    query.expr = '';
    expect(datasource.getStats(query, mockTimeRange)).resolves.toBe(null);
  });

  it('should return null if the query is invalid', () => {
    query.expr = '{job="grafana",';
    expect(datasource.getStats(query, mockTimeRange)).resolves.toBe(null);
  });

  it('should return null if the response has no data', () => {
    query.expr = '{job="grafana"}';
    datasource.getQueryStats = jest.fn().mockResolvedValue({ streams: 0, chunks: 0, bytes: 0, entries: 0 });
    expect(datasource.getStats(query, mockTimeRange)).resolves.toBe(null);
  });

  it('should return the stats if the response has data', () => {
    query.expr = '{job="grafana"}';

    datasource.getQueryStats = jest
      .fn()
      .mockResolvedValue({ streams: 1, chunks: 12611, bytes: 12913664, entries: 78344 });
    expect(datasource.getStats(query, mockTimeRange)).resolves.toEqual({
      streams: 1,
      chunks: 12611,
      bytes: 12913664,
      entries: 78344,
    });
  });

  it('should support queries with variables', () => {
    query.expr = 'count_over_time({job="grafana"}[$__interval])';

    datasource.interpolateString = jest
      .fn()
      .mockImplementationOnce((value: string) => value.replace('$__interval', '1h'));
    datasource.getQueryStats = jest
      .fn()
      .mockResolvedValue({ streams: 1, chunks: 12611, bytes: 12913664, entries: 78344 });
    expect(datasource.getStats(query, mockTimeRange)).resolves.toEqual({
      streams: 1,
      chunks: 12611,
      bytes: 12913664,
      entries: 78344,
    });
  });
});

describe('getTimeRange*()', () => {
  it('exposes the current time range', () => {
    const ds = createLokiDatasource();
    const timeRange = ds.getTimeRange();

    expect(timeRange.from).toBeDefined();
    expect(timeRange.to).toBeDefined();
  });

  it('exposes time range as params', () => {
    const ds = createLokiDatasource();
    const params = ds.getTimeRangeParams();

    // Returns a very big integer, so we stringify it for the assertion
    expect(JSON.stringify(params)).toEqual('{"start":1524650400000000000,"end":1524654000000000000}');
  });
});

describe('Variable support', () => {
  it('has Loki variable support', () => {
    const ds = createLokiDatasource(templateSrvStub);

    expect(ds.variables).toBeInstanceOf(LokiVariableSupport);
  });
});

describe('queryHasFilter()', () => {
  let ds: LokiDatasource;
  beforeEach(() => {
    ds = createLokiDatasource(templateSrvStub);
  });
  it('inspects queries for filter presence', () => {
    const query = { refId: 'A', expr: '{grafana="awesome"}' };
    expect(
      ds.queryHasFilter(query, {
        key: 'grafana',
        value: 'awesome',
      })
    ).toBe(true);
  });
});

function assertAdHocFilters(query: string, expectedResults: string, ds: LokiDatasource, adhocFilters?: AdHocFilter[]) {
  const lokiQuery: LokiQuery = { refId: 'A', expr: query };
  const result = ds.addAdHocFilters(lokiQuery.expr, adhocFilters);

  expect(result).toEqual(expectedResults);
}

function makeAnnotationQueryRequest(options = {}): AnnotationQueryRequest<LokiQuery> {
  const timeRange = {
    from: dateTime(),
    to: dateTime(),
  };
  return {
    annotation: {
      expr: '{test=test}',
      refId: '',
      datasource: {
        type: 'loki',
      },
      enable: true,
      name: 'test-annotation',
      iconColor: 'red',
      ...options,
    },
    dashboard: {
      id: 1,
    },
    range: {
      ...timeRange,
      raw: timeRange,
    },
    rangeRaw: timeRange,
  };
}<|MERGE_RESOLUTION|>--- conflicted
+++ resolved
@@ -15,11 +15,8 @@
   FieldType,
   QueryFixAction,
   SupplementaryQueryType,
-<<<<<<< HEAD
   toDataFrame,
-=======
   TimeRange,
->>>>>>> 93060204
   ToggleFilterAction,
 } from '@grafana/data';
 import {
