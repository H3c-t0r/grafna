--- conflicted
+++ resolved
@@ -123,101 +123,8 @@
     origBackendSrv = getBackendSrv();
   });
 
-<<<<<<< HEAD
-  describe('when creating range query', () => {
-    let ds: LokiDatasource;
-    let adjustIntervalSpy: jest.SpyInstance;
-
-    beforeEach(() => {
-      ds = createLokiDSForTests();
-      adjustIntervalSpy = jest.spyOn(ds, 'adjustInterval');
-    });
-
-    it('should use default intervalMs if one is not provided', () => {
-      const target = { expr: '{job="grafana"}', refId: 'B' };
-      const raw = { from: 'now', to: 'now-1h' };
-      const range = { from: dateTime(), to: dateTime(), raw: raw };
-      const options = {
-        range,
-      };
-
-      const req = ds.createRangeQuery(target, options as any, 1000);
-      expect(req.start).toBeDefined();
-      expect(req.end).toBeDefined();
-      expect(adjustIntervalSpy).toHaveBeenCalledWith(1000, 1, expect.anything());
-    });
-
-    it('should use provided intervalMs', () => {
-      const target = { expr: '{job="grafana"}', refId: 'B' };
-      const raw = { from: 'now', to: 'now-1h' };
-      const range = { from: dateTime(), to: dateTime(), raw: raw };
-      const options = {
-        range,
-        intervalMs: 2000,
-      };
-
-      const req = ds.createRangeQuery(target, options as any, 1000);
-      expect(req.start).toBeDefined();
-      expect(req.end).toBeDefined();
-      expect(adjustIntervalSpy).toHaveBeenCalledWith(2000, 1, expect.anything());
-    });
-
-    it('should set the minimal step to 1ms', () => {
-      const target = { expr: '{job="grafana"}', refId: 'B' };
-      const raw = { from: 'now', to: 'now-1h' };
-      const range = { from: dateTime('2020-10-14T00:00:00'), to: dateTime('2020-10-14T00:00:01'), raw: raw };
-      const options = {
-        range,
-        intervalMs: 0.0005,
-      };
-
-      const req = ds.createRangeQuery(target, options as any, 1000);
-      expect(req.start).toBeDefined();
-      expect(req.end).toBeDefined();
-      expect(adjustIntervalSpy).toHaveBeenCalledWith(0.0005, expect.anything(), 1000);
-      // Step is in seconds (1 ms === 0.001 s)
-      expect(req.step).toEqual(0.001);
-    });
-
-    describe('log volume hint', () => {
-      let options: RangeQueryOptions;
-
-      beforeEach(() => {
-        const raw = { from: 'now', to: 'now-1h' };
-        const range = { from: dateTime(), to: dateTime(), raw: raw };
-        options = ({
-          range,
-        } as unknown) as RangeQueryOptions;
-      });
-
-      it('should add volume hint param for log volume queries', () => {
-        const target = { expr: '{job="grafana"}', refId: 'B', volumeQuery: true };
-        ds.runRangeQuery(target, options);
-        expect(backendSrv.fetch).toBeCalledWith(
-          expect.objectContaining({
-            headers: {
-              'X-Query-Tags': 'Source=logvolhist',
-            },
-          })
-        );
-      });
-
-      it('should not add volume hint param for regular queries', () => {
-        const target = { expr: '{job="grafana"}', refId: 'B', volumeQuery: false };
-        ds.runRangeQuery(target, options);
-        expect(backendSrv.fetch).not.toBeCalledWith(
-          expect.objectContaining({
-            headers: {
-              'X-Query-Tags': 'Source=logvolhist',
-            },
-          })
-        );
-      });
-    });
-=======
   afterEach(() => {
     setBackendSrv(origBackendSrv);
->>>>>>> 0ca4ccfa
   });
 
   describe('when doing logs queries with limits', () => {
@@ -750,11 +657,7 @@
       });
       describe('and query has parser', () => {
         it('then the correct label should be added for logs query', () => {
-<<<<<<< HEAD
-          assertAdHocFilters('{bar="baz"} | logfmt', '{bar="baz",job="grafana"} | logfmt', ds);
-=======
           assertAdHocFilters('{bar="baz"} | logfmt', '{bar="baz"} | logfmt | job=`grafana`', ds);
->>>>>>> 0ca4ccfa
         });
         it('then the correct label should be added for metrics query', () => {
           assertAdHocFilters('rate({bar="baz"} | logfmt [5m])', 'rate({bar="baz"} | logfmt | job=`grafana` [5m])', ds);
@@ -789,11 +692,7 @@
       });
       describe('and query has parser', () => {
         it('then the correct label should be added for logs query', () => {
-<<<<<<< HEAD
-          assertAdHocFilters('{bar="baz"} | logfmt', '{bar="baz",job!="grafana"} | logfmt', ds);
-=======
           assertAdHocFilters('{bar="baz"} | logfmt', '{bar="baz"} | logfmt | job!=`grafana`', ds);
->>>>>>> 0ca4ccfa
         });
         it('then the correct label should be added for metrics query', () => {
           assertAdHocFilters('rate({bar="baz"} | logfmt [5m])', 'rate({bar="baz"} | logfmt | job!=`grafana` [5m])', ds);
