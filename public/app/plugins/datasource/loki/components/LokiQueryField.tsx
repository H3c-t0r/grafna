import React, { ReactNode } from 'react';

import { QueryEditorProps } from '@grafana/data';

import { LokiDatasource } from '../datasource';
import { shouldRefreshLabels } from '../languageUtils';
import { LokiQuery, LokiOptions } from '../types';

import { MonacoQueryFieldWrapper } from './monaco-query-field/MonacoQueryFieldWrapper';

export interface LokiQueryFieldProps extends QueryEditorProps<LokiDatasource, LokiQuery, LokiOptions> {
  ExtraFieldElement?: ReactNode;
  placeholder?: string;
  'data-testid'?: string;
  onQueryType?: (query: string) => void;
}

interface LokiQueryFieldState {
  labelsLoaded: boolean;
}

export class LokiQueryField extends React.PureComponent<LokiQueryFieldProps, LokiQueryFieldState> {
  _isMounted = false;

  constructor(props: LokiQueryFieldProps) {
    super(props);

    this.state = { labelsLoaded: false };
  }

  async componentDidMount() {
    this._isMounted = true;
    await this.props.datasource.languageProvider.start();
    if (this._isMounted) {
      this.setState({ labelsLoaded: true });
    }
  }

  componentWillUnmount() {
    this._isMounted = false;
  }

  componentDidUpdate(prevProps: LokiQueryFieldProps) {
    const {
      range,
      datasource: { languageProvider },
    } = this.props;
    const refreshLabels = shouldRefreshLabels(range, prevProps.range);
    // We want to refresh labels when range changes (we round up intervals to a minute)
    if (refreshLabels) {
      languageProvider.fetchLabels();
    }
  }

  onChangeQuery = (value: string, override?: boolean) => {
    // Send text change to parent
    const { query, onChange, onRunQuery } = this.props;
    if (onChange) {
      const nextQuery = { ...query, expr: value };
      onChange(nextQuery);

      if (override && onRunQuery) {
        onRunQuery();
      }
    }
  };

  render() {
<<<<<<< HEAD
    const { ExtraFieldElement, query, datasource, history, onRunQuery } = this.props;
=======
    const { ExtraFieldElement, query, app, datasource, history, onRunQuery, onQueryType } = this.props;
>>>>>>> ae07bf7c
    const placeholder = this.props.placeholder ?? 'Enter a Loki query (run with Shift+Enter)';

    return (
      <>
        <div
          className="gf-form-inline gf-form-inline--xs-view-flex-column flex-grow-1"
          data-testid={this.props['data-testid']}
        >
          <div className="gf-form gf-form--grow flex-shrink-1 min-width-15">
            <MonacoQueryFieldWrapper
              datasource={datasource}
              history={history ?? []}
              onChange={this.onChangeQuery}
              onRunQuery={onRunQuery}
              initialValue={query.expr ?? ''}
              placeholder={placeholder}
              onQueryType={onQueryType}
            />
          </div>
        </div>
        {ExtraFieldElement}
      </>
    );
  }
}<|MERGE_RESOLUTION|>--- conflicted
+++ resolved
@@ -66,11 +66,7 @@
   };
 
   render() {
-<<<<<<< HEAD
-    const { ExtraFieldElement, query, datasource, history, onRunQuery } = this.props;
-=======
-    const { ExtraFieldElement, query, app, datasource, history, onRunQuery, onQueryType } = this.props;
->>>>>>> ae07bf7c
+    const { ExtraFieldElement, query, datasource, history, onRunQuery, onQueryType } = this.props;
     const placeholder = this.props.placeholder ?? 'Enter a Loki query (run with Shift+Enter)';
 
     return (
