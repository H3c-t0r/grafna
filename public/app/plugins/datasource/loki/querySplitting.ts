--- conflicted
+++ resolved
@@ -133,8 +133,7 @@
       return;
     }
 
-<<<<<<< HEAD
-    smallQuerySubsciption = datasource.runQuery({ ...request, range, requestId, targets }).subscribe({
+    subquerySubsciption = datasource.runQuery({ ...request, range, requestId, targets }).subscribe({
       next: (partialResponse) => {
         if (partialResponse.error) {
           subscriber.error(partialResponse.error);
@@ -148,31 +147,6 @@
         subscriber.error(error);
       },
     });
-=======
-    subquerySubsciption = datasource
-      .runQuery({ ...request, range, requestId, targets })
-      .pipe(
-        // in case of an empty query, this is somehow run twice. `share()` is no workaround here as the observable is generated from `of()`.
-        map((partialResponse) => {
-          mergedResponse = combineResponses(mergedResponse, partialResponse);
-          return mergedResponse;
-        })
-      )
-      .subscribe({
-        next: (response) => {
-          if (requestN > 1) {
-            response.state = LoadingState.Streaming;
-            subscriber.next(response);
-            runNextRequest(subscriber, requestN - 1);
-            return;
-          }
-          done(response);
-        },
-        error: (error) => {
-          subscriber.error(error);
-        },
-      });
->>>>>>> 0240f4eb
   };
 
   const response = new Observable<DataQueryResponse>((subscriber) => {
