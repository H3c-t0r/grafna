--- conflicted
+++ resolved
@@ -1,4 +1,3 @@
-<<<<<<< HEAD
 import { catchError, lastValueFrom, of, switchMap } from 'rxjs';
 
 import {
@@ -11,14 +10,10 @@
   LogRowModel,
   TimeRange,
   toUtc,
+  LogRowContextQueryDirection,
+  LogRowContextOptions,
 } from '@grafana/data';
 import { DataQuery, Labels } from '@grafana/schema';
-
-import { RowContextOptions } from '../../../features/logs/components/log-context/types';
-=======
-import { FieldCache, FieldType, LogRowContextQueryDirection, LogRowModel, TimeRange, toUtc } from '@grafana/data';
-import { DataQuery } from '@grafana/schema';
->>>>>>> 93c252e0
 
 import { LokiContextUi } from './components/LokiContextUi';
 import { LokiDatasource, makeRequest, REF_ID_STARTER_LOG_ROW_CONTEXT } from './datasource';
@@ -40,10 +35,10 @@
 
   getLogRowContext = async (
     row: LogRowModel,
-    options?: RowContextOptions,
+    options?: LogRowContextOptions,
     origQuery?: DataQuery
   ): Promise<{ data: DataFrame[] }> => {
-    const direction = (options && options.direction) || 'BACKWARD';
+    const direction = (options && options.direction) || LogRowContextQueryDirection.Backward;
     const limit = (options && options.limit) || 10;
 
     // This happens only on initial load, when user haven't applied any filters yet
@@ -129,13 +124,9 @@
     }
     const expr = this.processContextFiltersToExpr(row, this.appliedContextFilters, originalLokiQuery);
     const contextTimeBuffer = 2 * 60 * 60 * 1000; // 2h buffer
-<<<<<<< HEAD
-    const queryDirection = direction === 'FORWARD' ? LokiQueryDirection.Forward : LokiQueryDirection.Backward;
-=======
 
     const queryDirection =
       direction === LogRowContextQueryDirection.Forward ? LokiQueryDirection.Forward : LokiQueryDirection.Backward;
->>>>>>> 93c252e0
 
     const query: LokiQuery = {
       expr,
