import React, { useState } from 'react';
import { css } from 'emotion';
<<<<<<< HEAD
import { Button, FormField, VariableSuggestion, DataLinkInput, stylesFactory, Switch } from '@grafana/ui';
=======
import { Button, FormField, DataLinkInput, stylesFactory } from '@grafana/ui';
import { VariableSuggestion } from '@grafana/data';
>>>>>>> c6cc840c
import { DerivedFieldConfig } from '../types';
import DataSourcePicker from '../../../../core/components/Select/DataSourcePicker';
import { getDatasourceSrv } from '../../../../features/plugins/datasource_srv';
import { DataSourceSelectItem } from '@grafana/data';
import { config } from '../../../../core/config';

const getStyles = stylesFactory(() => ({
  row: css`
    display: flex;
    align-items: baseline;
  `,
  nameField: css`
    flex: 2;
  `,
  regexField: css`
    flex: 3;
  `,
}));

type Props = {
  value: DerivedFieldConfig;
  onChange: (value: DerivedFieldConfig) => void;
  onDelete: () => void;
  suggestions: VariableSuggestion[];
  className?: string;
};
export const DerivedField = (props: Props) => {
  const { value, onChange, onDelete, suggestions, className } = props;
  const styles = getStyles();
  const [hasIntenalLink, setHasInternalLink] = useState(!!value.datasourceName);

  const handleChange = (field: keyof typeof value) => (event: React.ChangeEvent<HTMLInputElement>) => {
    onChange({
      ...value,
      [field]: event.currentTarget.value,
    });
  };

  return (
    <div className={className}>
      <div className={styles.row}>
        <FormField
          className={styles.nameField}
          labelWidth={5}
          // A bit of a hack to prevent using default value for the width from FormField
          inputWidth={null}
          label="Name"
          type="text"
          value={value.name}
          onChange={handleChange('name')}
        />
        <FormField
          className={styles.regexField}
          inputWidth={null}
          label="Regex"
          type="text"
          value={value.matcherRegex}
          onChange={handleChange('matcherRegex')}
          tooltip={
            'Use to parse and capture some part of the log message. You can use the captured groups in the template.'
          }
        />
        <Button
          variant={'inverse'}
          title="Remove field"
          icon={'fa fa-times'}
          onClick={event => {
            event.preventDefault();
            onDelete();
          }}
          className={css`
            margin-left: 8px;
          `}
        />
      </div>

      <FormField
        label="URL"
        labelWidth={5}
        inputEl={
          <DataLinkInput
            placeholder={'http://example.com/${__value.raw}'}
            value={value.url || ''}
            onChange={newValue =>
              onChange({
                ...value,
                url: newValue,
              })
            }
            suggestions={suggestions}
          />
        }
        className={css`
          width: 100%;
        `}
      />

      {config.featureToggles.tracing_integration && (
        <div className={styles.row}>
          <Switch
            label="Internal link"
            checked={hasIntenalLink}
            onChange={() => {
              if (hasIntenalLink) {
                onChange({
                  ...value,
                  datasourceName: undefined,
                });
              }
              setHasInternalLink(!hasIntenalLink);
            }}
          />

          {hasIntenalLink && (
            <DataSourceSection
              onChange={datasourceName => {
                onChange({
                  ...value,
                  datasourceName,
                });
              }}
              datasourceName={value.datasourceName}
            />
          )}
        </div>
      )}
    </div>
  );
};

type DataSourceSectionProps = {
  datasourceName?: string;
  onChange: (name: string) => void;
};
const DataSourceSection = (props: DataSourceSectionProps) => {
  const { datasourceName, onChange } = props;
  const datasources: DataSourceSelectItem[] = getDatasourceSrv()
    .getExternal()
    .map(
      (ds: any) =>
        ({
          value: ds.name,
          name: ds.name,
          meta: ds.meta,
        } as DataSourceSelectItem)
    );
  const selectedDatasource = datasourceName && datasources.find(d => d.name === datasourceName);
  return (
    <DataSourcePicker
      onChange={newValue => {
        onChange(newValue.name);
      }}
      datasources={datasources}
      current={selectedDatasource}
    />
  );
};<|MERGE_RESOLUTION|>--- conflicted
+++ resolved
@@ -1,11 +1,7 @@
 import React, { useState } from 'react';
 import { css } from 'emotion';
-<<<<<<< HEAD
-import { Button, FormField, VariableSuggestion, DataLinkInput, stylesFactory, Switch } from '@grafana/ui';
-=======
-import { Button, FormField, DataLinkInput, stylesFactory } from '@grafana/ui';
+import { Button, FormField, DataLinkInput, stylesFactory, Switch } from '@grafana/ui';
 import { VariableSuggestion } from '@grafana/data';
->>>>>>> c6cc840c
 import { DerivedFieldConfig } from '../types';
 import DataSourcePicker from '../../../../core/components/Select/DataSourcePicker';
 import { getDatasourceSrv } from '../../../../features/plugins/datasource_srv';
