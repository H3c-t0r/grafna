--- conflicted
+++ resolved
@@ -1,4 +1,4 @@
-import React from 'react';
+import React, { useState } from 'react';
 
 import { CoreApp, isValidDuration, SelectableValue } from '@grafana/data';
 import { EditorField, EditorRow } from '@grafana/experimental';
@@ -22,15 +22,9 @@
 }
 
 export const LokiQueryBuilderOptions = React.memo<Props>(
-<<<<<<< HEAD
   ({ app, query, onChange, onRunQuery, maxLines, datasource, queryStats }) => {
-=======
-  ({ app, query, onChange, onRunQuery, maxLines, datasource }) => {
-    const [queryStats, setQueryStats] = useState<QueryStats>();
     const [chunkRangeValid, setChunkRangeValid] = useState(true);
-    const prevQuery = usePrevious(query);
 
->>>>>>> 54dd8943
     const onQueryTypeChange = (value: LokiQueryType) => {
       onChange({ ...query, queryType: value });
       onRunQuery();
