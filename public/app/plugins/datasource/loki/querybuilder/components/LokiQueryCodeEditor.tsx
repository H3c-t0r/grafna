import { css } from '@emotion/css';
import React from 'react';

import { CoreApp, GrafanaTheme2 } from '@grafana/data';
import { useStyles2 } from '@grafana/ui';

import { testIds } from '../../components/LokiQueryEditor';
import { LokiQueryField } from '../../components/LokiQueryField';
import { LokiQueryEditorProps } from '../../components/types';

<<<<<<< HEAD
export function LokiQueryCodeEditor({
  query,
  datasource,
  range,
  onRunQuery,
  onChange,
  data,
  app,
}: LokiQueryEditorProps) {
=======
import { LokiQueryBuilderExplained } from './LokiQueryBuilderExplained';

type Props = LokiQueryEditorProps & {
  showExplain: boolean;
};

export function LokiQueryCodeEditor({ query, datasource, range, onRunQuery, onChange, data, app, showExplain }: Props) {
>>>>>>> 82e32447
  const styles = useStyles2(getStyles);

  // the inner QueryField works like this when a blur event happens:
  // - if it has an onBlur prop, it calls it
  // - else it calls onRunQuery (some extra conditions apply)
  //
  // we want it to not do anything when a blur event happens in explore mode,
  // so we set an empty-function in such case. otherwise we set `undefined`,
  // which will cause it to run the query when blur happens.
  const onBlur = app === CoreApp.Explore ? () => undefined : undefined;

  return (
    <div className={styles.wrapper}>
      <LokiQueryField
        datasource={datasource}
        query={query}
        range={range}
        onRunQuery={onRunQuery}
        onChange={onChange}
        onBlur={onBlur}
        history={[]}
        data={data}
        data-testid={testIds.editor}
        app={app}
      />
      {showExplain && <LokiQueryBuilderExplained query={query.expr} />}
    </div>
  );
}

const getStyles = (theme: GrafanaTheme2) => {
  return {
    wrapper: css`
      .gf-form {
        margin-bottom: 0.5;
      }
    `,
  };
};<|MERGE_RESOLUTION|>--- conflicted
+++ resolved
@@ -8,17 +8,6 @@
 import { LokiQueryField } from '../../components/LokiQueryField';
 import { LokiQueryEditorProps } from '../../components/types';
 
-<<<<<<< HEAD
-export function LokiQueryCodeEditor({
-  query,
-  datasource,
-  range,
-  onRunQuery,
-  onChange,
-  data,
-  app,
-}: LokiQueryEditorProps) {
-=======
 import { LokiQueryBuilderExplained } from './LokiQueryBuilderExplained';
 
 type Props = LokiQueryEditorProps & {
@@ -26,7 +15,6 @@
 };
 
 export function LokiQueryCodeEditor({ query, datasource, range, onRunQuery, onChange, data, app, showExplain }: Props) {
->>>>>>> 82e32447
   const styles = useStyles2(getStyles);
 
   // the inner QueryField works like this when a blur event happens:
