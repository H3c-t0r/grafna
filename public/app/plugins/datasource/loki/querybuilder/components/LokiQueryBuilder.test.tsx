--- conflicted
+++ resolved
@@ -2,11 +2,7 @@
 import userEvent from '@testing-library/user-event';
 import React from 'react';
 
-<<<<<<< HEAD
-import { DataSourceApi, DataSourceInstanceSettings, DataSourcePluginMeta } from '@grafana/data';
-=======
 import { DataSourceInstanceSettings, DataSourcePluginMeta } from '@grafana/data';
->>>>>>> c4ed5c4d
 
 import { LokiDatasource } from '../../datasource';
 import { LokiOperationId, LokiVisualQuery } from '../types';
