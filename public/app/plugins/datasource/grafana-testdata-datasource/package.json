{
  "name": "@grafana-plugins/grafana-testdata-datasource",
  "description": "Generates test data in different forms",
  "private": true,
  "version": "10.4.0-pre",
  "dependencies": {
    "@emotion/css": "11.11.2",
    "@grafana/data": "10.4.0-pre",
    "@grafana/experimental": "1.7.5",
    "@grafana/runtime": "10.4.0-pre",
    "@grafana/schema": "10.4.0-pre",
    "@grafana/ui": "10.4.0-pre",
    "lodash": "4.17.21",
    "micro-memoize": "^4.1.2",
    "react": "18.2.0",
    "react-use": "17.4.3",
    "rxjs": "7.8.1",
    "tslib": "2.6.2"
  },
  "devDependencies": {
    "@grafana/e2e-selectors": "10.4.0-pre",
    "@grafana/plugin-configs": "10.4.0-pre",
    "@testing-library/react": "14.1.2",
    "@testing-library/user-event": "14.5.2",
    "@types/jest": "29.5.11",
    "@types/lodash": "4.14.202",
<<<<<<< HEAD
    "@types/node": "20.8.10",
    "@types/react": "18.2.48",
=======
    "@types/node": "20.11.5",
    "@types/react": "18.2.15",
>>>>>>> b60c9e05
    "@types/testing-library__jest-dom": "5.14.9",
    "ts-node": "10.9.2",
    "webpack": "5.89.0"
  },
  "peerDependencies": {
    "@grafana/runtime": "*"
  },
  "scripts": {
    "build": "webpack -c ./webpack.config.ts --env production",
    "build:commit": "webpack -c ./webpack.config.ts --env production --env commit=$(git rev-parse --short HEAD)",
    "dev": "webpack -w -c ./webpack.config.ts --env development"
  },
  "packageManager": "yarn@3.6.0"
}<|MERGE_RESOLUTION|>--- conflicted
+++ resolved
@@ -24,13 +24,8 @@
     "@testing-library/user-event": "14.5.2",
     "@types/jest": "29.5.11",
     "@types/lodash": "4.14.202",
-<<<<<<< HEAD
-    "@types/node": "20.8.10",
+    "@types/node": "20.11.5",
     "@types/react": "18.2.48",
-=======
-    "@types/node": "20.11.5",
-    "@types/react": "18.2.15",
->>>>>>> b60c9e05
     "@types/testing-library__jest-dom": "5.14.9",
     "ts-node": "10.9.2",
     "webpack": "5.89.0"
