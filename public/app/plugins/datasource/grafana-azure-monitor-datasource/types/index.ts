--- conflicted
+++ resolved
@@ -1,258 +1,3 @@
-<<<<<<< HEAD
-import {
-  DataQuery,
-  DataSourceInstanceSettings,
-  DataSourceJsonData,
-  DataSourceSettings,
-  TableData,
-} from '@grafana/data';
-import Datasource from '../datasource';
-
-export type AzureDataSourceSettings = DataSourceSettings<AzureDataSourceJsonData, AzureDataSourceSecureJsonData>;
-export type AzureDataSourceInstanceSettings = DataSourceInstanceSettings<AzureDataSourceJsonData>;
-
-export interface DatasourceValidationResult {
-  status: 'success' | 'error';
-  message: string;
-  title?: string;
-}
-
-export type AzureResultFormat = 'time_series' | 'table';
-
-export enum AzureQueryType {
-  AzureMonitor = 'Azure Monitor',
-  ApplicationInsights = 'Application Insights',
-  InsightsAnalytics = 'Insights Analytics',
-  LogAnalytics = 'Azure Log Analytics',
-  AzureResourceGraph = 'Azure Resource Graph',
-}
-
-export interface AzureMonitorQuery extends DataQuery {
-  queryType: AzureQueryType;
-  format: string;
-  subscription: string;
-  subscriptions: string[];
-
-  azureMonitor: AzureMetricQuery;
-  azureLogAnalytics: AzureLogsQuery;
-  appInsights?: ApplicationInsightsQuery;
-  insightsAnalytics: InsightsAnalyticsQuery;
-  azureResourceGraph: AzureResourceGraphQuery;
-}
-
-/**
- * Azure clouds known to Azure Monitor.
- */
-export enum AzureCloud {
-  Public = 'AzureCloud',
-  China = 'AzureChinaCloud',
-  USGovernment = 'AzureUSGovernment',
-  Germany = 'AzureGermanCloud',
-  None = '',
-}
-
-export type AzureAuthType = 'msi' | 'clientsecret';
-
-export type ConcealedSecret = symbol;
-
-interface AzureCredentialsBase {
-  authType: AzureAuthType;
-  defaultSubscriptionId?: string;
-}
-
-export interface AzureManagedIdentityCredentials extends AzureCredentialsBase {
-  authType: 'msi';
-}
-
-export interface AzureClientSecretCredentials extends AzureCredentialsBase {
-  authType: 'clientsecret';
-  azureCloud?: string;
-  tenantId?: string;
-  clientId?: string;
-  clientSecret?: string | ConcealedSecret;
-}
-
-export type AzureCredentials = AzureManagedIdentityCredentials | AzureClientSecretCredentials;
-
-export interface AzureDataSourceJsonData extends DataSourceJsonData {
-  cloudName: string;
-  azureAuthType?: AzureAuthType;
-
-  // monitor
-  tenantId?: string;
-  clientId?: string;
-  subscriptionId?: string;
-
-  // logs
-  logAnalyticsDefaultWorkspace?: string;
-  /** @deprecated Azure Logs credentials */
-  azureLogAnalyticsSameAs?: boolean;
-  /** @deprecated Azure Logs credentials */
-  logAnalyticsTenantId?: string;
-  /** @deprecated Azure Logs credentials */
-  logAnalyticsClientId?: string;
-  /** @deprecated Azure Logs credentials */
-  logAnalyticsSubscriptionId?: string;
-
-  // App Insights
-  appInsightsAppId?: string;
-}
-
-export interface AzureDataSourceSecureJsonData {
-  clientSecret?: string;
-  appInsightsApiKey?: string;
-}
-
-export interface AzureMetricDimension {
-  dimension: string;
-  operator: 'eq'; // future proof
-  filter?: string; // *
-}
-
-export interface AzureMetricQuery {
-  resourceGroup: string | undefined;
-  resourceName: string | undefined;
-  metricDefinition: string | undefined;
-  metricNamespace: string | undefined;
-  metricName: string | undefined;
-  timeGrainUnit?: string;
-  timeGrain: string;
-  allowedTimeGrainsMs: number[];
-  aggregation: string | undefined;
-  dimensionFilters: AzureMetricDimension[];
-  alias: string;
-  top: string;
-}
-
-export interface AzureLogsQuery {
-  query: string;
-  resultFormat: string;
-  resource?: string;
-
-  /** @deprecated Queries should be migrated to use Resource instead */
-  workspace?: string;
-}
-
-export interface AzureResourceGraphQuery {
-  query: string;
-  resultFormat: string;
-}
-
-export interface ApplicationInsightsQuery {
-  metricName: string;
-  timeGrain: string;
-  timeGrainCount: string;
-  timeGrainType: string;
-  timeGrainUnit: string;
-  aggregation: string;
-  dimension: string[]; // Was string before 7.1
-  // dimensions: string[]; why is this metadata stored on the object!
-  dimensionFilter: string;
-  alias: string;
-}
-
-export interface InsightsAnalyticsQuery {
-  query: string;
-  resultFormat: string;
-}
-
-// Represents an errors that come back from frontend requests.
-// Not totally sure how accurate this type is.
-export type AzureMonitorErrorish = Error;
-
-// Azure Monitor API Types
-
-export interface AzureMonitorMetricsMetadataResponse {
-  value: AzureMonitorMetricMetadataItem[];
-}
-
-export interface AzureMonitorMetricMetadataItem {
-  id: string;
-  resourceId: string;
-  primaryAggregationType: string;
-  supportedAggregationTypes: string[];
-  name: AzureMonitorLocalizedValue;
-  dimensions?: AzureMonitorLocalizedValue[];
-  metricAvailabilities?: AzureMonitorMetricAvailabilityMetadata[];
-}
-
-export interface AzureMonitorMetricAvailabilityMetadata {
-  timeGrain: string;
-  retention: string;
-}
-
-export interface AzureMonitorLocalizedValue {
-  value: string;
-  localizedValue: string;
-}
-
-export interface AzureMonitorMetricDefinitionsResponse {
-  value: Array<{ name: string; type: string; location?: string }>;
-}
-
-export interface AzureMonitorResourceGroupsResponse {
-  value: Array<{ name: string }>;
-}
-
-export interface AzureLogsVariable {
-  text: string;
-  value: string;
-}
-
-export interface AzureLogsTableData extends TableData {
-  columns: AzureLogsTableColumn[];
-  rows: any[];
-  type: string;
-}
-
-export interface AzureLogsTableColumn {
-  text: string;
-  type: string;
-}
-
-export interface AzureMonitorOption<T = string> {
-  label: string;
-  value: T;
-}
-
-export interface AzureQueryEditorFieldProps {
-  query: AzureMonitorQuery;
-  datasource: Datasource;
-  subscriptionId?: string;
-  variableOptionGroup: { label: string; options: AzureMonitorOption[] };
-
-  onQueryChange: (newQuery: AzureMonitorQuery) => void;
-  setError: (source: string, error: AzureMonitorErrorish | undefined) => void;
-}
-
-export interface AzureResourceSummaryItem {
-  subscriptionName: string;
-  resourceGroupName: string | undefined;
-  resourceName: string | undefined;
-}
-
-export interface RawAzureResourceGroupItem {
-  subscriptionURI: string;
-  subscriptionName: string;
-
-  resourceGroupURI: string;
-  resourceGroupName: string;
-}
-
-export interface RawAzureResourceItem {
-  id: string;
-  name: string;
-  subscriptionId: string;
-  resourceGroup: string;
-  type: string;
-  location: string;
-}
-
-export interface AzureGraphResponse<T = unknown> {
-  data: T;
-}
-=======
 export * from './logAnalyticsMetadata';
 export * from './query';
-export * from './types';
->>>>>>> 815f9a75
+export * from './types';