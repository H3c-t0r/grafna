import AzureMonitorDatasource from '../datasource';
import FakeSchemaData from './__mocks__/schema';
import { TemplateSrv } from 'app/features/templating/template_srv';
import { AzureLogsVariable, DatasourceValidationResult } from '../types';
import { toUtc } from '@grafana/data';
import { backendSrv } from 'app/core/services/backend_srv';

const templateSrv = new TemplateSrv();

jest.mock('app/core/services/backend_srv');
jest.mock('@grafana/runtime', () => ({
  ...((jest.requireActual('@grafana/runtime') as unknown) as object),
  getBackendSrv: () => backendSrv,
  getTemplateSrv: () => templateSrv,
}));

const makeResourceURI = (
  resourceName: string,
  resourceGroup = 'test-resource-group',
  subscriptionID = 'aaaaaaaa-bbbb-cccc-dddd-eeeeeeeeeeee'
) =>
  `/subscriptions/${subscriptionID}/resourceGroups/${resourceGroup}/providers/Microsoft.OperationalInsights/workspaces/${resourceName}`;

describe('AzureLogAnalyticsDatasource', () => {
  const datasourceRequestMock = jest.spyOn(backendSrv, 'datasourceRequest');

  beforeEach(() => {
    jest.clearAllMocks();
    datasourceRequestMock.mockImplementation(jest.fn());
  });

  const ctx: any = {};

  beforeEach(() => {
    ctx.instanceSettings = {
      jsonData: { subscriptionId: 'xxx' },
      url: 'http://azureloganalyticsapi',
    };

    ctx.ds = new AzureMonitorDatasource(ctx.instanceSettings);
  });

  describe('When the config option "Same as Azure Monitor" has been chosen', () => {
    const tableResponseWithOneColumn = {
      tables: [
        {
          name: 'PrimaryResult',
          columns: [
            {
              name: 'Category',
              type: 'string',
            },
          ],
          rows: [['Administrative'], ['Policy']],
        },
      ],
    };

    const workspaceResponse = {
      value: [
        {
          name: 'aworkspace',
          id: makeResourceURI('a-workspace'),
          properties: {
            source: 'Azure',
            customerId: 'abc1b44e-3e57-4410-b027-6cc0ae6dee67',
          },
        },
      ],
    };

    let workspacesUrl: string;
    let azureLogAnalyticsUrl: string;

    beforeEach(async () => {
      ctx.instanceSettings.jsonData.subscriptionId = 'xxx';
      ctx.instanceSettings.jsonData.tenantId = 'xxx';
      ctx.instanceSettings.jsonData.clientId = 'xxx';
      ctx.instanceSettings.jsonData.azureLogAnalyticsSameAs = true;
      ctx.ds = new AzureMonitorDatasource(ctx.instanceSettings);

      datasourceRequestMock.mockImplementation((options: { url: string }) => {
        if (options.url.indexOf('Microsoft.OperationalInsights/workspaces?api-version') > -1) {
          workspacesUrl = options.url;
          return Promise.resolve({ data: workspaceResponse, status: 200 });
        } else {
          azureLogAnalyticsUrl = options.url;
          return Promise.resolve({ data: tableResponseWithOneColumn, status: 200 });
        }
      });
    });
<<<<<<< HEAD
=======

    it('should use the loganalyticsazure plugin route', async () => {
      await ctx.ds.metricFindQuery('workspace("aworkspace").AzureActivity  | distinct Category');

      expect(workspacesUrl).toContain('azuremonitor');
      expect(azureLogAnalyticsUrl).toContain('loganalyticsazure');
    });
>>>>>>> dcd4bf16
  });

  describe('When performing testDatasource', () => {
    describe('and an error is returned', () => {
      const error = {
        data: {
          error: {
            code: 'InvalidApiVersionParameter',
            message: `An error message.`,
          },
        },
        status: 400,
        statusText: 'Bad Request',
      };

      beforeEach(() => {
        ctx.instanceSettings.jsonData.azureAuthType = 'msi';
        datasourceRequestMock.mockImplementation(() => Promise.reject(error));
      });

      it('should return error status and a detailed error message', () => {
        return ctx.ds.azureLogAnalyticsDatasource.testDatasource().then((result: DatasourceValidationResult) => {
          expect(result.status).toEqual('error');
          expect(result.message).toEqual(
            'Azure Log Analytics requires access to Azure Monitor but had the following error: Bad Request: InvalidApiVersionParameter. An error message.'
          );
        });
      });
    });
  });

  describe('When performing getSchema', () => {
    beforeEach(() => {
      datasourceRequestMock.mockImplementation((options: { url: string }) => {
        expect(options.url).toContain('metadata');
        return Promise.resolve({ data: FakeSchemaData.getlogAnalyticsFakeMetadata(), status: 200, ok: true });
      });
    });

    it('should return a schema to use with monaco-kusto', async () => {
      const result = await ctx.ds.azureLogAnalyticsDatasource.getKustoSchema('myWorkspace');

      expect(result.database.tables).toHaveLength(2);
      expect(result.database.tables[0].name).toBe('Alert');
      expect(result.database.tables[0].timespanColumn).toBe('TimeGenerated');
      expect(result.database.tables[1].name).toBe('AzureActivity');
      expect(result.database.tables[0].columns).toHaveLength(69);

      expect(result.database.functions[1].inputParameters).toEqual([
        {
          name: 'RangeStart',
          type: 'datetime',
          defaultValue: 'datetime(null)',
          cslDefaultValue: 'datetime(null)',
        },
        {
          name: 'VaultSubscriptionList',
          type: 'string',
          defaultValue: '"*"',
          cslDefaultValue: '"*"',
        },
        {
          name: 'ExcludeLegacyEvent',
          type: 'bool',
          defaultValue: 'True',
          cslDefaultValue: 'True',
        },
      ]);
    });
  });

  describe('When performing metricFindQuery', () => {
    let queryResults: AzureLogsVariable[];

    const workspacesResponse = {
      value: [
        {
          name: 'workspace1',
          id: makeResourceURI('workspace-1'),
          properties: {
            customerId: 'eeee4fde-1aaa-4d60-9974-eeee562ffaa1',
          },
        },
        {
          name: 'workspace2',
          id: makeResourceURI('workspace-2'),
          properties: {
            customerId: 'eeee4fde-1aaa-4d60-9974-eeee562ffaa2',
          },
        },
      ],
    };

    describe('and is the workspaces() macro', () => {
      beforeEach(async () => {
        datasourceRequestMock.mockImplementation((options: { url: string }) => {
          expect(options.url).toContain('xxx');
          return Promise.resolve({ data: workspacesResponse, status: 200 });
        });

        queryResults = await ctx.ds.metricFindQuery('workspaces()');
      });

      it('should return a list of workspaces', () => {
        expect(queryResults).toEqual([
          { text: 'workspace1', value: makeResourceURI('workspace-1') },
          { text: 'workspace2', value: makeResourceURI('workspace-2') },
        ]);
      });
    });

    describe('and is the workspaces() macro with the subscription parameter', () => {
      beforeEach(async () => {
        datasourceRequestMock.mockImplementation((options: { url: string }) => {
          expect(options.url).toContain('11112222-eeee-4949-9b2d-9106972f9123');
          return Promise.resolve({ data: workspacesResponse, status: 200 });
        });

        queryResults = await ctx.ds.metricFindQuery('workspaces(11112222-eeee-4949-9b2d-9106972f9123)');
      });

      it('should return a list of workspaces', () => {
        expect(queryResults).toEqual([
          { text: 'workspace1', value: makeResourceURI('workspace-1') },
          { text: 'workspace2', value: makeResourceURI('workspace-2') },
        ]);
      });
    });

    describe('and is the workspaces() macro with the subscription parameter quoted', () => {
      beforeEach(async () => {
        datasourceRequestMock.mockImplementation((options: { url: string }) => {
          expect(options.url).toContain('11112222-eeee-4949-9b2d-9106972f9123');
          return Promise.resolve({ data: workspacesResponse, status: 200 });
        });

        queryResults = await ctx.ds.metricFindQuery('workspaces("11112222-eeee-4949-9b2d-9106972f9123")');
      });

      it('should return a list of workspaces', () => {
        expect(queryResults).toEqual([
          { text: 'workspace1', value: makeResourceURI('workspace-1') },
          { text: 'workspace2', value: makeResourceURI('workspace-2') },
        ]);
      });
    });

    describe('and is a custom query', () => {
      const tableResponseWithOneColumn = {
        tables: [
          {
            name: 'PrimaryResult',
            columns: [
              {
                name: 'Category',
                type: 'string',
              },
            ],
            rows: [['Administrative'], ['Policy']],
          },
        ],
      };

      const workspaceResponse = {
        value: [
          {
            name: 'aworkspace',
            id: makeResourceURI('a-workspace'),
            properties: {
              source: 'Azure',
              customerId: 'abc1b44e-3e57-4410-b027-6cc0ae6dee67',
            },
          },
        ],
      };

      beforeEach(async () => {
        datasourceRequestMock.mockImplementation((options: { url: string }) => {
          if (options.url.indexOf('OperationalInsights/workspaces?api-version=') > -1) {
            return Promise.resolve({ data: workspaceResponse, status: 200 });
          } else {
            return Promise.resolve({ data: tableResponseWithOneColumn, status: 200 });
          }
        });
      });

      it('should return a list of categories in the correct format', async () => {
        const results = await ctx.ds.metricFindQuery('workspace("aworkspace").AzureActivity  | distinct Category');

        expect(results.length).toBe(2);
        expect(results[0].text).toBe('Administrative');
        expect(results[0].value).toBe('Administrative');
        expect(results[1].text).toBe('Policy');
        expect(results[1].value).toBe('Policy');
      });
    });
  });

  describe('When performing annotationQuery', () => {
    const tableResponse = {
      tables: [
        {
          name: 'PrimaryResult',
          columns: [
            {
              name: 'TimeGenerated',
              type: 'datetime',
            },
            {
              name: 'Text',
              type: 'string',
            },
            {
              name: 'Tags',
              type: 'string',
            },
          ],
          rows: [
            ['2018-06-02T20:20:00Z', 'Computer1', 'tag1,tag2'],
            ['2018-06-02T20:28:00Z', 'Computer2', 'tag2'],
          ],
        },
      ],
    };

    const workspaceResponse = {
      value: [
        {
          name: 'aworkspace',
          id: makeResourceURI('a-workspace'),
          properties: {
            source: 'Azure',
            customerId: 'abc1b44e-3e57-4410-b027-6cc0ae6dee67',
          },
        },
      ],
    };

    let annotationResults: any[];

    beforeEach(async () => {
      datasourceRequestMock.mockImplementation((options: { url: string }) => {
        if (options.url.indexOf('Microsoft.OperationalInsights/workspaces') > -1) {
          return Promise.resolve({ data: workspaceResponse, status: 200 });
        } else {
          return Promise.resolve({ data: tableResponse, status: 200 });
        }
      });

      annotationResults = await ctx.ds.annotationQuery({
        annotation: {
          rawQuery: 'Heartbeat | where $__timeFilter()| project TimeGenerated, Text=Computer, tags="test"',
          workspace: 'abc1b44e-3e57-4410-b027-6cc0ae6dee67',
        },
        range: {
          from: toUtc('2017-08-22T20:00:00Z'),
          to: toUtc('2017-08-22T23:59:00Z'),
        },
        rangeRaw: {
          from: 'now-4h',
          to: 'now',
        },
      });
    });

    it('should return a list of categories in the correct format', () => {
      expect(annotationResults.length).toBe(2);

      expect(annotationResults[0].time).toBe(1527970800000);
      expect(annotationResults[0].text).toBe('Computer1');
      expect(annotationResults[0].tags[0]).toBe('tag1');
      expect(annotationResults[0].tags[1]).toBe('tag2');

      expect(annotationResults[1].time).toBe(1527971280000);
      expect(annotationResults[1].text).toBe('Computer2');
      expect(annotationResults[1].tags[0]).toBe('tag2');
    });
  });
});<|MERGE_RESOLUTION|>--- conflicted
+++ resolved
@@ -89,16 +89,6 @@
         }
       });
     });
-<<<<<<< HEAD
-=======
-
-    it('should use the loganalyticsazure plugin route', async () => {
-      await ctx.ds.metricFindQuery('workspace("aworkspace").AzureActivity  | distinct Category');
-
-      expect(workspacesUrl).toContain('azuremonitor');
-      expect(azureLogAnalyticsUrl).toContain('loganalyticsazure');
-    });
->>>>>>> dcd4bf16
   });
 
   describe('When performing testDatasource', () => {
