--- conflicted
+++ resolved
@@ -31,16 +31,13 @@
   ];
 
   // Query types that have been migrated to React
-<<<<<<< HEAD
-  reactQueryEditors = [AzureQueryType.AzureMonitor, AzureQueryType.LogAnalytics, AzureQueryType.AzureResourceGraph];
-=======
   reactQueryEditors = [
     AzureQueryType.AzureMonitor,
     AzureQueryType.LogAnalytics,
     AzureQueryType.ApplicationInsights,
     AzureQueryType.InsightsAnalytics,
+    AzureQueryType.AzureResourceGraph,
   ];
->>>>>>> 9e2e7b66
 
   // target: AzureMonitorQuery;
 
