import _ from 'lodash';
import { QueryCtrl } from 'app/plugins/sdk';
import TimegrainConverter from './time_grain_converter';
import './editor/editor_component';

import { TemplateSrv } from '@grafana/runtime';
import { auto } from 'angular';
import { DataFrame, PanelEvents } from '@grafana/data';
import { AzureQueryType, AzureMetricQuery, AzureMonitorQuery } from './types';
import { convertTimeGrainsToMs } from './utils/common';
import Datasource from './datasource';

const defaultQuery = [
  '//change this example to create your own time series query',
  '<table name>                                                              ' +
    '//the table to query (e.g. Usage, Heartbeat, Perf)',
  '| where $__timeFilter(TimeGenerated)                                      ' +
    '//this is a macro used to show the full chart’s time range, choose the datetime column here',
  '| summarize count() by <group by column>, bin(TimeGenerated, $__interval) ' +
    '//change “group by column” to a column in your table, such as “Computer”. ' +
    'The $__interval macro is used to auto-select the time grain. Can also use 1h, 5m etc.',
  '| order by TimeGenerated asc',
].join('\n');

export interface ResultFormat {
  text: string;
  value: string;
}

export class AzureMonitorQueryCtrl extends QueryCtrl {
  static templateUrl = 'partials/query.editor.html';

  defaultDropdownValue = 'select';

  dummyDiminsionString = '+';

  queryQueryTypeOptions = [
    { id: AzureQueryType.AzureMonitor, label: 'Metrics' },
    { id: AzureQueryType.LogAnalytics, label: 'Logs - Workspace' },
    { id: AzureQueryType.ResourceLogAnalytics, label: 'Logs - Resource' },
    { id: AzureQueryType.ApplicationInsights, label: 'Application Insights' },
    { id: AzureQueryType.InsightsAnalytics, label: 'Insights Analytics' },
  ];

  // Query types that have been migrated to React
  reactQueryEditors = [AzureQueryType.AzureMonitor];

  // target: AzureMonitorQuery;

  target: {
    // should be: AzureMonitorQuery
    refId: string;
    queryType: AzureQueryType;
    subscription: string;
    azureMonitor: AzureMetricQuery;
    azureLogAnalytics: {
      query: string;
      resultFormat: string;
      workspace: string;
      resource: string;
    };
    appInsights: {
      // metric style query when rawQuery == false
      metricName: string;
      dimension: any;
      dimensionFilter: string;
      dimensions: string[];

      aggOptions: string[];
      aggregation: string;

      timeGrainType: string;
      timeGrainCount: string;
      timeGrainUnit: string;
      timeGrain: string;
      timeGrains: Array<{ text: string; value: string }>;
      allowedTimeGrainsMs: number[];
    };
    insightsAnalytics: {
      query: any;
      resultFormat: string;
    };
  };

  defaults = {
    queryType: AzureQueryType.AzureMonitor,
    azureMonitor: {
      resourceGroup: undefined,
      metricDefinition: undefined,
      resourceName: undefined,
      metricNamespace: undefined,
      metricName: undefined,
      dimensionFilter: '*',
      timeGrain: 'auto',
      top: '10',
      aggOptions: [] as string[],
      timeGrains: [] as string[],
    },
    azureLogAnalytics: {
      query: defaultQuery,
      resultFormat: 'time_series',
      workspace: this.datasource?.azureLogAnalyticsDatasource?.defaultOrFirstWorkspace ?? '',
      resource: this.datasource?.azureResourceLogAnalyticsDatasource?.defaultOrFirstResource ?? '',
    },
    appInsights: {
      metricName: this.defaultDropdownValue,
      // dimension: [],
      timeGrain: 'auto',
    },
    insightsAnalytics: {
      query: '',
      resultFormat: 'time_series',
    },
  };

  resultFormats: ResultFormat[];
  workspaces: any[];
  resources: any[];
  showHelp: boolean;
  showLastQuery: boolean;
  lastQuery: string;
  lastQueryError?: string;
  subscriptions: Array<{ text: string; value: string }>;

  /** @ngInject */
  constructor($scope: any, $injector: auto.IInjectorService, private templateSrv: TemplateSrv) {
    super($scope, $injector);

    _.defaultsDeep(this.target, this.defaults);

    this.migrateTimeGrains();

    this.migrateToFromTimes();

    this.migrateToDefaultNamespace();

    this.migrateApplicationInsightsKeys();

    this.migrateApplicationInsightsDimensions();

    migrateMetricsDimensionFilters(this.target.azureMonitor);

    this.panelCtrl.events.on(PanelEvents.dataReceived, this.onDataReceived.bind(this), $scope);
    this.panelCtrl.events.on(PanelEvents.dataError, this.onDataError.bind(this), $scope);
    this.resultFormats = [
      { text: 'Time series', value: 'time_series' },
      { text: 'Table', value: 'table' },
    ];
    this.getSubscriptions();
    if (this.target.queryType === AzureQueryType.LogAnalytics) {
      this.getWorkspaces();
    }
    if (this.target.queryType === AzureQueryType.ResourceLogAnalytics) {
      this.getResources();
    }
  }

  onDataReceived(dataList: DataFrame[]) {
    this.lastQueryError = undefined;
    this.lastQuery = '';

    const anySeriesFromQuery: any = _.find(dataList, { refId: this.target.refId });
    if (anySeriesFromQuery && anySeriesFromQuery.meta) {
      this.lastQuery = anySeriesFromQuery.meta.query;
    }
  }

  onDataError(err: any) {
    this.handleQueryCtrlError(err);
  }

  handleQueryCtrlError(err: any) {
    if (err.query && err.query.refId && err.query.refId !== this.target.refId) {
      return;
    }

    if (err.error && err.error.data && err.error.data.error && err.error.data.error.innererror) {
      if (err.error.data.error.innererror.innererror) {
        this.lastQueryError = err.error.data.error.innererror.innererror.message;
      } else {
        this.lastQueryError = err.error.data.error.innererror.message;
      }
    } else if (err.error && err.error.data && err.error.data.error) {
      this.lastQueryError = err.error.data.error.message;
    } else if (err.error && err.error.data) {
      this.lastQueryError = err.error.data.message;
    } else if (err.data && err.data.error) {
      this.lastQueryError = err.data.error.message;
    } else if (err.data && err.data.message) {
      this.lastQueryError = err.data.message;
    } else {
      this.lastQueryError = err;
    }
  }

  migrateTimeGrains() {
    if (this.target.azureMonitor.timeGrainUnit) {
      if (this.target.azureMonitor.timeGrain !== 'auto') {
        this.target.azureMonitor.timeGrain = TimegrainConverter.createISO8601Duration(
          this.target.azureMonitor.timeGrain,
          this.target.azureMonitor.timeGrainUnit
        );
      }

      delete this.target.azureMonitor.timeGrainUnit;
    }

    if (this.target.appInsights.timeGrainUnit) {
      if (this.target.appInsights.timeGrain !== 'auto') {
        if (this.target.appInsights.timeGrainCount) {
          this.target.appInsights.timeGrain = TimegrainConverter.createISO8601Duration(
            this.target.appInsights.timeGrainCount,
            this.target.appInsights.timeGrainUnit
          );
        } else {
          this.target.appInsights.timeGrainCount = this.target.appInsights.timeGrain;
          this.target.appInsights.timeGrain = TimegrainConverter.createISO8601Duration(
            this.target.appInsights.timeGrain,
            this.target.appInsights.timeGrainUnit
          );
        }
      }
    }

    const oldAzureTimeGrains = (this.target.azureMonitor as any).timeGrains;
    if (
      oldAzureTimeGrains &&
      oldAzureTimeGrains.length > 0 &&
      (!this.target.azureMonitor.allowedTimeGrainsMs || this.target.azureMonitor.allowedTimeGrainsMs.length === 0)
    ) {
      this.target.azureMonitor.allowedTimeGrainsMs = convertTimeGrainsToMs(oldAzureTimeGrains);
    }

    if (
      this.target.appInsights.timeGrains &&
      this.target.appInsights.timeGrains.length > 0 &&
      (!this.target.appInsights.allowedTimeGrainsMs || this.target.appInsights.allowedTimeGrainsMs.length === 0)
    ) {
      this.target.appInsights.allowedTimeGrainsMs = convertTimeGrainsToMs(this.target.appInsights.timeGrains);
    }
  }

  migrateToFromTimes() {
    this.target.azureLogAnalytics.query = this.target.azureLogAnalytics.query.replace(/\$__from\s/gi, '$__timeFrom() ');
    this.target.azureLogAnalytics.query = this.target.azureLogAnalytics.query.replace(/\$__to\s/gi, '$__timeTo() ');
  }

  async migrateToDefaultNamespace() {
    if (
      this.target.azureMonitor.metricNamespace &&
      this.target.azureMonitor.metricNamespace !== this.defaultDropdownValue &&
      this.target.azureMonitor.metricDefinition
    ) {
      return;
    }

    this.target.azureMonitor.metricNamespace = this.target.azureMonitor.metricDefinition;
  }

  migrateApplicationInsightsKeys(): void {
    const appInsights = this.target.appInsights as any;

    // Migrate old app insights data keys to match other datasources
    const mappings = {
      xaxis: 'timeColumn',
      yaxis: 'valueColumn',
      spliton: 'segmentColumn',
      groupBy: 'dimension',
      groupByOptions: 'dimensions',
      filter: 'dimensionFilter',
    } as { [old: string]: string };

    for (const old in mappings) {
      if (appInsights[old]) {
        appInsights[mappings[old]] = appInsights[old];
        delete appInsights[old];
      }
    }
  }

  migrateApplicationInsightsDimensions() {
    const { appInsights } = this.target;

    if (!appInsights.dimension) {
      appInsights.dimension = [];
    }

    if (_.isString(appInsights.dimension)) {
      appInsights.dimension = [appInsights.dimension as string];
    }
  }

  replace = (variable: string) => {
    return this.templateSrv.replace(variable, this.panelCtrl.panel.scopedVars);
  };

  onQueryTypeChange() {
    return this.getSubscriptions();
  }

  getSubscriptions() {
    if (!this.datasource.azureMonitorDatasource.isConfigured()) {
      return;
    }

    // assert the type
    if (!(this.datasource instanceof Datasource)) {
      return;
    }

    return this.datasource.azureMonitorDatasource.getSubscriptions().then((subscriptions) => {
      // We changed the format in the datasource for the new react stuff, so here we change it back
      const subs = subscriptions.map((v) => ({
        text: `${v.text} - ${v.value}`,
        value: v.value,
      }));

      this.subscriptions = subs;
      if (!this.target.subscription) {
        switch (this.target.queryType) {
          case AzureQueryType.AzureMonitor:
            this.target.subscription = this.datasource.azureMonitorDatasource.subscriptionId;
            break;
          case AzureQueryType.LogAnalytics:
            this.target.subscription = this.datasource.azureLogAnalyticsDatasource.logAnalyticsSubscriptionId;
            break;
          case AzureQueryType.ResourceLogAnalytics:
            this.target.subscription = this.datasource.azureResourceLogAnalyticsDatasource.resourceLogAnalyticsSubscriptionId;
            break;
          default:
            throw new Error('Query type is not valid.');
        }
      }

      if (!this.target.subscription && this.subscriptions.length > 0) {
        this.target.subscription = this.subscriptions[0].value;
      }

      return this.subscriptions;
    });
  }

  onSubscriptionChange() {
<<<<<<< HEAD
    switch (this.target.queryType) {
      case AzureQueryType.LogAnalytics:
        return this.getWorkspaces();
      case AzureQueryType.ResourceLogAnalytics:
        return this.getResources();
      case AzureQueryType.AzureMonitor:
        this.target.azureMonitor.resourceGroup = this.defaultDropdownValue;
        this.target.azureMonitor.metricDefinition = this.defaultDropdownValue;
        this.target.azureMonitor.resourceName = this.defaultDropdownValue;
        this.target.azureMonitor.metricName = this.defaultDropdownValue;
        this.target.azureMonitor.aggregation = '';
        this.target.azureMonitor.timeGrain = '';
        this.target.azureMonitor.dimensionFilters = [];
        break;
      default:
        throw new Error('Query type is not valid.');
    }
  }

  /* Azure Monitor Section */
  getResourceGroups(query: any) {
    if (
      this.target.queryType !== AzureQueryType.AzureMonitor ||
      !this.datasource.azureMonitorDatasource.isConfigured()
    ) {
      return;
    }

    return this.datasource
      .getResourceGroups(
        this.replace(this.target.subscription || this.datasource.azureMonitorDatasource.subscriptionId)
      )
      .catch(this.handleQueryCtrlError.bind(this));
  }

  getMetricDefinitions(query: any) {
    if (
      this.target.queryType !== AzureQueryType.AzureMonitor ||
      !this.target.azureMonitor.resourceGroup ||
      this.target.azureMonitor.resourceGroup === this.defaultDropdownValue
    ) {
      return;
    }
    return this.datasource
      .getMetricDefinitions(
        this.replace(this.target.subscription || this.datasource.azureMonitorDatasource.subscriptionId),
        this.replace(this.target.azureMonitor.resourceGroup)
      )
      .catch(this.handleQueryCtrlError.bind(this));
  }

  getResourceNames(query: any) {
    if (
      this.target.queryType !== AzureQueryType.AzureMonitor ||
      !this.target.azureMonitor.resourceGroup ||
      this.target.azureMonitor.resourceGroup === this.defaultDropdownValue ||
      !this.target.azureMonitor.metricDefinition ||
      this.target.azureMonitor.metricDefinition === this.defaultDropdownValue
    ) {
      return;
    }

    return this.datasource
      .getResourceNames(
        this.replace(this.target.subscription || this.datasource.azureMonitorDatasource.subscriptionId),
        this.replace(this.target.azureMonitor.resourceGroup),
        this.replace(this.target.azureMonitor.metricDefinition)
      )
      .catch(this.handleQueryCtrlError.bind(this));
  }

  getMetricNamespaces() {
    if (
      this.target.queryType !== AzureQueryType.AzureMonitor ||
      !this.target.azureMonitor.resourceGroup ||
      this.target.azureMonitor.resourceGroup === this.defaultDropdownValue ||
      !this.target.azureMonitor.metricDefinition ||
      this.target.azureMonitor.metricDefinition === this.defaultDropdownValue ||
      !this.target.azureMonitor.resourceName ||
      this.target.azureMonitor.resourceName === this.defaultDropdownValue
    ) {
      return;
    }

    return this.datasource
      .getMetricNamespaces(
        this.replace(this.target.subscription || this.datasource.azureMonitorDatasource.subscriptionId),
        this.replace(this.target.azureMonitor.resourceGroup),
        this.replace(this.target.azureMonitor.metricDefinition),
        this.replace(this.target.azureMonitor.resourceName)
      )
      .catch(this.handleQueryCtrlError.bind(this));
  }

  getMetricNames() {
    if (
      this.target.queryType !== AzureQueryType.AzureMonitor ||
      !this.target.azureMonitor.resourceGroup ||
      this.target.azureMonitor.resourceGroup === this.defaultDropdownValue ||
      !this.target.azureMonitor.metricDefinition ||
      this.target.azureMonitor.metricDefinition === this.defaultDropdownValue ||
      !this.target.azureMonitor.resourceName ||
      this.target.azureMonitor.resourceName === this.defaultDropdownValue ||
      !this.target.azureMonitor.metricNamespace ||
      this.target.azureMonitor.metricNamespace === this.defaultDropdownValue
    ) {
      return;
    }

    return this.datasource
      .getMetricNames(
        this.replace(this.target.subscription || this.datasource.azureMonitorDatasource.subscriptionId),
        this.replace(this.target.azureMonitor.resourceGroup),
        this.replace(this.target.azureMonitor.metricDefinition),
        this.replace(this.target.azureMonitor.resourceName),
        this.replace(this.target.azureMonitor.metricNamespace)
      )
      .catch(this.handleQueryCtrlError.bind(this));
  }

  onResourceGroupChange() {
    this.target.azureMonitor.metricDefinition = this.defaultDropdownValue;
    this.target.azureMonitor.resourceName = this.defaultDropdownValue;
    this.target.azureMonitor.metricNamespace = this.defaultDropdownValue;
    this.target.azureMonitor.metricName = this.defaultDropdownValue;
    this.target.azureMonitor.aggregation = '';
    this.target.azureMonitor.timeGrain = '';
    this.target.azureMonitor.dimensionFilters = [];
    this.refresh();
  }

  onMetricDefinitionChange() {
    this.target.azureMonitor.resourceName = this.defaultDropdownValue;
    this.target.azureMonitor.metricNamespace = this.defaultDropdownValue;
    this.target.azureMonitor.metricName = this.defaultDropdownValue;
    this.target.azureMonitor.aggregation = '';
    this.target.azureMonitor.timeGrain = '';
    this.target.azureMonitor.dimensionFilters = [];
  }

  onResourceNameChange() {
    this.target.azureMonitor.metricNamespace = this.defaultDropdownValue;
    this.target.azureMonitor.metricName = this.defaultDropdownValue;
    this.target.azureMonitor.aggregation = '';
    this.target.azureMonitor.timeGrain = '';
    this.target.azureMonitor.dimensionFilters = [];
    this.refresh();
  }

  onMetricNamespacesChange() {
    this.target.azureMonitor.metricName = this.defaultDropdownValue;
    this.target.azureMonitor.dimensionFilters = [];
  }

  onMetricNameChange(): IPromise<void> {
    if (!this.target.azureMonitor.metricName || this.target.azureMonitor.metricName === this.defaultDropdownValue) {
      return Promise.resolve();
    }

    return this.datasource
      .getMetricMetadata(
        this.replace(this.target.subscription),
        this.replace(this.target.azureMonitor.resourceGroup),
        this.replace(this.target.azureMonitor.metricDefinition),
        this.replace(this.target.azureMonitor.resourceName),
        this.replace(this.target.azureMonitor.metricNamespace),
        this.replace(this.target.azureMonitor.metricName)
      )
      .then((metadata: any) => {
        this.target.azureMonitor.aggregation = metadata.primaryAggType;
        this.target.azureMonitor.timeGrain = 'auto';
        this.target.azureMonitor.allowedTimeGrainsMs = convertTimeGrainsToMs(metadata.supportedTimeGrains || []);

        // HACK: this saves the last metadata values in the panel json ¯\_(ツ)_/¯
        const hackState = this.target.azureMonitor as any;
        hackState.aggOptions = metadata.supportedAggTypes || [metadata.primaryAggType];
        hackState.timeGrains = [{ text: 'auto', value: 'auto' }].concat(metadata.supportedTimeGrains);
        hackState.dimensions = metadata.dimensions;

        if (metadata.dimensions.length > 0) {
          //  this.target.azureMonitor.dimension = metadata.dimensions[0].value;
        }

        return this.refresh();
      })
      .catch(this.handleQueryCtrlError.bind(this));
  }

  // This is reimplement
  convertTimeGrainsToMs(timeGrains: Array<{ text: string; value: string }>) {
    const allowedTimeGrainsMs: number[] = [];
    timeGrains.forEach((tg: any) => {
      if (tg.value !== 'auto') {
        allowedTimeGrainsMs.push(rangeUtil.intervalToMs(TimegrainConverter.createKbnUnitFromISO8601Duration(tg.value)));
      }
    });
    return allowedTimeGrainsMs;
=======
    if (this.target.queryType === 'Azure Log Analytics') {
      return this.getWorkspaces();
    }
>>>>>>> c9c5e55c
  }

  generateAutoUnits(timeGrain: string, timeGrains: Array<{ value: string }>) {
    if (timeGrain === 'auto') {
      return TimegrainConverter.findClosestTimeGrain(
        '1m',
        _.map(timeGrains, (o) => TimegrainConverter.createKbnUnitFromISO8601Duration(o.value)) || [
          '1m',
          '5m',
          '15m',
          '30m',
          '1h',
          '6h',
          '12h',
          '1d',
        ]
      );
    }

    return '';
  }

  getAzureMonitorAutoInterval() {
    return this.generateAutoUnits(this.target.azureMonitor.timeGrain, (this.target.azureMonitor as any).timeGrains);
  }

  getApplicationInsightAutoInterval() {
    return this.generateAutoUnits(this.target.appInsights.timeGrain, this.target.appInsights.timeGrains);
  }

  azureMonitorAddDimensionFilter() {
    this.target.azureMonitor.dimensionFilters.push({
      dimension: '',
      operator: 'eq',
      filter: '',
    });
  }

  azureMonitorRemoveDimensionFilter(index: number) {
    this.target.azureMonitor.dimensionFilters.splice(index, 1);
    this.refresh();
  }

  /* Azure Log Analytics */
  getWorkspaces = () => {
    return this.datasource.azureLogAnalyticsDatasource
      .getWorkspacesOrResources(this.target.subscription)
      .then((list: any[]) => {
        this.workspaces = list;

        if (list.length > 0 && !this.target.azureLogAnalytics.workspace) {
          if (this.datasource.azureLogAnalyticsDatasource.defaultOrFirstWorkspace) {
            this.target.azureLogAnalytics.workspace = this.datasource.azureLogAnalyticsDatasource.defaultOrFirstWorkspace;
          }

          if (!this.target.azureLogAnalytics.workspace) {
            this.target.azureLogAnalytics.workspace = list[0].value;
          }
        }

        return this.workspaces;
      })
      .catch(this.handleQueryCtrlError.bind(this));
  };

  getResources = () => {
    return this.datasource.azureResourceLogAnalyticsDatasource
      .getWorkspacesOrResources(this.target.subscription)
      .then((list: any[]) => {
        this.resources = list;

        if (list.length > 0 && !this.target.azureLogAnalytics.resource) {
          if (this.datasource.azureResourceLogAnalyticsDatasource.defaultOrFirstResource) {
            this.target.azureLogAnalytics.resource = this.datasource.azureResourceLogAnalyticsDatasource.defaultOrFirstResource;
          }

          if (!this.target.azureLogAnalytics.resource) {
            this.target.azureLogAnalytics.resource = list[0].value;
          }
        }

        return this.resources;
      })
      .catch(this.handleQueryCtrlError.bind(this));
  };

  getAzureLogAnalyticsSchema = () => {
    return this.getWorkspaces()
      .then(() => {
        return this.datasource.azureLogAnalyticsDatasource.getSchema(this.target.azureLogAnalytics.workspace);
      })
      .catch(this.handleQueryCtrlError.bind(this));
  };

  getAzureResourceLogAnalyticsSchema = () => {
    return this.getResources()
      .then(() => {
        return this.datasource.azureResourceLogAnalyticsDatasource.getSchema(this.target.azureLogAnalytics.resource);
      })
      .catch(this.handleQueryCtrlError.bind(this));
  };

  onLogAnalyticsQueryChange = (nextQuery: string) => {
    this.target.azureLogAnalytics.query = nextQuery;
  };

  onLogAnalyticsQueryExecute = () => {
    this.panelCtrl.refresh();
  };

  get templateVariables() {
    return this.templateSrv.getVariables().map((t) => '$' + t.name);
  }

  getAppInsightsMetricNames() {
    if (!this.datasource.appInsightsDatasource.isConfigured()) {
      return;
    }

    return this.datasource.getAppInsightsMetricNames().catch(this.handleQueryCtrlError.bind(this));
  }

  getAppInsightsColumns() {
    return this.datasource.getAppInsightsColumns(this.target.refId);
  }

  onAppInsightsColumnChange() {
    return this.refresh();
  }

  onAppInsightsMetricNameChange() {
    if (!this.target.appInsights.metricName || this.target.appInsights.metricName === this.defaultDropdownValue) {
      return;
    }

    return this.datasource
      .getAppInsightsMetricMetadata(this.replace(this.target.appInsights.metricName))
      .then((aggData: { supportedAggTypes: string[]; supportedGroupBy: string[]; primaryAggType: string }) => {
        this.target.appInsights.aggOptions = aggData.supportedAggTypes;
        this.target.appInsights.dimensions = aggData.supportedGroupBy;
        this.target.appInsights.aggregation = aggData.primaryAggType;
        return this.refresh();
      })
      .catch(this.handleQueryCtrlError.bind(this));
  }

  onInsightsAnalyticsQueryChange = (nextQuery: string) => {
    this.target.insightsAnalytics.query = nextQuery;
  };

  onQueryExecute = () => {
    return this.refresh();
  };

  getAppInsightsQuerySchema = () => {
    return this.datasource.appInsightsDatasource.getQuerySchema().catch(this.handleQueryCtrlError.bind(this));
  };

  removeGroupBy = (index: number) => {
    const { appInsights } = this.target;
    appInsights.dimension.splice(index, 1);
    this.refresh();
  };

  getAppInsightsGroupBySegments(query: any) {
    const { appInsights } = this.target;

    // HACK alert... there must be a better way!
    if (this.dummyDiminsionString && this.dummyDiminsionString.length && '+' !== this.dummyDiminsionString) {
      if (!appInsights.dimension) {
        appInsights.dimension = [];
      }
      appInsights.dimension.push(this.dummyDiminsionString);
      this.dummyDiminsionString = '+';
      this.refresh();
    }

    // Return the list of dimensions stored on the query object from the last request :(
    return _.map(appInsights.dimensions, (option: string) => {
      return { text: option, value: option };
    });
  }

  resetAppInsightsGroupBy() {
    this.target.appInsights.dimension = 'none';
    this.refresh();
  }

  updateTimeGrainType() {
    if (this.target.appInsights.timeGrainType === 'specific') {
      this.target.appInsights.timeGrainCount = '1';
      this.target.appInsights.timeGrainUnit = 'minute';
      this.target.appInsights.timeGrain = TimegrainConverter.createISO8601Duration(
        this.target.appInsights.timeGrainCount,
        this.target.appInsights.timeGrainUnit
      );
    } else {
      this.target.appInsights.timeGrainCount = '';
      this.target.appInsights.timeGrainUnit = '';
    }
  }

  updateAppInsightsTimeGrain() {
    if (this.target.appInsights.timeGrainUnit && this.target.appInsights.timeGrainCount) {
      this.target.appInsights.timeGrain = TimegrainConverter.createISO8601Duration(
        this.target.appInsights.timeGrainCount,
        this.target.appInsights.timeGrainUnit
      );
    }
    this.refresh();
  }

  /**
   * Receives a full new query object from React and updates it into the Angular controller
   */
  handleNewQuery = (newQuery: AzureMonitorQuery) => {
    Object.assign(this.target, newQuery);
    this.refresh();
  };
}

// Modifies the actual query object
export function migrateMetricsDimensionFilters(item: AzureMetricQuery) {
  if (!item.dimensionFilters) {
    item.dimensionFilters = [];
  }
  const oldDimension = (item as any).dimension;
  if (oldDimension && oldDimension !== 'None') {
    item.dimensionFilters.push({
      dimension: oldDimension,
      operator: 'eq',
      filter: (item as any).dimensionFilter,
    });
    delete (item as any).dimension;
    delete (item as any).dimensionFilter;
  }
}<|MERGE_RESOLUTION|>--- conflicted
+++ resolved
@@ -36,8 +36,7 @@
 
   queryQueryTypeOptions = [
     { id: AzureQueryType.AzureMonitor, label: 'Metrics' },
-    { id: AzureQueryType.LogAnalytics, label: 'Logs - Workspace' },
-    { id: AzureQueryType.ResourceLogAnalytics, label: 'Logs - Resource' },
+    { id: AzureQueryType.LogAnalytics, label: 'Logs' },
     { id: AzureQueryType.ApplicationInsights, label: 'Application Insights' },
     { id: AzureQueryType.InsightsAnalytics, label: 'Insights Analytics' },
   ];
@@ -341,209 +340,12 @@
   }
 
   onSubscriptionChange() {
-<<<<<<< HEAD
-    switch (this.target.queryType) {
-      case AzureQueryType.LogAnalytics:
-        return this.getWorkspaces();
-      case AzureQueryType.ResourceLogAnalytics:
-        return this.getResources();
-      case AzureQueryType.AzureMonitor:
-        this.target.azureMonitor.resourceGroup = this.defaultDropdownValue;
-        this.target.azureMonitor.metricDefinition = this.defaultDropdownValue;
-        this.target.azureMonitor.resourceName = this.defaultDropdownValue;
-        this.target.azureMonitor.metricName = this.defaultDropdownValue;
-        this.target.azureMonitor.aggregation = '';
-        this.target.azureMonitor.timeGrain = '';
-        this.target.azureMonitor.dimensionFilters = [];
-        break;
-      default:
-        throw new Error('Query type is not valid.');
-    }
-  }
-
-  /* Azure Monitor Section */
-  getResourceGroups(query: any) {
-    if (
-      this.target.queryType !== AzureQueryType.AzureMonitor ||
-      !this.datasource.azureMonitorDatasource.isConfigured()
-    ) {
-      return;
-    }
-
-    return this.datasource
-      .getResourceGroups(
-        this.replace(this.target.subscription || this.datasource.azureMonitorDatasource.subscriptionId)
-      )
-      .catch(this.handleQueryCtrlError.bind(this));
-  }
-
-  getMetricDefinitions(query: any) {
-    if (
-      this.target.queryType !== AzureQueryType.AzureMonitor ||
-      !this.target.azureMonitor.resourceGroup ||
-      this.target.azureMonitor.resourceGroup === this.defaultDropdownValue
-    ) {
-      return;
-    }
-    return this.datasource
-      .getMetricDefinitions(
-        this.replace(this.target.subscription || this.datasource.azureMonitorDatasource.subscriptionId),
-        this.replace(this.target.azureMonitor.resourceGroup)
-      )
-      .catch(this.handleQueryCtrlError.bind(this));
-  }
-
-  getResourceNames(query: any) {
-    if (
-      this.target.queryType !== AzureQueryType.AzureMonitor ||
-      !this.target.azureMonitor.resourceGroup ||
-      this.target.azureMonitor.resourceGroup === this.defaultDropdownValue ||
-      !this.target.azureMonitor.metricDefinition ||
-      this.target.azureMonitor.metricDefinition === this.defaultDropdownValue
-    ) {
-      return;
-    }
-
-    return this.datasource
-      .getResourceNames(
-        this.replace(this.target.subscription || this.datasource.azureMonitorDatasource.subscriptionId),
-        this.replace(this.target.azureMonitor.resourceGroup),
-        this.replace(this.target.azureMonitor.metricDefinition)
-      )
-      .catch(this.handleQueryCtrlError.bind(this));
-  }
-
-  getMetricNamespaces() {
-    if (
-      this.target.queryType !== AzureQueryType.AzureMonitor ||
-      !this.target.azureMonitor.resourceGroup ||
-      this.target.azureMonitor.resourceGroup === this.defaultDropdownValue ||
-      !this.target.azureMonitor.metricDefinition ||
-      this.target.azureMonitor.metricDefinition === this.defaultDropdownValue ||
-      !this.target.azureMonitor.resourceName ||
-      this.target.azureMonitor.resourceName === this.defaultDropdownValue
-    ) {
-      return;
-    }
-
-    return this.datasource
-      .getMetricNamespaces(
-        this.replace(this.target.subscription || this.datasource.azureMonitorDatasource.subscriptionId),
-        this.replace(this.target.azureMonitor.resourceGroup),
-        this.replace(this.target.azureMonitor.metricDefinition),
-        this.replace(this.target.azureMonitor.resourceName)
-      )
-      .catch(this.handleQueryCtrlError.bind(this));
-  }
-
-  getMetricNames() {
-    if (
-      this.target.queryType !== AzureQueryType.AzureMonitor ||
-      !this.target.azureMonitor.resourceGroup ||
-      this.target.azureMonitor.resourceGroup === this.defaultDropdownValue ||
-      !this.target.azureMonitor.metricDefinition ||
-      this.target.azureMonitor.metricDefinition === this.defaultDropdownValue ||
-      !this.target.azureMonitor.resourceName ||
-      this.target.azureMonitor.resourceName === this.defaultDropdownValue ||
-      !this.target.azureMonitor.metricNamespace ||
-      this.target.azureMonitor.metricNamespace === this.defaultDropdownValue
-    ) {
-      return;
-    }
-
-    return this.datasource
-      .getMetricNames(
-        this.replace(this.target.subscription || this.datasource.azureMonitorDatasource.subscriptionId),
-        this.replace(this.target.azureMonitor.resourceGroup),
-        this.replace(this.target.azureMonitor.metricDefinition),
-        this.replace(this.target.azureMonitor.resourceName),
-        this.replace(this.target.azureMonitor.metricNamespace)
-      )
-      .catch(this.handleQueryCtrlError.bind(this));
-  }
-
-  onResourceGroupChange() {
-    this.target.azureMonitor.metricDefinition = this.defaultDropdownValue;
-    this.target.azureMonitor.resourceName = this.defaultDropdownValue;
-    this.target.azureMonitor.metricNamespace = this.defaultDropdownValue;
-    this.target.azureMonitor.metricName = this.defaultDropdownValue;
-    this.target.azureMonitor.aggregation = '';
-    this.target.azureMonitor.timeGrain = '';
-    this.target.azureMonitor.dimensionFilters = [];
-    this.refresh();
-  }
-
-  onMetricDefinitionChange() {
-    this.target.azureMonitor.resourceName = this.defaultDropdownValue;
-    this.target.azureMonitor.metricNamespace = this.defaultDropdownValue;
-    this.target.azureMonitor.metricName = this.defaultDropdownValue;
-    this.target.azureMonitor.aggregation = '';
-    this.target.azureMonitor.timeGrain = '';
-    this.target.azureMonitor.dimensionFilters = [];
-  }
-
-  onResourceNameChange() {
-    this.target.azureMonitor.metricNamespace = this.defaultDropdownValue;
-    this.target.azureMonitor.metricName = this.defaultDropdownValue;
-    this.target.azureMonitor.aggregation = '';
-    this.target.azureMonitor.timeGrain = '';
-    this.target.azureMonitor.dimensionFilters = [];
-    this.refresh();
-  }
-
-  onMetricNamespacesChange() {
-    this.target.azureMonitor.metricName = this.defaultDropdownValue;
-    this.target.azureMonitor.dimensionFilters = [];
-  }
-
-  onMetricNameChange(): IPromise<void> {
-    if (!this.target.azureMonitor.metricName || this.target.azureMonitor.metricName === this.defaultDropdownValue) {
-      return Promise.resolve();
-    }
-
-    return this.datasource
-      .getMetricMetadata(
-        this.replace(this.target.subscription),
-        this.replace(this.target.azureMonitor.resourceGroup),
-        this.replace(this.target.azureMonitor.metricDefinition),
-        this.replace(this.target.azureMonitor.resourceName),
-        this.replace(this.target.azureMonitor.metricNamespace),
-        this.replace(this.target.azureMonitor.metricName)
-      )
-      .then((metadata: any) => {
-        this.target.azureMonitor.aggregation = metadata.primaryAggType;
-        this.target.azureMonitor.timeGrain = 'auto';
-        this.target.azureMonitor.allowedTimeGrainsMs = convertTimeGrainsToMs(metadata.supportedTimeGrains || []);
-
-        // HACK: this saves the last metadata values in the panel json ¯\_(ツ)_/¯
-        const hackState = this.target.azureMonitor as any;
-        hackState.aggOptions = metadata.supportedAggTypes || [metadata.primaryAggType];
-        hackState.timeGrains = [{ text: 'auto', value: 'auto' }].concat(metadata.supportedTimeGrains);
-        hackState.dimensions = metadata.dimensions;
-
-        if (metadata.dimensions.length > 0) {
-          //  this.target.azureMonitor.dimension = metadata.dimensions[0].value;
-        }
-
-        return this.refresh();
-      })
-      .catch(this.handleQueryCtrlError.bind(this));
-  }
-
-  // This is reimplement
-  convertTimeGrainsToMs(timeGrains: Array<{ text: string; value: string }>) {
-    const allowedTimeGrainsMs: number[] = [];
-    timeGrains.forEach((tg: any) => {
-      if (tg.value !== 'auto') {
-        allowedTimeGrainsMs.push(rangeUtil.intervalToMs(TimegrainConverter.createKbnUnitFromISO8601Duration(tg.value)));
-      }
-    });
-    return allowedTimeGrainsMs;
-=======
-    if (this.target.queryType === 'Azure Log Analytics') {
+    if (this.target.queryType === AzureQueryType.LogAnalytics) {
       return this.getWorkspaces();
     }
->>>>>>> c9c5e55c
+    if (this.target.queryType === AzureQueryType.ResourceLogAnalytics) {
+      return this.getResources();
+    }
   }
 
   generateAutoUnits(timeGrain: string, timeGrains: Array<{ value: string }>) {
