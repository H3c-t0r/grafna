import {
  AzureGraphResponse,
  RawAzureResourceGroupItem,
  RawAzureResourceItem,
  RawAzureSubscriptionItem,
} from '../types';

export const createMockARGSubscriptionResponse = (): AzureGraphResponse<RawAzureSubscriptionItem[]> => ({
  data: [
    {
      subscriptionId: '1',
      subscriptionName: 'Primary Subscription',
    },
    {
      subscriptionId: '2',
      subscriptionName: 'Dev Subscription',
    },
    {
      subscriptionId: '3',
      subscriptionName: 'Dev Subscription',
    },
    {
      subscriptionId: '4',
      subscriptionName: 'Primary Subscription',
    },
    {
      subscriptionId: '5',
      subscriptionName: 'Primary Subscription',
    },
    {
      subscriptionId: '6',
      subscriptionName: 'Dev Subscription',
    },
  ],
});

export const createMockARGResourceGroupsResponse = (): AzureGraphResponse<RawAzureResourceGroupItem[]> => ({
  data: [
    {
      resourceGroupURI: '/subscriptions/abc-123/resourceGroups/prod',
      resourceGroupName: 'Production',
    },

    {
<<<<<<< HEAD
      subscriptionURI: '/subscriptions/def-456',
      subscriptionName: 'Dev Subscription',
=======
>>>>>>> 0ca4ccfa
      resourceGroupURI: '/subscriptions/def-456/resourceGroups/dev',
      resourceGroupName: 'Development',
    },

    {
<<<<<<< HEAD
      subscriptionURI: '/subscriptions/def-456',
      subscriptionName: 'Dev Subscription',
=======
>>>>>>> 0ca4ccfa
      resourceGroupURI: '/subscriptions/def-456/resourceGroups/test',
      resourceGroupName: 'Test',
    },

    {
<<<<<<< HEAD
      subscriptionURI: '/subscriptions/abc-123',
      subscriptionName: 'Primary Subscription',
=======
>>>>>>> 0ca4ccfa
      resourceGroupURI: '/subscriptions/abc-123/resourceGroups/test',
      resourceGroupName: 'Test',
    },

    {
      resourceGroupURI: '/subscriptions/abc-123/resourceGroups/pre-prod',
      resourceGroupName: 'Pre-production',
    },

    {
<<<<<<< HEAD
      subscriptionURI: '/subscriptions/def-456',
      subscriptionName: 'Dev Subscription',
=======
>>>>>>> 0ca4ccfa
      resourceGroupURI: '/subscriptions/def-456/resourceGroups/qa',
      resourceGroupName: 'QA',
    },
  ],
});

export const createARGResourcesResponse = (): AzureGraphResponse<RawAzureResourceItem[]> => ({
  data: [
    {
      id: '/subscriptions/def-456/resourceGroups/dev/providers/Microsoft.Compute/virtualMachines/web-server',
      name: 'web-server',
      type: 'Microsoft.Compute/virtualMachines',
      resourceGroup: 'dev',
      subscriptionId: 'def-456',
      location: 'northeurope',
    },

    {
      id: '/subscriptions/def-456/resourceGroups/dev/providers/Microsoft.Compute/disks/web-server_DataDisk',
      name: 'web-server_DataDisk',
      type: 'Microsoft.Compute/disks',
      resourceGroup: 'dev',
      subscriptionId: 'def-456',
      location: 'northeurope',
    },

    {
      id: '/subscriptions/def-456/resourceGroups/dev/providers/Microsoft.Compute/virtualMachines/db-server',
      name: 'db-server',
      type: 'Microsoft.Compute/virtualMachines',
      resourceGroup: 'dev',
      subscriptionId: 'def-456',
      location: 'northeurope',
    },

    {
      id: '/subscriptions/def-456/resourceGroups/dev/providers/Microsoft.Compute/disks/db-server_DataDisk',
      name: 'db-server_DataDisk',
      type: 'Microsoft.Compute/disks',
      resourceGroup: 'dev',
      subscriptionId: 'def-456',
      location: 'northeurope',
    },
  ],
});<|MERGE_RESOLUTION|>--- conflicted
+++ resolved
@@ -42,31 +42,16 @@
     },
 
     {
-<<<<<<< HEAD
-      subscriptionURI: '/subscriptions/def-456',
-      subscriptionName: 'Dev Subscription',
-=======
->>>>>>> 0ca4ccfa
       resourceGroupURI: '/subscriptions/def-456/resourceGroups/dev',
       resourceGroupName: 'Development',
     },
 
     {
-<<<<<<< HEAD
-      subscriptionURI: '/subscriptions/def-456',
-      subscriptionName: 'Dev Subscription',
-=======
->>>>>>> 0ca4ccfa
       resourceGroupURI: '/subscriptions/def-456/resourceGroups/test',
       resourceGroupName: 'Test',
     },
 
     {
-<<<<<<< HEAD
-      subscriptionURI: '/subscriptions/abc-123',
-      subscriptionName: 'Primary Subscription',
-=======
->>>>>>> 0ca4ccfa
       resourceGroupURI: '/subscriptions/abc-123/resourceGroups/test',
       resourceGroupName: 'Test',
     },
@@ -77,11 +62,6 @@
     },
 
     {
-<<<<<<< HEAD
-      subscriptionURI: '/subscriptions/def-456',
-      subscriptionName: 'Dev Subscription',
-=======
->>>>>>> 0ca4ccfa
       resourceGroupURI: '/subscriptions/def-456/resourceGroups/qa',
       resourceGroupName: 'QA',
     },
