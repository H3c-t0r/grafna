import React, { ChangeEvent, useCallback, useEffect, useState } from 'react';

import { SelectableValue } from '@grafana/data';
import { Alert, InlineField, Input, Select } from '@grafana/ui';
<<<<<<< HEAD
import React, { ChangeEvent, useCallback, useEffect, useState } from 'react';
import { AzureMonitorQuery, AzureQueryType } from '../../types';
import LogsQueryEditor from '../LogsQueryEditor';
=======

>>>>>>> 0ca4ccfa
import DataSource from '../../datasource';
import { migrateStringQueriesToObjectQueries } from '../../grafanaTemplateVariableFns';
import { AzureMonitorQuery, AzureQueryType } from '../../types';
import useLastError from '../../utils/useLastError';
import LogsQueryEditor from '../LogsQueryEditor';
import { Space } from '../Space';
<<<<<<< HEAD
import { migrateStringQueriesToObjectQueries } from '../../grafanaTemplateVariableFns';
=======
>>>>>>> 0ca4ccfa

const AZURE_QUERY_VARIABLE_TYPE_OPTIONS = [
  { label: 'Grafana Query Function', value: AzureQueryType.GrafanaTemplateVariableFn },
  { label: 'Logs', value: AzureQueryType.LogAnalytics },
];

const GrafanaTemplateVariableFnInput = ({
  query,
  updateQuery,
  datasource,
}: {
  query: AzureMonitorQuery;
  updateQuery: (val: AzureMonitorQuery) => void;
  datasource: DataSource;
}) => {
  const [inputVal, setInputVal] = useState('');
  useEffect(() => {
    setInputVal(query.grafanaTemplateVariableFn?.rawQuery || '');
  }, [query.grafanaTemplateVariableFn?.rawQuery]);

  const onRunQuery = useCallback(
    (newQuery: string) => {
      migrateStringQueriesToObjectQueries(newQuery, { datasource }).then((updatedQuery) => {
        if (updatedQuery.queryType === AzureQueryType.GrafanaTemplateVariableFn) {
          updateQuery(updatedQuery);
        } else {
          updateQuery({
            ...query,
            grafanaTemplateVariableFn: {
              kind: 'UnknownQuery',
              rawQuery: newQuery,
            },
          });
        }
      });
    },
    [datasource, query, updateQuery]
  );

  const onChange = (event: ChangeEvent<HTMLInputElement>) => {
    setInputVal(event.target.value);
  };

  return (
    <InlineField label="Grafana template variable function">
      <Input
        placeholder={'type a grafana template variable function, ex: Subscriptions()'}
        value={inputVal}
        onChange={onChange}
        onBlur={() => onRunQuery(inputVal)}
      />
    </InlineField>
  );
};

type Props = {
  query: AzureMonitorQuery | string;
  onChange: (query: AzureMonitorQuery) => void;
  datasource: DataSource;
};

const VariableEditor = (props: Props) => {
  const defaultQuery: AzureMonitorQuery = {
    refId: 'A',
    queryType: AzureQueryType.GrafanaTemplateVariableFn,
  };
  const [query, setQuery] = useState(defaultQuery);

  useEffect(() => {
    migrateStringQueriesToObjectQueries(props.query, { datasource: props.datasource }).then((migratedQuery) => {
      setQuery(migratedQuery);
    });
  }, [props.query, props.datasource]);

  const onQueryTypeChange = (selectableValue: SelectableValue) => {
    if (selectableValue.value) {
      setQuery({
        ...query,
        queryType: selectableValue.value,
      });
    }
  };
  const onLogsQueryChange = (queryChange: AzureMonitorQuery) => {
    setQuery(queryChange);

    // only hit backend if there's something to query (prevents error when selecting the resource before pinging a query)
    if (queryChange.azureLogAnalytics?.query) {
      props.onChange(queryChange);
    }
  };

  const [errorMessage, setError] = useLastError();

  const variableOptionGroup = {
    label: 'Template Variables',
    // TODO: figure out a way to filter out the current variable from the variables list
    // options: props.datasource.getVariables().map((v) => ({ label: v, value: v })),
    options: [],
  };

  return (
    <>
      <InlineField label="Select query type">
        <Select
          aria-label="select query type"
          onChange={onQueryTypeChange}
          options={AZURE_QUERY_VARIABLE_TYPE_OPTIONS}
          width={25}
          value={query.queryType}
        />
      </InlineField>
      {query.queryType === AzureQueryType.LogAnalytics && (
        <>
          <LogsQueryEditor
            subscriptionId={query.subscription}
            query={query}
            datasource={props.datasource}
            onChange={onLogsQueryChange}
            variableOptionGroup={variableOptionGroup}
            setError={setError}
            hideFormatAs={true}
          />
          {errorMessage && (
            <>
              <Space v={2} />
              <Alert severity="error" title="An error occurred while requesting metadata from Azure Monitor">
                {errorMessage}
              </Alert>
            </>
          )}
        </>
      )}
      {query.queryType === AzureQueryType.GrafanaTemplateVariableFn && (
        <GrafanaTemplateVariableFnInput query={query} updateQuery={props.onChange} datasource={props.datasource} />
      )}
    </>
  );
};

export default VariableEditor;<|MERGE_RESOLUTION|>--- conflicted
+++ resolved
@@ -2,23 +2,13 @@
 
 import { SelectableValue } from '@grafana/data';
 import { Alert, InlineField, Input, Select } from '@grafana/ui';
-<<<<<<< HEAD
-import React, { ChangeEvent, useCallback, useEffect, useState } from 'react';
-import { AzureMonitorQuery, AzureQueryType } from '../../types';
-import LogsQueryEditor from '../LogsQueryEditor';
-=======
 
->>>>>>> 0ca4ccfa
 import DataSource from '../../datasource';
 import { migrateStringQueriesToObjectQueries } from '../../grafanaTemplateVariableFns';
 import { AzureMonitorQuery, AzureQueryType } from '../../types';
 import useLastError from '../../utils/useLastError';
 import LogsQueryEditor from '../LogsQueryEditor';
 import { Space } from '../Space';
-<<<<<<< HEAD
-import { migrateStringQueriesToObjectQueries } from '../../grafanaTemplateVariableFns';
-=======
->>>>>>> 0ca4ccfa
 
 const AZURE_QUERY_VARIABLE_TYPE_OPTIONS = [
   { label: 'Grafana Query Function', value: AzureQueryType.GrafanaTemplateVariableFn },
