--- conflicted
+++ resolved
@@ -185,18 +185,13 @@
           aggregation: undefined,
           metricName: undefined,
           metricNamespace: 'microsoft.storage/storageaccounts',
-<<<<<<< HEAD
           region: 'westus',
-          resourceGroup: 'rg',
-          resourceName: 'testacct',
-=======
           resources: [
             {
               resourceGroup: 'rg',
               resourceName: 'testacct',
             },
           ],
->>>>>>> e481673b
         },
       });
     });
