import { render, screen, waitFor } from '@testing-library/react';
import React from 'react';
<<<<<<< HEAD
import { render, screen, waitFor } from '@testing-library/react';
=======

>>>>>>> 0ca4ccfa
import AzureCredentialsForm, { Props } from './AzureCredentialsForm';

const setup = (propsFunc?: (props: Props) => Props) => {
  let props: Props = {
    managedIdentityEnabled: false,
    credentials: {
      authType: 'clientsecret',
      azureCloud: 'azuremonitor',
      tenantId: 'e7f3f661-a933-3h3f-0294-31c4f962ec48',
      clientId: '34509fad-c0r9-45df-9e25-f1ee34af6900',
      clientSecret: undefined,
      defaultSubscriptionId: '44987801-6nn6-49he-9b2d-9106972f9789',
    },
    azureCloudOptions: [
      { value: 'azuremonitor', label: 'Azure' },
      { value: 'govazuremonitor', label: 'Azure US Government' },
      { value: 'germanyazuremonitor', label: 'Azure Germany' },
      { value: 'chinaazuremonitor', label: 'Azure China' },
    ],
    onCredentialsChange: jest.fn(),
    getSubscriptions: jest.fn(() => Promise.resolve([])),
  };

  if (propsFunc) {
    props = propsFunc(props);
  }

  return render(<AzureCredentialsForm {...props} />);
};

describe('Render', () => {
  it('should render component', () => {
    setup();

    expect(screen.getByText('Azure Cloud')).toBeInTheDocument();
  });

  it('should disable azure monitor secret input', async () => {
    setup((props) => ({
      ...props,
      credentials: {
        authType: 'clientsecret',
        azureCloud: 'azuremonitor',
        tenantId: 'e7f3f661-a933-3h3f-0294-31c4f962ec48',
        clientId: '34509fad-c0r9-45df-9e25-f1ee34af6900',
        clientSecret: Symbol(),
      },
    }));
    await waitFor(() => screen.getByTestId('client-secret'));
    expect(screen.getByTestId('client-secret')).toBeDisabled();
  });

  it('should enable azure monitor load subscriptions button', async () => {
    setup((props) => ({
      ...props,
      credentials: {
        authType: 'clientsecret',
        azureCloud: 'azuremonitor',
        tenantId: 'e7f3f661-a933-3h3f-0294-31c4f962ec48',
        clientId: '34509fad-c0r9-45df-9e25-f1ee34af6900',
        clientSecret: 'e7f3f661-a933-4b3f-8176-51c4f982ec48',
      },
    }));
    await waitFor(() => expect(screen.getByText('Load Subscriptions')).toBeInTheDocument());
  });

  describe('when disabled', () => {
    it('should disable inputs', async () => {
      setup((props) => ({
        ...props,
        disabled: true,
      }));

      await waitFor(() => screen.getByLabelText('Azure Cloud'));
      expect(screen.getByLabelText('Azure Cloud')).toBeDisabled();
    });

    it('should remove buttons', async () => {
      setup((props) => ({
        ...props,
        disabled: true,
      }));
      await waitFor(() => expect(screen.queryByText('Load Subscriptions')).not.toBeInTheDocument());
    });

    it('should render children components', () => {
      setup((props) => ({
        ...props,
        children: <button>click me</button>,
      }));
      expect(screen.getByText('click me')).toBeInTheDocument();
    });
  });
});<|MERGE_RESOLUTION|>--- conflicted
+++ resolved
@@ -1,10 +1,6 @@
 import { render, screen, waitFor } from '@testing-library/react';
 import React from 'react';
-<<<<<<< HEAD
-import { render, screen, waitFor } from '@testing-library/react';
-=======
 
->>>>>>> 0ca4ccfa
 import AzureCredentialsForm, { Props } from './AzureCredentialsForm';
 
 const setup = (propsFunc?: (props: Props) => Props) => {
