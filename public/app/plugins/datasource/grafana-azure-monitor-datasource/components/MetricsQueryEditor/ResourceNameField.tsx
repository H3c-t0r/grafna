--- conflicted
+++ resolved
@@ -28,16 +28,8 @@
     datasource
       .getResourceNames(subscriptionId, resourceGroup, metricDefinition)
       .then((results) => setResourceNames(results.map(toOption)))
-<<<<<<< HEAD
-      .catch((err) => {
-        // TODO: handle error
-        console.error(err);
-      });
-  }, [datasource, query.azureMonitor, resourceNames.length, subscriptionId]);
-=======
       .catch((err) => setError(ERROR_SOURCE, err));
-  }, [subscriptionId, query.azureMonitor.resourceGroup, query.azureMonitor.metricDefinition]);
->>>>>>> 7f5487a4
+  }, [datasource, query.azureMonitor, resourceNames.length, setError, subscriptionId]);
 
   const handleChange = useCallback(
     (change: SelectableValue<string>) => {
