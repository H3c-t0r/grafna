import _ from 'lodash';
import AzureMonitorDatasource from './azure_monitor/azure_monitor_datasource';
import AppInsightsDatasource from './app_insights/app_insights_datasource';
import AzureLogAnalyticsDatasource from './azure_log_analytics/azure_log_analytics_datasource';
import {
  AzureDataSourceJsonData,
  AzureLogsVariable,
  AzureMonitorQuery,
  AzureQueryType,
  InsightsAnalyticsQuery,
} from './types';
import {
  DataFrame,
  DataQueryRequest,
  DataQueryResponse,
  DataSourceApi,
  DataSourceInstanceSettings,
  LoadingState,
  ScopedVars,
} from '@grafana/data';
import { forkJoin, Observable, of } from 'rxjs';
<<<<<<< HEAD
import { DataSourceWithBackend, getBackendSrv } from '@grafana/runtime';
=======
import { DataSourceWithBackend, getTemplateSrv, TemplateSrv } from '@grafana/runtime';
>>>>>>> fe628c62
import InsightsAnalyticsDatasource from './insights_analytics/insights_analytics_datasource';
import { migrateMetricsDimensionFilters } from './query_ctrl';
import { map } from 'rxjs/operators';

export interface LogConfigs {
  subscriptionId?: string;
  queryType: string;
  postfix: string;
  azureMonitorPostfix: string;
  sameAsAzureMonitor?: boolean;
  getWorkspacesOrResources: (subscription: string, url: string) => Promise<AzureLogsVariable[]>;
}

export default class Datasource extends DataSourceApi<AzureMonitorQuery, AzureDataSourceJsonData> {
  azureMonitorDatasource: AzureMonitorDatasource;
  appInsightsDatasource: AppInsightsDatasource;
  azureLogAnalyticsDatasource: AzureLogAnalyticsDatasource;
  azureResourceLogAnalyticsDatasource: AzureLogAnalyticsDatasource;
  insightsAnalyticsDatasource: InsightsAnalyticsDatasource;

  pseudoDatasource: Record<AzureQueryType, DataSourceWithBackend>;
  optionsKey: Record<AzureQueryType, string>;

  constructor(
    instanceSettings: DataSourceInstanceSettings<AzureDataSourceJsonData>,
    private readonly templateSrv: TemplateSrv = getTemplateSrv()
  ) {
    super(instanceSettings);
    const workspaceLogConfigs: LogConfigs = {
      subscriptionId: instanceSettings.jsonData.logAnalyticsSubscriptionId,
      queryType: AzureQueryType.LogAnalytics,
      postfix: 'loganalyticsazure',
      azureMonitorPostfix: 'workspacesloganalytics',
      sameAsAzureMonitor: instanceSettings.jsonData.azureLogAnalyticsSameAs,
      getWorkspacesOrResources: async (subscription: string, url: string) => {
        const response = await getBackendSrv().datasourceRequest({
          url:
            url +
            `/azuremonitor/subscriptions/${subscription}/providers/Microsoft.OperationalInsights/workspaces?api-version=2017-04-26-preview`,
          method: 'GET',
          headers: { 'Content-Type': 'application/json' },
        });
        return (
          _.map(response.data.value, (val: any) => {
            return { text: val.name, value: val.properties.customerId };
          }) || []
        );
      },
    };
    const resourceLogConfigs: LogConfigs = {
      subscriptionId: instanceSettings.jsonData.resourceLogAnalyticsSubscriptionId,
      queryType: AzureQueryType.ResourceLogAnalytics,
      postfix: 'resourceloganalyticsazure',
      azureMonitorPostfix: 'resourcesloganalytics',
      sameAsAzureMonitor: instanceSettings.jsonData.azureResourceLogAnalyticsSameAs,
      getWorkspacesOrResources: async (subscription: string, url: string) => {
        const result = await getBackendSrv().datasourceRequest({
          url: url + `/azuremonitor/providers/Microsoft.ResourceGraph/resources?api-version=2019-04-01`,
          method: 'POST',
          headers: { 'Content-Type': 'application/json' },
          data: { subscriptions: [subscription], query: 'project id, name' },
        });
        return (
          _.map(result.data.data.rows, (val: any) => {
            return { text: val[1], value: val[0] };
          }) || []
        );
      },
    };
    this.azureMonitorDatasource = new AzureMonitorDatasource(instanceSettings);
    this.appInsightsDatasource = new AppInsightsDatasource(instanceSettings);
    this.azureLogAnalyticsDatasource = new AzureLogAnalyticsDatasource(instanceSettings, workspaceLogConfigs);
    this.azureResourceLogAnalyticsDatasource = new AzureLogAnalyticsDatasource(instanceSettings, resourceLogConfigs);
    this.insightsAnalyticsDatasource = new InsightsAnalyticsDatasource(instanceSettings);

    const pseudoDatasource: any = {};
    pseudoDatasource[AzureQueryType.ApplicationInsights] = this.appInsightsDatasource;
    pseudoDatasource[AzureQueryType.AzureMonitor] = this.azureMonitorDatasource;
    pseudoDatasource[AzureQueryType.InsightsAnalytics] = this.insightsAnalyticsDatasource;
    pseudoDatasource[AzureQueryType.LogAnalytics] = this.azureLogAnalyticsDatasource;
    pseudoDatasource[AzureQueryType.ResourceLogAnalytics] = this.azureResourceLogAnalyticsDatasource;
    this.pseudoDatasource = pseudoDatasource;

    const optionsKey: any = {};
    optionsKey[AzureQueryType.ApplicationInsights] = 'appInsights';
    optionsKey[AzureQueryType.AzureMonitor] = 'azureMonitor';
    optionsKey[AzureQueryType.InsightsAnalytics] = 'insightsAnalytics';
    optionsKey[AzureQueryType.LogAnalytics] = 'azureLogAnalytics';
    optionsKey[AzureQueryType.ResourceLogAnalytics] = 'azureLogAnalytics';
    this.optionsKey = optionsKey;
  }

  query(options: DataQueryRequest<AzureMonitorQuery>): Observable<DataQueryResponse> {
    const byType: Record<AzureQueryType, DataQueryRequest<AzureMonitorQuery>> = ({} as unknown) as Record<
      AzureQueryType,
      DataQueryRequest<AzureMonitorQuery>
    >;

    for (const target of options.targets) {
      // Migrate old query structure
      if (target.queryType === AzureQueryType.ApplicationInsights) {
        if ((target.appInsights as any).rawQuery) {
          target.queryType = AzureQueryType.InsightsAnalytics;
          target.insightsAnalytics = (target.appInsights as unknown) as InsightsAnalyticsQuery;
          delete target.appInsights;
        }
      }
      if (!target.queryType) {
        target.queryType = AzureQueryType.AzureMonitor;
      }

      if (target.queryType === AzureQueryType.AzureMonitor) {
        migrateMetricsDimensionFilters(target.azureMonitor);
      }

      // Check that we have options
      const opts = (target as any)[this.optionsKey[target.queryType]];

      // Skip hidden queries or ones without properties
      if (target.hide || !opts) {
        continue;
      }

      // Initialize the list of queries
      let q = byType[target.queryType];
      if (!q) {
        q = _.cloneDeep(options);
        q.requestId = `${q.requestId}-${target.refId}`;
        q.targets = [];
        byType[target.queryType] = q;
      }
      q.targets.push(target);
    }

    // Distinct types are managed by distinct requests
    const obs = Object.keys(byType).map((type: AzureQueryType) => {
      const req = byType[type];
      return this.pseudoDatasource[type].query(req);
    });
    // Single query can skip merge
    if (obs.length === 1) {
      return obs[0];
    }

    if (obs.length > 1) {
      return forkJoin(obs).pipe(
        map((results: DataQueryResponse[]) => {
          const data: DataFrame[] = [];
          for (const result of results) {
            for (const frame of result.data) {
              data.push(frame);
            }
          }

          return { state: LoadingState.Done, data };
        })
      );
    }

    return of({ state: LoadingState.Done, data: [] });
  }

  async annotationQuery(options: any) {
    return this.azureLogAnalyticsDatasource.annotationQuery(options);
  }

  async metricFindQuery(query: string) {
    if (!query) {
      return Promise.resolve([]);
    }

    const aiResult = this.appInsightsDatasource.metricFindQueryInternal(query);
    if (aiResult) {
      return aiResult;
    }

    const amResult = this.azureMonitorDatasource.metricFindQueryInternal(query);
    if (amResult) {
      return amResult;
    }

    const arlaResult = query.includes('resource')
      ? this.azureResourceLogAnalyticsDatasource.metricFindQueryInternal(query)
      : null;
    if (arlaResult) {
      return arlaResult;
    }

    const alaResult = this.azureLogAnalyticsDatasource.metricFindQueryInternal(query);
    if (alaResult) {
      return alaResult;
    }

    return Promise.resolve([]);
  }

  async testDatasource() {
    const promises: any[] = [];

    if (this.azureMonitorDatasource.isConfigured()) {
      promises.push(this.azureMonitorDatasource.testDatasource());
    }

    if (this.appInsightsDatasource.isConfigured()) {
      promises.push(this.appInsightsDatasource.testDatasource());
    }

    if (this.azureLogAnalyticsDatasource.isConfigured()) {
      promises.push(this.azureLogAnalyticsDatasource.testDatasource());
    }

    if (this.azureResourceLogAnalyticsDatasource.isConfigured()) {
      promises.push(this.azureResourceLogAnalyticsDatasource.testDatasource());
    }

    if (promises.length === 0) {
      return {
        status: 'error',
        message: `Nothing configured. At least one of the API's must be configured.`,
        title: 'Error',
      };
    }

    return Promise.all(promises).then((results) => {
      let status = 'success';
      let message = '';

      for (let i = 0; i < results.length; i++) {
        if (results[i].status !== 'success') {
          status = results[i].status;
        }
        message += `${i + 1}. ${results[i].message} `;
      }

      return {
        status: status,
        message: message,
        title: _.upperFirst(status),
      };
    });
  }

  /* Azure Monitor REST API methods */
  getResourceGroups(subscriptionId: string) {
    return this.azureMonitorDatasource.getResourceGroups(this.replaceTemplateVariable(subscriptionId));
  }

  getMetricDefinitions(subscriptionId: string, resourceGroup: string) {
    return this.azureMonitorDatasource.getMetricDefinitions(
      this.replaceTemplateVariable(subscriptionId),
      this.replaceTemplateVariable(resourceGroup)
    );
  }

  getResourceNames(subscriptionId: string, resourceGroup: string, metricDefinition: string) {
    return this.azureMonitorDatasource.getResourceNames(
      this.replaceTemplateVariable(subscriptionId),
      this.replaceTemplateVariable(resourceGroup),
      this.replaceTemplateVariable(metricDefinition)
    );
  }

  getMetricNames(
    subscriptionId: string,
    resourceGroup: string,
    metricDefinition: string,
    resourceName: string,
    metricNamespace: string
  ) {
    return this.azureMonitorDatasource.getMetricNames(
      this.replaceTemplateVariable(subscriptionId),
      this.replaceTemplateVariable(resourceGroup),
      this.replaceTemplateVariable(metricDefinition),
      this.replaceTemplateVariable(resourceName),
      this.replaceTemplateVariable(metricNamespace)
    );
  }

  getMetricNamespaces(subscriptionId: string, resourceGroup: string, metricDefinition: string, resourceName: string) {
    return this.azureMonitorDatasource.getMetricNamespaces(
      this.replaceTemplateVariable(subscriptionId),
      this.replaceTemplateVariable(resourceGroup),
      this.replaceTemplateVariable(metricDefinition),
      this.replaceTemplateVariable(resourceName)
    );
  }

  getMetricMetadata(
    subscriptionId: string,
    resourceGroup: string,
    metricDefinition: string,
    resourceName: string,
    metricNamespace: string,
    metricName: string
  ) {
    return this.azureMonitorDatasource.getMetricMetadata(
      this.replaceTemplateVariable(subscriptionId),
      this.replaceTemplateVariable(resourceGroup),
      this.replaceTemplateVariable(metricDefinition),
      this.replaceTemplateVariable(resourceName),
      this.replaceTemplateVariable(metricNamespace),
      this.replaceTemplateVariable(metricName)
    );
  }

  /* Application Insights API method */
  getAppInsightsMetricNames() {
    return this.appInsightsDatasource.getMetricNames();
  }

  getAppInsightsMetricMetadata(metricName: string) {
    return this.appInsightsDatasource.getMetricMetadata(metricName);
  }

  getAppInsightsColumns(refId: string | number) {
    return this.appInsightsDatasource.logAnalyticsColumns[refId];
  }

  /*Azure Log Analytics */
  getAzureLogAnalyticsWorkspaces(subscriptionId: string) {
    return this.azureLogAnalyticsDatasource.getWorkspacesOrResources(subscriptionId);
  }

  getSubscriptions() {
    return this.azureMonitorDatasource.getSubscriptions();
  }

  interpolateVariablesInQueries(queries: AzureMonitorQuery[], scopedVars: ScopedVars): AzureMonitorQuery[] {
    return queries.map(
      (query) => this.pseudoDatasource[query.queryType].applyTemplateVariables(query, scopedVars) as AzureMonitorQuery
    );
  }

  replaceTemplateVariable(variable: string) {
    return this.templateSrv.replace(variable);
  }

  getVariables() {
    return this.templateSrv.getVariables().map((v) => `$${v.name}`);
  }
}<|MERGE_RESOLUTION|>--- conflicted
+++ resolved
@@ -19,11 +19,8 @@
   ScopedVars,
 } from '@grafana/data';
 import { forkJoin, Observable, of } from 'rxjs';
-<<<<<<< HEAD
-import { DataSourceWithBackend, getBackendSrv } from '@grafana/runtime';
-=======
-import { DataSourceWithBackend, getTemplateSrv, TemplateSrv } from '@grafana/runtime';
->>>>>>> fe628c62
+// import { DataSourceWithBackend, getBackendSrv } from '@grafana/runtime';
+import { DataSourceWithBackend, getBackendSrv, getTemplateSrv, TemplateSrv } from '@grafana/runtime';
 import InsightsAnalyticsDatasource from './insights_analytics/insights_analytics_datasource';
 import { migrateMetricsDimensionFilters } from './query_ctrl';
 import { map } from 'rxjs/operators';
