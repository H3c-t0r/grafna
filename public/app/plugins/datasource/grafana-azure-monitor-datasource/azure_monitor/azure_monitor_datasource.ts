--- conflicted
+++ resolved
@@ -165,49 +165,6 @@
   }
 
   async getResourceNames(query: AzureGetResourceNamesQuery, skipToken?: string) {
-<<<<<<< HEAD
-    const promises = this.replaceTemplateVariables(query).map(({ metricNamespace, subscriptionId, resourceGroup }) => {
-      const validMetricNamespace = startsWith(metricNamespace?.toLowerCase(), 'microsoft.storage/storageaccounts/')
-        ? 'microsoft.storage/storageaccounts'
-        : metricNamespace;
-      let url = `${this.resourcePath}/subscriptions/${subscriptionId}`;
-      if (resourceGroup) {
-        url += `/resourceGroups/${resourceGroup}`;
-      }
-      url += `/resources?api-version=${this.listByResourceGroupApiVersion}`;
-      if (validMetricNamespace) {
-        url += `&$filter=resourceType eq '${validMetricNamespace}'`;
-      }
-      if (skipToken) {
-        url += `&$skiptoken=${skipToken}`;
-      }
-      return this.getResource(url).then(async (result: any) => {
-        let list: Array<{ text: string; value: string }> = [];
-        if (startsWith(metricNamespace?.toLowerCase(), 'microsoft.storage/storageaccounts/')) {
-          list = ResponseParser.parseResourceNames(result, 'microsoft.storage/storageaccounts');
-          for (let i = 0; i < list.length; i++) {
-            list[i].text += '/default';
-            list[i].value += '/default';
-          }
-        } else {
-          list = ResponseParser.parseResourceNames(result, metricNamespace);
-        }
-
-        if (result.nextLink) {
-          // If there is a nextLink, we should request more pages
-          const nextURL = new URL(result.nextLink);
-          const nextToken = nextURL.searchParams.get('$skiptoken');
-          if (!nextToken) {
-            throw Error('unable to request the next page of resources');
-          }
-          const nextPage = await this.getResourceNames({ metricNamespace, subscriptionId, resourceGroup }, nextToken);
-          list = list.concat(nextPage);
-        }
-
-        return list;
-      });
-    });
-=======
     const promises = this.replaceTemplateVariables(query).map(
       ({ metricNamespace, subscriptionId, resourceGroup, region }) => {
         const validMetricNamespace = startsWith(metricNamespace?.toLowerCase(), 'microsoft.storage/storageaccounts/')
@@ -258,7 +215,6 @@
         });
       }
     );
->>>>>>> f23be415
     return (await Promise.all(promises)).flat();
   }
 
