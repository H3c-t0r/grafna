import { DataSourceWithBackend } from '@grafana/runtime';

import { DataSourceInstanceSettings } from '../../../../../../packages/grafana-data/src';
import {
  locationDisplayNames,
  logsSupportedLocationsKusto,
  logsResourceTypes,
  resourceTypeDisplayNames,
  supportedMetricNamespaces,
} from '../azureMetadata';
import { ResourceRow, ResourceRowGroup, ResourceRowType } from '../components/ResourcePicker/types';
<<<<<<< HEAD
import { addResources, parseResourceURI } from '../components/ResourcePicker/utils';
=======
import { addResources, parseResourceDetails, parseResourceURI } from '../components/ResourcePicker/utils';
>>>>>>> 82e32447
import {
  AzureDataSourceJsonData,
  AzureGraphResponse,
  AzureMetricResource,
  AzureMonitorQuery,
  AzureResourceGraphOptions,
  AzureResourceSummaryItem,
  RawAzureResourceGroupItem,
  RawAzureResourceItem,
  RawAzureSubscriptionItem,
} from '../types';
import { routeNames } from '../utils/common';

const RESOURCE_GRAPH_URL = '/providers/Microsoft.ResourceGraph/resources?api-version=2021-03-01';

const logsSupportedResourceTypesKusto = logsResourceTypes.map((v) => `"${v}"`).join(',');
const supportedMetricNamespacesKusto = supportedMetricNamespaces.map((v) => `"${v.toLocaleLowerCase()}"`).join(',');

export type ResourcePickerQueryType = 'logs' | 'metrics';

export default class ResourcePickerData extends DataSourceWithBackend<AzureMonitorQuery, AzureDataSourceJsonData> {
  private resourcePath: string;
  resultLimit = 200;

  constructor(instanceSettings: DataSourceInstanceSettings<AzureDataSourceJsonData>) {
    super(instanceSettings);
    this.resourcePath = `${routeNames.resourceGraph}`;
  }

<<<<<<< HEAD
  async fetchInitialRows(type: ResourcePickerQueryType, currentSelection?: string): Promise<ResourceRowGroup> {
=======
  async fetchInitialRows(
    type: ResourcePickerQueryType,
    currentSelection?: AzureMetricResource
  ): Promise<ResourceRowGroup> {
>>>>>>> 82e32447
    const subscriptions = await this.getSubscriptions();
    if (!currentSelection) {
      return subscriptions;
    }

    let resources = subscriptions;
    if (currentSelection.subscription) {
      const resourceGroupURI = `/subscriptions/${currentSelection.subscription}/resourceGroups/${currentSelection.resourceGroup}`;

<<<<<<< HEAD
      if (parsedURI.resourceGroup) {
        const resourceGroups = await this.getResourceGroupsBySubscriptionId(parsedURI.subscriptionID, type);
        resources = addResources(resources, `/subscriptions/${parsedURI.subscriptionID}`, resourceGroups);
      }

      if (parsedURI.resource) {
=======
      if (currentSelection.resourceGroup) {
        const resourceGroups = await this.getResourceGroupsBySubscriptionId(currentSelection.subscription, type);
        resources = addResources(resources, `/subscriptions/${currentSelection.subscription}`, resourceGroups);
      }

      if (currentSelection.resourceName) {
>>>>>>> 82e32447
        const resourcesForResourceGroup = await this.getResourcesForResourceGroup(resourceGroupURI, type);
        resources = addResources(resources, resourceGroupURI, resourcesForResourceGroup);
      }
    }
    return resources;
  }

  async fetchAndAppendNestedRow(
    rows: ResourceRowGroup,
    parentRow: ResourceRow,
    type: ResourcePickerQueryType
  ): Promise<ResourceRowGroup> {
    const nestedRows =
      parentRow.type === ResourceRowType.Subscription
        ? await this.getResourceGroupsBySubscriptionId(parentRow.id, type)
        : await this.getResourcesForResourceGroup(parentRow.id, type);

    return addResources(rows, parentRow.uri, nestedRows);
  }

  search = async (searchPhrase: string, searchType: ResourcePickerQueryType): Promise<ResourceRowGroup> => {
    let searchQuery = 'resources';
    if (searchType === 'logs') {
      searchQuery += `
      | union resourcecontainers`;
    }
    searchQuery += `
        | where id contains "${searchPhrase}"
        ${this.filterByType(searchType)}
        | order by tolower(name) asc
        | limit ${this.resultLimit}
      `;
    const { data: response } = await this.makeResourceGraphRequest<RawAzureResourceItem[]>(searchQuery);
    return response.map((item) => {
      const parsedUri = parseResourceURI(item.id);
      if (!parsedUri || !(parsedUri.resourceName || parsedUri.resourceGroup || parsedUri.subscription)) {
        throw new Error('unable to fetch resource details');
      }
      let id = parsedUri.subscription ?? '';
      let type = ResourceRowType.Subscription;
      if (parsedUri.resourceName) {
        id = parsedUri.resourceName;
        type = ResourceRowType.Resource;
      } else if (parsedUri.resourceGroup) {
        id = parsedUri.resourceGroup;
        type = ResourceRowType.ResourceGroup;
      }
      return {
        name: item.name,
        id,
        uri: item.id,
        resourceGroupName: item.resourceGroup,
        type,
        typeLabel: resourceTypeDisplayNames[item.type] || item.type,
        location: locationDisplayNames[item.location] || item.location,
      };
    });
  };

  // private
  async getSubscriptions(): Promise<ResourceRowGroup> {
    const query = `
    resources
    | join kind=inner (
              ResourceContainers
                | where type == 'microsoft.resources/subscriptions'
                | project subscriptionName=name, subscriptionURI=id, subscriptionId
              ) on subscriptionId
    | summarize count() by subscriptionName, subscriptionURI, subscriptionId
    | order by subscriptionName desc
  `;

    let resources: RawAzureSubscriptionItem[] = [];

    let allFetched = false;
    let $skipToken = undefined;
    while (!allFetched) {
      // The response may include several pages
      let options: Partial<AzureResourceGraphOptions> = {};
      if ($skipToken) {
        options = {
          $skipToken,
        };
      }
      const resourceResponse = await this.makeResourceGraphRequest<RawAzureSubscriptionItem[]>(query, 1, options);
      if (!resourceResponse.data.length) {
        throw new Error('No subscriptions were found');
      }
      resources = resources.concat(resourceResponse.data);
      $skipToken = resourceResponse.$skipToken;
      allFetched = !$skipToken;
    }

    return resources.map((subscription) => ({
      name: subscription.subscriptionName,
      id: subscription.subscriptionId,
      uri: `/subscriptions/${subscription.subscriptionId}`,
      typeLabel: 'Subscription',
      type: ResourceRowType.Subscription,
      children: [],
    }));
  }

  async getResourceGroupsBySubscriptionId(
    subscriptionId: string,
    type: ResourcePickerQueryType
  ): Promise<ResourceRowGroup> {
    const query = `
    resources
     | join kind=inner (
       ResourceContainers
       | where type == 'microsoft.resources/subscriptions/resourcegroups'
       | project resourceGroupURI=id, resourceGroupName=name, resourceGroup, subscriptionId
     ) on resourceGroup, subscriptionId

     ${this.filterByType(type)}
     | where subscriptionId == '${subscriptionId}'
     | summarize count() by resourceGroupName, resourceGroupURI
     | order by resourceGroupURI asc`;

    let resourceGroups: RawAzureResourceGroupItem[] = [];
    let allFetched = false;
    let $skipToken = undefined;
    while (!allFetched) {
      // The response may include several pages
      let options: Partial<AzureResourceGraphOptions> = {};
      if ($skipToken) {
        options = {
          $skipToken,
        };
      }
      const resourceResponse = await this.makeResourceGraphRequest<RawAzureResourceGroupItem[]>(query, 1, options);
      resourceGroups = resourceGroups.concat(resourceResponse.data);
      $skipToken = resourceResponse.$skipToken;
      allFetched = !$skipToken;
    }

    return resourceGroups.map((r) => {
      const parsedUri = parseResourceURI(r.resourceGroupURI);
      if (!parsedUri || !parsedUri.resourceGroup) {
        throw new Error('unable to fetch resource groups');
      }
      return {
        name: r.resourceGroupName,
        uri: r.resourceGroupURI,
        id: parsedUri.resourceGroup,
        type: ResourceRowType.ResourceGroup,
        typeLabel: 'Resource Group',
        children: [],
      };
    });
  }

  async getResourcesForResourceGroup(
    resourceGroupId: string,
    type: ResourcePickerQueryType
  ): Promise<ResourceRowGroup> {
    const { data: response } = await this.makeResourceGraphRequest<RawAzureResourceItem[]>(`
      resources
      | where id hasprefix "${resourceGroupId}"
      ${this.filterByType(type)} and location in (${logsSupportedLocationsKusto})
    `);

    return response.map((item) => {
      const parsedUri = parseResourceURI(item.id);
      if (!parsedUri || !parsedUri.resourceName) {
        throw new Error('unable to fetch resource details');
      }
      return {
        name: item.name,
        id: parsedUri.resourceName,
        uri: item.id,
        resourceGroupName: item.resourceGroup,
        type: ResourceRowType.Resource,
        typeLabel: resourceTypeDisplayNames[item.type] || item.type,
        location: locationDisplayNames[item.location] || item.location,
      };
    });
  }

  // used to make the select resource button that launches the resource picker show a nicer file path to users
  async getResourceURIDisplayProperties(resourceURI: string): Promise<AzureMetricResource> {
    const { subscription, resourceGroup, resourceName } = parseResourceDetails(resourceURI) ?? {};

    if (!subscription) {
      throw new Error('Invalid resource URI passed');
    }

    // resourceGroupURI and resourceURI could be invalid values, but that's okay because the join
    // will just silently fail as expected
    const subscriptionURI = `/subscriptions/${subscription}`;
    const resourceGroupURI = `${subscriptionURI}/resourceGroups/${resourceGroup}`;

    const query = `
    resourcecontainers
    | where type == "microsoft.resources/subscriptions"
    | where id =~ "${subscriptionURI}"
    | project subscriptionName=name, subscriptionId

    | join kind=leftouter (
      resourcecontainers            
            | where type == "microsoft.resources/subscriptions/resourcegroups"
            | where id =~ "${resourceGroupURI}"
            | project resourceGroupName=name, resourceGroup, subscriptionId
        ) on subscriptionId

        | join kind=leftouter (
          resources
            | where id =~ "${resourceURI}"
            | project resourceName=name, subscriptionId
        ) on subscriptionId

        | project subscriptionName, resourceGroupName, resourceName
    `;

    const { data: response } = await this.makeResourceGraphRequest<AzureResourceSummaryItem[]>(query);

    if (!response.length) {
      throw new Error('unable to fetch resource details');
    }

    const { subscriptionName, resourceGroupName, resourceName: responseResourceName } = response[0];
    // if the name is undefined it could be because the id is undefined or because we are using a template variable.
    // Either way we can use it as a fallback. We don't really want to interpolate these variables because we want
    // to show the user when they are using template variables `$sub/$rg/$resource`
    return {
      subscription: subscriptionName || subscription,
      resourceGroup: resourceGroupName || resourceGroup,
      resourceName: responseResourceName || resourceName,
    };
  }

  async getResourceURIFromWorkspace(workspace: string) {
    const { data: response } = await this.makeResourceGraphRequest<RawAzureResourceItem[]>(`
      resources
      | where properties['customerId'] == "${workspace}"
      | project id
    `);

    if (!response.length) {
      throw new Error('unable to find resource for workspace ' + workspace);
    }

    return response[0].id;
  }

  async makeResourceGraphRequest<T = unknown>(
    query: string,
    maxRetries = 1,
    reqOptions?: Partial<AzureResourceGraphOptions>
  ): Promise<AzureGraphResponse<T>> {
    try {
      return await this.postResource(this.resourcePath + RESOURCE_GRAPH_URL, {
        query: query,
        options: {
          resultFormat: 'objectArray',
          ...reqOptions,
        },
      });
    } catch (error) {
      if (maxRetries > 0) {
        return this.makeResourceGraphRequest(query, maxRetries - 1);
      }

      throw error;
    }
  }

  private filterByType = (t: ResourcePickerQueryType) => {
    return t === 'logs'
      ? `| where type in (${logsSupportedResourceTypesKusto})`
      : `| where type in (${supportedMetricNamespacesKusto})`;
  };
}<|MERGE_RESOLUTION|>--- conflicted
+++ resolved
@@ -9,11 +9,7 @@
   supportedMetricNamespaces,
 } from '../azureMetadata';
 import { ResourceRow, ResourceRowGroup, ResourceRowType } from '../components/ResourcePicker/types';
-<<<<<<< HEAD
-import { addResources, parseResourceURI } from '../components/ResourcePicker/utils';
-=======
 import { addResources, parseResourceDetails, parseResourceURI } from '../components/ResourcePicker/utils';
->>>>>>> 82e32447
 import {
   AzureDataSourceJsonData,
   AzureGraphResponse,
@@ -43,14 +39,10 @@
     this.resourcePath = `${routeNames.resourceGraph}`;
   }
 
-<<<<<<< HEAD
-  async fetchInitialRows(type: ResourcePickerQueryType, currentSelection?: string): Promise<ResourceRowGroup> {
-=======
   async fetchInitialRows(
     type: ResourcePickerQueryType,
     currentSelection?: AzureMetricResource
   ): Promise<ResourceRowGroup> {
->>>>>>> 82e32447
     const subscriptions = await this.getSubscriptions();
     if (!currentSelection) {
       return subscriptions;
@@ -60,21 +52,12 @@
     if (currentSelection.subscription) {
       const resourceGroupURI = `/subscriptions/${currentSelection.subscription}/resourceGroups/${currentSelection.resourceGroup}`;
 
-<<<<<<< HEAD
-      if (parsedURI.resourceGroup) {
-        const resourceGroups = await this.getResourceGroupsBySubscriptionId(parsedURI.subscriptionID, type);
-        resources = addResources(resources, `/subscriptions/${parsedURI.subscriptionID}`, resourceGroups);
-      }
-
-      if (parsedURI.resource) {
-=======
       if (currentSelection.resourceGroup) {
         const resourceGroups = await this.getResourceGroupsBySubscriptionId(currentSelection.subscription, type);
         resources = addResources(resources, `/subscriptions/${currentSelection.subscription}`, resourceGroups);
       }
 
       if (currentSelection.resourceName) {
->>>>>>> 82e32447
         const resourcesForResourceGroup = await this.getResourcesForResourceGroup(resourceGroupURI, type);
         resources = addResources(resources, resourceGroupURI, resourcesForResourceGroup);
       }
