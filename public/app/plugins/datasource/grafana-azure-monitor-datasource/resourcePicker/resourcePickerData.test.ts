import {
  createARGResourcesResponse,
  createMockARGResourceGroupsResponse,
  createMockARGSubscriptionResponse,
} from '../__mocks__/argResourcePickerResponse';
import { createMockInstanceSetttings } from '../__mocks__/instanceSettings';
import { AzureGraphResponse } from '../types';

import ResourcePickerData from './resourcePickerData';

const createResourcePickerData = (responses: AzureGraphResponse[]) => {
  const instanceSettings = createMockInstanceSetttings();
  const resourcePickerData = new ResourcePickerData(instanceSettings);

  const postResource = jest.fn();
  responses.forEach((res) => {
    postResource.mockResolvedValueOnce(res);
  });
  resourcePickerData.postResource = postResource;

  return { resourcePickerData, postResource };
};
describe('AzureMonitor resourcePickerData', () => {
  describe('getSubscriptions', () => {
    it('makes 1 call to ARG with the correct path and query arguments', async () => {
      const mockResponse = createMockARGSubscriptionResponse();
      const { resourcePickerData, postResource } = createResourcePickerData([mockResponse]);
      await resourcePickerData.getSubscriptions();

      expect(postResource).toBeCalledTimes(1);
      const firstCall = postResource.mock.calls[0];
      const [path, postBody] = firstCall;
      expect(path).toEqual('resourcegraph/providers/Microsoft.ResourceGraph/resources?api-version=2021-03-01');
      expect(postBody.query).toContain("where type == 'microsoft.resources/subscriptions'");
    });
    it('returns formatted subscriptions', async () => {
      const mockResponse = createMockARGSubscriptionResponse();
      const { resourcePickerData } = createResourcePickerData([mockResponse]);

      const subscriptions = await resourcePickerData.getSubscriptions();
      expect(subscriptions.length).toEqual(6);
      expect(subscriptions[0]).toEqual({
        id: '1',
        name: 'Primary Subscription',
        type: 'Subscription',
        typeLabel: 'Subscription',
        uri: '/subscriptions/1',
        children: [],
      });
    });

    it('makes multiple requests when arg returns a skipToken and passes the right skipToken to each subsequent call', async () => {
      const response1 = {
        ...createMockARGSubscriptionResponse(),
        $skipToken: 'skipfirst100',
      };
      const response2 = createMockARGSubscriptionResponse();
      const { resourcePickerData, postResource } = createResourcePickerData([response1, response2]);

<<<<<<< HEAD
      expect(argQuery).toContain(`where type == 'microsoft.resources/subscriptions'`);
      expect(argQuery).toContain(`where type == 'microsoft.resources/subscriptions/resourcegroups'`);
      expect(argQuery).toContain(`project resourceGroupURI=id, resourceGroupName=name, resourceGroup, subscriptionId`);
=======
      await resourcePickerData.getSubscriptions();

      expect(postResource).toHaveBeenCalledTimes(2);
      const secondCall = postResource.mock.calls[1];
      const [_, postBody] = secondCall;
      expect(postBody.options.$skipToken).toEqual('skipfirst100');
>>>>>>> 0ca4ccfa
    });

    it('returns a concatenates a formatted array of subscriptions when there are multiple pages from arg', async () => {
      const response1 = {
        ...createMockARGSubscriptionResponse(),
        $skipToken: 'skipfirst100',
      };
      const response2 = createMockARGSubscriptionResponse();
      const { resourcePickerData } = createResourcePickerData([response1, response2]);

      const subscriptions = await resourcePickerData.getSubscriptions();

<<<<<<< HEAD
      expect(results.map((v) => v.id)).toEqual(['/subscriptions/abc-123', '/subscriptions/def-456']);
=======
      expect(subscriptions.length).toEqual(12);
      expect(subscriptions[0]).toEqual({
        id: '1',
        name: 'Primary Subscription',
        type: 'Subscription',
        typeLabel: 'Subscription',
        uri: '/subscriptions/1',
        children: [],
      });
>>>>>>> 0ca4ccfa
    });

    it('throws an error if it does not recieve data from arg', async () => {
      const mockResponse = { data: [] };
      const { resourcePickerData } = createResourcePickerData([mockResponse]);
      try {
        await resourcePickerData.getSubscriptions();
        throw Error('expected getSubscriptions to fail but it succeeded');
      } catch (err) {
        if (err instanceof Error) {
          expect(err.message).toEqual('No subscriptions were found');
        } else {
          throw err;
        }
      }
    });
  });

<<<<<<< HEAD
      expect(results[0].children?.map((v) => v.id)).toEqual([
        '/subscriptions/abc-123/resourceGroups/prod',
        '/subscriptions/abc-123/resourceGroups/test',
        '/subscriptions/abc-123/resourceGroups/pre-prod',
      ]);

      expect(results[1].children?.map((v) => v.id)).toEqual([
        '/subscriptions/def-456/resourceGroups/dev',
        '/subscriptions/def-456/resourceGroups/test',
        '/subscriptions/def-456/resourceGroups/qa',
      ]);
=======
  describe('getResourceGroupsBySubscriptionId', () => {
    it('makes 1 call to ARG with the correct path and query arguments', async () => {
      const mockResponse = createMockARGResourceGroupsResponse();
      const { resourcePickerData, postResource } = createResourcePickerData([mockResponse]);
      await resourcePickerData.getResourceGroupsBySubscriptionId('123', 'logs');

      expect(postResource).toBeCalledTimes(1);
      const firstCall = postResource.mock.calls[0];
      const [path, postBody] = firstCall;
      expect(path).toEqual('resourcegraph/providers/Microsoft.ResourceGraph/resources?api-version=2021-03-01');
      expect(postBody.query).toContain("type == 'microsoft.resources/subscriptions/resourcegroups'");
      expect(postBody.query).toContain("where subscriptionId == '123'");
>>>>>>> 0ca4ccfa
    });

    it('returns formatted resourceGroups', async () => {
      const mockResponse = createMockARGResourceGroupsResponse();
      const { resourcePickerData } = createResourcePickerData([mockResponse]);

      const resourceGroups = await resourcePickerData.getResourceGroupsBySubscriptionId('123', 'logs');
      expect(resourceGroups.length).toEqual(6);
      expect(resourceGroups[0]).toEqual({
        id: 'prod',
        name: 'Production',
        type: 'ResourceGroup',
        typeLabel: 'Resource Group',
        uri: '/subscriptions/abc-123/resourceGroups/prod',
        children: [],
      });
    });

    it('makes multiple requests when it is returned a skip token', async () => {
      const response1 = {
        ...createMockARGResourceGroupsResponse(),
        $skipToken: 'skipfirst100',
      };
      const response2 = createMockARGResourceGroupsResponse();
      const { resourcePickerData, postResource } = createResourcePickerData([response1, response2]);

      await resourcePickerData.getResourceGroupsBySubscriptionId('123', 'logs');

      expect(postResource).toHaveBeenCalledTimes(2);
      const secondCall = postResource.mock.calls[1];
      const [_, postBody] = secondCall;
      expect(postBody.options.$skipToken).toEqual('skipfirst100');
    });

    it('returns a concatonized and formatted array of resourceGroups when there are multiple pages', async () => {
      const response1 = {
        ...createMockARGResourceGroupsResponse(),
        $skipToken: 'skipfirst100',
      };
      const response2 = createMockARGResourceGroupsResponse();
      const { resourcePickerData } = createResourcePickerData([response1, response2]);

<<<<<<< HEAD
      it('should combine responses', async () => {
        const results = await resourcePickerData.getResourcePickerData();
        expect(results[0].children?.map((v) => v.id)).toEqual([
          '/subscriptions/abc-123/resourceGroups/prod',
          '/subscriptions/abc-123/resourceGroups/test',
          '/subscriptions/abc-123/resourceGroups/pre-prod',
          // second page
          '/subscriptions/abc-123/resourceGroups/prod',
          '/subscriptions/abc-123/resourceGroups/test',
          '/subscriptions/abc-123/resourceGroups/pre-prod',
        ]);

        expect(results[1].children?.map((v) => v.id)).toEqual([
          '/subscriptions/def-456/resourceGroups/dev',
          '/subscriptions/def-456/resourceGroups/test',
          '/subscriptions/def-456/resourceGroups/qa',
          // second page
          '/subscriptions/def-456/resourceGroups/dev',
          '/subscriptions/def-456/resourceGroups/test',
          '/subscriptions/def-456/resourceGroups/qa',
        ]);
=======
      const resourceGroups = await resourcePickerData.getResourceGroupsBySubscriptionId('123', 'logs');

      expect(resourceGroups.length).toEqual(12);
      expect(resourceGroups[0]).toEqual({
        id: 'prod',
        name: 'Production',
        type: 'ResourceGroup',
        typeLabel: 'Resource Group',
        uri: '/subscriptions/abc-123/resourceGroups/prod',
        children: [],
>>>>>>> 0ca4ccfa
      });
    });

    it('throws an error if it recieves data with a malformed uri', async () => {
      const mockResponse = {
        data: [
          {
            resourceGroupURI: '/a-differently-formatted/uri/than/the/type/we/planned/to/parse',
            resourceGroupName: 'Production',
          },
        ],
      };
      const { resourcePickerData } = createResourcePickerData([mockResponse]);
      try {
        await resourcePickerData.getResourceGroupsBySubscriptionId('123', 'logs');
        throw Error('expected getResourceGroupsBySubscriptionId to fail but it succeeded');
      } catch (err) {
        if (err instanceof Error) {
          expect(err.message).toEqual('unable to fetch resource groups');
        } else {
          throw err;
        }
      }
    });

    it('filters by metric specific resources', async () => {
      const mockResponse = createMockARGResourceGroupsResponse();
      const { resourcePickerData, postResource } = createResourcePickerData([mockResponse]);
      await resourcePickerData.getResourceGroupsBySubscriptionId('123', 'metrics');

      expect(postResource).toBeCalledTimes(1);
      const firstCall = postResource.mock.calls[0];
      const [_, postBody] = firstCall;
      expect(postBody.query).toContain('wandisco.fusion/migrators');
    });
  });

  describe('getResourcesForResourceGroup', () => {
<<<<<<< HEAD
    const resourceRow = {
      id: '/subscriptions/def-456/resourceGroups/dev',
      name: 'Dev',
      type: ResourceRowType.ResourceGroup,
      typeLabel: 'Resource group',
    };
=======
    it('makes 1 call to ARG with the correct path and query arguments', async () => {
      const mockResponse = createARGResourcesResponse();
      const { resourcePickerData, postResource } = createResourcePickerData([mockResponse]);
      await resourcePickerData.getResourcesForResourceGroup('dev', 'logs');
>>>>>>> 0ca4ccfa

      expect(postResource).toBeCalledTimes(1);
      const firstCall = postResource.mock.calls[0];
      const [path, postBody] = firstCall;
      expect(path).toEqual('resourcegraph/providers/Microsoft.ResourceGraph/resources?api-version=2021-03-01');
      expect(postBody.query).toContain('resources');
      expect(postBody.query).toContain('where id hasprefix "dev"');
    });

    it('returns formatted resources', async () => {
      const mockResponse = createARGResourcesResponse();
      const { resourcePickerData } = createResourcePickerData([mockResponse]);

      const resources = await resourcePickerData.getResourcesForResourceGroup('dev', 'logs');

      expect(resources.length).toEqual(4);
      expect(resources[0]).toEqual({
        id: 'web-server',
        name: 'web-server',
        type: 'Resource',
        location: 'North Europe',
        resourceGroupName: 'dev',
        typeLabel: 'Microsoft.Compute/virtualMachines',
        uri: '/subscriptions/def-456/resourceGroups/dev/providers/Microsoft.Compute/virtualMachines/web-server',
      });
    });

    it('throws an error if it recieves data with a malformed uri', async () => {
      const mockResponse = {
        data: [
          {
            id: '/a-differently-formatted/uri/than/the/type/we/planned/to/parse',
            name: 'web-server',
            type: 'Microsoft.Compute/virtualMachines',
            resourceGroup: 'dev',
            subscriptionId: 'def-456',
            location: 'northeurope',
          },
        ],
      };
      const { resourcePickerData } = createResourcePickerData([mockResponse]);
      try {
        await resourcePickerData.getResourcesForResourceGroup('dev', 'logs');
        throw Error('expected getResourcesForResourceGroup to fail but it succeeded');
      } catch (err) {
        if (err instanceof Error) {
          expect(err.message).toEqual('unable to fetch resource details');
        } else {
          throw err;
        }
      }
    });

<<<<<<< HEAD
      expect(results.map((v) => v.id)).toEqual([
        '/subscriptions/def-456/resourceGroups/dev/providers/Microsoft.Compute/virtualMachines/web-server',
        '/subscriptions/def-456/resourceGroups/dev/providers/Microsoft.Compute/disks/web-server_DataDisk',
        '/subscriptions/def-456/resourceGroups/dev/providers/Microsoft.Compute/virtualMachines/db-server',
        '/subscriptions/def-456/resourceGroups/dev/providers/Microsoft.Compute/disks/db-server_DataDisk',
      ]);
=======
    it('should filter metrics resources', async () => {
      const mockResponse = createARGResourcesResponse();
      const { resourcePickerData, postResource } = createResourcePickerData([mockResponse]);
      await resourcePickerData.getResourcesForResourceGroup('dev', 'metrics');
>>>>>>> 0ca4ccfa

      expect(postResource).toBeCalledTimes(1);
      const firstCall = postResource.mock.calls[0];
      const [_, postBody] = firstCall;
      expect(postBody.query).toContain('wandisco.fusion/migrators');
    });
  });

  describe('search', () => {
    it('makes requests for metrics searches', async () => {
      const mockResponse = {
        data: [
          {
            id: '/subscriptions/subId/resourceGroups/rgName/providers/Microsoft.Compute/virtualMachines/vmname',
            name: 'vmName',
            type: 'microsoft.compute/virtualmachines',
            resourceGroup: 'rgName',
            subscriptionId: 'subId',
            location: 'northeurope',
          },
        ],
      };
      const { resourcePickerData, postResource } = createResourcePickerData([mockResponse]);
      const formattedResults = await resourcePickerData.search('vmname', 'metrics');
      expect(postResource).toBeCalledTimes(1);
      const firstCall = postResource.mock.calls[0];
      const [_, postBody] = firstCall;
      expect(postBody.query).not.toContain('union resourcecontainers');
      expect(postBody.query).toContain('where id contains "vmname"');

      expect(formattedResults[0]).toEqual({
        id: 'vmname',
        name: 'vmName',
        type: 'Resource',
        location: 'North Europe',
        resourceGroupName: 'rgName',
        typeLabel: 'Virtual machines',
        uri: '/subscriptions/subId/resourceGroups/rgName/providers/Microsoft.Compute/virtualMachines/vmname',
      });
    });
    it('makes requests for logs searches', async () => {
      const mockResponse = {
        data: [
          {
            id: '/subscriptions/subId/resourceGroups/rgName',
            name: 'rgName',
            type: 'microsoft.resources/subscriptions/resourcegroups',
            resourceGroup: 'rgName',
            subscriptionId: 'subId',
            location: 'northeurope',
          },
        ],
      };
      const { resourcePickerData, postResource } = createResourcePickerData([mockResponse]);
      const formattedResults = await resourcePickerData.search('rgName', 'logs');
      expect(postResource).toBeCalledTimes(1);
      const firstCall = postResource.mock.calls[0];
      const [_, postBody] = firstCall;
      expect(postBody.query).toContain('union resourcecontainers');

      expect(formattedResults[0]).toEqual({
        id: 'rgName',
        name: 'rgName',
        type: 'ResourceGroup',
        location: 'North Europe',
        resourceGroupName: 'rgName',
        typeLabel: 'Resource groups',
        uri: '/subscriptions/subId/resourceGroups/rgName',
      });
    });
    it('throws an error if it receives data it can not parse', async () => {
      const mockResponse = {
        data: [
          {
            id: '/a-differently-formatted/uri/than/the/type/we/planned/to/parse',
            name: 'web-server',
            type: 'Microsoft.Compute/virtualMachines',
            resourceGroup: 'dev',
            subscriptionId: 'def-456',
            location: 'northeurope',
          },
        ],
      };
      const { resourcePickerData } = createResourcePickerData([mockResponse]);
      try {
        await resourcePickerData.search('dev', 'logs');
        throw Error('expected search test to fail but it succeeded');
      } catch (err) {
        if (err instanceof Error) {
          expect(err.message).toEqual('unable to fetch resource details');
        } else {
          throw err;
        }
      }
    });
  });
});<|MERGE_RESOLUTION|>--- conflicted
+++ resolved
@@ -57,18 +57,12 @@
       const response2 = createMockARGSubscriptionResponse();
       const { resourcePickerData, postResource } = createResourcePickerData([response1, response2]);
 
-<<<<<<< HEAD
-      expect(argQuery).toContain(`where type == 'microsoft.resources/subscriptions'`);
-      expect(argQuery).toContain(`where type == 'microsoft.resources/subscriptions/resourcegroups'`);
-      expect(argQuery).toContain(`project resourceGroupURI=id, resourceGroupName=name, resourceGroup, subscriptionId`);
-=======
       await resourcePickerData.getSubscriptions();
 
       expect(postResource).toHaveBeenCalledTimes(2);
       const secondCall = postResource.mock.calls[1];
       const [_, postBody] = secondCall;
       expect(postBody.options.$skipToken).toEqual('skipfirst100');
->>>>>>> 0ca4ccfa
     });
 
     it('returns a concatenates a formatted array of subscriptions when there are multiple pages from arg', async () => {
@@ -81,9 +75,6 @@
 
       const subscriptions = await resourcePickerData.getSubscriptions();
 
-<<<<<<< HEAD
-      expect(results.map((v) => v.id)).toEqual(['/subscriptions/abc-123', '/subscriptions/def-456']);
-=======
       expect(subscriptions.length).toEqual(12);
       expect(subscriptions[0]).toEqual({
         id: '1',
@@ -93,7 +84,6 @@
         uri: '/subscriptions/1',
         children: [],
       });
->>>>>>> 0ca4ccfa
     });
 
     it('throws an error if it does not recieve data from arg', async () => {
@@ -112,19 +102,6 @@
     });
   });
 
-<<<<<<< HEAD
-      expect(results[0].children?.map((v) => v.id)).toEqual([
-        '/subscriptions/abc-123/resourceGroups/prod',
-        '/subscriptions/abc-123/resourceGroups/test',
-        '/subscriptions/abc-123/resourceGroups/pre-prod',
-      ]);
-
-      expect(results[1].children?.map((v) => v.id)).toEqual([
-        '/subscriptions/def-456/resourceGroups/dev',
-        '/subscriptions/def-456/resourceGroups/test',
-        '/subscriptions/def-456/resourceGroups/qa',
-      ]);
-=======
   describe('getResourceGroupsBySubscriptionId', () => {
     it('makes 1 call to ARG with the correct path and query arguments', async () => {
       const mockResponse = createMockARGResourceGroupsResponse();
@@ -137,7 +114,6 @@
       expect(path).toEqual('resourcegraph/providers/Microsoft.ResourceGraph/resources?api-version=2021-03-01');
       expect(postBody.query).toContain("type == 'microsoft.resources/subscriptions/resourcegroups'");
       expect(postBody.query).toContain("where subscriptionId == '123'");
->>>>>>> 0ca4ccfa
     });
 
     it('returns formatted resourceGroups', async () => {
@@ -180,29 +156,6 @@
       const response2 = createMockARGResourceGroupsResponse();
       const { resourcePickerData } = createResourcePickerData([response1, response2]);
 
-<<<<<<< HEAD
-      it('should combine responses', async () => {
-        const results = await resourcePickerData.getResourcePickerData();
-        expect(results[0].children?.map((v) => v.id)).toEqual([
-          '/subscriptions/abc-123/resourceGroups/prod',
-          '/subscriptions/abc-123/resourceGroups/test',
-          '/subscriptions/abc-123/resourceGroups/pre-prod',
-          // second page
-          '/subscriptions/abc-123/resourceGroups/prod',
-          '/subscriptions/abc-123/resourceGroups/test',
-          '/subscriptions/abc-123/resourceGroups/pre-prod',
-        ]);
-
-        expect(results[1].children?.map((v) => v.id)).toEqual([
-          '/subscriptions/def-456/resourceGroups/dev',
-          '/subscriptions/def-456/resourceGroups/test',
-          '/subscriptions/def-456/resourceGroups/qa',
-          // second page
-          '/subscriptions/def-456/resourceGroups/dev',
-          '/subscriptions/def-456/resourceGroups/test',
-          '/subscriptions/def-456/resourceGroups/qa',
-        ]);
-=======
       const resourceGroups = await resourcePickerData.getResourceGroupsBySubscriptionId('123', 'logs');
 
       expect(resourceGroups.length).toEqual(12);
@@ -213,7 +166,6 @@
         typeLabel: 'Resource Group',
         uri: '/subscriptions/abc-123/resourceGroups/prod',
         children: [],
->>>>>>> 0ca4ccfa
       });
     });
 
@@ -252,19 +204,10 @@
   });
 
   describe('getResourcesForResourceGroup', () => {
-<<<<<<< HEAD
-    const resourceRow = {
-      id: '/subscriptions/def-456/resourceGroups/dev',
-      name: 'Dev',
-      type: ResourceRowType.ResourceGroup,
-      typeLabel: 'Resource group',
-    };
-=======
     it('makes 1 call to ARG with the correct path and query arguments', async () => {
       const mockResponse = createARGResourcesResponse();
       const { resourcePickerData, postResource } = createResourcePickerData([mockResponse]);
       await resourcePickerData.getResourcesForResourceGroup('dev', 'logs');
->>>>>>> 0ca4ccfa
 
       expect(postResource).toBeCalledTimes(1);
       const firstCall = postResource.mock.calls[0];
@@ -318,19 +261,10 @@
       }
     });
 
-<<<<<<< HEAD
-      expect(results.map((v) => v.id)).toEqual([
-        '/subscriptions/def-456/resourceGroups/dev/providers/Microsoft.Compute/virtualMachines/web-server',
-        '/subscriptions/def-456/resourceGroups/dev/providers/Microsoft.Compute/disks/web-server_DataDisk',
-        '/subscriptions/def-456/resourceGroups/dev/providers/Microsoft.Compute/virtualMachines/db-server',
-        '/subscriptions/def-456/resourceGroups/dev/providers/Microsoft.Compute/disks/db-server_DataDisk',
-      ]);
-=======
     it('should filter metrics resources', async () => {
       const mockResponse = createARGResourcesResponse();
       const { resourcePickerData, postResource } = createResourcePickerData([mockResponse]);
       await resourcePickerData.getResourcesForResourceGroup('dev', 'metrics');
->>>>>>> 0ca4ccfa
 
       expect(postResource).toBeCalledTimes(1);
       const firstCall = postResource.mock.calls[0];
