--- conflicted
+++ resolved
@@ -201,10 +201,6 @@
 		</div>
 	</div>
 
-<<<<<<< HEAD
-=======
-
->>>>>>> 49276f2c
 	<div class="gf-form-inline" ng-if="ctrl.scenario.id === 'grafana_api'">
 		<div class="gf-form gf-form">
 			<label class="gf-form-label query-keyword width-7">Endpoint</label>
