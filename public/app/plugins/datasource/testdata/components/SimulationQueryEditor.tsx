--- conflicted
+++ resolved
@@ -104,15 +104,9 @@
       <InlineFieldRow>
         <InlineField labelWidth={14} label="Simulation" tooltip="">
           <Select
-<<<<<<< HEAD
-            options={options}
-            value={options.find((item) => item.value === simQuery.key?.type)}
-=======
             isLoading={info.loading}
-            menuShouldPortal
             options={info.value?.options ?? []}
             value={current.option}
->>>>>>> 7b4bc3ed
             onChange={onTypeChange}
             width={32}
           />
