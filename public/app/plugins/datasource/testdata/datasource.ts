--- conflicted
+++ resolved
@@ -1,4 +1,6 @@
 import set from 'lodash/set';
+import { from, merge, Observable, of } from 'rxjs';
+import { delay, map } from 'rxjs/operators';
 
 import {
   AnnotationEvent,
@@ -12,31 +14,21 @@
   DataSourceApi,
   DataSourceInstanceSettings,
   DataTopic,
+  LiveChannelScope,
   LoadingState,
   TableData,
   TimeRange,
-<<<<<<< HEAD
   TimeSeries,
-} from '@grafana/data';
-import { Scenario, TestDataQuery } from './types';
-import { getBackendSrv, getTemplateSrv, TemplateSrv, toDataQueryError } from '@grafana/runtime';
-=======
-  DataTopic,
-  AnnotationEvent,
-  LiveChannelScope,
 } from '@grafana/data';
 import { Scenario, TestDataQuery } from './types';
 import {
   getBackendSrv,
-  toDataQueryError,
   getTemplateSrv,
   TemplateSrv,
+  toDataQueryError,
   getLiveMeasurementsObserver,
 } from '@grafana/runtime';
->>>>>>> a0932f4d
 import { queryMetricTree } from './metricTree';
-import { from, merge, Observable, of } from 'rxjs';
-import { delay, map } from 'rxjs/operators';
 import { runStream } from './runStreams';
 import { getSearchFilterScopedVar } from 'app/features/variables/utils';
 import { TestDataVariableSupport } from './variables';
