import React, { useMemo, useState } from 'react';
import { useEffectOnce } from 'react-use';

import { SelectableValue } from '@grafana/data';
import { config } from '@grafana/runtime';

import { getCredentials, updateCredentials } from '../../credentials';
import { AzureDataSourceSettings, AzureCredentials } from '../../types';

import { AzureCredentialsForm } from './AzureCredentialsForm';
import { BasicLogsToggle } from './BasicLogsToggle';
import { DefaultSubscription } from './DefaultSubscription';

const legacyAzureClouds: SelectableValue[] = [
  { value: 'azuremonitor', label: 'Azure' },
  { value: 'govazuremonitor', label: 'Azure US Government' },
  { value: 'chinaazuremonitor', label: 'Azure China' },
];

// This will be pulled from the azure-sdk in future
const azureClouds: SelectableValue[] = [
  { value: 'AzureCloud', label: 'Azure' },
  { value: 'AzureUSGovernment', label: 'Azure US Government' },
  { value: 'AzureChinaCloud', label: 'Azure China' },
];

export interface Props {
  options: AzureDataSourceSettings;
  updateOptions: (optionsFunc: (options: AzureDataSourceSettings) => AzureDataSourceSettings) => void;
  getSubscriptions: () => Promise<Array<SelectableValue<string>>>;
}

export const MonitorConfig = (props: Props) => {
  const { updateOptions, getSubscriptions, options } = props;
  const [subscriptions, setSubscriptions] = useState<Array<SelectableValue<string>>>([]);
  const credentials = useMemo(() => getCredentials(props.options), [props.options]);

  const onCredentialsChange = (credentials: AzureCredentials, subscriptionId?: string): void => {
    if (!subscriptionId) {
      setSubscriptions([]);
    }
    updateOptions((options) =>
      updateCredentials({ ...options, jsonData: { ...options.jsonData, subscriptionId } }, credentials)
    );
  };

  const onSubscriptionsChange = (receivedSubscriptions: Array<SelectableValue<string>>) =>
    setSubscriptions(receivedSubscriptions);

  const onSubscriptionChange = (subscriptionId?: string) =>
    updateOptions((options) => ({ ...options, jsonData: { ...options.jsonData, subscriptionId } }));

<<<<<<< HEAD
  const onBasicLogsEnabledChange = (enableBasicLogs: boolean) =>
    updateOptions((options) => ({ ...options, jsonData: { ...options.jsonData, basicLogsEnabled: enableBasicLogs } }));
=======
  // The auth type needs to be set on the first load of the data source
  useEffectOnce(() => {
    if (!options.jsonData.authType) {
      onCredentialsChange(credentials);
    }
  });
>>>>>>> 8bfd7e51

  return (
    <>
      <AzureCredentialsForm
        managedIdentityEnabled={config.azure.managedIdentityEnabled}
        workloadIdentityEnabled={config.azure.workloadIdentityEnabled}
        userIdentityEnabled={config.azure.userIdentityEnabled}
        credentials={credentials}
        azureCloudOptions={azureClouds}
        legacyAzureCloudOptions={legacyAzureClouds}
        onCredentialsChange={onCredentialsChange}
        disabled={props.options.readOnly}
      >
        <>
          <DefaultSubscription
            subscriptions={subscriptions}
            credentials={credentials}
            getSubscriptions={getSubscriptions}
            disabled={props.options.readOnly}
            onSubscriptionsChange={onSubscriptionsChange}
            onSubscriptionChange={onSubscriptionChange}
            options={options.jsonData}
          />
          <BasicLogsToggle options={options.jsonData} onBasicLogsEnabledChange={onBasicLogsEnabledChange} />
        </>
      </AzureCredentialsForm>
    </>
  );
};

export default MonitorConfig;<|MERGE_RESOLUTION|>--- conflicted
+++ resolved
@@ -50,17 +50,15 @@
   const onSubscriptionChange = (subscriptionId?: string) =>
     updateOptions((options) => ({ ...options, jsonData: { ...options.jsonData, subscriptionId } }));
 
-<<<<<<< HEAD
   const onBasicLogsEnabledChange = (enableBasicLogs: boolean) =>
     updateOptions((options) => ({ ...options, jsonData: { ...options.jsonData, basicLogsEnabled: enableBasicLogs } }));
-=======
+
   // The auth type needs to be set on the first load of the data source
   useEffectOnce(() => {
     if (!options.jsonData.authType) {
       onCredentialsChange(credentials);
     }
   });
->>>>>>> 8bfd7e51
 
   return (
     <>
