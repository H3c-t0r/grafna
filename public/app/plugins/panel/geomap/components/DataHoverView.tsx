import { css } from '@emotion/css';
import React from 'react';

import {
  arrayUtils,
  DataFrame,
  Field,
  formattedValueToString,
  getFieldDisplayName,
  GrafanaTheme2,
  LinkModel,
} from '@grafana/data';
import { SortOrder, TooltipDisplayMode } from '@grafana/schema';
import { LinkButton, useStyles2, VerticalGroup } from '@grafana/ui';

export interface Props {
  data?: DataFrame; // source data
  rowIndex?: number | null; // the hover row
  columnIndex?: number | null; // the hover column
  sortOrder?: SortOrder;
  mode?: TooltipDisplayMode | null;
}

export const DataHoverView = ({ data, rowIndex, columnIndex, sortOrder, mode }: Props) => {
  const styles = useStyles2(getStyles);

  if (!data || rowIndex == null) {
    return null;
  }

  const visibleFields = data.fields.filter((f) => !Boolean(f.config.custom?.hideFrom?.tooltip));

  if (visibleFields.length === 0) {
    return null;
  }

  const displayValues: Array<[string, any, string]> = [];
  const links: Array<LinkModel<Field>> = [];
  const linkLookup = new Set<string>();

  for (const f of visibleFields) {
    const v = f.values.get(rowIndex);
    const disp = f.display ? f.display(v) : { text: `${v}`, numeric: +v };
    if (f.getLinks) {
      f.getLinks({ calculatedValue: disp, valueRowIndex: rowIndex }).forEach((link) => {
        const key = `${link.title}/${link.href}`;
        if (!linkLookup.has(key)) {
          links.push(link);
          linkLookup.add(key);
        }
      });
    }

    displayValues.push([getFieldDisplayName(f, data), v, formattedValueToString(disp)]);
  }

  if (sortOrder && sortOrder !== SortOrder.None) {
    displayValues.sort((a, b) => arrayUtils.sortValues(sortOrder)(a[1], b[1]));
  }

  return (
    <table className={styles.infoWrap}>
      <tbody>
<<<<<<< HEAD
        {(mode === TooltipDisplayMode.Multi || mode === null) &&
=======
        {(mode === TooltipDisplayMode.Multi || mode == null) &&
>>>>>>> 82e32447
          displayValues.map((v, i) => (
            <tr key={`${i}/${rowIndex}`} className={i === columnIndex ? styles.highlight : ''}>
              <th>{v[0]}:</th>
              <td>{v[2]}</td>
            </tr>
          ))}
        {mode === TooltipDisplayMode.Single && columnIndex && (
          <tr key={`${columnIndex}/${rowIndex}`}>
            <th>{displayValues[columnIndex][0]}:</th>
            <td>{displayValues[columnIndex][2]}</td>
          </tr>
        )}
        {links.length > 0 && (
          <tr>
            <td colSpan={2}>
              <VerticalGroup>
                {links.map((link, i) => (
                  <LinkButton
                    key={i}
                    icon={'external-link-alt'}
                    target={link.target}
                    href={link.href}
                    onClick={link.onClick}
                    fill="text"
                    style={{ width: '100%' }}
                  >
                    {link.title}
                  </LinkButton>
                ))}
              </VerticalGroup>
            </td>
          </tr>
        )}
      </tbody>
    </table>
  );
};

const getStyles = (theme: GrafanaTheme2) => ({
  infoWrap: css`
    padding: 8px;
    th {
      font-weight: ${theme.typography.fontWeightMedium};
      padding: ${theme.spacing(0.25, 2)};
    }
  `,
  highlight: css`
    background: ${theme.colors.action.hover};
  `,
});<|MERGE_RESOLUTION|>--- conflicted
+++ resolved
@@ -61,11 +61,7 @@
   return (
     <table className={styles.infoWrap}>
       <tbody>
-<<<<<<< HEAD
-        {(mode === TooltipDisplayMode.Multi || mode === null) &&
-=======
         {(mode === TooltipDisplayMode.Multi || mode == null) &&
->>>>>>> 82e32447
           displayValues.map((v, i) => (
             <tr key={`${i}/${rowIndex}`} className={i === columnIndex ? styles.highlight : ''}>
               <th>{v[0]}:</th>
