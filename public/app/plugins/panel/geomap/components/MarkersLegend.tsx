import { css, cx } from '@emotion/css';
import BaseLayer from 'ol/layer/Base';
import React, { useMemo } from 'react';
import { useObservable } from 'react-use';
import { of } from 'rxjs';

import { DataFrame, formattedValueToString, getFieldColorModeForField, GrafanaTheme2 } from '@grafana/data';
import { getMinMaxAndDelta } from '@grafana/data/src/field/scale';
import { useStyles2, VizLegendItem } from '@grafana/ui';
import { ColorScale } from 'app/core/components/ColorScale/ColorScale';
import { SanitizedSVG } from 'app/core/components/SVG/SanitizedSVG';
<<<<<<< HEAD
=======
import { getThresholdItems } from 'app/core/components/TimelineChart/utils';
>>>>>>> ae830f68
import { config } from 'app/core/config';
import { DimensionSupplier } from 'app/features/dimensions';

import { StyleConfigState } from '../style/types';
import { MapLayerState } from '../types';

export interface MarkersLegendProps {
  size?: DimensionSupplier<number>;
  layerName?: string;
  styleConfig?: StyleConfigState;
  layer?: BaseLayer;
}

export function MarkersLegend(props: MarkersLegendProps) {
  const { layerName, styleConfig, layer } = props;
  const style = useStyles2(getStyles);

  const hoverEvent = useObservable(((layer as any)?.__state as MapLayerState)?.mouseEvents ?? of(undefined));

  const colorField = styleConfig?.dims?.color?.field;
  const hoverValue = useMemo(() => {
    if (!colorField || !hoverEvent) {
      return undefined;
    }

    const props = hoverEvent.getProperties();
    const frame: DataFrame = props.frame;

    if (!frame) {
      return undefined;
    }

    const rowIndex: number = props.rowIndex;
    return colorField.values[rowIndex];
  }, [hoverEvent, colorField]);

  if (!styleConfig) {
    return <></>;
  }

  const { color, opacity } = styleConfig?.base ?? {};
  const symbol = styleConfig?.config.symbol?.fixed;

  if (color && symbol && !colorField) {
    return (
      <div className={style.infoWrap}>
        <div className={style.layerName}>{layerName}</div>
        <div className={cx(style.layerBody, style.fixedColorContainer)}>
          <SanitizedSVG
            src={`public/${symbol}`}
            className={style.legendSymbol}
            title={'Symbol'}
            style={{ fill: color, opacity: opacity }}
          />
        </div>
      </div>
    );
  }

  if (!colorField) {
    return <></>;
  }

  const colorMode = getFieldColorModeForField(colorField);

  if (colorMode.isContinuous && colorMode.getColors) {
    const colors = colorMode.getColors(config.theme2);
    const colorRange = getMinMaxAndDelta(colorField);
    // TODO: explore showing mean on the gradiant scale
    // const stats = reduceField({
    //   field: color.field!,
    //   reducers: [
    //     ReducerID.min,
    //     ReducerID.max,
    //     ReducerID.mean,
    //     // std dev?
    //   ]
    // })

    const display = colorField.display
      ? (v: number) => formattedValueToString(colorField.display!(v))
      : (v: number) => `${v}`;
    return (
      <div className={style.infoWrap}>
        <div className={style.layerName}>{layerName}</div>
        <div className={cx(style.layerBody, style.colorScaleWrapper)}>
          <ColorScale
            hoverValue={hoverValue}
            colorPalette={colors}
            min={colorRange.min ?? 0}
            max={colorRange.max ?? 100}
            display={display}
            useStopsPercentage={false}
          />
        </div>
      </div>
    );
  }

  const thresholds = colorField?.config?.thresholds;
  if (!thresholds || thresholds.steps.length < 2) {
    return <div></div>; // don't show anything in the legend
  }

  const items = getThresholdItems(colorField!.config, config.theme2);
  return (
    <div className={style.infoWrap}>
      <div className={style.layerName}>{layerName}</div>
      <div className={cx(style.layerBody, style.legend)}>
        {items.map((item: VizLegendItem, idx: number) => (
          <div key={`${idx}/${item.label}`} className={style.legendItem}>
            <i style={{ background: item.color }}></i>
            {item.label}
          </div>
        ))}
      </div>
    </div>
  );
}

const getStyles = (theme: GrafanaTheme2) => ({
  infoWrap: css({
    display: 'flex',
    flexDirection: 'column',
    background: theme.colors.background.secondary,
    // eslint-disable-next-line @grafana/no-border-radius-literal
    borderRadius: '1px',
    padding: theme.spacing(1),
    borderBottom: `2px solid ${theme.colors.border.strong}`,
    minWidth: '150px',
  }),
  layerName: css({
    fontSize: theme.typography.body.fontSize,
  }),
  layerBody: css({
    paddingLeft: '10px',
  }),
  legend: css({
    lineHeight: '18px',
    display: 'flex',
    flexDirection: 'column',
    fontSize: theme.typography.bodySmall.fontSize,
    padding: '5px 10px 0',

    i: {
      width: '15px',
      height: '15px',
      float: 'left',
      marginRight: '8px',
      opacity: 0.7,
      borderRadius: theme.shape.radius.circle,
    },
  }),
  legendItem: css({
    whiteSpace: 'nowrap',
  }),
  fixedColorContainer: css({
    minWidth: '80px',
    fontSize: theme.typography.bodySmall.fontSize,
    paddingTop: '5px',
  }),
  legendSymbol: css({
    height: '18px',
    width: '18px',
    margin: 'auto',
  }),
  colorScaleWrapper: css({
    minWidth: '200px',
    fontSize: theme.typography.bodySmall.fontSize,
    paddingTop: '10px',
  }),
});<|MERGE_RESOLUTION|>--- conflicted
+++ resolved
@@ -9,10 +9,7 @@
 import { useStyles2, VizLegendItem } from '@grafana/ui';
 import { ColorScale } from 'app/core/components/ColorScale/ColorScale';
 import { SanitizedSVG } from 'app/core/components/SVG/SanitizedSVG';
-<<<<<<< HEAD
-=======
 import { getThresholdItems } from 'app/core/components/TimelineChart/utils';
->>>>>>> ae830f68
 import { config } from 'app/core/config';
 import { DimensionSupplier } from 'app/features/dimensions';
 
