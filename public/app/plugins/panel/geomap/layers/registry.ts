import Map from 'ol/Map';

<<<<<<< HEAD
import { MapLayerRegistryItem, Registry, MapLayerOptions, GrafanaTheme2, EventBus } from '@grafana/data';
import { config } from 'app/core/config';
=======
import {
  MapLayerRegistryItem,
  Registry,
  MapLayerOptions,
  GrafanaTheme2,
  SelectableValue,
  PluginState,
} from '@grafana/data';
import { config, hasAlphaPanels } from 'app/core/config';
>>>>>>> 1bb2d259

import { basemapLayers } from './basemaps';
import { carto } from './basemaps/carto';
import { dataLayers } from './data';

export const DEFAULT_BASEMAP_CONFIG: MapLayerOptions = {
  type: 'default',
  name: '', // will get filled in with a non-empty name
  config: {},
};

// Default base layer depending on the server setting
export const defaultBaseLayer: MapLayerRegistryItem = {
  id: DEFAULT_BASEMAP_CONFIG.type,
  name: 'Default base layer',
  isBaseMap: true,

  create: (map: Map, options: MapLayerOptions, eventBus: EventBus, theme: GrafanaTheme2) => {
    const serverLayerType = config?.geomapDefaultBaseLayerConfig?.type;
    if (serverLayerType) {
      const layer = geomapLayerRegistry.getIfExists(serverLayerType);
      if (!layer) {
        throw new Error('Invalid basemap configuration on server');
      }
      return layer.create(map, config.geomapDefaultBaseLayerConfig!, eventBus, theme);
    }

    // For now use carto as our default basemap
    return carto.create(map, options, eventBus, theme);
  },
};

/**
 * Registry for layer handlers
 */
export const geomapLayerRegistry = new Registry<MapLayerRegistryItem<any>>(() => [
  defaultBaseLayer,
  ...basemapLayers, // simple basemaps
  ...dataLayers, // Layers with update functions
]);

interface RegistrySelectInfo {
  options: Array<SelectableValue<string>>;
  current: Array<SelectableValue<string>>;
}

function getLayersSelection(items: Array<MapLayerRegistryItem<any>>, current?: string): RegistrySelectInfo {
  const res: RegistrySelectInfo = { options: [], current: [] };
  for (const layer of items) {
    if (layer.state === PluginState.alpha && !hasAlphaPanels) {
      continue;
    }
    const opt = { label: layer.name, value: layer.id, description: layer.description };
    res.options.push(opt);
    if (layer.id === current) {
      res.current.push(opt);
    }
  }
  return res;
}

export function getLayersOptions(basemap: boolean, current?: string): RegistrySelectInfo {
  if (basemap) {
    return getLayersSelection([defaultBaseLayer, ...basemapLayers], current);
  }
  return getLayersSelection([...dataLayers, ...basemapLayers], current);
}<|MERGE_RESOLUTION|>--- conflicted
+++ resolved
@@ -1,19 +1,15 @@
 import Map from 'ol/Map';
 
-<<<<<<< HEAD
-import { MapLayerRegistryItem, Registry, MapLayerOptions, GrafanaTheme2, EventBus } from '@grafana/data';
-import { config } from 'app/core/config';
-=======
 import {
   MapLayerRegistryItem,
   Registry,
   MapLayerOptions,
   GrafanaTheme2,
+  EventBus,
   SelectableValue,
   PluginState,
 } from '@grafana/data';
 import { config, hasAlphaPanels } from 'app/core/config';
->>>>>>> 1bb2d259
 
 import { basemapLayers } from './basemaps';
 import { carto } from './basemaps/carto';
