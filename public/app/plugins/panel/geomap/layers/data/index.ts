import { markersLayer } from './markersLayer';
import { geojsonLayer } from './geojsonLayer';
import { heatmapLayer } from './heatMap';
import { lastPointTracker } from './lastPointTracker';
<<<<<<< HEAD
import { routeLayer } from './routeLayer';
=======
import { dayNightLayer } from './dayNightLayer';
>>>>>>> c8466d28

/**
 * Registry for layer handlers
 */
<<<<<<< HEAD
export const dataLayers = [markersLayer, heatmapLayer, lastPointTracker, geojsonLayer, routeLayer];
=======
export const dataLayers = [markersLayer, heatmapLayer, lastPointTracker, geojsonLayer, dayNightLayer];
>>>>>>> c8466d28
<|MERGE_RESOLUTION|>--- conflicted
+++ resolved
@@ -2,17 +2,10 @@
 import { geojsonLayer } from './geojsonLayer';
 import { heatmapLayer } from './heatMap';
 import { lastPointTracker } from './lastPointTracker';
-<<<<<<< HEAD
 import { routeLayer } from './routeLayer';
-=======
 import { dayNightLayer } from './dayNightLayer';
->>>>>>> c8466d28
 
 /**
  * Registry for layer handlers
  */
-<<<<<<< HEAD
-export const dataLayers = [markersLayer, heatmapLayer, lastPointTracker, geojsonLayer, routeLayer];
-=======
-export const dataLayers = [markersLayer, heatmapLayer, lastPointTracker, geojsonLayer, dayNightLayer];
->>>>>>> c8466d28
+export const dataLayers = [markersLayer, heatmapLayer, lastPointTracker, geojsonLayer, dayNightLayer, routeLayer];