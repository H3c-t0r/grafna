import { get as lodashGet, isEqual } from 'lodash';

import {
  DataFrame,
  FrameGeometrySourceMode,
  MapLayerOptions,
  MapLayerRegistryItem,
  PluginState,
  SelectableValue,
} from '@grafana/data';
import { NestedPanelOptions, NestedValueAccess } from '@grafana/data/src/utils/OptionsUIBuilders';
import { hasAlphaPanels } from 'app/core/config';
import { setOptionImmutably } from 'app/features/dashboard/components/PanelEditor/utils';
import { addLocationFields } from 'app/features/geo/editor/locationEditor';

import { FrameSelectionEditor } from '../layers/data/FrameSelectionEditor';
import { defaultMarkersConfig } from '../layers/data/markersLayer';
import { DEFAULT_BASEMAP_CONFIG, geomapLayerRegistry } from '../layers/registry';
import { MapLayerState } from '../types';

export interface LayerEditorOptions {
  state: MapLayerState;
  category: string[];
  basemaps: boolean; // only basemaps
}

export function getLayerEditor(opts: LayerEditorOptions): NestedPanelOptions<MapLayerOptions> {
  return {
    category: opts.category,
    path: '--', // Not used
    defaultValue: opts.basemaps ? DEFAULT_BASEMAP_CONFIG : defaultMarkersConfig,
    values: (parent: NestedValueAccess) => ({
      getContext: (parent) => {
        return { ...parent, options: opts.state.options, instanceState: opts.state };
      },
      getValue: (path: string) => lodashGet(opts.state.options, path),
      onChange: (path: string, value: any) => {
        const { state } = opts;
        const { options } = state;
        if (path === 'type' && value) {
          const layer = geomapLayerRegistry.getIfExists(value);
          if (layer) {
            console.log('Change layer type:', value, state);
            const opts = {
              ...options, // keep current shared options
              type: layer.id,
              config: { ...layer.defaultOptions }, // clone?
            };
            if (layer.showLocation) {
              if (!opts.location?.mode) {
                opts.location = { mode: FrameGeometrySourceMode.Auto };
              } else {
                delete opts.location;
              }
            }
            state.onChange(opts);
            return;
          }
        }
        state.onChange(setOptionImmutably(options, path, value));
      },
    }),
    build: (builder, context) => {
      if (!opts.state) {
        console.log('MISSING LAYER!!!', opts);
        return;
      }

      const { handler, options } = opts.state;
      const layer = geomapLayerRegistry.getIfExists(options?.type);

      const layerTypes = geomapLayerRegistry.selectOptions(
        options?.type // the selected value
          ? [options.type] // as an array
          : [DEFAULT_BASEMAP_CONFIG.type],
        opts.basemaps ? baseMapFilter : dataLayerFilter
      );

      builder.addSelect({
        path: 'type',
        name: 'Layer type', // required, but hide space
        settings: {
          options: layerTypes.options,
        },
      });

      // Show data filter if the layer type can do something with the data query results
      if (handler.update) {
<<<<<<< HEAD
        builder.addSelect({
          path: 'dataquery',
          name: 'Query',
          settings: {
            options: [],
            getOptions: async (context) => {
              return context.data.map((value) => {
                return {
                  value: value.refId,
                  label: value.refId,
                } as SelectableValue<DataFrame>;
              });
            },
          },
=======
        builder.addCustomEditor({
          id: 'filterData',
          path: 'filterData',
          name: 'Data',
          editor: FrameSelectionEditor,
          defaultValue: undefined,
>>>>>>> 3eecd258
        });
      }

      if (!layer) {
        return; // unknown layer type
      }

      // Don't show UI for default configuration
      if (options.type === DEFAULT_BASEMAP_CONFIG.type) {
        return;
      }

      if (layer.showLocation) {
        addLocationFields('Location', 'location.', builder, options.location);
      }
      if (handler.registerOptionsUI) {
        handler.registerOptionsUI(builder);
      }
      if (layer.showOpacity) {
        // TODO -- add opacity check
      }

      if (!isEqual(opts.category, ['Base layer'])) {
        builder.addBooleanSwitch({
          path: 'tooltip',
          name: 'Display tooltip',
          description: 'Show the tooltip for layer',
          defaultValue: true,
        });
      }
    },
  };
}

function baseMapFilter(layer: MapLayerRegistryItem): boolean {
  if (!layer.isBaseMap) {
    return false;
  }
  if (layer.state === PluginState.alpha) {
    return hasAlphaPanels;
  }
  return true;
}

export function dataLayerFilter(layer: MapLayerRegistryItem): boolean {
  if (layer.isBaseMap) {
    return false;
  }
  if (layer.state === PluginState.alpha) {
    return hasAlphaPanels;
  }
  return true;
}<|MERGE_RESOLUTION|>--- conflicted
+++ resolved
@@ -1,13 +1,6 @@
 import { get as lodashGet, isEqual } from 'lodash';
 
-import {
-  DataFrame,
-  FrameGeometrySourceMode,
-  MapLayerOptions,
-  MapLayerRegistryItem,
-  PluginState,
-  SelectableValue,
-} from '@grafana/data';
+import { FrameGeometrySourceMode, MapLayerOptions, MapLayerRegistryItem, PluginState } from '@grafana/data';
 import { NestedPanelOptions, NestedValueAccess } from '@grafana/data/src/utils/OptionsUIBuilders';
 import { hasAlphaPanels } from 'app/core/config';
 import { setOptionImmutably } from 'app/features/dashboard/components/PanelEditor/utils';
@@ -86,29 +79,12 @@
 
       // Show data filter if the layer type can do something with the data query results
       if (handler.update) {
-<<<<<<< HEAD
-        builder.addSelect({
-          path: 'dataquery',
-          name: 'Query',
-          settings: {
-            options: [],
-            getOptions: async (context) => {
-              return context.data.map((value) => {
-                return {
-                  value: value.refId,
-                  label: value.refId,
-                } as SelectableValue<DataFrame>;
-              });
-            },
-          },
-=======
         builder.addCustomEditor({
           id: 'filterData',
           path: 'filterData',
           name: 'Data',
           editor: FrameSelectionEditor,
           defaultValue: undefined,
->>>>>>> 3eecd258
         });
       }
 
