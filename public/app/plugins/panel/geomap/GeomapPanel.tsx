import React, { Component } from 'react';
import { DEFAULT_BASEMAP_CONFIG, geomapLayerRegistry, defaultBaseLayer } from './layers/registry';
import { Map, View } from 'ol';
import Attribution from 'ol/control/Attribution';
import Zoom from 'ol/control/Zoom';
import ScaleLine from 'ol/control/ScaleLine';
import BaseLayer from 'ol/layer/Base';
import { defaults as interactionDefaults } from 'ol/interaction';
import MouseWheelZoom from 'ol/interaction/MouseWheelZoom';

import { PanelData, MapLayerHandler, MapLayerOptions, PanelProps, GrafanaTheme } from '@grafana/data';
import { config } from '@grafana/runtime';

import { ControlsOptions, GeomapPanelOptions, MapViewConfig } from './types';
import { centerPointRegistry, MapCenterID } from './view';
import { fromLonLat } from 'ol/proj';
import { Coordinate } from 'ol/coordinate';
import { css } from '@emotion/css';
import { stylesFactory } from '@grafana/ui';
import { GeomapOverlay, OverlayProps } from './GeomapOverlay';
import { DebugOverlay } from './components/DebugOverlay';
import { getGlobalStyles } from './globalStyles';
import { Global } from '@emotion/react';

interface MapLayerState {
  config: MapLayerOptions;
  handler: MapLayerHandler;
  layer: BaseLayer; // used to add|remove
}

// Allows multiple panels to share the same view instance
let sharedView: View | undefined = undefined;
export let lastGeomapPanelInstance: GeomapPanel | undefined = undefined;

type Props = PanelProps<GeomapPanelOptions>;
export class GeomapPanel extends Component<Props> {
  globalCSS = getGlobalStyles(config.theme2);

  map?: Map;
  basemap?: BaseLayer;
  layers: MapLayerState[] = [];
  mouseWheelZoom?: MouseWheelZoom;
  style = getStyles(config.theme);
  overlayProps: OverlayProps = {};

  componentDidMount() {
    lastGeomapPanelInstance = this;
  }

  shouldComponentUpdate(nextProps: Props) {
    if (!this.map) {
      return true; // not yet initalized
    }

    // Check for resize
    if (this.props.height !== nextProps.height || this.props.width !== nextProps.width) {
      this.map.updateSize();
    }

    // External configuration changed
    let layersChanged = false;
    if (this.props.options !== nextProps.options) {
      layersChanged = this.optionsChanged(nextProps.options);
    }

    // External data changed
    if (layersChanged || this.props.data !== nextProps.data) {
      this.dataChanged(nextProps.data, nextProps.options.controls.showLegend);
    }

    return true; // always?
  }

  /**
   * Called when the panel options change
   */
  optionsChanged(options: GeomapPanelOptions): boolean {
    let layersChanged = false;
    const oldOptions = this.props.options;
    console.log('options changed!', options);

    if (options.view !== oldOptions.view) {
      console.log('View changed');
      this.map!.setView(this.initMapView(options.view));
    }

    if (options.controls !== oldOptions.controls) {
      console.log('Controls changed');
      this.initControls(options.controls ?? { showZoom: true, showAttribution: true });
    }

    if (options.basemap !== oldOptions.basemap) {
      console.log('Basemap changed');
      this.initBasemap(options.basemap);
      layersChanged = true;
    }

    if (options.layers !== oldOptions.layers) {
      console.log('layers changed');
<<<<<<< HEAD
      this.initLayers(options.layers ?? [], options.controls?.showLegend);
=======
      this.initLayers(options.layers ?? []); // async
>>>>>>> 9cd8e11c
      layersChanged = true;
    }
    return layersChanged;
  }

  /**
   * Called when PanelData changes (query results etc)
   */
  dataChanged(data: PanelData, showLegend?: boolean) {
    for (const state of this.layers) {
      if (state.handler.update) {
        state.handler.update(data);
      }
    }
  }

  initMapRef = async (div: HTMLDivElement) => {
    if (this.map) {
      this.map.dispose();
    }

    if (!div) {
      this.map = (undefined as unknown) as Map;
      return;
    }
    const { options } = this.props;
    this.map = new Map({
      view: this.initMapView(options.view),
      pixelRatio: 1, // or zoom?
      layers: [], // loaded explicitly below
      controls: [],
      target: div,
      interactions: interactionDefaults({
        mouseWheelZoom: false, // managed by initControls
      }),
    });
    this.mouseWheelZoom = new MouseWheelZoom();
    this.map.addInteraction(this.mouseWheelZoom);
    this.initControls(options.controls);
    this.initBasemap(options.basemap);
<<<<<<< HEAD
    this.initLayers(options.layers, options.controls.showLegend);
    this.dataChanged(this.props.data);
=======
    await this.initLayers(options.layers, options.controls?.showLegend);
>>>>>>> 9cd8e11c
    this.forceUpdate(); // first render
  };

  async initBasemap(cfg: MapLayerOptions) {
    if (!this.map) {
      return;
    }

    if (!cfg?.type || config.geomapDisableCustomBaseLayer) {
      cfg = DEFAULT_BASEMAP_CONFIG;
    }
    const item = geomapLayerRegistry.getIfExists(cfg.type) ?? defaultBaseLayer;
    const handler = await item.create(this.map, cfg, config.theme2);
    const layer = handler.init();
    if (this.basemap) {
      this.map.removeLayer(this.basemap);
      this.basemap.dispose();
    }
    this.basemap = layer;
    this.map.getLayers().insertAt(0, this.basemap);
  }

<<<<<<< HEAD
  initLayers(layers: MapLayerOptions[], showLegend?: boolean) {
=======
  async initLayers(layers: MapLayerOptions[], showLegend?: boolean) {
>>>>>>> 9cd8e11c
    // 1st remove existing layers
    for (const state of this.layers) {
      this.map!.removeLayer(state.layer);
      state.layer.dispose();
    }

    if (!layers) {
      layers = [];
    }

    const legends: React.ReactNode[] = [];
    this.layers = [];
    for (const overlay of layers) {
      const item = geomapLayerRegistry.getIfExists(overlay.type);
      if (!item) {
        console.warn('unknown layer type: ', overlay);
        continue; // TODO -- panel warning?
      }

<<<<<<< HEAD
      const handler = item.create(this.map!, overlay, config.theme2, showLegend);
=======
      const handler = await item.create(this.map!, overlay, config.theme2);
>>>>>>> 9cd8e11c
      const layer = handler.init();
      this.map!.addLayer(layer);
      this.layers.push({
        config: overlay,
        layer,
        handler,
      });
      if (handler.legend) {
        legends.push(<div key={`${this.layers.length}/${overlay.type}`}>{handler.legend}</div>);
      }
    }
<<<<<<< HEAD
    this.overlayProps.bottomLeft = legends;
=======

    // Update data after init layers
    this.dataChanged(this.props.data);
>>>>>>> 9cd8e11c
  }

  initMapView(config: MapViewConfig): View {
    let view = new View({
      center: [0, 0],
      zoom: 1,
    });

    // With shared views, all panels use the same view instance
    if (config.shared) {
      if (!sharedView) {
        sharedView = view;
      } else {
        view = sharedView;
      }
    }

    const v = centerPointRegistry.getIfExists(config.id);
    if (v) {
      let coord: Coordinate | undefined = undefined;
      if (v.lat == null) {
        if (v.id === MapCenterID.Coordinates) {
          coord = [config.lon ?? 0, config.lat ?? 0];
        } else {
          console.log('TODO, view requires special handling', v);
        }
      } else {
        coord = [v.lon ?? 0, v.lat ?? 0];
      }
      if (coord) {
        view.setCenter(fromLonLat(coord));
      }
    }

    if (config.maxZoom) {
      view.setMaxZoom(config.maxZoom);
    }
    if (config.minZoom) {
      view.setMaxZoom(config.minZoom);
    }
    if (config.zoom) {
      view.setZoom(config.zoom);
    }
    return view;
  }

  initControls(options: ControlsOptions) {
    if (!this.map) {
      return;
    }
    this.map.getControls().clear();

    if (options.showZoom) {
      this.map.addControl(new Zoom());
    }

    if (options.showScale) {
      this.map.addControl(
        new ScaleLine({
          units: options.scaleUnits,
          minWidth: 100,
        })
      );
    }

    this.mouseWheelZoom!.setActive(Boolean(options.mouseWheelZoom));

    if (options.showAttribution) {
      this.map.addControl(new Attribution({ collapsed: true, collapsible: true }));
    }

    // Update the react overlays
    const overlayProps: OverlayProps = {};
    if (options.showDebug) {
      overlayProps.topRight = [<DebugOverlay key="debug" map={this.map} />];
    }

    this.overlayProps = overlayProps;
  }

  render() {
    return (
      <>
        <Global styles={this.globalCSS} />
        <div className={this.style.wrap}>
          <div className={this.style.map} ref={this.initMapRef}></div>
          <GeomapOverlay {...this.overlayProps} />
        </div>
      </>
    );
  }
}

const getStyles = stylesFactory((theme: GrafanaTheme) => ({
  wrap: css`
    position: relative;
    width: 100%;
    height: 100%;
  `,
  map: css`
    position: absolute;
    z-index: 0;
    width: 100%;
    height: 100%;
  `,
}));<|MERGE_RESOLUTION|>--- conflicted
+++ resolved
@@ -97,11 +97,7 @@
 
     if (options.layers !== oldOptions.layers) {
       console.log('layers changed');
-<<<<<<< HEAD
-      this.initLayers(options.layers ?? [], options.controls?.showLegend);
-=======
-      this.initLayers(options.layers ?? []); // async
->>>>>>> 9cd8e11c
+      this.initLayers(options.layers ?? [], options.controls?.showLegend); // async
       layersChanged = true;
     }
     return layersChanged;
@@ -142,12 +138,7 @@
     this.map.addInteraction(this.mouseWheelZoom);
     this.initControls(options.controls);
     this.initBasemap(options.basemap);
-<<<<<<< HEAD
-    this.initLayers(options.layers, options.controls.showLegend);
-    this.dataChanged(this.props.data);
-=======
     await this.initLayers(options.layers, options.controls?.showLegend);
->>>>>>> 9cd8e11c
     this.forceUpdate(); // first render
   };
 
@@ -170,11 +161,7 @@
     this.map.getLayers().insertAt(0, this.basemap);
   }
 
-<<<<<<< HEAD
-  initLayers(layers: MapLayerOptions[], showLegend?: boolean) {
-=======
   async initLayers(layers: MapLayerOptions[], showLegend?: boolean) {
->>>>>>> 9cd8e11c
     // 1st remove existing layers
     for (const state of this.layers) {
       this.map!.removeLayer(state.layer);
@@ -194,11 +181,7 @@
         continue; // TODO -- panel warning?
       }
 
-<<<<<<< HEAD
-      const handler = item.create(this.map!, overlay, config.theme2, showLegend);
-=======
-      const handler = await item.create(this.map!, overlay, config.theme2);
->>>>>>> 9cd8e11c
+      const handler = await item.create(this.map!, overlay, config.theme2, showLegend);
       const layer = handler.init();
       this.map!.addLayer(layer);
       this.layers.push({
@@ -210,13 +193,10 @@
         legends.push(<div key={`${this.layers.length}/${overlay.type}`}>{handler.legend}</div>);
       }
     }
-<<<<<<< HEAD
     this.overlayProps.bottomLeft = legends;
-=======
 
     // Update data after init layers
     this.dataChanged(this.props.data);
->>>>>>> 9cd8e11c
   }
 
   initMapView(config: MapViewConfig): View {
