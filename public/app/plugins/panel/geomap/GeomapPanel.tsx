--- conflicted
+++ resolved
@@ -38,8 +38,7 @@
 export class GeomapPanel extends Component<Props, State> {
   globalCSS = getGlobalStyles(config.theme2);
 
-  counterLegend = 0;
-  counterTooltip = 0;
+  counter = 0;
   map?: Map;
   basemap?: BaseLayer;
   layers: MapLayerState[] = [];
@@ -179,7 +178,6 @@
     }
 
     const legends: React.ReactNode[] = [];
-    const tooltips: React.ReactNode[] = [];
     this.layers = [];
     for (const overlay of layers) {
       const item = geomapLayerRegistry.getIfExists(overlay.type);
@@ -198,15 +196,11 @@
       });
 
       if (handler.legend) {
-        legends.push(<div key={`${this.counterLegend++}`}>{handler.legend}</div>);
-      }
-
-      if (handler.tooltip) {
-        tooltips.push(<div key={`${this.counterTooltip++}`}>{handler.tooltip}</div>);
-      }
-    }
-
-    this.setState({ bottomLeft: legends, tooltips: tooltips });
+        legends.push(<div key={`${this.counter++}`}>{handler.legend}</div>);
+      }
+    }
+
+    this.setState({ bottomLeft: legends });
 
     // Update data after init layers
     this.dataChanged(this.props.data);
@@ -288,16 +282,12 @@
       topRight = [<DebugOverlay key="debug" map={this.map} />];
     }
 
-<<<<<<< HEAD
     let tooltip: ReactNode;
     if (options.showTooltip) {
       tooltip = <Tooltip map={this.map} />;
     }
 
     this.setState({ topRight, tooltip });
-=======
-    this.setState({ topRight });
->>>>>>> e70ff1f3
   }
 
   render() {
