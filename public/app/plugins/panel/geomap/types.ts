import { MapLayerHandler, MapLayerOptions, SelectableValue } from '@grafana/data';
import { ColorDimensionConfig, ResourceDimensionConfig, ScaleDimensionConfig } from 'app/features/dimensions';
import BaseLayer from 'ol/layer/Base';
import { Units } from 'ol/proj/Units';
import { Style } from 'ol/style';
import { MapCenterID } from './view';

export interface ControlsOptions {
  // Zoom (upper left)
  showZoom?: boolean;

  // let the mouse wheel zoom
  mouseWheelZoom?: boolean;

  // Lower right
  showAttribution?: boolean;

  // Scale options
  showScale?: boolean;
  scaleUnits?: Units;

  // Show debug
  showDebug?: boolean;
}

export interface MapViewConfig {
  id: string; // placename > lookup
  lat?: number;
  lon?: number;
  zoom?: number;
  minZoom?: number;
  maxZoom?: number;
  shared?: boolean;
}

export const defaultView: MapViewConfig = {
  id: MapCenterID.Zero,
  lat: 0,
  lon: 0,
  zoom: 1,
};

export interface GeomapPanelOptions {
  view: MapViewConfig;
  controls: ControlsOptions;
  basemap: MapLayerOptions;
  layers: MapLayerOptions[];
}
export interface FeatureStyleConfig {
<<<<<<< HEAD
  fillColor: ColorDimensionConfig;
=======
  fillColor: string; //eventually be ColorDimensionConfig
  opacity?: number;
>>>>>>> 4281c5af
  strokeWidth?: number;
  rule?: FeatureRuleConfig;
}
export interface FeatureRuleConfig {
  property: string;
  operation: ComparisonOperation;
  value: string | boolean | number;
}

export enum ComparisonOperation {
  EQ = 'eq',
  LT = 'lt',
  LTE = 'lte',
  GT = 'gt',
  GTE = 'gte',
}

export interface GazetteerPathEditorConfigSettings {
  options?: Array<SelectableValue<string>>;
}
//-------------------
// Runtime model
//-------------------
export interface MapLayerState<TConfig = any> {
  UID: string; // value changes with each initialization
  options: MapLayerOptions<TConfig>;
  handler: MapLayerHandler;
  layer: BaseLayer; // the openlayers instance
  onChange: (cfg: MapLayerOptions<TConfig>) => void;
  isBasemap?: boolean;
}
export interface StyleMakerConfig {
  color: string;
  fillColor: string;
  size: number;
  markerPath?: string;
  text?: string;
  opacity?: number;
}

<<<<<<< HEAD
// StyleConfig is used to define style for featues
export interface StyleConfig {
  color: ColorDimensionConfig;
  opacity?: number; // defaults to 80%

  // For non-points
  stroke?: number;

  // Used for points
  size?: ScaleDimensionConfig;
  symbol?: ResourceDimensionConfig;
}

export type StyleMaker = (config: StyleMakerConfig) => Style;
=======
export type StyleMaker = (config: StyleMakerConfig) => Style | Style[];
>>>>>>> 4281c5af
<|MERGE_RESOLUTION|>--- conflicted
+++ resolved
@@ -1,8 +1,7 @@
 import { MapLayerHandler, MapLayerOptions, SelectableValue } from '@grafana/data';
-import { ColorDimensionConfig, ResourceDimensionConfig, ScaleDimensionConfig } from 'app/features/dimensions';
+import { ColorDimensionConfig } from 'app/features/dimensions';
 import BaseLayer from 'ol/layer/Base';
 import { Units } from 'ol/proj/Units';
-import { Style } from 'ol/style';
 import { MapCenterID } from './view';
 
 export interface ControlsOptions {
@@ -47,12 +46,8 @@
   layers: MapLayerOptions[];
 }
 export interface FeatureStyleConfig {
-<<<<<<< HEAD
   fillColor: ColorDimensionConfig;
-=======
-  fillColor: string; //eventually be ColorDimensionConfig
   opacity?: number;
->>>>>>> 4281c5af
   strokeWidth?: number;
   rule?: FeatureRuleConfig;
 }
@@ -83,31 +78,4 @@
   layer: BaseLayer; // the openlayers instance
   onChange: (cfg: MapLayerOptions<TConfig>) => void;
   isBasemap?: boolean;
-}
-export interface StyleMakerConfig {
-  color: string;
-  fillColor: string;
-  size: number;
-  markerPath?: string;
-  text?: string;
-  opacity?: number;
-}
-
-<<<<<<< HEAD
-// StyleConfig is used to define style for featues
-export interface StyleConfig {
-  color: ColorDimensionConfig;
-  opacity?: number; // defaults to 80%
-
-  // For non-points
-  stroke?: number;
-
-  // Used for points
-  size?: ScaleDimensionConfig;
-  symbol?: ResourceDimensionConfig;
-}
-
-export type StyleMaker = (config: StyleMakerConfig) => Style;
-=======
-export type StyleMaker = (config: StyleMakerConfig) => Style | Style[];
->>>>>>> 4281c5af
+}