// Libraries
import React, { Component } from 'react';
// Types
import { Table } from '@grafana/ui';
import { Field, FieldMatcherID, PanelProps } from '@grafana/data';
import { Options } from './types';

interface Props extends PanelProps<Options> {}

export class TablePanel extends Component<Props> {
  constructor(props: Props) {
    super(props);
  }

  onColumnResize = (field: Field, width: number) => {
    const current = this.props.fieldConfig;
    const matcherId = FieldMatcherID.byName;
    const prop = 'width';
    const overrides = current.overrides.filter(
      o => o.matcher.id !== matcherId || o.matcher.options !== field.name || o.properties[0].prop !== prop
    );

    overrides.push({
      matcher: { id: matcherId, options: field.name },
      properties: [{ custom: true, prop, value: width }],
    });

    this.props.onFieldConfigChange({
      ...current,
      overrides,
    });
  };

  render() {
    const { data, height, width, options } = this.props;

    if (data.series.length < 1) {
      return <div>No Table Data...</div>;
    }

<<<<<<< HEAD
    return (
      <Table
        height={height}
        width={width}
        data={data.series[0]}
        noHeader={!options.showHeader}
        resizable={options.resizable}
        onColumnResize={this.onColumnResize}
      />
    );
=======
    return <Table height={height - 16} width={width} data={data.series[0]} noHeader={!options.showHeader} />;
>>>>>>> 97184c17
  }
}<|MERGE_RESOLUTION|>--- conflicted
+++ resolved
@@ -1,6 +1,5 @@
-// Libraries
 import React, { Component } from 'react';
-// Types
+
 import { Table } from '@grafana/ui';
 import { Field, FieldMatcherID, PanelProps } from '@grafana/data';
 import { Options } from './types';
@@ -38,10 +37,9 @@
       return <div>No Table Data...</div>;
     }
 
-<<<<<<< HEAD
     return (
       <Table
-        height={height}
+        height={height - 16}
         width={width}
         data={data.series[0]}
         noHeader={!options.showHeader}
@@ -49,8 +47,5 @@
         onColumnResize={this.onColumnResize}
       />
     );
-=======
-    return <Table height={height - 16} width={width} data={data.series[0]} noHeader={!options.showHeader} />;
->>>>>>> 97184c17
   }
 }