//// Libraries
import _ from 'lodash';
import React, { PureComponent } from 'react';

// Types
import { PanelEditorProps, Switch, FormField } from '@grafana/ui';
import { Options } from './types';

export class TablePanelEditor extends PureComponent<PanelEditorProps<Options>> {
  onToggleShowHeader = () => {
    this.props.onOptionsChange({ ...this.props.options, showHeader: !this.props.options.showHeader });
  };

  onToggleFixedHeader = () => {
    this.props.onOptionsChange({ ...this.props.options, fixedHeader: !this.props.options.fixedHeader });
  };

  onToggleRotate = () => {
    this.props.onOptionsChange({ ...this.props.options, rotate: !this.props.options.rotate });
  };

<<<<<<< HEAD
  onToggleShowToolbar = () => {
    this.props.onOptionsChange({ ...this.props.options, showToolbar: !this.props.options.showToolbar });
  };

  onFixedColumnsChange = ({ target }) => {
=======
  onFixedColumnsChange = ({ target }: any) => {
>>>>>>> 7388a4fb
    this.props.onOptionsChange({ ...this.props.options, fixedColumns: target.value });
  };

  render() {
    const { showHeader, fixedHeader, rotate, fixedColumns, showToolbar } = this.props.options;

    return (
      <div>
        <div className="section gf-form-group">
          <h5 className="section-heading">Header</h5>
          <Switch label="Show" labelClass="width-6" checked={showHeader} onChange={this.onToggleShowHeader} />
          <Switch label="Fixed" labelClass="width-6" checked={fixedHeader} onChange={this.onToggleFixedHeader} />
        </div>

        <div className="section gf-form-group">
          <h5 className="section-heading">Display</h5>
          <Switch label="Rotate" labelClass="width-8" checked={rotate} onChange={this.onToggleRotate} />
          <FormField
            label="Fixed Columns"
            labelWidth={8}
            inputWidth={4}
            type="number"
            step="1"
            min="0"
            max="100"
            onChange={this.onFixedColumnsChange}
            value={fixedColumns}
          />
          <Switch label="Toolbar" labelClass="width-8" checked={showToolbar} onChange={this.onToggleShowToolbar} />
        </div>
      </div>
    );
  }
}<|MERGE_RESOLUTION|>--- conflicted
+++ resolved
@@ -19,15 +19,11 @@
     this.props.onOptionsChange({ ...this.props.options, rotate: !this.props.options.rotate });
   };
 
-<<<<<<< HEAD
   onToggleShowToolbar = () => {
     this.props.onOptionsChange({ ...this.props.options, showToolbar: !this.props.options.showToolbar });
   };
 
-  onFixedColumnsChange = ({ target }) => {
-=======
   onFixedColumnsChange = ({ target }: any) => {
->>>>>>> 7388a4fb
     this.props.onOptionsChange({ ...this.props.options, fixedColumns: target.value });
   };
 
