import { PanelPlugin } from '@grafana/data';
import { TablePanel } from './TablePanel';
import { CustomFieldConfig, defaults, Options } from './types';

export const plugin = new PanelPlugin<Options, CustomFieldConfig>(TablePanel)
  .setDefaults(defaults)
  .useFieldConfig({
    useCustomConfig: builder => {
      builder
        .addNumberInput({
          path: 'width',
          name: 'Column width',
          description: 'column width (for table)',
          settings: {
            placeholder: 'auto',
            min: 20,
            max: 300,
          },
        })
        .addSelect({
          path: 'displayMode',
          name: 'Cell display mode',
          description: 'Color value, background, show as gauge, etc',
          settings: {
            options: [
              { value: 'auto', label: 'Auto' },
              { value: 'color-background', label: 'Color background' },
              { value: 'gradient-gauge', label: 'Gradient gauge' },
              { value: 'lcd-gauge', label: 'LCD gauge' },
            ],
          },
        });
    },
  })
  .setPanelOptions(builder => {
<<<<<<< HEAD
    builder
      .addBooleanSwitch({
        id: 'showHeader',
        name: 'Show header',
        description: "To display table's header or not to display",
      })
      .addBooleanSwitch({
        id: 'resizable',
        name: 'Resizable',
        description: 'Enables / disables column resizing',
        defaultValue: false,
      });
=======
    builder.addBooleanSwitch({
      path: 'showHeader',
      name: 'Show header',
      description: "To display table's header or not to display",
    });
>>>>>>> d94796a0
  });<|MERGE_RESOLUTION|>--- conflicted
+++ resolved
@@ -33,7 +33,6 @@
     },
   })
   .setPanelOptions(builder => {
-<<<<<<< HEAD
     builder
       .addBooleanSwitch({
         id: 'showHeader',
@@ -46,11 +45,4 @@
         description: 'Enables / disables column resizing',
         defaultValue: false,
       });
-=======
-    builder.addBooleanSwitch({
-      path: 'showHeader',
-      name: 'Show header',
-      description: "To display table's header or not to display",
-    });
->>>>>>> d94796a0
   });