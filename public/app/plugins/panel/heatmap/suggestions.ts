import { VisualizationSuggestionsBuilder } from '@grafana/data';
import { config } from '@grafana/runtime';

import { prepareHeatmapData } from './fields';
import { Options, defaultOptions } from './types';

export class HeatmapSuggestionsSupplier {
  getSuggestionsForData(builder: VisualizationSuggestionsBuilder) {
    const { dataSummary } = builder;

    if (
      !builder.data?.series ||
      !dataSummary.hasData ||
      dataSummary.timeFieldCount < 1 ||
      dataSummary.numberFieldCount < 2 ||
      dataSummary.numberFieldCount > 10
    ) {
      return;
    }

<<<<<<< HEAD
    const info = prepareHeatmapData(builder.data, defaultOptions, config.theme2);
=======
    const info = prepareHeatmapData(builder.data.series, undefined, defaultPanelOptions, config.theme2);
>>>>>>> 5ddc37ee
    if (!info || info.warning) {
      return;
    }

    builder.getListAppender<Options, {}>({
      name: '',
      pluginId: 'heatmap',
      options: {},
      fieldConfig: {
        defaults: {
          custom: {},
        },
        overrides: [],
      },
    });
  }
}<|MERGE_RESOLUTION|>--- conflicted
+++ resolved
@@ -18,11 +18,7 @@
       return;
     }
 
-<<<<<<< HEAD
-    const info = prepareHeatmapData(builder.data, defaultOptions, config.theme2);
-=======
-    const info = prepareHeatmapData(builder.data.series, undefined, defaultPanelOptions, config.theme2);
->>>>>>> 5ddc37ee
+    const info = prepareHeatmapData(builder.data.series, undefined, defaultOptions, config.theme2);
     if (!info || info.warning) {
       return;
     }
