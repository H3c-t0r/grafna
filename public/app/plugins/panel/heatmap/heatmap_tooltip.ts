<<<<<<< HEAD
import * as d3 from 'd3';
=======
>>>>>>> 701f83a5
import $ from 'jquery';
import _ from 'lodash';
import * as d3Scale from 'd3-scale';
import * as d3Selection from 'd3-selection';
import kbn from 'app/core/utils/kbn';
import {getValueBucketBound} from './heatmap_data_converter';

let TOOLTIP_PADDING_X = 30;
let TOOLTIP_PADDING_Y = 5;
let HISTOGRAM_WIDTH = 160;
let HISTOGRAM_HEIGHT = 40;

export class HeatmapTooltip {
  tooltip: any;
  scope: any;
  dashboard: any;
  panelCtrl: any;
  panel: any;
  heatmapPanel: any;
  mouseOverBucket: boolean;
  originalFillColor: any;

  constructor(elem, scope) {
    this.scope = scope;
    this.dashboard = scope.ctrl.dashboard;
    this.panelCtrl = scope.ctrl;
    this.panel = scope.ctrl.panel;
    this.heatmapPanel = elem;
    this.mouseOverBucket = false;
    this.originalFillColor = null;

    elem.on("mouseover", this.onMouseOver.bind(this));
    elem.on("mouseleave", this.onMouseLeave.bind(this));
  }

  onMouseOver(e) {
    if (!this.panel.tooltip.show || !this.scope.ctrl.data || _.isEmpty(this.scope.ctrl.data.buckets)) { return; }

    if (!this.tooltip) {
      this.add();
      this.move(e);
    }
  }

  onMouseLeave() {
    this.destroy();
  }

  onMouseMove(e) {
    if (!this.panel.tooltip.show) { return; }

    this.move(e);
  }

  add() {
    this.tooltip = d3Selection.select("body")
      .append("div")
      .attr("class", "heatmap-tooltip graph-tooltip grafana-tooltip");
  }

  destroy() {
    if (this.tooltip) {
      this.tooltip.remove();
    }

    this.tooltip = null;
  }

  show(pos, data) {
    if (!this.panel.tooltip.show || !data) { return; }
    // shared tooltip mode
    if (pos.panelRelY) {
      return;
    }

    let {xBucketIndex, yBucketIndex} = this.getBucketIndexes(pos, data);

    if (!data.buckets[xBucketIndex] || !this.tooltip) {
      this.destroy();
      return;
    }

    let boundBottom, boundTop, valuesNumber;
    let xData = data.buckets[xBucketIndex];
    // Search in special 'zero' bucket also
    let yData = _.find(xData.buckets, (bucket, bucketIndex) => {
      return bucket.bounds.bottom === yBucketIndex || bucketIndex === yBucketIndex;
    });

    let tooltipTimeFormat = 'YYYY-MM-DD HH:mm:ss';
    let time = this.dashboard.formatDate(xData.x, tooltipTimeFormat);

    // Decimals override. Code from panel/graph/graph.ts
    let valueFormatter;
    if (_.isNumber(this.panel.tooltipDecimals)) {
      valueFormatter = this.valueFormatter(this.panel.tooltipDecimals, null);
    } else {
      // auto decimals
      // legend and tooltip gets one more decimal precision
      // than graph legend ticks
      let decimals = (this.panelCtrl.decimals || -1) + 1;
      valueFormatter = this.valueFormatter(decimals, this.panelCtrl.scaledDecimals + 2);
    }

    let tooltipHtml = `<div class="graph-tooltip-time">${time}</div>
      <div class="heatmap-histogram"></div>`;

    if (yData) {
      if (yData.bounds) {
        // Display 0 if bucket is a special 'zero' bucket
        let bottom = yData.y ? yData.bounds.bottom : 0;
        boundBottom = valueFormatter(bottom);
        boundTop = valueFormatter(yData.bounds.top);
        valuesNumber = yData.count;
        tooltipHtml += `<div>
          bucket: <b>${boundBottom} - ${boundTop}</b> <br>
          count: <b>${valuesNumber}</b> <br>
        </div>`;
      } else {
        // currently no bounds for pre bucketed data
        tooltipHtml += `<div>count: <b>${yData.count}</b><br></div>`;
      }
    } else {
      if (!this.panel.tooltip.showHistogram) {
        this.destroy();
        return;
      }
      boundBottom = yBucketIndex;
      boundTop = '';
      valuesNumber = 0;
    }

    this.tooltip.html(tooltipHtml);

    if (this.panel.tooltip.showHistogram) {
      this.addHistogram(xData);
    }

    this.move(pos);
  }

  getBucketIndexes(pos, data) {
    const xBucketIndex = this.getXBucketIndex(pos.offsetX, data);
    const yBucketIndex = this.getYBucketIndex(pos.offsetY, data);
    return {xBucketIndex, yBucketIndex};
  }

  getXBucketIndex(offsetX, data) {
    let x = this.scope.xScale.invert(offsetX - this.scope.yAxisWidth).valueOf();
    let xBucketIndex = getValueBucketBound(x, data.xBucketSize, 1);
    return xBucketIndex;
  }

  getYBucketIndex(offsetY, data) {
    let y = this.scope.yScale.invert(offsetY - this.scope.chartTop);
    let yBucketIndex = getValueBucketBound(y, data.yBucketSize, this.panel.yAxis.logBase);
    return yBucketIndex;
  }

  getSharedTooltipPos(pos) {
    // get pageX from position on x axis and pageY from relative position in original panel
    pos.pageX = this.heatmapPanel.offset().left + this.scope.xScale(pos.x);
    pos.pageY = this.heatmapPanel.offset().top + this.scope.chartHeight * pos.panelRelY;
    return pos;
  }

  addHistogram(data) {
    let xBucket = this.scope.ctrl.data.buckets[data.x];
    let yBucketSize = this.scope.ctrl.data.yBucketSize;
    let {min, max, ticks} = this.scope.ctrl.data.yAxis;
    let histogramData = _.map(xBucket.buckets, bucket => {
      return [bucket.bounds.bottom, bucket.values.length];
    });
    histogramData = _.filter(histogramData, d => {
      return d[0] >= min && d[0] <= max;
    });

    let scale = this.scope.yScale.copy();
    let histXScale = scale
    .domain([min, max])
    .range([0, HISTOGRAM_WIDTH]);

    let barWidth;
    if (this.panel.yAxis.logBase === 1) {
      barWidth = Math.floor(HISTOGRAM_WIDTH / (max - min) * yBucketSize * 0.9);
    } else {
      let barNumberFactor = yBucketSize ? yBucketSize : 1;
      barWidth = Math.floor(HISTOGRAM_WIDTH / ticks / barNumberFactor * 0.9);
    }
    barWidth = Math.max(barWidth, 1);

    // Normalize histogram Y axis
    let histogramDomain = _.reduce(_.map(histogramData, d => d[1]), (sum, val) => sum + val, 0);
    let histYScale = d3Scale.scaleLinear()
      .domain([0, histogramDomain])
      .range([0, HISTOGRAM_HEIGHT]);

    let histogram = this.tooltip.select(".heatmap-histogram")
    .append("svg")
    .attr("width", HISTOGRAM_WIDTH)
    .attr("height", HISTOGRAM_HEIGHT);

    histogram.selectAll(".bar").data(histogramData)
    .enter().append("rect")
    .attr("x", d => {
      return histXScale(d[0]);
    })
    .attr("width", barWidth)
    .attr("y", d => {
        return HISTOGRAM_HEIGHT - histYScale(d[1]);
      })
      .attr("height", d => {
        return histYScale(d[1]);
      });
  }

  move(pos) {
    if (!this.tooltip) { return; }

    let elem = $(this.tooltip.node())[0];
    let tooltipWidth = elem.clientWidth;
    let tooltipHeight = elem.clientHeight;

    let left = pos.pageX + TOOLTIP_PADDING_X;
    let top = pos.pageY + TOOLTIP_PADDING_Y;

    if (pos.pageX + tooltipWidth + 40 > window.innerWidth) {
      left = pos.pageX - tooltipWidth - TOOLTIP_PADDING_X;
    }

    if (pos.pageY - window.pageYOffset + tooltipHeight + 20 > window.innerHeight) {
      top = pos.pageY - tooltipHeight - TOOLTIP_PADDING_Y;
    }

    return this.tooltip
      .style("left", left + "px")
      .style("top", top + "px");
  }

  valueFormatter(decimals, scaledDecimals = null) {
    let format = this.panel.yAxis.format;
    return function(value) {
      return kbn.valueFormats[format](value, decimals, scaledDecimals);
    };
  }
}<|MERGE_RESOLUTION|>--- conflicted
+++ resolved
@@ -1,7 +1,3 @@
-<<<<<<< HEAD
-import * as d3 from 'd3';
-=======
->>>>>>> 701f83a5
 import $ from 'jquery';
 import _ from 'lodash';
 import * as d3Scale from 'd3-scale';
