// Libraries
import React, { PureComponent } from 'react';

// Utils & Services
import { config } from 'app/core/config';
import { getFlotPairs } from '@grafana/ui/src/utils/flotPairs';

// Components
import { ProcessedValuesRepeater } from './ProcessedValuesRepeater';

<<<<<<< HEAD
export const getSingleStatValues = (props: PanelProps<SingleStatBaseOptions>): DisplayValue[] => {
  const { data, replaceVariables, options } = props;
  const { valueOptions, valueMappings } = options;
  const { unit, decimals, stat } = valueOptions;

  const display = getDisplayProcessor({
    unit,
    decimals,
    mappings: valueMappings,
    thresholds: options.thresholds,
    prefix: replaceVariables(valueOptions.prefix),
    suffix: replaceVariables(valueOptions.suffix),
    theme: config.theme,
  });

  const values: DisplayValue[] = [];

  for (const series of data) {
    for (let i = 0; i < series.fields.length; i++) {
      const column = series.fields[i];

      // Show all columns that are not 'time'
      if (column.type === FieldType.number) {
        const stats = calculateStats({
          series,
          fieldIndex: i,
          stats: [stat], // The stats to calculate
          nullValueMode: NullValueMode.Null,
        });
        const displayValue = display(stats[stat]);
        values.push(displayValue);
      }
    }
  }
=======
// Types
import { SingleStatOptions } from './types';
import { BigValueSparkline, BigValue } from '@grafana/ui/src/components/BigValue/BigValue';
import {
  DisplayValue,
  PanelProps,
  getDisplayProcessor,
  NullValueMode,
  FieldType,
  calculateStats,
  getFirstTimeField,
} from '@grafana/ui';

interface SingleStatDisplay {
  value: DisplayValue;
  prefix?: DisplayValue;
  suffix?: DisplayValue;
  sparkline?: BigValueSparkline;
  backgroundColor?: string;
}
>>>>>>> 9fd82496

export class SingleStatPanel extends PureComponent<PanelProps<SingleStatOptions>> {
  renderValue = (value: SingleStatDisplay, width: number, height: number): JSX.Element => {
    return <BigValue {...value} width={width} height={height} theme={config.theme} />;
  };

  getProcessedValues = (): SingleStatDisplay[] => {
    const { data, replaceVariables, options, timeRange } = this.props;
    const { valueOptions, valueMappings } = options;

    const display = getDisplayProcessor({
      unit: valueOptions.unit,
      decimals: valueOptions.decimals,
      mappings: valueMappings,
      thresholds: options.thresholds,
      theme: config.theme,
    });

    const { colorBackground, colorValue, colorPrefix, colorPostfix, sparkline } = options;
    const { stat } = valueOptions;

    const values: SingleStatDisplay[] = [];

    for (const series of data) {
      const timeColumn = sparkline.show ? getFirstTimeField(series) : -1;

      for (let i = 0; i < series.fields.length; i++) {
        const column = series.fields[i];

        // Show all fields that are not 'time'
        if (column.type === FieldType.number) {
          const stats = calculateStats({
            series,
            fieldIndex: i,
            stats: [stat], // The stats to calculate
            nullValueMode: NullValueMode.Null,
          });

          const v: SingleStatDisplay = {
            value: display(stats[stat]),
          };

          const color = v.value.color;
          if (!colorValue) {
            delete v.value.color;
          }

          if (colorBackground) {
            v.backgroundColor = color;
          }

          if (options.valueFontSize) {
            v.value.fontSize = options.valueFontSize;
          }

          if (valueOptions.prefix) {
            v.prefix = {
              text: replaceVariables(valueOptions.prefix),
              numeric: NaN,
              color: colorPrefix ? color : null,
              fontSize: options.prefixFontSize,
            };
          }
          if (valueOptions.suffix) {
            v.suffix = {
              text: replaceVariables(valueOptions.suffix),
              numeric: NaN,
              color: colorPostfix ? color : null,
              fontSize: options.postfixFontSize,
            };
          }

          if (sparkline.show && timeColumn >= 0) {
            const points = getFlotPairs({
              series,
              xIndex: timeColumn,
              yIndex: i,
              nullValueMode: NullValueMode.Null,
            });

            v.sparkline = {
              ...sparkline,
              data: points,
              minX: timeRange.from.valueOf(),
              maxX: timeRange.to.valueOf(),
            };
          }

          values.push(v);
        }
      }
    }

    return values;
  };

  render() {
    const { height, width, options, data, renderCounter } = this.props;
    return (
      <ProcessedValuesRepeater
        getProcessedValues={this.getProcessedValues}
        renderValue={this.renderValue}
        width={width}
        height={height}
        source={data}
        renderCounter={renderCounter}
        orientation={options.orientation}
      />
    );
  }
}<|MERGE_RESOLUTION|>--- conflicted
+++ resolved
@@ -8,42 +8,6 @@
 // Components
 import { ProcessedValuesRepeater } from './ProcessedValuesRepeater';
 
-<<<<<<< HEAD
-export const getSingleStatValues = (props: PanelProps<SingleStatBaseOptions>): DisplayValue[] => {
-  const { data, replaceVariables, options } = props;
-  const { valueOptions, valueMappings } = options;
-  const { unit, decimals, stat } = valueOptions;
-
-  const display = getDisplayProcessor({
-    unit,
-    decimals,
-    mappings: valueMappings,
-    thresholds: options.thresholds,
-    prefix: replaceVariables(valueOptions.prefix),
-    suffix: replaceVariables(valueOptions.suffix),
-    theme: config.theme,
-  });
-
-  const values: DisplayValue[] = [];
-
-  for (const series of data) {
-    for (let i = 0; i < series.fields.length; i++) {
-      const column = series.fields[i];
-
-      // Show all columns that are not 'time'
-      if (column.type === FieldType.number) {
-        const stats = calculateStats({
-          series,
-          fieldIndex: i,
-          stats: [stat], // The stats to calculate
-          nullValueMode: NullValueMode.Null,
-        });
-        const displayValue = display(stats[stat]);
-        values.push(displayValue);
-      }
-    }
-  }
-=======
 // Types
 import { SingleStatOptions } from './types';
 import { BigValueSparkline, BigValue } from '@grafana/ui/src/components/BigValue/BigValue';
@@ -64,7 +28,6 @@
   sparkline?: BigValueSparkline;
   backgroundColor?: string;
 }
->>>>>>> 9fd82496
 
 export class SingleStatPanel extends PureComponent<PanelProps<SingleStatOptions>> {
   renderValue = (value: SingleStatDisplay, width: number, height: number): JSX.Element => {
