import _ from 'lodash';
import {
  dateTime,
  escapeStringForRegex,
  formattedValueToString,
  getColorFromHexRgbOrName,
  getValueFormat,
  GrafanaThemeType,
  ScopedVars,
  stringStartsAsRegEx,
  stringToJsRegex,
  unEscapeStringFromRegex,
} from '@grafana/data';
import { TemplateSrv } from 'app/features/templating/template_srv';
import { ColumnRender, TableRenderModel, ColumnStyle } from './types';
import { ColumnOptionsCtrl } from './column_options';

export class TableRenderer {
  formatters: any[];
  colorState: any;

  constructor(
    private panel: { styles: ColumnStyle[]; pageSize: number },
    private table: TableRenderModel,
    private isUtc: boolean,
    private sanitize: (v: any) => any,
    private templateSrv: TemplateSrv,
    private theme?: GrafanaThemeType
  ) {
    this.initColumns();
  }

  setTable(table: TableRenderModel) {
    this.table = table;

    this.initColumns();
  }

  initColumns() {
    this.formatters = [];
    this.colorState = {};

    for (let colIndex = 0; colIndex < this.table.columns.length; colIndex++) {
      const column = this.table.columns[colIndex];
      column.title = column.text;

      for (let i = 0; i < this.panel.styles.length; i++) {
        const style = this.panel.styles[i];

        const escapedPattern = stringStartsAsRegEx(style.pattern)
          ? style.pattern
          : escapeStringForRegex(unEscapeStringFromRegex(style.pattern));
        const regex = stringToJsRegex(escapedPattern);
        if (column.text.match(regex)) {
          column.style = style;

          if (style.alias) {
            column.title = column.text.replace(regex, style.alias);
          }

          break;
        }
      }

      this.formatters[colIndex] = this.createColumnFormatter(column);
    }
  }

  getColorForValue(value: number, style: ColumnStyle) {
    if (!style.thresholds || !style.colors) {
      return null;
    }
    for (let i = style.thresholds.length; i > 0; i--) {
      if (value >= style.thresholds[i - 1]) {
        return getColorFromHexRgbOrName(style.colors[i], this.theme);
      }
    }
    return getColorFromHexRgbOrName(_.first(style.colors), this.theme);
  }

  defaultCellFormatter(v: any, style: ColumnStyle) {
    if (v === null || v === void 0 || v === undefined) {
      return '';
    }

    if (_.isArray(v)) {
      v = v.join(', ');
    }

    if (style && style.sanitize) {
      return this.sanitize(v);
    } else {
      return _.escape(v);
    }
  }

  createColumnFormatter(column: ColumnRender) {
    if (!column.style) {
      return this.defaultCellFormatter;
    }

    if (column.style.type === 'hidden') {
      return (v: any): undefined => undefined;
    }

    if (column.style.type === 'date') {
      return (v: any) => {
        if (v === undefined || v === null) {
          return '-';
        }

        if (_.isArray(v)) {
          v = v[0];
        }

        // if is an epoch (numeric string and len > 12)
        if (_.isString(v) && !isNaN(v as any) && v.length > 12) {
          v = parseInt(v, 10);
        }

        let date = dateTime(v);

        if (this.isUtc) {
          date = date.utc();
        }

        return date.format(column.style.dateFormat);
      };
    }

    if (column.style.type === 'string') {
      return (v: any): any => {
        if (_.isArray(v)) {
          v = v.join(', ');
        }

        const mappingType = column.style.mappingType || 0;

        if (mappingType === 1 && column.style.valueMaps) {
          for (let i = 0; i < column.style.valueMaps.length; i++) {
            const map = column.style.valueMaps[i];

            if (v === null) {
              if (map.value === 'null') {
                return map.text;
              }
              continue;
            }

            // Allow both numeric and string values to be mapped
            if ((!_.isString(v) && Number(map.value) === Number(v)) || map.value === v) {
              this.setColorState(v, column.style);
              return this.defaultCellFormatter(map.text, column.style);
            }
          }
        }

        if (mappingType === 2 && column.style.rangeMaps) {
          for (let i = 0; i < column.style.rangeMaps.length; i++) {
            const map = column.style.rangeMaps[i];

            if (v === null) {
              if (map.from === 'null' && map.to === 'null') {
                return map.text;
              }
              continue;
            }

            if (Number(map.from) <= Number(v) && Number(map.to) >= Number(v)) {
              this.setColorState(v, column.style);
              return this.defaultCellFormatter(map.text, column.style);
            }
          }
        }

        if (v === null || v === void 0) {
          return '-';
        }

        this.setColorState(v, column.style);
        return this.defaultCellFormatter(v, column.style);
      };
    }

    if (column.style.type === 'number') {
      const valueFormatter = getValueFormat(column.unit || column.style.unit);

      return (v: any): any => {
        if (v === null || v === void 0) {
          return '-';
        }

        if (isNaN(v) || _.isArray(v)) {
          return this.defaultCellFormatter(v, column.style);
        }

        this.setColorState(v, column.style);
        return formattedValueToString(valueFormatter(v, column.style.decimals, null));
      };
    }

    return (value: any) => {
      return this.defaultCellFormatter(value, column.style);
    };
  }

  setColorState(value: any, style: ColumnStyle) {
    if (!style.colorMode) {
      return;
    }

    if (value === null || value === void 0 || _.isArray(value)) {
      return;
    }

    const numericValue = Number(value);
    if (isNaN(numericValue)) {
      return;
    }

    this.colorState[style.colorMode] = this.getColorForValue(numericValue, style);
  }

  renderRowVariables(rowIndex: number) {
    const scopedVars: ScopedVars = {};
    let cellVariable;
    const row = this.table.rows[rowIndex];
    for (let i = 0; i < row.length; i++) {
      cellVariable = `__cell_${i}`;
      scopedVars[cellVariable] = { value: row[i], text: row[i] ? row[i].toString() : '' };
    }
    return scopedVars;
  }

  formatColumnValue(colIndex: number, value: any) {
    const fmt = this.formatters[colIndex];
    if (fmt) {
      return fmt(value);
    }
    return value;
  }

  renderCell(columnIndex: number, rowIndex: number, value: any, addWidthHack = false) {
    value = this.formatColumnValue(columnIndex, value);

    const column = this.table.columns[columnIndex];
    const cellStyles = [];
    let cellStyle = '';
    const cellClasses = [];
    let cellClass = '';

    if (this.colorState.cell) {
      cellStyles.push('background-color:' + this.colorState.cell);
      cellClasses.push('table-panel-color-cell');
      this.colorState.cell = null;
    } else if (this.colorState.value) {
      cellStyles.push('color:' + this.colorState.value);
      this.colorState.value = null;
    }
    // because of the fixed table headers css only solution
    // there is an issue if header cell is wider the cell
    // this hack adds header content to cell (not visible)
    let columnHtml = '';
    if (addWidthHack) {
      columnHtml = '<div class="table-panel-width-hack">' + this.table.columns[columnIndex].title + '</div>';
    }

    if (value === undefined) {
      cellStyles.push('display:none');
      column.hidden = true;
    } else {
      column.hidden = false;
    }

    if (column.hidden === true) {
      return '';
    }

    if (column.style && column.style.preserveFormat) {
      cellClasses.push('table-panel-cell-pre');
    }

    if (column.style && column.style.align) {
      const textAlign = _.find(ColumnOptionsCtrl.alignTypesEnum, ['text', column.style.align]);
      if (textAlign && textAlign['value']) {
        cellStyles.push(`text-align:${textAlign['value']}`);
      }
    }

    if (cellStyles.length) {
      cellStyle = ' style="' + cellStyles.join(';') + '"';
    }

    if (column.style && column.style.link) {
      // Render cell as link
      const scopedVars = this.renderRowVariables(rowIndex);
      scopedVars['__cell'] = { value: value, text: value ? value.toString() : '' };

      const cellLink = this.templateSrv.replace(column.style.linkUrl, scopedVars, encodeURIComponent);
      const cellLinkTooltip = this.templateSrv.replace(column.style.linkTooltip, scopedVars);
      const cellTarget = column.style.linkTargetBlank ? '_blank' : '';

      cellClasses.push('table-panel-cell-link');

<<<<<<< HEAD
      columnHtml += `<a href="${cellLink}" target="${cellTarget}" data-link-tooltip data-original-title="${cellLinkTooltip}" data-placement="right"${textStyle}>`;
      columnHtml += `${value}`;
      columnHtml += `</a>`;
=======
      columnHtml += `
        <a href="${cellLink}" target="${cellTarget}" data-link-tooltip data-original-title="${cellLinkTooltip}" data-placement="right"${cellStyle}>
          ${value}
        </a>
      `;
>>>>>>> 53007e07
    } else {
      columnHtml += value;
    }

    if (column.filterable) {
      cellClasses.push('table-panel-cell-filterable');
      columnHtml += `<a class="table-panel-filter-link" data-link-tooltip data-original-title="Filter out value" data-placement="bottom"
           data-row="${rowIndex}" data-column="${columnIndex}" data-operator="!=">`;
      columnHtml += `<i class="fa fa-search-minus"></i>`;
      columnHtml += `</a>`;
      columnHtml += `<a class="table-panel-filter-link" data-link-tooltip data-original-title="Filter for value" data-placement="bottom"
           data-row="${rowIndex}" data-column="${columnIndex}" data-operator="=">`;
      columnHtml += `<i class="fa fa-search-plus"></i>`;
      columnHtml += `</a>`;
    }

    if (cellClasses.length) {
      cellClass = ' class="' + cellClasses.join(' ') + '"';
    }

    columnHtml = '<td' + cellClass + cellStyle + '>' + columnHtml + '</td>';
    return columnHtml;
  }

  render(page: number) {
    const pageSize = this.panel.pageSize || 100;
    const startPos = page * pageSize;
    const endPos = Math.min(startPos + pageSize, this.table.rows.length);
    let html = '';

    for (let y = startPos; y < endPos; y++) {
      const row = this.table.rows[y];
      let cellHtml = '';
      let rowStyle = '';
      const rowClasses = [];
      let rowClass = '';
      for (let i = 0; i < this.table.columns.length; i++) {
        cellHtml += this.renderCell(i, y, row[i], y === startPos);
      }

      if (this.colorState.row) {
        rowStyle = ' style="background-color:' + this.colorState.row + '"';
        rowClasses.push('table-panel-color-row');
        this.colorState.row = null;
      }

      if (rowClasses.length) {
        rowClass = ' class="' + rowClasses.join(' ') + '"';
      }

      html += '<tr ' + rowClass + rowStyle + '>' + cellHtml + '</tr>';
    }

    return html;
  }

  render_values() {
    const rows = [];
    const visibleColumns = this.table.columns.filter(column => !column.hidden);

    for (let y = 0; y < this.table.rows.length; y++) {
      const row = this.table.rows[y];
      const newRow = [];
      for (let i = 0; i < this.table.columns.length; i++) {
        if (!this.table.columns[i].hidden) {
          newRow.push(this.formatColumnValue(i, row[i]));
        }
      }
      rows.push(newRow);
    }
    return {
      columns: visibleColumns,
      rows: rows,
    };
  }
}<|MERGE_RESOLUTION|>--- conflicted
+++ resolved
@@ -302,17 +302,9 @@
 
       cellClasses.push('table-panel-cell-link');
 
-<<<<<<< HEAD
-      columnHtml += `<a href="${cellLink}" target="${cellTarget}" data-link-tooltip data-original-title="${cellLinkTooltip}" data-placement="right"${textStyle}>`;
+      columnHtml += `<a href="${cellLink}" target="${cellTarget}" data-link-tooltip data-original-title="${cellLinkTooltip}" data-placement="right"${cellStyle}>`;
       columnHtml += `${value}`;
       columnHtml += `</a>`;
-=======
-      columnHtml += `
-        <a href="${cellLink}" target="${cellTarget}" data-link-tooltip data-original-title="${cellLinkTooltip}" data-placement="right"${cellStyle}>
-          ${value}
-        </a>
-      `;
->>>>>>> 53007e07
     } else {
       columnHtml += value;
     }
