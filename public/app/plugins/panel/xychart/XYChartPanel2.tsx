--- conflicted
+++ resolved
@@ -26,13 +26,9 @@
 import { CloseButton } from 'app/core/components/CloseButton/CloseButton';
 
 import { TooltipView } from './TooltipView';
-import { PanelOptions, SeriesMapping } from './panelcfg.gen';
+import { Options, SeriesMapping } from './panelcfg.gen';
 import { prepData, prepScatter, ScatterPanelInfo } from './scatter';
-<<<<<<< HEAD
 import { ScatterHoverEvent, ScatterSeries } from './types';
-=======
-import { Options, ScatterHoverEvent, ScatterSeries } from './types';
->>>>>>> 33fd83f7
 
 type Props = PanelProps<Options>;
 const TOOLTIP_OFFSET = 10;
