import {
  FieldColorModeId,
  FieldConfigProperty,
  FieldType,
  identityOverrideProcessor,
  SetFieldConfigOptionsArgs,
} from '@grafana/data';
import { LineStyle } from '@grafana/schema';
import { commonOptionsBuilder } from '@grafana/ui';
import { MediaType, ResourceFolderName } from 'app/features/dimensions';

import { LineStyleEditor } from '../timeseries/LineStyleEditor';

import { SymbolEditor } from './SymbolEditor';
import { FieldConfig, ScatterShow, defaultFieldConfig } from './panelcfg.gen';

<<<<<<< HEAD
export function getScatterFieldConfig(cfg: FieldConfig): SetFieldConfigOptionsArgs<FieldConfig> {
=======
export const DEFAULT_POINT_SIZE = 5;

export function getScatterFieldConfig(cfg: ScatterFieldConfig): SetFieldConfigOptionsArgs<ScatterFieldConfig> {
>>>>>>> 4206a4d1
  return {
    standardOptions: {
      [FieldConfigProperty.Min]: {
        hideFromDefaults: true,
      },
      [FieldConfigProperty.Max]: {
        hideFromDefaults: true,
      },
      [FieldConfigProperty.Unit]: {
        hideFromDefaults: true,
      },
      [FieldConfigProperty.Decimals]: {
        hideFromDefaults: true,
      },
      [FieldConfigProperty.NoValue]: {
        hideFromDefaults: true,
      },
      [FieldConfigProperty.DisplayName]: {
        hideFromDefaults: true,
      },

      [FieldConfigProperty.Thresholds]: {
        hideFromDefaults: true,
      },
      [FieldConfigProperty.Mappings]: {
        hideFromDefaults: true,
      },

      // TODO: this still leaves Color series by: [ Last | Min | Max ]
      // because item.settings?.bySeriesSupport && colorMode.isByValue
      [FieldConfigProperty.Color]: {
        settings: {
          byValueSupport: true,
          bySeriesSupport: true,
          preferThresholdsMode: false,
        },
        defaultValue: {
          mode: FieldColorModeId.PaletteClassic,
        },
      },
    },

    useCustomConfig: (builder) => {
      builder
        .addRadio({
          path: 'show',
          name: 'Show',
          defaultValue: cfg.show,
          settings: {
            options: [
              { label: 'Points', value: ScatterShow.Points },
              { label: 'Lines', value: ScatterShow.Lines },
              { label: 'Both', value: ScatterShow.PointsAndLines },
            ],
          },
        })
        .addGenericEditor(
          {
            path: 'pointSymbol',
            name: 'Point symbol',
            defaultValue: defaultFieldConfig.pointSymbol ?? {
              mode: 'fixed',
              fixed: 'img/icons/marker/circle.svg',
            },
            settings: {
              resourceType: MediaType.Icon,
              folderName: ResourceFolderName.Marker,
              placeholderText: 'Select a symbol',
              placeholderValue: 'img/icons/marker/circle.svg',
              showSourceRadio: false,
            },
            showIf: (c) => c.show !== ScatterShow.Lines,
          },
          SymbolEditor // ResourceDimensionEditor
        )
        .addSliderInput({
          path: 'pointSize.fixed',
          name: 'Point size',
<<<<<<< HEAD
          defaultValue: 5, // cfg.pointSize?.fixed,
=======
          defaultValue: cfg.pointSize?.fixed ?? DEFAULT_POINT_SIZE,
>>>>>>> 4206a4d1
          settings: {
            min: 1,
            max: 100,
            step: 1,
          },
          showIf: (c) => c.show !== ScatterShow.Lines,
        })
        .addSliderInput({
          path: 'fillOpacity',
          name: 'Fill opacity',
          defaultValue: 0.4, // defaultFieldConfig.fillOpacity,
          settings: {
            min: 0, // hidden?  or just outlines?
            max: 1,
            step: 0.05,
          },
          showIf: (c) => c.show !== ScatterShow.Lines,
        })
        .addCustomEditor<void, LineStyle>({
          id: 'lineStyle',
          path: 'lineStyle',
          name: 'Line style',
          showIf: (c) => c.show !== ScatterShow.Points,
          editor: LineStyleEditor,
          override: LineStyleEditor,
          process: identityOverrideProcessor,
          shouldApply: (f) => f.type === FieldType.number,
        })
        .addSliderInput({
          path: 'lineWidth',
          name: 'Line width',
          defaultValue: cfg.lineWidth,
          settings: {
            min: 0,
            max: 10,
            step: 1,
          },
          showIf: (c) => c.show !== ScatterShow.Points,
        });

      commonOptionsBuilder.addAxisConfig(builder, cfg);
      commonOptionsBuilder.addHideFrom(builder);
    },
  };
}<|MERGE_RESOLUTION|>--- conflicted
+++ resolved
@@ -7,20 +7,14 @@
 } from '@grafana/data';
 import { LineStyle } from '@grafana/schema';
 import { commonOptionsBuilder } from '@grafana/ui';
-import { MediaType, ResourceFolderName } from 'app/features/dimensions';
 
 import { LineStyleEditor } from '../timeseries/LineStyleEditor';
 
-import { SymbolEditor } from './SymbolEditor';
-import { FieldConfig, ScatterShow, defaultFieldConfig } from './panelcfg.gen';
+import { FieldConfig, ScatterShow } from './panelcfg.gen';
 
-<<<<<<< HEAD
-export function getScatterFieldConfig(cfg: FieldConfig): SetFieldConfigOptionsArgs<FieldConfig> {
-=======
 export const DEFAULT_POINT_SIZE = 5;
 
-export function getScatterFieldConfig(cfg: ScatterFieldConfig): SetFieldConfigOptionsArgs<ScatterFieldConfig> {
->>>>>>> 4206a4d1
+export function getScatterFieldConfig(cfg: FieldConfig): SetFieldConfigOptionsArgs<FieldConfig> {
   return {
     standardOptions: {
       [FieldConfigProperty.Min]: {
@@ -77,33 +71,29 @@
             ],
           },
         })
-        .addGenericEditor(
-          {
-            path: 'pointSymbol',
-            name: 'Point symbol',
-            defaultValue: defaultFieldConfig.pointSymbol ?? {
-              mode: 'fixed',
-              fixed: 'img/icons/marker/circle.svg',
-            },
-            settings: {
-              resourceType: MediaType.Icon,
-              folderName: ResourceFolderName.Marker,
-              placeholderText: 'Select a symbol',
-              placeholderValue: 'img/icons/marker/circle.svg',
-              showSourceRadio: false,
-            },
-            showIf: (c) => c.show !== ScatterShow.Lines,
-          },
-          SymbolEditor // ResourceDimensionEditor
-        )
+        // .addGenericEditor(
+        //   {
+        //     path: 'pointSymbol',
+        //     name: 'Point symbol',
+        //     defaultValue: defaultFieldConfig.pointSymbol ?? {
+        //       mode: 'fixed',
+        //       fixed: 'img/icons/marker/circle.svg',
+        //     },
+        //     settings: {
+        //       resourceType: MediaType.Icon,
+        //       folderName: ResourceFolderName.Marker,
+        //       placeholderText: 'Select a symbol',
+        //       placeholderValue: 'img/icons/marker/circle.svg',
+        //       showSourceRadio: false,
+        //     },
+        //     showIf: (c) => c.show !== ScatterShow.Lines,
+        //   },
+        //   SymbolEditor // ResourceDimensionEditor
+        // )
         .addSliderInput({
           path: 'pointSize.fixed',
           name: 'Point size',
-<<<<<<< HEAD
-          defaultValue: 5, // cfg.pointSize?.fixed,
-=======
           defaultValue: cfg.pointSize?.fixed ?? DEFAULT_POINT_SIZE,
->>>>>>> 4206a4d1
           settings: {
             min: 1,
             max: 100,
@@ -111,17 +101,17 @@
           },
           showIf: (c) => c.show !== ScatterShow.Lines,
         })
-        .addSliderInput({
-          path: 'fillOpacity',
-          name: 'Fill opacity',
-          defaultValue: 0.4, // defaultFieldConfig.fillOpacity,
-          settings: {
-            min: 0, // hidden?  or just outlines?
-            max: 1,
-            step: 0.05,
-          },
-          showIf: (c) => c.show !== ScatterShow.Lines,
-        })
+        // .addSliderInput({
+        //   path: 'fillOpacity',
+        //   name: 'Fill opacity',
+        //   defaultValue: 0.4, // defaultFieldConfig.fillOpacity,
+        //   settings: {
+        //     min: 0, // hidden?  or just outlines?
+        //     max: 1,
+        //     step: 0.05,
+        //   },
+        //   showIf: (c) => c.show !== ScatterShow.Lines,
+        // })
         .addCustomEditor<void, LineStyle>({
           id: 'lineStyle',
           path: 'lineStyle',
