import { SingleStatCtrl, ShowData } from '../module';
import { dateTime, ReducerID } from '@grafana/data';
import { LinkSrv } from 'app/features/panel/panellinks/link_srv';
import { LegacyResponseData } from '@grafana/data';
import { DashboardModel } from 'app/features/dashboard/state';

interface TestContext {
  ctrl: SingleStatCtrl;
  input: LegacyResponseData[];
  data: Partial<ShowData>;
  setup: (setupFunc: any) => void;
}

describe('SingleStatCtrl', () => {
  const ctx: TestContext = {} as TestContext;
  const epoch = 1505826363746;
  Date.now = () => epoch;

  const $scope = {
    $on: () => {},
  };

  const $injector = {
    get: () => {},
  };

  const $sanitize = {};

  SingleStatCtrl.prototype.panel = {
    events: {
      on: () => {},
      emit: () => {},
    },
  };
<<<<<<< HEAD
  SingleStatCtrl.prototype.dashboard = {
    isTimezoneUtc: jest.fn(() => true),
  } as any;
=======
  SingleStatCtrl.prototype.dashboard = ({
    getTimezone: jest.fn(() => 'utc'),
  } as any) as DashboardModel;
>>>>>>> 534e343c
  SingleStatCtrl.prototype.events = {
    on: () => {},
  };

  function singleStatScenario(desc: string, func: any) {
    describe(desc, () => {
      ctx.setup = (setupFunc: any) => {
        beforeEach(() => {
          // @ts-ignore
          ctx.ctrl = new SingleStatCtrl($scope, $injector, {} as LinkSrv, $sanitize);
          setupFunc();
          ctx.ctrl.onSnapshotLoad(ctx.input);
          ctx.data = ctx.ctrl.data;
        });
      };

      func(ctx);
    });
  }

  singleStatScenario('with defaults', (ctx: TestContext) => {
    ctx.setup(() => {
      ctx.input = [
        {
          target: 'test.cpu1',
          datapoints: [
            [10, 1],
            [20, 2],
          ],
        },
      ];
    });

    it('Should use series avg as default main value', () => {
      expect(ctx.data.value).toBe(15);
    });

    it('should set formatted falue', () => {
      expect(ctx.data.display.text).toBe('15');
    });
  });

  singleStatScenario('showing serie name instead of value', (ctx: TestContext) => {
    ctx.setup(() => {
      ctx.input = [
        {
          target: 'test.cpu1',
          datapoints: [
            [10, 1],
            [20, 2],
          ],
        },
      ];
      ctx.ctrl.panel.valueName = 'name';
    });

    it('Should use series avg as default main value', () => {
      expect(ctx.data.value).toBe('test.cpu1');
    });

    it('should set formatted value', () => {
      expect(ctx.data.display.text).toBe('test.cpu1');
    });
  });

  singleStatScenario('showing last iso time instead of value', (ctx: TestContext) => {
    ctx.setup(() => {
      ctx.input = [
        {
          target: 'test.cpu1',
          datapoints: [
            [10, 12],
            [20, 1505634997920],
          ],
        },
      ];
      ctx.ctrl.panel.valueName = 'last_time';
      ctx.ctrl.panel.format = 'dateTimeAsIso';
      ctx.ctrl.dashboard.getTimezone = () => 'browser';
    });

    it('Should use time instead of value', () => {
      expect(ctx.data.value).toBe(1505634997920);
    });

    it('should set formatted value', () => {
      expect(dateTime(ctx.data.display.text).valueOf()).toBe(1505634997000);
    });
  });

  singleStatScenario('showing last iso time instead of value (in UTC)', (ctx: TestContext) => {
    ctx.setup(() => {
      ctx.input = [
        {
          target: 'test.cpu1',
          datapoints: [
            [10, 12],
            [20, 5000],
          ],
        },
      ];
      ctx.ctrl.panel.valueName = 'last_time';
      ctx.ctrl.panel.format = 'dateTimeAsIso';
      ctx.ctrl.dashboard.getTimezone = () => 'utc';
    });

    it('should set value', () => {
      expect(ctx.data.display.text).toBe('1970-01-01 00:00:05');
    });
  });

  singleStatScenario('showing last us time instead of value', (ctx: TestContext) => {
    ctx.setup(() => {
      ctx.input = [
        {
          target: 'test.cpu1',
          datapoints: [
            [10, 12],
            [20, 1505634997920],
          ],
        },
      ];
      ctx.ctrl.panel.valueName = 'last_time';
      ctx.ctrl.panel.format = 'dateTimeAsUS';
      ctx.ctrl.dashboard.getTimezone = () => 'browser';
    });

    it('Should use time instead of value', () => {
      expect(ctx.data.value).toBe(1505634997920);
    });

    it('should set formatted value', () => {
      expect(ctx.data.display.text).toBe(dateTime(1505634997920).format('MM/DD/YYYY h:mm:ss a'));
    });
  });

  singleStatScenario('showing last us time instead of value (in UTC)', (ctx: TestContext) => {
    ctx.setup(() => {
      ctx.input = [
        {
          target: 'test.cpu1',
          datapoints: [
            [10, 12],
            [20, 5000],
          ],
        },
      ];
      ctx.ctrl.panel.valueName = 'last_time';
      ctx.ctrl.panel.format = 'dateTimeAsUS';
      ctx.ctrl.dashboard.getTimezone = () => 'utc';
    });

    it('should set formatted value', () => {
      expect(ctx.data.display.text).toBe('01/01/1970 12:00:05 am');
    });
  });

  singleStatScenario('showing last time from now instead of value', (ctx: TestContext) => {
    ctx.setup(() => {
      ctx.input = [
        {
          target: 'test.cpu1',
          datapoints: [
            [10, 12],
            [20, 1505634997920],
          ],
        },
      ];
      ctx.ctrl.panel.valueName = 'last_time';
      ctx.ctrl.panel.format = 'dateTimeFromNow';
    });

    it('Should use time instead of value', () => {
      expect(ctx.data.value).toBe(1505634997920);
    });

    it('should set formatted value', () => {
      expect(ctx.data.display.text).toBe('2 days ago');
    });
  });

  singleStatScenario('showing last time from now instead of value (in UTC)', (ctx: TestContext) => {
    ctx.setup(() => {
      ctx.input = [
        {
          target: 'test.cpu1',
          datapoints: [
            [10, 12],
            [20, 1505634997920],
          ],
        },
      ];
      ctx.ctrl.panel.valueName = 'last_time';
      ctx.ctrl.panel.format = 'dateTimeFromNow';
    });

    it('should set formatted value', () => {
      expect(ctx.data.display.text).toBe('2 days ago');
    });
  });

  singleStatScenario(
    'MainValue should use same number for decimals as displayed when checking thresholds',
    (ctx: TestContext) => {
      ctx.setup(() => {
        ctx.input = [
          {
            target: 'test.cpu1',
            datapoints: [
              [99.999, 1],
              [99.99999, 2],
            ],
          },
        ];
        ctx.ctrl.panel.valueName = 'avg';
        ctx.ctrl.panel.format = 'none';
      });

      it('Should be rounded', () => {
        expect(ctx.data.value).toBe(99.999495);
      });

      it('should set formatted value', () => {
        expect(ctx.data.display.text).toBe('100');
      });
    }
  );

  singleStatScenario('When value to text mapping is specified', (ctx: TestContext) => {
    ctx.setup(() => {
      ctx.input = [{ target: 'test.cpu1', datapoints: [[9.9, 1]] }];
      ctx.ctrl.panel.valueMaps = [{ value: '9.9', text: 'OK' }];
    });

    it('value should remain', () => {
      expect(ctx.data.value).toBe(9.9);
    });

    it('Should replace value with text', () => {
      expect(ctx.data.display.text).toBe('OK');
    });
  });

  singleStatScenario('When mapping null values and no data', (ctx: TestContext) => {
    ctx.setup(() => {
      ctx.input = []; // No data
      ctx.ctrl.panel.valueMaps = [{ value: 'null', text: 'XYZ' }];
    });

    it('value should be null', () => {
      expect(ctx.data.value).toBe(null);
    });

    it('Should replace value with text', () => {
      expect(ctx.data.display.text).toBe('XYZ');
    });
  });

  singleStatScenario('When range to text mapping is specified for first range', (ctx: TestContext) => {
    ctx.setup(() => {
      ctx.input = [{ target: 'test.cpu1', datapoints: [[41, 50]] }];
      ctx.ctrl.panel.mappingType = 2;
      ctx.ctrl.panel.rangeMaps = [
        { from: '10', to: '50', text: 'OK' },
        { from: '51', to: '100', text: 'NOT OK' },
      ];
    });

    it('Should replace value with text OK', () => {
      expect(ctx.data.display.text).toBe('OK');
    });
  });

  singleStatScenario('When range to text mapping is specified for other ranges', (ctx: TestContext) => {
    ctx.setup(() => {
      ctx.input = [{ target: 'test.cpu1', datapoints: [[65, 75]] }];
      ctx.ctrl.panel.mappingType = 2;
      ctx.ctrl.panel.rangeMaps = [
        { from: '10', to: '50', text: 'OK' },
        { from: '51', to: '100', text: 'NOT OK' },
      ];
    });

    it('Should replace value with text NOT OK', () => {
      expect(ctx.data.display.text).toBe('NOT OK');
    });
  });

  describe('When table data', () => {
    const tableData = [
      {
        columns: [{ text: 'Time', type: 'time' }, { text: 'test1' }, { text: 'mean' }, { text: 'test2' }],
        rows: [[1492759673649, 'ignore1', 15, 'ignore2']],
        type: 'table',
      },
    ];

    singleStatScenario('with default values', (ctx: TestContext) => {
      ctx.setup(() => {
        ctx.input = tableData;
        ctx.ctrl.panel = {
          emit: () => {},
        };
        ctx.ctrl.panel.tableColumn = 'mean';
        ctx.ctrl.panel.format = 'none';
      });

      it('Should use first rows value as default main value', () => {
        expect(ctx.data.value).toBe(15);
      });

      it('should set formatted value', () => {
        expect(ctx.data.display.text).toBe('15');
      });
    });

    singleStatScenario('When table data has multiple columns', (ctx: TestContext) => {
      ctx.setup(() => {
        ctx.input = tableData;
        ctx.ctrl.panel.tableColumn = '';
      });

      it('Should set column to first column that is not time', () => {
        expect(ctx.ctrl.panel.tableColumn).toBe('test1');
      });
    });

    singleStatScenario(
      'MainValue should use same number for decimals as displayed when checking thresholds',
      (ctx: TestContext) => {
        ctx.setup(() => {
          ctx.input = tableData;
          ctx.input[0].rows[0] = [1492759673649, 'ignore1', 99.99999, 'ignore2'];
          ctx.ctrl.panel.mappingType = 0;
          ctx.ctrl.panel.tableColumn = 'mean';
        });

        it('Should be rounded', () => {
          expect(ctx.data.value).toBe(99.99999);
        });

        it('should set formatted falue', () => {
          expect(ctx.data.display.text).toBe('100');
        });
      }
    );

    singleStatScenario('When value to text mapping is specified', (ctx: TestContext) => {
      ctx.setup(() => {
        ctx.input = tableData;
        ctx.input[0].rows[0] = [1492759673649, 'ignore1', 10, 'ignore2'];
        ctx.ctrl.panel.mappingType = 2;
        ctx.ctrl.panel.tableColumn = 'mean';
        ctx.ctrl.panel.valueMaps = [{ value: '10', text: 'OK' }];
      });

      it('value should remain', () => {
        expect(ctx.data.value).toBe(10);
      });

      it('Should replace value with text', () => {
        expect(ctx.data.display.text).toBe('OK');
      });
    });

    singleStatScenario('When range to text mapping is specified for first range', (ctx: TestContext) => {
      ctx.setup(() => {
        ctx.input = tableData;
        ctx.input[0].rows[0] = [1492759673649, 'ignore1', 41, 'ignore2'];
        ctx.ctrl.panel.tableColumn = 'mean';
        ctx.ctrl.panel.mappingType = 2;
        ctx.ctrl.panel.rangeMaps = [
          { from: '10', to: '50', text: 'OK' },
          { from: '51', to: '100', text: 'NOT OK' },
        ];
      });

      it('Should replace value with text OK', () => {
        expect(ctx.data.display.text).toBe('OK');
      });
    });

    singleStatScenario('When range to text mapping is specified for other ranges', (ctx: TestContext) => {
      ctx.setup(() => {
        ctx.input = tableData;
        ctx.input[0].rows[0] = [1492759673649, 'ignore1', 65, 'ignore2'];
        ctx.ctrl.panel.tableColumn = 'mean';
        ctx.ctrl.panel.mappingType = 2;
        ctx.ctrl.panel.rangeMaps = [
          { from: '10', to: '50', text: 'OK' },
          { from: '51', to: '100', text: 'NOT OK' },
        ];
      });

      it('Should replace value with text NOT OK', () => {
        expect(ctx.data.display.text).toBe('NOT OK');
      });
    });

    singleStatScenario('When value is string', (ctx: TestContext) => {
      ctx.setup(() => {
        ctx.input = tableData;
        ctx.input[0].rows[0] = [1492759673649, 'ignore1', 65, 'ignore2'];
        ctx.ctrl.panel.tableColumn = 'test1';
        ctx.ctrl.panel.valueName = ReducerID.first;
      });

      it('Should replace value with text NOT OK', () => {
        expect(ctx.data.display.text).toBe('ignore1');
      });
    });

    singleStatScenario('When value is zero', (ctx: TestContext) => {
      ctx.setup(() => {
        ctx.input = tableData;
        ctx.input[0].rows[0] = [1492759673649, 'ignore1', 0, 'ignore2'];
        ctx.ctrl.panel.tableColumn = 'mean';
      });

      it('Should return zero', () => {
        expect(ctx.data.value).toBe(0);
      });
    });
  });
});<|MERGE_RESOLUTION|>--- conflicted
+++ resolved
@@ -32,15 +32,9 @@
       emit: () => {},
     },
   };
-<<<<<<< HEAD
-  SingleStatCtrl.prototype.dashboard = {
-    isTimezoneUtc: jest.fn(() => true),
-  } as any;
-=======
   SingleStatCtrl.prototype.dashboard = ({
     getTimezone: jest.fn(() => 'utc'),
   } as any) as DashboardModel;
->>>>>>> 534e343c
   SingleStatCtrl.prototype.events = {
     on: () => {},
   };
