///<reference path="../../../headers/common.d.ts" />

import angular from 'angular';
import _ from 'lodash';
import $ from 'jquery';
import 'jquery.flot';

import kbn from 'app/core/utils/kbn';
import TimeSeries from 'app/core/time_series2';
import {MetricsPanelCtrl} from 'app/plugins/sdk';

// Set and populate defaults
var panelDefaults = {
  links: [],
  datasource: null,
  maxDataPoints: 100,
  interval: null,
  targets: [{}],
  cacheTimeout: null,
  format: 'none',
  prefix: '',
  postfix: '',
  nullText: null,
  valueMaps: [
    { value: 'null', op: '=', text: 'N/A' }
  ],
  nullPointMode: 'connected',
  valueName: 'avg',
  prefixFontSize: '50%',
  valueFontSize: '80%',
  postfixFontSize: '50%',
  thresholds: '',
  colorBackground: false,
  colorValue: false,
  colors: ["rgba(245, 54, 54, 0.9)", "rgba(237, 129, 40, 0.89)", "rgba(50, 172, 45, 0.97)"],
  sparkline: {
    show: false,
    full: false,
    lineColor: 'rgb(31, 120, 193)',
    fillColor: 'rgba(31, 118, 189, 0.18)',
  }
};

class SingleStatCtrl extends MetricsPanelCtrl {
  static templateUrl = 'module.html';

  series: any[];
  data: any;
  fontSizes: any[];
  unitFormats: any[];

  /** @ngInject */
  constructor($scope, $injector, private $location, private linkSrv) {
    super($scope, $injector);
    _.defaults(this.panel, panelDefaults);

    this.events.on('data-received', this.onDataReceived.bind(this));
    this.events.on('data-error', this.onDataError.bind(this));
    this.events.on('data-snapshot-load', this.onDataReceived.bind(this));
    this.events.on('init-edit-mode', this.onInitEditMode.bind(this));
  }

  onInitEditMode() {
    this.fontSizes = ['20%', '30%','50%','70%','80%','100%', '110%', '120%', '150%', '170%', '200%'];
    this.addEditorTab('Options', 'public/app/plugins/panel/singlestat/editor.html', 2);
    this.unitFormats = kbn.getUnitFormats();
  }

  setUnitFormat(subItem) {
    this.panel.format = subItem.value;
    this.render();
  }

<<<<<<< HEAD
  onDataSnapshotLoad(snapshotData) {
    this.onDataReceived(snapshotData);
  }

=======
>>>>>>> 4832ecf3
  onDataError(err) {
    this.onDataReceived({data: []});
  }

  onDataReceived(dataList) {
    this.series = dataList.map(this.seriesHandler.bind(this));

    var data: any = {};
    this.setValues(data);

    data.thresholds = this.panel.thresholds.split(',').map(function(strVale) {
      return Number(strVale.trim());
    });

    data.colorMap = this.panel.colors;
    this.data = data;
    this.render();
  }

  seriesHandler(seriesData) {
    var series = new TimeSeries({
      datapoints: seriesData.datapoints,
      alias: seriesData.target,
    });

    series.flotpairs = series.getFlotPairs(this.panel.nullPointMode);
    return series;
  }

  setColoring(options) {
    if (options.background) {
      this.panel.colorValue = false;
      this.panel.colors = ['rgba(71, 212, 59, 0.4)', 'rgba(245, 150, 40, 0.73)', 'rgba(225, 40, 40, 0.59)'];
    } else {
      this.panel.colorBackground = false;
      this.panel.colors = ['rgba(50, 172, 45, 0.97)', 'rgba(237, 129, 40, 0.89)', 'rgba(245, 54, 54, 0.9)'];
    }
    this.render();
  }

  invertColorOrder() {
    var tmp = this.panel.colors[0];
    this.panel.colors[0] = this.panel.colors[2];
    this.panel.colors[2] = tmp;
    this.render();
  }

  getDecimalsForValue(value) {
    if (_.isNumber(this.panel.decimals)) {
      return {decimals: this.panel.decimals, scaledDecimals: null};
    }

    var delta = value / 2;
    var dec = -Math.floor(Math.log(delta) / Math.LN10);

    var magn = Math.pow(10, -dec),
      norm = delta / magn, // norm is between 1.0 and 10.0
      size;

    if (norm < 1.5) {
      size = 1;
    } else if (norm < 3) {
      size = 2;
      // special case for 2.5, requires an extra decimal
      if (norm > 2.25) {
        size = 2.5;
        ++dec;
      }
    } else if (norm < 7.5) {
      size = 5;
    } else {
      size = 10;
    }

    size *= magn;

    // reduce starting decimals if not needed
    if (Math.floor(value) === value) { dec = 0; }

    var result: any = {};
    result.decimals = Math.max(0, dec);
    result.scaledDecimals = result.decimals - Math.floor(Math.log(size) / Math.LN10) + 2;

    return result;
  }

  setValues(data) {
    data.flotpairs = [];

    if (this.series.length > 1) {
      var error: any = new Error();
      error.message = 'Multiple Series Error';
      error.data = 'Metric query returns ' + this.series.length +
        ' series. Single Stat Panel expects a single series.\n\nResponse:\n'+JSON.stringify(this.series);
      throw error;
    }

    if (this.series && this.series.length > 0) {
      var lastPoint = _.last(this.series[0].datapoints);
      var lastValue = _.isArray(lastPoint) ? lastPoint[0] : null;

      if (_.isString(lastValue)) {
        data.value = 0;
        data.valueFormated = lastValue;
        data.valueRounded = 0;
      } else {
        data.value = this.series[0].stats[this.panel.valueName];
        data.flotpairs = this.series[0].flotpairs;

        var decimalInfo = this.getDecimalsForValue(data.value);
        var formatFunc = kbn.valueFormats[this.panel.format];
        data.valueFormated = formatFunc(data.value, decimalInfo.decimals, decimalInfo.scaledDecimals);
        data.valueRounded = kbn.roundValue(data.value, decimalInfo.decimals);
      }
    }

    // check value to text mappings
    for (var i = 0; i < this.panel.valueMaps.length; i++) {
      var map = this.panel.valueMaps[i];
      // special null case
      if (map.value === 'null') {
        if (data.value === null || data.value === void 0) {
          data.valueFormated = map.text;
          return;
        }
        continue;
      }

      // value/number to text mapping
      var value = parseFloat(map.value);
      var dataValue = parseFloat(data.valueFormated);
      if (value === dataValue) {
        data.valueFormated = map.text;
        return;
      }
    }

    if (data.value === null || data.value === void 0) {
      data.valueFormated = "no value";
    }
  };

  removeValueMap(map) {
    var index = _.indexOf(this.panel.valueMaps, map);
    this.panel.valueMaps.splice(index, 1);
    this.render();
  };

  addValueMap() {
    this.panel.valueMaps.push({value: '', op: '=', text: '' });
  }

  link(scope, elem, attrs, ctrl) {
    var $location = this.$location;
    var linkSrv = this.linkSrv;
    var $timeout = this.$timeout;
    var panel = ctrl.panel;
    var templateSrv = this.templateSrv;
    var data, linkInfo;
    var $panelContainer = elem.find('.panel-container');
    elem = elem.find('.singlestat-panel');

    function setElementHeight() {
      elem.css('height', ctrl.height + 'px');
    }

    function applyColoringThresholds(value, valueString) {
      if (!panel.colorValue) {
        return valueString;
      }

      var color = getColorForValue(data, value);
      if (color) {
        return '<span style="color:' + color + '">'+ valueString + '</span>';
      }

      return valueString;
    }

    function getSpan(className, fontSize, value)  {
      value = templateSrv.replace(value);
      return '<span class="' + className + '" style="font-size:' + fontSize + '">' +
        value + '</span>';
    }

    function getBigValueHtml() {
      var body = '<div class="singlestat-panel-value-container">';

      if (panel.prefix) { body += getSpan('singlestat-panel-prefix', panel.prefixFontSize, panel.prefix); }

      var value = applyColoringThresholds(data.value, data.valueFormated);
      body += getSpan('singlestat-panel-value', panel.valueFontSize, value);

      if (panel.postfix) { body += getSpan('singlestat-panel-postfix', panel.postfixFontSize, panel.postfix); }

      body += '</div>';

      return body;
    }

    function addSparkline() {
      var width = elem.width() + 20;
      if (width < 30) {
        // element has not gotten it's width yet
        // delay sparkline render
        setTimeout(addSparkline, 30);
        return;
      }

      var height = ctrl.height;
      var plotCanvas = $('<div></div>');
      var plotCss: any = {};
      plotCss.position = 'absolute';

      if (panel.sparkline.full) {
        plotCss.bottom = '5px';
        plotCss.left = '-5px';
        plotCss.width = (width - 10) + 'px';
        var dynamicHeightMargin = height <= 100 ? 5 : (Math.round((height/100)) * 15) + 5;
        plotCss.height = (height - dynamicHeightMargin) + 'px';
      } else {
        plotCss.bottom = "0px";
        plotCss.left = "-5px";
        plotCss.width = (width - 10) + 'px';
        plotCss.height = Math.floor(height * 0.25) + "px";
      }

      plotCanvas.css(plotCss);

      var options = {
        legend: { show: false },
        series: {
          lines:  {
            show: true,
            fill: 1,
            lineWidth: 1,
            fillColor: panel.sparkline.fillColor,
          },
        },
        yaxes: { show: false },
        xaxis: {
          show: false,
          mode: "time",
          min: ctrl.range.from.valueOf(),
          max: ctrl.range.to.valueOf(),
        },
        grid: { hoverable: false, show: false },
      };

      elem.append(plotCanvas);

      var plotSeries = {
        data: data.flotpairs,
        color: panel.sparkline.lineColor
      };

      $.plot(plotCanvas, [plotSeries], options);
    }

    function render() {
      if (!ctrl.data) { return; }

      data = ctrl.data;
      setElementHeight();

      var body = getBigValueHtml();

      if (panel.colorBackground && !isNaN(data.valueRounded)) {
        var color = getColorForValue(data, data.valueRounded);
        if (color) {
          $panelContainer.css('background-color', color);
          if (scope.fullscreen) {
            elem.css('background-color', color);
          } else {
            elem.css('background-color', '');
          }
        }
      } else {
        $panelContainer.css('background-color', '');
        elem.css('background-color', '');
      }

      elem.html(body);

      if (panel.sparkline.show) {
        addSparkline();
      }

      elem.toggleClass('pointer', panel.links.length > 0);

      if (panel.links.length > 0) {
        linkInfo = linkSrv.getPanelLinkAnchorInfo(panel.links[0], panel.scopedVars);
      } else {
        linkInfo = null;
      }
    }

    function hookupDrilldownLinkTooltip() {
      // drilldown link tooltip
      var drilldownTooltip = $('<div id="tooltip" class="">hello</div>"');

      elem.mouseleave(function() {
        if (panel.links.length === 0) { return;}
        drilldownTooltip.detach();
      });

      elem.click(function(evt) {
        if (!linkInfo) { return; }
        // ignore title clicks in title
        if ($(evt).parents('.panel-header').length > 0) { return; }

        if (linkInfo.target === '_blank') {
          var redirectWindow = window.open(linkInfo.href, '_blank');
          redirectWindow.location;
          return;
        }

        if (linkInfo.href.indexOf('http') === 0) {
          window.location.href = linkInfo.href;
        } else {
          $timeout(function() {
            $location.url(linkInfo.href);
          });
        }

        drilldownTooltip.detach();
      });

      elem.mousemove(function(e) {
        if (!linkInfo) { return;}

        drilldownTooltip.text('click to go to: ' + linkInfo.title);
        drilldownTooltip.place_tt(e.pageX+20, e.pageY-15);
      });
    }

    hookupDrilldownLinkTooltip();

    this.events.on('render', function() {
      render();
      ctrl.renderingCompleted();
    });
  }
}

function getColorForValue(data, value) {
  for (var i = data.thresholds.length; i > 0; i--) {
    if (value >= data.thresholds[i-1]) {
      return data.colorMap[i];
    }
  }
  return _.first(data.colorMap);
}

export {
  SingleStatCtrl,
  SingleStatCtrl as PanelCtrl,
  getColorForValue
};<|MERGE_RESOLUTION|>--- conflicted
+++ resolved
@@ -71,13 +71,6 @@
     this.render();
   }
 
-<<<<<<< HEAD
-  onDataSnapshotLoad(snapshotData) {
-    this.onDataReceived(snapshotData);
-  }
-
-=======
->>>>>>> 4832ecf3
   onDataError(err) {
     this.onDataReceived({data: []});
   }
