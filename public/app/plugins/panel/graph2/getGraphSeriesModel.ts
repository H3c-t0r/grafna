<<<<<<< HEAD
import { colors, getFlotPairs, getColorFromHexRgbOrName, getDisplayProcessor, FieldDisplayOptions } from '@grafana/ui';
=======
import { colors } from '@grafana/ui';
>>>>>>> a45ce365
import {
  getFlotPairs,
  getColorFromHexRgbOrName,
  getDisplayProcessor,
  NullValueMode,
  reduceField,
  FieldType,
  DisplayValue,
  GraphSeriesXY,
  getTimeField,
  DataFrame,
} from '@grafana/data';

import { SeriesOptions, GraphOptions } from './types';
import { GraphLegendEditorLegendOptions } from './GraphLegendEditor';

export const getGraphSeriesModel = (
  dataFrames: DataFrame[],
  seriesOptions: SeriesOptions,
  graphOptions: GraphOptions,
  legendOptions: GraphLegendEditorLegendOptions,
  fieldOptions?: FieldDisplayOptions
) => {
  const graphs: GraphSeriesXY[] = [];

  const displayProcessor = getDisplayProcessor({
    config: {
      decimals: legendOptions.decimals,
    },
  });

  let fieldColumnIndex = -1;
  for (const series of dataFrames) {
    const { timeField } = getTimeField(series);

    if (!timeField) {
      continue;
    }

    for (const field of series.fields) {
      if (field.type !== FieldType.number) {
        continue;
      }
      // Storing index of series field for future inspection
      fieldColumnIndex++;

      // Use external calculator just to make sure it works :)
      const points = getFlotPairs({
        xField: timeField,
        yField: field,
        nullValueMode: NullValueMode.Null,
      });

      if (points.length > 0) {
        const seriesStats = reduceField({ field, reducers: legendOptions.stats });
        let statsDisplayValues: DisplayValue[];

        if (legendOptions.stats) {
          statsDisplayValues = legendOptions.stats.map<DisplayValue>(stat => {
            const statDisplayValue = displayProcessor(seriesStats[stat]);

            return {
              ...statDisplayValue,
              text: statDisplayValue.text,
              title: stat,
            };
          });
        }

        const seriesColor =
          seriesOptions[field.name] && seriesOptions[field.name].color
            ? getColorFromHexRgbOrName(seriesOptions[field.name].color)
            : colors[graphs.length % colors.length];

        field.config = fieldOptions
          ? {
              ...field.config,
              unit: fieldOptions.defaults.unit,
              decimals: fieldOptions.defaults.decimals,
              color: seriesColor,
            }
          : { ...field.config };

        field.display = getDisplayProcessor({ config: field.config });

        graphs.push({
          label: field.name,
          data: points,
          color: seriesColor,
          info: statsDisplayValues,
          isVisible: true,
          yAxis: {
            index: (seriesOptions[field.name] && seriesOptions[field.name].yAxis) || 1,
          },
          // This index is used later on to retrieve appropriate series/time for X and Y axes
          seriesIndex: fieldColumnIndex,
          timeField: { ...timeField },
          valueField: { ...field },
        });
      }
    }
  }

  return graphs;
};<|MERGE_RESOLUTION|>--- conflicted
+++ resolved
@@ -1,8 +1,4 @@
-<<<<<<< HEAD
-import { colors, getFlotPairs, getColorFromHexRgbOrName, getDisplayProcessor, FieldDisplayOptions } from '@grafana/ui';
-=======
 import { colors } from '@grafana/ui';
->>>>>>> a45ce365
 import {
   getFlotPairs,
   getColorFromHexRgbOrName,
@@ -14,6 +10,7 @@
   GraphSeriesXY,
   getTimeField,
   DataFrame,
+  FieldDisplayOptions,
 } from '@grafana/data';
 
 import { SeriesOptions, GraphOptions } from './types';
