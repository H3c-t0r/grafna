// Copyright 2021 Grafana Labs
//
// Licensed under the Apache License, Version 2.0 (the "License");
// you may not use this file except in compliance with the License.
// You may obtain a copy of the License at
//
//     http://www.apache.org/licenses/LICENSE-2.0
//
// Unless required by applicable law or agreed to in writing, software
// distributed under the License is distributed on an "AS IS" BASIS,
// WITHOUT WARRANTIES OR CONDITIONS OF ANY KIND, either express or implied.
// See the License for the specific language governing permissions and
// limitations under the License.

package grafanaplugin

composableKinds: PanelCfg: {
	maturity: "experimental"

	lineage: {
		seqs: [
			{
				schemas: [
					{
<<<<<<< HEAD
						PanelLayout: "list" | "previews" @cuetsy(kind="enum")
						Options: {
							layout?:            PanelLayout | *"list"
=======
						PanelOptions: {
							keepTime:           bool | *false
							includeVars:        bool | *false
>>>>>>> 5ddc37ee
							showStarred:        bool | *true
							showRecentlyViewed: bool | *false
							showSearch:         bool | *false
							showHeadings:       bool | *true
							maxItems:           int | *10
							query:              string | *""
							folderId?:          int
							tags:               [...string] | *[]
						} @cuetsy(kind="interface")
					},
				]
			},
		]
	}
}<|MERGE_RESOLUTION|>--- conflicted
+++ resolved
@@ -22,15 +22,9 @@
 			{
 				schemas: [
 					{
-<<<<<<< HEAD
-						PanelLayout: "list" | "previews" @cuetsy(kind="enum")
 						Options: {
-							layout?:            PanelLayout | *"list"
-=======
-						PanelOptions: {
 							keepTime:           bool | *false
 							includeVars:        bool | *false
->>>>>>> 5ddc37ee
 							showStarred:        bool | *true
 							showRecentlyViewed: bool | *false
 							showSearch:         bool | *false
