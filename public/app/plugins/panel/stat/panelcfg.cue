--- conflicted
+++ resolved
@@ -22,11 +22,10 @@
 	maturity: "experimental"
 
 	lineage: {
-<<<<<<< HEAD
 		schemas: [{
 			version: [0, 0]
 			schema: {
-				PanelOptions: {
+				Options: {
 					common.SingleStatBaseOptions
 					graphMode:   common.BigValueGraphMode & (*"area" | _)
 					colorMode:   common.BigValueColorMode & (*"value" | _)
@@ -36,22 +35,5 @@
 			}
 		}]
 		lenses: []
-=======
-		seqs: [
-			{
-				schemas: [
-					{
-						Options: {
-							common.SingleStatBaseOptions
-							graphMode:   common.BigValueGraphMode & (*"area" | _)
-							colorMode:   common.BigValueColorMode & (*"value" | _)
-							justifyMode: common.BigValueJustifyMode & (*"auto" | _)
-							textMode:    common.BigValueTextMode & (*"auto" | _)
-						} @cuetsy(kind="interface")
-					},
-				]
-			},
-		]
->>>>>>> c4242b8c
 	}
 }