import { ArrayVector, createTheme, DataFrame, FieldType, MutableDataFrame } from '@grafana/data';

import { NodeGraphOptions } from './types';
import {
  findConnectedNodesForEdge,
  findConnectedNodesForNode,
  getEdgeFields,
  getNodeFields,
  getNodeGraphDataFrames,
  makeEdgesDataFrame,
  makeNodesDataFrame,
  processNodes,
} from './utils';

describe('processNodes', () => {
  const theme = createTheme();

  it('handles empty args', async () => {
    expect(processNodes(undefined, undefined, theme)).toEqual({ nodes: [], edges: [] });
  });

  it('returns proper nodes and edges', async () => {
    const { nodes, edges, legend } = processNodes(
      makeNodesDataFrame(3),
      makeEdgesDataFrame([
        [0, 1],
        [0, 2],
        [1, 2],
      ]),
      theme
    );

    const colorField = {
      config: {
        color: {
          mode: 'continuous-GrYlRd',
        },
      },
      index: 7,
      name: 'color',
      type: 'number',
      values: new ArrayVector([0.5, 0.5, 0.5]),
    };

    expect(nodes).toEqual([
      {
        arcSections: [
          {
            config: {
              color: {
                fixedColor: 'green',
              },
            },
            name: 'arc__success',
            type: 'number',
            values: new ArrayVector([0.5, 0.5, 0.5]),
          },
          {
            config: {
              color: {
                fixedColor: 'red',
              },
            },
            name: 'arc__errors',
            type: 'number',
            values: new ArrayVector([0.5, 0.5, 0.5]),
          },
        ],
        color: colorField,
        dataFrameRowIndex: 0,
        id: '0',
        incoming: 0,
        mainStat: {
          config: {},
          index: 3,
          name: 'mainstat',
          type: 'number',
          values: new ArrayVector([0.1, 0.1, 0.1]),
        },
        secondaryStat: {
          config: {},
          index: 4,
          name: 'secondarystat',
          type: 'number',
          values: new ArrayVector([2, 2, 2]),
        },
        subTitle: 'service',
        title: 'service:0',
      },
      {
        arcSections: [
          {
            config: {
              color: {
                fixedColor: 'green',
              },
            },
            name: 'arc__success',
            type: 'number',
            values: new ArrayVector([0.5, 0.5, 0.5]),
          },
          {
            config: {
              color: {
                fixedColor: 'red',
              },
            },
            name: 'arc__errors',
            type: 'number',
            values: new ArrayVector([0.5, 0.5, 0.5]),
          },
        ],
        color: colorField,
        dataFrameRowIndex: 1,
        id: '1',
        incoming: 1,
        mainStat: {
          config: {},
          index: 3,
          name: 'mainstat',
          type: 'number',
          values: new ArrayVector([0.1, 0.1, 0.1]),
        },
        secondaryStat: {
          config: {},
          index: 4,
          name: 'secondarystat',
          type: 'number',
          values: new ArrayVector([2, 2, 2]),
        },
        subTitle: 'service',
        title: 'service:1',
      },
      {
        arcSections: [
          {
            config: {
              color: {
                fixedColor: 'green',
              },
            },
            name: 'arc__success',
            type: 'number',
            values: new ArrayVector([0.5, 0.5, 0.5]),
          },
          {
            config: {
              color: {
                fixedColor: 'red',
              },
            },
            name: 'arc__errors',
            type: 'number',
            values: new ArrayVector([0.5, 0.5, 0.5]),
          },
        ],
        color: colorField,
        dataFrameRowIndex: 2,
        id: '2',
        incoming: 2,
        mainStat: {
          config: {},
          index: 3,
          name: 'mainstat',
          type: 'number',
          values: new ArrayVector([0.1, 0.1, 0.1]),
        },
        secondaryStat: {
          config: {},
          index: 4,
          name: 'secondarystat',
          type: 'number',
          values: new ArrayVector([2, 2, 2]),
        },
        subTitle: 'service',
        title: 'service:2',
      },
    ]);

    expect(edges).toEqual([
      {
        dataFrameRowIndex: 0,
        id: '0--1',
        mainStat: '',
        secondaryStat: '',
        source: '0',
        target: '1',
      },
      {
        dataFrameRowIndex: 1,
        id: '0--2',
        mainStat: '',
        secondaryStat: '',
        source: '0',
        target: '2',
      },
      {
        dataFrameRowIndex: 2,
        id: '1--2',
        mainStat: '',
        secondaryStat: '',
        source: '1',
        target: '2',
      },
    ]);

    expect(legend).toEqual([
      {
        color: 'green',
        name: 'arc__success',
      },
      {
        color: 'red',
        name: 'arc__errors',
      },
    ]);
  });

  it('detects dataframes correctly', () => {
    const validFrames = [
      new MutableDataFrame({
        refId: 'hasPreferredVisualisationType',
        fields: [],
        meta: {
          preferredVisualisationType: 'nodeGraph',
        },
      }),
      new MutableDataFrame({
        refId: 'hasName',
        fields: [],
        name: 'nodes',
      }),
      new MutableDataFrame({
        refId: 'nodes', // hasRefId
        fields: [],
      }),
      new MutableDataFrame({
        refId: 'hasValidNodesShape',
        fields: [{ name: 'id', type: FieldType.string }],
      }),
      new MutableDataFrame({
        refId: 'hasValidEdgesShape',
        fields: [
          { name: 'id', type: FieldType.string },
          { name: 'source', type: FieldType.string },
          { name: 'target', type: FieldType.string },
        ],
      }),
    ];
    const invalidFrames = [
      new MutableDataFrame({
        refId: 'invalidData',
        fields: [],
      }),
    ];
    const frames = [...validFrames, ...invalidFrames];

    const nodeGraphFrames = getNodeGraphDataFrames(frames as DataFrame[]);
    expect(nodeGraphFrames.length).toBe(5);
    expect(nodeGraphFrames).toEqual(validFrames);
  });

  it('getting fields is case insensitive', () => {
    const nodeFrame = new MutableDataFrame({
      refId: 'nodes',
      fields: [
        { name: 'id', type: FieldType.string, values: ['id'] },
        { name: 'title', type: FieldType.string, values: ['title'] },
        { name: 'SUBTITLE', type: FieldType.string, values: ['subTitle'] },
        { name: 'mainstat', type: FieldType.string, values: ['mainStat'] },
        { name: 'seconDarysTat', type: FieldType.string, values: ['secondaryStat'] },
      ],
    });

    const nodeFields = getNodeFields(nodeFrame);
    expect(nodeFields.id).toBeDefined();
    expect(nodeFields.title).toBeDefined();
    expect(nodeFields.subTitle).toBeDefined();
    expect(nodeFields.mainStat).toBeDefined();
    expect(nodeFields.secondaryStat).toBeDefined();

    const edgeFrame = new MutableDataFrame({
      refId: 'nodes',
      fields: [
        { name: 'id', type: FieldType.string, values: ['id'] },
        { name: 'source', type: FieldType.string, values: ['title'] },
        { name: 'TARGET', type: FieldType.string, values: ['subTitle'] },
        { name: 'mainstat', type: FieldType.string, values: ['mainStat'] },
        { name: 'secondarystat', type: FieldType.string, values: ['secondaryStat'] },
      ],
    });
    const edgeFields = getEdgeFields(edgeFrame);
    expect(edgeFields.id).toBeDefined();
    expect(edgeFields.source).toBeDefined();
    expect(edgeFields.target).toBeDefined();
    expect(edgeFields.mainStat).toBeDefined();
    expect(edgeFields.secondaryStat).toBeDefined();
  });

  it('interpolates panel options correctly', () => {
    const frames = [
      new MutableDataFrame({
        refId: 'nodes',
        fields: [
          { name: 'id', type: FieldType.string },
          { name: 'mainStat', type: FieldType.string },
          { name: 'secondaryStat', type: FieldType.string },
          { name: 'arc__primary', type: FieldType.string },
          { name: 'arc__secondary', type: FieldType.string },
          { name: 'arc__tertiary', type: FieldType.string },
        ],
      }),
      new MutableDataFrame({
        refId: 'edges',
        fields: [
          { name: 'id', type: FieldType.string },
          { name: 'source', type: FieldType.string },
          { name: 'target', type: FieldType.string },
          { name: 'mainStat', type: FieldType.string },
          { name: 'secondaryStat', type: FieldType.string },
        ],
      }),
    ];

    const panelOptions: NodeGraphOptions = {
      nodes: {
        mainStatUnit: 'r/min',
        secondaryStatUnit: 'ms/r',
        arcs: [
          { field: 'arc__primary', color: 'red' },
          { field: 'arc__secondary', color: 'yellow' },
          { field: 'arc__tertiary', color: '#dd40ec' },
        ],
      },
      edges: {
        mainStatUnit: 'r/sec',
        secondaryStatUnit: 'ft^2',
      },
    };

    const nodeGraphFrames = getNodeGraphDataFrames(frames, panelOptions);
    expect(nodeGraphFrames).toHaveLength(2);

    const nodesFrame = nodeGraphFrames.find((f) => f.refId === 'nodes');
    expect(nodesFrame).toBeDefined();
    expect(nodesFrame?.fields.find((f) => f.name === 'mainStat')?.config).toEqual({ unit: 'r/min' });
    expect(nodesFrame?.fields.find((f) => f.name === 'secondaryStat')?.config).toEqual({ unit: 'ms/r' });
    expect(nodesFrame?.fields.find((f) => f.name === 'arc__primary')?.config).toEqual({
      color: { mode: 'fixed', fixedColor: 'red' },
    });
    expect(nodesFrame?.fields.find((f) => f.name === 'arc__secondary')?.config).toEqual({
      color: { mode: 'fixed', fixedColor: 'yellow' },
    });
    expect(nodesFrame?.fields.find((f) => f.name === 'arc__tertiary')?.config).toEqual({
      color: { mode: 'fixed', fixedColor: '#dd40ec' },
    });

    const edgesFrame = nodeGraphFrames.find((f) => f.refId === 'edges');
    expect(edgesFrame).toBeDefined();
    expect(edgesFrame?.fields.find((f) => f.name === 'mainStat')?.config).toEqual({ unit: 'r/sec' });
    expect(edgesFrame?.fields.find((f) => f.name === 'secondaryStat')?.config).toEqual({ unit: 'ft^2' });
  });
<<<<<<< HEAD
=======
});

describe('finds connections', () => {
  const theme = createTheme();

  it('finds connected nodes given an edge id', () => {
    const { nodes, edges } = processNodes(
      makeNodesDataFrame(3),
      makeEdgesDataFrame([
        [0, 1],
        [0, 2],
        [1, 2],
      ]),
      theme
    );

    const linked = findConnectedNodesForEdge(nodes, edges, edges[0].id);
    expect(linked).toEqual(['0', '1']);
  });

  it('finds connected nodes given a node id', () => {
    const { nodes, edges } = processNodes(
      makeNodesDataFrame(4),
      makeEdgesDataFrame([
        [0, 1],
        [0, 2],
        [1, 2],
      ]),
      theme
    );

    const linked = findConnectedNodesForNode(nodes, edges, nodes[0].id);
    expect(linked).toEqual(['0', '1', '2']);
  });
>>>>>>> a6b10908
});<|MERGE_RESOLUTION|>--- conflicted
+++ resolved
@@ -360,8 +360,6 @@
     expect(edgesFrame?.fields.find((f) => f.name === 'mainStat')?.config).toEqual({ unit: 'r/sec' });
     expect(edgesFrame?.fields.find((f) => f.name === 'secondaryStat')?.config).toEqual({ unit: 'ft^2' });
   });
-<<<<<<< HEAD
-=======
 });
 
 describe('finds connections', () => {
@@ -396,5 +394,4 @@
     const linked = findConnectedNodesForNode(nodes, edges, nodes[0].id);
     expect(linked).toEqual(['0', '1', '2']);
   });
->>>>>>> a6b10908
 });