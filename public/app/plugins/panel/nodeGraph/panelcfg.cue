// Copyright 2023 Grafana Labs
//
// Licensed under the Apache License, Version 2.0 (the "License");
// you may not use this file except in compliance with the License.
// You may obtain a copy of the License at
//
//     http://www.apache.org/licenses/LICENSE-2.0
//
// Unless required by applicable law or agreed to in writing, software
// distributed under the License is distributed on an "AS IS" BASIS,
// WITHOUT WARRANTIES OR CONDITIONS OF ANY KIND, either express or implied.
// See the License for the specific language governing permissions and
// limitations under the License.

package grafanaplugin

composableKinds: PanelCfg: {
	maturity: "experimental"

	lineage: {
		schemas: [{
			version: [0, 0]
			schema:
			// v0.0
			{
<<<<<<< HEAD
				ArcOption: {
					// Field from which to get the value. Values should be less than 1, representing fraction of a circle.
					field?: string
					// The color of the arc.
					color?: string
				} @cuetsy(kind="interface")
				NodeOptions: {
					// Unit for the main stat to override what ever is set in the data frame.
					mainStatUnit?: string
					// Unit for the secondary stat to override what ever is set in the data frame.
					secondaryStatUnit?: string
					// Define which fields are shown as part of the node arc (colored circle around the node).
					arcs?: [...ArcOption]
				}
				EdgeOptions: {
					// Unit for the main stat to override what ever is set in the data frame.
					mainStatUnit?: string
					// Unit for the secondary stat to override what ever is set in the data frame.
					secondaryStatUnit?: string
				}
				PanelOptions: {
					nodes?: NodeOptions
					edges?: EdgeOptions
				} @cuetsy(kind="interface")
			}
		}]
		lenses: []
=======
				schemas: [
					// v0.0
					{
						ArcOption: {
							// Field from which to get the value. Values should be less than 1, representing fraction of a circle.
							field?: string
							// The color of the arc.
							color?: string
						} @cuetsy(kind="interface")
						NodeOptions: {
							// Unit for the main stat to override what ever is set in the data frame.
							mainStatUnit?: string
							// Unit for the secondary stat to override what ever is set in the data frame.
							secondaryStatUnit?: string
							// Define which fields are shown as part of the node arc (colored circle around the node).
							arcs?: [...ArcOption]
						}
						EdgeOptions: {
							// Unit for the main stat to override what ever is set in the data frame.
							mainStatUnit?: string
							// Unit for the secondary stat to override what ever is set in the data frame.
							secondaryStatUnit?: string
						}
						Options: {
							nodes?: NodeOptions
							edges?: EdgeOptions
						} @cuetsy(kind="interface")
					},
				]
			},
		]
>>>>>>> c4242b8c
	}
}<|MERGE_RESOLUTION|>--- conflicted
+++ resolved
@@ -23,7 +23,6 @@
 			schema:
 			// v0.0
 			{
-<<<<<<< HEAD
 				ArcOption: {
 					// Field from which to get the value. Values should be less than 1, representing fraction of a circle.
 					field?: string
@@ -44,45 +43,12 @@
 					// Unit for the secondary stat to override what ever is set in the data frame.
 					secondaryStatUnit?: string
 				}
-				PanelOptions: {
+				Options: {
 					nodes?: NodeOptions
 					edges?: EdgeOptions
 				} @cuetsy(kind="interface")
 			}
 		}]
 		lenses: []
-=======
-				schemas: [
-					// v0.0
-					{
-						ArcOption: {
-							// Field from which to get the value. Values should be less than 1, representing fraction of a circle.
-							field?: string
-							// The color of the arc.
-							color?: string
-						} @cuetsy(kind="interface")
-						NodeOptions: {
-							// Unit for the main stat to override what ever is set in the data frame.
-							mainStatUnit?: string
-							// Unit for the secondary stat to override what ever is set in the data frame.
-							secondaryStatUnit?: string
-							// Define which fields are shown as part of the node arc (colored circle around the node).
-							arcs?: [...ArcOption]
-						}
-						EdgeOptions: {
-							// Unit for the main stat to override what ever is set in the data frame.
-							mainStatUnit?: string
-							// Unit for the secondary stat to override what ever is set in the data frame.
-							secondaryStatUnit?: string
-						}
-						Options: {
-							nodes?: NodeOptions
-							edges?: EdgeOptions
-						} @cuetsy(kind="interface")
-					},
-				]
-			},
-		]
->>>>>>> c4242b8c
 	}
 }