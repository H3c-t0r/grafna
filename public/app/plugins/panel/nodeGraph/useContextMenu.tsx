--- conflicted
+++ resolved
@@ -27,8 +27,7 @@
   const [menu, setMenu] = useState<JSX.Element | undefined>(undefined);
 
   const onNodeOpen = useCallback(
-<<<<<<< HEAD
-    (event, node) => {
+    (event: MouseEvent<SVGElement>, node: NodeDatum) => {
       let label = 'Show in Grid layout';
       let showGridLayout = true;
 
@@ -47,20 +46,6 @@
         },
       ];
 
-=======
-    (event: MouseEvent<SVGElement>, node: NodeDatum) => {
-      const extraNodeItem = config.gridLayout
-        ? [
-            {
-              label: 'Show in Graph layout',
-              onClick: (node: NodeDatum) => {
-                setFocusedNodeId(node.id);
-                setConfig({ ...config, gridLayout: false });
-              },
-            },
-          ]
-        : undefined;
->>>>>>> 65939ce5
       const renderer = getItemsRenderer(getLinks(nodes, node.dataFrameRowIndex), node, extraNodeItem);
 
       if (renderer) {
