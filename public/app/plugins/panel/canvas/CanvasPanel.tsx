--- conflicted
+++ resolved
@@ -1,30 +1,19 @@
-<<<<<<< HEAD
+import { css } from '@emotion/css';
 import React, { Component } from 'react';
-import { GrafanaTheme, PanelProps } from '@grafana/data';
-import { PanelOptions } from './models.gen';
-import { Subscription } from 'rxjs';
-import { PanelEditEnteredEvent, PanelEditExitedEvent } from 'app/types/events';
-import { CanvasGroupOptions } from 'app/features/canvas';
-import { Scene } from 'app/features/canvas/runtime/scene';
-import { Button, PanelContext, PanelContextRoot, stylesFactory } from '@grafana/ui';
-import { ElementState } from 'app/features/canvas/runtime/element';
-import { css } from '@emotion/css';
-import { config, locationService } from '@grafana/runtime/src';
-import { InlineEdit } from './InlineEdit';
-import { getDashboardSrv } from '../../../features/dashboard/services/DashboardSrv';
-=======
-import { Component } from 'react';
 import { Subscription } from 'rxjs';
 
-import { PanelProps } from '@grafana/data';
-import { PanelContext, PanelContextRoot } from '@grafana/ui';
+import { PanelProps, GrafanaTheme } from '@grafana/data';
+import { config, locationService } from '@grafana/runtime/src';
+import { PanelContext, PanelContextRoot, Button, stylesFactory } from '@grafana/ui';
 import { CanvasGroupOptions } from 'app/features/canvas';
 import { ElementState } from 'app/features/canvas/runtime/element';
 import { Scene } from 'app/features/canvas/runtime/scene';
 import { PanelEditEnteredEvent, PanelEditExitedEvent } from 'app/types/events';
 
+import { getDashboardSrv } from '../../../features/dashboard/services/DashboardSrv';
+
+import { InlineEdit } from './InlineEdit';
 import { PanelOptions } from './models.gen';
->>>>>>> 94fd03f4
 
 interface Props extends PanelProps<PanelOptions> {}
 
