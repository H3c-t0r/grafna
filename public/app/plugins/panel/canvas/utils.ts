import { isNumber, isString } from 'lodash';

import { AppEvents, Field, LinkModel, PluginState, SelectableValue } from '@grafana/data';
import { hasAlphaPanels } from 'app/core/config';

import appEvents from '../../../core/app_events';
import {
  advancedElementItems,
  CanvasElementItem,
  CanvasElementOptions,
  canvasElementRegistry,
  defaultElementItems,
  TextConfig,
} from '../../../features/canvas';
import { notFoundItem } from '../../../features/canvas/elements/notFound';
import { ElementState } from '../../../features/canvas/runtime/element';
import { FrameState } from '../../../features/canvas/runtime/frame';
import { Scene, SelectionParams } from '../../../features/canvas/runtime/scene';
import { DimensionContext } from '../../../features/dimensions';

import { AnchorPoint, ConnectionState } from './types';

export function doSelect(scene: Scene, element: ElementState | FrameState) {
  try {
    let selection: SelectionParams = { targets: [] };
    if (element instanceof FrameState) {
      const targetElements: HTMLDivElement[] = [];
      targetElements.push(element?.div!);
      selection.targets = targetElements;
      selection.frame = element;
      scene.select(selection);
    } else {
      scene.currentLayer = element.parent;
      selection.targets = [element?.div!];
      scene.select(selection);
    }
  } catch (error) {
    appEvents.emit(AppEvents.alertError, ['Unable to select element, try selecting element in panel instead']);
  }
}

export function getElementTypes(shouldShowAdvancedTypes: boolean | undefined, current?: string): RegistrySelectInfo {
  if (shouldShowAdvancedTypes) {
    return getElementTypesOptions([...defaultElementItems, ...advancedElementItems], current);
  }

  return getElementTypesOptions([...defaultElementItems], current);
}

interface RegistrySelectInfo {
  options: Array<SelectableValue<string>>;
  current: Array<SelectableValue<string>>;
}

export function getElementTypesOptions(items: CanvasElementItem[], current: string | undefined): RegistrySelectInfo {
  const selectables: RegistrySelectInfo = { options: [], current: [] };
  const alpha: Array<SelectableValue<string>> = [];

  for (const item of items) {
    const option: SelectableValue<string> = { label: item.name, value: item.id, description: item.description };
    if (item.state === PluginState.alpha) {
      if (!hasAlphaPanels) {
        continue;
      }
      option.label = `${item.name} (Alpha)`;
      alpha.push(option);
    } else {
      selectables.options.push(option);
    }

    if (item.id === current) {
      selectables.current.push(option);
    }
  }

  for (const a of alpha) {
    selectables.options.push(a);
  }

  return selectables;
}

export function onAddItem(sel: SelectableValue<string>, rootLayer: FrameState | undefined, anchorPoint?: AnchorPoint) {
  const newItem = canvasElementRegistry.getIfExists(sel.value) ?? notFoundItem;
  const newElementOptions = newItem.getNewOptions() as CanvasElementOptions;
  newElementOptions.type = newItem.id;

  if (anchorPoint) {
    newElementOptions.placement = { ...newElementOptions.placement, top: anchorPoint.y, left: anchorPoint.x };
  }

  if (newItem.defaultSize) {
    newElementOptions.placement = { ...newElementOptions.placement, ...newItem.defaultSize };
  }

  if (rootLayer) {
    const newElement = new ElementState(newItem, newElementOptions, rootLayer);
    newElement.updateData(rootLayer.scene.context);
    rootLayer.elements.push(newElement);
    rootLayer.scene.save();
    rootLayer.reinitializeMoveable();

    setTimeout(() => doSelect(rootLayer.scene, newElement));
  }
}

export function getDataLinks(ctx: DimensionContext, cfg: TextConfig, textData: string | undefined): LinkModel[] {
  const panelData = ctx.getPanelData();
  const frames = panelData?.series;

  const links: Array<LinkModel<Field>> = [];
  const linkLookup = new Set<string>();

  frames?.forEach((frame) => {
    const visibleFields = frame.fields.filter((field) => !Boolean(field.config.custom?.hideFrom?.tooltip));

    if (cfg.text?.field && visibleFields.some((f) => f.name === cfg.text?.field)) {
      const field = visibleFields.filter((field) => field.name === cfg.text?.field)[0];
      if (field?.getLinks) {
        const disp = field.display ? field.display(textData) : { text: `${textData}`, numeric: +textData! };
        field.getLinks({ calculatedValue: disp }).forEach((link) => {
          const key = `${link.title}/${link.href}`;
          if (!linkLookup.has(key)) {
            links.push(link);
            linkLookup.add(key);
          }
        });
      }
    }
  });

  return links;
}

export function isConnectionSource(element: ElementState) {
  return element.options.connections && element.options.connections.length > 0;
}
export function isConnectionTarget(element: ElementState, sceneByName: Map<string, ElementState>) {
  const connections = getConnections(sceneByName);
  return connections.some((connection) => connection.target === element);
}

export function getConnections(sceneByName: Map<string, ElementState>) {
  const connections: ConnectionState[] = [];
  for (let v of sceneByName.values()) {
    if (v.options.connections) {
      v.options.connections.forEach((c, index) => {
        // @TODO Remove after v10.x
        if (isString(c.color)) {
          c.color = { fixed: c.color };
        }

        if (isNumber(c.size)) {
          c.size = { fixed: 2, min: 1, max: 10 };
        }

        const target = c.targetName ? sceneByName.get(c.targetName) : v.parent;
        if (target) {
          connections.push({
            index,
            source: v,
            target,
            info: c,
          });
        }
      });
    }
  }

  return connections;
}

export function getConnectionsByTarget(element: ElementState, scene: Scene) {
<<<<<<< HEAD
  return scene.connections.state.filter((connection) => connection.target === element);
=======
  return getConnections(scene.byName).filter((connection) => connection.target === element);
}

export function updateConnectionsForSource(element: ElementState, scene: Scene) {
  const targetConnections = getConnectionsByTarget(element, scene);
  targetConnections.forEach((connection) => {
    const sourceConnections = connection.source.options.connections?.splice(0) ?? [];
    const connections = sourceConnections.filter((con) => con.targetName !== element.getName());
    connection.source.onChange({ ...connection.source.options, connections });
  });
>>>>>>> ec4152c7
}<|MERGE_RESOLUTION|>--- conflicted
+++ resolved
@@ -171,10 +171,7 @@
 }
 
 export function getConnectionsByTarget(element: ElementState, scene: Scene) {
-<<<<<<< HEAD
   return scene.connections.state.filter((connection) => connection.target === element);
-=======
-  return getConnections(scene.byName).filter((connection) => connection.target === element);
 }
 
 export function updateConnectionsForSource(element: ElementState, scene: Scene) {
@@ -184,5 +181,4 @@
     const connections = sourceConnections.filter((con) => con.targetName !== element.getName());
     connection.source.onChange({ ...connection.source.options, connections });
   });
->>>>>>> ec4152c7
 }