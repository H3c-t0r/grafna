import { isNumber, isString } from 'lodash';

import { AppEvents, Field, getFieldDisplayName, LinkModel, PluginState, SelectableValue } from '@grafana/data';
import appEvents from 'app/core/app_events';
import { hasAlphaPanels, config } from 'app/core/config';
import {
  defaultElementItems,
  advancedElementItems,
  CanvasElementItem,
  canvasElementRegistry,
  CanvasElementOptions,
  CanvasConnection,
} from 'app/features/canvas';
import { notFoundItem } from 'app/features/canvas/elements/notFound';
import { ElementState } from 'app/features/canvas/runtime/element';
import { FrameState } from 'app/features/canvas/runtime/frame';
import { Scene, SelectionParams } from 'app/features/canvas/runtime/scene';
import { DimensionContext } from 'app/features/dimensions';

import { AnchorPoint, ConnectionState } from './types';

export function doSelect(scene: Scene, element: ElementState | FrameState) {
  try {
    let selection: SelectionParams = { targets: [] };
    if (element instanceof FrameState) {
      const targetElements: HTMLDivElement[] = [];
      targetElements.push(element?.div!);
      selection.targets = targetElements;
      selection.frame = element;
      scene.select(selection);
    } else {
      scene.currentLayer = element.parent;
      selection.targets = [element?.div!];
      scene.select(selection);
    }
  } catch (error) {
    appEvents.emit(AppEvents.alertError, ['Unable to select element, try selecting element in panel instead']);
  }
}

export function getElementTypes(shouldShowAdvancedTypes: boolean | undefined, current?: string): RegistrySelectInfo {
  if (shouldShowAdvancedTypes) {
    return getElementTypesOptions([...defaultElementItems, ...advancedElementItems], current);
  }

  return getElementTypesOptions([...defaultElementItems], current);
}

interface RegistrySelectInfo {
  options: Array<SelectableValue<string>>;
  current: Array<SelectableValue<string>>;
}

export function getElementTypesOptions(items: CanvasElementItem[], current: string | undefined): RegistrySelectInfo {
  const selectables: RegistrySelectInfo = { options: [], current: [] };
  const alpha: Array<SelectableValue<string>> = [];

  for (const item of items) {
    const option: SelectableValue<string> = { label: item.name, value: item.id, description: item.description };
    if (item.state === PluginState.alpha) {
      if (!hasAlphaPanels) {
        continue;
      }
      option.label = `${item.name} (Alpha)`;
      alpha.push(option);
    } else {
      selectables.options.push(option);
    }

    if (item.id === current) {
      selectables.current.push(option);
    }
  }

  for (const a of alpha) {
    selectables.options.push(a);
  }

  return selectables;
}

export function onAddItem(sel: SelectableValue<string>, rootLayer: FrameState | undefined, anchorPoint?: AnchorPoint) {
  const newItem = canvasElementRegistry.getIfExists(sel.value) ?? notFoundItem;
  const newElementOptions: CanvasElementOptions = {
    ...newItem.getNewOptions(),
    type: newItem.id,
    name: '',
  };

  if (anchorPoint) {
    newElementOptions.placement = { ...newElementOptions.placement, top: anchorPoint.y, left: anchorPoint.x };
  }

  if (newItem.defaultSize) {
    newElementOptions.placement = { ...newElementOptions.placement, ...newItem.defaultSize };
  }

  if (rootLayer) {
    const newElement = new ElementState(newItem, newElementOptions, rootLayer);
    newElement.updateData(rootLayer.scene.context);
    rootLayer.elements.push(newElement);
    rootLayer.scene.save();
    rootLayer.reinitializeMoveable();

    setTimeout(() => doSelect(rootLayer.scene, newElement));
  }
}

/*
 * Provided a given field add any matching data links
 * Mutates the links object in place which is then returned by the `getDataLinks` function downstream
 */
const addDataLinkForField = (
  field: Field<unknown>,
  data: string | undefined,
  linkLookup: Set<string>,
  links: Array<LinkModel<Field>>
): void => {
  if (field?.getLinks) {
    const disp = field.display ? field.display(data) : { text: `${data}`, numeric: +data! };
    field.getLinks({ calculatedValue: disp }).forEach((link) => {
      const key = `${link.title}/${link.href}`;
      if (!linkLookup.has(key)) {
        links.push(link);
        linkLookup.add(key);
      }
    });
  }
};

// TODO: This could be refactored a fair amount, ideally the element specific config code should be owned by each element and not in this shared util file
export function getDataLinks(
  dimensionContext: DimensionContext,
  elementOptions: CanvasElementOptions,
  data: string | undefined
): LinkModel[] {
  const panelData = dimensionContext.getPanelData();
  const frames = panelData?.series;

  const links: Array<LinkModel<Field>> = [];
  const linkLookup = new Set<string>();

  const elementConfig = elementOptions.config;

  frames?.forEach((frame) => {
    const visibleFields = frame.fields.filter((field) => !Boolean(field.config.custom?.hideFrom?.tooltip));

    // Text config
    const isTextTiedToFieldData =
      elementConfig.text?.field &&
      visibleFields.some((field) => getFieldDisplayName(field, frame) === elementConfig.text?.field);
    const isTextColorTiedToFieldData =
      elementConfig.color?.field &&
      visibleFields.some((field) => getFieldDisplayName(field, frame) === elementConfig.color?.field);

    // General element config
    const isElementBackgroundColorTiedToFieldData =
      elementOptions?.background?.color?.field &&
      visibleFields.some((field) => getFieldDisplayName(field, frame) === elementOptions?.background?.color?.field);
    const isElementBackgroundImageTiedToFieldData =
      elementOptions?.background?.image?.field &&
      visibleFields.some((field) => getFieldDisplayName(field, frame) === elementOptions?.background?.image?.field);
    const isElementBorderColorTiedToFieldData =
      elementOptions?.border?.color?.field &&
      visibleFields.some((field) => getFieldDisplayName(field, frame) === elementOptions?.border?.color?.field);

    // Icon config
    const isIconSVGTiedToFieldData =
      elementConfig.path?.field &&
      visibleFields.some((field) => getFieldDisplayName(field, frame) === elementConfig.path?.field);
    const isIconColorTiedToFieldData =
      elementConfig.fill?.field &&
      visibleFields.some((field) => getFieldDisplayName(field, frame) === elementConfig.fill?.field);

    // Wind turbine config (maybe remove / not support this?)
    const isWindTurbineRPMTiedToFieldData =
      elementConfig.rpm?.field &&
      visibleFields.some((field) => getFieldDisplayName(field, frame) === elementConfig.rpm?.field);

    // Server config
    const isServerBlinkRateTiedToFieldData =
      elementConfig.blinkRate?.field &&
      visibleFields.some((field) => getFieldDisplayName(field, frame) === elementConfig.blinkRate?.field);
    const isServerStatusColorTiedToFieldData =
      elementConfig.statusColor?.field &&
      visibleFields.some((field) => getFieldDisplayName(field, frame) === elementConfig.statusColor?.field);
    const isServerBulbColorTiedToFieldData =
      elementConfig.bulbColor?.field &&
      visibleFields.some((field) => getFieldDisplayName(field, frame) === elementConfig.bulbColor?.field);

    if (isTextTiedToFieldData) {
      const field = visibleFields.filter((field) => getFieldDisplayName(field, frame) === elementConfig.text?.field)[0];
      addDataLinkForField(field, data, linkLookup, links);
    }

    if (isTextColorTiedToFieldData) {
      const field = visibleFields.filter(
        (field) => getFieldDisplayName(field, frame) === elementConfig.color?.field
      )[0];
      addDataLinkForField(field, data, linkLookup, links);
    }

    if (isElementBackgroundColorTiedToFieldData) {
      const field = visibleFields.filter(
        (field) => getFieldDisplayName(field, frame) === elementOptions?.background?.color?.field
      )[0];
      addDataLinkForField(field, data, linkLookup, links);
    }

    if (isElementBackgroundImageTiedToFieldData) {
      const field = visibleFields.filter(
        (field) => getFieldDisplayName(field, frame) === elementOptions?.background?.image?.field
      )[0];
      addDataLinkForField(field, data, linkLookup, links);
    }

    if (isElementBorderColorTiedToFieldData) {
      const field = visibleFields.filter(
        (field) => getFieldDisplayName(field, frame) === elementOptions?.border?.color?.field
      )[0];
      addDataLinkForField(field, data, linkLookup, links);
    }

    if (isIconSVGTiedToFieldData) {
      const field = visibleFields.filter((field) => getFieldDisplayName(field, frame) === elementConfig.path?.field)[0];
      addDataLinkForField(field, data, linkLookup, links);
    }

    if (isIconColorTiedToFieldData) {
      const field = visibleFields.filter((field) => getFieldDisplayName(field, frame) === elementConfig.fill?.field)[0];
      addDataLinkForField(field, data, linkLookup, links);
    }

    if (isWindTurbineRPMTiedToFieldData) {
      const field = visibleFields.filter((field) => getFieldDisplayName(field, frame) === elementConfig.rpm?.field)[0];
      addDataLinkForField(field, data, linkLookup, links);
    }

    if (isServerBlinkRateTiedToFieldData) {
      const field = visibleFields.filter(
        (field) => getFieldDisplayName(field, frame) === elementConfig.blinkRate?.field
      )[0];
      addDataLinkForField(field, data, linkLookup, links);
    }

    if (isServerStatusColorTiedToFieldData) {
      const field = visibleFields.filter(
        (field) => getFieldDisplayName(field, frame) === elementConfig.statusColor?.field
      )[0];
      addDataLinkForField(field, data, linkLookup, links);
    }

    if (isServerBulbColorTiedToFieldData) {
      const field = visibleFields.filter(
        (field) => getFieldDisplayName(field, frame) === elementConfig.bulbColor?.field
      )[0];
      addDataLinkForField(field, data, linkLookup, links);
    }
  });

  return links;
}

export function isConnectionSource(element: ElementState) {
  return element.options.connections && element.options.connections.length > 0;
}
export function isConnectionTarget(element: ElementState, sceneByName: Map<string, ElementState>) {
  const connections = getConnections(sceneByName);
  return connections.some((connection) => connection.target === element);
}

export function getConnections(sceneByName: Map<string, ElementState>) {
  const connections: ConnectionState[] = [];
  for (let v of sceneByName.values()) {
    if (v.options.connections) {
      v.options.connections.forEach((c, index) => {
        // @TODO Remove after v10.x
        if (isString(c.color)) {
          c.color = { fixed: c.color };
        }

        if (isNumber(c.size)) {
          c.size = { fixed: 2, min: 1, max: 10 };
        }

        const target = c.targetName ? sceneByName.get(c.targetName) : v.parent;
        if (target) {
          connections.push({
            index,
            source: v,
            target,
            info: c,
            vertices: c.vertices ?? undefined,
          });
        }
      });
    }
  }

  return connections;
}

export function getConnectionsByTarget(element: ElementState, scene: Scene) {
  return scene.connections.state.filter((connection) => connection.target === element);
}

export function updateConnectionsForSource(element: ElementState, scene: Scene) {
  const targetConnections = getConnectionsByTarget(element, scene);
  targetConnections.forEach((connection) => {
    const sourceConnections = connection.source.options.connections?.splice(0) ?? [];
    const connections = sourceConnections.filter((con) => con.targetName !== element.getName());
    connection.source.onChange({ ...connection.source.options, connections });
  });
}

export const calculateCoordinates = (
  sourceRect: DOMRect,
  parentRect: DOMRect,
  info: CanvasConnection,
  target: ElementState,
  transformScale: number
) => {
  const sourceHorizontalCenter = sourceRect.left - parentRect.left + sourceRect.width / 2;
  const sourceVerticalCenter = sourceRect.top - parentRect.top + sourceRect.height / 2;

  // Convert from connection coords to DOM coords
  const x1 = (sourceHorizontalCenter + (info.source.x * sourceRect.width) / 2) / transformScale;
  const y1 = (sourceVerticalCenter - (info.source.y * sourceRect.height) / 2) / transformScale;

  let x2: number;
  let y2: number;
  const targetRect = target.div?.getBoundingClientRect();
  if (info.targetName && targetRect) {
    const targetHorizontalCenter = targetRect.left - parentRect.left + targetRect.width / 2;
    const targetVerticalCenter = targetRect.top - parentRect.top + targetRect.height / 2;

    x2 = targetHorizontalCenter + (info.target.x * targetRect.width) / 2;
    y2 = targetVerticalCenter - (info.target.y * targetRect.height) / 2;
  } else {
    const parentHorizontalCenter = parentRect.width / 2;
    const parentVerticalCenter = parentRect.height / 2;

    x2 = parentHorizontalCenter + (info.target.x * parentRect.width) / 2;
    y2 = parentVerticalCenter - (info.target.y * parentRect.height) / 2;
  }
  x2 /= transformScale;
  y2 /= transformScale;
  return { x1, y1, x2, y2 };
};

export const calculateMidpoint = (x1: number, y1: number, x2: number, y2: number) => {
  return { x: (x1 + x2) / 2, y: (y1 + y2) / 2 };
};

export const calculateAbsoluteCoords = (
  x1: number,
  y1: number,
  x2: number,
  y2: number,
  valueX: number,
  valueY: number
) => {
  return { x: valueX * (x2 - x1) + x1, y: valueY * (y2 - y1) + y1 };
};

<<<<<<< HEAD
export const calculateAngle = (x1: number, y1: number, x2: number, y2: number) => {
  return (Math.atan2(y2 - y1, x2 - x1) * 180) / Math.PI;
};

=======
>>>>>>> f2628bfa
// @TODO revisit, currently returning last row index for field
export const getRowIndex = (fieldName: string | undefined, scene: Scene) => {
  if (fieldName) {
    const series = scene.context.getPanelData()?.series[0];
    const field = series?.fields.find((f) => (f.name = fieldName));
    const data = field?.values;
    return data ? data.length - 1 : 0;
  }
  return 0;
};

export const getConnectionStyles = (info: CanvasConnection, scene: Scene, defaultArrowSize: number) => {
  const defaultArrowColor = config.theme2.colors.text.primary;
  const lastRowIndex = getRowIndex(info.size?.field, scene);
  const strokeColor = info.color ? scene.context.getColor(info.color).value() : defaultArrowColor;
  const strokeWidth = info.size ? scene.context.getScale(info.size).get(lastRowIndex) : defaultArrowSize;
  return { strokeColor, strokeWidth };
};

export const getParentBoundingClientRect = (scene: Scene) => {
  if (config.featureToggles.canvasPanelPanZoom) {
    const transformRef = scene.transformComponentRef?.current;
    return transformRef?.instance.contentComponent?.getBoundingClientRect();
  }

  return scene.div?.getBoundingClientRect();
};

export const getTransformInstance = (scene: Scene) => {
  if (config.featureToggles.canvasPanelPanZoom) {
    return scene.transformComponentRef?.current?.instance;
  }
  return undefined;
};

export const getParent = (scene: Scene) => {
  if (config.featureToggles.canvasPanelPanZoom) {
    return scene.transformComponentRef?.current?.instance.contentComponent;
  }
  return scene.div;
};<|MERGE_RESOLUTION|>--- conflicted
+++ resolved
@@ -363,13 +363,10 @@
   return { x: valueX * (x2 - x1) + x1, y: valueY * (y2 - y1) + y1 };
 };
 
-<<<<<<< HEAD
 export const calculateAngle = (x1: number, y1: number, x2: number, y2: number) => {
   return (Math.atan2(y2 - y1, x2 - x1) * 180) / Math.PI;
 };
 
-=======
->>>>>>> f2628bfa
 // @TODO revisit, currently returning last row index for field
 export const getRowIndex = (fieldName: string | undefined, scene: Scene) => {
   if (fieldName) {
