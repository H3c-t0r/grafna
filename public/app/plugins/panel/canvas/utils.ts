import { isNumber, isString } from 'lodash';

import { AppEvents, Field, getFieldDisplayName, LinkModel, PluginState, SelectableValue } from '@grafana/data';
import appEvents from 'app/core/app_events';
import { hasAlphaPanels, config } from 'app/core/config';
import {
  defaultElementItems,
  advancedElementItems,
  CanvasElementItem,
  canvasElementRegistry,
  CanvasElementOptions,
  CanvasConnection,
  ConnectionDirection,
} from 'app/features/canvas';
import { notFoundItem } from 'app/features/canvas/elements/notFound';
import { ElementState } from 'app/features/canvas/runtime/element';
import { FrameState } from 'app/features/canvas/runtime/frame';
import { Scene, SelectionParams } from 'app/features/canvas/runtime/scene';
import { DimensionContext } from 'app/features/dimensions';

import { AnchorPoint, ConnectionState, LineStyle, StrokeDasharray } from './types';

export function doSelect(scene: Scene, element: ElementState | FrameState) {
  try {
    let selection: SelectionParams = { targets: [] };
    if (element instanceof FrameState) {
      const targetElements: HTMLDivElement[] = [];
      targetElements.push(element?.div!);
      selection.targets = targetElements;
      selection.frame = element;
      scene.select(selection);
    } else {
      scene.currentLayer = element.parent;
      selection.targets = [element?.div!];
      scene.select(selection);
    }
  } catch (error) {
    appEvents.emit(AppEvents.alertError, ['Unable to select element, try selecting element in panel instead']);
  }
}

export function getElementTypes(shouldShowAdvancedTypes: boolean | undefined, current?: string): RegistrySelectInfo {
  if (shouldShowAdvancedTypes) {
    return getElementTypesOptions([...defaultElementItems, ...advancedElementItems], current);
  }

  return getElementTypesOptions([...defaultElementItems], current);
}

interface RegistrySelectInfo {
  options: Array<SelectableValue<string>>;
  current: Array<SelectableValue<string>>;
}

export function getElementTypesOptions(items: CanvasElementItem[], current: string | undefined): RegistrySelectInfo {
  const selectables: RegistrySelectInfo = { options: [], current: [] };
  const alpha: Array<SelectableValue<string>> = [];

  for (const item of items) {
    const option: SelectableValue<string> = { label: item.name, value: item.id, description: item.description };
    if (item.state === PluginState.alpha) {
      if (!hasAlphaPanels) {
        continue;
      }
      option.label = `${item.name} (Alpha)`;
      alpha.push(option);
    } else {
      selectables.options.push(option);
    }

    if (item.id === current) {
      selectables.current.push(option);
    }
  }

  for (const a of alpha) {
    selectables.options.push(a);
  }

  return selectables;
}

export function onAddItem(sel: SelectableValue<string>, rootLayer: FrameState | undefined, anchorPoint?: AnchorPoint) {
  const newItem = canvasElementRegistry.getIfExists(sel.value) ?? notFoundItem;
  const newElementOptions: CanvasElementOptions = {
    ...newItem.getNewOptions(),
    type: newItem.id,
    name: '',
  };

  if (anchorPoint) {
    newElementOptions.placement = { ...newElementOptions.placement, top: anchorPoint.y, left: anchorPoint.x };
  }

  if (newItem.defaultSize) {
    newElementOptions.placement = { ...newElementOptions.placement, ...newItem.defaultSize };
  }

  if (rootLayer) {
    const newElement = new ElementState(newItem, newElementOptions, rootLayer);
    newElement.updateData(rootLayer.scene.context);
    rootLayer.elements.push(newElement);
    rootLayer.scene.save();
    rootLayer.reinitializeMoveable();

    setTimeout(() => doSelect(rootLayer.scene, newElement));
  }
}

/*
 * Provided a given field add any matching data links
 * Mutates the links object in place which is then returned by the `getDataLinks` function downstream
 */
const addDataLinkForField = (
  field: Field<unknown>,
  data: string | undefined,
  linkLookup: Set<string>,
  links: Array<LinkModel<Field>>
): void => {
  if (field?.getLinks) {
    const disp = field.display ? field.display(data) : { text: `${data}`, numeric: +data! };
    field.getLinks({ calculatedValue: disp }).forEach((link) => {
      const key = `${link.title}/${link.href}`;
      if (!linkLookup.has(key)) {
        links.push(link);
        linkLookup.add(key);
      }
    });
  }
};

// TODO: This could be refactored a fair amount, ideally the element specific config code should be owned by each element and not in this shared util file
export function getDataLinks(
  dimensionContext: DimensionContext,
  elementOptions: CanvasElementOptions,
  data: string | undefined
): LinkModel[] {
  const panelData = dimensionContext.getPanelData();
  const frames = panelData?.series;

  const links: Array<LinkModel<Field>> = [];
  const linkLookup = new Set<string>();

  const elementConfig = elementOptions.config;

  frames?.forEach((frame) => {
    const visibleFields = frame.fields.filter((field) => !Boolean(field.config.custom?.hideFrom?.tooltip));

    // Text config
    const isTextTiedToFieldData =
      elementConfig.text?.field &&
      visibleFields.some((field) => getFieldDisplayName(field, frame) === elementConfig.text?.field);
    const isTextColorTiedToFieldData =
      elementConfig.color?.field &&
      visibleFields.some((field) => getFieldDisplayName(field, frame) === elementConfig.color?.field);

    // General element config
    const isElementBackgroundColorTiedToFieldData =
      elementOptions?.background?.color?.field &&
      visibleFields.some((field) => getFieldDisplayName(field, frame) === elementOptions?.background?.color?.field);
    const isElementBackgroundImageTiedToFieldData =
      elementOptions?.background?.image?.field &&
      visibleFields.some((field) => getFieldDisplayName(field, frame) === elementOptions?.background?.image?.field);
    const isElementBorderColorTiedToFieldData =
      elementOptions?.border?.color?.field &&
      visibleFields.some((field) => getFieldDisplayName(field, frame) === elementOptions?.border?.color?.field);

    // Icon config
    const isIconSVGTiedToFieldData =
      elementConfig.path?.field &&
      visibleFields.some((field) => getFieldDisplayName(field, frame) === elementConfig.path?.field);
    const isIconColorTiedToFieldData =
      elementConfig.fill?.field &&
      visibleFields.some((field) => getFieldDisplayName(field, frame) === elementConfig.fill?.field);

    // Wind turbine config (maybe remove / not support this?)
    const isWindTurbineRPMTiedToFieldData =
      elementConfig.rpm?.field &&
      visibleFields.some((field) => getFieldDisplayName(field, frame) === elementConfig.rpm?.field);

    // Server config
    const isServerBlinkRateTiedToFieldData =
      elementConfig.blinkRate?.field &&
      visibleFields.some((field) => getFieldDisplayName(field, frame) === elementConfig.blinkRate?.field);
    const isServerStatusColorTiedToFieldData =
      elementConfig.statusColor?.field &&
      visibleFields.some((field) => getFieldDisplayName(field, frame) === elementConfig.statusColor?.field);
    const isServerBulbColorTiedToFieldData =
      elementConfig.bulbColor?.field &&
      visibleFields.some((field) => getFieldDisplayName(field, frame) === elementConfig.bulbColor?.field);

    if (isTextTiedToFieldData) {
      const field = visibleFields.filter((field) => getFieldDisplayName(field, frame) === elementConfig.text?.field)[0];
      addDataLinkForField(field, data, linkLookup, links);
    }

    if (isTextColorTiedToFieldData) {
      const field = visibleFields.filter(
        (field) => getFieldDisplayName(field, frame) === elementConfig.color?.field
      )[0];
      addDataLinkForField(field, data, linkLookup, links);
    }

    if (isElementBackgroundColorTiedToFieldData) {
      const field = visibleFields.filter(
        (field) => getFieldDisplayName(field, frame) === elementOptions?.background?.color?.field
      )[0];
      addDataLinkForField(field, data, linkLookup, links);
    }

    if (isElementBackgroundImageTiedToFieldData) {
      const field = visibleFields.filter(
        (field) => getFieldDisplayName(field, frame) === elementOptions?.background?.image?.field
      )[0];
      addDataLinkForField(field, data, linkLookup, links);
    }

    if (isElementBorderColorTiedToFieldData) {
      const field = visibleFields.filter(
        (field) => getFieldDisplayName(field, frame) === elementOptions?.border?.color?.field
      )[0];
      addDataLinkForField(field, data, linkLookup, links);
    }

    if (isIconSVGTiedToFieldData) {
      const field = visibleFields.filter((field) => getFieldDisplayName(field, frame) === elementConfig.path?.field)[0];
      addDataLinkForField(field, data, linkLookup, links);
    }

    if (isIconColorTiedToFieldData) {
      const field = visibleFields.filter((field) => getFieldDisplayName(field, frame) === elementConfig.fill?.field)[0];
      addDataLinkForField(field, data, linkLookup, links);
    }

    if (isWindTurbineRPMTiedToFieldData) {
      const field = visibleFields.filter((field) => getFieldDisplayName(field, frame) === elementConfig.rpm?.field)[0];
      addDataLinkForField(field, data, linkLookup, links);
    }

    if (isServerBlinkRateTiedToFieldData) {
      const field = visibleFields.filter(
        (field) => getFieldDisplayName(field, frame) === elementConfig.blinkRate?.field
      )[0];
      addDataLinkForField(field, data, linkLookup, links);
    }

    if (isServerStatusColorTiedToFieldData) {
      const field = visibleFields.filter(
        (field) => getFieldDisplayName(field, frame) === elementConfig.statusColor?.field
      )[0];
      addDataLinkForField(field, data, linkLookup, links);
    }

    if (isServerBulbColorTiedToFieldData) {
      const field = visibleFields.filter(
        (field) => getFieldDisplayName(field, frame) === elementConfig.bulbColor?.field
      )[0];
      addDataLinkForField(field, data, linkLookup, links);
    }
  });

  return links;
}

export function isConnectionSource(element: ElementState) {
  return element.options.connections && element.options.connections.length > 0;
}
export function isConnectionTarget(element: ElementState, sceneByName: Map<string, ElementState>) {
  const connections = getConnections(sceneByName);
  return connections.some((connection) => connection.target === element);
}

export function getConnections(sceneByName: Map<string, ElementState>) {
  const connections: ConnectionState[] = [];
  for (let v of sceneByName.values()) {
    if (v.options.connections) {
      v.options.connections.forEach((c, index) => {
        // @TODO Remove after v10.x
        if (isString(c.color)) {
          c.color = { fixed: c.color };
        }

        if (isNumber(c.size)) {
          c.size = { fixed: 2, min: 1, max: 10 };
        }

        const target = c.targetName ? sceneByName.get(c.targetName) : v.parent;
        if (target) {
          connections.push({
            index,
            source: v,
            target,
            info: c,
            vertices: c.vertices ?? undefined,
          });
        }
      });
    }
  }

  return connections;
}

export function getConnectionsByTarget(element: ElementState, scene: Scene) {
  return scene.connections.state.filter((connection) => connection.target === element);
}

export function updateConnectionsForSource(element: ElementState, scene: Scene) {
  const targetConnections = getConnectionsByTarget(element, scene);
  targetConnections.forEach((connection) => {
    const sourceConnections = connection.source.options.connections?.splice(0) ?? [];
    const connections = sourceConnections.filter((con) => con.targetName !== element.getName());
    connection.source.onChange({ ...connection.source.options, connections });
  });
}

export const calculateCoordinates = (
  sourceRect: DOMRect,
  parentRect: DOMRect,
  info: CanvasConnection,
  target: ElementState,
  transformScale: number
) => {
  const sourceHorizontalCenter = sourceRect.left - parentRect.left + sourceRect.width / 2;
  const sourceVerticalCenter = sourceRect.top - parentRect.top + sourceRect.height / 2;

  // Convert from connection coords to DOM coords
  const x1 = (sourceHorizontalCenter + (info.source.x * sourceRect.width) / 2) / transformScale;
  const y1 = (sourceVerticalCenter - (info.source.y * sourceRect.height) / 2) / transformScale;

  let x2: number;
  let y2: number;
  const targetRect = target.div?.getBoundingClientRect();
  if (info.targetName && targetRect) {
    const targetHorizontalCenter = targetRect.left - parentRect.left + targetRect.width / 2;
    const targetVerticalCenter = targetRect.top - parentRect.top + targetRect.height / 2;

    x2 = targetHorizontalCenter + (info.target.x * targetRect.width) / 2;
    y2 = targetVerticalCenter - (info.target.y * targetRect.height) / 2;
  } else {
    const parentHorizontalCenter = parentRect.width / 2;
    const parentVerticalCenter = parentRect.height / 2;

    x2 = parentHorizontalCenter + (info.target.x * parentRect.width) / 2;
    y2 = parentVerticalCenter - (info.target.y * parentRect.height) / 2;
  }
  x2 /= transformScale;
  y2 /= transformScale;
  return { x1, y1, x2, y2 };
};

export const calculateMidpoint = (x1: number, y1: number, x2: number, y2: number) => {
  return { x: (x1 + x2) / 2, y: (y1 + y2) / 2 };
};

export const calculateAbsoluteCoords = (
  x1: number,
  y1: number,
  x2: number,
  y2: number,
  valueX: number,
  valueY: number
) => {
  return { x: valueX * (x2 - x1) + x1, y: valueY * (y2 - y1) + y1 };
};

export const calculateAngle = (x1: number, y1: number, x2: number, y2: number) => {
  return (Math.atan2(y2 - y1, x2 - x1) * 180) / Math.PI;
};

// @TODO revisit, currently returning last row index for field
export const getRowIndex = (fieldName: string | undefined, scene: Scene) => {
  if (fieldName) {
    const series = scene.context.getPanelData()?.series[0];
    const field = series?.fields.find((f) => (f.name = fieldName));
    const data = field?.values;
    return data ? data.length - 1 : 0;
  }
  return 0;
};

export const getConnectionStyles = (
  info: CanvasConnection,
  scene: Scene,
  defaultArrowSize: number,
  defaultArrowDirection: ConnectionDirection
) => {
  const defaultArrowColor = config.theme2.colors.text.primary;
  const lastRowIndex = getRowIndex(info.size?.field, scene);
  const strokeColor = info.color ? scene.context.getColor(info.color).value() : defaultArrowColor;
  const strokeWidth = info.size ? scene.context.getScale(info.size).get(lastRowIndex) : defaultArrowSize;
<<<<<<< HEAD
  const arrowDirection = info.direction ? info.direction : defaultArrowDirection;
  return { strokeColor, strokeWidth, arrowDirection };
=======
  const lineStyle = info.lineStyle === LineStyle.Dashed ? StrokeDasharray.Dashed : StrokeDasharray.Solid;
  return { strokeColor, strokeWidth, lineStyle };
>>>>>>> eb31f71f
};

export const getParentBoundingClientRect = (scene: Scene) => {
  if (config.featureToggles.canvasPanelPanZoom) {
    const transformRef = scene.transformComponentRef?.current;
    return transformRef?.instance.contentComponent?.getBoundingClientRect();
  }

  return scene.div?.getBoundingClientRect();
};

export const getTransformInstance = (scene: Scene) => {
  if (config.featureToggles.canvasPanelPanZoom) {
    return scene.transformComponentRef?.current?.instance;
  }
  return undefined;
};

export const getParent = (scene: Scene) => {
  if (config.featureToggles.canvasPanelPanZoom) {
    return scene.transformComponentRef?.current?.instance.contentComponent;
  }
  return scene.div;
};<|MERGE_RESOLUTION|>--- conflicted
+++ resolved
@@ -389,13 +389,9 @@
   const lastRowIndex = getRowIndex(info.size?.field, scene);
   const strokeColor = info.color ? scene.context.getColor(info.color).value() : defaultArrowColor;
   const strokeWidth = info.size ? scene.context.getScale(info.size).get(lastRowIndex) : defaultArrowSize;
-<<<<<<< HEAD
   const arrowDirection = info.direction ? info.direction : defaultArrowDirection;
-  return { strokeColor, strokeWidth, arrowDirection };
-=======
   const lineStyle = info.lineStyle === LineStyle.Dashed ? StrokeDasharray.Dashed : StrokeDasharray.Solid;
-  return { strokeColor, strokeWidth, lineStyle };
->>>>>>> eb31f71f
+  return { strokeColor, strokeWidth, arrowDirection, lineStyle }; 
 };
 
 export const getParentBoundingClientRect = (scene: Scene) => {
