--- conflicted
+++ resolved
@@ -383,13 +383,9 @@
   const lastRowIndex = getRowIndex(info.size?.field, scene);
   const strokeColor = info.color ? scene.context.getColor(info.color).value() : defaultArrowColor;
   const strokeWidth = info.size ? scene.context.getScale(info.size).get(lastRowIndex) : defaultArrowSize;
-<<<<<<< HEAD
   const strokeRadius = info.radius ? scene.context.getScale(info.radius).get(lastRowIndex) : 0;
-  return { strokeColor, strokeWidth, strokeRadius };
-=======
   const lineStyle = info.lineStyle === LineStyle.Dashed ? StrokeDasharray.Dashed : StrokeDasharray.Solid;
-  return { strokeColor, strokeWidth, lineStyle };
->>>>>>> 1ba4d525
+  return { strokeColor, strokeWidth, strokeRadius, lineStyle };
 };
 
 export const getParentBoundingClientRect = (scene: Scene) => {
