// This component is based on logic from the flamebearer project
// https://github.com/mapbox/flamebearer

// ISC License

// Copyright (c) 2018, Mapbox

// Permission to use, copy, modify, and/or distribute this software for any purpose
// with or without fee is hereby granted, provided that the above copyright notice
// and this permission notice appear in all copies.

// THE SOFTWARE IS PROVIDED "AS IS" AND THE AUTHOR DISCLAIMS ALL WARRANTIES WITH
// REGARD TO THIS SOFTWARE INCLUDING ALL IMPLIED WARRANTIES OF MERCHANTABILITY AND
// FITNESS. IN NO EVENT SHALL THE AUTHOR BE LIABLE FOR ANY SPECIAL, DIRECT,
// INDIRECT, OR CONSEQUENTIAL DAMAGES OR ANY DAMAGES WHATSOEVER RESULTING FROM LOSS
// OF USE, DATA OR PROFITS, WHETHER IN AN ACTION OF CONTRACT, NEGLIGENCE OR OTHER
// TORTIOUS ACTION, ARISING OUT OF OR IN CONNECTION WITH THE USE OR PERFORMANCE OF
// THIS SOFTWARE.
import { css } from '@emotion/css';
import React, { useCallback, useEffect, useRef, useState } from 'react';
import { useMeasure } from 'react-use';

import { CoreApp, createTheme, DataFrame, FieldType, getDisplayProcessor } from '@grafana/data';

import { PIXELS_PER_LEVEL } from '../../constants';
import { TooltipData, SelectedView } from '../types';

import FlameGraphTooltip, { getTooltipData } from './FlameGraphTooltip';
import { ItemWithStart } from './dataTransform';
import { getBarX, getRectDimensionsForLevel, renderRect } from './rendering';

type Props = {
  data: DataFrame;
  app: CoreApp;
  flameGraphHeight?: number;
  levels: ItemWithStart[][];
  topLevelIndex: number;
  rangeMin: number;
  rangeMax: number;
  search: string;
  setTopLevelIndex: (level: number) => void;
  setRangeMin: (range: number) => void;
  setRangeMax: (range: number) => void;
  selectedView: SelectedView;
  style?: React.CSSProperties;
};

const FlameGraph = ({
  data,
  app,
  flameGraphHeight,
  levels,
  topLevelIndex,
  rangeMin,
  rangeMax,
  search,
  setTopLevelIndex,
  setRangeMin,
  setRangeMax,
  selectedView,
}: Props) => {
  const styles = getStyles(selectedView, app, flameGraphHeight);
  const totalTicks = data.fields[1].values.get(0);
  const valueField =
    data.fields.find((f) => f.name === 'value') ?? data.fields.find((f) => f.type === FieldType.number);
  if (!valueField) {
    throw new Error('Malformed dataFrame: value field of type number is not in the query response');
  }

  const [sizeRef, { width: wrapperWidth }] = useMeasure<HTMLDivElement>();
  const graphRef = useRef<HTMLCanvasElement>(null);
  const tooltipRef = useRef<HTMLDivElement>(null);
  const [tooltipData, setTooltipData] = useState<TooltipData>();
  const [showTooltip, setShowTooltip] = useState(false);

  // Convert pixel coordinates to bar coordinates in the levels array so that we can add mouse events like clicks to
  // the canvas.
  const convertPixelCoordinatesToBarCoordinates = useCallback(
    (x: number, y: number, pixelsPerTick: number) => {
      const levelIndex = Math.floor(y / (PIXELS_PER_LEVEL / window.devicePixelRatio));
      const barIndex = getBarIndex(x, levels[levelIndex], pixelsPerTick, totalTicks, rangeMin);
      return { levelIndex, barIndex };
    },
    [levels, totalTicks, rangeMin]
  );

  const render = useCallback(
    (pixelsPerTick: number) => {
      if (!levels.length) {
        return;
      }
      const ctx = graphRef.current?.getContext('2d')!;
      const graph = graphRef.current!;

      const height = PIXELS_PER_LEVEL * levels.length;
      graph.width = Math.round(wrapperWidth * window.devicePixelRatio);
      graph.height = Math.round(height * window.devicePixelRatio);
      graph.style.width = `${wrapperWidth}px`;
      graph.style.height = `${height}px`;

      ctx.textBaseline = 'middle';
      ctx.font = 12 * window.devicePixelRatio + 'px monospace';
      ctx.strokeStyle = 'white';

      const processor = getDisplayProcessor({
        field: valueField,
        theme: createTheme() /* theme does not matter for us here */,
      });

      for (let levelIndex = 0; levelIndex < levels.length; levelIndex++) {
        const level = levels[levelIndex];
        // Get all the dimensions of the rectangles for the level. We do this by level instead of per rectangle, because
        // sometimes we collapse multiple bars into single rect.
        const dimensions = getRectDimensionsForLevel(level, levelIndex, totalTicks, rangeMin, pixelsPerTick, processor);
        for (const rect of dimensions) {
          // Render each rectangle based on the computed dimensions
          renderRect(ctx, rect, totalTicks, rangeMin, rangeMax, search, levelIndex, topLevelIndex);
        }
      }
    },
    [levels, wrapperWidth, valueField, totalTicks, rangeMin, rangeMax, search, topLevelIndex]
  );

  useEffect(() => {
    if (graphRef.current) {
      const pixelsPerTick = (wrapperWidth * window.devicePixelRatio) / totalTicks / (rangeMax - rangeMin);
      render(pixelsPerTick);

      // Clicking allows user to "zoom" into the flamegraph. Zooming means the x axis gets smaller so that the clicked
      // bar takes 100% of the x axis.
      graphRef.current.onclick = (e) => {
        const pixelsPerTick = graphRef.current!.clientWidth / totalTicks / (rangeMax - rangeMin);
        const { levelIndex, barIndex } = convertPixelCoordinatesToBarCoordinates(e.offsetX, e.offsetY, pixelsPerTick);

        if (barIndex !== -1 && !isNaN(levelIndex) && !isNaN(barIndex)) {
          setTopLevelIndex(levelIndex);
          setRangeMin(levels[levelIndex][barIndex].start / totalTicks);
          setRangeMax((levels[levelIndex][barIndex].start + levels[levelIndex][barIndex].value) / totalTicks);
        }
      };

      graphRef.current!.onmousemove = (e) => {
        if (tooltipRef.current) {
          setShowTooltip(false);
          const pixelsPerTick = graphRef.current!.clientWidth / totalTicks / (rangeMax - rangeMin);
          const { levelIndex, barIndex } = convertPixelCoordinatesToBarCoordinates(e.offsetX, e.offsetY, pixelsPerTick);

          if (barIndex !== -1 && !isNaN(levelIndex) && !isNaN(barIndex)) {
            tooltipRef.current.style.left = e.clientX + 10 + 'px';
            tooltipRef.current.style.top = e.clientY + 'px';

            const bar = levels[levelIndex][barIndex];
<<<<<<< HEAD
            const tooltipData = getTooltipData(valueField, bar.label, bar.value, totalTicks);
=======
            const tooltipData = getTooltipData(valueField!, bar.label, bar.value, bar.self, totalTicks);
>>>>>>> f76ba900
            setTooltipData(tooltipData);
            setShowTooltip(true);
          }
        }
      };

      graphRef.current!.onmouseleave = () => {
        setShowTooltip(false);
      };
    }
  }, [
    render,
    convertPixelCoordinatesToBarCoordinates,
    levels,
    rangeMin,
    rangeMax,
    topLevelIndex,
    totalTicks,
    wrapperWidth,
    setTopLevelIndex,
    setRangeMin,
    setRangeMax,
    selectedView,
    valueField,
  ]);

  return (
    <div className={styles.graph} ref={sizeRef}>
      <canvas ref={graphRef} data-testid="flameGraph" />
      <FlameGraphTooltip tooltipRef={tooltipRef} tooltipData={tooltipData!} showTooltip={showTooltip} />
    </div>
  );
};

const getStyles = (selectedView: SelectedView, app: CoreApp, flameGraphHeight: number | undefined) => ({
  graph: css`
    cursor: pointer;
    float: left;
    overflow: scroll;
    width: ${selectedView === SelectedView.FlameGraph ? '100%' : '50%'};
    ${app !== CoreApp.Explore
      ? `height: calc(${flameGraphHeight}px - 44px)`
      : ''}; // 44px to adjust for header pushing content down
  `,
});

/**
 * Binary search for a bar in a level, based on the X pixel coordinate. Useful for detecting which bar did user click
 * on.
 */
const getBarIndex = (
  x: number,
  level: ItemWithStart[],
  pixelsPerTick: number,
  totalTicks: number,
  rangeMin: number
) => {
  if (level) {
    let start = 0;
    let end = level.length - 1;

    while (start <= end) {
      const midIndex = (start + end) >> 1;
      const startOfBar = getBarX(level[midIndex].start, totalTicks, rangeMin, pixelsPerTick);
      const startOfNextBar = getBarX(
        level[midIndex].start + level[midIndex].value,
        totalTicks,
        rangeMin,
        pixelsPerTick
      );

      if (startOfBar <= x && startOfNextBar >= x) {
        return midIndex;
      }

      if (startOfBar > x) {
        end = midIndex - 1;
      } else {
        start = midIndex + 1;
      }
    }
  }
  return -1;
};

export default FlameGraph;<|MERGE_RESOLUTION|>--- conflicted
+++ resolved
@@ -150,11 +150,7 @@
             tooltipRef.current.style.top = e.clientY + 'px';
 
             const bar = levels[levelIndex][barIndex];
-<<<<<<< HEAD
-            const tooltipData = getTooltipData(valueField, bar.label, bar.value, totalTicks);
-=======
-            const tooltipData = getTooltipData(valueField!, bar.label, bar.value, bar.self, totalTicks);
->>>>>>> f76ba900
+            const tooltipData = getTooltipData(valueField, bar.label, bar.value, bar.self, totalTicks);
             setTooltipData(tooltipData);
             setShowTooltip(true);
           }
