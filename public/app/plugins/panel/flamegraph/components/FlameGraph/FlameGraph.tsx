// This component is based on logic from the flamebearer project
// https://github.com/mapbox/flamebearer

// ISC License

// Copyright (c) 2018, Mapbox

// Permission to use, copy, modify, and/or distribute this software for any purpose
// with or without fee is hereby granted, provided that the above copyright notice
// and this permission notice appear in all copies.

// THE SOFTWARE IS PROVIDED "AS IS" AND THE AUTHOR DISCLAIMS ALL WARRANTIES WITH
// REGARD TO THIS SOFTWARE INCLUDING ALL IMPLIED WARRANTIES OF MERCHANTABILITY AND
// FITNESS. IN NO EVENT SHALL THE AUTHOR BE LIABLE FOR ANY SPECIAL, DIRECT,
// INDIRECT, OR CONSEQUENTIAL DAMAGES OR ANY DAMAGES WHATSOEVER RESULTING FROM LOSS
// OF USE, DATA OR PROFITS, WHETHER IN AN ACTION OF CONTRACT, NEGLIGENCE OR OTHER
// TORTIOUS ACTION, ARISING OUT OF OR IN CONNECTION WITH THE USE OR PERFORMANCE OF
// THIS SOFTWARE.
import { css } from '@emotion/css';
import uFuzzy from '@leeoniya/ufuzzy';
import React, { useEffect, useMemo, useRef, useState } from 'react';
import { useMeasure } from 'react-use';

import { CoreApp } from '@grafana/data';

import { PIXELS_PER_LEVEL } from '../../constants';
import { SelectedView, ContextMenuData } from '../types';

import FlameGraphContextMenu from './FlameGraphContextMenu';
import FlameGraphMetadata from './FlameGraphMetadata';
import FlameGraphTooltip from './FlameGraphTooltip';
import { FlameGraphDataContainer, LevelItem } from './dataTransform';
import { getBarX, getRectDimensionsForLevel, renderRect } from './rendering';

type Props = {
  data: FlameGraphDataContainer;
  app: CoreApp;
  flameGraphHeight?: number;
  levels: LevelItem[][];
  topLevelIndex: number;
  selectedBarIndex: number;
  rangeMin: number;
  rangeMax: number;
  search: string;
  setTopLevelIndex: (level: number) => void;
  setSelectedBarIndex: (bar: number) => void;
  setRangeMin: (range: number) => void;
  setRangeMax: (range: number) => void;
  selectedView: SelectedView;
  style?: React.CSSProperties;
  getLabelValue: (label: string | number) => string;
};

const FlameGraph = ({
  data,
  app,
  flameGraphHeight,
  levels,
  topLevelIndex,
  selectedBarIndex,
  rangeMin,
  rangeMax,
  search,
  setTopLevelIndex,
  setSelectedBarIndex,
  setRangeMin,
  setRangeMax,
  selectedView,
  getLabelValue,
}: Props) => {
  const styles = getStyles(selectedView, app, flameGraphHeight);
<<<<<<< HEAD
  const totalTicks = data.getValue(0);
=======
  const totalTicks = data.fields[1].values.get(0);
  const valueField =
    data.fields.find((f) => f.name === 'value') ?? data.fields.find((f) => f.type === FieldType.number);

  if (!valueField) {
    throw new Error('Malformed dataFrame: value field of type number is not in the query response');
  }
>>>>>>> 647f693e

  const [sizeRef, { width: wrapperWidth }] = useMeasure<HTMLDivElement>();
  const graphRef = useRef<HTMLCanvasElement>(null);
  const tooltipRef = useRef<HTMLDivElement>(null);
  const [tooltipItem, setTooltipItem] = useState<LevelItem>();
  const [contextMenuData, setContextMenuData] = useState<ContextMenuData>();

  const [ufuzzy] = useState(() => {
    return new uFuzzy();
  });

<<<<<<< HEAD
=======
  const uniqueLabels = useMemo(() => {
    const labelField = data.fields.find((f) => f.name === 'label');
    const enumConfig = labelField?.config?.type?.enum;
    if (enumConfig) {
      return enumConfig.text || [];
    } else {
      return [...new Set<string>(labelField?.values.toArray())];
    }
  }, [data]);

>>>>>>> 647f693e
  const foundLabels = useMemo(() => {
    const foundLabels = new Set<string>();

    if (search) {
<<<<<<< HEAD
      for (let idx of ufuzzy.filter(data.getUniqueLabels(), search)) {
        foundLabels.add(data.getUniqueLabels()[idx]);
=======
      let idxs = ufuzzy.filter(uniqueLabels, search);

      if (idxs) {
        for (let idx of idxs) {
          foundLabels.add(uniqueLabels[idx]);
        }
>>>>>>> 647f693e
      }
    }

    return foundLabels;
  }, [ufuzzy, search, data]);

<<<<<<< HEAD
  const render = useCallback(
    (pixelsPerTick: number) => {
      if (!levels.length) {
        return;
      }
      const ctx = graphRef.current?.getContext('2d')!;
      const graph = graphRef.current!;

      const height = PIXELS_PER_LEVEL * levels.length;
      graph.width = Math.round(wrapperWidth * window.devicePixelRatio);
      graph.height = Math.round(height * window.devicePixelRatio);
      graph.style.width = `${wrapperWidth}px`;
      graph.style.height = `${height}px`;

      ctx.textBaseline = 'middle';
      ctx.font = 12 * window.devicePixelRatio + 'px monospace';
      ctx.strokeStyle = 'white';

      for (let levelIndex = 0; levelIndex < levels.length; levelIndex++) {
        const level = levels[levelIndex];
        // Get all the dimensions of the rectangles for the level. We do this by level instead of per rectangle, because
        // sometimes we collapse multiple bars into single rect.
        const dimensions = getRectDimensionsForLevel(data, level, levelIndex, totalTicks, rangeMin, pixelsPerTick);
        for (const rect of dimensions) {
          // Render each rectangle based on the computed dimensions
          renderRect(ctx, rect, totalTicks, rangeMin, rangeMax, search, levelIndex, topLevelIndex, foundLabels);
        }
      }
    },
    [data, levels, wrapperWidth, totalTicks, rangeMin, rangeMax, search, topLevelIndex, foundLabels]
  );
=======
  useEffect(() => {
    if (!levels.length) {
      return;
    }
    const pixelsPerTick = (wrapperWidth * window.devicePixelRatio) / totalTicks / (rangeMax - rangeMin);
    const ctx = graphRef.current?.getContext('2d')!;
    const graph = graphRef.current!;

    const height = PIXELS_PER_LEVEL * levels.length;
    graph.width = Math.round(wrapperWidth * window.devicePixelRatio);
    graph.height = Math.round(height * window.devicePixelRatio);
    graph.style.width = `${wrapperWidth}px`;
    graph.style.height = `${height}px`;

    ctx.textBaseline = 'middle';
    ctx.font = 12 * window.devicePixelRatio + 'px monospace';
    ctx.strokeStyle = 'white';

    const processor = getDisplayProcessor({
      field: valueField,
      theme: createTheme() /* theme does not matter for us here */,
    });

    for (let levelIndex = 0; levelIndex < levels.length; levelIndex++) {
      const level = levels[levelIndex];
      // Get all the dimensions of the rectangles for the level. We do this by level instead of per rectangle, because
      // sometimes we collapse multiple bars into single rect.
      const dimensions = getRectDimensionsForLevel(
        level,
        levelIndex,
        totalTicks,
        rangeMin,
        pixelsPerTick,
        processor,
        getLabelValue
      );
      for (const rect of dimensions) {
        // Render each rectangle based on the computed dimensions
        renderRect(ctx, rect, totalTicks, rangeMin, rangeMax, search, levelIndex, topLevelIndex, foundLabels);
      }
    }
  }, [
    levels,
    wrapperWidth,
    valueField,
    totalTicks,
    rangeMin,
    rangeMax,
    search,
    topLevelIndex,
    foundLabels,
    getLabelValue,
  ]);
>>>>>>> 647f693e

  useEffect(() => {
    if (graphRef.current) {
      graphRef.current.onclick = (e) => {
        setTooltipItem(undefined);
        const pixelsPerTick = graphRef.current!.clientWidth / totalTicks / (rangeMax - rangeMin);
        const { levelIndex, barIndex } = convertPixelCoordinatesToBarCoordinates(
          data,
          e,
          pixelsPerTick,
          levels,
          totalTicks,
          rangeMin
        );

        // if clicking on a block in the canvas
        if (barIndex !== -1 && !isNaN(levelIndex) && !isNaN(barIndex)) {
          setContextMenuData({ e, levelIndex, barIndex });
        } else {
          // if clicking on the canvas but there is no block beneath the cursor
          setContextMenuData(undefined);
        }
      };

      graphRef.current!.onmousemove = (e) => {
        if (tooltipRef.current && contextMenuData === undefined) {
          setTooltipItem(undefined);
          const pixelsPerTick = graphRef.current!.clientWidth / totalTicks / (rangeMax - rangeMin);
          const { levelIndex, barIndex } = convertPixelCoordinatesToBarCoordinates(
            data,
            e,
            pixelsPerTick,
            levels,
            totalTicks,
            rangeMin
          );

          if (barIndex !== -1 && !isNaN(levelIndex) && !isNaN(barIndex)) {
            tooltipRef.current.style.left = e.clientX + 10 + 'px';
            tooltipRef.current.style.top = e.clientY + 'px';
            console.log(`setTooltipItem(${levels[levelIndex][barIndex]})`);
            setTooltipItem(levels[levelIndex][barIndex]);
          }
        }
      };

      graphRef.current!.onmouseleave = () => {
        setTooltipItem(undefined);
      };
    }
  }, [
<<<<<<< HEAD
    data,
    render,
=======
>>>>>>> 647f693e
    levels,
    rangeMin,
    rangeMax,
    topLevelIndex,
    totalTicks,
    wrapperWidth,
    setTopLevelIndex,
    setRangeMin,
    setRangeMax,
    selectedView,
    setSelectedBarIndex,
    setContextMenuData,
    contextMenuData,
  ]);

  // hide context menu if outside the flame graph canvas is clicked
  useEffect(() => {
    const handleOnClick = (e: MouseEvent) => {
      // eslint-disable-next-line @typescript-eslint/consistent-type-assertions
      if ((e.target as HTMLElement).parentElement?.id !== 'flameGraphCanvasContainer') {
        setContextMenuData(undefined);
      }
    };
    window.addEventListener('click', handleOnClick);
    return () => window.removeEventListener('click', handleOnClick);
  }, [setContextMenuData]);

  return (
    <div className={styles.graph} ref={sizeRef}>
      <FlameGraphMetadata
        data={data}
        levels={levels}
        topLevelIndex={topLevelIndex}
        selectedBarIndex={selectedBarIndex}
        totalTicks={totalTicks}
      />
      <div className={styles.canvasContainer} id="flameGraphCanvasContainer">
        <canvas ref={graphRef} data-testid="flameGraph" />
      </div>
<<<<<<< HEAD
      <FlameGraphTooltip tooltipRef={tooltipRef} item={tooltipItem} data={data} totalTicks={totalTicks} />
=======
      <FlameGraphTooltip tooltipRef={tooltipRef} tooltipData={tooltipData!} getLabelValue={getLabelValue} />
>>>>>>> 647f693e
      {contextMenuData && (
        <FlameGraphContextMenu
          data={data}
          contextMenuData={contextMenuData!}
          levels={levels}
          totalTicks={totalTicks}
          graphRef={graphRef}
          setContextMenuData={setContextMenuData}
          setTopLevelIndex={setTopLevelIndex}
          setSelectedBarIndex={setSelectedBarIndex}
          setRangeMin={setRangeMin}
          setRangeMax={setRangeMax}
          getLabelValue={getLabelValue}
        />
      )}
    </div>
  );
};

const getStyles = (selectedView: SelectedView, app: CoreApp, flameGraphHeight: number | undefined) => ({
  graph: css`
    float: left;
    overflow: scroll;
    width: ${selectedView === SelectedView.FlameGraph ? '100%' : '50%'};
    ${app !== CoreApp.Explore
      ? `height: calc(${flameGraphHeight}px - 50px)`
      : ''}; // 50px to adjust for header pushing content down
  `,
  canvasContainer: css`
    cursor: pointer;
  `,
});

// Convert pixel coordinates to bar coordinates in the levels array so that we can add mouse events like clicks to
// the canvas.
const convertPixelCoordinatesToBarCoordinates = (
  data: FlameGraphDataContainer,
  e: MouseEvent,
  pixelsPerTick: number,
  levels: LevelItem[][],
  totalTicks: number,
  rangeMin: number
) => {
  const levelIndex = Math.floor(e.offsetY / (PIXELS_PER_LEVEL / window.devicePixelRatio));
  const barIndex = getBarIndex(e.offsetX, data, levels[levelIndex], pixelsPerTick, totalTicks, rangeMin);
  return { levelIndex, barIndex };
};

/**
 * Binary search for a bar in a level, based on the X pixel coordinate. Useful for detecting which bar did user click
 * on.
 */
const getBarIndex = (
  x: number,
  data: FlameGraphDataContainer,
  level: LevelItem[],
  pixelsPerTick: number,
  totalTicks: number,
  rangeMin: number
) => {
  if (level) {
    let start = 0;
    let end = level.length - 1;

    while (start <= end) {
      const midIndex = (start + end) >> 1;
      const startOfBar = getBarX(level[midIndex].start, totalTicks, rangeMin, pixelsPerTick);
      const startOfNextBar = getBarX(
        level[midIndex].start + data.getValue(level[midIndex].itemIndex),
        totalTicks,
        rangeMin,
        pixelsPerTick
      );

      if (startOfBar <= x && startOfNextBar >= x) {
        return midIndex;
      }

      if (startOfBar > x) {
        end = midIndex - 1;
      } else {
        start = midIndex + 1;
      }
    }
  }
  return -1;
};

export default FlameGraph;<|MERGE_RESOLUTION|>--- conflicted
+++ resolved
@@ -48,7 +48,6 @@
   setRangeMax: (range: number) => void;
   selectedView: SelectedView;
   style?: React.CSSProperties;
-  getLabelValue: (label: string | number) => string;
 };
 
 const FlameGraph = ({
@@ -66,20 +65,9 @@
   setRangeMin,
   setRangeMax,
   selectedView,
-  getLabelValue,
 }: Props) => {
   const styles = getStyles(selectedView, app, flameGraphHeight);
-<<<<<<< HEAD
   const totalTicks = data.getValue(0);
-=======
-  const totalTicks = data.fields[1].values.get(0);
-  const valueField =
-    data.fields.find((f) => f.name === 'value') ?? data.fields.find((f) => f.type === FieldType.number);
-
-  if (!valueField) {
-    throw new Error('Malformed dataFrame: value field of type number is not in the query response');
-  }
->>>>>>> 647f693e
 
   const [sizeRef, { width: wrapperWidth }] = useMeasure<HTMLDivElement>();
   const graphRef = useRef<HTMLCanvasElement>(null);
@@ -91,73 +79,22 @@
     return new uFuzzy();
   });
 
-<<<<<<< HEAD
-=======
-  const uniqueLabels = useMemo(() => {
-    const labelField = data.fields.find((f) => f.name === 'label');
-    const enumConfig = labelField?.config?.type?.enum;
-    if (enumConfig) {
-      return enumConfig.text || [];
-    } else {
-      return [...new Set<string>(labelField?.values.toArray())];
-    }
-  }, [data]);
-
->>>>>>> 647f693e
   const foundLabels = useMemo(() => {
     const foundLabels = new Set<string>();
 
     if (search) {
-<<<<<<< HEAD
-      for (let idx of ufuzzy.filter(data.getUniqueLabels(), search)) {
-        foundLabels.add(data.getUniqueLabels()[idx]);
-=======
-      let idxs = ufuzzy.filter(uniqueLabels, search);
+      let idxs = ufuzzy.filter(data.getUniqueLabels(), search);
 
       if (idxs) {
         for (let idx of idxs) {
-          foundLabels.add(uniqueLabels[idx]);
+          foundLabels.add(data.getUniqueLabels()[idx]);
         }
->>>>>>> 647f693e
       }
     }
 
     return foundLabels;
   }, [ufuzzy, search, data]);
 
-<<<<<<< HEAD
-  const render = useCallback(
-    (pixelsPerTick: number) => {
-      if (!levels.length) {
-        return;
-      }
-      const ctx = graphRef.current?.getContext('2d')!;
-      const graph = graphRef.current!;
-
-      const height = PIXELS_PER_LEVEL * levels.length;
-      graph.width = Math.round(wrapperWidth * window.devicePixelRatio);
-      graph.height = Math.round(height * window.devicePixelRatio);
-      graph.style.width = `${wrapperWidth}px`;
-      graph.style.height = `${height}px`;
-
-      ctx.textBaseline = 'middle';
-      ctx.font = 12 * window.devicePixelRatio + 'px monospace';
-      ctx.strokeStyle = 'white';
-
-      for (let levelIndex = 0; levelIndex < levels.length; levelIndex++) {
-        const level = levels[levelIndex];
-        // Get all the dimensions of the rectangles for the level. We do this by level instead of per rectangle, because
-        // sometimes we collapse multiple bars into single rect.
-        const dimensions = getRectDimensionsForLevel(data, level, levelIndex, totalTicks, rangeMin, pixelsPerTick);
-        for (const rect of dimensions) {
-          // Render each rectangle based on the computed dimensions
-          renderRect(ctx, rect, totalTicks, rangeMin, rangeMax, search, levelIndex, topLevelIndex, foundLabels);
-        }
-      }
-    },
-    [data, levels, wrapperWidth, totalTicks, rangeMin, rangeMax, search, topLevelIndex, foundLabels]
-  );
-=======
   useEffect(() => {
     if (!levels.length) {
       return;
@@ -176,42 +113,17 @@
     ctx.font = 12 * window.devicePixelRatio + 'px monospace';
     ctx.strokeStyle = 'white';
 
-    const processor = getDisplayProcessor({
-      field: valueField,
-      theme: createTheme() /* theme does not matter for us here */,
-    });
-
     for (let levelIndex = 0; levelIndex < levels.length; levelIndex++) {
       const level = levels[levelIndex];
       // Get all the dimensions of the rectangles for the level. We do this by level instead of per rectangle, because
       // sometimes we collapse multiple bars into single rect.
-      const dimensions = getRectDimensionsForLevel(
-        level,
-        levelIndex,
-        totalTicks,
-        rangeMin,
-        pixelsPerTick,
-        processor,
-        getLabelValue
-      );
+      const dimensions = getRectDimensionsForLevel(data, level, levelIndex, totalTicks, rangeMin, pixelsPerTick);
       for (const rect of dimensions) {
         // Render each rectangle based on the computed dimensions
         renderRect(ctx, rect, totalTicks, rangeMin, rangeMax, search, levelIndex, topLevelIndex, foundLabels);
       }
     }
-  }, [
-    levels,
-    wrapperWidth,
-    valueField,
-    totalTicks,
-    rangeMin,
-    rangeMax,
-    search,
-    topLevelIndex,
-    foundLabels,
-    getLabelValue,
-  ]);
->>>>>>> 647f693e
+  }, [data, levels, wrapperWidth, totalTicks, rangeMin, rangeMax, search, topLevelIndex, foundLabels]);
 
   useEffect(() => {
     if (graphRef.current) {
@@ -252,7 +164,6 @@
           if (barIndex !== -1 && !isNaN(levelIndex) && !isNaN(barIndex)) {
             tooltipRef.current.style.left = e.clientX + 10 + 'px';
             tooltipRef.current.style.top = e.clientY + 'px';
-            console.log(`setTooltipItem(${levels[levelIndex][barIndex]})`);
             setTooltipItem(levels[levelIndex][barIndex]);
           }
         }
@@ -263,11 +174,7 @@
       };
     }
   }, [
-<<<<<<< HEAD
     data,
-    render,
-=======
->>>>>>> 647f693e
     levels,
     rangeMin,
     rangeMax,
@@ -307,11 +214,7 @@
       <div className={styles.canvasContainer} id="flameGraphCanvasContainer">
         <canvas ref={graphRef} data-testid="flameGraph" />
       </div>
-<<<<<<< HEAD
       <FlameGraphTooltip tooltipRef={tooltipRef} item={tooltipItem} data={data} totalTicks={totalTicks} />
-=======
-      <FlameGraphTooltip tooltipRef={tooltipRef} tooltipData={tooltipData!} getLabelValue={getLabelValue} />
->>>>>>> 647f693e
       {contextMenuData && (
         <FlameGraphContextMenu
           data={data}
@@ -324,7 +227,6 @@
           setSelectedBarIndex={setSelectedBarIndex}
           setRangeMin={setRangeMin}
           setRangeMax={setRangeMax}
-          getLabelValue={getLabelValue}
         />
       )}
     </div>
