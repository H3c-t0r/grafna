import { css } from '@emotion/css';
import React, { LegacyRef } from 'react';

import { useStyles2, Tooltip } from '@grafana/ui';

import { FlameGraphDataContainer, LevelItem } from './dataTransform';

type Props = {
  data: FlameGraphDataContainer;
  item?: LevelItem;
  totalTicks: number;
  tooltipRef: LegacyRef<HTMLDivElement>;
<<<<<<< HEAD
};

const FlameGraphTooltip = ({ data, tooltipRef, item, totalTicks }: Props) => {
=======
  tooltipData: TooltipData;
  getLabelValue: (label: string | number) => string;
};

const FlameGraphTooltip = ({ tooltipRef, tooltipData, getLabelValue }: Props) => {
>>>>>>> 647f693e
  const styles = useStyles2(getStyles);

  let content = null;
  if (item) {
    const tooltipData = getTooltipData(data, item, totalTicks);
    content = (
      <Tooltip
        content={
          <div>
            <p>{data.getLabel(item.itemIndex)}</p>
            <p className={styles.lastParagraph}>
              {tooltipData.unitTitle}
              <br />
              Total: <b>{tooltipData.unitValue}</b> ({tooltipData.percentValue}%)
              <br />
              Self: <b>{tooltipData.unitSelf}</b> ({tooltipData.percentSelf}%)
              <br />
              Samples: <b>{tooltipData.samples}</b>
            </p>
          </div>
        }
        placement={'right'}
        show={true}
      >
        <span></span>
      </Tooltip>
    );
  }

  return (
    <div ref={tooltipRef} className={styles.tooltip}>
<<<<<<< HEAD
      {content}
=======
      {tooltipData && (
        <Tooltip
          content={
            <div>
              <p>{getLabelValue(tooltipData.name)}</p>
              <p className={styles.lastParagraph}>
                {tooltipData.unitTitle}
                <br />
                Total: <b>{tooltipData.unitValue}</b> ({tooltipData.percentValue}%)
                <br />
                Self: <b>{tooltipData.unitSelf}</b> ({tooltipData.percentSelf}%)
                <br />
                Samples: <b>{tooltipData.samples}</b>
              </p>
            </div>
          }
          placement={'right'}
          show={true}
        >
          <span></span>
        </Tooltip>
      )}
>>>>>>> 647f693e
    </div>
  );
};

type TooltipData = {
  name: string;
  percentValue: number;
  percentSelf: number;
  unitTitle: string;
  unitValue: string;
  unitSelf: string;
  samples: string;
};

const getTooltipData = (data: FlameGraphDataContainer, item: LevelItem, totalTicks: number): TooltipData => {
  const displayValue = data.getValueDisplay(item.itemIndex);
  const displaySelf = data.getSelfDisplay(item.itemIndex);

  const percentValue = Math.round(10000 * (displayValue.numeric / totalTicks)) / 100;
  const percentSelf = Math.round(10000 * (displaySelf.numeric / totalTicks)) / 100;
  let unitValue = displayValue.text + displayValue.suffix;
  let unitSelf = displaySelf.text + displaySelf.suffix;

  const unitTitle = data.getUnitTitle();
  if (unitTitle === 'Count') {
    if (!displayValue.suffix) {
      // Makes sure we don't show 123undefined or something like that if suffix isn't defined
      unitValue = displayValue.text;
    }
    if (!displaySelf.suffix) {
      // Makes sure we don't show 123undefined or something like that if suffix isn't defined
      unitSelf = displaySelf.text;
    }
  }

  return {
    name: data.getLabel(item.itemIndex),
    percentValue,
    percentSelf,
    unitTitle,
    unitValue,
    unitSelf,
    samples: displayValue.numeric.toLocaleString(),
  };
};

const getStyles = () => ({
  tooltip: css`
    position: fixed;
  `,
  lastParagraph: css`
    margin-bottom: 0;
  `,
  name: css`
    margin-bottom: 10px;
  `,
});

export default FlameGraphTooltip;<|MERGE_RESOLUTION|>--- conflicted
+++ resolved
@@ -7,20 +7,12 @@
 
 type Props = {
   data: FlameGraphDataContainer;
+  totalTicks: number;
   item?: LevelItem;
-  totalTicks: number;
-  tooltipRef: LegacyRef<HTMLDivElement>;
-<<<<<<< HEAD
+  tooltipRef?: LegacyRef<HTMLDivElement>;
 };
 
 const FlameGraphTooltip = ({ data, tooltipRef, item, totalTicks }: Props) => {
-=======
-  tooltipData: TooltipData;
-  getLabelValue: (label: string | number) => string;
-};
-
-const FlameGraphTooltip = ({ tooltipRef, tooltipData, getLabelValue }: Props) => {
->>>>>>> 647f693e
   const styles = useStyles2(getStyles);
 
   let content = null;
@@ -52,32 +44,7 @@
 
   return (
     <div ref={tooltipRef} className={styles.tooltip}>
-<<<<<<< HEAD
       {content}
-=======
-      {tooltipData && (
-        <Tooltip
-          content={
-            <div>
-              <p>{getLabelValue(tooltipData.name)}</p>
-              <p className={styles.lastParagraph}>
-                {tooltipData.unitTitle}
-                <br />
-                Total: <b>{tooltipData.unitValue}</b> ({tooltipData.percentValue}%)
-                <br />
-                Self: <b>{tooltipData.unitSelf}</b> ({tooltipData.percentSelf}%)
-                <br />
-                Samples: <b>{tooltipData.samples}</b>
-              </p>
-            </div>
-          }
-          placement={'right'}
-          show={true}
-        >
-          <span></span>
-        </Tooltip>
-      )}
->>>>>>> 647f693e
     </div>
   );
 };
