import { StreamLanguage } from '@codemirror/language';
import { go } from '@codemirror/legacy-modes/mode/go';
import { EditorView, gutter, GutterMarker, lineNumbers } from '@codemirror/view';
import { css, cx } from '@emotion/css';
import CodeMirror, { minimalSetup, ReactCodeMirrorRef } from '@uiw/react-codemirror';
import React, { createRef, useEffect, useMemo, useState } from 'react';

import { createTheme, DataFrame } from '@grafana/data';
// import { getContrastRatio } from '@grafana/data/src/themes/colorManipulator';
import { useTheme2 } from '@grafana/ui';

import { PhlareDataSource } from '../../../datasource/phlare/datasource';
// import { CodeLocation } from '../../../datasource/phlare/types';
import { quantizeScheme } from '../../heatmap/palettes';
import appEvents from 'app/core/app_events';
import { useAppNotification } from 'app/core/copy/appNotification';

import { oneDarkGrafana } from './one-dark-grafana';

// import { Item } from './FlameGraph/dataTransform';

const heatColors = quantizeScheme(
  { steps: 32, exponent: 1, reverse: true, fill: '#0000', scheme: 'YlOrRd' },
  createTheme()
);

const heatClasses = heatColors.map((color) => {
  // why is the range of this fn 1-21?
  // let contrast = getContrastRatio('#000', color);

  return cx(
    css({
      // backgroundColor: color,
      // color: contrast < 17 ? '#fff' : '#000',
      color: color + ' !important',
    })
  );
});

const heatGutterClass = cx(
  css({
    minWidth: 80,
    textAlign: 'right',
  })
);

class HeatMarker extends GutterMarker {
  rawValue: number;

  constructor(rawValue: number, heatFactor: number) {
    super();
    this.rawValue = rawValue;

    // console.log(heatFactor);

    const heatColorIdx = Math.floor(heatFactor * (heatClasses.length - 1));

    this.elementClass = heatClasses[heatColorIdx];
  }

  eq(other: HeatMarker) {
    return this.rawValue === other.rawValue;
  }

  toDOM() {
    return document.createTextNode(this.rawValue.toPrecision(3));
  }
}

// (excluding root)
export type GloblDataRanges = {
  value: [min: number, max: number];
  self: [min: number, max: number];
};

interface Props {
  datasource: PhlareDataSource;
  locationIdx: number;
  data: DataFrame;
  globalDataRanges: GloblDataRanges;
  getLabelValue: (label: string | number) => string;
}

export function SourceCodeView(props: Props) {
  const { datasource, locationIdx, data, globalDataRanges, getLabelValue } = props;
  const [source, setSource] = useState<string>('');
  const editorRef = createRef<ReactCodeMirrorRef>();
  const theme = useTheme2();

  const { lineData, valueData, selfData, fileNameData, fileNameEnum, labelData } = useMemo(() => {
    let fileNameField = data.fields.find((f) => f.name === 'fileName')!;
    let labelField = data.fields.find((f) => f.name === 'label')!;

    return {
      fileNameEnum: fileNameField.config.type!.enum?.text!,
      fileNameData: fileNameField.values.toArray(),

      // labelEnum: labelField.config.type!.enum?.text,
      labelData: labelField.values.toArray(),

      lineData: data.fields.find((f) => f.name === 'line')!.values.toArray(),
      valueData: data.fields.find((f) => f.name === 'value')!.values.toArray(),
      selfData: data.fields.find((f) => f.name === 'self')!.values.toArray(),
    };
  }, [data]);

  // these are the field.values idxs of stuff in this file
  const dataIdxs = useMemo(() => {
    let idxs = [];

    let fileIdx = fileNameData[locationIdx];

    for (let i = 0; i < fileNameData.length; i++) {
      if (fileNameData[i] === fileIdx) {
        idxs.push(i);
      }
    }

    return idxs;
  }, [locationIdx, fileNameData]);

  const byLineData = useMemo(() => {
    let byLineData = {
      value: new Map<number, number>(),
      self: new Map<number, number>(),
    };

    for (let i = 0; i < dataIdxs.length; i++) {
      let idx = dataIdxs[i];
      let line = lineData[idx];
      byLineData.value.set(line, valueData[idx]);
      byLineData.self.set(line, selfData[idx]);
    }

    // console.log(byLineData);

    return byLineData;
  }, [dataIdxs, lineData, valueData, selfData]);

  const [minRawVal, maxRawVal] = globalDataRanges.value;
  const [minRawSelf, maxRawSelf] = globalDataRanges.self;

  // console.log({
  //   minRawVal,
  //   maxRawVal,
  // });

  const valueGutter = gutter({
    class: heatGutterClass,

    // TODO: optimize, this is recreated each time you navigate through source doc
    // should switch to the static gutter.markers: API
    lineMarker(view, line) {
      let lineNum = view.state.doc.lineAt(line.from).number;
      let rawValue = byLineData.value.get(lineNum) ?? 0;
      let heatFactor = rawValue > 0 ? (rawValue - minRawVal) / (maxRawVal - minRawVal) : 0;
      let marker = heatFactor === 0 ? null : new HeatMarker(rawValue, heatFactor);
      return marker;
    },
  });

  const selfGutter = gutter({
    class: heatGutterClass,

    // TODO: optimize, this is recreated each time you navigate through source doc
    // should switch to the static gutter.markers: API
    lineMarker(view, line) {
      let lineNum = view.state.doc.lineAt(line.from).number;
      let rawValue = byLineData.self.get(lineNum) ?? 0;
      let heatFactor = rawValue > 0 ? (rawValue - minRawSelf) / (maxRawSelf - minRawSelf) : 0;
      let marker = heatFactor === 0 ? null : new HeatMarker(rawValue, heatFactor);
      return marker;
    },
  });

  const notifyApp = useAppNotification();

  useEffect(() => {
    (async () => {
<<<<<<< HEAD
      const sourceCode = await datasource.getSource(
        getFileNameValue(location.fileName),
        location.func ? getLabelValue(location.func) : undefined
      );
      setSource(sourceCode);
=======
      try {
        const sourceCode = await datasource.getSource(
          getLabelValue(labelData[locationIdx]),
          fileNameEnum[fileNameData[locationIdx]]
        );
        setSource(sourceCode);
      } catch (e: any) {
        notifyApp.error('Error getting source file', e.message || e.data?.error);
      }
>>>>>>> 6b4d187f
    })();
  }, [editorRef, datasource, locationIdx, fileNameEnum, labelData, fileNameData, getLabelValue, notifyApp]);

  useEffect(() => {
<<<<<<< HEAD
    if (!location.line) {
      return;
    }
    const line = editorRef.current?.view?.state.doc.line(location.line);
    editorRef.current?.view?.dispatch({
      selection: { anchor: line?.from || 0 },
      scrollIntoView: true,
      effects: EditorView.scrollIntoView(line?.from || 0, { y: 'start' }),
    });
  }, [source]); // eslint-disable-line react-hooks/exhaustive-deps
=======
    if (!source) {
      return;
    }

    try {
      const line = editorRef.current?.view?.state.doc.line(lineData[locationIdx]);
      editorRef.current?.view?.dispatch({
        selection: { anchor: line?.from || 0 },
        scrollIntoView: true,
        effects: EditorView.scrollIntoView(line?.from || 0, { y: 'center' }),
      });
    } catch (e) {
      console.error('Error scrolling to line', e);
    }
  }, [source, lineData, editorRef, locationIdx]);
>>>>>>> 6b4d187f

  return (
    <CodeMirror
      value={source}
      height={'630px'}
      extensions={[StreamLanguage.define(go), minimalSetup(), lineNumbers(), selfGutter, valueGutter]}
      readOnly={true}
      theme={theme.name === 'Dark' ? oneDarkGrafana : 'light'}
      ref={editorRef}
    />
  );
}<|MERGE_RESOLUTION|>--- conflicted
+++ resolved
@@ -8,12 +8,11 @@
 import { createTheme, DataFrame } from '@grafana/data';
 // import { getContrastRatio } from '@grafana/data/src/themes/colorManipulator';
 import { useTheme2 } from '@grafana/ui';
+import { useAppNotification } from 'app/core/copy/appNotification';
 
 import { PhlareDataSource } from '../../../datasource/phlare/datasource';
 // import { CodeLocation } from '../../../datasource/phlare/types';
 import { quantizeScheme } from '../../heatmap/palettes';
-import appEvents from 'app/core/app_events';
-import { useAppNotification } from 'app/core/copy/appNotification';
 
 import { oneDarkGrafana } from './one-dark-grafana';
 
@@ -75,7 +74,8 @@
 
 interface Props {
   datasource: PhlareDataSource;
-  locationIdx: number;
+  locationIdx?: number;
+  fileName?: string;
   data: DataFrame;
   globalDataRanges: GloblDataRanges;
   getLabelValue: (label: string | number) => string;
@@ -108,7 +108,7 @@
   const dataIdxs = useMemo(() => {
     let idxs = [];
 
-    let fileIdx = fileNameData[locationIdx];
+    let fileIdx = locationIdx ? fileNameData[locationIdx] : fileNameEnum.findIndex((val) => val === props.fileName!);
 
     for (let i = 0; i < fileNameData.length; i++) {
       if (fileNameData[i] === fileIdx) {
@@ -117,7 +117,7 @@
     }
 
     return idxs;
-  }, [locationIdx, fileNameData]);
+  }, [locationIdx, fileNameData, props.fileName, fileNameEnum]);
 
   const byLineData = useMemo(() => {
     let byLineData = {
@@ -177,40 +177,30 @@
 
   useEffect(() => {
     (async () => {
-<<<<<<< HEAD
-      const sourceCode = await datasource.getSource(
-        getFileNameValue(location.fileName),
-        location.func ? getLabelValue(location.func) : undefined
-      );
-      setSource(sourceCode);
-=======
       try {
         const sourceCode = await datasource.getSource(
-          getLabelValue(labelData[locationIdx]),
-          fileNameEnum[fileNameData[locationIdx]]
+          locationIdx ? fileNameEnum[fileNameData[locationIdx]] : props.fileName!,
+          locationIdx ? getLabelValue(labelData[locationIdx]) : undefined
         );
         setSource(sourceCode);
       } catch (e: any) {
         notifyApp.error('Error getting source file', e.message || e.data?.error);
       }
->>>>>>> 6b4d187f
     })();
-  }, [editorRef, datasource, locationIdx, fileNameEnum, labelData, fileNameData, getLabelValue, notifyApp]);
+  }, [
+    editorRef,
+    datasource,
+    locationIdx,
+    fileNameEnum,
+    labelData,
+    fileNameData,
+    getLabelValue,
+    notifyApp,
+    props.fileName,
+  ]);
 
   useEffect(() => {
-<<<<<<< HEAD
-    if (!location.line) {
-      return;
-    }
-    const line = editorRef.current?.view?.state.doc.line(location.line);
-    editorRef.current?.view?.dispatch({
-      selection: { anchor: line?.from || 0 },
-      scrollIntoView: true,
-      effects: EditorView.scrollIntoView(line?.from || 0, { y: 'start' }),
-    });
-  }, [source]); // eslint-disable-line react-hooks/exhaustive-deps
-=======
-    if (!source) {
+    if (!source || !locationIdx) {
       return;
     }
 
@@ -225,7 +215,6 @@
       console.error('Error scrolling to line', e);
     }
   }, [source, lineData, editorRef, locationIdx]);
->>>>>>> 6b4d187f
 
   return (
     <CodeMirror
