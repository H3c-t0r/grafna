--- conflicted
+++ resolved
@@ -4,11 +4,7 @@
 import React, { useMemo } from 'react';
 import uPlot from 'uplot';
 
-<<<<<<< HEAD
-import { Field, getDisplayProcessor, PanelProps, getLinksSupplier } from '@grafana/data';
-=======
 import { Field, getDisplayProcessor, getLinksSupplier, PanelProps } from '@grafana/data';
->>>>>>> ae830f68
 import { PanelDataErrorView } from '@grafana/runtime';
 import { TooltipDisplayMode } from '@grafana/schema';
 import { TimeSeries, TooltipPlugin, UPlotConfigBuilder, usePanelContext, useTheme2, ZoomPlugin } from '@grafana/ui';
@@ -47,11 +43,7 @@
 
   const info = useMemo(() => {
     return prepareCandlestickFields(data.series, options, theme, timeRange);
-<<<<<<< HEAD
-  }, [data, options, theme, timeRange]);
-=======
   }, [data.series, options, theme, timeRange]);
->>>>>>> ae830f68
 
   const { renderers, tweakScale, tweakAxis, shouldRenderPrice } = useMemo(() => {
     let tweakScale = (opts: ScaleProps, forField: Field) => opts;
