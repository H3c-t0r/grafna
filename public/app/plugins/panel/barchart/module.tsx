--- conflicted
+++ resolved
@@ -12,7 +12,6 @@
 import { StackingMode, VisibilityMode } from '@grafana/schema';
 import { graphFieldOptions, commonOptionsBuilder, HorizontalGroup, RadioButtonGroup, Input } from '@grafana/ui';
 
-<<<<<<< HEAD
 import {
   BarChartFieldConfig,
   BarChartOptions,
@@ -21,10 +20,7 @@
   ValueRotationMode,
 } from 'app/plugins/panel/barchart/types';
 import React from 'react';
-=======
-import { BarChartFieldConfig, BarChartOptions, defaultBarChartFieldConfig } from 'app/plugins/panel/barchart/types';
 import { BarChartSuggestionsSupplier } from './suggestions';
->>>>>>> f2f31f60
 
 export const plugin = new PanelPlugin<BarChartOptions, BarChartFieldConfig>(BarChartPanel)
   .useFieldConfig({
