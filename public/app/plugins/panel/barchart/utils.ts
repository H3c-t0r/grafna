import {
  ArrayVector,
  DataFrame,
  Field,
  FieldType,
  formattedValueToString,
  getDisplayProcessor,
  getFieldColorModeForField,
  getFieldSeriesColor,
  GrafanaTheme2,
  MutableDataFrame,
  VizOrientation,
} from '@grafana/data';
import {
  BarChartFieldConfig,
  BarChartOptions,
  defaultBarChartFieldConfig,
  ValueRotationConfig,
  ValueRotationMode,
} from './types';
import { BarsOptions, getConfig } from './bars';
<<<<<<< HEAD
import { AxisPlacement, ScaleDirection, ScaleDistribution, ScaleOrientation, StackingMode } from '@grafana/schema';
import { FIXED_UNIT, measureText, UPlotConfigBuilder, UPlotConfigPrepFn, UPLOT_AXIS_FONT_SIZE } from '@grafana/ui';
import { collectStackingGroups } from '../../../../../packages/grafana-ui/src/components/uPlot/utils';
import { Padding } from 'uplot';
=======
import {
  AxisPlacement,
  ScaleDirection,
  ScaleDistribution,
  ScaleOrientation,
  StackingMode,
  VizLegendOptions,
} from '@grafana/schema';
import { FIXED_UNIT, UPlotConfigBuilder, UPlotConfigPrepFn } from '@grafana/ui';
import { collectStackingGroups, orderIdsByCalcs } from '../../../../../packages/grafana-ui/src/components/uPlot/utils';
import { orderBy } from 'lodash';
>>>>>>> f2f31f60

/** @alpha */
function getBarCharScaleOrientation(orientation: VizOrientation) {
  if (orientation === VizOrientation.Vertical) {
    return {
      xOri: ScaleOrientation.Horizontal,
      xDir: ScaleDirection.Right,
      yOri: ScaleOrientation.Vertical,
      yDir: ScaleDirection.Up,
    };
  }

  return {
    xOri: ScaleOrientation.Vertical,
    xDir: ScaleDirection.Down,
    yOri: ScaleOrientation.Horizontal,
    yDir: ScaleDirection.Right,
  };
}

export const preparePlotConfigBuilder: UPlotConfigPrepFn<BarChartOptions> = ({
  frame,
  theme,
  orientation,
  showValue,
  groupWidth,
  barWidth,
  stacking,
  text,
  rawValue,
  allFrames,
<<<<<<< HEAD
  valueRotation,
  valueMaxLength,
=======
  legend,
>>>>>>> f2f31f60
}) => {
  const builder = new UPlotConfigBuilder();
  const defaultValueFormatter = (seriesIdx: number, value: any) => {
    return shortenValue(formattedValueToString(frame.fields[seriesIdx].display!(value)), valueMaxLength);
  };

  // bar orientation -> x scale orientation & direction
  const vizOrientation = getBarCharScaleOrientation(orientation);

  const formatValue = defaultValueFormatter;

  // Use bar width when only one field
  if (frame.fields.length === 2) {
    groupWidth = barWidth;
    barWidth = 1;
  }

  const opts: BarsOptions = {
    xOri: vizOrientation.xOri,
    xDir: vizOrientation.xDir,
    groupWidth,
    barWidth,
    stacking,
    rawValue,
    formatValue,
    text,
    showValue,
    legend,
  };

  const config = getConfig(opts, theme);

  builder.setCursor(config.cursor);

  builder.addHook('init', config.init);
  builder.addHook('drawClear', config.drawClear);
  builder.addHook('draw', config.draw);

  builder.setTooltipInterpolator(config.interpolateTooltip);

  const rawRotation = getRotationAngle(valueRotation);
  if (vizOrientation.xOri === ScaleOrientation.Horizontal && rawRotation !== 0) {
    builder.setPadding(getRotationPadding(frame, rawRotation, theme, valueMaxLength));
  }

  builder.setPrepData(config.prepData);

  builder.addScale({
    scaleKey: 'x',
    isTime: false,
    distribution: ScaleDistribution.Ordinal,
    orientation: vizOrientation.xOri,
    direction: vizOrientation.xDir,
  });

  builder.addAxis({
    scaleKey: 'x',
    isTime: false,
    placement: vizOrientation.xOri === 0 ? AxisPlacement.Bottom : AxisPlacement.Left,
    splits: config.xSplits,
    values: config.xValues,
    grid: { show: false },
    ticks: false,
    gap: 15,
    valueRotation: rawRotation * -1,
    theme,
  });

  let seriesIndex = 0;
  const legendOrdered = isLegendOrdered(legend);
  const stackingGroups: Map<string, number[]> = new Map();

  // iterate the y values
  for (let i = 1; i < frame.fields.length; i++) {
    const field = frame.fields[i];

    seriesIndex++;

    const customConfig: BarChartFieldConfig = { ...defaultBarChartFieldConfig, ...field.config.custom };

    const scaleKey = field.config.unit || FIXED_UNIT;
    const colorMode = getFieldColorModeForField(field);
    const scaleColor = getFieldSeriesColor(field, theme);
    const seriesColor = scaleColor.color;

    builder.addSeries({
      scaleKey,
      pxAlign: true,
      lineWidth: customConfig.lineWidth,
      lineColor: seriesColor,
      fillOpacity: customConfig.fillOpacity,
      theme,
      colorMode,
      pathBuilder: config.barsBuilder,
      show: !customConfig.hideFrom?.viz,
      gradientMode: customConfig.gradientMode,
      thresholds: field.config.thresholds,
      hardMin: field.config.min,
      hardMax: field.config.max,
      softMin: customConfig.axisSoftMin,
      softMax: customConfig.axisSoftMax,

      // The following properties are not used in the uPlot config, but are utilized as transport for legend config
      // PlotLegend currently gets unfiltered DataFrame[], so index must be into that field array, not the prepped frame's which we're iterating here
      dataFrameFieldIndex: {
        fieldIndex: legendOrdered
          ? i
          : allFrames[0].fields.findIndex(
              (f) => f.type === FieldType.number && f.state?.seriesIndex === seriesIndex - 1
            ),
        frameIndex: 0,
      },
    });

    // The builder will manage unique scaleKeys and combine where appropriate
    builder.addScale({
      scaleKey,
      min: field.config.min,
      max: field.config.max,
      softMin: customConfig.axisSoftMin,
      softMax: customConfig.axisSoftMax,
      orientation: vizOrientation.yOri,
      direction: vizOrientation.yDir,
    });

    if (customConfig.axisPlacement !== AxisPlacement.Hidden) {
      let placement = customConfig.axisPlacement;
      if (!placement || placement === AxisPlacement.Auto) {
        placement = AxisPlacement.Left;
      }
      if (vizOrientation.xOri === 1) {
        if (placement === AxisPlacement.Left) {
          placement = AxisPlacement.Bottom;
        }
        if (placement === AxisPlacement.Right) {
          placement = AxisPlacement.Top;
        }
      }

      builder.addAxis({
        scaleKey,
        label: customConfig.axisLabel,
        size: customConfig.axisWidth,
        placement,
        formatValue: (v) => formattedValueToString(field.display!(v)),
        theme,
        grid: { show: customConfig.axisGridShow },
      });
    }

    collectStackingGroups(field, stackingGroups, seriesIndex);
  }

  if (stackingGroups.size !== 0) {
    builder.setStacking(true);
    for (const [_, seriesIds] of stackingGroups.entries()) {
      const seriesIdxs = orderIdsByCalcs({ ids: seriesIds, legend, frame });
      for (let j = seriesIdxs.length - 1; j > 0; j--) {
        builder.addBand({
          series: [seriesIdxs[j], seriesIdxs[j - 1]],
        });
      }
    }
  }

  return builder;
};

function shortenValue(value: string, length: number) {
  if (value.length > length) {
    return value.substring(0, length).concat('...');
  } else {
    return value;
  }
}

export function getRotationAngle(config: ValueRotationConfig): number {
  switch (config.mode) {
    case ValueRotationMode.None: {
      return 0;
    }
    case ValueRotationMode.Custom: {
      return config.customRotation || 0;
    }
    case ValueRotationMode.Angled: {
      return 45;
    }
    case ValueRotationMode.Vertical: {
      return 90;
    }
  }
}

function getRotationPadding(
  frame: DataFrame,
  rotateLabel: number,
  theme: GrafanaTheme2,
  valueMaxLength: number
): Padding {
  const values = frame.fields[0].values;
  const fontSize = UPLOT_AXIS_FONT_SIZE;
  const displayProcessor = frame.fields[0].display ?? ((v) => v);
  let maxLength = 0;
  for (let i = 0; i < values.length; i++) {
    let size = measureText(
      shortenValue(formattedValueToString(displayProcessor(values.get(i))), valueMaxLength),
      fontSize
    );
    maxLength = size.width > maxLength ? size.width : maxLength;
  }

  // Add padding to the right if the labels are rotated in a way that makes the last label extend outside the graph.
  const paddingRight =
    rotateLabel > 0
      ? Math.cos((rotateLabel * Math.PI) / 180) *
        measureText(
          shortenValue(formattedValueToString(displayProcessor(values.get(values.length - 1))), valueMaxLength),
          fontSize
        ).width
      : 0;

  // Add padding to the left if the labels are rotated in a way that makes the first label extend outside the graph.
  const paddingLeft =
    rotateLabel < 0
      ? Math.cos((rotateLabel * -1 * Math.PI) / 180) *
        measureText(shortenValue(formattedValueToString(displayProcessor(values.get(0))), valueMaxLength), fontSize)
          .width
      : 0;

  // Add padding to the bottom to avoid clipping the rotated labels.
  const paddingBottom = Math.sin(((rotateLabel >= 0 ? rotateLabel : rotateLabel * -1) * Math.PI) / 180) * maxLength;

  return [0, paddingRight, paddingBottom, paddingLeft];
}

/** @internal */
export function preparePlotFrame(data: DataFrame[]) {
  const firstFrame = data[0];
  const firstString = firstFrame.fields.find((f) => f.type === FieldType.string);

  if (!firstString) {
    throw new Error('No string field in DF');
  }

  const resultFrame = new MutableDataFrame();
  resultFrame.addField(firstString);

  for (const f of firstFrame.fields) {
    if (f.type === FieldType.number) {
      resultFrame.addField(f);
    }
  }

  return resultFrame;
}

/** @internal */
export function prepareGraphableFrames(
  series: DataFrame[],
  theme: GrafanaTheme2,
  options: BarChartOptions
): { frames?: DataFrame[]; warn?: string } {
  if (!series?.length) {
    return { warn: 'No data in response' };
  }

  const frames: DataFrame[] = [];
  const firstFrame = series[0];

  if (!firstFrame.fields.some((f) => f.type === FieldType.string)) {
    return {
      warn: 'Bar charts requires a string field',
    };
  }

  if (!firstFrame.fields.some((f) => f.type === FieldType.number)) {
    return {
      warn: 'No numeric fields found',
    };
  }

  const legendOrdered = isLegendOrdered(options.legend);
  let seriesIndex = 0;

  for (let frame of series) {
    const fields: Field[] = [];
    for (const field of frame.fields) {
      if (field.type === FieldType.number) {
        field.state = field.state ?? {};

        field.state.seriesIndex = seriesIndex++;

        let copy = {
          ...field,
          config: {
            ...field.config,
            custom: {
              ...field.config.custom,
              stacking: {
                group: '_',
                mode: options.stacking,
              },
            },
          },
          values: new ArrayVector(
            field.values.toArray().map((v) => {
              if (!(Number.isFinite(v) || v == null)) {
                return null;
              }
              return v;
            })
          ),
        };

        if (options.stacking === StackingMode.Percent) {
          copy.config.unit = 'percentunit';
          copy.display = getDisplayProcessor({ field: copy, theme });
        }

        fields.push(copy);
      } else {
        fields.push({ ...field });
      }
    }

    let orderedFields: Field[] | undefined;

    if (legendOrdered) {
      orderedFields = orderBy(
        fields,
        ({ state }) => {
          return state?.calcs?.[options.legend.sortBy!.toLowerCase()];
        },
        options.legend.sortDesc ? 'desc' : 'asc'
      );
      // The string field needs to be the first one
      if (orderedFields[orderedFields.length - 1].type === FieldType.string) {
        orderedFields.unshift(orderedFields.pop()!);
      }
    }

    frames.push({
      ...frame,
      fields: orderedFields || fields,
    });
  }

  return { frames };
}

export const isLegendOrdered = (options: VizLegendOptions) => Boolean(options?.sortBy && options.sortDesc !== null);<|MERGE_RESOLUTION|>--- conflicted
+++ resolved
@@ -19,12 +19,8 @@
   ValueRotationMode,
 } from './types';
 import { BarsOptions, getConfig } from './bars';
-<<<<<<< HEAD
-import { AxisPlacement, ScaleDirection, ScaleDistribution, ScaleOrientation, StackingMode } from '@grafana/schema';
 import { FIXED_UNIT, measureText, UPlotConfigBuilder, UPlotConfigPrepFn, UPLOT_AXIS_FONT_SIZE } from '@grafana/ui';
-import { collectStackingGroups } from '../../../../../packages/grafana-ui/src/components/uPlot/utils';
 import { Padding } from 'uplot';
-=======
 import {
   AxisPlacement,
   ScaleDirection,
@@ -33,10 +29,8 @@
   StackingMode,
   VizLegendOptions,
 } from '@grafana/schema';
-import { FIXED_UNIT, UPlotConfigBuilder, UPlotConfigPrepFn } from '@grafana/ui';
 import { collectStackingGroups, orderIdsByCalcs } from '../../../../../packages/grafana-ui/src/components/uPlot/utils';
 import { orderBy } from 'lodash';
->>>>>>> f2f31f60
 
 /** @alpha */
 function getBarCharScaleOrientation(orientation: VizOrientation) {
@@ -68,12 +62,9 @@
   text,
   rawValue,
   allFrames,
-<<<<<<< HEAD
   valueRotation,
   valueMaxLength,
-=======
   legend,
->>>>>>> f2f31f60
 }) => {
   const builder = new UPlotConfigBuilder();
   const defaultValueFormatter = (seriesIdx: number, value: any) => {
