import _ from 'lodash';
import angular from 'angular';

/** @ngInject */
export function SeriesOverridesCtrl($scope, $element, popoverSrv) {
  $scope.overrideMenu = [];
  $scope.currentOverrides = [];
  $scope.override = $scope.override || {};

  $scope.addOverrideOption = (name, propertyName, values) => {
    const option = {
      text: name,
      propertyName: propertyName,
      index: $scope.overrideMenu.lenght,
      values: values,
      submenu: _.map(values, value => {
        return { text: String(value), value: value };
      }),
    };

    $scope.overrideMenu.push(option);
  };

  $scope.setOverride = (item, subItem) => {
    // handle color overrides
    if (item.propertyName === 'color') {
      $scope.openColorSelector($scope.override['color']);
      return;
    }

    $scope.override[item.propertyName] = subItem.value;

    // automatically disable lines for this series and the fill below to series
    // can be removed by the user if they still want lines
    if (item.propertyName === 'singleFillBelowTo' || item.propertyName === 'wildcardFillBelowTo') {
      $scope.override['lines'] = false;
      $scope.ctrl.addSeriesOverride({ alias: subItem.value, lines: false });
    }

    $scope.updateCurrentOverrides();
    $scope.ctrl.render();
  };

  $scope.colorSelected = color => {
    $scope.override['color'] = color;
    $scope.updateCurrentOverrides();
    $scope.ctrl.render();
  };

  $scope.openColorSelector = color => {
    const fakeSeries = { color: color };
    popoverSrv.show({
      element: $element.find('.dropdown')[0],
      position: 'top center',
      openOn: 'click',
      template: '<series-color-picker series="series" onColorChange="colorSelected" />',
      model: {
        autoClose: true,
        colorSelected: $scope.colorSelected,
        series: fakeSeries,
      },
      onClose: () => {
        $scope.ctrl.render();
      },
    });
  };

  $scope.removeOverride = option => {
    delete $scope.override[option.propertyName];
    $scope.updateCurrentOverrides();
    $scope.ctrl.refresh();
  };

<<<<<<< HEAD
  $scope.getSeriesNames = function() {
    const extendedHash = _.map($scope.ctrl.groupedList, function(seriesGroup) {
      return seriesGroup;
    });
    const hash = _.map($scope.ctrl.seriesList, function(series) {
      return series.alias;
    });

    return _.concat(extendedHash, hash);
  };

  $scope.getWildcardSeriesNames = function() {
    return _.map($scope.ctrl.groupedList, function(seriesGroup) {
      return seriesGroup;
    });
  };

  $scope.getSingleSeriesNames = function() {
    return _.map($scope.ctrl.seriesList, function(series) {
=======
  $scope.getSeriesNames = () => {
    return _.map($scope.ctrl.seriesList, series => {
>>>>>>> 5d87aa2f
      return series.alias;
    });
  };

  $scope.updateCurrentOverrides = () => {
    $scope.currentOverrides = [];
    _.each($scope.overrideMenu, option => {
      const value = $scope.override[option.propertyName];
      if (_.isUndefined(value)) {
        return;
      }
      $scope.currentOverrides.push({
        name: option.text,
        propertyName: option.propertyName,
        value: String(value),
      });
    });
  };

  $scope.addOverrideOption('Bars', 'bars', [true, false]);
  $scope.addOverrideOption('Lines', 'lines', [true, false]);
  $scope.addOverrideOption('Line fill', 'fill', [0, 1, 2, 3, 4, 5, 6, 7, 8, 9, 10]);
  $scope.addOverrideOption('Line width', 'linewidth', [0, 1, 2, 3, 4, 5, 6, 7, 8, 9, 10]);
  $scope.addOverrideOption('Null point mode', 'nullPointMode', ['connected', 'null', 'null as zero']);
  $scope.addOverrideOption('Fill below to', 'singleFillBelowTo', $scope.getSingleSeriesNames());
  $scope.addOverrideOption('Wildcard fill below to', 'wildcardFillBelowTo', $scope.getWildcardSeriesNames());
  $scope.addOverrideOption('Staircase line', 'steppedLine', [true, false]);
  $scope.addOverrideOption('Dashes', 'dashes', [true, false]);
  $scope.addOverrideOption('Dash Length', 'dashLength', [
    1,
    2,
    3,
    4,
    5,
    6,
    7,
    8,
    9,
    10,
    11,
    12,
    13,
    14,
    15,
    16,
    17,
    18,
    19,
    20,
  ]);
  $scope.addOverrideOption('Dash Space', 'spaceLength', [
    1,
    2,
    3,
    4,
    5,
    6,
    7,
    8,
    9,
    10,
    11,
    12,
    13,
    14,
    15,
    16,
    17,
    18,
    19,
    20,
  ]);
  $scope.addOverrideOption('Points', 'points', [true, false]);
  $scope.addOverrideOption('Points Radius', 'pointradius', [1, 2, 3, 4, 5]);
  $scope.addOverrideOption('Stack', 'stack', [true, false, 'A', 'B', 'C', 'D']);
  $scope.addOverrideOption('Color', 'color', ['change']);
  $scope.addOverrideOption('Y-axis', 'yaxis', [1, 2]);
  $scope.addOverrideOption('Z-index', 'zindex', [-3, -2, -1, 0, 1, 2, 3]);
  $scope.addOverrideOption('Transform', 'transform', ['negative-Y']);
  $scope.addOverrideOption('Legend', 'legend', [true, false]);
  $scope.addOverrideOption('Hide in tooltip', 'hideTooltip', [true, false]);
  $scope.updateCurrentOverrides();
}

angular.module('grafana.controllers').controller('SeriesOverridesCtrl', SeriesOverridesCtrl);<|MERGE_RESOLUTION|>--- conflicted
+++ resolved
@@ -71,30 +71,25 @@
     $scope.ctrl.refresh();
   };
 
-<<<<<<< HEAD
-  $scope.getSeriesNames = function() {
-    const extendedHash = _.map($scope.ctrl.groupedList, function(seriesGroup) {
+  $scope.getSeriesNames = () => {
+    const extendedHash = _.map($scope.ctrl.groupedList, seriesGroup => {
       return seriesGroup;
     });
-    const hash = _.map($scope.ctrl.seriesList, function(series) {
+    const hash = _.map($scope.ctrl.seriesList, series => {
       return series.alias;
     });
 
     return _.concat(extendedHash, hash);
   };
 
-  $scope.getWildcardSeriesNames = function() {
-    return _.map($scope.ctrl.groupedList, function(seriesGroup) {
+  $scope.updateCurrentOverrides = () => {
+    return _.map($scope.ctrl.groupedList, seriesGroup => {
       return seriesGroup;
     });
   };
 
-  $scope.getSingleSeriesNames = function() {
-    return _.map($scope.ctrl.seriesList, function(series) {
-=======
-  $scope.getSeriesNames = () => {
+  $scope.getSingleSeriesNames = () => {
     return _.map($scope.ctrl.seriesList, series => {
->>>>>>> 5d87aa2f
       return series.alias;
     });
   };
