--- conflicted
+++ resolved
@@ -22,18 +22,13 @@
 import config from 'app/core/config';
 import React from 'react';
 import ReactDOM from 'react-dom';
-import { Legend, GraphLegendProps } from './Legend/Legend';
-
-<<<<<<< HEAD
-import { GraphCtrl, GraphContextMenuCtrl, FlotDataPoint } from './module';
+import { GraphLegendProps, Legend } from './Legend/Legend';
+
+import { GraphCtrl } from './module';
 import { getValueFormat, ContextMenuItem, PanelDrillDownLink } from '@grafana/ui';
-=======
-import { GraphCtrl } from './module';
-import { getValueFormat, ContextMenuItem } from '@grafana/ui';
->>>>>>> b6764862
 import { provideTheme } from 'app/core/utils/ConfigProvider';
 import { toUtc } from '@grafana/ui/src/utils/moment_wrapper';
-import { GraphContextMenuCtrl } from './GraphContextMenuCtrl';
+import { GraphContextMenuCtrl, FlotDataPoint } from './GraphContextMenuCtrl';
 
 const LegendWithThemeProvider = provideTheme(Legend);
 
@@ -181,13 +176,9 @@
     }
   }
 
-<<<<<<< HEAD
   getContextMenuItems = (flotPosition: { x: number; y: number }, item?: FlotDataPoint): ContextMenuItem[] => {
     const drilldownLinks: PanelDrillDownLink[] = this.panel.links || [];
 
-=======
-  getContextMenuItems = (flotPosition: { x: number; y: number }, item?: any): ContextMenuItem[] => {
->>>>>>> b6764862
     const items: ContextMenuItem[] = [
       {
         label: 'Add annotation',
@@ -199,7 +190,6 @@
     return item
       ? [
           ...items,
-<<<<<<< HEAD
           ...drilldownLinks.map<ContextMenuItem>(link => {
             const linkUiModel = this.linkSrv.getDrilldownLinkUIModel(link, this.panel.scopedVariables, {
               seriesLabel: item.series.alias,
@@ -211,14 +201,6 @@
               target: linkUiModel.target,
             };
           }),
-=======
-          // TODO: generate drilldown links URLs
-          {
-            label: 'Some drilldown link',
-            icon: 'gicon gicon-link',
-            onClick: () => {},
-          },
->>>>>>> b6764862
         ]
       : items;
   };
