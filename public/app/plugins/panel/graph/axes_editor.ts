--- conflicted
+++ resolved
@@ -1,8 +1,4 @@
-<<<<<<< HEAD
-import { getValueFormats } from '@grafana/data';
 import { Selectors } from '@grafana/e2e/src/selectors';
-=======
->>>>>>> 4a25ec0d
 import { GraphCtrl } from './module';
 
 export class AxesEditorCtrl {
