// Copyright 2022 Grafana Labs
//
// Licensed under the Apache License, Version 2.0 (the "License");
// you may not use this file except in compliance with the License.
// You may obtain a copy of the License at
//
//     http://www.apache.org/licenses/LICENSE-2.0
//
// Unless required by applicable law or agreed to in writing, software
// distributed under the License is distributed on an "AS IS" BASIS,
// WITHOUT WARRANTIES OR CONDITIONS OF ANY KIND, either express or implied.
// See the License for the specific language governing permissions and
// limitations under the License.

package grafanaplugin

import (
	"github.com/grafana/grafana/packages/grafana-schema/src/common"
)

composableKinds: PanelCfg: {
	maturity: "experimental"

	lineage: {
<<<<<<< HEAD
		schemas: [{
			version: [0, 0]
			schema: {
				PanelOptions: {
					common.OptionsWithLegend
					common.OptionsWithTooltip
=======
		seqs: [
			{
				schemas: [
					{
						Options: {
							common.OptionsWithLegend
							common.OptionsWithTooltip
>>>>>>> c4242b8c

					//Size of each bucket
					bucketSize?: int32
					//Offset buckets by this amount
					bucketOffset?: int32 | *0
					//Combines multiple series into a single histogram
					combine?: bool
				} @cuetsy(kind="interface")

<<<<<<< HEAD
				PanelFieldConfig: {
					common.AxisConfig
					common.HideableFieldConfig
=======
						FieldConfig: {
							common.AxisConfig
							common.HideableFieldConfig
>>>>>>> c4242b8c

					// Controls line width of the bars.
					lineWidth?: uint32 & <=10 | *1
					// Controls the fill opacity of the bars.
					fillOpacity?: uint32 & <=100 | *80
					// Set the mode of the gradient fill. Fill gradient is based on the line color. To change the color, use the standard color scheme field option.
					// Gradient appearance is influenced by the Fill opacity setting.
					gradientMode?: common.GraphGradientMode & (*"none" | _)
				} @cuetsy(kind="interface")
			}
		}]
		lenses: []
	}
}<|MERGE_RESOLUTION|>--- conflicted
+++ resolved
@@ -22,22 +22,12 @@
 	maturity: "experimental"
 
 	lineage: {
-<<<<<<< HEAD
 		schemas: [{
 			version: [0, 0]
 			schema: {
-				PanelOptions: {
+				Options: {
 					common.OptionsWithLegend
 					common.OptionsWithTooltip
-=======
-		seqs: [
-			{
-				schemas: [
-					{
-						Options: {
-							common.OptionsWithLegend
-							common.OptionsWithTooltip
->>>>>>> c4242b8c
 
 					//Size of each bucket
 					bucketSize?: int32
@@ -47,15 +37,9 @@
 					combine?: bool
 				} @cuetsy(kind="interface")
 
-<<<<<<< HEAD
-				PanelFieldConfig: {
+				FieldConfig: {
 					common.AxisConfig
 					common.HideableFieldConfig
-=======
-						FieldConfig: {
-							common.AxisConfig
-							common.HideableFieldConfig
->>>>>>> c4242b8c
 
 					// Controls line width of the bars.
 					lineWidth?: uint32 & <=10 | *1
