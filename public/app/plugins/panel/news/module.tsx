--- conflicted
+++ resolved
@@ -19,11 +19,7 @@
       name: 'Use Proxy',
       description: 'If the feed is unable to connect, consider a CORS proxy',
       showIf: (currentConfig: NewsOptions) => {
-<<<<<<< HEAD
-        return !!(currentConfig.feedUrl && !currentConfig.feedUrl.startsWith(PROXY_PREFIX));
-=======
         return isString(currentConfig.feedUrl) && !currentConfig.feedUrl.startsWith(PROXY_PREFIX);
->>>>>>> 3b383149
       },
     });
 });