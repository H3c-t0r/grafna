<<<<<<< HEAD
import React, { useMemo, useState } from 'react';
=======
>>>>>>> 0ca4ccfa
import { css } from '@emotion/css';
import React, { useMemo, useState } from 'react';
import Draggable, { DraggableBounds } from 'react-draggable';

import { Threshold, GrafanaTheme2 } from '@grafana/data';
import { useStyles2, useTheme2 } from '@grafana/ui';

type OutOfBounds = 'top' | 'bottom' | 'none';

type OutOfBounds = 'top' | 'bottom' | 'none';

interface ThresholdDragHandleProps {
  step: Threshold;
  y: number;
  dragBounds: DraggableBounds;
  mapPositionToValue: (y: number) => number;
  onChange: (value: number) => void;
  formatValue: (value: number) => string;
}

export const ThresholdDragHandle: React.FC<ThresholdDragHandleProps> = ({
  step,
  y,
  dragBounds,
  mapPositionToValue,
  formatValue,
  onChange,
}) => {
  const theme = useTheme2();
  let yPos = y;
  let outOfBounds: OutOfBounds = 'none';

  if (y < (dragBounds.top ?? 0)) {
    outOfBounds = 'top';
  }

  // there seems to be a 22px offset at the bottom where the threshold line is still drawn
  // this is probably offset by the size of the x-axis component
  if (y > (dragBounds.bottom ?? 0) + 22) {
    outOfBounds = 'bottom';
  }

  if (outOfBounds === 'bottom') {
    yPos = dragBounds.bottom ?? y;
  }

  if (outOfBounds === 'top') {
    yPos = dragBounds.top ?? y;
  }

  const styles = useStyles2((theme) => getStyles(theme, step, outOfBounds));
  const [currentValue, setCurrentValue] = useState(step.value);

  const textColor = useMemo(() => {
    return theme.colors.getContrastText(theme.visualization.getColorByName(step.color));
  }, [step.color, theme]);

  return (
    <Draggable
      axis="y"
      grid={[1, 1]}
      onStop={(_e, d) => {
        onChange(mapPositionToValue(d.lastY));
        // as of https://github.com/react-grid-layout/react-draggable/issues/390#issuecomment-623237835
        return false;
      }}
      onDrag={(_e, d) => setCurrentValue(mapPositionToValue(d.lastY))}
      position={{ x: 0, y: yPos }}
      bounds={dragBounds}
    >
      <div className={styles.handle} style={{ color: textColor }}>
        <span className={styles.handleText}>{formatValue(currentValue)}</span>
      </div>
    </Draggable>
  );
};

ThresholdDragHandle.displayName = 'ThresholdDragHandle';

const getStyles = (theme: GrafanaTheme2, step: Threshold, outOfBounds: OutOfBounds) => {
  const mainColor = theme.visualization.getColorByName(step.color);
  const arrowStyles = getArrowStyles(outOfBounds);
  const isOutOfBounds = outOfBounds !== 'none';

  return {
    handle: css`
      display: flex;
      align-items: center;
      position: absolute;
      left: 0;
      width: calc(100% - 9px);
      height: 18px;
      margin-top: -9px;
      border-color: ${mainColor};
      cursor: grab;
      border-top-right-radius: ${theme.shape.borderRadius(1)};
      border-bottom-right-radius: ${theme.shape.borderRadius(1)};
      ${isOutOfBounds &&
      css`
        margin-top: 0;
        border-radius: ${theme.shape.borderRadius(1)};
      `}
      background: ${mainColor};
      font-size: ${theme.typography.bodySmall.fontSize};
      &:before {
        ${arrowStyles};
      }
    `,
    handleText: css`
      text-align: center;
      width: 100%;
      display: block;
      text-overflow: ellipsis;
      white-space: nowrap;
      overflow: hidden;
    `,
  };
};

function getArrowStyles(outOfBounds: OutOfBounds) {
  const inBounds = outOfBounds === 'none';

  const triangle = (size: number) => css`
    content: '';
    position: absolute;

    bottom: 0;
    top: 0;
    width: 0;
    height: 0;
    left: 0;

    border-right-style: solid;
    border-right-width: ${size}px;
    border-right-color: inherit;
    border-top: ${size}px solid transparent;
    border-bottom: ${size}px solid transparent;
  `;

  if (inBounds) {
    return css`
      ${triangle(9)};
      left: -9px;
    `;
  }

  if (outOfBounds === 'top') {
    return css`
      ${triangle(5)};
      left: calc(50% - 2.5px);
      top: -7px;
      transform: rotate(90deg);
    `;
  }

  if (outOfBounds === 'bottom') {
    return css`
      ${triangle(5)};
      left: calc(50% - 2.5px);
      top: calc(100% - 2.5px);
      transform: rotate(-90deg);
    `;
  }

  return '';
}<|MERGE_RESOLUTION|>--- conflicted
+++ resolved
@@ -1,15 +1,9 @@
-<<<<<<< HEAD
-import React, { useMemo, useState } from 'react';
-=======
->>>>>>> 0ca4ccfa
 import { css } from '@emotion/css';
 import React, { useMemo, useState } from 'react';
 import Draggable, { DraggableBounds } from 'react-draggable';
 
 import { Threshold, GrafanaTheme2 } from '@grafana/data';
 import { useStyles2, useTheme2 } from '@grafana/ui';
-
-type OutOfBounds = 'top' | 'bottom' | 'none';
 
 type OutOfBounds = 'top' | 'bottom' | 'none';
 
