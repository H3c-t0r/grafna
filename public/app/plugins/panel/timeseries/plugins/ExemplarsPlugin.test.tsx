--- conflicted
+++ resolved
@@ -1,8 +1,4 @@
-<<<<<<< HEAD
-import { Field, MutableDataFrame } from '@grafana/data/src';
-=======
-import { Field, Labels, MutableDataFrame } from '@grafana/data/src';
->>>>>>> 39f74257
+import { MutableDataFrame, Field } from '@grafana/data/src';
 import { UPlotConfigBuilder } from '@grafana/ui/src';
 
 import { getVisibleLabels, VisibleExemplarLabels } from './ExemplarsPlugin';
