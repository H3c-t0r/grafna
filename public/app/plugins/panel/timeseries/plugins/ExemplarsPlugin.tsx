import React, { useCallback, useLayoutEffect, useRef } from 'react';
import uPlot from 'uplot';

import {
  DataFrame,
  DataFrameFieldIndex,
  Field,
  Labels,
  LinkModel,
  TIME_SERIES_TIME_FIELD_NAME,
  TIME_SERIES_VALUE_FIELD_NAME,
  TimeZone,
} from '@grafana/data';
import { EventsCanvas, FIXED_UNIT, UPlotConfigBuilder } from '@grafana/ui';

import { ExemplarMarker } from './ExemplarMarker';

interface ExemplarsPluginProps {
  config: UPlotConfigBuilder;
  exemplars: DataFrame[];
  timeZone: TimeZone;
  getFieldLinks: (field: Field, rowIndex: number) => Array<LinkModel<Field>>;
  visibleLabels: { labels: Labels[]; totalSeriesCount: number };
}

<<<<<<< HEAD
export const getVisibleLabels = (
  config: UPlotConfigBuilder,
  frames: DataFrame[] | null
): { labels: Labels[]; totalSeriesCount: number } => {
  const visibleSeries = config.series.filter((series) => series.props.show);
  const visibleLabels: Labels[] = [];
  if (frames?.length) {
    visibleSeries.forEach((plotInstance) => {
      const frameIndex = plotInstance.props?.dataFrameFieldIndex?.frameIndex;
      const fieldIndex = plotInstance.props?.dataFrameFieldIndex?.fieldIndex;

      if (frameIndex !== undefined && fieldIndex !== undefined) {
        const field = frames[frameIndex].fields[fieldIndex];
        if (field.labels) {
          // Note that this may be an empty object in the case of a metric being rendered with no labels
          visibleLabels.push({ ...field.labels, __color__: plotInstance.props?.lineColor ?? '' });
        }
      }
    });
  }

  return { labels: visibleLabels, totalSeriesCount: config.series.length };
};

// Get color of active series in legend
const getExemplarColor = (
  dataFrame: DataFrame,
  dataFrameFieldIndex: DataFrameFieldIndex,
  visibleLabels: { labels: Labels[]; totalSeriesCount: number }
) => {
  let exemplarColor;
  visibleLabels.labels.forEach((visibleLabel) => {
    const labelKeys = Object.keys(visibleLabel);
    const fields = dataFrame.fields.filter((field) => {
      return labelKeys.find((labelKey) => labelKey === field.name);
    });
    if (fields.length) {
      const hasMatch = fields.every((field) => {
        const value = field.values.get(dataFrameFieldIndex.fieldIndex);
        return visibleLabel[field.name] === value;
      });

      if (hasMatch) {
        exemplarColor = visibleLabel['__color__'];
        return;
      }
    }
  });
  return exemplarColor;
};

=======
>>>>>>> 165b956c
export const ExemplarsPlugin: React.FC<ExemplarsPluginProps> = ({
  exemplars,
  timeZone,
  getFieldLinks,
  config,
  visibleLabels,
}) => {
  const plotInstance = useRef<uPlot>();

  useLayoutEffect(() => {
    config.addHook('init', (u) => {
      plotInstance.current = u;
    });
  }, [config]);

  const mapExemplarToXYCoords = useCallback((dataFrame: DataFrame, dataFrameFieldIndex: DataFrameFieldIndex) => {
    const time = dataFrame.fields.find((f) => f.name === TIME_SERIES_TIME_FIELD_NAME);
    const value = dataFrame.fields.find((f) => f.name === TIME_SERIES_VALUE_FIELD_NAME);

    if (!time || !value || !plotInstance.current) {
      return undefined;
    }

    // Filter x, y scales out
    const yScale =
      Object.keys(plotInstance.current.scales).find((scale) => !['x', 'y'].some((key) => key === scale)) ?? FIXED_UNIT;

    const yMin = plotInstance.current.scales[yScale].min;
    const yMax = plotInstance.current.scales[yScale].max;

    let y = value.values.get(dataFrameFieldIndex.fieldIndex);
    // To not to show exemplars outside of the graph we set the y value to min if it is smaller and max if it is bigger than the size of the graph
    if (yMin != null && y < yMin) {
      y = yMin;
    }

    if (yMax != null && y > yMax) {
      y = yMax;
    }

    return {
      x: plotInstance.current.valToPos(time.values.get(dataFrameFieldIndex.fieldIndex), 'x'),
      y: plotInstance.current.valToPos(y, yScale),
    };
  }, []);

  // Merge values from objects with same props
  const getUniqueValuesFromLabels = (labels: Labels[]) => {
    const labelToSet: { [index: string]: Set<string> } = {};

    Object.values(labels).forEach((labelObject) => {
      return Object.keys(labelObject).forEach((labelName) => {
        const labelValue: string = labelObject[labelName];
        if (typeof labelToSet[labelName] === 'undefined') {
          labelToSet[labelName] = new Set<string>().add(labelValue);
        } else {
          labelToSet[labelName].add(labelValue);
        }
      });
    });

    return labelToSet;
  };

  const renderMarker = useCallback(
    (dataFrame: DataFrame, dataFrameFieldIndex: DataFrameFieldIndex) => {
      let showMarker = false;
      const labelsAndUniqueValuesFromActiveFilters = getUniqueValuesFromLabels(visibleLabels.labels);

      const markerColor = getExemplarColor(dataFrame, dataFrameFieldIndex, visibleLabels);

      // If all series are visible, don't filter any exemplars
<<<<<<< HEAD
      if (visibleLabels.labels.length === visibleLabels.totalSeriesCount) {
        showMarker = true;
      } else {
        visibleLabels.labels.forEach((visibleLabel) => {
          const labelKeys = Object.keys(visibleLabel);

          // If there aren't any labels, the graph is only displaying a single series with exemplars, let's show all exemplars in this case as well
          if (Object.keys(visibleLabel).length === 0) {
            showMarker = true;
          } else {
            // If there are labels, lets only show the exemplars with labels associated with series that are currently visible
            const fields = dataFrame.fields.filter((field) => {
              return labelKeys.find((labelKey) => labelKey === field.name);
            });

            // Check to see if at least one value matches each field
            if (fields.length) {
              showMarker = fields.every((field) => {
                const value = field.values.get(dataFrameFieldIndex.fieldIndex);
                const allValues = labelsAndUniqueValuesFromActiveFilters[field.name];

                return [...allValues].includes(value);
              });
            }
          }
        });
      }
=======
      showMarker = showExemplarMarker(
        visibleLabels,
        showMarker,
        getUniqueValuesFromLabels,
        dataFrame,
        dataFrameFieldIndex
      );
>>>>>>> 165b956c

      if (!showMarker) {
        return <></>;
      }

      return (
        <ExemplarMarker
          timeZone={timeZone}
          getFieldLinks={getFieldLinks}
          dataFrame={dataFrame}
          dataFrameFieldIndex={dataFrameFieldIndex}
          config={config}
          exemplarColor={markerColor}
        />
      );
    },
    [config, timeZone, getFieldLinks, visibleLabels]
  );

  return (
    <EventsCanvas
      config={config}
      id="exemplars"
      events={exemplars}
      renderEventMarker={renderMarker}
      mapEventToXYCoords={mapExemplarToXYCoords}
    />
  );
};

/**
 * Function to get labels that are currently displayed in the legend
 */
export const getVisibleLabels = (
  config: UPlotConfigBuilder,
  frames: DataFrame[] | null
): { labels: Labels[]; totalSeriesCount: number } => {
  const visibleSeries = config.series.filter((series) => series.props.show);
  const visibleLabels: Labels[] = [];
  if (frames?.length) {
    visibleSeries.forEach((plotInstance) => {
      const frameIndex = plotInstance.props?.dataFrameFieldIndex?.frameIndex;
      const fieldIndex = plotInstance.props?.dataFrameFieldIndex?.fieldIndex;

      if (frameIndex !== undefined && fieldIndex !== undefined) {
        const field = frames[frameIndex].fields[fieldIndex];
        if (field.labels) {
          // Note that this may be an empty object in the case of a metric being rendered with no labels
          visibleLabels.push(field.labels);
        }
      }
    });
  }

  return { labels: visibleLabels, totalSeriesCount: config.series.length };
};

/**
 * Determine if the current exemplar marker is filtered by what series are selected in the legend UI
 */
const showExemplarMarker = (
  visibleLabels: { labels: Labels[]; totalSeriesCount: number },
  showMarker: boolean,
  getUniqueValuesFromLabels: (labels: Labels[]) => { [p: string]: Set<string> },
  dataFrame: DataFrame,
  dataFrameFieldIndex: DataFrameFieldIndex
) => {
  if (visibleLabels.labels.length === visibleLabels.totalSeriesCount) {
    showMarker = true;
  } else {
    visibleLabels.labels.forEach((visibleLabel) => {
      const labelKeys = Object.keys(visibleLabel);
      const labelsAndUniqueValuesFromActiveFilters = getUniqueValuesFromLabels(visibleLabels.labels);

      // If there aren't any labels, the graph is only displaying a single series with exemplars, let's show all exemplars in this case as well
      if (Object.keys(visibleLabel).length === 0) {
        showMarker = true;
      } else {
        // If there are labels, lets only show the exemplars with labels associated with series that are currently visible
        const fields = dataFrame.fields.filter((field) => {
          return labelKeys.find((labelKey) => labelKey === field.name);
        });

        // Check to see if at least one value matches each field
        if (fields.length) {
          showMarker = fields.every((field) => {
            const value = field.values.get(dataFrameFieldIndex.fieldIndex);
            const allValues = labelsAndUniqueValuesFromActiveFilters[field.name];

            return [...allValues].includes(value);
          });
        }
      }
    });
  }
  return showMarker;
};<|MERGE_RESOLUTION|>--- conflicted
+++ resolved
@@ -23,60 +23,6 @@
   visibleLabels: { labels: Labels[]; totalSeriesCount: number };
 }
 
-<<<<<<< HEAD
-export const getVisibleLabels = (
-  config: UPlotConfigBuilder,
-  frames: DataFrame[] | null
-): { labels: Labels[]; totalSeriesCount: number } => {
-  const visibleSeries = config.series.filter((series) => series.props.show);
-  const visibleLabels: Labels[] = [];
-  if (frames?.length) {
-    visibleSeries.forEach((plotInstance) => {
-      const frameIndex = plotInstance.props?.dataFrameFieldIndex?.frameIndex;
-      const fieldIndex = plotInstance.props?.dataFrameFieldIndex?.fieldIndex;
-
-      if (frameIndex !== undefined && fieldIndex !== undefined) {
-        const field = frames[frameIndex].fields[fieldIndex];
-        if (field.labels) {
-          // Note that this may be an empty object in the case of a metric being rendered with no labels
-          visibleLabels.push({ ...field.labels, __color__: plotInstance.props?.lineColor ?? '' });
-        }
-      }
-    });
-  }
-
-  return { labels: visibleLabels, totalSeriesCount: config.series.length };
-};
-
-// Get color of active series in legend
-const getExemplarColor = (
-  dataFrame: DataFrame,
-  dataFrameFieldIndex: DataFrameFieldIndex,
-  visibleLabels: { labels: Labels[]; totalSeriesCount: number }
-) => {
-  let exemplarColor;
-  visibleLabels.labels.forEach((visibleLabel) => {
-    const labelKeys = Object.keys(visibleLabel);
-    const fields = dataFrame.fields.filter((field) => {
-      return labelKeys.find((labelKey) => labelKey === field.name);
-    });
-    if (fields.length) {
-      const hasMatch = fields.every((field) => {
-        const value = field.values.get(dataFrameFieldIndex.fieldIndex);
-        return visibleLabel[field.name] === value;
-      });
-
-      if (hasMatch) {
-        exemplarColor = visibleLabel['__color__'];
-        return;
-      }
-    }
-  });
-  return exemplarColor;
-};
-
-=======
->>>>>>> 165b956c
 export const ExemplarsPlugin: React.FC<ExemplarsPluginProps> = ({
   exemplars,
   timeZone,
@@ -144,48 +90,10 @@
   const renderMarker = useCallback(
     (dataFrame: DataFrame, dataFrameFieldIndex: DataFrameFieldIndex) => {
       let showMarker = false;
-      const labelsAndUniqueValuesFromActiveFilters = getUniqueValuesFromLabels(visibleLabels.labels);
 
       const markerColor = getExemplarColor(dataFrame, dataFrameFieldIndex, visibleLabels);
 
-      // If all series are visible, don't filter any exemplars
-<<<<<<< HEAD
-      if (visibleLabels.labels.length === visibleLabels.totalSeriesCount) {
-        showMarker = true;
-      } else {
-        visibleLabels.labels.forEach((visibleLabel) => {
-          const labelKeys = Object.keys(visibleLabel);
-
-          // If there aren't any labels, the graph is only displaying a single series with exemplars, let's show all exemplars in this case as well
-          if (Object.keys(visibleLabel).length === 0) {
-            showMarker = true;
-          } else {
-            // If there are labels, lets only show the exemplars with labels associated with series that are currently visible
-            const fields = dataFrame.fields.filter((field) => {
-              return labelKeys.find((labelKey) => labelKey === field.name);
-            });
-
-            // Check to see if at least one value matches each field
-            if (fields.length) {
-              showMarker = fields.every((field) => {
-                const value = field.values.get(dataFrameFieldIndex.fieldIndex);
-                const allValues = labelsAndUniqueValuesFromActiveFilters[field.name];
-
-                return [...allValues].includes(value);
-              });
-            }
-          }
-        });
-      }
-=======
-      showMarker = showExemplarMarker(
-        visibleLabels,
-        showMarker,
-        getUniqueValuesFromLabels,
-        dataFrame,
-        dataFrameFieldIndex
-      );
->>>>>>> 165b956c
+      showMarker = showExemplar(getUniqueValuesFromLabels, visibleLabels, showMarker, dataFrame, dataFrameFieldIndex);
 
       if (!showMarker) {
         return <></>;
@@ -217,7 +125,7 @@
 };
 
 /**
- * Function to get labels that are currently displayed in the legend
+ *
  */
 export const getVisibleLabels = (
   config: UPlotConfigBuilder,
@@ -234,7 +142,7 @@
         const field = frames[frameIndex].fields[fieldIndex];
         if (field.labels) {
           // Note that this may be an empty object in the case of a metric being rendered with no labels
-          visibleLabels.push(field.labels);
+          visibleLabels.push({ ...field.labels, __color__: plotInstance.props?.lineColor ?? '' });
         }
       }
     });
@@ -244,21 +152,51 @@
 };
 
 /**
- * Determine if the current exemplar marker is filtered by what series are selected in the legend UI
+ * Get color of active series in legend
  */
-const showExemplarMarker = (
+const getExemplarColor = (
+  dataFrame: DataFrame,
+  dataFrameFieldIndex: DataFrameFieldIndex,
+  visibleLabels: { labels: Labels[]; totalSeriesCount: number }
+) => {
+  let exemplarColor;
+  visibleLabels.labels.forEach((visibleLabel) => {
+    const labelKeys = Object.keys(visibleLabel);
+    const fields = dataFrame.fields.filter((field) => {
+      return labelKeys.find((labelKey) => labelKey === field.name);
+    });
+    if (fields.length) {
+      const hasMatch = fields.every((field) => {
+        const value = field.values.get(dataFrameFieldIndex.fieldIndex);
+        return visibleLabel[field.name] === value;
+      });
+
+      if (hasMatch) {
+        exemplarColor = visibleLabel['__color__'];
+        return;
+      }
+    }
+  });
+  return exemplarColor;
+};
+
+/**
+ *
+ */
+function showExemplar(
+  getUniqueValuesFromLabels: (labels: Labels[]) => { [p: string]: Set<string> },
   visibleLabels: { labels: Labels[]; totalSeriesCount: number },
   showMarker: boolean,
-  getUniqueValuesFromLabels: (labels: Labels[]) => { [p: string]: Set<string> },
   dataFrame: DataFrame,
   dataFrameFieldIndex: DataFrameFieldIndex
-) => {
+) {
+  const labelsAndUniqueValuesFromActiveFilters = getUniqueValuesFromLabels(visibleLabels.labels);
+  // If all series are visible, don't filter any exemplars
   if (visibleLabels.labels.length === visibleLabels.totalSeriesCount) {
     showMarker = true;
   } else {
     visibleLabels.labels.forEach((visibleLabel) => {
       const labelKeys = Object.keys(visibleLabel);
-      const labelsAndUniqueValuesFromActiveFilters = getUniqueValuesFromLabels(visibleLabels.labels);
 
       // If there aren't any labels, the graph is only displaying a single series with exemplars, let's show all exemplars in this case as well
       if (Object.keys(visibleLabel).length === 0) {
@@ -282,4 +220,4 @@
     });
   }
   return showMarker;
-};+}