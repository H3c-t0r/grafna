--- conflicted
+++ resolved
@@ -36,13 +36,9 @@
   config,
   getFieldLinks,
   exemplarColor,
-<<<<<<< HEAD
   clickedExemplarFieldIndex,
   setClickedExemplarFieldIndex,
-}) => {
-=======
 }: ExemplarMarkerProps) => {
->>>>>>> b6ddc5b3
   const styles = useStyles2(getExemplarMarkerStyles);
   const [isOpen, setIsOpen] = useState(false);
   const [isLocked, setIsLocked] = useState(false);
