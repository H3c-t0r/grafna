import { omitBy, pickBy, isNil, isNumber, isString } from 'lodash';

import {
  ConfigOverrideRule,
  DynamicConfigValue,
  FieldColorModeId,
  FieldConfig,
  FieldConfigProperty,
  FieldConfigSource,
  FieldMatcherID,
  fieldReducers,
  FieldType,
  NullValueMode,
  PanelTypeChangedHandler,
  ReducerID,
  Threshold,
  ThresholdsMode,
} from '@grafana/data';
import {
  LegendDisplayMode,
  TooltipDisplayMode,
  AxisPlacement,
  GraphDrawStyle,
  GraphFieldConfig,
  GraphGradientMode,
  GraphTresholdsStyleMode,
  LineInterpolation,
  LineStyle,
  VisibilityMode,
  ScaleDistribution,
  StackingMode,
  SortOrder,
  GraphTransform,
  AnnotationQuery,
  ComparisonOperation,
} from '@grafana/schema';
import { TimeRegionConfig } from 'app/core/utils/timeRegions';
import { getDashboardSrv } from 'app/features/dashboard/services/DashboardSrv';
import { getTimeSrv } from 'app/features/dashboard/services/TimeSrv';
import { GrafanaQuery, GrafanaQueryType } from 'app/plugins/datasource/grafana/types';

import { defaultGraphConfig } from './config';
import { Options } from './panelcfg.gen';

let dashboardRefreshDebouncer: ReturnType<typeof setTimeout> | null = null;

/**
 * This is called when the panel changes from another panel
 */
export const graphPanelChangedHandler: PanelTypeChangedHandler = (
  panel,
  prevPluginId,
  prevOptions,
  prevFieldConfig
) => {
  // Changing from angular/flot panel to react/uPlot
  if (prevPluginId === 'graph' && prevOptions.angular) {
    const { fieldConfig, options, annotations } = graphToTimeseriesOptions({
      ...prevOptions.angular,
      fieldConfig: prevFieldConfig,
      panel: panel,
    });

    const dashboard = getDashboardSrv().getCurrent();
    if (dashboard && annotations?.length > 0) {
      dashboard.annotations.list = [...dashboard.annotations.list, ...annotations];

      // Trigger a full dashboard refresh when annotations change
      if (dashboardRefreshDebouncer == null) {
        dashboardRefreshDebouncer = setTimeout(() => {
          dashboardRefreshDebouncer = null;
          getTimeSrv().refreshTimeModel();
        });
      }
    }

    panel.fieldConfig = fieldConfig; // Mutates the incoming panel
    panel.alert = prevOptions.angular.alert;
    return options;
  }

  //fixes graph -> viz renaming in custom.hideFrom field config by mutation.
  migrateHideFrom(panel);

  return {};
};

<<<<<<< HEAD
export function graphToTimeseriesOptions(angular: any): { fieldConfig: FieldConfigSource; options: Options } {
=======
export function graphToTimeseriesOptions(angular: any): {
  fieldConfig: FieldConfigSource;
  options: PanelOptions;
  annotations: AnnotationQuery[];
} {
  let annotations: AnnotationQuery[] = [];

>>>>>>> 5ddc37ee
  const overrides: ConfigOverrideRule[] = angular.fieldConfig?.overrides ?? [];
  const yaxes = angular.yaxes ?? [];
  let y1 = getFieldConfigFromOldAxis(yaxes[0]);
  if (angular.fieldConfig?.defaults) {
    y1 = {
      ...angular.fieldConfig?.defaults,
      ...y1, // Keep the y-axis unit and custom
    };
  }

  // Dashes
  const dash: LineStyle = {
    fill: angular.dashes ? 'dash' : 'solid',
    dash: [angular.dashLength ?? 10, angular.spaceLength ?? 10],
  };

  // "seriesOverrides": [
  //   {
  //     "$$hashKey": "object:183",
  //     "alias": "B-series",
  //     "fill": 3,
  //     "nullPointMode": "null as zero",
  //     "lines": true,
  //     "linewidth": 2
  //   }
  // ],

  if (angular.aliasColors) {
    for (const alias of Object.keys(angular.aliasColors)) {
      const color = angular.aliasColors[alias];
      if (color) {
        overrides.push({
          matcher: {
            id: FieldMatcherID.byName,
            options: alias,
          },
          properties: [
            {
              id: FieldConfigProperty.Color,
              value: {
                mode: FieldColorModeId.Fixed,
                fixedColor: color,
              },
            },
          ],
        });
      }
    }
  }

  let hasFillBelowTo = false;

  if (angular.seriesOverrides?.length) {
    for (const seriesOverride of angular.seriesOverrides) {
      if (!seriesOverride.alias) {
        continue; // the matcher config
      }
      const aliasIsRegex = /^([/~@;%#'])(.*?)\1([gimsuy]*)$/.test(seriesOverride.alias);
      const rule: ConfigOverrideRule = {
        matcher: {
          id: aliasIsRegex ? FieldMatcherID.byRegexp : FieldMatcherID.byName,
          options: seriesOverride.alias,
        },
        properties: [],
      };
      let dashOverride: LineStyle | undefined = undefined;

      for (const p of Object.keys(seriesOverride)) {
        const v = seriesOverride[p];
        switch (p) {
          // Ignore
          case 'alias':
          case '$$hashKey':
            break;
          // Link to y axis settings
          case 'yaxis':
            if (2 === v) {
              const y2 = getFieldConfigFromOldAxis(yaxes[1]);
              fillY2DynamicValues(y1, y2, rule.properties);
            }
            break;
          case 'fill':
            rule.properties.push({
              id: 'custom.fillOpacity',
              value: v * 10, // was 0-10, new graph is 0 - 100
            });
            break;
          case 'fillBelowTo':
            hasFillBelowTo = true;
            rule.properties.push({
              id: 'custom.fillBelowTo',
              value: v,
            });
            break;
          case 'fillGradient':
            if (v) {
              rule.properties.push({
                id: 'custom.fillGradient',
                value: 'opacity', // was 0-10
              });
              rule.properties.push({
                id: 'custom.fillOpacity',
                value: v * 10, // was 0-10, new graph is 0 - 100
              });
            }
            break;
          case 'points':
            rule.properties.push({
              id: 'custom.showPoints',
              value: v ? VisibilityMode.Always : VisibilityMode.Never,
            });
            break;
          case 'bars':
            if (v) {
              rule.properties.push({
                id: 'custom.drawStyle',
                value: GraphDrawStyle.Bars,
              });
              rule.properties.push({
                id: 'custom.fillOpacity',
                value: 100, // solid bars
              });
            } else {
              rule.properties.push({
                id: 'custom.drawStyle',
                value: GraphDrawStyle.Line, // Change from bars
              });
            }
            break;
          case 'lines':
            rule.properties.push({
              id: 'custom.lineWidth',
              value: 0, // don't show lines
            });
            break;
          case 'linewidth':
            rule.properties.push({
              id: 'custom.lineWidth',
              value: v,
            });
            break;
          case 'pointradius':
            rule.properties.push({
              id: 'custom.pointSize',
              value: 2 + v * 2,
            });
            break;
          case 'dashLength':
          case 'spaceLength':
          case 'dashes':
            if (!dashOverride) {
              dashOverride = {
                fill: dash.fill,
                dash: [...dash.dash!],
              };
            }
            switch (p) {
              case 'dashLength':
                dashOverride.dash![0] = v;
                break;
              case 'spaceLength':
                dashOverride.dash![1] = v;
                break;
              case 'dashes':
                dashOverride.fill = v ? 'dash' : 'solid';
                break;
            }
            break;
          case 'stack':
            rule.properties.push({
              id: 'custom.stacking',
              value: { mode: StackingMode.Normal, group: v },
            });
            break;
          case 'color':
            rule.properties.push({
              id: 'color',
              value: {
                fixedColor: v,
                mode: FieldColorModeId.Fixed,
              },
            });
            break;
          case 'transform':
            rule.properties.push({
              id: 'custom.transform',
              value: v === 'negative-Y' ? GraphTransform.NegativeY : GraphTransform.Constant,
            });
            break;
          default:
            console.log('Ignore override migration:', seriesOverride.alias, p, v);
        }
      }
      if (dashOverride) {
        rule.properties.push({
          id: 'custom.lineStyle',
          value: dashOverride,
        });
      }
      if (rule.properties.length) {
        overrides.push(rule);
      }
    }
  }

  const graph = y1.custom ?? ({} as GraphFieldConfig);
  graph.drawStyle = angular.bars ? GraphDrawStyle.Bars : angular.lines ? GraphDrawStyle.Line : GraphDrawStyle.Points;

  if (angular.points) {
    graph.showPoints = VisibilityMode.Always;

    if (isNumber(angular.pointradius)) {
      graph.pointSize = 2 + angular.pointradius * 2;
    }
  } else if (graph.drawStyle !== GraphDrawStyle.Points) {
    graph.showPoints = VisibilityMode.Never;
  }

  graph.lineWidth = angular.linewidth;
  if (dash.fill !== 'solid') {
    graph.lineStyle = dash;
  }

  if (hasFillBelowTo) {
    graph.fillOpacity = 35; // bands are hardcoded in flot
  } else if (isNumber(angular.fill)) {
    graph.fillOpacity = angular.fill * 10; // fill was 0 - 10, new is 0 to 100
  }

  if (isNumber(angular.fillGradient) && angular.fillGradient > 0) {
    graph.gradientMode = GraphGradientMode.Opacity;
    graph.fillOpacity = angular.fillGradient * 10; // fill is 0-10
  }

  graph.spanNulls = angular.nullPointMode === NullValueMode.Ignore;

  if (angular.steppedLine) {
    graph.lineInterpolation = LineInterpolation.StepAfter;
  }

  if (graph.drawStyle === GraphDrawStyle.Bars) {
    graph.fillOpacity = 100; // bars were always
  }

  if (angular.stack) {
    graph.stacking = {
      mode: StackingMode.Normal,
      group: defaultGraphConfig.stacking!.group,
    };
  }

  y1.custom = omitBy(graph, isNil);
  y1.nullValueMode = angular.nullPointMode as NullValueMode;

  const options: Options = {
    legend: {
      displayMode: LegendDisplayMode.List,
      showLegend: true,
      placement: 'bottom',
      calcs: [],
    },
    tooltip: {
      mode: TooltipDisplayMode.Single,
      sort: SortOrder.None,
    },
  };

  // Legend config migration
  const legendConfig = angular.legend;
  if (legendConfig) {
    if (legendConfig.show) {
      options.legend.displayMode = legendConfig.alignAsTable ? LegendDisplayMode.Table : LegendDisplayMode.List;
    } else {
      options.legend.showLegend = false;
    }

    if (legendConfig.rightSide) {
      options.legend.placement = 'right';
    }

    if (angular.legend.values) {
      const enabledLegendValues = pickBy(angular.legend);
      options.legend.calcs = getReducersFromLegend(enabledLegendValues);
    }

    if (angular.legend.sideWidth) {
      options.legend.width = angular.legend.sideWidth;
    }

    if (legendConfig.hideZero) {
      overrides.push(getLegendHideFromOverride(ReducerID.allIsZero));
    }

    if (legendConfig.hideEmpty) {
      overrides.push(getLegendHideFromOverride(ReducerID.allIsNull));
    }
  }

  // timeRegions migration
  if (angular.timeRegions?.length) {
    let regions: any[] = angular.timeRegions.map((old: GraphTimeRegionConfig, idx: number) => ({
      name: `T${idx + 1}`,
      color: old.colorMode !== 'custom' ? old.colorMode : old.fillColor,
      line: old.line,
      fill: old.fill,
      fromDayOfWeek: old.fromDayOfWeek,
      toDayOfWeek: old.toDayOfWeek,
      from: old.from,
      to: old.to,
    }));

    regions.forEach((region: GraphTimeRegionConfig, idx: number) => {
      const anno: AnnotationQuery<GrafanaQuery> = {
        datasource: {
          type: 'datasource',
          uid: 'grafana',
        },
        enable: true,
        hide: true, // don't show the toggle at the top of the dashboard
        filter: {
          exclude: false,
          ids: [angular.panel.id],
        },
        iconColor: region.fillColor ?? (region as any).color,
        name: `T${idx + 1}`,
        target: {
          queryType: GrafanaQueryType.TimeRegions,
          refId: 'Anno',
          timeRegion: {
            fromDayOfWeek: region.fromDayOfWeek,
            toDayOfWeek: region.toDayOfWeek,
            from: region.from,
            to: region.to,
            timezone: 'utc', // graph panel was always UTC
          },
        },
      };

      if (region.fill) {
        annotations.push(anno);
      } else if (region.line) {
        anno.iconColor = region.lineColor ?? 'white';
        annotations.push(anno);
      }
    });
  }

  const tooltipConfig = angular.tooltip;
  if (tooltipConfig) {
    if (tooltipConfig.shared !== undefined) {
      options.tooltip.mode = tooltipConfig.shared ? TooltipDisplayMode.Multi : TooltipDisplayMode.Single;
    }

    if (tooltipConfig.sort !== undefined && tooltipConfig.shared) {
      switch (tooltipConfig.sort) {
        case 1:
          options.tooltip.sort = SortOrder.Ascending;
          break;
        case 2:
          options.tooltip.sort = SortOrder.Descending;
          break;
        default:
          options.tooltip.sort = SortOrder.None;
      }
    }
  }

  if (angular.thresholds && angular.thresholds.length > 0) {
    let steps: Threshold[] = [];
    let area = false;
    let line = false;

    const sorted = (angular.thresholds as AngularThreshold[]).sort((a, b) => (a.value > b.value ? 1 : -1));

    for (let idx = 0; idx < sorted.length; idx++) {
      const threshold = sorted[idx];
      const next = sorted.length > idx + 1 ? sorted[idx + 1] : null;

      if (threshold.fill) {
        area = true;
      }

      if (threshold.line) {
        line = true;
      }

      if (threshold.op === 'gt') {
        steps.push({
          value: threshold.value,
          color: getThresholdColor(threshold),
        });
      }

      if (threshold.op === 'lt') {
        if (steps.length === 0) {
          steps.push({
            value: -Infinity,
            color: getThresholdColor(threshold),
          });
        }

        // next op is gt and there is a gap set color to transparent
        if (next && next.op === 'gt' && next.value > threshold.value) {
          steps.push({
            value: threshold.value,
            color: 'transparent',
          });
          // if next is a lt we need to use its color
        } else if (next && next.op === 'lt') {
          steps.push({
            value: threshold.value,
            color: getThresholdColor(next),
          });
        } else {
          steps.push({
            value: threshold.value,
            color: 'transparent',
          });
        }
      }
    }

    // if now less then threshold add an -Infinity base that is transparent
    if (steps.length > 0 && steps[0].value !== -Infinity) {
      steps.unshift({
        color: 'transparent',
        value: -Infinity,
      });
    }

    let displayMode = area ? GraphTresholdsStyleMode.Area : GraphTresholdsStyleMode.Line;
    if (line && area) {
      displayMode = GraphTresholdsStyleMode.LineAndArea;
    }

    // TODO move into standard ThresholdConfig ?
    y1.custom.thresholdsStyle = { mode: displayMode };

    y1.thresholds = {
      mode: ThresholdsMode.Absolute,
      steps,
    };
  }

  if (angular.xaxis && angular.xaxis.show === false && angular.xaxis.mode === 'time') {
    overrides.push({
      matcher: {
        id: FieldMatcherID.byType,
        options: FieldType.time,
      },
      properties: [
        {
          id: 'custom.axisPlacement',
          value: AxisPlacement.Hidden,
        },
      ],
    });
  }
  return {
    fieldConfig: {
      defaults: omitBy(y1, isNil),
      overrides,
    },
    options,
    annotations,
  };
}

interface GraphTimeRegionConfig extends TimeRegionConfig {
  colorMode: string;
  fill: boolean;
  fillColor: string;
  line: boolean;
  lineColor: string;
}

function getThresholdColor(threshold: AngularThreshold): string {
  if (threshold.colorMode === 'critical') {
    return 'red';
  }

  if (threshold.colorMode === 'warning') {
    return 'orange';
  }

  if (threshold.colorMode === 'custom') {
    return threshold.fillColor || threshold.lineColor;
  }

  return 'red';
}

interface AngularThreshold {
  op: string;
  fill: boolean;
  line: boolean;
  value: number;
  colorMode: 'critical' | 'warning' | 'custom';
  yaxis?: 'left' | 'right';
  fillColor: string;
  lineColor: string;
}

// {
//   "label": "Y111",
//   "show": true,
//   "logBase": 10,
//   "min": "0",
//   "max": "1000",
//   "format": "areaMI2",
//   "$$hashKey": "object:19",
//   "decimals": 3
// },
function getFieldConfigFromOldAxis(obj: any): FieldConfig<GraphFieldConfig> {
  if (!obj) {
    return {};
  }
  const graph: GraphFieldConfig = {
    axisPlacement: obj.show ? AxisPlacement.Auto : AxisPlacement.Hidden,
  };
  if (obj.label) {
    graph.axisLabel = obj.label;
  }
  if (obj.logBase) {
    const log = obj.logBase as number;
    if (log === 2 || log === 10) {
      graph.scaleDistribution = {
        type: ScaleDistribution.Log,
        log,
      };
    }
  }
  return omitBy(
    {
      unit: obj.format,
      decimals: validNumber(obj.decimals),
      min: validNumber(obj.min),
      max: validNumber(obj.max),
      custom: graph,
    },
    isNil
  );
}

function fillY2DynamicValues(
  y1: FieldConfig<GraphFieldConfig>,
  y2: FieldConfig<GraphFieldConfig>,
  props: DynamicConfigValue[]
) {
  // The standard properties
  for (const key of Object.keys(y2)) {
    const value = (y2 as any)[key];
    if (key !== 'custom' && value !== (y1 as any)[key]) {
      props.push({
        id: key,
        value,
      });
    }
  }

  // Add any custom property
  const y1G = y1.custom ?? {};
  const y2G = y2.custom ?? {};
  for (const key of Object.keys(y2G)) {
    const value = (y2G as any)[key];
    if (value !== (y1G as any)[key]) {
      props.push({
        id: `custom.${key}`,
        value,
      });
    }
  }
}

function validNumber(val: any): number | undefined {
  if (isNumber(val)) {
    return val;
  }
  if (isString(val)) {
    const num = Number(val);
    if (!isNaN(num)) {
      return num;
    }
  }
  return undefined;
}

function getReducersFromLegend(obj: Record<string, any>): string[] {
  const ids: string[] = [];
  for (const key of Object.keys(obj)) {
    const r = fieldReducers.getIfExists(key);
    if (r) {
      ids.push(r.id);
    }
  }
  return ids;
}

function migrateHideFrom(panel: {
  fieldConfig?: { defaults?: { custom?: { hideFrom?: any } }; overrides: ConfigOverrideRule[] };
}) {
  if (panel.fieldConfig?.defaults?.custom?.hideFrom?.graph !== undefined) {
    panel.fieldConfig.defaults.custom.hideFrom.viz = panel.fieldConfig.defaults.custom.hideFrom.graph;
    delete panel.fieldConfig.defaults.custom.hideFrom.graph;
  }
  if (panel.fieldConfig?.overrides) {
    panel.fieldConfig.overrides = panel.fieldConfig.overrides.map((fr) => {
      fr.properties = fr.properties.map((p) => {
        if (p.id === 'custom.hideFrom' && p.value.graph) {
          p.value.viz = p.value.graph;
          delete p.value.graph;
        }
        return p;
      });
      return fr;
    });
  }
}

function getLegendHideFromOverride(reducer: ReducerID.allIsZero | ReducerID.allIsNull) {
  return {
    matcher: {
      id: FieldMatcherID.byValue,
      options: {
        reducer: reducer,
        op: ComparisonOperation.GTE,
        value: 0,
      },
    },
    properties: [
      {
        id: 'custom.hideFrom',
        value: {
          tooltip: true,
          viz: false,
          legend: true,
        },
      },
    ],
  };
}<|MERGE_RESOLUTION|>--- conflicted
+++ resolved
@@ -85,17 +85,13 @@
   return {};
 };
 
-<<<<<<< HEAD
-export function graphToTimeseriesOptions(angular: any): { fieldConfig: FieldConfigSource; options: Options } {
-=======
 export function graphToTimeseriesOptions(angular: any): {
   fieldConfig: FieldConfigSource;
-  options: PanelOptions;
+  options: Options;
   annotations: AnnotationQuery[];
 } {
   let annotations: AnnotationQuery[] = [];
 
->>>>>>> 5ddc37ee
   const overrides: ConfigOverrideRule[] = angular.fieldConfig?.overrides ?? [];
   const yaxes = angular.yaxes ?? [];
   let y1 = getFieldConfigFromOldAxis(yaxes[0]);
