--- conflicted
+++ resolved
@@ -1,17 +1,5 @@
-<<<<<<< HEAD
 import { DashboardCursorSync, Field, PanelProps } from '@grafana/data';
-import {
-  GraphNGLegendEvent,
-  TooltipDisplayMode,
-  TooltipPlugin,
-  usePanelContext,
-  ZoomPlugin,
-  TimeSeries,
-} from '@grafana/ui';
-=======
-import { Field, PanelProps } from '@grafana/data';
-import { TimeSeries, TooltipPlugin, ZoomPlugin } from '@grafana/ui';
->>>>>>> e407a092
+import { TooltipDisplayMode, usePanelContext, TimeSeries, TooltipPlugin, ZoomPlugin } from '@grafana/ui';
 import { getFieldLinksForExplore } from 'app/features/explore/utils/links';
 import React from 'react';
 import { AnnotationsPlugin } from './plugins/AnnotationsPlugin';
