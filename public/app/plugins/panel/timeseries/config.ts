--- conflicted
+++ resolved
@@ -22,10 +22,6 @@
 } from '@grafana/ui';
 import { LineStyleEditor } from './LineStyleEditor';
 import { FillBellowToEditor } from './FillBelowToEditor';
-<<<<<<< HEAD
-import { OptionsWithLegend, OptionsWithTooltip } from './types';
-=======
->>>>>>> 3e59ae7e
 import { SpanNullsEditor } from './SpanNullsEditor';
 import { StackingEditor } from './StackingEditor';
 
@@ -197,160 +193,6 @@
   };
 }
 
-<<<<<<< HEAD
-export function addHideFrom(builder: FieldConfigEditorBuilder<HideableFieldConfig>) {
-  builder.addCustomEditor({
-    id: 'hideFrom',
-    name: 'Hide in area',
-    category: ['Series'],
-    path: 'hideFrom',
-    defaultValue: {
-      tooltip: false,
-      graph: false,
-      legend: false,
-    },
-    editor: SeriesConfigEditor,
-    override: SeriesConfigEditor,
-    shouldApply: () => true,
-    hideFromDefaults: true,
-    hideFromOverrides: true,
-    process: (value) => value,
-  });
-}
-
-export function addAxisConfig(
-  builder: FieldConfigEditorBuilder<AxisConfig>,
-  defaultConfig: AxisConfig,
-  hideScale?: boolean
-) {
-  builder
-    .addRadio({
-      path: 'axisPlacement',
-      name: 'Placement',
-      category: ['Axis'],
-      defaultValue: graphFieldOptions.axisPlacement[0].value,
-      settings: {
-        options: graphFieldOptions.axisPlacement,
-      },
-    })
-    .addTextInput({
-      path: 'axisLabel',
-      name: 'Label',
-      category: ['Axis'],
-      defaultValue: '',
-      settings: {
-        placeholder: 'Optional text',
-      },
-      showIf: (c) => c.axisPlacement !== AxisPlacement.Hidden,
-      // no matter what the field type is
-      shouldApply: () => true,
-    })
-    .addNumberInput({
-      path: 'axisWidth',
-      name: 'Width',
-      category: ['Axis'],
-      settings: {
-        placeholder: 'Auto',
-      },
-      showIf: (c) => c.axisPlacement !== AxisPlacement.Hidden,
-    })
-    .addNumberInput({
-      path: 'axisSoftMin',
-      name: 'Soft min',
-      defaultValue: defaultConfig.axisSoftMin,
-      category: ['Axis'],
-      settings: {
-        placeholder: 'See: Standard options > Min',
-      },
-    })
-    .addNumberInput({
-      path: 'axisSoftMax',
-      name: 'Soft max',
-      defaultValue: defaultConfig.axisSoftMax,
-      category: ['Axis'],
-      settings: {
-        placeholder: 'See: Standard options > Max',
-      },
-    });
-  if (!hideScale) {
-    builder.addCustomEditor<void, ScaleDistributionConfig>({
-      id: 'scaleDistribution',
-      path: 'scaleDistribution',
-      name: 'Scale',
-      category: ['Axis'],
-      editor: ScaleDistributionEditor,
-      override: ScaleDistributionEditor,
-      defaultValue: { type: ScaleDistribution.Linear },
-      shouldApply: (f) => f.type === FieldType.number,
-      process: identityOverrideProcessor,
-    });
-  }
-}
-
-export function addLegendOptions<T extends OptionsWithLegend>(builder: PanelOptionsEditorBuilder<T>) {
-  builder
-    .addRadio({
-      path: 'legend.displayMode',
-      name: 'Legend mode',
-      category: ['Legend'],
-      description: '',
-      defaultValue: LegendDisplayMode.List,
-      settings: {
-        options: [
-          { value: LegendDisplayMode.List, label: 'List' },
-          { value: LegendDisplayMode.Table, label: 'Table' },
-          { value: LegendDisplayMode.Hidden, label: 'Hidden' },
-        ],
-      },
-    })
-    .addRadio({
-      path: 'legend.placement',
-      name: 'Legend placement',
-      category: ['Legend'],
-      description: '',
-      defaultValue: 'bottom',
-      settings: {
-        options: [
-          { value: 'bottom', label: 'Bottom' },
-          { value: 'right', label: 'Right' },
-        ],
-      },
-      showIf: (c) => c.legend.displayMode !== LegendDisplayMode.Hidden,
-    })
-    .addCustomEditor<StatsPickerConfigSettings, string[]>({
-      id: 'legend.calcs',
-      path: 'legend.calcs',
-      name: 'Legend values',
-      category: ['Legend'],
-      description: 'Select values or calculations to show in legend',
-      editor: standardEditorsRegistry.get('stats-picker').editor as any,
-      defaultValue: [],
-      settings: {
-        allowMultiple: true,
-      },
-      showIf: (currentConfig) => currentConfig.legend.displayMode !== LegendDisplayMode.Hidden,
-    });
-}
-
-export function addTooltipOptions<T extends OptionsWithTooltip>(builder: PanelOptionsEditorBuilder<T>) {
-  builder.addRadio({
-    path: 'tooltip.mode',
-    name: 'Tooltip mode',
-    category: ['Legend'],
-    description: '',
-    defaultValue: 'single',
-    settings: {
-      options: [
-        { value: 'single', label: 'Single' },
-        { value: 'multi', label: 'All' },
-        { value: 'none', label: 'Hidden' },
-      ],
-    },
-  });
-}
-
-=======
->>>>>>> 3e59ae7e
 export function addStackingConfig(
   builder: FieldConfigEditorBuilder<{ stacking: StackingConfig }>,
   defaultConfig?: StackingConfig
