import {
  FieldColorModeId,
  FieldConfigProperty,
  FieldType,
  identityOverrideProcessor,
  stringOverrideProcessor,
} from '@grafana/data';
import {
  AxisPlacement,
  DrawStyle,
  GraphFieldConfig,
  graphFieldOptions,
  LineInterpolation,
  LineStyle,
  PointVisibility,
  ScaleDistribution,
  ScaleDistributionConfig,
} from '@grafana/ui';
import { SeriesConfigEditor } from './HideSeriesConfigEditor';
import { ScaleDistributionEditor } from './ScaleDistributionEditor';
import { LineStyleEditor } from './LineStyleEditor';
import { SetFieldConfigOptionsArgs } from '@grafana/data/src/panel/PanelPlugin';
<<<<<<< HEAD
import { GraphGradientMode } from '@grafana/ui/src/components/uPlot/config';
=======
import { FillGradientMode } from '@grafana/ui/src/components/uPlot/config';
import { FillBellowToEditor } from './FillBelowToEditor';
>>>>>>> 9d4769fd

export const defaultGraphConfig: GraphFieldConfig = {
  drawStyle: DrawStyle.Line,
  lineInterpolation: LineInterpolation.Linear,
  lineWidth: 1,
  fillOpacity: 0,
  gradientMode: GraphGradientMode.None,
};

export function getGraphFieldConfig(cfg: GraphFieldConfig): SetFieldConfigOptionsArgs<GraphFieldConfig> {
  return {
    standardOptions: {
      [FieldConfigProperty.Color]: {
        settings: {
          byValueSupport: true,
          bySeriesSupport: true,
          preferThresholdsMode: false,
        },
        defaultValue: {
          mode: FieldColorModeId.PaletteClassic,
        },
      },
    },
    useCustomConfig: builder => {
      builder
        .addRadio({
          path: 'drawStyle',
          name: 'Style',
          defaultValue: cfg.drawStyle,
          settings: {
            options: graphFieldOptions.drawStyle,
          },
        })
        .addRadio({
          path: 'lineInterpolation',
          name: 'Line interpolation',
          defaultValue: cfg.lineInterpolation,
          settings: {
            options: graphFieldOptions.lineInterpolation,
          },
          showIf: c => c.drawStyle === DrawStyle.Line,
        })
        .addSliderInput({
          path: 'lineWidth',
          name: 'Line width',
          defaultValue: cfg.lineWidth,
          settings: {
            min: 0,
            max: 10,
            step: 1,
          },
          showIf: c => c.drawStyle !== DrawStyle.Points,
        })
        .addSliderInput({
          path: 'fillOpacity',
          name: 'Fill opacity',
          defaultValue: cfg.fillOpacity,
          settings: {
            min: 0,
            max: 100,
            step: 1,
          },
          showIf: c => c.drawStyle !== DrawStyle.Points,
        })
        .addRadio({
          path: 'gradientMode',
          name: 'Gradient mode',
          defaultValue: graphFieldOptions.fillGradient[0],
          settings: {
            options: graphFieldOptions.fillGradient,
          },
          showIf: c => c.drawStyle !== DrawStyle.Points,
        })
        .addCustomEditor({
          id: 'fillBelowTo',
          path: 'fillBelowTo',
          name: 'Fill below to',
          editor: FillBellowToEditor,
          override: FillBellowToEditor,
          process: stringOverrideProcessor,
          hideFromDefaults: true,
          shouldApply: f => true,
        })
        .addCustomEditor<void, LineStyle>({
          id: 'lineStyle',
          path: 'lineStyle',
          name: 'Line style',
          showIf: c => c.drawStyle === DrawStyle.Line,
          editor: LineStyleEditor,
          override: LineStyleEditor,
          process: identityOverrideProcessor,
          shouldApply: f => f.type === FieldType.number,
        })
        .addRadio({
          path: 'spanNulls',
          name: 'Null values',
          defaultValue: false,
          settings: {
            options: [
              { label: 'Gaps', value: false },
              { label: 'Connected', value: true },
            ],
          },
          showIf: c => c.drawStyle === DrawStyle.Line,
        })
        .addRadio({
          path: 'showPoints',
          name: 'Show points',
          defaultValue: graphFieldOptions.showPoints[0].value,
          settings: {
            options: graphFieldOptions.showPoints,
          },
          showIf: c => c.drawStyle !== DrawStyle.Points,
        })
        .addSliderInput({
          path: 'pointSize',
          name: 'Point size',
          defaultValue: 5,
          settings: {
            min: 1,
            max: 40,
            step: 1,
          },
          showIf: c => c.showPoints !== PointVisibility.Never || c.drawStyle === DrawStyle.Points,
        })
        .addRadio({
          path: 'axisPlacement',
          name: 'Placement',
          category: ['Axis'],
          defaultValue: graphFieldOptions.axisPlacement[0].value,
          settings: {
            options: graphFieldOptions.axisPlacement,
          },
        })
        .addTextInput({
          path: 'axisLabel',
          name: 'Label',
          category: ['Axis'],
          defaultValue: '',
          settings: {
            placeholder: 'Optional text',
          },
          showIf: c => c.axisPlacement !== AxisPlacement.Hidden,
          // no matter what the field type is
          shouldApply: () => true,
        })
        .addNumberInput({
          path: 'axisWidth',
          name: 'Width',
          category: ['Axis'],
          settings: {
            placeholder: 'Auto',
          },
          showIf: c => c.axisPlacement !== AxisPlacement.Hidden,
        })
        .addNumberInput({
          path: 'axisSoftMin',
          name: 'Soft min',
          category: ['Axis'],
          settings: {
            placeholder: 'See: Standard options > Min',
          },
        })
        .addNumberInput({
          path: 'axisSoftMax',
          name: 'Soft max',
          category: ['Axis'],
          settings: {
            placeholder: 'See: Standard options > Max',
          },
        })
        .addCustomEditor<void, ScaleDistributionConfig>({
          id: 'scaleDistribution',
          path: 'scaleDistribution',
          name: 'Scale',
          category: ['Axis'],
          editor: ScaleDistributionEditor,
          override: ScaleDistributionEditor,
          defaultValue: { type: ScaleDistribution.Linear },
          shouldApply: f => f.type === FieldType.number,
          process: identityOverrideProcessor,
        })
        .addCustomEditor({
          id: 'hideFrom',
          name: 'Hide in area',
          category: ['Series'],
          path: 'hideFrom',
          defaultValue: {
            tooltip: false,
            graph: false,
            legend: false,
          },
          editor: SeriesConfigEditor,
          override: SeriesConfigEditor,
          shouldApply: () => true,
          hideFromDefaults: true,
          hideFromOverrides: true,
          process: value => value,
        });
    },
  };
}<|MERGE_RESOLUTION|>--- conflicted
+++ resolved
@@ -3,6 +3,7 @@
   FieldConfigProperty,
   FieldType,
   identityOverrideProcessor,
+  SetFieldConfigOptionsArgs,
   stringOverrideProcessor,
 } from '@grafana/data';
 import {
@@ -15,17 +16,12 @@
   PointVisibility,
   ScaleDistribution,
   ScaleDistributionConfig,
+  GraphGradientMode,
 } from '@grafana/ui';
 import { SeriesConfigEditor } from './HideSeriesConfigEditor';
 import { ScaleDistributionEditor } from './ScaleDistributionEditor';
 import { LineStyleEditor } from './LineStyleEditor';
-import { SetFieldConfigOptionsArgs } from '@grafana/data/src/panel/PanelPlugin';
-<<<<<<< HEAD
-import { GraphGradientMode } from '@grafana/ui/src/components/uPlot/config';
-=======
-import { FillGradientMode } from '@grafana/ui/src/components/uPlot/config';
 import { FillBellowToEditor } from './FillBelowToEditor';
->>>>>>> 9d4769fd
 
 export const defaultGraphConfig: GraphFieldConfig = {
   drawStyle: DrawStyle.Line,
