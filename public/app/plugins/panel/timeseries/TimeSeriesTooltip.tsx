import { css } from '@emotion/css';
import React from 'react';

import { DataFrame, FieldType, LinkModel, Field, getFieldDisplayName } from '@grafana/data';
import { SortOrder, TooltipDisplayMode } from '@grafana/schema/dist/esm/common/common.gen';
import { useStyles2 } from '@grafana/ui';
import { VizTooltipContent } from '@grafana/ui/src/components/VizTooltip/VizTooltipContent';
import { VizTooltipFooter } from '@grafana/ui/src/components/VizTooltip/VizTooltipFooter';
import { VizTooltipHeader } from '@grafana/ui/src/components/VizTooltip/VizTooltipHeader';
import { LabelValue } from '@grafana/ui/src/components/VizTooltip/types';
import { getContentItems } from '@grafana/ui/src/components/VizTooltip/utils';

import { getDataLinks } from '../status-history/utils';

// exemplar / annotation / time region hovering?
// add annotation UI / alert dismiss UI?

export interface TimeSeriesTooltipProps {
  frames?: DataFrame[];
  // aligned series frame
  seriesFrame: DataFrame;
  // hovered points
  dataIdxs: Array<number | null>;
  // closest/hovered series
  seriesIdx?: number | null;
  mode?: TooltipDisplayMode;
  sortOrder?: SortOrder;

  isPinned: boolean;
  scrollable?: boolean;

  annotate?: () => void;
}

export const TimeSeriesTooltip = ({
  frames,
  seriesFrame,
  dataIdxs,
  seriesIdx,
  mode = TooltipDisplayMode.Single,
  sortOrder = SortOrder.None,
  scrollable = false,
  isPinned,
  annotate,
}: TimeSeriesTooltipProps) => {
  const styles = useStyles2(getStyles);

  const xField = seriesFrame.fields[0];

  const xVal = xField.display!(xField.values[dataIdxs[0]!]).text;

  const contentItems = getContentItems(
    seriesFrame.fields,
    xField,
    dataIdxs,
    seriesIdx,
    mode,
    sortOrder,
    (field) => field.type === FieldType.number
  );

  let links: Array<LinkModel<Field>> = [];

  if (seriesIdx != null) {
    const field = seriesFrame.fields[seriesIdx];
    const dataIdx = dataIdxs[seriesIdx]!;
    links = getDataLinks(field, dataIdx);
<<<<<<< HEAD

    contentLabelValue = [
      {
        label: getFieldDisplayName(field, seriesFrame, frames),
        value: display ? formattedValueToString(display) : null,
        color: display.color || FALLBACK_COLOR,
        colorIndicator: ColorIndicator.series,
        colorPlacement: ColorPlacement.first,
      },
    ];
  }

  if (mode === TooltipDisplayMode.Multi) {
    const fields = seriesFrame.fields;
    const sortIdx: unknown[] = [];

    for (let i = 0; i < fields.length; i++) {
      const field = seriesFrame.fields[i];
      if (
        !field ||
        field === xField ||
        field.type === FieldType.time ||
        field.type !== FieldType.number ||
        field.config.custom?.hideFrom?.tooltip ||
        field.config.custom?.hideFrom?.viz
      ) {
        continue;
      }

      const v = seriesFrame.fields[i].values[dataIdxs[i]!];
      if (v == null) {
        continue;
      }
      const display = field.display!(v); // super expensive :(

      sortIdx.push(v);
      contentLabelValue.push({
        label: field.state?.displayName ?? field.name,
        value: display ? formattedValueToString(display) : null,
        color: display.color || FALLBACK_COLOR,
        colorIndicator: ColorIndicator.series,
        colorPlacement: ColorPlacement.first,
        isActive: seriesIdx === i,
      });

      if (sortOrder !== SortOrder.None) {
        // create sort reference series array, as Array.sort() mutates the original array
        const sortRef = [...contentLabelValue];
        const sortFn = arrayUtils.sortValues(sortOrder);

        contentLabelValue.sort((a, b) => {
          // get compared values indices to retrieve raw values from sortIdx
          const aIdx = sortRef.indexOf(a);
          const bIdx = sortRef.indexOf(b);
          return sortFn(sortIdx[aIdx], sortIdx[bIdx]);
        });
      }
    }

    if (seriesIdx != null) {
      const field = seriesFrame.fields[seriesIdx];
      const dataIdx = dataIdxs[seriesIdx]!;
      links = getDataLinks(field, dataIdx);
    }
=======
>>>>>>> c540fd41
  }

  const headerItem: LabelValue = {
    label: xField.type === FieldType.time ? '' : getFieldDisplayName(xField, seriesFrame, frames),
    value: xVal,
  };

  return (
    <div>
      <div className={styles.wrapper}>
        <VizTooltipHeader headerLabel={headerItem} isPinned={isPinned} />
        <VizTooltipContent contentLabelValue={contentItems} isPinned={isPinned} scrollable={scrollable} />
        {isPinned && <VizTooltipFooter dataLinks={links} annotate={annotate} />}
      </div>
    </div>
  );
};

export const getStyles = () => ({
  wrapper: css({
    display: 'flex',
    flexDirection: 'column',
  }),
});<|MERGE_RESOLUTION|>--- conflicted
+++ resolved
@@ -65,73 +65,6 @@
     const field = seriesFrame.fields[seriesIdx];
     const dataIdx = dataIdxs[seriesIdx]!;
     links = getDataLinks(field, dataIdx);
-<<<<<<< HEAD
-
-    contentLabelValue = [
-      {
-        label: getFieldDisplayName(field, seriesFrame, frames),
-        value: display ? formattedValueToString(display) : null,
-        color: display.color || FALLBACK_COLOR,
-        colorIndicator: ColorIndicator.series,
-        colorPlacement: ColorPlacement.first,
-      },
-    ];
-  }
-
-  if (mode === TooltipDisplayMode.Multi) {
-    const fields = seriesFrame.fields;
-    const sortIdx: unknown[] = [];
-
-    for (let i = 0; i < fields.length; i++) {
-      const field = seriesFrame.fields[i];
-      if (
-        !field ||
-        field === xField ||
-        field.type === FieldType.time ||
-        field.type !== FieldType.number ||
-        field.config.custom?.hideFrom?.tooltip ||
-        field.config.custom?.hideFrom?.viz
-      ) {
-        continue;
-      }
-
-      const v = seriesFrame.fields[i].values[dataIdxs[i]!];
-      if (v == null) {
-        continue;
-      }
-      const display = field.display!(v); // super expensive :(
-
-      sortIdx.push(v);
-      contentLabelValue.push({
-        label: field.state?.displayName ?? field.name,
-        value: display ? formattedValueToString(display) : null,
-        color: display.color || FALLBACK_COLOR,
-        colorIndicator: ColorIndicator.series,
-        colorPlacement: ColorPlacement.first,
-        isActive: seriesIdx === i,
-      });
-
-      if (sortOrder !== SortOrder.None) {
-        // create sort reference series array, as Array.sort() mutates the original array
-        const sortRef = [...contentLabelValue];
-        const sortFn = arrayUtils.sortValues(sortOrder);
-
-        contentLabelValue.sort((a, b) => {
-          // get compared values indices to retrieve raw values from sortIdx
-          const aIdx = sortRef.indexOf(a);
-          const bIdx = sortRef.indexOf(b);
-          return sortFn(sortIdx[aIdx], sortIdx[bIdx]);
-        });
-      }
-    }
-
-    if (seriesIdx != null) {
-      const field = seriesFrame.fields[seriesIdx];
-      const dataIdx = dataIdxs[seriesIdx]!;
-      links = getDataLinks(field, dataIdx);
-    }
-=======
->>>>>>> c540fd41
   }
 
   const headerItem: LabelValue = {
