--- conflicted
+++ resolved
@@ -148,15 +148,9 @@
   return (
     <div>
       <div className={styles.wrapper}>
-<<<<<<< HEAD
-        <VizTooltipHeader headerLabel={getHeaderLabel()} />
-        <VizTooltipContent contentLabelValue={getContentLabelValue()} />
-        {isPinned && <VizTooltipFooter dataLinks={links} annotate={annotate} />}
-=======
         <VizTooltipHeader headerLabel={getHeaderLabel()} isPinned={isPinned} />
         <VizTooltipContent contentLabelValue={getContentLabelValue()} isPinned={isPinned} />
-        {isPinned && <VizTooltipFooter dataLinks={links} canAnnotate={false} />}
->>>>>>> 200c71f5
+        {isPinned && <VizTooltipFooter dataLinks={links} />}
       </div>
     </div>
   );
