--- conflicted
+++ resolved
@@ -1,17 +1,3 @@
-<<<<<<< HEAD
-import { VizLegendOptions, VizTooltipOptions } from '@grafana/ui';
+import { OptionsWithLegend, OptionsWithTooltip } from '@grafana/ui';
 
-export interface OptionsWithLegend {
-  legend: VizLegendOptions;
-}
-export interface OptionsWithTooltip {
-  tooltip: VizTooltipOptions;
-}
-
-export interface TimeSeriesOptions extends OptionsWithLegend, OptionsWithTooltip {}
-=======
-import { VizTooltipOptions, OptionsWithLegend } from '@grafana/ui';
-export interface Options extends OptionsWithLegend {
-  tooltipOptions: VizTooltipOptions;
-}
->>>>>>> 3e59ae7e
+export interface TimeSeriesOptions extends OptionsWithLegend, OptionsWithTooltip {}