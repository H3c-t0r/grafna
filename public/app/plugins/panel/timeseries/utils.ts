--- conflicted
+++ resolved
@@ -64,13 +64,10 @@
     return null;
   }
 
-<<<<<<< HEAD
   series = unifyEnumFields(series);
-=======
   if (series.every((df) => df.meta?.type === DataFrameType.TimeSeriesLong)) {
     series = prepareTimeSeriesLong(series);
   }
->>>>>>> 6d80775a
 
   let copy: Field;
 
