--- conflicted
+++ resolved
@@ -18,37 +18,17 @@
 	"github.com/grafana/grafana/packages/grafana-schema/src/common"
 )
 
-<<<<<<< HEAD
 composableKinds: PanelCfg: lineage: {
 	schemas: [{
 		version: [0, 0]
 		schema: {
-			PanelOptions: common.OptionsWithTimezones & {
+			Options: common.OptionsWithTimezones & {
 				legend:  common.VizLegendOptions
 				tooltip: common.VizTooltipOptions
 			} @cuetsy(kind="interface")
 
-			PanelFieldConfig: common.GraphFieldConfig & {} @cuetsy(kind="interface")
+			FieldConfig: common.GraphFieldConfig & {} @cuetsy(kind="interface")
 		}
 	}]
 	lenses: []
-=======
-composableKinds: PanelCfg: {
-	lineage: {
-		seqs: [
-			{
-				schemas: [
-					{
-						Options: common.OptionsWithTimezones & {
-							legend:  common.VizLegendOptions
-							tooltip: common.VizTooltipOptions
-						} @cuetsy(kind="interface")
-
-						FieldConfig: common.GraphFieldConfig & {} @cuetsy(kind="interface")
-					},
-				]
-			},
-		]
-	}
->>>>>>> c4242b8c
 }