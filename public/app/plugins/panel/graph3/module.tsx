import { FieldColorModeId, FieldConfigProperty, PanelPlugin } from '@grafana/data';
<<<<<<< HEAD
import {
  GraphFieldConfig,
  PointMode,
  GraphMode,
  AxisPlacement,
  graphFieldOptions,
} from '@grafana/ui/src/components/uPlot/config';
import { GraphPanel } from './GraphPanel';
import { Options } from './types';

export const plugin = new PanelPlugin<Options, GraphFieldConfig>(GraphPanel)
  .setNoPadding()
=======
import { AxisSide, GraphCustomFieldConfig, LegendDisplayMode } from '@grafana/ui';
import { GraphPanel } from './GraphPanel';
import { Options } from './types';

export const plugin = new PanelPlugin<Options, GraphCustomFieldConfig>(GraphPanel)
>>>>>>> 28ce2f12
  .useFieldConfig({
    standardOptions: {
      [FieldConfigProperty.Color]: {
        settings: {
          byValueSupport: false,
        },
        defaultValue: {
          mode: FieldColorModeId.PaletteClassic,
        },
      },
    },
    useCustomConfig: builder => {
      builder
        .addRadio({
          path: 'mode',
          name: 'Display',
          defaultValue: graphFieldOptions.mode[0].value,
          settings: {
            options: graphFieldOptions.mode,
          },
        })
        .addRadio({
          path: 'lineMode',
          name: 'Line interpolation',
          defaultValue: graphFieldOptions.lineMode[0].value,
          settings: {
            options: graphFieldOptions.lineMode,
          },
          showIf: c => !(c.mode === GraphMode.Bar || c.mode === GraphMode.Points),
        })
        .addSliderInput({
          path: 'lineWidth',
          name: 'Line width',
          defaultValue: 1,
          settings: {
            min: 1,
            max: 10,
            step: 1,
          },
          showIf: c => !(c.mode === GraphMode.Bar || c.mode === GraphMode.Points),
        })
        .addSliderInput({
          path: 'fillAlpha',
          name: 'Fill area opacity',
          defaultValue: 0.1,
          settings: {
            min: 0,
            max: 1,
            step: 0.1,
          },
          showIf: c => !(c.mode === GraphMode.Bar || c.mode === GraphMode.Points),
        })
        .addRadio({
          path: 'points',
          name: 'Points',
          defaultValue: graphFieldOptions.points[0].value,
          settings: {
            options: graphFieldOptions.points,
          },
        })
        .addSliderInput({
          path: 'pointRadius',
          name: 'Point radius',
          defaultValue: 4,
          settings: {
            min: 1,
            max: 10,
            step: 1,
          },
          showIf: c => c.points !== PointMode.Never,
        })
        .addRadio({
          path: 'axisPlacement',
          name: 'Placement',
          category: ['Axis'],
          defaultValue: graphFieldOptions.axisPlacement[0].value,
          settings: {
            options: graphFieldOptions.axisPlacement,
          },
        })
        .addTextInput({
          path: 'axisLabel',
          name: 'Label',
          category: ['Axis'],
          defaultValue: '',
          settings: {
            placeholder: 'Optional text',
          },
          showIf: c => c.axisPlacement !== AxisPlacement.Hide,
          // no matter what the field type is
          shouldApply: () => true,
        })
        .addNumberInput({
          path: 'axisWidth',
          name: 'Width',
          category: ['Axis'],
          defaultValue: 60,
          settings: {
            placeholder: '60',
          },
          showIf: c => c.axisPlacement !== AxisPlacement.Hide,
        });
    },
  })
  .setPanelOptions(builder => {
    builder
      .addRadio({
        path: 'tooltipOptions.mode',
        name: 'Tooltip mode',
        description: '',
        defaultValue: 'single',
        settings: {
          options: [
            { value: 'single', label: 'Single' },
            { value: 'multi', label: 'All' },
            { value: 'none', label: 'Hidden' },
          ],
        },
      })
      .addRadio({
        path: 'legend.displayMode',
        name: 'Legend mode',
        description: '',
        defaultValue: LegendDisplayMode.List,
        settings: {
          options: [
            { value: LegendDisplayMode.List, label: 'List' },
            { value: LegendDisplayMode.Table, label: 'Table' },
            { value: LegendDisplayMode.Hidden, label: 'Hidden' },
          ],
        },
      })
      .addRadio({
        path: 'legend.placement',
        name: 'Legend placement',
        description: '',
        defaultValue: 'bottom',
        settings: {
          options: [
            { value: 'bottom', label: 'Bottom' },
            { value: 'right', label: 'Right' },
          ],
        },
        showIf: c => c.legend.displayMode !== LegendDisplayMode.Hidden,
      });
  });<|MERGE_RESOLUTION|>--- conflicted
+++ resolved
@@ -1,5 +1,5 @@
 import { FieldColorModeId, FieldConfigProperty, PanelPlugin } from '@grafana/data';
-<<<<<<< HEAD
+import { LegendDisplayMode } from '@grafana/ui';
 import {
   GraphFieldConfig,
   PointMode,
@@ -11,14 +11,6 @@
 import { Options } from './types';
 
 export const plugin = new PanelPlugin<Options, GraphFieldConfig>(GraphPanel)
-  .setNoPadding()
-=======
-import { AxisSide, GraphCustomFieldConfig, LegendDisplayMode } from '@grafana/ui';
-import { GraphPanel } from './GraphPanel';
-import { Options } from './types';
-
-export const plugin = new PanelPlugin<Options, GraphCustomFieldConfig>(GraphPanel)
->>>>>>> 28ce2f12
   .useFieldConfig({
     standardOptions: {
       [FieldConfigProperty.Color]: {
