--- conflicted
+++ resolved
@@ -1,11 +1,5 @@
 import React, { useEffect, useState } from 'react';
 import {
-<<<<<<< HEAD
-  Canvas,
-  ContextMenuPlugin,
-  LegendDisplayMode,
-  LegendPlugin,
-=======
   Area,
   Canvas,
   colors,
@@ -15,18 +9,15 @@
   LegendPlugin,
   Line,
   Point,
+  Scale,
   SeriesGeometry,
-  Scale,
->>>>>>> a230aa10
   TooltipPlugin,
   UPlotChart,
   ZoomPlugin,
 } from '@grafana/ui';
-<<<<<<< HEAD
-import { DataFrame, PanelProps } from '@grafana/data';
-=======
 
 import {
+  DataFrame,
   FieldConfig,
   FieldType,
   formattedValueToString,
@@ -36,7 +27,6 @@
   systemDateFormats,
 } from '@grafana/data';
 
->>>>>>> a230aa10
 import { Options } from './types';
 import { alignAndSortDataFramesByFieldName } from './utils';
 import { VizLayout } from './VizLayout';
