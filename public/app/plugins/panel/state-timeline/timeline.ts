import uPlot, { Cursor, Series } from 'uplot';
import { FIXED_UNIT } from '@grafana/ui/src/components/GraphNG/GraphNG';
import { pointWithin, Quadtree, Rect } from 'app/plugins/panel/barchart/quadtree';
import { distribute, SPACE_BETWEEN } from 'app/plugins/panel/barchart/distribute';
import { TimelineFieldConfig, TimelineMode, TimelineValueAlignment } from './types';
import { GrafanaTheme2, TimeRange } from '@grafana/data';
<<<<<<< HEAD
import { BarValueVisibility, PlotTooltipInterpolator } from '@grafana/ui';
import tinycolor from 'tinycolor2';
=======
import { BarValueVisibility } from '@grafana/ui';
import { alpha } from '@grafana/data/src/themes/colorManipulator';
>>>>>>> 3be0a2d3

const { round, min, ceil } = Math;

const textPadding = 2;

const pxRatio = devicePixelRatio;

const laneDistr = SPACE_BETWEEN;

type WalkCb = (idx: number, offPx: number, dimPx: number) => void;

function walk(rowHeight: number, yIdx: number | null, count: number, dim: number, draw: WalkCb) {
  distribute(count, rowHeight, laneDistr, yIdx, (i, offPct, dimPct) => {
    let laneOffPx = dim * offPct;
    let laneWidPx = dim * dimPct;

    draw(i, laneOffPx, laneWidPx);
  });
}

interface TimelineBoxRect extends Rect {
  fillColor: string;
}

/**
 * @internal
 */
export interface TimelineCoreOptions {
  mode: TimelineMode;
  alignValue?: TimelineValueAlignment;
  numSeries: number;
  rowHeight: number;
  colWidth?: number;
  theme: GrafanaTheme2;
  showValue: BarValueVisibility;
  isDiscrete: (seriesIdx: number) => boolean;
  getValueColor: (seriesIdx: number, value: any) => string;
  label: (seriesIdx: number) => string;
  getTimeRange: () => TimeRange;
  formatValue?: (seriesIdx: number, value: any) => string;
  getFieldConfig: (seriesIdx: number) => TimelineFieldConfig;
}

/**
 * @internal
 */
export function getConfig(opts: TimelineCoreOptions) {
  const {
    mode,
    numSeries,
    isDiscrete,
    rowHeight = 0,
    colWidth = 0,
    showValue,
    theme,
    label,
    formatValue,
    alignValue = 'left',
    getTimeRange,
    getValueColor,
    getFieldConfig,
    // onHover,
    // onLeave,
  } = opts;

  let qt: Quadtree;

  const hoverMarks = Array(numSeries)
    .fill(null)
    .map(() => {
      let mark = document.createElement('div');
      mark.classList.add('bar-mark');
      mark.style.position = 'absolute';
      mark.style.background = 'rgba(255,255,255,0.2)';
      return mark;
    });

  // Needed for to calculate text positions
  let boxRectsBySeries: TimelineBoxRect[][];

  const resetBoxRectsBySeries = (count: number) => {
    boxRectsBySeries = Array(numSeries)
      .fill(null)
      .map((v) => Array(count).fill(null));
  };

  const font = `500 ${Math.round(12 * devicePixelRatio)}px ${theme.typography.fontFamily}`;
  const hovered: Array<Rect | null> = Array(numSeries).fill(null);

  const size = [colWidth, Infinity];
  const gapFactor = 1 - size[0];
  const maxWidth = (size[1] ?? Infinity) * pxRatio;

  const fillPaths: Map<CanvasRenderingContext2D['fillStyle'], Path2D> = new Map();
  const strokePaths: Map<CanvasRenderingContext2D['strokeStyle'], Path2D> = new Map();

  function drawBoxes(ctx: CanvasRenderingContext2D) {
    fillPaths.forEach((fillPath, fillStyle) => {
      ctx.fillStyle = fillStyle;
      ctx.fill(fillPath);
    });

    strokePaths.forEach((strokePath, strokeStyle) => {
      ctx.strokeStyle = strokeStyle;
      ctx.stroke(strokePath);
    });

    fillPaths.clear();
    strokePaths.clear();
  }

  function putBox(
    ctx: CanvasRenderingContext2D,
    rect: uPlot.RectH,
    xOff: number,
    yOff: number,
    left: number,
    top: number,
    boxWidth: number,
    boxHeight: number,
    strokeWidth: number,
    seriesIdx: number,
    valueIdx: number,
    value: any,
    discrete: boolean
  ) {
    // do not render super small boxes
    if (boxWidth < 1) {
      return;
    }

    const valueColor = getValueColor(seriesIdx + 1, value);
    const fieldConfig = getFieldConfig(seriesIdx);
    const fillColor = getFillColor(fieldConfig, valueColor);

    boxRectsBySeries[seriesIdx][valueIdx] = {
      x: round(left - xOff),
      y: round(top - yOff),
      w: boxWidth,
      h: boxHeight,
      sidx: seriesIdx + 1,
      didx: valueIdx,
      // for computing label contrast
      fillColor,
    };

    if (discrete) {
      let fillStyle = fillColor;
      let fillPath = fillPaths.get(fillStyle);

      if (fillPath == null) {
        fillPaths.set(fillStyle, (fillPath = new Path2D()));
      }

      rect(fillPath, left, top, boxWidth, boxHeight);

      if (strokeWidth) {
        let strokeStyle = valueColor;
        let strokePath = strokePaths.get(strokeStyle);

        if (strokePath == null) {
          strokePaths.set(strokeStyle, (strokePath = new Path2D()));
        }

        rect(
          strokePath,
          left + strokeWidth / 2,
          top + strokeWidth / 2,
          boxWidth - strokeWidth,
          boxHeight - strokeWidth
        );
      }
    } else {
      ctx.beginPath();
      rect(ctx, left, top, boxWidth, boxHeight);
      ctx.fillStyle = fillColor;
      ctx.fill();

      if (strokeWidth) {
        ctx.beginPath();
        rect(ctx, left + strokeWidth / 2, top + strokeWidth / 2, boxWidth - strokeWidth, boxHeight - strokeWidth);
        ctx.strokeStyle = valueColor;
        ctx.lineWidth = strokeWidth;
        ctx.stroke();
      }
    }
  }

  const drawPaths: Series.PathBuilder = (u, sidx, idx0, idx1) => {
    uPlot.orient(
      u,
      sidx,
      (series, dataX, dataY, scaleX, scaleY, valToPosX, valToPosY, xOff, yOff, xDim, yDim, moveTo, lineTo, rect) => {
        let strokeWidth = round((series.width || 0) * pxRatio);

        let discrete = isDiscrete(sidx);

        u.ctx.save();
        rect(u.ctx, u.bbox.left, u.bbox.top, u.bbox.width, u.bbox.height);
        u.ctx.clip();

        walk(rowHeight, sidx - 1, numSeries, yDim, (iy, y0, height) => {
          if (mode === TimelineMode.Changes) {
            for (let ix = 0; ix < dataY.length; ix++) {
              if (dataY[ix] != null) {
                let left = Math.round(valToPosX(dataX[ix], scaleX, xDim, xOff));

                let nextIx = ix;
                while (dataY[++nextIx] === undefined && nextIx < dataY.length) {}

                // to now (not to end of chart)
                let right =
                  nextIx === dataY.length
                    ? xOff + xDim + strokeWidth
                    : Math.round(valToPosX(dataX[nextIx], scaleX, xDim, xOff));

                putBox(
                  u.ctx,
                  rect,
                  xOff,
                  yOff,
                  left,
                  round(yOff + y0),
                  right - left,
                  round(height),
                  strokeWidth,
                  iy,
                  ix,
                  dataY[ix],
                  discrete
                );

                ix = nextIx - 1;
              }
            }
          } else if (mode === TimelineMode.Samples) {
            let colWid = valToPosX(dataX[1], scaleX, xDim, xOff) - valToPosX(dataX[0], scaleX, xDim, xOff);
            let gapWid = colWid * gapFactor;
            let barWid = round(min(maxWidth, colWid - gapWid) - strokeWidth);
            let xShift = barWid / 2;
            //let xShift = align === 1 ? 0 : align === -1 ? barWid : barWid / 2;

            for (let ix = idx0; ix <= idx1; ix++) {
              if (dataY[ix] != null) {
                // TODO: all xPos can be pre-computed once for all series in aligned set
                let left = valToPosX(dataX[ix], scaleX, xDim, xOff);

                putBox(
                  u.ctx,
                  rect,
                  xOff,
                  yOff,
                  round(left - xShift),
                  round(yOff + y0),
                  barWid,
                  round(height),
                  strokeWidth,
                  iy,
                  ix,
                  dataY[ix],
                  discrete
                );
              }
            }
          }
        });

        if (discrete) {
          u.ctx.lineWidth = strokeWidth;
          drawBoxes(u.ctx);
        }

        u.ctx.restore();
      }
    );

    return null;
  };

  const drawPoints: Series.Points.Show =
    formatValue == null || showValue === BarValueVisibility.Never
      ? false
      : (u, sidx, i0, i1) => {
          u.ctx.save();
          u.ctx.rect(u.bbox.left, u.bbox.top, u.bbox.width, u.bbox.height);
          u.ctx.clip();

          u.ctx.font = font;
          u.ctx.textAlign = mode === TimelineMode.Changes ? alignValue : 'center';
          u.ctx.textBaseline = 'middle';

          uPlot.orient(
            u,
            sidx,
            (series, dataX, dataY, scaleX, scaleY, valToPosX, valToPosY, xOff, yOff, xDim, yDim) => {
              let strokeWidth = round((series.width || 0) * pxRatio);

              let y = round(yOff + yMids[sidx - 1]);

              for (let ix = 0; ix < dataY.length; ix++) {
                if (dataY[ix] != null) {
                  const boxRect = boxRectsBySeries[sidx - 1][ix];

                  // Todo refine this to better know when to not render text (when values do not fit)
                  if (!boxRect || (showValue === BarValueVisibility.Auto && boxRect.w < 25)) {
                    continue;
                  }

                  if (boxRect.x >= xDim) {
                    continue; // out of view
                  }

                  // center-aligned
                  let x = round(boxRect.x + xOff + boxRect.w / 2);
                  const txt = formatValue(sidx, dataY[ix]);

                  if (mode === TimelineMode.Changes) {
                    if (alignValue === 'left') {
                      x = round(boxRect.x + xOff + strokeWidth + textPadding);
                    } else if (alignValue === 'right') {
                      x = round(boxRect.x + xOff + boxRect.w - strokeWidth - textPadding);
                    }
                  }

                  // TODO: cache by fillColor to avoid setting ctx for label
                  u.ctx.fillStyle = theme.colors.getContrastText(boxRect.fillColor, 3);
                  u.ctx.fillText(txt, x, y);
                }
              }
            }
          );

          u.ctx.restore();

          return false;
        };

  const init = (u: uPlot) => {
    let over = u.over;
    over.style.overflow = 'hidden';
    hoverMarks.forEach((m) => {
      over.appendChild(m);
    });
  };

  const drawClear = (u: uPlot) => {
    qt = qt || new Quadtree(0, 0, u.bbox.width, u.bbox.height);

    qt.clear();
    resetBoxRectsBySeries(u.data[0].length);

    // force-clear the path cache to cause drawBars() to rebuild new quadtree
    u.series.forEach((s) => {
      // @ts-ignore
      s._paths = null;
    });
  };

  function setHoverMark(i: number, o: Rect | null) {
    let h = hoverMarks[i];
    if (o) {
      h.style.display = '';
      h.style.left = round(o!.x / pxRatio) + 'px';
      h.style.top = round(o!.y / pxRatio) + 'px';
      h.style.width = round(o!.w / pxRatio) + 'px';
      h.style.height = round(o!.h / pxRatio) + 'px';
    } else {
      h.style.display = 'none';
    }

    hovered[i] = o;
  }

  function highlightMulti(cx: number, cy: number) {
    for (let i = 0; i < numSeries; i++) {
      let found: Rect | null = null;

      if (cx >= 0) {
        cy = yMids[i];

        qt.get(cx, cy, 1, 1, (o) => {
          if (pointWithin(cx, cy, o.x, o.y, o.x + o.w, o.y + o.h)) {
            found = o;
          }
        });
      }

      if (found) {
        if (found !== hovered[i]) {
          setHoverMark(i, found);
        }
      } else if (hovered[i] != null) {
        setHoverMark(i, null);
      }
    }
  }

  function findCurrentlyHovered(cx: number, cy: number) {
    let found: Rect | null = null;
    qt.get(cx, cy, 1, 1, (o) => {
      if (pointWithin(cx, cy, o.x, o.y, o.x + o.w, o.y + o.h)) {
        found = o;
      }
    });

    return found;
  }

  const interpolateTooltip: PlotTooltipInterpolator = (
    updateActiveSeriesIdx,
    updateActiveDatapointIdx,
    updateTooltipPosition
  ) => (u: uPlot) => {
    let cx = round(u.cursor!.left! * pxRatio);
    let cy = round(u.cursor!.top! * pxRatio);

    // if quadtree is empty, fill it
    if (!qt.o.length && qt.q == null) {
      for (const seriesRects of boxRectsBySeries) {
        for (const rect of seriesRects) {
          rect && qt.add(rect);
        }
      }
    }

    const hoveringOver = findCurrentlyHovered(cx, cy);

    if (hoveringOver) {
      // @ts-ignore
      updateActiveSeriesIdx(hoveringOver.sidx);
      // @ts-ignore
      updateActiveDatapointIdx(hoveringOver.didx);
      updateTooltipPosition();
    } else {
      updateTooltipPosition(true);
    }
  };

  const setHighlights = (u: uPlot) => {
    let cx = round(u.cursor!.left! * pxRatio);
    let cy = round(u.cursor!.top! * pxRatio);

    const hoveringOver = findCurrentlyHovered(cx, cy);

    if (mode === TimelineMode.Changes) {
      highlightMulti(cx, cy);
    } else {
      setHoverMark(0, hoveringOver);
    }
  };

  // hide y crosshair & hover points
  const cursor: Partial<Cursor> = {
    y: false,
    x: mode === TimelineMode.Changes,
    points: { show: false },
  };

  const yMids: number[] = Array(numSeries).fill(0);
  const ySplits: number[] = Array(numSeries).fill(0);

  return {
    cursor,

    xSplits:
      mode === TimelineMode.Samples
        ? (u: uPlot, axisIdx: number, scaleMin: number, scaleMax: number, foundIncr: number, foundSpace: number) => {
            let splits = [];

            let dataIncr = u.data[0][1] - u.data[0][0];
            let skipFactor = ceil(foundIncr / dataIncr);

            for (let i = 0; i < u.data[0].length; i += skipFactor) {
              let v = u.data[0][i];

              if (v >= scaleMin && v <= scaleMax) {
                splits.push(v);
              }
            }

            return splits;
          }
        : null,

    xRange: (u: uPlot) => {
      const r = getTimeRange();

      let min = r.from.valueOf();
      let max = r.to.valueOf();

      if (mode === TimelineMode.Samples) {
        let colWid = u.data[0][1] - u.data[0][0];
        let scalePad = colWid / 2;

        if (min <= u.data[0][0]) {
          min = u.data[0][0] - scalePad;
        }

        let lastIdx = u.data[0].length - 1;

        if (max >= u.data[0][lastIdx]) {
          max = u.data[0][lastIdx] + scalePad;
        }
      }

      return [min, max] as uPlot.Range.MinMax;
    },

    ySplits: (u: uPlot) => {
      walk(rowHeight, null, numSeries, u.bbox.height, (iy, y0, hgt) => {
        // vertical midpoints of each series' timeline (stored relative to .u-over)
        yMids[iy] = round(y0 + hgt / 2);
        ySplits[iy] = u.posToVal(yMids[iy] / pxRatio, FIXED_UNIT);
      });

      return ySplits;
    },

    yValues: (u: uPlot, splits: number[]) => splits.map((v, i) => label(i + 1)),
    yRange: [0, 1] as uPlot.Range.MinMax,

    // pathbuilders
    drawPaths,
    drawPoints,

    // hooks
    init,
    drawClear,
    interpolateTooltip,
    setHighlights,
  };
}

function getFillColor(fieldConfig: TimelineFieldConfig, color: string) {
  const opacityPercent = (fieldConfig.fillOpacity ?? 100) / 100;
  return alpha(color, opacityPercent);
}<|MERGE_RESOLUTION|>--- conflicted
+++ resolved
@@ -4,13 +4,8 @@
 import { distribute, SPACE_BETWEEN } from 'app/plugins/panel/barchart/distribute';
 import { TimelineFieldConfig, TimelineMode, TimelineValueAlignment } from './types';
 import { GrafanaTheme2, TimeRange } from '@grafana/data';
-<<<<<<< HEAD
 import { BarValueVisibility, PlotTooltipInterpolator } from '@grafana/ui';
-import tinycolor from 'tinycolor2';
-=======
-import { BarValueVisibility } from '@grafana/ui';
 import { alpha } from '@grafana/data/src/themes/colorManipulator';
->>>>>>> 3be0a2d3
 
 const { round, min, ceil } = Math;
 
