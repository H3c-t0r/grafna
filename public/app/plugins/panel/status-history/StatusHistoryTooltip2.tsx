--- conflicted
+++ resolved
@@ -142,15 +142,9 @@
 
   return (
     <div className={styles.wrapper}>
-<<<<<<< HEAD
-      <VizTooltipHeader headerLabel={getHeaderLabel()} />
-      <VizTooltipContent contentLabelValue={getContentLabelValue()} />
-      {isPinned && <VizTooltipFooter dataLinks={links} />}
-=======
       <VizTooltipHeader headerLabel={getHeaderLabel()} isPinned={isPinned} />
       <VizTooltipContent contentLabelValue={getContentLabelValue()} isPinned={isPinned} />
-      {isPinned && <VizTooltipFooter dataLinks={links} canAnnotate={false} />}
->>>>>>> 200c71f5
+      {isPinned && <VizTooltipFooter dataLinks={links} />}
     </div>
   );
 };
