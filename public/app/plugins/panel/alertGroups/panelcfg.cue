// Copyright 2023 Grafana Labs
//
// Licensed under the Apache License, Version 2.0 (the "License");
// you may not use this file except in compliance with the License.
// You may obtain a copy of the License at
//
//     http://www.apache.org/licenses/LICENSE-2.0
//
// Unless required by applicable law or agreed to in writing, software
// distributed under the License is distributed on an "AS IS" BASIS,
// WITHOUT WARRANTIES OR CONDITIONS OF ANY KIND, either express or implied.
// See the License for the specific language governing permissions and
// limitations under the License.

package grafanaplugin

<<<<<<< HEAD
composableKinds: PanelCfg: lineage: {
	schemas: [{
		version: [0, 0]
		schema: {
			PanelOptions: {
				// Comma-separated list of values used to filter alert results
				labels: string
				// Name of the alertmanager used as a source for alerts
				alertmanager: string
				// Expand all alert groups by default
				expandAll: bool
			} @cuetsy(kind="interface")
		}
	}]
	lenses: []
=======
composableKinds: PanelCfg: {
	lineage: {
		seqs: [
			{
				schemas: [
					{
						Options: {
							// Comma-separated list of values used to filter alert results
							labels: string
							// Name of the alertmanager used as a source for alerts
							alertmanager: string
							// Expand all alert groups by default
							expandAll: bool
						} @cuetsy(kind="interface")
					},
				]
			},
		]
	}
>>>>>>> c4242b8c
}<|MERGE_RESOLUTION|>--- conflicted
+++ resolved
@@ -14,12 +14,11 @@
 
 package grafanaplugin
 
-<<<<<<< HEAD
 composableKinds: PanelCfg: lineage: {
 	schemas: [{
 		version: [0, 0]
 		schema: {
-			PanelOptions: {
+			Options: {
 				// Comma-separated list of values used to filter alert results
 				labels: string
 				// Name of the alertmanager used as a source for alerts
@@ -30,25 +29,4 @@
 		}
 	}]
 	lenses: []
-=======
-composableKinds: PanelCfg: {
-	lineage: {
-		seqs: [
-			{
-				schemas: [
-					{
-						Options: {
-							// Comma-separated list of values used to filter alert results
-							labels: string
-							// Name of the alertmanager used as a source for alerts
-							alertmanager: string
-							// Expand all alert groups by default
-							expandAll: bool
-						} @cuetsy(kind="interface")
-					},
-				]
-			},
-		]
-	}
->>>>>>> c4242b8c
 }