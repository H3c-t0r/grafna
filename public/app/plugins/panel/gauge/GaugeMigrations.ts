<<<<<<< HEAD
import { PanelModel, Field, fieldReducers, FieldDisplayOptions } from '@grafana/ui';
import { GaugeOptions } from './types';
import { sharedSingleStatMigrationCheck } from '@grafana/ui/src/components/SingleStatShared/SingleStatBaseOptions';
=======
import { Field, fieldReducers } from '@grafana/data';
import { PanelModel, FieldDisplayOptions } from '@grafana/ui';
import { GaugeOptions } from './types';
import {
  sharedSingleStatMigrationCheck,
  migrateOldThresholds,
} from '@grafana/ui/src/components/SingleStatShared/SingleStatBaseOptions';
>>>>>>> e47546d5

export const gaugePanelMigrationCheck = (panel: PanelModel<GaugeOptions>): Partial<GaugeOptions> => {
  if (!panel.options) {
    // This happens on the first load or when migrating from angular
    return {};
  }

  const previousVersion = panel.pluginVersion || '';
  if (!previousVersion || previousVersion.startsWith('6.1')) {
    const old = panel.options as any;
    const { valueOptions } = old;

    const options = {} as GaugeOptions;
    options.showThresholdLabels = old.showThresholdLabels;
    options.showThresholdMarkers = old.showThresholdMarkers;
    options.orientation = old.orientation;

    const fieldOptions = (options.fieldOptions = {} as FieldDisplayOptions);

    const field = (fieldOptions.defaults = {} as Field);
<<<<<<< HEAD
    if (valueOptions) {
      field.unit = valueOptions.unit;
      field.decimals = valueOptions.decimals;

      // Make sure the stats have a valid name
      if (valueOptions.stat) {
        const reducer = fieldReducers.get(valueOptions.stat);
        if (reducer) {
          fieldOptions.calcs = [reducer.id];
        }
      }
=======
    field.mappings = old.valueMappings;
    field.thresholds = migrateOldThresholds(old.thresholds);
    field.unit = valueOptions.unit;
    field.decimals = valueOptions.decimals;

    // Make sure the stats have a valid name
    if (valueOptions.stat) {
      fieldOptions.calcs = [fieldReducers.get(valueOptions.stat).id];
>>>>>>> e47546d5
    }
    field.min = old.minValue;
    field.max = old.maxValue;

    return options;
  } else if (previousVersion.startsWith('6.2') || previousVersion.startsWith('6.3')) {
    const old = panel.options as any;
    const { fieldOptions } = old;
    if (fieldOptions) {
      const { mappings, thresholds, ...rest } = fieldOptions;
      rest.default = {
        mappings,
        thresholds: migrateOldThresholds(thresholds),
        ...rest.defaults,
      };
      return {
        ...old.options,
        fieldOptions: rest,
      };
    }
  }

  // Default to the standard migration path
  return sharedSingleStatMigrationCheck(panel);
};<|MERGE_RESOLUTION|>--- conflicted
+++ resolved
@@ -1,8 +1,3 @@
-<<<<<<< HEAD
-import { PanelModel, Field, fieldReducers, FieldDisplayOptions } from '@grafana/ui';
-import { GaugeOptions } from './types';
-import { sharedSingleStatMigrationCheck } from '@grafana/ui/src/components/SingleStatShared/SingleStatBaseOptions';
-=======
 import { Field, fieldReducers } from '@grafana/data';
 import { PanelModel, FieldDisplayOptions } from '@grafana/ui';
 import { GaugeOptions } from './types';
@@ -10,7 +5,6 @@
   sharedSingleStatMigrationCheck,
   migrateOldThresholds,
 } from '@grafana/ui/src/components/SingleStatShared/SingleStatBaseOptions';
->>>>>>> e47546d5
 
 export const gaugePanelMigrationCheck = (panel: PanelModel<GaugeOptions>): Partial<GaugeOptions> => {
   if (!panel.options) {
@@ -31,19 +25,6 @@
     const fieldOptions = (options.fieldOptions = {} as FieldDisplayOptions);
 
     const field = (fieldOptions.defaults = {} as Field);
-<<<<<<< HEAD
-    if (valueOptions) {
-      field.unit = valueOptions.unit;
-      field.decimals = valueOptions.decimals;
-
-      // Make sure the stats have a valid name
-      if (valueOptions.stat) {
-        const reducer = fieldReducers.get(valueOptions.stat);
-        if (reducer) {
-          fieldOptions.calcs = [reducer.id];
-        }
-      }
-=======
     field.mappings = old.valueMappings;
     field.thresholds = migrateOldThresholds(old.thresholds);
     field.unit = valueOptions.unit;
@@ -52,7 +33,6 @@
     // Make sure the stats have a valid name
     if (valueOptions.stat) {
       fieldOptions.calcs = [fieldReducers.get(valueOptions.stat).id];
->>>>>>> e47546d5
     }
     field.min = old.minValue;
     field.max = old.maxValue;
