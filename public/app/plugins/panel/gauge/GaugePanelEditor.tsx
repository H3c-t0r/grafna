// Libraries
import React, { PureComponent } from 'react';
import {
  PanelEditorProps,
  ThresholdsEditor,
  PanelOptionsGrid,
  ValueMappingsEditor,
  FieldDisplayOptions,
  FieldDisplayEditor,
  FieldPropertiesEditor,
  Switch,
  PanelOptionsGroup,
  DataLinksEditor,
} from '@grafana/ui';
import { Threshold, ValueMapping, FieldConfig, DataLink } from '@grafana/data';

import { GaugeOptions } from './types';
<<<<<<< HEAD
import { getPanelLinksVariableSuggestions } from 'app/features/panel/panellinks/link_srv';
=======
import {
  getPanelLinksVariableSuggestions,
  getDataLinksVariableSuggestions,
} from 'app/features/panel/panellinks/link_srv';
>>>>>>> ed0036fa

export class GaugePanelEditor extends PureComponent<PanelEditorProps<GaugeOptions>> {
  labelWidth = 6;

  onToggleThresholdLabels = () =>
    this.props.onOptionsChange({ ...this.props.options, showThresholdLabels: !this.props.options.showThresholdLabels });

  onToggleThresholdMarkers = () =>
    this.props.onOptionsChange({
      ...this.props.options,
      showThresholdMarkers: !this.props.options.showThresholdMarkers,
    });

  onThresholdsChanged = (thresholds: Threshold[]) => {
    const current = this.props.options.fieldOptions.defaults;
    this.onDefaultsChange({
      ...current,
      thresholds,
    });
  };

  onValueMappingsChanged = (mappings: ValueMapping[]) => {
    const current = this.props.options.fieldOptions.defaults;
    this.onDefaultsChange({
      ...current,
      mappings,
    });
  };

  onDisplayOptionsChanged = (fieldOptions: FieldDisplayOptions) =>
    this.props.onOptionsChange({
      ...this.props.options,
      fieldOptions,
    });

  onDefaultsChange = (field: FieldConfig) => {
    this.onDisplayOptionsChanged({
      ...this.props.options.fieldOptions,
      defaults: field,
    });
  };

  onDataLinksChanged = (links: DataLink[]) => {
    this.onDefaultsChange({
      ...this.props.options.fieldOptions.defaults,
      links,
    });
  };

  render() {
    const { options } = this.props;
    const { fieldOptions, showThresholdLabels, showThresholdMarkers } = options;
    const { defaults } = fieldOptions;
<<<<<<< HEAD
    const suggestions = getPanelLinksVariableSuggestions();
=======
    const suggestions = fieldOptions.values ? getDataLinksVariableSuggestions() : getPanelLinksVariableSuggestions();
>>>>>>> ed0036fa

    return (
      <>
        <PanelOptionsGrid>
          <PanelOptionsGroup title="Display">
            <FieldDisplayEditor
              onChange={this.onDisplayOptionsChanged}
              value={fieldOptions}
              labelWidth={this.labelWidth}
            />
            <Switch
              label="Labels"
              labelClass={`width-${this.labelWidth}`}
              checked={showThresholdLabels}
              onChange={this.onToggleThresholdLabels}
            />
            <Switch
              label="Markers"
              labelClass={`width-${this.labelWidth}`}
              checked={showThresholdMarkers}
              onChange={this.onToggleThresholdMarkers}
            />
          </PanelOptionsGroup>

          <PanelOptionsGroup title="Field">
            <FieldPropertiesEditor showMinMax={true} onChange={this.onDefaultsChange} value={defaults} />
          </PanelOptionsGroup>

          <ThresholdsEditor onChange={this.onThresholdsChanged} thresholds={defaults.thresholds} />
        </PanelOptionsGrid>

        <ValueMappingsEditor onChange={this.onValueMappingsChanged} valueMappings={defaults.mappings} />

        <PanelOptionsGroup title="Data links">
          <DataLinksEditor
            value={defaults.links}
            onChange={this.onDataLinksChanged}
            suggestions={suggestions}
            maxLinks={10}
          />
        </PanelOptionsGroup>
      </>
    );
  }
}<|MERGE_RESOLUTION|>--- conflicted
+++ resolved
@@ -15,14 +15,10 @@
 import { Threshold, ValueMapping, FieldConfig, DataLink } from '@grafana/data';
 
 import { GaugeOptions } from './types';
-<<<<<<< HEAD
-import { getPanelLinksVariableSuggestions } from 'app/features/panel/panellinks/link_srv';
-=======
 import {
   getPanelLinksVariableSuggestions,
   getDataLinksVariableSuggestions,
 } from 'app/features/panel/panellinks/link_srv';
->>>>>>> ed0036fa
 
 export class GaugePanelEditor extends PureComponent<PanelEditorProps<GaugeOptions>> {
   labelWidth = 6;
@@ -76,11 +72,7 @@
     const { options } = this.props;
     const { fieldOptions, showThresholdLabels, showThresholdMarkers } = options;
     const { defaults } = fieldOptions;
-<<<<<<< HEAD
-    const suggestions = getPanelLinksVariableSuggestions();
-=======
     const suggestions = fieldOptions.values ? getDataLinksVariableSuggestions() : getPanelLinksVariableSuggestions();
->>>>>>> ed0036fa
 
     return (
       <>
