--- conflicted
+++ resolved
@@ -11,11 +11,8 @@
   Field,
   FieldPropertiesEditor,
   Switch,
-<<<<<<< HEAD
   Scale,
-=======
   PanelOptionsGroup,
->>>>>>> 37011dd8
 } from '@grafana/ui';
 
 import { GaugeOptions } from './types';
