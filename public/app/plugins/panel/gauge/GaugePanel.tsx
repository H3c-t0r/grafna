--- conflicted
+++ resolved
@@ -17,31 +17,6 @@
   renderValue = (value: DisplayValue, width: number, height: number): JSX.Element => {
     const { options } = this.props;
 
-<<<<<<< HEAD
-export class GaugePanel extends PureComponent<Props> {
-  render() {
-    const { panelData, width, height, onInterpolate, options } = this.props;
-    const { valueOptions } = options;
-
-    const prefix = onInterpolate(valueOptions.prefix);
-    const suffix = onInterpolate(valueOptions.suffix);
-    let value: TimeSeriesValue;
-
-    if (panelData.timeSeries) {
-      const vmSeries = processTimeSeries({
-        timeSeries: panelData.timeSeries,
-        nullValueMode: NullValueMode.Null,
-      });
-
-      if (vmSeries[0]) {
-        value = vmSeries[0].stats[valueOptions.stat];
-      } else {
-        value = null;
-      }
-    } else if (panelData.tableData) {
-      value = panelData.tableData.rows[0].find(prop => prop > 0);
-    }
-=======
     return (
       <Gauge
         value={value}
@@ -60,33 +35,10 @@
   getProcessedValues = (): DisplayValue[] => {
     return getSingleStatValues(this.props);
   };
->>>>>>> fef1733b
 
   render() {
     const { height, width, options, data, renderCounter } = this.props;
     return (
-<<<<<<< HEAD
-      <ThemeContext.Consumer>
-        {theme => (
-          <Gauge
-            value={value}
-            width={width}
-            height={height}
-            prefix={prefix}
-            suffix={suffix}
-            unit={valueOptions.unit}
-            decimals={valueOptions.decimals}
-            thresholds={options.thresholds}
-            valueMappings={options.valueMappings}
-            showThresholdLabels={options.showThresholdLabels}
-            showThresholdMarkers={options.showThresholdMarkers}
-            minValue={options.minValue}
-            maxValue={options.maxValue}
-            theme={theme}
-          />
-        )}
-      </ThemeContext.Consumer>
-=======
       <ProcessedValuesRepeater
         getProcessedValues={this.getProcessedValues}
         renderValue={this.renderValue}
@@ -96,7 +48,6 @@
         renderCounter={renderCounter}
         orientation={options.orientation}
       />
->>>>>>> fef1733b
     );
   }
 }