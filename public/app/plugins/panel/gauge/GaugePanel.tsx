--- conflicted
+++ resolved
@@ -1,5 +1,5 @@
 // Libraries
-import React, { Component } from 'react';
+import React, { PureComponent } from 'react';
 
 // Services & Utils
 import { ThemeContext } from '@grafana/ui';
@@ -14,26 +14,7 @@
 
 interface Props extends PanelProps<GaugeOptions> {}
 
-interface State {
-  values?: TimeSeriesValue[];
-}
-
-export class GaugePanel extends Component<Props, State> {
-  constructor(props: Props) {
-    super(props);
-    this.state = {
-      values: this.calculateStats(),
-    };
-  }
-
-  componentDidUpdate(prevProps: Props) {
-    const { panelData, options } = this.props;
-
-    if (panelData !== prevProps.panelData || options.valueOptions.stat !== prevProps.options.valueOptions.stat) {
-      this.setState({ values: this.calculateStats() });
-    }
-  }
-
+export class GaugePanel extends PureComponent<Props> {
   calculateStats(): TimeSeriesValue[] {
     const { panelData, options } = this.props;
     const { valueOptions } = options;
@@ -48,28 +29,16 @@
   }
 
   render() {
-<<<<<<< HEAD
-    const { width, height, onInterpolate, options } = this.props;
-=======
-    const { panelData, width, height, replaceVariables, options } = this.props;
->>>>>>> bc2a7981
+    const { width, height, replaceVariables, options } = this.props;
     const { valueOptions } = options;
-    const { values } = this.state;
 
-<<<<<<< HEAD
-    const prefix = onInterpolate(valueOptions.prefix);
-    const suffix = onInterpolate(valueOptions.suffix);
-
-=======
     const prefix = replaceVariables(valueOptions.prefix);
     const suffix = replaceVariables(valueOptions.suffix);
->>>>>>> bc2a7981
     let value: TimeSeriesValue;
 
-    if (values && values.length > 0) {
-      value = values[0]; // for now
-    } else {
-      return <div>no data yet...</div>;
+    const stats = this.calculateStats();
+    if (stats.length > 0) {
+      value = stats[valueOptions.stat];
     }
 
     return (
