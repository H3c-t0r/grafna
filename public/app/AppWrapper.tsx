import { TourProvider } from '@reactour/tour';
import { Action, KBarProvider } from 'kbar';
import React, { ComponentType } from 'react';
import { Provider } from 'react-redux';
import { Router, Route, Redirect, Switch } from 'react-router-dom';

import { config, locationService, navigationLogger, reportInteraction } from '@grafana/runtime';
import { ErrorBoundaryAlert, GlobalStyles, ModalRoot, ModalsProvider, getTheme, PortalContainer } from '@grafana/ui';
import { SearchWrapper } from 'app/features/search';
import { PerconaBootstrapper } from 'app/percona/shared/components/PerconaBootstrapper';
import { getAppRoutes } from 'app/routes/routes';
import { store } from 'app/store/store';

import { AngularRoot } from './angular/AngularRoot';
import { loadAndInitAngularIfEnabled } from './angular/loadAndInitAngularIfEnabled';
import { GrafanaApp } from './app';
import { AppChrome } from './core/components/AppChrome/AppChrome';
import { AppNotificationList } from './core/components/AppNotifications/AppNotificationList';
import { NavBar } from './core/components/NavBar/NavBar';
<<<<<<< HEAD
import { I18nProvider } from './core/localisation';
=======
import { GrafanaContext } from './core/context/GrafanaContext';
import { I18nProvider } from './core/internationalization';
>>>>>>> 82e32447
import { GrafanaRoute } from './core/navigation/GrafanaRoute';
import { RouteDescriptor } from './core/navigation/types';
import { contextSrv } from './core/services/context_srv';
import { ThemeProvider } from './core/utils/ConfigProvider';
import { CommandPalette } from './features/commandPalette/CommandPalette';
import { LiveConnectionWarning } from './features/live/LiveConnectionWarning';
import Close from './tour/Close';
import Navigation from './tour/Navigation';
import { PERCONA_TOUR_FLAG } from './tour/constants';
import getSteps from './tour/steps';

interface AppWrapperProps {
  app: GrafanaApp;
}

interface AppWrapperState {
  ready?: boolean;
}

/** Used by enterprise */
let bodyRenderHooks: ComponentType[] = [];
let pageBanners: ComponentType[] = [];

export function addBodyRenderHook(fn: ComponentType) {
  bodyRenderHooks.push(fn);
}

export function addPageBanner(fn: ComponentType) {
  pageBanners.push(fn);
}

export class AppWrapper extends React.Component<AppWrapperProps, AppWrapperState> {
  constructor(props: AppWrapperProps) {
    super(props);
    this.state = {};
  }

  async componentDidMount() {
    await loadAndInitAngularIfEnabled();
    this.setState({ ready: true });
    $('.preloader').remove();
  }

  renderRoute = (route: RouteDescriptor) => {
    const roles = route.roles ? route.roles() : [];

    return (
      <Route
        exact={route.exact === undefined ? true : route.exact}
        path={route.path}
        key={route.path}
        render={(props) => {
          navigationLogger('AppWrapper', false, 'Rendering route', route, 'with match', props.location);
          // TODO[Router]: test this logic
          if (roles?.length) {
            if (!roles.some((r: string) => contextSrv.hasRole(r))) {
              return <Redirect to="/" />;
            }
          }

          return <GrafanaRoute {...props} route={route} />;
        }}
      />
    );
  };

  renderRoutes() {
    return <Switch>{getAppRoutes().map((r) => this.renderRoute(r))}</Switch>;
  }

  renderNavBar() {
    if (config.isPublicDashboardView || !this.state.ready || config.featureToggles.topnav) {
      return null;
    }

    return <NavBar />;
  }

  commandPaletteEnabled() {
    return config.featureToggles.commandPalette && !config.isPublicDashboardView;
  }

  searchBarEnabled() {
    return !config.isPublicDashboardView;
  }

  render() {
    const { app } = this.props;
    const { ready } = this.state;

    navigationLogger('AppWrapper', false, 'rendering');

    const commandPaletteActionSelected = (action: Action) => {
      reportInteraction('commandPalette_action_selected', {
        actionId: action.id,
        actionName: action.name,
      });
    };

    return (
      <Provider store={store}>
        <I18nProvider>
          <ErrorBoundaryAlert style="page">
            <GrafanaContext.Provider value={app.context}>
              <ThemeProvider value={config.theme2}>
                <KBarProvider
                  actions={[]}
                  options={{ enableHistory: true, callbacks: { onSelectAction: commandPaletteActionSelected } }}
                >
                  <ModalsProvider>
                    <GlobalStyles />
                    {this.commandPaletteEnabled() && <CommandPalette />}
                    <div className="grafana-app">
                      <Router history={locationService.getHistory()}>
<<<<<<< HEAD
                        <TourProvider
                          steps={getSteps()}
                          components={{ Close, Navigation }}
                          showBadge={false}
                          disableFocusLock
                          onClickClose={({ setIsOpen }) => {
                            localStorage.setItem(PERCONA_TOUR_FLAG, 'false');
                            setIsOpen(false);
                          }}
                          className="pmm-tour"
                          styles={{
                            popover: (base) => ({
                              ...base,
                              backgroundColor: getTheme(config.bootData.user.lightTheme ? 'light' : 'dark').colors.bg1,
                            }),
                          }}
                        >
                          {ready && <NavBar />}
                          {ready && <PerconaBootstrapper />}
                          <main className="main-view">
                            {pageBanners.map((Banner, index) => (
                              <Banner key={index.toString()} />
                            ))}

                            <AngularRoot />
                            <AppNotificationList />
                            <SearchWrapper />
                            {ready && this.renderRoutes()}
                            {bodyRenderHooks.map((Hook, index) => (
                              <Hook key={index.toString()} />
                            ))}
                          </main>
                        </TourProvider>
=======
                        {this.renderNavBar()}
                        <AppChrome>
                          {pageBanners.map((Banner, index) => (
                            <Banner key={index.toString()} />
                          ))}

                          <AngularRoot />
                          <AppNotificationList />
                          {this.searchBarEnabled() && <SearchWrapper />}
                          {ready && this.renderRoutes()}
                          {bodyRenderHooks.map((Hook, index) => (
                            <Hook key={index.toString()} />
                          ))}
                        </AppChrome>
>>>>>>> 82e32447
                      </Router>
                    </div>
                    <LiveConnectionWarning />
                    <ModalRoot />
                    <PortalContainer />
                  </ModalsProvider>
                </KBarProvider>
              </ThemeProvider>
            </GrafanaContext.Provider>
          </ErrorBoundaryAlert>
        </I18nProvider>
      </Provider>
    );
  }
}<|MERGE_RESOLUTION|>--- conflicted
+++ resolved
@@ -17,12 +17,8 @@
 import { AppChrome } from './core/components/AppChrome/AppChrome';
 import { AppNotificationList } from './core/components/AppNotifications/AppNotificationList';
 import { NavBar } from './core/components/NavBar/NavBar';
-<<<<<<< HEAD
-import { I18nProvider } from './core/localisation';
-=======
 import { GrafanaContext } from './core/context/GrafanaContext';
 import { I18nProvider } from './core/internationalization';
->>>>>>> 82e32447
 import { GrafanaRoute } from './core/navigation/GrafanaRoute';
 import { RouteDescriptor } from './core/navigation/types';
 import { contextSrv } from './core/services/context_srv';
@@ -137,7 +133,6 @@
                     {this.commandPaletteEnabled() && <CommandPalette />}
                     <div className="grafana-app">
                       <Router history={locationService.getHistory()}>
-<<<<<<< HEAD
                         <TourProvider
                           steps={getSteps()}
                           components={{ Close, Navigation }}
@@ -155,38 +150,22 @@
                             }),
                           }}
                         >
-                          {ready && <NavBar />}
+                          {this.renderNavBar()}
                           {ready && <PerconaBootstrapper />}
-                          <main className="main-view">
+                          <AppChrome>
                             {pageBanners.map((Banner, index) => (
                               <Banner key={index.toString()} />
                             ))}
 
                             <AngularRoot />
                             <AppNotificationList />
-                            <SearchWrapper />
+                            {this.searchBarEnabled() && <SearchWrapper />}
                             {ready && this.renderRoutes()}
                             {bodyRenderHooks.map((Hook, index) => (
                               <Hook key={index.toString()} />
                             ))}
-                          </main>
+                          </AppChrome>
                         </TourProvider>
-=======
-                        {this.renderNavBar()}
-                        <AppChrome>
-                          {pageBanners.map((Banner, index) => (
-                            <Banner key={index.toString()} />
-                          ))}
-
-                          <AngularRoot />
-                          <AppNotificationList />
-                          {this.searchBarEnabled() && <SearchWrapper />}
-                          {ready && this.renderRoutes()}
-                          {bodyRenderHooks.map((Hook, index) => (
-                            <Hook key={index.toString()} />
-                          ))}
-                        </AppChrome>
->>>>>>> 82e32447
                       </Router>
                     </div>
                     <LiveConnectionWarning />
