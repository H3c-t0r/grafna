import 'symbol-observable';
import 'core-js/stable';
import 'regenerator-runtime/runtime';

import 'whatwg-fetch'; // fetch polyfill needed for PhantomJs rendering
import 'abortcontroller-polyfill/dist/polyfill-patch-fetch'; // fetch polyfill needed for PhantomJs rendering
// @ts-ignore
import ttiPolyfill from 'tti-polyfill';

import 'file-saver';
import 'jquery';
import _ from 'lodash';
import angular from 'angular';
import 'angular-route';
import 'angular-sanitize';
import 'angular-bindonce';
import 'react';
import 'react-dom';

import 'vendor/bootstrap/bootstrap';
import 'vendor/angular-other/angular-strap';
import config from 'app/core/config';
// @ts-ignore ignoring this for now, otherwise we would have to extend _ interface with move
import {
  AppEvents,
  setLocale,
  setTimeZoneResolver,
  standardEditorsRegistry,
  standardFieldConfigEditorRegistry,
  standardTransformersRegistry,
} from '@grafana/data';
import appEvents from 'app/core/app_events';
import { checkBrowserCompatibility } from 'app/core/utils/browser';
import { arrayMove } from 'app/core/utils/arrayMove';
import { importPluginModule } from 'app/features/plugins/plugin_loader';
import { angularModules, coreModule } from 'app/core/core_module';
import { contextSrv, registerAngularDirectives } from 'app/core/core';
import { setupAngularRoutes } from 'app/routes/routes';
import { registerEchoBackend, setEchoSrv } from '@grafana/runtime';
import { Echo } from './core/services/echo/Echo';
import { reportPerformance } from './core/services/echo/EchoSrv';
import { PerformanceBackend } from './core/services/echo/backends/PerformanceBackend';
import 'app/routes/GrafanaCtrl';
import 'app/features/all';
import { getScrollbarWidth, getStandardFieldConfigs, getStandardOptionEditors } from '@grafana/ui';
import { getDefaultVariableAdapters, variableAdapters } from './features/variables/adapters';
import { initDevFeatures } from './dev';
import { getStandardTransformers } from 'app/core/utils/standardTransformers';
import { SentryEchoBackend } from './core/services/echo/backends/sentry/SentryBackend';
import { monkeyPatchInjectorWithPreAssignedBindings } from './core/injectorMonkeyPatch';
import { setVariableQueryRunner, VariableQueryRunner } from './features/variables/query/VariableQueryRunner';

// add move to lodash for backward compatabilty with plugins
// @ts-ignore
_.move = arrayMove;

// import symlinked extensions
const extensionsIndex = (require as any).context('.', true, /extensions\/index.ts/);
extensionsIndex.keys().forEach((key: any) => {
  extensionsIndex(key);
});

if (process.env.NODE_ENV === 'development') {
  initDevFeatures();
}

export class GrafanaApp {
  registerFunctions: any;
  ngModuleDependencies: any[];
  preBootModules: any[] | null;

  constructor() {
    this.preBootModules = [];
    this.registerFunctions = {};
    this.ngModuleDependencies = [];
  }

  useModule(module: angular.IModule) {
    if (this.preBootModules) {
      this.preBootModules.push(module);
    } else {
      _.extend(module, this.registerFunctions);
    }
    this.ngModuleDependencies.push(module.name);
    return module;
  }

  init() {
    const app = angular.module('grafana', []);

    addClassIfNoOverlayScrollbar();
    setLocale(config.bootData.user.locale);
    setTimeZoneResolver(() => config.bootData.user.timezone);

    standardEditorsRegistry.setInit(getStandardOptionEditors);
    standardFieldConfigEditorRegistry.setInit(getStandardFieldConfigs);
    standardTransformersRegistry.setInit(getStandardTransformers);
    variableAdapters.setInit(getDefaultVariableAdapters);

    setVariableQueryRunner(new VariableQueryRunner());

    app.config(
      (
        $controllerProvider: angular.IControllerProvider,
        $compileProvider: angular.ICompileProvider,
        $filterProvider: angular.IFilterProvider,
        $httpProvider: angular.IHttpProvider,
        $provide: angular.auto.IProvideService
      ) => {
        if (config.buildInfo.env !== 'development') {
          $compileProvider.debugInfoEnabled(false);
        }

        $httpProvider.useApplyAsync(true);

        this.registerFunctions.controller = $controllerProvider.register;
        this.registerFunctions.directive = $compileProvider.directive;
        this.registerFunctions.factory = $provide.factory;
        this.registerFunctions.service = $provide.service;
        this.registerFunctions.filter = $filterProvider.register;

        $provide.decorator('$http', [
          '$delegate',
          '$templateCache',
          ($delegate: any, $templateCache: any) => {
            const get = $delegate.get;
            $delegate.get = (url: string, config: any) => {
              if (url.match(/\.html$/)) {
                // some template's already exist in the cache
                if (!$templateCache.get(url)) {
                  url += '?v=' + new Date().getTime();
                }
              }
              return get(url, config);
            };
            return $delegate;
          },
        ]);
      }
    );

    this.ngModuleDependencies = [
      'grafana.core',
      'ngRoute',
      'ngSanitize',
      '$strap.directives',
      'grafana',
      'pasvaz.bindonce',
      'react',
    ];

    // makes it possible to add dynamic stuff
    _.each(angularModules, (m: angular.IModule) => {
      this.useModule(m);
    });

    // register react angular wrappers
    coreModule.config(setupAngularRoutes);
    registerAngularDirectives();

    // disable tool tip animation
    $.fn.tooltip.defaults.animation = false;

    // bootstrap the app
    const injector: any = angular.bootstrap(document, this.ngModuleDependencies);

    injector.invoke(() => {
      _.each(this.preBootModules, (module: angular.IModule) => {
        _.extend(module, this.registerFunctions);
      });

      this.preBootModules = null;

      if (!checkBrowserCompatibility()) {
        setTimeout(() => {
          appEvents.emit(AppEvents.alertWarning, [
            'Your browser is not fully supported',
            'A newer browser version is recommended',
          ]);
        }, 1000);
      }
    });

    monkeyPatchInjectorWithPreAssignedBindings(injector);

    // Preload selected app plugins
    for (const modulePath of config.pluginsToPreload) {
      importPluginModule(modulePath);
    }
  }

  initEchoSrv() {
    setEchoSrv(new Echo({ debug: process.env.NODE_ENV === 'development' }));

    window.addEventListener('load', (e) => {
      const loadMetricName = 'frontend_boot_load_time_seconds';

      if (performance && performance.getEntriesByType) {
        performance.mark(loadMetricName);

        const paintMetrics = performance.getEntriesByType('paint');

        for (const metric of paintMetrics) {
          reportPerformance(
            `frontend_boot_${metric.name}_time_seconds`,
            Math.round(metric.startTime + metric.duration) / 1000
          );
        }

        const loadMetric = performance.getEntriesByName(loadMetricName)[0];
        reportPerformance(loadMetric.name, Math.round(loadMetric.startTime + loadMetric.duration) / 1000);
      }
    });

<<<<<<< HEAD
    if (contextSrv.user.orgRole !== '') {
      registerEchoBackend(new PerformanceBackend({}));
    }
=======
    registerEchoBackend(new PerformanceBackend({}));
>>>>>>> cf738cb1

    if (config.sentry.enabled) {
      registerEchoBackend(
        new SentryEchoBackend({
          ...config.sentry,
          user: config.bootData.user,
          buildInfo: config.buildInfo,
        })
      );
    }

    window.addEventListener('DOMContentLoaded', () => {
      reportPerformance('dcl', Math.round(performance.now()));
    });
  }
}

function addClassIfNoOverlayScrollbar() {
  if (getScrollbarWidth() > 0) {
    document.body.classList.add('no-overlay-scrollbar');
  }
}

export default new GrafanaApp();<|MERGE_RESOLUTION|>--- conflicted
+++ resolved
@@ -212,13 +212,9 @@
       }
     });
 
-<<<<<<< HEAD
     if (contextSrv.user.orgRole !== '') {
       registerEchoBackend(new PerformanceBackend({}));
     }
-=======
-    registerEchoBackend(new PerformanceBackend({}));
->>>>>>> cf738cb1
 
     if (config.sentry.enabled) {
       registerEchoBackend(
