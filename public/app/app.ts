import 'symbol-observable';
import 'core-js';
import 'regenerator-runtime/runtime';

import 'whatwg-fetch'; // fetch polyfill needed for PhantomJs rendering
import 'abortcontroller-polyfill/dist/polyfill-patch-fetch'; // fetch polyfill needed for PhantomJs rendering
import './polyfills/old-mediaquerylist'; // Safari < 14 does not have mql.addEventListener()
import 'file-saver';
import 'jquery';

// eslint-disable-next-line lodash/import-scope
import _ from 'lodash';
import ReactDOM from 'react-dom';
import React from 'react';
import config from 'app/core/config';
// @ts-ignore ignoring this for now, otherwise we would have to extend _ interface with move
import {
  locationUtil,
  monacoLanguageRegistry,
  setLocale,
  setTimeZoneResolver,
  setWeekStart,
  standardEditorsRegistry,
  standardFieldConfigEditorRegistry,
  standardTransformersRegistry,
} from '@grafana/data';
import { arrayMove } from 'app/core/utils/arrayMove';
import {
  locationService,
  registerEchoBackend,
  setBackendSrv,
  setDataSourceSrv,
  setEchoSrv,
  setLocationSrv,
  setPanelRenderer,
  setQueryRunnerFactory,
} from '@grafana/runtime';
import { Echo } from './core/services/echo/Echo';
import { reportPerformance } from './core/services/echo/EchoSrv';
import { PerformanceBackend } from './core/services/echo/backends/PerformanceBackend';
import 'app/features/all';
import { getScrollbarWidth, getStandardFieldConfigs } from '@grafana/ui';
import { getDefaultVariableAdapters, variableAdapters } from './features/variables/adapters';
import { initDevFeatures } from './dev';
import { getStandardTransformers } from 'app/core/utils/standardTransformers';
import { SentryEchoBackend } from './core/services/echo/backends/sentry/SentryBackend';
import { setVariableQueryRunner, VariableQueryRunner } from './features/variables/query/VariableQueryRunner';
import { configureStore } from './store/configureStore';
import { AppWrapper } from './AppWrapper';
import { interceptLinkClicks } from './core/navigation/patch/interceptLinkClicks';
import { PanelRenderer } from './features/panel/components/PanelRenderer';
import { QueryRunner } from './features/query/state/QueryRunner';
import { getTimeSrv } from './features/dashboard/services/TimeSrv';
import { getVariablesUrlParams } from './features/variables/getAllVariableValuesForUrl';
import getDefaultMonacoLanguages from '../lib/monaco-languages';
import { contextSrv } from './core/services/context_srv';
import { GAEchoBackend } from './core/services/echo/backends/analytics/GABackend';
import { ApplicationInsightsBackend } from './core/services/echo/backends/analytics/ApplicationInsightsBackend';
import { RudderstackBackend } from './core/services/echo/backends/analytics/RudderstackBackend';
import { getAllOptionEditors } from './core/components/editors/registry';
import { backendSrv } from './core/services/backend_srv';
<<<<<<< HEAD
import { preloadPlugins } from './features/plugins/pluginPreloader';
=======
import { DatasourceSrv } from './features/plugins/datasource_srv';
import { AngularApp } from './angular';
>>>>>>> c96c92d7

// add move to lodash for backward compatabilty with plugins
// @ts-ignore
_.move = arrayMove;

// import symlinked extensions
const extensionsIndex = (require as any).context('.', true, /extensions\/index.ts/);
const extensionsExports = extensionsIndex.keys().map((key: any) => {
  return extensionsIndex(key);
});

if (process.env.NODE_ENV === 'development') {
  initDevFeatures();
}

export class GrafanaApp {
  angularApp: AngularApp;

  constructor() {
    this.angularApp = new AngularApp();
  }

  async init() {
    try {
      setBackendSrv(backendSrv);
      initEchoSrv();
      addClassIfNoOverlayScrollbar();
      setLocale(config.bootData.user.locale);
      setWeekStart(config.bootData.user.weekStart);
      setPanelRenderer(PanelRenderer);
      setLocationSrv(locationService);
      setTimeZoneResolver(() => config.bootData.user.timezone);
      // Important that extensions are initialized before store
      initExtensions();
      configureStore();

      standardEditorsRegistry.setInit(getAllOptionEditors);
      standardFieldConfigEditorRegistry.setInit(getStandardFieldConfigs);
      standardTransformersRegistry.setInit(getStandardTransformers);
      variableAdapters.setInit(getDefaultVariableAdapters);
      monacoLanguageRegistry.setInit(getDefaultMonacoLanguages);

      setQueryRunnerFactory(() => new QueryRunner());
      setVariableQueryRunner(new VariableQueryRunner());

      locationUtil.initialize({
        config,
        getTimeRangeForUrl: getTimeSrv().timeRangeForUrl,
        getVariablesUrlParams: getVariablesUrlParams,
      });

      // intercept anchor clicks and forward it to custom history instead of relying on browser's history
      document.addEventListener('click', interceptLinkClicks);

<<<<<<< HEAD
      // disable tool tip animation
      $.fn.tooltip.defaults.animation = false;
=======
      // Init DataSourceSrv
      const dataSourceSrv = new DatasourceSrv();
      dataSourceSrv.init(config.datasources, config.defaultDatasource);
      setDataSourceSrv(dataSourceSrv);

      // Init angular
>>>>>>> c96c92d7
      this.angularApp.init();

      await preloadPlugins(config.pluginsToPreload);

      ReactDOM.render(
        React.createElement(AppWrapper, {
          app: this,
        }),
        document.getElementById('reactRoot')
      );
    } catch (error: any) {
      console.error('Failed to start Grafana', error);
      window.__grafana_load_failed();
    }
  }
}

function initExtensions() {
  if (extensionsExports.length > 0) {
    extensionsExports[0].init();
  }
}

function initEchoSrv() {
  setEchoSrv(new Echo({ debug: process.env.NODE_ENV === 'development' }));

  window.addEventListener('load', (e) => {
    const loadMetricName = 'frontend_boot_load_time_seconds';

    if (performance && performance.getEntriesByType) {
      performance.mark(loadMetricName);

      const paintMetrics = performance.getEntriesByType('paint');

      for (const metric of paintMetrics) {
        reportPerformance(
          `frontend_boot_${metric.name}_time_seconds`,
          Math.round(metric.startTime + metric.duration) / 1000
        );
      }

      const loadMetric = performance.getEntriesByName(loadMetricName)[0];
      reportPerformance(loadMetric.name, Math.round(loadMetric.startTime + loadMetric.duration) / 1000);
    }
  });

  if (contextSrv.user.orgRole !== '') {
    registerEchoBackend(new PerformanceBackend({}));
  }

  if (config.sentry.enabled) {
    registerEchoBackend(
      new SentryEchoBackend({
        ...config.sentry,
        user: config.bootData.user,
        buildInfo: config.buildInfo,
      })
    );
  }

  if ((config as any).googleAnalyticsId) {
    registerEchoBackend(
      new GAEchoBackend({
        googleAnalyticsId: (config as any).googleAnalyticsId,
      })
    );
  }

  if ((config as any).rudderstackWriteKey && (config as any).rudderstackDataPlaneUrl) {
    registerEchoBackend(
      new RudderstackBackend({
        writeKey: (config as any).rudderstackWriteKey,
        dataPlaneUrl: (config as any).rudderstackDataPlaneUrl,
        user: config.bootData.user,
      })
    );
  }

  if (config.applicationInsightsConnectionString) {
    registerEchoBackend(
      new ApplicationInsightsBackend({
        connectionString: config.applicationInsightsConnectionString,
        endpointUrl: config.applicationInsightsEndpointUrl,
      })
    );
  }
}

function addClassIfNoOverlayScrollbar() {
  if (getScrollbarWidth() > 0) {
    document.body.classList.add('no-overlay-scrollbar');
  }
}

export default new GrafanaApp();<|MERGE_RESOLUTION|>--- conflicted
+++ resolved
@@ -59,12 +59,9 @@
 import { RudderstackBackend } from './core/services/echo/backends/analytics/RudderstackBackend';
 import { getAllOptionEditors } from './core/components/editors/registry';
 import { backendSrv } from './core/services/backend_srv';
-<<<<<<< HEAD
 import { preloadPlugins } from './features/plugins/pluginPreloader';
-=======
 import { DatasourceSrv } from './features/plugins/datasource_srv';
 import { AngularApp } from './angular';
->>>>>>> c96c92d7
 
 // add move to lodash for backward compatabilty with plugins
 // @ts-ignore
@@ -119,17 +116,12 @@
       // intercept anchor clicks and forward it to custom history instead of relying on browser's history
       document.addEventListener('click', interceptLinkClicks);
 
-<<<<<<< HEAD
-      // disable tool tip animation
-      $.fn.tooltip.defaults.animation = false;
-=======
       // Init DataSourceSrv
       const dataSourceSrv = new DatasourceSrv();
       dataSourceSrv.init(config.datasources, config.defaultDatasource);
       setDataSourceSrv(dataSourceSrv);
 
       // Init angular
->>>>>>> c96c92d7
       this.angularApp.init();
 
       await preloadPlugins(config.pluginsToPreload);
