#!/usr/bin/env bash
set -xeo pipefail

. scripts/grafana-server/variables

if ((BASH_VERSINFO[0] < 4)); then
  echo "Bash ver >= 4 is needed to run this script"
  echo "Please upgrade your bash - run 'brew install bash' if you use Homebrew on MacOS"
  exit 1;
fi

HOST=${HOST:-$DEFAULT_HOST}
PORT=${PORT:-$DEFAULT_PORT}

echo -e "Starting Cypress scenarios"

args=("$@")

CMD="start"
PARAMS=""
<<<<<<< HEAD
SLOWMO=0
URL=${BASE_URL:-"http://$HOST:$PORT"}
integrationFolder=../../e2e
testFiles=*-suite/*spec.ts
=======

declare -A env=(
  [BASE_URL]=${BASE_URL:-"http://$HOST:$PORT"}
  [SLOWMO]=0
)

testFilesForSingleSuite="*.spec.ts"

declare -A cypressConfig=(
  [integrationFolder]=../../e2e
  [screenshotsFolder]=../../e2e/"${args[0]}"/screenshots
  [videosFolder]=../../e2e/"${args[0]}"/videos
  [fileServerFolder]=./cypress
  [testFiles]=*-suite/*spec.ts
  [defaultCommandTimeout]=30000
  [viewportWidth]=1920
  [viewportHeight]=1080
  [trashAssetsBeforeRuns]=false
  [videoUploadOnPasses]=false
)

>>>>>>> 0ca4ccfa

cd packages/grafana-e2e

case "$1" in
    "debug")
        echo -e "Debug mode"
<<<<<<< HEAD
        SLOWMO=1
=======
        env[SLOWMO]=1
>>>>>>> 0ca4ccfa
        PARAMS="--no-exit"
        ;;
    "dev")
        echo "Dev mode"
        CMD="open"
        ;;
<<<<<<< HEAD
    "")
        ;;
    *)
        integrationFolder=../../e2e/"${args[0]}"
        testFiles="*.spec.ts"
        ;;
esac

yarn $CMD --env BASE_URL=$URL,SLOWMO=$SLOWMO \
  --config defaultCommandTimeout=30000,testFiles=$testFiles,integrationFolder=$integrationFolder,screenshotsFolder=../../e2e/"${args[0]}"/screenshots,videosFolder=../../e2e/"${args[0]}"/videos,fileServerFolder=./cypress,viewportWidth=1920,viewportHeight=1080,trashAssetsBeforeRuns=false,videoUploadOnPasses=false \
=======
    "benchmark")
        echo "Benchmark"
        PARAMS="--headed"
        CMD="start-benchmark"
        env[BENCHMARK_PLUGIN_ENABLED]=true
        env[BENCHMARK_PLUGIN_RESULTS_FOLDER]=../../e2e/benchmarks/"${args[1]}"/results
        cypressConfig[video]=false
        cypressConfig[integrationFolder]=../../e2e/benchmarks/"${args[1]}"
        cypressConfig[screenshotsFolder]=../../e2e/benchmarks/"${args[1]}"/screenshots
        cypressConfig[testFiles]=$testFilesForSingleSuite
        ;;
    "")
        ;;
    *)
        cypressConfig[integrationFolder]=../../e2e/"${args[0]}"
        cypressConfig[testFiles]=$testFilesForSingleSuite
        ;;
esac

function join () {
  local -n map=$1
  local delimiter=","

  local res=""

  for key in "${!map[@]}"
  do
    value=${map[$key]}
    if [ -z "${res}" ]; then
      res=$key=$value
    else
      res=$res$delimiter$key=$value
    fi
  done

  echo "$res"
}


yarn $CMD --env "$(join env)" \
  --config "$(join cypressConfig)" \
>>>>>>> 0ca4ccfa
  $PARAMS<|MERGE_RESOLUTION|>--- conflicted
+++ resolved
@@ -18,12 +18,6 @@
 
 CMD="start"
 PARAMS=""
-<<<<<<< HEAD
-SLOWMO=0
-URL=${BASE_URL:-"http://$HOST:$PORT"}
-integrationFolder=../../e2e
-testFiles=*-suite/*spec.ts
-=======
 
 declare -A env=(
   [BASE_URL]=${BASE_URL:-"http://$HOST:$PORT"}
@@ -45,36 +39,19 @@
   [videoUploadOnPasses]=false
 )
 
->>>>>>> 0ca4ccfa
 
 cd packages/grafana-e2e
 
 case "$1" in
     "debug")
         echo -e "Debug mode"
-<<<<<<< HEAD
-        SLOWMO=1
-=======
         env[SLOWMO]=1
->>>>>>> 0ca4ccfa
         PARAMS="--no-exit"
         ;;
     "dev")
         echo "Dev mode"
         CMD="open"
         ;;
-<<<<<<< HEAD
-    "")
-        ;;
-    *)
-        integrationFolder=../../e2e/"${args[0]}"
-        testFiles="*.spec.ts"
-        ;;
-esac
-
-yarn $CMD --env BASE_URL=$URL,SLOWMO=$SLOWMO \
-  --config defaultCommandTimeout=30000,testFiles=$testFiles,integrationFolder=$integrationFolder,screenshotsFolder=../../e2e/"${args[0]}"/screenshots,videosFolder=../../e2e/"${args[0]}"/videos,fileServerFolder=./cypress,viewportWidth=1920,viewportHeight=1080,trashAssetsBeforeRuns=false,videoUploadOnPasses=false \
-=======
     "benchmark")
         echo "Benchmark"
         PARAMS="--headed"
@@ -116,5 +93,4 @@
 
 yarn $CMD --env "$(join env)" \
   --config "$(join cypressConfig)" \
->>>>>>> 0ca4ccfa
   $PARAMS