import {
  addDays,
  addHours,
  differenceInCalendarDays,
  differenceInMinutes,
  format,
  isBefore,
  parseISO,
  toDate,
} from 'date-fns';

<<<<<<< HEAD
import { e2e } from '@grafana/e2e';

e2e.scenario({
  describeName: 'Dashboard time zone support',
  itName: 'Tests dashboard time zone scenarios',
  addScenarioDataSource: false,
  addScenarioDashBoard: false,
  skipScenario: true,
  scenario: () => {
=======
import { e2e } from '../utils';

describe('Dashboard time zone support', () => {
  beforeEach(() => {
    e2e.flows.login(Cypress.env('USERNAME'), Cypress.env('PASSWORD'));
  });

  it('Tests dashboard time zone scenarios', () => {
>>>>>>> ae830f68
    e2e.flows.openDashboard({ uid: '5SdHCasdf' });

    const fromTimeZone = 'UTC';
    const toTimeZone = 'America/Chicago';
    const offset = offsetBetweenTimeZones(toTimeZone, fromTimeZone);

    const panelsToCheck = [
      'Random walk series',
      'Millisecond res x-axis and tooltip',
      '2 yaxis and axis labels',
      'Stacking value ontop of nulls',
      'Null between points',
      'Legend Table No Scroll Visible',
    ];

    const timesInUtc: Record<string, string> = {};

    for (const title of panelsToCheck) {
      e2e.components.Panels.Panel.title(title)
        .should('be.visible')
        .within(() => {
          e2e.components.Panels.Visualization.Graph.xAxis.labels().should('be.visible');
          e2e.components.Panels.Visualization.Graph.xAxis
            .labels()
            .last()
            .should((element) => {
              timesInUtc[title] = element.text();
            });
        });
    }

    e2e.components.PageToolbar.item('Dashboard settings').click();

    e2e.components.TimeZonePicker.containerV2()
      .should('be.visible')
      .within(() => {
        e2e.components.Select.singleValue().should('have.text', 'Coordinated Universal Time');
        e2e.components.Select.input().should('be.visible').click();
      });

    e2e.components.Select.option().should('be.visible').contains(toTimeZone).click();

    // click to go back to the dashboard.
<<<<<<< HEAD
    e2e.components.BackButton.backArrow().click({ force: true });
=======
    e2e.pages.Dashboard.Settings.Actions.close().click();
>>>>>>> ae830f68
    e2e.components.RefreshPicker.runButtonV2().should('be.visible').click();

    for (const title of panelsToCheck) {
      e2e.components.Panels.Panel.title(title)
        .should('be.visible')
        .within(() => {
          e2e.components.Panels.Visualization.Graph.xAxis.labels().should('be.visible');
          e2e.components.Panels.Visualization.Graph.xAxis
            .labels()
            .last()
            .should((element) => {
              const inUtc = timesInUtc[title];
              const inTz = element.text();
              const isCorrect = isTimeCorrect(inUtc, inTz, offset);
<<<<<<< HEAD
              expect(isCorrect, `Expect the panel "${title}" to have the new timezone applied but isn't`).to.be.equal(
                true
              );
            })
        );
=======
              expect(isCorrect).to.be.equal(true);
            });
        });
>>>>>>> ae830f68
    }
  });

  it('Tests relative timezone support and overrides', () => {
    // Open dashboard
    e2e.flows.openDashboard({
      uid: 'd41dbaa2-a39e-4536-ab2b-caca52f1a9c8',
    });

    cy.intercept('/api/ds/query*').as('dataQuery');

    // Switch to Browser timezone
    e2e.flows.setTimeRange({
      from: 'now-6h',
      to: 'now',
      zone: 'Browser',
    });
    // Need to wait for 2 calls as there's 2 panels
    cy.wait(['@dataQuery', '@dataQuery']);

    e2e.components.Panels.Panel.title('Panel with relative time override')
      .should('be.visible')
      .within(() => {
        cy.contains('[role="row"]', '00:00:00').should('be.visible');
      });

    // Today so far, still in Browser timezone
    e2e.flows.setTimeRange({
      from: 'now/d',
      to: 'now',
    });
    // Need to wait for 2 calls as there's 2 panels
    cy.wait(['@dataQuery', '@dataQuery']);

    e2e.components.Panels.Panel.title('Panel with relative time override')
      .should('be.visible')
      .within(() => {
        cy.contains('[role="row"]', '00:00:00').should('be.visible');
      });

    e2e.components.Panels.Panel.title('Panel in timezone')
      .should('be.visible')
      .within(() => {
        cy.contains('[role="row"]', '00:00:00').should('be.visible');
      });

    // Test Tokyo timezone
    e2e.flows.setTimeRange({
      from: 'now-6h',
      to: 'now',
      zone: 'Asia/Tokyo',
    });
    // Need to wait for 2 calls as there's 2 panels
    cy.wait(['@dataQuery', '@dataQuery']);

    e2e.components.Panels.Panel.title('Panel with relative time override')
      .should('be.visible')
      .within(() => {
        cy.contains('[role="row"]', '00:00:00').should('be.visible');
      });

    // Today so far, still in Tokyo timezone
    e2e.flows.setTimeRange({
      from: 'now/d',
      to: 'now',
    });
    // Need to wait for 2 calls as there's 2 panels
    cy.wait(['@dataQuery', '@dataQuery']);

    e2e.components.Panels.Panel.title('Panel with relative time override')
      .should('be.visible')
      .within(() => {
        cy.contains('[role="row"]', '00:00:00').should('be.visible');
      });

    e2e.components.Panels.Panel.title('Panel in timezone')
      .should('be.visible')
      .within(() => {
        cy.contains('[role="row"]', '00:00:00').should('be.visible');
      });

    // Test LA timezone
    e2e.flows.setTimeRange({
      from: 'now-6h',
      to: 'now',
      zone: 'America/Los_Angeles',
    });
    // Need to wait for 2 calls as there's 2 panels
    cy.wait(['@dataQuery', '@dataQuery']);

    e2e.components.Panels.Panel.title('Panel with relative time override')
      .should('be.visible')
      .within(() => {
        cy.contains('[role="row"]', '00:00:00').should('be.visible');
      });

    // Today so far, still in LA timezone
    e2e.flows.setTimeRange({
      from: 'now/d',
      to: 'now',
    });
    // Need to wait for 2 calls as there's 2 panels
    cy.wait(['@dataQuery', '@dataQuery']);

    e2e.components.Panels.Panel.title('Panel with relative time override')
      .should('be.visible')
      .within(() => {
        cy.contains('[role="row"]', '00:00:00').should('be.visible');
      });

    e2e.components.Panels.Panel.title('Panel in timezone')
      .should('be.visible')
      .within(() => {
        cy.contains('[role="row"]', '00:00:00').should('be.visible');
      });
  });
});

const isTimeCorrect = (inUtc: string, inTz: string, offset: number): boolean => {
  if (inUtc === inTz) {
    // we need to catch issues when timezone isn't changed for some reason like https://github.com/grafana/grafana/issues/35504
    return false;
  }

  const reference = format(new Date(), 'yyyy-LL-dd');

  const utcDate = toDate(parseISO(`${reference} ${inUtc}`));
  const utcDateWithOffset = addHours(toDate(parseISO(`${reference} ${inUtc}`)), offset);
  const dayDifference = differenceInCalendarDays(utcDate, utcDateWithOffset); // if the utcDate +/- offset is the day before/after then we need to adjust reference
  const dayOffset = isBefore(utcDateWithOffset, utcDate) ? dayDifference * -1 : dayDifference;
  const tzDate = addDays(toDate(parseISO(`${reference} ${inTz}`)), dayOffset); // adjust tzDate with any dayOffset
  const diff = Math.abs(differenceInMinutes(utcDate, tzDate)); // use Math.abs if tzDate is in future

  return diff <= Math.abs(offset * 60);
};

const offsetBetweenTimeZones = (timeZone1: string, timeZone2: string, when: Date = new Date()): number => {
  const t1 = convertDateToAnotherTimeZone(when, timeZone1);
  const t2 = convertDateToAnotherTimeZone(when, timeZone2);
  return (t1.getTime() - t2.getTime()) / (1000 * 60 * 60);
};

const convertDateToAnotherTimeZone = (date: Date, timeZone: string): Date => {
  const dateString = date.toLocaleString('en-US', {
    timeZone: timeZone,
  });
  return new Date(dateString);
};<|MERGE_RESOLUTION|>--- conflicted
+++ resolved
@@ -9,17 +9,6 @@
   toDate,
 } from 'date-fns';
 
-<<<<<<< HEAD
-import { e2e } from '@grafana/e2e';
-
-e2e.scenario({
-  describeName: 'Dashboard time zone support',
-  itName: 'Tests dashboard time zone scenarios',
-  addScenarioDataSource: false,
-  addScenarioDashBoard: false,
-  skipScenario: true,
-  scenario: () => {
-=======
 import { e2e } from '../utils';
 
 describe('Dashboard time zone support', () => {
@@ -28,7 +17,6 @@
   });
 
   it('Tests dashboard time zone scenarios', () => {
->>>>>>> ae830f68
     e2e.flows.openDashboard({ uid: '5SdHCasdf' });
 
     const fromTimeZone = 'UTC';
@@ -72,11 +60,7 @@
     e2e.components.Select.option().should('be.visible').contains(toTimeZone).click();
 
     // click to go back to the dashboard.
-<<<<<<< HEAD
-    e2e.components.BackButton.backArrow().click({ force: true });
-=======
     e2e.pages.Dashboard.Settings.Actions.close().click();
->>>>>>> ae830f68
     e2e.components.RefreshPicker.runButtonV2().should('be.visible').click();
 
     for (const title of panelsToCheck) {
@@ -91,17 +75,9 @@
               const inUtc = timesInUtc[title];
               const inTz = element.text();
               const isCorrect = isTimeCorrect(inUtc, inTz, offset);
-<<<<<<< HEAD
-              expect(isCorrect, `Expect the panel "${title}" to have the new timezone applied but isn't`).to.be.equal(
-                true
-              );
-            })
-        );
-=======
               expect(isCorrect).to.be.equal(true);
             });
         });
->>>>>>> ae830f68
     }
   });
 
