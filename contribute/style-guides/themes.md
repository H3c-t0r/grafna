# Theming Grafana

## Overview

**Themes are implemented in Typescript.** That's because our goal is to share variables between Grafana TypeScript and [Sass](https://sass-lang.com/) code. Theme definitions are located in the following files:

- [packages/grafana-ui/src/themes/dark.ts](../../packages/grafana-ui/src/themes/dark.ts)
- [packages/grafana-ui/src/themes/default.ts](../../packages/grafana-ui/src/themes/default.ts)
- [packages/grafana-ui/src/themes/light.ts](../../packages/grafana-ui/src/themes/light.ts)

The `default.ts` file holds common variables like typography and spacing definitions, while `[light|dark].ts` primarily specify colors used in themes.

## Usage

This section provides usage guidelines.

### Using themes in React components

Here's how to use Grafana themes in React components.

#### useStyles hook

`useStyles` memoizes the function and provides access to the theme.

```tsx
import React, { FC } from 'react';
import { GrafanaTheme } from '@grafana/data';
import { useStyles } from '@grafana/ui';
import { css } from 'emotion';

const getComponentStyles = (theme: GrafanaTheme) => css`
  padding: ${theme.spacing.md};
`;

const Foo: FC<FooProps> = () => {
  const styles = useStyles(getComponentsStyles);

  // Use styles with className
};
```

#### Get the theme object

```tsx
import React, { FC } from 'react';
import { useTheme } from '@grafana/ui';

const Foo: FC<FooProps> = () => {
  const theme = useTheme();

  // Your component has access to the theme variables now
};
```

#### Using `ThemeContext` directly

```tsx
import { ThemeContext } from '@grafana/ui';

<ThemeContext.Consumer>{theme => <Foo theme={theme} />}</ThemeContext.Consumer>;
```

#### Using `withTheme` higher-order component (HOC)

With this method your component will be automatically wrapped in `ThemeContext.Consumer` and provided with current theme via `theme` prop. Components used with `withTheme` must implement the `Themeable` interface.

```ts
import  { ThemeContext, Themeable } from '@grafana/ui';

interface FooProps extends Themeable {}

const Foo: React.FunctionComponent<FooProps> = () => ...

export default withTheme(Foo);
```

### Test components that use `ThemeContext`

When implementing snapshot tests for components that use the `withTheme` HOC, the snapshot will contain the entire theme object. Any change to the theme renders the snapshot outdated.

To make your snapshot theme independent, use the `mockThemeContext` helper function:

```tsx
import { mockThemeContext } from '@grafana/ui';
import { MyComponent } from './MyComponent';

describe('MyComponent', () => {
  let restoreThemeContext;

  beforeAll(() => {
    // Create ThemeContext mock before any snapshot test is executed
    restoreThemeContext = mockThemeContext({ type: GrafanaThemeType.Dark });
  });

  afterAll(() => {
    // Make sure the theme is restored after snapshot tests are performed
    restoreThemeContext();
  });

<<<<<<< HEAD
  it('renders correctyl', () => {
    const wrapper = mount(<MyComponent />);
=======
  it('renders correctly', () => {
    const wrapper = mount(<MyComponent />)
>>>>>>> 83df83fa
    expect(wrapper).toMatchSnapshot();
  });
});
```

## FAQ

This section provides insight into frequently-asked questions.

### How can I modify Sass variable files?

**If possible, migrate styles to Emotion**

> For the following to apply you need to run `yarn dev` task.

`[_variables|_variables.dark|_variables.light].generated.scss` files are the ones that are referenced in the main Sass files for Sass variables to be available. **These files are automatically generated and should never be modified by hand!**

#### If you need to modify a _Sass variable value_ you need to modify the corresponding Typescript file that is the source of the variables:

- `_variables.generated.scss` - modify `grafana-ui/src/themes/default.ts`
- `_variables.light.generated.scss` - modify `grafana-ui/src/themes/light.ts`
- `_variables.dark.generated.scss` - modify `grafana-ui/src/themes/dark.ts`

#### If you need to _add new variable_ to Sass variables you need to modify corresponding template file:

- `_variables.generated.scss` - modify `grafana-ui/src/themes/_variables.scss.tmpl.ts`
- `_variables.light.generated.scss` - modify `grafana-ui/src/themes/_variables.light.scss.tmpl.ts`
- `_variables.dark.generated.scss` - modify `grafana-ui/src/themes/_variables.dark.scss.tmpl.ts`

## Limitations

This section describes limitations with Grafana's theming system.

### You must ensure `ThemeContext` provider is available in a React tree

By default all react2angular directives have `ThemeContext.Provider` ensured. But, there are cases where we create another React tree via `ReactDOM.render`. This happens in the case of graph legend rendering and the `ReactContainer` directive. In such cases theme consumption will fail. To make sure theme context is available in such cases, you need to wrap your rendered component with ThemeContext.Provider using the `provideTheme` function:

```ts
// graph.ts
import { provideTheme } from 'app/core/utils/ConfigProvider';

// Create component with ThemeContext.Provider first.
// Otherwise React will create new components every time it renders!
const LegendWithThemeProvider = provideTheme(Legend);

const legendReactElem = React.createElement(LegendWithThemeProvider, legendProps);
ReactDOM.render(legendReactElem, this.legendElem, () => this.renderPanel());
```

`provideTheme` makes current theme available via ThemeContext by checking if user has `lightTheme` set in her boot data.<|MERGE_RESOLUTION|>--- conflicted
+++ resolved
@@ -97,13 +97,9 @@
     restoreThemeContext();
   });
 
-<<<<<<< HEAD
-  it('renders correctyl', () => {
-    const wrapper = mount(<MyComponent />);
-=======
+
   it('renders correctly', () => {
     const wrapper = mount(<MyComponent />)
->>>>>>> 83df83fa
     expect(wrapper).toMatchSnapshot();
   });
 });
