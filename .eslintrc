--- conflicted
+++ resolved
@@ -69,26 +69,10 @@
       "files": ["**/*"],
       "excludedFiles": ["**/*.{spec,test}.{ts,tsx}"],
       "rules": {
-<<<<<<< HEAD
-        // these are all the rules listed in the strict preset
-        // we should fix them one by one and mark them as errors
-        // once they're all fixed, we can remove them all and instead extend the strict preset
-        // with "extends": ["plugin:jsx-a11y/strict"]
-        "jsx-a11y/alt-text": "error",
-        "jsx-a11y/anchor-has-content": "error",
-        "jsx-a11y/anchor-is-valid": "error",
-        "jsx-a11y/aria-activedescendant-has-tabindex": "error",
-        "jsx-a11y/aria-props": "error",
-        "jsx-a11y/aria-proptypes": "error",
-        "jsx-a11y/aria-role": "error",
-        "jsx-a11y/aria-unsupported-elements": "error",
-        "jsx-a11y/autocomplete-valid": "error",
-=======
         // rules marked "off" are those left in the recommended preset we need to fix
         // we should remove the corresponding line and fix them one by one
         // any marked "error" contain specific overrides we'll need to keep
-        "jsx-a11y/anchor-is-valid": "off",
->>>>>>> b1128e0b
+        "jsx-a11y/anchor-is-valid": "error",
         "jsx-a11y/click-events-have-key-events": "off",
         "jsx-a11y/interactive-supports-focus": "off",
         "jsx-a11y/label-has-associated-control": "off",
