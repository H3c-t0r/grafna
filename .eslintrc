--- conflicted
+++ resolved
@@ -12,20 +12,11 @@
         "react-hooks/rules-of-hooks": "off",
         "react-hooks/exhaustive-deps": "off",
         "react/prop-types": "off",
-<<<<<<< HEAD
         "react/no-unescaped-entities": "off",
         "react/display-name": "off",
         "react/no-deprecated": "off",
         "react/no-unknown-property": "off", 
-=======
         "react/no-children-prop": "off",
-        "react/no-unescaped-entities": "off",
-        "react/jsx-no-target-blank": "off",
-        "react/display-name": "off",
-        "react/jsx-key": "off",
-        "react/no-deprecated": "off",
-        "react/no-unknown-property": "off",
->>>>>>> 5ae72802
         "react/no-find-dom-node": "off",
         "react/no-render-return-value": "off"
       }
