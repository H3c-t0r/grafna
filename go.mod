module github.com/grafana/grafana

go 1.17

// Override xorm's outdated go-mssqldb dependency, since we can't upgrade to current xorm (due to breaking changes).
// We need a more current go-mssqldb so we get rid of a version of apache/thrift with vulnerabilities.
// Also, use our fork with fixes for unimplemented methods (required for Go 1.16).
replace github.com/denisenkom/go-mssqldb => github.com/grafana/go-mssqldb v0.0.0-20210326084033-d0ce3c521036

// Override k8s.io/client-go outdated dependency, which is an indirect dependency of grafana/loki.
// It's also present on grafana/loki's go.mod so we'll need till it gets updated.
replace k8s.io/client-go => k8s.io/client-go v0.22.1

replace github.com/russellhaering/goxmldsig@v1.1.0 => github.com/russellhaering/goxmldsig v1.1.1

require (
	cloud.google.com/go/storage v1.21.0
	cuelang.org/go v0.4.1
	github.com/Azure/azure-sdk-for-go v59.3.0+incompatible
	github.com/Azure/go-autorest/autorest v0.11.22
	github.com/BurntSushi/toml v0.3.1
	github.com/Masterminds/semver v1.5.0
	github.com/VividCortex/mysqlerr v0.0.0-20170204212430-6c6b55f8796f
	github.com/aws/aws-sdk-go v1.43.31
	github.com/beevik/etree v1.1.0
	github.com/benbjohnson/clock v1.1.0
	github.com/bradfitz/gomemcache v0.0.0-20190913173617-a41fca850d0b
	github.com/centrifugal/centrifuge v0.19.0
	github.com/cortexproject/cortex v1.10.1-0.20211014125347-85c378182d0d
	github.com/crewjam/saml v0.4.6-0.20210521115923-29c6295245bd
	github.com/davecgh/go-spew v1.1.1
	github.com/denisenkom/go-mssqldb v0.12.0
	github.com/dop251/goja v0.0.0-20210804101310-32956a348b49
	github.com/fatih/color v1.13.0
	github.com/gchaincl/sqlhooks v1.3.0
	github.com/getsentry/sentry-go v0.13.0
	github.com/go-kit/kit v0.11.0 // indirect
	github.com/go-openapi/strfmt v0.20.2
	github.com/go-redis/redis/v8 v8.11.4
	github.com/go-sourcemap/sourcemap v2.1.3+incompatible
	github.com/go-sql-driver/mysql v1.6.0
	github.com/go-stack/stack v1.8.0
	github.com/gobwas/glob v0.2.3
	github.com/gofrs/uuid v4.0.0+incompatible
	github.com/gogo/protobuf v1.3.2
	github.com/golang/mock v1.6.0
	github.com/golang/snappy v0.0.4
	github.com/google/go-cmp v0.5.7
	github.com/google/uuid v1.3.0
	github.com/google/wire v0.5.0
	github.com/gorilla/websocket v1.4.2
	github.com/gosimple/slug v1.9.0
	github.com/grafana/cuetsy v0.0.0-20211119211437-8c25464cc9bf
	github.com/grafana/grafana-aws-sdk v0.10.3
	github.com/grafana/grafana-azure-sdk-go v1.1.0
	github.com/grafana/grafana-plugin-sdk-go v0.131.0
	github.com/grafana/loki v1.6.2-0.20211015002020-7832783b1caa
	github.com/grpc-ecosystem/go-grpc-middleware v1.3.0
	github.com/hashicorp/go-hclog v1.0.0
	github.com/hashicorp/go-plugin v1.4.3
	github.com/hashicorp/go-version v1.3.0
	github.com/influxdata/influxdb-client-go/v2 v2.6.0
	github.com/influxdata/line-protocol v0.0.0-20210311194329-9aa0e372d097
	github.com/jmespath/go-jmespath v0.4.0
	github.com/json-iterator/go v1.1.12
	github.com/jung-kurt/gofpdf v1.16.2
	github.com/laher/mergefs v0.1.1
	github.com/lib/pq v1.10.4
	github.com/linkedin/goavro/v2 v2.10.0
	github.com/m3db/prometheus_remote_client_golang v0.4.4
	github.com/magefile/mage v1.12.1
	github.com/mattn/go-isatty v0.0.14
	github.com/mattn/go-sqlite3 v1.14.7
	github.com/matttproud/golang_protobuf_extensions v1.0.2-0.20181231171920-c182affec369
	github.com/mwitkow/go-conntrack v0.0.0-20190716064945-2f068394615f
	github.com/ohler55/ojg v1.12.9
	github.com/opentracing/opentracing-go v1.2.0
	github.com/patrickmn/go-cache v2.1.0+incompatible
	github.com/pkg/browser v0.0.0-20210911075715-681adbf594b8 // indirect
	github.com/pkg/errors v0.9.1
	github.com/prometheus/alertmanager v0.23.1-0.20211116083607-e2a10119aaf7
	github.com/prometheus/client_golang v1.12.1
	github.com/prometheus/client_model v0.2.0
	github.com/prometheus/common v0.32.1
	github.com/prometheus/prometheus v1.8.2-0.20211011171444-354d8d2ecfac
	github.com/robfig/cron v0.0.0-20180505203441-b41be1df6967
	github.com/robfig/cron/v3 v3.0.1
	github.com/russellhaering/goxmldsig v1.1.1
	github.com/stretchr/testify v1.7.1
	github.com/teris-io/shortid v0.0.0-20171029131806-771a37caa5cf
	github.com/ua-parser/uap-go v0.0.0-20211112212520-00c877edfe0f
	github.com/uber/jaeger-client-go v2.29.1+incompatible
	github.com/unknwon/com v1.0.1
	github.com/urfave/cli/v2 v2.3.0
	github.com/vectordotdev/go-datemath v0.1.1-0.20220323213446-f3954d0b18ae
	github.com/weaveworks/common v0.0.0-20210913144402-035033b78a78 // indirect
	github.com/xorcare/pointer v1.1.0
	github.com/yudai/gojsondiff v1.0.0
	go.opentelemetry.io/collector v0.31.0
	go.opentelemetry.io/collector/model v0.31.0
	go.opentelemetry.io/otel v1.6.3
	go.opentelemetry.io/otel/exporters/jaeger v1.0.0
	go.opentelemetry.io/otel/sdk v1.0.0
	go.opentelemetry.io/otel/trace v1.6.3
	golang.org/x/crypto v0.0.0-20220331220935-ae2d96664a29
	golang.org/x/exp v0.0.0-20210220032938-85be41e4509f
	golang.org/x/net v0.0.0-20220401154927-543a649e0bdd // indirect
	golang.org/x/oauth2 v0.0.0-20220309155454-6242fa91716a
	golang.org/x/sync v0.0.0-20210220032951-036812b2e83c
	golang.org/x/time v0.0.0-20220224211638-0e9765cccd65
	golang.org/x/tools v0.1.9
	gonum.org/v1/gonum v0.11.0
	google.golang.org/api v0.74.0
	google.golang.org/grpc v1.45.0
	google.golang.org/protobuf v1.28.0
	gopkg.in/alexcesaro/quotedprintable.v3 v3.0.0-20150716171945-2caba252f4dc // indirect
	gopkg.in/ini.v1 v1.66.2
	gopkg.in/ldap.v3 v3.1.0
	gopkg.in/mail.v2 v2.3.1
	gopkg.in/square/go-jose.v2 v2.5.1
	gopkg.in/yaml.v2 v2.4.0
	gopkg.in/yaml.v3 v3.0.0-20210107192922-496545a6307b
	xorm.io/builder v0.3.6
	xorm.io/core v0.7.3
	xorm.io/xorm v0.8.2
)

require (
	github.com/Azure/azure-sdk-for-go/sdk/internal v0.9.1 // indirect
	github.com/Azure/go-autorest v14.2.0+incompatible // indirect
	github.com/Azure/go-autorest/autorest/date v0.3.0 // indirect
	github.com/Azure/go-autorest/autorest/to v0.4.0 // indirect
	github.com/Azure/go-autorest/autorest/validation v0.3.1 // indirect
	github.com/Azure/go-autorest/logger v0.2.1 // indirect
	github.com/Azure/go-autorest/tracing v0.6.0 // indirect
	github.com/FZambia/eagle v0.0.1 // indirect
	github.com/FZambia/sentinel v1.1.0 // indirect
	github.com/PuerkitoBio/purell v1.1.1 // indirect
	github.com/PuerkitoBio/urlesc v0.0.0-20170810143723-de5bf2ad4578 // indirect
	github.com/alecthomas/units v0.0.0-20210912230133-d1bdfacee922 // indirect
	github.com/andybalholm/brotli v1.0.3
	github.com/apache/arrow/go/arrow v0.0.0-20211112161151-bc219186db40 // indirect
	github.com/asaskevich/govalidator v0.0.0-20210307081110-f21760c49a8d // indirect
	github.com/beorn7/perks v1.0.1 // indirect
	github.com/buger/jsonparser v1.1.1 // indirect
	github.com/c2h5oh/datasize v0.0.0-20200112174442-28bbd4740fee // indirect
	github.com/cenkalti/backoff/v4 v4.1.1 // indirect
	github.com/centrifugal/protocol v0.7.6 // indirect
	github.com/cespare/xxhash/v2 v2.1.2 // indirect
	github.com/cheekybits/genny v1.0.0 // indirect
	github.com/cockroachdb/apd/v2 v2.0.2 // indirect
	github.com/deepmap/oapi-codegen v1.8.2 // indirect
	github.com/dennwc/varint v1.0.0 // indirect
	github.com/dgryski/go-rendezvous v0.0.0-20200823014737-9f7001d12a5f // indirect
	github.com/dlclark/regexp2 v1.4.1-0.20201116162257-a2a8dda75c91 // indirect
	github.com/docker/go-units v0.4.0 // indirect
	github.com/dustin/go-humanize v1.0.0 // indirect
	github.com/edsrzf/mmap-go v1.0.0 // indirect
	github.com/emicklei/proto v1.6.15 // indirect
	github.com/felixge/httpsnoop v1.0.2 // indirect
	github.com/go-kit/log v0.1.0
	github.com/go-logfmt/logfmt v0.5.1 // indirect
	github.com/go-openapi/analysis v0.20.1 // indirect
	github.com/go-openapi/errors v0.20.0 // indirect
	github.com/go-openapi/jsonpointer v0.19.5 // indirect
	github.com/go-openapi/jsonreference v0.19.6 // indirect
	github.com/go-openapi/loads v0.20.2
	github.com/go-openapi/runtime v0.19.29 // indirect
	github.com/go-openapi/spec v0.20.4
	github.com/go-openapi/swag v0.19.15 // indirect
	github.com/go-openapi/validate v0.20.2 // indirect
	github.com/gogo/googleapis v1.4.1 // indirect
	github.com/gogo/status v1.1.0 // indirect
	github.com/golang-jwt/jwt/v4 v4.4.1 // indirect
	github.com/golang-sql/civil v0.0.0-20190719163853-cb61b32ac6fe // indirect
	github.com/golang/glog v0.0.0-20160126235308-23def4e6c14b // indirect
	github.com/golang/groupcache v0.0.0-20210331224755-41bb18bfe9da // indirect
	github.com/golang/protobuf v1.5.2 // indirect
	github.com/gomodule/redigo v2.0.0+incompatible // indirect
	github.com/google/btree v1.0.1 // indirect
	github.com/google/flatbuffers v2.0.0+incompatible // indirect
	github.com/googleapis/gax-go/v2 v2.2.0
	github.com/gorilla/mux v1.8.0 // indirect
	github.com/grafana/grafana-google-sdk-go v0.0.0-20211104130251-b190293eaf58
	github.com/grpc-ecosystem/go-grpc-prometheus v1.2.1-0.20191002090509-6af20e3a5340 // indirect
	github.com/hashicorp/errwrap v1.0.0 // indirect
	github.com/hashicorp/go-msgpack v0.5.5 // indirect
	github.com/hashicorp/go-multierror v1.1.0 // indirect
	github.com/hashicorp/go-sockaddr v1.0.2 // indirect
	github.com/hashicorp/golang-lru v0.5.4
	github.com/hashicorp/yamux v0.0.0-20210826001029-26ff87cf9493 // indirect
	github.com/igm/sockjs-go/v3 v3.0.1 // indirect
	github.com/jessevdk/go-flags v1.5.0 // indirect
	github.com/jonboulle/clockwork v0.2.2 // indirect
	github.com/josharian/intern v1.0.0 // indirect
	github.com/jpillora/backoff v1.0.0 // indirect
	github.com/mailru/easyjson v0.7.7 // indirect
	github.com/mattermost/xml-roundtrip-validator v0.1.0 // indirect
	github.com/mattetti/filebuffer v1.0.1 // indirect
	github.com/mattn/go-runewidth v0.0.9 // indirect
	github.com/miekg/dns v1.1.43 // indirect
	github.com/mitchellh/go-testing-interface v1.14.0 // indirect
	github.com/mna/redisc v1.3.2 // indirect
	github.com/modern-go/concurrent v0.0.0-20180306012644-bacd9c7ef1dd // indirect
	github.com/modern-go/reflect2 v1.0.2 // indirect
	github.com/mpvl/unique v0.0.0-20150818121801-cbe035fff7de // indirect
	github.com/oklog/run v1.1.0 // indirect
	github.com/oklog/ulid v1.3.1 // indirect
	github.com/olekukonko/tablewriter v0.0.5 // indirect
	github.com/opentracing-contrib/go-grpc v0.0.0-20210225150812-73cb765af46e // indirect
	github.com/opentracing-contrib/go-stdlib v1.0.0 // indirect
	github.com/pmezard/go-difflib v1.0.0 // indirect
	github.com/prometheus/common/sigv4 v0.1.0 // indirect
	github.com/prometheus/exporter-toolkit v0.7.0 // indirect
	github.com/prometheus/node_exporter v1.0.0-rc.0.0.20200428091818-01054558c289 // indirect
	github.com/prometheus/procfs v0.7.3 // indirect
	github.com/protocolbuffers/txtpbfmt v0.0.0-20201118171849-f6a6b3f636fc // indirect
	github.com/rainycape/unidecode v0.0.0-20150907023854-cb7f23ec59be // indirect
	github.com/rs/cors v1.8.2 // indirect
	github.com/sean-/seed v0.0.0-20170313163322-e2103e2c3529 // indirect
	github.com/segmentio/encoding v0.3.2
	github.com/sercand/kuberesolver v2.4.0+incompatible // indirect
	github.com/sergi/go-diff v1.0.0 // indirect
	github.com/shurcooL/httpfs v0.0.0-20190707220628-8d4bc4ba7749 // indirect
	github.com/shurcooL/vfsgen v0.0.0-20200824052919-0d455de96546 // indirect
	github.com/sirupsen/logrus v1.8.1 // indirect
	github.com/stretchr/objx v0.2.0 // indirect
	github.com/uber/jaeger-lib v2.4.1+incompatible // indirect
	github.com/valyala/bytebufferpool v1.0.0 // indirect
	github.com/weaveworks/promrus v1.2.0 // indirect
	github.com/yudai/golcs v0.0.0-20170316035057-ecda9a501e82 // indirect
	go.mongodb.org/mongo-driver v1.7.0 // indirect
	go.opencensus.io v0.23.0 // indirect
	go.uber.org/atomic v1.9.0
	go.uber.org/goleak v1.1.11 // indirect
	golang.org/x/sys v0.0.0-20220330033206-e17cdc41300f // indirect
	golang.org/x/text v0.3.7 // indirect
	golang.org/x/xerrors v0.0.0-20200804184101-5ec99f83aff1 // indirect
	google.golang.org/appengine v1.6.7 // indirect
	google.golang.org/genproto v0.0.0-20220401170504-314d38edb7de
	gopkg.in/asn1-ber.v1 v1.0.0-20181015200546-f715ec2f112d // indirect
)

require (
	cloud.google.com/go/kms v1.4.0
	github.com/Azure/azure-sdk-for-go/sdk/azidentity v0.13.2
	github.com/Azure/azure-sdk-for-go/sdk/keyvault/azkeys v0.4.0
	github.com/Azure/go-autorest/autorest/adal v0.9.17
	github.com/golang-migrate/migrate/v4 v4.7.0
	github.com/grafana/dskit v0.0.0-20211011144203-3a88ec0b675f
	github.com/grafana/thema v0.0.0-20220413232647-fc54c169b508
	gocloud.dev v0.25.0
)

require (
	cloud.google.com/go v0.100.2 // indirect
	github.com/armon/go-metrics v0.3.10 // indirect
	github.com/cpuguy83/go-md2man/v2 v2.0.1 // indirect
	github.com/hashicorp/go-immutable-radix v1.3.1 // indirect
	github.com/hashicorp/memberlist v0.3.0 // indirect
	github.com/mattn/go-colorable v0.1.12 // indirect
	github.com/mitchellh/mapstructure v1.4.3 // indirect
	github.com/russross/blackfriday/v2 v2.1.0 // indirect
)

require (
	cloud.google.com/go/compute v1.5.0 // indirect
	cloud.google.com/go/iam v0.3.0 // indirect
	github.com/Azure/azure-sdk-for-go/sdk/azcore v0.22.0 // indirect
	github.com/Azure/azure-sdk-for-go/sdk/keyvault/internal v0.2.1 // indirect
	github.com/AzureAD/microsoft-authentication-library-for-go v0.4.0 // indirect
	github.com/chromedp/cdproto v0.0.0-20220208224320-6efb837e6bc2 // indirect
	github.com/containerd/containerd v1.5.9 // indirect
	github.com/elazarl/goproxy v0.0.0-20220115173737-adb46da277ac // indirect
	github.com/getkin/kin-openapi v0.94.0 // indirect
	github.com/ghodss/yaml v1.0.1-0.20190212211648-25d852aebe32 // indirect
	github.com/go-logr/logr v1.2.3 // indirect
	github.com/go-logr/stdr v1.2.2 // indirect
	github.com/golang-jwt/jwt v3.2.2+incompatible // indirect
	github.com/imdario/mergo v0.3.12 // indirect
	github.com/klauspost/compress v1.15.1 // indirect
	github.com/kylelemons/godebug v1.1.0 // indirect
	github.com/opencontainers/image-spec v1.0.2 // indirect
	github.com/pierrec/lz4/v4 v4.1.8 // indirect
	github.com/segmentio/asm v1.1.1 // indirect
	github.com/yudai/pp v2.0.1+incompatible // indirect
)

// Use fork of crewjam/saml with fixes for some issues until changes get merged into upstream
replace github.com/crewjam/saml => github.com/grafana/saml v0.0.0-20211007135653-aed1b2edd86b

replace github.com/apache/thrift => github.com/apache/thrift v0.14.1

replace github.com/hashicorp/consul => github.com/hashicorp/consul v1.10.2

<<<<<<< HEAD
replace github.com/gin-gonic/gin => github.com/gin-gonic/gin v1.7.7
=======
// Upgraded to fix CVE-2020-26066. This can be removed when go.opentelemetry.io/collector and github.com/influxdata/telegraf are upgraded
// github.com/tidwall/match v1.0.1 should not be used.
replace github.com/tidwall/match => github.com/tidwall/match v1.1.1
>>>>>>> 94d2155f

// Thema's thema CLI requires cobra, which eventually works its way down to go-hclog@v1.0.0.
// Upgrading affects backend plugins: https://github.com/grafana/grafana/pull/47653#discussion_r850508593
// No harm to Thema because it's only a dependency in its main package.
replace github.com/hashicorp/go-hclog => github.com/hashicorp/go-hclog v0.16.1<|MERGE_RESOLUTION|>--- conflicted
+++ resolved
@@ -293,13 +293,11 @@
 
 replace github.com/hashicorp/consul => github.com/hashicorp/consul v1.10.2
 
-<<<<<<< HEAD
 replace github.com/gin-gonic/gin => github.com/gin-gonic/gin v1.7.7
-=======
+
 // Upgraded to fix CVE-2020-26066. This can be removed when go.opentelemetry.io/collector and github.com/influxdata/telegraf are upgraded
 // github.com/tidwall/match v1.0.1 should not be used.
 replace github.com/tidwall/match => github.com/tidwall/match v1.1.1
->>>>>>> 94d2155f
 
 // Thema's thema CLI requires cobra, which eventually works its way down to go-hclog@v1.0.0.
 // Upgrading affects backend plugins: https://github.com/grafana/grafana/pull/47653#discussion_r850508593
