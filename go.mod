module github.com/grafana/grafana

go 1.17

// Override xorm's outdated go-mssqldb dependency, since we can't upgrade to current xorm (due to breaking changes).
// We need a more current go-mssqldb so we get rid of a version of apache/thrift with vulnerabilities.
// Also, use our fork with fixes for unimplemented methods (required for Go 1.16).
replace github.com/denisenkom/go-mssqldb => github.com/grafana/go-mssqldb v0.0.0-20210326084033-d0ce3c521036

// Override k8s.io/client-go outdated dependency, which is an indirect dependency of grafana/loki.
// It's also present on grafana/loki's go.mod so we'll need till it gets updated.
replace k8s.io/client-go => k8s.io/client-go v0.22.1

replace github.com/russellhaering/goxmldsig@v1.1.0 => github.com/russellhaering/goxmldsig v1.1.1

require (
	cloud.google.com/go/storage v1.21.0
	cuelang.org/go v0.4.3
	github.com/Azure/azure-sdk-for-go v59.3.0+incompatible
	github.com/Azure/go-autorest/autorest v0.11.22
	github.com/BurntSushi/toml v0.3.1
	github.com/Masterminds/semver v1.5.0
	github.com/VividCortex/mysqlerr v0.0.0-20170204212430-6c6b55f8796f
	github.com/aws/aws-sdk-go v1.43.31
	github.com/beevik/etree v1.1.0
	github.com/benbjohnson/clock v1.1.0
	github.com/bradfitz/gomemcache v0.0.0-20190913173617-a41fca850d0b
	github.com/centrifugal/centrifuge v0.19.0
	github.com/cortexproject/cortex v1.10.1-0.20211014125347-85c378182d0d
	github.com/crewjam/saml v0.4.6-0.20210521115923-29c6295245bd
	github.com/davecgh/go-spew v1.1.1
	github.com/denisenkom/go-mssqldb v0.12.0
	github.com/dop251/goja v0.0.0-20210804101310-32956a348b49
	github.com/fatih/color v1.13.0
	github.com/gchaincl/sqlhooks v1.3.0
	github.com/getsentry/sentry-go v0.13.0
	github.com/go-kit/kit v0.11.0 // indirect
	github.com/go-openapi/strfmt v0.20.2
	github.com/go-redis/redis/v8 v8.11.4
	github.com/go-sourcemap/sourcemap v2.1.3+incompatible
	github.com/go-sql-driver/mysql v1.6.0
	github.com/go-stack/stack v1.8.0
	github.com/gobwas/glob v0.2.3
	github.com/gofrs/uuid v4.0.0+incompatible
	github.com/gogo/protobuf v1.3.2
	github.com/golang/mock v1.6.0
	github.com/golang/snappy v0.0.4
	github.com/google/go-cmp v0.5.7
	github.com/google/uuid v1.3.0
	github.com/google/wire v0.5.0
	github.com/gorilla/websocket v1.4.2
	github.com/gosimple/slug v1.9.0
	github.com/grafana/cuetsy v0.0.1
	github.com/grafana/grafana-aws-sdk v0.10.3
	github.com/grafana/grafana-azure-sdk-go v1.2.0
	github.com/grafana/grafana-plugin-sdk-go v0.134.0
	github.com/grafana/loki v1.6.2-0.20211015002020-7832783b1caa
	github.com/grpc-ecosystem/go-grpc-middleware v1.3.0
	github.com/hashicorp/go-hclog v1.0.0
	github.com/hashicorp/go-plugin v1.4.3
	github.com/hashicorp/go-version v1.3.0
	github.com/influxdata/influxdb-client-go/v2 v2.6.0
	github.com/influxdata/line-protocol v0.0.0-20210311194329-9aa0e372d097
	github.com/jmespath/go-jmespath v0.4.0
	github.com/json-iterator/go v1.1.12
	github.com/jung-kurt/gofpdf v1.16.2
	github.com/laher/mergefs v0.1.1
	github.com/lib/pq v1.10.4
	github.com/linkedin/goavro/v2 v2.10.0
	github.com/m3db/prometheus_remote_client_golang v0.4.4
	github.com/magefile/mage v1.12.1
	github.com/mattn/go-isatty v0.0.14
	github.com/mattn/go-sqlite3 v1.14.7
	github.com/matttproud/golang_protobuf_extensions v1.0.2-0.20181231171920-c182affec369
	github.com/mwitkow/go-conntrack v0.0.0-20190716064945-2f068394615f
	github.com/ohler55/ojg v1.12.9
	github.com/opentracing/opentracing-go v1.2.0
	github.com/patrickmn/go-cache v2.1.0+incompatible
	github.com/pkg/browser v0.0.0-20210911075715-681adbf594b8 // indirect
	github.com/pkg/errors v0.9.1
	github.com/prometheus/alertmanager v0.23.1-0.20211116083607-e2a10119aaf7
	github.com/prometheus/client_golang v1.12.1
	github.com/prometheus/client_model v0.2.0
	github.com/prometheus/common v0.32.1
	github.com/prometheus/prometheus v1.8.2-0.20211011171444-354d8d2ecfac
	github.com/robfig/cron/v3 v3.0.1
	github.com/russellhaering/goxmldsig v1.1.1
	github.com/stretchr/testify v1.7.1
	github.com/teris-io/shortid v0.0.0-20171029131806-771a37caa5cf
	github.com/ua-parser/uap-go v0.0.0-20211112212520-00c877edfe0f
	github.com/uber/jaeger-client-go v2.29.1+incompatible
	github.com/unknwon/com v1.0.1
	github.com/urfave/cli/v2 v2.3.0
	github.com/vectordotdev/go-datemath v0.1.1-0.20220323213446-f3954d0b18ae
	github.com/weaveworks/common v0.0.0-20210913144402-035033b78a78 // indirect
	github.com/xorcare/pointer v1.1.0
	github.com/yudai/gojsondiff v1.0.0
	go.opentelemetry.io/collector v0.31.0
	go.opentelemetry.io/collector/model v0.31.0
	go.opentelemetry.io/otel v1.6.3
	go.opentelemetry.io/otel/exporters/jaeger v1.0.0
	go.opentelemetry.io/otel/sdk v1.6.3
	go.opentelemetry.io/otel/trace v1.6.3
	golang.org/x/crypto v0.0.0-20220331220935-ae2d96664a29
	golang.org/x/exp v0.0.0-20210220032938-85be41e4509f
	golang.org/x/net v0.0.0-20220425223048-2871e0cb64e4 // indirect
	golang.org/x/oauth2 v0.0.0-20220309155454-6242fa91716a
	golang.org/x/sync v0.0.0-20210220032951-036812b2e83c
	golang.org/x/time v0.0.0-20220224211638-0e9765cccd65
	golang.org/x/tools v0.1.10
	gonum.org/v1/gonum v0.11.0
	google.golang.org/api v0.74.0
	google.golang.org/grpc v1.45.0
	google.golang.org/protobuf v1.28.0
	gopkg.in/alexcesaro/quotedprintable.v3 v3.0.0-20150716171945-2caba252f4dc // indirect
	gopkg.in/ini.v1 v1.66.2
	gopkg.in/ldap.v3 v3.1.0
	gopkg.in/mail.v2 v2.3.1
	gopkg.in/square/go-jose.v2 v2.5.1
	gopkg.in/yaml.v2 v2.4.0
	gopkg.in/yaml.v3 v3.0.0-20210107192922-496545a6307b
	xorm.io/builder v0.3.6
	xorm.io/core v0.7.3
	xorm.io/xorm v0.8.2
)

require (
	github.com/Azure/azure-sdk-for-go/sdk/internal v0.9.1 // indirect
	github.com/Azure/go-autorest v14.2.0+incompatible // indirect
	github.com/Azure/go-autorest/autorest/date v0.3.0 // indirect
	github.com/Azure/go-autorest/autorest/to v0.4.0 // indirect
	github.com/Azure/go-autorest/autorest/validation v0.3.1 // indirect
	github.com/Azure/go-autorest/logger v0.2.1 // indirect
	github.com/Azure/go-autorest/tracing v0.6.0 // indirect
	github.com/FZambia/eagle v0.0.1 // indirect
	github.com/FZambia/sentinel v1.1.0 // indirect
	github.com/PuerkitoBio/purell v1.1.1 // indirect
	github.com/PuerkitoBio/urlesc v0.0.0-20170810143723-de5bf2ad4578 // indirect
	github.com/alecthomas/units v0.0.0-20210912230133-d1bdfacee922 // indirect
	github.com/andybalholm/brotli v1.0.3
	github.com/apache/arrow/go/arrow v0.0.0-20211112161151-bc219186db40 // indirect
	github.com/asaskevich/govalidator v0.0.0-20210307081110-f21760c49a8d // indirect
	github.com/beorn7/perks v1.0.1 // indirect
	github.com/c2h5oh/datasize v0.0.0-20200112174442-28bbd4740fee // indirect
	github.com/cenkalti/backoff/v4 v4.1.2 // indirect
	github.com/centrifugal/protocol v0.7.6 // indirect
	github.com/cespare/xxhash/v2 v2.1.2 // indirect
	github.com/cheekybits/genny v1.0.0 // indirect
	github.com/cockroachdb/apd/v2 v2.0.2 // indirect
	github.com/deepmap/oapi-codegen v1.8.2 // indirect
	github.com/dennwc/varint v1.0.0 // indirect
	github.com/dgryski/go-rendezvous v0.0.0-20200823014737-9f7001d12a5f // indirect
	github.com/dlclark/regexp2 v1.4.1-0.20201116162257-a2a8dda75c91 // indirect
	github.com/docker/go-units v0.4.0 // indirect
	github.com/edsrzf/mmap-go v1.0.0 // indirect
	github.com/emicklei/proto v1.10.0 // indirect
	github.com/felixge/httpsnoop v1.0.2 // indirect
	github.com/go-kit/log v0.1.0
	github.com/go-logfmt/logfmt v0.5.1 // indirect
	github.com/go-openapi/analysis v0.20.1 // indirect
	github.com/go-openapi/errors v0.20.0 // indirect
	github.com/go-openapi/jsonpointer v0.19.5 // indirect
	github.com/go-openapi/jsonreference v0.19.6 // indirect
	github.com/go-openapi/loads v0.20.2
	github.com/go-openapi/runtime v0.19.29 // indirect
	github.com/go-openapi/spec v0.20.4
	github.com/go-openapi/swag v0.19.15 // indirect
	github.com/go-openapi/validate v0.20.2 // indirect
	github.com/gogo/googleapis v1.4.1 // indirect
	github.com/gogo/status v1.1.0 // indirect
	github.com/golang-jwt/jwt/v4 v4.4.1 // indirect
	github.com/golang-sql/civil v0.0.0-20190719163853-cb61b32ac6fe // indirect
	github.com/golang/glog v1.0.0 // indirect
	github.com/golang/groupcache v0.0.0-20210331224755-41bb18bfe9da // indirect
	github.com/golang/protobuf v1.5.2 // indirect
	github.com/gomodule/redigo v2.0.0+incompatible // indirect
	github.com/google/btree v1.0.1 // indirect
	github.com/google/flatbuffers v2.0.0+incompatible // indirect
	github.com/googleapis/gax-go/v2 v2.2.0
	github.com/gorilla/mux v1.8.0 // indirect
	github.com/grafana/grafana-google-sdk-go v0.0.0-20211104130251-b190293eaf58
	github.com/grpc-ecosystem/go-grpc-prometheus v1.2.1-0.20191002090509-6af20e3a5340 // indirect
	github.com/hashicorp/errwrap v1.1.0 // indirect
	github.com/hashicorp/go-msgpack v0.5.5 // indirect
	github.com/hashicorp/go-multierror v1.1.1 // indirect
	github.com/hashicorp/go-sockaddr v1.0.2 // indirect
	github.com/hashicorp/golang-lru v0.5.4
	github.com/hashicorp/yamux v0.0.0-20210826001029-26ff87cf9493 // indirect
	github.com/igm/sockjs-go/v3 v3.0.1 // indirect
	github.com/jessevdk/go-flags v1.5.0 // indirect
	github.com/jonboulle/clockwork v0.2.2 // indirect
	github.com/josharian/intern v1.0.0 // indirect
	github.com/jpillora/backoff v1.0.0 // indirect
	github.com/mailru/easyjson v0.7.7 // indirect
	github.com/mattermost/xml-roundtrip-validator v0.1.0 // indirect
	github.com/mattetti/filebuffer v1.0.1 // indirect
	github.com/mattn/go-runewidth v0.0.9 // indirect
	github.com/miekg/dns v1.1.43 // indirect
	github.com/mitchellh/go-testing-interface v1.14.0 // indirect
	github.com/mna/redisc v1.3.2 // indirect
	github.com/modern-go/concurrent v0.0.0-20180306012644-bacd9c7ef1dd // indirect
	github.com/modern-go/reflect2 v1.0.2 // indirect
	github.com/mpvl/unique v0.0.0-20150818121801-cbe035fff7de // indirect
	github.com/oklog/run v1.1.0 // indirect
	github.com/oklog/ulid v1.3.1 // indirect
	github.com/olekukonko/tablewriter v0.0.5 // indirect
	github.com/opentracing-contrib/go-grpc v0.0.0-20210225150812-73cb765af46e // indirect
	github.com/opentracing-contrib/go-stdlib v1.0.0 // indirect
	github.com/pmezard/go-difflib v1.0.0 // indirect
	github.com/prometheus/common/sigv4 v0.1.0 // indirect
	github.com/prometheus/exporter-toolkit v0.7.0 // indirect
	github.com/prometheus/node_exporter v1.0.0-rc.0.0.20200428091818-01054558c289 // indirect
	github.com/prometheus/procfs v0.7.3 // indirect
	github.com/protocolbuffers/txtpbfmt v0.0.0-20220428173112-74888fd59c2b // indirect
	github.com/rainycape/unidecode v0.0.0-20150907023854-cb7f23ec59be // indirect
	github.com/rs/cors v1.8.2 // indirect
	github.com/sean-/seed v0.0.0-20170313163322-e2103e2c3529 // indirect
	github.com/segmentio/encoding v0.3.2
	github.com/sercand/kuberesolver v2.4.0+incompatible // indirect
	github.com/sergi/go-diff v1.0.0 // indirect
	github.com/shurcooL/httpfs v0.0.0-20190707220628-8d4bc4ba7749 // indirect
	github.com/shurcooL/vfsgen v0.0.0-20200824052919-0d455de96546 // indirect
	github.com/sirupsen/logrus v1.8.1 // indirect
	github.com/stretchr/objx v0.2.0 // indirect
	github.com/uber/jaeger-lib v2.4.1+incompatible // indirect
	github.com/valyala/bytebufferpool v1.0.0 // indirect
	github.com/weaveworks/promrus v1.2.0 // indirect
	github.com/yudai/golcs v0.0.0-20170316035057-ecda9a501e82 // indirect
	go.mongodb.org/mongo-driver v1.7.0 // indirect
	go.opencensus.io v0.23.0 // indirect
	go.uber.org/atomic v1.9.0
	go.uber.org/goleak v1.1.12 // indirect
	golang.org/x/sys v0.0.0-20220422013727-9388b58f7150 // indirect
	golang.org/x/text v0.3.7 // indirect
	golang.org/x/xerrors v0.0.0-20220411194840-2f41105eb62f // indirect
	google.golang.org/appengine v1.6.7 // indirect
	google.golang.org/genproto v0.0.0-20220421151946-72621c1f0bd3
	gopkg.in/asn1-ber.v1 v1.0.0-20181015200546-f715ec2f112d // indirect
)

require (
	cloud.google.com/go/kms v1.4.0
	github.com/Azure/azure-sdk-for-go/sdk/azidentity v0.13.2
	github.com/Azure/azure-sdk-for-go/sdk/keyvault/azkeys v0.4.0
	github.com/Azure/go-autorest/autorest/adal v0.9.17
	github.com/armon/go-radix v1.0.0
	github.com/blugelabs/bluge v0.1.9
	github.com/golang-migrate/migrate/v4 v4.7.0
	github.com/grafana/dskit v0.0.0-20211011144203-3a88ec0b675f
	github.com/grafana/thema v0.0.0-20220427204245-a557e8970249
	go.etcd.io/etcd v3.3.25+incompatible
	go.opentelemetry.io/contrib/propagators/jaeger v1.6.0
	go.opentelemetry.io/otel/exporters/otlp/otlptrace v1.6.3
	go.opentelemetry.io/otel/exporters/otlp/otlptrace/otlptracegrpc v1.6.3
	gocloud.dev v0.25.0
)

require (
	cloud.google.com/go v0.100.2 // indirect
	github.com/armon/go-metrics v0.3.10 // indirect
	github.com/cpuguy83/go-md2man/v2 v2.0.1 // indirect
	github.com/hashicorp/go-immutable-radix v1.3.1 // indirect
	github.com/hashicorp/memberlist v0.3.0 // indirect
	github.com/mattn/go-colorable v0.1.12 // indirect
	github.com/mitchellh/mapstructure v1.4.3 // indirect
	github.com/russross/blackfriday/v2 v2.1.0 // indirect
)

require (
	cloud.google.com/go/compute v1.5.0 // indirect
	cloud.google.com/go/iam v0.3.0 // indirect
	github.com/Azure/azure-sdk-for-go/sdk/azcore v0.22.0 // indirect
	github.com/Azure/azure-sdk-for-go/sdk/keyvault/internal v0.2.1 // indirect
	github.com/AzureAD/microsoft-authentication-library-for-go v0.4.0 // indirect
	github.com/Microsoft/go-winio v0.5.2 // indirect
	github.com/RoaringBitmap/roaring v0.9.1 // indirect
	github.com/axiomhq/hyperloglog v0.0.0-20191112132149-a4c4c47bc57f // indirect
	github.com/bits-and-blooms/bitset v1.2.0 // indirect
	github.com/blevesearch/go-porterstemmer v1.0.3 // indirect
	github.com/blevesearch/mmap-go v1.0.2 // indirect
	github.com/blevesearch/segment v0.9.0 // indirect
	github.com/blevesearch/snowballstem v0.9.0 // indirect
	github.com/blevesearch/vellum v1.0.5 // indirect
	github.com/blugelabs/bluge_segment_api v0.2.0 // indirect
	github.com/blugelabs/ice v0.2.0 // indirect
	github.com/caio/go-tdigest v3.1.0+incompatible // indirect
	github.com/chromedp/cdproto v0.0.0-20220208224320-6efb837e6bc2 // indirect
	github.com/containerd/containerd v1.6.2 // indirect
	github.com/coreos/go-semver v0.3.0 // indirect
	github.com/dgryski/go-metro v0.0.0-20180109044635-280f6062b5bc // indirect
	github.com/elazarl/goproxy v0.0.0-20220115173737-adb46da277ac // indirect
	github.com/getkin/kin-openapi v0.94.0 // indirect
	github.com/ghodss/yaml v1.0.1-0.20190212211648-25d852aebe32 // indirect
	github.com/go-logr/logr v1.2.3 // indirect
	github.com/go-logr/stdr v1.2.2 // indirect
	github.com/golang-jwt/jwt v3.2.2+incompatible // indirect
	github.com/grpc-ecosystem/grpc-gateway/v2 v2.7.0 // indirect
	github.com/imdario/mergo v0.3.12 // indirect
	github.com/klauspost/compress v1.15.1 // indirect
	github.com/kylelemons/godebug v1.1.0 // indirect
<<<<<<< HEAD
	github.com/mitchellh/go-wordwrap v1.0.1 // indirect
=======
	github.com/mschoch/smat v0.2.0 // indirect
>>>>>>> 03fe1435
	github.com/opencontainers/image-spec v1.0.2 // indirect
	github.com/pierrec/lz4/v4 v4.1.8 // indirect
	github.com/segmentio/asm v1.1.1 // indirect
	github.com/xlab/treeprint v1.1.0 // indirect
	github.com/yudai/pp v2.0.1+incompatible // indirect
	go.opentelemetry.io/otel/exporters/otlp/internal/retry v1.6.3 // indirect
	go.opentelemetry.io/proto/otlp v0.15.0 // indirect
	k8s.io/api v0.22.5 // indirect
	k8s.io/apimachinery v0.22.5 // indirect
	k8s.io/klog/v2 v2.30.0 // indirect
	k8s.io/utils v0.0.0-20210930125809-cb0fa318a74b // indirect
)

// Use fork of crewjam/saml with fixes for some issues until changes get merged into upstream
replace github.com/crewjam/saml => github.com/grafana/saml v0.0.0-20211007135653-aed1b2edd86b

replace github.com/apache/thrift => github.com/apache/thrift v0.14.1

replace github.com/hashicorp/consul => github.com/hashicorp/consul v1.10.2

replace github.com/gin-gonic/gin => github.com/gin-gonic/gin v1.7.7

replace github.com/tidwall/gjson => github.com/tidwall/gjson v1.14.1

// Upgraded to fix CVE-2020-26066. This can be removed when go.opentelemetry.io/collector and github.com/influxdata/telegraf are upgraded
// github.com/tidwall/match v1.0.1 should not be used.
replace github.com/tidwall/match => github.com/tidwall/match v1.1.1

// Thema's thema CLI requires cobra, which eventually works its way down to go-hclog@v1.0.0.
// Upgrading affects backend plugins: https://github.com/grafana/grafana/pull/47653#discussion_r850508593
// No harm to Thema because it's only a dependency in its main package.
replace github.com/hashicorp/go-hclog => github.com/hashicorp/go-hclog v0.16.1

replace github.com/microcosm-cc/bluemonday => github.com/microcosm-cc/bluemonday v1.0.18<|MERGE_RESOLUTION|>--- conflicted
+++ resolved
@@ -298,11 +298,8 @@
 	github.com/imdario/mergo v0.3.12 // indirect
 	github.com/klauspost/compress v1.15.1 // indirect
 	github.com/kylelemons/godebug v1.1.0 // indirect
-<<<<<<< HEAD
 	github.com/mitchellh/go-wordwrap v1.0.1 // indirect
-=======
 	github.com/mschoch/smat v0.2.0 // indirect
->>>>>>> 03fe1435
 	github.com/opencontainers/image-spec v1.0.2 // indirect
 	github.com/pierrec/lz4/v4 v4.1.8 // indirect
 	github.com/segmentio/asm v1.1.1 // indirect
