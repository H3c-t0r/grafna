{
  "npmClient": "yarn",
  "useWorkspaces": true,
<<<<<<< HEAD
  "packages": ["packages/*"],
  "version": "9.0.2"
=======
  "packages": [
    "packages/*"
  ],
  "version": "9.0.3"
>>>>>>> 023f9251
}<|MERGE_RESOLUTION|>--- conflicted
+++ resolved
@@ -1,13 +1,6 @@
 {
   "npmClient": "yarn",
   "useWorkspaces": true,
-<<<<<<< HEAD
   "packages": ["packages/*"],
-  "version": "9.0.2"
-=======
-  "packages": [
-    "packages/*"
-  ],
   "version": "9.0.3"
->>>>>>> 023f9251
 }