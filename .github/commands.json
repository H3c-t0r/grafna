--- conflicted
+++ resolved
@@ -35,11 +35,7 @@
     "action": "updateLabels",
     "addLabel": "needs more info",
     "removeLabel": "bot/needs more info",
-<<<<<<< HEAD
-    "comment": "Thanks for creating this issue! We think it's missing some basic information. \r\n\r\nFollow the issue template and add additional information that will help us replicate the problem. \r\n- For data visualization issues: \r\n- Query results from the inspect drawer (data tab & query inspector)\r\n- Panel settings can be extracted in the panel inspect drawer JSON tab\r\n\r\nFor dashboard related issues: \r\n- Dashboard JSON can be found in the dashboard settings JSON model view\r\n\r\nFor authentication and alerting issues, Grafana server logs are useful. \r\n\r\nHappy graphing!"
-=======
     "comment": "Thanks for creating this issue! We think it's missing some basic information. \r\n\r\nFollow the issue template and add additional information that will help us replicate the problem. \r\nFor data visualization issues: \r\n- Query results from the inspect drawer (data tab & query inspector)\r\n- Panel settings can be extracted in the panel inspect drawer JSON tab\r\n\r\nFor dashboard related issues: \r\n- Dashboard JSON can be found in the dashboard settings JSON model view\r\n\r\nFor authentication and alerting issues, Grafana server logs are useful. \r\n\r\nHappy graphing!"
->>>>>>> 9913ac73
   },
   {
     "type": "label",
