--- conflicted
+++ resolved
@@ -8,11 +8,8 @@
         options:
           - grafana-azure-monitor-datasource
           - grafana-testdata-datasource
-<<<<<<< HEAD
+          - parca
           - tempo
-=======
-          - parca
->>>>>>> 48b5ac77
 
 concurrency:
   group: ${{ github.workflow }}-${{ github.head_ref || github.run_id }}-${{ inputs.plugin_id }}
