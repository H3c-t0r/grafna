--- conflicted
+++ resolved
@@ -29,9 +29,5 @@
 conf/custom.ini
 fig.yml
 profile.cov
-<<<<<<< HEAD
 
 rt-pkg/build
-=======
-grafana
->>>>>>> 4b429960
