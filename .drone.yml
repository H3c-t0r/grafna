---
kind: pipeline
type: docker
name: test-pr

platform:
  os: linux
  arch: amd64

steps:
- name: identify-runner
  image: alpine:3.12
  commands:
  - echo $DRONE_RUNNER_NAME

- name: initialize
  image: grafana/build-container:1.2.30
  commands:
  - mkdir -p bin
  - curl -fL -o bin/grabpl https://grafana-downloads.storage.googleapis.com/grafana-build-pipeline/v0.5.28/grabpl
  - chmod +x bin/grabpl
  - ./bin/grabpl verify-drone
  - curl -fLO https://github.com/jwilder/dockerize/releases/download/v$${DOCKERIZE_VERSION}/dockerize-linux-amd64-v$${DOCKERIZE_VERSION}.tar.gz
  - tar -C bin -xzvf dockerize-linux-amd64-v$${DOCKERIZE_VERSION}.tar.gz
  - rm dockerize-linux-amd64-v$${DOCKERIZE_VERSION}.tar.gz
  - yarn install --frozen-lockfile --no-progress
  environment:
    DOCKERIZE_VERSION: 0.6.1

- name: lint-backend
  image: grafana/build-container:1.2.30
  commands:
  - golangci-lint run --config scripts/go/configs/.golangci.toml ./pkg/...
  - revive -formatter stylish -config scripts/go/configs/revive.toml ./pkg/...
  - ./scripts/revive-strict
  - ./scripts/tidy-check.sh
  - ./grafana-mixin/scripts/lint.sh
  - ./grafana-mixin/scripts/build.sh
  environment:
    CGO_ENABLED: 1
  depends_on:
  - initialize

- name: codespell
  image: grafana/build-container:1.2.30
  commands:
  - "echo -e \"unknwon\nreferer\nerrorstring\neror\niam\" > words_to_ignore.txt"
  - codespell -I words_to_ignore.txt docs/
  depends_on:
  - initialize

- name: shellcheck
  image: grafana/build-container:1.2.30
  commands:
  - ./bin/grabpl shellcheck
  depends_on:
  - initialize

- name: check-dashboard-schemas
  image: grafana/build-container:1.2.30
  commands:
  - cue export --out openapi -o - ./dashboard-schemas/...
  depends_on:
  - initialize

- name: test-backend
  image: grafana/build-container:1.2.30
  commands:
  - "[ $(grep FocusConvey -R pkg | wc -l) -eq \"0\" ] || exit 1"
  - ./bin/grabpl test-backend
  - ./bin/grabpl integration-tests
  depends_on:
  - initialize
  - lint-backend

- name: test-frontend
  image: grafana/build-container:1.2.30
  commands:
  - yarn run ci:test-frontend
  environment:
    TEST_MAX_WORKERS: 50%
  depends_on:
  - initialize

- name: build-backend
  image: grafana/build-container:1.2.30
  commands:
  - ./bin/grabpl build-backend --jobs 8 --edition oss --build-id ${DRONE_BUILD_NUMBER} --variants linux-x64,linux-x64-musl,osx64,win64 --no-pull-enterprise
  depends_on:
  - initialize
  - lint-backend
  - test-backend

- name: build-frontend
  image: grafana/build-container:1.2.30
  commands:
  - ./bin/grabpl build-frontend --jobs 8 --no-install-deps --edition oss --build-id ${DRONE_BUILD_NUMBER} --no-pull-enterprise
  depends_on:
  - initialize
  - test-frontend

- name: build-plugins
  image: grafana/build-container:1.2.30
  commands:
  - ./bin/grabpl build-plugins --jobs 8 --edition oss --no-install-deps
  depends_on:
  - initialize
  - lint-backend

- name: package
  image: grafana/build-container:1.2.30
  commands:
  - . scripts/build/gpg-test-vars.sh && ./bin/grabpl package --jobs 8 --edition oss --build-id ${DRONE_BUILD_NUMBER} --no-pull-enterprise --variants linux-x64,linux-x64-musl,osx64,win64
  depends_on:
  - build-backend
  - build-frontend
  - build-plugins
  - test-backend
  - test-frontend
  - codespell
  - shellcheck
  - check-dashboard-schemas

- name: end-to-end-tests-server
  image: grafana/build-container:1.2.30
  detach: true
  commands:
  - ./e2e/start-server
  depends_on:
  - package

- name: end-to-end-tests
  image: grafana/ci-e2e:12.19.0-1
  commands:
  - ./node_modules/.bin/cypress install
  - ./bin/grabpl e2e-tests
  environment:
    HOST: end-to-end-tests-server
  depends_on:
  - end-to-end-tests-server

- name: build-storybook
  image: grafana/build-container:1.2.30
  commands:
  - yarn storybook:build
  - ./bin/grabpl verify-storybook
  environment:
    NODE_OPTIONS: --max_old_space_size=4096
  depends_on:
  - package

- name: build-frontend-docs
  image: grafana/build-container:1.2.30
  commands:
  - ./scripts/ci-reference-docs-lint.sh ci
  depends_on:
  - build-frontend

- name: build-docs-website
  image: grafana/docs-base:latest
  commands:
  - mkdir -p /hugo/content/docs/grafana
  - cp -r docs/sources/* /hugo/content/docs/grafana/latest/
  - cd /hugo && make prod
  depends_on:
  - initialize
  - build-frontend-docs

- name: copy-packages-for-docker
  image: grafana/build-container:1.2.30
  commands:
  - cp dist/*.tar.gz* packaging/docker/
  depends_on:
  - package

- name: build-docker-images
  image: grafana/drone-grafana-docker:0.3.2
  settings:
    archs: amd64
    dry_run: true
    edition: oss
  depends_on:
  - copy-packages-for-docker

- name: postgres-integration-tests
  image: grafana/build-container:1.2.30
  commands:
  - apt-get update
  - apt-get install -yq postgresql-client
  - ./bin/dockerize -wait tcp://postgres:5432 -timeout 120s
  - psql -p 5432 -h postgres -U grafanatest -d grafanatest -f devenv/docker/blocks/postgres_tests/setup.sql
  - go clean -testcache
  - ./bin/grabpl integration-tests --database postgres
  environment:
    GRAFANA_TEST_DB: postgres
    PGPASSWORD: grafanatest
    POSTGRES_HOST: postgres
  depends_on:
  - test-backend
  - test-frontend

- name: mysql-integration-tests
  image: grafana/build-container:1.2.30
  commands:
  - apt-get update
  - apt-get install -yq default-mysql-client
  - ./bin/dockerize -wait tcp://mysql:3306 -timeout 120s
  - cat devenv/docker/blocks/mysql_tests/setup.sql | mysql -h mysql -P 3306 -u root -prootpass
  - go clean -testcache
  - ./bin/grabpl integration-tests --database mysql
  environment:
    GRAFANA_TEST_DB: mysql
    MYSQL_HOST: mysql
  depends_on:
  - test-backend
  - test-frontend

services:
- name: postgres
  image: postgres:12.3-alpine
  environment:
    POSTGRES_DB: grafanatest
    POSTGRES_PASSWORD: grafanatest
    POSTGRES_USER: grafanatest

- name: mysql
  image: mysql:5.6.48
  environment:
    MYSQL_DATABASE: grafana_tests
    MYSQL_PASSWORD: password
    MYSQL_ROOT_PASSWORD: rootpass
    MYSQL_USER: grafana

trigger:
  event:
  - pull_request

---
kind: pipeline
type: docker
name: build-master

platform:
  os: linux
  arch: amd64

steps:
- name: identify-runner
  image: alpine:3.12
  commands:
  - echo $DRONE_RUNNER_NAME

- name: initialize
  image: grafana/build-container:1.2.30
  commands:
  - mkdir -p bin
  - curl -fL -o bin/grabpl https://grafana-downloads.storage.googleapis.com/grafana-build-pipeline/v0.5.28/grabpl
  - chmod +x bin/grabpl
  - ./bin/grabpl verify-drone
  - curl -fLO https://github.com/jwilder/dockerize/releases/download/v$${DOCKERIZE_VERSION}/dockerize-linux-amd64-v$${DOCKERIZE_VERSION}.tar.gz
  - tar -C bin -xzvf dockerize-linux-amd64-v$${DOCKERIZE_VERSION}.tar.gz
  - rm dockerize-linux-amd64-v$${DOCKERIZE_VERSION}.tar.gz
  - yarn install --frozen-lockfile --no-progress
  environment:
    DOCKERIZE_VERSION: 0.6.1

- name: trigger-enterprise-downstream
  image: grafana/drone-downstream
  settings:
    params:
    - SOURCE_BUILD_NUMBER=${DRONE_BUILD_NUMBER}
    - SOURCE_COMMIT=${DRONE_COMMIT}
    repositories:
    - grafana/grafana-enterprise
    server: https://drone.grafana.net
    token:
      from_secret: drone_token

- name: lint-backend
  image: grafana/build-container:1.2.30
  commands:
  - golangci-lint run --config scripts/go/configs/.golangci.toml ./pkg/...
  - revive -formatter stylish -config scripts/go/configs/revive.toml ./pkg/...
  - ./scripts/revive-strict
  - ./scripts/tidy-check.sh
  - ./grafana-mixin/scripts/lint.sh
  - ./grafana-mixin/scripts/build.sh
  environment:
    CGO_ENABLED: 1
  depends_on:
  - initialize

- name: codespell
  image: grafana/build-container:1.2.30
  commands:
  - "echo -e \"unknwon\nreferer\nerrorstring\neror\niam\" > words_to_ignore.txt"
  - codespell -I words_to_ignore.txt docs/
  depends_on:
  - initialize

- name: shellcheck
  image: grafana/build-container:1.2.30
  commands:
  - ./bin/grabpl shellcheck
  depends_on:
  - initialize

- name: check-dashboard-schemas
  image: grafana/build-container:1.2.30
  commands:
  - cue export --out openapi -o - ./dashboard-schemas/...
  depends_on:
  - initialize

- name: test-backend
  image: grafana/build-container:1.2.30
  commands:
  - "[ $(grep FocusConvey -R pkg | wc -l) -eq \"0\" ] || exit 1"
  - ./bin/grabpl test-backend
  - ./bin/grabpl integration-tests
  depends_on:
  - initialize
  - lint-backend

- name: test-frontend
  image: grafana/build-container:1.2.30
  commands:
  - yarn run ci:test-frontend
  environment:
    TEST_MAX_WORKERS: 50%
  depends_on:
  - initialize

- name: publish-frontend-metrics
  image: grafana/build-container:1.2.30
  commands:
  - ./scripts/ci-frontend-metrics.sh | ./bin/grabpl publish-metrics $${GRAFANA_MISC_STATS_API_KEY}
  environment:
    GRAFANA_MISC_STATS_API_KEY:
      from_secret: grafana_misc_stats_api_key
  failure: ignore
  depends_on:
  - initialize

- name: build-backend
  image: grafana/build-container:1.2.30
  commands:
  - ./bin/grabpl build-backend --jobs 8 --edition oss --build-id ${DRONE_BUILD_NUMBER} --no-pull-enterprise
  depends_on:
  - initialize
  - lint-backend
  - test-backend

- name: build-frontend
  image: grafana/build-container:1.2.30
  commands:
  - ./bin/grabpl build-frontend --jobs 8 --no-install-deps --edition oss --build-id ${DRONE_BUILD_NUMBER} --no-pull-enterprise
  depends_on:
  - initialize
  - test-frontend

- name: build-plugins
  image: grafana/build-container:1.2.30
  commands:
  - ./bin/grabpl build-plugins --jobs 8 --edition oss --no-install-deps --sign --signing-admin
  environment:
    GRAFANA_API_KEY:
      from_secret: grafana_api_key
  depends_on:
  - initialize
  - lint-backend

- name: package
  image: grafana/build-container:1.2.30
  commands:
  - ./bin/grabpl package --jobs 8 --edition oss --build-id ${DRONE_BUILD_NUMBER} --no-pull-enterprise --sign
  environment:
    GITHUB_TOKEN:
      from_secret: github_token
    GPG_KEY_PASSWORD:
      from_secret: gpg_key_password
    GPG_PRIV_KEY:
      from_secret: gpg_priv_key
    GPG_PUB_KEY:
      from_secret: gpg_pub_key
    GRAFANA_API_KEY:
      from_secret: grafana_api_key
  depends_on:
  - build-backend
  - build-frontend
  - build-plugins
  - test-backend
  - test-frontend
  - codespell
  - shellcheck
  - check-dashboard-schemas

- name: end-to-end-tests-server
  image: grafana/build-container:1.2.30
  detach: true
  commands:
  - ./e2e/start-server
  depends_on:
  - package

- name: end-to-end-tests
  image: grafana/ci-e2e:12.19.0-1
  commands:
  - ./node_modules/.bin/cypress install
  - ./bin/grabpl e2e-tests
  environment:
    HOST: end-to-end-tests-server
  depends_on:
  - end-to-end-tests-server

- name: build-storybook
  image: grafana/build-container:1.2.30
  commands:
  - yarn storybook:build
  - ./bin/grabpl verify-storybook
  environment:
    NODE_OPTIONS: --max_old_space_size=4096
  depends_on:
  - package

- name: publish-storybook
  image: grafana/grafana-ci-deploy:1.2.7
  commands:
  - printenv GCP_KEY | base64 -d > /tmp/gcpkey.json
  - gcloud auth activate-service-account --key-file=/tmp/gcpkey.json
  - gsutil -m rsync -d -r ./packages/grafana-ui/dist/storybook gs://grafana-storybook/canary
  environment:
    GCP_KEY:
      from_secret: gcp_key
  depends_on:
  - build-storybook
  - end-to-end-tests

- name: build-frontend-docs
  image: grafana/build-container:1.2.30
  commands:
  - ./scripts/ci-reference-docs-lint.sh ci
  depends_on:
  - build-frontend

- name: copy-packages-for-docker
  image: grafana/build-container:1.2.30
  commands:
  - cp dist/*.tar.gz* packaging/docker/
  depends_on:
  - package

- name: build-docker-images
  image: grafana/drone-grafana-docker:0.3.2
  settings:
    edition: oss
    password:
      from_secret: docker_password
    username:
      from_secret: docker_user
  depends_on:
  - copy-packages-for-docker

- name: build-docker-images-ubuntu
  image: grafana/drone-grafana-docker:0.3.2
  settings:
    edition: oss
    password:
      from_secret: docker_password
    ubuntu: true
    username:
      from_secret: docker_user
  depends_on:
  - copy-packages-for-docker

- name: postgres-integration-tests
  image: grafana/build-container:1.2.30
  commands:
  - apt-get update
  - apt-get install -yq postgresql-client
  - ./bin/dockerize -wait tcp://postgres:5432 -timeout 120s
  - psql -p 5432 -h postgres -U grafanatest -d grafanatest -f devenv/docker/blocks/postgres_tests/setup.sql
  - go clean -testcache
  - ./bin/grabpl integration-tests --database postgres
  environment:
    GRAFANA_TEST_DB: postgres
    PGPASSWORD: grafanatest
    POSTGRES_HOST: postgres
  depends_on:
  - test-backend
  - test-frontend

- name: mysql-integration-tests
  image: grafana/build-container:1.2.30
  commands:
  - apt-get update
  - apt-get install -yq default-mysql-client
  - ./bin/dockerize -wait tcp://mysql:3306 -timeout 120s
  - cat devenv/docker/blocks/mysql_tests/setup.sql | mysql -h mysql -P 3306 -u root -prootpass
  - go clean -testcache
  - ./bin/grabpl integration-tests --database mysql
  environment:
    GRAFANA_TEST_DB: mysql
    MYSQL_HOST: mysql
  depends_on:
  - test-backend
  - test-frontend

- name: release-next-npm-packages
  image: grafana/build-container:1.2.30
  commands:
  - ./node_modules/.bin/lerna bootstrap
  - echo "//registry.npmjs.org/:_authToken=$${NPM_TOKEN}" >> ~/.npmrc
  - ./scripts/circle-release-next-packages.sh
  environment:
    NPM_TOKEN:
      from_secret: npm_token
  depends_on:
  - end-to-end-tests

- name: upload-packages
  image: grafana/grafana-ci-deploy:1.2.7
  commands:
  - ./bin/grabpl upload-packages --edition oss
  environment:
    GCP_GRAFANA_UPLOAD_KEY:
      from_secret: gcp_key
  depends_on:
  - package
  - end-to-end-tests
  - mysql-integration-tests
  - postgres-integration-tests

services:
- name: postgres
  image: postgres:12.3-alpine
  environment:
    POSTGRES_DB: grafanatest
    POSTGRES_PASSWORD: grafanatest
    POSTGRES_USER: grafanatest

- name: mysql
  image: mysql:5.6.48
  environment:
    MYSQL_DATABASE: grafana_tests
    MYSQL_PASSWORD: password
    MYSQL_ROOT_PASSWORD: rootpass
    MYSQL_USER: grafana

trigger:
  branch:
  - master
  event:
  - push

---
kind: pipeline
type: docker
name: windows-master

platform:
  os: windows
  arch: amd64
  version: 1809

steps:
- name: identify-runner
  image: mcr.microsoft.com/windows:1809
  commands:
  - echo $env:DRONE_RUNNER_NAME

- name: initialize
  image: grafana/ci-wix:0.1.1
  commands:
  - $$ProgressPreference = "SilentlyContinue"
  - Invoke-WebRequest https://grafana-downloads.storage.googleapis.com/grafana-build-pipeline/v0.5.28/windows/grabpl.exe -OutFile grabpl.exe
  - .\grabpl.exe verify-drone

- name: build-windows-installer
  image: grafana/ci-wix:0.1.1
  commands:
  - $$gcpKey = $$env:GCP_KEY
  - "[System.Text.Encoding]::UTF8.GetString([System.Convert]::FromBase64String($$gcpKey)) > gcpkey.json"
  - dos2unix gcpkey.json
  - gcloud auth activate-service-account --key-file=gcpkey.json
  - rm gcpkey.json
  - cp C:\App\nssm-2.24.zip .
  - .\grabpl.exe windows-installer --edition oss --build-id $$env:DRONE_BUILD_NUMBER
  - $$fname = ((Get-Childitem grafana*.msi -name) -split "`n")[0]
  - gsutil cp $$fname gs://grafana-downloads/oss/master/
  - gsutil cp "$$fname.sha256" gs://grafana-downloads/oss/master/
  environment:
    GCP_KEY:
      from_secret: gcp_key
  depends_on:
  - initialize

trigger:
  branch:
  - master
  event:
  - push

depends_on:
- build-master

---
kind: pipeline
type: docker
name: publish-master

platform:
  os: linux
  arch: amd64

steps:
- name: identify-runner
  image: alpine:3.12
  commands:
  - echo $DRONE_RUNNER_NAME

- name: initialize
  image: grafana/build-container:1.2.30
  commands:
  - mkdir -p bin
  - curl -fL -o bin/grabpl https://grafana-downloads.storage.googleapis.com/grafana-build-pipeline/v0.5.28/grabpl
  - chmod +x bin/grabpl
  - ./bin/grabpl verify-drone
  environment:
    DOCKERIZE_VERSION: 0.6.1

- name: publish-packages
  image: grafana/grafana-ci-deploy:1.2.7
  commands:
  - printenv GCP_KEY | base64 -d > /tmp/gcpkey.json
  - ./bin/grabpl publish-packages --edition oss --gcp-key /tmp/gcpkey.json --build-id ${DRONE_BUILD_NUMBER}
  environment:
    GCP_KEY:
      from_secret: gcp_key
    GPG_KEY_PASSWORD:
      from_secret: gpg_key_password
    GPG_PRIV_KEY:
      from_secret: gpg_priv_key
    GPG_PUB_KEY:
      from_secret: gpg_pub_key
    GRAFANA_COM_API_KEY:
      from_secret: grafana_api_key
  depends_on:
  - initialize

trigger:
  branch:
  - master
  event:
  - push

depends_on:
- build-master
- windows-master

---
kind: pipeline
type: docker
name: notify-master

platform:
  os: linux
  arch: amd64

steps:
- name: slack
  image: plugins/slack
  settings:
    channel: grafana-ci-notifications
    template: "Build {{build.number}} failed: {{build.link}}"
    webhook:
      from_secret: slack_webhook

trigger:
  branch:
  - master
  event:
  - push
  status:
  - failure

depends_on:
- build-master
- windows-master
- publish-master

---
kind: pipeline
type: docker
name: oss-build-release

platform:
  os: linux
  arch: amd64

steps:
- name: identify-runner
  image: alpine:3.12
  commands:
  - echo $DRONE_RUNNER_NAME

- name: initialize
  image: grafana/build-container:1.2.30
  commands:
  - mkdir -p bin
  - curl -fL -o bin/grabpl https://grafana-downloads.storage.googleapis.com/grafana-build-pipeline/v0.5.28/grabpl
  - chmod +x bin/grabpl
  - ./bin/grabpl verify-drone
  - ./bin/grabpl verify-version ${DRONE_TAG}
  - curl -fLO https://github.com/jwilder/dockerize/releases/download/v$${DOCKERIZE_VERSION}/dockerize-linux-amd64-v$${DOCKERIZE_VERSION}.tar.gz
  - tar -C bin -xzvf dockerize-linux-amd64-v$${DOCKERIZE_VERSION}.tar.gz
  - rm dockerize-linux-amd64-v$${DOCKERIZE_VERSION}.tar.gz
  - yarn install --frozen-lockfile --no-progress
  environment:
    DOCKERIZE_VERSION: 0.6.1

- name: lint-backend
  image: grafana/build-container:1.2.30
  commands:
  - golangci-lint run --config scripts/go/configs/.golangci.toml ./pkg/...
  - revive -formatter stylish -config scripts/go/configs/revive.toml ./pkg/...
  - ./scripts/revive-strict
  - ./scripts/tidy-check.sh
  - ./grafana-mixin/scripts/lint.sh
  - ./grafana-mixin/scripts/build.sh
  environment:
    CGO_ENABLED: 1
  depends_on:
  - initialize

- name: codespell
  image: grafana/build-container:1.2.30
  commands:
  - "echo -e \"unknwon\nreferer\nerrorstring\neror\niam\" > words_to_ignore.txt"
  - codespell -I words_to_ignore.txt docs/
  depends_on:
  - initialize

- name: shellcheck
  image: grafana/build-container:1.2.30
  commands:
  - ./bin/grabpl shellcheck
  depends_on:
  - initialize

- name: check-dashboard-schemas
  image: grafana/build-container:1.2.30
  commands:
  - cue export --out openapi -o - ./dashboard-schemas/...
  depends_on:
  - initialize

- name: test-backend
  image: grafana/build-container:1.2.30
  commands:
  - "[ $(grep FocusConvey -R pkg | wc -l) -eq \"0\" ] || exit 1"
  - ./bin/grabpl test-backend
  - ./bin/grabpl integration-tests
  depends_on:
  - initialize
  - lint-backend

- name: test-frontend
  image: grafana/build-container:1.2.30
  commands:
  - yarn run ci:test-frontend
  environment:
    TEST_MAX_WORKERS: 50%
  depends_on:
  - initialize

- name: build-backend
  image: grafana/build-container:1.2.30
  commands:
  - ./bin/grabpl build-backend --jobs 8 --edition oss --github-token $${GITHUB_TOKEN} --no-pull-enterprise ${DRONE_TAG}
  environment:
    GITHUB_TOKEN:
      from_secret: github_token
  depends_on:
  - initialize
  - lint-backend
  - test-backend

- name: build-frontend
  image: grafana/build-container:1.2.30
  commands:
  - ./bin/grabpl build-frontend --jobs 8 --github-token $${GITHUB_TOKEN} --no-install-deps --edition oss --no-pull-enterprise ${DRONE_TAG}
  depends_on:
  - initialize
  - test-frontend

- name: build-plugins
  image: grafana/build-container:1.2.30
  commands:
  - ./bin/grabpl build-plugins --jobs 8 --edition oss --no-install-deps --sign --signing-admin
  environment:
    GRAFANA_API_KEY:
      from_secret: grafana_api_key
  depends_on:
  - initialize
  - lint-backend

- name: package
  image: grafana/build-container:1.2.30
  commands:
  - ./bin/grabpl package --jobs 8 --edition oss --github-token $${GITHUB_TOKEN} --no-pull-enterprise --sign ${DRONE_TAG}
  environment:
    GITHUB_TOKEN:
      from_secret: github_token
    GPG_KEY_PASSWORD:
      from_secret: gpg_key_password
    GPG_PRIV_KEY:
      from_secret: gpg_priv_key
    GPG_PUB_KEY:
      from_secret: gpg_pub_key
    GRAFANA_API_KEY:
      from_secret: grafana_api_key
  depends_on:
  - build-backend
  - build-frontend
  - build-plugins
  - test-backend
  - test-frontend
  - codespell
  - shellcheck
  - check-dashboard-schemas

- name: end-to-end-tests-server
  image: grafana/build-container:1.2.30
  detach: true
  commands:
  - ./e2e/start-server
  depends_on:
  - package

- name: end-to-end-tests
  image: grafana/ci-e2e:12.19.0-1
  commands:
  - ./node_modules/.bin/cypress install
  - ./bin/grabpl e2e-tests
  environment:
    HOST: end-to-end-tests-server
  depends_on:
  - end-to-end-tests-server

- name: build-storybook
  image: grafana/build-container:1.2.30
  commands:
  - yarn storybook:build
  - ./bin/grabpl verify-storybook
  environment:
    NODE_OPTIONS: --max_old_space_size=4096
  depends_on:
  - package

- name: copy-packages-for-docker
  image: grafana/build-container:1.2.30
  commands:
  - cp dist/*.tar.gz* packaging/docker/
  depends_on:
  - package

- name: build-docker-images
  image: grafana/drone-grafana-docker:0.3.2
  settings:
    edition: oss
    password:
      from_secret: docker_password
    username:
      from_secret: docker_user
  depends_on:
  - copy-packages-for-docker

- name: build-docker-images-ubuntu
  image: grafana/drone-grafana-docker:0.3.2
  settings:
    edition: oss
    password:
      from_secret: docker_password
    ubuntu: true
    username:
      from_secret: docker_user
  depends_on:
  - copy-packages-for-docker

- name: postgres-integration-tests
  image: grafana/build-container:1.2.30
  commands:
  - apt-get update
  - apt-get install -yq postgresql-client
  - ./bin/dockerize -wait tcp://postgres:5432 -timeout 120s
  - psql -p 5432 -h postgres -U grafanatest -d grafanatest -f devenv/docker/blocks/postgres_tests/setup.sql
  - go clean -testcache
  - ./bin/grabpl integration-tests --database postgres
  environment:
    GRAFANA_TEST_DB: postgres
    PGPASSWORD: grafanatest
    POSTGRES_HOST: postgres
  depends_on:
  - test-backend
  - test-frontend

- name: mysql-integration-tests
  image: grafana/build-container:1.2.30
  commands:
  - apt-get update
  - apt-get install -yq default-mysql-client
  - ./bin/dockerize -wait tcp://mysql:3306 -timeout 120s
  - cat devenv/docker/blocks/mysql_tests/setup.sql | mysql -h mysql -P 3306 -u root -prootpass
  - go clean -testcache
  - ./bin/grabpl integration-tests --database mysql
  environment:
    GRAFANA_TEST_DB: mysql
    MYSQL_HOST: mysql
  depends_on:
  - test-backend
  - test-frontend

- name: upload-packages
  image: grafana/grafana-ci-deploy:1.2.7
  commands:
  - ./bin/grabpl upload-packages --edition oss
  environment:
    GCP_GRAFANA_UPLOAD_KEY:
      from_secret: gcp_key
  depends_on:
  - package
  - end-to-end-tests
  - mysql-integration-tests
  - postgres-integration-tests

<<<<<<< HEAD
- name: release-npm-packages
  image: grafana/build-container:1.2.30
  commands:
  - ./node_modules/.bin/lerna bootstrap
  - echo "//registry.npmjs.org/:_authToken=$${NPM_TOKEN}" >> ~/.npmrc
  - ./scripts/build/release-packages.sh ${DRONE_TAG}
  environment:
    NPM_TOKEN:
      from_secret: npm_token
  depends_on:
  - end-to-end-tests

=======
>>>>>>> 3d33de17
- name: publish-storybook
  image: grafana/grafana-ci-deploy:1.2.7
  commands:
  - printenv GCP_KEY | base64 -d > /tmp/gcpkey.json
  - gcloud auth activate-service-account --key-file=/tmp/gcpkey.json
  - gsutil -m rsync -d -r ./packages/grafana-ui/dist/storybook gs://grafana-storybook/latest
  - gsutil -m rsync -d -r ./packages/grafana-ui/dist/storybook gs://grafana-storybook/${DRONE_TAG}
  environment:
    GCP_KEY:
      from_secret: gcp_key
  depends_on:
  - build-storybook
  - end-to-end-tests

- name: release-npm-packages
  image: grafana/build-container:1.2.29
  commands:
  - ./node_modules/.bin/lerna bootstrap
  - echo "//registry.npmjs.org/:_authToken=$${NPM_TOKEN}" >> ~/.npmrc
  - ./scripts/build/release-packages.sh ${DRONE_TAG}
  environment:
    NPM_TOKEN:
      from_secret: npm_token
  depends_on:
  - publish-storybook

services:
- name: postgres
  image: postgres:12.3-alpine
  environment:
    POSTGRES_DB: grafanatest
    POSTGRES_PASSWORD: grafanatest
    POSTGRES_USER: grafanatest

- name: mysql
  image: mysql:5.6.48
  environment:
    MYSQL_DATABASE: grafana_tests
    MYSQL_PASSWORD: password
    MYSQL_ROOT_PASSWORD: rootpass
    MYSQL_USER: grafana

trigger:
  ref:
  - refs/tags/v*

---
kind: pipeline
type: docker
name: oss-windows-release

platform:
  os: windows
  arch: amd64
  version: 1809

steps:
- name: identify-runner
  image: mcr.microsoft.com/windows:1809
  commands:
  - echo $env:DRONE_RUNNER_NAME

- name: initialize
  image: grafana/ci-wix:0.1.1
  commands:
  - $$ProgressPreference = "SilentlyContinue"
  - Invoke-WebRequest https://grafana-downloads.storage.googleapis.com/grafana-build-pipeline/v0.5.28/windows/grabpl.exe -OutFile grabpl.exe
  - .\grabpl.exe verify-drone

- name: build-windows-installer
  image: grafana/ci-wix:0.1.1
  commands:
  - $$gcpKey = $$env:GCP_KEY
  - "[System.Text.Encoding]::UTF8.GetString([System.Convert]::FromBase64String($$gcpKey)) > gcpkey.json"
  - dos2unix gcpkey.json
  - gcloud auth activate-service-account --key-file=gcpkey.json
  - rm gcpkey.json
  - cp C:\App\nssm-2.24.zip .
  - .\grabpl.exe windows-installer --edition oss ${DRONE_TAG}
  - $$fname = ((Get-Childitem grafana*.msi -name) -split "`n")[0]
  - gsutil cp $$fname gs://grafana-downloads/oss/release/
  - gsutil cp "$$fname.sha256" gs://grafana-downloads/oss/release/
  environment:
    GCP_KEY:
      from_secret: gcp_key
  depends_on:
  - initialize

trigger:
  ref:
  - refs/tags/v*

depends_on:
- oss-build-release

---
kind: pipeline
type: docker
name: enterprise-build-release

platform:
  os: linux
  arch: amd64

clone:
  disable: true

steps:
- name: identify-runner
  image: alpine:3.12
  commands:
  - echo $DRONE_RUNNER_NAME

- name: clone
  image: grafana/build-container:1.2.30
  commands:
  - mkdir -p bin
  - curl -fL -o bin/grabpl https://grafana-downloads.storage.googleapis.com/grafana-build-pipeline/v0.5.28/grabpl
  - chmod +x bin/grabpl
  - git clone "https://$${GITHUB_TOKEN}@github.com/grafana/grafana-enterprise.git"
  - cd grafana-enterprise
  - git checkout ${DRONE_TAG}
  environment:
    GITHUB_TOKEN:
      from_secret: github_token

- name: initialize
  image: grafana/build-container:1.2.30
  commands:
  - mv bin/grabpl /tmp/
  - rmdir bin
  - mv grafana-enterprise /tmp/
  - /tmp/grabpl init-enterprise /tmp/grafana-enterprise ${DRONE_TAG}
  - mkdir bin
  - mv /tmp/grabpl bin/
  - ./bin/grabpl verify-drone
  - ./bin/grabpl verify-version ${DRONE_TAG}
  - curl -fLO https://github.com/jwilder/dockerize/releases/download/v$${DOCKERIZE_VERSION}/dockerize-linux-amd64-v$${DOCKERIZE_VERSION}.tar.gz
  - tar -C bin -xzvf dockerize-linux-amd64-v$${DOCKERIZE_VERSION}.tar.gz
  - rm dockerize-linux-amd64-v$${DOCKERIZE_VERSION}.tar.gz
  - yarn install --frozen-lockfile --no-progress
  environment:
    DOCKERIZE_VERSION: 0.6.1
  depends_on:
  - clone

- name: lint-backend
  image: grafana/build-container:1.2.30
  commands:
  - golangci-lint run --config scripts/go/configs/.golangci.toml ./pkg/...
  - revive -formatter stylish -config scripts/go/configs/revive.toml ./pkg/...
  - ./scripts/revive-strict
  - ./scripts/tidy-check.sh
  - ./grafana-mixin/scripts/lint.sh
  - ./grafana-mixin/scripts/build.sh
  environment:
    CGO_ENABLED: 1
  depends_on:
  - initialize

- name: codespell
  image: grafana/build-container:1.2.30
  commands:
  - "echo -e \"unknwon\nreferer\nerrorstring\neror\niam\" > words_to_ignore.txt"
  - codespell -I words_to_ignore.txt docs/
  depends_on:
  - initialize

- name: shellcheck
  image: grafana/build-container:1.2.30
  commands:
  - ./bin/grabpl shellcheck
  depends_on:
  - initialize

- name: check-dashboard-schemas
  image: grafana/build-container:1.2.30
  commands:
  - cue export --out openapi -o - ./dashboard-schemas/...
  depends_on:
  - initialize

- name: test-backend
  image: grafana/build-container:1.2.30
  commands:
  - "[ $(grep FocusConvey -R pkg | wc -l) -eq \"0\" ] || exit 1"
  - ./bin/grabpl test-backend
  - ./bin/grabpl integration-tests
  depends_on:
  - initialize
  - lint-backend

- name: test-frontend
  image: grafana/build-container:1.2.30
  commands:
  - yarn run ci:test-frontend
  environment:
    TEST_MAX_WORKERS: 50%
  depends_on:
  - initialize

- name: build-backend
  image: grafana/build-container:1.2.30
  commands:
  - ./bin/grabpl build-backend --jobs 8 --edition enterprise --github-token $${GITHUB_TOKEN} --no-pull-enterprise ${DRONE_TAG}
  environment:
    GITHUB_TOKEN:
      from_secret: github_token
  depends_on:
  - initialize
  - lint-backend
  - test-backend

- name: build-frontend
  image: grafana/build-container:1.2.30
  commands:
  - ./bin/grabpl build-frontend --jobs 8 --github-token $${GITHUB_TOKEN} --no-install-deps --edition enterprise --no-pull-enterprise ${DRONE_TAG}
  depends_on:
  - initialize
  - test-frontend

- name: build-plugins
  image: grafana/build-container:1.2.30
  commands:
  - ./bin/grabpl build-plugins --jobs 8 --edition enterprise --no-install-deps --sign --signing-admin
  environment:
    GRAFANA_API_KEY:
      from_secret: grafana_api_key
  depends_on:
  - initialize
  - lint-backend

- name: package
  image: grafana/build-container:1.2.30
  commands:
  - ./bin/grabpl package --jobs 8 --edition enterprise --github-token $${GITHUB_TOKEN} --no-pull-enterprise --sign ${DRONE_TAG}
  environment:
    GITHUB_TOKEN:
      from_secret: github_token
    GPG_KEY_PASSWORD:
      from_secret: gpg_key_password
    GPG_PRIV_KEY:
      from_secret: gpg_priv_key
    GPG_PUB_KEY:
      from_secret: gpg_pub_key
    GRAFANA_API_KEY:
      from_secret: grafana_api_key
  depends_on:
  - build-backend
  - build-frontend
  - build-plugins
  - test-backend
  - test-frontend
  - codespell
  - shellcheck
  - check-dashboard-schemas

- name: end-to-end-tests-server
  image: grafana/build-container:1.2.30
  detach: true
  commands:
  - ./e2e/start-server
  depends_on:
  - package

- name: end-to-end-tests
  image: grafana/ci-e2e:12.19.0-1
  commands:
  - ./node_modules/.bin/cypress install
  - ./bin/grabpl e2e-tests
  environment:
    HOST: end-to-end-tests-server
  depends_on:
  - end-to-end-tests-server

- name: copy-packages-for-docker
  image: grafana/build-container:1.2.30
  commands:
  - cp dist/*.tar.gz* packaging/docker/
  depends_on:
  - package

- name: build-docker-images
  image: grafana/drone-grafana-docker:0.3.2
  settings:
    edition: enterprise
    password:
      from_secret: docker_password
    username:
      from_secret: docker_user
  depends_on:
  - copy-packages-for-docker

- name: build-docker-images-ubuntu
  image: grafana/drone-grafana-docker:0.3.2
  settings:
    edition: enterprise
    password:
      from_secret: docker_password
    ubuntu: true
    username:
      from_secret: docker_user
  depends_on:
  - copy-packages-for-docker

- name: postgres-integration-tests
  image: grafana/build-container:1.2.30
  commands:
  - apt-get update
  - apt-get install -yq postgresql-client
  - ./bin/dockerize -wait tcp://postgres:5432 -timeout 120s
  - psql -p 5432 -h postgres -U grafanatest -d grafanatest -f devenv/docker/blocks/postgres_tests/setup.sql
  - go clean -testcache
  - ./bin/grabpl integration-tests --database postgres
  environment:
    GRAFANA_TEST_DB: postgres
    PGPASSWORD: grafanatest
    POSTGRES_HOST: postgres
  depends_on:
  - test-backend
  - test-frontend

- name: mysql-integration-tests
  image: grafana/build-container:1.2.30
  commands:
  - apt-get update
  - apt-get install -yq default-mysql-client
  - ./bin/dockerize -wait tcp://mysql:3306 -timeout 120s
  - cat devenv/docker/blocks/mysql_tests/setup.sql | mysql -h mysql -P 3306 -u root -prootpass
  - go clean -testcache
  - ./bin/grabpl integration-tests --database mysql
  environment:
    GRAFANA_TEST_DB: mysql
    MYSQL_HOST: mysql
  depends_on:
  - test-backend
  - test-frontend

- name: upload-packages
  image: grafana/grafana-ci-deploy:1.2.7
  commands:
  - ./bin/grabpl upload-packages --edition enterprise
  environment:
    GCP_GRAFANA_UPLOAD_KEY:
      from_secret: gcp_key
  depends_on:
  - package
  - end-to-end-tests
  - mysql-integration-tests
  - postgres-integration-tests

services:
- name: postgres
  image: postgres:12.3-alpine
  environment:
    POSTGRES_DB: grafanatest
    POSTGRES_PASSWORD: grafanatest
    POSTGRES_USER: grafanatest

- name: mysql
  image: mysql:5.6.48
  environment:
    MYSQL_DATABASE: grafana_tests
    MYSQL_PASSWORD: password
    MYSQL_ROOT_PASSWORD: rootpass
    MYSQL_USER: grafana

trigger:
  ref:
  - refs/tags/v*

---
kind: pipeline
type: docker
name: enterprise-windows-release

platform:
  os: windows
  arch: amd64
  version: 1809

clone:
  disable: true

steps:
- name: identify-runner
  image: mcr.microsoft.com/windows:1809
  commands:
  - echo $env:DRONE_RUNNER_NAME

- name: clone
  image: grafana/ci-wix:0.1.1
  commands:
  - $$ProgressPreference = "SilentlyContinue"
  - Invoke-WebRequest https://grafana-downloads.storage.googleapis.com/grafana-build-pipeline/v0.5.28/windows/grabpl.exe -OutFile grabpl.exe
  - git clone "https://$$env:GITHUB_TOKEN@github.com/grafana/grafana-enterprise.git"
  - cd grafana-enterprise
  - git checkout ${DRONE_TAG}
  environment:
    GITHUB_TOKEN:
      from_secret: github_token

- name: initialize
  image: grafana/ci-wix:0.1.1
  commands:
  - cp -r grafana-enterprise C:\App\grafana-enterprise
  - rm -r -force grafana-enterprise
  - cp grabpl.exe C:\App\grabpl.exe
  - rm -force grabpl.exe
  - C:\App\grabpl.exe init-enterprise C:\App\grafana-enterprise
  - cp C:\App\grabpl.exe grabpl.exe
  - .\grabpl.exe verify-drone
  depends_on:
  - clone

- name: build-windows-installer
  image: grafana/ci-wix:0.1.1
  commands:
  - $$gcpKey = $$env:GCP_KEY
  - "[System.Text.Encoding]::UTF8.GetString([System.Convert]::FromBase64String($$gcpKey)) > gcpkey.json"
  - dos2unix gcpkey.json
  - gcloud auth activate-service-account --key-file=gcpkey.json
  - rm gcpkey.json
  - cp C:\App\nssm-2.24.zip .
  - .\grabpl.exe windows-installer --edition enterprise ${DRONE_TAG}
  - $$fname = ((Get-Childitem grafana*.msi -name) -split "`n")[0]
  - gsutil cp $$fname gs://grafana-downloads/enterprise/release/
  - gsutil cp "$$fname.sha256" gs://grafana-downloads/enterprise/release/
  environment:
    GCP_KEY:
      from_secret: gcp_key
  depends_on:
  - initialize

trigger:
  ref:
  - refs/tags/v*

depends_on:
- enterprise-build-release

---
kind: pipeline
type: docker
name: publish-release

platform:
  os: linux
  arch: amd64

steps:
- name: identify-runner
  image: alpine:3.12
  commands:
  - echo $DRONE_RUNNER_NAME

- name: initialize
  image: grafana/build-container:1.2.30
  commands:
  - mkdir -p bin
  - curl -fL -o bin/grabpl https://grafana-downloads.storage.googleapis.com/grafana-build-pipeline/v0.5.28/grabpl
  - chmod +x bin/grabpl
  - ./bin/grabpl verify-drone
  - ./bin/grabpl verify-version ${DRONE_TAG}
  environment:
    DOCKERIZE_VERSION: 0.6.1

- name: publish-packages
  image: grafana/grafana-ci-deploy:1.2.7
  commands:
  - printenv GCP_KEY | base64 -d > /tmp/gcpkey.json
  - ./bin/grabpl publish-packages --edition oss --gcp-key /tmp/gcpkey.json ${DRONE_TAG}
  - ./bin/grabpl publish-packages --edition enterprise --gcp-key /tmp/gcpkey.json ${DRONE_TAG}
  environment:
    GCP_KEY:
      from_secret: gcp_key
    GPG_KEY_PASSWORD:
      from_secret: gpg_key_password
    GPG_PRIV_KEY:
      from_secret: gpg_priv_key
    GPG_PUB_KEY:
      from_secret: gpg_pub_key
    GRAFANA_COM_API_KEY:
      from_secret: grafana_api_key
  depends_on:
  - initialize

trigger:
  ref:
  - refs/tags/v*

depends_on:
- oss-build-release
- oss-windows-release
- enterprise-build-release
- enterprise-windows-release

---
kind: pipeline
type: docker
name: notify-release

platform:
  os: linux
  arch: amd64

steps:
- name: slack
  image: plugins/slack
  settings:
    channel: grafana-ci-notifications
    template: "Build {{build.number}} failed: {{build.link}}"
    webhook:
      from_secret: slack_webhook

trigger:
  ref:
  - refs/tags/v*
  status:
  - failure

depends_on:
- oss-build-release
- oss-windows-release
- enterprise-build-release
- enterprise-windows-release
- publish-release

---
kind: pipeline
type: docker
name: oss-build-test-release

platform:
  os: linux
  arch: amd64

steps:
- name: identify-runner
  image: alpine:3.12
  commands:
  - echo $DRONE_RUNNER_NAME

- name: initialize
  image: grafana/build-container:1.2.30
  commands:
  - mkdir -p bin
  - curl -fL -o bin/grabpl https://grafana-downloads.storage.googleapis.com/grafana-build-pipeline/v0.5.28/grabpl
  - chmod +x bin/grabpl
  - ./bin/grabpl verify-drone
  - ./bin/grabpl verify-version v7.3.0-test
  - curl -fLO https://github.com/jwilder/dockerize/releases/download/v$${DOCKERIZE_VERSION}/dockerize-linux-amd64-v$${DOCKERIZE_VERSION}.tar.gz
  - tar -C bin -xzvf dockerize-linux-amd64-v$${DOCKERIZE_VERSION}.tar.gz
  - rm dockerize-linux-amd64-v$${DOCKERIZE_VERSION}.tar.gz
  - yarn install --frozen-lockfile --no-progress
  environment:
    DOCKERIZE_VERSION: 0.6.1

- name: lint-backend
  image: grafana/build-container:1.2.30
  commands:
  - golangci-lint run --config scripts/go/configs/.golangci.toml ./pkg/...
  - revive -formatter stylish -config scripts/go/configs/revive.toml ./pkg/...
  - ./scripts/revive-strict
  - ./scripts/tidy-check.sh
  - ./grafana-mixin/scripts/lint.sh
  - ./grafana-mixin/scripts/build.sh
  environment:
    CGO_ENABLED: 1
  depends_on:
  - initialize

- name: codespell
  image: grafana/build-container:1.2.30
  commands:
  - "echo -e \"unknwon\nreferer\nerrorstring\neror\niam\" > words_to_ignore.txt"
  - codespell -I words_to_ignore.txt docs/
  depends_on:
  - initialize

- name: shellcheck
  image: grafana/build-container:1.2.30
  commands:
  - ./bin/grabpl shellcheck
  depends_on:
  - initialize

- name: check-dashboard-schemas
  image: grafana/build-container:1.2.30
  commands:
  - cue export --out openapi -o - ./dashboard-schemas/...
  depends_on:
  - initialize

- name: test-backend
  image: grafana/build-container:1.2.30
  commands:
  - "[ $(grep FocusConvey -R pkg | wc -l) -eq \"0\" ] || exit 1"
  - ./bin/grabpl test-backend
  - ./bin/grabpl integration-tests
  depends_on:
  - initialize
  - lint-backend

- name: test-frontend
  image: grafana/build-container:1.2.30
  commands:
  - yarn run ci:test-frontend
  environment:
    TEST_MAX_WORKERS: 50%
  depends_on:
  - initialize

- name: build-backend
  image: grafana/build-container:1.2.30
  commands:
  - ./bin/grabpl build-backend --jobs 8 --edition oss --github-token $${GITHUB_TOKEN} --no-pull-enterprise v7.3.0-test
  environment:
    GITHUB_TOKEN:
      from_secret: github_token
  depends_on:
  - initialize
  - lint-backend
  - test-backend

- name: build-frontend
  image: grafana/build-container:1.2.30
  commands:
  - ./bin/grabpl build-frontend --jobs 8 --github-token $${GITHUB_TOKEN} --no-install-deps --edition oss --no-pull-enterprise v7.3.0-test
  depends_on:
  - initialize
  - test-frontend

- name: build-plugins
  image: grafana/build-container:1.2.30
  commands:
  - ./bin/grabpl build-plugins --jobs 8 --edition oss --no-install-deps --sign --signing-admin
  environment:
    GRAFANA_API_KEY:
      from_secret: grafana_api_key
  depends_on:
  - initialize
  - lint-backend

- name: package
  image: grafana/build-container:1.2.30
  commands:
  - ./bin/grabpl package --jobs 8 --edition oss --github-token $${GITHUB_TOKEN} --no-pull-enterprise --sign v7.3.0-test
  environment:
    GITHUB_TOKEN:
      from_secret: github_token
    GPG_KEY_PASSWORD:
      from_secret: gpg_key_password
    GPG_PRIV_KEY:
      from_secret: gpg_priv_key
    GPG_PUB_KEY:
      from_secret: gpg_pub_key
    GRAFANA_API_KEY:
      from_secret: grafana_api_key
  depends_on:
  - build-backend
  - build-frontend
  - build-plugins
  - test-backend
  - test-frontend
  - codespell
  - shellcheck
  - check-dashboard-schemas

- name: end-to-end-tests-server
  image: grafana/build-container:1.2.30
  detach: true
  commands:
  - ./e2e/start-server
  depends_on:
  - package

- name: end-to-end-tests
  image: grafana/ci-e2e:12.19.0-1
  commands:
  - ./node_modules/.bin/cypress install
  - ./bin/grabpl e2e-tests
  environment:
    HOST: end-to-end-tests-server
  depends_on:
  - end-to-end-tests-server

- name: build-storybook
  image: grafana/build-container:1.2.30
  commands:
  - yarn storybook:build
  - ./bin/grabpl verify-storybook
  environment:
    NODE_OPTIONS: --max_old_space_size=4096
  depends_on:
  - package

- name: copy-packages-for-docker
  image: grafana/build-container:1.2.30
  commands:
  - cp dist/*.tar.gz* packaging/docker/
  depends_on:
  - package

- name: build-docker-images
  image: grafana/drone-grafana-docker:0.3.2
  settings:
    dry_run: true
    edition: oss
  depends_on:
  - copy-packages-for-docker

- name: build-docker-images-ubuntu
  image: grafana/drone-grafana-docker:0.3.2
  settings:
    dry_run: true
    edition: oss
    ubuntu: true
  depends_on:
  - copy-packages-for-docker

- name: postgres-integration-tests
  image: grafana/build-container:1.2.30
  commands:
  - apt-get update
  - apt-get install -yq postgresql-client
  - ./bin/dockerize -wait tcp://postgres:5432 -timeout 120s
  - psql -p 5432 -h postgres -U grafanatest -d grafanatest -f devenv/docker/blocks/postgres_tests/setup.sql
  - go clean -testcache
  - ./bin/grabpl integration-tests --database postgres
  environment:
    GRAFANA_TEST_DB: postgres
    PGPASSWORD: grafanatest
    POSTGRES_HOST: postgres
  depends_on:
  - test-backend
  - test-frontend

- name: mysql-integration-tests
  image: grafana/build-container:1.2.30
  commands:
  - apt-get update
  - apt-get install -yq default-mysql-client
  - ./bin/dockerize -wait tcp://mysql:3306 -timeout 120s
  - cat devenv/docker/blocks/mysql_tests/setup.sql | mysql -h mysql -P 3306 -u root -prootpass
  - go clean -testcache
  - ./bin/grabpl integration-tests --database mysql
  environment:
    GRAFANA_TEST_DB: mysql
    MYSQL_HOST: mysql
  depends_on:
  - test-backend
  - test-frontend

- name: upload-packages
  image: grafana/grafana-ci-deploy:1.2.7
  commands:
  - ./bin/grabpl upload-packages --edition oss --deb-db-bucket grafana-testing-aptly-db --deb-repo-bucket grafana-testing-repo --packages-bucket grafana-downloads-test --rpm-repo-bucket grafana-testing-repo
  environment:
    GCP_GRAFANA_UPLOAD_KEY:
      from_secret: gcp_key
  depends_on:
  - package
  - end-to-end-tests
  - mysql-integration-tests
  - postgres-integration-tests

<<<<<<< HEAD
- name: release-npm-packages
  image: grafana/build-container:1.2.30
  commands:
  - ./node_modules/.bin/lerna bootstrap
  - echo "//registry.npmjs.org/:_authToken=$${NPM_TOKEN}" >> ~/.npmrc
  environment:
    NPM_TOKEN:
      from_secret: npm_token
  depends_on:
  - end-to-end-tests

=======
>>>>>>> 3d33de17
- name: publish-storybook
  image: grafana/grafana-ci-deploy:1.2.7
  commands:
  - echo Testing release
  environment:
    GCP_KEY:
      from_secret: gcp_key
  depends_on:
  - build-storybook
  - end-to-end-tests

- name: release-npm-packages
  image: grafana/build-container:1.2.29
  commands:
  - ./node_modules/.bin/lerna bootstrap
  - echo "//registry.npmjs.org/:_authToken=$${NPM_TOKEN}" >> ~/.npmrc
  environment:
    NPM_TOKEN:
      from_secret: npm_token
  depends_on:
  - publish-storybook

services:
- name: postgres
  image: postgres:12.3-alpine
  environment:
    POSTGRES_DB: grafanatest
    POSTGRES_PASSWORD: grafanatest
    POSTGRES_USER: grafanatest

- name: mysql
  image: mysql:5.6.48
  environment:
    MYSQL_DATABASE: grafana_tests
    MYSQL_PASSWORD: password
    MYSQL_ROOT_PASSWORD: rootpass
    MYSQL_USER: grafana

trigger:
  event:
  - custom

---
kind: pipeline
type: docker
name: oss-windows-test-release

platform:
  os: windows
  arch: amd64
  version: 1809

steps:
- name: identify-runner
  image: mcr.microsoft.com/windows:1809
  commands:
  - echo $env:DRONE_RUNNER_NAME

- name: initialize
  image: grafana/ci-wix:0.1.1
  commands:
  - $$ProgressPreference = "SilentlyContinue"
  - Invoke-WebRequest https://grafana-downloads.storage.googleapis.com/grafana-build-pipeline/v0.5.28/windows/grabpl.exe -OutFile grabpl.exe
  - .\grabpl.exe verify-drone

- name: build-windows-installer
  image: grafana/ci-wix:0.1.1
  commands:
  - $$gcpKey = $$env:GCP_KEY
  - "[System.Text.Encoding]::UTF8.GetString([System.Convert]::FromBase64String($$gcpKey)) > gcpkey.json"
  - dos2unix gcpkey.json
  - gcloud auth activate-service-account --key-file=gcpkey.json
  - rm gcpkey.json
  - cp C:\App\nssm-2.24.zip .
  - .\grabpl.exe windows-installer --edition oss --packages-bucket grafana-downloads-test v7.3.0-test
  - $$fname = ((Get-Childitem grafana*.msi -name) -split "`n")[0]
  - gsutil cp $$fname gs://grafana-downloads-test/oss/release/
  - gsutil cp "$$fname.sha256" gs://grafana-downloads-test/oss/release/
  environment:
    GCP_KEY:
      from_secret: gcp_key
  depends_on:
  - initialize

trigger:
  event:
  - custom

depends_on:
- oss-build-test-release

---
kind: pipeline
type: docker
name: enterprise-build-test-release

platform:
  os: linux
  arch: amd64

clone:
  disable: true

steps:
- name: identify-runner
  image: alpine:3.12
  commands:
  - echo $DRONE_RUNNER_NAME

- name: clone
  image: grafana/build-container:1.2.30
  commands:
  - mkdir -p bin
  - curl -fL -o bin/grabpl https://grafana-downloads.storage.googleapis.com/grafana-build-pipeline/v0.5.28/grabpl
  - chmod +x bin/grabpl
  - git clone "https://$${GITHUB_TOKEN}@github.com/grafana/grafana-enterprise.git"
  - cd grafana-enterprise
  - git checkout master
  environment:
    GITHUB_TOKEN:
      from_secret: github_token

- name: initialize
  image: grafana/build-container:1.2.30
  commands:
  - mv bin/grabpl /tmp/
  - rmdir bin
  - mv grafana-enterprise /tmp/
  - /tmp/grabpl init-enterprise /tmp/grafana-enterprise
  - mkdir bin
  - mv /tmp/grabpl bin/
  - ./bin/grabpl verify-drone
  - ./bin/grabpl verify-version v7.3.0-test
  - curl -fLO https://github.com/jwilder/dockerize/releases/download/v$${DOCKERIZE_VERSION}/dockerize-linux-amd64-v$${DOCKERIZE_VERSION}.tar.gz
  - tar -C bin -xzvf dockerize-linux-amd64-v$${DOCKERIZE_VERSION}.tar.gz
  - rm dockerize-linux-amd64-v$${DOCKERIZE_VERSION}.tar.gz
  - yarn install --frozen-lockfile --no-progress
  environment:
    DOCKERIZE_VERSION: 0.6.1
  depends_on:
  - clone

- name: lint-backend
  image: grafana/build-container:1.2.30
  commands:
  - golangci-lint run --config scripts/go/configs/.golangci.toml ./pkg/...
  - revive -formatter stylish -config scripts/go/configs/revive.toml ./pkg/...
  - ./scripts/revive-strict
  - ./scripts/tidy-check.sh
  - ./grafana-mixin/scripts/lint.sh
  - ./grafana-mixin/scripts/build.sh
  environment:
    CGO_ENABLED: 1
  depends_on:
  - initialize

- name: codespell
  image: grafana/build-container:1.2.30
  commands:
  - "echo -e \"unknwon\nreferer\nerrorstring\neror\niam\" > words_to_ignore.txt"
  - codespell -I words_to_ignore.txt docs/
  depends_on:
  - initialize

- name: shellcheck
  image: grafana/build-container:1.2.30
  commands:
  - ./bin/grabpl shellcheck
  depends_on:
  - initialize

- name: check-dashboard-schemas
  image: grafana/build-container:1.2.30
  commands:
  - cue export --out openapi -o - ./dashboard-schemas/...
  depends_on:
  - initialize

- name: test-backend
  image: grafana/build-container:1.2.30
  commands:
  - "[ $(grep FocusConvey -R pkg | wc -l) -eq \"0\" ] || exit 1"
  - ./bin/grabpl test-backend
  - ./bin/grabpl integration-tests
  depends_on:
  - initialize
  - lint-backend

- name: test-frontend
  image: grafana/build-container:1.2.30
  commands:
  - yarn run ci:test-frontend
  environment:
    TEST_MAX_WORKERS: 50%
  depends_on:
  - initialize

- name: build-backend
  image: grafana/build-container:1.2.30
  commands:
  - ./bin/grabpl build-backend --jobs 8 --edition enterprise --github-token $${GITHUB_TOKEN} --no-pull-enterprise v7.3.0-test
  environment:
    GITHUB_TOKEN:
      from_secret: github_token
  depends_on:
  - initialize
  - lint-backend
  - test-backend

- name: build-frontend
  image: grafana/build-container:1.2.30
  commands:
  - ./bin/grabpl build-frontend --jobs 8 --github-token $${GITHUB_TOKEN} --no-install-deps --edition enterprise --no-pull-enterprise v7.3.0-test
  depends_on:
  - initialize
  - test-frontend

- name: build-plugins
  image: grafana/build-container:1.2.30
  commands:
  - ./bin/grabpl build-plugins --jobs 8 --edition enterprise --no-install-deps --sign --signing-admin
  environment:
    GRAFANA_API_KEY:
      from_secret: grafana_api_key
  depends_on:
  - initialize
  - lint-backend

- name: package
  image: grafana/build-container:1.2.30
  commands:
  - ./bin/grabpl package --jobs 8 --edition enterprise --github-token $${GITHUB_TOKEN} --no-pull-enterprise --sign v7.3.0-test
  environment:
    GITHUB_TOKEN:
      from_secret: github_token
    GPG_KEY_PASSWORD:
      from_secret: gpg_key_password
    GPG_PRIV_KEY:
      from_secret: gpg_priv_key
    GPG_PUB_KEY:
      from_secret: gpg_pub_key
    GRAFANA_API_KEY:
      from_secret: grafana_api_key
  depends_on:
  - build-backend
  - build-frontend
  - build-plugins
  - test-backend
  - test-frontend
  - codespell
  - shellcheck
  - check-dashboard-schemas

- name: end-to-end-tests-server
  image: grafana/build-container:1.2.30
  detach: true
  commands:
  - ./e2e/start-server
  depends_on:
  - package

- name: end-to-end-tests
  image: grafana/ci-e2e:12.19.0-1
  commands:
  - ./node_modules/.bin/cypress install
  - ./bin/grabpl e2e-tests
  environment:
    HOST: end-to-end-tests-server
  depends_on:
  - end-to-end-tests-server

- name: copy-packages-for-docker
  image: grafana/build-container:1.2.30
  commands:
  - cp dist/*.tar.gz* packaging/docker/
  depends_on:
  - package

- name: build-docker-images
  image: grafana/drone-grafana-docker:0.3.2
  settings:
    dry_run: true
    edition: enterprise
  depends_on:
  - copy-packages-for-docker

- name: build-docker-images-ubuntu
  image: grafana/drone-grafana-docker:0.3.2
  settings:
    dry_run: true
    edition: enterprise
    ubuntu: true
  depends_on:
  - copy-packages-for-docker

- name: postgres-integration-tests
  image: grafana/build-container:1.2.30
  commands:
  - apt-get update
  - apt-get install -yq postgresql-client
  - ./bin/dockerize -wait tcp://postgres:5432 -timeout 120s
  - psql -p 5432 -h postgres -U grafanatest -d grafanatest -f devenv/docker/blocks/postgres_tests/setup.sql
  - go clean -testcache
  - ./bin/grabpl integration-tests --database postgres
  environment:
    GRAFANA_TEST_DB: postgres
    PGPASSWORD: grafanatest
    POSTGRES_HOST: postgres
  depends_on:
  - test-backend
  - test-frontend

- name: mysql-integration-tests
  image: grafana/build-container:1.2.30
  commands:
  - apt-get update
  - apt-get install -yq default-mysql-client
  - ./bin/dockerize -wait tcp://mysql:3306 -timeout 120s
  - cat devenv/docker/blocks/mysql_tests/setup.sql | mysql -h mysql -P 3306 -u root -prootpass
  - go clean -testcache
  - ./bin/grabpl integration-tests --database mysql
  environment:
    GRAFANA_TEST_DB: mysql
    MYSQL_HOST: mysql
  depends_on:
  - test-backend
  - test-frontend

- name: upload-packages
  image: grafana/grafana-ci-deploy:1.2.7
  commands:
  - ./bin/grabpl upload-packages --edition enterprise --deb-db-bucket grafana-testing-aptly-db --deb-repo-bucket grafana-testing-repo --packages-bucket grafana-downloads-test --rpm-repo-bucket grafana-testing-repo
  environment:
    GCP_GRAFANA_UPLOAD_KEY:
      from_secret: gcp_key
  depends_on:
  - package
  - end-to-end-tests
  - mysql-integration-tests
  - postgres-integration-tests

services:
- name: postgres
  image: postgres:12.3-alpine
  environment:
    POSTGRES_DB: grafanatest
    POSTGRES_PASSWORD: grafanatest
    POSTGRES_USER: grafanatest

- name: mysql
  image: mysql:5.6.48
  environment:
    MYSQL_DATABASE: grafana_tests
    MYSQL_PASSWORD: password
    MYSQL_ROOT_PASSWORD: rootpass
    MYSQL_USER: grafana

trigger:
  event:
  - custom

---
kind: pipeline
type: docker
name: enterprise-windows-test-release

platform:
  os: windows
  arch: amd64
  version: 1809

clone:
  disable: true

steps:
- name: identify-runner
  image: mcr.microsoft.com/windows:1809
  commands:
  - echo $env:DRONE_RUNNER_NAME

- name: clone
  image: grafana/ci-wix:0.1.1
  commands:
  - $$ProgressPreference = "SilentlyContinue"
  - Invoke-WebRequest https://grafana-downloads.storage.googleapis.com/grafana-build-pipeline/v0.5.28/windows/grabpl.exe -OutFile grabpl.exe
  - git clone "https://$$env:GITHUB_TOKEN@github.com/grafana/grafana-enterprise.git"
  - cd grafana-enterprise
  - git checkout master
  environment:
    GITHUB_TOKEN:
      from_secret: github_token

- name: initialize
  image: grafana/ci-wix:0.1.1
  commands:
  - cp -r grafana-enterprise C:\App\grafana-enterprise
  - rm -r -force grafana-enterprise
  - cp grabpl.exe C:\App\grabpl.exe
  - rm -force grabpl.exe
  - C:\App\grabpl.exe init-enterprise C:\App\grafana-enterprise
  - cp C:\App\grabpl.exe grabpl.exe
  - .\grabpl.exe verify-drone
  depends_on:
  - clone

- name: build-windows-installer
  image: grafana/ci-wix:0.1.1
  commands:
  - $$gcpKey = $$env:GCP_KEY
  - "[System.Text.Encoding]::UTF8.GetString([System.Convert]::FromBase64String($$gcpKey)) > gcpkey.json"
  - dos2unix gcpkey.json
  - gcloud auth activate-service-account --key-file=gcpkey.json
  - rm gcpkey.json
  - cp C:\App\nssm-2.24.zip .
  - .\grabpl.exe windows-installer --edition enterprise --packages-bucket grafana-downloads-test v7.3.0-test
  - $$fname = ((Get-Childitem grafana*.msi -name) -split "`n")[0]
  - gsutil cp $$fname gs://grafana-downloads-test/enterprise/release/
  - gsutil cp "$$fname.sha256" gs://grafana-downloads-test/enterprise/release/
  environment:
    GCP_KEY:
      from_secret: gcp_key
  depends_on:
  - initialize

trigger:
  event:
  - custom

depends_on:
- enterprise-build-test-release

---
kind: pipeline
type: docker
name: publish-test-release

platform:
  os: linux
  arch: amd64

steps:
- name: identify-runner
  image: alpine:3.12
  commands:
  - echo $DRONE_RUNNER_NAME

- name: initialize
  image: grafana/build-container:1.2.30
  commands:
  - mkdir -p bin
  - curl -fL -o bin/grabpl https://grafana-downloads.storage.googleapis.com/grafana-build-pipeline/v0.5.28/grabpl
  - chmod +x bin/grabpl
  - ./bin/grabpl verify-drone
  - ./bin/grabpl verify-version v7.3.0-test
  environment:
    DOCKERIZE_VERSION: 0.6.1

- name: publish-packages-oss
  image: grafana/grafana-ci-deploy:1.2.7
  commands:
  - ./bin/grabpl publish-packages --edition oss --dry-run v7.3.0-test
  environment:
    GRAFANA_COM_API_KEY:
      from_secret: grafana_api_key
  depends_on:
  - initialize

- name: publish-packages-enterprise
  image: grafana/grafana-ci-deploy:1.2.7
  commands:
  - ./bin/grabpl publish-packages --edition enterprise --dry-run v7.3.0-test
  environment:
    GRAFANA_COM_API_KEY:
      from_secret: grafana_api_key
  depends_on:
  - initialize

trigger:
  event:
  - custom

depends_on:
- oss-build-test-release
- oss-windows-test-release
- enterprise-build-test-release
- enterprise-windows-test-release

---
kind: pipeline
type: docker
name: notify-test-release

platform:
  os: linux
  arch: amd64

steps:
- name: slack
  image: plugins/slack
  settings:
    channel: grafana-ci-notifications
    template: "Build {{build.number}} failed: {{build.link}}"
    webhook:
      from_secret: slack_webhook

trigger:
  event:
  - custom
  status:
  - failure

depends_on:
- oss-build-test-release
- oss-windows-test-release
- enterprise-build-test-release
- enterprise-windows-test-release
- publish-test-release

---
kind: pipeline
type: docker
name: oss-build-version-branch

platform:
  os: linux
  arch: amd64

steps:
- name: identify-runner
  image: alpine:3.12
  commands:
  - echo $DRONE_RUNNER_NAME

- name: initialize
  image: grafana/build-container:1.2.30
  commands:
  - mkdir -p bin
  - curl -fL -o bin/grabpl https://grafana-downloads.storage.googleapis.com/grafana-build-pipeline/v0.5.28/grabpl
  - chmod +x bin/grabpl
  - ./bin/grabpl verify-drone
  - curl -fLO https://github.com/jwilder/dockerize/releases/download/v$${DOCKERIZE_VERSION}/dockerize-linux-amd64-v$${DOCKERIZE_VERSION}.tar.gz
  - tar -C bin -xzvf dockerize-linux-amd64-v$${DOCKERIZE_VERSION}.tar.gz
  - rm dockerize-linux-amd64-v$${DOCKERIZE_VERSION}.tar.gz
  - yarn install --frozen-lockfile --no-progress
  environment:
    DOCKERIZE_VERSION: 0.6.1

- name: lint-backend
  image: grafana/build-container:1.2.30
  commands:
  - golangci-lint run --config scripts/go/configs/.golangci.toml ./pkg/...
  - revive -formatter stylish -config scripts/go/configs/revive.toml ./pkg/...
  - ./scripts/revive-strict
  - ./scripts/tidy-check.sh
  - ./grafana-mixin/scripts/lint.sh
  - ./grafana-mixin/scripts/build.sh
  environment:
    CGO_ENABLED: 1
  depends_on:
  - initialize

- name: codespell
  image: grafana/build-container:1.2.30
  commands:
  - "echo -e \"unknwon\nreferer\nerrorstring\neror\niam\" > words_to_ignore.txt"
  - codespell -I words_to_ignore.txt docs/
  depends_on:
  - initialize

- name: shellcheck
  image: grafana/build-container:1.2.30
  commands:
  - ./bin/grabpl shellcheck
  depends_on:
  - initialize

- name: check-dashboard-schemas
  image: grafana/build-container:1.2.30
  commands:
  - cue export --out openapi -o - ./dashboard-schemas/...
  depends_on:
  - initialize

- name: test-backend
  image: grafana/build-container:1.2.30
  commands:
  - "[ $(grep FocusConvey -R pkg | wc -l) -eq \"0\" ] || exit 1"
  - ./bin/grabpl test-backend
  - ./bin/grabpl integration-tests
  depends_on:
  - initialize
  - lint-backend

- name: test-frontend
  image: grafana/build-container:1.2.30
  commands:
  - yarn run ci:test-frontend
  environment:
    TEST_MAX_WORKERS: 50%
  depends_on:
  - initialize

- name: build-backend
  image: grafana/build-container:1.2.30
  commands:
  - ./bin/grabpl build-backend --jobs 8 --edition oss --build-id ${DRONE_BUILD_NUMBER} --no-pull-enterprise
  depends_on:
  - initialize
  - lint-backend
  - test-backend

- name: build-frontend
  image: grafana/build-container:1.2.30
  commands:
  - ./bin/grabpl build-frontend --jobs 8 --no-install-deps --edition oss --build-id ${DRONE_BUILD_NUMBER} --no-pull-enterprise
  depends_on:
  - initialize
  - test-frontend

- name: build-plugins
  image: grafana/build-container:1.2.30
  commands:
  - ./bin/grabpl build-plugins --jobs 8 --edition oss --no-install-deps --sign --signing-admin
  environment:
    GRAFANA_API_KEY:
      from_secret: grafana_api_key
  depends_on:
  - initialize
  - lint-backend

- name: package
  image: grafana/build-container:1.2.30
  commands:
  - ./bin/grabpl package --jobs 8 --edition oss --build-id ${DRONE_BUILD_NUMBER} --no-pull-enterprise --sign
  environment:
    GITHUB_TOKEN:
      from_secret: github_token
    GPG_KEY_PASSWORD:
      from_secret: gpg_key_password
    GPG_PRIV_KEY:
      from_secret: gpg_priv_key
    GPG_PUB_KEY:
      from_secret: gpg_pub_key
    GRAFANA_API_KEY:
      from_secret: grafana_api_key
  depends_on:
  - build-backend
  - build-frontend
  - build-plugins
  - test-backend
  - test-frontend
  - codespell
  - shellcheck
  - check-dashboard-schemas

- name: end-to-end-tests-server
  image: grafana/build-container:1.2.30
  detach: true
  commands:
  - ./e2e/start-server
  depends_on:
  - package

- name: end-to-end-tests
  image: grafana/ci-e2e:12.19.0-1
  commands:
  - ./node_modules/.bin/cypress install
  - ./bin/grabpl e2e-tests
  environment:
    HOST: end-to-end-tests-server
  depends_on:
  - end-to-end-tests-server

- name: build-storybook
  image: grafana/build-container:1.2.30
  commands:
  - yarn storybook:build
  - ./bin/grabpl verify-storybook
  environment:
    NODE_OPTIONS: --max_old_space_size=4096
  depends_on:
  - package

- name: copy-packages-for-docker
  image: grafana/build-container:1.2.30
  commands:
  - cp dist/*.tar.gz* packaging/docker/
  depends_on:
  - package

- name: build-docker-images
  image: grafana/drone-grafana-docker:0.3.2
  settings:
    dry_run: true
    edition: oss
  depends_on:
  - copy-packages-for-docker

- name: build-docker-images-ubuntu
  image: grafana/drone-grafana-docker:0.3.2
  settings:
    dry_run: true
    edition: oss
    ubuntu: true
  depends_on:
  - copy-packages-for-docker

- name: postgres-integration-tests
  image: grafana/build-container:1.2.30
  commands:
  - apt-get update
  - apt-get install -yq postgresql-client
  - ./bin/dockerize -wait tcp://postgres:5432 -timeout 120s
  - psql -p 5432 -h postgres -U grafanatest -d grafanatest -f devenv/docker/blocks/postgres_tests/setup.sql
  - go clean -testcache
  - ./bin/grabpl integration-tests --database postgres
  environment:
    GRAFANA_TEST_DB: postgres
    PGPASSWORD: grafanatest
    POSTGRES_HOST: postgres
  depends_on:
  - test-backend
  - test-frontend

- name: mysql-integration-tests
  image: grafana/build-container:1.2.30
  commands:
  - apt-get update
  - apt-get install -yq default-mysql-client
  - ./bin/dockerize -wait tcp://mysql:3306 -timeout 120s
  - cat devenv/docker/blocks/mysql_tests/setup.sql | mysql -h mysql -P 3306 -u root -prootpass
  - go clean -testcache
  - ./bin/grabpl integration-tests --database mysql
  environment:
    GRAFANA_TEST_DB: mysql
    MYSQL_HOST: mysql
  depends_on:
  - test-backend
  - test-frontend

services:
- name: postgres
  image: postgres:12.3-alpine
  environment:
    POSTGRES_DB: grafanatest
    POSTGRES_PASSWORD: grafanatest
    POSTGRES_USER: grafanatest

- name: mysql
  image: mysql:5.6.48
  environment:
    MYSQL_DATABASE: grafana_tests
    MYSQL_PASSWORD: password
    MYSQL_ROOT_PASSWORD: rootpass
    MYSQL_USER: grafana

trigger:
  ref:
  - refs/heads/v*

---
kind: pipeline
type: docker
name: oss-windows-version-branch

platform:
  os: windows
  arch: amd64
  version: 1809

steps:
- name: identify-runner
  image: mcr.microsoft.com/windows:1809
  commands:
  - echo $env:DRONE_RUNNER_NAME

- name: initialize
  image: grafana/ci-wix:0.1.1
  commands:
  - $$ProgressPreference = "SilentlyContinue"
  - Invoke-WebRequest https://grafana-downloads.storage.googleapis.com/grafana-build-pipeline/v0.5.28/windows/grabpl.exe -OutFile grabpl.exe
  - .\grabpl.exe verify-drone

- name: build-windows-installer
  image: grafana/ci-wix:0.1.1
  commands:
  - $$gcpKey = $$env:GCP_KEY
  - "[System.Text.Encoding]::UTF8.GetString([System.Convert]::FromBase64String($$gcpKey)) > gcpkey.json"
  - dos2unix gcpkey.json
  - gcloud auth activate-service-account --key-file=gcpkey.json
  - rm gcpkey.json
  - cp C:\App\nssm-2.24.zip .
  environment:
    GCP_KEY:
      from_secret: gcp_key
  depends_on:
  - initialize

trigger:
  ref:
  - refs/heads/v*

depends_on:
- oss-build-version-branch

---
kind: pipeline
type: docker
name: enterprise-build-version-branch

platform:
  os: linux
  arch: amd64

clone:
  disable: true

steps:
- name: identify-runner
  image: alpine:3.12
  commands:
  - echo $DRONE_RUNNER_NAME

- name: clone
  image: grafana/build-container:1.2.30
  commands:
  - mkdir -p bin
  - curl -fL -o bin/grabpl https://grafana-downloads.storage.googleapis.com/grafana-build-pipeline/v0.5.28/grabpl
  - chmod +x bin/grabpl
  - git clone "https://$${GITHUB_TOKEN}@github.com/grafana/grafana-enterprise.git"
  - cd grafana-enterprise
  - git checkout ${DRONE_BRANCH}
  environment:
    GITHUB_TOKEN:
      from_secret: github_token

- name: initialize
  image: grafana/build-container:1.2.30
  commands:
  - mv bin/grabpl /tmp/
  - rmdir bin
  - mv grafana-enterprise /tmp/
  - /tmp/grabpl init-enterprise /tmp/grafana-enterprise
  - mkdir bin
  - mv /tmp/grabpl bin/
  - ./bin/grabpl verify-drone
  - curl -fLO https://github.com/jwilder/dockerize/releases/download/v$${DOCKERIZE_VERSION}/dockerize-linux-amd64-v$${DOCKERIZE_VERSION}.tar.gz
  - tar -C bin -xzvf dockerize-linux-amd64-v$${DOCKERIZE_VERSION}.tar.gz
  - rm dockerize-linux-amd64-v$${DOCKERIZE_VERSION}.tar.gz
  - yarn install --frozen-lockfile --no-progress
  environment:
    DOCKERIZE_VERSION: 0.6.1
  depends_on:
  - clone

- name: lint-backend
  image: grafana/build-container:1.2.30
  commands:
  - golangci-lint run --config scripts/go/configs/.golangci.toml ./pkg/...
  - revive -formatter stylish -config scripts/go/configs/revive.toml ./pkg/...
  - ./scripts/revive-strict
  - ./scripts/tidy-check.sh
  - ./grafana-mixin/scripts/lint.sh
  - ./grafana-mixin/scripts/build.sh
  environment:
    CGO_ENABLED: 1
  depends_on:
  - initialize

- name: codespell
  image: grafana/build-container:1.2.30
  commands:
  - "echo -e \"unknwon\nreferer\nerrorstring\neror\niam\" > words_to_ignore.txt"
  - codespell -I words_to_ignore.txt docs/
  depends_on:
  - initialize

- name: shellcheck
  image: grafana/build-container:1.2.30
  commands:
  - ./bin/grabpl shellcheck
  depends_on:
  - initialize

- name: check-dashboard-schemas
  image: grafana/build-container:1.2.30
  commands:
  - cue export --out openapi -o - ./dashboard-schemas/...
  depends_on:
  - initialize

- name: test-backend
  image: grafana/build-container:1.2.30
  commands:
  - "[ $(grep FocusConvey -R pkg | wc -l) -eq \"0\" ] || exit 1"
  - ./bin/grabpl test-backend
  - ./bin/grabpl integration-tests
  depends_on:
  - initialize
  - lint-backend

- name: test-frontend
  image: grafana/build-container:1.2.30
  commands:
  - yarn run ci:test-frontend
  environment:
    TEST_MAX_WORKERS: 50%
  depends_on:
  - initialize

- name: build-backend
  image: grafana/build-container:1.2.30
  commands:
  - ./bin/grabpl build-backend --jobs 8 --edition enterprise --build-id ${DRONE_BUILD_NUMBER} --no-pull-enterprise
  depends_on:
  - initialize
  - lint-backend
  - test-backend

- name: build-frontend
  image: grafana/build-container:1.2.30
  commands:
  - ./bin/grabpl build-frontend --jobs 8 --no-install-deps --edition enterprise --build-id ${DRONE_BUILD_NUMBER} --no-pull-enterprise
  depends_on:
  - initialize
  - test-frontend

- name: build-plugins
  image: grafana/build-container:1.2.30
  commands:
  - ./bin/grabpl build-plugins --jobs 8 --edition enterprise --no-install-deps --sign --signing-admin
  environment:
    GRAFANA_API_KEY:
      from_secret: grafana_api_key
  depends_on:
  - initialize
  - lint-backend

- name: package
  image: grafana/build-container:1.2.30
  commands:
  - ./bin/grabpl package --jobs 8 --edition enterprise --build-id ${DRONE_BUILD_NUMBER} --no-pull-enterprise --sign
  environment:
    GITHUB_TOKEN:
      from_secret: github_token
    GPG_KEY_PASSWORD:
      from_secret: gpg_key_password
    GPG_PRIV_KEY:
      from_secret: gpg_priv_key
    GPG_PUB_KEY:
      from_secret: gpg_pub_key
    GRAFANA_API_KEY:
      from_secret: grafana_api_key
  depends_on:
  - build-backend
  - build-frontend
  - build-plugins
  - test-backend
  - test-frontend
  - codespell
  - shellcheck
  - check-dashboard-schemas

- name: end-to-end-tests-server
  image: grafana/build-container:1.2.30
  detach: true
  commands:
  - ./e2e/start-server
  depends_on:
  - package

- name: end-to-end-tests
  image: grafana/ci-e2e:12.19.0-1
  commands:
  - ./node_modules/.bin/cypress install
  - ./bin/grabpl e2e-tests
  environment:
    HOST: end-to-end-tests-server
  depends_on:
  - end-to-end-tests-server

- name: build-storybook
  image: grafana/build-container:1.2.30
  commands:
  - yarn storybook:build
  - ./bin/grabpl verify-storybook
  environment:
    NODE_OPTIONS: --max_old_space_size=4096
  depends_on:
  - package

- name: copy-packages-for-docker
  image: grafana/build-container:1.2.30
  commands:
  - cp dist/*.tar.gz* packaging/docker/
  depends_on:
  - package

- name: build-docker-images
  image: grafana/drone-grafana-docker:0.3.2
  settings:
    dry_run: true
    edition: enterprise
  depends_on:
  - copy-packages-for-docker

- name: build-docker-images-ubuntu
  image: grafana/drone-grafana-docker:0.3.2
  settings:
    dry_run: true
    edition: enterprise
    ubuntu: true
  depends_on:
  - copy-packages-for-docker

- name: postgres-integration-tests
  image: grafana/build-container:1.2.30
  commands:
  - apt-get update
  - apt-get install -yq postgresql-client
  - ./bin/dockerize -wait tcp://postgres:5432 -timeout 120s
  - psql -p 5432 -h postgres -U grafanatest -d grafanatest -f devenv/docker/blocks/postgres_tests/setup.sql
  - go clean -testcache
  - ./bin/grabpl integration-tests --database postgres
  environment:
    GRAFANA_TEST_DB: postgres
    PGPASSWORD: grafanatest
    POSTGRES_HOST: postgres
  depends_on:
  - test-backend
  - test-frontend

- name: mysql-integration-tests
  image: grafana/build-container:1.2.30
  commands:
  - apt-get update
  - apt-get install -yq default-mysql-client
  - ./bin/dockerize -wait tcp://mysql:3306 -timeout 120s
  - cat devenv/docker/blocks/mysql_tests/setup.sql | mysql -h mysql -P 3306 -u root -prootpass
  - go clean -testcache
  - ./bin/grabpl integration-tests --database mysql
  environment:
    GRAFANA_TEST_DB: mysql
    MYSQL_HOST: mysql
  depends_on:
  - test-backend
  - test-frontend

services:
- name: postgres
  image: postgres:12.3-alpine
  environment:
    POSTGRES_DB: grafanatest
    POSTGRES_PASSWORD: grafanatest
    POSTGRES_USER: grafanatest

- name: mysql
  image: mysql:5.6.48
  environment:
    MYSQL_DATABASE: grafana_tests
    MYSQL_PASSWORD: password
    MYSQL_ROOT_PASSWORD: rootpass
    MYSQL_USER: grafana

trigger:
  ref:
  - refs/heads/v*

---
kind: pipeline
type: docker
name: enterprise-windows-version-branch

platform:
  os: windows
  arch: amd64
  version: 1809

clone:
  disable: true

steps:
- name: identify-runner
  image: mcr.microsoft.com/windows:1809
  commands:
  - echo $env:DRONE_RUNNER_NAME

- name: clone
  image: grafana/ci-wix:0.1.1
  commands:
  - $$ProgressPreference = "SilentlyContinue"
  - Invoke-WebRequest https://grafana-downloads.storage.googleapis.com/grafana-build-pipeline/v0.5.28/windows/grabpl.exe -OutFile grabpl.exe
  - git clone "https://$$env:GITHUB_TOKEN@github.com/grafana/grafana-enterprise.git"
  - cd grafana-enterprise
  - git checkout $$env:DRONE_BRANCH
  environment:
    GITHUB_TOKEN:
      from_secret: github_token

- name: initialize
  image: grafana/ci-wix:0.1.1
  commands:
  - cp -r grafana-enterprise C:\App\grafana-enterprise
  - rm -r -force grafana-enterprise
  - cp grabpl.exe C:\App\grabpl.exe
  - rm -force grabpl.exe
  - C:\App\grabpl.exe init-enterprise C:\App\grafana-enterprise
  - cp C:\App\grabpl.exe grabpl.exe
  - .\grabpl.exe verify-drone
  depends_on:
  - clone

- name: build-windows-installer
  image: grafana/ci-wix:0.1.1
  commands:
  - $$gcpKey = $$env:GCP_KEY
  - "[System.Text.Encoding]::UTF8.GetString([System.Convert]::FromBase64String($$gcpKey)) > gcpkey.json"
  - dos2unix gcpkey.json
  - gcloud auth activate-service-account --key-file=gcpkey.json
  - rm gcpkey.json
  - cp C:\App\nssm-2.24.zip .
  environment:
    GCP_KEY:
      from_secret: gcp_key
  depends_on:
  - initialize

trigger:
  ref:
  - refs/heads/v*

depends_on:
- enterprise-build-version-branch

---
kind: pipeline
type: docker
name: notify-version-branch

platform:
  os: linux
  arch: amd64

steps:
- name: slack
  image: plugins/slack
  settings:
    channel: grafana-ci-notifications
    template: "Build {{build.number}} failed: {{build.link}}"
    webhook:
      from_secret: slack_webhook

trigger:
  ref:
  - refs/heads/v*
  status:
  - failure

depends_on:
- oss-build-version-branch
- oss-windows-version-branch
- enterprise-build-version-branch
- enterprise-windows-version-branch

...<|MERGE_RESOLUTION|>--- conflicted
+++ resolved
@@ -934,21 +934,6 @@
   - mysql-integration-tests
   - postgres-integration-tests
 
-<<<<<<< HEAD
-- name: release-npm-packages
-  image: grafana/build-container:1.2.30
-  commands:
-  - ./node_modules/.bin/lerna bootstrap
-  - echo "//registry.npmjs.org/:_authToken=$${NPM_TOKEN}" >> ~/.npmrc
-  - ./scripts/build/release-packages.sh ${DRONE_TAG}
-  environment:
-    NPM_TOKEN:
-      from_secret: npm_token
-  depends_on:
-  - end-to-end-tests
-
-=======
->>>>>>> 3d33de17
 - name: publish-storybook
   image: grafana/grafana-ci-deploy:1.2.7
   commands:
@@ -964,7 +949,7 @@
   - end-to-end-tests
 
 - name: release-npm-packages
-  image: grafana/build-container:1.2.29
+  image: grafana/build-container:1.2.30
   commands:
   - ./node_modules/.bin/lerna bootstrap
   - echo "//registry.npmjs.org/:_authToken=$${NPM_TOKEN}" >> ~/.npmrc
@@ -1716,20 +1701,6 @@
   - mysql-integration-tests
   - postgres-integration-tests
 
-<<<<<<< HEAD
-- name: release-npm-packages
-  image: grafana/build-container:1.2.30
-  commands:
-  - ./node_modules/.bin/lerna bootstrap
-  - echo "//registry.npmjs.org/:_authToken=$${NPM_TOKEN}" >> ~/.npmrc
-  environment:
-    NPM_TOKEN:
-      from_secret: npm_token
-  depends_on:
-  - end-to-end-tests
-
-=======
->>>>>>> 3d33de17
 - name: publish-storybook
   image: grafana/grafana-ci-deploy:1.2.7
   commands:
@@ -1742,7 +1713,7 @@
   - end-to-end-tests
 
 - name: release-npm-packages
-  image: grafana/build-container:1.2.29
+  image: grafana/build-container:1.2.30
   commands:
   - ./node_modules/.bin/lerna bootstrap
   - echo "//registry.npmjs.org/:_authToken=$${NPM_TOKEN}" >> ~/.npmrc
