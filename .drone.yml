---
clone:
  retries: 3
depends_on: []
environment:
  EDITION: oss
image_pull_secrets:
- dockerconfigjson
kind: pipeline
name: pr-verify-drone
node:
  type: no-parallel
platform:
  arch: amd64
  os: linux
services: []
steps:
- commands:
  - echo $DRONE_RUNNER_NAME
  image: alpine:3.18.3
  name: identify-runner
- commands:
  - go build -o ./bin/build -ldflags '-extldflags -static' ./pkg/build/cmd
  depends_on: []
  environment:
    CGO_ENABLED: 0
  image: golang:1.20.10-alpine
  name: compile-build-cmd
- commands:
  - ./bin/build verify-drone
  depends_on:
  - compile-build-cmd
  image: byrnedo/alpine-curl:0.1.8
  name: lint-drone
trigger:
  event:
  - pull_request
  paths:
    exclude:
    - docs/**
    - '*.md'
    include:
    - scripts/drone/**
    - .drone.yml
    - .drone.star
type: docker
volumes:
- host:
    path: /var/run/docker.sock
  name: docker
---
clone:
  retries: 3
depends_on: []
environment:
  EDITION: oss
image_pull_secrets:
- dockerconfigjson
kind: pipeline
name: pr-verify-starlark
node:
  type: no-parallel
platform:
  arch: amd64
  os: linux
services: []
steps:
- commands:
  - echo $DRONE_RUNNER_NAME
  image: alpine:3.18.3
  name: identify-runner
- commands:
  - go build -o ./bin/build -ldflags '-extldflags -static' ./pkg/build/cmd
  depends_on: []
  environment:
    CGO_ENABLED: 0
  image: golang:1.20.10-alpine
  name: compile-build-cmd
- commands:
  - go install github.com/bazelbuild/buildtools/buildifier@latest
  - buildifier --lint=warn -mode=check -r .
  depends_on:
  - compile-build-cmd
  image: golang:1.20.10-alpine
  name: lint-starlark
trigger:
  event:
  - pull_request
  paths:
    exclude:
    - docs/**
    - '*.md'
    include:
    - scripts/drone/**
    - .drone.star
type: docker
volumes:
- host:
    path: /var/run/docker.sock
  name: docker
---
clone:
  retries: 3
depends_on: []
environment:
  EDITION: oss
image_pull_secrets:
- dockerconfigjson
kind: pipeline
name: pr-test-frontend
node:
  type: no-parallel
platform:
  arch: amd64
  os: linux
services: []
steps:
- commands:
  - echo $DRONE_RUNNER_NAME
  image: alpine:3.18.3
  name: identify-runner
- commands:
  - yarn install --immutable
  depends_on: []
  image: node:20.9.0-alpine
  name: yarn-install
- commands:
  - apk add --update git bash
  - yarn betterer ci
  depends_on:
  - yarn-install
  image: node:20.9.0-alpine
  name: betterer-frontend
- commands:
  - apk add --update curl jq bash
  - is_fork=$(curl "https://$GITHUB_TOKEN@api.github.com/repos/grafana/grafana/pulls/$DRONE_PULL_REQUEST"
    | jq .head.repo.fork)
  - if [ "$is_fork" != false ]; then return 1; fi
  - git clone "https://$${GITHUB_TOKEN}@github.com/grafana/grafana-enterprise.git"
    ../grafana-enterprise
  - cd ../grafana-enterprise
  - if git checkout ${DRONE_SOURCE_BRANCH}; then echo "checked out ${DRONE_SOURCE_BRANCH}";
    elif git checkout ${DRONE_TARGET_BRANCH}; then echo "git checkout ${DRONE_TARGET_BRANCH}";
    else git checkout main; fi
  - cd ../
  - ln -s src grafana
  - cd ./grafana-enterprise
  - ./build.sh
  environment:
    GITHUB_TOKEN:
      from_secret: github_token
  failure: ignore
  image: alpine/git:2.40.1
  name: clone-enterprise
- commands:
  - yarn run ci:test-frontend
  depends_on:
  - yarn-install
  environment:
    TEST_MAX_WORKERS: 50%
  image: node:20.9.0-alpine
  name: test-frontend
trigger:
  event:
  - pull_request
  paths:
    exclude:
    - docs/**
    - '*.md'
    - pkg/**
    - packaging/**
    - go.sum
    - go.mod
    include: []
type: docker
volumes:
- host:
    path: /var/run/docker.sock
  name: docker
---
clone:
  retries: 3
depends_on: []
environment:
  EDITION: oss
image_pull_secrets:
- dockerconfigjson
kind: pipeline
name: pr-lint-frontend
node:
  type: no-parallel
platform:
  arch: amd64
  os: linux
services: []
steps:
- commands:
  - apk add --update curl jq bash
  - is_fork=$(curl "https://$GITHUB_TOKEN@api.github.com/repos/grafana/grafana/pulls/$DRONE_PULL_REQUEST"
    | jq .head.repo.fork)
  - if [ "$is_fork" != false ]; then return 1; fi
  - git clone "https://$${GITHUB_TOKEN}@github.com/grafana/grafana-enterprise.git"
    ../grafana-enterprise
  - cd ../grafana-enterprise
  - if git checkout ${DRONE_SOURCE_BRANCH}; then echo "checked out ${DRONE_SOURCE_BRANCH}";
    elif git checkout ${DRONE_TARGET_BRANCH}; then echo "git checkout ${DRONE_TARGET_BRANCH}";
    else git checkout main; fi
  - cd ../
  - ln -s src grafana
  - cd ./grafana-enterprise
  - ./build.sh
  environment:
    GITHUB_TOKEN:
      from_secret: github_token
  failure: ignore
  image: alpine/git:2.40.1
  name: clone-enterprise
- commands:
  - echo $DRONE_RUNNER_NAME
  image: alpine:3.18.3
  name: identify-runner
- commands:
  - yarn install --immutable
  depends_on: []
  image: node:20.9.0-alpine
  name: yarn-install
- commands:
  - yarn run prettier:check
  - yarn run lint
  - yarn run typecheck
  depends_on:
  - yarn-install
  environment:
    TEST_MAX_WORKERS: 50%
  image: node:20.9.0-alpine
  name: lint-frontend
- commands:
  - apk add --update git
  - |-
    yarn run i18n:extract || (echo "
    Extraction failed. Make sure that you have no dynamic translation phrases, such as 't(\`preferences.theme.\$${themeID}\`, themeName)' and that no translation key is used twice. Search the output for '[warning]' to find the offending file." && false)
  - "\n            file_diff=$(git diff --dirstat public/locales)\n            if
    [ -n \"$file_diff\" ]; then\n                echo $file_diff\n                echo
    \"\nTranslation extraction has not been committed. Please run 'yarn i18n:extract',
    commit the changes and push again.\"\n                exit 1\n            fi\n
    \           "
  - yarn run i18n:compile
  depends_on:
  - yarn-install
  image: node:20.9.0-alpine
  name: verify-i18n
trigger:
  event:
  - pull_request
  paths:
    exclude:
    - docs/**
    - '*.md'
    - pkg/**
    - packaging/**
    - go.sum
    - go.mod
    include: []
type: docker
volumes:
- host:
    path: /var/run/docker.sock
  name: docker
---
clone:
  retries: 3
depends_on: []
environment:
  EDITION: oss
image_pull_secrets:
- dockerconfigjson
kind: pipeline
name: pr-test-backend
node:
  type: no-parallel
platform:
  arch: amd64
  os: linux
services: []
steps:
- commands:
  - apk add --update curl jq bash
  - is_fork=$(curl "https://$GITHUB_TOKEN@api.github.com/repos/grafana/grafana/pulls/$DRONE_PULL_REQUEST"
    | jq .head.repo.fork)
  - if [ "$is_fork" != false ]; then return 1; fi
  - git clone "https://$${GITHUB_TOKEN}@github.com/grafana/grafana-enterprise.git"
    ../grafana-enterprise
  - cd ../grafana-enterprise
  - if git checkout ${DRONE_SOURCE_BRANCH}; then echo "checked out ${DRONE_SOURCE_BRANCH}";
    elif git checkout ${DRONE_TARGET_BRANCH}; then echo "git checkout ${DRONE_TARGET_BRANCH}";
    else git checkout main; fi
  - cd ../
  - ln -s src grafana
  - cd ./grafana-enterprise
  - ./build.sh
  environment:
    GITHUB_TOKEN:
      from_secret: github_token
  failure: ignore
  image: alpine/git:2.40.1
  name: clone-enterprise
- commands:
  - echo $DRONE_RUNNER_NAME
  image: alpine:3.18.3
  name: identify-runner
- commands:
  - '# It is required that code generated from Thema/CUE be committed and in sync
    with its inputs.'
  - '# The following command will fail if running code generators produces any diff
    in output.'
  - apk add --update make
  - CODEGEN_VERIFY=1 make gen-cue
  depends_on: []
  image: golang:1.20.10-alpine
  name: verify-gen-cue
- commands:
  - '# It is required that generated jsonnet is committed and in sync with its inputs.'
  - '# The following command will fail if running code generators produces any diff
    in output.'
  - apk add --update make
  - CODEGEN_VERIFY=1 make gen-jsonnet
  depends_on: []
  image: golang:1.20.10-alpine
  name: verify-gen-jsonnet
- commands:
  - apk add --update make
  - make gen-go
  depends_on:
  - verify-gen-cue
  image: golang:1.20.10-alpine
  name: wire-install
- commands:
  - apk add --update build-base shared-mime-info shared-mime-info-lang
  - go test -tags requires_buildifer -short -covermode=atomic -timeout=5m ./pkg/...
  depends_on:
  - wire-install
  image: golang:1.20.10-alpine
  name: test-backend
- commands:
  - apk add --update build-base
  - go test -count=1 -covermode=atomic -timeout=5m -run '^TestIntegration' $(find
    ./pkg -type f -name '*_test.go' -exec grep -l '^func TestIntegration' '{}' '+'
    | grep -o '\(.*\)/' | sort -u)
  depends_on:
  - wire-install
  image: golang:1.20.10-alpine
  name: test-backend-integration
trigger:
  event:
  - pull_request
  paths:
    exclude:
    - docs/**
    - '*.md'
    include:
    - pkg/**
    - packaging/**
    - .drone.yml
    - conf/**
    - go.sum
    - go.mod
    - public/app/plugins/**/plugin.json
    - devenv/**
type: docker
volumes:
- host:
    path: /var/run/docker.sock
  name: docker
---
clone:
  retries: 3
depends_on: []
environment:
  EDITION: oss
image_pull_secrets:
- dockerconfigjson
kind: pipeline
name: pr-lint-backend
node:
  type: no-parallel
platform:
  arch: amd64
  os: linux
services: []
steps:
- commands:
  - echo $DRONE_RUNNER_NAME
  image: alpine:3.18.3
  name: identify-runner
- commands:
  - go build -o ./bin/build -ldflags '-extldflags -static' ./pkg/build/cmd
  depends_on: []
  environment:
    CGO_ENABLED: 0
  image: golang:1.20.10-alpine
  name: compile-build-cmd
- commands:
  - apk add --update curl jq bash
  - is_fork=$(curl "https://$GITHUB_TOKEN@api.github.com/repos/grafana/grafana/pulls/$DRONE_PULL_REQUEST"
    | jq .head.repo.fork)
  - if [ "$is_fork" != false ]; then return 1; fi
  - git clone "https://$${GITHUB_TOKEN}@github.com/grafana/grafana-enterprise.git"
    ../grafana-enterprise
  - cd ../grafana-enterprise
  - if git checkout ${DRONE_SOURCE_BRANCH}; then echo "checked out ${DRONE_SOURCE_BRANCH}";
    elif git checkout ${DRONE_TARGET_BRANCH}; then echo "git checkout ${DRONE_TARGET_BRANCH}";
    else git checkout main; fi
  - cd ../
  - ln -s src grafana
  - cd ./grafana-enterprise
  - ./build.sh
  environment:
    GITHUB_TOKEN:
      from_secret: github_token
  failure: ignore
  image: alpine/git:2.40.1
  name: clone-enterprise
- commands:
  - apk add --update make
  - make gen-go
  depends_on: []
  image: golang:1.20.10-alpine
  name: wire-install
- commands:
  - apk add --update make build-base
  - make lint-go
  depends_on:
  - wire-install
  environment:
    CGO_ENABLED: "1"
  image: golang:1.20.10-alpine
  name: lint-backend
- commands:
  - go run scripts/modowners/modowners.go check go.mod
  image: golang:1.20.10-alpine
  name: validate-modfile
- commands:
  - apk add --update make
  - make swagger-validate
  image: golang:1.20.10-alpine
  name: validate-openapi-spec
trigger:
  event:
  - pull_request
  paths:
    exclude:
    - docs/**
    - '*.md'
    include:
    - pkg/**
    - packaging/**
    - .drone.yml
    - conf/**
    - go.sum
    - go.mod
    - public/app/plugins/**/plugin.json
    - devenv/**
    - .bingo/**
type: docker
volumes:
- host:
    path: /var/run/docker.sock
  name: docker
---
clone:
  retries: 3
depends_on: []
environment:
  EDITION: oss
image_pull_secrets:
- dockerconfigjson
kind: pipeline
name: pr-build-e2e
node:
  type: no-parallel
platform:
  arch: amd64
  os: linux
services: []
steps:
- commands:
  - echo $DRONE_RUNNER_NAME
  image: alpine:3.18.3
  name: identify-runner
- commands:
  - mkdir -p bin
  - curl -fL -o bin/grabpl https://grafana-downloads.storage.googleapis.com/grafana-build-pipeline/v3.0.42/grabpl
  - chmod +x bin/grabpl
  image: byrnedo/alpine-curl:0.1.8
  name: grabpl
- commands:
  - go build -o ./bin/build -ldflags '-extldflags -static' ./pkg/build/cmd
  depends_on: []
  environment:
    CGO_ENABLED: 0
  image: golang:1.20.10-alpine
  name: compile-build-cmd
- commands:
  - '# It is required that code generated from Thema/CUE be committed and in sync
    with its inputs.'
  - '# The following command will fail if running code generators produces any diff
    in output.'
  - apk add --update make
  - CODEGEN_VERIFY=1 make gen-cue
  depends_on: []
  image: golang:1.20.10-alpine
  name: verify-gen-cue
- commands:
  - '# It is required that generated jsonnet is committed and in sync with its inputs.'
  - '# The following command will fail if running code generators produces any diff
    in output.'
  - apk add --update make
  - CODEGEN_VERIFY=1 make gen-jsonnet
  depends_on: []
  image: golang:1.20.10-alpine
  name: verify-gen-jsonnet
- commands:
  - apk add --update make
  - make gen-go
  depends_on:
  - verify-gen-cue
  image: golang:1.20.10-alpine
  name: wire-install
- commands:
  - yarn install --immutable
  depends_on: []
  image: node:20.9.0-alpine
  name: yarn-install
- commands:
  - apk add --update jq bash
  - yarn packages:build
  - yarn packages:pack
  - ./scripts/validate-npm-packages.sh
  depends_on:
  - yarn-install
  environment:
    NODE_OPTIONS: --max_old_space_size=8192
  image: node:20.9.0-alpine
  name: build-frontend-packages
- failure: ignore
  image: grafana/drone-downstream
  name: trigger-enterprise-downstream
  settings:
    params:
    - SOURCE_BUILD_NUMBER=${DRONE_COMMIT}
    - SOURCE_COMMIT=${DRONE_COMMIT}
    - OSS_PULL_REQUEST=${DRONE_PULL_REQUEST}
    repositories:
    - grafana/grafana-enterprise@${DRONE_SOURCE_BRANCH}
    server: https://drone.grafana.net
    token:
      from_secret: drone_token
- commands:
  - /src/grafana-build package --distro=linux/amd64,linux/arm64 --go-version=1.20.10
    --yarn-cache=$$YARN_CACHE_FOLDER --build-id=$$DRONE_BUILD_NUMBER --grafana-dir=$$PWD
    > packages.txt
  depends_on:
  - yarn-install
  image: grafana/grafana-build:main
  name: rgm-package
  pull: always
  volumes:
  - name: docker
    path: /var/run/docker.sock
- commands:
  - apk add --update tar bash
  - mkdir grafana
  - tar --strip-components=1 -xvf ./dist/*amd64.tar.gz -C grafana
  - cp -r devenv scripts tools grafana && cd grafana && ./scripts/grafana-server/start-server
  depends_on:
  - rgm-package
  detach: true
  environment:
    GF_APP_MODE: development
    GF_SERVER_HTTP_PORT: "3001"
    GF_SERVER_ROUTER_LOGGING: "1"
  image: alpine:3.18.3
  name: grafana-server
- commands:
  - ./bin/build e2e-tests --port 3001 --suite dashboards-suite
  depends_on:
  - grafana-server
  environment:
    HOST: grafana-server
  image: cypress/included:13.1.0
  name: end-to-end-tests-dashboards-suite
- commands:
  - ./bin/build e2e-tests --port 3001 --suite smoke-tests-suite
  depends_on:
  - grafana-server
  environment:
    HOST: grafana-server
  image: cypress/included:13.1.0
  name: end-to-end-tests-smoke-tests-suite
- commands:
  - ./bin/build e2e-tests --port 3001 --suite panels-suite
  depends_on:
  - grafana-server
  environment:
    HOST: grafana-server
  image: cypress/included:13.1.0
  name: end-to-end-tests-panels-suite
- commands:
  - ./bin/build e2e-tests --port 3001 --suite various-suite
  depends_on:
  - grafana-server
  environment:
    HOST: grafana-server
  image: cypress/included:13.1.0
  name: end-to-end-tests-various-suite
- commands:
  - cd /
  - ./cpp-e2e/scripts/ci-run.sh azure ${DRONE_SOURCE_BRANCH}
  depends_on:
  - grafana-server
  environment:
    AZURE_SP_APP_ID:
      from_secret: azure_sp_app_id
    AZURE_SP_PASSWORD:
      from_secret: azure_sp_app_pw
    AZURE_TENANT:
      from_secret: azure_tenant
    CYPRESS_CI: "true"
    GITHUB_TOKEN:
      from_secret: github_token
    HOST: grafana-server
  image: us-docker.pkg.dev/grafanalabs-dev/cloud-data-sources/e2e:3.0.0
  name: end-to-end-tests-cloud-plugins-suite-azure
  when:
    paths:
      include:
      - pkg/tsdb/azuremonitor/**
      - public/app/plugins/datasource/azuremonitor/**
      - e2e/cloud-plugins-suite/azure-monitor.spec.ts
    repo:
    - grafana/grafana
- commands:
  - apt-get update
  - apt-get install -yq zip
  - printenv GCP_GRAFANA_UPLOAD_ARTIFACTS_KEY > /tmp/gcpkey_upload_artifacts.json
  - gcloud auth activate-service-account --key-file=/tmp/gcpkey_upload_artifacts.json
  - find ./e2e -type f -name "*spec.ts.mp4" | zip e2e/videos.zip -@
  - gsutil cp e2e/videos.zip gs://$${E2E_TEST_ARTIFACTS_BUCKET}/${DRONE_BUILD_NUMBER}/artifacts/videos/videos.zip
  - export E2E_ARTIFACTS_VIDEO_ZIP=https://storage.googleapis.com/$${E2E_TEST_ARTIFACTS_BUCKET}/${DRONE_BUILD_NUMBER}/artifacts/videos/videos.zip
  - 'echo "E2E Test artifacts uploaded to: $${E2E_ARTIFACTS_VIDEO_ZIP}"'
  - 'curl -X POST https://api.github.com/repos/${DRONE_REPO}/statuses/${DRONE_COMMIT_SHA}
    -H "Authorization: token $${GITHUB_TOKEN}" -d "{\"state\":\"success\",\"target_url\":\"$${E2E_ARTIFACTS_VIDEO_ZIP}\",
    \"description\": \"Click on the details to download e2e recording videos\", \"context\":
    \"e2e_artifacts\"}"'
  depends_on:
  - end-to-end-tests-dashboards-suite
  - end-to-end-tests-panels-suite
  - end-to-end-tests-smoke-tests-suite
  - end-to-end-tests-various-suite
  environment:
    E2E_TEST_ARTIFACTS_BUCKET: releng-pipeline-artifacts-dev
    GCP_GRAFANA_UPLOAD_ARTIFACTS_KEY:
      from_secret: gcp_upload_artifacts_key
    GITHUB_TOKEN:
      from_secret: github_token
  failure: ignore
  image: google/cloud-sdk:431.0.0
  name: e2e-tests-artifacts-upload
  when:
    status:
    - success
    - failure
- commands:
  - yarn storybook:build
  - ./bin/build verify-storybook
  depends_on:
  - rgm-package
  - build-frontend-packages
  environment:
    NODE_OPTIONS: --max_old_space_size=4096
  image: node:20.9.0-alpine
  name: build-storybook
  when:
    paths:
      include:
      - packages/grafana-ui/**
- commands:
  - yarn wait-on http://$HOST:$PORT
  - pa11y-ci --config .pa11yci-pr.conf.js
  depends_on:
  - grafana-server
  environment:
    GRAFANA_MISC_STATS_API_KEY:
      from_secret: grafana_misc_stats_api_key
    HOST: grafana-server
    PORT: 3001
  failure: always
  image: grafana/docker-puppeteer:1.1.0
  name: test-a11y-frontend
- commands:
  - docker run --privileged --rm tonistiigi/binfmt --install all
  - /src/grafana-build docker $(cat packages.txt | grep tar.gz | grep -v docker |
    grep -v sha256 | awk '{print "--package=" $0}') --ubuntu-base=ubuntu:22.04 --alpine-base=alpine:3.18.3
    --tag-format='{{ .version_base }}-{{ .buildID }}-{{ .arch }}' --ubuntu-tag-format='{{
    .version_base }}-{{ .buildID }}-ubuntu-{{ .arch }}' > docker.txt
  - find ./dist -name '*docker*.tar.gz' -type f | xargs -n1 docker load -i
  depends_on:
  - rgm-package
  image: grafana/grafana-build:main
  name: rgm-build-docker
  pull: always
  volumes:
  - name: docker
    path: /var/run/docker.sock
- commands:
  - ./bin/grabpl artifacts docker publish --dockerhub-repo grafana/grafana
  depends_on:
  - rgm-build-docker
  environment:
    DOCKER_PASSWORD:
      from_secret: docker_password
    DOCKER_USER:
      from_secret: docker_username
    GITHUB_APP_ID:
      from_secret: delivery-bot-app-id
    GITHUB_APP_INSTALLATION_ID:
      from_secret: delivery-bot-app-installation-id
    GITHUB_APP_PRIVATE_KEY:
      from_secret: delivery-bot-app-private-key
  failure: ignore
  image: google/cloud-sdk:431.0.0
  name: publish-images-grafana
  volumes:
  - name: docker
    path: /var/run/docker.sock
trigger:
  event:
  - pull_request
  paths:
    exclude:
    - '*.md'
    - docs/**
    - latest.json
type: docker
volumes:
- host:
    path: /var/run/docker.sock
  name: docker
---
clone:
  retries: 3
depends_on: []
environment:
  EDITION: oss
image_pull_secrets:
- dockerconfigjson
kind: pipeline
name: pr-integration-tests
node:
  type: no-parallel
platform:
  arch: amd64
  os: linux
services:
- environment:
    PGDATA: /var/lib/postgresql/data/pgdata
    POSTGRES_DB: grafanatest
    POSTGRES_PASSWORD: grafanatest
    POSTGRES_USER: grafanatest
  image: postgres:12.3-alpine
  name: postgres
  volumes:
  - name: postgres
    path: /var/lib/postgresql/data/pgdata
- commands:
  - docker-entrypoint.sh mysqld --character-set-server=utf8mb4 --collation-server=utf8mb4_unicode_ci
  environment:
    MYSQL_DATABASE: grafana_tests
    MYSQL_PASSWORD: password
    MYSQL_ROOT_PASSWORD: rootpass
    MYSQL_USER: grafana
  image: mysql:5.7.39
  name: mysql57
  volumes:
  - name: mysql57
    path: /var/lib/mysql
- commands:
  - docker-entrypoint.sh mysqld --default-authentication-plugin=mysql_native_password
  environment:
    MYSQL_DATABASE: grafana_tests
    MYSQL_PASSWORD: password
    MYSQL_ROOT_PASSWORD: rootpass
    MYSQL_USER: grafana
  image: mysql:8.0.32
  name: mysql80
  volumes:
  - name: mysql80
    path: /var/lib/mysql
- commands:
  - /bin/mimir -target=backend
  environment: {}
  image: grafana/mimir:latest
  name: mimir_backend
- environment: {}
  image: redis:6.2.11-alpine
  name: redis
- environment: {}
  image: memcached:1.6.9-alpine
  name: memcached
steps:
- commands:
  - apk add --update curl jq bash
  - is_fork=$(curl "https://$GITHUB_TOKEN@api.github.com/repos/grafana/grafana/pulls/$DRONE_PULL_REQUEST"
    | jq .head.repo.fork)
  - if [ "$is_fork" != false ]; then return 1; fi
  - git clone "https://$${GITHUB_TOKEN}@github.com/grafana/grafana-enterprise.git"
    ../grafana-enterprise
  - cd ../grafana-enterprise
  - if git checkout ${DRONE_SOURCE_BRANCH}; then echo "checked out ${DRONE_SOURCE_BRANCH}";
    elif git checkout ${DRONE_TARGET_BRANCH}; then echo "git checkout ${DRONE_TARGET_BRANCH}";
    else git checkout main; fi
  - cd ../
  - ln -s src grafana
  - cd ./grafana-enterprise
  - ./build.sh
  environment:
    GITHUB_TOKEN:
      from_secret: github_token
  failure: ignore
  image: alpine/git:2.40.1
  name: clone-enterprise
- commands:
  - mkdir -p bin
  - curl -fL -o bin/grabpl https://grafana-downloads.storage.googleapis.com/grafana-build-pipeline/v3.0.42/grabpl
  - chmod +x bin/grabpl
  image: byrnedo/alpine-curl:0.1.8
  name: grabpl
- commands:
  - go build -o ./bin/build -ldflags '-extldflags -static' ./pkg/build/cmd
  depends_on: []
  environment:
    CGO_ENABLED: 0
  image: golang:1.20.10-alpine
  name: compile-build-cmd
- commands:
  - echo $DRONE_RUNNER_NAME
  image: alpine:3.18.3
  name: identify-runner
- commands:
  - '# It is required that code generated from Thema/CUE be committed and in sync
    with its inputs.'
  - '# The following command will fail if running code generators produces any diff
    in output.'
  - apk add --update make
  - CODEGEN_VERIFY=1 make gen-cue
  depends_on: []
  image: golang:1.20.10-alpine
  name: verify-gen-cue
- commands:
  - '# It is required that generated jsonnet is committed and in sync with its inputs.'
  - '# The following command will fail if running code generators produces any diff
    in output.'
  - apk add --update make
  - CODEGEN_VERIFY=1 make gen-jsonnet
  depends_on: []
  image: golang:1.20.10-alpine
  name: verify-gen-jsonnet
- commands:
  - apk add --update make
  - make gen-go
  depends_on:
  - verify-gen-cue
  image: golang:1.20.10-alpine
  name: wire-install
- commands:
  - dockerize -wait tcp://postgres:5432 -timeout 120s
  image: jwilder/dockerize:0.6.1
  name: wait-for-postgres
- commands:
  - apk add --update build-base
  - apk add --update postgresql-client
  - psql -p 5432 -h postgres -U grafanatest -d grafanatest -f devenv/docker/blocks/postgres_tests/setup.sql
  - go clean -testcache
  - go test -p=1 -count=1 -covermode=atomic -timeout=5m -run '^TestIntegration' $(find
    ./pkg -type f -name '*_test.go' -exec grep -l '^func TestIntegration' '{}' '+'
    | grep -o '\(.*\)/' | sort -u)
  depends_on:
  - wire-install
  - wait-for-postgres
  environment:
    GRAFANA_TEST_DB: postgres
    PGPASSWORD: grafanatest
    POSTGRES_HOST: postgres
  image: golang:1.20.10-alpine
  name: postgres-integration-tests
- commands:
  - dockerize -wait tcp://mysql57:3306 -timeout 120s
  image: jwilder/dockerize:0.6.1
  name: wait-for-mysql-5.7
- commands:
  - apk add --update build-base
  - apk add --update mysql-client
  - cat devenv/docker/blocks/mysql_tests/setup.sql | mysql -h mysql57 -P 3306 -u root
    -prootpass
  - go clean -testcache
  - go test -p=1 -count=1 -covermode=atomic -timeout=5m -run '^TestIntegration' $(find
    ./pkg -type f -name '*_test.go' -exec grep -l '^func TestIntegration' '{}' '+'
    | grep -o '\(.*\)/' | sort -u)
  depends_on:
  - wire-install
  - wait-for-mysql-5.7
  environment:
    GRAFANA_TEST_DB: mysql
    MYSQL_HOST: mysql57
  image: golang:1.20.10-alpine
  name: mysql-5.7-integration-tests
- commands:
  - dockerize -wait tcp://mysql80:3306 -timeout 120s
  image: jwilder/dockerize:0.6.1
  name: wait-for-mysql-8.0
- commands:
  - apk add --update build-base
  - apk add --update mysql-client
  - cat devenv/docker/blocks/mysql_tests/setup.sql | mysql -h mysql80 -P 3306 -u root
    -prootpass
  - go clean -testcache
  - go test -p=1 -count=1 -covermode=atomic -timeout=5m -run '^TestIntegration' $(find
    ./pkg -type f -name '*_test.go' -exec grep -l '^func TestIntegration' '{}' '+'
    | grep -o '\(.*\)/' | sort -u)
  depends_on:
  - wire-install
  - wait-for-mysql-8.0
  environment:
    GRAFANA_TEST_DB: mysql
    MYSQL_HOST: mysql80
  image: golang:1.20.10-alpine
  name: mysql-8.0-integration-tests
- commands:
  - dockerize -wait tcp://redis:6379 -timeout 120s
  image: jwilder/dockerize:0.6.1
  name: wait-for-redis
- commands:
  - apk add --update build-base
  - go clean -testcache
  - go test -run IntegrationRedis -covermode=atomic -timeout=2m ./pkg/...
  depends_on:
  - wire-install
  - wait-for-redis
  environment:
    REDIS_URL: redis://redis:6379/0
  image: golang:1.20.10-alpine
  name: redis-integration-tests
- commands:
  - dockerize -wait tcp://memcached:11211 -timeout 120s
  image: jwilder/dockerize:0.6.1
  name: wait-for-memcached
- commands:
  - apk add --update build-base
  - go clean -testcache
  - go test -run IntegrationMemcached -covermode=atomic -timeout=2m ./pkg/...
  depends_on:
  - wire-install
  - wait-for-memcached
  environment:
    MEMCACHED_HOSTS: memcached:11211
  image: golang:1.20.10-alpine
  name: memcached-integration-tests
- commands:
  - dockerize -wait tcp://mimir_backend:8080 -timeout 120s
  image: jwilder/dockerize:0.6.1
  name: wait-for-remote-alertmanager
- commands:
  - apk add --update build-base
  - go clean -testcache
  - go test -run TestIntegrationRemoteAlertmanager -covermode=atomic -timeout=2m ./pkg/services/ngalert/notifier/...
  depends_on:
  - wire-install
  - wait-for-remote-alertmanager
  environment:
    AM_PASSWORD: test
    AM_TENANT_ID: test
    AM_URL: http://mimir_backend:8080
  image: golang:1.20.10-alpine
  name: remote-alertmanager-integration-tests
trigger:
  event:
  - pull_request
  paths:
    exclude:
    - docs/**
    - '*.md'
    include:
    - pkg/**
    - packaging/**
    - .drone.yml
    - conf/**
    - go.sum
    - go.mod
    - public/app/plugins/**/plugin.json
type: docker
volumes:
- host:
    path: /var/run/docker.sock
  name: docker
- name: postgres
  temp:
    medium: memory
- name: mysql57
  temp:
    medium: memory
- name: mysql80
  temp:
    medium: memory
---
clone:
  retries: 3
depends_on: []
environment:
  EDITION: oss
image_pull_secrets:
- dockerconfigjson
kind: pipeline
name: pr-docs
node:
  type: no-parallel
platform:
  arch: amd64
  os: linux
services: []
steps:
- commands:
  - echo $DRONE_RUNNER_NAME
  image: alpine:3.18.3
  name: identify-runner
- commands:
  - yarn install --immutable
  depends_on: []
  image: node:20.9.0-alpine
  name: yarn-install
- commands:
  - pip3 install codespell
  - codespell -I .codespellignore docs/
  image: python:3.8
  name: codespell
- commands:
  - yarn run prettier:checkDocs
  depends_on:
  - yarn-install
  environment:
    NODE_OPTIONS: --max_old_space_size=8192
  image: node:20.9.0-alpine
  name: lint-docs
- commands:
  - mkdir -p /hugo/content/docs/grafana/latest
  - 'echo -e ''---\nredirectURL: /docs/grafana/latest/\ntype: redirect\nversioned:
    true\n---\n'' > /hugo/content/docs/grafana/_index.md'
  - cp -r docs/sources/* /hugo/content/docs/grafana/latest/
  - cd /hugo && make prod
  image: grafana/docs-base:dbd975af06
  name: build-docs-website
- commands:
  - '# It is required that code generated from Thema/CUE be committed and in sync
    with its inputs.'
  - '# The following command will fail if running code generators produces any diff
    in output.'
  - apk add --update make
  - CODEGEN_VERIFY=1 make gen-cue
  depends_on: []
  image: golang:1.20.10-alpine
  name: verify-gen-cue
trigger:
  event:
  - pull_request
  paths:
    include:
    - '*.md'
    - docs/**
    - packages/**/*.md
    - latest.json
  repo:
  - grafana/grafana
type: docker
volumes:
- host:
    path: /var/run/docker.sock
  name: docker
---
clone:
  retries: 3
depends_on: []
environment:
  EDITION: oss
image_pull_secrets:
- dockerconfigjson
kind: pipeline
name: pr-shellcheck
node:
  type: no-parallel
platform:
  arch: amd64
  os: linux
services: []
steps:
- commands:
  - go build -o ./bin/build -ldflags '-extldflags -static' ./pkg/build/cmd
  depends_on: []
  environment:
    CGO_ENABLED: 0
  image: golang:1.20.10-alpine
  name: compile-build-cmd
- commands:
  - apt-get update -yq && apt-get install shellcheck
  - shellcheck -e SC1071 -e SC2162 scripts/**/*.sh
  image: ubuntu:22.04
  name: shellcheck
trigger:
  event:
  - pull_request
  paths:
    exclude:
    - '*.md'
    - docs/**
    - latest.json
    include:
    - scripts/**/*.sh
type: docker
volumes:
- host:
    path: /var/run/docker.sock
  name: docker
---
clone:
  retries: 3
depends_on: []
image_pull_secrets:
- dockerconfigjson
kind: pipeline
name: pr-swagger-gen
node:
  type: no-parallel
platform:
  arch: amd64
  os: linux
services: []
steps:
- commands:
  - apk add --update curl jq bash
  - is_fork=$(curl "https://$GITHUB_TOKEN@api.github.com/repos/grafana/grafana/pulls/$DRONE_PULL_REQUEST"
    | jq .head.repo.fork)
  - if [ "$is_fork" != false ]; then return 1; fi
  - git clone "https://$${GITHUB_TOKEN}@github.com/grafana/grafana-enterprise.git"
    grafana-enterprise
  - cd grafana-enterprise
  - if git checkout ${DRONE_SOURCE_BRANCH}; then echo "checked out ${DRONE_SOURCE_BRANCH}";
    elif git checkout main; then echo "git checkout main"; else git checkout main;
    fi
  environment:
    GITHUB_TOKEN:
      from_secret: github_token
  failure: ignore
  image: alpine/git:2.40.1
  name: clone-enterprise
- commands:
  - apk add --update git make
  - make swagger-clean && make openapi3-gen
  - for f in public/api-merged.json public/openapi3.json; do git add $f; done
  - if [ -z "$(git diff --name-only --cached)" ]; then echo "Everything seems up to
    date!"; else echo "Please ensure the branch is up-to-date, then regenerate the
    specification by running make swagger-clean && make openapi3-gen" && return 1;
    fi
  depends_on:
  - clone-enterprise
  environment:
    GITHUB_TOKEN:
      from_secret: github_token
  image: golang:1.20.10-alpine
  name: swagger-gen
trigger:
  event:
  - pull_request
  paths:
    exclude:
    - docs/**
    - '*.md'
    include:
    - pkg/**
type: docker
volumes:
- host:
    path: /var/run/docker.sock
  name: docker
---
clone:
  retries: 3
depends_on: []
environment:
  EDITION: oss
image_pull_secrets:
- dockerconfigjson
kind: pipeline
name: pr-integration-benchmarks
node:
  type: no-parallel
platform:
  arch: amd64
  os: linux
services:
- environment:
    PGDATA: /var/lib/postgresql/data/pgdata
    POSTGRES_DB: grafanatest
    POSTGRES_PASSWORD: grafanatest
    POSTGRES_USER: grafanatest
  image: postgres:12.3-alpine
  name: postgres
  volumes:
  - name: postgres
    path: /var/lib/postgresql/data/pgdata
- commands:
  - docker-entrypoint.sh mysqld --character-set-server=utf8mb4 --collation-server=utf8mb4_unicode_ci
  environment:
    MYSQL_DATABASE: grafana_tests
    MYSQL_PASSWORD: password
    MYSQL_ROOT_PASSWORD: rootpass
    MYSQL_USER: grafana
  image: mysql:5.7.39
  name: mysql57
  volumes:
  - name: mysql57
    path: /var/lib/mysql
- commands:
  - docker-entrypoint.sh mysqld --default-authentication-plugin=mysql_native_password
  environment:
    MYSQL_DATABASE: grafana_tests
    MYSQL_PASSWORD: password
    MYSQL_ROOT_PASSWORD: rootpass
    MYSQL_USER: grafana
  image: mysql:8.0.32
  name: mysql80
  volumes:
  - name: mysql80
    path: /var/lib/mysql
- commands:
  - /bin/mimir -target=backend
  environment: {}
  image: grafana/mimir:latest
  name: mimir_backend
- environment: {}
  image: redis:6.2.11-alpine
  name: redis
- environment: {}
  image: memcached:1.6.9-alpine
  name: memcached
steps:
- commands:
  - apk add --update curl jq bash
  - git clone "https://$${GITHUB_TOKEN}@github.com/grafana/grafana-enterprise.git"
    ../grafana-enterprise
  - cd ../grafana-enterprise
  - if git checkout ${DRONE_SOURCE_BRANCH}; then echo "checked out ${DRONE_SOURCE_BRANCH}";
    elif git checkout ${DRONE_TARGET_BRANCH}; then echo "git checkout ${DRONE_TARGET_BRANCH}";
    else git checkout main; fi
  - cd ../
  - ln -s src grafana
  - cd ./grafana-enterprise
  - ./build.sh
  environment:
    GITHUB_TOKEN:
      from_secret: github_token
  failure: ignore
  image: alpine/git:2.40.1
  name: clone-enterprise
- commands:
  - go build -o ./bin/build -ldflags '-extldflags -static' ./pkg/build/cmd
  depends_on: []
  environment:
    CGO_ENABLED: 0
  image: golang:1.20.10-alpine
  name: compile-build-cmd
- commands:
  - '# It is required that code generated from Thema/CUE be committed and in sync
    with its inputs.'
  - '# The following command will fail if running code generators produces any diff
    in output.'
  - apk add --update make
  - CODEGEN_VERIFY=1 make gen-cue
  depends_on:
  - clone-enterprise
  image: golang:1.20.10-alpine
  name: verify-gen-cue
- commands:
  - '# It is required that generated jsonnet is committed and in sync with its inputs.'
  - '# The following command will fail if running code generators produces any diff
    in output.'
  - apk add --update make
  - CODEGEN_VERIFY=1 make gen-jsonnet
  depends_on:
  - clone-enterprise
  image: golang:1.20.10-alpine
  name: verify-gen-jsonnet
- commands:
  - apk add --update make
  - make gen-go
  depends_on:
  - verify-gen-cue
  image: golang:1.20.10-alpine
  name: wire-install
- commands:
  - apk add --update build-base
  - if [ -z ${GO_PACKAGES} ]; then echo 'missing GO_PACKAGES'; false; fi
  - go test -v -run=^$ -benchmem -timeout=1h -count=8 -bench=. ${GO_PACKAGES}
  depends_on:
  - wire-install
  image: golang:1.20.10-alpine
  name: sqlite-benchmark-integration-tests
- commands:
  - apk add --update build-base
  - if [ -z ${GO_PACKAGES} ]; then echo 'missing GO_PACKAGES'; false; fi
  - go test -v -run=^$ -benchmem -timeout=1h -count=8 -bench=. ${GO_PACKAGES}
  depends_on:
  - wire-install
  environment:
    GRAFANA_TEST_DB: postgres
    PGPASSWORD: grafanatest
    POSTGRES_HOST: postgres
  image: golang:1.20.10-alpine
  name: postgres-benchmark-integration-tests
- commands:
  - apk add --update build-base
  - if [ -z ${GO_PACKAGES} ]; then echo 'missing GO_PACKAGES'; false; fi
  - go test -v -run=^$ -benchmem -timeout=1h -count=8 -bench=. ${GO_PACKAGES}
  depends_on:
  - wire-install
  environment:
    GRAFANA_TEST_DB: mysql
    MYSQL_HOST: mysql57
  image: golang:1.20.10-alpine
  name: mysql-5.7-benchmark-integration-tests
- commands:
  - apk add --update build-base
  - if [ -z ${GO_PACKAGES} ]; then echo 'missing GO_PACKAGES'; false; fi
  - go test -v -run=^$ -benchmem -timeout=1h -count=8 -bench=. ${GO_PACKAGES}
  depends_on:
  - wire-install
  environment:
    GRAFANA_TEST_DB: mysql
    MYSQL_HOST: mysql80
  image: golang:1.20.10-alpine
  name: mysql-8.0-benchmark-integration-tests
trigger:
  event:
  - promote
  target:
  - gobenchmarks
type: docker
volumes:
- host:
    path: /var/run/docker.sock
  name: docker
- name: postgres
  temp:
    medium: memory
- name: mysql57
  temp:
    medium: memory
- name: mysql80
  temp:
    medium: memory
---
clone:
  retries: 3
depends_on: []
environment:
  EDITION: oss
image_pull_secrets:
- dockerconfigjson
kind: pipeline
name: main-docs
node:
  type: no-parallel
platform:
  arch: amd64
  os: linux
services: []
steps:
- commands:
  - echo $DRONE_RUNNER_NAME
  image: alpine:3.18.3
  name: identify-runner
- commands:
  - yarn install --immutable
  depends_on: []
  image: node:20.9.0-alpine
  name: yarn-install
- commands:
  - pip3 install codespell
  - codespell -I .codespellignore docs/
  image: python:3.8
  name: codespell
- commands:
  - yarn run prettier:checkDocs
  depends_on:
  - yarn-install
  environment:
    NODE_OPTIONS: --max_old_space_size=8192
  image: node:20.9.0-alpine
  name: lint-docs
- commands:
  - mkdir -p /hugo/content/docs/grafana/latest
  - 'echo -e ''---\nredirectURL: /docs/grafana/latest/\ntype: redirect\nversioned:
    true\n---\n'' > /hugo/content/docs/grafana/_index.md'
  - cp -r docs/sources/* /hugo/content/docs/grafana/latest/
  - cd /hugo && make prod
  image: grafana/docs-base:dbd975af06
  name: build-docs-website
- commands:
  - '# It is required that code generated from Thema/CUE be committed and in sync
    with its inputs.'
  - '# The following command will fail if running code generators produces any diff
    in output.'
  - apk add --update make
  - CODEGEN_VERIFY=1 make gen-cue
  depends_on: []
  image: golang:1.20.10-alpine
  name: verify-gen-cue
trigger:
  branch: main
  event:
  - push
  paths:
    include:
    - '*.md'
    - docs/**
    - packages/**/*.md
    - latest.json
  repo:
  - grafana/grafana
type: docker
volumes:
- host:
    path: /var/run/docker.sock
  name: docker
---
clone:
  retries: 3
depends_on: []
environment:
  EDITION: oss
image_pull_secrets:
- dockerconfigjson
kind: pipeline
name: main-test-frontend
node:
  type: no-parallel
platform:
  arch: amd64
  os: linux
services: []
steps:
- commands:
  - echo $DRONE_RUNNER_NAME
  image: alpine:3.18.3
  name: identify-runner
- commands:
  - yarn install --immutable
  depends_on: []
  image: node:20.9.0-alpine
  name: yarn-install
- commands:
  - apk add --update git bash
  - yarn betterer ci
  depends_on:
  - yarn-install
  image: node:20.9.0-alpine
  name: betterer-frontend
- commands:
  - yarn run ci:test-frontend
  depends_on:
  - yarn-install
  environment:
    TEST_MAX_WORKERS: 50%
  image: node:20.9.0-alpine
  name: test-frontend
trigger:
  branch: main
  event:
  - push
  paths:
    exclude:
    - '*.md'
    - docs/**
    - latest.json
  repo:
  - grafana/grafana
type: docker
volumes:
- host:
    path: /var/run/docker.sock
  name: docker
---
clone:
  retries: 3
depends_on: []
environment:
  EDITION: oss
image_pull_secrets:
- dockerconfigjson
kind: pipeline
name: main-lint-frontend
node:
  type: no-parallel
platform:
  arch: amd64
  os: linux
services: []
steps:
- commands:
  - echo $DRONE_RUNNER_NAME
  image: alpine:3.18.3
  name: identify-runner
- commands:
  - yarn install --immutable
  depends_on: []
  image: node:20.9.0-alpine
  name: yarn-install
- commands:
  - yarn run prettier:check
  - yarn run lint
  - yarn run typecheck
  depends_on:
  - yarn-install
  environment:
    TEST_MAX_WORKERS: 50%
  image: node:20.9.0-alpine
  name: lint-frontend
- commands:
  - apk add --update git
  - |-
    yarn run i18n:extract || (echo "
    Extraction failed. Make sure that you have no dynamic translation phrases, such as 't(\`preferences.theme.\$${themeID}\`, themeName)' and that no translation key is used twice. Search the output for '[warning]' to find the offending file." && false)
  - "\n            file_diff=$(git diff --dirstat public/locales)\n            if
    [ -n \"$file_diff\" ]; then\n                echo $file_diff\n                echo
    \"\nTranslation extraction has not been committed. Please run 'yarn i18n:extract',
    commit the changes and push again.\"\n                exit 1\n            fi\n
    \           "
  - yarn run i18n:compile
  depends_on:
  - yarn-install
  image: node:20.9.0-alpine
  name: verify-i18n
trigger:
  branch: main
  event:
  - push
  paths:
    exclude:
    - '*.md'
    - docs/**
    - latest.json
  repo:
  - grafana/grafana
type: docker
volumes:
- host:
    path: /var/run/docker.sock
  name: docker
---
clone:
  retries: 3
depends_on: []
environment:
  EDITION: oss
image_pull_secrets:
- dockerconfigjson
kind: pipeline
name: main-test-backend
node:
  type: no-parallel
platform:
  arch: amd64
  os: linux
services: []
steps:
- commands:
  - echo $DRONE_RUNNER_NAME
  image: alpine:3.18.3
  name: identify-runner
- commands:
  - '# It is required that code generated from Thema/CUE be committed and in sync
    with its inputs.'
  - '# The following command will fail if running code generators produces any diff
    in output.'
  - apk add --update make
  - CODEGEN_VERIFY=1 make gen-cue
  depends_on: []
  image: golang:1.20.10-alpine
  name: verify-gen-cue
- commands:
  - '# It is required that generated jsonnet is committed and in sync with its inputs.'
  - '# The following command will fail if running code generators produces any diff
    in output.'
  - apk add --update make
  - CODEGEN_VERIFY=1 make gen-jsonnet
  depends_on: []
  image: golang:1.20.10-alpine
  name: verify-gen-jsonnet
- commands:
  - apk add --update make
  - make gen-go
  depends_on:
  - verify-gen-cue
  image: golang:1.20.10-alpine
  name: wire-install
- commands:
  - apk add --update build-base shared-mime-info shared-mime-info-lang
  - go test -tags requires_buildifer -short -covermode=atomic -timeout=5m ./pkg/...
  depends_on:
  - wire-install
  image: golang:1.20.10-alpine
  name: test-backend
- commands:
  - apk add --update build-base
  - go test -count=1 -covermode=atomic -timeout=5m -run '^TestIntegration' $(find
    ./pkg -type f -name '*_test.go' -exec grep -l '^func TestIntegration' '{}' '+'
    | grep -o '\(.*\)/' | sort -u)
  depends_on:
  - wire-install
  image: golang:1.20.10-alpine
  name: test-backend-integration
trigger:
  branch: main
  event:
  - push
  paths:
    exclude:
    - '*.md'
    - docs/**
    - latest.json
  repo:
  - grafana/grafana
type: docker
volumes:
- host:
    path: /var/run/docker.sock
  name: docker
---
clone:
  retries: 3
depends_on: []
environment:
  EDITION: oss
image_pull_secrets:
- dockerconfigjson
kind: pipeline
name: main-lint-backend
node:
  type: no-parallel
platform:
  arch: amd64
  os: linux
services: []
steps:
- commands:
  - echo $DRONE_RUNNER_NAME
  image: alpine:3.18.3
  name: identify-runner
- commands:
  - go build -o ./bin/build -ldflags '-extldflags -static' ./pkg/build/cmd
  depends_on: []
  environment:
    CGO_ENABLED: 0
  image: golang:1.20.10-alpine
  name: compile-build-cmd
- commands:
  - apk add --update make
  - make gen-go
  depends_on: []
  image: golang:1.20.10-alpine
  name: wire-install
- commands:
  - apk add --update make build-base
  - make lint-go
  depends_on:
  - wire-install
  environment:
    CGO_ENABLED: "1"
  image: golang:1.20.10-alpine
  name: lint-backend
- commands:
  - go run scripts/modowners/modowners.go check go.mod
  image: golang:1.20.10-alpine
  name: validate-modfile
- commands:
  - apk add --update make
  - make swagger-validate
  image: golang:1.20.10-alpine
  name: validate-openapi-spec
- commands:
  - ./bin/build verify-drone
  depends_on:
  - compile-build-cmd
  image: byrnedo/alpine-curl:0.1.8
  name: lint-drone
trigger:
  branch: main
  event:
  - push
  paths:
    exclude:
    - '*.md'
    - docs/**
    - latest.json
  repo:
  - grafana/grafana
type: docker
volumes:
- host:
    path: /var/run/docker.sock
  name: docker
---
clone:
  retries: 3
depends_on: []
environment:
  EDITION: oss
image_pull_secrets:
- dockerconfigjson
kind: pipeline
name: main-build-e2e-publish
node:
  type: no-parallel
platform:
  arch: amd64
  os: linux
services: []
steps:
- commands:
  - echo $DRONE_RUNNER_NAME
  image: alpine:3.18.3
  name: identify-runner
- commands:
  - mkdir -p bin
  - curl -fL -o bin/grabpl https://grafana-downloads.storage.googleapis.com/grafana-build-pipeline/v3.0.42/grabpl
  - chmod +x bin/grabpl
  image: byrnedo/alpine-curl:0.1.8
  name: grabpl
- commands:
  - go build -o ./bin/build -ldflags '-extldflags -static' ./pkg/build/cmd
  depends_on: []
  environment:
    CGO_ENABLED: 0
  image: golang:1.20.10-alpine
  name: compile-build-cmd
- commands:
  - '# It is required that code generated from Thema/CUE be committed and in sync
    with its inputs.'
  - '# The following command will fail if running code generators produces any diff
    in output.'
  - apk add --update make
  - CODEGEN_VERIFY=1 make gen-cue
  depends_on: []
  image: golang:1.20.10-alpine
  name: verify-gen-cue
- commands:
  - '# It is required that generated jsonnet is committed and in sync with its inputs.'
  - '# The following command will fail if running code generators produces any diff
    in output.'
  - apk add --update make
  - CODEGEN_VERIFY=1 make gen-jsonnet
  depends_on: []
  image: golang:1.20.10-alpine
  name: verify-gen-jsonnet
- commands:
  - apk add --update make
  - make gen-go
  depends_on:
  - verify-gen-cue
  image: golang:1.20.10-alpine
  name: wire-install
- commands:
  - yarn install --immutable
  depends_on: []
  image: node:20.9.0-alpine
  name: yarn-install
- commands:
  - apk add --update jq
  - new_version=$(cat package.json | jq .version | sed s/pre/${DRONE_BUILD_NUMBER}/g)
  - 'echo "New version: $new_version"'
  - yarn run lerna version $new_version --exact --no-git-tag-version --no-push --force-publish
    -y
  - yarn install --mode=update-lockfile
  depends_on:
  - yarn-install
  image: node:20.9.0-alpine
  name: update-package-json-version
- commands:
  - apk add --update jq bash
  - yarn packages:build
  - yarn packages:pack
  - ./scripts/validate-npm-packages.sh
  depends_on:
  - yarn-install
  - update-package-json-version
  environment:
    NODE_OPTIONS: --max_old_space_size=8192
  image: node:20.9.0-alpine
  name: build-frontend-packages
- commands:
  - /src/grafana-build package --distro=linux/amd64,linux/arm64 --go-version=1.20.10
    --yarn-cache=$$YARN_CACHE_FOLDER --build-id=$$DRONE_BUILD_NUMBER --grafana-dir=$$PWD
    > packages.txt
  depends_on:
  - update-package-json-version
  image: grafana/grafana-build:main
  name: rgm-package
  pull: always
  volumes:
  - name: docker
    path: /var/run/docker.sock
- commands:
  - apk add --update tar bash
  - mkdir grafana
  - tar --strip-components=1 -xvf ./dist/*amd64.tar.gz -C grafana
  - cp -r devenv scripts tools grafana && cd grafana && ./scripts/grafana-server/start-server
  depends_on:
  - rgm-package
  detach: true
  environment:
    GF_APP_MODE: development
    GF_SERVER_HTTP_PORT: "3001"
    GF_SERVER_ROUTER_LOGGING: "1"
  image: alpine:3.18.3
  name: grafana-server
- commands:
  - ./bin/build e2e-tests --port 3001 --suite dashboards-suite
  depends_on:
  - grafana-server
  environment:
    HOST: grafana-server
  image: cypress/included:13.1.0
  name: end-to-end-tests-dashboards-suite
- commands:
  - ./bin/build e2e-tests --port 3001 --suite smoke-tests-suite
  depends_on:
  - grafana-server
  environment:
    HOST: grafana-server
  image: cypress/included:13.1.0
  name: end-to-end-tests-smoke-tests-suite
- commands:
  - ./bin/build e2e-tests --port 3001 --suite panels-suite
  depends_on:
  - grafana-server
  environment:
    HOST: grafana-server
  image: cypress/included:13.1.0
  name: end-to-end-tests-panels-suite
- commands:
  - ./bin/build e2e-tests --port 3001 --suite various-suite
  depends_on:
  - grafana-server
  environment:
    HOST: grafana-server
  image: cypress/included:13.1.0
  name: end-to-end-tests-various-suite
- commands:
  - cd /
  - ./cpp-e2e/scripts/ci-run.sh azure ${DRONE_SOURCE_BRANCH}
  depends_on:
  - grafana-server
  environment:
    AZURE_SP_APP_ID:
      from_secret: azure_sp_app_id
    AZURE_SP_PASSWORD:
      from_secret: azure_sp_app_pw
    AZURE_TENANT:
      from_secret: azure_tenant
    CYPRESS_CI: "true"
    GITHUB_TOKEN:
      from_secret: github_token
    HOST: grafana-server
  image: us-docker.pkg.dev/grafanalabs-dev/cloud-data-sources/e2e:3.0.0
  name: end-to-end-tests-cloud-plugins-suite-azure
  when:
    paths:
      include:
      - pkg/tsdb/azuremonitor/**
      - public/app/plugins/datasource/azuremonitor/**
      - e2e/cloud-plugins-suite/azure-monitor.spec.ts
    repo:
    - grafana/grafana
- commands:
  - apt-get update
  - apt-get install -yq zip
  - printenv GCP_GRAFANA_UPLOAD_ARTIFACTS_KEY > /tmp/gcpkey_upload_artifacts.json
  - gcloud auth activate-service-account --key-file=/tmp/gcpkey_upload_artifacts.json
  - find ./e2e -type f -name "*spec.ts.mp4" | zip e2e/videos.zip -@
  - gsutil cp e2e/videos.zip gs://$${E2E_TEST_ARTIFACTS_BUCKET}/${DRONE_BUILD_NUMBER}/artifacts/videos/videos.zip
  - export E2E_ARTIFACTS_VIDEO_ZIP=https://storage.googleapis.com/$${E2E_TEST_ARTIFACTS_BUCKET}/${DRONE_BUILD_NUMBER}/artifacts/videos/videos.zip
  - 'echo "E2E Test artifacts uploaded to: $${E2E_ARTIFACTS_VIDEO_ZIP}"'
  - 'curl -X POST https://api.github.com/repos/${DRONE_REPO}/statuses/${DRONE_COMMIT_SHA}
    -H "Authorization: token $${GITHUB_TOKEN}" -d "{\"state\":\"success\",\"target_url\":\"$${E2E_ARTIFACTS_VIDEO_ZIP}\",
    \"description\": \"Click on the details to download e2e recording videos\", \"context\":
    \"e2e_artifacts\"}"'
  depends_on:
  - end-to-end-tests-dashboards-suite
  - end-to-end-tests-panels-suite
  - end-to-end-tests-smoke-tests-suite
  - end-to-end-tests-various-suite
  environment:
    E2E_TEST_ARTIFACTS_BUCKET: releng-pipeline-artifacts-dev
    GCP_GRAFANA_UPLOAD_ARTIFACTS_KEY:
      from_secret: gcp_upload_artifacts_key
    GITHUB_TOKEN:
      from_secret: github_token
  failure: ignore
  image: google/cloud-sdk:431.0.0
  name: e2e-tests-artifacts-upload
  when:
    status:
    - success
    - failure
- commands:
  - yarn storybook:build
  - ./bin/build verify-storybook
  depends_on:
  - rgm-package
  - build-frontend-packages
  environment:
    NODE_OPTIONS: --max_old_space_size=4096
  image: node:20.9.0-alpine
  name: build-storybook
  when:
    paths:
      include:
      - packages/grafana-ui/**
- commands:
  - yarn wait-on http://$HOST:$PORT
  - pa11y-ci --config .pa11yci.conf.js --json > pa11y-ci-results.json
  depends_on:
  - grafana-server
  environment:
    GRAFANA_MISC_STATS_API_KEY:
      from_secret: grafana_misc_stats_api_key
    HOST: grafana-server
    PORT: 3001
  failure: ignore
  image: grafana/docker-puppeteer:1.1.0
  name: test-a11y-frontend
- commands:
  - ./bin/build store-storybook --deployment canary
  depends_on:
  - build-storybook
  - end-to-end-tests-dashboards-suite
  - end-to-end-tests-panels-suite
  - end-to-end-tests-smoke-tests-suite
  - end-to-end-tests-various-suite
  environment:
    GCP_KEY:
      from_secret: gcp_grafanauploads
    PRERELEASE_BUCKET:
      from_secret: prerelease_bucket
  image: grafana/grafana-ci-deploy:1.3.3
  name: store-storybook
  when:
    paths:
      include:
      - packages/grafana-ui/**
    repo:
    - grafana/grafana
- commands:
  - apk add --update bash grep git
  - ./scripts/ci-frontend-metrics.sh ./grafana/public/build | ./bin/build publish-metrics
    $$GRAFANA_MISC_STATS_API_KEY
  depends_on:
  - test-a11y-frontend
  environment:
    GRAFANA_MISC_STATS_API_KEY:
      from_secret: grafana_misc_stats_api_key
  failure: ignore
  image: node:20.9.0-alpine
  name: publish-frontend-metrics
  when:
    repo:
    - grafana/grafana
- commands:
  - docker run --privileged --rm tonistiigi/binfmt --install all
  - /src/grafana-build docker $(cat packages.txt | grep tar.gz | grep -v docker |
    grep -v sha256 | awk '{print "--package=" $0}') --ubuntu-base=ubuntu:22.04 --alpine-base=alpine:3.18.3
    --tag-format='{{ .version_base }}-{{ .buildID }}-{{ .arch }}' --ubuntu-tag-format='{{
    .version_base }}-{{ .buildID }}-ubuntu-{{ .arch }}' > docker.txt
  - find ./dist -name '*docker*.tar.gz' -type f | xargs -n1 docker load -i
  depends_on:
  - rgm-package
  image: grafana/grafana-build:main
  name: rgm-build-docker
  pull: always
  volumes:
  - name: docker
    path: /var/run/docker.sock
- commands:
  - ./bin/grabpl artifacts docker publish --dockerhub-repo grafana/grafana
  depends_on:
  - rgm-build-docker
  environment:
    DOCKER_PASSWORD:
      from_secret: docker_password
    DOCKER_USER:
      from_secret: docker_username
    GCP_KEY:
      from_secret: gcp_grafanauploads
    GITHUB_APP_ID:
      from_secret: delivery-bot-app-id
    GITHUB_APP_INSTALLATION_ID:
      from_secret: delivery-bot-app-installation-id
    GITHUB_APP_PRIVATE_KEY:
      from_secret: delivery-bot-app-private-key
  image: google/cloud-sdk:431.0.0
  name: publish-images-grafana
  volumes:
  - name: docker
    path: /var/run/docker.sock
  when:
    repo:
    - grafana/grafana
- commands:
  - ./bin/grabpl artifacts docker publish --dockerhub-repo grafana/grafana-oss
  depends_on:
  - rgm-build-docker
  environment:
    DOCKER_PASSWORD:
      from_secret: docker_password
    DOCKER_USER:
      from_secret: docker_username
    GCP_KEY:
      from_secret: gcp_grafanauploads
    GITHUB_APP_ID:
      from_secret: delivery-bot-app-id
    GITHUB_APP_INSTALLATION_ID:
      from_secret: delivery-bot-app-installation-id
    GITHUB_APP_PRIVATE_KEY:
      from_secret: delivery-bot-app-private-key
  image: google/cloud-sdk:431.0.0
  name: publish-images-grafana-oss
  volumes:
  - name: docker
    path: /var/run/docker.sock
  when:
    repo:
    - grafana/grafana
- commands:
  - apk add --update bash
  - ./scripts/publish-npm-packages.sh --dist-tag 'canary' --registry 'https://registry.npmjs.org'
  depends_on:
  - end-to-end-tests-dashboards-suite
  - end-to-end-tests-panels-suite
  - end-to-end-tests-smoke-tests-suite
  - end-to-end-tests-various-suite
  - build-frontend-packages
  environment:
    NPM_TOKEN:
      from_secret: npm_token
  image: node:20.9.0-alpine
  name: release-canary-npm-packages
  when:
    paths:
      include:
      - packages/**
    repo:
    - grafana/grafana
- commands:
  - ./bin/build upload-packages --edition oss
  depends_on:
  - end-to-end-tests-dashboards-suite
  - end-to-end-tests-panels-suite
  - end-to-end-tests-smoke-tests-suite
  - end-to-end-tests-various-suite
  environment:
    GCP_KEY:
      from_secret: gcp_grafanauploads_base64
    PRERELEASE_BUCKET:
      from_secret: prerelease_bucket
  image: grafana/grafana-ci-deploy:1.3.3
  name: upload-packages
  when:
    repo:
    - grafana/grafana
- commands:
  - ./bin/build upload-cdn --edition oss
  depends_on:
  - grafana-server
  environment:
    GCP_KEY:
      from_secret: gcp_grafanauploads
    PRERELEASE_BUCKET:
      from_secret: prerelease_bucket
  image: grafana/grafana-ci-deploy:1.3.3
  name: upload-cdn-assets
  when:
    repo:
    - grafana/grafana
trigger:
  branch: main
  event:
  - push
  paths:
    exclude:
    - '*.md'
    - docs/**
    - latest.json
  repo:
  - grafana/grafana
type: docker
volumes:
- host:
    path: /var/run/docker.sock
  name: docker
---
clone:
  retries: 3
depends_on: []
environment:
  EDITION: oss
image_pull_secrets:
- dockerconfigjson
kind: pipeline
name: main-integration-tests
node:
  type: no-parallel
platform:
  arch: amd64
  os: linux
services:
- environment:
    PGDATA: /var/lib/postgresql/data/pgdata
    POSTGRES_DB: grafanatest
    POSTGRES_PASSWORD: grafanatest
    POSTGRES_USER: grafanatest
  image: postgres:12.3-alpine
  name: postgres
  volumes:
  - name: postgres
    path: /var/lib/postgresql/data/pgdata
- commands:
  - docker-entrypoint.sh mysqld --character-set-server=utf8mb4 --collation-server=utf8mb4_unicode_ci
  environment:
    MYSQL_DATABASE: grafana_tests
    MYSQL_PASSWORD: password
    MYSQL_ROOT_PASSWORD: rootpass
    MYSQL_USER: grafana
  image: mysql:5.7.39
  name: mysql57
  volumes:
  - name: mysql57
    path: /var/lib/mysql
- commands:
  - docker-entrypoint.sh mysqld --default-authentication-plugin=mysql_native_password
  environment:
    MYSQL_DATABASE: grafana_tests
    MYSQL_PASSWORD: password
    MYSQL_ROOT_PASSWORD: rootpass
    MYSQL_USER: grafana
  image: mysql:8.0.32
  name: mysql80
  volumes:
  - name: mysql80
    path: /var/lib/mysql
- commands:
  - /bin/mimir -target=backend
  environment: {}
  image: grafana/mimir:latest
  name: mimir_backend
- environment: {}
  image: redis:6.2.11-alpine
  name: redis
- environment: {}
  image: memcached:1.6.9-alpine
  name: memcached
steps:
- commands:
  - mkdir -p bin
  - curl -fL -o bin/grabpl https://grafana-downloads.storage.googleapis.com/grafana-build-pipeline/v3.0.42/grabpl
  - chmod +x bin/grabpl
  image: byrnedo/alpine-curl:0.1.8
  name: grabpl
- commands:
  - go build -o ./bin/build -ldflags '-extldflags -static' ./pkg/build/cmd
  depends_on: []
  environment:
    CGO_ENABLED: 0
  image: golang:1.20.10-alpine
  name: compile-build-cmd
- commands:
  - echo $DRONE_RUNNER_NAME
  image: alpine:3.18.3
  name: identify-runner
- commands:
  - '# It is required that code generated from Thema/CUE be committed and in sync
    with its inputs.'
  - '# The following command will fail if running code generators produces any diff
    in output.'
  - apk add --update make
  - CODEGEN_VERIFY=1 make gen-cue
  depends_on: []
  image: golang:1.20.10-alpine
  name: verify-gen-cue
- commands:
  - '# It is required that generated jsonnet is committed and in sync with its inputs.'
  - '# The following command will fail if running code generators produces any diff
    in output.'
  - apk add --update make
  - CODEGEN_VERIFY=1 make gen-jsonnet
  depends_on: []
  image: golang:1.20.10-alpine
  name: verify-gen-jsonnet
- commands:
  - apk add --update make
  - make gen-go
  depends_on:
  - verify-gen-cue
  image: golang:1.20.10-alpine
  name: wire-install
- commands:
  - dockerize -wait tcp://postgres:5432 -timeout 120s
  image: jwilder/dockerize:0.6.1
  name: wait-for-postgres
- commands:
  - apk add --update build-base
  - apk add --update postgresql-client
  - psql -p 5432 -h postgres -U grafanatest -d grafanatest -f devenv/docker/blocks/postgres_tests/setup.sql
  - go clean -testcache
  - go test -p=1 -count=1 -covermode=atomic -timeout=5m -run '^TestIntegration' $(find
    ./pkg -type f -name '*_test.go' -exec grep -l '^func TestIntegration' '{}' '+'
    | grep -o '\(.*\)/' | sort -u)
  depends_on:
  - wire-install
  - wait-for-postgres
  environment:
    GRAFANA_TEST_DB: postgres
    PGPASSWORD: grafanatest
    POSTGRES_HOST: postgres
  image: golang:1.20.10-alpine
  name: postgres-integration-tests
- commands:
  - dockerize -wait tcp://mysql57:3306 -timeout 120s
  image: jwilder/dockerize:0.6.1
  name: wait-for-mysql-5.7
- commands:
  - apk add --update build-base
  - apk add --update mysql-client
  - cat devenv/docker/blocks/mysql_tests/setup.sql | mysql -h mysql57 -P 3306 -u root
    -prootpass
  - go clean -testcache
  - go test -p=1 -count=1 -covermode=atomic -timeout=5m -run '^TestIntegration' $(find
    ./pkg -type f -name '*_test.go' -exec grep -l '^func TestIntegration' '{}' '+'
    | grep -o '\(.*\)/' | sort -u)
  depends_on:
  - wire-install
  - wait-for-mysql-5.7
  environment:
    GRAFANA_TEST_DB: mysql
    MYSQL_HOST: mysql57
  image: golang:1.20.10-alpine
  name: mysql-5.7-integration-tests
- commands:
  - dockerize -wait tcp://mysql80:3306 -timeout 120s
  image: jwilder/dockerize:0.6.1
  name: wait-for-mysql-8.0
- commands:
  - apk add --update build-base
  - apk add --update mysql-client
  - cat devenv/docker/blocks/mysql_tests/setup.sql | mysql -h mysql80 -P 3306 -u root
    -prootpass
  - go clean -testcache
  - go test -p=1 -count=1 -covermode=atomic -timeout=5m -run '^TestIntegration' $(find
    ./pkg -type f -name '*_test.go' -exec grep -l '^func TestIntegration' '{}' '+'
    | grep -o '\(.*\)/' | sort -u)
  depends_on:
  - wire-install
  - wait-for-mysql-8.0
  environment:
    GRAFANA_TEST_DB: mysql
    MYSQL_HOST: mysql80
  image: golang:1.20.10-alpine
  name: mysql-8.0-integration-tests
- commands:
  - dockerize -wait tcp://redis:6379 -timeout 120s
  image: jwilder/dockerize:0.6.1
  name: wait-for-redis
- commands:
  - apk add --update build-base
  - go clean -testcache
  - go test -run IntegrationRedis -covermode=atomic -timeout=2m ./pkg/...
  depends_on:
  - wire-install
  - wait-for-redis
  environment:
    REDIS_URL: redis://redis:6379/0
  image: golang:1.20.10-alpine
  name: redis-integration-tests
- commands:
  - dockerize -wait tcp://memcached:11211 -timeout 120s
  image: jwilder/dockerize:0.6.1
  name: wait-for-memcached
- commands:
  - apk add --update build-base
  - go clean -testcache
  - go test -run IntegrationMemcached -covermode=atomic -timeout=2m ./pkg/...
  depends_on:
  - wire-install
  - wait-for-memcached
  environment:
    MEMCACHED_HOSTS: memcached:11211
  image: golang:1.20.10-alpine
  name: memcached-integration-tests
- commands:
  - dockerize -wait tcp://mimir_backend:8080 -timeout 120s
  image: jwilder/dockerize:0.6.1
  name: wait-for-remote-alertmanager
- commands:
  - apk add --update build-base
  - go clean -testcache
  - go test -run TestIntegrationRemoteAlertmanager -covermode=atomic -timeout=2m ./pkg/services/ngalert/notifier/...
  depends_on:
  - wire-install
  - wait-for-remote-alertmanager
  environment:
    AM_PASSWORD: test
    AM_TENANT_ID: test
    AM_URL: http://mimir_backend:8080
  image: golang:1.20.10-alpine
  name: remote-alertmanager-integration-tests
trigger:
  branch: main
  event:
  - push
  paths:
    exclude:
    - '*.md'
    - docs/**
    - latest.json
  repo:
  - grafana/grafana
type: docker
volumes:
- host:
    path: /var/run/docker.sock
  name: docker
- name: postgres
  temp:
    medium: memory
- name: mysql57
  temp:
    medium: memory
- name: mysql80
  temp:
    medium: memory
---
clone:
  retries: 3
depends_on:
- main-test-frontend
- main-test-backend
- main-build-e2e-publish
- main-integration-tests
environment:
  EDITION: oss
image_pull_secrets:
- dockerconfigjson
kind: pipeline
name: main-windows
platform:
  arch: amd64
  os: windows
  version: "1809"
services: []
steps:
- commands:
  - echo $env:DRONE_RUNNER_NAME
  image: mcr.microsoft.com/windows:1809
  name: identify-runner
- commands:
  - $$ProgressPreference = "SilentlyContinue"
  - Invoke-WebRequest https://grafana-downloads.storage.googleapis.com/grafana-build-pipeline/v3.0.42/windows/grabpl.exe
    -OutFile grabpl.exe
  image: grafana/ci-wix:0.1.1
  name: windows-init
trigger:
  branch: main
  event:
  - push
  paths:
    exclude:
    - '*.md'
    - docs/**
    - latest.json
  repo:
  - grafana/grafana
type: docker
volumes:
- host:
    path: //./pipe/docker_engine/
  name: docker
---
clone:
  retries: 3
depends_on:
- main-build-e2e-publish
- main-integration-tests
environment:
  EDITION: oss
image_pull_secrets:
- dockerconfigjson
kind: pipeline
name: main-trigger-downstream
node:
  type: no-parallel
platform:
  arch: amd64
  os: linux
services: []
steps:
- image: grafana/drone-downstream
  name: trigger-enterprise-downstream
  settings:
    params:
    - SOURCE_BUILD_NUMBER=${DRONE_COMMIT}
    - SOURCE_COMMIT=${DRONE_COMMIT}
    repositories:
    - grafana/grafana-enterprise@main
    server: https://drone.grafana.net
    token:
      from_secret: drone_token
trigger:
  branch: main
  event:
  - push
  paths:
    exclude:
    - '*.md'
    - docs/**
    - latest.json
  repo:
  - grafana/grafana-security-mirror
type: docker
volumes:
- host:
    path: /var/run/docker.sock
  name: docker
---
clone:
  retries: 3
depends_on:
- main-test-frontend
- main-test-backend
- main-build-e2e-publish
- main-integration-tests
- main-windows
kind: pipeline
name: main-notify
platform:
  arch: amd64
  os: linux
steps:
- image: plugins/slack
  name: slack
  settings:
    channel: grafana-ci-notifications
    template: |-
      Build {{build.number}} failed for commit: <https://github.com/{{repo.owner}}/{{repo.name}}/commit/{{build.commit}}|{{ truncate build.commit 8 }}>: {{build.link}}
      Branch: <https://github.com/{{ repo.owner }}/{{ repo.name }}/commits/{{ build.branch }}|{{ build.branch }}>
      Author: {{build.author}}
    webhook:
      from_secret: slack_webhook
trigger:
  branch: main
  event:
  - push
  paths:
    exclude:
    - '*.md'
    - docs/**
    - latest.json
  repo:
  - grafana/grafana
  status:
  - failure
type: docker
---
clone:
  retries: 3
depends_on: []
environment:
  EDITION: oss
image_pull_secrets:
- dockerconfigjson
kind: pipeline
name: publish-docker-public
node:
  type: no-parallel
platform:
  arch: amd64
  os: linux
services: []
steps:
- commands:
  - echo $DRONE_RUNNER_NAME
  image: alpine:3.18.3
  name: identify-runner
- commands:
  - mkdir -p bin
  - curl -fL -o bin/grabpl https://grafana-downloads.storage.googleapis.com/grafana-build-pipeline/v3.0.42/grabpl
  - chmod +x bin/grabpl
  image: byrnedo/alpine-curl:0.1.8
  name: grabpl
- commands:
  - go build -o ./bin/build -ldflags '-extldflags -static' ./pkg/build/cmd
  depends_on: []
  environment:
    CGO_ENABLED: 0
  image: golang:1.20.10-alpine
  name: compile-build-cmd
- commands:
  - ./bin/build artifacts docker fetch --edition oss
  depends_on:
  - compile-build-cmd
  environment:
    DOCKER_PASSWORD:
      from_secret: docker_password
    DOCKER_USER:
      from_secret: docker_username
    GCP_KEY:
      from_secret: gcp_grafanauploads
  image: google/cloud-sdk:431.0.0
  name: fetch-images
  volumes:
  - name: docker
    path: /var/run/docker.sock
- commands:
  - ./bin/grabpl artifacts docker publish --dockerhub-repo grafana/grafana --version-tag
    ${DRONE_TAG}
  depends_on:
  - fetch-images
  environment:
    DOCKER_PASSWORD:
      from_secret: docker_password
    DOCKER_USER:
      from_secret: docker_username
    GCP_KEY:
      from_secret: gcp_grafanauploads
    GITHUB_APP_ID:
      from_secret: delivery-bot-app-id
    GITHUB_APP_INSTALLATION_ID:
      from_secret: delivery-bot-app-installation-id
    GITHUB_APP_PRIVATE_KEY:
      from_secret: delivery-bot-app-private-key
  image: google/cloud-sdk:431.0.0
  name: publish-images-grafana
  volumes:
  - name: docker
    path: /var/run/docker.sock
- commands:
  - ./bin/grabpl artifacts docker publish --dockerhub-repo grafana/grafana-oss --version-tag
    ${DRONE_TAG}
  depends_on:
  - fetch-images
  environment:
    DOCKER_PASSWORD:
      from_secret: docker_password
    DOCKER_USER:
      from_secret: docker_username
    GCP_KEY:
      from_secret: gcp_grafanauploads
    GITHUB_APP_ID:
      from_secret: delivery-bot-app-id
    GITHUB_APP_INSTALLATION_ID:
      from_secret: delivery-bot-app-installation-id
    GITHUB_APP_PRIVATE_KEY:
      from_secret: delivery-bot-app-private-key
  image: google/cloud-sdk:431.0.0
  name: publish-images-grafana-oss
  volumes:
  - name: docker
    path: /var/run/docker.sock
trigger:
  event:
  - promote
  target:
  - public
type: docker
volumes:
- host:
    path: /var/run/docker.sock
  name: docker
---
clone:
  retries: 3
depends_on: []
environment:
  EDITION: oss
image_pull_secrets:
- dockerconfigjson
kind: pipeline
name: publish-artifacts-public
node:
  type: no-parallel
platform:
  arch: amd64
  os: linux
services: []
steps:
- commands:
  - go build -o ./bin/build -ldflags '-extldflags -static' ./pkg/build/cmd
  depends_on: []
  environment:
    CGO_ENABLED: 0
  image: golang:1.20.10-alpine
  name: compile-build-cmd
- commands:
  - ./bin/build artifacts packages --tag $${DRONE_TAG} --src-bucket $${PRERELEASE_BUCKET}
  depends_on:
  - compile-build-cmd
  environment:
    GCP_KEY:
      from_secret: gcp_grafanauploads_base64
    PRERELEASE_BUCKET:
      from_secret: prerelease_bucket
  image: grafana/grafana-ci-deploy:1.3.3
  name: publish-artifacts
- commands:
  - ./bin/build artifacts static-assets --tag ${DRONE_TAG} --static-asset-editions=grafana-oss
  depends_on:
  - compile-build-cmd
  environment:
    GCP_KEY:
      from_secret: gcp_grafanauploads_base64
    PRERELEASE_BUCKET:
      from_secret: prerelease_bucket
    STATIC_ASSET_EDITIONS:
      from_secret: static_asset_editions
  image: grafana/grafana-ci-deploy:1.3.3
  name: publish-static-assets
- commands:
  - ./bin/build artifacts storybook --tag ${DRONE_TAG}
  depends_on:
  - compile-build-cmd
  environment:
    GCP_KEY:
      from_secret: gcp_grafanauploads_base64
    PRERELEASE_BUCKET:
      from_secret: prerelease_bucket
  image: grafana/grafana-ci-deploy:1.3.3
  name: publish-storybook
trigger:
  event:
  - promote
  target:
  - public
type: docker
volumes:
- host:
    path: /var/run/docker.sock
  name: docker
---
clone:
  retries: 3
depends_on: []
environment:
  EDITION: oss
image_pull_secrets:
- dockerconfigjson
kind: pipeline
name: publish-npm-packages-public
node:
  type: no-parallel
platform:
  arch: amd64
  os: linux
services: []
steps:
- commands:
  - go build -o ./bin/build -ldflags '-extldflags -static' ./pkg/build/cmd
  depends_on: []
  environment:
    CGO_ENABLED: 0
  image: golang:1.20.10-alpine
  name: compile-build-cmd
- commands:
  - yarn install --immutable
  depends_on: []
  image: node:20.9.0-alpine
  name: yarn-install
- commands:
  - ./bin/build artifacts npm retrieve --tag ${DRONE_TAG}
  depends_on:
  - compile-build-cmd
  - yarn-install
  environment:
    GCP_KEY:
      from_secret: gcp_grafanauploads_base64
    PRERELEASE_BUCKET:
      from_secret: prerelease_bucket
  failure: ignore
  image: grafana/grafana-ci-deploy:1.3.3
  name: retrieve-npm-packages
- commands:
  - ./bin/build artifacts npm release --tag ${DRONE_TAG}
  depends_on:
  - compile-build-cmd
  - retrieve-npm-packages
  environment:
    NPM_TOKEN:
      from_secret: npm_token
  failure: ignore
  image: node:18.12.0-alpine
  name: release-npm-packages
trigger:
  event:
  - promote
  target:
  - public
type: docker
volumes:
- host:
    path: /var/run/docker.sock
  name: docker
---
clone:
  retries: 3
depends_on:
- publish-artifacts-public
- publish-docker-public
environment:
  EDITION: oss
image_pull_secrets:
- dockerconfigjson
kind: pipeline
name: publish-packages
node:
  type: no-parallel
platform:
  arch: amd64
  os: linux
services: []
steps:
- commands:
  - go build -o ./bin/build -ldflags '-extldflags -static' ./pkg/build/cmd
  depends_on: []
  environment:
    CGO_ENABLED: 0
  image: golang:1.20.10-alpine
  name: compile-build-cmd
- depends_on:
  - compile-build-cmd
  image: us.gcr.io/kubernetes-dev/package-publish:latest
  name: publish-linux-packages-deb
  privileged: true
  settings:
    access_key_id:
      from_secret: packages_access_key_id
    deb_distribution: auto
    gpg_passphrase:
      from_secret: packages_gpg_passphrase
    gpg_private_key:
      from_secret: packages_gpg_private_key
    gpg_public_key:
      from_secret: packages_gpg_public_key
    package_path: gs://grafana-prerelease/artifacts/downloads/*${DRONE_TAG}/oss/**.deb
    secret_access_key:
      from_secret: packages_secret_access_key
    service_account_json:
      from_secret: packages_service_account
    target_bucket: grafana-packages
- depends_on:
  - compile-build-cmd
  image: us.gcr.io/kubernetes-dev/package-publish:latest
  name: publish-linux-packages-rpm
  privileged: true
  settings:
    access_key_id:
      from_secret: packages_access_key_id
    deb_distribution: auto
    gpg_passphrase:
      from_secret: packages_gpg_passphrase
    gpg_private_key:
      from_secret: packages_gpg_private_key
    gpg_public_key:
      from_secret: packages_gpg_public_key
    package_path: gs://grafana-prerelease/artifacts/downloads/*${DRONE_TAG}/oss/**.rpm
    secret_access_key:
      from_secret: packages_secret_access_key
    service_account_json:
      from_secret: packages_service_account
    target_bucket: grafana-packages
- commands:
  - ./bin/build publish grafana-com --edition oss ${DRONE_TAG}
  depends_on:
  - publish-linux-packages-deb
  - publish-linux-packages-rpm
  environment:
    GCP_KEY:
      from_secret: gcp_grafanauploads_base64
    GRAFANA_COM_API_KEY:
      from_secret: grafana_api_key
  image: grafana/grafana-ci-deploy:1.3.3
  name: publish-grafanacom
trigger:
  event:
  - promote
  target:
  - public
type: docker
volumes:
- host:
    path: /var/run/docker.sock
  name: docker
---
clone:
  retries: 3
depends_on:
- main-test-backend
- main-test-frontend
image_pull_secrets:
- dockerconfigjson
kind: pipeline
name: rgm-main-prerelease
node:
  type: no-parallel
platform:
  arch: amd64
  os: linux
services: []
steps:
- commands:
  - export GRAFANA_DIR=$$(pwd)
  - cd /src && ./scripts/drone_build_main.sh
  environment:
    _EXPERIMENTAL_DAGGER_CLOUD_TOKEN:
      from_secret: dagger_token
    CDN_DESTINATION:
      from_secret: rgm_cdn_destination
    DESTINATION:
      from_secret: destination
    DOCKER_PASSWORD:
      from_secret: docker_password
    DOCKER_USERNAME:
      from_secret: docker_username
    DOWNLOADS_DESTINATION:
      from_secret: rgm_downloads_destination
    GCOM_API_KEY:
      from_secret: grafana_api_key
    GCP_KEY_BASE64:
      from_secret: gcp_key_base64
    GITHUB_TOKEN:
      from_secret: github_token
    GO_VERSION: 1.20.10
    GPG_PASSPHRASE:
      from_secret: packages_gpg_passphrase
    GPG_PRIVATE_KEY:
      from_secret: packages_gpg_private_key
    GPG_PUBLIC_KEY:
      from_secret: packages_gpg_public_key
    NPM_TOKEN:
      from_secret: npm_token
    STORYBOOK_DESTINATION:
      from_secret: rgm_storybook_destination
  image: grafana/grafana-build:main
  name: rgm-build
  pull: always
  volumes:
  - name: docker
    path: /var/run/docker.sock
trigger:
  branch: main
  event:
  - push
  paths:
    exclude:
    - '*.md'
    - docs/**
    - packages/**/*.md
    - latest.json
  repo:
  - grafana/grafana
type: docker
volumes:
- host:
    path: /var/run/docker.sock
  name: docker
---
clone:
  retries: 3
depends_on: []
environment:
  EDITION: oss
image_pull_secrets:
- dockerconfigjson
kind: pipeline
name: release-whatsnew-checker
node:
  type: no-parallel
platform:
  arch: amd64
  os: linux
services: []
steps:
- commands:
  - go build -o ./bin/build -ldflags '-extldflags -static' ./pkg/build/cmd
  depends_on: []
  environment:
    CGO_ENABLED: 0
  image: golang:1.20.10-alpine
  name: compile-build-cmd
- commands:
  - ./bin/build whatsnew-checker
  depends_on:
  - compile-build-cmd
  image: golang:1.20.10-alpine
  name: whats-new-checker
trigger:
  event:
    exclude:
    - promote
  ref:
    exclude:
    - refs/tags/*-cloud*
    include:
    - refs/tags/v*
type: docker
volumes:
- host:
    path: /var/run/docker.sock
  name: docker
---
clone:
  retries: 3
depends_on: []
environment:
  EDITION: oss
image_pull_secrets:
- dockerconfigjson
kind: pipeline
name: release-test-frontend
node:
  type: no-parallel
platform:
  arch: amd64
  os: linux
services: []
steps:
- commands:
  - echo $DRONE_RUNNER_NAME
  image: alpine:3.18.3
  name: identify-runner
- commands:
  - yarn install --immutable
  depends_on: []
  image: node:20.9.0-alpine
  name: yarn-install
- commands:
  - apk add --update git bash
  - yarn betterer ci
  depends_on:
  - yarn-install
  image: node:20.9.0-alpine
  name: betterer-frontend
- commands:
  - yarn run ci:test-frontend
  depends_on:
  - yarn-install
  environment:
    TEST_MAX_WORKERS: 50%
  image: node:20.9.0-alpine
  name: test-frontend
trigger:
  event:
    exclude:
    - promote
  ref:
    exclude:
    - refs/tags/*-cloud*
    include:
    - refs/tags/v*
type: docker
volumes:
- host:
    path: /var/run/docker.sock
  name: docker
---
clone:
  retries: 3
depends_on: []
environment:
  EDITION: oss
image_pull_secrets:
- dockerconfigjson
kind: pipeline
name: release-test-backend
node:
  type: no-parallel
platform:
  arch: amd64
  os: linux
services: []
steps:
- commands:
  - echo $DRONE_RUNNER_NAME
  image: alpine:3.18.3
  name: identify-runner
- commands:
  - '# It is required that code generated from Thema/CUE be committed and in sync
    with its inputs.'
  - '# The following command will fail if running code generators produces any diff
    in output.'
  - apk add --update make
  - CODEGEN_VERIFY=1 make gen-cue
  depends_on: []
  image: golang:1.20.10-alpine
  name: verify-gen-cue
- commands:
  - '# It is required that generated jsonnet is committed and in sync with its inputs.'
  - '# The following command will fail if running code generators produces any diff
    in output.'
  - apk add --update make
  - CODEGEN_VERIFY=1 make gen-jsonnet
  depends_on: []
  image: golang:1.20.10-alpine
  name: verify-gen-jsonnet
- commands:
  - apk add --update make
  - make gen-go
  depends_on:
  - verify-gen-cue
  image: golang:1.20.10-alpine
  name: wire-install
- commands:
  - apk add --update build-base shared-mime-info shared-mime-info-lang
  - go test -tags requires_buildifer -short -covermode=atomic -timeout=5m ./pkg/...
  depends_on:
  - wire-install
  image: golang:1.20.10-alpine
  name: test-backend
- commands:
  - apk add --update build-base
  - go test -count=1 -covermode=atomic -timeout=5m -run '^TestIntegration' $(find
    ./pkg -type f -name '*_test.go' -exec grep -l '^func TestIntegration' '{}' '+'
    | grep -o '\(.*\)/' | sort -u)
  depends_on:
  - wire-install
  image: golang:1.20.10-alpine
  name: test-backend-integration
trigger:
  event:
    exclude:
    - promote
  ref:
    exclude:
    - refs/tags/*-cloud*
    include:
    - refs/tags/v*
type: docker
volumes:
- host:
    path: /var/run/docker.sock
  name: docker
---
clone:
  retries: 3
depends_on:
- release-test-backend
- release-test-frontend
image_pull_secrets:
- dockerconfigjson
kind: pipeline
name: rgm-tag-prerelease
node:
  type: no-parallel
platform:
  arch: amd64
  os: linux
services: []
steps:
- commands:
  - export GRAFANA_DIR=$$(pwd)
  - cd /src && ./scripts/drone_build_tag_grafana.sh
  environment:
    _EXPERIMENTAL_DAGGER_CLOUD_TOKEN:
      from_secret: dagger_token
    CDN_DESTINATION:
      from_secret: rgm_cdn_destination
    DESTINATION:
      from_secret: destination
    DOCKER_PASSWORD:
      from_secret: docker_password
    DOCKER_USERNAME:
      from_secret: docker_username
    DOWNLOADS_DESTINATION:
      from_secret: rgm_downloads_destination
    GCOM_API_KEY:
      from_secret: grafana_api_key
    GCP_KEY_BASE64:
      from_secret: gcp_key_base64
    GITHUB_TOKEN:
      from_secret: github_token
    GO_VERSION: 1.20.10
    GPG_PASSPHRASE:
      from_secret: packages_gpg_passphrase
    GPG_PRIVATE_KEY:
      from_secret: packages_gpg_private_key
    GPG_PUBLIC_KEY:
      from_secret: packages_gpg_public_key
    NPM_TOKEN:
      from_secret: npm_token
    STORYBOOK_DESTINATION:
      from_secret: rgm_storybook_destination
  image: grafana/grafana-build:main
  name: rgm-build
  pull: always
  volumes:
  - name: docker
    path: /var/run/docker.sock
trigger:
  event:
    exclude:
    - promote
  ref:
    exclude:
    - refs/tags/*-cloud*
    include:
    - refs/tags/v*
type: docker
volumes:
- host:
    path: /var/run/docker.sock
  name: docker
---
clone:
  retries: 3
depends_on:
- rgm-tag-prerelease
image_pull_secrets:
- dockerconfigjson
kind: pipeline
name: rgm-tag-prerelease-windows
platform:
  arch: amd64
  os: windows
  version: "1809"
services: []
steps:
- commands:
  - echo $env:DRONE_RUNNER_NAME
  image: mcr.microsoft.com/windows:1809
  name: identify-runner
- commands:
  - $$ProgressPreference = "SilentlyContinue"
  - Invoke-WebRequest https://grafana-downloads.storage.googleapis.com/grafana-build-pipeline/v3.0.42/windows/grabpl.exe
    -OutFile grabpl.exe
  image: grafana/ci-wix:0.1.1
  name: windows-init
- commands:
  - $$gcpKey = $$env:GCP_KEY
  - '[System.Text.Encoding]::UTF8.GetString([System.Convert]::FromBase64String($$gcpKey))
    > gcpkey.json'
  - dos2unix gcpkey.json
  - gcloud auth activate-service-account --key-file=gcpkey.json
  - rm gcpkey.json
  - cp C:\App\nssm-2.24.zip .
  - .\grabpl.exe windows-installer --target gs://grafana-prerelease/artifacts/downloads/${DRONE_TAG}/oss/release/grafana-${DRONE_TAG:1}.windows-amd64.zip
    --edition oss ${DRONE_TAG}
  - $$fname = ((Get-Childitem grafana*.msi -name) -split "`n")[0]
  - gsutil cp $$fname gs://grafana-prerelease/artifacts/downloads/${DRONE_TAG}/oss/release/
  - gsutil cp "$$fname.sha256" gs://grafana-prerelease/artifacts/downloads/${DRONE_TAG}/oss/release/
  depends_on:
  - windows-init
  environment:
    GCP_KEY:
      from_secret: gcp_grafanauploads_base64
    GITHUB_TOKEN:
      from_secret: github_token
    PRERELEASE_BUCKET:
      from_secret: prerelease_bucket
  image: grafana/ci-wix:0.1.1
  name: build-windows-installer
trigger:
  event:
    exclude:
    - promote
  ref:
    exclude:
    - refs/tags/*-cloud*
    include:
    - refs/tags/v*
type: docker
volumes:
- host:
    path: //./pipe/docker_engine/
  name: docker
---
clone:
  retries: 3
depends_on:
- rgm-tag-prerelease
- rgm-tag-prerelease-windows
image_pull_secrets:
- dockerconfigjson
kind: pipeline
name: rgm-tag-verify-prerelease-assets
node:
  type: no-parallel
platform:
  arch: amd64
  os: linux
services: []
steps:
- commands:
  - apt-get update && apt-get install -yq gettext
  - printenv GCP_KEY | base64 -d > /tmp/key.json
  - gcloud auth activate-service-account --key-file=/tmp/key.json
  - ./scripts/list-release-artifacts.sh ${DRONE_TAG} | xargs -n1 gsutil stat >> /tmp/stat.log
  - '! cat /tmp/stat.log | grep "No URLs matched"'
  depends_on:
  - clone
  environment:
    BUCKET: grafana-prerelease
    GCP_KEY:
      from_secret: gcp_key_base64
  image: google/cloud-sdk:431.0.0
  name: gsutil-stat
trigger:
  event:
    exclude:
    - promote
  ref:
    exclude:
    - refs/tags/*-cloud*
    include:
    - refs/tags/v*
type: docker
volumes:
- host:
    path: /var/run/docker.sock
  name: docker
---
clone:
  retries: 3
depends_on:
- release-test-backend
- release-test-frontend
image_pull_secrets:
- dockerconfigjson
kind: pipeline
name: rgm-version-branch-prerelease
node:
  type: no-parallel
platform:
  arch: amd64
  os: linux
services: []
steps:
- commands:
  - export GRAFANA_DIR=$$(pwd)
  - cd /src && ./scripts/drone_build_tag_grafana.sh
  environment:
    _EXPERIMENTAL_DAGGER_CLOUD_TOKEN:
      from_secret: dagger_token
    CDN_DESTINATION:
      from_secret: rgm_cdn_destination
    DESTINATION:
      from_secret: destination
    DOCKER_PASSWORD:
      from_secret: docker_password
    DOCKER_USERNAME:
      from_secret: docker_username
    DOWNLOADS_DESTINATION:
      from_secret: rgm_downloads_destination
    GCOM_API_KEY:
      from_secret: grafana_api_key
    GCP_KEY_BASE64:
      from_secret: gcp_key_base64
    GITHUB_TOKEN:
      from_secret: github_token
    GO_VERSION: 1.20.10
    GPG_PASSPHRASE:
      from_secret: packages_gpg_passphrase
    GPG_PRIVATE_KEY:
      from_secret: packages_gpg_private_key
    GPG_PUBLIC_KEY:
      from_secret: packages_gpg_public_key
    NPM_TOKEN:
      from_secret: npm_token
    STORYBOOK_DESTINATION:
      from_secret: rgm_storybook_destination
  image: grafana/grafana-build:main
  name: rgm-build
  pull: always
  volumes:
  - name: docker
    path: /var/run/docker.sock
trigger:
  ref:
  - refs/heads/v[0-9]*
type: docker
volumes:
- host:
    path: /var/run/docker.sock
  name: docker
---
clone:
  retries: 3
depends_on:
- rgm-version-branch-prerelease
image_pull_secrets:
- dockerconfigjson
kind: pipeline
name: rgm-prerelease-verify-prerelease-assets
node:
  type: no-parallel
platform:
  arch: amd64
  os: linux
services: []
steps:
- commands:
  - apt-get update && apt-get install -yq gettext
  - printenv GCP_KEY | base64 -d > /tmp/key.json
  - gcloud auth activate-service-account --key-file=/tmp/key.json
  - ./scripts/list-release-artifacts.sh ${DRONE_TAG} | xargs -n1 gsutil stat >> /tmp/stat.log
  - '! cat /tmp/stat.log | grep "No URLs matched"'
  depends_on:
  - clone
  environment:
    BUCKET: grafana-prerelease
    GCP_KEY:
      from_secret: gcp_key_base64
  image: google/cloud-sdk:431.0.0
  name: gsutil-stat
trigger:
  ref:
  - refs/heads/v[0-9]*
type: docker
volumes:
- host:
    path: /var/run/docker.sock
  name: docker
---
clone:
  retries: 3
depends_on: []
environment:
  EDITION: oss
image_pull_secrets:
- dockerconfigjson
kind: pipeline
name: nightly-test-frontend
node:
  type: no-parallel
platform:
  arch: amd64
  os: linux
services: []
steps:
- commands:
  - echo $DRONE_RUNNER_NAME
  image: alpine:3.18.3
  name: identify-runner
- commands:
  - yarn install --immutable
  depends_on: []
  image: node:20.9.0-alpine
  name: yarn-install
- commands:
  - apk add --update git bash
  - yarn betterer ci
  depends_on:
  - yarn-install
  image: node:20.9.0-alpine
  name: betterer-frontend
- commands:
  - yarn run ci:test-frontend
  depends_on:
  - yarn-install
  environment:
    TEST_MAX_WORKERS: 50%
  image: node:20.9.0-alpine
  name: test-frontend
trigger:
  cron:
    include:
    - nightly-release
  event:
    include:
    - cron
type: docker
volumes:
- host:
    path: /var/run/docker.sock
  name: docker
---
clone:
  retries: 3
depends_on: []
environment:
  EDITION: oss
image_pull_secrets:
- dockerconfigjson
kind: pipeline
name: nightly-test-backend
node:
  type: no-parallel
platform:
  arch: amd64
  os: linux
services: []
steps:
- commands:
  - echo $DRONE_RUNNER_NAME
  image: alpine:3.18.3
  name: identify-runner
- commands:
  - '# It is required that code generated from Thema/CUE be committed and in sync
    with its inputs.'
  - '# The following command will fail if running code generators produces any diff
    in output.'
  - apk add --update make
  - CODEGEN_VERIFY=1 make gen-cue
  depends_on: []
  image: golang:1.20.10-alpine
  name: verify-gen-cue
- commands:
  - '# It is required that generated jsonnet is committed and in sync with its inputs.'
  - '# The following command will fail if running code generators produces any diff
    in output.'
  - apk add --update make
  - CODEGEN_VERIFY=1 make gen-jsonnet
  depends_on: []
  image: golang:1.20.10-alpine
  name: verify-gen-jsonnet
- commands:
  - apk add --update make
  - make gen-go
  depends_on:
  - verify-gen-cue
  image: golang:1.20.10-alpine
  name: wire-install
- commands:
  - apk add --update build-base shared-mime-info shared-mime-info-lang
  - go test -tags requires_buildifer -short -covermode=atomic -timeout=5m ./pkg/...
  depends_on:
  - wire-install
  image: golang:1.20.10-alpine
  name: test-backend
- commands:
  - apk add --update build-base
  - go test -count=1 -covermode=atomic -timeout=5m -run '^TestIntegration' $(find
    ./pkg -type f -name '*_test.go' -exec grep -l '^func TestIntegration' '{}' '+'
    | grep -o '\(.*\)/' | sort -u)
  depends_on:
  - wire-install
  image: golang:1.20.10-alpine
  name: test-backend-integration
trigger:
  cron:
    include:
    - nightly-release
  event:
    include:
    - cron
type: docker
volumes:
- host:
    path: /var/run/docker.sock
  name: docker
---
clone:
  retries: 3
depends_on:
- nightly-test-backend
- nightly-test-frontend
image_pull_secrets:
- dockerconfigjson
kind: pipeline
name: rgm-nightly-build
node:
  type: no-parallel
platform:
  arch: amd64
  os: linux
services: []
steps:
- commands:
  - export GRAFANA_DIR=$$(pwd)
  - cd /src && ./scripts/drone_build_nightly_grafana.sh
  environment:
    _EXPERIMENTAL_DAGGER_CLOUD_TOKEN:
      from_secret: dagger_token
    CDN_DESTINATION:
      from_secret: rgm_cdn_destination
    DESTINATION:
      from_secret: destination
    DOCKER_PASSWORD:
      from_secret: docker_password
    DOCKER_USERNAME:
      from_secret: docker_username
    DOWNLOADS_DESTINATION:
      from_secret: rgm_downloads_destination
    GCOM_API_KEY:
      from_secret: grafana_api_key
    GCP_KEY_BASE64:
      from_secret: gcp_key_base64
    GITHUB_TOKEN:
      from_secret: github_token
    GO_VERSION: 1.20.10
    GPG_PASSPHRASE:
      from_secret: packages_gpg_passphrase
    GPG_PRIVATE_KEY:
      from_secret: packages_gpg_private_key
    GPG_PUBLIC_KEY:
      from_secret: packages_gpg_public_key
    NPM_TOKEN:
      from_secret: npm_token
    STORYBOOK_DESTINATION:
      from_secret: rgm_storybook_destination
  image: grafana/grafana-build:main
  name: rgm-build
  pull: always
  volumes:
  - name: docker
    path: /var/run/docker.sock
- commands:
  - mkdir -p $${DESTINATION}/$${DRONE_BUILD_EVENT}
  - printenv GCP_KEY_BASE64 | base64 -d > /tmp/key.json
  - gcloud auth activate-service-account --key-file=/tmp/key.json
  - gcloud storage cp -r $${DRONE_WORKSPACE}/dist/* $${DESTINATION}/$${DRONE_BUILD_EVENT}
  depends_on:
  - rgm-build
  environment:
    _EXPERIMENTAL_DAGGER_CLOUD_TOKEN:
      from_secret: dagger_token
    CDN_DESTINATION:
      from_secret: rgm_cdn_destination
    DESTINATION:
      from_secret: destination
    DOCKER_PASSWORD:
      from_secret: docker_password
    DOCKER_USERNAME:
      from_secret: docker_username
    DOWNLOADS_DESTINATION:
      from_secret: rgm_downloads_destination
    GCOM_API_KEY:
      from_secret: grafana_api_key
    GCP_KEY_BASE64:
      from_secret: gcp_key_base64
    GITHUB_TOKEN:
      from_secret: github_token
    GPG_PASSPHRASE:
      from_secret: packages_gpg_passphrase
    GPG_PRIVATE_KEY:
      from_secret: packages_gpg_private_key
    GPG_PUBLIC_KEY:
      from_secret: packages_gpg_public_key
    NPM_TOKEN:
      from_secret: npm_token
    STORYBOOK_DESTINATION:
      from_secret: rgm_storybook_destination
  image: google/cloud-sdk:alpine
  name: rgm-copy
trigger:
  cron:
    include:
    - nightly-release
  event:
    include:
    - cron
type: docker
volumes:
- host:
    path: /var/run/docker.sock
  name: docker
---
clone:
  retries: 3
depends_on:
- rgm-nightly-build
image_pull_secrets:
- dockerconfigjson
kind: pipeline
name: rgm-nightly-publish
node:
  type: no-parallel
platform:
  arch: amd64
  os: linux
services: []
steps:
- commands:
  - mkdir -p $${DRONE_WORKSPACE}/dist
  - printenv GCP_KEY_BASE64 | base64 -d > /tmp/key.json
  - gcloud auth activate-service-account --key-file=/tmp/key.json
  - gcloud storage cp -r $${DESTINATION}/$${DRONE_BUILD_EVENT}/*_$${DRONE_BUILD_NUMBER}_*
    $${DRONE_WORKSPACE}/dist
  environment:
    _EXPERIMENTAL_DAGGER_CLOUD_TOKEN:
      from_secret: dagger_token
    CDN_DESTINATION:
      from_secret: rgm_cdn_destination
    DESTINATION:
      from_secret: destination
    DOCKER_PASSWORD:
      from_secret: docker_password
    DOCKER_USERNAME:
      from_secret: docker_username
    DOWNLOADS_DESTINATION:
      from_secret: rgm_downloads_destination
    GCOM_API_KEY:
      from_secret: grafana_api_key
    GCP_KEY_BASE64:
      from_secret: gcp_key_base64
    GITHUB_TOKEN:
      from_secret: github_token
    GPG_PASSPHRASE:
      from_secret: packages_gpg_passphrase
    GPG_PRIVATE_KEY:
      from_secret: packages_gpg_private_key
    GPG_PUBLIC_KEY:
      from_secret: packages_gpg_public_key
    NPM_TOKEN:
      from_secret: npm_token
    STORYBOOK_DESTINATION:
      from_secret: rgm_storybook_destination
  image: google/cloud-sdk:alpine
  name: rgm-copy
- commands:
  - export GRAFANA_DIR=$$(pwd)
  - cd /src && ./scripts/drone_publish_nightly_grafana.sh
  depends_on:
  - rgm-copy
  environment:
    _EXPERIMENTAL_DAGGER_CLOUD_TOKEN:
      from_secret: dagger_token
    CDN_DESTINATION:
      from_secret: rgm_cdn_destination
    DESTINATION:
      from_secret: destination
    DOCKER_PASSWORD:
      from_secret: docker_password
    DOCKER_USERNAME:
      from_secret: docker_username
    DOWNLOADS_DESTINATION:
      from_secret: rgm_downloads_destination
    GCOM_API_KEY:
      from_secret: grafana_api_key
    GCP_KEY_BASE64:
      from_secret: gcp_key_base64
    GITHUB_TOKEN:
      from_secret: github_token
    GO_VERSION: 1.20.10
    GPG_PASSPHRASE:
      from_secret: packages_gpg_passphrase
    GPG_PRIVATE_KEY:
      from_secret: packages_gpg_private_key
    GPG_PUBLIC_KEY:
      from_secret: packages_gpg_public_key
    NPM_TOKEN:
      from_secret: npm_token
    STORYBOOK_DESTINATION:
      from_secret: rgm_storybook_destination
  image: grafana/grafana-build:main
  name: rgm-publish
  pull: always
  volumes:
  - name: docker
    path: /var/run/docker.sock
- depends_on:
  - rgm-publish
  image: us.gcr.io/kubernetes-dev/package-publish:latest
  name: publish-deb
  privileged: true
  settings:
    access_key_id:
      from_secret: packages_access_key_id
    gpg_passphrase:
      from_secret: packages_gpg_passphrase
    gpg_private_key:
      from_secret: packages_gpg_private_key
    gpg_public_key:
      from_secret: packages_gpg_public_key
    package_path: file:///drone/src/dist/*.deb
    secret_access_key:
      from_secret: packages_secret_access_key
    service_account_json:
      from_secret: packages_service_account
    target_bucket: grafana-packages
- depends_on:
  - rgm-publish
  image: us.gcr.io/kubernetes-dev/package-publish:latest
  name: publish-rpm
  privileged: true
  settings:
    access_key_id:
      from_secret: packages_access_key_id
    gpg_passphrase:
      from_secret: packages_gpg_passphrase
    gpg_private_key:
      from_secret: packages_gpg_private_key
    gpg_public_key:
      from_secret: packages_gpg_public_key
    package_path: file:///drone/src/dist/*.rpm
    secret_access_key:
      from_secret: packages_secret_access_key
    service_account_json:
      from_secret: packages_service_account
    target_bucket: grafana-packages
trigger:
  cron:
    include:
    - nightly-release
  event:
    include:
    - cron
type: docker
volumes:
- host:
    path: /var/run/docker.sock
  name: docker
---
clone:
  disable: true
depends_on: []
environment:
  EDITION: oss
image_pull_secrets:
- dockerconfigjson
kind: pipeline
name: testing-test-backend-windows
platform:
  arch: amd64
  os: windows
  version: "1809"
services: []
steps:
- commands:
  - git clone "https://$$env:GITHUB_TOKEN@github.com/$$env:DRONE_REPO.git" .
  - git checkout -f $$env:DRONE_COMMIT
  environment:
    GITHUB_TOKEN:
      from_secret: github_token
  image: grafana/ci-wix:0.1.1
  name: clone
- commands: []
  depends_on:
  - clone
  image: golang:1.20.10-windowsservercore-1809
  name: windows-init
- commands:
  - go install github.com/google/wire/cmd/wire@v0.5.0
  - wire gen -tags oss ./pkg/server
  depends_on:
  - windows-init
  image: golang:1.20.10-windowsservercore-1809
  name: wire-install
- commands:
  - go test -tags requires_buildifer -short -covermode=atomic -timeout=5m ./pkg/...
  depends_on:
  - wire-install
  image: golang:1.20.10-windowsservercore-1809
  name: test-backend
trigger:
  event:
  - promote
  target:
  - test-windows
type: docker
volumes:
- host:
    path: //./pipe/docker_engine/
  name: docker
---
clone:
  retries: 3
depends_on: []
environment:
  EDITION: oss
image_pull_secrets:
- dockerconfigjson
kind: pipeline
name: integration-tests
node:
  type: no-parallel
platform:
  arch: amd64
  os: linux
services:
- environment:
    PGDATA: /var/lib/postgresql/data/pgdata
    POSTGRES_DB: grafanatest
    POSTGRES_PASSWORD: grafanatest
    POSTGRES_USER: grafanatest
  image: postgres:12.3-alpine
  name: postgres
  volumes:
  - name: postgres
    path: /var/lib/postgresql/data/pgdata
- commands:
  - docker-entrypoint.sh mysqld --character-set-server=utf8mb4 --collation-server=utf8mb4_unicode_ci
  environment:
    MYSQL_DATABASE: grafana_tests
    MYSQL_PASSWORD: password
    MYSQL_ROOT_PASSWORD: rootpass
    MYSQL_USER: grafana
  image: mysql:5.7.39
  name: mysql57
  volumes:
  - name: mysql57
    path: /var/lib/mysql
- commands:
  - docker-entrypoint.sh mysqld --default-authentication-plugin=mysql_native_password
  environment:
    MYSQL_DATABASE: grafana_tests
    MYSQL_PASSWORD: password
    MYSQL_ROOT_PASSWORD: rootpass
    MYSQL_USER: grafana
  image: mysql:8.0.32
  name: mysql80
  volumes:
  - name: mysql80
    path: /var/lib/mysql
- commands:
  - /bin/mimir -target=backend
  environment: {}
  image: grafana/mimir:latest
  name: mimir_backend
- environment: {}
  image: redis:6.2.11-alpine
  name: redis
- environment: {}
  image: memcached:1.6.9-alpine
  name: memcached
steps:
- commands:
  - mkdir -p bin
  - curl -fL -o bin/grabpl https://grafana-downloads.storage.googleapis.com/grafana-build-pipeline/v3.0.42/grabpl
  - chmod +x bin/grabpl
  image: byrnedo/alpine-curl:0.1.8
  name: grabpl
- commands:
  - echo $DRONE_RUNNER_NAME
  image: alpine:3.18.3
  name: identify-runner
- commands:
  - '# It is required that code generated from Thema/CUE be committed and in sync
    with its inputs.'
  - '# The following command will fail if running code generators produces any diff
    in output.'
  - apk add --update make
  - CODEGEN_VERIFY=1 make gen-cue
  depends_on: []
  image: golang:1.20.10-alpine
  name: verify-gen-cue
- commands:
  - '# It is required that generated jsonnet is committed and in sync with its inputs.'
  - '# The following command will fail if running code generators produces any diff
    in output.'
  - apk add --update make
  - CODEGEN_VERIFY=1 make gen-jsonnet
  depends_on: []
  image: golang:1.20.10-alpine
  name: verify-gen-jsonnet
- commands:
  - apk add --update make
  - make gen-go
  depends_on:
  - verify-gen-cue
  image: golang:1.20.10-alpine
  name: wire-install
- commands:
  - dockerize -wait tcp://postgres:5432 -timeout 120s
  image: jwilder/dockerize:0.6.1
  name: wait-for-postgres
- commands:
  - apk add --update build-base
  - apk add --update postgresql-client
  - psql -p 5432 -h postgres -U grafanatest -d grafanatest -f devenv/docker/blocks/postgres_tests/setup.sql
  - go clean -testcache
  - go test -p=1 -count=1 -covermode=atomic -timeout=5m -run '^TestIntegration' $(find
    ./pkg -type f -name '*_test.go' -exec grep -l '^func TestIntegration' '{}' '+'
    | grep -o '\(.*\)/' | sort -u)
  depends_on:
  - wire-install
  - wait-for-postgres
  environment:
    GRAFANA_TEST_DB: postgres
    PGPASSWORD: grafanatest
    POSTGRES_HOST: postgres
  image: golang:1.20.10-alpine
  name: postgres-integration-tests
- commands:
  - dockerize -wait tcp://mysql57:3306 -timeout 120s
  image: jwilder/dockerize:0.6.1
  name: wait-for-mysql-5.7
- commands:
  - apk add --update build-base
  - apk add --update mysql-client
  - cat devenv/docker/blocks/mysql_tests/setup.sql | mysql -h mysql57 -P 3306 -u root
    -prootpass
  - go clean -testcache
  - go test -p=1 -count=1 -covermode=atomic -timeout=5m -run '^TestIntegration' $(find
    ./pkg -type f -name '*_test.go' -exec grep -l '^func TestIntegration' '{}' '+'
    | grep -o '\(.*\)/' | sort -u)
  depends_on:
  - wire-install
  - wait-for-mysql-5.7
  environment:
    GRAFANA_TEST_DB: mysql
    MYSQL_HOST: mysql57
  image: golang:1.20.10-alpine
  name: mysql-5.7-integration-tests
- commands:
  - dockerize -wait tcp://mysql80:3306 -timeout 120s
  image: jwilder/dockerize:0.6.1
  name: wait-for-mysql-8.0
- commands:
  - apk add --update build-base
  - apk add --update mysql-client
  - cat devenv/docker/blocks/mysql_tests/setup.sql | mysql -h mysql80 -P 3306 -u root
    -prootpass
  - go clean -testcache
  - go test -p=1 -count=1 -covermode=atomic -timeout=5m -run '^TestIntegration' $(find
    ./pkg -type f -name '*_test.go' -exec grep -l '^func TestIntegration' '{}' '+'
    | grep -o '\(.*\)/' | sort -u)
  depends_on:
  - wire-install
  - wait-for-mysql-8.0
  environment:
    GRAFANA_TEST_DB: mysql
    MYSQL_HOST: mysql80
  image: golang:1.20.10-alpine
  name: mysql-8.0-integration-tests
- commands:
  - dockerize -wait tcp://redis:6379 -timeout 120s
  image: jwilder/dockerize:0.6.1
  name: wait-for-redis
- commands:
  - apk add --update build-base
  - go clean -testcache
  - go test -run IntegrationRedis -covermode=atomic -timeout=2m ./pkg/...
  depends_on:
  - wire-install
  - wait-for-redis
  environment:
    REDIS_URL: redis://redis:6379/0
  image: golang:1.20.10-alpine
  name: redis-integration-tests
- commands:
  - dockerize -wait tcp://memcached:11211 -timeout 120s
  image: jwilder/dockerize:0.6.1
  name: wait-for-memcached
- commands:
  - apk add --update build-base
  - go clean -testcache
  - go test -run IntegrationMemcached -covermode=atomic -timeout=2m ./pkg/...
  depends_on:
  - wire-install
  - wait-for-memcached
  environment:
    MEMCACHED_HOSTS: memcached:11211
  image: golang:1.20.10-alpine
  name: memcached-integration-tests
- commands:
  - dockerize -wait tcp://mimir_backend:8080 -timeout 120s
  image: jwilder/dockerize:0.6.1
  name: wait-for-remote-alertmanager
- commands:
  - apk add --update build-base
  - go clean -testcache
  - go test -run TestIntegrationRemoteAlertmanager -covermode=atomic -timeout=2m ./pkg/services/ngalert/notifier/...
  depends_on:
  - wire-install
  - wait-for-remote-alertmanager
  environment:
    AM_PASSWORD: test
    AM_TENANT_ID: test
    AM_URL: http://mimir_backend:8080
  image: golang:1.20.10-alpine
  name: remote-alertmanager-integration-tests
trigger:
  event:
  - promote
  target: integration-tests
type: docker
volumes:
- host:
    path: /var/run/docker.sock
  name: docker
- name: postgres
  temp:
    medium: memory
- name: mysql57
  temp:
    medium: memory
- name: mysql80
  temp:
    medium: memory
---
clone:
  disable: true
depends_on: []
image_pull_secrets:
- dockerconfigjson
kind: pipeline
name: publish-ci-windows-test-image
platform:
  arch: amd64
  os: windows
  version: "1809"
services: []
steps:
- commands:
  - git clone "https://$$env:GITHUB_TOKEN@github.com/grafana/grafana-ci-sandbox.git"
    .
  - git checkout -f $$env:DRONE_COMMIT
  environment:
    GITHUB_TOKEN:
      from_secret: github_token
  image: grafana/ci-wix:0.1.1
  name: clone
- commands:
  - cd scripts\build\ci-windows-test
  - docker login -u $$env:DOCKER_USERNAME -p $$env:DOCKER_PASSWORD
  - docker build -t grafana/grafana-ci-windows-test:$$env:TAG .
  - docker push grafana/grafana-ci-windows-test:$$env:TAG
  environment:
    DOCKER_PASSWORD:
      from_secret: docker_password
    DOCKER_USERNAME:
      from_secret: docker_username
  image: docker:windowsservercore-1809
  name: build-and-publish
  volumes:
  - name: docker
    path: //./pipe/docker_engine/
trigger:
  event:
  - promote
  target:
  - ci-windows-test-image
type: docker
volumes:
- host:
    path: //./pipe/docker_engine/
  name: docker
---
clone:
  retries: 3
depends_on: []
image_pull_secrets:
- dockerconfigjson
kind: pipeline
name: publish-ci-build-container-image
node:
  type: no-parallel
platform:
  arch: amd64
  os: linux
services: []
steps:
- commands:
  - if [ -z "${BUILD_CONTAINER_VERSION}" ]; then echo Missing BUILD_CONTAINER_VERSION;
    false; fi
  image: alpine:3.18.3
  name: validate-version
- commands:
  - printenv GCP_KEY > /tmp/key.json
  - gcloud auth activate-service-account --key-file=/tmp/key.json
  - gsutil cp gs://grafana-private-downloads/MacOSX10.15.sdk.tar.xz ./scripts/build/ci-build/MacOSX10.15.sdk.tar.xz
  environment:
    GCP_KEY:
      from_secret: gcp_download_build_container_assets_key
  image: google/cloud-sdk:431.0.0
  name: download-macos-sdk
- commands:
  - printenv DOCKER_PASSWORD | docker login -u "$DOCKER_USERNAME" --password-stdin
  - docker build -t "grafana/build-container:${BUILD_CONTAINER_VERSION}" ./scripts/build/ci-build
  - docker push "grafana/build-container:${BUILD_CONTAINER_VERSION}"
  environment:
    DOCKER_PASSWORD:
      from_secret: docker_password
    DOCKER_USERNAME:
      from_secret: docker_username
  image: google/cloud-sdk:431.0.0
  name: build-and-publish
  volumes:
  - name: docker
    path: /var/run/docker.sock
trigger:
  event:
  - promote
  target:
  - ci-build-container-image
type: docker
volumes:
- host:
    path: /var/run/docker.sock
  name: docker
---
clone:
  retries: 3
kind: pipeline
name: scan-grafana/grafana:latest-image
platform:
  arch: amd64
  os: linux
steps:
- commands:
  - echo $${GCR_CREDENTIALS} | docker login -u _json_key --password-stdin https://us.gcr.io
  environment:
    GCR_CREDENTIALS:
      from_secret: gcr_credentials
  image: docker:dind
  name: authenticate-gcr
  volumes:
  - name: docker
    path: /var/run/docker.sock
  - name: config
    path: /root/.docker/
- commands:
  - trivy image --exit-code 0 --severity UNKNOWN,LOW,MEDIUM grafana/grafana:latest
  depends_on:
  - authenticate-gcr
  image: aquasec/trivy:0.21.0
  name: scan-unknown-low-medium-vulnerabilities
  volumes:
  - name: docker
    path: /var/run/docker.sock
  - name: config
    path: /root/.docker/
- commands:
  - trivy image --exit-code 1 --severity HIGH,CRITICAL grafana/grafana:latest
  depends_on:
  - authenticate-gcr
  environment:
    GOOGLE_APPLICATION_CREDENTIALS:
      from_secret: gcr_credentials_json
  image: aquasec/trivy:0.21.0
  name: scan-high-critical-vulnerabilities
  volumes:
  - name: docker
    path: /var/run/docker.sock
  - name: config
    path: /root/.docker/
- image: plugins/slack
  name: slack-notify-failure
  settings:
    channel: grafana-backend-ops
    template: 'Nightly docker image scan job for grafana/grafana:latest failed: {{build.link}}'
    webhook:
      from_secret: slack_webhook_backend
  when:
    status: failure
trigger:
  cron: nightly
  event: cron
type: docker
volumes:
- host:
    path: /var/run/docker.sock
  name: docker
- name: config
  temp: {}
---
clone:
  retries: 3
kind: pipeline
name: scan-grafana/grafana:main-image
platform:
  arch: amd64
  os: linux
steps:
- commands:
  - echo $${GCR_CREDENTIALS} | docker login -u _json_key --password-stdin https://us.gcr.io
  environment:
    GCR_CREDENTIALS:
      from_secret: gcr_credentials
  image: docker:dind
  name: authenticate-gcr
  volumes:
  - name: docker
    path: /var/run/docker.sock
  - name: config
    path: /root/.docker/
- commands:
  - trivy image --exit-code 0 --severity UNKNOWN,LOW,MEDIUM grafana/grafana:main
  depends_on:
  - authenticate-gcr
  image: aquasec/trivy:0.21.0
  name: scan-unknown-low-medium-vulnerabilities
  volumes:
  - name: docker
    path: /var/run/docker.sock
  - name: config
    path: /root/.docker/
- commands:
  - trivy image --exit-code 1 --severity HIGH,CRITICAL grafana/grafana:main
  depends_on:
  - authenticate-gcr
  environment:
    GOOGLE_APPLICATION_CREDENTIALS:
      from_secret: gcr_credentials_json
  image: aquasec/trivy:0.21.0
  name: scan-high-critical-vulnerabilities
  volumes:
  - name: docker
    path: /var/run/docker.sock
  - name: config
    path: /root/.docker/
- image: plugins/slack
  name: slack-notify-failure
  settings:
    channel: grafana-backend-ops
    template: 'Nightly docker image scan job for grafana/grafana:main failed: {{build.link}}'
    webhook:
      from_secret: slack_webhook_backend
  when:
    status: failure
trigger:
  cron: nightly
  event: cron
type: docker
volumes:
- host:
    path: /var/run/docker.sock
  name: docker
- name: config
  temp: {}
---
clone:
  retries: 3
kind: pipeline
name: scan-grafana/grafana:latest-ubuntu-image
platform:
  arch: amd64
  os: linux
steps:
- commands:
  - echo $${GCR_CREDENTIALS} | docker login -u _json_key --password-stdin https://us.gcr.io
  environment:
    GCR_CREDENTIALS:
      from_secret: gcr_credentials
  image: docker:dind
  name: authenticate-gcr
  volumes:
  - name: docker
    path: /var/run/docker.sock
  - name: config
    path: /root/.docker/
- commands:
  - trivy image --exit-code 0 --severity UNKNOWN,LOW,MEDIUM grafana/grafana:latest-ubuntu
  depends_on:
  - authenticate-gcr
  image: aquasec/trivy:0.21.0
  name: scan-unknown-low-medium-vulnerabilities
  volumes:
  - name: docker
    path: /var/run/docker.sock
  - name: config
    path: /root/.docker/
- commands:
  - trivy image --exit-code 1 --severity HIGH,CRITICAL grafana/grafana:latest-ubuntu
  depends_on:
  - authenticate-gcr
  environment:
    GOOGLE_APPLICATION_CREDENTIALS:
      from_secret: gcr_credentials_json
  image: aquasec/trivy:0.21.0
  name: scan-high-critical-vulnerabilities
  volumes:
  - name: docker
    path: /var/run/docker.sock
  - name: config
    path: /root/.docker/
- image: plugins/slack
  name: slack-notify-failure
  settings:
    channel: grafana-backend-ops
    template: 'Nightly docker image scan job for grafana/grafana:latest-ubuntu failed:
      {{build.link}}'
    webhook:
      from_secret: slack_webhook_backend
  when:
    status: failure
trigger:
  cron: nightly
  event: cron
type: docker
volumes:
- host:
    path: /var/run/docker.sock
  name: docker
- name: config
  temp: {}
---
clone:
  retries: 3
kind: pipeline
name: scan-grafana/grafana:main-ubuntu-image
platform:
  arch: amd64
  os: linux
steps:
- commands:
  - echo $${GCR_CREDENTIALS} | docker login -u _json_key --password-stdin https://us.gcr.io
  environment:
    GCR_CREDENTIALS:
      from_secret: gcr_credentials
  image: docker:dind
  name: authenticate-gcr
  volumes:
  - name: docker
    path: /var/run/docker.sock
  - name: config
    path: /root/.docker/
- commands:
  - trivy image --exit-code 0 --severity UNKNOWN,LOW,MEDIUM grafana/grafana:main-ubuntu
  depends_on:
  - authenticate-gcr
  image: aquasec/trivy:0.21.0
  name: scan-unknown-low-medium-vulnerabilities
  volumes:
  - name: docker
    path: /var/run/docker.sock
  - name: config
    path: /root/.docker/
- commands:
  - trivy image --exit-code 1 --severity HIGH,CRITICAL grafana/grafana:main-ubuntu
  depends_on:
  - authenticate-gcr
  environment:
    GOOGLE_APPLICATION_CREDENTIALS:
      from_secret: gcr_credentials_json
  image: aquasec/trivy:0.21.0
  name: scan-high-critical-vulnerabilities
  volumes:
  - name: docker
    path: /var/run/docker.sock
  - name: config
    path: /root/.docker/
- image: plugins/slack
  name: slack-notify-failure
  settings:
    channel: grafana-backend-ops
    template: 'Nightly docker image scan job for grafana/grafana:main-ubuntu failed:
      {{build.link}}'
    webhook:
      from_secret: slack_webhook_backend
  when:
    status: failure
trigger:
  cron: nightly
  event: cron
type: docker
volumes:
- host:
    path: /var/run/docker.sock
  name: docker
- name: config
  temp: {}
---
clone:
  retries: 3
kind: pipeline
name: scan-build-test-and-publish-docker-images
platform:
  arch: amd64
  os: linux
steps:
- commands:
  - echo $${GCR_CREDENTIALS} | docker login -u _json_key --password-stdin https://us.gcr.io
  environment:
    GCR_CREDENTIALS:
      from_secret: gcr_credentials
  image: docker:dind
  name: authenticate-gcr
  volumes:
  - name: docker
    path: /var/run/docker.sock
  - name: config
    path: /root/.docker/
- commands:
  - trivy --exit-code 0 --severity UNKNOWN,LOW,MEDIUM alpine/git:2.40.1
  - trivy --exit-code 0 --severity UNKNOWN,LOW,MEDIUM golang:1.20.10-alpine
  - trivy --exit-code 0 --severity UNKNOWN,LOW,MEDIUM node:20.9.0-alpine
  - trivy --exit-code 0 --severity UNKNOWN,LOW,MEDIUM google/cloud-sdk:431.0.0
  - trivy --exit-code 0 --severity UNKNOWN,LOW,MEDIUM grafana/grafana-ci-deploy:1.3.3
  - trivy --exit-code 0 --severity UNKNOWN,LOW,MEDIUM alpine:3.18.3
  - trivy --exit-code 0 --severity UNKNOWN,LOW,MEDIUM ubuntu:22.04
  - trivy --exit-code 0 --severity UNKNOWN,LOW,MEDIUM byrnedo/alpine-curl:0.1.8
  - trivy --exit-code 0 --severity UNKNOWN,LOW,MEDIUM plugins/slack
  - trivy --exit-code 0 --severity UNKNOWN,LOW,MEDIUM python:3.8
  - trivy --exit-code 0 --severity UNKNOWN,LOW,MEDIUM postgres:12.3-alpine
  - trivy --exit-code 0 --severity UNKNOWN,LOW,MEDIUM grafana/mimir:latest
  - trivy --exit-code 0 --severity UNKNOWN,LOW,MEDIUM mysql:5.7.39
  - trivy --exit-code 0 --severity UNKNOWN,LOW,MEDIUM mysql:8.0.32
  - trivy --exit-code 0 --severity UNKNOWN,LOW,MEDIUM redis:6.2.11-alpine
  - trivy --exit-code 0 --severity UNKNOWN,LOW,MEDIUM memcached:1.6.9-alpine
  - trivy --exit-code 0 --severity UNKNOWN,LOW,MEDIUM us.gcr.io/kubernetes-dev/package-publish:latest
  - trivy --exit-code 0 --severity UNKNOWN,LOW,MEDIUM osixia/openldap:1.4.0
  - trivy --exit-code 0 --severity UNKNOWN,LOW,MEDIUM grafana/drone-downstream
  - trivy --exit-code 0 --severity UNKNOWN,LOW,MEDIUM grafana/docker-puppeteer:1.1.0
  - trivy --exit-code 0 --severity UNKNOWN,LOW,MEDIUM grafana/docs-base:dbd975af06
  - trivy --exit-code 0 --severity UNKNOWN,LOW,MEDIUM cypress/included:13.1.0
  - trivy --exit-code 0 --severity UNKNOWN,LOW,MEDIUM jwilder/dockerize:0.6.1
  - trivy --exit-code 0 --severity UNKNOWN,LOW,MEDIUM koalaman/shellcheck:stable
  depends_on:
  - authenticate-gcr
  image: aquasec/trivy:0.21.0
  name: scan-unknown-low-medium-vulnerabilities
  volumes:
  - name: docker
    path: /var/run/docker.sock
  - name: config
    path: /root/.docker/
- commands:
  - trivy --exit-code 1 --severity HIGH,CRITICAL alpine/git:2.40.1
  - trivy --exit-code 1 --severity HIGH,CRITICAL golang:1.20.10-alpine
  - trivy --exit-code 1 --severity HIGH,CRITICAL node:20.9.0-alpine
  - trivy --exit-code 1 --severity HIGH,CRITICAL google/cloud-sdk:431.0.0
  - trivy --exit-code 1 --severity HIGH,CRITICAL grafana/grafana-ci-deploy:1.3.3
  - trivy --exit-code 1 --severity HIGH,CRITICAL alpine:3.18.3
  - trivy --exit-code 1 --severity HIGH,CRITICAL ubuntu:22.04
  - trivy --exit-code 1 --severity HIGH,CRITICAL byrnedo/alpine-curl:0.1.8
  - trivy --exit-code 1 --severity HIGH,CRITICAL plugins/slack
  - trivy --exit-code 1 --severity HIGH,CRITICAL python:3.8
  - trivy --exit-code 1 --severity HIGH,CRITICAL postgres:12.3-alpine
  - trivy --exit-code 1 --severity HIGH,CRITICAL grafana/mimir:latest
  - trivy --exit-code 1 --severity HIGH,CRITICAL mysql:5.7.39
  - trivy --exit-code 1 --severity HIGH,CRITICAL mysql:8.0.32
  - trivy --exit-code 1 --severity HIGH,CRITICAL redis:6.2.11-alpine
  - trivy --exit-code 1 --severity HIGH,CRITICAL memcached:1.6.9-alpine
  - trivy --exit-code 1 --severity HIGH,CRITICAL us.gcr.io/kubernetes-dev/package-publish:latest
  - trivy --exit-code 1 --severity HIGH,CRITICAL osixia/openldap:1.4.0
  - trivy --exit-code 1 --severity HIGH,CRITICAL grafana/drone-downstream
  - trivy --exit-code 1 --severity HIGH,CRITICAL grafana/docker-puppeteer:1.1.0
  - trivy --exit-code 1 --severity HIGH,CRITICAL grafana/docs-base:dbd975af06
  - trivy --exit-code 1 --severity HIGH,CRITICAL cypress/included:13.1.0
  - trivy --exit-code 1 --severity HIGH,CRITICAL jwilder/dockerize:0.6.1
  - trivy --exit-code 1 --severity HIGH,CRITICAL koalaman/shellcheck:stable
  depends_on:
  - authenticate-gcr
  environment:
    GOOGLE_APPLICATION_CREDENTIALS:
      from_secret: gcr_credentials_json
  image: aquasec/trivy:0.21.0
  name: scan-high-critical-vulnerabilities
  volumes:
  - name: docker
    path: /var/run/docker.sock
  - name: config
    path: /root/.docker/
- image: plugins/slack
  name: slack-notify-failure
  settings:
    channel: grafana-backend-ops
    template: 'Nightly docker image scan job for build-images failed: {{build.link}}'
    webhook:
      from_secret: slack_webhook_backend
  when:
    status: failure
trigger:
  cron: nightly
  event: cron
type: docker
volumes:
- host:
    path: /var/run/docker.sock
  name: docker
- name: config
  temp: {}
---
get:
  name: credentials.json
  path: infra/data/ci/grafana-release-eng/grafanauploads
kind: secret
name: gcp_grafanauploads
---
get:
  name: credentials_base64
  path: infra/data/ci/grafana-release-eng/grafanauploads
kind: secret
name: gcp_grafanauploads_base64
---
get:
  name: api_key
  path: infra/data/ci/grafana-release-eng/grafanacom
kind: secret
name: grafana_api_key
---
get:
  name: .dockerconfigjson
  path: secret/data/common/gcr
kind: secret
name: dockerconfigjson
---
get:
  name: pat
  path: infra/data/ci/github/grafanabot
kind: secret
name: github_token
---
get:
  name: machine-user-token
  path: infra/data/ci/drone
kind: secret
name: drone_token
---
get:
  name: bucket
  path: infra/data/ci/grafana/prerelease
kind: secret
name: prerelease_bucket
---
get:
  name: username
  path: infra/data/ci/grafanaci-docker-hub
kind: secret
name: docker_username
---
get:
  name: password
  path: infra/data/ci/grafanaci-docker-hub
kind: secret
name: docker_password
---
get:
  name: credentials.json
  path: infra/data/ci/grafana/releng/artifacts-uploader-service-account
kind: secret
name: gcp_upload_artifacts_key
---
get:
  name: credentials.json
  path: infra/data/ci/grafana/assets-downloader-build-container-service-account
kind: secret
name: gcp_download_build_container_assets_key
---
get:
  name: application_id
  path: infra/data/ci/datasources/cpp-azure-resourcemanager-credentials
kind: secret
name: azure_sp_app_id
---
get:
  name: application_secret
  path: infra/data/ci/datasources/cpp-azure-resourcemanager-credentials
kind: secret
name: azure_sp_app_pw
---
get:
  name: tenant_id
  path: infra/data/ci/datasources/cpp-azure-resourcemanager-credentials
kind: secret
name: azure_tenant
---
get:
  name: token
  path: infra/data/ci/grafana-release-eng/npm
kind: secret
name: npm_token
---
get:
  name: public-key-b64
  path: infra/data/ci/packages-publish/gpg
kind: secret
name: packages_gpg_public_key
---
get:
  name: private-key-b64
  path: infra/data/ci/packages-publish/gpg
kind: secret
name: packages_gpg_private_key
---
get:
  name: passphrase
  path: infra/data/ci/packages-publish/gpg
kind: secret
name: packages_gpg_passphrase
---
get:
  name: credentials.json
  path: infra/data/ci/packages-publish/service-account
kind: secret
name: packages_service_account
---
get:
  name: AccessID
  path: infra/data/ci/packages-publish/bucket-credentials
kind: secret
name: packages_access_key_id
---
get:
  name: Secret
  path: infra/data/ci/packages-publish/bucket-credentials
kind: secret
name: packages_secret_access_key
---
get:
  name: static_asset_editions
  path: infra/data/ci/grafana-release-eng/artifact-publishing
kind: secret
name: static_asset_editions
---
get:
  name: gcp_service_account_prod_base64
  path: infra/data/ci/grafana-release-eng/rgm
kind: secret
name: gcp_key_base64
---
get:
  name: destination_prod
  path: infra/data/ci/grafana-release-eng/rgm
kind: secret
name: destination
---
get:
  name: storybook_destination
  path: infra/data/ci/grafana-release-eng/rgm
kind: secret
name: rgm_storybook_destination
---
get:
  name: cdn_destination
  path: infra/data/ci/grafana-release-eng/rgm
kind: secret
name: rgm_cdn_destination
---
get:
  name: downloads_destination
  path: infra/data/ci/grafana-release-eng/rgm
kind: secret
name: rgm_downloads_destination
---
get:
  name: dagger_token
  path: infra/data/ci/grafana-release-eng/rgm
kind: secret
name: dagger_token
---
get:
  name: app-id
  path: infra/data/ci/grafana-release-eng/grafana-delivery-bot
kind: secret
name: delivery-bot-app-id
---
get:
  name: app-installation-id
  path: infra/data/ci/grafana-release-eng/grafana-delivery-bot
kind: secret
name: delivery-bot-app-installation-id
---
get:
  name: app-private-key
  path: infra/data/ci/grafana-release-eng/grafana-delivery-bot
kind: secret
name: delivery-bot-app-private-key
---
get:
  name: service-account
  path: secret/data/common/gcr
kind: secret
name: gcr_credentials
---
kind: signature
<<<<<<< HEAD
hmac: 5018acdf8a91b804503b6bbf01eb313f09d05648c0f5e539210002fccefd7cb3
=======
hmac: 4c04040e7890d9f1da64ff3e2c006db1b3de4276b57ce4401849ec4ceb665ea8
>>>>>>> 1b6d39f8

...<|MERGE_RESOLUTION|>--- conflicted
+++ resolved
@@ -2711,7 +2711,7 @@
     NPM_TOKEN:
       from_secret: npm_token
   failure: ignore
-  image: node:18.12.0-alpine
+  image: node:20.9.0-alpine
   name: release-npm-packages
 trigger:
   event:
@@ -4668,10 +4668,6 @@
 name: gcr_credentials
 ---
 kind: signature
-<<<<<<< HEAD
-hmac: 5018acdf8a91b804503b6bbf01eb313f09d05648c0f5e539210002fccefd7cb3
-=======
-hmac: 4c04040e7890d9f1da64ff3e2c006db1b3de4276b57ce4401849ec4ceb665ea8
->>>>>>> 1b6d39f8
+hmac: 2a51cf7ded5c749dc6b3664e5cadc6378910e772bf44ea8c80457b5ddb61e3a5
 
 ...