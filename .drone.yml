---
depends_on: []
kind: pipeline
name: pr-test
node:
  type: no-parallel
platform:
  arch: amd64
  os: linux
services: []
steps:
- commands:
  - mkdir -p bin
  - curl -fL -o bin/grabpl https://grafana-downloads.storage.googleapis.com/grafana-build-pipeline/v2.7.1/grabpl
  - chmod +x bin/grabpl
  image: byrnedo/alpine-curl:0.1.8
  name: grabpl
- commands:
  - echo $DRONE_RUNNER_NAME
  image: alpine:3.14.3
  name: identify-runner
- commands:
  - make gen-go
  - ./bin/grabpl gen-version --build-id ${DRONE_BUILD_NUMBER}
  - yarn install --immutable
  image: grafana/build-container:1.4.6
  name: initialize
- commands:
  - ./bin/grabpl verify-drone
  depends_on:
  - grabpl
  image: byrnedo/alpine-curl:0.1.8
  name: lint-drone
- commands:
  - |-
    echo -e "unknwon
    referer
    errorstring
    eror
    iam
    wan" > words_to_ignore.txt
  - codespell -I words_to_ignore.txt docs/
  - rm words_to_ignore.txt
  depends_on:
  - initialize
  image: grafana/build-container:1.4.6
  name: codespell
- commands:
  - ./bin/grabpl shellcheck
  depends_on:
  - initialize
  image: grafana/build-container:1.4.6
  name: shellcheck
- commands:
  - ./bin/grabpl lint-backend --edition oss
  depends_on:
  - initialize
  environment:
    CGO_ENABLED: "1"
  image: grafana/build-container:1.4.6
  name: lint-backend
- commands:
  - yarn run prettier:check
  - yarn run lint
  - yarn run typecheck
  depends_on:
  - initialize
  environment:
    TEST_MAX_WORKERS: 50%
  image: grafana/build-container:1.4.6
  name: lint-frontend
- commands:
  - ./bin/grabpl test-backend --edition oss
  depends_on:
  - initialize
  image: grafana/build-container:1.4.6
  name: test-backend
- commands:
  - ./bin/grabpl integration-tests --edition oss
  depends_on:
  - initialize
  image: grafana/build-container:1.4.6
  name: test-backend-integration
- commands:
  - yarn run ci:test-frontend
  depends_on:
  - initialize
  environment:
    TEST_MAX_WORKERS: 50%
  image: grafana/build-container:1.4.6
  name: test-frontend
trigger:
  event:
  - pull_request
type: docker
---
depends_on: []
kind: pipeline
name: pr-build-e2e
node:
  type: no-parallel
platform:
  arch: amd64
  os: linux
services: []
steps:
- commands:
  - mkdir -p bin
  - curl -fL -o bin/grabpl https://grafana-downloads.storage.googleapis.com/grafana-build-pipeline/v2.7.1/grabpl
  - chmod +x bin/grabpl
  image: byrnedo/alpine-curl:0.1.8
  name: grabpl
- commands:
  - echo $DRONE_RUNNER_NAME
  image: alpine:3.14.3
  name: identify-runner
- commands:
  - make gen-go
  - ./bin/grabpl gen-version --build-id ${DRONE_BUILD_NUMBER}
  - yarn install --immutable
  image: grafana/build-container:1.4.6
  name: initialize
- commands:
  - ./bin/grabpl build-backend --jobs 8 --edition oss --build-id ${DRONE_BUILD_NUMBER}
    --variants linux-x64,linux-x64-musl,osx64,win64,armv6 --no-pull-enterprise
  depends_on:
  - initialize
  environment: {}
  image: grafana/build-container:1.4.6
  name: build-backend
- commands:
  - ./bin/grabpl build-frontend --jobs 8 --no-install-deps --edition oss --build-id
    ${DRONE_BUILD_NUMBER} --no-pull-enterprise
  depends_on:
  - initialize
  image: grafana/build-container:1.4.6
  name: build-frontend
- commands:
  - ./bin/grabpl build-plugins --jobs 8 --edition oss --no-install-deps
  depends_on:
  - initialize
  environment: null
  image: grafana/build-container:1.4.6
  name: build-plugins
- commands:
  - ./bin/linux-amd64/grafana-cli cue validate-schema --grafana-root .
  depends_on:
  - build-backend
  image: grafana/build-container:1.4.6
  name: validate-scuemata
- commands:
  - '# Make sure the git tree is clean.'
  - '# Stashing changes, since packages that were produced in build-backend step are
    needed.'
  - git stash
  - ./bin/linux-amd64/grafana-cli cue gen-ts --grafana-root .
  - '# The above command generates Typescript files (*.gen.ts) from all appropriate
    .cue files.'
  - '# It is required that the generated Typescript be in sync with the input CUE
    files.'
  - '# ...Modulo eslint auto-fixes...:'
  - yarn run eslint . --ext .gen.ts --fix
  - '# If any filenames are emitted by the below script, run the generator command
    `grafana-cli cue gen-ts` locally and commit the result.'
  - ./scripts/clean-git-or-error.sh
  - '# Un-stash changes.'
  - git stash pop
  depends_on:
  - validate-scuemata
  image: grafana/build-container:1.4.6
  name: ensure-cuetsified
- commands:
  - . scripts/build/gpg-test-vars.sh && ./bin/grabpl package --jobs 8 --edition oss
    --build-id ${DRONE_BUILD_NUMBER} --no-pull-enterprise --variants linux-x64,linux-x64-musl,osx64,win64,armv6
  depends_on:
  - build-plugins
  - build-backend
  - build-frontend
  environment: null
  image: grafana/build-container:1.4.6
  name: package
- commands:
  - ./e2e/start-server
  depends_on:
  - package
  detach: true
  environment:
    PORT: 3001
  image: grafana/build-container:1.4.6
  name: end-to-end-tests-server
- commands:
  - yarn run cypress install
  - ./bin/grabpl e2e-tests --port 3001
  depends_on:
  - end-to-end-tests-server
  environment:
    HOST: end-to-end-tests-server
  image: grafana/ci-e2e:12.19.0-1
  name: end-to-end-tests
- commands:
  - yarn storybook:build
  - ./bin/grabpl verify-storybook
  depends_on:
  - build-frontend
  environment:
    NODE_OPTIONS: --max_old_space_size=4096
  image: grafana/build-container:1.4.6
  name: build-storybook
- commands:
  - yarn wait-on http://$HOST:$PORT
  - pa11y-ci --config .pa11yci-pr.conf.js
  depends_on:
  - end-to-end-tests-server
  environment:
    GRAFANA_MISC_STATS_API_KEY:
      from_secret: grafana_misc_stats_api_key
    HOST: end-to-end-tests-server
    PORT: 3001
  failure: always
  image: hugohaggmark/docker-puppeteer
  name: test-a11y-frontend
- commands:
  - ./scripts/ci-reference-docs-lint.sh ci
  depends_on:
  - build-frontend
  image: grafana/build-container:1.4.6
  name: build-frontend-docs
- commands:
  - mkdir -p /hugo/content/docs/grafana
  - cp -r docs/sources/* /hugo/content/docs/grafana/latest/
  - cd /hugo && make prod
  depends_on:
  - build-frontend-docs
  image: grafana/docs-base:latest
  name: build-docs-website
- commands:
  - ls dist/*.tar.gz*
  - cp dist/*.tar.gz* packaging/docker/
  depends_on:
  - package
  image: grafana/build-container:1.4.6
  name: copy-packages-for-docker
- depends_on:
  - copy-packages-for-docker
  image: grafana/drone-grafana-docker:0.3.2
  name: build-docker-images
  settings:
    archs: amd64
    dry_run: true
    edition: oss
    ubuntu: false
trigger:
  event:
  - pull_request
type: docker
---
depends_on: []
kind: pipeline
name: pr-integration-tests
node:
  type: no-parallel
platform:
  arch: amd64
  os: linux
services:
- environment:
    POSTGRES_DB: grafanatest
    POSTGRES_PASSWORD: grafanatest
    POSTGRES_USER: grafanatest
  image: postgres:12.3-alpine
  name: postgres
- environment:
    MYSQL_DATABASE: grafana_tests
    MYSQL_PASSWORD: password
    MYSQL_ROOT_PASSWORD: rootpass
    MYSQL_USER: grafana
  image: mysql:5.6.48
  name: mysql
steps:
- commands:
  - mkdir -p bin
  - curl -fL -o bin/grabpl https://grafana-downloads.storage.googleapis.com/grafana-build-pipeline/v2.7.1/grabpl
  - chmod +x bin/grabpl
  image: byrnedo/alpine-curl:0.1.8
  name: grabpl
- commands:
  - echo $DRONE_RUNNER_NAME
  image: alpine:3.14.3
  name: identify-runner
- commands:
  - make gen-go
  - ./bin/grabpl gen-version --build-id ${DRONE_BUILD_NUMBER}
  - yarn install --immutable
  image: grafana/build-container:1.4.6
  name: initialize
- commands:
  - apt-get update
  - apt-get install -yq postgresql-client
  - dockerize -wait tcp://postgres:5432 -timeout 120s
  - psql -p 5432 -h postgres -U grafanatest -d grafanatest -f devenv/docker/blocks/postgres_tests/setup.sql
  - go clean -testcache
  - ./bin/grabpl integration-tests --database postgres
  depends_on:
  - grabpl
  environment:
    GRAFANA_TEST_DB: postgres
    PGPASSWORD: grafanatest
    POSTGRES_HOST: postgres
  image: grafana/build-container:1.4.6
  name: postgres-integration-tests
- commands:
  - apt-get update
  - apt-get install -yq default-mysql-client
  - dockerize -wait tcp://mysql:3306 -timeout 120s
  - cat devenv/docker/blocks/mysql_tests/setup.sql | mysql -h mysql -P 3306 -u root
    -prootpass
  - go clean -testcache
  - ./bin/grabpl integration-tests --database mysql
  depends_on:
  - grabpl
  environment:
    GRAFANA_TEST_DB: mysql
    MYSQL_HOST: mysql
  image: grafana/build-container:1.4.6
  name: mysql-integration-tests
trigger:
  event:
  - pull_request
type: docker
---
depends_on: []
kind: pipeline
name: build-main
node:
  type: no-parallel
platform:
  arch: amd64
  os: linux
services:
- environment:
    POSTGRES_DB: grafanatest
    POSTGRES_PASSWORD: grafanatest
    POSTGRES_USER: grafanatest
  image: postgres:12.3-alpine
  name: postgres
- environment:
    MYSQL_DATABASE: grafana_tests
    MYSQL_PASSWORD: password
    MYSQL_ROOT_PASSWORD: rootpass
    MYSQL_USER: grafana
  image: mysql:5.6.48
  name: mysql
steps:
- commands:
  - mkdir -p bin
  - curl -fL -o bin/grabpl https://grafana-downloads.storage.googleapis.com/grafana-build-pipeline/v2.7.1/grabpl
  - chmod +x bin/grabpl
  image: byrnedo/alpine-curl:0.1.8
  name: grabpl
- commands:
  - echo $DRONE_RUNNER_NAME
  image: alpine:3.14.3
  name: identify-runner
- commands:
  - make gen-go
  - ./bin/grabpl gen-version --build-id ${DRONE_BUILD_NUMBER}
  - yarn install --immutable
  image: grafana/build-container:1.4.6
  name: initialize
- commands:
  - ./bin/grabpl verify-drone
  depends_on:
  - grabpl
  image: byrnedo/alpine-curl:0.1.8
  name: lint-drone
- image: grafana/drone-downstream
  name: trigger-enterprise-downstream
  settings:
    params:
    - SOURCE_BUILD_NUMBER=${DRONE_BUILD_NUMBER}
    - SOURCE_COMMIT=${DRONE_COMMIT}
    repositories:
    - grafana/grafana-enterprise@main
    server: https://drone.grafana.net
    token:
      from_secret: drone_token
- commands:
  - |-
    echo -e "unknwon
    referer
    errorstring
    eror
    iam
    wan" > words_to_ignore.txt
  - codespell -I words_to_ignore.txt docs/
  - rm words_to_ignore.txt
  depends_on:
  - initialize
  image: grafana/build-container:1.4.6
  name: codespell
- commands:
  - ./bin/grabpl shellcheck
  depends_on:
  - initialize
  image: grafana/build-container:1.4.6
  name: shellcheck
- commands:
  - ./bin/grabpl lint-backend --edition oss
  depends_on:
  - initialize
  environment:
    CGO_ENABLED: "1"
  image: grafana/build-container:1.4.6
  name: lint-backend
- commands:
  - yarn run prettier:check
  - yarn run lint
  - yarn run typecheck
  depends_on:
  - initialize
  environment:
    TEST_MAX_WORKERS: 50%
  image: grafana/build-container:1.4.6
  name: lint-frontend
- commands:
  - ./bin/grabpl test-backend --edition oss
  depends_on:
  - initialize
  image: grafana/build-container:1.4.6
  name: test-backend
- commands:
  - ./bin/grabpl integration-tests --edition oss
  depends_on:
  - initialize
  image: grafana/build-container:1.4.6
  name: test-backend-integration
- commands:
  - yarn run ci:test-frontend
  depends_on:
  - initialize
  environment:
    TEST_MAX_WORKERS: 50%
  image: grafana/build-container:1.4.6
  name: test-frontend
- commands:
  - apt-get update
  - apt-get install -yq postgresql-client
  - dockerize -wait tcp://postgres:5432 -timeout 120s
  - psql -p 5432 -h postgres -U grafanatest -d grafanatest -f devenv/docker/blocks/postgres_tests/setup.sql
  - go clean -testcache
  - ./bin/grabpl integration-tests --database postgres
  depends_on:
  - grabpl
  environment:
    GRAFANA_TEST_DB: postgres
    PGPASSWORD: grafanatest
    POSTGRES_HOST: postgres
  image: grafana/build-container:1.4.6
  name: postgres-integration-tests
- commands:
  - apt-get update
  - apt-get install -yq default-mysql-client
  - dockerize -wait tcp://mysql:3306 -timeout 120s
  - cat devenv/docker/blocks/mysql_tests/setup.sql | mysql -h mysql -P 3306 -u root
    -prootpass
  - go clean -testcache
  - ./bin/grabpl integration-tests --database mysql
  depends_on:
  - grabpl
  environment:
    GRAFANA_TEST_DB: mysql
    MYSQL_HOST: mysql
  image: grafana/build-container:1.4.6
  name: mysql-integration-tests
- commands:
  - ./bin/grabpl build-backend --jobs 8 --edition oss --build-id ${DRONE_BUILD_NUMBER}
    --no-pull-enterprise
  depends_on:
  - initialize
  environment: {}
  image: grafana/build-container:1.4.6
  name: build-backend
- commands:
  - ./bin/grabpl build-frontend --jobs 8 --no-install-deps --edition oss --build-id
    ${DRONE_BUILD_NUMBER} --no-pull-enterprise
  depends_on:
  - initialize
  image: grafana/build-container:1.4.6
  name: build-frontend
- commands:
  - ./bin/grabpl build-plugins --jobs 8 --edition oss --no-install-deps --sign --signing-admin
  depends_on:
  - initialize
  environment:
    GRAFANA_API_KEY:
      from_secret: grafana_api_key
  image: grafana/build-container:1.4.6
  name: build-plugins
- commands:
  - ./bin/linux-amd64/grafana-cli cue validate-schema --grafana-root .
  depends_on:
  - build-backend
  image: grafana/build-container:1.4.6
  name: validate-scuemata
- commands:
  - '# Make sure the git tree is clean.'
  - '# Stashing changes, since packages that were produced in build-backend step are
    needed.'
  - git stash
  - ./bin/linux-amd64/grafana-cli cue gen-ts --grafana-root .
  - '# The above command generates Typescript files (*.gen.ts) from all appropriate
    .cue files.'
  - '# It is required that the generated Typescript be in sync with the input CUE
    files.'
  - '# ...Modulo eslint auto-fixes...:'
  - yarn run eslint . --ext .gen.ts --fix
  - '# If any filenames are emitted by the below script, run the generator command
    `grafana-cli cue gen-ts` locally and commit the result.'
  - ./scripts/clean-git-or-error.sh
  - '# Un-stash changes.'
  - git stash pop
  depends_on:
  - validate-scuemata
  image: grafana/build-container:1.4.6
  name: ensure-cuetsified
- commands:
  - ./bin/grabpl package --jobs 8 --edition oss --build-id ${DRONE_BUILD_NUMBER} --no-pull-enterprise
    --sign
  depends_on:
  - build-plugins
  - build-backend
  - build-frontend
  environment:
    GITHUB_TOKEN:
      from_secret: github_token
    GPG_KEY_PASSWORD:
      from_secret: gpg_key_password
    GPG_PRIV_KEY:
      from_secret: gpg_priv_key
    GPG_PUB_KEY:
      from_secret: gpg_pub_key
    GRAFANA_API_KEY:
      from_secret: grafana_api_key
  image: grafana/build-container:1.4.6
  name: package
- commands:
  - ./e2e/start-server
  depends_on:
  - package
  detach: true
  environment:
    PORT: 3001
  image: grafana/build-container:1.4.6
  name: end-to-end-tests-server
- commands:
  - yarn run cypress install
  - ./bin/grabpl e2e-tests --port 3001
  depends_on:
  - end-to-end-tests-server
  environment:
    HOST: end-to-end-tests-server
  image: grafana/ci-e2e:12.19.0-1
  name: end-to-end-tests
- commands:
  - yarn storybook:build
  - ./bin/grabpl verify-storybook
  depends_on:
  - build-frontend
  environment:
    NODE_OPTIONS: --max_old_space_size=4096
  image: grafana/build-container:1.4.6
  name: build-storybook
- commands:
  - printenv GCP_KEY | base64 -d > /tmp/gcpkey.json
  - gcloud auth activate-service-account --key-file=/tmp/gcpkey.json
  - gsutil -m rsync -d -r ./packages/grafana-ui/dist/storybook gs://grafana-storybook/canary
  depends_on:
  - build-storybook
  - end-to-end-tests
  environment:
    GCP_KEY:
      from_secret: gcp_key
  image: grafana/grafana-ci-deploy:1.3.1
  name: publish-storybook
- commands:
  - yarn wait-on http://$HOST:$PORT
  - pa11y-ci --config .pa11yci.conf.js --json > pa11y-ci-results.json
  depends_on:
  - end-to-end-tests-server
  environment:
    GRAFANA_MISC_STATS_API_KEY:
      from_secret: grafana_misc_stats_api_key
    HOST: end-to-end-tests-server
    PORT: 3001
  failure: ignore
  image: hugohaggmark/docker-puppeteer
  name: test-a11y-frontend
- commands:
  - ./scripts/ci-frontend-metrics.sh | ./bin/grabpl publish-metrics $${GRAFANA_MISC_STATS_API_KEY}
  depends_on:
  - test-a11y-frontend
  environment:
    GRAFANA_MISC_STATS_API_KEY:
      from_secret: grafana_misc_stats_api_key
  failure: ignore
  image: grafana/build-container:1.4.6
  name: publish-frontend-metrics
- commands:
  - ./scripts/ci-reference-docs-lint.sh ci
  depends_on:
  - build-frontend
  image: grafana/build-container:1.4.6
  name: build-frontend-docs
- commands:
  - ls dist/*.tar.gz*
  - cp dist/*.tar.gz* packaging/docker/
  depends_on:
  - package
  image: grafana/build-container:1.4.6
  name: copy-packages-for-docker
- depends_on:
  - copy-packages-for-docker
  image: grafana/drone-grafana-docker:0.3.2
  name: build-docker-images
  settings:
    dry_run: false
    edition: oss
    password:
      from_secret: docker_password
    ubuntu: false
    username:
      from_secret: docker_user
- depends_on:
  - copy-packages-for-docker
  image: grafana/drone-grafana-docker:0.3.2
  name: build-docker-images-ubuntu
  settings:
    dry_run: false
    edition: oss
    password:
      from_secret: docker_password
    ubuntu: true
    username:
      from_secret: docker_user
- commands:
  - ./scripts/circle-release-canary-packages.sh
  depends_on:
  - end-to-end-tests
  environment:
    GITHUB_PACKAGE_TOKEN:
      from_secret: github_package_token
  image: grafana/build-container:1.4.6
  name: release-canary-npm-packages
- commands:
  - ./bin/grabpl upload-packages --edition oss --packages-bucket grafana-downloads
  depends_on:
  - end-to-end-tests
  environment:
    GCP_GRAFANA_UPLOAD_KEY:
      from_secret: gcp_key
  image: grafana/grafana-ci-deploy:1.3.1
  name: upload-packages
- commands:
  - ./bin/grabpl upload-cdn --edition oss --bucket "grafana-static-assets"
  depends_on:
  - end-to-end-tests-server
  environment:
    GCP_GRAFANA_UPLOAD_KEY:
      from_secret: gcp_key
  image: grafana/grafana-ci-deploy:1.3.1
  name: upload-cdn-assets
trigger:
  branch: main
  event:
  - push
type: docker
---
depends_on:
- build-main
kind: pipeline
name: windows-main
platform:
  arch: amd64
  os: windows
  version: "1809"
services: []
steps:
- commands:
  - echo $env:DRONE_RUNNER_NAME
  image: mcr.microsoft.com/windows:1809
  name: identify-runner
- commands:
  - $$ProgressPreference = "SilentlyContinue"
  - Invoke-WebRequest https://grafana-downloads.storage.googleapis.com/grafana-build-pipeline/v2.7.1/windows/grabpl.exe
    -OutFile grabpl.exe
  image: grafana/ci-wix:0.1.1
  name: initialize
- commands:
  - $$gcpKey = $$env:GCP_KEY
  - '[System.Text.Encoding]::UTF8.GetString([System.Convert]::FromBase64String($$gcpKey))
    > gcpkey.json'
  - dos2unix gcpkey.json
  - gcloud auth activate-service-account --key-file=gcpkey.json
  - rm gcpkey.json
  - cp C:\App\nssm-2.24.zip .
  - .\grabpl.exe windows-installer --edition oss --build-id $$env:DRONE_BUILD_NUMBER
  - $$fname = ((Get-Childitem grafana*.msi -name) -split "`n")[0]
  - gsutil cp $$fname gs://grafana-downloads/oss/main/
  - gsutil cp "$$fname.sha256" gs://grafana-downloads/oss/main/
  depends_on:
  - initialize
  environment:
    GCP_KEY:
      from_secret: gcp_key
  image: grafana/ci-wix:0.1.1
  name: build-windows-installer
trigger:
  branch: main
  event:
  - push
type: docker
---
depends_on:
- build-main
- windows-main
kind: pipeline
name: publish-main
node:
  type: no-parallel
platform:
  arch: amd64
  os: linux
services: []
steps:
- commands:
  - mkdir -p bin
  - curl -fL -o bin/grabpl https://grafana-downloads.storage.googleapis.com/grafana-build-pipeline/v2.7.1/grabpl
  - chmod +x bin/grabpl
  image: byrnedo/alpine-curl:0.1.8
  name: grabpl
- commands:
  - echo $DRONE_RUNNER_NAME
  image: alpine:3.14.3
  name: identify-runner
- commands:
  - make gen-go
  image: grafana/build-container:1.4.6
  name: initialize
- commands:
  - printenv GCP_KEY | base64 -d > /tmp/gcpkey.json
  - ./bin/grabpl publish-packages --edition oss --gcp-key /tmp/gcpkey.json --build-id
    ${DRONE_BUILD_NUMBER}
  depends_on:
  - initialize
  environment:
    GCP_KEY:
      from_secret: gcp_key
    GPG_KEY_PASSWORD:
      from_secret: gpg_key_password
    GPG_PRIV_KEY:
      from_secret: gpg_priv_key
    GPG_PUB_KEY:
      from_secret: gpg_pub_key
    GRAFANA_COM_API_KEY:
      from_secret: grafana_api_key
  image: grafana/grafana-ci-deploy:1.3.1
  name: publish-packages-oss
trigger:
  branch: main
  event:
  - push
type: docker
---
depends_on:
- build-main
- windows-main
- publish-main
kind: pipeline
name: notify-main
platform:
  arch: amd64
  os: linux
steps:
- image: plugins/slack
  name: slack
  settings:
    channel: grafana-ci-notifications
    template: |-
      Build {{build.number}} failed for commit: <https://github.com/{{repo.owner}}/{{repo.name}}/commit/{{build.commit}}|{{ truncate build.commit 8 }}>: {{build.link}}
      Branch: <https://github.com/{{ repo.owner }}/{{ repo.name }}/commits/{{ build.branch }}|{{ build.branch }}>
      Author: {{build.author}}
    webhook:
      from_secret: slack_webhook
trigger:
  branch: main
  event:
  - push
  status:
  - failure
type: docker
---
depends_on: []
kind: pipeline
name: oss-build-release
node:
  type: no-parallel
platform:
  arch: amd64
  os: linux
services:
- environment:
    POSTGRES_DB: grafanatest
    POSTGRES_PASSWORD: grafanatest
    POSTGRES_USER: grafanatest
  image: postgres:12.3-alpine
  name: postgres
- environment:
    MYSQL_DATABASE: grafana_tests
    MYSQL_PASSWORD: password
    MYSQL_ROOT_PASSWORD: rootpass
    MYSQL_USER: grafana
  image: mysql:5.6.48
  name: mysql
steps:
- commands:
  - mkdir -p bin
  - curl -fL -o bin/grabpl https://grafana-downloads.storage.googleapis.com/grafana-build-pipeline/v2.7.1/grabpl
  - chmod +x bin/grabpl
  image: byrnedo/alpine-curl:0.1.8
  name: grabpl
- commands:
  - echo $DRONE_RUNNER_NAME
  image: alpine:3.14.3
  name: identify-runner
- commands:
  - make gen-go
  - ./bin/grabpl verify-version ${DRONE_TAG}
  - ./bin/grabpl gen-version ${DRONE_TAG}
  - yarn install --immutable
  image: grafana/build-container:1.4.6
  name: initialize
- commands:
  - |-
    echo -e "unknwon
    referer
    errorstring
    eror
    iam
    wan" > words_to_ignore.txt
  - codespell -I words_to_ignore.txt docs/
  - rm words_to_ignore.txt
  depends_on:
  - initialize
  image: grafana/build-container:1.4.6
  name: codespell
- commands:
  - ./bin/grabpl shellcheck
  depends_on:
  - initialize
  image: grafana/build-container:1.4.6
  name: shellcheck
- commands:
  - ./bin/grabpl lint-backend --edition oss
  depends_on:
  - initialize
  environment:
    CGO_ENABLED: "1"
  image: grafana/build-container:1.4.6
  name: lint-backend
- commands:
  - yarn run prettier:check
  - yarn run lint
  - yarn run typecheck
  depends_on:
  - initialize
  environment:
    TEST_MAX_WORKERS: 50%
  image: grafana/build-container:1.4.6
  name: lint-frontend
- commands:
  - ./bin/grabpl test-backend --edition oss
  depends_on:
  - initialize
  image: grafana/build-container:1.4.6
  name: test-backend
- commands:
  - ./bin/grabpl integration-tests --edition oss
  depends_on:
  - initialize
  image: grafana/build-container:1.4.6
  name: test-backend-integration
- commands:
  - yarn run ci:test-frontend
  depends_on:
  - initialize
  environment:
    TEST_MAX_WORKERS: 50%
  image: grafana/build-container:1.4.6
  name: test-frontend
- commands:
  - apt-get update
  - apt-get install -yq postgresql-client
  - dockerize -wait tcp://postgres:5432 -timeout 120s
  - psql -p 5432 -h postgres -U grafanatest -d grafanatest -f devenv/docker/blocks/postgres_tests/setup.sql
  - go clean -testcache
  - ./bin/grabpl integration-tests --database postgres
  depends_on:
  - grabpl
  environment:
    GRAFANA_TEST_DB: postgres
    PGPASSWORD: grafanatest
    POSTGRES_HOST: postgres
  image: grafana/build-container:1.4.6
  name: postgres-integration-tests
- commands:
  - apt-get update
  - apt-get install -yq default-mysql-client
  - dockerize -wait tcp://mysql:3306 -timeout 120s
  - cat devenv/docker/blocks/mysql_tests/setup.sql | mysql -h mysql -P 3306 -u root
    -prootpass
  - go clean -testcache
  - ./bin/grabpl integration-tests --database mysql
  depends_on:
  - grabpl
  environment:
    GRAFANA_TEST_DB: mysql
    MYSQL_HOST: mysql
  image: grafana/build-container:1.4.6
  name: mysql-integration-tests
- commands:
  - ./bin/grabpl build-backend --jobs 8 --edition oss --github-token $${GITHUB_TOKEN}
    --no-pull-enterprise ${DRONE_TAG}
  depends_on:
  - initialize
  environment:
    GITHUB_TOKEN:
      from_secret: github_token
  image: grafana/build-container:1.4.6
  name: build-backend
- commands:
  - ./bin/grabpl build-frontend --jobs 8 --github-token $${GITHUB_TOKEN} --no-install-deps
    --edition oss --no-pull-enterprise ${DRONE_TAG}
  depends_on:
  - initialize
  image: grafana/build-container:1.4.6
  name: build-frontend
- commands:
  - ./bin/grabpl build-plugins --jobs 8 --edition oss --no-install-deps --sign --signing-admin
  depends_on:
  - initialize
  environment:
    GRAFANA_API_KEY:
      from_secret: grafana_api_key
  image: grafana/build-container:1.4.6
  name: build-plugins
- commands:
  - ./bin/linux-amd64/grafana-cli cue validate-schema --grafana-root .
  depends_on:
  - build-backend
  image: grafana/build-container:1.4.6
  name: validate-scuemata
- commands:
  - '# Make sure the git tree is clean.'
  - '# Stashing changes, since packages that were produced in build-backend step are
    needed.'
  - git stash
  - ./bin/linux-amd64/grafana-cli cue gen-ts --grafana-root .
  - '# The above command generates Typescript files (*.gen.ts) from all appropriate
    .cue files.'
  - '# It is required that the generated Typescript be in sync with the input CUE
    files.'
  - '# ...Modulo eslint auto-fixes...:'
  - yarn run eslint . --ext .gen.ts --fix
  - '# If any filenames are emitted by the below script, run the generator command
    `grafana-cli cue gen-ts` locally and commit the result.'
  - ./scripts/clean-git-or-error.sh
  - '# Un-stash changes.'
  - git stash pop
  depends_on:
  - validate-scuemata
  image: grafana/build-container:1.4.6
  name: ensure-cuetsified
- commands:
  - ./bin/grabpl package --jobs 8 --edition oss --github-token $${GITHUB_TOKEN} --no-pull-enterprise
    --sign ${DRONE_TAG}
  depends_on:
  - build-plugins
  - build-backend
  - build-frontend
  environment:
    GITHUB_TOKEN:
      from_secret: github_token
    GPG_KEY_PASSWORD:
      from_secret: gpg_key_password
    GPG_PRIV_KEY:
      from_secret: gpg_priv_key
    GPG_PUB_KEY:
      from_secret: gpg_pub_key
    GRAFANA_API_KEY:
      from_secret: grafana_api_key
  image: grafana/build-container:1.4.6
  name: package
- commands:
  - ./e2e/start-server
  depends_on:
  - package
  detach: true
  environment:
    PORT: 3001
  image: grafana/build-container:1.4.6
  name: end-to-end-tests-server
- commands:
  - yarn run cypress install
  - ./bin/grabpl e2e-tests --port 3001 --tries 3
  depends_on:
  - end-to-end-tests-server
  environment:
    HOST: end-to-end-tests-server
  image: grafana/ci-e2e:12.19.0-1
  name: end-to-end-tests
- commands:
  - ls dist/*.tar.gz*
  - cp dist/*.tar.gz* packaging/docker/
  depends_on:
  - package
  image: grafana/build-container:1.4.6
  name: copy-packages-for-docker
- depends_on:
  - copy-packages-for-docker
  image: grafana/drone-grafana-docker:0.3.2
  name: build-docker-images
  settings:
    dry_run: false
    edition: oss
    password:
      from_secret: docker_password
    ubuntu: false
    username:
      from_secret: docker_user
- depends_on:
  - copy-packages-for-docker
  image: grafana/drone-grafana-docker:0.3.2
  name: build-docker-images-ubuntu
  settings:
    dry_run: false
    edition: oss
    password:
      from_secret: docker_password
    ubuntu: true
    username:
      from_secret: docker_user
- commands:
  - yarn storybook:build
  - ./bin/grabpl verify-storybook
  depends_on:
  - build-frontend
  environment:
    NODE_OPTIONS: --max_old_space_size=4096
  image: grafana/build-container:1.4.6
  name: build-storybook
- commands:
  - ./bin/grabpl upload-cdn --edition oss --bucket "grafana-static-assets"
  depends_on:
  - end-to-end-tests-server
  environment:
    GCP_GRAFANA_UPLOAD_KEY:
      from_secret: gcp_key
  image: grafana/grafana-ci-deploy:1.3.1
  name: upload-cdn-assets
- commands:
  - ./bin/grabpl upload-packages --edition oss --packages-bucket grafana-downloads
  depends_on:
  - end-to-end-tests
  environment:
    GCP_GRAFANA_UPLOAD_KEY:
      from_secret: gcp_key
  image: grafana/grafana-ci-deploy:1.3.1
  name: upload-packages
- commands:
  - printenv GCP_KEY | base64 -d > /tmp/gcpkey.json
  - gcloud auth activate-service-account --key-file=/tmp/gcpkey.json
  - gsutil -m rsync -d -r ./packages/grafana-ui/dist/storybook gs://grafana-storybook/latest
  - gsutil -m rsync -d -r ./packages/grafana-ui/dist/storybook gs://grafana-storybook/${DRONE_TAG}
  depends_on:
  - build-storybook
  - end-to-end-tests
  environment:
    GCP_KEY:
      from_secret: gcp_key
  image: grafana/grafana-ci-deploy:1.3.1
  name: publish-storybook
- commands:
  - ./scripts/build/release-packages.sh ${DRONE_TAG}
  depends_on:
  - publish-storybook
  environment:
    GITHUB_PACKAGE_TOKEN:
      from_secret: github_package_token
    NPM_TOKEN:
      from_secret: npm_token
  image: grafana/build-container:1.4.6
  name: release-npm-packages
trigger:
  ref:
  - refs/tags/v*
type: docker
---
depends_on:
- oss-build-release
kind: pipeline
name: oss-windows-release
platform:
  arch: amd64
  os: windows
  version: "1809"
services: []
steps:
- commands:
<<<<<<< HEAD
=======
  - mkdir -p bin
  - curl -fL -o bin/grabpl https://grafana-downloads.storage.googleapis.com/grafana-build-pipeline/v2.7.1/grabpl
  - chmod +x bin/grabpl
  image: byrnedo/alpine-curl:0.1.8
  name: grabpl
- commands:
>>>>>>> c4b21f7b
  - echo $env:DRONE_RUNNER_NAME
  image: mcr.microsoft.com/windows:1809
  name: identify-runner
- commands:
  - $$ProgressPreference = "SilentlyContinue"
  - Invoke-WebRequest https://grafana-downloads.storage.googleapis.com/grafana-build-pipeline/v2.7.1/windows/grabpl.exe
    -OutFile grabpl.exe
  image: grafana/ci-wix:0.1.1
  name: initialize
- commands:
  - $$gcpKey = $$env:GCP_KEY
  - '[System.Text.Encoding]::UTF8.GetString([System.Convert]::FromBase64String($$gcpKey))
    > gcpkey.json'
  - dos2unix gcpkey.json
  - gcloud auth activate-service-account --key-file=gcpkey.json
  - rm gcpkey.json
  - cp C:\App\nssm-2.24.zip .
  - .\grabpl.exe windows-installer --edition oss ${DRONE_TAG}
  - $$fname = ((Get-Childitem grafana*.msi -name) -split "`n")[0]
  - gsutil cp $$fname gs://grafana-downloads/oss/release/
  - gsutil cp "$$fname.sha256" gs://grafana-downloads/oss/release/
  depends_on:
  - initialize
  environment:
    GCP_KEY:
      from_secret: gcp_key
  image: grafana/ci-wix:0.1.1
  name: build-windows-installer
trigger:
  ref:
  - refs/tags/v*
type: docker
---
clone:
  disable: true
depends_on: []
image_pull_secrets:
- dockerconfigjson
kind: pipeline
name: enterprise-build-release
node:
  type: no-parallel
platform:
  arch: amd64
  os: linux
services:
- environment:
    POSTGRES_DB: grafanatest
    POSTGRES_PASSWORD: grafanatest
    POSTGRES_USER: grafanatest
  image: postgres:12.3-alpine
  name: postgres
- environment:
    MYSQL_DATABASE: grafana_tests
    MYSQL_PASSWORD: password
    MYSQL_ROOT_PASSWORD: rootpass
    MYSQL_USER: grafana
  image: mysql:5.6.48
  name: mysql
- environment: {}
  image: redis:6.2.1-alpine
  name: redis
- environment: {}
  image: memcached:1.6.9-alpine
  name: memcached
steps:
- commands:
  - mkdir -p bin
  - curl -fL -o bin/grabpl https://grafana-downloads.storage.googleapis.com/grafana-build-pipeline/v2.7.1/grabpl
  - chmod +x bin/grabpl
  image: byrnedo/alpine-curl:0.1.8
  name: grabpl
- commands:
  - echo $DRONE_RUNNER_NAME
  image: alpine:3.14.3
  name: identify-runner
- commands:
  - git clone "https://$${GITHUB_TOKEN}@github.com/grafana/grafana-enterprise.git"
  - cd grafana-enterprise
  - git checkout ${DRONE_TAG}
  environment:
    GITHUB_TOKEN:
      from_secret: github_token
  image: grafana/build-container:1.4.6
  name: clone-enterprise
- commands:
  - mv bin/grabpl /tmp/
  - rmdir bin
  - mv grafana-enterprise /tmp/
  - /tmp/grabpl init-enterprise /tmp/grafana-enterprise ${DRONE_TAG}
  - mv /tmp/grafana-enterprise/deployment_tools_config.json deployment_tools_config.json
  - mkdir bin
  - mv /tmp/grabpl bin/
  - make gen-go
  - ./bin/grabpl verify-version ${DRONE_TAG}
  - ./bin/grabpl gen-version ${DRONE_TAG}
  - yarn install --immutable
  depends_on:
  - clone-enterprise
  image: grafana/build-container:1.4.6
  name: initialize
- commands:
  - |-
    echo -e "unknwon
    referer
    errorstring
    eror
    iam
    wan" > words_to_ignore.txt
  - codespell -I words_to_ignore.txt docs/
  - rm words_to_ignore.txt
  depends_on:
  - initialize
  image: grafana/build-container:1.4.6
  name: codespell
- commands:
  - ./bin/grabpl shellcheck
  depends_on:
  - initialize
  image: grafana/build-container:1.4.6
  name: shellcheck
- commands:
  - ./bin/grabpl lint-backend --edition enterprise
  depends_on:
  - initialize
  environment:
    CGO_ENABLED: "1"
  image: grafana/build-container:1.4.6
  name: lint-backend
- commands:
  - yarn run prettier:check
  - yarn run lint
  - yarn run typecheck
  depends_on:
  - initialize
  environment:
    TEST_MAX_WORKERS: 50%
  image: grafana/build-container:1.4.6
  name: lint-frontend
- commands:
  - ./bin/grabpl test-backend --edition enterprise
  depends_on:
  - initialize
  image: grafana/build-container:1.4.6
  name: test-backend
- commands:
  - ./bin/grabpl integration-tests --edition enterprise
  depends_on:
  - initialize
  image: grafana/build-container:1.4.6
  name: test-backend-integration
- commands:
  - yarn run ci:test-frontend
  depends_on:
  - initialize
  environment:
    TEST_MAX_WORKERS: 50%
  image: grafana/build-container:1.4.6
  name: test-frontend
- commands:
  - apt-get update
  - apt-get install -yq postgresql-client
  - dockerize -wait tcp://postgres:5432 -timeout 120s
  - psql -p 5432 -h postgres -U grafanatest -d grafanatest -f devenv/docker/blocks/postgres_tests/setup.sql
  - go clean -testcache
  - ./bin/grabpl integration-tests --database postgres
  depends_on:
  - initialize
  environment:
    GRAFANA_TEST_DB: postgres
    PGPASSWORD: grafanatest
    POSTGRES_HOST: postgres
  image: grafana/build-container:1.4.6
  name: postgres-integration-tests
- commands:
  - apt-get update
  - apt-get install -yq default-mysql-client
  - dockerize -wait tcp://mysql:3306 -timeout 120s
  - cat devenv/docker/blocks/mysql_tests/setup.sql | mysql -h mysql -P 3306 -u root
    -prootpass
  - go clean -testcache
  - ./bin/grabpl integration-tests --database mysql
  depends_on:
  - initialize
  environment:
    GRAFANA_TEST_DB: mysql
    MYSQL_HOST: mysql
  image: grafana/build-container:1.4.6
  name: mysql-integration-tests
- commands:
  - ./bin/grabpl build-backend --jobs 8 --edition enterprise --github-token $${GITHUB_TOKEN}
    --no-pull-enterprise ${DRONE_TAG}
  depends_on:
  - initialize
  environment:
    GITHUB_TOKEN:
      from_secret: github_token
  image: grafana/build-container:1.4.6
  name: build-backend
- commands:
  - ./bin/grabpl build-frontend --jobs 8 --github-token $${GITHUB_TOKEN} --no-install-deps
    --edition enterprise --no-pull-enterprise ${DRONE_TAG}
  depends_on:
  - initialize
  image: grafana/build-container:1.4.6
  name: build-frontend
- commands:
  - ./bin/grabpl build-plugins --jobs 8 --edition enterprise --no-install-deps --sign
    --signing-admin
  depends_on:
  - initialize
  environment:
    GRAFANA_API_KEY:
      from_secret: grafana_api_key
  image: grafana/build-container:1.4.6
  name: build-plugins
- commands:
  - ./bin/linux-amd64/grafana-cli cue validate-schema --grafana-root .
  depends_on:
  - build-backend
  image: grafana/build-container:1.4.6
  name: validate-scuemata
- commands:
  - '# Make sure the git tree is clean.'
  - '# Stashing changes, since packages that were produced in build-backend step are
    needed.'
  - git stash
  - ./bin/linux-amd64/grafana-cli cue gen-ts --grafana-root .
  - '# The above command generates Typescript files (*.gen.ts) from all appropriate
    .cue files.'
  - '# It is required that the generated Typescript be in sync with the input CUE
    files.'
  - '# ...Modulo eslint auto-fixes...:'
  - yarn run eslint . --ext .gen.ts --fix
  - '# If any filenames are emitted by the below script, run the generator command
    `grafana-cli cue gen-ts` locally and commit the result.'
  - ./scripts/clean-git-or-error.sh
  - '# Un-stash changes.'
  - git stash pop
  depends_on:
  - validate-scuemata
  image: grafana/build-container:1.4.6
  name: ensure-cuetsified
- commands:
  - ./bin/grabpl lint-backend --edition enterprise2
  depends_on:
  - initialize
  environment:
    CGO_ENABLED: "1"
  image: grafana/build-container:1.4.6
  name: lint-backend-enterprise2
- commands:
  - ./bin/grabpl test-backend --edition enterprise2
  depends_on:
  - initialize
  image: grafana/build-container:1.4.6
  name: test-backend-enterprise2
- commands:
  - ./bin/grabpl integration-tests --edition enterprise2
  depends_on:
  - initialize
  image: grafana/build-container:1.4.6
  name: test-backend-integration-enterprise2
- commands:
  - ./bin/grabpl build-backend --jobs 8 --edition enterprise2 --github-token $${GITHUB_TOKEN}
    --no-pull-enterprise ${DRONE_TAG}
  depends_on:
  - initialize
  environment:
    GITHUB_TOKEN:
      from_secret: github_token
  image: grafana/build-container:1.4.6
  name: build-backend-enterprise2
- commands:
  - ./bin/grabpl package --jobs 8 --edition enterprise --github-token $${GITHUB_TOKEN}
    --no-pull-enterprise --sign ${DRONE_TAG}
  depends_on:
  - build-plugins
  - build-backend
  - build-frontend
  - build-backend-enterprise2
  - test-backend-enterprise2
  environment:
    GITHUB_TOKEN:
      from_secret: github_token
    GPG_KEY_PASSWORD:
      from_secret: gpg_key_password
    GPG_PRIV_KEY:
      from_secret: gpg_priv_key
    GPG_PUB_KEY:
      from_secret: gpg_pub_key
    GRAFANA_API_KEY:
      from_secret: grafana_api_key
  image: grafana/build-container:1.4.6
  name: package
- commands:
  - ./e2e/start-server
  depends_on:
  - package
  detach: true
  environment:
    PACKAGE_FILE: dist/grafana-enterprise-*linux-amd64.tar.gz
    PORT: 3001
    RUNDIR: e2e/tmp-grafana-enterprise
  image: grafana/build-container:1.4.6
  name: end-to-end-tests-server
- commands:
  - yarn run cypress install
  - ./bin/grabpl e2e-tests --port 3001 --tries 3
  depends_on:
  - end-to-end-tests-server
  environment:
    HOST: end-to-end-tests-server
  image: grafana/ci-e2e:12.19.0-1
  name: end-to-end-tests
- commands:
  - ls dist/*.tar.gz*
  - cp dist/*.tar.gz* packaging/docker/
  depends_on:
  - package
  image: grafana/build-container:1.4.6
  name: copy-packages-for-docker
- depends_on:
  - copy-packages-for-docker
  image: grafana/drone-grafana-docker:0.3.2
  name: build-docker-images
  settings:
    dry_run: false
    edition: enterprise
    password:
      from_secret: docker_password
    ubuntu: false
    username:
      from_secret: docker_user
- depends_on:
  - copy-packages-for-docker
  image: grafana/drone-grafana-docker:0.3.2
  name: build-docker-images-ubuntu
  settings:
    dry_run: false
    edition: enterprise
    password:
      from_secret: docker_password
    ubuntu: true
    username:
      from_secret: docker_user
- commands:
  - dockerize -wait tcp://redis:6379/0 -timeout 120s
  - ./bin/grabpl integration-tests
  depends_on:
  - initialize
  environment:
    REDIS_URL: redis://redis:6379/0
  image: grafana/build-container:1.4.6
  name: redis-integration-tests
- commands:
  - dockerize -wait tcp://memcached:11211 -timeout 120s
  - ./bin/grabpl integration-tests
  depends_on:
  - initialize
  environment:
    MEMCACHED_HOSTS: memcached:11211
  image: grafana/build-container:1.4.6
  name: memcached-integration-tests
- commands:
  - ./bin/grabpl upload-cdn --edition enterprise --bucket "grafana-static-assets"
  depends_on:
  - end-to-end-tests-server
  environment:
    GCP_GRAFANA_UPLOAD_KEY:
      from_secret: gcp_key
  image: grafana/grafana-ci-deploy:1.3.1
  name: upload-cdn-assets
- commands:
  - ./bin/grabpl upload-packages --edition enterprise --packages-bucket grafana-downloads
  depends_on:
  - end-to-end-tests
  - redis-integration-tests
  - memcached-integration-tests
  environment:
    GCP_GRAFANA_UPLOAD_KEY:
      from_secret: gcp_key
  image: grafana/grafana-ci-deploy:1.3.1
  name: upload-packages
- commands:
  - ./bin/grabpl package --jobs 8 --edition enterprise2 --github-token $${GITHUB_TOKEN}
    --no-pull-enterprise --sign ${DRONE_TAG}
  depends_on:
  - build-plugins
  - build-backend
  - build-frontend
  - build-backend-enterprise2
  - test-backend-enterprise2
  environment:
    GITHUB_TOKEN:
      from_secret: github_token
    GPG_KEY_PASSWORD:
      from_secret: gpg_key_password
    GPG_PRIV_KEY:
      from_secret: gpg_priv_key
    GPG_PUB_KEY:
      from_secret: gpg_pub_key
    GRAFANA_API_KEY:
      from_secret: grafana_api_key
  image: grafana/build-container:1.4.6
  name: package-enterprise2
- commands:
  - ./e2e/start-server
  depends_on:
  - package-enterprise2
  detach: true
  environment:
    PACKAGE_FILE: dist/grafana-enterprise2-*linux-amd64.tar.gz
    PORT: 3002
    RUNDIR: e2e/tmp-grafana-enterprise2
  image: grafana/build-container:1.4.6
  name: end-to-end-tests-server-enterprise2
- commands:
  - yarn run cypress install
  - ./bin/grabpl e2e-tests --port 3002 --tries 3
  depends_on:
  - end-to-end-tests-server-enterprise2
  environment:
    HOST: end-to-end-tests-server-enterprise2
  image: grafana/ci-e2e:12.19.0-1
  name: end-to-end-tests-enterprise2
- commands:
  - ./bin/grabpl upload-cdn --edition enterprise2 --bucket "grafana-static-assets"
  depends_on:
  - end-to-end-tests-server-enterprise2
  environment:
    GCP_GRAFANA_UPLOAD_KEY:
      from_secret: gcp_key
  image: grafana/grafana-ci-deploy:1.3.1
  name: upload-cdn-assets-enterprise2
- commands:
  - ./bin/grabpl upload-packages --edition enterprise2 --packages-bucket grafana-downloads-enterprise2
  depends_on:
  - end-to-end-tests-enterprise2
  - redis-integration-tests
  - memcached-integration-tests
  environment:
    GCP_GRAFANA_UPLOAD_KEY:
      from_secret: gcp_key
  image: grafana/grafana-ci-deploy:1.3.1
  name: upload-packages-enterprise2
trigger:
  ref:
  - refs/tags/v*
type: docker
---
clone:
  disable: true
depends_on:
- enterprise-build-release
image_pull_secrets:
- dockerconfigjson
kind: pipeline
name: enterprise-windows-release
platform:
  arch: amd64
  os: windows
  version: "1809"
services: []
steps:
- commands:
<<<<<<< HEAD
=======
  - mkdir -p bin
  - curl -fL -o bin/grabpl https://grafana-downloads.storage.googleapis.com/grafana-build-pipeline/v2.7.1/grabpl
  - chmod +x bin/grabpl
  image: byrnedo/alpine-curl:0.1.8
  name: grabpl
- commands:
>>>>>>> c4b21f7b
  - echo $env:DRONE_RUNNER_NAME
  image: mcr.microsoft.com/windows:1809
  name: identify-runner
- commands:
  - $$ProgressPreference = "SilentlyContinue"
  - Invoke-WebRequest https://grafana-downloads.storage.googleapis.com/grafana-build-pipeline/v2.7.1/windows/grabpl.exe
    -OutFile grabpl.exe
  - git clone "https://$$env:GITHUB_TOKEN@github.com/grafana/grafana-enterprise.git"
  - cd grafana-enterprise
  - git checkout ${DRONE_TAG}
  environment:
    GITHUB_TOKEN:
      from_secret: github_token
  image: grafana/ci-wix:0.1.1
  name: clone
- commands:
  - cp -r grafana-enterprise C:\App\grafana-enterprise
  - rm -r -force grafana-enterprise
  - cp grabpl.exe C:\App\grabpl.exe
  - rm -force grabpl.exe
  - C:\App\grabpl.exe init-enterprise C:\App\grafana-enterprise
  - cp C:\App\grabpl.exe grabpl.exe
  depends_on:
  - clone
  image: grafana/ci-wix:0.1.1
  name: initialize
- commands:
  - $$gcpKey = $$env:GCP_KEY
  - '[System.Text.Encoding]::UTF8.GetString([System.Convert]::FromBase64String($$gcpKey))
    > gcpkey.json'
  - dos2unix gcpkey.json
  - gcloud auth activate-service-account --key-file=gcpkey.json
  - rm gcpkey.json
  - cp C:\App\nssm-2.24.zip .
  - .\grabpl.exe windows-installer --edition enterprise ${DRONE_TAG}
  - $$fname = ((Get-Childitem grafana*.msi -name) -split "`n")[0]
  - gsutil cp $$fname gs://grafana-downloads/enterprise/release/
  - gsutil cp "$$fname.sha256" gs://grafana-downloads/enterprise/release/
  depends_on:
  - initialize
  environment:
    GCP_KEY:
      from_secret: gcp_key
  image: grafana/ci-wix:0.1.1
  name: build-windows-installer
trigger:
  ref:
  - refs/tags/v*
type: docker
---
depends_on:
- oss-build-release
- oss-windows-release
- enterprise-build-release
- enterprise-windows-release
kind: pipeline
name: publish-release
node:
  type: no-parallel
platform:
  arch: amd64
  os: linux
services: []
steps:
- commands:
  - mkdir -p bin
  - curl -fL -o bin/grabpl https://grafana-downloads.storage.googleapis.com/grafana-build-pipeline/v2.7.1/grabpl
  - chmod +x bin/grabpl
  image: byrnedo/alpine-curl:0.1.8
  name: grabpl
- commands:
  - echo $DRONE_RUNNER_NAME
  image: alpine:3.14.3
  name: identify-runner
- commands:
  - make gen-go
  - ./bin/grabpl verify-version ${DRONE_TAG}
  image: grafana/build-container:1.4.6
  name: initialize
- commands:
  - printenv GCP_KEY | base64 -d > /tmp/gcpkey.json
  - ./bin/grabpl publish-packages --edition oss --gcp-key /tmp/gcpkey.json ${DRONE_TAG}
  depends_on:
  - initialize
  environment:
    GCP_KEY:
      from_secret: gcp_key
    GPG_KEY_PASSWORD:
      from_secret: gpg_key_password
    GPG_PRIV_KEY:
      from_secret: gpg_priv_key
    GPG_PUB_KEY:
      from_secret: gpg_pub_key
    GRAFANA_COM_API_KEY:
      from_secret: grafana_api_key
  image: grafana/grafana-ci-deploy:1.3.1
  name: publish-packages-oss
- commands:
  - printenv GCP_KEY | base64 -d > /tmp/gcpkey.json
  - ./bin/grabpl publish-packages --edition enterprise --gcp-key /tmp/gcpkey.json
    ${DRONE_TAG}
  depends_on:
  - initialize
  environment:
    GCP_KEY:
      from_secret: gcp_key
    GPG_KEY_PASSWORD:
      from_secret: gpg_key_password
    GPG_PRIV_KEY:
      from_secret: gpg_priv_key
    GPG_PUB_KEY:
      from_secret: gpg_pub_key
    GRAFANA_COM_API_KEY:
      from_secret: grafana_api_key
  image: grafana/grafana-ci-deploy:1.3.1
  name: publish-packages-enterprise
trigger:
  ref:
  - refs/tags/v*
type: docker
---
depends_on:
- oss-build-release
- oss-windows-release
- enterprise-build-release
- enterprise-windows-release
- publish-release
kind: pipeline
name: notify-release
platform:
  arch: amd64
  os: linux
steps:
- image: plugins/slack
  name: slack
  settings:
    channel: grafana-ci-notifications
    template: |-
      Build {{build.number}} failed for commit: <https://github.com/{{repo.owner}}/{{repo.name}}/commit/{{build.commit}}|{{ truncate build.commit 8 }}>: {{build.link}}
      Branch: <https://github.com/{{ repo.owner }}/{{ repo.name }}/commits/{{ build.branch }}|{{ build.branch }}>
      Author: {{build.author}}
    webhook:
      from_secret: slack_webhook
trigger:
  ref:
  - refs/tags/v*
  status:
  - failure
type: docker
---
depends_on: []
kind: pipeline
name: oss-build-test-release
node:
  type: no-parallel
platform:
  arch: amd64
  os: linux
services:
- environment:
    POSTGRES_DB: grafanatest
    POSTGRES_PASSWORD: grafanatest
    POSTGRES_USER: grafanatest
  image: postgres:12.3-alpine
  name: postgres
- environment:
    MYSQL_DATABASE: grafana_tests
    MYSQL_PASSWORD: password
    MYSQL_ROOT_PASSWORD: rootpass
    MYSQL_USER: grafana
  image: mysql:5.6.48
  name: mysql
steps:
- commands:
  - mkdir -p bin
  - curl -fL -o bin/grabpl https://grafana-downloads.storage.googleapis.com/grafana-build-pipeline/v2.7.1/grabpl
  - chmod +x bin/grabpl
  image: byrnedo/alpine-curl:0.1.8
  name: grabpl
- commands:
  - echo $DRONE_RUNNER_NAME
  image: alpine:3.14.3
  name: identify-runner
- commands:
  - make gen-go
  - ./bin/grabpl verify-version v7.3.0-test
  - ./bin/grabpl gen-version v7.3.0-test
  - yarn install --immutable
  image: grafana/build-container:1.4.6
  name: initialize
- commands:
  - |-
    echo -e "unknwon
    referer
    errorstring
    eror
    iam
    wan" > words_to_ignore.txt
  - codespell -I words_to_ignore.txt docs/
  - rm words_to_ignore.txt
  depends_on:
  - initialize
  image: grafana/build-container:1.4.6
  name: codespell
- commands:
  - ./bin/grabpl shellcheck
  depends_on:
  - initialize
  image: grafana/build-container:1.4.6
  name: shellcheck
- commands:
  - ./bin/grabpl lint-backend --edition oss
  depends_on:
  - initialize
  environment:
    CGO_ENABLED: "1"
  image: grafana/build-container:1.4.6
  name: lint-backend
- commands:
  - yarn run prettier:check
  - yarn run lint
  - yarn run typecheck
  depends_on:
  - initialize
  environment:
    TEST_MAX_WORKERS: 50%
  image: grafana/build-container:1.4.6
  name: lint-frontend
- commands:
  - ./bin/grabpl test-backend --edition oss
  depends_on:
  - initialize
  image: grafana/build-container:1.4.6
  name: test-backend
- commands:
  - ./bin/grabpl integration-tests --edition oss
  depends_on:
  - initialize
  image: grafana/build-container:1.4.6
  name: test-backend-integration
- commands:
  - yarn run ci:test-frontend
  depends_on:
  - initialize
  environment:
    TEST_MAX_WORKERS: 50%
  image: grafana/build-container:1.4.6
  name: test-frontend
- commands:
  - apt-get update
  - apt-get install -yq postgresql-client
  - dockerize -wait tcp://postgres:5432 -timeout 120s
  - psql -p 5432 -h postgres -U grafanatest -d grafanatest -f devenv/docker/blocks/postgres_tests/setup.sql
  - go clean -testcache
  - ./bin/grabpl integration-tests --database postgres
  depends_on:
  - grabpl
  environment:
    GRAFANA_TEST_DB: postgres
    PGPASSWORD: grafanatest
    POSTGRES_HOST: postgres
  image: grafana/build-container:1.4.6
  name: postgres-integration-tests
- commands:
  - apt-get update
  - apt-get install -yq default-mysql-client
  - dockerize -wait tcp://mysql:3306 -timeout 120s
  - cat devenv/docker/blocks/mysql_tests/setup.sql | mysql -h mysql -P 3306 -u root
    -prootpass
  - go clean -testcache
  - ./bin/grabpl integration-tests --database mysql
  depends_on:
  - grabpl
  environment:
    GRAFANA_TEST_DB: mysql
    MYSQL_HOST: mysql
  image: grafana/build-container:1.4.6
  name: mysql-integration-tests
- commands:
  - ./bin/grabpl build-backend --jobs 8 --edition oss --github-token $${GITHUB_TOKEN}
    --no-pull-enterprise v7.3.0-test
  depends_on:
  - initialize
  environment:
    GITHUB_TOKEN:
      from_secret: github_token
  image: grafana/build-container:1.4.6
  name: build-backend
- commands:
  - ./bin/grabpl build-frontend --jobs 8 --github-token $${GITHUB_TOKEN} --no-install-deps
    --edition oss --no-pull-enterprise v7.3.0-test
  depends_on:
  - initialize
  image: grafana/build-container:1.4.6
  name: build-frontend
- commands:
  - ./bin/grabpl build-plugins --jobs 8 --edition oss --no-install-deps --sign --signing-admin
  depends_on:
  - initialize
  environment:
    GRAFANA_API_KEY:
      from_secret: grafana_api_key
  image: grafana/build-container:1.4.6
  name: build-plugins
- commands:
  - ./bin/linux-amd64/grafana-cli cue validate-schema --grafana-root .
  depends_on:
  - build-backend
  image: grafana/build-container:1.4.6
  name: validate-scuemata
- commands:
  - '# Make sure the git tree is clean.'
  - '# Stashing changes, since packages that were produced in build-backend step are
    needed.'
  - git stash
  - ./bin/linux-amd64/grafana-cli cue gen-ts --grafana-root .
  - '# The above command generates Typescript files (*.gen.ts) from all appropriate
    .cue files.'
  - '# It is required that the generated Typescript be in sync with the input CUE
    files.'
  - '# ...Modulo eslint auto-fixes...:'
  - yarn run eslint . --ext .gen.ts --fix
  - '# If any filenames are emitted by the below script, run the generator command
    `grafana-cli cue gen-ts` locally and commit the result.'
  - ./scripts/clean-git-or-error.sh
  - '# Un-stash changes.'
  - git stash pop
  depends_on:
  - validate-scuemata
  image: grafana/build-container:1.4.6
  name: ensure-cuetsified
- commands:
  - ./bin/grabpl package --jobs 8 --edition oss --github-token $${GITHUB_TOKEN} --no-pull-enterprise
    --sign v7.3.0-test
  depends_on:
  - build-plugins
  - build-backend
  - build-frontend
  environment:
    GITHUB_TOKEN:
      from_secret: github_token
    GPG_KEY_PASSWORD:
      from_secret: gpg_key_password
    GPG_PRIV_KEY:
      from_secret: gpg_priv_key
    GPG_PUB_KEY:
      from_secret: gpg_pub_key
    GRAFANA_API_KEY:
      from_secret: grafana_api_key
  image: grafana/build-container:1.4.6
  name: package
- commands:
  - ./e2e/start-server
  depends_on:
  - package
  detach: true
  environment:
    PORT: 3001
  image: grafana/build-container:1.4.6
  name: end-to-end-tests-server
- commands:
  - yarn run cypress install
  - ./bin/grabpl e2e-tests --port 3001 --tries 3
  depends_on:
  - end-to-end-tests-server
  environment:
    HOST: end-to-end-tests-server
  image: grafana/ci-e2e:12.19.0-1
  name: end-to-end-tests
- commands:
  - ls dist/*.tar.gz*
  - cp dist/*.tar.gz* packaging/docker/
  depends_on:
  - package
  image: grafana/build-container:1.4.6
  name: copy-packages-for-docker
- depends_on:
  - copy-packages-for-docker
  image: grafana/drone-grafana-docker:0.3.2
  name: build-docker-images
  settings:
    dry_run: true
    edition: oss
    ubuntu: false
- depends_on:
  - copy-packages-for-docker
  image: grafana/drone-grafana-docker:0.3.2
  name: build-docker-images-ubuntu
  settings:
    dry_run: true
    edition: oss
    ubuntu: true
- commands:
  - yarn storybook:build
  - ./bin/grabpl verify-storybook
  depends_on:
  - build-frontend
  environment:
    NODE_OPTIONS: --max_old_space_size=4096
  image: grafana/build-container:1.4.6
  name: build-storybook
- commands:
  - ./bin/grabpl upload-cdn --edition oss --bucket "grafana-static-assets"
  depends_on:
  - end-to-end-tests-server
  environment:
    GCP_GRAFANA_UPLOAD_KEY:
      from_secret: gcp_key
  image: grafana/grafana-ci-deploy:1.3.1
  name: upload-cdn-assets
- commands:
  - ./bin/grabpl upload-packages --edition oss --packages-bucket grafana-downloads-test
  depends_on:
  - end-to-end-tests
  environment:
    GCP_GRAFANA_UPLOAD_KEY:
      from_secret: gcp_key
  image: grafana/grafana-ci-deploy:1.3.1
  name: upload-packages
- commands:
  - echo Testing release
  depends_on:
  - build-storybook
  - end-to-end-tests
  environment:
    GCP_KEY:
      from_secret: gcp_key
  image: grafana/grafana-ci-deploy:1.3.1
  name: publish-storybook
- commands: []
  depends_on:
  - publish-storybook
  environment:
    GITHUB_PACKAGE_TOKEN:
      from_secret: github_package_token
    NPM_TOKEN:
      from_secret: npm_token
  image: grafana/build-container:1.4.6
  name: release-npm-packages
trigger:
  event:
  - custom
type: docker
---
depends_on:
- oss-build-test-release
kind: pipeline
name: oss-windows-test-release
platform:
  arch: amd64
  os: windows
  version: "1809"
services: []
steps:
- commands:
<<<<<<< HEAD
=======
  - mkdir -p bin
  - curl -fL -o bin/grabpl https://grafana-downloads.storage.googleapis.com/grafana-build-pipeline/v2.7.1/grabpl
  - chmod +x bin/grabpl
  image: byrnedo/alpine-curl:0.1.8
  name: grabpl
- commands:
>>>>>>> c4b21f7b
  - echo $env:DRONE_RUNNER_NAME
  image: mcr.microsoft.com/windows:1809
  name: identify-runner
- commands:
  - $$ProgressPreference = "SilentlyContinue"
  - Invoke-WebRequest https://grafana-downloads.storage.googleapis.com/grafana-build-pipeline/v2.7.1/windows/grabpl.exe
    -OutFile grabpl.exe
  image: grafana/ci-wix:0.1.1
  name: initialize
- commands:
  - $$gcpKey = $$env:GCP_KEY
  - '[System.Text.Encoding]::UTF8.GetString([System.Convert]::FromBase64String($$gcpKey))
    > gcpkey.json'
  - dos2unix gcpkey.json
  - gcloud auth activate-service-account --key-file=gcpkey.json
  - rm gcpkey.json
  - cp C:\App\nssm-2.24.zip .
  - .\grabpl.exe windows-installer --edition oss --packages-bucket grafana-downloads-test
    v7.3.0-test
  - $$fname = ((Get-Childitem grafana*.msi -name) -split "`n")[0]
  - gsutil cp $$fname gs://grafana-downloads-test/oss/release/
  - gsutil cp "$$fname.sha256" gs://grafana-downloads-test/oss/release/
  depends_on:
  - initialize
  environment:
    GCP_KEY:
      from_secret: gcp_key
  image: grafana/ci-wix:0.1.1
  name: build-windows-installer
trigger:
  event:
  - custom
type: docker
---
clone:
  disable: true
depends_on: []
image_pull_secrets:
- dockerconfigjson
kind: pipeline
name: enterprise-build-test-release
node:
  type: no-parallel
platform:
  arch: amd64
  os: linux
services:
- environment:
    POSTGRES_DB: grafanatest
    POSTGRES_PASSWORD: grafanatest
    POSTGRES_USER: grafanatest
  image: postgres:12.3-alpine
  name: postgres
- environment:
    MYSQL_DATABASE: grafana_tests
    MYSQL_PASSWORD: password
    MYSQL_ROOT_PASSWORD: rootpass
    MYSQL_USER: grafana
  image: mysql:5.6.48
  name: mysql
- environment: {}
  image: redis:6.2.1-alpine
  name: redis
- environment: {}
  image: memcached:1.6.9-alpine
  name: memcached
steps:
- commands:
  - mkdir -p bin
  - curl -fL -o bin/grabpl https://grafana-downloads.storage.googleapis.com/grafana-build-pipeline/v2.7.1/grabpl
  - chmod +x bin/grabpl
  image: byrnedo/alpine-curl:0.1.8
  name: grabpl
- commands:
  - echo $DRONE_RUNNER_NAME
  image: alpine:3.14.3
  name: identify-runner
- commands:
  - git clone "https://$${GITHUB_TOKEN}@github.com/grafana/grafana-enterprise.git"
  - cd grafana-enterprise
  - git checkout main
  environment:
    GITHUB_TOKEN:
      from_secret: github_token
  image: grafana/build-container:1.4.6
  name: clone-enterprise
- commands:
  - mv bin/grabpl /tmp/
  - rmdir bin
  - mv grafana-enterprise /tmp/
  - /tmp/grabpl init-enterprise /tmp/grafana-enterprise
  - mv /tmp/grafana-enterprise/deployment_tools_config.json deployment_tools_config.json
  - mkdir bin
  - mv /tmp/grabpl bin/
  - make gen-go
  - ./bin/grabpl verify-version v7.3.0-test
  - ./bin/grabpl gen-version v7.3.0-test
  - yarn install --immutable
  depends_on:
  - clone-enterprise
  image: grafana/build-container:1.4.6
  name: initialize
- commands:
  - |-
    echo -e "unknwon
    referer
    errorstring
    eror
    iam
    wan" > words_to_ignore.txt
  - codespell -I words_to_ignore.txt docs/
  - rm words_to_ignore.txt
  depends_on:
  - initialize
  image: grafana/build-container:1.4.6
  name: codespell
- commands:
  - ./bin/grabpl shellcheck
  depends_on:
  - initialize
  image: grafana/build-container:1.4.6
  name: shellcheck
- commands:
  - ./bin/grabpl lint-backend --edition enterprise
  depends_on:
  - initialize
  environment:
    CGO_ENABLED: "1"
  image: grafana/build-container:1.4.6
  name: lint-backend
- commands:
  - yarn run prettier:check
  - yarn run lint
  - yarn run typecheck
  depends_on:
  - initialize
  environment:
    TEST_MAX_WORKERS: 50%
  image: grafana/build-container:1.4.6
  name: lint-frontend
- commands:
  - ./bin/grabpl test-backend --edition enterprise
  depends_on:
  - initialize
  image: grafana/build-container:1.4.6
  name: test-backend
- commands:
  - ./bin/grabpl integration-tests --edition enterprise
  depends_on:
  - initialize
  image: grafana/build-container:1.4.6
  name: test-backend-integration
- commands:
  - yarn run ci:test-frontend
  depends_on:
  - initialize
  environment:
    TEST_MAX_WORKERS: 50%
  image: grafana/build-container:1.4.6
  name: test-frontend
- commands:
  - apt-get update
  - apt-get install -yq postgresql-client
  - dockerize -wait tcp://postgres:5432 -timeout 120s
  - psql -p 5432 -h postgres -U grafanatest -d grafanatest -f devenv/docker/blocks/postgres_tests/setup.sql
  - go clean -testcache
  - ./bin/grabpl integration-tests --database postgres
  depends_on:
  - grabpl
  environment:
    GRAFANA_TEST_DB: postgres
    PGPASSWORD: grafanatest
    POSTGRES_HOST: postgres
  image: grafana/build-container:1.4.6
  name: postgres-integration-tests
- commands:
  - apt-get update
  - apt-get install -yq default-mysql-client
  - dockerize -wait tcp://mysql:3306 -timeout 120s
  - cat devenv/docker/blocks/mysql_tests/setup.sql | mysql -h mysql -P 3306 -u root
    -prootpass
  - go clean -testcache
  - ./bin/grabpl integration-tests --database mysql
  depends_on:
  - grabpl
  environment:
    GRAFANA_TEST_DB: mysql
    MYSQL_HOST: mysql
  image: grafana/build-container:1.4.6
  name: mysql-integration-tests
- commands:
  - ./bin/grabpl build-backend --jobs 8 --edition enterprise --github-token $${GITHUB_TOKEN}
    --no-pull-enterprise v7.3.0-test
  depends_on:
  - initialize
  environment:
    GITHUB_TOKEN:
      from_secret: github_token
  image: grafana/build-container:1.4.6
  name: build-backend
- commands:
  - ./bin/grabpl build-frontend --jobs 8 --github-token $${GITHUB_TOKEN} --no-install-deps
    --edition enterprise --no-pull-enterprise v7.3.0-test
  depends_on:
  - initialize
  image: grafana/build-container:1.4.6
  name: build-frontend
- commands:
  - ./bin/grabpl build-plugins --jobs 8 --edition enterprise --no-install-deps --sign
    --signing-admin
  depends_on:
  - initialize
  environment:
    GRAFANA_API_KEY:
      from_secret: grafana_api_key
  image: grafana/build-container:1.4.6
  name: build-plugins
- commands:
  - ./bin/linux-amd64/grafana-cli cue validate-schema --grafana-root .
  depends_on:
  - build-backend
  image: grafana/build-container:1.4.6
  name: validate-scuemata
- commands:
  - '# Make sure the git tree is clean.'
  - '# Stashing changes, since packages that were produced in build-backend step are
    needed.'
  - git stash
  - ./bin/linux-amd64/grafana-cli cue gen-ts --grafana-root .
  - '# The above command generates Typescript files (*.gen.ts) from all appropriate
    .cue files.'
  - '# It is required that the generated Typescript be in sync with the input CUE
    files.'
  - '# ...Modulo eslint auto-fixes...:'
  - yarn run eslint . --ext .gen.ts --fix
  - '# If any filenames are emitted by the below script, run the generator command
    `grafana-cli cue gen-ts` locally and commit the result.'
  - ./scripts/clean-git-or-error.sh
  - '# Un-stash changes.'
  - git stash pop
  depends_on:
  - validate-scuemata
  image: grafana/build-container:1.4.6
  name: ensure-cuetsified
- commands:
  - ./bin/grabpl lint-backend --edition enterprise2
  depends_on:
  - initialize
  environment:
    CGO_ENABLED: "1"
  image: grafana/build-container:1.4.6
  name: lint-backend-enterprise2
- commands:
  - ./bin/grabpl test-backend --edition enterprise2
  depends_on:
  - initialize
  image: grafana/build-container:1.4.6
  name: test-backend-enterprise2
- commands:
  - ./bin/grabpl integration-tests --edition enterprise2
  depends_on:
  - initialize
  image: grafana/build-container:1.4.6
  name: test-backend-integration-enterprise2
- commands:
  - ./bin/grabpl build-backend --jobs 8 --edition enterprise2 --github-token $${GITHUB_TOKEN}
    --no-pull-enterprise v7.3.0-test
  depends_on:
  - initialize
  environment:
    GITHUB_TOKEN:
      from_secret: github_token
  image: grafana/build-container:1.4.6
  name: build-backend-enterprise2
- commands:
  - ./bin/grabpl package --jobs 8 --edition enterprise --github-token $${GITHUB_TOKEN}
    --no-pull-enterprise --sign v7.3.0-test
  depends_on:
  - build-plugins
  - build-backend
  - build-frontend
  - build-backend-enterprise2
  - test-backend-enterprise2
  environment:
    GITHUB_TOKEN:
      from_secret: github_token
    GPG_KEY_PASSWORD:
      from_secret: gpg_key_password
    GPG_PRIV_KEY:
      from_secret: gpg_priv_key
    GPG_PUB_KEY:
      from_secret: gpg_pub_key
    GRAFANA_API_KEY:
      from_secret: grafana_api_key
  image: grafana/build-container:1.4.6
  name: package
- commands:
  - ./e2e/start-server
  depends_on:
  - package
  detach: true
  environment:
    PACKAGE_FILE: dist/grafana-enterprise-*linux-amd64.tar.gz
    PORT: 3001
    RUNDIR: e2e/tmp-grafana-enterprise
  image: grafana/build-container:1.4.6
  name: end-to-end-tests-server
- commands:
  - yarn run cypress install
  - ./bin/grabpl e2e-tests --port 3001 --tries 3
  depends_on:
  - end-to-end-tests-server
  environment:
    HOST: end-to-end-tests-server
  image: grafana/ci-e2e:12.19.0-1
  name: end-to-end-tests
- commands:
  - ls dist/*.tar.gz*
  - cp dist/*.tar.gz* packaging/docker/
  depends_on:
  - package
  image: grafana/build-container:1.4.6
  name: copy-packages-for-docker
- depends_on:
  - copy-packages-for-docker
  image: grafana/drone-grafana-docker:0.3.2
  name: build-docker-images
  settings:
    dry_run: true
    edition: enterprise
    ubuntu: false
- depends_on:
  - copy-packages-for-docker
  image: grafana/drone-grafana-docker:0.3.2
  name: build-docker-images-ubuntu
  settings:
    dry_run: true
    edition: enterprise
    ubuntu: true
- commands:
  - dockerize -wait tcp://redis:6379/0 -timeout 120s
  - ./bin/grabpl integration-tests
  depends_on:
  - grabpl
  environment:
    REDIS_URL: redis://redis:6379/0
  image: grafana/build-container:1.4.6
  name: redis-integration-tests
- commands:
  - dockerize -wait tcp://memcached:11211 -timeout 120s
  - ./bin/grabpl integration-tests
  depends_on:
  - grabpl
  environment:
    MEMCACHED_HOSTS: memcached:11211
  image: grafana/build-container:1.4.6
  name: memcached-integration-tests
- commands:
  - ./bin/grabpl upload-cdn --edition enterprise --bucket "grafana-static-assets"
  depends_on:
  - end-to-end-tests-server
  environment:
    GCP_GRAFANA_UPLOAD_KEY:
      from_secret: gcp_key
  image: grafana/grafana-ci-deploy:1.3.1
  name: upload-cdn-assets
- commands:
  - ./bin/grabpl upload-packages --edition enterprise --packages-bucket grafana-downloads-test
  depends_on:
  - end-to-end-tests
  - redis-integration-tests
  - memcached-integration-tests
  environment:
    GCP_GRAFANA_UPLOAD_KEY:
      from_secret: gcp_key
  image: grafana/grafana-ci-deploy:1.3.1
  name: upload-packages
- commands:
  - ./bin/grabpl package --jobs 8 --edition enterprise2 --github-token $${GITHUB_TOKEN}
    --no-pull-enterprise --sign v7.3.0-test
  depends_on:
  - build-plugins
  - build-backend
  - build-frontend
  - build-backend-enterprise2
  - test-backend-enterprise2
  environment:
    GITHUB_TOKEN:
      from_secret: github_token
    GPG_KEY_PASSWORD:
      from_secret: gpg_key_password
    GPG_PRIV_KEY:
      from_secret: gpg_priv_key
    GPG_PUB_KEY:
      from_secret: gpg_pub_key
    GRAFANA_API_KEY:
      from_secret: grafana_api_key
  image: grafana/build-container:1.4.6
  name: package-enterprise2
- commands:
  - ./e2e/start-server
  depends_on:
  - package-enterprise2
  detach: true
  environment:
    PACKAGE_FILE: dist/grafana-enterprise2-*linux-amd64.tar.gz
    PORT: 3002
    RUNDIR: e2e/tmp-grafana-enterprise2
  image: grafana/build-container:1.4.6
  name: end-to-end-tests-server-enterprise2
- commands:
  - yarn run cypress install
  - ./bin/grabpl e2e-tests --port 3002 --tries 3
  depends_on:
  - end-to-end-tests-server-enterprise2
  environment:
    HOST: end-to-end-tests-server-enterprise2
  image: grafana/ci-e2e:12.19.0-1
  name: end-to-end-tests-enterprise2
- commands:
  - ./bin/grabpl upload-cdn --edition enterprise2 --bucket "grafana-static-assets"
  depends_on:
  - end-to-end-tests-server-enterprise2
  environment:
    GCP_GRAFANA_UPLOAD_KEY:
      from_secret: gcp_key
  image: grafana/grafana-ci-deploy:1.3.1
  name: upload-cdn-assets-enterprise2
- commands:
  - ./bin/grabpl upload-packages --edition enterprise2 --packages-bucket grafana-downloads-test
  depends_on:
  - end-to-end-tests-enterprise2
  - redis-integration-tests
  - memcached-integration-tests
  environment:
    GCP_GRAFANA_UPLOAD_KEY:
      from_secret: gcp_key
  image: grafana/grafana-ci-deploy:1.3.1
  name: upload-packages-enterprise2
trigger:
  event:
  - custom
type: docker
---
clone:
  disable: true
depends_on:
- enterprise-build-test-release
image_pull_secrets:
- dockerconfigjson
kind: pipeline
name: enterprise-windows-test-release
platform:
  arch: amd64
  os: windows
  version: "1809"
services: []
steps:
- commands:
<<<<<<< HEAD
=======
  - mkdir -p bin
  - curl -fL -o bin/grabpl https://grafana-downloads.storage.googleapis.com/grafana-build-pipeline/v2.7.1/grabpl
  - chmod +x bin/grabpl
  image: byrnedo/alpine-curl:0.1.8
  name: grabpl
- commands:
>>>>>>> c4b21f7b
  - echo $env:DRONE_RUNNER_NAME
  image: mcr.microsoft.com/windows:1809
  name: identify-runner
- commands:
  - $$ProgressPreference = "SilentlyContinue"
  - Invoke-WebRequest https://grafana-downloads.storage.googleapis.com/grafana-build-pipeline/v2.7.1/windows/grabpl.exe
    -OutFile grabpl.exe
  - git clone "https://$$env:GITHUB_TOKEN@github.com/grafana/grafana-enterprise.git"
  - cd grafana-enterprise
  - git checkout main
  environment:
    GITHUB_TOKEN:
      from_secret: github_token
  image: grafana/ci-wix:0.1.1
  name: clone
- commands:
  - cp -r grafana-enterprise C:\App\grafana-enterprise
  - rm -r -force grafana-enterprise
  - cp grabpl.exe C:\App\grabpl.exe
  - rm -force grabpl.exe
  - C:\App\grabpl.exe init-enterprise C:\App\grafana-enterprise
  - cp C:\App\grabpl.exe grabpl.exe
  depends_on:
  - clone
  image: grafana/ci-wix:0.1.1
  name: initialize
- commands:
  - $$gcpKey = $$env:GCP_KEY
  - '[System.Text.Encoding]::UTF8.GetString([System.Convert]::FromBase64String($$gcpKey))
    > gcpkey.json'
  - dos2unix gcpkey.json
  - gcloud auth activate-service-account --key-file=gcpkey.json
  - rm gcpkey.json
  - cp C:\App\nssm-2.24.zip .
  - .\grabpl.exe windows-installer --edition enterprise --packages-bucket grafana-downloads-test
    v7.3.0-test
  - $$fname = ((Get-Childitem grafana*.msi -name) -split "`n")[0]
  - gsutil cp $$fname gs://grafana-downloads-test/enterprise/release/
  - gsutil cp "$$fname.sha256" gs://grafana-downloads-test/enterprise/release/
  depends_on:
  - initialize
  environment:
    GCP_KEY:
      from_secret: gcp_key
  image: grafana/ci-wix:0.1.1
  name: build-windows-installer
trigger:
  event:
  - custom
type: docker
---
depends_on:
- oss-build-test-release
- oss-windows-test-release
- enterprise-build-test-release
- enterprise-windows-test-release
kind: pipeline
name: publish-test-release
node:
  type: no-parallel
platform:
  arch: amd64
  os: linux
services: []
steps:
- commands:
  - mkdir -p bin
  - curl -fL -o bin/grabpl https://grafana-downloads.storage.googleapis.com/grafana-build-pipeline/v2.7.1/grabpl
  - chmod +x bin/grabpl
  image: byrnedo/alpine-curl:0.1.8
  name: grabpl
- commands:
  - echo $DRONE_RUNNER_NAME
  image: alpine:3.14.3
  name: identify-runner
- commands:
  - make gen-go
  - ./bin/grabpl verify-version v7.3.0-test
  image: grafana/build-container:1.4.6
  name: initialize
- commands:
  - printenv GCP_KEY | base64 -d > /tmp/gcpkey.json
  - ./bin/grabpl publish-packages --edition oss --gcp-key /tmp/gcpkey.json --deb-db-bucket
    grafana-testing-aptly-db --deb-repo-bucket grafana-testing-repo --packages-bucket
    grafana-downloads-test --rpm-repo-bucket grafana-testing-repo --simulate-release
    v7.3.0-test
  depends_on:
  - initialize
  environment:
    GCP_KEY:
      from_secret: gcp_key
    GPG_KEY_PASSWORD:
      from_secret: gpg_key_password
    GPG_PRIV_KEY:
      from_secret: gpg_priv_key
    GPG_PUB_KEY:
      from_secret: gpg_pub_key
    GRAFANA_COM_API_KEY:
      from_secret: grafana_api_key
  image: grafana/grafana-ci-deploy:1.3.1
  name: publish-packages-oss
- commands:
  - printenv GCP_KEY | base64 -d > /tmp/gcpkey.json
  - ./bin/grabpl publish-packages --edition enterprise --gcp-key /tmp/gcpkey.json
    --deb-db-bucket grafana-testing-aptly-db --deb-repo-bucket grafana-testing-repo
    --packages-bucket grafana-downloads-test --rpm-repo-bucket grafana-testing-repo
    --simulate-release v7.3.0-test
  depends_on:
  - initialize
  environment:
    GCP_KEY:
      from_secret: gcp_key
    GPG_KEY_PASSWORD:
      from_secret: gpg_key_password
    GPG_PRIV_KEY:
      from_secret: gpg_priv_key
    GPG_PUB_KEY:
      from_secret: gpg_pub_key
    GRAFANA_COM_API_KEY:
      from_secret: grafana_api_key
  image: grafana/grafana-ci-deploy:1.3.1
  name: publish-packages-enterprise
trigger:
  event:
  - custom
type: docker
---
depends_on:
- oss-build-test-release
- oss-windows-test-release
- enterprise-build-test-release
- enterprise-windows-test-release
- publish-test-release
kind: pipeline
name: notify-test-release
platform:
  arch: amd64
  os: linux
steps:
- image: plugins/slack
  name: slack
  settings:
    channel: grafana-ci-notifications
    template: |-
      Build {{build.number}} failed for commit: <https://github.com/{{repo.owner}}/{{repo.name}}/commit/{{build.commit}}|{{ truncate build.commit 8 }}>: {{build.link}}
      Branch: <https://github.com/{{ repo.owner }}/{{ repo.name }}/commits/{{ build.branch }}|{{ build.branch }}>
      Author: {{build.author}}
    webhook:
      from_secret: slack_webhook
trigger:
  event:
  - custom
  status:
  - failure
type: docker
---
depends_on: []
kind: pipeline
name: oss-build-release-branch
node:
  type: no-parallel
platform:
  arch: amd64
  os: linux
services:
- environment:
    POSTGRES_DB: grafanatest
    POSTGRES_PASSWORD: grafanatest
    POSTGRES_USER: grafanatest
  image: postgres:12.3-alpine
  name: postgres
- environment:
    MYSQL_DATABASE: grafana_tests
    MYSQL_PASSWORD: password
    MYSQL_ROOT_PASSWORD: rootpass
    MYSQL_USER: grafana
  image: mysql:5.6.48
  name: mysql
steps:
- commands:
  - mkdir -p bin
  - curl -fL -o bin/grabpl https://grafana-downloads.storage.googleapis.com/grafana-build-pipeline/v2.7.1/grabpl
  - chmod +x bin/grabpl
  image: byrnedo/alpine-curl:0.1.8
  name: grabpl
- commands:
  - echo $DRONE_RUNNER_NAME
  image: alpine:3.14.3
  name: identify-runner
- commands:
  - make gen-go
  - ./bin/grabpl gen-version --build-id ${DRONE_BUILD_NUMBER}
  - yarn install --immutable
  image: grafana/build-container:1.4.6
  name: initialize
- commands:
  - |-
    echo -e "unknwon
    referer
    errorstring
    eror
    iam
    wan" > words_to_ignore.txt
  - codespell -I words_to_ignore.txt docs/
  - rm words_to_ignore.txt
  depends_on:
  - initialize
  image: grafana/build-container:1.4.6
  name: codespell
- commands:
  - ./bin/grabpl shellcheck
  depends_on:
  - initialize
  image: grafana/build-container:1.4.6
  name: shellcheck
- commands:
  - ./bin/grabpl lint-backend --edition oss
  depends_on:
  - initialize
  environment:
    CGO_ENABLED: "1"
  image: grafana/build-container:1.4.6
  name: lint-backend
- commands:
  - yarn run prettier:check
  - yarn run lint
  - yarn run typecheck
  depends_on:
  - initialize
  environment:
    TEST_MAX_WORKERS: 50%
  image: grafana/build-container:1.4.6
  name: lint-frontend
- commands:
  - ./bin/grabpl test-backend --edition oss
  depends_on:
  - initialize
  image: grafana/build-container:1.4.6
  name: test-backend
- commands:
  - ./bin/grabpl integration-tests --edition oss
  depends_on:
  - initialize
  image: grafana/build-container:1.4.6
  name: test-backend-integration
- commands:
  - yarn run ci:test-frontend
  depends_on:
  - initialize
  environment:
    TEST_MAX_WORKERS: 50%
  image: grafana/build-container:1.4.6
  name: test-frontend
- commands:
  - apt-get update
  - apt-get install -yq postgresql-client
  - dockerize -wait tcp://postgres:5432 -timeout 120s
  - psql -p 5432 -h postgres -U grafanatest -d grafanatest -f devenv/docker/blocks/postgres_tests/setup.sql
  - go clean -testcache
  - ./bin/grabpl integration-tests --database postgres
  depends_on:
  - grabpl
  environment:
    GRAFANA_TEST_DB: postgres
    PGPASSWORD: grafanatest
    POSTGRES_HOST: postgres
  image: grafana/build-container:1.4.6
  name: postgres-integration-tests
- commands:
  - apt-get update
  - apt-get install -yq default-mysql-client
  - dockerize -wait tcp://mysql:3306 -timeout 120s
  - cat devenv/docker/blocks/mysql_tests/setup.sql | mysql -h mysql -P 3306 -u root
    -prootpass
  - go clean -testcache
  - ./bin/grabpl integration-tests --database mysql
  depends_on:
  - grabpl
  environment:
    GRAFANA_TEST_DB: mysql
    MYSQL_HOST: mysql
  image: grafana/build-container:1.4.6
  name: mysql-integration-tests
- commands:
  - ./bin/grabpl build-backend --jobs 8 --edition oss --build-id ${DRONE_BUILD_NUMBER}
    --no-pull-enterprise
  depends_on:
  - initialize
  environment: {}
  image: grafana/build-container:1.4.6
  name: build-backend
- commands:
  - ./bin/grabpl build-frontend --jobs 8 --no-install-deps --edition oss --build-id
    ${DRONE_BUILD_NUMBER} --no-pull-enterprise
  depends_on:
  - initialize
  image: grafana/build-container:1.4.6
  name: build-frontend
- commands:
  - ./bin/grabpl build-plugins --jobs 8 --edition oss --no-install-deps --sign --signing-admin
  depends_on:
  - initialize
  environment:
    GRAFANA_API_KEY:
      from_secret: grafana_api_key
  image: grafana/build-container:1.4.6
  name: build-plugins
- commands:
  - ./bin/linux-amd64/grafana-cli cue validate-schema --grafana-root .
  depends_on:
  - build-backend
  image: grafana/build-container:1.4.6
  name: validate-scuemata
- commands:
  - '# Make sure the git tree is clean.'
  - '# Stashing changes, since packages that were produced in build-backend step are
    needed.'
  - git stash
  - ./bin/linux-amd64/grafana-cli cue gen-ts --grafana-root .
  - '# The above command generates Typescript files (*.gen.ts) from all appropriate
    .cue files.'
  - '# It is required that the generated Typescript be in sync with the input CUE
    files.'
  - '# ...Modulo eslint auto-fixes...:'
  - yarn run eslint . --ext .gen.ts --fix
  - '# If any filenames are emitted by the below script, run the generator command
    `grafana-cli cue gen-ts` locally and commit the result.'
  - ./scripts/clean-git-or-error.sh
  - '# Un-stash changes.'
  - git stash pop
  depends_on:
  - validate-scuemata
  image: grafana/build-container:1.4.6
  name: ensure-cuetsified
- commands:
  - ./bin/grabpl package --jobs 8 --edition oss --build-id ${DRONE_BUILD_NUMBER} --no-pull-enterprise
    --sign
  depends_on:
  - build-plugins
  - build-backend
  - build-frontend
  environment:
    GITHUB_TOKEN:
      from_secret: github_token
    GPG_KEY_PASSWORD:
      from_secret: gpg_key_password
    GPG_PRIV_KEY:
      from_secret: gpg_priv_key
    GPG_PUB_KEY:
      from_secret: gpg_pub_key
    GRAFANA_API_KEY:
      from_secret: grafana_api_key
  image: grafana/build-container:1.4.6
  name: package
- commands:
  - ./e2e/start-server
  depends_on:
  - package
  detach: true
  environment:
    PORT: 3001
  image: grafana/build-container:1.4.6
  name: end-to-end-tests-server
- commands:
  - yarn run cypress install
  - ./bin/grabpl e2e-tests --port 3001 --tries 3
  depends_on:
  - end-to-end-tests-server
  environment:
    HOST: end-to-end-tests-server
  image: grafana/ci-e2e:12.19.0-1
  name: end-to-end-tests
- commands:
  - ls dist/*.tar.gz*
  - cp dist/*.tar.gz* packaging/docker/
  depends_on:
  - package
  image: grafana/build-container:1.4.6
  name: copy-packages-for-docker
- depends_on:
  - copy-packages-for-docker
  image: grafana/drone-grafana-docker:0.3.2
  name: build-docker-images
  settings:
    dry_run: true
    edition: oss
    ubuntu: false
- depends_on:
  - copy-packages-for-docker
  image: grafana/drone-grafana-docker:0.3.2
  name: build-docker-images-ubuntu
  settings:
    dry_run: true
    edition: oss
    ubuntu: true
- commands:
  - yarn storybook:build
  - ./bin/grabpl verify-storybook
  depends_on:
  - build-frontend
  environment:
    NODE_OPTIONS: --max_old_space_size=4096
  image: grafana/build-container:1.4.6
  name: build-storybook
- commands:
  - ./bin/grabpl upload-cdn --edition oss --bucket "grafana-static-assets"
  depends_on:
  - end-to-end-tests-server
  environment:
    GCP_GRAFANA_UPLOAD_KEY:
      from_secret: gcp_key
  image: grafana/grafana-ci-deploy:1.3.1
  name: upload-cdn-assets
- commands:
  - ./bin/grabpl upload-packages --edition oss --packages-bucket grafana-downloads
  depends_on:
  - end-to-end-tests
  environment:
    GCP_GRAFANA_UPLOAD_KEY:
      from_secret: gcp_key
  image: grafana/grafana-ci-deploy:1.3.1
  name: upload-packages
trigger:
  ref:
  - refs/heads/v[0-9]*
type: docker
---
depends_on:
- oss-build-release-branch
kind: pipeline
name: oss-windows-release-branch
platform:
  arch: amd64
  os: windows
  version: "1809"
services: []
steps:
- commands:
<<<<<<< HEAD
=======
  - mkdir -p bin
  - curl -fL -o bin/grabpl https://grafana-downloads.storage.googleapis.com/grafana-build-pipeline/v2.7.1/grabpl
  - chmod +x bin/grabpl
  image: byrnedo/alpine-curl:0.1.8
  name: grabpl
- commands:
>>>>>>> c4b21f7b
  - echo $env:DRONE_RUNNER_NAME
  image: mcr.microsoft.com/windows:1809
  name: identify-runner
- commands:
  - $$ProgressPreference = "SilentlyContinue"
  - Invoke-WebRequest https://grafana-downloads.storage.googleapis.com/grafana-build-pipeline/v2.7.1/windows/grabpl.exe
    -OutFile grabpl.exe
  image: grafana/ci-wix:0.1.1
  name: initialize
- commands:
  - $$gcpKey = $$env:GCP_KEY
  - '[System.Text.Encoding]::UTF8.GetString([System.Convert]::FromBase64String($$gcpKey))
    > gcpkey.json'
  - dos2unix gcpkey.json
  - gcloud auth activate-service-account --key-file=gcpkey.json
  - rm gcpkey.json
  - cp C:\App\nssm-2.24.zip .
  depends_on:
  - initialize
  environment:
    GCP_KEY:
      from_secret: gcp_key
  image: grafana/ci-wix:0.1.1
  name: build-windows-installer
trigger:
  ref:
  - refs/heads/v[0-9]*
type: docker
---
clone:
  disable: true
depends_on: []
image_pull_secrets:
- dockerconfigjson
kind: pipeline
name: enterprise-build-release-branch
node:
  type: no-parallel
platform:
  arch: amd64
  os: linux
services:
- environment:
    POSTGRES_DB: grafanatest
    POSTGRES_PASSWORD: grafanatest
    POSTGRES_USER: grafanatest
  image: postgres:12.3-alpine
  name: postgres
- environment:
    MYSQL_DATABASE: grafana_tests
    MYSQL_PASSWORD: password
    MYSQL_ROOT_PASSWORD: rootpass
    MYSQL_USER: grafana
  image: mysql:5.6.48
  name: mysql
- environment: {}
  image: redis:6.2.1-alpine
  name: redis
- environment: {}
  image: memcached:1.6.9-alpine
  name: memcached
steps:
- commands:
  - mkdir -p bin
  - curl -fL -o bin/grabpl https://grafana-downloads.storage.googleapis.com/grafana-build-pipeline/v2.7.1/grabpl
  - chmod +x bin/grabpl
  image: byrnedo/alpine-curl:0.1.8
  name: grabpl
- commands:
  - echo $DRONE_RUNNER_NAME
  image: alpine:3.14.3
  name: identify-runner
- commands:
  - git clone "https://$${GITHUB_TOKEN}@github.com/grafana/grafana-enterprise.git"
  - cd grafana-enterprise
  - git checkout ${DRONE_BRANCH}
  environment:
    GITHUB_TOKEN:
      from_secret: github_token
  image: grafana/build-container:1.4.6
  name: clone-enterprise
- commands:
  - mv bin/grabpl /tmp/
  - rmdir bin
  - mv grafana-enterprise /tmp/
  - /tmp/grabpl init-enterprise /tmp/grafana-enterprise
  - mv /tmp/grafana-enterprise/deployment_tools_config.json deployment_tools_config.json
  - mkdir bin
  - mv /tmp/grabpl bin/
  - make gen-go
  - ./bin/grabpl gen-version --build-id ${DRONE_BUILD_NUMBER}
  - yarn install --immutable
  depends_on:
  - clone-enterprise
  image: grafana/build-container:1.4.6
  name: initialize
- commands:
  - |-
    echo -e "unknwon
    referer
    errorstring
    eror
    iam
    wan" > words_to_ignore.txt
  - codespell -I words_to_ignore.txt docs/
  - rm words_to_ignore.txt
  depends_on:
  - initialize
  image: grafana/build-container:1.4.6
  name: codespell
- commands:
  - ./bin/grabpl shellcheck
  depends_on:
  - initialize
  image: grafana/build-container:1.4.6
  name: shellcheck
- commands:
  - ./bin/grabpl lint-backend --edition enterprise
  depends_on:
  - initialize
  environment:
    CGO_ENABLED: "1"
  image: grafana/build-container:1.4.6
  name: lint-backend
- commands:
  - yarn run prettier:check
  - yarn run lint
  - yarn run typecheck
  depends_on:
  - initialize
  environment:
    TEST_MAX_WORKERS: 50%
  image: grafana/build-container:1.4.6
  name: lint-frontend
- commands:
  - ./bin/grabpl test-backend --edition enterprise
  depends_on:
  - initialize
  image: grafana/build-container:1.4.6
  name: test-backend
- commands:
  - ./bin/grabpl integration-tests --edition enterprise
  depends_on:
  - initialize
  image: grafana/build-container:1.4.6
  name: test-backend-integration
- commands:
  - yarn run ci:test-frontend
  depends_on:
  - initialize
  environment:
    TEST_MAX_WORKERS: 50%
  image: grafana/build-container:1.4.6
  name: test-frontend
- commands:
  - apt-get update
  - apt-get install -yq postgresql-client
  - dockerize -wait tcp://postgres:5432 -timeout 120s
  - psql -p 5432 -h postgres -U grafanatest -d grafanatest -f devenv/docker/blocks/postgres_tests/setup.sql
  - go clean -testcache
  - ./bin/grabpl integration-tests --database postgres
  depends_on:
  - initialize
  environment:
    GRAFANA_TEST_DB: postgres
    PGPASSWORD: grafanatest
    POSTGRES_HOST: postgres
  image: grafana/build-container:1.4.6
  name: postgres-integration-tests
- commands:
  - apt-get update
  - apt-get install -yq default-mysql-client
  - dockerize -wait tcp://mysql:3306 -timeout 120s
  - cat devenv/docker/blocks/mysql_tests/setup.sql | mysql -h mysql -P 3306 -u root
    -prootpass
  - go clean -testcache
  - ./bin/grabpl integration-tests --database mysql
  depends_on:
  - initialize
  environment:
    GRAFANA_TEST_DB: mysql
    MYSQL_HOST: mysql
  image: grafana/build-container:1.4.6
  name: mysql-integration-tests
- commands:
  - ./bin/grabpl build-backend --jobs 8 --edition enterprise --build-id ${DRONE_BUILD_NUMBER}
    --no-pull-enterprise
  depends_on:
  - initialize
  environment: {}
  image: grafana/build-container:1.4.6
  name: build-backend
- commands:
  - ./bin/grabpl build-frontend --jobs 8 --no-install-deps --edition enterprise --build-id
    ${DRONE_BUILD_NUMBER} --no-pull-enterprise
  depends_on:
  - initialize
  image: grafana/build-container:1.4.6
  name: build-frontend
- commands:
  - ./bin/grabpl build-plugins --jobs 8 --edition enterprise --no-install-deps --sign
    --signing-admin
  depends_on:
  - initialize
  environment:
    GRAFANA_API_KEY:
      from_secret: grafana_api_key
  image: grafana/build-container:1.4.6
  name: build-plugins
- commands:
  - ./bin/linux-amd64/grafana-cli cue validate-schema --grafana-root .
  depends_on:
  - build-backend
  image: grafana/build-container:1.4.6
  name: validate-scuemata
- commands:
  - '# Make sure the git tree is clean.'
  - '# Stashing changes, since packages that were produced in build-backend step are
    needed.'
  - git stash
  - ./bin/linux-amd64/grafana-cli cue gen-ts --grafana-root .
  - '# The above command generates Typescript files (*.gen.ts) from all appropriate
    .cue files.'
  - '# It is required that the generated Typescript be in sync with the input CUE
    files.'
  - '# ...Modulo eslint auto-fixes...:'
  - yarn run eslint . --ext .gen.ts --fix
  - '# If any filenames are emitted by the below script, run the generator command
    `grafana-cli cue gen-ts` locally and commit the result.'
  - ./scripts/clean-git-or-error.sh
  - '# Un-stash changes.'
  - git stash pop
  depends_on:
  - validate-scuemata
  image: grafana/build-container:1.4.6
  name: ensure-cuetsified
- commands:
  - ./bin/grabpl lint-backend --edition enterprise2
  depends_on:
  - initialize
  environment:
    CGO_ENABLED: "1"
  image: grafana/build-container:1.4.6
  name: lint-backend-enterprise2
- commands:
  - ./bin/grabpl test-backend --edition enterprise2
  depends_on:
  - initialize
  image: grafana/build-container:1.4.6
  name: test-backend-enterprise2
- commands:
  - ./bin/grabpl integration-tests --edition enterprise2
  depends_on:
  - initialize
  image: grafana/build-container:1.4.6
  name: test-backend-integration-enterprise2
- commands:
  - ./bin/grabpl build-backend --jobs 8 --edition enterprise2 --build-id ${DRONE_BUILD_NUMBER}
    --variants linux-x64 --no-pull-enterprise
  depends_on:
  - initialize
  environment: {}
  image: grafana/build-container:1.4.6
  name: build-backend-enterprise2
- commands:
  - ./bin/grabpl package --jobs 8 --edition enterprise --build-id ${DRONE_BUILD_NUMBER}
    --no-pull-enterprise --sign
  depends_on:
  - build-plugins
  - build-backend
  - build-frontend
  - build-backend-enterprise2
  - test-backend-enterprise2
  environment:
    GITHUB_TOKEN:
      from_secret: github_token
    GPG_KEY_PASSWORD:
      from_secret: gpg_key_password
    GPG_PRIV_KEY:
      from_secret: gpg_priv_key
    GPG_PUB_KEY:
      from_secret: gpg_pub_key
    GRAFANA_API_KEY:
      from_secret: grafana_api_key
  image: grafana/build-container:1.4.6
  name: package
- commands:
  - ./e2e/start-server
  depends_on:
  - package
  detach: true
  environment:
    PACKAGE_FILE: dist/grafana-enterprise-*linux-amd64.tar.gz
    PORT: 3001
    RUNDIR: e2e/tmp-grafana-enterprise
  image: grafana/build-container:1.4.6
  name: end-to-end-tests-server
- commands:
  - yarn run cypress install
  - ./bin/grabpl e2e-tests --port 3001 --tries 3
  depends_on:
  - end-to-end-tests-server
  environment:
    HOST: end-to-end-tests-server
  image: grafana/ci-e2e:12.19.0-1
  name: end-to-end-tests
- commands:
  - ls dist/*.tar.gz*
  - cp dist/*.tar.gz* packaging/docker/
  depends_on:
  - package
  image: grafana/build-container:1.4.6
  name: copy-packages-for-docker
- depends_on:
  - copy-packages-for-docker
  image: grafana/drone-grafana-docker:0.3.2
  name: build-docker-images
  settings:
    dry_run: true
    edition: enterprise
    ubuntu: false
- depends_on:
  - copy-packages-for-docker
  image: grafana/drone-grafana-docker:0.3.2
  name: build-docker-images-ubuntu
  settings:
    dry_run: true
    edition: enterprise
    ubuntu: true
- commands:
  - yarn storybook:build
  - ./bin/grabpl verify-storybook
  depends_on:
  - build-frontend
  environment:
    NODE_OPTIONS: --max_old_space_size=4096
  image: grafana/build-container:1.4.6
  name: build-storybook
- commands:
  - dockerize -wait tcp://redis:6379/0 -timeout 120s
  - ./bin/grabpl integration-tests
  depends_on:
  - initialize
  environment:
    REDIS_URL: redis://redis:6379/0
  image: grafana/build-container:1.4.6
  name: redis-integration-tests
- commands:
  - dockerize -wait tcp://memcached:11211 -timeout 120s
  - ./bin/grabpl integration-tests
  depends_on:
  - initialize
  environment:
    MEMCACHED_HOSTS: memcached:11211
  image: grafana/build-container:1.4.6
  name: memcached-integration-tests
- commands:
  - ./bin/grabpl upload-cdn --edition enterprise --bucket "grafana-static-assets"
  depends_on:
  - end-to-end-tests-server
  environment:
    GCP_GRAFANA_UPLOAD_KEY:
      from_secret: gcp_key
  image: grafana/grafana-ci-deploy:1.3.1
  name: upload-cdn-assets
- commands:
  - ./bin/grabpl upload-packages --edition enterprise --packages-bucket grafana-downloads
  depends_on:
  - end-to-end-tests
  - redis-integration-tests
  - memcached-integration-tests
  environment:
    GCP_GRAFANA_UPLOAD_KEY:
      from_secret: gcp_key
  image: grafana/grafana-ci-deploy:1.3.1
  name: upload-packages
- commands:
  - ./bin/grabpl package --jobs 8 --edition enterprise2 --build-id ${DRONE_BUILD_NUMBER}
    --no-pull-enterprise --variants linux-x64 --sign
  depends_on:
  - build-plugins
  - build-backend
  - build-frontend
  - build-backend-enterprise2
  - test-backend-enterprise2
  environment:
    GITHUB_TOKEN:
      from_secret: github_token
    GPG_KEY_PASSWORD:
      from_secret: gpg_key_password
    GPG_PRIV_KEY:
      from_secret: gpg_priv_key
    GPG_PUB_KEY:
      from_secret: gpg_pub_key
    GRAFANA_API_KEY:
      from_secret: grafana_api_key
  image: grafana/build-container:1.4.6
  name: package-enterprise2
- commands:
  - ./e2e/start-server
  depends_on:
  - package-enterprise2
  detach: true
  environment:
    PACKAGE_FILE: dist/grafana-enterprise2-*linux-amd64.tar.gz
    PORT: 3002
    RUNDIR: e2e/tmp-grafana-enterprise2
  image: grafana/build-container:1.4.6
  name: end-to-end-tests-server-enterprise2
- commands:
  - yarn run cypress install
  - ./bin/grabpl e2e-tests --port 3002 --tries 3
  depends_on:
  - end-to-end-tests-server-enterprise2
  environment:
    HOST: end-to-end-tests-server-enterprise2
  image: grafana/ci-e2e:12.19.0-1
  name: end-to-end-tests-enterprise2
- commands:
  - ./bin/grabpl upload-cdn --edition enterprise2 --bucket "grafana-static-assets"
  depends_on:
  - end-to-end-tests-server-enterprise2
  environment:
    GCP_GRAFANA_UPLOAD_KEY:
      from_secret: gcp_key
  image: grafana/grafana-ci-deploy:1.3.1
  name: upload-cdn-assets-enterprise2
- commands:
  - ./bin/grabpl upload-packages --edition enterprise2 --packages-bucket grafana-downloads-enterprise2
  depends_on:
  - end-to-end-tests-enterprise2
  - redis-integration-tests
  - memcached-integration-tests
  environment:
    GCP_GRAFANA_UPLOAD_KEY:
      from_secret: gcp_key
  image: grafana/grafana-ci-deploy:1.3.1
  name: upload-packages-enterprise2
trigger:
  ref:
  - refs/heads/v[0-9]*
type: docker
---
clone:
  disable: true
depends_on:
- enterprise-build-release-branch
image_pull_secrets:
- dockerconfigjson
kind: pipeline
name: enterprise-windows-release-branch
platform:
  arch: amd64
  os: windows
  version: "1809"
services: []
steps:
- commands:
<<<<<<< HEAD
=======
  - mkdir -p bin
  - curl -fL -o bin/grabpl https://grafana-downloads.storage.googleapis.com/grafana-build-pipeline/v2.7.1/grabpl
  - chmod +x bin/grabpl
  image: byrnedo/alpine-curl:0.1.8
  name: grabpl
- commands:
>>>>>>> c4b21f7b
  - echo $env:DRONE_RUNNER_NAME
  image: mcr.microsoft.com/windows:1809
  name: identify-runner
- commands:
  - $$ProgressPreference = "SilentlyContinue"
  - Invoke-WebRequest https://grafana-downloads.storage.googleapis.com/grafana-build-pipeline/v2.7.1/windows/grabpl.exe
    -OutFile grabpl.exe
  - git clone "https://$$env:GITHUB_TOKEN@github.com/grafana/grafana-enterprise.git"
  - cd grafana-enterprise
  - git checkout $$env:DRONE_BRANCH
  environment:
    GITHUB_TOKEN:
      from_secret: github_token
  image: grafana/ci-wix:0.1.1
  name: clone
- commands:
  - cp -r grafana-enterprise C:\App\grafana-enterprise
  - rm -r -force grafana-enterprise
  - cp grabpl.exe C:\App\grabpl.exe
  - rm -force grabpl.exe
  - C:\App\grabpl.exe init-enterprise C:\App\grafana-enterprise
  - cp C:\App\grabpl.exe grabpl.exe
  depends_on:
  - clone
  image: grafana/ci-wix:0.1.1
  name: initialize
- commands:
  - $$gcpKey = $$env:GCP_KEY
  - '[System.Text.Encoding]::UTF8.GetString([System.Convert]::FromBase64String($$gcpKey))
    > gcpkey.json'
  - dos2unix gcpkey.json
  - gcloud auth activate-service-account --key-file=gcpkey.json
  - rm gcpkey.json
  - cp C:\App\nssm-2.24.zip .
  depends_on:
  - initialize
  environment:
    GCP_KEY:
      from_secret: gcp_key
  image: grafana/ci-wix:0.1.1
  name: build-windows-installer
trigger:
  ref:
  - refs/heads/v[0-9]*
type: docker
---
depends_on:
- oss-build-release-branch
- oss-windows-release-branch
- enterprise-build-release-branch
- enterprise-windows-release-branch
kind: pipeline
name: notify-release-branch
platform:
  arch: amd64
  os: linux
steps:
- image: plugins/slack
  name: slack
  settings:
    channel: grafana-ci-notifications
    template: |-
      Build {{build.number}} failed for commit: <https://github.com/{{repo.owner}}/{{repo.name}}/commit/{{build.commit}}|{{ truncate build.commit 8 }}>: {{build.link}}
      Branch: <https://github.com/{{ repo.owner }}/{{ repo.name }}/commits/{{ build.branch }}|{{ build.branch }}>
      Author: {{build.author}}
    webhook:
      from_secret: slack_webhook
trigger:
  ref:
  - refs/heads/v[0-9]*
  status:
  - failure
type: docker
---
kind: pipeline
name: scan-docker-images
platform:
  arch: amd64
  os: linux
services: []
steps:
- commands:
  - trivy --exit-code 0 --severity UNKNOWN,LOW,MEDIUM grafana/grafana:latest
  - trivy --exit-code 0 --severity UNKNOWN,LOW,MEDIUM grafana/grafana:main
  - trivy --exit-code 0 --severity UNKNOWN,LOW,MEDIUM grafana/grafana:latest-ubuntu
  - trivy --exit-code 0 --severity UNKNOWN,LOW,MEDIUM grafana/grafana:main-ubuntu
  image: aquasec/trivy:0.18.3
  name: scan-docker-images-unkown-low-medium-vulnerabilities
- commands:
  - trivy --exit-code 1 --severity HIGH,CRITICAL grafana/grafana:latest
  - trivy --exit-code 1 --severity HIGH,CRITICAL grafana/grafana:main
  - trivy --exit-code 1 --severity HIGH,CRITICAL grafana/grafana:latest-ubuntu
  - trivy --exit-code 1 --severity HIGH,CRITICAL grafana/grafana:main-ubuntu
  image: aquasec/trivy:0.18.3
  name: scan-docker-images-high-critical-vulnerabilities
- image: plugins/slack
  name: slack-notify-failure
  settings:
    channel: grafana-backend-ops
    template: 'Nightly docker image scan job for {{repo.name}} failed: {{build.link}}'
    webhook:
      from_secret: slack_webhook_backend
  when:
    status: failure
trigger:
  cron: nightly
  event: cron
type: docker
---
get:
  name: .dockerconfigjson
  path: secret/data/common/gcr
kind: secret
name: dockerconfigjson
---
get:
  name: pat
  path: infra/data/ci/github/grafanabot
kind: secret
name: github_token
---
get:
  name: machine-user-token
  path: infra/data/ci/drone
kind: secret
name: drone_token
---
kind: signature
<<<<<<< HEAD
hmac: 8629c9b9916c59c0da88b885639206657912c6f334a1a0d94da9f1fcd45e58c7
=======
hmac: c456d83e6b32d4fcfb9f00c1e9827fbbc3413583e54883c14e38e4dba3e748f1
>>>>>>> c4b21f7b

...<|MERGE_RESOLUTION|>--- conflicted
+++ resolved
@@ -1116,15 +1116,6 @@
 services: []
 steps:
 - commands:
-<<<<<<< HEAD
-=======
-  - mkdir -p bin
-  - curl -fL -o bin/grabpl https://grafana-downloads.storage.googleapis.com/grafana-build-pipeline/v2.7.1/grabpl
-  - chmod +x bin/grabpl
-  image: byrnedo/alpine-curl:0.1.8
-  name: grabpl
-- commands:
->>>>>>> c4b21f7b
   - echo $env:DRONE_RUNNER_NAME
   image: mcr.microsoft.com/windows:1809
   name: identify-runner
@@ -1591,15 +1582,6 @@
 services: []
 steps:
 - commands:
-<<<<<<< HEAD
-=======
-  - mkdir -p bin
-  - curl -fL -o bin/grabpl https://grafana-downloads.storage.googleapis.com/grafana-build-pipeline/v2.7.1/grabpl
-  - chmod +x bin/grabpl
-  image: byrnedo/alpine-curl:0.1.8
-  name: grabpl
-- commands:
->>>>>>> c4b21f7b
   - echo $env:DRONE_RUNNER_NAME
   image: mcr.microsoft.com/windows:1809
   name: identify-runner
@@ -2055,15 +2037,6 @@
 services: []
 steps:
 - commands:
-<<<<<<< HEAD
-=======
-  - mkdir -p bin
-  - curl -fL -o bin/grabpl https://grafana-downloads.storage.googleapis.com/grafana-build-pipeline/v2.7.1/grabpl
-  - chmod +x bin/grabpl
-  image: byrnedo/alpine-curl:0.1.8
-  name: grabpl
-- commands:
->>>>>>> c4b21f7b
   - echo $env:DRONE_RUNNER_NAME
   image: mcr.microsoft.com/windows:1809
   name: identify-runner
@@ -2523,15 +2496,6 @@
 services: []
 steps:
 - commands:
-<<<<<<< HEAD
-=======
-  - mkdir -p bin
-  - curl -fL -o bin/grabpl https://grafana-downloads.storage.googleapis.com/grafana-build-pipeline/v2.7.1/grabpl
-  - chmod +x bin/grabpl
-  image: byrnedo/alpine-curl:0.1.8
-  name: grabpl
-- commands:
->>>>>>> c4b21f7b
   - echo $env:DRONE_RUNNER_NAME
   image: mcr.microsoft.com/windows:1809
   name: identify-runner
@@ -2970,15 +2934,6 @@
 services: []
 steps:
 - commands:
-<<<<<<< HEAD
-=======
-  - mkdir -p bin
-  - curl -fL -o bin/grabpl https://grafana-downloads.storage.googleapis.com/grafana-build-pipeline/v2.7.1/grabpl
-  - chmod +x bin/grabpl
-  image: byrnedo/alpine-curl:0.1.8
-  name: grabpl
-- commands:
->>>>>>> c4b21f7b
   - echo $env:DRONE_RUNNER_NAME
   image: mcr.microsoft.com/windows:1809
   name: identify-runner
@@ -3437,15 +3392,6 @@
 services: []
 steps:
 - commands:
-<<<<<<< HEAD
-=======
-  - mkdir -p bin
-  - curl -fL -o bin/grabpl https://grafana-downloads.storage.googleapis.com/grafana-build-pipeline/v2.7.1/grabpl
-  - chmod +x bin/grabpl
-  image: byrnedo/alpine-curl:0.1.8
-  name: grabpl
-- commands:
->>>>>>> c4b21f7b
   - echo $env:DRONE_RUNNER_NAME
   image: mcr.microsoft.com/windows:1809
   name: identify-runner
@@ -3574,10 +3520,6 @@
 name: drone_token
 ---
 kind: signature
-<<<<<<< HEAD
 hmac: 8629c9b9916c59c0da88b885639206657912c6f334a1a0d94da9f1fcd45e58c7
-=======
-hmac: c456d83e6b32d4fcfb9f00c1e9827fbbc3413583e54883c14e38e4dba3e748f1
->>>>>>> c4b21f7b
 
 ...