--- conflicted
+++ resolved
@@ -556,15 +556,9 @@
     token:
       from_secret: drone_token
 - commands:
-<<<<<<< HEAD
-  - /src/grafana-build package --distro=linux/amd64,linux/arm64 --go-version=1.21.3
-    --yarn-cache=$$YARN_CACHE_FOLDER --build-id=$$DRONE_BUILD_NUMBER --grafana-dir=$$PWD
-    > packages.txt
-=======
   - /src/grafana-build artifacts -a targz:grafana:linux/amd64 -a targz:grafana:linux/arm64
-    --go-version=1.20.10 --yarn-cache=$$YARN_CACHE_FOLDER --build-id=$$DRONE_BUILD_NUMBER
+    --go-version=1.21.3 --yarn-cache=$$YARN_CACHE_FOLDER --build-id=$$DRONE_BUILD_NUMBER
     --grafana-dir=$$PWD > packages.txt
->>>>>>> 8a5d4c4c
   depends_on:
   - yarn-install
   image: grafana/grafana-build:main
@@ -1815,15 +1809,9 @@
   image: node:20.9.0-alpine
   name: build-frontend-packages
 - commands:
-<<<<<<< HEAD
-  - /src/grafana-build package --distro=linux/amd64,linux/arm64 --go-version=1.21.3
-    --yarn-cache=$$YARN_CACHE_FOLDER --build-id=$$DRONE_BUILD_NUMBER --grafana-dir=$$PWD
-    > packages.txt
-=======
   - /src/grafana-build artifacts -a targz:grafana:linux/amd64 -a targz:grafana:linux/arm64
-    --go-version=1.20.10 --yarn-cache=$$YARN_CACHE_FOLDER --build-id=$$DRONE_BUILD_NUMBER
+    --go-version=1.21.3 --yarn-cache=$$YARN_CACHE_FOLDER --build-id=$$DRONE_BUILD_NUMBER
     --grafana-dir=$$PWD > packages.txt
->>>>>>> 8a5d4c4c
   depends_on:
   - update-package-json-version
   image: grafana/grafana-build:main
