---
depends_on: []
kind: pipeline
name: pr-test
node:
  type: no-parallel
platform:
  arch: amd64
  os: linux
services: []
steps:
- commands:
  - mkdir -p bin
  - curl -fL -o bin/grabpl https://grafana-downloads.storage.googleapis.com/grafana-build-pipeline/v2.9.4/grabpl
  - chmod +x bin/grabpl
  image: byrnedo/alpine-curl:0.1.8
  name: grabpl
- commands:
  - echo $DRONE_RUNNER_NAME
  image: alpine:3.15
  name: identify-runner
- commands:
  - make gen-go
  - ./bin/grabpl gen-version --build-id ${DRONE_BUILD_NUMBER}
  - yarn install --immutable
  image: grafana/build-container:1.5.0
  name: initialize
- commands:
  - ./bin/grabpl verify-drone
  depends_on:
  - grabpl
  image: byrnedo/alpine-curl:0.1.8
  name: lint-drone
- commands:
  - |-
    echo -e "unknwon
    referer
    errorstring
    eror
    iam
    wan" > words_to_ignore.txt
  - codespell -I words_to_ignore.txt docs/
  - rm words_to_ignore.txt
  depends_on:
  - initialize
  image: grafana/build-container:1.5.0
  name: codespell
- commands:
  - ./bin/grabpl shellcheck
  depends_on:
  - initialize
  image: grafana/build-container:1.5.0
  name: shellcheck
- commands:
  - ./bin/grabpl lint-backend --edition oss
  depends_on:
  - initialize
  environment:
    CGO_ENABLED: "1"
  image: grafana/build-container:1.5.0
  name: lint-backend
- commands:
  - yarn run prettier:check
  - yarn run lint
  - yarn run i18n:compile
  - yarn run typecheck
  depends_on:
  - initialize
  environment:
    TEST_MAX_WORKERS: 50%
  image: grafana/build-container:1.5.0
  name: lint-frontend
- commands:
  - ./bin/grabpl test-backend --edition oss
  depends_on:
  - initialize
  image: grafana/build-container:1.5.0
  name: test-backend
- commands:
  - ./bin/grabpl integration-tests --edition oss
  depends_on:
  - initialize
  image: grafana/build-container:1.5.0
  name: test-backend-integration
- commands:
  - yarn run ci:test-frontend
  depends_on:
  - initialize
  environment:
    TEST_MAX_WORKERS: 50%
  image: grafana/build-container:1.5.0
  name: test-frontend
trigger:
  event:
  - pull_request
  paths:
    exclude:
    - docs/**
type: docker
volumes:
- host:
    path: /var/run/docker.sock
  name: docker
---
depends_on: []
kind: pipeline
name: pr-build-e2e
node:
  type: no-parallel
platform:
  arch: amd64
  os: linux
services: []
steps:
- commands:
  - mkdir -p bin
  - curl -fL -o bin/grabpl https://grafana-downloads.storage.googleapis.com/grafana-build-pipeline/v2.9.4/grabpl
  - chmod +x bin/grabpl
  image: byrnedo/alpine-curl:0.1.8
  name: grabpl
- commands:
  - echo $DRONE_RUNNER_NAME
  image: alpine:3.15
  name: identify-runner
- commands:
  - make gen-go
  - ./bin/grabpl gen-version --build-id ${DRONE_BUILD_NUMBER}
  - yarn install --immutable
  image: grafana/build-container:1.5.0
  name: initialize
- commands:
  - ./bin/grabpl build-backend --jobs 8 --edition oss --build-id ${DRONE_BUILD_NUMBER}
    --variants linux-x64,linux-x64-musl,osx64,win64,armv6 --no-pull-enterprise
  depends_on:
  - initialize
  environment: {}
  image: grafana/build-container:1.5.0
  name: build-backend
- commands:
  - ./bin/grabpl build-frontend --jobs 8 --edition oss --build-id ${DRONE_BUILD_NUMBER}
    --no-pull-enterprise
  depends_on:
  - initialize
  environment:
    NODE_OPTIONS: --max_old_space_size=8192
  image: grafana/build-container:1.5.0
  name: build-frontend
- commands:
  - ./bin/grabpl build-plugins --jobs 8 --edition oss
  depends_on:
  - initialize
  environment: null
  image: grafana/build-container:1.5.0
  name: build-plugins
- commands:
  - ./bin/linux-amd64/grafana-cli cue validate-schema --grafana-root .
  depends_on:
  - build-backend
  image: grafana/build-container:1.5.0
  name: validate-scuemata
- commands:
  - '# Make sure the git tree is clean.'
  - '# Stashing changes, since packages that were produced in build-backend step are
    needed.'
  - git stash
  - ./bin/linux-amd64/grafana-cli cue gen-ts --grafana-root .
  - '# The above command generates Typescript files (*.gen.ts) from all appropriate
    .cue files.'
  - '# It is required that the generated Typescript be in sync with the input CUE
    files.'
  - '# ...Modulo eslint auto-fixes...:'
  - yarn run eslint . --ext .gen.ts --fix
  - '# If any filenames are emitted by the below script, run the generator command
    `grafana-cli cue gen-ts` locally and commit the result.'
  - ./scripts/clean-git-or-error.sh
  - '# Un-stash changes.'
  - git stash pop
  depends_on:
  - validate-scuemata
  image: grafana/build-container:1.5.0
  name: ensure-cuetsified
- commands:
  - . scripts/build/gpg-test-vars.sh && ./bin/grabpl package --jobs 8 --edition oss
    --build-id ${DRONE_BUILD_NUMBER} --no-pull-enterprise --variants linux-x64,linux-x64-musl,osx64,win64,armv6
  depends_on:
  - build-plugins
  - build-backend
  - build-frontend
  environment: null
  image: grafana/build-container:1.5.0
  name: package
- commands:
  - ./scripts/grafana-server/start-server
  depends_on:
  - build-plugins
  - build-backend
  - build-frontend
  detach: true
  environment:
    ARCH: linux-amd64
    PORT: 3001
  image: grafana/build-container:1.5.0
  name: grafana-server
- commands:
  - apt-get install -y netcat
  - ./bin/grabpl e2e-tests --port 3001 --suite dashboards-suite
  depends_on:
  - grafana-server
  environment:
    HOST: grafana-server
  image: cypress/included:9.3.1
  name: end-to-end-tests-dashboards-suite
- commands:
  - apt-get install -y netcat
  - ./bin/grabpl e2e-tests --port 3001 --suite smoke-tests-suite
  depends_on:
  - grafana-server
  environment:
    HOST: grafana-server
  image: cypress/included:9.3.1
  name: end-to-end-tests-smoke-tests-suite
- commands:
  - apt-get install -y netcat
  - ./bin/grabpl e2e-tests --port 3001 --suite panels-suite
  depends_on:
  - grafana-server
  environment:
    HOST: grafana-server
  image: cypress/included:9.3.1
  name: end-to-end-tests-panels-suite
- commands:
  - apt-get install -y netcat
  - ./bin/grabpl e2e-tests --port 3001 --suite various-suite
  depends_on:
  - grafana-server
  environment:
    HOST: grafana-server
  image: cypress/included:9.3.1
  name: end-to-end-tests-various-suite
- commands:
  - apt-get update
  - apt-get install -yq zip
  - ls -lah ./e2e
  - find ./e2e -type f -name "*.mp4"
  - printenv GCP_GRAFANA_UPLOAD_ARTIFACTS_KEY > /tmp/gcpkey_upload_artifacts.json
  - gcloud auth activate-service-account --key-file=/tmp/gcpkey_upload_artifacts.json
  - find ./e2e -type f -name "*spec.ts.mp4" | zip e2e/videos.zip -@
  - gsutil cp e2e/videos.zip gs://$${E2E_TEST_ARTIFACTS_BUCKET}/${DRONE_BUILD_NUMBER}/artifacts/videos/videos.zip
  - export E2E_ARTIFACTS_VIDEO_ZIP=https://storage.googleapis.com/$${E2E_TEST_ARTIFACTS_BUCKET}/${DRONE_BUILD_NUMBER}/artifacts/videos/videos.zip
  - 'echo "E2E Test artifacts uploaded to: $${E2E_ARTIFACTS_VIDEO_ZIP}"'
  - 'curl -X POST https://api.github.com/repos/${DRONE_REPO}/statuses/${DRONE_COMMIT_SHA}
    -H "Authorization: token $${GITHUB_TOKEN}" -d "{\"state\":\"success\",\"target_url\":\"$${E2E_ARTIFACTS_VIDEO_ZIP}\",
    \"description\": \"Click on the details to download e2e recording videos\", \"context\":
    \"e2e_artifacts\"}"'
  depends_on:
  - end-to-end-tests-dashboards-suite
  - end-to-end-tests-panels-suite
  - end-to-end-tests-smoke-tests-suite
  - end-to-end-tests-various-suite
  environment:
    E2E_TEST_ARTIFACTS_BUCKET: releng-pipeline-artifacts-dev
    GCP_GRAFANA_UPLOAD_ARTIFACTS_KEY:
      from_secret: gcp_upload_artifacts_key
    GITHUB_TOKEN:
      from_secret: github_token
  image: google/cloud-sdk:367.0.0
  name: e2e-tests-artifacts-upload
  when:
    status:
    - success
    - failure
- commands:
  - yarn storybook:build
  - ./bin/grabpl verify-storybook
  depends_on:
  - build-frontend
  environment:
    NODE_OPTIONS: --max_old_space_size=4096
  image: grafana/build-container:1.5.0
  name: build-storybook
- commands:
  - yarn wait-on http://$HOST:$PORT
  - pa11y-ci --config .pa11yci-pr.conf.js
  depends_on:
  - grafana-server
  environment:
    GRAFANA_MISC_STATS_API_KEY:
      from_secret: grafana_misc_stats_api_key
    HOST: grafana-server
    PORT: 3001
  failure: always
  image: grafana/docker-puppeteer:1.0.0
  name: test-a11y-frontend
- commands:
  - ls dist/*.tar.gz*
  - cp dist/*.tar.gz* packaging/docker/
  depends_on:
  - package
  image: grafana/build-container:1.5.0
  name: copy-packages-for-docker
- commands:
  - ./bin/grabpl build-docker --edition oss -archs amd64
  depends_on:
  - copy-packages-for-docker
  environment:
    GCP_KEY:
      from_secret: gcp_key
  image: google/cloud-sdk
  name: build-docker-images
  volumes:
  - name: docker
    path: /var/run/docker.sock
trigger:
  event:
  - pull_request
  paths:
    exclude:
    - docs/**
type: docker
volumes:
- host:
    path: /var/run/docker.sock
  name: docker
---
depends_on: []
kind: pipeline
name: pr-integration-tests
node:
  type: no-parallel
platform:
  arch: amd64
  os: linux
services:
- environment:
    PGDATA: /var/lib/postgresql/data/pgdata
    POSTGRES_DB: grafanatest
    POSTGRES_PASSWORD: grafanatest
    POSTGRES_USER: grafanatest
  image: postgres:12.3-alpine
  name: postgres
  volumes:
  - name: postgres
    path: /var/lib/postgresql/data/pgdata
- environment:
    MYSQL_DATABASE: grafana_tests
    MYSQL_PASSWORD: password
    MYSQL_ROOT_PASSWORD: rootpass
    MYSQL_USER: grafana
  image: mysql:5.6.48
  name: mysql
  volumes:
  - name: mysql
    path: /var/lib/mysql
steps:
- commands:
  - mkdir -p bin
  - curl -fL -o bin/grabpl https://grafana-downloads.storage.googleapis.com/grafana-build-pipeline/v2.9.4/grabpl
  - chmod +x bin/grabpl
  image: byrnedo/alpine-curl:0.1.8
  name: grabpl
- commands:
  - apt-get update
  - apt-get install -yq postgresql-client
  - dockerize -wait tcp://postgres:5432 -timeout 120s
  - psql -p 5432 -h postgres -U grafanatest -d grafanatest -f devenv/docker/blocks/postgres_tests/setup.sql
  - go clean -testcache
  - ./bin/grabpl integration-tests --database postgres
  depends_on:
  - grabpl
  environment:
    GRAFANA_TEST_DB: postgres
    PGPASSWORD: grafanatest
    POSTGRES_HOST: postgres
  image: grafana/build-container:1.5.0
  name: postgres-integration-tests
- commands:
  - apt-get update
  - apt-get install -yq default-mysql-client
  - dockerize -wait tcp://mysql:3306 -timeout 120s
  - cat devenv/docker/blocks/mysql_tests/setup.sql | mysql -h mysql -P 3306 -u root
    -prootpass
  - go clean -testcache
  - ./bin/grabpl integration-tests --database mysql
  depends_on:
  - grabpl
  environment:
    GRAFANA_TEST_DB: mysql
    MYSQL_HOST: mysql
  image: grafana/build-container:1.5.0
  name: mysql-integration-tests
trigger:
  event:
  - pull_request
  paths:
    exclude:
    - docs/**
type: docker
volumes:
- host:
    path: /var/run/docker.sock
  name: docker
- name: postgres
  temp:
    medium: memory
- name: mysql
  temp:
    medium: memory
---
depends_on: []
kind: pipeline
name: pr-docs
node:
  type: no-parallel
platform:
  arch: amd64
  os: linux
services: []
steps:
- commands:
  - mkdir -p bin
  - curl -fL -o bin/grabpl https://grafana-downloads.storage.googleapis.com/grafana-build-pipeline/v2.9.4/grabpl
  - chmod +x bin/grabpl
  image: byrnedo/alpine-curl:0.1.8
  name: grabpl
- commands:
  - echo $DRONE_RUNNER_NAME
  image: alpine:3.15
  name: identify-runner
- commands:
  - make gen-go
  - ./bin/grabpl gen-version --build-id ${DRONE_BUILD_NUMBER}
  - yarn install --immutable
  image: grafana/build-container:1.5.0
  name: initialize
- commands:
<<<<<<< HEAD
  - ./bin/grabpl build-frontend --jobs 8 --no-install-deps --edition oss --build-id
    ${DRONE_BUILD_NUMBER} --no-pull-enterprise
  depends_on:
  - initialize
  environment:
    NODE_OPTIONS: --max_old_space_size=8192
  image: grafana/build-container:1.5.0
  name: build-frontend
- commands:
  - ./scripts/ci-reference-docs-lint.sh ci
  depends_on:
  - build-frontend
  image: grafana/build-container:1.5.0
=======
  - yarn packages:build
  - yarn packages:docsExtract
  - yarn packages:docsToMarkdown
  - ./scripts/ci-reference-docs-lint.sh ci
  depends_on:
  - initialize
  image: grafana/build-container:1.4.9
>>>>>>> 4a804b57
  name: build-frontend-docs
- commands:
  - mkdir -p /hugo/content/docs/grafana
  - cp -r docs/sources/* /hugo/content/docs/grafana/latest/
  - cd /hugo && make prod
  depends_on:
  - build-frontend-docs
  image: grafana/docs-base:latest
  name: build-docs-website
trigger:
  event:
  - pull_request
  paths:
    include:
    - docs/**
    - packages/**
type: docker
volumes:
- host:
    path: /var/run/docker.sock
  name: docker
---
depends_on: []
kind: pipeline
name: main-test
node:
  type: no-parallel
platform:
  arch: amd64
  os: linux
services: []
steps:
- commands:
  - mkdir -p bin
  - curl -fL -o bin/grabpl https://grafana-downloads.storage.googleapis.com/grafana-build-pipeline/v2.9.4/grabpl
  - chmod +x bin/grabpl
  image: byrnedo/alpine-curl:0.1.8
  name: grabpl
- commands:
  - echo $DRONE_RUNNER_NAME
  image: alpine:3.15
  name: identify-runner
- commands:
  - make gen-go
  - ./bin/grabpl gen-version --build-id ${DRONE_BUILD_NUMBER}
  - yarn install --immutable
  image: grafana/build-container:1.5.0
  name: initialize
- commands:
  - ./bin/grabpl verify-drone
  depends_on:
  - grabpl
  image: byrnedo/alpine-curl:0.1.8
  name: lint-drone
- commands:
  - |-
    echo -e "unknwon
    referer
    errorstring
    eror
    iam
    wan" > words_to_ignore.txt
  - codespell -I words_to_ignore.txt docs/
  - rm words_to_ignore.txt
  depends_on:
  - initialize
  image: grafana/build-container:1.5.0
  name: codespell
- commands:
  - ./bin/grabpl shellcheck
  depends_on:
  - initialize
  image: grafana/build-container:1.5.0
  name: shellcheck
- commands:
  - ./bin/grabpl lint-backend --edition oss
  depends_on:
  - initialize
  environment:
    CGO_ENABLED: "1"
  image: grafana/build-container:1.5.0
  name: lint-backend
- commands:
  - yarn run prettier:check
  - yarn run lint
  - yarn run i18n:compile
  - yarn run typecheck
  depends_on:
  - initialize
  environment:
    TEST_MAX_WORKERS: 50%
  image: grafana/build-container:1.5.0
  name: lint-frontend
- commands:
  - ./bin/grabpl test-backend --edition oss
  depends_on:
  - initialize
  image: grafana/build-container:1.5.0
  name: test-backend
- commands:
  - ./bin/grabpl integration-tests --edition oss
  depends_on:
  - initialize
  image: grafana/build-container:1.5.0
  name: test-backend-integration
- commands:
  - yarn run ci:test-frontend
  depends_on:
  - initialize
  environment:
    TEST_MAX_WORKERS: 50%
  image: grafana/build-container:1.5.0
  name: test-frontend
trigger:
  branch: main
  event:
  - push
type: docker
volumes:
- host:
    path: /var/run/docker.sock
  name: docker
---
depends_on: []
kind: pipeline
name: main-build-e2e-publish
node:
  type: no-parallel
platform:
  arch: amd64
  os: linux
services: []
steps:
- commands:
  - mkdir -p bin
  - curl -fL -o bin/grabpl https://grafana-downloads.storage.googleapis.com/grafana-build-pipeline/v2.9.4/grabpl
  - chmod +x bin/grabpl
  image: byrnedo/alpine-curl:0.1.8
  name: grabpl
- commands:
  - echo $DRONE_RUNNER_NAME
  image: alpine:3.15
  name: identify-runner
- commands:
  - make gen-go
  - ./bin/grabpl gen-version --build-id ${DRONE_BUILD_NUMBER}
  - yarn install --immutable
  image: grafana/build-container:1.5.0
  name: initialize
- image: grafana/drone-downstream
  name: trigger-enterprise-downstream
  settings:
    params:
    - SOURCE_BUILD_NUMBER=${DRONE_COMMIT}
    - SOURCE_COMMIT=${DRONE_COMMIT}
    repositories:
    - grafana/grafana-enterprise@main
    server: https://drone.grafana.net
    token:
      from_secret: drone_token
- commands:
  - ./bin/grabpl build-backend --jobs 8 --edition oss --build-id ${DRONE_BUILD_NUMBER}
    --no-pull-enterprise
  depends_on:
  - initialize
  environment: {}
  image: grafana/build-container:1.5.0
  name: build-backend
- commands:
  - ./bin/grabpl build-frontend --jobs 8 --edition oss --build-id ${DRONE_BUILD_NUMBER}
    --no-pull-enterprise
  depends_on:
  - initialize
  environment:
    NODE_OPTIONS: --max_old_space_size=8192
  image: grafana/build-container:1.5.0
  name: build-frontend
- commands:
  - ./bin/grabpl build-plugins --jobs 8 --edition oss --sign --signing-admin
  depends_on:
  - initialize
  environment:
    GRAFANA_API_KEY:
      from_secret: grafana_api_key
  image: grafana/build-container:1.5.0
  name: build-plugins
- commands:
  - ./bin/linux-amd64/grafana-cli cue validate-schema --grafana-root .
  depends_on:
  - build-backend
  image: grafana/build-container:1.5.0
  name: validate-scuemata
- commands:
  - '# Make sure the git tree is clean.'
  - '# Stashing changes, since packages that were produced in build-backend step are
    needed.'
  - git stash
  - ./bin/linux-amd64/grafana-cli cue gen-ts --grafana-root .
  - '# The above command generates Typescript files (*.gen.ts) from all appropriate
    .cue files.'
  - '# It is required that the generated Typescript be in sync with the input CUE
    files.'
  - '# ...Modulo eslint auto-fixes...:'
  - yarn run eslint . --ext .gen.ts --fix
  - '# If any filenames are emitted by the below script, run the generator command
    `grafana-cli cue gen-ts` locally and commit the result.'
  - ./scripts/clean-git-or-error.sh
  - '# Un-stash changes.'
  - git stash pop
  depends_on:
  - validate-scuemata
  image: grafana/build-container:1.5.0
  name: ensure-cuetsified
- commands:
  - ./bin/grabpl package --jobs 8 --edition oss --build-id ${DRONE_BUILD_NUMBER} --no-pull-enterprise
    --sign
  depends_on:
  - build-plugins
  - build-backend
  - build-frontend
  environment:
    GITHUB_TOKEN:
      from_secret: github_token
    GPG_KEY_PASSWORD:
      from_secret: gpg_key_password
    GPG_PRIV_KEY:
      from_secret: gpg_priv_key
    GPG_PUB_KEY:
      from_secret: gpg_pub_key
    GRAFANA_API_KEY:
      from_secret: grafana_api_key
  image: grafana/build-container:1.5.0
  name: package
- commands:
  - ./scripts/grafana-server/start-server
  depends_on:
  - build-plugins
  - build-backend
  - build-frontend
  detach: true
  environment:
    ARCH: linux-amd64
    PORT: 3001
  image: grafana/build-container:1.5.0
  name: grafana-server
- commands:
  - apt-get install -y netcat
  - ./bin/grabpl e2e-tests --port 3001 --suite dashboards-suite
  depends_on:
  - grafana-server
  environment:
    HOST: grafana-server
  image: cypress/included:9.3.1
  name: end-to-end-tests-dashboards-suite
- commands:
  - apt-get install -y netcat
  - ./bin/grabpl e2e-tests --port 3001 --suite smoke-tests-suite
  depends_on:
  - grafana-server
  environment:
    HOST: grafana-server
  image: cypress/included:9.3.1
  name: end-to-end-tests-smoke-tests-suite
- commands:
  - apt-get install -y netcat
  - ./bin/grabpl e2e-tests --port 3001 --suite panels-suite
  depends_on:
  - grafana-server
  environment:
    HOST: grafana-server
  image: cypress/included:9.3.1
  name: end-to-end-tests-panels-suite
- commands:
  - apt-get install -y netcat
  - ./bin/grabpl e2e-tests --port 3001 --suite various-suite
  depends_on:
  - grafana-server
  environment:
    HOST: grafana-server
  image: cypress/included:9.3.1
  name: end-to-end-tests-various-suite
- commands:
  - apt-get update
  - apt-get install -yq zip
  - ls -lah ./e2e
  - find ./e2e -type f -name "*.mp4"
  - printenv GCP_GRAFANA_UPLOAD_ARTIFACTS_KEY > /tmp/gcpkey_upload_artifacts.json
  - gcloud auth activate-service-account --key-file=/tmp/gcpkey_upload_artifacts.json
  - find ./e2e -type f -name "*spec.ts.mp4" | zip e2e/videos.zip -@
  - gsutil cp e2e/videos.zip gs://$${E2E_TEST_ARTIFACTS_BUCKET}/${DRONE_BUILD_NUMBER}/artifacts/videos/videos.zip
  - export E2E_ARTIFACTS_VIDEO_ZIP=https://storage.googleapis.com/$${E2E_TEST_ARTIFACTS_BUCKET}/${DRONE_BUILD_NUMBER}/artifacts/videos/videos.zip
  - 'echo "E2E Test artifacts uploaded to: $${E2E_ARTIFACTS_VIDEO_ZIP}"'
  - 'curl -X POST https://api.github.com/repos/${DRONE_REPO}/statuses/${DRONE_COMMIT_SHA}
    -H "Authorization: token $${GITHUB_TOKEN}" -d "{\"state\":\"success\",\"target_url\":\"$${E2E_ARTIFACTS_VIDEO_ZIP}\",
    \"description\": \"Click on the details to download e2e recording videos\", \"context\":
    \"e2e_artifacts\"}"'
  depends_on:
  - end-to-end-tests-dashboards-suite
  - end-to-end-tests-panels-suite
  - end-to-end-tests-smoke-tests-suite
  - end-to-end-tests-various-suite
  environment:
    E2E_TEST_ARTIFACTS_BUCKET: releng-pipeline-artifacts-dev
    GCP_GRAFANA_UPLOAD_ARTIFACTS_KEY:
      from_secret: gcp_upload_artifacts_key
    GITHUB_TOKEN:
      from_secret: github_token
  image: google/cloud-sdk:367.0.0
  name: e2e-tests-artifacts-upload
  when:
    status:
    - success
    - failure
- commands:
  - yarn storybook:build
  - ./bin/grabpl verify-storybook
  depends_on:
  - build-frontend
  environment:
    NODE_OPTIONS: --max_old_space_size=4096
  image: grafana/build-container:1.5.0
  name: build-storybook
- commands:
  - printenv GCP_KEY | base64 -d > /tmp/gcpkey.json
  - gcloud auth activate-service-account --key-file=/tmp/gcpkey.json
  - gsutil -m rsync -d -r ./packages/grafana-ui/dist/storybook gs://$${PRERELEASE_BUCKET}/artifacts/storybook/canary
  depends_on:
  - build-storybook
  - end-to-end-tests-dashboards-suite
  - end-to-end-tests-panels-suite
  - end-to-end-tests-smoke-tests-suite
  - end-to-end-tests-various-suite
  environment:
    GCP_KEY:
      from_secret: gcp_key
    PRERELEASE_BUCKET:
      from_secret: prerelease_bucket
  image: grafana/grafana-ci-deploy:1.3.1
  name: store-storybook
- commands:
  - yarn wait-on http://$HOST:$PORT
  - pa11y-ci --config .pa11yci.conf.js --json > pa11y-ci-results.json
  depends_on:
  - grafana-server
  environment:
    GRAFANA_MISC_STATS_API_KEY:
      from_secret: grafana_misc_stats_api_key
    HOST: grafana-server
    PORT: 3001
  failure: ignore
  image: grafana/docker-puppeteer:1.0.0
  name: test-a11y-frontend
- commands:
  - ./scripts/ci-frontend-metrics.sh | ./bin/grabpl publish-metrics $${GRAFANA_MISC_STATS_API_KEY}
  depends_on:
  - test-a11y-frontend
  environment:
    GRAFANA_MISC_STATS_API_KEY:
      from_secret: grafana_misc_stats_api_key
  failure: ignore
  image: grafana/build-container:1.5.0
  name: publish-frontend-metrics
- commands:
  - yarn packages:build
  - yarn packages:docsExtract
  - yarn packages:docsToMarkdown
  - ./scripts/ci-reference-docs-lint.sh ci
  depends_on:
<<<<<<< HEAD
  - build-frontend
  image: grafana/build-container:1.5.0
=======
  - initialize
  image: grafana/build-container:1.4.9
>>>>>>> 4a804b57
  name: build-frontend-docs
- commands:
  - ls dist/*.tar.gz*
  - cp dist/*.tar.gz* packaging/docker/
  depends_on:
  - package
  image: grafana/build-container:1.5.0
  name: copy-packages-for-docker
- commands:
  - ./bin/grabpl build-docker --edition oss
  depends_on:
  - copy-packages-for-docker
  environment:
    GCP_KEY:
      from_secret: gcp_key
  image: google/cloud-sdk
  name: build-docker-images
  volumes:
  - name: docker
    path: /var/run/docker.sock
- commands:
  - ./bin/grabpl build-docker --edition oss --ubuntu
  depends_on:
  - copy-packages-for-docker
  environment:
    GCP_KEY:
      from_secret: gcp_key
  image: google/cloud-sdk
  name: build-docker-images-ubuntu
  volumes:
  - name: docker
    path: /var/run/docker.sock
- commands:
  - ./bin/grabpl artifacts docker publish --dockerhub-repo grafana --base alpine --base
    ubuntu --arch amd64 --arch arm64 --arch armv7
  depends_on:
  - build-docker-images
  - build-docker-images-ubuntu
  environment:
    DOCKER_PASSWORD:
      from_secret: docker_password
    DOCKER_USER:
      from_secret: docker_username
    GCP_KEY:
      from_secret: gcp_key
  image: google/cloud-sdk
  name: publish-images-grafana
  volumes:
  - name: docker
    path: /var/run/docker.sock
- commands:
  - ./bin/grabpl artifacts docker publish --dockerhub-repo grafana-oss --base alpine
    --base ubuntu --arch amd64 --arch arm64 --arch armv7
  depends_on:
  - build-docker-images
  - build-docker-images-ubuntu
  environment:
    DOCKER_PASSWORD:
      from_secret: docker_password
    DOCKER_USER:
      from_secret: docker_username
    GCP_KEY:
      from_secret: gcp_key
  image: google/cloud-sdk
  name: publish-images-grafana-oss
  volumes:
  - name: docker
    path: /var/run/docker.sock
- commands:
  - ./scripts/circle-release-canary-packages.sh
  depends_on:
  - end-to-end-tests-dashboards-suite
  - end-to-end-tests-panels-suite
  - end-to-end-tests-smoke-tests-suite
  - end-to-end-tests-various-suite
  environment:
    NPM_TOKEN:
      from_secret: npm_token
  image: grafana/build-container:1.5.0
  name: release-canary-npm-packages
- commands:
  - ./bin/grabpl upload-packages --edition oss --packages-bucket grafana-downloads
  depends_on:
  - end-to-end-tests-dashboards-suite
  - end-to-end-tests-panels-suite
  - end-to-end-tests-smoke-tests-suite
  - end-to-end-tests-various-suite
  environment:
    GCP_KEY:
      from_secret: gcp_key
    PRERELEASE_BUCKET:
      from_secret: prerelease_bucket
  image: grafana/grafana-ci-deploy:1.3.1
  name: upload-packages
- commands:
  - ./bin/grabpl upload-cdn --edition oss --src-bucket "grafana-static-assets"
  depends_on:
  - grafana-server
  environment:
    GCP_KEY:
      from_secret: gcp_key
    PRERELEASE_BUCKET:
      from_secret: prerelease_bucket
  image: grafana/grafana-ci-deploy:1.3.1
  name: upload-cdn-assets
trigger:
  branch: main
  event:
  - push
type: docker
volumes:
- host:
    path: /var/run/docker.sock
  name: docker
- name: postgres
  temp:
    medium: memory
- name: mysql
  temp:
    medium: memory
---
depends_on: []
kind: pipeline
name: main-integration-tests
node:
  type: no-parallel
platform:
  arch: amd64
  os: linux
services:
- environment:
    PGDATA: /var/lib/postgresql/data/pgdata
    POSTGRES_DB: grafanatest
    POSTGRES_PASSWORD: grafanatest
    POSTGRES_USER: grafanatest
  image: postgres:12.3-alpine
  name: postgres
  volumes:
  - name: postgres
    path: /var/lib/postgresql/data/pgdata
- environment:
    MYSQL_DATABASE: grafana_tests
    MYSQL_PASSWORD: password
    MYSQL_ROOT_PASSWORD: rootpass
    MYSQL_USER: grafana
  image: mysql:5.6.48
  name: mysql
  volumes:
  - name: mysql
    path: /var/lib/mysql
steps:
- commands:
  - mkdir -p bin
  - curl -fL -o bin/grabpl https://grafana-downloads.storage.googleapis.com/grafana-build-pipeline/v2.9.4/grabpl
  - chmod +x bin/grabpl
  image: byrnedo/alpine-curl:0.1.8
  name: grabpl
- commands:
  - apt-get update
  - apt-get install -yq postgresql-client
  - dockerize -wait tcp://postgres:5432 -timeout 120s
  - psql -p 5432 -h postgres -U grafanatest -d grafanatest -f devenv/docker/blocks/postgres_tests/setup.sql
  - go clean -testcache
  - ./bin/grabpl integration-tests --database postgres
  depends_on:
  - grabpl
  environment:
    GRAFANA_TEST_DB: postgres
    PGPASSWORD: grafanatest
    POSTGRES_HOST: postgres
  image: grafana/build-container:1.5.0
  name: postgres-integration-tests
- commands:
  - apt-get update
  - apt-get install -yq default-mysql-client
  - dockerize -wait tcp://mysql:3306 -timeout 120s
  - cat devenv/docker/blocks/mysql_tests/setup.sql | mysql -h mysql -P 3306 -u root
    -prootpass
  - go clean -testcache
  - ./bin/grabpl integration-tests --database mysql
  depends_on:
  - grabpl
  environment:
    GRAFANA_TEST_DB: mysql
    MYSQL_HOST: mysql
  image: grafana/build-container:1.5.0
  name: mysql-integration-tests
trigger:
  branch: main
  event:
  - push
type: docker
volumes:
- host:
    path: /var/run/docker.sock
  name: docker
- name: postgres
  temp:
    medium: memory
- name: mysql
  temp:
    medium: memory
---
depends_on:
- main-test
- main-build-e2e-publish
- main-integration-tests
kind: pipeline
name: windows-main
platform:
  arch: amd64
  os: windows
  version: "1809"
services: []
steps:
- commands:
  - echo $env:DRONE_RUNNER_NAME
  image: mcr.microsoft.com/windows:1809
  name: identify-runner
- commands:
  - $$ProgressPreference = "SilentlyContinue"
  - Invoke-WebRequest https://grafana-downloads.storage.googleapis.com/grafana-build-pipeline/v2.9.4/windows/grabpl.exe
    -OutFile grabpl.exe
  image: grafana/ci-wix:0.1.1
  name: initialize
- commands:
  - $$gcpKey = $$env:GCP_KEY
  - '[System.Text.Encoding]::UTF8.GetString([System.Convert]::FromBase64String($$gcpKey))
    > gcpkey.json'
  - dos2unix gcpkey.json
  - gcloud auth activate-service-account --key-file=gcpkey.json
  - rm gcpkey.json
  - cp C:\App\nssm-2.24.zip .
  - .\grabpl.exe gen-version --build-id $$env:DRONE_BUILD_NUMBER
  - .\grabpl.exe windows-installer --edition oss --packages-bucket grafana-downloads
    --build-id $$env:DRONE_BUILD_NUMBER
  - $$fname = ((Get-Childitem grafana*.msi -name) -split "`n")[0]
  - gsutil cp $$fname gs://grafana-downloads/oss/main/
  - gsutil cp "$$fname.sha256" gs://grafana-downloads/oss/main/
  depends_on:
  - initialize
  environment:
    GCP_KEY:
      from_secret: gcp_key
    GITHUB_TOKEN:
      from_secret: github_token
    PRERELEASE_BUCKET:
      from_secret: prerelease_bucket
  image: grafana/ci-wix:0.1.1
  name: build-windows-installer
trigger:
  branch: main
  event:
  - push
type: docker
volumes:
- host:
    path: /var/run/docker.sock
  name: docker
---
depends_on: []
kind: pipeline
name: notify-drone-changes
platform:
  arch: amd64
  os: linux
steps:
- image: plugins/slack
  name: slack
  settings:
    channel: slack-webhooks-test
    template: "`.drone.yml` and `starlark` files have been changed on the OSS repo,
      by: {{build.author}}. \nBranch: <https://github.com/{{ repo.owner }}/{{ repo.name
      }}/commits/{{ build.branch }}|{{ build.branch }}>\nCommit hash: <https://github.com/{{repo.owner}}/{{repo.name}}/commit/{{build.commit}}|{{
      truncate build.commit 8 }}>"
    webhook:
      from_secret: drone-changes-webhook
trigger:
  branch: main
  event:
  - push
  paths:
    exclude:
    - exclude
    include:
    - .drone.yml
type: docker
---
depends_on:
- main-test
- main-build-e2e-publish
- main-integration-tests
- windows-main
kind: pipeline
name: publish-main
node:
  type: no-parallel
platform:
  arch: amd64
  os: linux
services: []
steps:
- commands:
  - mkdir -p bin
  - curl -fL -o bin/grabpl https://grafana-downloads.storage.googleapis.com/grafana-build-pipeline/v2.9.4/grabpl
  - chmod +x bin/grabpl
  image: byrnedo/alpine-curl:0.1.8
  name: grabpl
- commands:
  - echo $DRONE_RUNNER_NAME
  image: alpine:3.15
  name: identify-runner
- commands:
  - make gen-go
  image: grafana/build-container:1.5.0
  name: initialize
- commands:
  - ./bin/grabpl store-packages --edition oss --gcp-key /tmp/gcpkey.json --build-id
    ${DRONE_BUILD_NUMBER}
  depends_on:
  - grabpl
  environment:
    GCP_KEY:
      from_secret: gcp_key
    GPG_KEY_PASSWORD:
      from_secret: gpg_key_password
    GPG_PRIV_KEY:
      from_secret: gpg_priv_key
    GPG_PUB_KEY:
      from_secret: gpg_pub_key
    GRAFANA_COM_API_KEY:
      from_secret: grafana_api_key
  image: grafana/grafana-ci-deploy:1.3.1
  name: store-packages-oss
trigger:
  branch: main
  event:
  - push
type: docker
volumes:
- host:
    path: /var/run/docker.sock
  name: docker
---
depends_on:
- main-test
- main-build-e2e-publish
- main-integration-tests
- windows-main
- publish-main
kind: pipeline
name: notify-main
platform:
  arch: amd64
  os: linux
steps:
- image: plugins/slack
  name: slack
  settings:
    channel: grafana-ci-notifications
    template: |-
      Build {{build.number}} failed for commit: <https://github.com/{{repo.owner}}/{{repo.name}}/commit/{{build.commit}}|{{ truncate build.commit 8 }}>: {{build.link}}
      Branch: <https://github.com/{{ repo.owner }}/{{ repo.name }}/commits/{{ build.branch }}|{{ build.branch }}>
      Author: {{build.author}}
    webhook:
      from_secret: slack_webhook
trigger:
  branch: main
  event:
  - push
  status:
  - failure
type: docker
---
depends_on: []
kind: pipeline
name: oss-build-e2e-publish-release
node:
  type: no-parallel
platform:
  arch: amd64
  os: linux
services: []
steps:
- commands:
  - mkdir -p bin
  - curl -fL -o bin/grabpl https://grafana-downloads.storage.googleapis.com/grafana-build-pipeline/v2.9.4/grabpl
  - chmod +x bin/grabpl
  image: byrnedo/alpine-curl:0.1.8
  name: grabpl
- commands:
  - echo $DRONE_RUNNER_NAME
  image: alpine:3.15
  name: identify-runner
- commands:
  - make gen-go
  - ./bin/grabpl verify-version ${DRONE_TAG}
  - ./bin/grabpl gen-version ${DRONE_TAG}
  - yarn install --immutable
  image: grafana/build-container:1.5.0
  name: initialize
- commands:
  - ./bin/grabpl build-backend --jobs 8 --edition oss --github-token $${GITHUB_TOKEN}
    --no-pull-enterprise ${DRONE_TAG}
  depends_on:
  - initialize
  environment:
    GITHUB_TOKEN:
      from_secret: github_token
  image: grafana/build-container:1.5.0
  name: build-backend
- commands:
  - ./bin/grabpl build-frontend --jobs 8 --github-token $${GITHUB_TOKEN} --edition
    oss --no-pull-enterprise ${DRONE_TAG}
  depends_on:
  - initialize
  environment:
    NODE_OPTIONS: --max_old_space_size=8192
  image: grafana/build-container:1.5.0
  name: build-frontend
- commands:
  - ./bin/grabpl build-plugins --jobs 8 --edition oss --sign --signing-admin
  depends_on:
  - initialize
  environment:
    GRAFANA_API_KEY:
      from_secret: grafana_api_key
  image: grafana/build-container:1.5.0
  name: build-plugins
- commands:
  - ./bin/linux-amd64/grafana-cli cue validate-schema --grafana-root .
  depends_on:
  - build-backend
  image: grafana/build-container:1.5.0
  name: validate-scuemata
- commands:
  - '# Make sure the git tree is clean.'
  - '# Stashing changes, since packages that were produced in build-backend step are
    needed.'
  - git stash
  - ./bin/linux-amd64/grafana-cli cue gen-ts --grafana-root .
  - '# The above command generates Typescript files (*.gen.ts) from all appropriate
    .cue files.'
  - '# It is required that the generated Typescript be in sync with the input CUE
    files.'
  - '# ...Modulo eslint auto-fixes...:'
  - yarn run eslint . --ext .gen.ts --fix
  - '# If any filenames are emitted by the below script, run the generator command
    `grafana-cli cue gen-ts` locally and commit the result.'
  - ./scripts/clean-git-or-error.sh
  - '# Un-stash changes.'
  - git stash pop
  depends_on:
  - validate-scuemata
  image: grafana/build-container:1.5.0
  name: ensure-cuetsified
- commands:
  - ./bin/grabpl package --jobs 8 --edition oss --github-token $${GITHUB_TOKEN} --no-pull-enterprise
    --sign ${DRONE_TAG}
  depends_on:
  - build-plugins
  - build-backend
  - build-frontend
  environment:
    GITHUB_TOKEN:
      from_secret: github_token
    GPG_KEY_PASSWORD:
      from_secret: gpg_key_password
    GPG_PRIV_KEY:
      from_secret: gpg_priv_key
    GPG_PUB_KEY:
      from_secret: gpg_pub_key
    GRAFANA_API_KEY:
      from_secret: grafana_api_key
  image: grafana/build-container:1.5.0
  name: package
- commands:
  - ls dist/*.tar.gz*
  - cp dist/*.tar.gz* packaging/docker/
  depends_on:
  - package
  image: grafana/build-container:1.5.0
  name: copy-packages-for-docker
- commands:
  - ./bin/grabpl build-docker --edition oss --shouldSave
  depends_on:
  - copy-packages-for-docker
  environment:
    GCP_KEY:
      from_secret: gcp_key
  image: google/cloud-sdk
  name: build-docker-images
  volumes:
  - name: docker
    path: /var/run/docker.sock
- commands:
  - ./bin/grabpl build-docker --edition oss --shouldSave --ubuntu
  depends_on:
  - copy-packages-for-docker
  environment:
    GCP_KEY:
      from_secret: gcp_key
  image: google/cloud-sdk
  name: build-docker-images-ubuntu
  volumes:
  - name: docker
    path: /var/run/docker.sock
- commands:
  - ./scripts/grafana-server/start-server
  depends_on:
  - build-plugins
  - build-backend
  - build-frontend
  detach: true
  environment:
    ARCH: linux-amd64
    PORT: 3001
  image: grafana/build-container:1.5.0
  name: grafana-server
- commands:
  - apt-get install -y netcat
  - ./bin/grabpl e2e-tests --port 3001 --suite dashboards-suite --tries 3
  depends_on:
  - grafana-server
  environment:
    HOST: grafana-server
  image: cypress/included:9.3.1
  name: end-to-end-tests-dashboards-suite
- commands:
  - apt-get install -y netcat
  - ./bin/grabpl e2e-tests --port 3001 --suite smoke-tests-suite --tries 3
  depends_on:
  - grafana-server
  environment:
    HOST: grafana-server
  image: cypress/included:9.3.1
  name: end-to-end-tests-smoke-tests-suite
- commands:
  - apt-get install -y netcat
  - ./bin/grabpl e2e-tests --port 3001 --suite panels-suite --tries 3
  depends_on:
  - grafana-server
  environment:
    HOST: grafana-server
  image: cypress/included:9.3.1
  name: end-to-end-tests-panels-suite
- commands:
  - apt-get install -y netcat
  - ./bin/grabpl e2e-tests --port 3001 --suite various-suite --tries 3
  depends_on:
  - grafana-server
  environment:
    HOST: grafana-server
  image: cypress/included:9.3.1
  name: end-to-end-tests-various-suite
- commands:
  - apt-get update
  - apt-get install -yq zip
  - ls -lah ./e2e
  - find ./e2e -type f -name "*.mp4"
  - printenv GCP_GRAFANA_UPLOAD_ARTIFACTS_KEY > /tmp/gcpkey_upload_artifacts.json
  - gcloud auth activate-service-account --key-file=/tmp/gcpkey_upload_artifacts.json
  - find ./e2e -type f -name "*spec.ts.mp4" | zip e2e/videos.zip -@
  - gsutil cp e2e/videos.zip gs://$${E2E_TEST_ARTIFACTS_BUCKET}/${DRONE_BUILD_NUMBER}/artifacts/videos/videos.zip
  - export E2E_ARTIFACTS_VIDEO_ZIP=https://storage.googleapis.com/$${E2E_TEST_ARTIFACTS_BUCKET}/${DRONE_BUILD_NUMBER}/artifacts/videos/videos.zip
  - 'echo "E2E Test artifacts uploaded to: $${E2E_ARTIFACTS_VIDEO_ZIP}"'
  - 'curl -X POST https://api.github.com/repos/${DRONE_REPO}/statuses/${DRONE_COMMIT_SHA}
    -H "Authorization: token $${GITHUB_TOKEN}" -d "{\"state\":\"success\",\"target_url\":\"$${E2E_ARTIFACTS_VIDEO_ZIP}\",
    \"description\": \"Click on the details to download e2e recording videos\", \"context\":
    \"e2e_artifacts\"}"'
  depends_on:
  - end-to-end-tests-dashboards-suite
  - end-to-end-tests-panels-suite
  - end-to-end-tests-smoke-tests-suite
  - end-to-end-tests-various-suite
  environment:
    E2E_TEST_ARTIFACTS_BUCKET: releng-pipeline-artifacts-dev
    GCP_GRAFANA_UPLOAD_ARTIFACTS_KEY:
      from_secret: gcp_upload_artifacts_key
    GITHUB_TOKEN:
      from_secret: github_token
  image: google/cloud-sdk:367.0.0
  name: e2e-tests-artifacts-upload
  when:
    status:
    - success
    - failure
- commands:
  - yarn storybook:build
  - ./bin/grabpl verify-storybook
  depends_on:
  - build-frontend
  environment:
    NODE_OPTIONS: --max_old_space_size=4096
  image: grafana/build-container:1.5.0
  name: build-storybook
- commands:
  - ./bin/grabpl upload-cdn --edition oss --src-bucket "$${PRERELEASE_BUCKET}" --src-dir
    artifacts/static-assets
  depends_on:
  - grafana-server
  environment:
    GCP_KEY:
      from_secret: gcp_key
    PRERELEASE_BUCKET:
      from_secret: prerelease_bucket
  image: grafana/grafana-ci-deploy:1.3.1
  name: upload-cdn-assets
- commands:
  - ./bin/grabpl upload-packages --edition oss --packages-bucket $${PRERELEASE_BUCKET}/artifacts/downloads
  depends_on:
  - end-to-end-tests-dashboards-suite
  - end-to-end-tests-panels-suite
  - end-to-end-tests-smoke-tests-suite
  - end-to-end-tests-various-suite
  environment:
    GCP_KEY:
      from_secret: gcp_key
    PRERELEASE_BUCKET:
      from_secret: prerelease_bucket
  image: grafana/grafana-ci-deploy:1.3.1
  name: upload-packages
- commands:
  - printenv GCP_KEY | base64 -d > /tmp/gcpkey.json
  - gcloud auth activate-service-account --key-file=/tmp/gcpkey.json
  - gsutil -m rsync -d -r ./packages/grafana-ui/dist/storybook gs://$${PRERELEASE_BUCKET}/artifacts/storybook/latest
  - gsutil -m rsync -d -r ./packages/grafana-ui/dist/storybook gs://$${PRERELEASE_BUCKET}/artifacts/storybook/${DRONE_TAG}
  depends_on:
  - build-storybook
  - end-to-end-tests-dashboards-suite
  - end-to-end-tests-panels-suite
  - end-to-end-tests-smoke-tests-suite
  - end-to-end-tests-various-suite
  environment:
    GCP_KEY:
      from_secret: gcp_key
    PRERELEASE_BUCKET:
      from_secret: prerelease_bucket
  image: grafana/grafana-ci-deploy:1.3.1
  name: store-storybook
- commands:
  - ./scripts/build/build-npm-packages.sh ${DRONE_TAG}
  depends_on:
  - store-storybook
  image: grafana/build-container:1.5.0
  name: build-npm-packages
- commands:
  - ./bin/grabpl artifacts npm store --tag ${DRONE_TAG}
  depends_on:
  - build-npm-packages
  environment:
    GCP_KEY:
      from_secret: gcp_key
    PRERELEASE_BUCKET:
      from_secret: prerelease_bucket
  image: grafana/grafana-ci-deploy:1.3.1
  name: store-npm-packages
trigger:
  event:
    exclude:
    - promote
  ref:
  - refs/tags/v*
  repo:
    exclude:
    - grafana/grafana
type: docker
volumes:
- host:
    path: /var/run/docker.sock
  name: docker
- name: postgres
  temp:
    medium: memory
- name: mysql
  temp:
    medium: memory
---
depends_on: []
kind: pipeline
name: oss-test-release
node:
  type: no-parallel
platform:
  arch: amd64
  os: linux
services: []
steps:
- commands:
  - mkdir -p bin
  - curl -fL -o bin/grabpl https://grafana-downloads.storage.googleapis.com/grafana-build-pipeline/v2.9.4/grabpl
  - chmod +x bin/grabpl
  image: byrnedo/alpine-curl:0.1.8
  name: grabpl
- commands:
  - echo $DRONE_RUNNER_NAME
  image: alpine:3.15
  name: identify-runner
- commands:
  - make gen-go
  - ./bin/grabpl verify-version ${DRONE_TAG}
  - ./bin/grabpl gen-version ${DRONE_TAG}
  - yarn install --immutable
  image: grafana/build-container:1.5.0
  name: initialize
- commands:
  - |-
    echo -e "unknwon
    referer
    errorstring
    eror
    iam
    wan" > words_to_ignore.txt
  - codespell -I words_to_ignore.txt docs/
  - rm words_to_ignore.txt
  depends_on:
  - initialize
  image: grafana/build-container:1.5.0
  name: codespell
- commands:
  - ./bin/grabpl shellcheck
  depends_on:
  - initialize
  image: grafana/build-container:1.5.0
  name: shellcheck
- commands:
  - ./bin/grabpl lint-backend --edition oss
  depends_on:
  - initialize
  environment:
    CGO_ENABLED: "1"
  image: grafana/build-container:1.5.0
  name: lint-backend
- commands:
  - yarn run prettier:check
  - yarn run lint
  - yarn run i18n:compile
  - yarn run typecheck
  depends_on:
  - initialize
  environment:
    TEST_MAX_WORKERS: 50%
  image: grafana/build-container:1.5.0
  name: lint-frontend
- commands:
  - ./bin/grabpl test-backend --edition oss
  depends_on:
  - initialize
  image: grafana/build-container:1.5.0
  name: test-backend
- commands:
  - ./bin/grabpl integration-tests --edition oss
  depends_on:
  - initialize
  image: grafana/build-container:1.5.0
  name: test-backend-integration
- commands:
  - yarn run ci:test-frontend
  depends_on:
  - initialize
  environment:
    TEST_MAX_WORKERS: 50%
  image: grafana/build-container:1.5.0
  name: test-frontend
trigger:
  event:
    exclude:
    - promote
  ref:
  - refs/tags/v*
  repo:
    exclude:
    - grafana/grafana
type: docker
volumes:
- host:
    path: /var/run/docker.sock
  name: docker
---
depends_on: []
kind: pipeline
name: oss-integration-tests-release
node:
  type: no-parallel
platform:
  arch: amd64
  os: linux
services:
- environment:
    PGDATA: /var/lib/postgresql/data/pgdata
    POSTGRES_DB: grafanatest
    POSTGRES_PASSWORD: grafanatest
    POSTGRES_USER: grafanatest
  image: postgres:12.3-alpine
  name: postgres
  volumes:
  - name: postgres
    path: /var/lib/postgresql/data/pgdata
- environment:
    MYSQL_DATABASE: grafana_tests
    MYSQL_PASSWORD: password
    MYSQL_ROOT_PASSWORD: rootpass
    MYSQL_USER: grafana
  image: mysql:5.6.48
  name: mysql
  volumes:
  - name: mysql
    path: /var/lib/mysql
steps:
- commands:
  - mkdir -p bin
  - curl -fL -o bin/grabpl https://grafana-downloads.storage.googleapis.com/grafana-build-pipeline/v2.9.4/grabpl
  - chmod +x bin/grabpl
  image: byrnedo/alpine-curl:0.1.8
  name: grabpl
- commands:
  - echo $DRONE_RUNNER_NAME
  image: alpine:3.15
  name: identify-runner
- commands:
  - make gen-go
  - ./bin/grabpl verify-version ${DRONE_TAG}
  - ./bin/grabpl gen-version ${DRONE_TAG}
  - yarn install --immutable
  image: grafana/build-container:1.5.0
  name: initialize
- commands:
  - apt-get update
  - apt-get install -yq postgresql-client
  - dockerize -wait tcp://postgres:5432 -timeout 120s
  - psql -p 5432 -h postgres -U grafanatest -d grafanatest -f devenv/docker/blocks/postgres_tests/setup.sql
  - go clean -testcache
  - ./bin/grabpl integration-tests --database postgres
  depends_on:
  - grabpl
  environment:
    GRAFANA_TEST_DB: postgres
    PGPASSWORD: grafanatest
    POSTGRES_HOST: postgres
  image: grafana/build-container:1.5.0
  name: postgres-integration-tests
- commands:
  - apt-get update
  - apt-get install -yq default-mysql-client
  - dockerize -wait tcp://mysql:3306 -timeout 120s
  - cat devenv/docker/blocks/mysql_tests/setup.sql | mysql -h mysql -P 3306 -u root
    -prootpass
  - go clean -testcache
  - ./bin/grabpl integration-tests --database mysql
  depends_on:
  - grabpl
  environment:
    GRAFANA_TEST_DB: mysql
    MYSQL_HOST: mysql
  image: grafana/build-container:1.5.0
  name: mysql-integration-tests
trigger:
  event:
    exclude:
    - promote
  ref:
  - refs/tags/v*
  repo:
    exclude:
    - grafana/grafana
type: docker
volumes:
- host:
    path: /var/run/docker.sock
  name: docker
- name: postgres
  temp:
    medium: memory
- name: mysql
  temp:
    medium: memory
---
depends_on:
- oss-build-e2e-publish-release
- oss-test-release
- oss-integration-tests-release
kind: pipeline
name: oss-windows-release
platform:
  arch: amd64
  os: windows
  version: "1809"
services: []
steps:
- commands:
  - echo $env:DRONE_RUNNER_NAME
  image: mcr.microsoft.com/windows:1809
  name: identify-runner
- commands:
  - $$ProgressPreference = "SilentlyContinue"
  - Invoke-WebRequest https://grafana-downloads.storage.googleapis.com/grafana-build-pipeline/v2.9.4/windows/grabpl.exe
    -OutFile grabpl.exe
  image: grafana/ci-wix:0.1.1
  name: initialize
- commands:
  - $$gcpKey = $$env:GCP_KEY
  - '[System.Text.Encoding]::UTF8.GetString([System.Convert]::FromBase64String($$gcpKey))
    > gcpkey.json'
  - dos2unix gcpkey.json
  - gcloud auth activate-service-account --key-file=gcpkey.json
  - rm gcpkey.json
  - cp C:\App\nssm-2.24.zip .
  - .\grabpl.exe gen-version ${DRONE_TAG}
  - .\grabpl.exe windows-installer --edition oss ${DRONE_TAG}
  - $$fname = ((Get-Childitem grafana*.msi -name) -split "`n")[0]
  - gsutil cp $$fname gs://%PRERELEASE_BUCKET%/artifacts/downloads/${DRONE_TAG}/oss/release/
  - gsutil cp "$$fname.sha256" gs://%PRERELEASE_BUCKET%/artifacts/downloads/${DRONE_TAG}/oss/release/
  depends_on:
  - initialize
  environment:
    GCP_KEY:
      from_secret: gcp_key
    GITHUB_TOKEN:
      from_secret: github_token
    PRERELEASE_BUCKET:
      from_secret: prerelease_bucket
  image: grafana/ci-wix:0.1.1
  name: build-windows-installer
trigger:
  event:
    exclude:
    - promote
  ref:
  - refs/tags/v*
  repo:
    exclude:
    - grafana/grafana
type: docker
volumes:
- host:
    path: /var/run/docker.sock
  name: docker
---
clone:
  disable: true
depends_on: []
image_pull_secrets:
- dockerconfigjson
kind: pipeline
name: enterprise-build-e2e-publish-release
node:
  type: no-parallel
platform:
  arch: amd64
  os: linux
services: []
steps:
- commands:
  - mkdir -p bin
  - curl -fL -o bin/grabpl https://grafana-downloads.storage.googleapis.com/grafana-build-pipeline/v2.9.4/grabpl
  - chmod +x bin/grabpl
  image: byrnedo/alpine-curl:0.1.8
  name: grabpl
- commands:
  - echo $DRONE_RUNNER_NAME
  image: alpine:3.15
  name: identify-runner
- commands:
  - git clone "https://$${GITHUB_TOKEN}@github.com/grafana/grafana-enterprise.git"
  - cd grafana-enterprise
  - git checkout ${DRONE_TAG}
  environment:
    GITHUB_TOKEN:
      from_secret: github_token
  image: grafana/build-container:1.5.0
  name: clone-enterprise
- commands:
  - mv bin/grabpl /tmp/
  - rmdir bin
  - mv grafana-enterprise /tmp/
  - /tmp/grabpl init-enterprise --github-token $${GITHUB_TOKEN} /tmp/grafana-enterprise
    ${DRONE_TAG}
  - mv /tmp/grafana-enterprise/deployment_tools_config.json deployment_tools_config.json
  - mkdir bin
  - mv /tmp/grabpl bin/
  - make gen-go
  - ./bin/grabpl verify-version ${DRONE_TAG}
  - ./bin/grabpl gen-version ${DRONE_TAG}
  - yarn install --immutable
  depends_on:
  - clone-enterprise
  environment:
    GITHUB_TOKEN:
      from_secret: github_token
  image: grafana/build-container:1.5.0
  name: initialize
- commands:
  - ./bin/grabpl build-backend --jobs 8 --edition enterprise --github-token $${GITHUB_TOKEN}
    --no-pull-enterprise ${DRONE_TAG}
  depends_on:
  - initialize
  environment:
    GITHUB_TOKEN:
      from_secret: github_token
  image: grafana/build-container:1.5.0
  name: build-backend
- commands:
  - ./bin/grabpl build-frontend --jobs 8 --github-token $${GITHUB_TOKEN} --edition
    enterprise --no-pull-enterprise ${DRONE_TAG}
  depends_on:
  - initialize
  environment:
    NODE_OPTIONS: --max_old_space_size=8192
  image: grafana/build-container:1.5.0
  name: build-frontend
- commands:
  - ./bin/grabpl build-plugins --jobs 8 --edition enterprise --sign --signing-admin
  depends_on:
  - initialize
  environment:
    GRAFANA_API_KEY:
      from_secret: grafana_api_key
  image: grafana/build-container:1.5.0
  name: build-plugins
- commands:
  - ./bin/linux-amd64/grafana-cli cue validate-schema --grafana-root .
  depends_on:
  - build-backend
  image: grafana/build-container:1.5.0
  name: validate-scuemata
- commands:
  - '# Make sure the git tree is clean.'
  - '# Stashing changes, since packages that were produced in build-backend step are
    needed.'
  - git stash
  - ./bin/linux-amd64/grafana-cli cue gen-ts --grafana-root .
  - '# The above command generates Typescript files (*.gen.ts) from all appropriate
    .cue files.'
  - '# It is required that the generated Typescript be in sync with the input CUE
    files.'
  - '# ...Modulo eslint auto-fixes...:'
  - yarn run eslint . --ext .gen.ts --fix
  - '# If any filenames are emitted by the below script, run the generator command
    `grafana-cli cue gen-ts` locally and commit the result.'
  - ./scripts/clean-git-or-error.sh
  - '# Un-stash changes.'
  - git stash pop
  depends_on:
  - validate-scuemata
  image: grafana/build-container:1.5.0
  name: ensure-cuetsified
- commands:
  - ./bin/grabpl build-backend --jobs 8 --edition enterprise2 --github-token $${GITHUB_TOKEN}
    --no-pull-enterprise ${DRONE_TAG}
  depends_on:
  - initialize
  environment:
    GITHUB_TOKEN:
      from_secret: github_token
  image: grafana/build-container:1.5.0
  name: build-backend-enterprise2
- commands:
  - ./bin/grabpl package --jobs 8 --edition enterprise --github-token $${GITHUB_TOKEN}
    --no-pull-enterprise --sign ${DRONE_TAG}
  depends_on:
  - build-plugins
  - build-backend
  - build-frontend
  - build-backend-enterprise2
  environment:
    GITHUB_TOKEN:
      from_secret: github_token
    GPG_KEY_PASSWORD:
      from_secret: gpg_key_password
    GPG_PRIV_KEY:
      from_secret: gpg_priv_key
    GPG_PUB_KEY:
      from_secret: gpg_pub_key
    GRAFANA_API_KEY:
      from_secret: grafana_api_key
  image: grafana/build-container:1.5.0
  name: package
- commands:
  - ls dist/*.tar.gz*
  - cp dist/*.tar.gz* packaging/docker/
  depends_on:
  - package
  image: grafana/build-container:1.5.0
  name: copy-packages-for-docker
- commands:
  - ./bin/grabpl build-docker --edition enterprise --shouldSave
  depends_on:
  - copy-packages-for-docker
  environment:
    GCP_KEY:
      from_secret: gcp_key
  image: google/cloud-sdk
  name: build-docker-images
  volumes:
  - name: docker
    path: /var/run/docker.sock
- commands:
  - ./bin/grabpl build-docker --edition enterprise --shouldSave --ubuntu
  depends_on:
  - copy-packages-for-docker
  environment:
    GCP_KEY:
      from_secret: gcp_key
  image: google/cloud-sdk
  name: build-docker-images-ubuntu
  volumes:
  - name: docker
    path: /var/run/docker.sock
- commands:
  - ./scripts/grafana-server/start-server
  depends_on:
  - build-plugins
  - build-backend
  - build-frontend
  detach: true
  environment:
    ARCH: linux-amd64
    PORT: 3001
    RUNDIR: scripts/grafana-server/tmp-grafana-enterprise
  image: grafana/build-container:1.5.0
  name: grafana-server
- commands:
  - apt-get install -y netcat
  - ./bin/grabpl e2e-tests --port 3001 --suite dashboards-suite --tries 3
  depends_on:
  - grafana-server
  environment:
    HOST: grafana-server
  image: cypress/included:9.3.1
  name: end-to-end-tests-dashboards-suite
- commands:
  - apt-get install -y netcat
  - ./bin/grabpl e2e-tests --port 3001 --suite smoke-tests-suite --tries 3
  depends_on:
  - grafana-server
  environment:
    HOST: grafana-server
  image: cypress/included:9.3.1
  name: end-to-end-tests-smoke-tests-suite
- commands:
  - apt-get install -y netcat
  - ./bin/grabpl e2e-tests --port 3001 --suite panels-suite --tries 3
  depends_on:
  - grafana-server
  environment:
    HOST: grafana-server
  image: cypress/included:9.3.1
  name: end-to-end-tests-panels-suite
- commands:
  - apt-get install -y netcat
  - ./bin/grabpl e2e-tests --port 3001 --suite various-suite --tries 3
  depends_on:
  - grafana-server
  environment:
    HOST: grafana-server
  image: cypress/included:9.3.1
  name: end-to-end-tests-various-suite
- commands:
  - apt-get update
  - apt-get install -yq zip
  - ls -lah ./e2e
  - find ./e2e -type f -name "*.mp4"
  - printenv GCP_GRAFANA_UPLOAD_ARTIFACTS_KEY > /tmp/gcpkey_upload_artifacts.json
  - gcloud auth activate-service-account --key-file=/tmp/gcpkey_upload_artifacts.json
  - find ./e2e -type f -name "*spec.ts.mp4" | zip e2e/videos.zip -@
  - gsutil cp e2e/videos.zip gs://$${E2E_TEST_ARTIFACTS_BUCKET}/${DRONE_BUILD_NUMBER}/artifacts/videos/videos.zip
  - export E2E_ARTIFACTS_VIDEO_ZIP=https://storage.googleapis.com/$${E2E_TEST_ARTIFACTS_BUCKET}/${DRONE_BUILD_NUMBER}/artifacts/videos/videos.zip
  - 'echo "E2E Test artifacts uploaded to: $${E2E_ARTIFACTS_VIDEO_ZIP}"'
  - 'curl -X POST https://api.github.com/repos/${DRONE_REPO}/statuses/${DRONE_COMMIT_SHA}
    -H "Authorization: token $${GITHUB_TOKEN}" -d "{\"state\":\"success\",\"target_url\":\"$${E2E_ARTIFACTS_VIDEO_ZIP}\",
    \"description\": \"Click on the details to download e2e recording videos\", \"context\":
    \"e2e_artifacts\"}"'
  depends_on:
  - end-to-end-tests-dashboards-suite
  - end-to-end-tests-panels-suite
  - end-to-end-tests-smoke-tests-suite
  - end-to-end-tests-various-suite
  environment:
    E2E_TEST_ARTIFACTS_BUCKET: releng-pipeline-artifacts-dev
    GCP_GRAFANA_UPLOAD_ARTIFACTS_KEY:
      from_secret: gcp_upload_artifacts_key
    GITHUB_TOKEN:
      from_secret: github_token
  image: google/cloud-sdk:367.0.0
  name: e2e-tests-artifacts-upload
  when:
    status:
    - success
    - failure
- commands:
  - ./bin/grabpl upload-cdn --edition enterprise --src-bucket "$${PRERELEASE_BUCKET}"
    --src-dir artifacts/static-assets
  depends_on:
  - package
  environment:
    GCP_KEY:
      from_secret: gcp_key
    PRERELEASE_BUCKET:
      from_secret: prerelease_bucket
  image: grafana/grafana-ci-deploy:1.3.1
  name: upload-cdn-assets
- commands:
  - ./bin/grabpl upload-packages --edition enterprise --packages-bucket $${PRERELEASE_BUCKET}/artifacts/downloads
  depends_on:
  - package
  environment:
    GCP_KEY:
      from_secret: gcp_key
    PRERELEASE_BUCKET:
      from_secret: prerelease_bucket
  image: grafana/grafana-ci-deploy:1.3.1
  name: upload-packages
- commands:
  - ./bin/grabpl package --jobs 8 --edition enterprise2 --github-token $${GITHUB_TOKEN}
    --no-pull-enterprise --sign ${DRONE_TAG}
  depends_on:
  - build-plugins
  - build-backend
  - build-frontend
  - build-backend-enterprise2
  environment:
    GITHUB_TOKEN:
      from_secret: github_token
    GPG_KEY_PASSWORD:
      from_secret: gpg_key_password
    GPG_PRIV_KEY:
      from_secret: gpg_priv_key
    GPG_PUB_KEY:
      from_secret: gpg_pub_key
    GRAFANA_API_KEY:
      from_secret: grafana_api_key
  image: grafana/build-container:1.5.0
  name: package-enterprise2
- commands:
  - ./bin/grabpl upload-cdn --edition enterprise2 --src-bucket "$${PRERELEASE_BUCKET}"
    --src-dir artifacts/static-assets
  depends_on:
  - package-enterprise2
  environment:
    GCP_KEY:
      from_secret: gcp_key
    PRERELEASE_BUCKET:
      from_secret: prerelease_bucket
  image: grafana/grafana-ci-deploy:1.3.1
  name: upload-cdn-assets-enterprise2
- commands:
  - ./bin/grabpl upload-packages --edition enterprise2 --packages-bucket $${PRERELEASE_BUCKET}/artifacts/downloads-enterprise2
  depends_on:
  - package-enterprise2
  environment:
    GCP_KEY:
      from_secret: gcp_key
    PRERELEASE_BUCKET:
      from_secret: prerelease_bucket
  image: grafana/grafana-ci-deploy:1.3.1
  name: upload-packages-enterprise2
trigger:
  event:
    exclude:
    - promote
  ref:
  - refs/tags/v*
  repo:
    exclude:
    - grafana/grafana
type: docker
volumes:
- host:
    path: /var/run/docker.sock
  name: docker
- name: postgres
  temp:
    medium: memory
- name: mysql
  temp:
    medium: memory
---
clone:
  disable: true
depends_on: []
image_pull_secrets:
- dockerconfigjson
kind: pipeline
name: enterprise-test-release
node:
  type: no-parallel
platform:
  arch: amd64
  os: linux
services: []
steps:
- commands:
  - mkdir -p bin
  - curl -fL -o bin/grabpl https://grafana-downloads.storage.googleapis.com/grafana-build-pipeline/v2.9.4/grabpl
  - chmod +x bin/grabpl
  image: byrnedo/alpine-curl:0.1.8
  name: grabpl
- commands:
  - echo $DRONE_RUNNER_NAME
  image: alpine:3.15
  name: identify-runner
- commands:
  - git clone "https://$${GITHUB_TOKEN}@github.com/grafana/grafana-enterprise.git"
  - cd grafana-enterprise
  - git checkout ${DRONE_TAG}
  environment:
    GITHUB_TOKEN:
      from_secret: github_token
  image: grafana/build-container:1.5.0
  name: clone-enterprise
- commands:
  - mv bin/grabpl /tmp/
  - rmdir bin
  - mv grafana-enterprise /tmp/
  - /tmp/grabpl init-enterprise --github-token $${GITHUB_TOKEN} /tmp/grafana-enterprise
    ${DRONE_TAG}
  - mv /tmp/grafana-enterprise/deployment_tools_config.json deployment_tools_config.json
  - mkdir bin
  - mv /tmp/grabpl bin/
  - make gen-go
  - ./bin/grabpl verify-version ${DRONE_TAG}
  - ./bin/grabpl gen-version ${DRONE_TAG}
  - yarn install --immutable
  depends_on:
  - clone-enterprise
  environment:
    GITHUB_TOKEN:
      from_secret: github_token
  image: grafana/build-container:1.5.0
  name: initialize
- commands:
  - |-
    echo -e "unknwon
    referer
    errorstring
    eror
    iam
    wan" > words_to_ignore.txt
  - codespell -I words_to_ignore.txt docs/
  - rm words_to_ignore.txt
  depends_on:
  - initialize
  image: grafana/build-container:1.5.0
  name: codespell
- commands:
  - ./bin/grabpl shellcheck
  depends_on:
  - initialize
  image: grafana/build-container:1.5.0
  name: shellcheck
- commands:
  - ./bin/grabpl lint-backend --edition enterprise
  depends_on:
  - initialize
  environment:
    CGO_ENABLED: "1"
  image: grafana/build-container:1.5.0
  name: lint-backend
- commands:
  - yarn run prettier:check
  - yarn run lint
  - yarn run i18n:compile
  - yarn run typecheck
  depends_on:
  - initialize
  environment:
    TEST_MAX_WORKERS: 50%
  image: grafana/build-container:1.5.0
  name: lint-frontend
- commands:
  - ./bin/grabpl test-backend --edition enterprise
  depends_on:
  - initialize
  image: grafana/build-container:1.5.0
  name: test-backend
- commands:
  - ./bin/grabpl integration-tests --edition enterprise
  depends_on:
  - initialize
  image: grafana/build-container:1.5.0
  name: test-backend-integration
- commands:
  - yarn run ci:test-frontend
  depends_on:
  - initialize
  environment:
    TEST_MAX_WORKERS: 50%
  image: grafana/build-container:1.5.0
  name: test-frontend
- commands:
  - ./bin/grabpl lint-backend --edition enterprise2
  depends_on:
  - initialize
  environment:
    CGO_ENABLED: "1"
  image: grafana/build-container:1.5.0
  name: lint-backend-enterprise2
- commands:
  - ./bin/grabpl test-backend --edition enterprise2
  depends_on:
  - initialize
  image: grafana/build-container:1.5.0
  name: test-backend-enterprise2
- commands:
  - ./bin/grabpl integration-tests --edition enterprise2
  depends_on:
  - initialize
  image: grafana/build-container:1.5.0
  name: test-backend-integration-enterprise2
trigger:
  event:
    exclude:
    - promote
  ref:
  - refs/tags/v*
  repo:
    exclude:
    - grafana/grafana
type: docker
volumes:
- host:
    path: /var/run/docker.sock
  name: docker
---
clone:
  disable: true
depends_on: []
image_pull_secrets:
- dockerconfigjson
kind: pipeline
name: enterprise-integration-tests-release
node:
  type: no-parallel
platform:
  arch: amd64
  os: linux
services:
- environment:
    PGDATA: /var/lib/postgresql/data/pgdata
    POSTGRES_DB: grafanatest
    POSTGRES_PASSWORD: grafanatest
    POSTGRES_USER: grafanatest
  image: postgres:12.3-alpine
  name: postgres
  volumes:
  - name: postgres
    path: /var/lib/postgresql/data/pgdata
- environment:
    MYSQL_DATABASE: grafana_tests
    MYSQL_PASSWORD: password
    MYSQL_ROOT_PASSWORD: rootpass
    MYSQL_USER: grafana
  image: mysql:5.6.48
  name: mysql
  volumes:
  - name: mysql
    path: /var/lib/mysql
- environment: {}
  image: redis:6.2.1-alpine
  name: redis
- environment: {}
  image: memcached:1.6.9-alpine
  name: memcached
steps:
- commands:
  - mkdir -p bin
  - curl -fL -o bin/grabpl https://grafana-downloads.storage.googleapis.com/grafana-build-pipeline/v2.9.4/grabpl
  - chmod +x bin/grabpl
  image: byrnedo/alpine-curl:0.1.8
  name: grabpl
- commands:
  - echo $DRONE_RUNNER_NAME
  image: alpine:3.15
  name: identify-runner
- commands:
  - git clone "https://$${GITHUB_TOKEN}@github.com/grafana/grafana-enterprise.git"
  - cd grafana-enterprise
  - git checkout ${DRONE_TAG}
  environment:
    GITHUB_TOKEN:
      from_secret: github_token
  image: grafana/build-container:1.5.0
  name: clone-enterprise
- commands:
  - mv bin/grabpl /tmp/
  - rmdir bin
  - mv grafana-enterprise /tmp/
  - /tmp/grabpl init-enterprise --github-token $${GITHUB_TOKEN} /tmp/grafana-enterprise
    ${DRONE_TAG}
  - mv /tmp/grafana-enterprise/deployment_tools_config.json deployment_tools_config.json
  - mkdir bin
  - mv /tmp/grabpl bin/
  - make gen-go
  - ./bin/grabpl verify-version ${DRONE_TAG}
  - ./bin/grabpl gen-version ${DRONE_TAG}
  - yarn install --immutable
  depends_on:
  - clone-enterprise
  environment:
    GITHUB_TOKEN:
      from_secret: github_token
  image: grafana/build-container:1.5.0
  name: initialize
- commands:
  - apt-get update
  - apt-get install -yq postgresql-client
  - dockerize -wait tcp://postgres:5432 -timeout 120s
  - psql -p 5432 -h postgres -U grafanatest -d grafanatest -f devenv/docker/blocks/postgres_tests/setup.sql
  - go clean -testcache
  - ./bin/grabpl integration-tests --database postgres
  depends_on:
  - initialize
  environment:
    GRAFANA_TEST_DB: postgres
    PGPASSWORD: grafanatest
    POSTGRES_HOST: postgres
  image: grafana/build-container:1.5.0
  name: postgres-integration-tests
- commands:
  - apt-get update
  - apt-get install -yq default-mysql-client
  - dockerize -wait tcp://mysql:3306 -timeout 120s
  - cat devenv/docker/blocks/mysql_tests/setup.sql | mysql -h mysql -P 3306 -u root
    -prootpass
  - go clean -testcache
  - ./bin/grabpl integration-tests --database mysql
  depends_on:
  - initialize
  environment:
    GRAFANA_TEST_DB: mysql
    MYSQL_HOST: mysql
  image: grafana/build-container:1.5.0
  name: mysql-integration-tests
- commands:
  - dockerize -wait tcp://redis:6379/0 -timeout 120s
  - ./bin/grabpl integration-tests
  depends_on:
  - initialize
  environment:
    REDIS_URL: redis://redis:6379/0
  image: grafana/build-container:1.5.0
  name: redis-integration-tests
- commands:
  - dockerize -wait tcp://memcached:11211 -timeout 120s
  - ./bin/grabpl integration-tests
  depends_on:
  - initialize
  environment:
    MEMCACHED_HOSTS: memcached:11211
  image: grafana/build-container:1.5.0
  name: memcached-integration-tests
trigger:
  event:
    exclude:
    - promote
  ref:
  - refs/tags/v*
  repo:
    exclude:
    - grafana/grafana
type: docker
volumes:
- host:
    path: /var/run/docker.sock
  name: docker
- name: postgres
  temp:
    medium: memory
- name: mysql
  temp:
    medium: memory
---
clone:
  disable: true
depends_on:
- enterprise-build-e2e-publish-release
- enterprise-test-release
- enterprise-integration-tests-release
image_pull_secrets:
- dockerconfigjson
kind: pipeline
name: enterprise-windows-release
platform:
  arch: amd64
  os: windows
  version: "1809"
services: []
steps:
- commands:
  - echo $env:DRONE_RUNNER_NAME
  image: mcr.microsoft.com/windows:1809
  name: identify-runner
- commands:
  - $$ProgressPreference = "SilentlyContinue"
  - Invoke-WebRequest https://grafana-downloads.storage.googleapis.com/grafana-build-pipeline/v2.9.4/windows/grabpl.exe
    -OutFile grabpl.exe
  - git clone "https://$$env:GITHUB_TOKEN@github.com/grafana/grafana-enterprise.git"
  - cd grafana-enterprise
  - git checkout ${DRONE_TAG}
  environment:
    GITHUB_TOKEN:
      from_secret: github_token
  image: grafana/ci-wix:0.1.1
  name: clone
- commands:
  - cp -r grafana-enterprise C:\App\grafana-enterprise
  - rm -r -force grafana-enterprise
  - cp grabpl.exe C:\App\grabpl.exe
  - rm -force grabpl.exe
  - C:\App\grabpl.exe init-enterprise --github-token $$env:GITHUB_TOKEN C:\App\grafana-enterprise
  - cp C:\App\grabpl.exe grabpl.exe
  depends_on:
  - clone
  environment:
    GITHUB_TOKEN:
      from_secret: github_token
  image: grafana/ci-wix:0.1.1
  name: initialize
- commands:
  - $$gcpKey = $$env:GCP_KEY
  - '[System.Text.Encoding]::UTF8.GetString([System.Convert]::FromBase64String($$gcpKey))
    > gcpkey.json'
  - dos2unix gcpkey.json
  - gcloud auth activate-service-account --key-file=gcpkey.json
  - rm gcpkey.json
  - cp C:\App\nssm-2.24.zip .
  - .\grabpl.exe gen-version ${DRONE_TAG}
  - .\grabpl.exe windows-installer --edition enterprise ${DRONE_TAG}
  - $$fname = ((Get-Childitem grafana*.msi -name) -split "`n")[0]
  - gsutil cp $$fname gs://%PRERELEASE_BUCKET%/artifacts/downloads/${DRONE_TAG}/enterprise/release/
  - gsutil cp "$$fname.sha256" gs://%PRERELEASE_BUCKET%/artifacts/downloads/${DRONE_TAG}/enterprise/release/
  depends_on:
  - initialize
  environment:
    GCP_KEY:
      from_secret: gcp_key
    GITHUB_TOKEN:
      from_secret: github_token
    PRERELEASE_BUCKET:
      from_secret: prerelease_bucket
  image: grafana/ci-wix:0.1.1
  name: build-windows-installer
trigger:
  event:
    exclude:
    - promote
  ref:
  - refs/tags/v*
  repo:
    exclude:
    - grafana/grafana
type: docker
volumes:
- host:
    path: /var/run/docker.sock
  name: docker
---
depends_on: []
kind: pipeline
name: publish-docker-oss-public
node:
  type: no-parallel
platform:
  arch: amd64
  os: linux
services: []
steps:
- commands:
  - mkdir -p bin
  - curl -fL -o bin/grabpl https://grafana-downloads.storage.googleapis.com/grafana-build-pipeline/v2.9.4/grabpl
  - chmod +x bin/grabpl
  image: byrnedo/alpine-curl:0.1.8
  name: grabpl
- commands:
  - ./bin/grabpl artifacts docker fetch --version-tag ${TAG} --edition oss --base
    alpine --base ubuntu --arch amd64 --arch arm64 --arch armv7
  depends_on:
  - grabpl
  environment:
    DOCKER_PASSWORD:
      from_secret: docker_password
    DOCKER_USER:
      from_secret: docker_username
    GCP_KEY:
      from_secret: gcp_key
  image: google/cloud-sdk
  name: fetch-images-oss
  volumes:
  - name: docker
    path: /var/run/docker.sock
- commands:
  - ./bin/grabpl artifacts docker publish --dockerhub-repo grafana --base alpine --base
    ubuntu --arch amd64 --arch arm64 --arch armv7 --version-tag ${TAG}
  depends_on:
  - fetch-images-oss
  environment:
    DOCKER_PASSWORD:
      from_secret: docker_password
    DOCKER_USER:
      from_secret: docker_username
    GCP_KEY:
      from_secret: gcp_key
  image: google/cloud-sdk
  name: publish-images-grafana
  volumes:
  - name: docker
    path: /var/run/docker.sock
- commands:
  - ./bin/grabpl artifacts docker publish --dockerhub-repo grafana-oss --base alpine
    --base ubuntu --arch amd64 --arch arm64 --arch armv7 --version-tag ${TAG}
  depends_on:
  - fetch-images-oss
  environment:
    DOCKER_PASSWORD:
      from_secret: docker_password
    DOCKER_USER:
      from_secret: docker_username
    GCP_KEY:
      from_secret: gcp_key
  image: google/cloud-sdk
  name: publish-images-grafana-oss
  volumes:
  - name: docker
    path: /var/run/docker.sock
trigger:
  event:
  - promote
  target:
  - public
type: docker
volumes:
- host:
    path: /var/run/docker.sock
  name: docker
---
depends_on: []
kind: pipeline
name: publish-docker-enterprise-public
node:
  type: no-parallel
platform:
  arch: amd64
  os: linux
services: []
steps:
- commands:
  - mkdir -p bin
  - curl -fL -o bin/grabpl https://grafana-downloads.storage.googleapis.com/grafana-build-pipeline/v2.9.4/grabpl
  - chmod +x bin/grabpl
  image: byrnedo/alpine-curl:0.1.8
  name: grabpl
- commands:
  - ./bin/grabpl artifacts docker fetch --version-tag ${TAG} --edition enterprise
    --base alpine --base ubuntu --arch amd64 --arch arm64 --arch armv7
  depends_on:
  - grabpl
  environment:
    DOCKER_PASSWORD:
      from_secret: docker_password
    DOCKER_USER:
      from_secret: docker_username
    GCP_KEY:
      from_secret: gcp_key
  image: google/cloud-sdk
  name: fetch-images-enterprise
  volumes:
  - name: docker
    path: /var/run/docker.sock
- commands:
  - ./bin/grabpl artifacts docker publish --dockerhub-repo grafana-enterprise --base
    alpine --base ubuntu --arch amd64 --arch arm64 --arch armv7 --version-tag ${TAG}
  depends_on:
  - fetch-images-enterprise
  environment:
    DOCKER_PASSWORD:
      from_secret: docker_password
    DOCKER_USER:
      from_secret: docker_username
    GCP_KEY:
      from_secret: gcp_key
  image: google/cloud-sdk
  name: publish-images-grafana-enterprise
  volumes:
  - name: docker
    path: /var/run/docker.sock
trigger:
  event:
  - promote
  target:
  - public
type: docker
volumes:
- host:
    path: /var/run/docker.sock
  name: docker
---
depends_on: []
kind: pipeline
name: publish-docker-oss-security
node:
  type: no-parallel
platform:
  arch: amd64
  os: linux
services: []
steps:
- commands:
  - mkdir -p bin
  - curl -fL -o bin/grabpl https://grafana-downloads.storage.googleapis.com/grafana-build-pipeline/v2.9.4/grabpl
  - chmod +x bin/grabpl
  image: byrnedo/alpine-curl:0.1.8
  name: grabpl
- commands:
  - ./bin/grabpl artifacts docker fetch --version-tag ${TAG} --edition oss --base
    alpine --base ubuntu --arch amd64 --arch arm64 --arch armv7
  depends_on:
  - grabpl
  environment:
    DOCKER_PASSWORD:
      from_secret: docker_password
    DOCKER_USER:
      from_secret: docker_username
    GCP_KEY:
      from_secret: gcp_key
  image: google/cloud-sdk
  name: fetch-images-oss
  volumes:
  - name: docker
    path: /var/run/docker.sock
- commands:
  - ./bin/grabpl artifacts docker publish --security --dockerhub-repo grafana --base
    alpine --base ubuntu --arch amd64 --arch arm64 --arch armv7 --version-tag ${TAG}
  depends_on:
  - fetch-images-oss
  environment:
    DOCKER_PASSWORD:
      from_secret: docker_password
    DOCKER_USER:
      from_secret: docker_username
    GCP_KEY:
      from_secret: gcp_key
  image: google/cloud-sdk
  name: publish-images-grafana
  volumes:
  - name: docker
    path: /var/run/docker.sock
- commands:
  - ./bin/grabpl artifacts docker publish --security --dockerhub-repo grafana-oss
    --base alpine --base ubuntu --arch amd64 --arch arm64 --arch armv7 --version-tag
    ${TAG}
  depends_on:
  - fetch-images-oss
  environment:
    DOCKER_PASSWORD:
      from_secret: docker_password
    DOCKER_USER:
      from_secret: docker_username
    GCP_KEY:
      from_secret: gcp_key
  image: google/cloud-sdk
  name: publish-images-grafana-oss
  volumes:
  - name: docker
    path: /var/run/docker.sock
trigger:
  event:
  - promote
  target:
  - security
type: docker
volumes:
- host:
    path: /var/run/docker.sock
  name: docker
---
depends_on: []
kind: pipeline
name: publish-docker-enterprise-security
node:
  type: no-parallel
platform:
  arch: amd64
  os: linux
services: []
steps:
- commands:
  - mkdir -p bin
  - curl -fL -o bin/grabpl https://grafana-downloads.storage.googleapis.com/grafana-build-pipeline/v2.9.4/grabpl
  - chmod +x bin/grabpl
  image: byrnedo/alpine-curl:0.1.8
  name: grabpl
- commands:
  - ./bin/grabpl artifacts docker fetch --version-tag ${TAG} --edition enterprise
    --base alpine --base ubuntu --arch amd64 --arch arm64 --arch armv7
  depends_on:
  - grabpl
  environment:
    DOCKER_PASSWORD:
      from_secret: docker_password
    DOCKER_USER:
      from_secret: docker_username
    GCP_KEY:
      from_secret: gcp_key
  image: google/cloud-sdk
  name: fetch-images-enterprise
  volumes:
  - name: docker
    path: /var/run/docker.sock
- commands:
  - ./bin/grabpl artifacts docker publish --security --dockerhub-repo grafana-enterprise
    --base alpine --base ubuntu --arch amd64 --arch arm64 --arch armv7 --version-tag
    ${TAG}
  depends_on:
  - fetch-images-enterprise
  environment:
    DOCKER_PASSWORD:
      from_secret: docker_password
    DOCKER_USER:
      from_secret: docker_username
    GCP_KEY:
      from_secret: gcp_key
  image: google/cloud-sdk
  name: publish-images-grafana-enterprise
  volumes:
  - name: docker
    path: /var/run/docker.sock
trigger:
  event:
  - promote
  target:
  - security
type: docker
volumes:
- host:
    path: /var/run/docker.sock
  name: docker
---
depends_on: []
kind: pipeline
name: publish-artifacts-security
node:
  type: no-parallel
platform:
  arch: amd64
  os: linux
services: []
steps:
- commands:
  - mkdir -p bin
  - curl -fL -o bin/grabpl https://grafana-downloads.storage.googleapis.com/grafana-build-pipeline/v2.9.4/grabpl
  - chmod +x bin/grabpl
  image: byrnedo/alpine-curl:0.1.8
  name: grabpl
- commands:
  - ./bin/grabpl artifacts publish --security --tag ${TAG} --src-bucket grafana-prerelease
  depends_on:
  - grabpl
  environment:
    GCP_KEY:
      from_secret: gcp_key
  image: grafana/grafana-ci-deploy:1.3.1
  name: publish-artifacts
trigger:
  event:
  - promote
  target:
  - security
type: docker
volumes:
- host:
    path: /var/run/docker.sock
  name: docker
---
depends_on: []
kind: pipeline
name: publish-artifacts-public
node:
  type: no-parallel
platform:
  arch: amd64
  os: linux
services: []
steps:
- commands:
  - mkdir -p bin
  - curl -fL -o bin/grabpl https://grafana-downloads.storage.googleapis.com/grafana-build-pipeline/v2.9.4/grabpl
  - chmod +x bin/grabpl
  image: byrnedo/alpine-curl:0.1.8
  name: grabpl
- commands:
  - ./bin/grabpl artifacts publish --tag ${TAG} --src-bucket grafana-prerelease
  depends_on:
  - grabpl
  environment:
    GCP_KEY:
      from_secret: gcp_key
  image: grafana/grafana-ci-deploy:1.3.1
  name: publish-artifacts
trigger:
  event:
  - promote
  target:
  - public
type: docker
volumes:
- host:
    path: /var/run/docker.sock
  name: docker
---
depends_on: []
kind: pipeline
name: publish-npm-packages-public
node:
  type: no-parallel
platform:
  arch: amd64
  os: linux
services: []
steps:
- commands:
  - echo $DRONE_RUNNER_NAME
  image: alpine:3.15
  name: identify-runner
- commands:
  - make gen-go
  - ./bin/grabpl verify-version ${DRONE_TAG}
  - ./bin/grabpl gen-version ${DRONE_TAG}
  - yarn install --immutable
  image: grafana/build-container:1.5.0
  name: initialize
- commands:
  - mkdir -p bin
  - curl -fL -o bin/grabpl https://grafana-downloads.storage.googleapis.com/grafana-build-pipeline/v2.9.4/grabpl
  - chmod +x bin/grabpl
  image: byrnedo/alpine-curl:0.1.8
  name: grabpl
- commands:
  - ./bin/grabpl artifacts npm retrieve --tag v${TAG}
  depends_on:
  - initialize
  environment:
    GCP_KEY:
      from_secret: gcp_key
    PRERELEASE_BUCKET:
      from_secret: prerelease_bucket
  image: grafana/grafana-ci-deploy:1.3.1
  name: retrieve-npm-packages
- commands:
  - ./bin/grabpl artifacts npm release --tag v${TAG}
  depends_on:
  - retrieve-npm-packages
  environment:
    NPM_TOKEN:
      from_secret: npm_token
  image: grafana/build-container:1.5.0
  name: release-npm-packages
trigger:
  event:
  - promote
  target:
  - public
type: docker
volumes:
- host:
    path: /var/run/docker.sock
  name: docker
---
depends_on:
- publish-artifacts-public
kind: pipeline
name: publish-packages
node:
  type: no-parallel
platform:
  arch: amd64
  os: linux
services: []
steps:
- commands:
  - mkdir -p bin
  - curl -fL -o bin/grabpl https://grafana-downloads.storage.googleapis.com/grafana-build-pipeline/v2.9.4/grabpl
  - chmod +x bin/grabpl
  image: byrnedo/alpine-curl:0.1.8
  name: grabpl
- commands:
  - ./bin/grabpl store-packages --edition oss --packages-bucket grafana-downloads
    --gcp-key /tmp/gcpkey.json ${DRONE_TAG}
  depends_on:
  - grabpl
  environment:
    GCP_KEY:
      from_secret: gcp_key
    GPG_KEY_PASSWORD:
      from_secret: gpg_key_password
    GPG_PRIV_KEY:
      from_secret: gpg_priv_key
    GPG_PUB_KEY:
      from_secret: gpg_pub_key
    GRAFANA_COM_API_KEY:
      from_secret: grafana_api_key
  image: grafana/grafana-ci-deploy:1.3.1
  name: store-packages-oss
- commands:
  - ./bin/grabpl store-packages --edition enterprise --packages-bucket grafana-downloads
    --gcp-key /tmp/gcpkey.json ${DRONE_TAG}
  depends_on:
  - grabpl
  environment:
    GCP_KEY:
      from_secret: gcp_key
    GPG_KEY_PASSWORD:
      from_secret: gpg_key_password
    GPG_PRIV_KEY:
      from_secret: gpg_priv_key
    GPG_PUB_KEY:
      from_secret: gpg_pub_key
    GRAFANA_COM_API_KEY:
      from_secret: grafana_api_key
  image: grafana/grafana-ci-deploy:1.3.1
  name: store-packages-enterprise
trigger:
  event:
  - promote
  target:
  - public
type: docker
volumes:
- host:
    path: /var/run/docker.sock
  name: docker
---
depends_on: []
kind: pipeline
name: oss-build-e2e-publish-release-branch
node:
  type: no-parallel
platform:
  arch: amd64
  os: linux
services: []
steps:
- commands:
  - mkdir -p bin
  - curl -fL -o bin/grabpl https://grafana-downloads.storage.googleapis.com/grafana-build-pipeline/v2.9.4/grabpl
  - chmod +x bin/grabpl
  image: byrnedo/alpine-curl:0.1.8
  name: grabpl
- commands:
  - echo $DRONE_RUNNER_NAME
  image: alpine:3.15
  name: identify-runner
- commands:
  - make gen-go
  - ./bin/grabpl gen-version --build-id ${DRONE_BUILD_NUMBER}
  - yarn install --immutable
  image: grafana/build-container:1.5.0
  name: initialize
- commands:
  - ./bin/grabpl build-backend --jobs 8 --edition oss --build-id ${DRONE_BUILD_NUMBER}
    --no-pull-enterprise
  depends_on:
  - initialize
  environment: {}
  image: grafana/build-container:1.5.0
  name: build-backend
- commands:
  - ./bin/grabpl build-frontend --jobs 8 --edition oss --build-id ${DRONE_BUILD_NUMBER}
    --no-pull-enterprise
  depends_on:
  - initialize
  environment:
    NODE_OPTIONS: --max_old_space_size=8192
  image: grafana/build-container:1.5.0
  name: build-frontend
- commands:
  - ./bin/grabpl build-plugins --jobs 8 --edition oss --sign --signing-admin
  depends_on:
  - initialize
  environment:
    GRAFANA_API_KEY:
      from_secret: grafana_api_key
  image: grafana/build-container:1.5.0
  name: build-plugins
- commands:
  - ./bin/linux-amd64/grafana-cli cue validate-schema --grafana-root .
  depends_on:
  - build-backend
  image: grafana/build-container:1.5.0
  name: validate-scuemata
- commands:
  - '# Make sure the git tree is clean.'
  - '# Stashing changes, since packages that were produced in build-backend step are
    needed.'
  - git stash
  - ./bin/linux-amd64/grafana-cli cue gen-ts --grafana-root .
  - '# The above command generates Typescript files (*.gen.ts) from all appropriate
    .cue files.'
  - '# It is required that the generated Typescript be in sync with the input CUE
    files.'
  - '# ...Modulo eslint auto-fixes...:'
  - yarn run eslint . --ext .gen.ts --fix
  - '# If any filenames are emitted by the below script, run the generator command
    `grafana-cli cue gen-ts` locally and commit the result.'
  - ./scripts/clean-git-or-error.sh
  - '# Un-stash changes.'
  - git stash pop
  depends_on:
  - validate-scuemata
  image: grafana/build-container:1.5.0
  name: ensure-cuetsified
- commands:
  - ./bin/grabpl package --jobs 8 --edition oss --build-id ${DRONE_BUILD_NUMBER} --no-pull-enterprise
    --sign
  depends_on:
  - build-plugins
  - build-backend
  - build-frontend
  environment:
    GITHUB_TOKEN:
      from_secret: github_token
    GPG_KEY_PASSWORD:
      from_secret: gpg_key_password
    GPG_PRIV_KEY:
      from_secret: gpg_priv_key
    GPG_PUB_KEY:
      from_secret: gpg_pub_key
    GRAFANA_API_KEY:
      from_secret: grafana_api_key
  image: grafana/build-container:1.5.0
  name: package
- commands:
  - ls dist/*.tar.gz*
  - cp dist/*.tar.gz* packaging/docker/
  depends_on:
  - package
  image: grafana/build-container:1.5.0
  name: copy-packages-for-docker
- commands:
  - ./bin/grabpl build-docker --edition oss --shouldSave
  depends_on:
  - copy-packages-for-docker
  environment:
    GCP_KEY:
      from_secret: gcp_key
  image: google/cloud-sdk
  name: build-docker-images
  volumes:
  - name: docker
    path: /var/run/docker.sock
- commands:
  - ./bin/grabpl build-docker --edition oss --shouldSave --ubuntu
  depends_on:
  - copy-packages-for-docker
  environment:
    GCP_KEY:
      from_secret: gcp_key
  image: google/cloud-sdk
  name: build-docker-images-ubuntu
  volumes:
  - name: docker
    path: /var/run/docker.sock
- commands:
  - ./scripts/grafana-server/start-server
  depends_on:
  - build-plugins
  - build-backend
  - build-frontend
  detach: true
  environment:
    ARCH: linux-amd64
    PORT: 3001
  image: grafana/build-container:1.5.0
  name: grafana-server
- commands:
  - apt-get install -y netcat
  - ./bin/grabpl e2e-tests --port 3001 --suite dashboards-suite --tries 3
  depends_on:
  - grafana-server
  environment:
    HOST: grafana-server
  image: cypress/included:9.3.1
  name: end-to-end-tests-dashboards-suite
- commands:
  - apt-get install -y netcat
  - ./bin/grabpl e2e-tests --port 3001 --suite smoke-tests-suite --tries 3
  depends_on:
  - grafana-server
  environment:
    HOST: grafana-server
  image: cypress/included:9.3.1
  name: end-to-end-tests-smoke-tests-suite
- commands:
  - apt-get install -y netcat
  - ./bin/grabpl e2e-tests --port 3001 --suite panels-suite --tries 3
  depends_on:
  - grafana-server
  environment:
    HOST: grafana-server
  image: cypress/included:9.3.1
  name: end-to-end-tests-panels-suite
- commands:
  - apt-get install -y netcat
  - ./bin/grabpl e2e-tests --port 3001 --suite various-suite --tries 3
  depends_on:
  - grafana-server
  environment:
    HOST: grafana-server
  image: cypress/included:9.3.1
  name: end-to-end-tests-various-suite
- commands:
  - apt-get update
  - apt-get install -yq zip
  - ls -lah ./e2e
  - find ./e2e -type f -name "*.mp4"
  - printenv GCP_GRAFANA_UPLOAD_ARTIFACTS_KEY > /tmp/gcpkey_upload_artifacts.json
  - gcloud auth activate-service-account --key-file=/tmp/gcpkey_upload_artifacts.json
  - find ./e2e -type f -name "*spec.ts.mp4" | zip e2e/videos.zip -@
  - gsutil cp e2e/videos.zip gs://$${E2E_TEST_ARTIFACTS_BUCKET}/${DRONE_BUILD_NUMBER}/artifacts/videos/videos.zip
  - export E2E_ARTIFACTS_VIDEO_ZIP=https://storage.googleapis.com/$${E2E_TEST_ARTIFACTS_BUCKET}/${DRONE_BUILD_NUMBER}/artifacts/videos/videos.zip
  - 'echo "E2E Test artifacts uploaded to: $${E2E_ARTIFACTS_VIDEO_ZIP}"'
  - 'curl -X POST https://api.github.com/repos/${DRONE_REPO}/statuses/${DRONE_COMMIT_SHA}
    -H "Authorization: token $${GITHUB_TOKEN}" -d "{\"state\":\"success\",\"target_url\":\"$${E2E_ARTIFACTS_VIDEO_ZIP}\",
    \"description\": \"Click on the details to download e2e recording videos\", \"context\":
    \"e2e_artifacts\"}"'
  depends_on:
  - end-to-end-tests-dashboards-suite
  - end-to-end-tests-panels-suite
  - end-to-end-tests-smoke-tests-suite
  - end-to-end-tests-various-suite
  environment:
    E2E_TEST_ARTIFACTS_BUCKET: releng-pipeline-artifacts-dev
    GCP_GRAFANA_UPLOAD_ARTIFACTS_KEY:
      from_secret: gcp_upload_artifacts_key
    GITHUB_TOKEN:
      from_secret: github_token
  image: google/cloud-sdk:367.0.0
  name: e2e-tests-artifacts-upload
  when:
    status:
    - success
    - failure
- commands:
  - yarn storybook:build
  - ./bin/grabpl verify-storybook
  depends_on:
  - build-frontend
  environment:
    NODE_OPTIONS: --max_old_space_size=4096
  image: grafana/build-container:1.5.0
  name: build-storybook
- commands:
  - ./bin/grabpl upload-cdn --edition oss --src-bucket "grafana-static-assets"
  depends_on:
  - grafana-server
  environment:
    GCP_KEY:
      from_secret: gcp_key
    PRERELEASE_BUCKET:
      from_secret: prerelease_bucket
  image: grafana/grafana-ci-deploy:1.3.1
  name: upload-cdn-assets
- commands:
  - ./bin/grabpl upload-packages --edition oss --packages-bucket grafana-downloads
  depends_on:
  - end-to-end-tests-dashboards-suite
  - end-to-end-tests-panels-suite
  - end-to-end-tests-smoke-tests-suite
  - end-to-end-tests-various-suite
  environment:
    GCP_KEY:
      from_secret: gcp_key
    PRERELEASE_BUCKET:
      from_secret: prerelease_bucket
  image: grafana/grafana-ci-deploy:1.3.1
  name: upload-packages
trigger:
  ref:
  - refs/heads/v[0-9]*
type: docker
volumes:
- host:
    path: /var/run/docker.sock
  name: docker
- name: postgres
  temp:
    medium: memory
- name: mysql
  temp:
    medium: memory
---
depends_on: []
kind: pipeline
name: oss-test-release-branch
node:
  type: no-parallel
platform:
  arch: amd64
  os: linux
services: []
steps:
- commands:
  - mkdir -p bin
  - curl -fL -o bin/grabpl https://grafana-downloads.storage.googleapis.com/grafana-build-pipeline/v2.9.4/grabpl
  - chmod +x bin/grabpl
  image: byrnedo/alpine-curl:0.1.8
  name: grabpl
- commands:
  - echo $DRONE_RUNNER_NAME
  image: alpine:3.15
  name: identify-runner
- commands:
  - make gen-go
  - ./bin/grabpl gen-version --build-id ${DRONE_BUILD_NUMBER}
  - yarn install --immutable
  image: grafana/build-container:1.5.0
  name: initialize
- commands:
  - |-
    echo -e "unknwon
    referer
    errorstring
    eror
    iam
    wan" > words_to_ignore.txt
  - codespell -I words_to_ignore.txt docs/
  - rm words_to_ignore.txt
  depends_on:
  - initialize
  image: grafana/build-container:1.5.0
  name: codespell
- commands:
  - ./bin/grabpl shellcheck
  depends_on:
  - initialize
  image: grafana/build-container:1.5.0
  name: shellcheck
- commands:
  - ./bin/grabpl lint-backend --edition oss
  depends_on:
  - initialize
  environment:
    CGO_ENABLED: "1"
  image: grafana/build-container:1.5.0
  name: lint-backend
- commands:
  - yarn run prettier:check
  - yarn run lint
  - yarn run i18n:compile
  - yarn run typecheck
  depends_on:
  - initialize
  environment:
    TEST_MAX_WORKERS: 50%
  image: grafana/build-container:1.5.0
  name: lint-frontend
- commands:
  - ./bin/grabpl test-backend --edition oss
  depends_on:
  - initialize
  image: grafana/build-container:1.5.0
  name: test-backend
- commands:
  - ./bin/grabpl integration-tests --edition oss
  depends_on:
  - initialize
  image: grafana/build-container:1.5.0
  name: test-backend-integration
- commands:
  - yarn run ci:test-frontend
  depends_on:
  - initialize
  environment:
    TEST_MAX_WORKERS: 50%
  image: grafana/build-container:1.5.0
  name: test-frontend
trigger:
  ref:
  - refs/heads/v[0-9]*
type: docker
volumes:
- host:
    path: /var/run/docker.sock
  name: docker
---
depends_on: []
kind: pipeline
name: oss-integration-tests-release-branch
node:
  type: no-parallel
platform:
  arch: amd64
  os: linux
services:
- environment:
    PGDATA: /var/lib/postgresql/data/pgdata
    POSTGRES_DB: grafanatest
    POSTGRES_PASSWORD: grafanatest
    POSTGRES_USER: grafanatest
  image: postgres:12.3-alpine
  name: postgres
  volumes:
  - name: postgres
    path: /var/lib/postgresql/data/pgdata
- environment:
    MYSQL_DATABASE: grafana_tests
    MYSQL_PASSWORD: password
    MYSQL_ROOT_PASSWORD: rootpass
    MYSQL_USER: grafana
  image: mysql:5.6.48
  name: mysql
  volumes:
  - name: mysql
    path: /var/lib/mysql
steps:
- commands:
  - mkdir -p bin
  - curl -fL -o bin/grabpl https://grafana-downloads.storage.googleapis.com/grafana-build-pipeline/v2.9.4/grabpl
  - chmod +x bin/grabpl
  image: byrnedo/alpine-curl:0.1.8
  name: grabpl
- commands:
  - echo $DRONE_RUNNER_NAME
  image: alpine:3.15
  name: identify-runner
- commands:
  - make gen-go
  - ./bin/grabpl gen-version --build-id ${DRONE_BUILD_NUMBER}
  - yarn install --immutable
  image: grafana/build-container:1.5.0
  name: initialize
- commands:
  - apt-get update
  - apt-get install -yq postgresql-client
  - dockerize -wait tcp://postgres:5432 -timeout 120s
  - psql -p 5432 -h postgres -U grafanatest -d grafanatest -f devenv/docker/blocks/postgres_tests/setup.sql
  - go clean -testcache
  - ./bin/grabpl integration-tests --database postgres
  depends_on:
  - grabpl
  environment:
    GRAFANA_TEST_DB: postgres
    PGPASSWORD: grafanatest
    POSTGRES_HOST: postgres
  image: grafana/build-container:1.5.0
  name: postgres-integration-tests
- commands:
  - apt-get update
  - apt-get install -yq default-mysql-client
  - dockerize -wait tcp://mysql:3306 -timeout 120s
  - cat devenv/docker/blocks/mysql_tests/setup.sql | mysql -h mysql -P 3306 -u root
    -prootpass
  - go clean -testcache
  - ./bin/grabpl integration-tests --database mysql
  depends_on:
  - grabpl
  environment:
    GRAFANA_TEST_DB: mysql
    MYSQL_HOST: mysql
  image: grafana/build-container:1.5.0
  name: mysql-integration-tests
trigger:
  ref:
  - refs/heads/v[0-9]*
type: docker
volumes:
- host:
    path: /var/run/docker.sock
  name: docker
- name: postgres
  temp:
    medium: memory
- name: mysql
  temp:
    medium: memory
---
depends_on:
- oss-build-e2e-publish-release-branch
- oss-test-release-branch
- oss-integration-tests-release-branch
kind: pipeline
name: oss-windows-release-branch
platform:
  arch: amd64
  os: windows
  version: "1809"
services: []
steps:
- commands:
  - echo $env:DRONE_RUNNER_NAME
  image: mcr.microsoft.com/windows:1809
  name: identify-runner
- commands:
  - $$ProgressPreference = "SilentlyContinue"
  - Invoke-WebRequest https://grafana-downloads.storage.googleapis.com/grafana-build-pipeline/v2.9.4/windows/grabpl.exe
    -OutFile grabpl.exe
  image: grafana/ci-wix:0.1.1
  name: initialize
- commands:
  - $$gcpKey = $$env:GCP_KEY
  - '[System.Text.Encoding]::UTF8.GetString([System.Convert]::FromBase64String($$gcpKey))
    > gcpkey.json'
  - dos2unix gcpkey.json
  - gcloud auth activate-service-account --key-file=gcpkey.json
  - rm gcpkey.json
  - cp C:\App\nssm-2.24.zip .
  depends_on:
  - initialize
  environment:
    GCP_KEY:
      from_secret: gcp_key
    GITHUB_TOKEN:
      from_secret: github_token
    PRERELEASE_BUCKET:
      from_secret: prerelease_bucket
  image: grafana/ci-wix:0.1.1
  name: build-windows-installer
trigger:
  ref:
  - refs/heads/v[0-9]*
type: docker
volumes:
- host:
    path: /var/run/docker.sock
  name: docker
---
clone:
  disable: true
depends_on: []
image_pull_secrets:
- dockerconfigjson
kind: pipeline
name: enterprise-build-e2e-publish-release-branch
node:
  type: no-parallel
platform:
  arch: amd64
  os: linux
services: []
steps:
- commands:
  - mkdir -p bin
  - curl -fL -o bin/grabpl https://grafana-downloads.storage.googleapis.com/grafana-build-pipeline/v2.9.4/grabpl
  - chmod +x bin/grabpl
  image: byrnedo/alpine-curl:0.1.8
  name: grabpl
- commands:
  - echo $DRONE_RUNNER_NAME
  image: alpine:3.15
  name: identify-runner
- commands:
  - git clone "https://$${GITHUB_TOKEN}@github.com/grafana/grafana-enterprise.git"
  - cd grafana-enterprise
  - git checkout ${DRONE_BRANCH}
  environment:
    GITHUB_TOKEN:
      from_secret: github_token
  image: grafana/build-container:1.5.0
  name: clone-enterprise
- commands:
  - mv bin/grabpl /tmp/
  - rmdir bin
  - mv grafana-enterprise /tmp/
  - /tmp/grabpl init-enterprise  /tmp/grafana-enterprise
  - mv /tmp/grafana-enterprise/deployment_tools_config.json deployment_tools_config.json
  - mkdir bin
  - mv /tmp/grabpl bin/
  - make gen-go
  - ./bin/grabpl gen-version --build-id ${DRONE_BUILD_NUMBER}
  - yarn install --immutable
  depends_on:
  - clone-enterprise
  environment: {}
  image: grafana/build-container:1.5.0
  name: initialize
- commands:
  - ./bin/grabpl build-backend --jobs 8 --edition enterprise --build-id ${DRONE_BUILD_NUMBER}
    --no-pull-enterprise
  depends_on:
  - initialize
  environment: {}
  image: grafana/build-container:1.5.0
  name: build-backend
- commands:
  - ./bin/grabpl build-frontend --jobs 8 --edition enterprise --build-id ${DRONE_BUILD_NUMBER}
    --no-pull-enterprise
  depends_on:
  - initialize
  environment:
    NODE_OPTIONS: --max_old_space_size=8192
  image: grafana/build-container:1.5.0
  name: build-frontend
- commands:
  - ./bin/grabpl build-plugins --jobs 8 --edition enterprise --sign --signing-admin
  depends_on:
  - initialize
  environment:
    GRAFANA_API_KEY:
      from_secret: grafana_api_key
  image: grafana/build-container:1.5.0
  name: build-plugins
- commands:
  - ./bin/linux-amd64/grafana-cli cue validate-schema --grafana-root .
  depends_on:
  - build-backend
  image: grafana/build-container:1.5.0
  name: validate-scuemata
- commands:
  - '# Make sure the git tree is clean.'
  - '# Stashing changes, since packages that were produced in build-backend step are
    needed.'
  - git stash
  - ./bin/linux-amd64/grafana-cli cue gen-ts --grafana-root .
  - '# The above command generates Typescript files (*.gen.ts) from all appropriate
    .cue files.'
  - '# It is required that the generated Typescript be in sync with the input CUE
    files.'
  - '# ...Modulo eslint auto-fixes...:'
  - yarn run eslint . --ext .gen.ts --fix
  - '# If any filenames are emitted by the below script, run the generator command
    `grafana-cli cue gen-ts` locally and commit the result.'
  - ./scripts/clean-git-or-error.sh
  - '# Un-stash changes.'
  - git stash pop
  depends_on:
  - validate-scuemata
  image: grafana/build-container:1.5.0
  name: ensure-cuetsified
- commands:
  - ./bin/grabpl build-backend --jobs 8 --edition enterprise2 --build-id ${DRONE_BUILD_NUMBER}
    --variants linux-x64 --no-pull-enterprise
  depends_on:
  - initialize
  environment: {}
  image: grafana/build-container:1.5.0
  name: build-backend-enterprise2
- commands:
  - ./bin/grabpl package --jobs 8 --edition enterprise --build-id ${DRONE_BUILD_NUMBER}
    --no-pull-enterprise --sign
  depends_on:
  - build-plugins
  - build-backend
  - build-frontend
  - build-backend-enterprise2
  environment:
    GITHUB_TOKEN:
      from_secret: github_token
    GPG_KEY_PASSWORD:
      from_secret: gpg_key_password
    GPG_PRIV_KEY:
      from_secret: gpg_priv_key
    GPG_PUB_KEY:
      from_secret: gpg_pub_key
    GRAFANA_API_KEY:
      from_secret: grafana_api_key
  image: grafana/build-container:1.5.0
  name: package
- commands:
  - ls dist/*.tar.gz*
  - cp dist/*.tar.gz* packaging/docker/
  depends_on:
  - package
  image: grafana/build-container:1.5.0
  name: copy-packages-for-docker
- commands:
  - ./bin/grabpl build-docker --edition enterprise --shouldSave
  depends_on:
  - copy-packages-for-docker
  environment:
    GCP_KEY:
      from_secret: gcp_key
  image: google/cloud-sdk
  name: build-docker-images
  volumes:
  - name: docker
    path: /var/run/docker.sock
- commands:
  - ./bin/grabpl build-docker --edition enterprise --shouldSave --ubuntu
  depends_on:
  - copy-packages-for-docker
  environment:
    GCP_KEY:
      from_secret: gcp_key
  image: google/cloud-sdk
  name: build-docker-images-ubuntu
  volumes:
  - name: docker
    path: /var/run/docker.sock
- commands:
  - ./scripts/grafana-server/start-server
  depends_on:
  - build-plugins
  - build-backend
  - build-frontend
  detach: true
  environment:
    ARCH: linux-amd64
    PORT: 3001
    RUNDIR: scripts/grafana-server/tmp-grafana-enterprise
  image: grafana/build-container:1.5.0
  name: grafana-server
- commands:
  - apt-get install -y netcat
  - ./bin/grabpl e2e-tests --port 3001 --suite dashboards-suite --tries 3
  depends_on:
  - grafana-server
  environment:
    HOST: grafana-server
  image: cypress/included:9.3.1
  name: end-to-end-tests-dashboards-suite
- commands:
  - apt-get install -y netcat
  - ./bin/grabpl e2e-tests --port 3001 --suite smoke-tests-suite --tries 3
  depends_on:
  - grafana-server
  environment:
    HOST: grafana-server
  image: cypress/included:9.3.1
  name: end-to-end-tests-smoke-tests-suite
- commands:
  - apt-get install -y netcat
  - ./bin/grabpl e2e-tests --port 3001 --suite panels-suite --tries 3
  depends_on:
  - grafana-server
  environment:
    HOST: grafana-server
  image: cypress/included:9.3.1
  name: end-to-end-tests-panels-suite
- commands:
  - apt-get install -y netcat
  - ./bin/grabpl e2e-tests --port 3001 --suite various-suite --tries 3
  depends_on:
  - grafana-server
  environment:
    HOST: grafana-server
  image: cypress/included:9.3.1
  name: end-to-end-tests-various-suite
- commands:
  - apt-get update
  - apt-get install -yq zip
  - ls -lah ./e2e
  - find ./e2e -type f -name "*.mp4"
  - printenv GCP_GRAFANA_UPLOAD_ARTIFACTS_KEY > /tmp/gcpkey_upload_artifacts.json
  - gcloud auth activate-service-account --key-file=/tmp/gcpkey_upload_artifacts.json
  - find ./e2e -type f -name "*spec.ts.mp4" | zip e2e/videos.zip -@
  - gsutil cp e2e/videos.zip gs://$${E2E_TEST_ARTIFACTS_BUCKET}/${DRONE_BUILD_NUMBER}/artifacts/videos/videos.zip
  - export E2E_ARTIFACTS_VIDEO_ZIP=https://storage.googleapis.com/$${E2E_TEST_ARTIFACTS_BUCKET}/${DRONE_BUILD_NUMBER}/artifacts/videos/videos.zip
  - 'echo "E2E Test artifacts uploaded to: $${E2E_ARTIFACTS_VIDEO_ZIP}"'
  - 'curl -X POST https://api.github.com/repos/${DRONE_REPO}/statuses/${DRONE_COMMIT_SHA}
    -H "Authorization: token $${GITHUB_TOKEN}" -d "{\"state\":\"success\",\"target_url\":\"$${E2E_ARTIFACTS_VIDEO_ZIP}\",
    \"description\": \"Click on the details to download e2e recording videos\", \"context\":
    \"e2e_artifacts\"}"'
  depends_on:
  - end-to-end-tests-dashboards-suite
  - end-to-end-tests-panels-suite
  - end-to-end-tests-smoke-tests-suite
  - end-to-end-tests-various-suite
  environment:
    E2E_TEST_ARTIFACTS_BUCKET: releng-pipeline-artifacts-dev
    GCP_GRAFANA_UPLOAD_ARTIFACTS_KEY:
      from_secret: gcp_upload_artifacts_key
    GITHUB_TOKEN:
      from_secret: github_token
  image: google/cloud-sdk:367.0.0
  name: e2e-tests-artifacts-upload
  when:
    status:
    - success
    - failure
- commands:
  - yarn storybook:build
  - ./bin/grabpl verify-storybook
  depends_on:
  - build-frontend
  environment:
    NODE_OPTIONS: --max_old_space_size=4096
  image: grafana/build-container:1.5.0
  name: build-storybook
- commands:
  - ./bin/grabpl upload-cdn --edition enterprise --src-bucket "grafana-static-assets"
  depends_on:
  - package
  environment:
    GCP_KEY:
      from_secret: gcp_key
    PRERELEASE_BUCKET:
      from_secret: prerelease_bucket
  image: grafana/grafana-ci-deploy:1.3.1
  name: upload-cdn-assets
- commands:
  - ./bin/grabpl upload-packages --edition enterprise --packages-bucket grafana-downloads
  depends_on:
  - package
  environment:
    GCP_KEY:
      from_secret: gcp_key
    PRERELEASE_BUCKET:
      from_secret: prerelease_bucket
  image: grafana/grafana-ci-deploy:1.3.1
  name: upload-packages
- commands:
  - ./bin/grabpl package --jobs 8 --edition enterprise2 --build-id ${DRONE_BUILD_NUMBER}
    --no-pull-enterprise --variants linux-x64 --sign
  depends_on:
  - build-plugins
  - build-backend
  - build-frontend
  - build-backend-enterprise2
  environment:
    GITHUB_TOKEN:
      from_secret: github_token
    GPG_KEY_PASSWORD:
      from_secret: gpg_key_password
    GPG_PRIV_KEY:
      from_secret: gpg_priv_key
    GPG_PUB_KEY:
      from_secret: gpg_pub_key
    GRAFANA_API_KEY:
      from_secret: grafana_api_key
  image: grafana/build-container:1.5.0
  name: package-enterprise2
- commands:
  - ./bin/grabpl upload-cdn --edition enterprise2 --src-bucket "grafana-static-assets"
  depends_on:
  - package-enterprise2
  environment:
    GCP_KEY:
      from_secret: gcp_key
    PRERELEASE_BUCKET:
      from_secret: prerelease_bucket
  image: grafana/grafana-ci-deploy:1.3.1
  name: upload-cdn-assets-enterprise2
- commands:
  - ./bin/grabpl upload-packages --edition enterprise2 --packages-bucket grafana-downloads-enterprise2
  depends_on:
  - package-enterprise2
  environment:
    GCP_KEY:
      from_secret: gcp_key
    PRERELEASE_BUCKET:
      from_secret: prerelease_bucket
  image: grafana/grafana-ci-deploy:1.3.1
  name: upload-packages-enterprise2
trigger:
  ref:
  - refs/heads/v[0-9]*
type: docker
volumes:
- host:
    path: /var/run/docker.sock
  name: docker
- name: postgres
  temp:
    medium: memory
- name: mysql
  temp:
    medium: memory
---
clone:
  disable: true
depends_on: []
image_pull_secrets:
- dockerconfigjson
kind: pipeline
name: enterprise-test-release-branch
node:
  type: no-parallel
platform:
  arch: amd64
  os: linux
services: []
steps:
- commands:
  - mkdir -p bin
  - curl -fL -o bin/grabpl https://grafana-downloads.storage.googleapis.com/grafana-build-pipeline/v2.9.4/grabpl
  - chmod +x bin/grabpl
  image: byrnedo/alpine-curl:0.1.8
  name: grabpl
- commands:
  - echo $DRONE_RUNNER_NAME
  image: alpine:3.15
  name: identify-runner
- commands:
  - git clone "https://$${GITHUB_TOKEN}@github.com/grafana/grafana-enterprise.git"
  - cd grafana-enterprise
  - git checkout ${DRONE_BRANCH}
  environment:
    GITHUB_TOKEN:
      from_secret: github_token
  image: grafana/build-container:1.5.0
  name: clone-enterprise
- commands:
  - mv bin/grabpl /tmp/
  - rmdir bin
  - mv grafana-enterprise /tmp/
  - /tmp/grabpl init-enterprise  /tmp/grafana-enterprise
  - mv /tmp/grafana-enterprise/deployment_tools_config.json deployment_tools_config.json
  - mkdir bin
  - mv /tmp/grabpl bin/
  - make gen-go
  - ./bin/grabpl gen-version --build-id ${DRONE_BUILD_NUMBER}
  - yarn install --immutable
  depends_on:
  - clone-enterprise
  environment: {}
  image: grafana/build-container:1.5.0
  name: initialize
- commands:
  - |-
    echo -e "unknwon
    referer
    errorstring
    eror
    iam
    wan" > words_to_ignore.txt
  - codespell -I words_to_ignore.txt docs/
  - rm words_to_ignore.txt
  depends_on:
  - initialize
  image: grafana/build-container:1.5.0
  name: codespell
- commands:
  - ./bin/grabpl shellcheck
  depends_on:
  - initialize
  image: grafana/build-container:1.5.0
  name: shellcheck
- commands:
  - ./bin/grabpl lint-backend --edition enterprise
  depends_on:
  - initialize
  environment:
    CGO_ENABLED: "1"
  image: grafana/build-container:1.5.0
  name: lint-backend
- commands:
  - yarn run prettier:check
  - yarn run lint
  - yarn run i18n:compile
  - yarn run typecheck
  depends_on:
  - initialize
  environment:
    TEST_MAX_WORKERS: 50%
  image: grafana/build-container:1.5.0
  name: lint-frontend
- commands:
  - ./bin/grabpl test-backend --edition enterprise
  depends_on:
  - initialize
  image: grafana/build-container:1.5.0
  name: test-backend
- commands:
  - ./bin/grabpl integration-tests --edition enterprise
  depends_on:
  - initialize
  image: grafana/build-container:1.5.0
  name: test-backend-integration
- commands:
  - yarn run ci:test-frontend
  depends_on:
  - initialize
  environment:
    TEST_MAX_WORKERS: 50%
  image: grafana/build-container:1.5.0
  name: test-frontend
- commands:
  - ./bin/grabpl lint-backend --edition enterprise2
  depends_on:
  - initialize
  environment:
    CGO_ENABLED: "1"
  image: grafana/build-container:1.5.0
  name: lint-backend-enterprise2
- commands:
  - ./bin/grabpl test-backend --edition enterprise2
  depends_on:
  - initialize
  image: grafana/build-container:1.5.0
  name: test-backend-enterprise2
- commands:
  - ./bin/grabpl integration-tests --edition enterprise2
  depends_on:
  - initialize
  image: grafana/build-container:1.5.0
  name: test-backend-integration-enterprise2
trigger:
  ref:
  - refs/heads/v[0-9]*
type: docker
volumes:
- host:
    path: /var/run/docker.sock
  name: docker
---
clone:
  disable: true
depends_on: []
image_pull_secrets:
- dockerconfigjson
kind: pipeline
name: enterprise-integration-tests-release-branch
node:
  type: no-parallel
platform:
  arch: amd64
  os: linux
services:
- environment:
    PGDATA: /var/lib/postgresql/data/pgdata
    POSTGRES_DB: grafanatest
    POSTGRES_PASSWORD: grafanatest
    POSTGRES_USER: grafanatest
  image: postgres:12.3-alpine
  name: postgres
  volumes:
  - name: postgres
    path: /var/lib/postgresql/data/pgdata
- environment:
    MYSQL_DATABASE: grafana_tests
    MYSQL_PASSWORD: password
    MYSQL_ROOT_PASSWORD: rootpass
    MYSQL_USER: grafana
  image: mysql:5.6.48
  name: mysql
  volumes:
  - name: mysql
    path: /var/lib/mysql
- environment: {}
  image: redis:6.2.1-alpine
  name: redis
- environment: {}
  image: memcached:1.6.9-alpine
  name: memcached
steps:
- commands:
  - mkdir -p bin
  - curl -fL -o bin/grabpl https://grafana-downloads.storage.googleapis.com/grafana-build-pipeline/v2.9.4/grabpl
  - chmod +x bin/grabpl
  image: byrnedo/alpine-curl:0.1.8
  name: grabpl
- commands:
  - echo $DRONE_RUNNER_NAME
  image: alpine:3.15
  name: identify-runner
- commands:
  - git clone "https://$${GITHUB_TOKEN}@github.com/grafana/grafana-enterprise.git"
  - cd grafana-enterprise
  - git checkout ${DRONE_BRANCH}
  environment:
    GITHUB_TOKEN:
      from_secret: github_token
  image: grafana/build-container:1.5.0
  name: clone-enterprise
- commands:
  - mv bin/grabpl /tmp/
  - rmdir bin
  - mv grafana-enterprise /tmp/
  - /tmp/grabpl init-enterprise  /tmp/grafana-enterprise
  - mv /tmp/grafana-enterprise/deployment_tools_config.json deployment_tools_config.json
  - mkdir bin
  - mv /tmp/grabpl bin/
  - make gen-go
  - ./bin/grabpl gen-version --build-id ${DRONE_BUILD_NUMBER}
  - yarn install --immutable
  depends_on:
  - clone-enterprise
  environment: {}
  image: grafana/build-container:1.5.0
  name: initialize
- commands:
  - apt-get update
  - apt-get install -yq postgresql-client
  - dockerize -wait tcp://postgres:5432 -timeout 120s
  - psql -p 5432 -h postgres -U grafanatest -d grafanatest -f devenv/docker/blocks/postgres_tests/setup.sql
  - go clean -testcache
  - ./bin/grabpl integration-tests --database postgres
  depends_on:
  - initialize
  environment:
    GRAFANA_TEST_DB: postgres
    PGPASSWORD: grafanatest
    POSTGRES_HOST: postgres
  image: grafana/build-container:1.5.0
  name: postgres-integration-tests
- commands:
  - apt-get update
  - apt-get install -yq default-mysql-client
  - dockerize -wait tcp://mysql:3306 -timeout 120s
  - cat devenv/docker/blocks/mysql_tests/setup.sql | mysql -h mysql -P 3306 -u root
    -prootpass
  - go clean -testcache
  - ./bin/grabpl integration-tests --database mysql
  depends_on:
  - initialize
  environment:
    GRAFANA_TEST_DB: mysql
    MYSQL_HOST: mysql
  image: grafana/build-container:1.5.0
  name: mysql-integration-tests
- commands:
  - dockerize -wait tcp://redis:6379/0 -timeout 120s
  - ./bin/grabpl integration-tests
  depends_on:
  - initialize
  environment:
    REDIS_URL: redis://redis:6379/0
  image: grafana/build-container:1.5.0
  name: redis-integration-tests
- commands:
  - dockerize -wait tcp://memcached:11211 -timeout 120s
  - ./bin/grabpl integration-tests
  depends_on:
  - initialize
  environment:
    MEMCACHED_HOSTS: memcached:11211
  image: grafana/build-container:1.5.0
  name: memcached-integration-tests
trigger:
  ref:
  - refs/heads/v[0-9]*
type: docker
volumes:
- host:
    path: /var/run/docker.sock
  name: docker
- name: postgres
  temp:
    medium: memory
- name: mysql
  temp:
    medium: memory
---
clone:
  disable: true
depends_on:
- enterprise-build-e2e-publish-release-branch
- enterprise-test-release-branch
- enterprise-integration-tests-release-branch
image_pull_secrets:
- dockerconfigjson
kind: pipeline
name: enterprise-windows-release-branch
platform:
  arch: amd64
  os: windows
  version: "1809"
services: []
steps:
- commands:
  - echo $env:DRONE_RUNNER_NAME
  image: mcr.microsoft.com/windows:1809
  name: identify-runner
- commands:
  - $$ProgressPreference = "SilentlyContinue"
  - Invoke-WebRequest https://grafana-downloads.storage.googleapis.com/grafana-build-pipeline/v2.9.4/windows/grabpl.exe
    -OutFile grabpl.exe
  - git clone "https://$$env:GITHUB_TOKEN@github.com/grafana/grafana-enterprise.git"
  - cd grafana-enterprise
  - git checkout $$env:DRONE_BRANCH
  environment:
    GITHUB_TOKEN:
      from_secret: github_token
  image: grafana/ci-wix:0.1.1
  name: clone
- commands:
  - cp -r grafana-enterprise C:\App\grafana-enterprise
  - rm -r -force grafana-enterprise
  - cp grabpl.exe C:\App\grabpl.exe
  - rm -force grabpl.exe
  - C:\App\grabpl.exe init-enterprise --github-token $$env:GITHUB_TOKEN C:\App\grafana-enterprise
  - cp C:\App\grabpl.exe grabpl.exe
  depends_on:
  - clone
  environment:
    GITHUB_TOKEN:
      from_secret: github_token
  image: grafana/ci-wix:0.1.1
  name: initialize
- commands:
  - $$gcpKey = $$env:GCP_KEY
  - '[System.Text.Encoding]::UTF8.GetString([System.Convert]::FromBase64String($$gcpKey))
    > gcpkey.json'
  - dos2unix gcpkey.json
  - gcloud auth activate-service-account --key-file=gcpkey.json
  - rm gcpkey.json
  - cp C:\App\nssm-2.24.zip .
  depends_on:
  - initialize
  environment:
    GCP_KEY:
      from_secret: gcp_key
    GITHUB_TOKEN:
      from_secret: github_token
    PRERELEASE_BUCKET:
      from_secret: prerelease_bucket
  image: grafana/ci-wix:0.1.1
  name: build-windows-installer
trigger:
  ref:
  - refs/heads/v[0-9]*
type: docker
volumes:
- host:
    path: /var/run/docker.sock
  name: docker
---
kind: pipeline
name: scan-grafana/grafana:latest-image
platform:
  arch: amd64
  os: linux
steps:
- commands:
  - trivy --exit-code 0 --severity UNKNOWN,LOW,MEDIUM grafana/grafana:latest
  image: aquasec/trivy:0.21.0
  name: scan-unkown-low-medium-vulnerabilities
- commands:
  - trivy --exit-code 1 --severity HIGH,CRITICAL grafana/grafana:latest
  image: aquasec/trivy:0.21.0
  name: scan-high-critical-vulnerabilities
- image: plugins/slack
  name: slack-notify-failure
  settings:
    channel: grafana-backend-ops
    template: 'Nightly docker image scan job for grafana/grafana:latest failed: {{build.link}}'
    webhook:
      from_secret: slack_webhook_backend
  when:
    status: failure
trigger:
  cron: nightly
  event: cron
type: docker
---
kind: pipeline
name: scan-grafana/grafana:main-image
platform:
  arch: amd64
  os: linux
steps:
- commands:
  - trivy --exit-code 0 --severity UNKNOWN,LOW,MEDIUM grafana/grafana:main
  image: aquasec/trivy:0.21.0
  name: scan-unkown-low-medium-vulnerabilities
- commands:
  - trivy --exit-code 1 --severity HIGH,CRITICAL grafana/grafana:main
  image: aquasec/trivy:0.21.0
  name: scan-high-critical-vulnerabilities
- image: plugins/slack
  name: slack-notify-failure
  settings:
    channel: grafana-backend-ops
    template: 'Nightly docker image scan job for grafana/grafana:main failed: {{build.link}}'
    webhook:
      from_secret: slack_webhook_backend
  when:
    status: failure
trigger:
  cron: nightly
  event: cron
type: docker
---
kind: pipeline
name: scan-grafana/grafana:latest-ubuntu-image
platform:
  arch: amd64
  os: linux
steps:
- commands:
  - trivy --exit-code 0 --severity UNKNOWN,LOW,MEDIUM grafana/grafana:latest-ubuntu
  image: aquasec/trivy:0.21.0
  name: scan-unkown-low-medium-vulnerabilities
- commands:
  - trivy --exit-code 1 --severity HIGH,CRITICAL grafana/grafana:latest-ubuntu
  image: aquasec/trivy:0.21.0
  name: scan-high-critical-vulnerabilities
- image: plugins/slack
  name: slack-notify-failure
  settings:
    channel: grafana-backend-ops
    template: 'Nightly docker image scan job for grafana/grafana:latest-ubuntu failed:
      {{build.link}}'
    webhook:
      from_secret: slack_webhook_backend
  when:
    status: failure
trigger:
  cron: nightly
  event: cron
type: docker
---
kind: pipeline
name: scan-grafana/grafana:main-ubuntu-image
platform:
  arch: amd64
  os: linux
steps:
- commands:
  - trivy --exit-code 0 --severity UNKNOWN,LOW,MEDIUM grafana/grafana:main-ubuntu
  image: aquasec/trivy:0.21.0
  name: scan-unkown-low-medium-vulnerabilities
- commands:
  - trivy --exit-code 1 --severity HIGH,CRITICAL grafana/grafana:main-ubuntu
  image: aquasec/trivy:0.21.0
  name: scan-high-critical-vulnerabilities
- image: plugins/slack
  name: slack-notify-failure
  settings:
    channel: grafana-backend-ops
    template: 'Nightly docker image scan job for grafana/grafana:main-ubuntu failed:
      {{build.link}}'
    webhook:
      from_secret: slack_webhook_backend
  when:
    status: failure
trigger:
  cron: nightly
  event: cron
type: docker
---
get:
  name: .dockerconfigjson
  path: secret/data/common/gcr
kind: secret
name: dockerconfigjson
---
get:
  name: pat
  path: infra/data/ci/github/grafanabot
kind: secret
name: github_token
---
get:
  name: machine-user-token
  path: infra/data/ci/drone
kind: secret
name: drone_token
---
get:
  name: bucket
  path: infra/data/ci/grafana/prerelease
kind: secret
name: prerelease_bucket
---
get:
  name: credentials.json
  path: infra/data/ci/grafana/releng/artifacts-uploader-service-account
kind: secret
name: gcp_upload_artifacts_key
---
kind: signature
<<<<<<< HEAD
hmac: 353e5257d935bae51b7bbb140b451d5e73391c8600076e0f62ea0dd002a43bd7
=======
hmac: f209cfff82a4817d7bae67872ce1a34a4a26915451ae35b4f8c9848003b18b91
>>>>>>> 4a804b57

...<|MERGE_RESOLUTION|>--- conflicted
+++ resolved
@@ -433,29 +433,13 @@
   image: grafana/build-container:1.5.0
   name: initialize
 - commands:
-<<<<<<< HEAD
-  - ./bin/grabpl build-frontend --jobs 8 --no-install-deps --edition oss --build-id
-    ${DRONE_BUILD_NUMBER} --no-pull-enterprise
-  depends_on:
-  - initialize
-  environment:
-    NODE_OPTIONS: --max_old_space_size=8192
-  image: grafana/build-container:1.5.0
-  name: build-frontend
-- commands:
-  - ./scripts/ci-reference-docs-lint.sh ci
-  depends_on:
-  - build-frontend
-  image: grafana/build-container:1.5.0
-=======
   - yarn packages:build
   - yarn packages:docsExtract
   - yarn packages:docsToMarkdown
   - ./scripts/ci-reference-docs-lint.sh ci
   depends_on:
   - initialize
-  image: grafana/build-container:1.4.9
->>>>>>> 4a804b57
+  image: grafana/build-container:1.5.0
   name: build-frontend-docs
 - commands:
   - mkdir -p /hugo/content/docs/grafana
@@ -824,13 +808,8 @@
   - yarn packages:docsToMarkdown
   - ./scripts/ci-reference-docs-lint.sh ci
   depends_on:
-<<<<<<< HEAD
-  - build-frontend
-  image: grafana/build-container:1.5.0
-=======
-  - initialize
-  image: grafana/build-container:1.4.9
->>>>>>> 4a804b57
+  - initialize
+  image: grafana/build-container:1.5.0
   name: build-frontend-docs
 - commands:
   - ls dist/*.tar.gz*
@@ -4282,10 +4261,6 @@
 name: gcp_upload_artifacts_key
 ---
 kind: signature
-<<<<<<< HEAD
-hmac: 353e5257d935bae51b7bbb140b451d5e73391c8600076e0f62ea0dd002a43bd7
-=======
-hmac: f209cfff82a4817d7bae67872ce1a34a4a26915451ae35b4f8c9848003b18b91
->>>>>>> 4a804b57
+hmac: 6f97feb3f7c58cec202100fa41b3aa03ab0f1130e1c8604f5e20f7185929dfeb
 
 ...