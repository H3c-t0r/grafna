---
depends_on: []
kind: pipeline
name: pr-test
node:
  type: no-parallel
platform:
  arch: amd64
  os: linux
services: []
steps:
- commands:
  - echo $DRONE_RUNNER_NAME
  image: alpine:3.15
  name: identify-runner
- commands:
  - mkdir -p bin
  - curl -fL -o bin/grabpl https://grafana-downloads.storage.googleapis.com/grafana-build-pipeline/v2.9.41/grabpl
  - chmod +x bin/grabpl
  image: byrnedo/alpine-curl:0.1.8
  name: grabpl
- commands:
  - ./bin/grabpl gen-version --build-id ${DRONE_BUILD_NUMBER}
  depends_on:
  - grabpl
  image: grafana/build-container:1.5.4
  name: gen-version
- commands:
  - make gen-go
  image: grafana/build-container:1.5.4
  name: wire-install
- commands:
  - yarn install --immutable
  depends_on:
  - grabpl
  image: grafana/build-container:1.5.4
  name: yarn-install
- commands:
  - ./bin/grabpl verify-drone
  depends_on:
  - grabpl
  image: byrnedo/alpine-curl:0.1.8
  name: lint-drone
- commands:
  - |-
    echo -e "unknwon
    referer
    errorstring
    eror
    iam
    wan" > words_to_ignore.txt
  - codespell -I words_to_ignore.txt docs/
  - rm words_to_ignore.txt
  image: grafana/build-container:1.5.4
  name: codespell
- commands:
  - ./bin/grabpl shellcheck
  depends_on:
  - grabpl
  image: grafana/build-container:1.5.4
  name: shellcheck
- commands:
  - ./bin/grabpl lint-backend --edition oss
  depends_on:
  - wire-install
  environment:
    CGO_ENABLED: "1"
  image: grafana/build-container:1.5.4
  name: lint-backend
- commands:
  - yarn run prettier:check
  - yarn run lint
  - yarn run i18n:compile
  - yarn run typecheck
  depends_on:
  - yarn-install
  environment:
    TEST_MAX_WORKERS: 50%
  image: grafana/build-container:1.5.4
  name: lint-frontend
- commands:
  - ./bin/grabpl test-backend --edition oss
  depends_on:
  - wire-install
  image: grafana/build-container:1.5.4
  name: test-backend
- commands:
  - ./bin/grabpl integration-tests --edition oss
  depends_on:
  - wire-install
  image: grafana/build-container:1.5.4
  name: test-backend-integration
- commands:
  - yarn run ci:test-frontend
  depends_on:
  - yarn-install
  environment:
    TEST_MAX_WORKERS: 50%
  image: grafana/build-container:1.5.4
  name: test-frontend
trigger:
  event:
  - pull_request
  paths:
    exclude:
    - docs/**
type: docker
volumes:
- host:
    path: /var/run/docker.sock
  name: docker
---
depends_on: []
kind: pipeline
name: pr-build-e2e
node:
  type: no-parallel
platform:
  arch: amd64
  os: linux
services: []
steps:
- commands:
  - echo $DRONE_RUNNER_NAME
  image: alpine:3.15
  name: identify-runner
- commands:
  - mkdir -p bin
  - curl -fL -o bin/grabpl https://grafana-downloads.storage.googleapis.com/grafana-build-pipeline/v2.9.41/grabpl
  - chmod +x bin/grabpl
  image: byrnedo/alpine-curl:0.1.8
  name: grabpl
- commands:
  - ./bin/grabpl gen-version --build-id ${DRONE_BUILD_NUMBER}
  depends_on:
  - grabpl
  image: grafana/build-container:1.5.4
  name: gen-version
- commands:
  - make gen-go
  image: grafana/build-container:1.5.4
  name: wire-install
- commands:
  - yarn install --immutable
<<<<<<< HEAD
  image: grafana/build-container:1.5.3
  name: initialize
- failure: ignore
  image: grafana/drone-downstream
  name: trigger-enterprise-downstream
  settings:
    params:
    - SOURCE_BUILD_NUMBER=${DRONE_COMMIT}
    - SOURCE_COMMIT=${DRONE_COMMIT}
    - OSS_PULL_REQUEST=${DRONE_PULL_REQUEST}
    repositories:
    - grafana/grafana-enterprise@${DRONE_SOURCE_BRANCH}
    server: https://drone.grafana.net
    token:
      from_secret: drone_token
=======
  depends_on:
  - grabpl
  image: grafana/build-container:1.5.4
  name: yarn-install
>>>>>>> 7341124b
- commands:
  - ./bin/grabpl build-backend --jobs 8 --edition oss --build-id ${DRONE_BUILD_NUMBER}
    --variants linux-amd64,linux-amd64-musl,darwin-amd64,windows-amd64,armv6
  depends_on:
  - gen-version
  - wire-install
  image: grafana/build-container:1.5.4
  name: build-backend
- commands:
  - ./bin/grabpl build-frontend --jobs 8 --edition oss --build-id ${DRONE_BUILD_NUMBER}
  depends_on:
  - gen-version
  - yarn-install
  environment:
    NODE_OPTIONS: --max_old_space_size=8192
  image: grafana/build-container:1.5.4
  name: build-frontend
- commands:
  - ./bin/grabpl build-frontend-packages --jobs 8 --edition oss --build-id ${DRONE_BUILD_NUMBER}
  depends_on:
  - gen-version
  - yarn-install
  environment:
    NODE_OPTIONS: --max_old_space_size=8192
  image: grafana/build-container:1.5.4
  name: build-frontend-packages
- commands:
  - ./bin/grabpl build-plugins --jobs 8 --edition oss
  depends_on:
  - gen-version
  - yarn-install
  environment: null
  image: grafana/build-container:1.5.4
  name: build-plugins
- commands:
  - ./bin/linux-amd64/grafana-cli cue validate-schema --grafana-root .
  depends_on:
  - build-backend
  image: grafana/build-container:1.5.4
  name: validate-scuemata
- commands:
  - '# It is required that the generated Typescript be in sync with the input CUE
    files.'
  - '# To enforce this, the following command will attempt to generate Typescript
    from all'
  - '# appropriate .cue files, then compare with the corresponding (*.gen.ts) file
    the generated'
  - '# code would have been written to. It exits 1 if any diffs are found.'
  - ./bin/linux-amd64/grafana-cli cue gen-ts --grafana-root . --diff
  depends_on:
  - validate-scuemata
  image: grafana/build-container:1.5.4
  name: ensure-cuetsified
- commands:
  - . scripts/build/gpg-test-vars.sh && ./bin/grabpl package --jobs 8 --edition oss
    --build-id ${DRONE_BUILD_NUMBER} --variants linux-amd64,linux-amd64-musl,darwin-amd64,windows-amd64,armv6
  depends_on:
  - build-plugins
  - build-backend
  - build-frontend
  - build-frontend-packages
  environment: null
  image: grafana/build-container:1.5.4
  name: package
- commands:
  - ./scripts/grafana-server/start-server
  depends_on:
  - build-plugins
  - build-backend
  - build-frontend
  - build-frontend-packages
  detach: true
  environment:
    ARCH: linux-amd64
    PORT: 3001
  image: grafana/build-container:1.5.4
  name: grafana-server
- commands:
  - apt-get install -y netcat
  - ./bin/grabpl e2e-tests --port 3001 --suite dashboards-suite
  depends_on:
  - grafana-server
  environment:
    HOST: grafana-server
  image: cypress/included:9.5.1-node16.14.0-slim-chrome99-ff97
  name: end-to-end-tests-dashboards-suite
- commands:
  - apt-get install -y netcat
  - ./bin/grabpl e2e-tests --port 3001 --suite smoke-tests-suite
  depends_on:
  - grafana-server
  environment:
    HOST: grafana-server
  image: cypress/included:9.5.1-node16.14.0-slim-chrome99-ff97
  name: end-to-end-tests-smoke-tests-suite
- commands:
  - apt-get install -y netcat
  - ./bin/grabpl e2e-tests --port 3001 --suite panels-suite
  depends_on:
  - grafana-server
  environment:
    HOST: grafana-server
  image: cypress/included:9.5.1-node16.14.0-slim-chrome99-ff97
  name: end-to-end-tests-panels-suite
- commands:
  - apt-get install -y netcat
  - ./bin/grabpl e2e-tests --port 3001 --suite various-suite
  depends_on:
  - grafana-server
  environment:
    HOST: grafana-server
  image: cypress/included:9.5.1-node16.14.0-slim-chrome99-ff97
  name: end-to-end-tests-various-suite
- commands:
  - apt-get update
  - apt-get install -yq zip
  - ls -lah ./e2e
  - find ./e2e -type f -name "*.mp4"
  - printenv GCP_GRAFANA_UPLOAD_ARTIFACTS_KEY > /tmp/gcpkey_upload_artifacts.json
  - gcloud auth activate-service-account --key-file=/tmp/gcpkey_upload_artifacts.json
  - find ./e2e -type f -name "*spec.ts.mp4" | zip e2e/videos.zip -@
  - gsutil cp e2e/videos.zip gs://$${E2E_TEST_ARTIFACTS_BUCKET}/${DRONE_BUILD_NUMBER}/artifacts/videos/videos.zip
  - export E2E_ARTIFACTS_VIDEO_ZIP=https://storage.googleapis.com/$${E2E_TEST_ARTIFACTS_BUCKET}/${DRONE_BUILD_NUMBER}/artifacts/videos/videos.zip
  - 'echo "E2E Test artifacts uploaded to: $${E2E_ARTIFACTS_VIDEO_ZIP}"'
  - 'curl -X POST https://api.github.com/repos/${DRONE_REPO}/statuses/${DRONE_COMMIT_SHA}
    -H "Authorization: token $${GITHUB_TOKEN}" -d "{\"state\":\"success\",\"target_url\":\"$${E2E_ARTIFACTS_VIDEO_ZIP}\",
    \"description\": \"Click on the details to download e2e recording videos\", \"context\":
    \"e2e_artifacts\"}"'
  depends_on:
  - end-to-end-tests-dashboards-suite
  - end-to-end-tests-panels-suite
  - end-to-end-tests-smoke-tests-suite
  - end-to-end-tests-various-suite
  environment:
    E2E_TEST_ARTIFACTS_BUCKET: releng-pipeline-artifacts-dev
    GCP_GRAFANA_UPLOAD_ARTIFACTS_KEY:
      from_secret: gcp_upload_artifacts_key
    GITHUB_TOKEN:
      from_secret: github_token
  image: google/cloud-sdk:367.0.0
  name: e2e-tests-artifacts-upload
  when:
    status:
    - success
    - failure
- commands:
  - yarn storybook:build
  - ./bin/grabpl verify-storybook
  depends_on:
  - build-frontend
  - build-frontend-packages
  environment:
    NODE_OPTIONS: --max_old_space_size=4096
  image: grafana/build-container:1.5.4
  name: build-storybook
- commands:
  - yarn wait-on http://$HOST:$PORT
  - pa11y-ci --config .pa11yci-pr.conf.js
  depends_on:
  - grafana-server
  environment:
    GRAFANA_MISC_STATS_API_KEY:
      from_secret: grafana_misc_stats_api_key
    HOST: grafana-server
    PORT: 3001
  failure: always
  image: grafana/docker-puppeteer:1.0.0
  name: test-a11y-frontend
- commands:
  - ls dist/*.tar.gz*
  - cp dist/*.tar.gz* packaging/docker/
  depends_on:
  - package
  image: grafana/build-container:1.5.4
  name: copy-packages-for-docker
- commands:
  - ./bin/grabpl build-docker --edition oss -archs amd64
  depends_on:
  - copy-packages-for-docker
  environment:
    GCP_KEY:
      from_secret: gcp_key
  image: google/cloud-sdk
  name: build-docker-images
  volumes:
  - name: docker
    path: /var/run/docker.sock
trigger:
  event:
  - pull_request
  paths:
    exclude:
    - docs/**
type: docker
volumes:
- host:
    path: /var/run/docker.sock
  name: docker
---
depends_on: []
kind: pipeline
name: pr-integration-tests
node:
  type: no-parallel
platform:
  arch: amd64
  os: linux
services:
- environment:
    PGDATA: /var/lib/postgresql/data/pgdata
    POSTGRES_DB: grafanatest
    POSTGRES_PASSWORD: grafanatest
    POSTGRES_USER: grafanatest
  image: postgres:12.3-alpine
  name: postgres
  volumes:
  - name: postgres
    path: /var/lib/postgresql/data/pgdata
- environment:
    MYSQL_DATABASE: grafana_tests
    MYSQL_PASSWORD: password
    MYSQL_ROOT_PASSWORD: rootpass
    MYSQL_USER: grafana
  image: mysql:5.6.48
  name: mysql
  volumes:
  - name: mysql
    path: /var/lib/mysql
steps:
- commands:
  - mkdir -p bin
  - curl -fL -o bin/grabpl https://grafana-downloads.storage.googleapis.com/grafana-build-pipeline/v2.9.41/grabpl
  - chmod +x bin/grabpl
  image: byrnedo/alpine-curl:0.1.8
  name: grabpl
- commands:
  - echo $DRONE_RUNNER_NAME
  image: alpine:3.15
  name: identify-runner
- commands:
  - apt-get update
  - apt-get install -yq postgresql-client
  - dockerize -wait tcp://postgres:5432 -timeout 120s
  - psql -p 5432 -h postgres -U grafanatest -d grafanatest -f devenv/docker/blocks/postgres_tests/setup.sql
  - go clean -testcache
  - ./bin/grabpl integration-tests --database postgres
  depends_on:
  - grabpl
  environment:
    GRAFANA_TEST_DB: postgres
    PGPASSWORD: grafanatest
    POSTGRES_HOST: postgres
  image: grafana/build-container:1.5.4
  name: postgres-integration-tests
- commands:
  - apt-get update
  - apt-get install -yq default-mysql-client
  - dockerize -wait tcp://mysql:3306 -timeout 120s
  - cat devenv/docker/blocks/mysql_tests/setup.sql | mysql -h mysql -P 3306 -u root
    -prootpass
  - go clean -testcache
  - ./bin/grabpl integration-tests --database mysql
  depends_on:
  - grabpl
  environment:
    GRAFANA_TEST_DB: mysql
    MYSQL_HOST: mysql
  image: grafana/build-container:1.5.4
  name: mysql-integration-tests
trigger:
  event:
  - pull_request
  paths:
    exclude:
    - docs/**
type: docker
volumes:
- host:
    path: /var/run/docker.sock
  name: docker
- name: postgres
  temp:
    medium: memory
- name: mysql
  temp:
    medium: memory
---
depends_on: []
kind: pipeline
name: pr-docs
node:
  type: no-parallel
platform:
  arch: amd64
  os: linux
services: []
steps:
- commands:
  - mkdir -p bin
  - curl -fL -o bin/grabpl https://grafana-downloads.storage.googleapis.com/grafana-build-pipeline/v2.9.41/grabpl
  - chmod +x bin/grabpl
  image: byrnedo/alpine-curl:0.1.8
  name: grabpl
- commands:
  - echo $DRONE_RUNNER_NAME
  image: alpine:3.15
  name: identify-runner
- commands:
  - ./bin/grabpl gen-version --build-id ${DRONE_BUILD_NUMBER}
  depends_on:
  - grabpl
  image: grafana/build-container:1.5.4
  name: gen-version
- commands:
  - yarn install --immutable
  depends_on:
  - grabpl
  image: grafana/build-container:1.5.4
  name: yarn-install
- commands:
  - |-
    echo -e "unknwon
    referer
    errorstring
    eror
    iam
    wan" > words_to_ignore.txt
  - codespell -I words_to_ignore.txt docs/
  - rm words_to_ignore.txt
  image: grafana/build-container:1.5.4
  name: codespell
- commands:
  - yarn run prettier:checkDocs
  depends_on:
  - yarn-install
  environment:
    NODE_OPTIONS: --max_old_space_size=8192
  image: grafana/build-container:1.5.4
  name: lint-docs
- commands:
  - ./bin/grabpl build-frontend-packages --jobs 8 --edition oss --build-id ${DRONE_BUILD_NUMBER}
  depends_on:
  - gen-version
  - yarn-install
  environment:
    NODE_OPTIONS: --max_old_space_size=8192
  image: grafana/build-container:1.5.4
  name: build-frontend-packages
- commands:
  - ./scripts/ci-reference-docs-lint.sh ci
  depends_on:
  - build-frontend-packages
  image: grafana/build-container:1.5.4
  name: build-frontend-docs
- commands:
  - mkdir -p /hugo/content/docs/grafana
  - cp -r docs/sources/* /hugo/content/docs/grafana/latest/
  - cd /hugo && make prod
  depends_on:
  - build-frontend-docs
  image: grafana/docs-base:latest
  name: build-docs-website
trigger:
  event:
  - pull_request
  paths:
    include:
    - docs/**
    - packages/**
type: docker
volumes:
- host:
    path: /var/run/docker.sock
  name: docker
---
depends_on: []
kind: pipeline
name: main-docs
node:
  type: no-parallel
platform:
  arch: amd64
  os: linux
services: []
steps:
- commands:
  - mkdir -p bin
  - curl -fL -o bin/grabpl https://grafana-downloads.storage.googleapis.com/grafana-build-pipeline/v2.9.41/grabpl
  - chmod +x bin/grabpl
  image: byrnedo/alpine-curl:0.1.8
  name: grabpl
- commands:
  - echo $DRONE_RUNNER_NAME
  image: alpine:3.15
  name: identify-runner
- commands:
  - ./bin/grabpl gen-version --build-id ${DRONE_BUILD_NUMBER}
  depends_on:
  - grabpl
  image: grafana/build-container:1.5.4
  name: gen-version
- commands:
  - yarn install --immutable
  depends_on:
  - grabpl
  image: grafana/build-container:1.5.4
  name: yarn-install
- commands:
  - |-
    echo -e "unknwon
    referer
    errorstring
    eror
    iam
    wan" > words_to_ignore.txt
  - codespell -I words_to_ignore.txt docs/
  - rm words_to_ignore.txt
  image: grafana/build-container:1.5.4
  name: codespell
- commands:
  - yarn run prettier:checkDocs
  depends_on:
  - yarn-install
  environment:
    NODE_OPTIONS: --max_old_space_size=8192
  image: grafana/build-container:1.5.4
  name: lint-docs
- commands:
  - ./bin/grabpl build-frontend-packages --jobs 8 --edition oss --build-id ${DRONE_BUILD_NUMBER}
  depends_on:
  - gen-version
  - yarn-install
  environment:
    NODE_OPTIONS: --max_old_space_size=8192
  image: grafana/build-container:1.5.4
  name: build-frontend-packages
- commands:
  - ./scripts/ci-reference-docs-lint.sh ci
  depends_on:
  - build-frontend-packages
  image: grafana/build-container:1.5.4
  name: build-frontend-docs
- commands:
  - mkdir -p /hugo/content/docs/grafana
  - cp -r docs/sources/* /hugo/content/docs/grafana/latest/
  - cd /hugo && make prod
  depends_on:
  - build-frontend-docs
  image: grafana/docs-base:latest
  name: build-docs-website
trigger:
  branch: main
  event:
  - push
type: docker
volumes:
- host:
    path: /var/run/docker.sock
  name: docker
---
depends_on: []
kind: pipeline
name: main-test
node:
  type: no-parallel
platform:
  arch: amd64
  os: linux
services: []
steps:
- commands:
  - echo $DRONE_RUNNER_NAME
  image: alpine:3.15
  name: identify-runner
- commands:
  - mkdir -p bin
  - curl -fL -o bin/grabpl https://grafana-downloads.storage.googleapis.com/grafana-build-pipeline/v2.9.41/grabpl
  - chmod +x bin/grabpl
  image: byrnedo/alpine-curl:0.1.8
  name: grabpl
- commands:
  - ./bin/grabpl gen-version --build-id ${DRONE_BUILD_NUMBER}
  depends_on:
  - grabpl
  image: grafana/build-container:1.5.4
  name: gen-version
- commands:
  - make gen-go
  image: grafana/build-container:1.5.4
  name: wire-install
- commands:
  - yarn install --immutable
  depends_on:
  - grabpl
  image: grafana/build-container:1.5.4
  name: yarn-install
- commands:
  - ./bin/grabpl verify-drone
  depends_on:
  - grabpl
  image: byrnedo/alpine-curl:0.1.8
  name: lint-drone
- commands:
  - |-
    echo -e "unknwon
    referer
    errorstring
    eror
    iam
    wan" > words_to_ignore.txt
  - codespell -I words_to_ignore.txt docs/
  - rm words_to_ignore.txt
  image: grafana/build-container:1.5.4
  name: codespell
- commands:
  - ./bin/grabpl shellcheck
  depends_on:
  - grabpl
  image: grafana/build-container:1.5.4
  name: shellcheck
- commands:
  - ./bin/grabpl lint-backend --edition oss
  depends_on:
  - wire-install
  environment:
    CGO_ENABLED: "1"
  image: grafana/build-container:1.5.4
  name: lint-backend
- commands:
  - yarn run prettier:check
  - yarn run lint
  - yarn run i18n:compile
  - yarn run typecheck
  depends_on:
  - yarn-install
  environment:
    TEST_MAX_WORKERS: 50%
  image: grafana/build-container:1.5.4
  name: lint-frontend
- commands:
  - ./bin/grabpl test-backend --edition oss
  depends_on:
  - wire-install
  image: grafana/build-container:1.5.4
  name: test-backend
- commands:
  - ./bin/grabpl integration-tests --edition oss
  depends_on:
  - wire-install
  image: grafana/build-container:1.5.4
  name: test-backend-integration
- commands:
  - yarn run ci:test-frontend
  depends_on:
  - yarn-install
  environment:
    TEST_MAX_WORKERS: 50%
  image: grafana/build-container:1.5.4
  name: test-frontend
trigger:
  branch: main
  event:
  - push
type: docker
volumes:
- host:
    path: /var/run/docker.sock
  name: docker
---
depends_on: []
kind: pipeline
name: main-build-e2e-publish
node:
  type: no-parallel
platform:
  arch: amd64
  os: linux
services: []
steps:
- commands:
  - echo $DRONE_RUNNER_NAME
  image: alpine:3.15
  name: identify-runner
- commands:
  - mkdir -p bin
  - curl -fL -o bin/grabpl https://grafana-downloads.storage.googleapis.com/grafana-build-pipeline/v2.9.41/grabpl
  - chmod +x bin/grabpl
  image: byrnedo/alpine-curl:0.1.8
  name: grabpl
- commands:
  - ./bin/grabpl gen-version --build-id ${DRONE_BUILD_NUMBER}
  depends_on:
  - grabpl
  image: grafana/build-container:1.5.4
  name: gen-version
- commands:
  - make gen-go
  image: grafana/build-container:1.5.4
  name: wire-install
- commands:
  - yarn install --immutable
  depends_on:
  - grabpl
  image: grafana/build-container:1.5.4
  name: yarn-install
- commands:
  - git clone "https://$${GITHUB_TOKEN}@github.com/grafana/grafana-enterprise.git"
    --depth=1
  - cd grafana-enterprise
  - git fetch origin "refs/tags/*:refs/tags/*"
  - git tag -d $${TEST_TAG} && git push --delete origin $${TEST_TAG} && git tag $${TEST_TAG}
    && git push origin $${TEST_TAG}
  - cd -
  - git fetch origin "refs/tags/*:refs/tags/*"
  - git remote add downstream https://$${GITHUB_TOKEN}@github.com/grafana/$${DOWNSTREAM_REPO}.git
  - git tag -d $${TEST_TAG} && git push --delete downstream --quiet $${TEST_TAG} &&
    git tag $${TEST_TAG} && git push downstream $${TEST_TAG} --quiet
  environment:
    DOWNSTREAM_REPO:
      from_secret: downstream
    GITHUB_TOKEN:
      from_secret: github_token
    TEST_TAG: v0.0.0-test
  failure: ignore
  image: grafana/build-container:1.5.4
  name: trigger-test-release
  when:
    paths:
      include:
      - .drone.yml
    repo:
    - grafana/grafana
- image: grafana/drone-downstream
  name: trigger-enterprise-downstream
  settings:
    params:
    - SOURCE_BUILD_NUMBER=${DRONE_COMMIT}
    - SOURCE_COMMIT=${DRONE_COMMIT}
    - OSS_PULL_REQUEST=${DRONE_PULL_REQUEST}
    repositories:
    - grafana/grafana-enterprise@main
    server: https://drone.grafana.net
    token:
      from_secret: drone_token
- commands:
  - ./bin/grabpl build-backend --jobs 8 --edition oss --build-id ${DRONE_BUILD_NUMBER}
  depends_on:
  - gen-version
  - wire-install
  image: grafana/build-container:1.5.4
  name: build-backend
- commands:
  - ./bin/grabpl build-frontend --jobs 8 --edition oss --build-id ${DRONE_BUILD_NUMBER}
  depends_on:
  - gen-version
  - yarn-install
  environment:
    NODE_OPTIONS: --max_old_space_size=8192
  image: grafana/build-container:1.5.4
  name: build-frontend
- commands:
  - ./bin/grabpl build-frontend-packages --jobs 8 --edition oss --build-id ${DRONE_BUILD_NUMBER}
  depends_on:
  - gen-version
  - yarn-install
  environment:
    NODE_OPTIONS: --max_old_space_size=8192
  image: grafana/build-container:1.5.4
  name: build-frontend-packages
- commands:
  - ./bin/grabpl build-plugins --jobs 8 --edition oss --sign --signing-admin
  depends_on:
  - gen-version
  - yarn-install
  environment:
    GRAFANA_API_KEY:
      from_secret: grafana_api_key
  image: grafana/build-container:1.5.4
  name: build-plugins
- commands:
  - ./bin/linux-amd64/grafana-cli cue validate-schema --grafana-root .
  depends_on:
  - build-backend
  image: grafana/build-container:1.5.4
  name: validate-scuemata
- commands:
  - '# It is required that the generated Typescript be in sync with the input CUE
    files.'
  - '# To enforce this, the following command will attempt to generate Typescript
    from all'
  - '# appropriate .cue files, then compare with the corresponding (*.gen.ts) file
    the generated'
  - '# code would have been written to. It exits 1 if any diffs are found.'
  - ./bin/linux-amd64/grafana-cli cue gen-ts --grafana-root . --diff
  depends_on:
  - validate-scuemata
  image: grafana/build-container:1.5.4
  name: ensure-cuetsified
- commands:
  - ./bin/grabpl package --jobs 8 --edition oss --build-id ${DRONE_BUILD_NUMBER} --sign
  depends_on:
  - build-plugins
  - build-backend
  - build-frontend
  - build-frontend-packages
  environment:
    GPG_KEY_PASSWORD:
      from_secret: gpg_key_password
    GPG_PRIV_KEY:
      from_secret: gpg_priv_key
    GPG_PUB_KEY:
      from_secret: gpg_pub_key
    GRAFANA_API_KEY:
      from_secret: grafana_api_key
  image: grafana/build-container:1.5.4
  name: package
- commands:
  - ./scripts/grafana-server/start-server
  depends_on:
  - build-plugins
  - build-backend
  - build-frontend
  - build-frontend-packages
  detach: true
  environment:
    ARCH: linux-amd64
    PORT: 3001
  image: grafana/build-container:1.5.4
  name: grafana-server
- commands:
  - apt-get install -y netcat
  - ./bin/grabpl e2e-tests --port 3001 --suite dashboards-suite
  depends_on:
  - grafana-server
  environment:
    HOST: grafana-server
  image: cypress/included:9.5.1-node16.14.0-slim-chrome99-ff97
  name: end-to-end-tests-dashboards-suite
- commands:
  - apt-get install -y netcat
  - ./bin/grabpl e2e-tests --port 3001 --suite smoke-tests-suite
  depends_on:
  - grafana-server
  environment:
    HOST: grafana-server
  image: cypress/included:9.5.1-node16.14.0-slim-chrome99-ff97
  name: end-to-end-tests-smoke-tests-suite
- commands:
  - apt-get install -y netcat
  - ./bin/grabpl e2e-tests --port 3001 --suite panels-suite
  depends_on:
  - grafana-server
  environment:
    HOST: grafana-server
  image: cypress/included:9.5.1-node16.14.0-slim-chrome99-ff97
  name: end-to-end-tests-panels-suite
- commands:
  - apt-get install -y netcat
  - ./bin/grabpl e2e-tests --port 3001 --suite various-suite
  depends_on:
  - grafana-server
  environment:
    HOST: grafana-server
  image: cypress/included:9.5.1-node16.14.0-slim-chrome99-ff97
  name: end-to-end-tests-various-suite
- commands:
  - apt-get update
  - apt-get install -yq zip
  - ls -lah ./e2e
  - find ./e2e -type f -name "*.mp4"
  - printenv GCP_GRAFANA_UPLOAD_ARTIFACTS_KEY > /tmp/gcpkey_upload_artifacts.json
  - gcloud auth activate-service-account --key-file=/tmp/gcpkey_upload_artifacts.json
  - find ./e2e -type f -name "*spec.ts.mp4" | zip e2e/videos.zip -@
  - gsutil cp e2e/videos.zip gs://$${E2E_TEST_ARTIFACTS_BUCKET}/${DRONE_BUILD_NUMBER}/artifacts/videos/videos.zip
  - export E2E_ARTIFACTS_VIDEO_ZIP=https://storage.googleapis.com/$${E2E_TEST_ARTIFACTS_BUCKET}/${DRONE_BUILD_NUMBER}/artifacts/videos/videos.zip
  - 'echo "E2E Test artifacts uploaded to: $${E2E_ARTIFACTS_VIDEO_ZIP}"'
  - 'curl -X POST https://api.github.com/repos/${DRONE_REPO}/statuses/${DRONE_COMMIT_SHA}
    -H "Authorization: token $${GITHUB_TOKEN}" -d "{\"state\":\"success\",\"target_url\":\"$${E2E_ARTIFACTS_VIDEO_ZIP}\",
    \"description\": \"Click on the details to download e2e recording videos\", \"context\":
    \"e2e_artifacts\"}"'
  depends_on:
  - end-to-end-tests-dashboards-suite
  - end-to-end-tests-panels-suite
  - end-to-end-tests-smoke-tests-suite
  - end-to-end-tests-various-suite
  environment:
    E2E_TEST_ARTIFACTS_BUCKET: releng-pipeline-artifacts-dev
    GCP_GRAFANA_UPLOAD_ARTIFACTS_KEY:
      from_secret: gcp_upload_artifacts_key
    GITHUB_TOKEN:
      from_secret: github_token
  image: google/cloud-sdk:367.0.0
  name: e2e-tests-artifacts-upload
  when:
    status:
    - success
    - failure
- commands:
  - yarn storybook:build
  - ./bin/grabpl verify-storybook
  depends_on:
  - build-frontend
  - build-frontend-packages
  environment:
    NODE_OPTIONS: --max_old_space_size=4096
  image: grafana/build-container:1.5.4
  name: build-storybook
- commands:
  - ./bin/grabpl store-storybook --deployment canary --src-bucket grafana-storybook
  depends_on:
  - build-storybook
  - end-to-end-tests-dashboards-suite
  - end-to-end-tests-panels-suite
  - end-to-end-tests-smoke-tests-suite
  - end-to-end-tests-various-suite
  environment:
    GCP_KEY:
      from_secret: gcp_key
    PRERELEASE_BUCKET:
      from_secret: prerelease_bucket
  image: grafana/grafana-ci-deploy:1.3.1
  name: store-storybook
  when:
    repo:
    - grafana/grafana
- commands:
  - yarn wait-on http://$HOST:$PORT
  - pa11y-ci --config .pa11yci.conf.js --json > pa11y-ci-results.json
  depends_on:
  - grafana-server
  environment:
    GRAFANA_MISC_STATS_API_KEY:
      from_secret: grafana_misc_stats_api_key
    HOST: grafana-server
    PORT: 3001
  failure: ignore
  image: grafana/docker-puppeteer:1.0.0
  name: test-a11y-frontend
- commands:
  - ./scripts/ci-frontend-metrics.sh | ./bin/grabpl publish-metrics $${GRAFANA_MISC_STATS_API_KEY}
  depends_on:
  - test-a11y-frontend
  environment:
    GRAFANA_MISC_STATS_API_KEY:
      from_secret: grafana_misc_stats_api_key
  failure: ignore
  image: grafana/build-container:1.5.4
  name: publish-frontend-metrics
  when:
    repo:
    - grafana/grafana
- commands:
  - ls dist/*.tar.gz*
  - cp dist/*.tar.gz* packaging/docker/
  depends_on:
  - package
  image: grafana/build-container:1.5.4
  name: copy-packages-for-docker
- commands:
  - ./bin/grabpl build-docker --edition oss
  depends_on:
  - copy-packages-for-docker
  environment:
    GCP_KEY:
      from_secret: gcp_key
  image: google/cloud-sdk
  name: build-docker-images
  volumes:
  - name: docker
    path: /var/run/docker.sock
- commands:
  - ./bin/grabpl build-docker --edition oss --ubuntu
  depends_on:
  - copy-packages-for-docker
  environment:
    GCP_KEY:
      from_secret: gcp_key
  image: google/cloud-sdk
  name: build-docker-images-ubuntu
  volumes:
  - name: docker
    path: /var/run/docker.sock
- commands:
  - ./bin/grabpl artifacts docker publish --dockerhub-repo grafana --base alpine --base
    ubuntu --arch amd64 --arch arm64 --arch armv7
  depends_on:
  - build-docker-images
  - build-docker-images-ubuntu
  environment:
    DOCKER_PASSWORD:
      from_secret: docker_password
    DOCKER_USER:
      from_secret: docker_username
    GCP_KEY:
      from_secret: gcp_key
  image: google/cloud-sdk
  name: publish-images-grafana
  volumes:
  - name: docker
    path: /var/run/docker.sock
  when:
    repo:
    - grafana/grafana
- commands:
  - ./bin/grabpl artifacts docker publish --dockerhub-repo grafana-oss --base alpine
    --base ubuntu --arch amd64 --arch arm64 --arch armv7
  depends_on:
  - build-docker-images
  - build-docker-images-ubuntu
  environment:
    DOCKER_PASSWORD:
      from_secret: docker_password
    DOCKER_USER:
      from_secret: docker_username
    GCP_KEY:
      from_secret: gcp_key
  image: google/cloud-sdk
  name: publish-images-grafana-oss
  volumes:
  - name: docker
    path: /var/run/docker.sock
  when:
    repo:
    - grafana/grafana
- commands:
  - ./scripts/circle-release-canary-packages.sh
  depends_on:
  - end-to-end-tests-dashboards-suite
  - end-to-end-tests-panels-suite
  - end-to-end-tests-smoke-tests-suite
  - end-to-end-tests-various-suite
  environment:
    NPM_TOKEN:
      from_secret: npm_token
  image: grafana/build-container:1.5.4
  name: release-canary-npm-packages
  when:
    repo:
    - grafana/grafana
- commands:
  - ./bin/grabpl upload-packages --edition oss --packages-bucket grafana-downloads
  depends_on:
  - end-to-end-tests-dashboards-suite
  - end-to-end-tests-panels-suite
  - end-to-end-tests-smoke-tests-suite
  - end-to-end-tests-various-suite
  environment:
    GCP_KEY:
      from_secret: gcp_key
    PRERELEASE_BUCKET:
      from_secret: prerelease_bucket
  image: grafana/grafana-ci-deploy:1.3.1
  name: upload-packages
  when:
    repo:
    - grafana/grafana
- commands:
  - ./bin/grabpl upload-cdn --edition oss --src-bucket "grafana-static-assets"
  depends_on:
  - grafana-server
  environment:
    GCP_KEY:
      from_secret: gcp_key
    PRERELEASE_BUCKET:
      from_secret: prerelease_bucket
  image: grafana/grafana-ci-deploy:1.3.1
  name: upload-cdn-assets
  when:
    repo:
    - grafana/grafana
trigger:
  branch: main
  event:
  - push
type: docker
volumes:
- host:
    path: /var/run/docker.sock
  name: docker
- name: postgres
  temp:
    medium: memory
- name: mysql
  temp:
    medium: memory
---
depends_on: []
kind: pipeline
name: main-integration-tests
node:
  type: no-parallel
platform:
  arch: amd64
  os: linux
services:
- environment:
    PGDATA: /var/lib/postgresql/data/pgdata
    POSTGRES_DB: grafanatest
    POSTGRES_PASSWORD: grafanatest
    POSTGRES_USER: grafanatest
  image: postgres:12.3-alpine
  name: postgres
  volumes:
  - name: postgres
    path: /var/lib/postgresql/data/pgdata
- environment:
    MYSQL_DATABASE: grafana_tests
    MYSQL_PASSWORD: password
    MYSQL_ROOT_PASSWORD: rootpass
    MYSQL_USER: grafana
  image: mysql:5.6.48
  name: mysql
  volumes:
  - name: mysql
    path: /var/lib/mysql
steps:
- commands:
  - mkdir -p bin
  - curl -fL -o bin/grabpl https://grafana-downloads.storage.googleapis.com/grafana-build-pipeline/v2.9.41/grabpl
  - chmod +x bin/grabpl
  image: byrnedo/alpine-curl:0.1.8
  name: grabpl
- commands:
  - echo $DRONE_RUNNER_NAME
  image: alpine:3.15
  name: identify-runner
- commands:
  - apt-get update
  - apt-get install -yq postgresql-client
  - dockerize -wait tcp://postgres:5432 -timeout 120s
  - psql -p 5432 -h postgres -U grafanatest -d grafanatest -f devenv/docker/blocks/postgres_tests/setup.sql
  - go clean -testcache
  - ./bin/grabpl integration-tests --database postgres
  depends_on:
  - grabpl
  environment:
    GRAFANA_TEST_DB: postgres
    PGPASSWORD: grafanatest
    POSTGRES_HOST: postgres
  image: grafana/build-container:1.5.4
  name: postgres-integration-tests
- commands:
  - apt-get update
  - apt-get install -yq default-mysql-client
  - dockerize -wait tcp://mysql:3306 -timeout 120s
  - cat devenv/docker/blocks/mysql_tests/setup.sql | mysql -h mysql -P 3306 -u root
    -prootpass
  - go clean -testcache
  - ./bin/grabpl integration-tests --database mysql
  depends_on:
  - grabpl
  environment:
    GRAFANA_TEST_DB: mysql
    MYSQL_HOST: mysql
  image: grafana/build-container:1.5.4
  name: mysql-integration-tests
trigger:
  branch: main
  event:
  - push
type: docker
volumes:
- host:
    path: /var/run/docker.sock
  name: docker
- name: postgres
  temp:
    medium: memory
- name: mysql
  temp:
    medium: memory
---
depends_on:
- main-test
- main-build-e2e-publish
- main-integration-tests
kind: pipeline
name: windows-main
platform:
  arch: amd64
  os: windows
  version: "1809"
services: []
steps:
- commands:
  - echo $env:DRONE_RUNNER_NAME
  image: mcr.microsoft.com/windows:1809
  name: identify-runner
- commands:
  - $$ProgressPreference = "SilentlyContinue"
  - Invoke-WebRequest https://grafana-downloads.storage.googleapis.com/grafana-build-pipeline/v2.9.41/windows/grabpl.exe
    -OutFile grabpl.exe
  image: grafana/ci-wix:0.1.1
  name: windows-init
- commands:
  - $$gcpKey = $$env:GCP_KEY
  - '[System.Text.Encoding]::UTF8.GetString([System.Convert]::FromBase64String($$gcpKey))
    > gcpkey.json'
  - dos2unix gcpkey.json
  - gcloud auth activate-service-account --key-file=gcpkey.json
  - rm gcpkey.json
  - cp C:\App\nssm-2.24.zip .
  - .\grabpl.exe gen-version --build-id $$env:DRONE_BUILD_NUMBER
  - .\grabpl.exe windows-installer --edition oss --packages-bucket grafana-downloads
    --build-id $$env:DRONE_BUILD_NUMBER
  - $$fname = ((Get-Childitem grafana*.msi -name) -split "`n")[0]
  - gsutil cp $$fname gs://grafana-downloads/oss/main/
  - gsutil cp "$$fname.sha256" gs://grafana-downloads/oss/main/
  depends_on:
  - windows-init
  environment:
    GCP_KEY:
      from_secret: gcp_key
    GITHUB_TOKEN:
      from_secret: github_token
    PRERELEASE_BUCKET:
      from_secret: prerelease_bucket
  image: grafana/ci-wix:0.1.1
  name: build-windows-installer
trigger:
  branch: main
  event:
  - push
  repo:
  - grafana/grafana
type: docker
volumes:
- host:
    path: /var/run/docker.sock
  name: docker
---
depends_on: []
kind: pipeline
name: notify-drone-changes
platform:
  arch: amd64
  os: linux
steps:
- image: plugins/slack
  name: slack
  settings:
    channel: slack-webhooks-test
    template: "`.drone.yml` and `starlark` files have been changed on the OSS repo,
      by: {{build.author}}. \nBranch: <https://github.com/{{ repo.owner }}/{{ repo.name
      }}/commits/{{ build.branch }}|{{ build.branch }}>\nCommit hash: <https://github.com/{{repo.owner}}/{{repo.name}}/commit/{{build.commit}}|{{
      truncate build.commit 8 }}>"
    webhook:
      from_secret: drone-changes-webhook
trigger:
  branch: main
  event:
  - push
  paths:
    exclude:
    - exclude
    include:
    - .drone.yml
  repo:
  - grafana/grafana
type: docker
---
depends_on:
- main-test
- main-build-e2e-publish
- main-integration-tests
- windows-main
kind: pipeline
name: publish-main
node:
  type: no-parallel
platform:
  arch: amd64
  os: linux
services: []
steps:
- commands:
  - mkdir -p bin
  - curl -fL -o bin/grabpl https://grafana-downloads.storage.googleapis.com/grafana-build-pipeline/v2.9.41/grabpl
  - chmod +x bin/grabpl
  image: byrnedo/alpine-curl:0.1.8
  name: grabpl
- commands:
  - echo $DRONE_RUNNER_NAME
  image: alpine:3.15
  name: identify-runner
- commands:
  - ./bin/grabpl store-packages --edition oss --gcp-key /tmp/gcpkey.json --build-id
    ${DRONE_BUILD_NUMBER}
  depends_on:
  - grabpl
  environment:
    GCP_KEY:
      from_secret: gcp_key
    GPG_KEY_PASSWORD:
      from_secret: gpg_key_password
    GPG_PRIV_KEY:
      from_secret: gpg_priv_key
    GPG_PUB_KEY:
      from_secret: gpg_pub_key
    GRAFANA_COM_API_KEY:
      from_secret: grafana_api_key
  image: grafana/grafana-ci-deploy:1.3.1
  name: store-packages-oss
trigger:
  branch: main
  event:
  - push
  repo:
  - grafana/grafana
type: docker
volumes:
- host:
    path: /var/run/docker.sock
  name: docker
---
depends_on:
- main-test
- main-build-e2e-publish
- main-integration-tests
- windows-main
- publish-main
kind: pipeline
name: notify-main
platform:
  arch: amd64
  os: linux
steps:
- image: plugins/slack
  name: slack
  settings:
    channel: grafana-ci-notifications
    template: |-
      Build {{build.number}} failed for commit: <https://github.com/{{repo.owner}}/{{repo.name}}/commit/{{build.commit}}|{{ truncate build.commit 8 }}>: {{build.link}}
      Branch: <https://github.com/{{ repo.owner }}/{{ repo.name }}/commits/{{ build.branch }}|{{ build.branch }}>
      Author: {{build.author}}
    webhook:
      from_secret: slack_webhook
trigger:
  branch: main
  event:
  - push
  status:
  - failure
type: docker
---
depends_on: []
kind: pipeline
name: oss-build-e2e-publish-release
node:
  type: no-parallel
platform:
  arch: amd64
  os: linux
services: []
steps:
- commands:
  - echo $DRONE_RUNNER_NAME
  image: alpine:3.15
  name: identify-runner
- commands:
  - mkdir -p bin
  - curl -fL -o bin/grabpl https://grafana-downloads.storage.googleapis.com/grafana-build-pipeline/v2.9.41/grabpl
  - chmod +x bin/grabpl
  image: byrnedo/alpine-curl:0.1.8
  name: grabpl
- commands:
  - ./bin/grabpl gen-version ${DRONE_TAG}
  depends_on:
  - grabpl
  image: grafana/build-container:1.5.4
  name: gen-version
- commands:
  - make gen-go
  image: grafana/build-container:1.5.4
  name: wire-install
- commands:
  - yarn install --immutable
  depends_on:
  - grabpl
  image: grafana/build-container:1.5.4
  name: yarn-install
- commands:
  - ./bin/grabpl build-backend --jobs 8 --edition oss ${DRONE_TAG}
  depends_on:
  - gen-version
  - wire-install
  image: grafana/build-container:1.5.4
  name: build-backend
- commands:
  - ./bin/grabpl build-frontend --jobs 8 --edition oss ${DRONE_TAG}
  depends_on:
  - gen-version
  - yarn-install
  environment:
    NODE_OPTIONS: --max_old_space_size=8192
  image: grafana/build-container:1.5.4
  name: build-frontend
- commands:
  - ./bin/grabpl build-frontend-packages --jobs 8 --edition oss ${DRONE_TAG}
  depends_on:
  - gen-version
  - yarn-install
  environment:
    NODE_OPTIONS: --max_old_space_size=8192
  image: grafana/build-container:1.5.4
  name: build-frontend-packages
- commands:
  - ./bin/grabpl build-plugins --jobs 8 --edition oss --sign --signing-admin
  depends_on:
  - gen-version
  - yarn-install
  environment:
    GRAFANA_API_KEY:
      from_secret: grafana_api_key
  image: grafana/build-container:1.5.4
  name: build-plugins
- commands:
  - ./bin/linux-amd64/grafana-cli cue validate-schema --grafana-root .
  depends_on:
  - build-backend
  image: grafana/build-container:1.5.4
  name: validate-scuemata
- commands:
  - '# It is required that the generated Typescript be in sync with the input CUE
    files.'
  - '# To enforce this, the following command will attempt to generate Typescript
    from all'
  - '# appropriate .cue files, then compare with the corresponding (*.gen.ts) file
    the generated'
  - '# code would have been written to. It exits 1 if any diffs are found.'
  - ./bin/linux-amd64/grafana-cli cue gen-ts --grafana-root . --diff
  depends_on:
  - validate-scuemata
  image: grafana/build-container:1.5.4
  name: ensure-cuetsified
- commands:
  - ./bin/grabpl package --jobs 8 --edition oss  --sign ${DRONE_TAG}
  depends_on:
  - build-plugins
  - build-backend
  - build-frontend
  - build-frontend-packages
  environment:
    GPG_KEY_PASSWORD:
      from_secret: gpg_key_password
    GPG_PRIV_KEY:
      from_secret: gpg_priv_key
    GPG_PUB_KEY:
      from_secret: gpg_pub_key
    GRAFANA_API_KEY:
      from_secret: grafana_api_key
  image: grafana/build-container:1.5.4
  name: package
- commands:
  - ls dist/*.tar.gz*
  - cp dist/*.tar.gz* packaging/docker/
  depends_on:
  - package
  image: grafana/build-container:1.5.4
  name: copy-packages-for-docker
- commands:
  - ./bin/grabpl build-docker --edition oss --shouldSave
  depends_on:
  - copy-packages-for-docker
  environment:
    GCP_KEY:
      from_secret: gcp_key
  image: google/cloud-sdk
  name: build-docker-images
  volumes:
  - name: docker
    path: /var/run/docker.sock
- commands:
  - ./bin/grabpl build-docker --edition oss --shouldSave --ubuntu
  depends_on:
  - copy-packages-for-docker
  environment:
    GCP_KEY:
      from_secret: gcp_key
  image: google/cloud-sdk
  name: build-docker-images-ubuntu
  volumes:
  - name: docker
    path: /var/run/docker.sock
- commands:
  - ./scripts/grafana-server/start-server
  depends_on:
  - build-plugins
  - build-backend
  - build-frontend
  - build-frontend-packages
  detach: true
  environment:
    ARCH: linux-amd64
    PORT: 3001
  image: grafana/build-container:1.5.4
  name: grafana-server
- commands:
  - apt-get install -y netcat
  - ./bin/grabpl e2e-tests --port 3001 --suite dashboards-suite --tries 3
  depends_on:
  - grafana-server
  environment:
    HOST: grafana-server
  image: cypress/included:9.5.1-node16.14.0-slim-chrome99-ff97
  name: end-to-end-tests-dashboards-suite
- commands:
  - apt-get install -y netcat
  - ./bin/grabpl e2e-tests --port 3001 --suite smoke-tests-suite --tries 3
  depends_on:
  - grafana-server
  environment:
    HOST: grafana-server
  image: cypress/included:9.5.1-node16.14.0-slim-chrome99-ff97
  name: end-to-end-tests-smoke-tests-suite
- commands:
  - apt-get install -y netcat
  - ./bin/grabpl e2e-tests --port 3001 --suite panels-suite --tries 3
  depends_on:
  - grafana-server
  environment:
    HOST: grafana-server
  image: cypress/included:9.5.1-node16.14.0-slim-chrome99-ff97
  name: end-to-end-tests-panels-suite
- commands:
  - apt-get install -y netcat
  - ./bin/grabpl e2e-tests --port 3001 --suite various-suite --tries 3
  depends_on:
  - grafana-server
  environment:
    HOST: grafana-server
  image: cypress/included:9.5.1-node16.14.0-slim-chrome99-ff97
  name: end-to-end-tests-various-suite
- commands:
  - apt-get update
  - apt-get install -yq zip
  - ls -lah ./e2e
  - find ./e2e -type f -name "*.mp4"
  - printenv GCP_GRAFANA_UPLOAD_ARTIFACTS_KEY > /tmp/gcpkey_upload_artifacts.json
  - gcloud auth activate-service-account --key-file=/tmp/gcpkey_upload_artifacts.json
  - find ./e2e -type f -name "*spec.ts.mp4" | zip e2e/videos.zip -@
  - gsutil cp e2e/videos.zip gs://$${E2E_TEST_ARTIFACTS_BUCKET}/${DRONE_BUILD_NUMBER}/artifacts/videos/videos.zip
  - export E2E_ARTIFACTS_VIDEO_ZIP=https://storage.googleapis.com/$${E2E_TEST_ARTIFACTS_BUCKET}/${DRONE_BUILD_NUMBER}/artifacts/videos/videos.zip
  - 'echo "E2E Test artifacts uploaded to: $${E2E_ARTIFACTS_VIDEO_ZIP}"'
  - 'curl -X POST https://api.github.com/repos/${DRONE_REPO}/statuses/${DRONE_COMMIT_SHA}
    -H "Authorization: token $${GITHUB_TOKEN}" -d "{\"state\":\"success\",\"target_url\":\"$${E2E_ARTIFACTS_VIDEO_ZIP}\",
    \"description\": \"Click on the details to download e2e recording videos\", \"context\":
    \"e2e_artifacts\"}"'
  depends_on:
  - end-to-end-tests-dashboards-suite
  - end-to-end-tests-panels-suite
  - end-to-end-tests-smoke-tests-suite
  - end-to-end-tests-various-suite
  environment:
    E2E_TEST_ARTIFACTS_BUCKET: releng-pipeline-artifacts-dev
    GCP_GRAFANA_UPLOAD_ARTIFACTS_KEY:
      from_secret: gcp_upload_artifacts_key
    GITHUB_TOKEN:
      from_secret: github_token
  image: google/cloud-sdk:367.0.0
  name: e2e-tests-artifacts-upload
  when:
    status:
    - success
    - failure
- commands:
  - yarn storybook:build
  - ./bin/grabpl verify-storybook
  depends_on:
  - build-frontend
  - build-frontend-packages
  environment:
    NODE_OPTIONS: --max_old_space_size=4096
  image: grafana/build-container:1.5.4
  name: build-storybook
- commands:
  - ./bin/grabpl upload-cdn --edition oss --src-bucket "$${PRERELEASE_BUCKET}" --src-dir
    artifacts/static-assets
  depends_on:
  - grafana-server
  environment:
    GCP_KEY:
      from_secret: gcp_key
    PRERELEASE_BUCKET:
      from_secret: prerelease_bucket
  image: grafana/grafana-ci-deploy:1.3.1
  name: upload-cdn-assets
- commands:
  - ./bin/grabpl upload-packages --edition oss --packages-bucket $${PRERELEASE_BUCKET}/artifacts/downloads
  depends_on:
  - end-to-end-tests-dashboards-suite
  - end-to-end-tests-panels-suite
  - end-to-end-tests-smoke-tests-suite
  - end-to-end-tests-various-suite
  environment:
    GCP_KEY:
      from_secret: gcp_key
    PRERELEASE_BUCKET:
      from_secret: prerelease_bucket
  image: grafana/grafana-ci-deploy:1.3.1
  name: upload-packages
- commands:
  - ./bin/grabpl store-storybook --deployment latest --src-bucket grafana-prerelease
    --src-dir artifacts/storybook
  - ./bin/grabpl store-storybook --deployment ${DRONE_TAG} --src-bucket grafana-prerelease
    --src-dir artifacts/storybook
  depends_on:
  - build-storybook
  - end-to-end-tests-dashboards-suite
  - end-to-end-tests-panels-suite
  - end-to-end-tests-smoke-tests-suite
  - end-to-end-tests-various-suite
  environment:
    GCP_KEY:
      from_secret: gcp_key
    PRERELEASE_BUCKET:
      from_secret: prerelease_bucket
  image: grafana/grafana-ci-deploy:1.3.1
  name: store-storybook
- commands:
  - ./bin/grabpl artifacts npm store --tag ${DRONE_TAG}
  depends_on:
  - build-frontend-packages
  environment:
    GCP_KEY:
      from_secret: gcp_key
    PRERELEASE_BUCKET:
      from_secret: prerelease_bucket
  image: grafana/grafana-ci-deploy:1.3.1
  name: store-npm-packages
trigger:
  event:
    exclude:
    - promote
  ref:
  - refs/tags/v*
  repo:
    exclude:
    - grafana/grafana
type: docker
volumes:
- host:
    path: /var/run/docker.sock
  name: docker
- name: postgres
  temp:
    medium: memory
- name: mysql
  temp:
    medium: memory
---
depends_on: []
kind: pipeline
name: oss-test-release
node:
  type: no-parallel
platform:
  arch: amd64
  os: linux
services: []
steps:
- commands:
  - echo $DRONE_RUNNER_NAME
  image: alpine:3.15
  name: identify-runner
- commands:
  - mkdir -p bin
  - curl -fL -o bin/grabpl https://grafana-downloads.storage.googleapis.com/grafana-build-pipeline/v2.9.41/grabpl
  - chmod +x bin/grabpl
  image: byrnedo/alpine-curl:0.1.8
  name: grabpl
- commands:
  - ./bin/grabpl gen-version ${DRONE_TAG}
  depends_on:
  - grabpl
  image: grafana/build-container:1.5.4
  name: gen-version
- commands:
  - make gen-go
  image: grafana/build-container:1.5.4
  name: wire-install
- commands:
  - yarn install --immutable
  depends_on:
  - grabpl
  image: grafana/build-container:1.5.4
  name: yarn-install
- commands:
  - ./bin/grabpl shellcheck
  depends_on:
  - grabpl
  image: grafana/build-container:1.5.4
  name: shellcheck
- commands:
  - |-
    echo -e "unknwon
    referer
    errorstring
    eror
    iam
    wan" > words_to_ignore.txt
  - codespell -I words_to_ignore.txt docs/
  - rm words_to_ignore.txt
  image: grafana/build-container:1.5.4
  name: codespell
- commands:
  - ./bin/grabpl lint-backend --edition oss
  depends_on:
  - wire-install
  environment:
    CGO_ENABLED: "1"
  image: grafana/build-container:1.5.4
  name: lint-backend
- commands:
  - yarn run prettier:check
  - yarn run lint
  - yarn run i18n:compile
  - yarn run typecheck
  depends_on:
  - yarn-install
  environment:
    TEST_MAX_WORKERS: 50%
  image: grafana/build-container:1.5.4
  name: lint-frontend
- commands:
  - ./bin/grabpl test-backend --edition oss
  depends_on:
  - wire-install
  image: grafana/build-container:1.5.4
  name: test-backend
- commands:
  - ./bin/grabpl integration-tests --edition oss
  depends_on:
  - wire-install
  image: grafana/build-container:1.5.4
  name: test-backend-integration
- commands:
  - yarn run ci:test-frontend
  depends_on:
  - yarn-install
  environment:
    TEST_MAX_WORKERS: 50%
  image: grafana/build-container:1.5.4
  name: test-frontend
trigger:
  event:
    exclude:
    - promote
  ref:
  - refs/tags/v*
  repo:
    exclude:
    - grafana/grafana
type: docker
volumes:
- host:
    path: /var/run/docker.sock
  name: docker
---
depends_on: []
kind: pipeline
name: oss-integration-tests-release
node:
  type: no-parallel
platform:
  arch: amd64
  os: linux
services:
- environment:
    PGDATA: /var/lib/postgresql/data/pgdata
    POSTGRES_DB: grafanatest
    POSTGRES_PASSWORD: grafanatest
    POSTGRES_USER: grafanatest
  image: postgres:12.3-alpine
  name: postgres
  volumes:
  - name: postgres
    path: /var/lib/postgresql/data/pgdata
- environment:
    MYSQL_DATABASE: grafana_tests
    MYSQL_PASSWORD: password
    MYSQL_ROOT_PASSWORD: rootpass
    MYSQL_USER: grafana
  image: mysql:5.6.48
  name: mysql
  volumes:
  - name: mysql
    path: /var/lib/mysql
steps:
- commands:
  - mkdir -p bin
  - curl -fL -o bin/grabpl https://grafana-downloads.storage.googleapis.com/grafana-build-pipeline/v2.9.41/grabpl
  - chmod +x bin/grabpl
  image: byrnedo/alpine-curl:0.1.8
  name: grabpl
- commands:
  - echo $DRONE_RUNNER_NAME
  image: alpine:3.15
  name: identify-runner
- commands:
  - apt-get update
  - apt-get install -yq postgresql-client
  - dockerize -wait tcp://postgres:5432 -timeout 120s
  - psql -p 5432 -h postgres -U grafanatest -d grafanatest -f devenv/docker/blocks/postgres_tests/setup.sql
  - go clean -testcache
  - ./bin/grabpl integration-tests --database postgres
  depends_on:
  - grabpl
  environment:
    GRAFANA_TEST_DB: postgres
    PGPASSWORD: grafanatest
    POSTGRES_HOST: postgres
  image: grafana/build-container:1.5.4
  name: postgres-integration-tests
- commands:
  - apt-get update
  - apt-get install -yq default-mysql-client
  - dockerize -wait tcp://mysql:3306 -timeout 120s
  - cat devenv/docker/blocks/mysql_tests/setup.sql | mysql -h mysql -P 3306 -u root
    -prootpass
  - go clean -testcache
  - ./bin/grabpl integration-tests --database mysql
  depends_on:
  - grabpl
  environment:
    GRAFANA_TEST_DB: mysql
    MYSQL_HOST: mysql
  image: grafana/build-container:1.5.4
  name: mysql-integration-tests
trigger:
  event:
    exclude:
    - promote
  ref:
  - refs/tags/v*
  repo:
    exclude:
    - grafana/grafana
type: docker
volumes:
- host:
    path: /var/run/docker.sock
  name: docker
- name: postgres
  temp:
    medium: memory
- name: mysql
  temp:
    medium: memory
---
depends_on:
- oss-build-e2e-publish-release
- oss-test-release
- oss-integration-tests-release
kind: pipeline
name: oss-windows-release
platform:
  arch: amd64
  os: windows
  version: "1809"
services: []
steps:
- commands:
  - echo $env:DRONE_RUNNER_NAME
  image: mcr.microsoft.com/windows:1809
  name: identify-runner
- commands:
  - $$ProgressPreference = "SilentlyContinue"
  - Invoke-WebRequest https://grafana-downloads.storage.googleapis.com/grafana-build-pipeline/v2.9.41/windows/grabpl.exe
    -OutFile grabpl.exe
  image: grafana/ci-wix:0.1.1
  name: windows-init
- commands:
  - $$gcpKey = $$env:GCP_KEY
  - '[System.Text.Encoding]::UTF8.GetString([System.Convert]::FromBase64String($$gcpKey))
    > gcpkey.json'
  - dos2unix gcpkey.json
  - gcloud auth activate-service-account --key-file=gcpkey.json
  - rm gcpkey.json
  - cp C:\App\nssm-2.24.zip .
  - .\grabpl.exe gen-version ${DRONE_TAG}
  - .\grabpl.exe windows-installer --edition oss ${DRONE_TAG}
  - $$fname = ((Get-Childitem grafana*.msi -name) -split "`n")[0]
  - gsutil cp $$fname gs://%PRERELEASE_BUCKET%/artifacts/downloads/${DRONE_TAG}/oss/release/
  - gsutil cp "$$fname.sha256" gs://%PRERELEASE_BUCKET%/artifacts/downloads/${DRONE_TAG}/oss/release/
  depends_on:
  - windows-init
  environment:
    GCP_KEY:
      from_secret: gcp_key
    GITHUB_TOKEN:
      from_secret: github_token
    PRERELEASE_BUCKET:
      from_secret: prerelease_bucket
  image: grafana/ci-wix:0.1.1
  name: build-windows-installer
trigger:
  event:
    exclude:
    - promote
  ref:
  - refs/tags/v*
  repo:
    exclude:
    - grafana/grafana
type: docker
volumes:
- host:
    path: /var/run/docker.sock
  name: docker
---
clone:
  disable: true
depends_on: []
image_pull_secrets:
- dockerconfigjson
kind: pipeline
name: enterprise-build-e2e-publish-release
node:
  type: no-parallel
platform:
  arch: amd64
  os: linux
services: []
steps:
- commands:
  - mkdir -p bin
  - curl -fL -o bin/grabpl https://grafana-downloads.storage.googleapis.com/grafana-build-pipeline/v2.9.41/grabpl
  - chmod +x bin/grabpl
  image: byrnedo/alpine-curl:0.1.8
  name: grabpl
- commands:
  - echo $DRONE_RUNNER_NAME
  image: alpine:3.15
  name: identify-runner
- commands:
  - git clone "https://$${GITHUB_TOKEN}@github.com/grafana/grafana-enterprise.git"
  - cd grafana-enterprise
  - git checkout ${DRONE_TAG}
  environment:
    GITHUB_TOKEN:
      from_secret: github_token
  image: grafana/build-container:1.5.4
  name: clone-enterprise
- commands:
  - mv bin/grabpl /tmp/
  - rmdir bin
  - mv grafana-enterprise /tmp/
  - /tmp/grabpl init-enterprise --github-token $${GITHUB_TOKEN} /tmp/grafana-enterprise
    ${DRONE_TAG}
  - mv /tmp/grafana-enterprise/deployment_tools_config.json deployment_tools_config.json
  - mkdir bin
  - mv /tmp/grabpl bin/
  depends_on:
  - clone-enterprise
  environment:
    GITHUB_TOKEN:
      from_secret: github_token
  image: grafana/build-container:1.5.4
  name: init-enterprise
- commands:
  - make gen-go
  depends_on:
  - init-enterprise
  image: grafana/build-container:1.5.4
  name: wire-install
- commands:
  - yarn install --immutable
  depends_on:
  - init-enterprise
  image: grafana/build-container:1.5.4
  name: yarn-install
- commands:
  - ./bin/grabpl gen-version ${DRONE_TAG}
  depends_on:
  - init-enterprise
  image: grafana/build-container:1.5.4
  name: gen-version
- commands:
  - ./bin/grabpl build-backend --jobs 8 --edition enterprise ${DRONE_TAG}
  depends_on:
  - gen-version
  - wire-install
  image: grafana/build-container:1.5.4
  name: build-backend
- commands:
  - ./bin/grabpl build-frontend --jobs 8 --edition enterprise ${DRONE_TAG}
  depends_on:
  - gen-version
  - yarn-install
  environment:
    NODE_OPTIONS: --max_old_space_size=8192
  image: grafana/build-container:1.5.4
  name: build-frontend
- commands:
  - ./bin/grabpl build-frontend-packages --jobs 8 --edition enterprise ${DRONE_TAG}
  depends_on:
  - gen-version
  - yarn-install
  environment:
    NODE_OPTIONS: --max_old_space_size=8192
  image: grafana/build-container:1.5.4
  name: build-frontend-packages
- commands:
  - ./bin/grabpl build-plugins --jobs 8 --edition enterprise --sign --signing-admin
  depends_on:
  - gen-version
  - yarn-install
  environment:
    GRAFANA_API_KEY:
      from_secret: grafana_api_key
  image: grafana/build-container:1.5.4
  name: build-plugins
- commands:
  - ./bin/linux-amd64/grafana-cli cue validate-schema --grafana-root .
  depends_on:
  - build-backend
  image: grafana/build-container:1.5.4
  name: validate-scuemata
- commands:
  - '# It is required that the generated Typescript be in sync with the input CUE
    files.'
  - '# To enforce this, the following command will attempt to generate Typescript
    from all'
  - '# appropriate .cue files, then compare with the corresponding (*.gen.ts) file
    the generated'
  - '# code would have been written to. It exits 1 if any diffs are found.'
  - ./bin/linux-amd64/grafana-cli cue gen-ts --grafana-root . --diff
  depends_on:
  - validate-scuemata
  image: grafana/build-container:1.5.4
  name: ensure-cuetsified
- commands:
  - ./bin/grabpl build-backend --jobs 8 --edition enterprise2 ${DRONE_TAG}
  depends_on:
  - gen-version
  - wire-install
  image: grafana/build-container:1.5.4
  name: build-backend-enterprise2
- commands:
  - ./bin/grabpl package --jobs 8 --edition enterprise  --sign ${DRONE_TAG}
  depends_on:
  - build-plugins
  - build-backend
  - build-frontend
  - build-frontend-packages
  - build-backend-enterprise2
  environment:
    GPG_KEY_PASSWORD:
      from_secret: gpg_key_password
    GPG_PRIV_KEY:
      from_secret: gpg_priv_key
    GPG_PUB_KEY:
      from_secret: gpg_pub_key
    GRAFANA_API_KEY:
      from_secret: grafana_api_key
  image: grafana/build-container:1.5.4
  name: package
- commands:
  - ls dist/*.tar.gz*
  - cp dist/*.tar.gz* packaging/docker/
  depends_on:
  - package
  image: grafana/build-container:1.5.4
  name: copy-packages-for-docker
- commands:
  - ./bin/grabpl build-docker --edition enterprise --shouldSave
  depends_on:
  - copy-packages-for-docker
  environment:
    GCP_KEY:
      from_secret: gcp_key
  image: google/cloud-sdk
  name: build-docker-images
  volumes:
  - name: docker
    path: /var/run/docker.sock
- commands:
  - ./bin/grabpl build-docker --edition enterprise --shouldSave --ubuntu
  depends_on:
  - copy-packages-for-docker
  environment:
    GCP_KEY:
      from_secret: gcp_key
  image: google/cloud-sdk
  name: build-docker-images-ubuntu
  volumes:
  - name: docker
    path: /var/run/docker.sock
- commands:
  - ./scripts/grafana-server/start-server
  depends_on:
  - build-plugins
  - build-backend
  - build-frontend
  - build-frontend-packages
  detach: true
  environment:
    ARCH: linux-amd64
    PORT: 3001
    RUNDIR: scripts/grafana-server/tmp-grafana-enterprise
  image: grafana/build-container:1.5.4
  name: grafana-server
- commands:
  - apt-get install -y netcat
  - ./bin/grabpl e2e-tests --port 3001 --suite dashboards-suite --tries 3
  depends_on:
  - grafana-server
  environment:
    HOST: grafana-server
  image: cypress/included:9.5.1-node16.14.0-slim-chrome99-ff97
  name: end-to-end-tests-dashboards-suite
- commands:
  - apt-get install -y netcat
  - ./bin/grabpl e2e-tests --port 3001 --suite smoke-tests-suite --tries 3
  depends_on:
  - grafana-server
  environment:
    HOST: grafana-server
  image: cypress/included:9.5.1-node16.14.0-slim-chrome99-ff97
  name: end-to-end-tests-smoke-tests-suite
- commands:
  - apt-get install -y netcat
  - ./bin/grabpl e2e-tests --port 3001 --suite panels-suite --tries 3
  depends_on:
  - grafana-server
  environment:
    HOST: grafana-server
  image: cypress/included:9.5.1-node16.14.0-slim-chrome99-ff97
  name: end-to-end-tests-panels-suite
- commands:
  - apt-get install -y netcat
  - ./bin/grabpl e2e-tests --port 3001 --suite various-suite --tries 3
  depends_on:
  - grafana-server
  environment:
    HOST: grafana-server
  image: cypress/included:9.5.1-node16.14.0-slim-chrome99-ff97
  name: end-to-end-tests-various-suite
- commands:
  - apt-get update
  - apt-get install -yq zip
  - ls -lah ./e2e
  - find ./e2e -type f -name "*.mp4"
  - printenv GCP_GRAFANA_UPLOAD_ARTIFACTS_KEY > /tmp/gcpkey_upload_artifacts.json
  - gcloud auth activate-service-account --key-file=/tmp/gcpkey_upload_artifacts.json
  - find ./e2e -type f -name "*spec.ts.mp4" | zip e2e/videos.zip -@
  - gsutil cp e2e/videos.zip gs://$${E2E_TEST_ARTIFACTS_BUCKET}/${DRONE_BUILD_NUMBER}/artifacts/videos/videos.zip
  - export E2E_ARTIFACTS_VIDEO_ZIP=https://storage.googleapis.com/$${E2E_TEST_ARTIFACTS_BUCKET}/${DRONE_BUILD_NUMBER}/artifacts/videos/videos.zip
  - 'echo "E2E Test artifacts uploaded to: $${E2E_ARTIFACTS_VIDEO_ZIP}"'
  - 'curl -X POST https://api.github.com/repos/${DRONE_REPO}/statuses/${DRONE_COMMIT_SHA}
    -H "Authorization: token $${GITHUB_TOKEN}" -d "{\"state\":\"success\",\"target_url\":\"$${E2E_ARTIFACTS_VIDEO_ZIP}\",
    \"description\": \"Click on the details to download e2e recording videos\", \"context\":
    \"e2e_artifacts\"}"'
  depends_on:
  - end-to-end-tests-dashboards-suite
  - end-to-end-tests-panels-suite
  - end-to-end-tests-smoke-tests-suite
  - end-to-end-tests-various-suite
  environment:
    E2E_TEST_ARTIFACTS_BUCKET: releng-pipeline-artifacts-dev
    GCP_GRAFANA_UPLOAD_ARTIFACTS_KEY:
      from_secret: gcp_upload_artifacts_key
    GITHUB_TOKEN:
      from_secret: github_token
  image: google/cloud-sdk:367.0.0
  name: e2e-tests-artifacts-upload
  when:
    status:
    - success
    - failure
- commands:
  - ./bin/grabpl upload-cdn --edition enterprise --src-bucket "$${PRERELEASE_BUCKET}"
    --src-dir artifacts/static-assets
  depends_on:
  - package
  environment:
    GCP_KEY:
      from_secret: gcp_key
    PRERELEASE_BUCKET:
      from_secret: prerelease_bucket
  image: grafana/grafana-ci-deploy:1.3.1
  name: upload-cdn-assets
- commands:
  - ./bin/grabpl upload-packages --edition enterprise --packages-bucket $${PRERELEASE_BUCKET}/artifacts/downloads
  depends_on:
  - package
  environment:
    GCP_KEY:
      from_secret: gcp_key
    PRERELEASE_BUCKET:
      from_secret: prerelease_bucket
  image: grafana/grafana-ci-deploy:1.3.1
  name: upload-packages
- commands:
  - ./bin/grabpl artifacts npm store --tag ${DRONE_TAG}
  depends_on:
  - build-frontend-packages
  environment:
    GCP_KEY:
      from_secret: gcp_key
    PRERELEASE_BUCKET:
      from_secret: prerelease_bucket
  image: grafana/grafana-ci-deploy:1.3.1
  name: store-npm-packages
- commands:
  - ./bin/grabpl package --jobs 8 --edition enterprise2  --sign ${DRONE_TAG}
  depends_on:
  - build-plugins
  - build-backend
  - build-frontend
  - build-frontend-packages
  - build-backend-enterprise2
  environment:
    GPG_KEY_PASSWORD:
      from_secret: gpg_key_password
    GPG_PRIV_KEY:
      from_secret: gpg_priv_key
    GPG_PUB_KEY:
      from_secret: gpg_pub_key
    GRAFANA_API_KEY:
      from_secret: grafana_api_key
  image: grafana/build-container:1.5.4
  name: package-enterprise2
- commands:
  - ./bin/grabpl upload-cdn --edition enterprise2 --src-bucket "$${PRERELEASE_BUCKET}"
    --src-dir artifacts/static-assets
  depends_on:
  - package-enterprise2
  environment:
    GCP_KEY:
      from_secret: gcp_key
    PRERELEASE_BUCKET:
      from_secret: prerelease_bucket
  image: grafana/grafana-ci-deploy:1.3.1
  name: upload-cdn-assets-enterprise2
- commands:
  - ./bin/grabpl upload-packages --edition enterprise2 --packages-bucket $${PRERELEASE_BUCKET}/artifacts/downloads-enterprise2
  depends_on:
  - package-enterprise2
  environment:
    GCP_KEY:
      from_secret: gcp_key
    PRERELEASE_BUCKET:
      from_secret: prerelease_bucket
  image: grafana/grafana-ci-deploy:1.3.1
  name: upload-packages-enterprise2
trigger:
  event:
    exclude:
    - promote
  ref:
  - refs/tags/v*
  repo:
    exclude:
    - grafana/grafana
type: docker
volumes:
- host:
    path: /var/run/docker.sock
  name: docker
- name: postgres
  temp:
    medium: memory
- name: mysql
  temp:
    medium: memory
---
clone:
  disable: true
depends_on: []
image_pull_secrets:
- dockerconfigjson
kind: pipeline
name: enterprise-test-release
node:
  type: no-parallel
platform:
  arch: amd64
  os: linux
services: []
steps:
- commands:
  - mkdir -p bin
  - curl -fL -o bin/grabpl https://grafana-downloads.storage.googleapis.com/grafana-build-pipeline/v2.9.41/grabpl
  - chmod +x bin/grabpl
  image: byrnedo/alpine-curl:0.1.8
  name: grabpl
- commands:
  - echo $DRONE_RUNNER_NAME
  image: alpine:3.15
  name: identify-runner
- commands:
  - git clone "https://$${GITHUB_TOKEN}@github.com/grafana/grafana-enterprise.git"
  - cd grafana-enterprise
  - git checkout ${DRONE_TAG}
  environment:
    GITHUB_TOKEN:
      from_secret: github_token
  image: grafana/build-container:1.5.4
  name: clone-enterprise
- commands:
  - mv bin/grabpl /tmp/
  - rmdir bin
  - mv grafana-enterprise /tmp/
  - /tmp/grabpl init-enterprise --github-token $${GITHUB_TOKEN} /tmp/grafana-enterprise
    ${DRONE_TAG}
  - mv /tmp/grafana-enterprise/deployment_tools_config.json deployment_tools_config.json
  - mkdir bin
  - mv /tmp/grabpl bin/
  depends_on:
  - clone-enterprise
  environment:
    GITHUB_TOKEN:
      from_secret: github_token
  image: grafana/build-container:1.5.4
  name: init-enterprise
- commands:
  - make gen-go
  depends_on:
  - init-enterprise
  image: grafana/build-container:1.5.4
  name: wire-install
- commands:
  - yarn install --immutable
  depends_on:
  - init-enterprise
  image: grafana/build-container:1.5.4
  name: yarn-install
- commands:
  - ./bin/grabpl gen-version ${DRONE_TAG}
  depends_on:
  - init-enterprise
  image: grafana/build-container:1.5.4
  name: gen-version
- commands:
  - |-
    echo -e "unknwon
    referer
    errorstring
    eror
    iam
    wan" > words_to_ignore.txt
  - codespell -I words_to_ignore.txt docs/
  - rm words_to_ignore.txt
  image: grafana/build-container:1.5.4
  name: codespell
- commands:
  - ./bin/grabpl lint-backend --edition enterprise
  depends_on:
  - wire-install
  environment:
    CGO_ENABLED: "1"
  image: grafana/build-container:1.5.4
  name: lint-backend
- commands:
  - yarn run prettier:check
  - yarn run lint
  - yarn run i18n:compile
  - yarn run typecheck
  depends_on:
  - yarn-install
  environment:
    TEST_MAX_WORKERS: 50%
  image: grafana/build-container:1.5.4
  name: lint-frontend
- commands:
  - ./bin/grabpl test-backend --edition enterprise
  depends_on:
  - wire-install
  image: grafana/build-container:1.5.4
  name: test-backend
- commands:
  - ./bin/grabpl integration-tests --edition enterprise
  depends_on:
  - wire-install
  image: grafana/build-container:1.5.4
  name: test-backend-integration
- commands:
  - yarn run ci:test-frontend
  depends_on:
  - yarn-install
  environment:
    TEST_MAX_WORKERS: 50%
  image: grafana/build-container:1.5.4
  name: test-frontend
- commands:
  - ./bin/grabpl lint-backend --edition enterprise2
  depends_on:
  - wire-install
  environment:
    CGO_ENABLED: "1"
  image: grafana/build-container:1.5.4
  name: lint-backend-enterprise2
- commands:
  - ./bin/grabpl test-backend --edition enterprise2
  depends_on:
  - wire-install
  image: grafana/build-container:1.5.4
  name: test-backend-enterprise2
- commands:
  - ./bin/grabpl integration-tests --edition enterprise2
  depends_on:
  - wire-install
  image: grafana/build-container:1.5.4
  name: test-backend-integration-enterprise2
trigger:
  event:
    exclude:
    - promote
  ref:
  - refs/tags/v*
  repo:
    exclude:
    - grafana/grafana
type: docker
volumes:
- host:
    path: /var/run/docker.sock
  name: docker
---
clone:
  disable: true
depends_on: []
image_pull_secrets:
- dockerconfigjson
kind: pipeline
name: enterprise-integration-tests-release
node:
  type: no-parallel
platform:
  arch: amd64
  os: linux
services:
- environment:
    PGDATA: /var/lib/postgresql/data/pgdata
    POSTGRES_DB: grafanatest
    POSTGRES_PASSWORD: grafanatest
    POSTGRES_USER: grafanatest
  image: postgres:12.3-alpine
  name: postgres
  volumes:
  - name: postgres
    path: /var/lib/postgresql/data/pgdata
- environment:
    MYSQL_DATABASE: grafana_tests
    MYSQL_PASSWORD: password
    MYSQL_ROOT_PASSWORD: rootpass
    MYSQL_USER: grafana
  image: mysql:5.6.48
  name: mysql
  volumes:
  - name: mysql
    path: /var/lib/mysql
- environment: {}
  image: redis:6.2.1-alpine
  name: redis
- environment: {}
  image: memcached:1.6.9-alpine
  name: memcached
steps:
- commands:
  - mkdir -p bin
  - curl -fL -o bin/grabpl https://grafana-downloads.storage.googleapis.com/grafana-build-pipeline/v2.9.41/grabpl
  - chmod +x bin/grabpl
  image: byrnedo/alpine-curl:0.1.8
  name: grabpl
- commands:
  - echo $DRONE_RUNNER_NAME
  image: alpine:3.15
  name: identify-runner
- commands:
  - git clone "https://$${GITHUB_TOKEN}@github.com/grafana/grafana-enterprise.git"
  - cd grafana-enterprise
  - git checkout ${DRONE_TAG}
  environment:
    GITHUB_TOKEN:
      from_secret: github_token
  image: grafana/build-container:1.5.4
  name: clone-enterprise
- commands:
  - mv bin/grabpl /tmp/
  - rmdir bin
  - mv grafana-enterprise /tmp/
  - /tmp/grabpl init-enterprise --github-token $${GITHUB_TOKEN} /tmp/grafana-enterprise
    ${DRONE_TAG}
  - mv /tmp/grafana-enterprise/deployment_tools_config.json deployment_tools_config.json
  - mkdir bin
  - mv /tmp/grabpl bin/
  depends_on:
  - clone-enterprise
  environment:
    GITHUB_TOKEN:
      from_secret: github_token
  image: grafana/build-container:1.5.4
  name: init-enterprise
- commands:
  - apt-get update
  - apt-get install -yq postgresql-client
  - dockerize -wait tcp://postgres:5432 -timeout 120s
  - psql -p 5432 -h postgres -U grafanatest -d grafanatest -f devenv/docker/blocks/postgres_tests/setup.sql
  - go clean -testcache
  - ./bin/grabpl integration-tests --database postgres
  depends_on:
  - init-enterprise
  environment:
    GRAFANA_TEST_DB: postgres
    PGPASSWORD: grafanatest
    POSTGRES_HOST: postgres
  image: grafana/build-container:1.5.4
  name: postgres-integration-tests
- commands:
  - apt-get update
  - apt-get install -yq default-mysql-client
  - dockerize -wait tcp://mysql:3306 -timeout 120s
  - cat devenv/docker/blocks/mysql_tests/setup.sql | mysql -h mysql -P 3306 -u root
    -prootpass
  - go clean -testcache
  - ./bin/grabpl integration-tests --database mysql
  depends_on:
  - init-enterprise
  environment:
    GRAFANA_TEST_DB: mysql
    MYSQL_HOST: mysql
  image: grafana/build-container:1.5.4
  name: mysql-integration-tests
- commands:
  - dockerize -wait tcp://redis:6379/0 -timeout 120s
  - ./bin/grabpl integration-tests
  depends_on:
  - init-enterprise
  environment:
    REDIS_URL: redis://redis:6379/0
  image: grafana/build-container:1.5.4
  name: redis-integration-tests
- commands:
  - dockerize -wait tcp://memcached:11211 -timeout 120s
  - ./bin/grabpl integration-tests
  depends_on:
  - init-enterprise
  environment:
    MEMCACHED_HOSTS: memcached:11211
  image: grafana/build-container:1.5.4
  name: memcached-integration-tests
trigger:
  event:
    exclude:
    - promote
  ref:
  - refs/tags/v*
  repo:
    exclude:
    - grafana/grafana
type: docker
volumes:
- host:
    path: /var/run/docker.sock
  name: docker
- name: postgres
  temp:
    medium: memory
- name: mysql
  temp:
    medium: memory
---
clone:
  disable: true
depends_on:
- enterprise-build-e2e-publish-release
- enterprise-test-release
- enterprise-integration-tests-release
image_pull_secrets:
- dockerconfigjson
kind: pipeline
name: enterprise-windows-release
platform:
  arch: amd64
  os: windows
  version: "1809"
services: []
steps:
- commands:
  - echo $env:DRONE_RUNNER_NAME
  image: mcr.microsoft.com/windows:1809
  name: identify-runner
- commands:
  - $$ProgressPreference = "SilentlyContinue"
  - Invoke-WebRequest https://grafana-downloads.storage.googleapis.com/grafana-build-pipeline/v2.9.41/windows/grabpl.exe
    -OutFile grabpl.exe
  - git clone "https://$$env:GITHUB_TOKEN@github.com/grafana/grafana-enterprise.git"
  - cd grafana-enterprise
  - git checkout ${DRONE_TAG}
  environment:
    GITHUB_TOKEN:
      from_secret: github_token
  image: grafana/ci-wix:0.1.1
  name: clone
- commands:
  - cp -r grafana-enterprise C:\App\grafana-enterprise
  - rm -r -force grafana-enterprise
  - cp grabpl.exe C:\App\grabpl.exe
  - rm -force grabpl.exe
  - C:\App\grabpl.exe init-enterprise --github-token $$env:GITHUB_TOKEN C:\App\grafana-enterprise
  - cp C:\App\grabpl.exe grabpl.exe
  depends_on:
  - clone
  environment:
    GITHUB_TOKEN:
      from_secret: github_token
  image: grafana/ci-wix:0.1.1
  name: windows-init
- commands:
  - $$gcpKey = $$env:GCP_KEY
  - '[System.Text.Encoding]::UTF8.GetString([System.Convert]::FromBase64String($$gcpKey))
    > gcpkey.json'
  - dos2unix gcpkey.json
  - gcloud auth activate-service-account --key-file=gcpkey.json
  - rm gcpkey.json
  - cp C:\App\nssm-2.24.zip .
  - .\grabpl.exe gen-version ${DRONE_TAG}
  - .\grabpl.exe windows-installer --edition enterprise ${DRONE_TAG}
  - $$fname = ((Get-Childitem grafana*.msi -name) -split "`n")[0]
  - gsutil cp $$fname gs://%PRERELEASE_BUCKET%/artifacts/downloads/${DRONE_TAG}/enterprise/release/
  - gsutil cp "$$fname.sha256" gs://%PRERELEASE_BUCKET%/artifacts/downloads/${DRONE_TAG}/enterprise/release/
  depends_on:
  - windows-init
  environment:
    GCP_KEY:
      from_secret: gcp_key
    GITHUB_TOKEN:
      from_secret: github_token
    PRERELEASE_BUCKET:
      from_secret: prerelease_bucket
  image: grafana/ci-wix:0.1.1
  name: build-windows-installer
trigger:
  event:
    exclude:
    - promote
  ref:
  - refs/tags/v*
  repo:
    exclude:
    - grafana/grafana
type: docker
volumes:
- host:
    path: /var/run/docker.sock
  name: docker
---
depends_on: []
kind: pipeline
name: publish-docker-oss-public
node:
  type: no-parallel
platform:
  arch: amd64
  os: linux
services: []
steps:
- commands:
  - mkdir -p bin
  - curl -fL -o bin/grabpl https://grafana-downloads.storage.googleapis.com/grafana-build-pipeline/v2.9.41/grabpl
  - chmod +x bin/grabpl
  image: byrnedo/alpine-curl:0.1.8
  name: grabpl
- commands:
  - ./bin/grabpl artifacts docker fetch --version-tag ${TAG} --edition oss --base
    alpine --base ubuntu --arch amd64 --arch arm64 --arch armv7
  depends_on:
  - grabpl
  environment:
    DOCKER_PASSWORD:
      from_secret: docker_password
    DOCKER_USER:
      from_secret: docker_username
    GCP_KEY:
      from_secret: gcp_key
  image: google/cloud-sdk
  name: fetch-images-oss
  volumes:
  - name: docker
    path: /var/run/docker.sock
- commands:
  - ./bin/grabpl artifacts docker publish --dockerhub-repo grafana --base alpine --base
    ubuntu --arch amd64 --arch arm64 --arch armv7 --version-tag ${TAG}
  depends_on:
  - fetch-images-oss
  environment:
    DOCKER_PASSWORD:
      from_secret: docker_password
    DOCKER_USER:
      from_secret: docker_username
    GCP_KEY:
      from_secret: gcp_key
  image: google/cloud-sdk
  name: publish-images-grafana
  volumes:
  - name: docker
    path: /var/run/docker.sock
- commands:
  - ./bin/grabpl artifacts docker publish --dockerhub-repo grafana-oss --base alpine
    --base ubuntu --arch amd64 --arch arm64 --arch armv7 --version-tag ${TAG}
  depends_on:
  - fetch-images-oss
  environment:
    DOCKER_PASSWORD:
      from_secret: docker_password
    DOCKER_USER:
      from_secret: docker_username
    GCP_KEY:
      from_secret: gcp_key
  image: google/cloud-sdk
  name: publish-images-grafana-oss
  volumes:
  - name: docker
    path: /var/run/docker.sock
trigger:
  event:
  - promote
  target:
  - public
type: docker
volumes:
- host:
    path: /var/run/docker.sock
  name: docker
---
depends_on: []
kind: pipeline
name: publish-docker-enterprise-public
node:
  type: no-parallel
platform:
  arch: amd64
  os: linux
services: []
steps:
- commands:
  - mkdir -p bin
  - curl -fL -o bin/grabpl https://grafana-downloads.storage.googleapis.com/grafana-build-pipeline/v2.9.41/grabpl
  - chmod +x bin/grabpl
  image: byrnedo/alpine-curl:0.1.8
  name: grabpl
- commands:
  - ./bin/grabpl artifacts docker fetch --version-tag ${TAG} --edition enterprise
    --base alpine --base ubuntu --arch amd64 --arch arm64 --arch armv7
  depends_on:
  - grabpl
  environment:
    DOCKER_PASSWORD:
      from_secret: docker_password
    DOCKER_USER:
      from_secret: docker_username
    GCP_KEY:
      from_secret: gcp_key
  image: google/cloud-sdk
  name: fetch-images-enterprise
  volumes:
  - name: docker
    path: /var/run/docker.sock
- commands:
  - ./bin/grabpl artifacts docker publish --dockerhub-repo grafana-enterprise --base
    alpine --base ubuntu --arch amd64 --arch arm64 --arch armv7 --version-tag ${TAG}
  depends_on:
  - fetch-images-enterprise
  environment:
    DOCKER_PASSWORD:
      from_secret: docker_password
    DOCKER_USER:
      from_secret: docker_username
    GCP_KEY:
      from_secret: gcp_key
  image: google/cloud-sdk
  name: publish-images-grafana-enterprise
  volumes:
  - name: docker
    path: /var/run/docker.sock
trigger:
  event:
  - promote
  target:
  - public
type: docker
volumes:
- host:
    path: /var/run/docker.sock
  name: docker
---
depends_on: []
kind: pipeline
name: publish-docker-oss-security
node:
  type: no-parallel
platform:
  arch: amd64
  os: linux
services: []
steps:
- commands:
  - mkdir -p bin
  - curl -fL -o bin/grabpl https://grafana-downloads.storage.googleapis.com/grafana-build-pipeline/v2.9.41/grabpl
  - chmod +x bin/grabpl
  image: byrnedo/alpine-curl:0.1.8
  name: grabpl
- commands:
  - ./bin/grabpl artifacts docker fetch --version-tag ${TAG} --edition oss --base
    alpine --base ubuntu --arch amd64 --arch arm64 --arch armv7
  depends_on:
  - grabpl
  environment:
    DOCKER_PASSWORD:
      from_secret: docker_password
    DOCKER_USER:
      from_secret: docker_username
    GCP_KEY:
      from_secret: gcp_key
  image: google/cloud-sdk
  name: fetch-images-oss
  volumes:
  - name: docker
    path: /var/run/docker.sock
- commands:
  - ./bin/grabpl artifacts docker publish --security --dockerhub-repo grafana --base
    alpine --base ubuntu --arch amd64 --arch arm64 --arch armv7 --version-tag ${TAG}
  depends_on:
  - fetch-images-oss
  environment:
    DOCKER_PASSWORD:
      from_secret: docker_password
    DOCKER_USER:
      from_secret: docker_username
    GCP_KEY:
      from_secret: gcp_key
  image: google/cloud-sdk
  name: publish-images-grafana
  volumes:
  - name: docker
    path: /var/run/docker.sock
- commands:
  - ./bin/grabpl artifacts docker publish --security --dockerhub-repo grafana-oss
    --base alpine --base ubuntu --arch amd64 --arch arm64 --arch armv7 --version-tag
    ${TAG}
  depends_on:
  - fetch-images-oss
  environment:
    DOCKER_PASSWORD:
      from_secret: docker_password
    DOCKER_USER:
      from_secret: docker_username
    GCP_KEY:
      from_secret: gcp_key
  image: google/cloud-sdk
  name: publish-images-grafana-oss
  volumes:
  - name: docker
    path: /var/run/docker.sock
trigger:
  event:
  - promote
  target:
  - security
type: docker
volumes:
- host:
    path: /var/run/docker.sock
  name: docker
---
depends_on: []
kind: pipeline
name: publish-docker-enterprise-security
node:
  type: no-parallel
platform:
  arch: amd64
  os: linux
services: []
steps:
- commands:
  - mkdir -p bin
  - curl -fL -o bin/grabpl https://grafana-downloads.storage.googleapis.com/grafana-build-pipeline/v2.9.41/grabpl
  - chmod +x bin/grabpl
  image: byrnedo/alpine-curl:0.1.8
  name: grabpl
- commands:
  - ./bin/grabpl artifacts docker fetch --version-tag ${TAG} --edition enterprise
    --base alpine --base ubuntu --arch amd64 --arch arm64 --arch armv7
  depends_on:
  - grabpl
  environment:
    DOCKER_PASSWORD:
      from_secret: docker_password
    DOCKER_USER:
      from_secret: docker_username
    GCP_KEY:
      from_secret: gcp_key
  image: google/cloud-sdk
  name: fetch-images-enterprise
  volumes:
  - name: docker
    path: /var/run/docker.sock
- commands:
  - ./bin/grabpl artifacts docker publish --security --dockerhub-repo grafana-enterprise
    --base alpine --base ubuntu --arch amd64 --arch arm64 --arch armv7 --version-tag
    ${TAG}
  depends_on:
  - fetch-images-enterprise
  environment:
    DOCKER_PASSWORD:
      from_secret: docker_password
    DOCKER_USER:
      from_secret: docker_username
    GCP_KEY:
      from_secret: gcp_key
  image: google/cloud-sdk
  name: publish-images-grafana-enterprise
  volumes:
  - name: docker
    path: /var/run/docker.sock
trigger:
  event:
  - promote
  target:
  - security
type: docker
volumes:
- host:
    path: /var/run/docker.sock
  name: docker
---
depends_on: []
kind: pipeline
name: publish-artifacts-security
node:
  type: no-parallel
platform:
  arch: amd64
  os: linux
services: []
steps:
- commands:
  - mkdir -p bin
  - curl -fL -o bin/grabpl https://grafana-downloads.storage.googleapis.com/grafana-build-pipeline/v2.9.41/grabpl
  - chmod +x bin/grabpl
  image: byrnedo/alpine-curl:0.1.8
  name: grabpl
- commands:
  - ./bin/grabpl artifacts publish --security --tag ${TAG} --src-bucket $${PRERELEASE_BUCKET}
  depends_on:
  - grabpl
  environment:
    GCP_KEY:
      from_secret: gcp_key
    PRERELEASE_BUCKET:
      from_secret: prerelease_bucket
  image: grafana/grafana-ci-deploy:1.3.1
  name: publish-artifacts
trigger:
  event:
  - promote
  target:
  - security
type: docker
volumes:
- host:
    path: /var/run/docker.sock
  name: docker
---
depends_on: []
kind: pipeline
name: publish-artifacts-public
node:
  type: no-parallel
platform:
  arch: amd64
  os: linux
services: []
steps:
- commands:
  - mkdir -p bin
  - curl -fL -o bin/grabpl https://grafana-downloads.storage.googleapis.com/grafana-build-pipeline/v2.9.41/grabpl
  - chmod +x bin/grabpl
  image: byrnedo/alpine-curl:0.1.8
  name: grabpl
- commands:
  - ./bin/grabpl artifacts publish --tag ${TAG} --src-bucket $${PRERELEASE_BUCKET}
  depends_on:
  - grabpl
  environment:
    GCP_KEY:
      from_secret: gcp_key
    PRERELEASE_BUCKET:
      from_secret: prerelease_bucket
  image: grafana/grafana-ci-deploy:1.3.1
  name: publish-artifacts
trigger:
  event:
  - promote
  target:
  - public
type: docker
volumes:
- host:
    path: /var/run/docker.sock
  name: docker
---
depends_on: []
kind: pipeline
name: publish-npm-packages-public
node:
  type: no-parallel
platform:
  arch: amd64
  os: linux
services: []
steps:
- commands:
  - mkdir -p bin
  - curl -fL -o bin/grabpl https://grafana-downloads.storage.googleapis.com/grafana-build-pipeline/v2.9.41/grabpl
  - chmod +x bin/grabpl
  image: byrnedo/alpine-curl:0.1.8
  name: grabpl
- commands:
  - ./bin/grabpl artifacts npm retrieve --tag v${TAG}
  depends_on:
  - grabpl
  environment:
    GCP_KEY:
      from_secret: gcp_key
    PRERELEASE_BUCKET:
      from_secret: prerelease_bucket
  image: grafana/grafana-ci-deploy:1.3.1
  name: retrieve-npm-packages
- commands:
  - ./bin/grabpl artifacts npm release --tag v${TAG}
  depends_on:
  - retrieve-npm-packages
  environment:
    NPM_TOKEN:
      from_secret: npm_token
  image: grafana/build-container:1.5.4
  name: release-npm-packages
trigger:
  event:
  - promote
  target:
  - public
type: docker
volumes:
- host:
    path: /var/run/docker.sock
  name: docker
---
depends_on:
- publish-artifacts-public
- publish-docker-oss-public
- publish-docker-enterprise-public
kind: pipeline
name: publish-packages
node:
  type: no-parallel
platform:
  arch: amd64
  os: linux
services: []
steps:
- commands:
  - mkdir -p bin
  - curl -fL -o bin/grabpl https://grafana-downloads.storage.googleapis.com/grafana-build-pipeline/v2.9.41/grabpl
  - chmod +x bin/grabpl
  image: byrnedo/alpine-curl:0.1.8
  name: grabpl
- commands:
  - ./bin/grabpl store-packages --edition oss --packages-bucket grafana-downloads
    --gcp-key /tmp/gcpkey.json ${DRONE_TAG}
  depends_on:
  - grabpl
  environment:
    GCP_KEY:
      from_secret: gcp_key
    GPG_KEY_PASSWORD:
      from_secret: gpg_key_password
    GPG_PRIV_KEY:
      from_secret: gpg_priv_key
    GPG_PUB_KEY:
      from_secret: gpg_pub_key
    GRAFANA_COM_API_KEY:
      from_secret: grafana_api_key
  image: grafana/grafana-ci-deploy:1.3.1
  name: store-packages-oss
- commands:
  - ./bin/grabpl store-packages --edition enterprise --packages-bucket grafana-downloads
    --gcp-key /tmp/gcpkey.json ${DRONE_TAG}
  depends_on:
  - grabpl
  environment:
    GCP_KEY:
      from_secret: gcp_key
    GPG_KEY_PASSWORD:
      from_secret: gpg_key_password
    GPG_PRIV_KEY:
      from_secret: gpg_priv_key
    GPG_PUB_KEY:
      from_secret: gpg_pub_key
    GRAFANA_COM_API_KEY:
      from_secret: grafana_api_key
  image: grafana/grafana-ci-deploy:1.3.1
  name: store-packages-enterprise
trigger:
  event:
  - promote
  target:
  - public
type: docker
volumes:
- host:
    path: /var/run/docker.sock
  name: docker
---
depends_on: []
kind: pipeline
name: oss-build-e2e-publish-release-branch
node:
  type: no-parallel
platform:
  arch: amd64
  os: linux
services: []
steps:
- commands:
  - echo $DRONE_RUNNER_NAME
  image: alpine:3.15
  name: identify-runner
- commands:
  - mkdir -p bin
  - curl -fL -o bin/grabpl https://grafana-downloads.storage.googleapis.com/grafana-build-pipeline/v2.9.41/grabpl
  - chmod +x bin/grabpl
  image: byrnedo/alpine-curl:0.1.8
  name: grabpl
- commands:
  - ./bin/grabpl gen-version --build-id ${DRONE_BUILD_NUMBER}
  depends_on:
  - grabpl
  image: grafana/build-container:1.5.4
  name: gen-version
- commands:
  - make gen-go
  image: grafana/build-container:1.5.4
  name: wire-install
- commands:
  - yarn install --immutable
  depends_on:
  - grabpl
  image: grafana/build-container:1.5.4
  name: yarn-install
- commands:
  - ./bin/grabpl build-backend --jobs 8 --edition oss --build-id ${DRONE_BUILD_NUMBER}
  depends_on:
  - gen-version
  - wire-install
  image: grafana/build-container:1.5.4
  name: build-backend
- commands:
  - ./bin/grabpl build-frontend --jobs 8 --edition oss --build-id ${DRONE_BUILD_NUMBER}
  depends_on:
  - gen-version
  - yarn-install
  environment:
    NODE_OPTIONS: --max_old_space_size=8192
  image: grafana/build-container:1.5.4
  name: build-frontend
- commands:
  - ./bin/grabpl build-frontend-packages --jobs 8 --edition oss --build-id ${DRONE_BUILD_NUMBER}
  depends_on:
  - gen-version
  - yarn-install
  environment:
    NODE_OPTIONS: --max_old_space_size=8192
  image: grafana/build-container:1.5.4
  name: build-frontend-packages
- commands:
  - ./bin/grabpl build-plugins --jobs 8 --edition oss --sign --signing-admin
  depends_on:
  - gen-version
  - yarn-install
  environment:
    GRAFANA_API_KEY:
      from_secret: grafana_api_key
  image: grafana/build-container:1.5.4
  name: build-plugins
- commands:
  - ./bin/linux-amd64/grafana-cli cue validate-schema --grafana-root .
  depends_on:
  - build-backend
  image: grafana/build-container:1.5.4
  name: validate-scuemata
- commands:
  - '# It is required that the generated Typescript be in sync with the input CUE
    files.'
  - '# To enforce this, the following command will attempt to generate Typescript
    from all'
  - '# appropriate .cue files, then compare with the corresponding (*.gen.ts) file
    the generated'
  - '# code would have been written to. It exits 1 if any diffs are found.'
  - ./bin/linux-amd64/grafana-cli cue gen-ts --grafana-root . --diff
  depends_on:
  - validate-scuemata
  image: grafana/build-container:1.5.4
  name: ensure-cuetsified
- commands:
  - ./bin/grabpl package --jobs 8 --edition oss --build-id ${DRONE_BUILD_NUMBER} --sign
  depends_on:
  - build-plugins
  - build-backend
  - build-frontend
  - build-frontend-packages
  environment:
    GPG_KEY_PASSWORD:
      from_secret: gpg_key_password
    GPG_PRIV_KEY:
      from_secret: gpg_priv_key
    GPG_PUB_KEY:
      from_secret: gpg_pub_key
    GRAFANA_API_KEY:
      from_secret: grafana_api_key
  image: grafana/build-container:1.5.4
  name: package
- commands:
  - ls dist/*.tar.gz*
  - cp dist/*.tar.gz* packaging/docker/
  depends_on:
  - package
  image: grafana/build-container:1.5.4
  name: copy-packages-for-docker
- commands:
  - ./bin/grabpl build-docker --edition oss --shouldSave
  depends_on:
  - copy-packages-for-docker
  environment:
    GCP_KEY:
      from_secret: gcp_key
  image: google/cloud-sdk
  name: build-docker-images
  volumes:
  - name: docker
    path: /var/run/docker.sock
- commands:
  - ./bin/grabpl build-docker --edition oss --shouldSave --ubuntu
  depends_on:
  - copy-packages-for-docker
  environment:
    GCP_KEY:
      from_secret: gcp_key
  image: google/cloud-sdk
  name: build-docker-images-ubuntu
  volumes:
  - name: docker
    path: /var/run/docker.sock
- commands:
  - ./scripts/grafana-server/start-server
  depends_on:
  - build-plugins
  - build-backend
  - build-frontend
  - build-frontend-packages
  detach: true
  environment:
    ARCH: linux-amd64
    PORT: 3001
  image: grafana/build-container:1.5.4
  name: grafana-server
- commands:
  - apt-get install -y netcat
  - ./bin/grabpl e2e-tests --port 3001 --suite dashboards-suite --tries 3
  depends_on:
  - grafana-server
  environment:
    HOST: grafana-server
  image: cypress/included:9.5.1-node16.14.0-slim-chrome99-ff97
  name: end-to-end-tests-dashboards-suite
- commands:
  - apt-get install -y netcat
  - ./bin/grabpl e2e-tests --port 3001 --suite smoke-tests-suite --tries 3
  depends_on:
  - grafana-server
  environment:
    HOST: grafana-server
  image: cypress/included:9.5.1-node16.14.0-slim-chrome99-ff97
  name: end-to-end-tests-smoke-tests-suite
- commands:
  - apt-get install -y netcat
  - ./bin/grabpl e2e-tests --port 3001 --suite panels-suite --tries 3
  depends_on:
  - grafana-server
  environment:
    HOST: grafana-server
  image: cypress/included:9.5.1-node16.14.0-slim-chrome99-ff97
  name: end-to-end-tests-panels-suite
- commands:
  - apt-get install -y netcat
  - ./bin/grabpl e2e-tests --port 3001 --suite various-suite --tries 3
  depends_on:
  - grafana-server
  environment:
    HOST: grafana-server
  image: cypress/included:9.5.1-node16.14.0-slim-chrome99-ff97
  name: end-to-end-tests-various-suite
- commands:
  - apt-get update
  - apt-get install -yq zip
  - ls -lah ./e2e
  - find ./e2e -type f -name "*.mp4"
  - printenv GCP_GRAFANA_UPLOAD_ARTIFACTS_KEY > /tmp/gcpkey_upload_artifacts.json
  - gcloud auth activate-service-account --key-file=/tmp/gcpkey_upload_artifacts.json
  - find ./e2e -type f -name "*spec.ts.mp4" | zip e2e/videos.zip -@
  - gsutil cp e2e/videos.zip gs://$${E2E_TEST_ARTIFACTS_BUCKET}/${DRONE_BUILD_NUMBER}/artifacts/videos/videos.zip
  - export E2E_ARTIFACTS_VIDEO_ZIP=https://storage.googleapis.com/$${E2E_TEST_ARTIFACTS_BUCKET}/${DRONE_BUILD_NUMBER}/artifacts/videos/videos.zip
  - 'echo "E2E Test artifacts uploaded to: $${E2E_ARTIFACTS_VIDEO_ZIP}"'
  - 'curl -X POST https://api.github.com/repos/${DRONE_REPO}/statuses/${DRONE_COMMIT_SHA}
    -H "Authorization: token $${GITHUB_TOKEN}" -d "{\"state\":\"success\",\"target_url\":\"$${E2E_ARTIFACTS_VIDEO_ZIP}\",
    \"description\": \"Click on the details to download e2e recording videos\", \"context\":
    \"e2e_artifacts\"}"'
  depends_on:
  - end-to-end-tests-dashboards-suite
  - end-to-end-tests-panels-suite
  - end-to-end-tests-smoke-tests-suite
  - end-to-end-tests-various-suite
  environment:
    E2E_TEST_ARTIFACTS_BUCKET: releng-pipeline-artifacts-dev
    GCP_GRAFANA_UPLOAD_ARTIFACTS_KEY:
      from_secret: gcp_upload_artifacts_key
    GITHUB_TOKEN:
      from_secret: github_token
  image: google/cloud-sdk:367.0.0
  name: e2e-tests-artifacts-upload
  when:
    status:
    - success
    - failure
- commands:
  - yarn storybook:build
  - ./bin/grabpl verify-storybook
  depends_on:
  - build-frontend
  - build-frontend-packages
  environment:
    NODE_OPTIONS: --max_old_space_size=4096
  image: grafana/build-container:1.5.4
  name: build-storybook
- commands:
  - ./bin/grabpl upload-cdn --edition oss --src-bucket "grafana-static-assets"
  depends_on:
  - grafana-server
  environment:
    GCP_KEY:
      from_secret: gcp_key
    PRERELEASE_BUCKET:
      from_secret: prerelease_bucket
  image: grafana/grafana-ci-deploy:1.3.1
  name: upload-cdn-assets
  when:
    repo:
    - grafana/grafana
- commands:
  - ./bin/grabpl upload-packages --edition oss --packages-bucket grafana-downloads
  depends_on:
  - end-to-end-tests-dashboards-suite
  - end-to-end-tests-panels-suite
  - end-to-end-tests-smoke-tests-suite
  - end-to-end-tests-various-suite
  environment:
    GCP_KEY:
      from_secret: gcp_key
    PRERELEASE_BUCKET:
      from_secret: prerelease_bucket
  image: grafana/grafana-ci-deploy:1.3.1
  name: upload-packages
  when:
    repo:
    - grafana/grafana
trigger:
  ref:
  - refs/heads/v[0-9]*
type: docker
volumes:
- host:
    path: /var/run/docker.sock
  name: docker
- name: postgres
  temp:
    medium: memory
- name: mysql
  temp:
    medium: memory
---
depends_on: []
kind: pipeline
name: oss-test-release-branch
node:
  type: no-parallel
platform:
  arch: amd64
  os: linux
services: []
steps:
- commands:
  - echo $DRONE_RUNNER_NAME
  image: alpine:3.15
  name: identify-runner
- commands:
  - mkdir -p bin
  - curl -fL -o bin/grabpl https://grafana-downloads.storage.googleapis.com/grafana-build-pipeline/v2.9.41/grabpl
  - chmod +x bin/grabpl
  image: byrnedo/alpine-curl:0.1.8
  name: grabpl
- commands:
  - ./bin/grabpl gen-version --build-id ${DRONE_BUILD_NUMBER}
  depends_on:
  - grabpl
  image: grafana/build-container:1.5.4
  name: gen-version
- commands:
  - make gen-go
  image: grafana/build-container:1.5.4
  name: wire-install
- commands:
  - yarn install --immutable
  depends_on:
  - grabpl
  image: grafana/build-container:1.5.4
  name: yarn-install
- commands:
  - ./bin/grabpl shellcheck
  depends_on:
  - grabpl
  image: grafana/build-container:1.5.4
  name: shellcheck
- commands:
  - |-
    echo -e "unknwon
    referer
    errorstring
    eror
    iam
    wan" > words_to_ignore.txt
  - codespell -I words_to_ignore.txt docs/
  - rm words_to_ignore.txt
  image: grafana/build-container:1.5.4
  name: codespell
- commands:
  - ./bin/grabpl lint-backend --edition oss
  depends_on:
  - wire-install
  environment:
    CGO_ENABLED: "1"
  image: grafana/build-container:1.5.4
  name: lint-backend
- commands:
  - yarn run prettier:check
  - yarn run lint
  - yarn run i18n:compile
  - yarn run typecheck
  depends_on:
  - yarn-install
  environment:
    TEST_MAX_WORKERS: 50%
  image: grafana/build-container:1.5.4
  name: lint-frontend
- commands:
  - ./bin/grabpl test-backend --edition oss
  depends_on:
  - wire-install
  image: grafana/build-container:1.5.4
  name: test-backend
- commands:
  - ./bin/grabpl integration-tests --edition oss
  depends_on:
  - wire-install
  image: grafana/build-container:1.5.4
  name: test-backend-integration
- commands:
  - yarn run ci:test-frontend
  depends_on:
  - yarn-install
  environment:
    TEST_MAX_WORKERS: 50%
  image: grafana/build-container:1.5.4
  name: test-frontend
trigger:
  ref:
  - refs/heads/v[0-9]*
type: docker
volumes:
- host:
    path: /var/run/docker.sock
  name: docker
---
depends_on: []
kind: pipeline
name: oss-integration-tests-release-branch
node:
  type: no-parallel
platform:
  arch: amd64
  os: linux
services:
- environment:
    PGDATA: /var/lib/postgresql/data/pgdata
    POSTGRES_DB: grafanatest
    POSTGRES_PASSWORD: grafanatest
    POSTGRES_USER: grafanatest
  image: postgres:12.3-alpine
  name: postgres
  volumes:
  - name: postgres
    path: /var/lib/postgresql/data/pgdata
- environment:
    MYSQL_DATABASE: grafana_tests
    MYSQL_PASSWORD: password
    MYSQL_ROOT_PASSWORD: rootpass
    MYSQL_USER: grafana
  image: mysql:5.6.48
  name: mysql
  volumes:
  - name: mysql
    path: /var/lib/mysql
steps:
- commands:
  - mkdir -p bin
  - curl -fL -o bin/grabpl https://grafana-downloads.storage.googleapis.com/grafana-build-pipeline/v2.9.41/grabpl
  - chmod +x bin/grabpl
  image: byrnedo/alpine-curl:0.1.8
  name: grabpl
- commands:
  - echo $DRONE_RUNNER_NAME
  image: alpine:3.15
  name: identify-runner
- commands:
  - apt-get update
  - apt-get install -yq postgresql-client
  - dockerize -wait tcp://postgres:5432 -timeout 120s
  - psql -p 5432 -h postgres -U grafanatest -d grafanatest -f devenv/docker/blocks/postgres_tests/setup.sql
  - go clean -testcache
  - ./bin/grabpl integration-tests --database postgres
  depends_on:
  - grabpl
  environment:
    GRAFANA_TEST_DB: postgres
    PGPASSWORD: grafanatest
    POSTGRES_HOST: postgres
  image: grafana/build-container:1.5.4
  name: postgres-integration-tests
- commands:
  - apt-get update
  - apt-get install -yq default-mysql-client
  - dockerize -wait tcp://mysql:3306 -timeout 120s
  - cat devenv/docker/blocks/mysql_tests/setup.sql | mysql -h mysql -P 3306 -u root
    -prootpass
  - go clean -testcache
  - ./bin/grabpl integration-tests --database mysql
  depends_on:
  - grabpl
  environment:
    GRAFANA_TEST_DB: mysql
    MYSQL_HOST: mysql
  image: grafana/build-container:1.5.4
  name: mysql-integration-tests
trigger:
  ref:
  - refs/heads/v[0-9]*
type: docker
volumes:
- host:
    path: /var/run/docker.sock
  name: docker
- name: postgres
  temp:
    medium: memory
- name: mysql
  temp:
    medium: memory
---
depends_on:
- oss-build-e2e-publish-release-branch
- oss-test-release-branch
- oss-integration-tests-release-branch
kind: pipeline
name: oss-windows-release-branch
platform:
  arch: amd64
  os: windows
  version: "1809"
services: []
steps:
- commands:
  - echo $env:DRONE_RUNNER_NAME
  image: mcr.microsoft.com/windows:1809
  name: identify-runner
- commands:
  - $$ProgressPreference = "SilentlyContinue"
  - Invoke-WebRequest https://grafana-downloads.storage.googleapis.com/grafana-build-pipeline/v2.9.41/windows/grabpl.exe
    -OutFile grabpl.exe
  image: grafana/ci-wix:0.1.1
  name: windows-init
- commands:
  - $$gcpKey = $$env:GCP_KEY
  - '[System.Text.Encoding]::UTF8.GetString([System.Convert]::FromBase64String($$gcpKey))
    > gcpkey.json'
  - dos2unix gcpkey.json
  - gcloud auth activate-service-account --key-file=gcpkey.json
  - rm gcpkey.json
  - cp C:\App\nssm-2.24.zip .
  depends_on:
  - windows-init
  environment:
    GCP_KEY:
      from_secret: gcp_key
    GITHUB_TOKEN:
      from_secret: github_token
    PRERELEASE_BUCKET:
      from_secret: prerelease_bucket
  image: grafana/ci-wix:0.1.1
  name: build-windows-installer
trigger:
  ref:
  - refs/heads/v[0-9]*
type: docker
volumes:
- host:
    path: /var/run/docker.sock
  name: docker
---
clone:
  disable: true
depends_on: []
image_pull_secrets:
- dockerconfigjson
kind: pipeline
name: enterprise-build-e2e-publish-release-branch
node:
  type: no-parallel
platform:
  arch: amd64
  os: linux
services: []
steps:
- commands:
  - mkdir -p bin
  - curl -fL -o bin/grabpl https://grafana-downloads.storage.googleapis.com/grafana-build-pipeline/v2.9.41/grabpl
  - chmod +x bin/grabpl
  image: byrnedo/alpine-curl:0.1.8
  name: grabpl
- commands:
  - echo $DRONE_RUNNER_NAME
  image: alpine:3.15
  name: identify-runner
- commands:
  - git clone "https://$${GITHUB_TOKEN}@github.com/grafana/grafana-enterprise.git"
  - cd grafana-enterprise
  - git checkout ${DRONE_BRANCH}
  environment:
    GITHUB_TOKEN:
      from_secret: github_token
  image: grafana/build-container:1.5.4
  name: clone-enterprise
- commands:
  - mv bin/grabpl /tmp/
  - rmdir bin
  - mv grafana-enterprise /tmp/
  - /tmp/grabpl init-enterprise  /tmp/grafana-enterprise
  - mv /tmp/grafana-enterprise/deployment_tools_config.json deployment_tools_config.json
  - mkdir bin
  - mv /tmp/grabpl bin/
  depends_on:
  - clone-enterprise
  environment: {}
  image: grafana/build-container:1.5.4
  name: init-enterprise
- commands:
  - make gen-go
  depends_on:
  - init-enterprise
  image: grafana/build-container:1.5.4
  name: wire-install
- commands:
  - yarn install --immutable
  depends_on:
  - init-enterprise
  image: grafana/build-container:1.5.4
  name: yarn-install
- commands:
  - ./bin/grabpl gen-version --build-id ${DRONE_BUILD_NUMBER}
  depends_on:
  - init-enterprise
  image: grafana/build-container:1.5.4
  name: gen-version
- commands:
  - ./bin/grabpl build-backend --jobs 8 --edition enterprise --build-id ${DRONE_BUILD_NUMBER}
  depends_on:
  - gen-version
  - wire-install
  image: grafana/build-container:1.5.4
  name: build-backend
- commands:
  - ./bin/grabpl build-frontend --jobs 8 --edition enterprise --build-id ${DRONE_BUILD_NUMBER}
  depends_on:
  - gen-version
  - yarn-install
  environment:
    NODE_OPTIONS: --max_old_space_size=8192
  image: grafana/build-container:1.5.4
  name: build-frontend
- commands:
  - ./bin/grabpl build-frontend-packages --jobs 8 --edition enterprise --build-id
    ${DRONE_BUILD_NUMBER}
  depends_on:
  - gen-version
  - yarn-install
  environment:
    NODE_OPTIONS: --max_old_space_size=8192
  image: grafana/build-container:1.5.4
  name: build-frontend-packages
- commands:
  - ./bin/grabpl build-plugins --jobs 8 --edition enterprise --sign --signing-admin
  depends_on:
  - gen-version
  - yarn-install
  environment:
    GRAFANA_API_KEY:
      from_secret: grafana_api_key
  image: grafana/build-container:1.5.4
  name: build-plugins
- commands:
  - ./bin/linux-amd64/grafana-cli cue validate-schema --grafana-root .
  depends_on:
  - build-backend
  image: grafana/build-container:1.5.4
  name: validate-scuemata
- commands:
  - '# It is required that the generated Typescript be in sync with the input CUE
    files.'
  - '# To enforce this, the following command will attempt to generate Typescript
    from all'
  - '# appropriate .cue files, then compare with the corresponding (*.gen.ts) file
    the generated'
  - '# code would have been written to. It exits 1 if any diffs are found.'
  - ./bin/linux-amd64/grafana-cli cue gen-ts --grafana-root . --diff
  depends_on:
  - validate-scuemata
  image: grafana/build-container:1.5.4
  name: ensure-cuetsified
- commands:
  - ./bin/grabpl build-backend --jobs 8 --edition enterprise2 --build-id ${DRONE_BUILD_NUMBER}
    --variants linux-amd64
  depends_on:
  - gen-version
  - wire-install
  image: grafana/build-container:1.5.4
  name: build-backend-enterprise2
- commands:
  - ./bin/grabpl package --jobs 8 --edition enterprise --build-id ${DRONE_BUILD_NUMBER}
    --sign
  depends_on:
  - build-plugins
  - build-backend
  - build-frontend
  - build-frontend-packages
  - build-backend-enterprise2
  environment:
    GPG_KEY_PASSWORD:
      from_secret: gpg_key_password
    GPG_PRIV_KEY:
      from_secret: gpg_priv_key
    GPG_PUB_KEY:
      from_secret: gpg_pub_key
    GRAFANA_API_KEY:
      from_secret: grafana_api_key
  image: grafana/build-container:1.5.4
  name: package
- commands:
  - ls dist/*.tar.gz*
  - cp dist/*.tar.gz* packaging/docker/
  depends_on:
  - package
  image: grafana/build-container:1.5.4
  name: copy-packages-for-docker
- commands:
  - ./bin/grabpl build-docker --edition enterprise --shouldSave
  depends_on:
  - copy-packages-for-docker
  environment:
    GCP_KEY:
      from_secret: gcp_key
  image: google/cloud-sdk
  name: build-docker-images
  volumes:
  - name: docker
    path: /var/run/docker.sock
- commands:
  - ./bin/grabpl build-docker --edition enterprise --shouldSave --ubuntu
  depends_on:
  - copy-packages-for-docker
  environment:
    GCP_KEY:
      from_secret: gcp_key
  image: google/cloud-sdk
  name: build-docker-images-ubuntu
  volumes:
  - name: docker
    path: /var/run/docker.sock
- commands:
  - ./scripts/grafana-server/start-server
  depends_on:
  - build-plugins
  - build-backend
  - build-frontend
  - build-frontend-packages
  detach: true
  environment:
    ARCH: linux-amd64
    PORT: 3001
    RUNDIR: scripts/grafana-server/tmp-grafana-enterprise
  image: grafana/build-container:1.5.4
  name: grafana-server
- commands:
  - apt-get install -y netcat
  - ./bin/grabpl e2e-tests --port 3001 --suite dashboards-suite --tries 3
  depends_on:
  - grafana-server
  environment:
    HOST: grafana-server
  image: cypress/included:9.5.1-node16.14.0-slim-chrome99-ff97
  name: end-to-end-tests-dashboards-suite
- commands:
  - apt-get install -y netcat
  - ./bin/grabpl e2e-tests --port 3001 --suite smoke-tests-suite --tries 3
  depends_on:
  - grafana-server
  environment:
    HOST: grafana-server
  image: cypress/included:9.5.1-node16.14.0-slim-chrome99-ff97
  name: end-to-end-tests-smoke-tests-suite
- commands:
  - apt-get install -y netcat
  - ./bin/grabpl e2e-tests --port 3001 --suite panels-suite --tries 3
  depends_on:
  - grafana-server
  environment:
    HOST: grafana-server
  image: cypress/included:9.5.1-node16.14.0-slim-chrome99-ff97
  name: end-to-end-tests-panels-suite
- commands:
  - apt-get install -y netcat
  - ./bin/grabpl e2e-tests --port 3001 --suite various-suite --tries 3
  depends_on:
  - grafana-server
  environment:
    HOST: grafana-server
  image: cypress/included:9.5.1-node16.14.0-slim-chrome99-ff97
  name: end-to-end-tests-various-suite
- commands:
  - apt-get update
  - apt-get install -yq zip
  - ls -lah ./e2e
  - find ./e2e -type f -name "*.mp4"
  - printenv GCP_GRAFANA_UPLOAD_ARTIFACTS_KEY > /tmp/gcpkey_upload_artifacts.json
  - gcloud auth activate-service-account --key-file=/tmp/gcpkey_upload_artifacts.json
  - find ./e2e -type f -name "*spec.ts.mp4" | zip e2e/videos.zip -@
  - gsutil cp e2e/videos.zip gs://$${E2E_TEST_ARTIFACTS_BUCKET}/${DRONE_BUILD_NUMBER}/artifacts/videos/videos.zip
  - export E2E_ARTIFACTS_VIDEO_ZIP=https://storage.googleapis.com/$${E2E_TEST_ARTIFACTS_BUCKET}/${DRONE_BUILD_NUMBER}/artifacts/videos/videos.zip
  - 'echo "E2E Test artifacts uploaded to: $${E2E_ARTIFACTS_VIDEO_ZIP}"'
  - 'curl -X POST https://api.github.com/repos/${DRONE_REPO}/statuses/${DRONE_COMMIT_SHA}
    -H "Authorization: token $${GITHUB_TOKEN}" -d "{\"state\":\"success\",\"target_url\":\"$${E2E_ARTIFACTS_VIDEO_ZIP}\",
    \"description\": \"Click on the details to download e2e recording videos\", \"context\":
    \"e2e_artifacts\"}"'
  depends_on:
  - end-to-end-tests-dashboards-suite
  - end-to-end-tests-panels-suite
  - end-to-end-tests-smoke-tests-suite
  - end-to-end-tests-various-suite
  environment:
    E2E_TEST_ARTIFACTS_BUCKET: releng-pipeline-artifacts-dev
    GCP_GRAFANA_UPLOAD_ARTIFACTS_KEY:
      from_secret: gcp_upload_artifacts_key
    GITHUB_TOKEN:
      from_secret: github_token
  image: google/cloud-sdk:367.0.0
  name: e2e-tests-artifacts-upload
  when:
    status:
    - success
    - failure
- commands:
  - yarn storybook:build
  - ./bin/grabpl verify-storybook
  depends_on:
  - build-frontend
  - build-frontend-packages
  environment:
    NODE_OPTIONS: --max_old_space_size=4096
  image: grafana/build-container:1.5.4
  name: build-storybook
- commands:
  - ./bin/grabpl upload-cdn --edition enterprise --src-bucket "grafana-static-assets"
  depends_on:
  - package
  environment:
    GCP_KEY:
      from_secret: gcp_key
    PRERELEASE_BUCKET:
      from_secret: prerelease_bucket
  image: grafana/grafana-ci-deploy:1.3.1
  name: upload-cdn-assets
  when:
    repo:
    - grafana/grafana
- commands:
  - ./bin/grabpl upload-packages --edition enterprise --packages-bucket grafana-downloads
  depends_on:
  - package
  environment:
    GCP_KEY:
      from_secret: gcp_key
    PRERELEASE_BUCKET:
      from_secret: prerelease_bucket
  image: grafana/grafana-ci-deploy:1.3.1
  name: upload-packages
  when:
    repo:
    - grafana/grafana
- commands:
  - ./bin/grabpl package --jobs 8 --edition enterprise2 --build-id ${DRONE_BUILD_NUMBER}
    --variants linux-amd64 --sign
  depends_on:
  - build-plugins
  - build-backend
  - build-frontend
  - build-frontend-packages
  - build-backend-enterprise2
  environment:
    GPG_KEY_PASSWORD:
      from_secret: gpg_key_password
    GPG_PRIV_KEY:
      from_secret: gpg_priv_key
    GPG_PUB_KEY:
      from_secret: gpg_pub_key
    GRAFANA_API_KEY:
      from_secret: grafana_api_key
  image: grafana/build-container:1.5.4
  name: package-enterprise2
- commands:
  - ./bin/grabpl upload-cdn --edition enterprise2 --src-bucket "grafana-static-assets"
  depends_on:
  - package-enterprise2
  environment:
    GCP_KEY:
      from_secret: gcp_key
    PRERELEASE_BUCKET:
      from_secret: prerelease_bucket
  image: grafana/grafana-ci-deploy:1.3.1
  name: upload-cdn-assets-enterprise2
- commands:
  - ./bin/grabpl upload-packages --edition enterprise2 --packages-bucket grafana-downloads-enterprise2
  depends_on:
  - package-enterprise2
  environment:
    GCP_KEY:
      from_secret: gcp_key
    PRERELEASE_BUCKET:
      from_secret: prerelease_bucket
  image: grafana/grafana-ci-deploy:1.3.1
  name: upload-packages-enterprise2
trigger:
  ref:
  - refs/heads/v[0-9]*
type: docker
volumes:
- host:
    path: /var/run/docker.sock
  name: docker
- name: postgres
  temp:
    medium: memory
- name: mysql
  temp:
    medium: memory
---
clone:
  disable: true
depends_on: []
image_pull_secrets:
- dockerconfigjson
kind: pipeline
name: enterprise-test-release-branch
node:
  type: no-parallel
platform:
  arch: amd64
  os: linux
services: []
steps:
- commands:
  - mkdir -p bin
  - curl -fL -o bin/grabpl https://grafana-downloads.storage.googleapis.com/grafana-build-pipeline/v2.9.41/grabpl
  - chmod +x bin/grabpl
  image: byrnedo/alpine-curl:0.1.8
  name: grabpl
- commands:
  - echo $DRONE_RUNNER_NAME
  image: alpine:3.15
  name: identify-runner
- commands:
  - git clone "https://$${GITHUB_TOKEN}@github.com/grafana/grafana-enterprise.git"
  - cd grafana-enterprise
  - git checkout ${DRONE_BRANCH}
  environment:
    GITHUB_TOKEN:
      from_secret: github_token
  image: grafana/build-container:1.5.4
  name: clone-enterprise
- commands:
  - mv bin/grabpl /tmp/
  - rmdir bin
  - mv grafana-enterprise /tmp/
  - /tmp/grabpl init-enterprise  /tmp/grafana-enterprise
  - mv /tmp/grafana-enterprise/deployment_tools_config.json deployment_tools_config.json
  - mkdir bin
  - mv /tmp/grabpl bin/
  depends_on:
  - clone-enterprise
  environment: {}
  image: grafana/build-container:1.5.4
  name: init-enterprise
- commands:
  - make gen-go
  depends_on:
  - init-enterprise
  image: grafana/build-container:1.5.4
  name: wire-install
- commands:
  - yarn install --immutable
  depends_on:
  - init-enterprise
  image: grafana/build-container:1.5.4
  name: yarn-install
- commands:
  - ./bin/grabpl gen-version --build-id ${DRONE_BUILD_NUMBER}
  depends_on:
  - init-enterprise
  image: grafana/build-container:1.5.4
  name: gen-version
- commands:
  - |-
    echo -e "unknwon
    referer
    errorstring
    eror
    iam
    wan" > words_to_ignore.txt
  - codespell -I words_to_ignore.txt docs/
  - rm words_to_ignore.txt
  image: grafana/build-container:1.5.4
  name: codespell
- commands:
  - ./bin/grabpl lint-backend --edition enterprise
  depends_on:
  - wire-install
  environment:
    CGO_ENABLED: "1"
  image: grafana/build-container:1.5.4
  name: lint-backend
- commands:
  - yarn run prettier:check
  - yarn run lint
  - yarn run i18n:compile
  - yarn run typecheck
  depends_on:
  - yarn-install
  environment:
    TEST_MAX_WORKERS: 50%
  image: grafana/build-container:1.5.4
  name: lint-frontend
- commands:
  - ./bin/grabpl test-backend --edition enterprise
  depends_on:
  - wire-install
  image: grafana/build-container:1.5.4
  name: test-backend
- commands:
  - ./bin/grabpl integration-tests --edition enterprise
  depends_on:
  - wire-install
  image: grafana/build-container:1.5.4
  name: test-backend-integration
- commands:
  - yarn run ci:test-frontend
  depends_on:
  - yarn-install
  environment:
    TEST_MAX_WORKERS: 50%
  image: grafana/build-container:1.5.4
  name: test-frontend
- commands:
  - ./bin/grabpl lint-backend --edition enterprise2
  depends_on:
  - wire-install
  environment:
    CGO_ENABLED: "1"
  image: grafana/build-container:1.5.4
  name: lint-backend-enterprise2
- commands:
  - ./bin/grabpl test-backend --edition enterprise2
  depends_on:
  - wire-install
  image: grafana/build-container:1.5.4
  name: test-backend-enterprise2
- commands:
  - ./bin/grabpl integration-tests --edition enterprise2
  depends_on:
  - wire-install
  image: grafana/build-container:1.5.4
  name: test-backend-integration-enterprise2
trigger:
  ref:
  - refs/heads/v[0-9]*
type: docker
volumes:
- host:
    path: /var/run/docker.sock
  name: docker
---
clone:
  disable: true
depends_on: []
image_pull_secrets:
- dockerconfigjson
kind: pipeline
name: enterprise-integration-tests-release-branch
node:
  type: no-parallel
platform:
  arch: amd64
  os: linux
services:
- environment:
    PGDATA: /var/lib/postgresql/data/pgdata
    POSTGRES_DB: grafanatest
    POSTGRES_PASSWORD: grafanatest
    POSTGRES_USER: grafanatest
  image: postgres:12.3-alpine
  name: postgres
  volumes:
  - name: postgres
    path: /var/lib/postgresql/data/pgdata
- environment:
    MYSQL_DATABASE: grafana_tests
    MYSQL_PASSWORD: password
    MYSQL_ROOT_PASSWORD: rootpass
    MYSQL_USER: grafana
  image: mysql:5.6.48
  name: mysql
  volumes:
  - name: mysql
    path: /var/lib/mysql
- environment: {}
  image: redis:6.2.1-alpine
  name: redis
- environment: {}
  image: memcached:1.6.9-alpine
  name: memcached
steps:
- commands:
  - mkdir -p bin
  - curl -fL -o bin/grabpl https://grafana-downloads.storage.googleapis.com/grafana-build-pipeline/v2.9.41/grabpl
  - chmod +x bin/grabpl
  image: byrnedo/alpine-curl:0.1.8
  name: grabpl
- commands:
  - echo $DRONE_RUNNER_NAME
  image: alpine:3.15
  name: identify-runner
- commands:
  - git clone "https://$${GITHUB_TOKEN}@github.com/grafana/grafana-enterprise.git"
  - cd grafana-enterprise
  - git checkout ${DRONE_BRANCH}
  environment:
    GITHUB_TOKEN:
      from_secret: github_token
  image: grafana/build-container:1.5.4
  name: clone-enterprise
- commands:
  - mv bin/grabpl /tmp/
  - rmdir bin
  - mv grafana-enterprise /tmp/
  - /tmp/grabpl init-enterprise  /tmp/grafana-enterprise
  - mv /tmp/grafana-enterprise/deployment_tools_config.json deployment_tools_config.json
  - mkdir bin
  - mv /tmp/grabpl bin/
  depends_on:
  - clone-enterprise
  environment: {}
  image: grafana/build-container:1.5.4
  name: init-enterprise
- commands:
  - apt-get update
  - apt-get install -yq postgresql-client
  - dockerize -wait tcp://postgres:5432 -timeout 120s
  - psql -p 5432 -h postgres -U grafanatest -d grafanatest -f devenv/docker/blocks/postgres_tests/setup.sql
  - go clean -testcache
  - ./bin/grabpl integration-tests --database postgres
  depends_on:
  - init-enterprise
  environment:
    GRAFANA_TEST_DB: postgres
    PGPASSWORD: grafanatest
    POSTGRES_HOST: postgres
  image: grafana/build-container:1.5.4
  name: postgres-integration-tests
- commands:
  - apt-get update
  - apt-get install -yq default-mysql-client
  - dockerize -wait tcp://mysql:3306 -timeout 120s
  - cat devenv/docker/blocks/mysql_tests/setup.sql | mysql -h mysql -P 3306 -u root
    -prootpass
  - go clean -testcache
  - ./bin/grabpl integration-tests --database mysql
  depends_on:
  - init-enterprise
  environment:
    GRAFANA_TEST_DB: mysql
    MYSQL_HOST: mysql
  image: grafana/build-container:1.5.4
  name: mysql-integration-tests
- commands:
  - dockerize -wait tcp://redis:6379/0 -timeout 120s
  - ./bin/grabpl integration-tests
  depends_on:
  - init-enterprise
  environment:
    REDIS_URL: redis://redis:6379/0
  image: grafana/build-container:1.5.4
  name: redis-integration-tests
- commands:
  - dockerize -wait tcp://memcached:11211 -timeout 120s
  - ./bin/grabpl integration-tests
  depends_on:
  - init-enterprise
  environment:
    MEMCACHED_HOSTS: memcached:11211
  image: grafana/build-container:1.5.4
  name: memcached-integration-tests
trigger:
  ref:
  - refs/heads/v[0-9]*
type: docker
volumes:
- host:
    path: /var/run/docker.sock
  name: docker
- name: postgres
  temp:
    medium: memory
- name: mysql
  temp:
    medium: memory
---
clone:
  disable: true
depends_on:
- enterprise-build-e2e-publish-release-branch
- enterprise-test-release-branch
- enterprise-integration-tests-release-branch
image_pull_secrets:
- dockerconfigjson
kind: pipeline
name: enterprise-windows-release-branch
platform:
  arch: amd64
  os: windows
  version: "1809"
services: []
steps:
- commands:
  - echo $env:DRONE_RUNNER_NAME
  image: mcr.microsoft.com/windows:1809
  name: identify-runner
- commands:
  - $$ProgressPreference = "SilentlyContinue"
  - Invoke-WebRequest https://grafana-downloads.storage.googleapis.com/grafana-build-pipeline/v2.9.41/windows/grabpl.exe
    -OutFile grabpl.exe
  - git clone "https://$$env:GITHUB_TOKEN@github.com/grafana/grafana-enterprise.git"
  - cd grafana-enterprise
  - git checkout $$env:DRONE_BRANCH
  environment:
    GITHUB_TOKEN:
      from_secret: github_token
  image: grafana/ci-wix:0.1.1
  name: clone
- commands:
  - cp -r grafana-enterprise C:\App\grafana-enterprise
  - rm -r -force grafana-enterprise
  - cp grabpl.exe C:\App\grabpl.exe
  - rm -force grabpl.exe
  - C:\App\grabpl.exe init-enterprise --github-token $$env:GITHUB_TOKEN C:\App\grafana-enterprise
  - cp C:\App\grabpl.exe grabpl.exe
  depends_on:
  - clone
  environment:
    GITHUB_TOKEN:
      from_secret: github_token
  image: grafana/ci-wix:0.1.1
  name: windows-init
- commands:
  - $$gcpKey = $$env:GCP_KEY
  - '[System.Text.Encoding]::UTF8.GetString([System.Convert]::FromBase64String($$gcpKey))
    > gcpkey.json'
  - dos2unix gcpkey.json
  - gcloud auth activate-service-account --key-file=gcpkey.json
  - rm gcpkey.json
  - cp C:\App\nssm-2.24.zip .
  depends_on:
  - windows-init
  environment:
    GCP_KEY:
      from_secret: gcp_key
    GITHUB_TOKEN:
      from_secret: github_token
    PRERELEASE_BUCKET:
      from_secret: prerelease_bucket
  image: grafana/ci-wix:0.1.1
  name: build-windows-installer
trigger:
  ref:
  - refs/heads/v[0-9]*
type: docker
volumes:
- host:
    path: /var/run/docker.sock
  name: docker
---
kind: pipeline
name: scan-grafana/grafana:latest-image
platform:
  arch: amd64
  os: linux
steps:
- commands:
  - trivy --exit-code 0 --severity UNKNOWN,LOW,MEDIUM grafana/grafana:latest
  image: aquasec/trivy:0.21.0
  name: scan-unkown-low-medium-vulnerabilities
- commands:
  - trivy --exit-code 1 --severity HIGH,CRITICAL grafana/grafana:latest
  image: aquasec/trivy:0.21.0
  name: scan-high-critical-vulnerabilities
- image: plugins/slack
  name: slack-notify-failure
  settings:
    channel: grafana-backend-ops
    template: 'Nightly docker image scan job for grafana/grafana:latest failed: {{build.link}}'
    webhook:
      from_secret: slack_webhook_backend
  when:
    status: failure
trigger:
  cron: nightly
  event: cron
type: docker
---
kind: pipeline
name: scan-grafana/grafana:main-image
platform:
  arch: amd64
  os: linux
steps:
- commands:
  - trivy --exit-code 0 --severity UNKNOWN,LOW,MEDIUM grafana/grafana:main
  image: aquasec/trivy:0.21.0
  name: scan-unkown-low-medium-vulnerabilities
- commands:
  - trivy --exit-code 1 --severity HIGH,CRITICAL grafana/grafana:main
  image: aquasec/trivy:0.21.0
  name: scan-high-critical-vulnerabilities
- image: plugins/slack
  name: slack-notify-failure
  settings:
    channel: grafana-backend-ops
    template: 'Nightly docker image scan job for grafana/grafana:main failed: {{build.link}}'
    webhook:
      from_secret: slack_webhook_backend
  when:
    status: failure
trigger:
  cron: nightly
  event: cron
type: docker
---
kind: pipeline
name: scan-grafana/grafana:latest-ubuntu-image
platform:
  arch: amd64
  os: linux
steps:
- commands:
  - trivy --exit-code 0 --severity UNKNOWN,LOW,MEDIUM grafana/grafana:latest-ubuntu
  image: aquasec/trivy:0.21.0
  name: scan-unkown-low-medium-vulnerabilities
- commands:
  - trivy --exit-code 1 --severity HIGH,CRITICAL grafana/grafana:latest-ubuntu
  image: aquasec/trivy:0.21.0
  name: scan-high-critical-vulnerabilities
- image: plugins/slack
  name: slack-notify-failure
  settings:
    channel: grafana-backend-ops
    template: 'Nightly docker image scan job for grafana/grafana:latest-ubuntu failed:
      {{build.link}}'
    webhook:
      from_secret: slack_webhook_backend
  when:
    status: failure
trigger:
  cron: nightly
  event: cron
type: docker
---
kind: pipeline
name: scan-grafana/grafana:main-ubuntu-image
platform:
  arch: amd64
  os: linux
steps:
- commands:
  - trivy --exit-code 0 --severity UNKNOWN,LOW,MEDIUM grafana/grafana:main-ubuntu
  image: aquasec/trivy:0.21.0
  name: scan-unkown-low-medium-vulnerabilities
- commands:
  - trivy --exit-code 1 --severity HIGH,CRITICAL grafana/grafana:main-ubuntu
  image: aquasec/trivy:0.21.0
  name: scan-high-critical-vulnerabilities
- image: plugins/slack
  name: slack-notify-failure
  settings:
    channel: grafana-backend-ops
    template: 'Nightly docker image scan job for grafana/grafana:main-ubuntu failed:
      {{build.link}}'
    webhook:
      from_secret: slack_webhook_backend
  when:
    status: failure
trigger:
  cron: nightly
  event: cron
type: docker
---
get:
  name: .dockerconfigjson
  path: secret/data/common/gcr
kind: secret
name: dockerconfigjson
---
get:
  name: pat
  path: infra/data/ci/github/grafanabot
kind: secret
name: github_token
---
get:
  name: machine-user-token
  path: infra/data/ci/drone
kind: secret
name: drone_token
---
get:
  name: bucket
  path: infra/data/ci/grafana/prerelease
kind: secret
name: prerelease_bucket
---
get:
  name: credentials.json
  path: infra/data/ci/grafana/releng/artifacts-uploader-service-account
kind: secret
name: gcp_upload_artifacts_key
---
kind: signature
<<<<<<< HEAD
hmac: bc02c9b6596c8ebfedea923f33f27b8730bdca7fbe55a0c2e3bd278596aff09a
=======
hmac: aea46d49d8ad417e04e7b6bc48a7a02affb1b53a1048d0970d4ec7a0d9858eaf
>>>>>>> 7341124b

...<|MERGE_RESOLUTION|>--- conflicted
+++ resolved
@@ -142,9 +142,10 @@
   name: wire-install
 - commands:
   - yarn install --immutable
-<<<<<<< HEAD
-  image: grafana/build-container:1.5.3
-  name: initialize
+  depends_on:
+  - grabpl
+  image: grafana/build-container:1.5.4
+  name: yarn-install
 - failure: ignore
   image: grafana/drone-downstream
   name: trigger-enterprise-downstream
@@ -158,12 +159,6 @@
     server: https://drone.grafana.net
     token:
       from_secret: drone_token
-=======
-  depends_on:
-  - grabpl
-  image: grafana/build-container:1.5.4
-  name: yarn-install
->>>>>>> 7341124b
 - commands:
   - ./bin/grabpl build-backend --jobs 8 --edition oss --build-id ${DRONE_BUILD_NUMBER}
     --variants linux-amd64,linux-amd64-musl,darwin-amd64,windows-amd64,armv6
@@ -4549,10 +4544,6 @@
 name: gcp_upload_artifacts_key
 ---
 kind: signature
-<<<<<<< HEAD
-hmac: bc02c9b6596c8ebfedea923f33f27b8730bdca7fbe55a0c2e3bd278596aff09a
-=======
-hmac: aea46d49d8ad417e04e7b6bc48a7a02affb1b53a1048d0970d4ec7a0d9858eaf
->>>>>>> 7341124b
+hmac: b54aa2a0a2e3583896a56b7d101e95f41d5bf8e11efea814a716753adc8d1011
 
 ...