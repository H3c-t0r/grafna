--- conflicted
+++ resolved
@@ -2777,6 +2777,7 @@
       from_secret: packages_gpg_public_key
   image: grafana/grafana-build:dev-7a93728
   name: rgm-build
+  pull: always
   volumes:
   - name: docker
     path: /var/run/docker.sock
@@ -2977,69 +2978,6 @@
 clone:
   retries: 3
 depends_on:
-<<<<<<< HEAD
-=======
-- main-test-backend
-- main-test-frontend
-image_pull_secrets:
-- dockerconfigjson
-kind: pipeline
-name: rgm-main-prerelease
-node:
-  type: no-parallel
-platform:
-  arch: amd64
-  os: linux
-services: []
-steps:
-- commands:
-  - export GRAFANA_DIR=$$(pwd)
-  - cd /src && ./scripts/drone_publish_main.sh
-  environment:
-    _EXPERIMENTAL_DAGGER_CLOUD_TOKEN:
-      from_secret: dagger_token
-    DESTINATION:
-      from_secret: destination
-    GCP_KEY_BASE64:
-      from_secret: gcp_key_base64
-    GITHUB_TOKEN:
-      from_secret: github_token
-    GO_VERSION: 1.21.1
-    GPG_PASSPHRASE:
-      from_secret: packages_gpg_passphrase
-    GPG_PRIVATE_KEY:
-      from_secret: packages_gpg_private_key
-    GPG_PUBLIC_KEY:
-      from_secret: packages_gpg_public_key
-  failure: ignore
-  image: grafana/grafana-build:main
-  name: rgm-build
-  pull: always
-  volumes:
-  - name: docker
-    path: /var/run/docker.sock
-trigger:
-  branch: main
-  event:
-  - push
-  paths:
-    exclude:
-    - '*.md'
-    - docs/**
-    - packages/**/*.md
-    - latest.json
-  repo:
-  - grafana/grafana
-type: docker
-volumes:
-- host:
-    path: /var/run/docker.sock
-  name: docker
----
-clone:
-  retries: 3
-depends_on:
->>>>>>> 733044ee
 - release-test-backend
 - release-test-frontend
 image_pull_secrets:
@@ -3469,6 +3407,7 @@
       from_secret: packages_gpg_public_key
   image: grafana/grafana-build:dev-7a93728
   name: rgm-build
+  pull: always
   volumes:
   - name: docker
     path: /var/run/docker.sock
@@ -3582,6 +3521,7 @@
       from_secret: packages_gpg_public_key
   image: grafana/grafana-build:dev-7a93728
   name: rgm-publish
+  pull: always
   volumes:
   - name: docker
     path: /var/run/docker.sock
@@ -4544,10 +4484,6 @@
 name: gcr_credentials
 ---
 kind: signature
-<<<<<<< HEAD
-hmac: 4ed7f49d5e072c4a8014fad4be64cb7810c5484ffab1d2eaea129696a30b1dbd
-=======
-hmac: 949da38eb5870264a09e11ba9f82401c5ddf14666325502f915a8e9b5e2b857c
->>>>>>> 733044ee
+hmac: b645fde2bb75464097aa6d91074c0e579e2510dc7a3acee6d76c813edce3e497
 
 ...