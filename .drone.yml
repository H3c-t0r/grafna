--- conflicted
+++ resolved
@@ -491,31 +491,6 @@
     HOST: grafana-server
   image: cypress/included:9.5.1-node16.14.0-slim-chrome99-ff97
   name: end-to-end-tests-various-suite
-- commands:
-  - cd /
-  - ./cpp-e2e/scripts/ci-run.sh azure ${DRONE_SOURCE_BRANCH}
-  depends_on:
-  - grafana-server
-  environment:
-    AZURE_SP_APP_ID:
-      from_secret: azure_sp_app_id
-    AZURE_SP_PASSWORD:
-      from_secret: azure_sp_pw
-    AZURE_TENANT:
-      from_secret: azure_tenant
-    CYPRESS_CI: "true"
-    GITHUB_TOKEN:
-      from_secret: github_token_pr
-    HOST: grafana-server
-  image: us-docker.pkg.dev/grafanalabs-dev/cloud-data-sources/e2e:latest
-  name: end-to-end-tests-cloud-plugins-suite-azure
-  when:
-    paths:
-      include:
-      - pkg/tsdb/azuremonitor/**
-      - public/app/plugins/datasource/grafana-azure-monitor-datasource/**
-    repo:
-    - grafana/grafana
 - commands:
   - apt-get update
   - apt-get install -yq zip
@@ -1306,31 +1281,6 @@
     HOST: grafana-server
   image: cypress/included:9.5.1-node16.14.0-slim-chrome99-ff97
   name: end-to-end-tests-various-suite
-- commands:
-  - cd /
-  - ./cpp-e2e/scripts/ci-run.sh azure ${DRONE_SOURCE_BRANCH}
-  depends_on:
-  - grafana-server
-  environment:
-    AZURE_SP_APP_ID:
-      from_secret: azure_sp_app_id
-    AZURE_SP_PASSWORD:
-      from_secret: azure_sp_pw
-    AZURE_TENANT:
-      from_secret: azure_tenant
-    CYPRESS_CI: "true"
-    GITHUB_TOKEN:
-      from_secret: github_token_pr
-    HOST: grafana-server
-  image: us-docker.pkg.dev/grafanalabs-dev/cloud-data-sources/e2e:latest
-  name: end-to-end-tests-cloud-plugins-suite-azure
-  when:
-    paths:
-      include:
-      - pkg/tsdb/azuremonitor/**
-      - public/app/plugins/datasource/grafana-azure-monitor-datasource/**
-    repo:
-    - grafana/grafana
 - commands:
   - apt-get update
   - apt-get install -yq zip
@@ -5330,24 +5280,6 @@
 name: gcp_upload_artifacts_key
 ---
 get:
-  name: application_id
-  path: infra/data/ci/datasources/cpp-azure-resourcemanager-credentials
-kind: secret
-name: azure_sp_app_id
----
-get:
-  name: application_secret
-  path: infra/data/ci/datasources/cpp-azure-resourcemanager-credentials
-kind: secret
-name: azure_sp_app_pw
----
-get:
-  name: tenant_id
-  path: infra/data/ci/datasources/cpp-azure-resourcemanager-credentials
-kind: secret
-name: azure_tenant
----
-get:
   name: public-key
   path: infra/data/ci/packages-publish/gpg
 kind: secret
@@ -5384,10 +5316,6 @@
 name: packages_secret_access_key
 ---
 kind: signature
-<<<<<<< HEAD
-hmac: 44e897c1f377cb1b6184e29c61c450dc5ef44f6cb9ff509221fe2a425de6d7a2
-=======
 hmac: b7a812befcaa64d70ce856f290029308d9c73f3b479bd24387e698081275e084
->>>>>>> c8f87f44
 
 ...