--- conflicted
+++ resolved
@@ -208,7 +208,7 @@
     in output.'
   - CODEGEN_VERIFY=1 make gen-jsonnet
   depends_on: []
-  image: grafana/build-container:1.6.3
+  image: grafana/build-container:1.6.4
   name: verify-gen-jsonnet
 - commands:
   - make gen-go
@@ -356,7 +356,7 @@
     in output.'
   - CODEGEN_VERIFY=1 make gen-jsonnet
   depends_on: []
-  image: grafana/build-container:1.6.3
+  image: grafana/build-container:1.6.4
   name: verify-gen-jsonnet
 - commands:
   - make gen-go
@@ -665,7 +665,7 @@
     in output.'
   - CODEGEN_VERIFY=1 make gen-jsonnet
   depends_on: []
-  image: grafana/build-container:1.6.3
+  image: grafana/build-container:1.6.4
   name: verify-gen-jsonnet
 - commands:
   - make gen-go
@@ -1065,7 +1065,7 @@
     in output.'
   - CODEGEN_VERIFY=1 make gen-jsonnet
   depends_on: []
-  image: grafana/build-container:1.6.3
+  image: grafana/build-container:1.6.4
   name: verify-gen-jsonnet
 - commands:
   - make gen-go
@@ -1206,7 +1206,7 @@
     in output.'
   - CODEGEN_VERIFY=1 make gen-jsonnet
   depends_on: []
-  image: grafana/build-container:1.6.3
+  image: grafana/build-container:1.6.4
   name: verify-gen-jsonnet
 - commands:
   - make gen-go
@@ -1615,7 +1615,7 @@
     in output.'
   - CODEGEN_VERIFY=1 make gen-jsonnet
   depends_on: []
-  image: grafana/build-container:1.6.3
+  image: grafana/build-container:1.6.4
   name: verify-gen-jsonnet
 - commands:
   - make gen-go
@@ -1780,77 +1780,6 @@
 depends_on:
 - main-build-e2e-publish
 - main-integration-tests
-<<<<<<< HEAD
-- main-windows
-image_pull_secrets:
-- dockerconfigjson
-kind: pipeline
-name: main-publish
-node:
-  type: no-parallel
-platform:
-  arch: amd64
-  os: linux
-services: []
-steps:
-- commands:
-  - mkdir -p bin
-  - curl -fL -o bin/grabpl https://grafana-downloads.storage.googleapis.com/grafana-build-pipeline/v3.0.16/grabpl
-  - chmod +x bin/grabpl
-  image: byrnedo/alpine-curl:0.1.8
-  name: grabpl
-- commands:
-  - go build -o ./bin/build -ldflags '-extldflags -static' ./pkg/build/cmd
-  depends_on: []
-  environment:
-    CGO_ENABLED: 0
-  image: golang:1.19.3
-  name: compile-build-cmd
-- commands:
-  - echo $DRONE_RUNNER_NAME
-  image: alpine:3.15.6
-  name: identify-runner
-- commands:
-  - ./bin/build publish packages --edition oss --gcp-key /tmp/gcpkey.json --build-id
-    ${DRONE_BUILD_NUMBER}
-  depends_on:
-  - compile-build-cmd
-  environment:
-    GCP_KEY:
-      from_secret: gcp_key
-    GPG_KEY_PASSWORD:
-      from_secret: gpg_key_password
-    GPG_PRIV_KEY:
-      from_secret: gpg_priv_key
-    GPG_PUB_KEY:
-      from_secret: gpg_pub_key
-    GRAFANA_COM_API_KEY:
-      from_secret: grafana_api_key
-  image: grafana/grafana-ci-deploy:1.3.3
-  name: publish-packages-oss
-trigger:
-  branch: main
-  event:
-  - push
-  paths:
-    exclude:
-    - '*.md'
-    - docs/**
-    - latest.json
-  repo:
-  - grafana/grafana
-type: docker
-volumes:
-- host:
-    path: /var/run/docker.sock
-  name: docker
----
-clone:
-  retries: 3
-depends_on:
-- main-publish
-=======
->>>>>>> b799be30
 image_pull_secrets:
 - dockerconfigjson
 kind: pipeline
@@ -2329,7 +2258,7 @@
     in output.'
   - CODEGEN_VERIFY=1 make gen-jsonnet
   depends_on: []
-  image: grafana/build-container:1.6.3
+  image: grafana/build-container:1.6.4
   name: verify-gen-jsonnet
 - commands:
   - make gen-go
@@ -2422,7 +2351,7 @@
     in output.'
   - CODEGEN_VERIFY=1 make gen-jsonnet
   depends_on: []
-  image: grafana/build-container:1.6.3
+  image: grafana/build-container:1.6.4
   name: verify-gen-jsonnet
 - commands:
   - make gen-go
@@ -2632,7 +2561,7 @@
   - CODEGEN_VERIFY=1 make gen-jsonnet
   depends_on:
   - init-enterprise
-  image: grafana/build-container:1.6.3
+  image: grafana/build-container:1.6.4
   name: verify-gen-jsonnet
 - commands:
   - ./bin/build build-backend --jobs 8 --edition enterprise ${DRONE_TAG}
@@ -3060,7 +2989,7 @@
   - CODEGEN_VERIFY=1 make gen-jsonnet
   depends_on:
   - init-enterprise
-  image: grafana/build-container:1.6.3
+  image: grafana/build-container:1.6.4
   name: verify-gen-jsonnet
 - commands:
   - make gen-go
@@ -3186,7 +3115,7 @@
   - CODEGEN_VERIFY=1 make gen-jsonnet
   depends_on:
   - init-enterprise
-  image: grafana/build-container:1.6.3
+  image: grafana/build-container:1.6.4
   name: verify-gen-jsonnet
 - commands:
   - make gen-go
@@ -4322,7 +4251,7 @@
     in output.'
   - CODEGEN_VERIFY=1 make gen-jsonnet
   depends_on: []
-  image: grafana/build-container:1.6.3
+  image: grafana/build-container:1.6.4
   name: verify-gen-jsonnet
 - commands:
   - make gen-go
@@ -4412,7 +4341,7 @@
     in output.'
   - CODEGEN_VERIFY=1 make gen-jsonnet
   depends_on: []
-  image: grafana/build-container:1.6.3
+  image: grafana/build-container:1.6.4
   name: verify-gen-jsonnet
 - commands:
   - make gen-go
@@ -4611,7 +4540,7 @@
   - CODEGEN_VERIFY=1 make gen-jsonnet
   depends_on:
   - init-enterprise
-  image: grafana/build-container:1.6.3
+  image: grafana/build-container:1.6.4
   name: verify-gen-jsonnet
 - commands:
   - ./bin/build build-backend --jobs 8 --edition enterprise --build-id ${DRONE_BUILD_NUMBER}
@@ -5029,7 +4958,7 @@
   - CODEGEN_VERIFY=1 make gen-jsonnet
   depends_on:
   - init-enterprise
-  image: grafana/build-container:1.6.3
+  image: grafana/build-container:1.6.4
   name: verify-gen-jsonnet
 - commands:
   - make gen-go
@@ -5151,7 +5080,7 @@
   - CODEGEN_VERIFY=1 make gen-jsonnet
   depends_on:
   - init-enterprise
-  image: grafana/build-container:1.6.3
+  image: grafana/build-container:1.6.4
   name: verify-gen-jsonnet
 - commands:
   - make gen-go
@@ -5521,10 +5450,6 @@
 name: packages_secret_access_key
 ---
 kind: signature
-<<<<<<< HEAD
-hmac: 852f9bb695e43d2e3239d424c756d4b6a2cea1c118d6e633a11cb3200774c59e
-=======
-hmac: 284ccba3c82e516df5db917eec0afde057a622394002b3a311276fe528b7a86c
->>>>>>> b799be30
+hmac: 7fe88445896ac6852dc5a05915304721891cd2e1bb45c9740cf52c54d3145ebd
 
 ...