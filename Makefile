--- conflicted
+++ resolved
@@ -234,14 +234,12 @@
 	$(DRONE) lint .drone.yml --trusted
 	$(DRONE) --server https://drone.grafana.net sign --save grafana/grafana
 
-<<<<<<< HEAD
 # Generate an Emacs tags table (https://www.gnu.org/software/emacs/manual/html_node/emacs/Tags-Tables.html) for Starlark files.
 scripts/drone/TAGS: $(shell find scripts/drone -name '*.star')
 	etags --lang none --regex="/def \(\w+\)[^:]+:/\1/" --regex="/\s*\(\w+\) =/\1/" $^ -o $@
-=======
+
 format-drone:
-	black --include '\.star$$' -S scripts/drone/ .drone.star
->>>>>>> 658414a0
+	buildifier -r scripts/drone
 
 help: ## Display this help.
 	@awk 'BEGIN {FS = ":.*##"; printf "\nUsage:\n  make \033[36m<target>\033[0m\n"} /^[a-zA-Z_-]+:.*?##/ { printf "  \033[36m%-15s\033[0m %s\n", $$1, $$2 } /^##@/ { printf "\n\033[1m%s\033[0m\n", substr($$0, 5) } ' $(MAKEFILE_LIST)