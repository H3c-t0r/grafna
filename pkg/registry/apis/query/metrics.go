--- conflicted
+++ resolved
@@ -16,15 +16,10 @@
 	compareLabelDatasourceType = "datasource_type"
 )
 
-<<<<<<< HEAD
 type metrics struct {
 	dsRequests        *prometheus.CounterVec
 	dsCompare         *prometheus.CounterVec
 	queryDurationDiff *prometheus.HistogramVec
-=======
-type queryMetrics struct {
-	dsRequests *prometheus.CounterVec
->>>>>>> e53e6e7c
 
 	// older metric
 	expressionsQuerySummary *prometheus.SummaryVec
