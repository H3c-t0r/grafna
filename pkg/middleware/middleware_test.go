package middleware

import (
	"context"
	"encoding/json"
	"fmt"
	"net/http"
	"net/http/httptest"
	"path/filepath"
	"testing"
	"time"

	"github.com/grafana/grafana/pkg/api/dtos"
	"github.com/grafana/grafana/pkg/bus"
	"github.com/grafana/grafana/pkg/infra/remotecache"
	m "github.com/grafana/grafana/pkg/models"
	"github.com/grafana/grafana/pkg/services/auth"
	"github.com/grafana/grafana/pkg/setting"
	"github.com/grafana/grafana/pkg/util"
	. "github.com/smartystreets/goconvey/convey"
	"gopkg.in/macaron.v1"
)

func TestMiddlewareContext(t *testing.T) {
	setting.ERR_TEMPLATE_NAME = "error-template"

	Convey("Given the grafana middleware", t, func() {
		middlewareScenario(t, "middleware should add context to injector", func(sc *scenarioContext) {
			sc.fakeReq("GET", "/").exec()
			So(sc.context, ShouldNotBeNil)
		})

		middlewareScenario(t, "Default middleware should allow get request", func(sc *scenarioContext) {
			sc.fakeReq("GET", "/").exec()
			So(sc.resp.Code, ShouldEqual, 200)
		})

		middlewareScenario(t, "middleware should add Cache-Control header for requests to API", func(sc *scenarioContext) {
			sc.fakeReq("GET", "/api/search").exec()
			So(sc.resp.Header().Get("Cache-Control"), ShouldEqual, "no-cache")
			So(sc.resp.Header().Get("Pragma"), ShouldEqual, "no-cache")
			So(sc.resp.Header().Get("Expires"), ShouldEqual, "-1")
		})

		middlewareScenario(t, "middleware should not add Cache-Control header for requests to datasource proxy API", func(sc *scenarioContext) {
			sc.fakeReq("GET", "/api/datasources/proxy/1/test").exec()
			So(sc.resp.Header().Get("Cache-Control"), ShouldBeEmpty)
			So(sc.resp.Header().Get("Pragma"), ShouldBeEmpty)
			So(sc.resp.Header().Get("Expires"), ShouldBeEmpty)
		})

<<<<<<< HEAD
		middlewareScenario(t, "middleware should add Cache-Control header for requests with html response", func(sc *scenarioContext) {
=======
		middlewareScenario(t, "middleware should add Cache-Control header for GET requests with html response", func(sc *scenarioContext) {
>>>>>>> f778c1d9
			sc.handler(func(c *m.ReqContext) {
				data := &dtos.IndexViewData{
					User:     &dtos.CurrentUser{},
					Settings: map[string]interface{}{},
					NavTree:  []*dtos.NavLink{},
				}
				c.HTML(200, "index-template", data)
			})
<<<<<<< HEAD

=======
>>>>>>> f778c1d9
			sc.fakeReq("GET", "/").exec()
			So(sc.resp.Code, ShouldEqual, 200)
			So(sc.resp.Header().Get("Cache-Control"), ShouldEqual, "no-cache")
			So(sc.resp.Header().Get("Pragma"), ShouldEqual, "no-cache")
			So(sc.resp.Header().Get("Expires"), ShouldEqual, "-1")
<<<<<<< HEAD
		})

		middlewareScenario(t, "middleware should add X-Frame-Options header with deny for request when not allowing embedding", func(sc *scenarioContext) {
			sc.fakeReq("GET", "/api/search").exec()
			So(sc.resp.Header().Get("X-Frame-Options"), ShouldEqual, "deny")
		})

		middlewareScenario(t, "middleware should not add X-Frame-Options header for request when allowing embedding", func(sc *scenarioContext) {
			setting.AllowEmbedding = true
			sc.fakeReq("GET", "/api/search").exec()
			So(sc.resp.Header().Get("X-Frame-Options"), ShouldBeEmpty)
=======
>>>>>>> f778c1d9
		})

		middlewareScenario(t, "Invalid api key", func(sc *scenarioContext) {
			sc.apiKey = "invalid_key_test"
			sc.fakeReq("GET", "/").exec()

			Convey("Should not init session", func() {
				So(sc.resp.Header().Get("Set-Cookie"), ShouldBeEmpty)
			})

			Convey("Should return 401", func() {
				So(sc.resp.Code, ShouldEqual, 401)
				So(sc.respJson["message"], ShouldEqual, "Invalid API key")
			})
		})

		middlewareScenario(t, "Using basic auth", func(sc *scenarioContext) {

			bus.AddHandler("test", func(query *m.GetUserByLoginQuery) error {
				query.Result = &m.User{
					Password: util.EncodePassword("myPass", "salt"),
					Salt:     "salt",
				}
				return nil
			})

			bus.AddHandler("test", func(loginUserQuery *m.LoginUserQuery) error {
				return nil
			})

			bus.AddHandler("test", func(query *m.GetSignedInUserQuery) error {
				query.Result = &m.SignedInUser{OrgId: 2, UserId: 12}
				return nil
			})

			setting.BasicAuthEnabled = true
			authHeader := util.GetBasicAuthHeader("myUser", "myPass")
			sc.fakeReq("GET", "/").withAuthorizationHeader(authHeader).exec()

			Convey("Should init middleware context with user", func() {
				So(sc.context.IsSignedIn, ShouldEqual, true)
				So(sc.context.OrgId, ShouldEqual, 2)
				So(sc.context.UserId, ShouldEqual, 12)
			})
		})

		middlewareScenario(t, "Valid api key", func(sc *scenarioContext) {
			keyhash := util.EncodePassword("v5nAwpMafFP6znaS4urhdWDLS5511M42", "asd")

			bus.AddHandler("test", func(query *m.GetApiKeyByNameQuery) error {
				query.Result = &m.ApiKey{OrgId: 12, Role: m.ROLE_EDITOR, Key: keyhash}
				return nil
			})

			sc.fakeReq("GET", "/").withValidApiKey().exec()

			Convey("Should return 200", func() {
				So(sc.resp.Code, ShouldEqual, 200)
			})

			Convey("Should init middleware context", func() {
				So(sc.context.IsSignedIn, ShouldEqual, true)
				So(sc.context.OrgId, ShouldEqual, 12)
				So(sc.context.OrgRole, ShouldEqual, m.ROLE_EDITOR)
			})
		})

		middlewareScenario(t, "Valid api key, but does not match db hash", func(sc *scenarioContext) {
			keyhash := "something_not_matching"

			bus.AddHandler("test", func(query *m.GetApiKeyByNameQuery) error {
				query.Result = &m.ApiKey{OrgId: 12, Role: m.ROLE_EDITOR, Key: keyhash}
				return nil
			})

			sc.fakeReq("GET", "/").withValidApiKey().exec()

			Convey("Should return api key invalid", func() {
				So(sc.resp.Code, ShouldEqual, 401)
				So(sc.respJson["message"], ShouldEqual, "Invalid API key")
			})
		})

		middlewareScenario(t, "Valid api key via Basic auth", func(sc *scenarioContext) {
			keyhash := util.EncodePassword("v5nAwpMafFP6znaS4urhdWDLS5511M42", "asd")

			bus.AddHandler("test", func(query *m.GetApiKeyByNameQuery) error {
				query.Result = &m.ApiKey{OrgId: 12, Role: m.ROLE_EDITOR, Key: keyhash}
				return nil
			})

			authHeader := util.GetBasicAuthHeader("api_key", "eyJrIjoidjVuQXdwTWFmRlA2em5hUzR1cmhkV0RMUzU1MTFNNDIiLCJuIjoiYXNkIiwiaWQiOjF9")
			sc.fakeReq("GET", "/").withAuthorizationHeader(authHeader).exec()

			Convey("Should return 200", func() {
				So(sc.resp.Code, ShouldEqual, 200)
			})

			Convey("Should init middleware context", func() {
				So(sc.context.IsSignedIn, ShouldEqual, true)
				So(sc.context.OrgId, ShouldEqual, 12)
				So(sc.context.OrgRole, ShouldEqual, m.ROLE_EDITOR)
			})
		})

		middlewareScenario(t, "Non-expired auth token in cookie which not are being rotated", func(sc *scenarioContext) {
			sc.withTokenSessionCookie("token")

			bus.AddHandler("test", func(query *m.GetSignedInUserQuery) error {
				query.Result = &m.SignedInUser{OrgId: 2, UserId: 12}
				return nil
			})

			sc.userAuthTokenService.LookupTokenProvider = func(ctx context.Context, unhashedToken string) (*m.UserToken, error) {
				return &m.UserToken{
					UserId:        12,
					UnhashedToken: unhashedToken,
				}, nil
			}

			sc.fakeReq("GET", "/").exec()

			Convey("should init context with user info", func() {
				So(sc.context.IsSignedIn, ShouldBeTrue)
				So(sc.context.UserId, ShouldEqual, 12)
				So(sc.context.UserToken.UserId, ShouldEqual, 12)
				So(sc.context.UserToken.UnhashedToken, ShouldEqual, "token")
			})

			Convey("should not set cookie", func() {
				So(sc.resp.Header().Get("Set-Cookie"), ShouldEqual, "")
			})
		})

		middlewareScenario(t, "Non-expired auth token in cookie which are being rotated", func(sc *scenarioContext) {
			sc.withTokenSessionCookie("token")

			bus.AddHandler("test", func(query *m.GetSignedInUserQuery) error {
				query.Result = &m.SignedInUser{OrgId: 2, UserId: 12}
				return nil
			})

			sc.userAuthTokenService.LookupTokenProvider = func(ctx context.Context, unhashedToken string) (*m.UserToken, error) {
				return &m.UserToken{
					UserId:        12,
					UnhashedToken: "",
				}, nil
			}

			sc.userAuthTokenService.TryRotateTokenProvider = func(ctx context.Context, userToken *m.UserToken, clientIP, userAgent string) (bool, error) {
				userToken.UnhashedToken = "rotated"
				return true, nil
			}

			maxAgeHours := (time.Duration(setting.LoginMaxLifetimeDays) * 24 * time.Hour)
			maxAge := (maxAgeHours + time.Hour).Seconds()

			expectedCookie := &http.Cookie{
				Name:     setting.LoginCookieName,
				Value:    "rotated",
				Path:     setting.AppSubUrl + "/",
				HttpOnly: true,
				MaxAge:   int(maxAge),
				Secure:   setting.CookieSecure,
				SameSite: setting.CookieSameSite,
			}

			sc.fakeReq("GET", "/").exec()

			Convey("should init context with user info", func() {
				So(sc.context.IsSignedIn, ShouldBeTrue)
				So(sc.context.UserId, ShouldEqual, 12)
				So(sc.context.UserToken.UserId, ShouldEqual, 12)
				So(sc.context.UserToken.UnhashedToken, ShouldEqual, "rotated")
			})

			Convey("should set cookie", func() {
				So(sc.resp.Header().Get("Set-Cookie"), ShouldEqual, expectedCookie.String())
			})
		})

		middlewareScenario(t, "Invalid/expired auth token in cookie", func(sc *scenarioContext) {
			sc.withTokenSessionCookie("token")

			sc.userAuthTokenService.LookupTokenProvider = func(ctx context.Context, unhashedToken string) (*m.UserToken, error) {
				return nil, m.ErrUserTokenNotFound
			}

			sc.fakeReq("GET", "/").exec()

			Convey("should not init context with user info", func() {
				So(sc.context.IsSignedIn, ShouldBeFalse)
				So(sc.context.UserId, ShouldEqual, 0)
				So(sc.context.UserToken, ShouldBeNil)
			})
		})

		middlewareScenario(t, "When anonymous access is enabled", func(sc *scenarioContext) {
			setting.AnonymousEnabled = true
			setting.AnonymousOrgName = "test"
			setting.AnonymousOrgRole = string(m.ROLE_EDITOR)

			bus.AddHandler("test", func(query *m.GetOrgByNameQuery) error {
				So(query.Name, ShouldEqual, "test")

				query.Result = &m.Org{Id: 2, Name: "test"}
				return nil
			})

			sc.fakeReq("GET", "/").exec()

			Convey("should init context with org info", func() {
				So(sc.context.UserId, ShouldEqual, 0)
				So(sc.context.OrgId, ShouldEqual, 2)
				So(sc.context.OrgRole, ShouldEqual, m.ROLE_EDITOR)
			})

			Convey("context signed in should be false", func() {
				So(sc.context.IsSignedIn, ShouldBeFalse)
			})
		})

		Convey("auth_proxy", func() {
			setting.AuthProxyEnabled = true
			setting.AuthProxyWhitelist = ""
			setting.AuthProxyAutoSignUp = true
			setting.LdapEnabled = true
			setting.AuthProxyHeaderName = "X-WEBAUTH-USER"
			setting.AuthProxyHeaderProperty = "username"
			name := "markelog"

			middlewareScenario(t, "should not sync the user if it's in the cache", func(sc *scenarioContext) {
				bus.AddHandler("test", func(query *m.GetSignedInUserQuery) error {
					query.Result = &m.SignedInUser{OrgId: 4, UserId: query.UserId}
					return nil
				})

				key := fmt.Sprintf(cachePrefix, name)
				sc.remoteCacheService.Set(key, int64(33), 0)
				sc.fakeReq("GET", "/")

				sc.req.Header.Add(setting.AuthProxyHeaderName, name)
				sc.exec()

				Convey("Should init user via cache", func() {
					So(sc.context.IsSignedIn, ShouldBeTrue)
					So(sc.context.UserId, ShouldEqual, 33)
					So(sc.context.OrgId, ShouldEqual, 4)
				})
			})

			middlewareScenario(t, "should create an user from a header", func(sc *scenarioContext) {
				setting.LdapEnabled = false
				setting.AuthProxyAutoSignUp = true

				bus.AddHandler("test", func(query *m.GetSignedInUserQuery) error {
					if query.UserId > 0 {
						query.Result = &m.SignedInUser{OrgId: 4, UserId: 33}
						return nil
					}
					return m.ErrUserNotFound
				})

				bus.AddHandler("test", func(cmd *m.UpsertUserCommand) error {
					cmd.Result = &m.User{Id: 33}
					return nil
				})

				sc.fakeReq("GET", "/")
				sc.req.Header.Add(setting.AuthProxyHeaderName, name)
				sc.exec()

				Convey("Should create user from header info", func() {
					So(sc.context.IsSignedIn, ShouldBeTrue)
					So(sc.context.UserId, ShouldEqual, 33)
					So(sc.context.OrgId, ShouldEqual, 4)
				})
			})

			middlewareScenario(t, "should get an existing user from header", func(sc *scenarioContext) {
				setting.LdapEnabled = false

				bus.AddHandler("test", func(query *m.GetSignedInUserQuery) error {
					query.Result = &m.SignedInUser{OrgId: 2, UserId: 12}
					return nil
				})

				bus.AddHandler("test", func(cmd *m.UpsertUserCommand) error {
					cmd.Result = &m.User{Id: 12}
					return nil
				})

				sc.fakeReq("GET", "/")
				sc.req.Header.Add(setting.AuthProxyHeaderName, name)
				sc.exec()

				Convey("should init context with user info", func() {
					So(sc.context.IsSignedIn, ShouldBeTrue)
					So(sc.context.UserId, ShouldEqual, 12)
					So(sc.context.OrgId, ShouldEqual, 2)
				})
			})

			middlewareScenario(t, "should allow the request from whitelist IP", func(sc *scenarioContext) {
				setting.AuthProxyWhitelist = "192.168.1.0/24, 2001::0/120"
				setting.LdapEnabled = false

				bus.AddHandler("test", func(query *m.GetSignedInUserQuery) error {
					query.Result = &m.SignedInUser{OrgId: 4, UserId: 33}
					return nil
				})

				bus.AddHandler("test", func(cmd *m.UpsertUserCommand) error {
					cmd.Result = &m.User{Id: 33}
					return nil
				})

				sc.fakeReq("GET", "/")
				sc.req.Header.Add(setting.AuthProxyHeaderName, name)
				sc.req.RemoteAddr = "[2001::23]:12345"
				sc.exec()

				Convey("Should init context with user info", func() {
					So(sc.context.IsSignedIn, ShouldBeTrue)
					So(sc.context.UserId, ShouldEqual, 33)
					So(sc.context.OrgId, ShouldEqual, 4)
				})
			})

			middlewareScenario(t, "should not allow the request from whitelist IP", func(sc *scenarioContext) {
				setting.AuthProxyWhitelist = "8.8.8.8"
				setting.LdapEnabled = false

				bus.AddHandler("test", func(query *m.GetSignedInUserQuery) error {
					query.Result = &m.SignedInUser{OrgId: 4, UserId: 33}
					return nil
				})

				bus.AddHandler("test", func(cmd *m.UpsertUserCommand) error {
					cmd.Result = &m.User{Id: 33}
					return nil
				})

				sc.fakeReq("GET", "/")
				sc.req.Header.Add(setting.AuthProxyHeaderName, name)
				sc.req.RemoteAddr = "[2001::23]:12345"
				sc.exec()

				Convey("should return 407 status code", func() {
					So(sc.resp.Code, ShouldEqual, 407)
					So(sc.context, ShouldBeNil)
				})
			})
		})
	})
}

func middlewareScenario(t *testing.T, desc string, fn scenarioFunc) {
	Convey(desc, func() {
		defer bus.ClearBusHandlers()

		setting.LoginCookieName = "grafana_session"
		setting.LoginMaxLifetimeDays = 30

		sc := &scenarioContext{}

		viewsPath, _ := filepath.Abs("../../public/views")

		sc.m = macaron.New()
		sc.m.Use(AddDefaultResponseHeaders())
		sc.m.Use(macaron.Renderer(macaron.RenderOptions{
			Directory: viewsPath,
			Delims:    macaron.Delims{Left: "[[", Right: "]]"},
		}))

		sc.userAuthTokenService = auth.NewFakeUserAuthTokenService()
		sc.remoteCacheService = remotecache.NewFakeStore(t)

		sc.m.Use(GetContextHandler(sc.userAuthTokenService, sc.remoteCacheService))

		sc.m.Use(OrgRedirect())

		sc.defaultHandler = func(c *m.ReqContext) {
			sc.context = c
			if sc.handlerFunc != nil {
				sc.handlerFunc(sc.context)
			}
		}

		sc.m.Get("/", sc.defaultHandler)

		fn(sc)
	})
}

type scenarioContext struct {
	m                    *macaron.Macaron
	context              *m.ReqContext
	resp                 *httptest.ResponseRecorder
	apiKey               string
	authHeader           string
	tokenSessionCookie   string
	respJson             map[string]interface{}
	handlerFunc          handlerFunc
	defaultHandler       macaron.Handler
	url                  string
	userAuthTokenService *auth.FakeUserAuthTokenService
	remoteCacheService   *remotecache.RemoteCache

	req *http.Request
}

func (sc *scenarioContext) withValidApiKey() *scenarioContext {
	sc.apiKey = "eyJrIjoidjVuQXdwTWFmRlA2em5hUzR1cmhkV0RMUzU1MTFNNDIiLCJuIjoiYXNkIiwiaWQiOjF9"
	return sc
}

func (sc *scenarioContext) withTokenSessionCookie(unhashedToken string) *scenarioContext {
	sc.tokenSessionCookie = unhashedToken
	return sc
}

func (sc *scenarioContext) withAuthorizationHeader(authHeader string) *scenarioContext {
	sc.authHeader = authHeader
	return sc
}

func (sc *scenarioContext) fakeReq(method, url string) *scenarioContext {
	sc.resp = httptest.NewRecorder()
	req, err := http.NewRequest(method, url, nil)
	So(err, ShouldBeNil)
	sc.req = req

	return sc
}

func (sc *scenarioContext) fakeReqWithParams(method, url string, queryParams map[string]string) *scenarioContext {
	sc.resp = httptest.NewRecorder()
	req, err := http.NewRequest(method, url, nil)
	q := req.URL.Query()
	for k, v := range queryParams {
		q.Add(k, v)
	}
	req.URL.RawQuery = q.Encode()
	So(err, ShouldBeNil)
	sc.req = req

	return sc
}

func (sc *scenarioContext) handler(fn handlerFunc) *scenarioContext {
	sc.handlerFunc = fn
	return sc
}

func (sc *scenarioContext) exec() {
	if sc.apiKey != "" {
		sc.req.Header.Add("Authorization", "Bearer "+sc.apiKey)
	}

	if sc.authHeader != "" {
		sc.req.Header.Add("Authorization", sc.authHeader)
	}

	if sc.tokenSessionCookie != "" {
		sc.req.AddCookie(&http.Cookie{
			Name:  setting.LoginCookieName,
			Value: sc.tokenSessionCookie,
		})
	}

	sc.m.ServeHTTP(sc.resp, sc.req)

	if sc.resp.Header().Get("Content-Type") == "application/json; charset=UTF-8" {
		err := json.NewDecoder(sc.resp.Body).Decode(&sc.respJson)
		So(err, ShouldBeNil)
	}
}

type scenarioFunc func(c *scenarioContext)
type handlerFunc func(c *m.ReqContext)<|MERGE_RESOLUTION|>--- conflicted
+++ resolved
@@ -49,11 +49,7 @@
 			So(sc.resp.Header().Get("Expires"), ShouldBeEmpty)
 		})
 
-<<<<<<< HEAD
 		middlewareScenario(t, "middleware should add Cache-Control header for requests with html response", func(sc *scenarioContext) {
-=======
-		middlewareScenario(t, "middleware should add Cache-Control header for GET requests with html response", func(sc *scenarioContext) {
->>>>>>> f778c1d9
 			sc.handler(func(c *m.ReqContext) {
 				data := &dtos.IndexViewData{
 					User:     &dtos.CurrentUser{},
@@ -62,16 +58,11 @@
 				}
 				c.HTML(200, "index-template", data)
 			})
-<<<<<<< HEAD
-
-=======
->>>>>>> f778c1d9
 			sc.fakeReq("GET", "/").exec()
 			So(sc.resp.Code, ShouldEqual, 200)
 			So(sc.resp.Header().Get("Cache-Control"), ShouldEqual, "no-cache")
 			So(sc.resp.Header().Get("Pragma"), ShouldEqual, "no-cache")
 			So(sc.resp.Header().Get("Expires"), ShouldEqual, "-1")
-<<<<<<< HEAD
 		})
 
 		middlewareScenario(t, "middleware should add X-Frame-Options header with deny for request when not allowing embedding", func(sc *scenarioContext) {
@@ -83,8 +74,6 @@
 			setting.AllowEmbedding = true
 			sc.fakeReq("GET", "/api/search").exec()
 			So(sc.resp.Header().Get("X-Frame-Options"), ShouldBeEmpty)
-=======
->>>>>>> f778c1d9
 		})
 
 		middlewareScenario(t, "Invalid api key", func(sc *scenarioContext) {
