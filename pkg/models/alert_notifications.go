--- conflicted
+++ resolved
@@ -13,14 +13,8 @@
 	ErrNotificationFrequencyNotFound            = errors.New("notification frequency not specified")
 	ErrAlertNotificationStateNotFound           = errors.New("alert notification state not found")
 	ErrAlertNotificationStateVersionConflict    = errors.New("alert notification state update version conflict")
-<<<<<<< HEAD
-	ErrAlertNotificationFailedGenerateUniqueUid = errors.New("Failed to generate unique alert notification uid")
-	ErrAlertNotificationFailedTranslateUniqueID = errors.New("Failed to translate Notification Id to Uid")
-=======
-	ErrAlertNotificationStateAlreadyExist       = errors.New("alert notification state already exists")
 	ErrAlertNotificationFailedGenerateUniqueUid = errors.New("failed to generate unique alert notification uid")
 	ErrAlertNotificationFailedTranslateUniqueID = errors.New("failed to translate Notification Id to Uid")
->>>>>>> 3d3a7cbb
 	ErrAlertNotificationWithSameNameExists      = errors.New("alert notification with same name already exists")
 	ErrAlertNotificationWithSameUIDExists       = errors.New("alert notification with same uid already exists")
 )
