--- conflicted
+++ resolved
@@ -65,14 +65,10 @@
 
 // dataSourceTransport implements http.RoundTripper (https://golang.org/pkg/net/http/#RoundTripper)
 type dataSourceTransport struct {
-<<<<<<< HEAD
-	headers   map[string]string
-	transport *http.Transport
-	next      http.RoundTripper
-=======
 	datasourceName string
 	headers        map[string]string
 	transport      *http.Transport
+	next           http.RoundTripper
 }
 
 func instrumentRoundtrip(datasourceName string, next http.RoundTripper) promhttp.RoundTripperFunc {
@@ -97,7 +93,6 @@
 
 		return res, err
 	})
->>>>>>> 400aafa3
 }
 
 // RoundTrip executes a single HTTP transaction, returning a Response for the provided Request.
@@ -106,11 +101,7 @@
 		req.Header.Set(key, value)
 	}
 
-<<<<<<< HEAD
-	return d.next.RoundTrip(req)
-=======
-	return instrumentRoundtrip(d.datasourceName, d.transport).RoundTrip(req)
->>>>>>> 400aafa3
+	return instrumentRoundtrip(d.datasourceName, d.next).RoundTrip(req)
 }
 
 type cachedTransport struct {
@@ -180,15 +171,10 @@
 	}
 
 	dsTransport := &dataSourceTransport{
-<<<<<<< HEAD
-		headers:   customHeaders,
-		transport: transport,
-		next:      sigv4Middleware,
-=======
+		datasourceName: ds.Name,
 		headers:        customHeaders,
 		transport:      transport,
-		datasourceName: ds.Name,
->>>>>>> 400aafa3
+		next:           sigv4Middleware,
 	}
 
 	ptc.cache[ds.Id] = cachedTransport{
