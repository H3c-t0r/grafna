--- conflicted
+++ resolved
@@ -12,12 +12,9 @@
 	DS_ES            = "elasticsearch"
 	DS_OPENTSDB      = "opentsdb"
 	DS_CLOUDWATCH    = "cloudwatch"
-<<<<<<< HEAD
   DS_NETCRUNCH     = "netcrunch"
-=======
 	DS_KAIROSDB      = "kairosdb"
 	DS_PROMETHEUS    = "prometheus"
->>>>>>> b63471eb
 	DS_ACCESS_DIRECT = "direct"
 	DS_ACCESS_PROXY  = "proxy"
 )
@@ -30,7 +27,6 @@
 type DsAccess string
 
 type DataSource struct {
-<<<<<<< HEAD
 	Id      int64                             `json:"id"`
 	OrgId   int64                             `json:"orgId"`
 	Version int                               `json:"version"`
@@ -45,33 +41,12 @@
 	BasicAuth         bool                    `json:"basicAuth"`
 	BasicAuthUser     string                  `json:"basicAuthUser"`
 	BasicAuthPassword string                  `json:"basicAuthPassword"`
+  WithCredentials   bool                    `json:"withCredentials"`
 	IsDefault         bool                    `json:"isDefault"`
 	JsonData          map[string]interface{}  `json:"jsonData"`
 
 	Created time.Time                         `json:"created"`
 	Updated time.Time                         `json:"updated"`
-=======
-	Id      int64
-	OrgId   int64
-	Version int
-
-	Name              string
-	Type              string
-	Access            DsAccess
-	Url               string
-	Password          string
-	User              string
-	Database          string
-	BasicAuth         bool
-	BasicAuthUser     string
-	BasicAuthPassword string
-	WithCredentials   bool
-	IsDefault         bool
-	JsonData          map[string]interface{}
-
-	Created time.Time
-	Updated time.Time
->>>>>>> b63471eb
 }
 
 var knownDatasourcePlugins map[string]bool = map[string]bool{
