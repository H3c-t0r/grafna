// Package simplejson provides a wrapper for arbitrary JSON objects that adds methods to access properties.
// Use of this package in place of types and the standard library's encoding/json package is strongly discouraged.
//
// Don't lint for stale code, since it's a copied library and we might as well keep the whole thing.
// nolint:unused
package simplejson

import (
	"bytes"
	"encoding/json"
	"errors"
	"fmt"
	"log"
)

// returns the current implementation version
func Version() string {
	return "0.5.0"
}

type Json struct {
	data interface{}
}

func (j *Json) FromDB(data []byte) error {
	j.data = make(map[string]interface{})

	dec := json.NewDecoder(bytes.NewBuffer(data))
	dec.UseNumber()
	return dec.Decode(&j.data)
}

func (j *Json) ToDB() ([]byte, error) {
	if j == nil || j.data == nil {
		return nil, nil
	}

	return j.Encode()
}

// NewJson returns a pointer to a new `Json` object
// after unmarshaling `body` bytes
func NewJson(body []byte) (*Json, error) {
	j := new(Json)
	err := j.UnmarshalJSON(body)
	if err != nil {
		return nil, err
	}
	return j, nil
}

<<<<<<< HEAD
=======
// MustJson returns a pointer to a new `Json` object, panicking if `body` cannot be parsed.
>>>>>>> 0371884c
func MustJson(body []byte) *Json {
	j, err := NewJson(body)

	if err != nil {
		panic(fmt.Sprintf("could not unmarshal JSON: %q", err))
	}

	return j
}

// New returns a pointer to a new, empty `Json` object
func New() *Json {
	return &Json{
		data: make(map[string]interface{}),
	}
}

// NewFromAny returns a pointer to a new `Json` object with provided data.
func NewFromAny(data interface{}) *Json {
	return &Json{data: data}
}

// Interface returns the underlying data
func (j *Json) Interface() interface{} {
	return j.data
}

// Encode returns its marshaled data as `[]byte`
func (j *Json) Encode() ([]byte, error) {
	return j.MarshalJSON()
}

// EncodePretty returns its marshaled data as `[]byte` with indentation
func (j *Json) EncodePretty() ([]byte, error) {
	return json.MarshalIndent(&j.data, "", "  ")
}

// Implements the json.Marshaler interface.
func (j *Json) MarshalJSON() ([]byte, error) {
	return json.Marshal(&j.data)
}

// Set modifies `Json` map by `key` and `value`
// Useful for changing single key/value in a `Json` object easily.
func (j *Json) Set(key string, val interface{}) {
	m, err := j.Map()
	if err != nil {
		return
	}
	m[key] = val
}

// SetPath modifies `Json`, recursively checking/creating map keys for the supplied path,
// and then finally writing in the value
func (j *Json) SetPath(branch []string, val interface{}) {
	if len(branch) == 0 {
		j.data = val
		return
	}

	// in order to insert our branch, we need map[string]interface{}
	if _, ok := (j.data).(map[string]interface{}); !ok {
		// have to replace with something suitable
		j.data = make(map[string]interface{})
	}
	curr := j.data.(map[string]interface{})

	for i := 0; i < len(branch)-1; i++ {
		b := branch[i]
		// key exists?
		if _, ok := curr[b]; !ok {
			n := make(map[string]interface{})
			curr[b] = n
			curr = n
			continue
		}

		// make sure the value is the right sort of thing
		if _, ok := curr[b].(map[string]interface{}); !ok {
			// have to replace with something suitable
			n := make(map[string]interface{})
			curr[b] = n
		}

		curr = curr[b].(map[string]interface{})
	}

	// add remaining k/v
	curr[branch[len(branch)-1]] = val
}

// Del modifies `Json` map by deleting `key` if it is present.
func (j *Json) Del(key string) {
	m, err := j.Map()
	if err != nil {
		return
	}
	delete(m, key)
}

// Get returns a pointer to a new `Json` object
// for `key` in its `map` representation
//
// useful for chaining operations (to traverse a nested JSON):
//    js.Get("top_level").Get("dict").Get("value").Int()
func (j *Json) Get(key string) *Json {
	m, err := j.Map()
	if err == nil {
		if val, ok := m[key]; ok {
			return &Json{val}
		}
	}
	return &Json{nil}
}

// GetPath searches for the item as specified by the branch
// without the need to deep dive using Get()'s.
//
//   js.GetPath("top_level", "dict")
func (j *Json) GetPath(branch ...string) *Json {
	jin := j
	for _, p := range branch {
		jin = jin.Get(p)
	}
	return jin
}

// GetIndex returns a pointer to a new `Json` object
// for `index` in its `array` representation
//
// this is the analog to Get when accessing elements of
// a json array instead of a json object:
//    js.Get("top_level").Get("array").GetIndex(1).Get("key").Int()
func (j *Json) GetIndex(index int) *Json {
	a, err := j.Array()
	if err == nil {
		if len(a) > index {
			return &Json{a[index]}
		}
	}
	return &Json{nil}
}

// CheckGetIndex returns a pointer to a new `Json` object
// for `index` in its `array` representation, and a `bool`
// indicating success or failure
//
// useful for chained operations when success is important:
//    if data, ok := js.Get("top_level").CheckGetIndex(0); ok {
//        log.Println(data)
//    }
func (j *Json) CheckGetIndex(index int) (*Json, bool) {
	a, err := j.Array()
	if err == nil {
		if len(a) > index {
			return &Json{a[index]}, true
		}
	}
	return nil, false
}

// SetIndex modifies `Json` array by `index` and `value`
// for `index` in its `array` representation
func (j *Json) SetIndex(index int, val interface{}) {
	a, err := j.Array()
	if err == nil {
		if len(a) > index {
			a[index] = val
		}
	}
}

// CheckGet returns a pointer to a new `Json` object and
// a `bool` identifying success or failure
//
// useful for chained operations when success is important:
//    if data, ok := js.Get("top_level").CheckGet("inner"); ok {
//        log.Println(data)
//    }
func (j *Json) CheckGet(key string) (*Json, bool) {
	m, err := j.Map()
	if err == nil {
		if val, ok := m[key]; ok {
			return &Json{val}, true
		}
	}
	return nil, false
}

// Map type asserts to `map`
func (j *Json) Map() (map[string]interface{}, error) {
	if m, ok := (j.data).(map[string]interface{}); ok {
		return m, nil
	}
	return nil, errors.New("type assertion to map[string]interface{} failed")
}

// Array type asserts to an `array`
func (j *Json) Array() ([]interface{}, error) {
	if a, ok := (j.data).([]interface{}); ok {
		return a, nil
	}
	return nil, errors.New("type assertion to []interface{} failed")
}

// Bool type asserts to `bool`
func (j *Json) Bool() (bool, error) {
	if s, ok := (j.data).(bool); ok {
		return s, nil
	}
	return false, errors.New("type assertion to bool failed")
}

// String type asserts to `string`
func (j *Json) String() (string, error) {
	if s, ok := (j.data).(string); ok {
		return s, nil
	}
	return "", errors.New("type assertion to string failed")
}

// Bytes type asserts to `[]byte`
func (j *Json) Bytes() ([]byte, error) {
	if s, ok := (j.data).(string); ok {
		return []byte(s), nil
	}
	return nil, errors.New("type assertion to []byte failed")
}

// StringArray type asserts to an `array` of `string`
func (j *Json) StringArray() ([]string, error) {
	arr, err := j.Array()
	if err != nil {
		return nil, err
	}
	retArr := make([]string, 0, len(arr))
	for _, a := range arr {
		if a == nil {
			retArr = append(retArr, "")
			continue
		}
		s, ok := a.(string)
		if !ok {
			return nil, err
		}
		retArr = append(retArr, s)
	}
	return retArr, nil
}

// MustArray guarantees the return of a `[]interface{}` (with optional default)
//
// useful when you want to iterate over array values in a succinct manner:
//		for i, v := range js.Get("results").MustArray() {
//			fmt.Println(i, v)
//		}
func (j *Json) MustArray(args ...[]interface{}) []interface{} {
	var def []interface{}

	switch len(args) {
	case 0:
	case 1:
		def = args[0]
	default:
		log.Panicf("MustArray() received too many arguments %d", len(args))
	}

	a, err := j.Array()
	if err == nil {
		return a
	}

	return def
}

// MustMap guarantees the return of a `map[string]interface{}` (with optional default)
//
// useful when you want to iterate over map values in a succinct manner:
//		for k, v := range js.Get("dictionary").MustMap() {
//			fmt.Println(k, v)
//		}
func (j *Json) MustMap(args ...map[string]interface{}) map[string]interface{} {
	var def map[string]interface{}

	switch len(args) {
	case 0:
	case 1:
		def = args[0]
	default:
		log.Panicf("MustMap() received too many arguments %d", len(args))
	}

	a, err := j.Map()
	if err == nil {
		return a
	}

	return def
}

// MustString guarantees the return of a `string` (with optional default)
//
// useful when you explicitly want a `string` in a single value return context:
//     myFunc(js.Get("param1").MustString(), js.Get("optional_param").MustString("my_default"))
func (j *Json) MustString(args ...string) string {
	var def string

	switch len(args) {
	case 0:
	case 1:
		def = args[0]
	default:
		log.Panicf("MustString() received too many arguments %d", len(args))
	}

	s, err := j.String()
	if err == nil {
		return s
	}

	return def
}

// MustStringArray guarantees the return of a `[]string` (with optional default)
//
// useful when you want to iterate over array values in a succinct manner:
//		for i, s := range js.Get("results").MustStringArray() {
//			fmt.Println(i, s)
//		}
func (j *Json) MustStringArray(args ...[]string) []string {
	var def []string

	switch len(args) {
	case 0:
	case 1:
		def = args[0]
	default:
		log.Panicf("MustStringArray() received too many arguments %d", len(args))
	}

	a, err := j.StringArray()
	if err == nil {
		return a
	}

	return def
}

// MustInt guarantees the return of an `int` (with optional default)
//
// useful when you explicitly want an `int` in a single value return context:
//     myFunc(js.Get("param1").MustInt(), js.Get("optional_param").MustInt(5150))
func (j *Json) MustInt(args ...int) int {
	var def int

	switch len(args) {
	case 0:
	case 1:
		def = args[0]
	default:
		log.Panicf("MustInt() received too many arguments %d", len(args))
	}

	i, err := j.Int()
	if err == nil {
		return i
	}

	return def
}

// MustFloat64 guarantees the return of a `float64` (with optional default)
//
// useful when you explicitly want a `float64` in a single value return context:
//     myFunc(js.Get("param1").MustFloat64(), js.Get("optional_param").MustFloat64(5.150))
func (j *Json) MustFloat64(args ...float64) float64 {
	var def float64

	switch len(args) {
	case 0:
	case 1:
		def = args[0]
	default:
		log.Panicf("MustFloat64() received too many arguments %d", len(args))
	}

	f, err := j.Float64()
	if err == nil {
		return f
	}

	return def
}

// MustBool guarantees the return of a `bool` (with optional default)
//
// useful when you explicitly want a `bool` in a single value return context:
//     myFunc(js.Get("param1").MustBool(), js.Get("optional_param").MustBool(true))
func (j *Json) MustBool(args ...bool) bool {
	var def bool

	switch len(args) {
	case 0:
	case 1:
		def = args[0]
	default:
		log.Panicf("MustBool() received too many arguments %d", len(args))
	}

	b, err := j.Bool()
	if err == nil {
		return b
	}

	return def
}

// MustInt64 guarantees the return of an `int64` (with optional default)
//
// useful when you explicitly want an `int64` in a single value return context:
//     myFunc(js.Get("param1").MustInt64(), js.Get("optional_param").MustInt64(5150))
func (j *Json) MustInt64(args ...int64) int64 {
	var def int64

	switch len(args) {
	case 0:
	case 1:
		def = args[0]
	default:
		log.Panicf("MustInt64() received too many arguments %d", len(args))
	}

	i, err := j.Int64()
	if err == nil {
		return i
	}

	return def
}

// MustUInt64 guarantees the return of an `uint64` (with optional default)
//
// useful when you explicitly want an `uint64` in a single value return context:
//     myFunc(js.Get("param1").MustUint64(), js.Get("optional_param").MustUint64(5150))
func (j *Json) MustUint64(args ...uint64) uint64 {
	var def uint64

	switch len(args) {
	case 0:
	case 1:
		def = args[0]
	default:
		log.Panicf("MustUint64() received too many arguments %d", len(args))
	}

	i, err := j.Uint64()
	if err == nil {
		return i
	}

	return def
}

// MarshalYAML implements yaml.Marshaller.
func (j *Json) MarshalYAML() (interface{}, error) {
	return j.data, nil
}

// UnmarshalYAML implements yaml.Unmarshaller.
func (j *Json) UnmarshalYAML(unmarshal func(interface{}) error) error {
	var data interface{}
	if err := unmarshal(&data); err != nil {
		return err
	}
	j.data = data
	return nil
}<|MERGE_RESOLUTION|>--- conflicted
+++ resolved
@@ -49,10 +49,7 @@
 	return j, nil
 }
 
-<<<<<<< HEAD
-=======
 // MustJson returns a pointer to a new `Json` object, panicking if `body` cannot be parsed.
->>>>>>> 0371884c
 func MustJson(body []byte) *Json {
 	j, err := NewJson(body)
 
