--- conflicted
+++ resolved
@@ -27,12 +27,9 @@
 	"github.com/grafana/grafana/pkg/services/sqlstore"
 	"github.com/grafana/grafana/pkg/setting"
 
+	"github.com/grafana/grafana/pkg/netcrunch"
 	"github.com/grafana/grafana/pkg/social"
-<<<<<<< HEAD
-	"github.com/grafana/grafana/pkg/netcrunch"
-=======
 	"github.com/grafana/grafana/pkg/tracing"
->>>>>>> ad15c540
 )
 
 func NewGrafanaServer() *GrafanaServerImpl {
@@ -66,11 +63,6 @@
 	search.Init()
 	login.Init()
 	social.NewOAuthService()
-<<<<<<< HEAD
-	eventpublisher.Init()
-	plugins.Init()
-	netcrunch.Init()
-=======
 
 	pluginManager, err := plugins.NewPluginManager(g.context)
 	if err != nil {
@@ -87,7 +79,8 @@
 		return fmt.Errorf("Tracing settings is not valid. error: %v", err)
 	}
 	defer tracingCloser.Close()
->>>>>>> ad15c540
+
+	netcrunch.Init()
 
 	// init alerting
 	if setting.AlertingEnabled && setting.ExecuteAlerts {
