--- conflicted
+++ resolved
@@ -39,6 +39,7 @@
 	_ "github.com/grafana/grafana/pkg/services/search"
 	_ "github.com/grafana/grafana/pkg/services/sqlstore"
 	"github.com/grafana/grafana/pkg/setting"
+	"github.com/grafana/grafana/pkg/util/errutil"
 	"golang.org/x/xerrors"
 )
 
@@ -78,25 +79,19 @@
 	HTTPServer    *api.HTTPServer       `inject:""`
 }
 
-<<<<<<< HEAD
-func (g *GrafanaServerImpl) Run() (err error) {
-	g.loadConfiguration()
-	g.writePIDFile()
-=======
 // Run initializes and starts services. This will block until all services have
 // exited. To initiate shutdown, call the Shutdown method in another goroutine.
-func (s *Server) Run() error {
+func (s *Server) Run() (err error) {
 	s.loadConfiguration()
 	s.writePIDFile()
->>>>>>> d0d59b80
 
 	login.Init()
 	social.NewOAuthService()
 
 	services := registry.GetServices()
 
-	if err := s.buildServiceGraph(services); err != nil {
-		return err
+	if err = s.buildServiceGraph(services); err != nil {
+		return
 	}
 
 	// Initialize services.
@@ -114,18 +109,17 @@
 
 	// Start background services.
 	for _, svc := range services {
-		// Variable is needed for accessing loop variable in function callback
-		descriptor := svc
-
 		service, ok := svc.Instance.(registry.BackgroundService)
 		if !ok {
 			continue
 		}
 
-		if registry.IsDisabled(descriptor.Instance) {
+		if registry.IsDisabled(svc.Instance) {
 			continue
 		}
 
+		// Variable is needed for accessing loop variable in callback
+		descriptor := svc
 		s.childRoutines.Go(func() error {
 			// Don't start new services when server is shutting down.
 			if s.shutdownInProgress {
@@ -141,35 +135,28 @@
 				}
 			}
 
+			// Mark that we are in shutdown mode
+			// So more services are not started
 			s.shutdownInProgress = true
-
 			return nil
 		})
 	}
 
-<<<<<<< HEAD
 	defer func() {
-		g.log.Debug("Waiting on services...")
-		if waitErr := g.childRoutines.Wait(); waitErr != nil && !xerrors.Is(waitErr, context.Canceled) {
-			g.log.Error("A service failed", "err", waitErr)
+		s.log.Debug("Waiting on services...")
+		if waitErr := s.childRoutines.Wait(); waitErr != nil && !xerrors.Is(waitErr, context.Canceled) {
+			s.log.Error("A service failed", "err", waitErr)
 			if err == nil {
 				err = waitErr
 			}
 		}
 	}()
 
-	g.sendSystemdNotification("READY=1")
+	s.notifySystemd("READY=1")
 
 	return
-=======
-	notifySystemd("READY=1")
-
-	return s.childRoutines.Wait()
->>>>>>> d0d59b80
-}
-
-// Shutdown initiates a shutdown of the services, and waits for all services to
-// exit.
+}
+
 func (s *Server) Shutdown(reason string) {
 	s.log.Info("Shutdown started", "reason", reason)
 	s.shutdownReason = reason
@@ -179,13 +166,9 @@
 	s.shutdownFn()
 
 	// wait for child routines
-<<<<<<< HEAD
-	if err := g.childRoutines.Wait(); err != nil && !xerrors.Is(err, context.Canceled) {
-		g.log.Error("Failed waiting for services to shutdown", "err", err)
-	}
-=======
-	s.childRoutines.Wait()
->>>>>>> d0d59b80
+	if err := s.childRoutines.Wait(); err != nil && !xerrors.Is(err, context.Canceled) {
+		s.log.Error("Failed waiting for services to shutdown", "err", err)
+	}
 }
 
 // ExitCode returns an exit code for a given error.
@@ -225,9 +208,6 @@
 	s.log.Info("Writing PID file", "path", s.pidFile, "pid", pid)
 }
 
-<<<<<<< HEAD
-func (g *GrafanaServerImpl) sendSystemdNotification(state string) {
-=======
 // buildServiceGraph builds a graph of services and their dependencies.
 func (s *Server) buildServiceGraph(services []*registry.Descriptor) error {
 	// Specify service dependencies.
@@ -248,13 +228,13 @@
 	// Provide services and their dependencies to the graph.
 	for _, obj := range objs {
 		if err := serviceGraph.Provide(&inject.Object{Value: obj}); err != nil {
-			return fmt.Errorf("Failed to provide object to the graph: %v", err)
+			return errutil.Wrapf(err, "Failed to provide object to the graph")
 		}
 	}
 
 	// Resolve services and their dependencies.
 	if err := serviceGraph.Populate(); err != nil {
-		return fmt.Errorf("Failed to populate service dependency: %v", err)
+		return errutil.Wrapf(err, "Failed to populate service dependency")
 	}
 
 	return nil
@@ -284,11 +264,10 @@
 }
 
 // notifySystemd sends state notifications to systemd.
-func notifySystemd(state string) error {
->>>>>>> d0d59b80
+func (s *Server) notifySystemd(state string) {
 	notifySocket := os.Getenv("NOTIFY_SOCKET")
 	if notifySocket == "" {
-		g.log.Debug(
+		s.log.Debug(
 			"NOTIFY_SOCKET environment variable empty or unset, can't send systemd notification")
 		return
 	}
@@ -299,21 +278,13 @@
 	}
 	conn, err := net.DialUnix(socketAddr.Net, nil, socketAddr)
 	if err != nil {
-		g.log.Warn("Failed to connect to systemd", "err", err, "socket", notifySocket)
-		return
-	}
-	defer conn.Close()
-
-<<<<<<< HEAD
+		s.log.Warn("Failed to connect to systemd", "err", err, "socket", notifySocket)
+		return
+	}
 	defer conn.Close()
 
 	_, err = conn.Write([]byte(state))
 	if err != nil {
-		g.log.Warn("Failed to write notification to systemd", "err", err)
-	}
-=======
-	_, err = conn.Write([]byte(state))
-
-	return err
->>>>>>> d0d59b80
+		s.log.Warn("Failed to write notification to systemd", "err", err)
+	}
 }