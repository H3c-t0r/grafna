package featuremgmt

import (
	"bytes"
	"fmt"
	"html/template"
	"os"
	"path/filepath"
	"strings"
	"testing"
	"unicode"

	"github.com/google/go-cmp/cmp"
	"github.com/olekukonko/tablewriter"
	"github.com/stretchr/testify/require"

	"github.com/grafana/grafana/pkg/services/featuremgmt/strcase"
)

func TestFeatureToggleFiles(t *testing.T) {
	legacyNames := map[string]bool{
		"httpclientprovider_azure_auth": true,
		"service-accounts":              true,
		"database_metrics":              true,
		"live-pipeline":                 true,
		"live-service-web-worker":       true,
		"k8s":                           true, // Camel case does not like this one
	}

	t.Run("check registry constraints", func(t *testing.T) {
		for _, flag := range standardFeatureFlags {
			if flag.Expression == "true" && flag.State != FeatureStateStable {
				t.Errorf("only stable features can be enabled by default.  See: %s", flag.Name)
			}
			if flag.RequiresDevMode && flag.State != FeatureStateAlpha {
				t.Errorf("only alpha features can require dev mode.  See: %s", flag.Name)
			}
			if flag.State == FeatureStateUnknown {
				t.Errorf("standard toggles should not have an unknown state.  See: %s", flag.Name)
			}
		}
	})

	ownerlessFeatures := map[string]bool{
<<<<<<< HEAD
		"database_metrics":                 true,
		"prometheusAzureOverrideAudience":  true,
		"tracing":                          true,
		"cloudWatchDynamicLabels":          true,
		"disableSecretsCompatibility":      true,
		"logRequestsInstrumentedAsUnknown": true,
		"dataConnectionsConsole":           true,
		"cloudWatchCrossAccountQuerying":   true,
		"redshiftAsyncQueryDataSupport":    true,
		"athenaAsyncQueryDataSupport":      true,
		"newPanelChromeUI":                 true,
		"showDashboardValidationWarnings":  true,
		"datasourceOnboarding":             true,
		"secureSocksDatasourceProxy":       true,
		"individualCookiePreferences":      true,
=======
		"database_metrics":                  true,
		"prometheusAzureOverrideAudience":   true,
		"tracing":                           true,
		"cloudWatchDynamicLabels":           true,
		"prometheusWideSeries":              true,
		"disableSecretsCompatibility":       true,
		"logRequestsInstrumentedAsUnknown":  true,
		"cloudWatchCrossAccountQuerying":    true,
		"redshiftAsyncQueryDataSupport":     true,
		"athenaAsyncQueryDataSupport":       true,
		"newPanelChromeUI":                  true,
		"showDashboardValidationWarnings":   true,
		"datasourceOnboarding":              true,
		"secureSocksDatasourceProxy":        true,
		"disablePrometheusExemplarSampling": true,
		"individualCookiePreferences":       true,
>>>>>>> 5f2fecfd
	}

	t.Run("all new features should have an owner", func(t *testing.T) {
		for _, flag := range standardFeatureFlags {
			if flag.Owner == "" {
				if _, ok := ownerlessFeatures[flag.Name]; !ok {
					t.Errorf("feature %s does not have an owner", flag.Name)
				}
			}
		}
	})

	t.Run("features with assigned owner should not be on the ownerless list", func(t *testing.T) {
		for _, flag := range standardFeatureFlags {
			if flag.Owner != "" {
				if _, ok := ownerlessFeatures[flag.Name]; ok {
					t.Errorf("feature %s should be removed from the ownerless list", flag.Name)
				}
			}
		}
	})

	t.Run("verify files", func(t *testing.T) {
		// Typescript files
		verifyAndGenerateFile(t,
			"../../../packages/grafana-data/src/types/featureToggles.gen.ts",
			generateTypeScript(),
		)

		// Golang files
		verifyAndGenerateFile(t,
			"toggles_gen.go",
			generateRegistry(t),
		)

		// Docs files
		verifyAndGenerateFile(t,
			"../../../docs/sources/setup-grafana/configure-grafana/feature-toggles/index.md",
			generateDocsMD(),
		)
	})

	t.Run("check feature naming convention", func(t *testing.T) {
		invalidNames := make([]string, 0)
		for _, f := range standardFeatureFlags {
			if legacyNames[f.Name] {
				continue
			}

			if f.Name != strcase.ToLowerCamel(f.Name) {
				invalidNames = append(invalidNames, f.Name)
			}
		}

		require.Empty(t, invalidNames, "%s feature names should be camel cased", invalidNames)
		// acronyms can be configured as needed via `ConfigureAcronym` function from `./strcase/camel.go`
	})
}

func verifyAndGenerateFile(t *testing.T, fpath string, gen string) {
	// nolint:gosec
	// We can ignore the gosec G304 warning since this is a test and the function is only called explicitly above
	body, err := os.ReadFile(fpath)
	if err == nil {
		if diff := cmp.Diff(gen, string(body)); diff != "" {
			str := fmt.Sprintf("body mismatch (-want +got):\n%s\n", diff)
			err = fmt.Errorf(str)
		}
	}

	if err != nil {
		e2 := os.WriteFile(fpath, []byte(gen), 0644)
		if e2 != nil {
			t.Errorf("error writing file: %s", e2.Error())
		}
		abs, _ := filepath.Abs(fpath)
		t.Errorf("feature toggle do not match: %s (%s)", err.Error(), abs)
		t.Fail()
	}
}

func generateTypeScript() string {
	buf := `// NOTE: This file was auto generated.  DO NOT EDIT DIRECTLY!
// To change feature flags, edit:
//  pkg/services/featuremgmt/registry.go
// Then run tests in:
//  pkg/services/featuremgmt/toggles_gen_test.go

/**
 * Describes available feature toggles in Grafana. These can be configured via
 * conf/custom.ini to enable features under development or not yet available in
 * stable version.
 *
 * Only enabled values will be returned in this interface
 *
 * @public
 */
export interface FeatureToggles {
  [name: string]: boolean | undefined; // support any string value

`
	for _, flag := range standardFeatureFlags {
		buf += "  " + getTypeScriptKey(flag.Name) + "?: boolean;\n"
	}

	buf += "}\n"
	return buf
}

func getTypeScriptKey(key string) string {
	if strings.Contains(key, "-") || strings.Contains(key, ".") {
		return "['" + key + "']"
	}
	return key
}

func isLetterOrNumber(c rune) bool {
	return !unicode.IsLetter(c) && !unicode.IsNumber(c)
}

func asCamelCase(key string) string {
	parts := strings.FieldsFunc(key, isLetterOrNumber)
	for idx, part := range parts {
		parts[idx] = strings.Title(part)
	}
	return strings.Join(parts, "")
}

func generateRegistry(t *testing.T) string {
	tmpl, err := template.New("fn").Parse(`
{{"\t"}}// Flag{{.CamelCase}}{{.Ext}}
{{"\t"}}Flag{{.CamelCase}} = "{{.Flag.Name}}"
`)
	if err != nil {
		t.Fatal("error reading template", "error", err.Error())
		return ""
	}

	data := struct {
		CamelCase string
		Flag      FeatureFlag
		Ext       string
	}{
		CamelCase: "?",
	}

	var buff bytes.Buffer

	buff.WriteString(`// NOTE: This file was auto generated.  DO NOT EDIT DIRECTLY!
// To change feature flags, edit:
//  pkg/services/featuremgmt/registry.go
// Then run tests in:
//  pkg/services/featuremgmt/toggles_gen_test.go

package featuremgmt

const (`)

	for _, flag := range standardFeatureFlags {
		data.CamelCase = asCamelCase(flag.Name)
		data.Flag = flag
		data.Ext = ""

		if flag.Description != "" {
			data.Ext += "\n\t// " + flag.Description
		}

		_ = tmpl.Execute(&buff, data)
	}
	buff.WriteString(")\n")

	return buff.String()
}

func generateDocsMD() string {
	hasDeprecatedFlags := false

	buf := `---
aliases:
  - /docs/grafana/latest/setup-grafana/configure-grafana/feature-toggles/
description: Learn about toggles for experimental and beta features, which you can enable or disable.
title: Configure feature toggles
weight: 150
---

<!-- DO NOT EDIT THIS PAGE, it is machine generated by running the test in -->
<!-- https://github.com/grafana/grafana/blob/main/pkg/services/featuremgmt/toggles_gen_test.go#L19 -->

# Configure feature toggles

You use feature toggles, also known as feature flags, to turn experimental or beta features on and off in Grafana. Although we do not recommend using these features in production, you can turn on feature toggles to try out new functionality in development or test environments.

This page contains a list of available feature toggles. To learn how to turn on feature toggles, refer to our [Configure Grafana documentation]({{< relref "../_index.md/#feature_toggles" >}}). Feature toggles are also available to Grafana Cloud Advanced customers. If you use Grafana Cloud Advanced, you can open a support ticket and specify the feature toggles and stack for which you want them enabled.

## Stable feature toggles

Some stable features are enabled by default. You can disable a stable feature by setting the feature flag to "false" in the configuration.

` + writeToggleDocsTable(func(flag FeatureFlag) bool {
		return flag.State == FeatureStateStable
	}, true)

	buf += `
## Beta feature toggles

` + writeToggleDocsTable(func(flag FeatureFlag) bool {
		return flag.State == FeatureStateBeta
	}, false)

	if hasDeprecatedFlags {
		buf += `
## Deprecated feature toggles

When stable or beta features are slated for removal, they will be marked as Deprecated first.

	` + writeToggleDocsTable(func(flag FeatureFlag) bool {
			return flag.State == FeatureStateDeprecated
		}, false)
	}

	buf += `
## Alpha feature toggles

These features are early in their development lifecycle and so are not yet supported in Grafana Cloud.
Alpha features might be changed or removed without prior notice.

` + writeToggleDocsTable(func(flag FeatureFlag) bool {
		return flag.State == FeatureStateAlpha && !flag.RequiresDevMode
	}, false)

	buf += `
## Development feature toggles

The following toggles require explicitly setting Grafana's [app mode]({{< relref "../_index.md/#app_mode" >}}) to 'development' before you can enable this feature toggle. These features tend to be experimental.

` + writeToggleDocsTable(func(flag FeatureFlag) bool {
		return flag.RequiresDevMode
	}, false)
	return buf
}

func writeToggleDocsTable(include func(FeatureFlag) bool, showEnableByDefault bool) string {
	data := [][]string{}

	for _, flag := range standardFeatureFlags {
		if include(flag) {
			row := []string{"`" + flag.Name + "`", flag.Description}
			if showEnableByDefault {
				on := ""
				if flag.Expression == "true" {
					on = "Yes"
				}
				row = append(row, on)
			}
			data = append(data, row)
		}
	}

	header := []string{"Feature toggle name", "Description"}
	if showEnableByDefault {
		header = append(header, "Enabled by default")
	}

	sb := &strings.Builder{}
	table := tablewriter.NewWriter(sb)
	table.SetHeader(header)
	table.SetBorders(tablewriter.Border{Left: true, Top: false, Right: true, Bottom: false})
	table.SetCenterSeparator("|")
	table.SetAutoFormatHeaders(false)
	table.SetHeaderAlignment(tablewriter.ALIGN_LEFT)
	table.SetAutoWrapText(false)
	table.SetAlignment(tablewriter.ALIGN_LEFT)
	table.AppendBulk(data) // Add Bulk Data
	table.Render()

	// Markdown table formatting (from prittier)
	v := strings.ReplaceAll(sb.String(), "|--", "| -")
	return strings.ReplaceAll(v, "--|", "- |")
}<|MERGE_RESOLUTION|>--- conflicted
+++ resolved
@@ -42,14 +42,12 @@
 	})
 
 	ownerlessFeatures := map[string]bool{
-<<<<<<< HEAD
 		"database_metrics":                 true,
 		"prometheusAzureOverrideAudience":  true,
 		"tracing":                          true,
 		"cloudWatchDynamicLabels":          true,
 		"disableSecretsCompatibility":      true,
 		"logRequestsInstrumentedAsUnknown": true,
-		"dataConnectionsConsole":           true,
 		"cloudWatchCrossAccountQuerying":   true,
 		"redshiftAsyncQueryDataSupport":    true,
 		"athenaAsyncQueryDataSupport":      true,
@@ -58,24 +56,6 @@
 		"datasourceOnboarding":             true,
 		"secureSocksDatasourceProxy":       true,
 		"individualCookiePreferences":      true,
-=======
-		"database_metrics":                  true,
-		"prometheusAzureOverrideAudience":   true,
-		"tracing":                           true,
-		"cloudWatchDynamicLabels":           true,
-		"prometheusWideSeries":              true,
-		"disableSecretsCompatibility":       true,
-		"logRequestsInstrumentedAsUnknown":  true,
-		"cloudWatchCrossAccountQuerying":    true,
-		"redshiftAsyncQueryDataSupport":     true,
-		"athenaAsyncQueryDataSupport":       true,
-		"newPanelChromeUI":                  true,
-		"showDashboardValidationWarnings":   true,
-		"datasourceOnboarding":              true,
-		"secureSocksDatasourceProxy":        true,
-		"disablePrometheusExemplarSampling": true,
-		"individualCookiePreferences":       true,
->>>>>>> 5f2fecfd
 	}
 
 	t.Run("all new features should have an owner", func(t *testing.T) {
