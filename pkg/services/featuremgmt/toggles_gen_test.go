--- conflicted
+++ resolved
@@ -49,11 +49,6 @@
 		"prometheusAzureOverrideAudience":   true,
 		"lokiDataframeApi":                  true,
 		"featureHighlights":                 true,
-<<<<<<< HEAD
-		"migrationLocking":                  true,
-=======
-		"exploreMixedDatasource":            true,
->>>>>>> a317e48d
 		"tracing":                           true,
 		"newTraceView":                      true,
 		"cloudWatchDynamicLabels":           true,
