package featuremgmt

import (
	"bytes"
	"fmt"
	"html/template"
	"os"
	"path/filepath"
	"strings"
	"testing"
	"unicode"

	"github.com/google/go-cmp/cmp"
	"github.com/olekukonko/tablewriter"
	"github.com/stretchr/testify/require"

	"github.com/grafana/grafana/pkg/services/featuremgmt/strcase"
)

func TestFeatureToggleFiles(t *testing.T) {
	legacyNames := map[string]bool{
		"httpclientprovider_azure_auth": true,
		"service-accounts":              true,
		"database_metrics":              true,
		"live-pipeline":                 true,
		"live-service-web-worker":       true,
		"k8s":                           true, // Camel case does not like this one
	}

	t.Run("check registry constraints", func(t *testing.T) {
		for _, flag := range standardFeatureFlags {
			if flag.Expression == "true" && flag.State != FeatureStateStable {
				t.Errorf("only stable features can be enabled by default.  See: %s", flag.Name)
			}
			if flag.RequiresDevMode && flag.State != FeatureStateAlpha {
				t.Errorf("only alpha features can require dev mode.  See: %s", flag.Name)
			}
			if flag.State == FeatureStateUnknown {
				t.Errorf("standard toggles should not have an unknown state.  See: %s", flag.Name)
			}
		}
	})

	ownerlessFeatures := map[string]bool{
<<<<<<< HEAD
		"alertingBigTransactions":           true,
		"trimDefaults":                      true,
=======
		"database_metrics":                  true,
>>>>>>> a186f036
		"prometheusAzureOverrideAudience":   true,
		"tracing":                           true,
		"cloudWatchDynamicLabels":           true,
		"prometheusWideSeries":              true,
<<<<<<< HEAD
		"dataConnectionsConsole":            true,
=======
		"disableSecretsCompatibility":       true,
		"logRequestsInstrumentedAsUnknown":  true,
>>>>>>> a186f036
		"cloudWatchCrossAccountQuerying":    true,
		"redshiftAsyncQueryDataSupport":     true,
		"athenaAsyncQueryDataSupport":       true,
		"newPanelChromeUI":                  true,
		"showDashboardValidationWarnings":   true,
		"datasourceOnboarding":              true,
		"disablePrometheusExemplarSampling": true,
		"individualCookiePreferences":       true,
	}

	t.Run("all new features should have an owner", func(t *testing.T) {
		for _, flag := range standardFeatureFlags {
			if flag.Owner == "" {
				if _, ok := ownerlessFeatures[flag.Name]; !ok {
					t.Errorf("feature %s does not have an owner", flag.Name)
				}
			}
		}
	})

	t.Run("features with assigned owner should not be on the ownerless list", func(t *testing.T) {
		for _, flag := range standardFeatureFlags {
			if flag.Owner != "" {
				if _, ok := ownerlessFeatures[flag.Name]; ok {
					t.Errorf("feature %s should be removed from the ownerless list", flag.Name)
				}
			}
		}
	})

	t.Run("verify files", func(t *testing.T) {
		// Typescript files
		verifyAndGenerateFile(t,
			"../../../packages/grafana-data/src/types/featureToggles.gen.ts",
			generateTypeScript(),
		)

		// Golang files
		verifyAndGenerateFile(t,
			"toggles_gen.go",
			generateRegistry(t),
		)

		// Docs files
		verifyAndGenerateFile(t,
			"../../../docs/sources/setup-grafana/configure-grafana/feature-toggles/index.md",
			generateDocsMD(),
		)
	})

	t.Run("check feature naming convention", func(t *testing.T) {
		invalidNames := make([]string, 0)
		for _, f := range standardFeatureFlags {
			if legacyNames[f.Name] {
				continue
			}

			if f.Name != strcase.ToLowerCamel(f.Name) {
				invalidNames = append(invalidNames, f.Name)
			}
		}

		require.Empty(t, invalidNames, "%s feature names should be camel cased", invalidNames)
		// acronyms can be configured as needed via `ConfigureAcronym` function from `./strcase/camel.go`
	})
}

func verifyAndGenerateFile(t *testing.T, fpath string, gen string) {
	// nolint:gosec
	// We can ignore the gosec G304 warning since this is a test and the function is only called explicitly above
	body, err := os.ReadFile(fpath)
	if err == nil {
		if diff := cmp.Diff(gen, string(body)); diff != "" {
			str := fmt.Sprintf("body mismatch (-want +got):\n%s\n", diff)
			err = fmt.Errorf(str)
		}
	}

	if err != nil {
		e2 := os.WriteFile(fpath, []byte(gen), 0644)
		if e2 != nil {
			t.Errorf("error writing file: %s", e2.Error())
		}
		abs, _ := filepath.Abs(fpath)
		t.Errorf("feature toggle do not match: %s (%s)", err.Error(), abs)
		t.Fail()
	}
}

func generateTypeScript() string {
	buf := `// NOTE: This file was auto generated.  DO NOT EDIT DIRECTLY!
// To change feature flags, edit:
//  pkg/services/featuremgmt/registry.go
// Then run tests in:
//  pkg/services/featuremgmt/toggles_gen_test.go

/**
 * Describes available feature toggles in Grafana. These can be configured via
 * conf/custom.ini to enable features under development or not yet available in
 * stable version.
 *
 * Only enabled values will be returned in this interface
 *
 * @public
 */
export interface FeatureToggles {
  [name: string]: boolean | undefined; // support any string value

`
	for _, flag := range standardFeatureFlags {
		buf += "  " + getTypeScriptKey(flag.Name) + "?: boolean;\n"
	}

	buf += "}\n"
	return buf
}

func getTypeScriptKey(key string) string {
	if strings.Contains(key, "-") || strings.Contains(key, ".") {
		return "['" + key + "']"
	}
	return key
}

func isLetterOrNumber(c rune) bool {
	return !unicode.IsLetter(c) && !unicode.IsNumber(c)
}

func asCamelCase(key string) string {
	parts := strings.FieldsFunc(key, isLetterOrNumber)
	for idx, part := range parts {
		parts[idx] = strings.Title(part)
	}
	return strings.Join(parts, "")
}

func generateRegistry(t *testing.T) string {
	tmpl, err := template.New("fn").Parse(`
{{"\t"}}// Flag{{.CamelCase}}{{.Ext}}
{{"\t"}}Flag{{.CamelCase}} = "{{.Flag.Name}}"
`)
	if err != nil {
		t.Fatal("error reading template", "error", err.Error())
		return ""
	}

	data := struct {
		CamelCase string
		Flag      FeatureFlag
		Ext       string
	}{
		CamelCase: "?",
	}

	var buff bytes.Buffer

	buff.WriteString(`// NOTE: This file was auto generated.  DO NOT EDIT DIRECTLY!
// To change feature flags, edit:
//  pkg/services/featuremgmt/registry.go
// Then run tests in:
//  pkg/services/featuremgmt/toggles_gen_test.go

package featuremgmt

const (`)

	for _, flag := range standardFeatureFlags {
		data.CamelCase = asCamelCase(flag.Name)
		data.Flag = flag
		data.Ext = ""

		if flag.Description != "" {
			data.Ext += "\n\t// " + flag.Description
		}

		_ = tmpl.Execute(&buff, data)
	}
	buff.WriteString(")\n")

	return buff.String()
}

func generateDocsMD() string {
	hasDeprecatedFlags := false

	buf := `---
aliases:
  - /docs/grafana/latest/setup-grafana/configure-grafana/feature-toggles/
description: Learn about toggles for experimental and beta features, which you can enable or disable.
title: Configure feature toggles
weight: 150
---

<!-- DO NOT EDIT THIS PAGE, it is machine generated by running the test in -->
<!-- https://github.com/grafana/grafana/blob/main/pkg/services/featuremgmt/toggles_gen_test.go#L19 -->

# Configure feature toggles

You use feature toggles, also known as feature flags, to turn experimental or beta features on and off in Grafana. Although we do not recommend using these features in production, you can turn on feature toggles to try out new functionality in development or test environments.

This page contains a list of available feature toggles. To learn how to turn on feature toggles, refer to our [Configure Grafana documentation]({{< relref "../_index.md/#feature_toggles" >}}). Feature toggles are also available to Grafana Cloud Advanced customers. If you use Grafana Cloud Advanced, you can open a support ticket and specify the feature toggles and stack for which you want them enabled.

## Stable feature toggles

Some stable features are enabled by default. You can disable a stable feature by setting the feature flag to "false" in the configuration.

` + writeToggleDocsTable(func(flag FeatureFlag) bool {
		return flag.State == FeatureStateStable
	}, true)

	buf += `
## Beta feature toggles

` + writeToggleDocsTable(func(flag FeatureFlag) bool {
		return flag.State == FeatureStateBeta
	}, false)

	if hasDeprecatedFlags {
		buf += `
## Deprecated feature toggles

When stable or beta features are slated for removal, they will be marked as Deprecated first.

	` + writeToggleDocsTable(func(flag FeatureFlag) bool {
			return flag.State == FeatureStateDeprecated
		}, false)
	}

	buf += `
## Alpha feature toggles

These features are early in their development lifecycle and so are not yet supported in Grafana Cloud.
Alpha features might be changed or removed without prior notice.

` + writeToggleDocsTable(func(flag FeatureFlag) bool {
		return flag.State == FeatureStateAlpha && !flag.RequiresDevMode
	}, false)

	buf += `
## Development feature toggles

The following toggles require explicitly setting Grafana's [app mode]({{< relref "../_index.md/#app_mode" >}}) to 'development' before you can enable this feature toggle. These features tend to be experimental.

` + writeToggleDocsTable(func(flag FeatureFlag) bool {
		return flag.RequiresDevMode
	}, false)
	return buf
}

func writeToggleDocsTable(include func(FeatureFlag) bool, showEnableByDefault bool) string {
	data := [][]string{}

	for _, flag := range standardFeatureFlags {
		if include(flag) {
			row := []string{"`" + flag.Name + "`", flag.Description}
			if showEnableByDefault {
				on := ""
				if flag.Expression == "true" {
					on = "Yes"
				}
				row = append(row, on)
			}
			data = append(data, row)
		}
	}

	header := []string{"Feature toggle name", "Description"}
	if showEnableByDefault {
		header = append(header, "Enabled by default")
	}

	sb := &strings.Builder{}
	table := tablewriter.NewWriter(sb)
	table.SetHeader(header)
	table.SetBorders(tablewriter.Border{Left: true, Top: false, Right: true, Bottom: false})
	table.SetCenterSeparator("|")
	table.SetAutoFormatHeaders(false)
	table.SetHeaderAlignment(tablewriter.ALIGN_LEFT)
	table.SetAutoWrapText(false)
	table.SetAlignment(tablewriter.ALIGN_LEFT)
	table.AppendBulk(data) // Add Bulk Data
	table.Render()

	// Markdown table formatting (from prittier)
	v := strings.ReplaceAll(sb.String(), "|--", "| -")
	return strings.ReplaceAll(v, "--|", "- |")
}<|MERGE_RESOLUTION|>--- conflicted
+++ resolved
@@ -42,28 +42,20 @@
 	})
 
 	ownerlessFeatures := map[string]bool{
-<<<<<<< HEAD
-		"alertingBigTransactions":           true,
-		"trimDefaults":                      true,
-=======
 		"database_metrics":                  true,
->>>>>>> a186f036
 		"prometheusAzureOverrideAudience":   true,
 		"tracing":                           true,
 		"cloudWatchDynamicLabels":           true,
 		"prometheusWideSeries":              true,
-<<<<<<< HEAD
-		"dataConnectionsConsole":            true,
-=======
 		"disableSecretsCompatibility":       true,
 		"logRequestsInstrumentedAsUnknown":  true,
->>>>>>> a186f036
 		"cloudWatchCrossAccountQuerying":    true,
 		"redshiftAsyncQueryDataSupport":     true,
 		"athenaAsyncQueryDataSupport":       true,
 		"newPanelChromeUI":                  true,
 		"showDashboardValidationWarnings":   true,
 		"datasourceOnboarding":              true,
+		"secureSocksDatasourceProxy":        true,
 		"disablePrometheusExemplarSampling": true,
 		"individualCookiePreferences":       true,
 	}
