package featuremgmt

import (
	"bytes"
	"fmt"
	"html/template"
	"io/ioutil"
	"os"
	"path/filepath"
	"strings"
	"testing"
	"unicode"

	"github.com/google/go-cmp/cmp"
	"github.com/grafana/grafana/pkg/services/featuremgmt/strcase"
	"github.com/stretchr/testify/require"
)

func TestFeatureToggleFiles(t *testing.T) {
	legacyNames := map[string]bool{
		"httpclientprovider_azure_auth": true,
		"service-accounts":              true,
		"database_metrics":              true,
		"live-config":                   true,
		"live-pipeline":                 true,
		"live-service-web-worker":       true,
<<<<<<< HEAD
		"prometheus_azure_auth":         true,
=======
>>>>>>> 82e32447
	}

	t.Run("verify files", func(t *testing.T) {
		// Typescript files
		verifyAndGenerateFile(t,
			"../../../packages/grafana-data/src/types/featureToggles.gen.ts",
			generateTypeScript(),
		)

		// Golang files
		verifyAndGenerateFile(t,
			"toggles_gen.go",
			generateRegistry(t),
		)
	})

	t.Run("check feature naming convention", func(t *testing.T) {
		invalidNames := make([]string, 0)
		for _, f := range standardFeatureFlags {
			if legacyNames[f.Name] {
				continue
			}

			if f.Name != strcase.ToLowerCamel(f.Name) {
				invalidNames = append(invalidNames, f.Name)
			}
		}

		require.Empty(t, invalidNames, "%s feature names should be camel cased", invalidNames)
		// acronyms can be configured as needed via `ConfigureAcronym` function from `./strcase/camel.go`
	})
}

func verifyAndGenerateFile(t *testing.T, fpath string, gen string) {
	// nolint:gosec
	// We can ignore the gosec G304 warning since this is a test and the function is only called explicitly above
	body, err := ioutil.ReadFile(fpath)
	if err == nil {
		if diff := cmp.Diff(gen, string(body)); diff != "" {
			str := fmt.Sprintf("body mismatch (-want +got):\n%s\n", diff)
			err = fmt.Errorf(str)
		}
	}

	if err != nil {
		e2 := os.WriteFile(fpath, []byte(gen), 0644)
		if e2 != nil {
			t.Errorf("error writing file: %s", e2.Error())
		}
		abs, _ := filepath.Abs(fpath)
		t.Errorf("feature toggle do not match: %s (%s)", err.Error(), abs)
		t.Fail()
	}
}

func generateTypeScript() string {
	buf := `// NOTE: This file was auto generated.  DO NOT EDIT DIRECTLY!
// To change feature flags, edit:
//  pkg/services/featuremgmt/registry.go
// Then run tests in:
//  pkg/services/featuremgmt/toggles_gen_test.go

/**
 * Describes available feature toggles in Grafana. These can be configured via
 * conf/custom.ini to enable features under development or not yet available in
 * stable version.
 *
 * Only enabled values will be returned in this interface
 *
 * @public
 */
export interface FeatureToggles {
  [name: string]: boolean | undefined; // support any string value

`
	for _, flag := range standardFeatureFlags {
		buf += "  " + getTypeScriptKey(flag.Name) + "?: boolean;\n"
	}

	buf += "}\n"
	return buf
}

func getTypeScriptKey(key string) string {
	if strings.Contains(key, "-") || strings.Contains(key, ".") {
		return "['" + key + "']"
	}
	return key
}

func isLetterOrNumber(c rune) bool {
	return !unicode.IsLetter(c) && !unicode.IsNumber(c)
}

func asCamelCase(key string) string {
	parts := strings.FieldsFunc(key, isLetterOrNumber)
	for idx, part := range parts {
		parts[idx] = strings.Title(part)
	}
	return strings.Join(parts, "")
}

func generateRegistry(t *testing.T) string {
	tmpl, err := template.New("fn").Parse(`
{{"\t"}}// Flag{{.CamelCase}}{{.Ext}}
{{"\t"}}Flag{{.CamelCase}} = "{{.Flag.Name}}"
`)
	if err != nil {
		t.Fatal("error reading template", "error", err.Error())
		return ""
	}

	data := struct {
		CamelCase string
		Flag      FeatureFlag
		Ext       string
	}{
		CamelCase: "?",
	}

	var buff bytes.Buffer

	buff.WriteString(`// NOTE: This file was auto generated.  DO NOT EDIT DIRECTLY!
// To change feature flags, edit:
//  pkg/services/featuremgmt/registry.go
// Then run tests in:
//  pkg/services/featuremgmt/toggles_gen_test.go

package featuremgmt

const (`)

	for _, flag := range standardFeatureFlags {
		data.CamelCase = asCamelCase(flag.Name)
		data.Flag = flag
		data.Ext = ""

		if flag.Description != "" {
			data.Ext += "\n\t// " + flag.Description
		}

		_ = tmpl.Execute(&buff, data)
	}
	buff.WriteString(")\n")

	return buff.String()
}<|MERGE_RESOLUTION|>--- conflicted
+++ resolved
@@ -24,10 +24,6 @@
 		"live-config":                   true,
 		"live-pipeline":                 true,
 		"live-service-web-worker":       true,
-<<<<<<< HEAD
-		"prometheus_azure_auth":         true,
-=======
->>>>>>> 82e32447
 	}
 
 	t.Run("verify files", func(t *testing.T) {
