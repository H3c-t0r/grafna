--- conflicted
+++ resolved
@@ -17,27 +17,15 @@
 type FeatureManager struct {
 	isDevMod        bool
 	restartRequired bool
-<<<<<<< HEAD
 
 	Settings setting.FeatureMgmtSettings
 
 	licensing licensing.Licensing
 	flags     map[string]*FeatureFlag
-	enabled   map[string]bool // only the "on" values
-	config    string          // path to config file
-	vars      map[string]any
+	enabled   map[string]bool   // only the "on" values
 	startup   map[string]bool   // the explicit values registered at startup
 	warnings  map[string]string // potential warnings about the flag
 	log       log.Logger
-=======
-	allowEditing    bool
-	licensing       licensing.Licensing
-	flags           map[string]*FeatureFlag
-	enabled         map[string]bool   // only the "on" values
-	startup         map[string]bool   // the explicit values registered at startup
-	warnings        map[string]string // potential warnings about the flag
-	log             log.Logger
->>>>>>> 48a5c1e8
 }
 
 // This will merge the flags with the current configuration
