--- conflicted
+++ resolved
@@ -1161,16 +1161,9 @@
     },
     {
       "metadata": {
-<<<<<<< HEAD
-        "name": "traceToMetrics",
-        "resourceVersion": "1707928895402",
-        "creationTimestamp": "2024-02-14T16:41:35Z",
-        "deletionTimestamp": "2024-02-16T10:09:14Z"
-=======
         "name": "flameGraphItemCollapsing",
         "resourceVersion": "1708108588074",
         "creationTimestamp": "2024-02-16T18:36:28Z"
->>>>>>> dcc97700
       },
       "spec": {
         "description": "Allow collapsing of flame graph items",
