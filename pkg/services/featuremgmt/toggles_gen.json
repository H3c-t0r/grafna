{
  "kind": "FeatureList",
  "apiVersion": "featuretoggle.grafana.app/v0alpha1",
  "metadata": {},
  "items": [
    {
      "metadata": {
        "name": "extractFieldsNameDeduplication",
        "resourceVersion": "1713545444177",
        "creationTimestamp": "2024-04-19T16:50:44Z"
      },
      "spec": {
        "description": "Make sure extracted field names are unique in the dataframe",
        "stage": "experimental",
        "codeowner": "@grafana/dataviz-squad",
        "frontend": true
      }
    },
    {
      "metadata": {
        "name": "logRowsPopoverMenu",
        "resourceVersion": "1713545444177",
        "creationTimestamp": "2024-04-19T16:50:44Z"
      },
      "spec": {
        "description": "Enable filtering menu displayed when text of a log line is selected",
        "stage": "GA",
        "codeowner": "@grafana/observability-logs",
        "frontend": true
      }
    },
    {
      "metadata": {
        "name": "oauthRequireSubClaim",
        "resourceVersion": "1713545444177",
        "creationTimestamp": "2024-04-19T16:50:44Z"
      },
      "spec": {
        "description": "Require that sub claims is present in oauth tokens.",
        "stage": "experimental",
        "codeowner": "@grafana/identity-access-team",
        "hideFromAdminPage": true,
        "hideFromDocs": true
      }
    },
    {
      "metadata": {
        "name": "disableEnvelopeEncryption",
        "resourceVersion": "1713545444177",
        "creationTimestamp": "2024-04-19T16:50:44Z"
      },
      "spec": {
        "description": "Disable envelope encryption (emergency only)",
        "stage": "GA",
        "codeowner": "@grafana/grafana-as-code",
        "hideFromAdminPage": true
      }
    },
    {
      "metadata": {
        "name": "lokiPredefinedOperations",
        "resourceVersion": "1713545444177",
        "creationTimestamp": "2024-04-19T16:50:44Z"
      },
      "spec": {
        "description": "Adds predefined query operations to Loki query editor",
        "stage": "experimental",
        "codeowner": "@grafana/observability-logs",
        "frontend": true
      }
    },
    {
      "metadata": {
        "name": "addFieldFromCalculationStatFunctions",
        "resourceVersion": "1713545444177",
        "creationTimestamp": "2024-04-19T16:50:44Z"
      },
      "spec": {
        "description": "Add cumulative and window functions to the add field from calculation transformation",
        "stage": "preview",
        "codeowner": "@grafana/dataviz-squad",
        "frontend": true
      }
    },
    {
      "metadata": {
        "name": "unifiedRequestLog",
        "resourceVersion": "1713545444177",
        "creationTimestamp": "2024-04-19T16:50:44Z"
      },
      "spec": {
        "description": "Writes error logs to the request logger",
        "stage": "experimental",
        "codeowner": "@grafana/grafana-backend-group"
      }
    },
    {
      "metadata": {
        "name": "enableNativeHTTPHistogram",
        "resourceVersion": "1713545444177",
        "creationTimestamp": "2024-04-19T16:50:44Z"
      },
      "spec": {
        "description": "Enables native HTTP Histograms",
        "stage": "experimental",
        "codeowner": "@grafana/hosted-grafana-team"
      }
    },
    {
      "metadata": {
        "name": "ssoSettingsSAML",
        "resourceVersion": "1715255671680",
        "creationTimestamp": "2024-04-19T16:50:44Z",
        "annotations": {
          "grafana.app/updatedTimestamp": "2024-05-09 11:54:31.680389 +0000 UTC"
        }
      },
      "spec": {
        "description": "Use the new SSO Settings API to configure the SAML connector",
        "stage": "preview",
        "codeowner": "@grafana/identity-access-team",
        "allowSelfServe": true
      }
    },
    {
      "metadata": {
        "name": "wargamesTesting",
        "resourceVersion": "1713545444177",
        "creationTimestamp": "2024-04-19T16:50:44Z"
      },
      "spec": {
        "description": "Placeholder feature flag for internal testing",
        "stage": "experimental",
        "codeowner": "@grafana/hosted-grafana-team"
      }
    },
    {
      "metadata": {
        "name": "awsDatasourcesNewFormStyling",
        "resourceVersion": "1715590364201",
        "creationTimestamp": "2024-04-19T16:50:44Z",
        "annotations": {
          "grafana.app/updatedTimestamp": "2024-05-13 08:52:44.201182 +0000 UTC"
        }
      },
      "spec": {
        "description": "Applies new form styling for configuration and query editors in AWS plugins",
        "stage": "GA",
        "codeowner": "@grafana/aws-datasources",
        "frontend": true
      }
    },
    {
      "metadata": {
        "name": "aiGeneratedDashboardChanges",
        "resourceVersion": "1713545444177",
        "creationTimestamp": "2024-04-19T16:50:44Z"
      },
      "spec": {
        "description": "Enable AI powered features for dashboards to auto-summary changes when saving",
        "stage": "experimental",
        "codeowner": "@grafana/dashboards-squad",
        "frontend": true
      }
    },
    {
      "metadata": {
        "name": "topnav",
        "resourceVersion": "1713545444177",
        "creationTimestamp": "2024-04-19T16:50:44Z"
      },
      "spec": {
        "description": "Enables topnav support in external plugins. The new Grafana navigation cannot be disabled.",
        "stage": "deprecated",
        "codeowner": "@grafana/grafana-frontend-platform"
      }
    },
    {
      "metadata": {
        "name": "sqlDatasourceDatabaseSelection",
        "resourceVersion": "1713545444177",
        "creationTimestamp": "2024-04-19T16:50:44Z"
      },
      "spec": {
        "description": "Enables previous SQL data source dataset dropdown behavior",
        "stage": "preview",
        "codeowner": "@grafana/dataviz-squad",
        "frontend": true,
        "hideFromAdminPage": true
      }
    },
    {
      "metadata": {
        "name": "canvasPanelNesting",
        "resourceVersion": "1713545444177",
        "creationTimestamp": "2024-04-19T16:50:44Z"
      },
      "spec": {
        "description": "Allow elements nesting",
        "stage": "experimental",
        "codeowner": "@grafana/dataviz-squad",
        "frontend": true,
        "hideFromAdminPage": true
      }
    },
    {
      "metadata": {
        "name": "returnToPrevious",
        "resourceVersion": "1713870623848",
        "creationTimestamp": "2024-04-19T16:50:44Z",
        "annotations": {
          "grafana.app/updatedTimestamp": "2024-04-23 11:10:23.848446 +0000 UTC"
        }
      },
      "spec": {
        "description": "Enables the return to previous context functionality",
        "stage": "GA",
        "codeowner": "@grafana/grafana-frontend-platform",
        "frontend": true
      }
    },
    {
      "metadata": {
        "name": "lokiFormatQuery",
        "resourceVersion": "1713545444177",
        "creationTimestamp": "2024-04-19T16:50:44Z"
      },
      "spec": {
        "description": "Enables the ability to format Loki queries",
        "stage": "experimental",
        "codeowner": "@grafana/observability-logs",
        "frontend": true
      }
    },
    {
      "metadata": {
        "name": "angularDeprecationUI",
        "resourceVersion": "1713545444177",
        "creationTimestamp": "2024-04-19T16:50:44Z"
      },
      "spec": {
        "description": "Display Angular warnings in dashboards and panels",
        "stage": "GA",
        "codeowner": "@grafana/plugins-platform-backend",
        "frontend": true
      }
    },
    {
      "metadata": {
        "name": "groupToNestedTableTransformation",
        "resourceVersion": "1713545444177",
        "creationTimestamp": "2024-04-19T16:50:44Z"
      },
      "spec": {
        "description": "Enables the group to nested table transformation",
        "stage": "preview",
        "codeowner": "@grafana/dataviz-squad",
        "frontend": true
      }
    },
    {
      "metadata": {
        "name": "publicDashboards",
        "resourceVersion": "1713545444177",
        "creationTimestamp": "2024-04-19T16:50:44Z"
      },
      "spec": {
        "description": "[Deprecated] Public dashboards are now enabled by default; to disable them, use the configuration setting. This feature toggle will be removed in the next major version.",
        "stage": "GA",
        "codeowner": "@grafana/sharing-squad",
        "allowSelfServe": true
      }
    },
    {
      "metadata": {
        "name": "storage",
        "resourceVersion": "1713545444177",
        "creationTimestamp": "2024-04-19T16:50:44Z"
      },
      "spec": {
        "description": "Configurable storage for dashboards, datasources, and resources",
        "stage": "experimental",
        "codeowner": "@grafana/grafana-app-platform-squad"
      }
    },
    {
      "metadata": {
        "name": "prometheusMetricEncyclopedia",
        "resourceVersion": "1713545444177",
        "creationTimestamp": "2024-04-19T16:50:44Z"
      },
      "spec": {
        "description": "Adds the metrics explorer component to the Prometheus query builder as an option in metric select",
        "stage": "GA",
        "codeowner": "@grafana/observability-metrics",
        "frontend": true,
        "allowSelfServe": true
      }
    },
    {
      "metadata": {
        "name": "grafanaAPIServerEnsureKubectlAccess",
        "resourceVersion": "1713545444177",
        "creationTimestamp": "2024-04-19T16:50:44Z"
      },
      "spec": {
        "description": "Start an additional https handler and write kubectl options",
        "stage": "experimental",
        "codeowner": "@grafana/grafana-app-platform-squad",
        "requiresDevMode": true,
        "requiresRestart": true
      }
    },
    {
      "metadata": {
        "name": "nodeGraphDotLayout",
        "resourceVersion": "1713545444177",
        "creationTimestamp": "2024-04-19T16:50:44Z"
      },
      "spec": {
        "description": "Changed the layout algorithm for the node graph",
        "stage": "experimental",
        "codeowner": "@grafana/observability-traces-and-profiling",
        "frontend": true
      }
    },
    {
      "metadata": {
        "name": "autoMigratePiechartPanel",
        "resourceVersion": "1713545444177",
        "creationTimestamp": "2024-04-19T16:50:44Z"
      },
      "spec": {
        "description": "Migrate old piechart panel to supported piechart panel - broken out from autoMigrateOldPanels to enable granular tracking",
        "stage": "preview",
        "codeowner": "@grafana/dataviz-squad",
        "frontend": true
      }
    },
    {
      "metadata": {
        "name": "alertingNoNormalState",
        "resourceVersion": "1713545444177",
        "creationTimestamp": "2024-04-19T16:50:44Z"
      },
      "spec": {
        "description": "Stop maintaining state of alerts that are not firing",
        "stage": "preview",
        "codeowner": "@grafana/alerting-squad",
        "hideFromAdminPage": true
      }
    },
    {
      "metadata": {
        "name": "kubernetesPlaylists",
        "resourceVersion": "1713545444177",
        "creationTimestamp": "2024-04-19T16:50:44Z"
      },
      "spec": {
        "description": "Use the kubernetes API in the frontend for playlists, and route /api/playlist requests to k8s",
        "stage": "GA",
        "codeowner": "@grafana/grafana-app-platform-squad",
        "requiresRestart": true
      }
    },
    {
      "metadata": {
        "name": "teamHttpHeaders",
        "resourceVersion": "1713545444177",
        "creationTimestamp": "2024-04-19T16:50:44Z"
      },
      "spec": {
        "description": "Enables Team LBAC for datasources to apply team headers to the client requests",
        "stage": "preview",
        "codeowner": "@grafana/identity-access-team"
      }
    },
    {
      "metadata": {
        "name": "live-service-web-worker",
        "resourceVersion": "1713545444177",
        "creationTimestamp": "2024-04-19T16:50:44Z"
      },
      "spec": {
        "description": "This will use a webworker thread to processes events rather than the main thread",
        "stage": "experimental",
        "codeowner": "@grafana/grafana-app-platform-squad",
        "frontend": true
      }
    },
    {
      "metadata": {
        "name": "autoMigrateTablePanel",
        "resourceVersion": "1713545444177",
        "creationTimestamp": "2024-04-19T16:50:44Z"
      },
      "spec": {
        "description": "Migrate old table panel to supported table panel - broken out from autoMigrateOldPanels to enable granular tracking",
        "stage": "preview",
        "codeowner": "@grafana/dataviz-squad",
        "frontend": true
      }
    },
    {
      "metadata": {
        "name": "onPremToCloudMigrations",
        "resourceVersion": "1713545444177",
        "creationTimestamp": "2024-04-19T16:50:44Z"
      },
      "spec": {
        "description": "In-development feature that will allow users to easily migrate their on-prem Grafana instances to Grafana Cloud.",
        "stage": "experimental",
        "codeowner": "@grafana/grafana-operator-experience-squad"
      }
    },
    {
      "metadata": {
        "name": "correlations",
        "resourceVersion": "1713545444177",
        "creationTimestamp": "2024-04-19T16:50:44Z"
      },
      "spec": {
        "description": "Correlations page",
        "stage": "GA",
        "codeowner": "@grafana/explore-squad",
        "allowSelfServe": true
      }
    },
    {
      "metadata": {
        "name": "grpcServer",
        "resourceVersion": "1713545444177",
        "creationTimestamp": "2024-04-19T16:50:44Z"
      },
      "spec": {
        "description": "Run the GRPC server",
        "stage": "preview",
        "codeowner": "@grafana/grafana-app-platform-squad",
        "hideFromAdminPage": true
      }
    },
    {
      "metadata": {
        "name": "unifiedStorage",
        "resourceVersion": "1714723955745",
        "creationTimestamp": "2024-04-19T16:50:44Z",
        "annotations": {
          "grafana.app/updatedTimestamp": "2024-05-03 08:12:35.745103 +0000 UTC"
        }
      },
      "spec": {
        "description": "SQL-based k8s storage",
        "stage": "experimental",
        "codeowner": "@grafana/grafana-app-platform-squad",
        "requiresRestart": true
      }
    },
    {
      "metadata": {
        "name": "nestedFolderPicker",
        "resourceVersion": "1713545444177",
        "creationTimestamp": "2024-04-19T16:50:44Z"
      },
      "spec": {
        "description": "Enables the new folder picker to work with nested folders. Requires the nestedFolders feature toggle",
        "stage": "GA",
        "codeowner": "@grafana/grafana-frontend-platform",
        "frontend": true,
        "allowSelfServe": true
      }
    },
    {
      "metadata": {
        "name": "editPanelCSVDragAndDrop",
        "resourceVersion": "1713545444177",
        "creationTimestamp": "2024-04-19T16:50:44Z"
      },
      "spec": {
        "description": "Enables drag and drop for CSV and Excel files",
        "stage": "experimental",
        "codeowner": "@grafana/dataviz-squad",
        "frontend": true
      }
    },
    {
      "metadata": {
        "name": "sseGroupByDatasource",
        "resourceVersion": "1713545444177",
        "creationTimestamp": "2024-04-19T16:50:44Z"
      },
      "spec": {
        "description": "Send query to the same datasource in a single request when using server side expressions. The `cloudWatchBatchQueries` feature toggle should be enabled if this used with CloudWatch.",
        "stage": "experimental",
        "codeowner": "@grafana/observability-metrics"
      }
    },
    {
      "metadata": {
        "name": "autoMigrateStatPanel",
        "resourceVersion": "1713545444177",
        "creationTimestamp": "2024-04-19T16:50:44Z"
      },
      "spec": {
        "description": "Migrate old stat panel to supported stat panel - broken out from autoMigrateOldPanels to enable granular tracking",
        "stage": "preview",
        "codeowner": "@grafana/dataviz-squad",
        "frontend": true
      }
    },
    {
      "metadata": {
        "name": "disableAngular",
        "resourceVersion": "1713545444177",
        "creationTimestamp": "2024-04-19T16:50:44Z"
      },
      "spec": {
        "description": "Dynamic flag to disable angular at runtime. The preferred method is to set `angular_support_enabled` to `false` in the [security] settings, which allows you to change the state at runtime.",
        "stage": "preview",
        "codeowner": "@grafana/dataviz-squad",
        "frontend": true,
        "hideFromAdminPage": true
      }
    },
    {
      "metadata": {
        "name": "reportingRetries",
        "resourceVersion": "1713545444177",
        "creationTimestamp": "2024-04-19T16:50:44Z"
      },
      "spec": {
        "description": "Enables rendering retries for the reporting feature",
        "stage": "preview",
        "codeowner": "@grafana/sharing-squad",
        "requiresRestart": true
      }
    },
    {
      "metadata": {
        "name": "accessActionSets",
        "resourceVersion": "1713545444177",
        "creationTimestamp": "2024-04-19T16:50:44Z"
      },
      "spec": {
        "description": "Introduces action sets for resource permissions",
        "stage": "experimental",
        "codeowner": "@grafana/identity-access-team"
      }
    },
    {
      "metadata": {
        "name": "mysqlAnsiQuotes",
        "resourceVersion": "1713545444177",
        "creationTimestamp": "2024-04-19T16:50:44Z"
      },
      "spec": {
        "description": "Use double quotes to escape keyword in a MySQL query",
        "stage": "experimental",
        "codeowner": "@grafana/search-and-storage"
      }
    },
    {
      "metadata": {
        "name": "influxdbBackendMigration",
        "resourceVersion": "1713545444177",
        "creationTimestamp": "2024-04-19T16:50:44Z"
      },
      "spec": {
        "description": "Query InfluxDB InfluxQL without the proxy",
        "stage": "GA",
        "codeowner": "@grafana/observability-metrics",
        "frontend": true
      }
    },
    {
      "metadata": {
        "name": "alertStateHistoryLokiSecondary",
        "resourceVersion": "1713545444177",
        "creationTimestamp": "2024-04-19T16:50:44Z"
      },
      "spec": {
        "description": "Enable Grafana to write alert state history to an external Loki instance in addition to Grafana annotations.",
        "stage": "experimental",
        "codeowner": "@grafana/alerting-squad"
      }
    },
    {
      "metadata": {
        "name": "transformationsVariableSupport",
        "resourceVersion": "1713545444177",
        "creationTimestamp": "2024-04-19T16:50:44Z"
      },
      "spec": {
        "description": "Allows using variables in transformations",
        "stage": "preview",
        "codeowner": "@grafana/dataviz-squad",
        "frontend": true
      }
    },
    {
      "metadata": {
        "name": "lokiStructuredMetadata",
        "resourceVersion": "1713545444177",
        "creationTimestamp": "2024-04-19T16:50:44Z"
      },
      "spec": {
        "description": "Enables the loki data source to request structured metadata from the Loki server",
        "stage": "GA",
        "codeowner": "@grafana/observability-logs"
      }
    },
    {
      "metadata": {
        "name": "managedPluginsInstall",
        "resourceVersion": "1713545444177",
        "creationTimestamp": "2024-04-19T16:50:44Z"
      },
      "spec": {
        "description": "Install managed plugins directly from plugins catalog",
        "stage": "GA",
        "codeowner": "@grafana/plugins-platform-backend"
      }
    },
    {
      "metadata": {
        "name": "alertmanagerRemotePrimary",
        "resourceVersion": "1713545444177",
        "creationTimestamp": "2024-04-19T16:50:44Z"
      },
      "spec": {
        "description": "Enable Grafana to have a remote Alertmanager instance as the primary Alertmanager.",
        "stage": "experimental",
        "codeowner": "@grafana/alerting-squad"
      }
    },
    {
      "metadata": {
        "name": "regressionTransformation",
        "resourceVersion": "1713545444177",
        "creationTimestamp": "2024-04-19T16:50:44Z"
      },
      "spec": {
        "description": "Enables regression analysis transformation",
        "stage": "preview",
        "codeowner": "@grafana/dataviz-squad",
        "frontend": true
      }
    },
    {
      "metadata": {
        "name": "autoMigrateGraphPanel",
        "resourceVersion": "1713545444177",
        "creationTimestamp": "2024-04-19T16:50:44Z"
      },
      "spec": {
        "description": "Migrate old graph panel to supported time series panel - broken out from autoMigrateOldPanels to enable granular tracking",
        "stage": "preview",
        "codeowner": "@grafana/dataviz-squad",
        "frontend": true
      }
    },
    {
      "metadata": {
        "name": "disableSSEDataplane",
        "resourceVersion": "1713545444177",
        "creationTimestamp": "2024-04-19T16:50:44Z"
      },
      "spec": {
        "description": "Disables dataplane specific processing in server side expressions.",
        "stage": "experimental",
        "codeowner": "@grafana/observability-metrics"
      }
    },
    {
      "metadata": {
        "name": "enableElasticsearchBackendQuerying",
        "resourceVersion": "1713545444177",
        "creationTimestamp": "2024-04-19T16:50:44Z"
      },
      "spec": {
        "description": "Enable the processing of queries and responses in the Elasticsearch data source through backend",
        "stage": "GA",
        "codeowner": "@grafana/observability-logs",
        "allowSelfServe": true
      }
    },
    {
      "metadata": {
        "name": "flameGraphItemCollapsing",
        "resourceVersion": "1713545444177",
        "creationTimestamp": "2024-04-19T16:50:44Z"
      },
      "spec": {
        "description": "Allow collapsing of flame graph items",
        "stage": "experimental",
        "codeowner": "@grafana/observability-traces-and-profiling",
        "frontend": true
      }
    },
    {
      "metadata": {
        "name": "influxqlStreamingParser",
        "resourceVersion": "1713545444177",
        "creationTimestamp": "2024-04-19T16:50:44Z"
      },
      "spec": {
        "description": "Enable streaming JSON parser for InfluxDB datasource InfluxQL query language",
        "stage": "experimental",
        "codeowner": "@grafana/observability-metrics"
      }
    },
    {
      "metadata": {
        "name": "dataplaneFrontendFallback",
        "resourceVersion": "1713545444177",
        "creationTimestamp": "2024-04-19T16:50:44Z"
      },
      "spec": {
        "description": "Support dataplane contract field name change for transformations and field name matchers where the name is different",
        "stage": "GA",
        "codeowner": "@grafana/observability-metrics",
        "frontend": true,
        "allowSelfServe": true
      }
    },
    {
      "metadata": {
        "name": "pluginsFrontendSandbox",
        "resourceVersion": "1713545444177",
        "creationTimestamp": "2024-04-19T16:50:44Z"
      },
      "spec": {
        "description": "Enables the plugins frontend sandbox",
        "stage": "experimental",
        "codeowner": "@grafana/plugins-platform-backend",
        "frontend": true
      }
    },
    {
      "metadata": {
        "name": "lokiQueryHints",
        "resourceVersion": "1713545444177",
        "creationTimestamp": "2024-04-19T16:50:44Z"
      },
      "spec": {
        "description": "Enables query hints for Loki",
        "stage": "GA",
        "codeowner": "@grafana/observability-logs",
        "frontend": true
      }
    },
    {
      "metadata": {
        "name": "autoMigrateWorldmapPanel",
        "resourceVersion": "1713545444177",
        "creationTimestamp": "2024-04-19T16:50:44Z"
      },
      "spec": {
        "description": "Migrate old worldmap panel to supported geomap panel - broken out from autoMigrateOldPanels to enable granular tracking",
        "stage": "preview",
        "codeowner": "@grafana/dataviz-squad",
        "frontend": true
      }
    },
    {
      "metadata": {
        "name": "nestedFolders",
        "resourceVersion": "1713545444177",
        "creationTimestamp": "2024-04-19T16:50:44Z"
      },
      "spec": {
        "description": "Enable folder nesting",
        "stage": "GA",
        "codeowner": "@grafana/search-and-storage"
      }
    },
    {
      "metadata": {
        "name": "enableDatagridEditing",
        "resourceVersion": "1713545444177",
        "creationTimestamp": "2024-04-19T16:50:44Z"
      },
      "spec": {
        "description": "Enables the edit functionality in the datagrid panel",
        "stage": "preview",
        "codeowner": "@grafana/dataviz-squad",
        "frontend": true
      }
    },
    {
      "metadata": {
        "name": "featureToggleAdminPage",
        "resourceVersion": "1715364932183",
        "creationTimestamp": "2024-04-19T16:50:44Z",
        "annotations": {
          "grafana.app/updatedTimestamp": "2024-05-10 18:15:32.183828 +0000 UTC"
        }
      },
      "spec": {
        "description": "Enable admin page for managing feature toggles from the Grafana front-end. Grafana Cloud only.",
        "stage": "experimental",
        "codeowner": "@grafana/grafana-operator-experience-squad",
        "requiresRestart": true,
        "hideFromDocs": true
      }
    },
    {
      "metadata": {
        "name": "prometheusConfigOverhaulAuth",
        "resourceVersion": "1713545444177",
        "creationTimestamp": "2024-04-19T16:50:44Z"
      },
      "spec": {
        "description": "Update the Prometheus configuration page with the new auth component",
        "stage": "GA",
        "codeowner": "@grafana/observability-metrics"
      }
    },
    {
      "metadata": {
        "name": "dashboardScene",
        "resourceVersion": "1713545444177",
        "creationTimestamp": "2024-04-19T16:50:44Z"
      },
      "spec": {
        "description": "Enables dashboard rendering using scenes for all roles",
        "stage": "experimental",
        "codeowner": "@grafana/dashboards-squad",
        "frontend": true
      }
    },
    {
      "metadata": {
        "name": "logsInfiniteScrolling",
        "resourceVersion": "1713545444177",
        "creationTimestamp": "2024-04-19T16:50:44Z"
      },
      "spec": {
        "description": "Enables infinite scrolling for the Logs panel in Explore and Dashboards",
        "stage": "experimental",
        "codeowner": "@grafana/observability-logs",
        "frontend": true
      }
    },
    {
      "metadata": {
        "name": "kubernetesAggregator",
        "resourceVersion": "1713545444177",
        "creationTimestamp": "2024-04-19T16:50:44Z"
      },
      "spec": {
        "description": "Enable grafana aggregator",
        "stage": "experimental",
        "codeowner": "@grafana/grafana-app-platform-squad",
        "requiresRestart": true
      }
    },
    {
      "metadata": {
        "name": "alertStateHistoryLokiOnly",
        "resourceVersion": "1713545444177",
        "creationTimestamp": "2024-04-19T16:50:44Z"
      },
      "spec": {
        "description": "Disable Grafana alerts from emitting annotations when a remote Loki instance is available.",
        "stage": "experimental",
        "codeowner": "@grafana/alerting-squad"
      }
    },
    {
      "metadata": {
        "name": "faroDatasourceSelector",
        "resourceVersion": "1713545444177",
        "creationTimestamp": "2024-04-19T16:50:44Z"
      },
      "spec": {
        "description": "Enable the data source selector within the Frontend Apps section of the Frontend Observability",
        "stage": "preview",
        "codeowner": "@grafana/app-o11y",
        "frontend": true
      }
    },
    {
      "metadata": {
        "name": "frontendSandboxMonitorOnly",
        "resourceVersion": "1713545444177",
        "creationTimestamp": "2024-04-19T16:50:44Z"
      },
      "spec": {
        "description": "Enables monitor only in the plugin frontend sandbox (if enabled)",
        "stage": "experimental",
        "codeowner": "@grafana/plugins-platform-backend",
        "frontend": true
      }
    },
    {
      "metadata": {
        "name": "annotationPermissionUpdate",
        "resourceVersion": "1713545444177",
        "creationTimestamp": "2024-04-19T16:50:44Z"
      },
      "spec": {
        "description": "Change the way annotation permissions work by scoping them to folders and dashboards.",
        "stage": "GA",
        "codeowner": "@grafana/identity-access-team"
      }
    },
    {
      "metadata": {
        "name": "panelFilterVariable",
        "resourceVersion": "1713545444177",
        "creationTimestamp": "2024-04-19T16:50:44Z"
      },
      "spec": {
        "description": "Enables use of the `systemPanelFilterVar` variable to filter panels in a dashboard",
        "stage": "experimental",
        "codeowner": "@grafana/dashboards-squad",
        "frontend": true,
        "hideFromDocs": true
      }
    },
    {
      "metadata": {
        "name": "groupByVariable",
        "resourceVersion": "1713545444177",
        "creationTimestamp": "2024-04-19T16:50:44Z"
      },
      "spec": {
        "description": "Enable groupBy variable support in scenes dashboards",
        "stage": "experimental",
        "codeowner": "@grafana/dashboards-squad",
        "hideFromAdminPage": true,
        "hideFromDocs": true
      }
    },
    {
      "metadata": {
        "name": "lokiQuerySplittingConfig",
        "resourceVersion": "1713545444177",
        "creationTimestamp": "2024-04-19T16:50:44Z"
      },
      "spec": {
        "description": "Give users the option to configure split durations for Loki queries",
        "stage": "experimental",
        "codeowner": "@grafana/observability-logs",
        "frontend": true
      }
    },
    {
      "metadata": {
        "name": "lokiLogsDataplane",
        "resourceVersion": "1713545444177",
        "creationTimestamp": "2024-04-19T16:50:44Z"
      },
      "spec": {
        "description": "Changes logs responses from Loki to be compliant with the dataplane specification.",
        "stage": "experimental",
        "codeowner": "@grafana/observability-logs"
      }
    },
    {
      "metadata": {
        "name": "dashboardSceneSolo",
        "resourceVersion": "1713545444177",
        "creationTimestamp": "2024-04-19T16:50:44Z"
      },
      "spec": {
        "description": "Enables rendering dashboards using scenes for solo panels",
        "stage": "experimental",
        "codeowner": "@grafana/dashboards-squad",
        "frontend": true
      }
    },
    {
      "metadata": {
        "name": "alertingSimplifiedRouting",
        "resourceVersion": "1713545444177",
        "creationTimestamp": "2024-04-19T16:50:44Z"
      },
      "spec": {
        "description": "Enables users to easily configure alert notifications by specifying a contact point directly when editing or creating an alert rule",
        "stage": "GA",
        "codeowner": "@grafana/alerting-squad"
      }
    },
    {
      "metadata": {
        "name": "authAPIAccessTokenAuth",
        "resourceVersion": "1713545444177",
        "creationTimestamp": "2024-04-19T16:50:44Z"
      },
      "spec": {
        "description": "Enables the use of Auth API access tokens for authentication",
        "stage": "experimental",
        "codeowner": "@grafana/identity-access-team",
        "hideFromAdminPage": true,
        "hideFromDocs": true
      }
    },
    {
      "metadata": {
        "name": "prometheusDataplane",
        "resourceVersion": "1713545444177",
        "creationTimestamp": "2024-04-19T16:50:44Z"
      },
      "spec": {
        "description": "Changes responses to from Prometheus to be compliant with the dataplane specification. In particular, when this feature toggle is active, the numeric `Field.Name` is set from 'Value' to the value of the `__name__` label.",
        "stage": "GA",
        "codeowner": "@grafana/observability-metrics",
        "allowSelfServe": true
      }
    },
    {
      "metadata": {
        "name": "prometheusCodeModeMetricNamesSearch",
        "resourceVersion": "1713545444177",
        "creationTimestamp": "2024-04-19T16:50:44Z"
      },
      "spec": {
        "description": "Enables search for metric names in Code Mode, to improve performance when working with an enormous number of metric names",
        "stage": "experimental",
        "codeowner": "@grafana/observability-metrics",
        "frontend": true
      }
    },
    {
      "metadata": {
        "name": "lokiQuerySplitting",
        "resourceVersion": "1713545444177",
        "creationTimestamp": "2024-04-19T16:50:44Z"
      },
      "spec": {
        "description": "Split large interval queries into subqueries with smaller time intervals",
        "stage": "GA",
        "codeowner": "@grafana/observability-logs",
        "frontend": true,
        "allowSelfServe": true
      }
    },
    {
      "metadata": {
        "name": "awsDatasourcesTempCredentials",
        "resourceVersion": "1713545444177",
        "creationTimestamp": "2024-04-19T16:50:44Z"
      },
      "spec": {
        "description": "Support temporary security credentials in AWS plugins for Grafana Cloud customers",
        "stage": "experimental",
        "codeowner": "@grafana/aws-datasources"
      }
    },
    {
      "metadata": {
        "name": "grafanaAPIServerWithExperimentalAPIs",
        "resourceVersion": "1713545444177",
        "creationTimestamp": "2024-04-19T16:50:44Z"
      },
      "spec": {
        "description": "Register experimental APIs with the k8s API server",
        "stage": "experimental",
        "codeowner": "@grafana/grafana-app-platform-squad",
        "requiresDevMode": true,
        "requiresRestart": true
      }
    },
    {
      "metadata": {
        "name": "pluginsSkipHostEnvVars",
        "resourceVersion": "1713545444177",
        "creationTimestamp": "2024-04-19T16:50:44Z"
      },
      "spec": {
        "description": "Disables passing host environment variable to plugin processes",
        "stage": "experimental",
        "codeowner": "@grafana/plugins-platform-backend"
      }
    },
    {
      "metadata": {
        "name": "alertingSaveStatePeriodic",
        "resourceVersion": "1713545444177",
        "creationTimestamp": "2024-04-19T16:50:44Z"
      },
      "spec": {
        "description": "Writes the state periodically to the database, asynchronous to rule evaluation",
        "stage": "privatePreview",
        "codeowner": "@grafana/alerting-squad"
      }
    },
    {
      "metadata": {
        "name": "expressionParser",
        "resourceVersion": "1713545444177",
        "creationTimestamp": "2024-04-19T16:50:44Z"
      },
      "spec": {
        "description": "Enable new expression parser",
        "stage": "experimental",
        "codeowner": "@grafana/grafana-app-platform-squad",
        "requiresRestart": true
      }
    },
    {
      "metadata": {
        "name": "disableSecretsCompatibility",
        "resourceVersion": "1713545444177",
        "creationTimestamp": "2024-04-19T16:50:44Z"
      },
      "spec": {
        "description": "Disable duplicated secret storage in legacy tables",
        "stage": "experimental",
        "codeowner": "@grafana/hosted-grafana-team",
        "requiresRestart": true
      }
    },
    {
      "metadata": {
        "name": "cloudWatchCrossAccountQuerying",
        "resourceVersion": "1713545444177",
        "creationTimestamp": "2024-04-19T16:50:44Z"
      },
      "spec": {
        "description": "Enables cross-account querying in CloudWatch datasources",
        "stage": "GA",
        "codeowner": "@grafana/aws-datasources",
        "allowSelfServe": true
      }
    },
    {
      "metadata": {
        "name": "mlExpressions",
        "resourceVersion": "1713545444177",
        "creationTimestamp": "2024-04-19T16:50:44Z"
      },
      "spec": {
        "description": "Enable support for Machine Learning in server-side expressions",
        "stage": "experimental",
        "codeowner": "@grafana/alerting-squad"
      }
    },
    {
      "metadata": {
        "name": "externalCorePlugins",
        "resourceVersion": "1713545444177",
        "creationTimestamp": "2024-04-19T16:50:44Z"
      },
      "spec": {
        "description": "Allow core plugins to be loaded as external",
        "stage": "experimental",
        "codeowner": "@grafana/plugins-platform-backend"
      }
    },
    {
      "metadata": {
        "name": "idForwarding",
        "resourceVersion": "1713545444177",
        "creationTimestamp": "2024-04-19T16:50:44Z"
      },
      "spec": {
        "description": "Generate signed id token for identity that can be forwarded to plugins and external services",
        "stage": "experimental",
        "codeowner": "@grafana/identity-access-team"
      }
    },
    {
      "metadata": {
        "name": "kubernetesSnapshots",
        "resourceVersion": "1713545444177",
        "creationTimestamp": "2024-04-19T16:50:44Z"
      },
      "spec": {
        "description": "Routes snapshot requests from /api to the /apis endpoint",
        "stage": "experimental",
        "codeowner": "@grafana/grafana-app-platform-squad",
        "requiresRestart": true
      }
    },
    {
      "metadata": {
        "name": "prometheusPromQAIL",
        "resourceVersion": "1713545444177",
        "creationTimestamp": "2024-04-19T16:50:44Z"
      },
      "spec": {
        "description": "Prometheus and AI/ML to assist users in creating a query",
        "stage": "experimental",
        "codeowner": "@grafana/observability-metrics",
        "frontend": true
      }
    },
    {
      "metadata": {
        "name": "recordedQueriesMulti",
        "resourceVersion": "1713545444177",
        "creationTimestamp": "2024-04-19T16:50:44Z"
      },
      "spec": {
        "description": "Enables writing multiple items from a single query within Recorded Queries",
        "stage": "GA",
        "codeowner": "@grafana/observability-metrics"
      }
    },
    {
      "metadata": {
        "name": "logsExploreTableVisualisation",
        "resourceVersion": "1713545444177",
        "creationTimestamp": "2024-04-19T16:50:44Z"
      },
      "spec": {
        "description": "A table visualisation for logs in Explore",
        "stage": "GA",
        "codeowner": "@grafana/observability-logs",
        "frontend": true
      }
    },
    {
      "metadata": {
        "name": "formatString",
        "resourceVersion": "1713545444177",
        "creationTimestamp": "2024-04-19T16:50:44Z"
      },
      "spec": {
        "description": "Enable format string transformer",
        "stage": "preview",
        "codeowner": "@grafana/dataviz-squad",
        "frontend": true
      }
    },
    {
      "metadata": {
        "name": "ssoSettingsApi",
        "resourceVersion": "1714649014456",
        "creationTimestamp": "2024-04-19T16:50:44Z",
        "annotations": {
          "grafana.app/updatedTimestamp": "2024-05-02 11:23:34.456131 +0000 UTC"
        }
      },
      "spec": {
        "description": "Enables the SSO settings API and the OAuth configuration UIs in Grafana",
        "stage": "GA",
        "codeowner": "@grafana/identity-access-team",
        "allowSelfServe": true
      }
    },
    {
      "metadata": {
        "name": "cloudWatchNewLabelParsing",
        "resourceVersion": "1713545444177",
        "creationTimestamp": "2024-04-19T16:50:44Z"
      },
      "spec": {
        "description": "Updates CloudWatch label parsing to be more accurate",
        "stage": "GA",
        "codeowner": "@grafana/aws-datasources"
      }
    },
    {
      "metadata": {
        "name": "lokiMetricDataplane",
        "resourceVersion": "1713545444177",
        "creationTimestamp": "2024-04-19T16:50:44Z"
      },
      "spec": {
        "description": "Changes metric responses from Loki to be compliant with the dataplane specification.",
        "stage": "GA",
        "codeowner": "@grafana/observability-logs",
        "allowSelfServe": true
      }
    },
    {
      "metadata": {
        "name": "alertingInsights",
        "resourceVersion": "1713545444177",
        "creationTimestamp": "2024-04-19T16:50:44Z"
      },
      "spec": {
        "description": "Show the new alerting insights landing page",
        "stage": "GA",
        "codeowner": "@grafana/alerting-squad",
        "frontend": true,
        "hideFromAdminPage": true
      }
    },
    {
      "metadata": {
        "name": "awsAsyncQueryCaching",
        "resourceVersion": "1713545444177",
        "creationTimestamp": "2024-04-19T16:50:44Z"
      },
      "spec": {
        "description": "Enable caching for async queries for Redshift and Athena. Requires that the datasource has caching and async query support enabled",
        "stage": "GA",
        "codeowner": "@grafana/aws-datasources"
      }
    },
    {
      "metadata": {
        "name": "libraryPanelRBAC",
        "resourceVersion": "1713545444177",
        "creationTimestamp": "2024-04-19T16:50:44Z"
      },
      "spec": {
        "description": "Enables RBAC support for library panels",
        "stage": "experimental",
        "codeowner": "@grafana/dashboards-squad",
        "requiresRestart": true
      }
    },
    {
      "metadata": {
        "name": "externalServiceAccounts",
        "resourceVersion": "1713545444177",
        "creationTimestamp": "2024-04-19T16:50:44Z"
      },
      "spec": {
        "description": "Automatic service account and token setup for plugins",
        "stage": "preview",
        "codeowner": "@grafana/identity-access-team",
        "hideFromAdminPage": true
      }
    },
    {
      "metadata": {
        "name": "cloudRBACRoles",
        "resourceVersion": "1713545444177",
        "creationTimestamp": "2024-04-19T16:50:44Z"
      },
      "spec": {
        "description": "Enabled grafana cloud specific RBAC roles",
        "stage": "experimental",
        "codeowner": "@grafana/identity-access-team",
        "requiresRestart": true,
        "hideFromDocs": true
      }
    },
    {
      "metadata": {
        "name": "sqlExpressions",
        "resourceVersion": "1713545444177",
        "creationTimestamp": "2024-04-19T16:50:44Z"
      },
      "spec": {
        "description": "Enables using SQL and DuckDB functions as Expressions.",
        "stage": "experimental",
        "codeowner": "@grafana/grafana-app-platform-squad"
      }
    },
    {
      "metadata": {
        "name": "scenes",
        "resourceVersion": "1713545444177",
        "creationTimestamp": "2024-04-19T16:50:44Z"
      },
      "spec": {
        "description": "Experimental framework to build interactive dashboards",
        "stage": "experimental",
        "codeowner": "@grafana/dashboards-squad",
        "frontend": true
      }
    },
    {
      "metadata": {
        "name": "alertStateHistoryLokiPrimary",
        "resourceVersion": "1713545444177",
        "creationTimestamp": "2024-04-19T16:50:44Z"
      },
      "spec": {
        "description": "Enable a remote Loki instance as the primary source for state history reads.",
        "stage": "experimental",
        "codeowner": "@grafana/alerting-squad"
      }
    },
    {
      "metadata": {
        "name": "transformationsRedesign",
        "resourceVersion": "1713545444177",
        "creationTimestamp": "2024-04-19T16:50:44Z"
      },
      "spec": {
        "description": "Enables the transformations redesign",
        "stage": "GA",
        "codeowner": "@grafana/observability-metrics",
        "frontend": true,
        "allowSelfServe": true
      }
    },
    {
      "metadata": {
        "name": "recoveryThreshold",
        "resourceVersion": "1713545444177",
        "creationTimestamp": "2024-04-19T16:50:44Z"
      },
      "spec": {
        "description": "Enables feature recovery threshold (aka hysteresis) for threshold server-side expression",
        "stage": "GA",
        "codeowner": "@grafana/alerting-squad",
        "requiresRestart": true
      }
    },
    {
      "metadata": {
        "name": "panelTitleSearchInV1",
        "resourceVersion": "1713545444177",
        "creationTimestamp": "2024-04-19T16:50:44Z"
      },
      "spec": {
        "description": "Enable searching for dashboards using panel title in search v1",
        "stage": "experimental",
        "codeowner": "@grafana/search-and-storage",
        "requiresDevMode": true
      }
    },
    {
      "metadata": {
        "name": "alertmanagerRemoteSecondary",
        "resourceVersion": "1713545444177",
        "creationTimestamp": "2024-04-19T16:50:44Z"
      },
      "spec": {
        "description": "Enable Grafana to sync configuration and state with a remote Alertmanager.",
        "stage": "experimental",
        "codeowner": "@grafana/alerting-squad"
      }
    },
    {
      "metadata": {
        "name": "publicDashboardsScene",
        "resourceVersion": "1713545444177",
        "creationTimestamp": "2024-04-19T16:50:44Z"
      },
      "spec": {
        "description": "Enables public dashboard rendering using scenes",
        "stage": "experimental",
        "codeowner": "@grafana/sharing-squad",
        "frontend": true
      }
    },
    {
      "metadata": {
        "name": "prometheusIncrementalQueryInstrumentation",
        "resourceVersion": "1713545444177",
        "creationTimestamp": "2024-04-19T16:50:44Z"
      },
      "spec": {
        "description": "Adds RudderStack events to incremental queries",
        "stage": "experimental",
        "codeowner": "@grafana/observability-metrics",
        "frontend": true
      }
    },
    {
      "metadata": {
        "name": "alertingBacktesting",
        "resourceVersion": "1713545444177",
        "creationTimestamp": "2024-04-19T16:50:44Z"
      },
      "spec": {
        "description": "Rule backtesting API for alerting",
        "stage": "experimental",
        "codeowner": "@grafana/alerting-squad"
      }
    },
    {
      "metadata": {
        "name": "logsContextDatasourceUi",
        "resourceVersion": "1713545444177",
        "creationTimestamp": "2024-04-19T16:50:44Z"
      },
      "spec": {
        "description": "Allow datasource to provide custom UI for context view",
        "stage": "GA",
        "codeowner": "@grafana/observability-logs",
        "frontend": true,
        "allowSelfServe": true
      }
    },
    {
      "metadata": {
        "name": "refactorVariablesTimeRange",
        "resourceVersion": "1713545444177",
        "creationTimestamp": "2024-04-19T16:50:44Z"
      },
      "spec": {
        "description": "Refactor time range variables flow to reduce number of API calls made when query variables are chained",
        "stage": "preview",
        "codeowner": "@grafana/dashboards-squad",
        "hideFromAdminPage": true
      }
    },
    {
      "metadata": {
        "name": "extraThemes",
        "resourceVersion": "1713545444177",
        "creationTimestamp": "2024-04-19T16:50:44Z"
      },
      "spec": {
        "description": "Enables extra themes",
        "stage": "experimental",
        "codeowner": "@grafana/grafana-frontend-platform",
        "frontend": true
      }
    },
    {
      "metadata": {
        "name": "metricsSummary",
        "resourceVersion": "1713545444177",
        "creationTimestamp": "2024-04-19T16:50:44Z"
      },
      "spec": {
        "description": "Enables metrics summary queries in the Tempo data source",
        "stage": "experimental",
        "codeowner": "@grafana/observability-traces-and-profiling",
        "frontend": true
      }
    },
    {
      "metadata": {
        "name": "panelMonitoring",
        "resourceVersion": "1713545444177",
        "creationTimestamp": "2024-04-19T16:50:44Z"
      },
      "spec": {
        "description": "Enables panel monitoring through logs and measurements",
        "stage": "GA",
        "codeowner": "@grafana/dataviz-squad",
        "frontend": true
      }
    },
    {
      "metadata": {
        "name": "showDashboardValidationWarnings",
        "resourceVersion": "1713545444177",
        "creationTimestamp": "2024-04-19T16:50:44Z"
      },
      "spec": {
        "description": "Show warnings when dashboards do not validate against the schema",
        "stage": "experimental",
        "codeowner": "@grafana/dashboards-squad"
      }
    },
    {
      "metadata": {
        "name": "accessControlOnCall",
        "resourceVersion": "1713545444177",
        "creationTimestamp": "2024-04-19T16:50:44Z"
      },
      "spec": {
        "description": "Access control primitives for OnCall",
        "stage": "preview",
        "codeowner": "@grafana/identity-access-team",
        "hideFromAdminPage": true
      }
    },
    {
      "metadata": {
        "name": "queryServiceRewrite",
        "resourceVersion": "1713545444177",
        "creationTimestamp": "2024-04-19T16:50:44Z"
      },
      "spec": {
        "description": "Rewrite requests targeting /ds/query to the query service",
        "stage": "experimental",
        "codeowner": "@grafana/grafana-app-platform-squad",
        "requiresRestart": true
      }
    },
    {
      "metadata": {
        "name": "canvasPanelPanZoom",
        "resourceVersion": "1713545444177",
        "creationTimestamp": "2024-04-19T16:50:44Z"
      },
      "spec": {
        "description": "Allow pan and zoom in canvas panel",
        "stage": "preview",
        "codeowner": "@grafana/dataviz-squad",
        "frontend": true
      }
    },
    {
      "metadata": {
        "name": "tableSharedCrosshair",
        "resourceVersion": "1713545444177",
        "creationTimestamp": "2024-04-19T16:50:44Z"
      },
      "spec": {
        "description": "Enables shared crosshair in table panel",
        "stage": "experimental",
        "codeowner": "@grafana/dataviz-squad",
        "frontend": true
      }
    },
    {
      "metadata": {
        "name": "kubernetesFeatureToggles",
        "resourceVersion": "1713545444177",
        "creationTimestamp": "2024-04-19T16:50:44Z"
      },
      "spec": {
        "description": "Use the kubernetes API for feature toggle management in the frontend",
        "stage": "experimental",
        "codeowner": "@grafana/grafana-operator-experience-squad",
        "frontend": true,
        "hideFromAdminPage": true
      }
    },
    {
      "metadata": {
        "name": "featureHighlights",
        "resourceVersion": "1713545444177",
        "creationTimestamp": "2024-04-19T16:50:44Z"
      },
      "spec": {
        "description": "Highlight Grafana Enterprise features",
        "stage": "GA",
        "codeowner": "@grafana/grafana-as-code",
        "allowSelfServe": true
      }
    },
    {
      "metadata": {
        "name": "datasourceQueryMultiStatus",
        "resourceVersion": "1713545444177",
        "creationTimestamp": "2024-04-19T16:50:44Z"
      },
      "spec": {
        "description": "Introduce HTTP 207 Multi Status for api/ds/query",
        "stage": "experimental",
        "codeowner": "@grafana/plugins-platform-backend"
      }
    },
    {
      "metadata": {
        "name": "scopeFilters",
        "resourceVersion": "1713545444177",
        "creationTimestamp": "2024-04-19T16:50:44Z"
      },
      "spec": {
        "description": "Enables the use of scope filters in Grafana",
        "stage": "experimental",
        "codeowner": "@grafana/dashboards-squad",
        "hideFromAdminPage": true,
        "hideFromDocs": true
      }
    },
    {
      "metadata": {
        "name": "publicDashboardsEmailSharing",
        "resourceVersion": "1713545444177",
        "creationTimestamp": "2024-04-19T16:50:44Z"
      },
      "spec": {
        "description": "Enables public dashboard sharing to be restricted to only allowed emails",
        "stage": "preview",
        "codeowner": "@grafana/sharing-squad",
        "hideFromAdminPage": true,
        "hideFromDocs": true
      }
    },
    {
      "metadata": {
        "name": "newPDFRendering",
        "resourceVersion": "1713545444177",
        "creationTimestamp": "2024-04-19T16:50:44Z"
      },
      "spec": {
        "description": "New implementation for the dashboard-to-PDF rendering",
        "stage": "preview",
        "codeowner": "@grafana/sharing-squad"
      }
    },
    {
      "metadata": {
        "name": "lokiRunQueriesInParallel",
        "resourceVersion": "1713545444177",
        "creationTimestamp": "2024-04-19T16:50:44Z"
      },
      "spec": {
        "description": "Enables running Loki queries in parallel",
        "stage": "privatePreview",
        "codeowner": "@grafana/observability-logs"
      }
    },
    {
      "metadata": {
        "name": "queryService",
        "resourceVersion": "1713545444177",
        "creationTimestamp": "2024-04-19T16:50:44Z"
      },
      "spec": {
        "description": "Register /apis/query.grafana.app/ -- will eventually replace /api/ds/query",
        "stage": "experimental",
        "codeowner": "@grafana/grafana-app-platform-squad",
        "requiresRestart": true
      }
    },
    {
      "metadata": {
        "name": "cloudWatchBatchQueries",
        "resourceVersion": "1713545444177",
        "creationTimestamp": "2024-04-19T16:50:44Z"
      },
      "spec": {
        "description": "Runs CloudWatch metrics queries as separate batches",
        "stage": "preview",
        "codeowner": "@grafana/aws-datasources"
      }
    },
    {
      "metadata": {
        "name": "betterPageScrolling",
        "resourceVersion": "1713545444177",
        "creationTimestamp": "2024-04-19T16:50:44Z"
      },
      "spec": {
        "description": "Removes CustomScrollbar from the UI, relying on native browser scrollbars",
        "stage": "GA",
        "codeowner": "@grafana/grafana-frontend-platform",
        "frontend": true
      }
    },
    {
      "metadata": {
        "name": "panelTitleSearch",
        "resourceVersion": "1713545444177",
        "creationTimestamp": "2024-04-19T16:50:44Z"
      },
      "spec": {
        "description": "Search for dashboards using panel title",
        "stage": "preview",
        "codeowner": "@grafana/grafana-app-platform-squad",
        "hideFromAdminPage": true
      }
    },
    {
      "metadata": {
        "name": "autoMigrateOldPanels",
        "resourceVersion": "1713545444177",
        "creationTimestamp": "2024-04-19T16:50:44Z"
      },
      "spec": {
        "description": "Migrate old angular panels to supported versions (graph, table-old, worldmap, etc)",
        "stage": "preview",
        "codeowner": "@grafana/dataviz-squad",
        "frontend": true
      }
    },
    {
      "metadata": {
        "name": "dashgpt",
        "resourceVersion": "1713545444177",
        "creationTimestamp": "2024-04-19T16:50:44Z"
      },
      "spec": {
        "description": "Enable AI powered features in dashboards",
        "stage": "GA",
        "codeowner": "@grafana/dashboards-squad",
        "frontend": true
      }
    },
    {
      "metadata": {
        "name": "dashboardSceneForViewers",
        "resourceVersion": "1713545444177",
        "creationTimestamp": "2024-04-19T16:50:44Z"
      },
      "spec": {
        "description": "Enables dashboard rendering using Scenes for viewer roles",
        "stage": "experimental",
        "codeowner": "@grafana/dashboards-squad",
        "frontend": true
      }
    },
    {
      "metadata": {
        "name": "queryOverLive",
        "resourceVersion": "1713545444177",
        "creationTimestamp": "2024-04-19T16:50:44Z"
      },
      "spec": {
        "description": "Use Grafana Live WebSocket to execute backend queries",
        "stage": "experimental",
        "codeowner": "@grafana/grafana-app-platform-squad",
        "frontend": true
      }
    },
    {
      "metadata": {
        "name": "lokiExperimentalStreaming",
        "resourceVersion": "1713545444177",
        "creationTimestamp": "2024-04-19T16:50:44Z"
      },
      "spec": {
        "description": "Support new streaming approach for loki (prototype, needs special loki build)",
        "stage": "experimental",
        "codeowner": "@grafana/observability-logs"
      }
    },
    {
      "metadata": {
        "name": "queryServiceFromUI",
        "resourceVersion": "1713545444177",
        "creationTimestamp": "2024-04-19T16:50:44Z"
      },
      "spec": {
        "description": "Routes requests to the new query service",
        "stage": "experimental",
        "codeowner": "@grafana/grafana-app-platform-squad",
        "frontend": true
      }
    },
    {
      "metadata": {
        "name": "exploreMetrics",
        "resourceVersion": "1713545444177",
        "creationTimestamp": "2024-04-19T16:50:44Z"
      },
      "spec": {
        "description": "Enables the new Explore Metrics core app",
        "stage": "GA",
        "codeowner": "@grafana/dashboards-squad",
        "frontend": true
      }
    },
    {
      "metadata": {
        "name": "newDashboardWithFiltersAndGroupBy",
        "resourceVersion": "1713545444177",
        "creationTimestamp": "2024-04-19T16:50:44Z"
      },
      "spec": {
        "description": "Enables filters and group by variables on all new dashboards. Variables are added only if default data source supports filtering.",
        "stage": "experimental",
        "codeowner": "@grafana/dashboards-squad",
        "hideFromAdminPage": true,
        "hideFromDocs": true
      }
    },
    {
      "metadata": {
        "name": "individualCookiePreferences",
        "resourceVersion": "1713545444177",
        "creationTimestamp": "2024-04-19T16:50:44Z"
      },
      "spec": {
        "description": "Support overriding cookie preferences per user",
        "stage": "experimental",
        "codeowner": "@grafana/grafana-backend-group"
      }
    },
    {
      "metadata": {
        "name": "alertingNoDataErrorExecution",
        "resourceVersion": "1713545444177",
        "creationTimestamp": "2024-04-19T16:50:44Z"
      },
      "spec": {
        "description": "Changes how Alerting state manager handles execution of NoData/Error",
        "stage": "GA",
        "codeowner": "@grafana/alerting-squad",
        "requiresRestart": true
      }
    },
    {
      "metadata": {
        "name": "disableNumericMetricsSortingInExpressions",
        "resourceVersion": "1713545444177",
        "creationTimestamp": "2024-04-19T16:50:44Z"
      },
      "spec": {
        "description": "In server-side expressions, disable the sorting of numeric-kind metrics by their metric name or labels.",
        "stage": "experimental",
        "codeowner": "@grafana/observability-metrics",
        "requiresRestart": true
      }
    },
    {
      "metadata": {
        "name": "logRequestsInstrumentedAsUnknown",
        "resourceVersion": "1713545444177",
        "creationTimestamp": "2024-04-19T16:50:44Z"
      },
      "spec": {
        "description": "Logs the path for requests that are instrumented as unknown",
        "stage": "experimental",
        "codeowner": "@grafana/hosted-grafana-team"
      }
    },
    {
      "metadata": {
        "name": "vizAndWidgetSplit",
        "resourceVersion": "1713545444177",
        "creationTimestamp": "2024-04-19T16:50:44Z"
      },
      "spec": {
        "description": "Split panels between visualizations and widgets",
        "stage": "experimental",
        "codeowner": "@grafana/dashboards-squad",
        "frontend": true
      }
    },
    {
      "metadata": {
        "name": "pluginsAPIMetrics",
        "resourceVersion": "1713545444177",
        "creationTimestamp": "2024-04-19T16:50:44Z"
      },
      "spec": {
        "description": "Sends metrics of public grafana packages usage by plugins",
        "stage": "experimental",
        "codeowner": "@grafana/plugins-platform-backend",
        "frontend": true
      }
    },
    {
      "metadata": {
        "name": "alertmanagerRemoteOnly",
        "resourceVersion": "1713545444177",
        "creationTimestamp": "2024-04-19T16:50:44Z"
      },
      "spec": {
        "description": "Disable the internal Alertmanager and only use the external one defined.",
        "stage": "experimental",
        "codeowner": "@grafana/alerting-squad"
      }
    },
    {
      "metadata": {
        "name": "jitterAlertRulesWithinGroups",
        "resourceVersion": "1713545444177",
        "creationTimestamp": "2024-04-19T16:50:44Z"
      },
      "spec": {
        "description": "Distributes alert rule evaluations more evenly over time, including spreading out rules within the same group",
        "stage": "preview",
        "codeowner": "@grafana/alerting-squad",
        "requiresRestart": true,
        "hideFromDocs": true
      }
    },
    {
      "metadata": {
        "name": "promQLScope",
        "resourceVersion": "1713545444177",
        "creationTimestamp": "2024-04-19T16:50:44Z"
      },
      "spec": {
        "description": "In-development feature that will allow injection of labels into prometheus queries.",
        "stage": "experimental",
        "codeowner": "@grafana/observability-metrics"
      }
    },
    {
      "metadata": {
        "name": "influxdbRunQueriesInParallel",
        "resourceVersion": "1713545444177",
        "creationTimestamp": "2024-04-19T16:50:44Z"
      },
      "spec": {
        "description": "Enables running InfluxDB Influxql queries in parallel",
        "stage": "privatePreview",
        "codeowner": "@grafana/observability-metrics"
      }
    },
    {
      "metadata": {
        "name": "traceQLStreaming",
        "resourceVersion": "1713545444177",
        "creationTimestamp": "2024-04-19T16:50:44Z"
      },
      "spec": {
        "description": "Enables response streaming of TraceQL queries of the Tempo data source",
        "stage": "GA",
        "codeowner": "@grafana/observability-traces-and-profiling",
        "frontend": true
      }
    },
    {
      "metadata": {
        "name": "newFolderPicker",
        "resourceVersion": "1713545444177",
        "creationTimestamp": "2024-04-19T16:50:44Z"
      },
      "spec": {
        "description": "Enables the nested folder picker without having nested folders enabled",
        "stage": "experimental",
        "codeowner": "@grafana/grafana-frontend-platform",
        "frontend": true
      }
    },
    {
      "metadata": {
        "name": "renderAuthJWT",
        "resourceVersion": "1713545444177",
        "creationTimestamp": "2024-04-19T16:50:44Z"
      },
      "spec": {
        "description": "Uses JWT-based auth for rendering instead of relying on remote cache",
        "stage": "preview",
        "codeowner": "@grafana/grafana-as-code",
        "hideFromAdminPage": true
      }
    },
    {
      "metadata": {
        "name": "alertingQueryOptimization",
        "resourceVersion": "1713545444177",
        "creationTimestamp": "2024-04-19T16:50:44Z"
      },
      "spec": {
        "description": "Optimizes eligible queries in order to reduce load on datasources",
        "stage": "GA",
        "codeowner": "@grafana/alerting-squad"
      }
    },
    {
      "metadata": {
        "name": "configurableSchedulerTick",
        "resourceVersion": "1713545444177",
        "creationTimestamp": "2024-04-19T16:50:44Z"
      },
      "spec": {
        "description": "Enable changing the scheduler base interval via configuration option unified_alerting.scheduler_tick_interval",
        "stage": "experimental",
        "codeowner": "@grafana/alerting-squad",
        "requiresRestart": true,
        "hideFromDocs": true
      }
    },
    {
      "metadata": {
        "name": "cachingOptimizeSerializationMemoryUsage",
        "resourceVersion": "1713545444177",
        "creationTimestamp": "2024-04-19T16:50:44Z"
      },
      "spec": {
        "description": "If enabled, the caching backend gradually serializes query responses for the cache, comparing against the configured `[caching]max_value_mb` value as it goes. This can can help prevent Grafana from running out of memory while attempting to cache very large query responses.",
        "stage": "experimental",
        "codeowner": "@grafana/grafana-operator-experience-squad"
      }
    },
    {
      "metadata": {
        "name": "permissionsFilterRemoveSubquery",
        "resourceVersion": "1713545444177",
        "creationTimestamp": "2024-04-19T16:50:44Z"
      },
      "spec": {
        "description": "Alternative permission filter implementation that does not use subqueries for fetching the dashboard folder",
        "stage": "experimental",
        "codeowner": "@grafana/grafana-backend-group"
      }
    },
    {
      "metadata": {
        "name": "pdfTables",
        "resourceVersion": "1713545444177",
        "creationTimestamp": "2024-04-19T16:50:44Z"
      },
      "spec": {
        "description": "Enables generating table data as PDF in reporting",
        "stage": "preview",
        "codeowner": "@grafana/sharing-squad"
      }
    },
    {
      "metadata": {
        "name": "exploreContentOutline",
        "resourceVersion": "1713545444177",
        "creationTimestamp": "2024-04-19T16:50:44Z"
      },
      "spec": {
        "description": "Content outline sidebar",
        "stage": "GA",
        "codeowner": "@grafana/explore-squad",
        "frontend": true,
        "allowSelfServe": true
      }
    },
    {
      "metadata": {
        "name": "autoMigrateXYChartPanel",
        "resourceVersion": "1713545444177",
        "creationTimestamp": "2024-04-19T16:50:44Z"
      },
      "spec": {
        "description": "Migrate old XYChart panel to new XYChart2 model",
        "stage": "preview",
        "codeowner": "@grafana/dataviz-squad",
        "frontend": true
      }
    },
    {
      "metadata": {
        "name": "grafanaManagedRecordingRules",
        "resourceVersion": "1713795659477",
        "creationTimestamp": "2024-04-22T14:20:59Z"
      },
      "spec": {
        "description": "Enables Grafana-managed recording rules.",
        "stage": "experimental",
        "codeowner": "@grafana/alerting-squad",
        "hideFromAdminPage": true,
        "hideFromDocs": true
      }
    },
    {
      "metadata": {
        "name": "queryLibrary",
        "resourceVersion": "1713260947272",
        "creationTimestamp": "2024-04-16T07:18:28Z",
        "annotations": {
          "grafana.app/updatedTimestamp": "2024-04-16 09:49:07.272595 +0000 UTC"
        }
      },
      "spec": {
        "description": "Enables Query Library feature in Explore",
        "stage": "experimental",
        "codeowner": "@grafana/explore-squad"
      }
    },
    {
      "metadata": {
        "name": "autofixDSUID",
        "resourceVersion": "1714386506243",
        "creationTimestamp": "2024-04-29T10:28:26Z"
      },
      "spec": {
        "description": "Automatically migrates invalid datasource UIDs",
        "stage": "experimental",
        "codeowner": "@grafana/plugins-platform-backend"
      }
    },
    {
      "metadata": {
        "name": "logsExploreTableDefaultVisualization",
        "resourceVersion": "1714583478121",
        "creationTimestamp": "2024-05-01T17:05:57Z",
        "annotations": {
          "grafana.app/updatedTimestamp": "2024-05-01 17:11:18.121837 +0000 UTC"
        }
      },
      "spec": {
        "description": "Sets the logs table as default visualisation in logs explore",
        "stage": "experimental",
        "codeowner": "@grafana/observability-logs",
        "frontend": true
      }
    },
    {
      "metadata": {
        "name": "newDashboardSharingComponent",
        "resourceVersion": "1713982966391",
        "creationTimestamp": "2024-04-24T18:22:46Z"
      },
      "spec": {
        "description": "Enables the new sharing drawer design",
        "stage": "experimental",
        "codeowner": "@grafana/sharing-squad",
        "frontend": true
      }
    },
    {
      "metadata": {
        "name": "tlsMemcached",
        "resourceVersion": "1715012300933",
        "creationTimestamp": "2024-05-06T16:18:20Z",
        "deletionTimestamp": "2024-05-06T16:20:46Z"
      },
      "spec": {
        "description": "Use TLS-enabled memcached in the enterprise caching feature",
        "stage": "experimental",
        "codeowner": "@grafana/grafana-operator-experience-squad",
        "hideFromDocs": true
      }
    },
    {
      "metadata": {
        "name": "notificationBanner",
        "resourceVersion": "1715582792356",
        "creationTimestamp": "2024-05-13T06:46:32Z"
      },
      "spec": {
        "description": "Enables the notification banner UI and API",
        "stage": "experimental",
        "codeowner": "@grafana/grafana-frontend-platform"
      }
    },
    {
      "metadata": {
        "name": "dualWritePlaylistsMode2",
        "resourceVersion": "1715369873132",
        "creationTimestamp": "2024-05-10T19:37:53Z"
      },
      "spec": {
        "description": "Enables dual writing of playlists to both legacy and k8s storage in mode 2",
        "stage": "experimental",
        "codeowner": "@grafana/search-and-storage"
      }
    },
    {
      "metadata": {
        "name": "dualWritePlaylistsMode3",
        "resourceVersion": "1715369873132",
        "creationTimestamp": "2024-05-10T19:37:53Z"
      },
      "spec": {
        "description": "Enables dual writing of playlists to both legacy and k8s storage in mode 3",
        "stage": "experimental",
        "codeowner": "@grafana/search-and-storage"
      }
    },
    {
      "metadata": {
        "name": "dashboardRestore",
        "resourceVersion": "1708455041047",
        "creationTimestamp": "2024-02-20T18:50:41Z"
      },
      "spec": {
        "description": "Enables deleted dashboard restore feature",
        "stage": "experimental",
        "codeowner": "@grafana/grafana-frontend-platform",
        "hideFromAdminPage": true,
        "hideFromDocs": true
      }
    },
    {
      "metadata": {
<<<<<<< HEAD
        "name": "alertingListViewV2",
        "resourceVersion": "1716288482301",
        "creationTimestamp": "2024-05-21T10:48:02Z"
      },
      "spec": {
        "description": "Enables the new alert list view design",
        "stage": "experimental",
        "codeowner": "@grafana/alerting-squad",
        "frontend": true
=======
        "name": "datasourceProxyDisableRBAC",
        "resourceVersion": "1715889033198",
        "creationTimestamp": "2024-05-16T19:50:33Z"
      },
      "spec": {
        "description": "Disables applying a plugin route's ReqAction field to authorization",
        "stage": "GA",
        "codeowner": "@grafana/identity-access-team",
        "hideFromDocs": true
>>>>>>> 3e777681
      }
    }
  ]
}<|MERGE_RESOLUTION|>--- conflicted
+++ resolved
@@ -2225,17 +2225,6 @@
     },
     {
       "metadata": {
-<<<<<<< HEAD
-        "name": "alertingListViewV2",
-        "resourceVersion": "1716288482301",
-        "creationTimestamp": "2024-05-21T10:48:02Z"
-      },
-      "spec": {
-        "description": "Enables the new alert list view design",
-        "stage": "experimental",
-        "codeowner": "@grafana/alerting-squad",
-        "frontend": true
-=======
         "name": "datasourceProxyDisableRBAC",
         "resourceVersion": "1715889033198",
         "creationTimestamp": "2024-05-16T19:50:33Z"
@@ -2245,7 +2234,19 @@
         "stage": "GA",
         "codeowner": "@grafana/identity-access-team",
         "hideFromDocs": true
->>>>>>> 3e777681
+      }
+    },
+    {
+      "metadata": {
+        "name": "alertingListViewV2",
+        "resourceVersion": "1716302277185",
+        "creationTimestamp": "2024-05-21T14:37:57Z"
+      },
+      "spec": {
+        "description": "Enables the new alert list view design",
+        "stage": "experimental",
+        "codeowner": "@grafana/alerting-squad",
+        "frontend": true
       }
     }
   ]
