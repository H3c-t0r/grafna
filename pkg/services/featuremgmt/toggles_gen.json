--- conflicted
+++ resolved
@@ -2110,7 +2110,19 @@
     },
     {
       "metadata": {
-<<<<<<< HEAD
+        "name": "prometheusCodeModeMetricNamesSearch",
+        "resourceVersion": "1712241392690",
+        "creationTimestamp": "2024-04-04T14:36:32Z"
+      },
+      "spec": {
+        "description": "Enables search for metric names in Code Mode, to improve performance when working with an enormous number of metric names",
+        "stage": "experimental",
+        "codeowner": "@grafana/observability-metrics",
+        "frontend": true
+      }
+    },
+    {
+      "metadata": {
         "name": "dashboardRestore",
         "resourceVersion": "1708455041047",
         "creationTimestamp": "2024-02-20T18:50:41Z"
@@ -2121,17 +2133,6 @@
         "codeowner": "@grafana/grafana-frontend-platform",
         "hideFromAdminPage": true,
         "hideFromDocs": true
-=======
-        "name": "prometheusCodeModeMetricNamesSearch",
-        "resourceVersion": "1712241392690",
-        "creationTimestamp": "2024-04-04T14:36:32Z"
-      },
-      "spec": {
-        "description": "Enables search for metric names in Code Mode, to improve performance when working with an enormous number of metric names",
-        "stage": "experimental",
-        "codeowner": "@grafana/observability-metrics",
-        "frontend": true
->>>>>>> 0a7abe44
       }
     }
   ]
