{
  "kind": "FeatureList",
  "apiVersion": "featuretoggle.grafana.app/v0alpha1",
  "metadata": {},
  "items": [
    {
      "metadata": {
        "name": "publicDashboardsEmailSharing",
        "resourceVersion": "1711130211436",
        "creationTimestamp": "2024-03-22T17:56:51Z"
      },
      "spec": {
        "description": "Enables public dashboard sharing to be restricted to only allowed emails",
        "stage": "preview",
        "codeowner": "@grafana/sharing-squad",
        "hideFromAdminPage": true,
        "hideFromDocs": true
      }
    },
    {
      "metadata": {
        "name": "autoMigrateTablePanel",
        "resourceVersion": "1711130211436",
        "creationTimestamp": "2024-03-22T17:56:51Z"
      },
      "spec": {
        "description": "Migrate old table panel to supported table panel - broken out from autoMigrateOldPanels to enable granular tracking",
        "stage": "preview",
        "codeowner": "@grafana/dataviz-squad",
        "frontend": true
      }
    },
    {
      "metadata": {
        "name": "scenes",
        "resourceVersion": "1711130211436",
        "creationTimestamp": "2024-03-22T17:56:51Z"
      },
      "spec": {
        "description": "Experimental framework to build interactive dashboards",
        "stage": "experimental",
        "codeowner": "@grafana/dashboards-squad",
        "frontend": true
      }
    },
    {
      "metadata": {
        "name": "nestedFolders",
        "resourceVersion": "1711130211436",
        "creationTimestamp": "2024-03-22T17:56:51Z"
      },
      "spec": {
        "description": "Enable folder nesting",
        "stage": "GA",
        "codeowner": "@grafana/backend-platform"
      }
    },
    {
      "metadata": {
        "name": "cloudRBACRoles",
        "resourceVersion": "1711130211436",
        "creationTimestamp": "2024-03-22T17:56:51Z"
      },
      "spec": {
        "description": "Enabled grafana cloud specific RBAC roles",
        "stage": "experimental",
        "codeowner": "@grafana/identity-access-team",
        "requiresRestart": true,
        "hideFromDocs": true
      }
    },
    {
      "metadata": {
        "name": "disableSSEDataplane",
        "resourceVersion": "1711130211436",
        "creationTimestamp": "2024-03-22T17:56:51Z"
      },
      "spec": {
        "description": "Disables dataplane specific processing in server side expressions.",
        "stage": "experimental",
        "codeowner": "@grafana/observability-metrics"
      }
    },
    {
      "metadata": {
        "name": "faroDatasourceSelector",
        "resourceVersion": "1711130211436",
        "creationTimestamp": "2024-03-22T17:56:51Z"
      },
      "spec": {
        "description": "Enable the data source selector within the Frontend Apps section of the Frontend Observability",
        "stage": "preview",
        "codeowner": "@grafana/app-o11y",
        "frontend": true
      }
    },
    {
      "metadata": {
        "name": "aiGeneratedDashboardChanges",
        "resourceVersion": "1711130211436",
        "creationTimestamp": "2024-03-22T17:56:51Z"
      },
      "spec": {
        "description": "Enable AI powered features for dashboards to auto-summary changes when saving",
        "stage": "experimental",
        "codeowner": "@grafana/dashboards-squad",
        "frontend": true
      }
    },
    {
      "metadata": {
        "name": "alertingInsights",
        "resourceVersion": "1711130211436",
        "creationTimestamp": "2024-03-22T17:56:51Z"
      },
      "spec": {
        "description": "Show the new alerting insights landing page",
        "stage": "GA",
        "codeowner": "@grafana/alerting-squad",
        "frontend": true,
        "hideFromAdminPage": true
      }
    },
    {
      "metadata": {
        "name": "dashboardScene",
        "resourceVersion": "1711130211436",
        "creationTimestamp": "2024-03-22T17:56:51Z"
      },
      "spec": {
        "description": "Enables dashboard rendering using scenes for all roles",
        "stage": "experimental",
        "codeowner": "@grafana/dashboards-squad",
        "frontend": true
      }
    },
    {
      "metadata": {
        "name": "teamHttpHeaders",
        "resourceVersion": "1711130211436",
        "creationTimestamp": "2024-03-22T17:56:51Z"
      },
      "spec": {
        "description": "Enables Team LBAC for datasources to apply team headers to the client requests",
        "stage": "preview",
        "codeowner": "@grafana/identity-access-team"
      }
    },
    {
      "metadata": {
        "name": "logRowsPopoverMenu",
        "resourceVersion": "1711130211436",
        "creationTimestamp": "2024-03-22T17:56:51Z"
      },
      "spec": {
        "description": "Enable filtering menu displayed when text of a log line is selected",
        "stage": "GA",
        "codeowner": "@grafana/observability-logs",
        "frontend": true
      }
    },
    {
      "metadata": {
        "name": "queryOverLive",
        "resourceVersion": "1711130211436",
        "creationTimestamp": "2024-03-22T17:56:51Z"
      },
      "spec": {
        "description": "Use Grafana Live WebSocket to execute backend queries",
        "stage": "experimental",
        "codeowner": "@grafana/grafana-app-platform-squad",
        "frontend": true
      }
    },
    {
      "metadata": {
        "name": "panelTitleSearch",
        "resourceVersion": "1711130211436",
        "creationTimestamp": "2024-03-22T17:56:51Z"
      },
      "spec": {
        "description": "Search for dashboards using panel title",
        "stage": "preview",
        "codeowner": "@grafana/grafana-app-platform-squad",
        "hideFromAdminPage": true
      }
    },
    {
      "metadata": {
        "name": "returnToPrevious",
        "resourceVersion": "1711130211436",
        "creationTimestamp": "2024-03-22T17:56:51Z"
      },
      "spec": {
        "description": "Enables the return to previous context functionality",
        "stage": "preview",
        "codeowner": "@grafana/grafana-frontend-platform",
        "frontend": true
      }
    },
    {
      "metadata": {
        "name": "cloudWatchCrossAccountQuerying",
        "resourceVersion": "1711130211436",
        "creationTimestamp": "2024-03-22T17:56:51Z"
      },
      "spec": {
        "description": "Enables cross-account querying in CloudWatch datasources",
        "stage": "GA",
        "codeowner": "@grafana/aws-datasources",
        "allowSelfServe": true
      }
    },
    {
      "metadata": {
        "name": "individualCookiePreferences",
        "resourceVersion": "1711130211436",
        "creationTimestamp": "2024-03-22T17:56:51Z"
      },
      "spec": {
        "description": "Support overriding cookie preferences per user",
        "stage": "experimental",
        "codeowner": "@grafana/backend-platform"
      }
    },
    {
      "metadata": {
        "name": "panelMonitoring",
        "resourceVersion": "1711130211436",
        "creationTimestamp": "2024-03-22T17:56:51Z"
      },
      "spec": {
        "description": "Enables panel monitoring through logs and measurements",
        "stage": "GA",
        "codeowner": "@grafana/dataviz-squad",
        "frontend": true
      }
    },
    {
      "metadata": {
        "name": "pluginsSkipHostEnvVars",
        "resourceVersion": "1711130211436",
        "creationTimestamp": "2024-03-22T17:56:51Z"
      },
      "spec": {
        "description": "Disables passing host environment variable to plugin processes",
        "stage": "experimental",
        "codeowner": "@grafana/plugins-platform-backend"
      }
    },
    {
      "metadata": {
        "name": "groupToNestedTableTransformation",
        "resourceVersion": "1711130211436",
        "creationTimestamp": "2024-03-22T17:56:51Z"
      },
      "spec": {
        "description": "Enables the group to nested table transformation",
        "stage": "preview",
        "codeowner": "@grafana/dataviz-squad",
        "frontend": true
      }
    },
    {
      "metadata": {
        "name": "migrationLocking",
        "resourceVersion": "1711130211436",
        "creationTimestamp": "2024-03-22T17:56:51Z",
        "deletionTimestamp": "2024-03-25T05:44:42Z"
      },
      "spec": {
        "description": "Lock database during migrations",
        "stage": "preview",
        "codeowner": "@grafana/backend-platform"
      }
    },
    {
      "metadata": {
        "name": "correlations",
        "resourceVersion": "1711130211436",
        "creationTimestamp": "2024-03-22T17:56:51Z"
      },
      "spec": {
        "description": "Correlations page",
        "stage": "GA",
        "codeowner": "@grafana/explore-squad",
        "allowSelfServe": true
      }
    },
    {
      "metadata": {
        "name": "nodeGraphDotLayout",
        "resourceVersion": "1711130211436",
        "creationTimestamp": "2024-03-22T17:56:51Z"
      },
      "spec": {
        "description": "Changed the layout algorithm for the node graph",
        "stage": "experimental",
        "codeowner": "@grafana/observability-traces-and-profiling",
        "frontend": true
      }
    },
    {
      "metadata": {
        "name": "groupByVariable",
        "resourceVersion": "1711130211436",
        "creationTimestamp": "2024-03-22T17:56:51Z"
      },
      "spec": {
        "description": "Enable groupBy variable support in scenes dashboards",
        "stage": "experimental",
        "codeowner": "@grafana/dashboards-squad",
        "hideFromAdminPage": true,
        "hideFromDocs": true
      }
    },
    {
      "metadata": {
        "name": "publicDashboards",
        "resourceVersion": "1711130211436",
        "creationTimestamp": "2024-03-22T17:56:51Z"
      },
      "spec": {
        "description": "[Deprecated] Public dashboards are now enabled by default; to disable them, use the configuration setting. This feature toggle will be removed in the next major version.",
        "stage": "GA",
        "codeowner": "@grafana/sharing-squad",
        "allowSelfServe": true
      }
    },
    {
      "metadata": {
        "name": "autoMigratePiechartPanel",
        "resourceVersion": "1711130211436",
        "creationTimestamp": "2024-03-22T17:56:51Z"
      },
      "spec": {
        "description": "Migrate old piechart panel to supported piechart panel - broken out from autoMigrateOldPanels to enable granular tracking",
        "stage": "preview",
        "codeowner": "@grafana/dataviz-squad",
        "frontend": true
      }
    },
    {
      "metadata": {
        "name": "autoMigrateXYChartPanel",
        "resourceVersion": "1711130211436",
        "creationTimestamp": "2024-03-22T17:56:51Z"
      },
      "spec": {
        "description": "Migrate old XYChart panel to new XYChart2 model",
        "stage": "preview",
        "codeowner": "@grafana/dataviz-squad",
        "frontend": true
      }
    },
    {
      "metadata": {
        "name": "editPanelCSVDragAndDrop",
        "resourceVersion": "1711130211436",
        "creationTimestamp": "2024-03-22T17:56:51Z"
      },
      "spec": {
        "description": "Enables drag and drop for CSV and Excel files",
        "stage": "experimental",
        "codeowner": "@grafana/dataviz-squad",
        "frontend": true
      }
    },
    {
      "metadata": {
        "name": "prometheusMetricEncyclopedia",
        "resourceVersion": "1711130211436",
        "creationTimestamp": "2024-03-22T17:56:51Z"
      },
      "spec": {
        "description": "Adds the metrics explorer component to the Prometheus query builder as an option in metric select",
        "stage": "GA",
        "codeowner": "@grafana/observability-metrics",
        "frontend": true,
        "allowSelfServe": true
      }
    },
    {
      "metadata": {
        "name": "influxdbBackendMigration",
        "resourceVersion": "1711130211436",
        "creationTimestamp": "2024-03-22T17:56:51Z"
      },
      "spec": {
        "description": "Query InfluxDB InfluxQL without the proxy",
        "stage": "GA",
        "codeowner": "@grafana/observability-metrics",
        "frontend": true
      }
    },
    {
      "metadata": {
        "name": "disableSecretsCompatibility",
        "resourceVersion": "1711130211436",
        "creationTimestamp": "2024-03-22T17:56:51Z"
      },
      "spec": {
        "description": "Disable duplicated secret storage in legacy tables",
        "stage": "experimental",
        "codeowner": "@grafana/hosted-grafana-team",
        "requiresRestart": true
      }
    },
    {
      "metadata": {
        "name": "annotationPermissionUpdate",
        "resourceVersion": "1711130211436",
        "creationTimestamp": "2024-03-22T17:56:51Z"
      },
      "spec": {
        "description": "Change the way annotation permissions work by scoping them to folders and dashboards.",
        "stage": "GA",
        "codeowner": "@grafana/identity-access-team"
      }
    },
    {
      "metadata": {
        "name": "scopeFilters",
        "resourceVersion": "1711130211436",
        "creationTimestamp": "2024-03-22T17:56:51Z"
      },
      "spec": {
        "description": "Enables the use of scope filters in Grafana",
        "stage": "experimental",
        "codeowner": "@grafana/dashboards-squad",
        "hideFromAdminPage": true,
        "hideFromDocs": true
      }
    },
    {
      "metadata": {
        "name": "lokiExperimentalStreaming",
        "resourceVersion": "1711130211436",
        "creationTimestamp": "2024-03-22T17:56:51Z"
      },
      "spec": {
        "description": "Support new streaming approach for loki (prototype, needs special loki build)",
        "stage": "experimental",
        "codeowner": "@grafana/observability-logs"
      }
    },
    {
      "metadata": {
        "name": "logRequestsInstrumentedAsUnknown",
        "resourceVersion": "1711130211436",
        "creationTimestamp": "2024-03-22T17:56:51Z"
      },
      "spec": {
        "description": "Logs the path for requests that are instrumented as unknown",
        "stage": "experimental",
        "codeowner": "@grafana/hosted-grafana-team"
      }
    },
    {
      "metadata": {
        "name": "frontendSandboxMonitorOnly",
        "resourceVersion": "1711130211436",
        "creationTimestamp": "2024-03-22T17:56:51Z"
      },
      "spec": {
        "description": "Enables monitor only in the plugin frontend sandbox (if enabled)",
        "stage": "experimental",
        "codeowner": "@grafana/plugins-platform-backend",
        "frontend": true
      }
    },
    {
      "metadata": {
        "name": "lokiFormatQuery",
        "resourceVersion": "1711130211436",
        "creationTimestamp": "2024-03-22T17:56:51Z"
      },
      "spec": {
        "description": "Enables the ability to format Loki queries",
        "stage": "experimental",
        "codeowner": "@grafana/observability-logs",
        "frontend": true
      }
    },
    {
      "metadata": {
        "name": "externalServiceAccounts",
        "resourceVersion": "1711130211436",
        "creationTimestamp": "2024-03-22T17:56:51Z"
      },
      "spec": {
        "description": "Automatic service account and token setup for plugins",
        "stage": "preview",
        "codeowner": "@grafana/identity-access-team",
        "hideFromAdminPage": true
      }
    },
    {
      "metadata": {
        "name": "alertStateHistoryLokiOnly",
        "resourceVersion": "1711130211436",
        "creationTimestamp": "2024-03-22T17:56:51Z"
      },
      "spec": {
        "description": "Disable Grafana alerts from emitting annotations when a remote Loki instance is available.",
        "stage": "experimental",
        "codeowner": "@grafana/alerting-squad"
      }
    },
    {
      "metadata": {
        "name": "transformationsVariableSupport",
        "resourceVersion": "1711130211436",
        "creationTimestamp": "2024-03-22T17:56:51Z"
      },
      "spec": {
        "description": "Allows using variables in transformations",
        "stage": "preview",
        "codeowner": "@grafana/dataviz-squad",
        "frontend": true
      }
    },
    {
      "metadata": {
        "name": "lokiStructuredMetadata",
        "resourceVersion": "1711130211436",
        "creationTimestamp": "2024-03-22T17:56:51Z"
      },
      "spec": {
        "description": "Enables the loki data source to request structured metadata from the Loki server",
        "stage": "GA",
        "codeowner": "@grafana/observability-logs"
      }
    },
    {
      "metadata": {
        "name": "alertingSaveStatePeriodic",
        "resourceVersion": "1711130211436",
        "creationTimestamp": "2024-03-22T17:56:51Z"
      },
      "spec": {
        "description": "Writes the state periodically to the database, asynchronous to rule evaluation",
        "stage": "privatePreview",
        "codeowner": "@grafana/alerting-squad"
      }
    },
    {
      "metadata": {
        "name": "sqlExpressions",
        "resourceVersion": "1711130211436",
        "creationTimestamp": "2024-03-22T17:56:51Z"
      },
      "spec": {
        "description": "Enables using SQL and DuckDB functions as Expressions.",
        "stage": "experimental",
        "codeowner": "@grafana/grafana-app-platform-squad"
      }
    },
    {
      "metadata": {
        "name": "transformationsRedesign",
        "resourceVersion": "1711130211436",
        "creationTimestamp": "2024-03-22T17:56:51Z"
      },
      "spec": {
        "description": "Enables the transformations redesign",
        "stage": "GA",
        "codeowner": "@grafana/observability-metrics",
        "frontend": true,
        "allowSelfServe": true
      }
    },
    {
      "metadata": {
        "name": "dashgpt",
        "resourceVersion": "1711130211436",
        "creationTimestamp": "2024-03-22T17:56:51Z"
      },
      "spec": {
        "description": "Enable AI powered features in dashboards",
        "stage": "GA",
        "codeowner": "@grafana/dashboards-squad",
        "frontend": true
      }
    },
    {
      "metadata": {
        "name": "kubernetesSnapshots",
        "resourceVersion": "1711130211436",
        "creationTimestamp": "2024-03-22T17:56:51Z"
      },
      "spec": {
        "description": "Routes snapshot requests from /api to the /apis endpoint",
        "stage": "experimental",
        "codeowner": "@grafana/grafana-app-platform-squad",
        "requiresRestart": true
      }
    },
    {
      "metadata": {
        "name": "dashboardSceneForViewers",
        "resourceVersion": "1711130211436",
        "creationTimestamp": "2024-03-22T17:56:51Z"
      },
      "spec": {
        "description": "Enables dashboard rendering using Scenes for viewer roles",
        "stage": "experimental",
        "codeowner": "@grafana/dashboards-squad",
        "frontend": true
      }
    },
    {
      "metadata": {
        "name": "datatrails",
        "resourceVersion": "1711130211436",
        "creationTimestamp": "2024-03-22T17:56:51Z"
      },
      "spec": {
        "description": "Enables the new core app datatrails",
        "stage": "experimental",
        "codeowner": "@grafana/dashboards-squad",
        "frontend": true,
        "hideFromDocs": true
      }
    },
    {
      "metadata": {
        "name": "jitterAlertRulesWithinGroups",
        "resourceVersion": "1711130211436",
        "creationTimestamp": "2024-03-22T17:56:51Z"
      },
      "spec": {
        "description": "Distributes alert rule evaluations more evenly over time, including spreading out rules within the same group",
        "stage": "preview",
        "codeowner": "@grafana/alerting-squad",
        "requiresRestart": true,
        "hideFromDocs": true
      }
    },
    {
      "metadata": {
        "name": "accessControlOnCall",
        "resourceVersion": "1711130211436",
        "creationTimestamp": "2024-03-22T17:56:51Z"
      },
      "spec": {
        "description": "Access control primitives for OnCall",
        "stage": "preview",
        "codeowner": "@grafana/identity-access-team",
        "hideFromAdminPage": true
      }
    },
    {
      "metadata": {
        "name": "lokiMetricDataplane",
        "resourceVersion": "1711130211436",
        "creationTimestamp": "2024-03-22T17:56:51Z"
      },
      "spec": {
        "description": "Changes metric responses from Loki to be compliant with the dataplane specification.",
        "stage": "GA",
        "codeowner": "@grafana/observability-logs",
        "allowSelfServe": true
      }
    },
    {
      "metadata": {
        "name": "enableNativeHTTPHistogram",
        "resourceVersion": "1711130211436",
        "creationTimestamp": "2024-03-22T17:56:51Z"
      },
      "spec": {
        "description": "Enables native HTTP Histograms",
        "stage": "experimental",
        "codeowner": "@grafana/hosted-grafana-team"
      }
    },
    {
      "metadata": {
        "name": "showDashboardValidationWarnings",
        "resourceVersion": "1711130211436",
        "creationTimestamp": "2024-03-22T17:56:51Z"
      },
      "spec": {
        "description": "Show warnings when dashboards do not validate against the schema",
        "stage": "experimental",
        "codeowner": "@grafana/dashboards-squad"
      }
    },
    {
      "metadata": {
        "name": "unifiedRequestLog",
        "resourceVersion": "1711130211436",
        "creationTimestamp": "2024-03-22T17:56:51Z"
      },
      "spec": {
        "description": "Writes error logs to the request logger",
        "stage": "experimental",
        "codeowner": "@grafana/backend-platform"
      }
    },
    {
      "metadata": {
        "name": "prometheusPromQAIL",
        "resourceVersion": "1711130211436",
        "creationTimestamp": "2024-03-22T17:56:51Z"
      },
      "spec": {
        "description": "Prometheus and AI/ML to assist users in creating a query",
        "stage": "experimental",
        "codeowner": "@grafana/observability-metrics",
        "frontend": true
      }
    },
    {
      "metadata": {
        "name": "alertingSimplifiedRouting",
        "resourceVersion": "1711130211436",
        "creationTimestamp": "2024-03-22T17:56:51Z"
      },
      "spec": {
        "description": "Enables users to easily configure alert notifications by specifying a contact point directly when editing or creating an alert rule",
        "stage": "GA",
        "codeowner": "@grafana/alerting-squad"
      }
    },
    {
      "metadata": {
        "name": "newVizTooltips",
        "resourceVersion": "1711130211436",
        "creationTimestamp": "2024-03-22T17:56:51Z"
      },
      "spec": {
        "description": "New visualizations tooltips UX",
        "stage": "preview",
        "codeowner": "@grafana/dataviz-squad",
        "frontend": true
      }
    },
    {
      "metadata": {
        "name": "influxdbRunQueriesInParallel",
        "resourceVersion": "1711130211436",
        "creationTimestamp": "2024-03-22T17:56:51Z"
      },
      "spec": {
        "description": "Enables running InfluxDB Influxql queries in parallel",
        "stage": "privatePreview",
        "codeowner": "@grafana/observability-metrics"
      }
    },
    {
      "metadata": {
        "name": "disableAngular",
        "resourceVersion": "1711130211436",
        "creationTimestamp": "2024-03-22T17:56:51Z"
      },
      "spec": {
        "description": "Dynamic flag to disable angular at runtime. The preferred method is to set `angular_support_enabled` to `false` in the [security] settings, which allows you to change the state at runtime.",
        "stage": "preview",
        "codeowner": "@grafana/dataviz-squad",
        "frontend": true,
        "hideFromAdminPage": true
      }
    },
    {
      "metadata": {
        "name": "influxqlStreamingParser",
        "resourceVersion": "1711130211436",
        "creationTimestamp": "2024-03-22T17:56:51Z"
      },
      "spec": {
        "description": "Enable streaming JSON parser for InfluxDB datasource InfluxQL query language",
        "stage": "experimental",
        "codeowner": "@grafana/observability-metrics"
      }
    },
    {
      "metadata": {
        "name": "alertStateHistoryLokiSecondary",
        "resourceVersion": "1711130211436",
        "creationTimestamp": "2024-03-22T17:56:51Z"
      },
      "spec": {
        "description": "Enable Grafana to write alert state history to an external Loki instance in addition to Grafana annotations.",
        "stage": "experimental",
        "codeowner": "@grafana/alerting-squad"
      }
    },
    {
      "metadata": {
        "name": "metricsSummary",
        "resourceVersion": "1711130211436",
        "creationTimestamp": "2024-03-22T17:56:51Z"
      },
      "spec": {
        "description": "Enables metrics summary queries in the Tempo data source",
        "stage": "experimental",
        "codeowner": "@grafana/observability-traces-and-profiling",
        "frontend": true
      }
    },
    {
      "metadata": {
        "name": "alertingQueryOptimization",
        "resourceVersion": "1711130211436",
        "creationTimestamp": "2024-03-22T17:56:51Z"
      },
      "spec": {
        "description": "Optimizes eligible queries in order to reduce load on datasources",
        "stage": "GA",
        "codeowner": "@grafana/alerting-squad"
      }
    },
    {
      "metadata": {
        "name": "promQLScope",
        "resourceVersion": "1711130211436",
        "creationTimestamp": "2024-03-22T17:56:51Z"
      },
      "spec": {
        "description": "In-development feature that will allow injection of labels into prometheus queries.",
        "stage": "experimental",
        "codeowner": "@grafana/observability-metrics"
      }
    },
    {
      "metadata": {
        "name": "lokiLogsDataplane",
        "resourceVersion": "1711130211436",
        "creationTimestamp": "2024-03-22T17:56:51Z"
      },
      "spec": {
        "description": "Changes logs responses from Loki to be compliant with the dataplane specification.",
        "stage": "experimental",
        "codeowner": "@grafana/observability-logs"
      }
    },
    {
      "metadata": {
        "name": "pluginsFrontendSandbox",
        "resourceVersion": "1711130211436",
        "creationTimestamp": "2024-03-22T17:56:51Z"
      },
      "spec": {
        "description": "Enables the plugins frontend sandbox",
        "stage": "experimental",
        "codeowner": "@grafana/plugins-platform-backend",
        "frontend": true
      }
    },
    {
      "metadata": {
        "name": "prometheusIncrementalQueryInstrumentation",
        "resourceVersion": "1711130211436",
        "creationTimestamp": "2024-03-22T17:56:51Z"
      },
      "spec": {
        "description": "Adds RudderStack events to incremental queries",
        "stage": "experimental",
        "codeowner": "@grafana/observability-metrics",
        "frontend": true
      }
    },
    {
      "metadata": {
        "name": "panelTitleSearchInV1",
        "resourceVersion": "1711130211436",
        "creationTimestamp": "2024-03-22T17:56:51Z"
      },
      "spec": {
        "description": "Enable searching for dashboards using panel title in search v1",
        "stage": "experimental",
        "codeowner": "@grafana/backend-platform",
        "requiresDevMode": true
      }
    },
    {
      "metadata": {
        "name": "pluginsDynamicAngularDetectionPatterns",
        "resourceVersion": "1711130211436",
        "creationTimestamp": "2024-03-22T17:56:51Z"
      },
      "spec": {
        "description": "Enables fetching Angular detection patterns for plugins from GCOM and fallback to hardcoded ones",
        "stage": "GA",
        "codeowner": "@grafana/plugins-platform-backend"
      }
    },
    {
      "metadata": {
        "name": "pluginsAPIMetrics",
        "resourceVersion": "1711130211436",
        "creationTimestamp": "2024-03-22T17:56:51Z"
      },
      "spec": {
        "description": "Sends metrics of public grafana packages usage by plugins",
        "stage": "experimental",
        "codeowner": "@grafana/plugins-platform-backend",
        "frontend": true
      }
    },
    {
      "metadata": {
        "name": "awsAsyncQueryCaching",
        "resourceVersion": "1711130211436",
        "creationTimestamp": "2024-03-22T17:56:51Z"
      },
      "spec": {
        "description": "Enable caching for async queries for Redshift and Athena. Requires that the datasource has caching and async query support enabled",
        "stage": "GA",
        "codeowner": "@grafana/aws-datasources"
      }
    },
    {
      "metadata": {
        "name": "autoMigrateStatPanel",
        "resourceVersion": "1711130211436",
        "creationTimestamp": "2024-03-22T17:56:51Z"
      },
      "spec": {
        "description": "Migrate old stat panel to supported stat panel - broken out from autoMigrateOldPanels to enable granular tracking",
        "stage": "preview",
        "codeowner": "@grafana/dataviz-squad",
        "frontend": true
      }
    },
    {
      "metadata": {
        "name": "dataplaneFrontendFallback",
        "resourceVersion": "1711130211436",
        "creationTimestamp": "2024-03-22T17:56:51Z"
      },
      "spec": {
        "description": "Support dataplane contract field name change for transformations and field name matchers where the name is different",
        "stage": "GA",
        "codeowner": "@grafana/observability-metrics",
        "frontend": true,
        "allowSelfServe": true
      }
    },
    {
      "metadata": {
        "name": "enableDatagridEditing",
        "resourceVersion": "1711130211436",
        "creationTimestamp": "2024-03-22T17:56:51Z"
      },
      "spec": {
        "description": "Enables the edit functionality in the datagrid panel",
        "stage": "preview",
        "codeowner": "@grafana/dataviz-squad",
        "frontend": true
      }
    },
    {
      "metadata": {
        "name": "vizAndWidgetSplit",
        "resourceVersion": "1711130211436",
        "creationTimestamp": "2024-03-22T17:56:51Z"
      },
      "spec": {
        "description": "Split panels between visualizations and widgets",
        "stage": "experimental",
        "codeowner": "@grafana/dashboards-squad",
        "frontend": true
      }
    },
    {
      "metadata": {
        "name": "logsExploreTableVisualisation",
        "resourceVersion": "1711130211436",
        "creationTimestamp": "2024-03-22T17:56:51Z"
      },
      "spec": {
        "description": "A table visualisation for logs in Explore",
        "stage": "GA",
        "codeowner": "@grafana/observability-logs",
        "frontend": true
      }
    },
    {
      "metadata": {
        "name": "traceQLStreaming",
        "resourceVersion": "1711130211436",
        "creationTimestamp": "2024-03-22T17:56:51Z"
      },
      "spec": {
        "description": "Enables response streaming of TraceQL queries of the Tempo data source",
        "stage": "GA",
        "codeowner": "@grafana/observability-traces-and-profiling",
        "frontend": true
      }
    },
    {
      "metadata": {
        "name": "ssoSettingsSAML",
        "resourceVersion": "1711130211436",
        "creationTimestamp": "2024-03-22T17:56:51Z"
      },
      "spec": {
        "description": "Use the new SSO Settings API to configure the SAML connector",
        "stage": "experimental",
        "codeowner": "@grafana/identity-access-team",
        "hideFromAdminPage": true,
        "hideFromDocs": true
      }
    },
    {
      "metadata": {
        "name": "nestedFolderPicker",
        "resourceVersion": "1711130211436",
        "creationTimestamp": "2024-03-22T17:56:51Z"
      },
      "spec": {
        "description": "Enables the new folder picker to work with nested folders. Requires the nestedFolders feature toggle",
        "stage": "GA",
        "codeowner": "@grafana/grafana-frontend-platform",
        "frontend": true,
        "allowSelfServe": true
      }
    },
    {
      "metadata": {
        "name": "alertingNoNormalState",
        "resourceVersion": "1711130211436",
        "creationTimestamp": "2024-03-22T17:56:51Z"
      },
      "spec": {
        "description": "Stop maintaining state of alerts that are not firing",
        "stage": "preview",
        "codeowner": "@grafana/alerting-squad",
        "hideFromAdminPage": true
      }
    },
    {
      "metadata": {
        "name": "alertStateHistoryLokiPrimary",
        "resourceVersion": "1711130211436",
        "creationTimestamp": "2024-03-22T17:56:51Z"
      },
      "spec": {
        "description": "Enable a remote Loki instance as the primary source for state history reads.",
        "stage": "experimental",
        "codeowner": "@grafana/alerting-squad"
      }
    },
    {
      "metadata": {
        "name": "awsDatasourcesTempCredentials",
        "resourceVersion": "1711130211436",
        "creationTimestamp": "2024-03-22T17:56:51Z"
      },
      "spec": {
        "description": "Support temporary security credentials in AWS plugins for Grafana Cloud customers",
        "stage": "experimental",
        "codeowner": "@grafana/aws-datasources"
      }
    },
    {
      "metadata": {
        "name": "permissionsFilterRemoveSubquery",
        "resourceVersion": "1711130211436",
        "creationTimestamp": "2024-03-22T17:56:51Z"
      },
      "spec": {
        "description": "Alternative permission filter implementation that does not use subqueries for fetching the dashboard folder",
        "stage": "experimental",
        "codeowner": "@grafana/backend-platform"
      }
    },
    {
      "metadata": {
        "name": "ssoSettingsApi",
        "resourceVersion": "1711130211436",
        "creationTimestamp": "2024-03-22T17:56:51Z"
      },
      "spec": {
        "description": "Enables the SSO settings API and the OAuth configuration UIs in Grafana",
        "stage": "preview",
        "codeowner": "@grafana/identity-access-team",
        "allowSelfServe": true
      }
    },
    {
      "metadata": {
        "name": "renderAuthJWT",
        "resourceVersion": "1711130211436",
        "creationTimestamp": "2024-03-22T17:56:51Z"
      },
      "spec": {
        "description": "Uses JWT-based auth for rendering instead of relying on remote cache",
        "stage": "preview",
        "codeowner": "@grafana/grafana-as-code",
        "hideFromAdminPage": true
      }
    },
    {
      "metadata": {
        "name": "enableElasticsearchBackendQuerying",
        "resourceVersion": "1711130211436",
        "creationTimestamp": "2024-03-22T17:56:51Z"
      },
      "spec": {
        "description": "Enable the processing of queries and responses in the Elasticsearch data source through backend",
        "stage": "GA",
        "codeowner": "@grafana/observability-logs",
        "allowSelfServe": true
      }
    },
    {
      "metadata": {
        "name": "sqlDatasourceDatabaseSelection",
        "resourceVersion": "1711130211436",
        "creationTimestamp": "2024-03-22T17:56:51Z"
      },
      "spec": {
        "description": "Enables previous SQL data source dataset dropdown behavior",
        "stage": "preview",
        "codeowner": "@grafana/dataviz-squad",
        "frontend": true,
        "hideFromAdminPage": true
      }
    },
    {
      "metadata": {
        "name": "lokiRunQueriesInParallel",
        "resourceVersion": "1711130211436",
        "creationTimestamp": "2024-03-22T17:56:51Z"
      },
      "spec": {
        "description": "Enables running Loki queries in parallel",
        "stage": "privatePreview",
        "codeowner": "@grafana/observability-logs"
      }
    },
    {
      "metadata": {
        "name": "tableSharedCrosshair",
        "resourceVersion": "1711130211436",
        "creationTimestamp": "2024-03-22T17:56:51Z"
      },
      "spec": {
        "description": "Enables shared crosshair in table panel",
        "stage": "experimental",
        "codeowner": "@grafana/dataviz-squad",
        "frontend": true
      }
    },
    {
      "metadata": {
        "name": "expressionParser",
        "resourceVersion": "1711130211436",
        "creationTimestamp": "2024-03-22T17:56:51Z"
      },
      "spec": {
        "description": "Enable new expression parser",
        "stage": "experimental",
        "codeowner": "@grafana/grafana-app-platform-squad",
        "requiresRestart": true
      }
    },
    {
      "metadata": {
        "name": "storage",
        "resourceVersion": "1711130211436",
        "creationTimestamp": "2024-03-22T17:56:51Z"
      },
      "spec": {
        "description": "Configurable storage for dashboards, datasources, and resources",
        "stage": "experimental",
        "codeowner": "@grafana/grafana-app-platform-squad"
      }
    },
    {
      "metadata": {
        "name": "logsContextDatasourceUi",
        "resourceVersion": "1711130211436",
        "creationTimestamp": "2024-03-22T17:56:51Z"
      },
      "spec": {
        "description": "Allow datasource to provide custom UI for context view",
        "stage": "GA",
        "codeowner": "@grafana/observability-logs",
        "frontend": true,
        "allowSelfServe": true
      }
    },
    {
      "metadata": {
        "name": "prometheusConfigOverhaulAuth",
        "resourceVersion": "1711130211436",
        "creationTimestamp": "2024-03-22T17:56:51Z"
      },
      "spec": {
        "description": "Update the Prometheus configuration page with the new auth component",
        "stage": "GA",
        "codeowner": "@grafana/observability-metrics"
      }
    },
    {
      "metadata": {
        "name": "betterPageScrolling",
        "resourceVersion": "1711130211436",
        "creationTimestamp": "2024-03-22T17:56:51Z"
      },
      "spec": {
        "description": "Removes CustomScrollbar from the UI, relying on native browser scrollbars",
        "stage": "GA",
        "codeowner": "@grafana/grafana-frontend-platform",
        "frontend": true
      }
    },
    {
      "metadata": {
        "name": "alertmanagerRemoteSecondary",
        "resourceVersion": "1711130211436",
        "creationTimestamp": "2024-03-22T17:56:51Z"
      },
      "spec": {
        "description": "Enable Grafana to sync configuration and state with a remote Alertmanager.",
        "stage": "experimental",
        "codeowner": "@grafana/alerting-squad"
      }
    },
    {
      "metadata": {
        "name": "panelFilterVariable",
        "resourceVersion": "1711130211436",
        "creationTimestamp": "2024-03-22T17:56:51Z"
      },
      "spec": {
        "description": "Enables use of the `systemPanelFilterVar` variable to filter panels in a dashboard",
        "stage": "experimental",
        "codeowner": "@grafana/dashboards-squad",
        "frontend": true,
        "hideFromDocs": true
      }
    },
    {
      "metadata": {
        "name": "datasourceQueryMultiStatus",
        "resourceVersion": "1711130211436",
        "creationTimestamp": "2024-03-22T17:56:51Z"
      },
      "spec": {
        "description": "Introduce HTTP 207 Multi Status for api/ds/query",
        "stage": "experimental",
        "codeowner": "@grafana/plugins-platform-backend"
      }
    },
    {
      "metadata": {
        "name": "autoMigrateWorldmapPanel",
        "resourceVersion": "1711130211436",
        "creationTimestamp": "2024-03-22T17:56:51Z"
      },
      "spec": {
        "description": "Migrate old worldmap panel to supported geomap panel - broken out from autoMigrateOldPanels to enable granular tracking",
        "stage": "preview",
        "codeowner": "@grafana/dataviz-squad",
        "frontend": true
      }
    },
    {
      "metadata": {
        "name": "canvasPanelNesting",
        "resourceVersion": "1711130211436",
        "creationTimestamp": "2024-03-22T17:56:51Z"
      },
      "spec": {
        "description": "Allow elements nesting",
        "stage": "experimental",
        "codeowner": "@grafana/dataviz-squad",
        "frontend": true,
        "hideFromAdminPage": true
      }
    },
    {
      "metadata": {
        "name": "featureToggleAdminPage",
        "resourceVersion": "1711130211436",
        "creationTimestamp": "2024-03-22T17:56:51Z"
      },
      "spec": {
        "description": "Enable admin page for managing feature toggles from the Grafana front-end",
        "stage": "experimental",
        "codeowner": "@grafana/grafana-operator-experience-squad",
        "requiresRestart": true
      }
    },
    {
      "metadata": {
        "name": "externalCorePlugins",
        "resourceVersion": "1711130211436",
        "creationTimestamp": "2024-03-22T17:56:51Z"
      },
      "spec": {
        "description": "Allow core plugins to be loaded as external",
        "stage": "experimental",
        "codeowner": "@grafana/plugins-platform-backend"
      }
    },
    {
      "metadata": {
        "name": "idForwarding",
        "resourceVersion": "1711130211436",
        "creationTimestamp": "2024-03-22T17:56:51Z"
      },
      "spec": {
        "description": "Generate signed id token for identity that can be forwarded to plugins and external services",
        "stage": "experimental",
        "codeowner": "@grafana/identity-access-team"
      }
    },
    {
      "metadata": {
        "name": "logsInfiniteScrolling",
        "resourceVersion": "1711130211436",
        "creationTimestamp": "2024-03-22T17:56:51Z"
      },
      "spec": {
        "description": "Enables infinite scrolling for the Logs panel in Explore and Dashboards",
        "stage": "experimental",
        "codeowner": "@grafana/observability-logs",
        "frontend": true
      }
    },
    {
      "metadata": {
        "name": "mlExpressions",
        "resourceVersion": "1711130211436",
        "creationTimestamp": "2024-03-22T17:56:51Z"
      },
      "spec": {
        "description": "Enable support for Machine Learning in server-side expressions",
        "stage": "experimental",
        "codeowner": "@grafana/alerting-squad"
      }
    },
    {
      "metadata": {
        "name": "libraryPanelRBAC",
        "resourceVersion": "1711130211436",
        "creationTimestamp": "2024-03-22T17:56:51Z"
      },
      "spec": {
        "description": "Enables RBAC support for library panels",
        "stage": "experimental",
        "codeowner": "@grafana/dashboards-squad",
        "requiresRestart": true
      }
    },
    {
      "metadata": {
        "name": "kubernetesQueryServiceRewrite",
        "resourceVersion": "1711130211436",
        "creationTimestamp": "2024-03-22T17:56:51Z"
      },
      "spec": {
        "description": "Rewrite requests targeting /ds/query to the query service",
        "stage": "experimental",
        "codeowner": "@grafana/grafana-app-platform-squad",
        "requiresDevMode": true,
        "requiresRestart": true
      }
    },
    {
      "metadata": {
        "name": "managedPluginsInstall",
        "resourceVersion": "1711130211436",
        "creationTimestamp": "2024-03-22T17:56:51Z"
      },
      "spec": {
        "description": "Install managed plugins directly from plugins catalog",
        "stage": "GA",
        "codeowner": "@grafana/plugins-platform-backend"
      }
    },
    {
      "metadata": {
        "name": "kubernetesFeatureToggles",
        "resourceVersion": "1711130211436",
        "creationTimestamp": "2024-03-22T17:56:51Z"
      },
      "spec": {
        "description": "Use the kubernetes API for feature toggle management in the frontend",
        "stage": "experimental",
        "codeowner": "@grafana/grafana-operator-experience-squad",
        "frontend": true,
        "hideFromAdminPage": true
      }
    },
    {
      "metadata": {
        "name": "featureHighlights",
        "resourceVersion": "1711130211436",
        "creationTimestamp": "2024-03-22T17:56:51Z"
      },
      "spec": {
        "description": "Highlight Grafana Enterprise features",
        "stage": "GA",
        "codeowner": "@grafana/grafana-as-code",
        "allowSelfServe": true
      }
    },
    {
      "metadata": {
        "name": "exploreContentOutline",
        "resourceVersion": "1711130211436",
        "creationTimestamp": "2024-03-22T17:56:51Z"
      },
      "spec": {
        "description": "Content outline sidebar",
        "stage": "GA",
        "codeowner": "@grafana/explore-squad",
        "frontend": true,
        "allowSelfServe": true
      }
    },
    {
      "metadata": {
        "name": "influxdbSqlSupport",
        "resourceVersion": "1711130211436",
        "creationTimestamp": "2024-03-22T17:56:51Z"
      },
      "spec": {
        "description": "Enable InfluxDB SQL query language support with new querying UI",
        "stage": "GA",
        "codeowner": "@grafana/observability-metrics",
        "requiresRestart": true,
        "allowSelfServe": true
      }
    },
    {
      "metadata": {
        "name": "alertingNoDataErrorExecution",
        "resourceVersion": "1711130211436",
        "creationTimestamp": "2024-03-22T17:56:51Z"
      },
      "spec": {
        "description": "Changes how Alerting state manager handles execution of NoData/Error",
        "stage": "GA",
        "codeowner": "@grafana/alerting-squad",
        "requiresRestart": true
      }
    },
    {
      "metadata": {
        "name": "autoMigrateOldPanels",
        "resourceVersion": "1711130211436",
        "creationTimestamp": "2024-03-22T17:56:51Z"
      },
      "spec": {
        "description": "Migrate old angular panels to supported versions (graph, table-old, worldmap, etc)",
        "stage": "preview",
        "codeowner": "@grafana/dataviz-squad",
        "frontend": true
      }
    },
    {
      "metadata": {
        "name": "grpcServer",
        "resourceVersion": "1711130211436",
        "creationTimestamp": "2024-03-22T17:56:51Z"
      },
      "spec": {
        "description": "Run the GRPC server",
        "stage": "preview",
        "codeowner": "@grafana/grafana-app-platform-squad",
        "hideFromAdminPage": true
      }
    },
    {
      "metadata": {
        "name": "sseGroupByDatasource",
        "resourceVersion": "1711130211436",
        "creationTimestamp": "2024-03-22T17:56:51Z"
      },
      "spec": {
        "description": "Send query to the same datasource in a single request when using server side expressions. The `cloudWatchBatchQueries` feature toggle should be enabled if this used with CloudWatch.",
        "stage": "experimental",
        "codeowner": "@grafana/observability-metrics"
      }
    },
    {
      "metadata": {
        "name": "extractFieldsNameDeduplication",
        "resourceVersion": "1711130211436",
        "creationTimestamp": "2024-03-22T17:56:51Z"
      },
      "spec": {
        "description": "Make sure extracted field names are unique in the dataframe",
        "stage": "experimental",
        "codeowner": "@grafana/dataviz-squad",
        "frontend": true
      }
    },
    {
      "metadata": {
        "name": "newFolderPicker",
        "resourceVersion": "1711130211436",
        "creationTimestamp": "2024-03-22T17:56:51Z"
      },
      "spec": {
        "description": "Enables the nested folder picker without having nested folders enabled",
        "stage": "experimental",
        "codeowner": "@grafana/grafana-frontend-platform",
        "frontend": true
      }
    },
    {
      "metadata": {
        "name": "refactorVariablesTimeRange",
        "resourceVersion": "1711130211436",
        "creationTimestamp": "2024-03-22T17:56:51Z"
      },
      "spec": {
        "description": "Refactor time range variables flow to reduce number of API calls made when query variables are chained",
        "stage": "preview",
        "codeowner": "@grafana/dashboards-squad",
        "hideFromAdminPage": true
      }
    },
    {
      "metadata": {
        "name": "lokiPredefinedOperations",
        "resourceVersion": "1711130211436",
        "creationTimestamp": "2024-03-22T17:56:51Z"
      },
      "spec": {
        "description": "Adds predefined query operations to Loki query editor",
        "stage": "experimental",
        "codeowner": "@grafana/observability-logs",
        "frontend": true
      }
    },
    {
      "metadata": {
        "name": "grafanaAPIServerWithExperimentalAPIs",
        "resourceVersion": "1711130211436",
        "creationTimestamp": "2024-03-22T17:56:51Z"
      },
      "spec": {
        "description": "Register experimental APIs with the k8s API server",
        "stage": "experimental",
        "codeowner": "@grafana/grafana-app-platform-squad",
        "requiresDevMode": true,
        "requiresRestart": true
      }
    },
    {
      "metadata": {
        "name": "onPremToCloudMigrations",
        "resourceVersion": "1711130211436",
        "creationTimestamp": "2024-03-22T17:56:51Z"
      },
      "spec": {
        "description": "In-development feature that will allow users to easily migrate their on-prem Grafana instances to Grafana Cloud.",
        "stage": "experimental",
        "codeowner": "@grafana/grafana-operator-experience-squad"
      }
    },
    {
      "metadata": {
        "name": "dashboardSceneSolo",
        "resourceVersion": "1711130211436",
        "creationTimestamp": "2024-03-22T17:56:51Z"
      },
      "spec": {
        "description": "Enables rendering dashboards using scenes for solo panels",
        "stage": "experimental",
        "codeowner": "@grafana/dashboards-squad",
        "frontend": true
      }
    },
    {
      "metadata": {
        "name": "canvasPanelPanZoom",
        "resourceVersion": "1711130211436",
        "creationTimestamp": "2024-03-22T17:56:51Z"
      },
      "spec": {
        "description": "Allow pan and zoom in canvas panel",
        "stage": "preview",
        "codeowner": "@grafana/dataviz-squad",
        "frontend": true
      }
    },
    {
      "metadata": {
        "name": "lokiQuerySplitting",
        "resourceVersion": "1711130211436",
        "creationTimestamp": "2024-03-22T17:56:51Z"
      },
      "spec": {
        "description": "Split large interval queries into subqueries with smaller time intervals",
        "stage": "GA",
        "codeowner": "@grafana/observability-logs",
        "frontend": true,
        "allowSelfServe": true
      }
    },
    {
      "metadata": {
        "name": "grafanaAPIServerEnsureKubectlAccess",
        "resourceVersion": "1711130211436",
        "creationTimestamp": "2024-03-22T17:56:51Z"
      },
      "spec": {
        "description": "Start an additional https handler and write kubectl options",
        "stage": "experimental",
        "codeowner": "@grafana/grafana-app-platform-squad",
        "requiresDevMode": true,
        "requiresRestart": true
      }
    },
    {
      "metadata": {
        "name": "configurableSchedulerTick",
        "resourceVersion": "1711130211436",
        "creationTimestamp": "2024-03-22T17:56:51Z"
      },
      "spec": {
        "description": "Enable changing the scheduler base interval via configuration option unified_alerting.scheduler_tick_interval",
        "stage": "experimental",
        "codeowner": "@grafana/alerting-squad",
        "requiresRestart": true,
        "hideFromDocs": true
      }
    },
    {
      "metadata": {
        "name": "wargamesTesting",
        "resourceVersion": "1711130211436",
        "creationTimestamp": "2024-03-22T17:56:51Z"
      },
      "spec": {
        "description": "Placeholder feature flag for internal testing",
        "stage": "experimental",
        "codeowner": "@grafana/hosted-grafana-team"
      }
    },
    {
      "metadata": {
        "name": "recoveryThreshold",
        "resourceVersion": "1711130211436",
        "creationTimestamp": "2024-03-22T17:56:51Z"
      },
      "spec": {
        "description": "Enables feature recovery threshold (aka hysteresis) for threshold server-side expression",
        "stage": "GA",
        "codeowner": "@grafana/alerting-squad",
        "requiresRestart": true
      }
    },
    {
      "metadata": {
        "name": "alertmanagerRemoteOnly",
        "resourceVersion": "1711130211436",
        "creationTimestamp": "2024-03-22T17:56:51Z"
      },
      "spec": {
        "description": "Disable the internal Alertmanager and only use the external one defined.",
        "stage": "experimental",
        "codeowner": "@grafana/alerting-squad"
      }
    },
    {
      "metadata": {
        "name": "recordedQueriesMulti",
        "resourceVersion": "1711130211436",
        "creationTimestamp": "2024-03-22T17:56:51Z"
      },
      "spec": {
        "description": "Enables writing multiple items from a single query within Recorded Queries",
        "stage": "GA",
        "codeowner": "@grafana/observability-metrics"
      }
    },
    {
      "metadata": {
        "name": "formatString",
        "resourceVersion": "1711130211436",
        "creationTimestamp": "2024-03-22T17:56:51Z"
      },
      "spec": {
        "description": "Enable format string transformer",
        "stage": "preview",
        "codeowner": "@grafana/dataviz-squad",
        "frontend": true
      }
    },
    {
      "metadata": {
        "name": "pdfTables",
        "resourceVersion": "1711130211436",
        "creationTimestamp": "2024-03-22T17:56:51Z"
      },
      "spec": {
        "description": "Enables generating table data as PDF in reporting",
        "stage": "preview",
        "codeowner": "@grafana/sharing-squad"
      }
    },
    {
      "metadata": {
        "name": "kubernetesAggregator",
        "resourceVersion": "1711130211436",
        "creationTimestamp": "2024-03-22T17:56:51Z"
      },
      "spec": {
        "description": "Enable grafana aggregator",
        "stage": "experimental",
        "codeowner": "@grafana/grafana-app-platform-squad",
        "requiresRestart": true
      }
    },
    {
      "metadata": {
        "name": "prometheusDataplane",
        "resourceVersion": "1711130211436",
        "creationTimestamp": "2024-03-22T17:56:51Z"
      },
      "spec": {
        "description": "Changes responses to from Prometheus to be compliant with the dataplane specification. In particular, when this feature toggle is active, the numeric `Field.Name` is set from 'Value' to the value of the `__name__` label.",
        "stage": "GA",
        "codeowner": "@grafana/observability-metrics",
        "allowSelfServe": true
      }
    },
    {
      "metadata": {
        "name": "extraThemes",
        "resourceVersion": "1711130211436",
        "creationTimestamp": "2024-03-22T17:56:51Z"
      },
      "spec": {
        "description": "Enables extra themes",
        "stage": "experimental",
        "codeowner": "@grafana/grafana-frontend-platform",
        "frontend": true
      }
    },
    {
      "metadata": {
        "name": "reportingRetries",
        "resourceVersion": "1711130211436",
        "creationTimestamp": "2024-03-22T17:56:51Z"
      },
      "spec": {
        "description": "Enables rendering retries for the reporting feature",
        "stage": "preview",
        "codeowner": "@grafana/sharing-squad",
        "requiresRestart": true
      }
    },
    {
      "metadata": {
        "name": "cloudWatchBatchQueries",
        "resourceVersion": "1711130211436",
        "creationTimestamp": "2024-03-22T17:56:51Z"
      },
      "spec": {
        "description": "Runs CloudWatch metrics queries as separate batches",
        "stage": "preview",
        "codeowner": "@grafana/aws-datasources"
      }
    },
    {
      "metadata": {
        "name": "cachingOptimizeSerializationMemoryUsage",
        "resourceVersion": "1711130211436",
        "creationTimestamp": "2024-03-22T17:56:51Z"
      },
      "spec": {
        "description": "If enabled, the caching backend gradually serializes query responses for the cache, comparing against the configured `[caching]max_value_mb` value as it goes. This can can help prevent Grafana from running out of memory while attempting to cache very large query responses.",
        "stage": "experimental",
        "codeowner": "@grafana/grafana-operator-experience-squad"
      }
    },
    {
      "metadata": {
        "name": "addFieldFromCalculationStatFunctions",
        "resourceVersion": "1711130211436",
        "creationTimestamp": "2024-03-22T17:56:51Z"
      },
      "spec": {
        "description": "Add cumulative and window functions to the add field from calculation transformation",
        "stage": "preview",
        "codeowner": "@grafana/dataviz-squad",
        "frontend": true
      }
    },
    {
      "metadata": {
        "name": "usePrometheusFrontendPackage",
        "resourceVersion": "1711130211436",
        "creationTimestamp": "2024-03-22T17:56:51Z"
      },
      "spec": {
        "description": "Use the @grafana/prometheus frontend package in core Prometheus.",
        "stage": "experimental",
        "codeowner": "@grafana/observability-metrics",
        "frontend": true
      }
    },
    {
      "metadata": {
        "name": "live-service-web-worker",
        "resourceVersion": "1711130211436",
        "creationTimestamp": "2024-03-22T17:56:51Z"
      },
      "spec": {
        "description": "This will use a webworker thread to processes events rather than the main thread",
        "stage": "experimental",
        "codeowner": "@grafana/grafana-app-platform-squad",
        "frontend": true
      }
    },
    {
      "metadata": {
        "name": "kubernetesPlaylists",
        "resourceVersion": "1711130211436",
        "creationTimestamp": "2024-03-22T17:56:51Z"
      },
      "spec": {
        "description": "Use the kubernetes API in the frontend for playlists, and route /api/playlist requests to k8s",
        "stage": "experimental",
        "codeowner": "@grafana/grafana-app-platform-squad",
        "requiresRestart": true
      }
    },
    {
      "metadata": {
        "name": "flameGraphItemCollapsing",
        "resourceVersion": "1711130211436",
        "creationTimestamp": "2024-03-22T17:56:51Z"
      },
      "spec": {
        "description": "Allow collapsing of flame graph items",
        "stage": "experimental",
        "codeowner": "@grafana/observability-traces-and-profiling",
        "frontend": true
      }
    },
    {
      "metadata": {
        "name": "regressionTransformation",
        "resourceVersion": "1711130211436",
        "creationTimestamp": "2024-03-22T17:56:51Z"
      },
      "spec": {
        "description": "Enables regression analysis transformation",
        "stage": "preview",
        "codeowner": "@grafana/dataviz-squad",
        "frontend": true
      }
    },
    {
      "metadata": {
        "name": "enablePluginsTracingByDefault",
        "resourceVersion": "1711130211436",
        "creationTimestamp": "2024-03-22T17:56:51Z"
      },
      "spec": {
        "description": "Enable plugin tracing for all external plugins",
        "stage": "GA",
        "codeowner": "@grafana/plugins-platform-backend",
        "requiresRestart": true
      }
    },
    {
      "metadata": {
        "name": "newPDFRendering",
        "resourceVersion": "1711130211436",
        "creationTimestamp": "2024-03-22T17:56:51Z"
      },
      "spec": {
        "description": "New implementation for the dashboard-to-PDF rendering",
        "stage": "preview",
        "codeowner": "@grafana/sharing-squad"
      }
    },
    {
      "metadata": {
        "name": "topnav",
        "resourceVersion": "1711130211436",
        "creationTimestamp": "2024-03-22T17:56:51Z"
      },
      "spec": {
        "description": "Enables topnav support in external plugins. The new Grafana navigation cannot be disabled.",
        "stage": "deprecated",
        "codeowner": "@grafana/grafana-frontend-platform"
      }
    },
    {
      "metadata": {
        "name": "unifiedStorage",
        "resourceVersion": "1711130211436",
        "creationTimestamp": "2024-03-22T17:56:51Z"
      },
      "spec": {
        "description": "SQL-based k8s storage",
        "stage": "experimental",
        "codeowner": "@grafana/grafana-app-platform-squad",
        "requiresDevMode": true,
        "requiresRestart": true
      }
    },
    {
      "metadata": {
        "name": "mysqlAnsiQuotes",
        "resourceVersion": "1711130211436",
        "creationTimestamp": "2024-03-22T17:56:51Z"
      },
      "spec": {
        "description": "Use double quotes to escape keyword in a MySQL query",
        "stage": "experimental",
        "codeowner": "@grafana/backend-platform"
      }
    },
    {
      "metadata": {
        "name": "angularDeprecationUI",
        "resourceVersion": "1711130211436",
        "creationTimestamp": "2024-03-22T17:56:51Z"
      },
      "spec": {
        "description": "Display Angular warnings in dashboards and panels",
        "stage": "GA",
        "codeowner": "@grafana/plugins-platform-backend",
        "frontend": true
      }
    },
    {
      "metadata": {
        "name": "lokiQueryHints",
        "resourceVersion": "1711130211436",
        "creationTimestamp": "2024-03-22T17:56:51Z"
      },
      "spec": {
        "description": "Enables query hints for Loki",
        "stage": "GA",
        "codeowner": "@grafana/observability-logs",
        "frontend": true
      }
    },
    {
      "metadata": {
        "name": "autoMigrateGraphPanel",
        "resourceVersion": "1711130211436",
        "creationTimestamp": "2024-03-22T17:56:51Z"
      },
      "spec": {
        "description": "Migrate old graph panel to supported time series panel - broken out from autoMigrateOldPanels to enable granular tracking",
        "stage": "preview",
        "codeowner": "@grafana/dataviz-squad",
        "frontend": true
      }
    },
    {
      "metadata": {
        "name": "lokiQuerySplittingConfig",
        "resourceVersion": "1711130211436",
        "creationTimestamp": "2024-03-22T17:56:51Z"
      },
      "spec": {
        "description": "Give users the option to configure split durations for Loki queries",
        "stage": "experimental",
        "codeowner": "@grafana/observability-logs",
        "frontend": true
      }
    },
    {
      "metadata": {
        "name": "awsDatasourcesNewFormStyling",
        "resourceVersion": "1711130211436",
        "creationTimestamp": "2024-03-22T17:56:51Z"
      },
      "spec": {
        "description": "Applies new form styling for configuration and query editors in AWS plugins",
        "stage": "preview",
        "codeowner": "@grafana/aws-datasources",
        "frontend": true
      }
    },
    {
      "metadata": {
        "name": "disableEnvelopeEncryption",
        "resourceVersion": "1711130211436",
        "creationTimestamp": "2024-03-22T17:56:51Z"
      },
      "spec": {
        "description": "Disable envelope encryption (emergency only)",
        "stage": "GA",
        "codeowner": "@grafana/grafana-as-code",
        "hideFromAdminPage": true
      }
    },
    {
      "metadata": {
        "name": "publicDashboardsScene",
        "resourceVersion": "1711130211436",
        "creationTimestamp": "2024-03-22T17:56:51Z"
      },
      "spec": {
        "description": "Enables public dashboard rendering using scenes",
        "stage": "experimental",
        "codeowner": "@grafana/sharing-squad",
        "frontend": true
      }
    },
    {
      "metadata": {
        "name": "alertingBacktesting",
        "resourceVersion": "1711130211436",
        "creationTimestamp": "2024-03-22T17:56:51Z"
      },
      "spec": {
        "description": "Rule backtesting API for alerting",
        "stage": "experimental",
        "codeowner": "@grafana/alerting-squad"
      }
    },
    {
      "metadata": {
        "name": "dashboardEmbed",
        "resourceVersion": "1711130211436",
        "creationTimestamp": "2024-03-22T17:56:51Z"
      },
      "spec": {
        "description": "Allow embedding dashboard for external use in Code editors",
        "stage": "experimental",
        "codeowner": "@grafana/grafana-as-code",
        "frontend": true
      }
    },
    {
      "metadata": {
        "name": "alertmanagerRemotePrimary",
        "resourceVersion": "1711130211436",
        "creationTimestamp": "2024-03-22T17:56:51Z"
      },
      "spec": {
        "description": "Enable Grafana to have a remote Alertmanager instance as the primary Alertmanager.",
        "stage": "experimental",
        "codeowner": "@grafana/alerting-squad"
      }
    },
    {
      "metadata": {
<<<<<<< HEAD
        "name": "dashboardEmbed",
        "resourceVersion": "1710775442129",
        "creationTimestamp": "2024-03-18T15:24:02Z",
        "deletionTimestamp": "2024-03-25T10:17:25Z"
      },
      "spec": {
        "description": "Allow embedding dashboard for external use in Code editors",
        "stage": "experimental",
        "codeowner": "@grafana/grafana-as-code",
        "frontend": true
      }
    },
    {
      "metadata": {
        "name": "externalCorePlugins",
        "resourceVersion": "1710775442129",
        "creationTimestamp": "2024-03-18T15:24:02Z",
        "deletionTimestamp": "2024-03-25T10:17:25Z"
      },
      "spec": {
        "description": "Allow core plugins to be loaded as external",
        "stage": "experimental",
        "codeowner": "@grafana/plugins-platform-backend"
      }
    },
    {
      "metadata": {
        "name": "alertingSaveStatePeriodic",
        "resourceVersion": "1710775442129",
        "creationTimestamp": "2024-03-18T15:24:02Z",
        "deletionTimestamp": "2024-03-25T10:17:25Z"
      },
      "spec": {
        "description": "Writes the state periodically to the database, asynchronous to rule evaluation",
        "stage": "privatePreview",
        "codeowner": "@grafana/alerting-squad"
      }
    },
    {
      "metadata": {
        "name": "disableEnvelopeEncryption",
        "resourceVersion": "1710775442129",
        "creationTimestamp": "2024-03-18T15:24:02Z",
        "deletionTimestamp": "2024-03-25T10:17:25Z"
      },
      "spec": {
        "description": "Disable envelope encryption (emergency only)",
        "stage": "GA",
        "codeowner": "@grafana/grafana-as-code",
        "hideFromAdminPage": true
      }
    },
    {
      "metadata": {
        "name": "storage",
        "resourceVersion": "1710775442129",
        "creationTimestamp": "2024-03-18T15:24:02Z",
        "deletionTimestamp": "2024-03-25T10:17:25Z"
      },
      "spec": {
        "description": "Configurable storage for dashboards, datasources, and resources",
        "stage": "experimental",
        "codeowner": "@grafana/grafana-app-platform-squad"
      }
    },
    {
      "metadata": {
        "name": "datasourceQueryMultiStatus",
        "resourceVersion": "1710775442129",
        "creationTimestamp": "2024-03-18T15:24:02Z",
        "deletionTimestamp": "2024-03-25T10:17:25Z"
      },
      "spec": {
        "description": "Introduce HTTP 207 Multi Status for api/ds/query",
        "stage": "experimental",
        "codeowner": "@grafana/plugins-platform-backend"
      }
    },
    {
      "metadata": {
        "name": "alertStateHistoryLokiSecondary",
        "resourceVersion": "1710775442129",
        "creationTimestamp": "2024-03-18T15:24:02Z",
        "deletionTimestamp": "2024-03-25T10:17:25Z"
      },
      "spec": {
        "description": "Enable Grafana to write alert state history to an external Loki instance in addition to Grafana annotations.",
        "stage": "experimental",
        "codeowner": "@grafana/alerting-squad"
      }
    },
    {
      "metadata": {
        "name": "unifiedRequestLog",
        "resourceVersion": "1710775442129",
        "creationTimestamp": "2024-03-18T15:24:02Z",
        "deletionTimestamp": "2024-03-25T10:17:25Z"
      },
      "spec": {
        "description": "Writes error logs to the request logger",
        "stage": "experimental",
        "codeowner": "@grafana/backend-platform"
      }
    },
    {
      "metadata": {
        "name": "authAPIAccessTokenAuth",
        "resourceVersion": "1710775442129",
        "creationTimestamp": "2024-03-18T15:24:02Z"
      },
      "spec": {
        "description": "Enables the use of Auth API access tokens for authentication",
        "stage": "experimental",
        "codeowner": "@grafana/identity-access-team",
        "hideFromAdminPage": true,
        "hideFromDocs": true
      }
    },
    {
      "metadata": {
        "name": "migrationLocking",
        "resourceVersion": "1710775442129",
        "creationTimestamp": "2024-03-18T15:24:02Z",
        "deletionTimestamp": "2024-03-25T10:17:25Z"
      },
      "spec": {
        "description": "Lock database during migrations",
        "stage": "preview",
        "codeowner": "@grafana/backend-platform"
      }
    },
    {
      "metadata": {
        "name": "extraThemes",
        "resourceVersion": "1710775442129",
        "creationTimestamp": "2024-03-18T15:24:02Z",
        "deletionTimestamp": "2024-03-25T10:17:25Z"
      },
      "spec": {
        "description": "Enables extra themes",
        "stage": "experimental",
        "codeowner": "@grafana/grafana-frontend-platform",
        "frontend": true
      }
    },
    {
      "metadata": {
        "name": "alertmanagerRemotePrimary",
        "resourceVersion": "1710775442129",
        "creationTimestamp": "2024-03-18T15:24:02Z",
        "deletionTimestamp": "2024-03-25T10:17:25Z"
      },
      "spec": {
        "description": "Enable Grafana to have a remote Alertmanager instance as the primary Alertmanager.",
        "stage": "experimental",
        "codeowner": "@grafana/alerting-squad"
      }
    },
    {
      "metadata": {
        "name": "panelFilterVariable",
        "resourceVersion": "1710775442129",
        "creationTimestamp": "2024-03-18T15:24:02Z",
        "deletionTimestamp": "2024-03-25T10:17:25Z"
      },
      "spec": {
        "description": "Enables use of the `systemPanelFilterVar` variable to filter panels in a dashboard",
        "stage": "experimental",
        "codeowner": "@grafana/dashboards-squad",
        "frontend": true,
        "hideFromDocs": true
      }
    },
    {
      "metadata": {
        "name": "nodeGraphDotLayout",
        "resourceVersion": "1710775442129",
        "creationTimestamp": "2024-03-18T15:24:02Z",
        "deletionTimestamp": "2024-03-25T10:17:25Z"
      },
      "spec": {
        "description": "Changed the layout algorithm for the node graph",
        "stage": "experimental",
        "codeowner": "@grafana/observability-traces-and-profiling",
        "frontend": true
      }
    },
    {
      "metadata": {
        "name": "lokiPredefinedOperations",
        "resourceVersion": "1710775442129",
        "creationTimestamp": "2024-03-18T15:24:02Z",
        "deletionTimestamp": "2024-03-25T10:17:25Z"
      },
      "spec": {
        "description": "Adds predefined query operations to Loki query editor",
        "stage": "experimental",
        "codeowner": "@grafana/observability-logs",
        "frontend": true
      }
    },
    {
      "metadata": {
        "name": "cachingOptimizeSerializationMemoryUsage",
        "resourceVersion": "1710775442129",
        "creationTimestamp": "2024-03-18T15:24:02Z",
        "deletionTimestamp": "2024-03-25T10:17:25Z"
      },
      "spec": {
        "description": "If enabled, the caching backend gradually serializes query responses for the cache, comparing against the configured `[caching]max_value_mb` value as it goes. This can can help prevent Grafana from running out of memory while attempting to cache very large query responses.",
        "stage": "experimental",
        "codeowner": "@grafana/grafana-operator-experience-squad"
      }
    },
    {
      "metadata": {
        "name": "alertmanagerRemoteOnly",
        "resourceVersion": "1710775442129",
        "creationTimestamp": "2024-03-18T15:24:02Z",
        "deletionTimestamp": "2024-03-25T10:17:25Z"
      },
      "spec": {
        "description": "Disable the internal Alertmanager and only use the external one defined.",
        "stage": "experimental",
        "codeowner": "@grafana/alerting-squad"
      }
    },
    {
      "metadata": {
        "name": "featureHighlights",
        "resourceVersion": "1710775442129",
        "creationTimestamp": "2024-03-18T15:24:02Z",
        "deletionTimestamp": "2024-03-25T10:17:25Z"
      },
      "spec": {
        "description": "Highlight Grafana Enterprise features",
        "stage": "GA",
        "codeowner": "@grafana/grafana-as-code",
        "allowSelfServe": true
      }
    },
    {
      "metadata": {
        "name": "nestedFolderPicker",
        "resourceVersion": "1710775442129",
        "creationTimestamp": "2024-03-18T15:24:02Z",
        "deletionTimestamp": "2024-03-25T10:17:25Z"
      },
      "spec": {
        "description": "Enables the new folder picker to work with nested folders. Requires the nestedFolders feature toggle",
        "stage": "GA",
        "codeowner": "@grafana/grafana-frontend-platform",
        "frontend": true,
        "allowSelfServe": true
      }
    },
    {
      "metadata": {
        "name": "influxdbRunQueriesInParallel",
        "resourceVersion": "1710775442129",
        "creationTimestamp": "2024-03-18T15:24:02Z",
        "deletionTimestamp": "2024-03-25T10:17:25Z"
      },
      "spec": {
        "description": "Enables running InfluxDB Influxql queries in parallel",
        "stage": "privatePreview",
        "codeowner": "@grafana/observability-metrics"
      }
    },
    {
      "metadata": {
        "name": "alertStateHistoryLokiPrimary",
        "resourceVersion": "1710775442129",
        "creationTimestamp": "2024-03-18T15:24:02Z",
        "deletionTimestamp": "2024-03-25T10:17:25Z"
      },
      "spec": {
        "description": "Enable a remote Loki instance as the primary source for state history reads.",
        "stage": "experimental",
        "codeowner": "@grafana/alerting-squad"
      }
    },
    {
      "metadata": {
        "name": "alertStateHistoryLokiOnly",
        "resourceVersion": "1710775442129",
        "creationTimestamp": "2024-03-18T15:24:02Z",
        "deletionTimestamp": "2024-03-25T10:17:25Z"
      },
      "spec": {
        "description": "Disable Grafana alerts from emitting annotations when a remote Loki instance is available.",
        "stage": "experimental",
        "codeowner": "@grafana/alerting-squad"
      }
    },
    {
      "metadata": {
        "name": "awsDatasourcesTempCredentials",
        "resourceVersion": "1710775442129",
        "creationTimestamp": "2024-03-18T15:24:02Z",
        "deletionTimestamp": "2024-03-25T10:17:25Z"
      },
      "spec": {
        "description": "Support temporary security credentials in AWS plugins for Grafana Cloud customers",
        "stage": "experimental",
        "codeowner": "@grafana/aws-datasources"
      }
    },
    {
      "metadata": {
        "name": "regressionTransformation",
        "resourceVersion": "1710775442129",
        "creationTimestamp": "2024-03-18T15:24:02Z",
        "deletionTimestamp": "2024-03-25T10:17:25Z"
      },
      "spec": {
        "description": "Enables regression analysis transformation",
        "stage": "preview",
        "codeowner": "@grafana/dataviz-squad",
        "frontend": true
      }
    },
    {
      "metadata": {
        "name": "sqlExpressions",
        "resourceVersion": "1710775442129",
        "creationTimestamp": "2024-03-18T15:24:02Z",
        "deletionTimestamp": "2024-03-25T10:17:25Z"
      },
      "spec": {
        "description": "Enables using SQL and DuckDB functions as Expressions.",
        "stage": "experimental",
        "codeowner": "@grafana/grafana-app-platform-squad"
      }
    },
    {
      "metadata": {
        "name": "alertmanagerRemoteSecondary",
        "resourceVersion": "1710775442129",
        "creationTimestamp": "2024-03-18T15:24:02Z",
        "deletionTimestamp": "2024-03-25T10:17:25Z"
      },
      "spec": {
        "description": "Enable Grafana to sync configuration and state with a remote Alertmanager.",
        "stage": "experimental",
        "codeowner": "@grafana/alerting-squad"
      }
    },
    {
      "metadata": {
        "name": "pluginsSkipHostEnvVars",
        "resourceVersion": "1710775442129",
        "creationTimestamp": "2024-03-18T15:24:02Z",
        "deletionTimestamp": "2024-03-25T10:17:25Z"
      },
      "spec": {
        "description": "Disables passing host environment variable to plugin processes",
        "stage": "experimental",
        "codeowner": "@grafana/plugins-platform-backend"
      }
    },
    {
      "metadata": {
        "name": "lokiExperimentalStreaming",
        "resourceVersion": "1710775442129",
        "creationTimestamp": "2024-03-18T15:24:02Z",
        "deletionTimestamp": "2024-03-25T10:17:25Z"
      },
      "spec": {
        "description": "Support new streaming approach for loki (prototype, needs special loki build)",
        "stage": "experimental",
        "codeowner": "@grafana/observability-logs"
      }
    },
    {
      "metadata": {
        "name": "returnToPrevious",
        "resourceVersion": "1710775442129",
        "creationTimestamp": "2024-03-18T15:24:02Z",
        "deletionTimestamp": "2024-03-25T10:17:25Z"
      },
      "spec": {
        "description": "Enables the return to previous context functionality",
        "stage": "preview",
        "codeowner": "@grafana/grafana-frontend-platform",
        "frontend": true
      }
    },
    {
      "metadata": {
        "name": "mysqlAnsiQuotes",
        "resourceVersion": "1710775442129",
        "creationTimestamp": "2024-03-18T15:24:02Z",
        "deletionTimestamp": "2024-03-25T10:17:25Z"
      },
      "spec": {
        "description": "Use double quotes to escape keyword in a MySQL query",
        "stage": "experimental",
        "codeowner": "@grafana/backend-platform"
      }
    },
    {
      "metadata": {
        "name": "pluginsDynamicAngularDetectionPatterns",
        "resourceVersion": "1710775442129",
        "creationTimestamp": "2024-03-18T15:24:02Z",
        "deletionTimestamp": "2024-03-25T10:17:25Z"
      },
      "spec": {
        "description": "Enables fetching Angular detection patterns for plugins from GCOM and fallback to hardcoded ones",
        "stage": "experimental",
        "codeowner": "@grafana/plugins-platform-backend"
      }
    },
    {
      "metadata": {
        "name": "prometheusPromQAIL",
        "resourceVersion": "1710775442129",
        "creationTimestamp": "2024-03-18T15:24:02Z",
        "deletionTimestamp": "2024-03-25T10:17:25Z"
      },
      "spec": {
        "description": "Prometheus and AI/ML to assist users in creating a query",
        "stage": "experimental",
        "codeowner": "@grafana/observability-metrics",
        "frontend": true
      }
    },
    {
      "metadata": {
        "name": "correlations",
        "resourceVersion": "1710775442129",
        "creationTimestamp": "2024-03-18T15:24:02Z",
        "deletionTimestamp": "2024-03-25T10:17:25Z"
      },
      "spec": {
        "description": "Correlations page",
        "stage": "GA",
        "codeowner": "@grafana/explore-squad",
        "allowSelfServe": true
      }
    },
    {
      "metadata": {
        "name": "logRequestsInstrumentedAsUnknown",
        "resourceVersion": "1710775442129",
        "creationTimestamp": "2024-03-18T15:24:02Z",
        "deletionTimestamp": "2024-03-25T10:17:25Z"
      },
      "spec": {
        "description": "Logs the path for requests that are instrumented as unknown",
        "stage": "experimental",
        "codeowner": "@grafana/hosted-grafana-team"
      }
    },
    {
      "metadata": {
        "name": "lokiLogsDataplane",
        "resourceVersion": "1710775442129",
        "creationTimestamp": "2024-03-18T15:24:02Z",
        "deletionTimestamp": "2024-03-25T10:17:25Z"
      },
      "spec": {
        "description": "Changes logs responses from Loki to be compliant with the dataplane specification.",
        "stage": "experimental",
        "codeowner": "@grafana/observability-logs"
      }
    },
    {
      "metadata": {
        "name": "cloudWatchBatchQueries",
        "resourceVersion": "1710775442129",
        "creationTimestamp": "2024-03-18T15:24:02Z",
        "deletionTimestamp": "2024-03-25T10:17:25Z"
      },
      "spec": {
        "description": "Runs CloudWatch metrics queries as separate batches",
        "stage": "preview",
        "codeowner": "@grafana/aws-datasources"
      }
    },
    {
      "metadata": {
        "name": "cloudRBACRoles",
        "resourceVersion": "1710775442129",
        "creationTimestamp": "2024-03-18T15:24:02Z",
        "deletionTimestamp": "2024-03-25T10:17:25Z"
      },
      "spec": {
        "description": "Enabled grafana cloud specific RBAC roles",
        "stage": "experimental",
        "codeowner": "@grafana/identity-access-team",
        "requiresRestart": true,
        "hideFromDocs": true
      }
    },
    {
      "metadata": {
        "name": "accessControlOnCall",
        "resourceVersion": "1710775442129",
        "creationTimestamp": "2024-03-18T15:24:02Z",
        "deletionTimestamp": "2024-03-25T10:17:25Z"
      },
      "spec": {
        "description": "Access control primitives for OnCall",
        "stage": "preview",
        "codeowner": "@grafana/identity-access-team",
        "hideFromAdminPage": true
      }
    },
    {
      "metadata": {
        "name": "renderAuthJWT",
        "resourceVersion": "1710775442129",
        "creationTimestamp": "2024-03-18T15:24:02Z",
        "deletionTimestamp": "2024-03-25T10:17:25Z"
      },
      "spec": {
        "description": "Uses JWT-based auth for rendering instead of relying on remote cache",
        "stage": "preview",
        "codeowner": "@grafana/grafana-as-code",
        "hideFromAdminPage": true
      }
    },
    {
      "metadata": {
        "name": "refactorVariablesTimeRange",
        "resourceVersion": "1710775442129",
        "creationTimestamp": "2024-03-18T15:24:02Z",
        "deletionTimestamp": "2024-03-25T10:17:25Z"
      },
      "spec": {
        "description": "Refactor time range variables flow to reduce number of API calls made when query variables are chained",
        "stage": "preview",
        "codeowner": "@grafana/dashboards-squad",
        "hideFromAdminPage": true
      }
    },
    {
      "metadata": {
        "name": "dashgpt",
        "resourceVersion": "1710775442129",
        "creationTimestamp": "2024-03-18T15:24:02Z",
        "deletionTimestamp": "2024-03-25T10:17:25Z"
      },
      "spec": {
        "description": "Enable AI powered features in dashboards",
        "stage": "preview",
        "codeowner": "@grafana/dashboards-squad",
        "frontend": true
      }
    },
    {
      "metadata": {
        "name": "panelMonitoring",
        "resourceVersion": "1710775442129",
        "creationTimestamp": "2024-03-18T15:24:02Z",
        "deletionTimestamp": "2024-03-25T10:17:25Z"
      },
      "spec": {
        "description": "Enables panel monitoring through logs and measurements",
        "stage": "GA",
        "codeowner": "@grafana/dataviz-squad",
        "frontend": true
      }
    },
    {
      "metadata": {
        "name": "externalServiceAccounts",
        "resourceVersion": "1710775442129",
        "creationTimestamp": "2024-03-18T15:24:02Z",
        "deletionTimestamp": "2024-03-25T10:17:25Z"
      },
      "spec": {
        "description": "Automatic service account and token setup for plugins",
        "stage": "preview",
        "codeowner": "@grafana/identity-access-team",
        "hideFromAdminPage": true
      }
    },
    {
      "metadata": {
        "name": "promQLScope",
        "resourceVersion": "1710775442129",
        "creationTimestamp": "2024-03-18T15:24:02Z",
        "deletionTimestamp": "2024-03-25T10:17:25Z"
      },
      "spec": {
        "description": "In-development feature that will allow injection of labels into prometheus queries.",
        "stage": "experimental",
        "codeowner": "@grafana/observability-metrics"
      }
    },
    {
      "metadata": {
        "name": "transformationsVariableSupport",
        "resourceVersion": "1710775442129",
        "creationTimestamp": "2024-03-18T15:24:02Z",
        "deletionTimestamp": "2024-03-25T10:17:25Z"
      },
      "spec": {
        "description": "Allows using variables in transformations",
        "stage": "preview",
        "codeowner": "@grafana/dataviz-squad",
        "frontend": true
      }
    },
    {
      "metadata": {
        "name": "dashboardScene",
        "resourceVersion": "1710775442129",
        "creationTimestamp": "2024-03-18T15:24:02Z",
        "deletionTimestamp": "2024-03-25T10:17:25Z"
      },
      "spec": {
        "description": "Enables dashboard rendering using scenes for all roles",
        "stage": "experimental",
        "codeowner": "@grafana/dashboards-squad",
        "frontend": true
      }
    },
    {
      "metadata": {
        "name": "groupByVariable",
        "resourceVersion": "1710775442129",
        "creationTimestamp": "2024-03-18T15:24:02Z",
        "deletionTimestamp": "2024-03-25T10:17:25Z"
      },
      "spec": {
        "description": "Enable groupBy variable support in scenes dashboards",
        "stage": "experimental",
        "codeowner": "@grafana/dashboards-squad",
        "hideFromAdminPage": true,
        "hideFromDocs": true
      }
    },
    {
      "metadata": {
        "name": "logRowsPopoverMenu",
        "resourceVersion": "1710775442129",
        "creationTimestamp": "2024-03-18T15:24:02Z",
        "deletionTimestamp": "2024-03-25T10:17:25Z"
      },
      "spec": {
        "description": "Enable filtering menu displayed when text of a log line is selected",
        "stage": "GA",
        "codeowner": "@grafana/observability-logs",
        "frontend": true
      }
    },
    {
      "metadata": {
        "name": "groupToNestedTableTransformation",
        "resourceVersion": "1710775442129",
        "creationTimestamp": "2024-03-18T15:24:02Z",
        "deletionTimestamp": "2024-03-25T10:17:25Z"
      },
      "spec": {
        "description": "Enables the group to nested table transformation",
        "stage": "preview",
        "codeowner": "@grafana/dataviz-squad",
        "frontend": true
      }
    },
    {
      "metadata": {
        "name": "exploreContentOutline",
        "resourceVersion": "1710775442129",
        "creationTimestamp": "2024-03-18T15:24:02Z",
        "deletionTimestamp": "2024-03-25T10:17:25Z"
      },
      "spec": {
        "description": "Content outline sidebar",
        "stage": "GA",
        "codeowner": "@grafana/explore-squad",
        "frontend": true,
        "allowSelfServe": true
      }
    },
    {
      "metadata": {
        "name": "libraryPanelRBAC",
        "resourceVersion": "1710775442129",
        "creationTimestamp": "2024-03-18T15:24:02Z",
        "deletionTimestamp": "2024-03-25T10:17:25Z"
      },
      "spec": {
        "description": "Enables RBAC support for library panels",
        "stage": "experimental",
        "codeowner": "@grafana/dashboards-squad",
        "requiresRestart": true
      }
    },
    {
      "metadata": {
        "name": "lokiRunQueriesInParallel",
        "resourceVersion": "1710775442129",
        "creationTimestamp": "2024-03-18T15:24:02Z",
        "deletionTimestamp": "2024-03-25T10:17:25Z"
      },
      "spec": {
        "description": "Enables running Loki queries in parallel",
        "stage": "privatePreview",
        "codeowner": "@grafana/observability-logs"
      }
    },
    {
      "metadata": {
        "name": "kubernetesQueryServiceRewrite",
        "resourceVersion": "1710775442129",
        "creationTimestamp": "2024-03-18T15:24:02Z",
        "deletionTimestamp": "2024-03-25T10:17:25Z"
      },
      "spec": {
        "description": "Rewrite requests targeting /ds/query to the query service",
        "stage": "experimental",
        "codeowner": "@grafana/grafana-app-platform-squad",
        "requiresDevMode": true,
        "requiresRestart": true
      }
    },
    {
      "metadata": {
        "name": "logsInfiniteScrolling",
        "resourceVersion": "1710775442129",
        "creationTimestamp": "2024-03-18T15:24:02Z",
        "deletionTimestamp": "2024-03-25T10:17:25Z"
      },
      "spec": {
        "description": "Enables infinite scrolling for the Logs panel in Explore and Dashboards",
        "stage": "experimental",
        "codeowner": "@grafana/observability-logs",
        "frontend": true
      }
    },
    {
      "metadata": {
        "name": "live-service-web-worker",
        "resourceVersion": "1710775442129",
        "creationTimestamp": "2024-03-18T15:24:02Z",
        "deletionTimestamp": "2024-03-25T10:17:25Z"
      },
      "spec": {
        "description": "This will use a webworker thread to processes events rather than the main thread",
        "stage": "experimental",
        "codeowner": "@grafana/grafana-app-platform-squad",
        "frontend": true
      }
    },
    {
      "metadata": {
        "name": "pluginsFrontendSandbox",
        "resourceVersion": "1710775442129",
        "creationTimestamp": "2024-03-18T15:24:02Z",
        "deletionTimestamp": "2024-03-25T10:17:25Z"
      },
      "spec": {
        "description": "Enables the plugins frontend sandbox",
        "stage": "experimental",
        "codeowner": "@grafana/plugins-platform-backend",
        "frontend": true
      }
    },
    {
      "metadata": {
        "name": "traceQLStreaming",
        "resourceVersion": "1710775442129",
        "creationTimestamp": "2024-03-18T15:24:02Z",
        "deletionTimestamp": "2024-03-25T10:17:25Z"
      },
      "spec": {
        "description": "Enables response streaming of TraceQL queries of the Tempo data source",
        "stage": "GA",
        "codeowner": "@grafana/observability-traces-and-profiling",
        "frontend": true
      }
    },
    {
      "metadata": {
        "name": "alertingInsights",
        "resourceVersion": "1710775442129",
        "creationTimestamp": "2024-03-18T15:24:02Z",
        "deletionTimestamp": "2024-03-25T10:17:25Z"
      },
      "spec": {
        "description": "Show the new alerting insights landing page",
        "stage": "GA",
        "codeowner": "@grafana/alerting-squad",
        "frontend": true,
        "hideFromAdminPage": true
      }
    },
    {
      "metadata": {
        "name": "extractFieldsNameDeduplication",
        "resourceVersion": "1710775442129",
        "creationTimestamp": "2024-03-18T15:24:02Z",
        "deletionTimestamp": "2024-03-25T10:17:25Z"
      },
      "spec": {
        "description": "Make sure extracted field names are unique in the dataframe",
        "stage": "experimental",
        "codeowner": "@grafana/dataviz-squad",
        "frontend": true
      }
=======
        "name": "oauthRequireSubClaim",
        "resourceVersion": "1711371458317",
        "creationTimestamp": "2024-03-25T10:50:29Z",
        "annotations": {
          "grafana.app/updatedTimestamp": "2024-03-25 12:57:38.317427693 +0000 UTC"
        }
      },
      "spec": {
        "description": "Require that sub claims is present in oauth tokens.",
        "stage": "experimental",
        "codeowner": "@grafana/identity-access-team",
        "hideFromAdminPage": true,
        "hideFromDocs": true
      }
>>>>>>> 20eac8d2
    }
  ]
}<|MERGE_RESOLUTION|>--- conflicted
+++ resolved
@@ -2049,813 +2049,6 @@
     },
     {
       "metadata": {
-<<<<<<< HEAD
-        "name": "dashboardEmbed",
-        "resourceVersion": "1710775442129",
-        "creationTimestamp": "2024-03-18T15:24:02Z",
-        "deletionTimestamp": "2024-03-25T10:17:25Z"
-      },
-      "spec": {
-        "description": "Allow embedding dashboard for external use in Code editors",
-        "stage": "experimental",
-        "codeowner": "@grafana/grafana-as-code",
-        "frontend": true
-      }
-    },
-    {
-      "metadata": {
-        "name": "externalCorePlugins",
-        "resourceVersion": "1710775442129",
-        "creationTimestamp": "2024-03-18T15:24:02Z",
-        "deletionTimestamp": "2024-03-25T10:17:25Z"
-      },
-      "spec": {
-        "description": "Allow core plugins to be loaded as external",
-        "stage": "experimental",
-        "codeowner": "@grafana/plugins-platform-backend"
-      }
-    },
-    {
-      "metadata": {
-        "name": "alertingSaveStatePeriodic",
-        "resourceVersion": "1710775442129",
-        "creationTimestamp": "2024-03-18T15:24:02Z",
-        "deletionTimestamp": "2024-03-25T10:17:25Z"
-      },
-      "spec": {
-        "description": "Writes the state periodically to the database, asynchronous to rule evaluation",
-        "stage": "privatePreview",
-        "codeowner": "@grafana/alerting-squad"
-      }
-    },
-    {
-      "metadata": {
-        "name": "disableEnvelopeEncryption",
-        "resourceVersion": "1710775442129",
-        "creationTimestamp": "2024-03-18T15:24:02Z",
-        "deletionTimestamp": "2024-03-25T10:17:25Z"
-      },
-      "spec": {
-        "description": "Disable envelope encryption (emergency only)",
-        "stage": "GA",
-        "codeowner": "@grafana/grafana-as-code",
-        "hideFromAdminPage": true
-      }
-    },
-    {
-      "metadata": {
-        "name": "storage",
-        "resourceVersion": "1710775442129",
-        "creationTimestamp": "2024-03-18T15:24:02Z",
-        "deletionTimestamp": "2024-03-25T10:17:25Z"
-      },
-      "spec": {
-        "description": "Configurable storage for dashboards, datasources, and resources",
-        "stage": "experimental",
-        "codeowner": "@grafana/grafana-app-platform-squad"
-      }
-    },
-    {
-      "metadata": {
-        "name": "datasourceQueryMultiStatus",
-        "resourceVersion": "1710775442129",
-        "creationTimestamp": "2024-03-18T15:24:02Z",
-        "deletionTimestamp": "2024-03-25T10:17:25Z"
-      },
-      "spec": {
-        "description": "Introduce HTTP 207 Multi Status for api/ds/query",
-        "stage": "experimental",
-        "codeowner": "@grafana/plugins-platform-backend"
-      }
-    },
-    {
-      "metadata": {
-        "name": "alertStateHistoryLokiSecondary",
-        "resourceVersion": "1710775442129",
-        "creationTimestamp": "2024-03-18T15:24:02Z",
-        "deletionTimestamp": "2024-03-25T10:17:25Z"
-      },
-      "spec": {
-        "description": "Enable Grafana to write alert state history to an external Loki instance in addition to Grafana annotations.",
-        "stage": "experimental",
-        "codeowner": "@grafana/alerting-squad"
-      }
-    },
-    {
-      "metadata": {
-        "name": "unifiedRequestLog",
-        "resourceVersion": "1710775442129",
-        "creationTimestamp": "2024-03-18T15:24:02Z",
-        "deletionTimestamp": "2024-03-25T10:17:25Z"
-      },
-      "spec": {
-        "description": "Writes error logs to the request logger",
-        "stage": "experimental",
-        "codeowner": "@grafana/backend-platform"
-      }
-    },
-    {
-      "metadata": {
-        "name": "authAPIAccessTokenAuth",
-        "resourceVersion": "1710775442129",
-        "creationTimestamp": "2024-03-18T15:24:02Z"
-      },
-      "spec": {
-        "description": "Enables the use of Auth API access tokens for authentication",
-        "stage": "experimental",
-        "codeowner": "@grafana/identity-access-team",
-        "hideFromAdminPage": true,
-        "hideFromDocs": true
-      }
-    },
-    {
-      "metadata": {
-        "name": "migrationLocking",
-        "resourceVersion": "1710775442129",
-        "creationTimestamp": "2024-03-18T15:24:02Z",
-        "deletionTimestamp": "2024-03-25T10:17:25Z"
-      },
-      "spec": {
-        "description": "Lock database during migrations",
-        "stage": "preview",
-        "codeowner": "@grafana/backend-platform"
-      }
-    },
-    {
-      "metadata": {
-        "name": "extraThemes",
-        "resourceVersion": "1710775442129",
-        "creationTimestamp": "2024-03-18T15:24:02Z",
-        "deletionTimestamp": "2024-03-25T10:17:25Z"
-      },
-      "spec": {
-        "description": "Enables extra themes",
-        "stage": "experimental",
-        "codeowner": "@grafana/grafana-frontend-platform",
-        "frontend": true
-      }
-    },
-    {
-      "metadata": {
-        "name": "alertmanagerRemotePrimary",
-        "resourceVersion": "1710775442129",
-        "creationTimestamp": "2024-03-18T15:24:02Z",
-        "deletionTimestamp": "2024-03-25T10:17:25Z"
-      },
-      "spec": {
-        "description": "Enable Grafana to have a remote Alertmanager instance as the primary Alertmanager.",
-        "stage": "experimental",
-        "codeowner": "@grafana/alerting-squad"
-      }
-    },
-    {
-      "metadata": {
-        "name": "panelFilterVariable",
-        "resourceVersion": "1710775442129",
-        "creationTimestamp": "2024-03-18T15:24:02Z",
-        "deletionTimestamp": "2024-03-25T10:17:25Z"
-      },
-      "spec": {
-        "description": "Enables use of the `systemPanelFilterVar` variable to filter panels in a dashboard",
-        "stage": "experimental",
-        "codeowner": "@grafana/dashboards-squad",
-        "frontend": true,
-        "hideFromDocs": true
-      }
-    },
-    {
-      "metadata": {
-        "name": "nodeGraphDotLayout",
-        "resourceVersion": "1710775442129",
-        "creationTimestamp": "2024-03-18T15:24:02Z",
-        "deletionTimestamp": "2024-03-25T10:17:25Z"
-      },
-      "spec": {
-        "description": "Changed the layout algorithm for the node graph",
-        "stage": "experimental",
-        "codeowner": "@grafana/observability-traces-and-profiling",
-        "frontend": true
-      }
-    },
-    {
-      "metadata": {
-        "name": "lokiPredefinedOperations",
-        "resourceVersion": "1710775442129",
-        "creationTimestamp": "2024-03-18T15:24:02Z",
-        "deletionTimestamp": "2024-03-25T10:17:25Z"
-      },
-      "spec": {
-        "description": "Adds predefined query operations to Loki query editor",
-        "stage": "experimental",
-        "codeowner": "@grafana/observability-logs",
-        "frontend": true
-      }
-    },
-    {
-      "metadata": {
-        "name": "cachingOptimizeSerializationMemoryUsage",
-        "resourceVersion": "1710775442129",
-        "creationTimestamp": "2024-03-18T15:24:02Z",
-        "deletionTimestamp": "2024-03-25T10:17:25Z"
-      },
-      "spec": {
-        "description": "If enabled, the caching backend gradually serializes query responses for the cache, comparing against the configured `[caching]max_value_mb` value as it goes. This can can help prevent Grafana from running out of memory while attempting to cache very large query responses.",
-        "stage": "experimental",
-        "codeowner": "@grafana/grafana-operator-experience-squad"
-      }
-    },
-    {
-      "metadata": {
-        "name": "alertmanagerRemoteOnly",
-        "resourceVersion": "1710775442129",
-        "creationTimestamp": "2024-03-18T15:24:02Z",
-        "deletionTimestamp": "2024-03-25T10:17:25Z"
-      },
-      "spec": {
-        "description": "Disable the internal Alertmanager and only use the external one defined.",
-        "stage": "experimental",
-        "codeowner": "@grafana/alerting-squad"
-      }
-    },
-    {
-      "metadata": {
-        "name": "featureHighlights",
-        "resourceVersion": "1710775442129",
-        "creationTimestamp": "2024-03-18T15:24:02Z",
-        "deletionTimestamp": "2024-03-25T10:17:25Z"
-      },
-      "spec": {
-        "description": "Highlight Grafana Enterprise features",
-        "stage": "GA",
-        "codeowner": "@grafana/grafana-as-code",
-        "allowSelfServe": true
-      }
-    },
-    {
-      "metadata": {
-        "name": "nestedFolderPicker",
-        "resourceVersion": "1710775442129",
-        "creationTimestamp": "2024-03-18T15:24:02Z",
-        "deletionTimestamp": "2024-03-25T10:17:25Z"
-      },
-      "spec": {
-        "description": "Enables the new folder picker to work with nested folders. Requires the nestedFolders feature toggle",
-        "stage": "GA",
-        "codeowner": "@grafana/grafana-frontend-platform",
-        "frontend": true,
-        "allowSelfServe": true
-      }
-    },
-    {
-      "metadata": {
-        "name": "influxdbRunQueriesInParallel",
-        "resourceVersion": "1710775442129",
-        "creationTimestamp": "2024-03-18T15:24:02Z",
-        "deletionTimestamp": "2024-03-25T10:17:25Z"
-      },
-      "spec": {
-        "description": "Enables running InfluxDB Influxql queries in parallel",
-        "stage": "privatePreview",
-        "codeowner": "@grafana/observability-metrics"
-      }
-    },
-    {
-      "metadata": {
-        "name": "alertStateHistoryLokiPrimary",
-        "resourceVersion": "1710775442129",
-        "creationTimestamp": "2024-03-18T15:24:02Z",
-        "deletionTimestamp": "2024-03-25T10:17:25Z"
-      },
-      "spec": {
-        "description": "Enable a remote Loki instance as the primary source for state history reads.",
-        "stage": "experimental",
-        "codeowner": "@grafana/alerting-squad"
-      }
-    },
-    {
-      "metadata": {
-        "name": "alertStateHistoryLokiOnly",
-        "resourceVersion": "1710775442129",
-        "creationTimestamp": "2024-03-18T15:24:02Z",
-        "deletionTimestamp": "2024-03-25T10:17:25Z"
-      },
-      "spec": {
-        "description": "Disable Grafana alerts from emitting annotations when a remote Loki instance is available.",
-        "stage": "experimental",
-        "codeowner": "@grafana/alerting-squad"
-      }
-    },
-    {
-      "metadata": {
-        "name": "awsDatasourcesTempCredentials",
-        "resourceVersion": "1710775442129",
-        "creationTimestamp": "2024-03-18T15:24:02Z",
-        "deletionTimestamp": "2024-03-25T10:17:25Z"
-      },
-      "spec": {
-        "description": "Support temporary security credentials in AWS plugins for Grafana Cloud customers",
-        "stage": "experimental",
-        "codeowner": "@grafana/aws-datasources"
-      }
-    },
-    {
-      "metadata": {
-        "name": "regressionTransformation",
-        "resourceVersion": "1710775442129",
-        "creationTimestamp": "2024-03-18T15:24:02Z",
-        "deletionTimestamp": "2024-03-25T10:17:25Z"
-      },
-      "spec": {
-        "description": "Enables regression analysis transformation",
-        "stage": "preview",
-        "codeowner": "@grafana/dataviz-squad",
-        "frontend": true
-      }
-    },
-    {
-      "metadata": {
-        "name": "sqlExpressions",
-        "resourceVersion": "1710775442129",
-        "creationTimestamp": "2024-03-18T15:24:02Z",
-        "deletionTimestamp": "2024-03-25T10:17:25Z"
-      },
-      "spec": {
-        "description": "Enables using SQL and DuckDB functions as Expressions.",
-        "stage": "experimental",
-        "codeowner": "@grafana/grafana-app-platform-squad"
-      }
-    },
-    {
-      "metadata": {
-        "name": "alertmanagerRemoteSecondary",
-        "resourceVersion": "1710775442129",
-        "creationTimestamp": "2024-03-18T15:24:02Z",
-        "deletionTimestamp": "2024-03-25T10:17:25Z"
-      },
-      "spec": {
-        "description": "Enable Grafana to sync configuration and state with a remote Alertmanager.",
-        "stage": "experimental",
-        "codeowner": "@grafana/alerting-squad"
-      }
-    },
-    {
-      "metadata": {
-        "name": "pluginsSkipHostEnvVars",
-        "resourceVersion": "1710775442129",
-        "creationTimestamp": "2024-03-18T15:24:02Z",
-        "deletionTimestamp": "2024-03-25T10:17:25Z"
-      },
-      "spec": {
-        "description": "Disables passing host environment variable to plugin processes",
-        "stage": "experimental",
-        "codeowner": "@grafana/plugins-platform-backend"
-      }
-    },
-    {
-      "metadata": {
-        "name": "lokiExperimentalStreaming",
-        "resourceVersion": "1710775442129",
-        "creationTimestamp": "2024-03-18T15:24:02Z",
-        "deletionTimestamp": "2024-03-25T10:17:25Z"
-      },
-      "spec": {
-        "description": "Support new streaming approach for loki (prototype, needs special loki build)",
-        "stage": "experimental",
-        "codeowner": "@grafana/observability-logs"
-      }
-    },
-    {
-      "metadata": {
-        "name": "returnToPrevious",
-        "resourceVersion": "1710775442129",
-        "creationTimestamp": "2024-03-18T15:24:02Z",
-        "deletionTimestamp": "2024-03-25T10:17:25Z"
-      },
-      "spec": {
-        "description": "Enables the return to previous context functionality",
-        "stage": "preview",
-        "codeowner": "@grafana/grafana-frontend-platform",
-        "frontend": true
-      }
-    },
-    {
-      "metadata": {
-        "name": "mysqlAnsiQuotes",
-        "resourceVersion": "1710775442129",
-        "creationTimestamp": "2024-03-18T15:24:02Z",
-        "deletionTimestamp": "2024-03-25T10:17:25Z"
-      },
-      "spec": {
-        "description": "Use double quotes to escape keyword in a MySQL query",
-        "stage": "experimental",
-        "codeowner": "@grafana/backend-platform"
-      }
-    },
-    {
-      "metadata": {
-        "name": "pluginsDynamicAngularDetectionPatterns",
-        "resourceVersion": "1710775442129",
-        "creationTimestamp": "2024-03-18T15:24:02Z",
-        "deletionTimestamp": "2024-03-25T10:17:25Z"
-      },
-      "spec": {
-        "description": "Enables fetching Angular detection patterns for plugins from GCOM and fallback to hardcoded ones",
-        "stage": "experimental",
-        "codeowner": "@grafana/plugins-platform-backend"
-      }
-    },
-    {
-      "metadata": {
-        "name": "prometheusPromQAIL",
-        "resourceVersion": "1710775442129",
-        "creationTimestamp": "2024-03-18T15:24:02Z",
-        "deletionTimestamp": "2024-03-25T10:17:25Z"
-      },
-      "spec": {
-        "description": "Prometheus and AI/ML to assist users in creating a query",
-        "stage": "experimental",
-        "codeowner": "@grafana/observability-metrics",
-        "frontend": true
-      }
-    },
-    {
-      "metadata": {
-        "name": "correlations",
-        "resourceVersion": "1710775442129",
-        "creationTimestamp": "2024-03-18T15:24:02Z",
-        "deletionTimestamp": "2024-03-25T10:17:25Z"
-      },
-      "spec": {
-        "description": "Correlations page",
-        "stage": "GA",
-        "codeowner": "@grafana/explore-squad",
-        "allowSelfServe": true
-      }
-    },
-    {
-      "metadata": {
-        "name": "logRequestsInstrumentedAsUnknown",
-        "resourceVersion": "1710775442129",
-        "creationTimestamp": "2024-03-18T15:24:02Z",
-        "deletionTimestamp": "2024-03-25T10:17:25Z"
-      },
-      "spec": {
-        "description": "Logs the path for requests that are instrumented as unknown",
-        "stage": "experimental",
-        "codeowner": "@grafana/hosted-grafana-team"
-      }
-    },
-    {
-      "metadata": {
-        "name": "lokiLogsDataplane",
-        "resourceVersion": "1710775442129",
-        "creationTimestamp": "2024-03-18T15:24:02Z",
-        "deletionTimestamp": "2024-03-25T10:17:25Z"
-      },
-      "spec": {
-        "description": "Changes logs responses from Loki to be compliant with the dataplane specification.",
-        "stage": "experimental",
-        "codeowner": "@grafana/observability-logs"
-      }
-    },
-    {
-      "metadata": {
-        "name": "cloudWatchBatchQueries",
-        "resourceVersion": "1710775442129",
-        "creationTimestamp": "2024-03-18T15:24:02Z",
-        "deletionTimestamp": "2024-03-25T10:17:25Z"
-      },
-      "spec": {
-        "description": "Runs CloudWatch metrics queries as separate batches",
-        "stage": "preview",
-        "codeowner": "@grafana/aws-datasources"
-      }
-    },
-    {
-      "metadata": {
-        "name": "cloudRBACRoles",
-        "resourceVersion": "1710775442129",
-        "creationTimestamp": "2024-03-18T15:24:02Z",
-        "deletionTimestamp": "2024-03-25T10:17:25Z"
-      },
-      "spec": {
-        "description": "Enabled grafana cloud specific RBAC roles",
-        "stage": "experimental",
-        "codeowner": "@grafana/identity-access-team",
-        "requiresRestart": true,
-        "hideFromDocs": true
-      }
-    },
-    {
-      "metadata": {
-        "name": "accessControlOnCall",
-        "resourceVersion": "1710775442129",
-        "creationTimestamp": "2024-03-18T15:24:02Z",
-        "deletionTimestamp": "2024-03-25T10:17:25Z"
-      },
-      "spec": {
-        "description": "Access control primitives for OnCall",
-        "stage": "preview",
-        "codeowner": "@grafana/identity-access-team",
-        "hideFromAdminPage": true
-      }
-    },
-    {
-      "metadata": {
-        "name": "renderAuthJWT",
-        "resourceVersion": "1710775442129",
-        "creationTimestamp": "2024-03-18T15:24:02Z",
-        "deletionTimestamp": "2024-03-25T10:17:25Z"
-      },
-      "spec": {
-        "description": "Uses JWT-based auth for rendering instead of relying on remote cache",
-        "stage": "preview",
-        "codeowner": "@grafana/grafana-as-code",
-        "hideFromAdminPage": true
-      }
-    },
-    {
-      "metadata": {
-        "name": "refactorVariablesTimeRange",
-        "resourceVersion": "1710775442129",
-        "creationTimestamp": "2024-03-18T15:24:02Z",
-        "deletionTimestamp": "2024-03-25T10:17:25Z"
-      },
-      "spec": {
-        "description": "Refactor time range variables flow to reduce number of API calls made when query variables are chained",
-        "stage": "preview",
-        "codeowner": "@grafana/dashboards-squad",
-        "hideFromAdminPage": true
-      }
-    },
-    {
-      "metadata": {
-        "name": "dashgpt",
-        "resourceVersion": "1710775442129",
-        "creationTimestamp": "2024-03-18T15:24:02Z",
-        "deletionTimestamp": "2024-03-25T10:17:25Z"
-      },
-      "spec": {
-        "description": "Enable AI powered features in dashboards",
-        "stage": "preview",
-        "codeowner": "@grafana/dashboards-squad",
-        "frontend": true
-      }
-    },
-    {
-      "metadata": {
-        "name": "panelMonitoring",
-        "resourceVersion": "1710775442129",
-        "creationTimestamp": "2024-03-18T15:24:02Z",
-        "deletionTimestamp": "2024-03-25T10:17:25Z"
-      },
-      "spec": {
-        "description": "Enables panel monitoring through logs and measurements",
-        "stage": "GA",
-        "codeowner": "@grafana/dataviz-squad",
-        "frontend": true
-      }
-    },
-    {
-      "metadata": {
-        "name": "externalServiceAccounts",
-        "resourceVersion": "1710775442129",
-        "creationTimestamp": "2024-03-18T15:24:02Z",
-        "deletionTimestamp": "2024-03-25T10:17:25Z"
-      },
-      "spec": {
-        "description": "Automatic service account and token setup for plugins",
-        "stage": "preview",
-        "codeowner": "@grafana/identity-access-team",
-        "hideFromAdminPage": true
-      }
-    },
-    {
-      "metadata": {
-        "name": "promQLScope",
-        "resourceVersion": "1710775442129",
-        "creationTimestamp": "2024-03-18T15:24:02Z",
-        "deletionTimestamp": "2024-03-25T10:17:25Z"
-      },
-      "spec": {
-        "description": "In-development feature that will allow injection of labels into prometheus queries.",
-        "stage": "experimental",
-        "codeowner": "@grafana/observability-metrics"
-      }
-    },
-    {
-      "metadata": {
-        "name": "transformationsVariableSupport",
-        "resourceVersion": "1710775442129",
-        "creationTimestamp": "2024-03-18T15:24:02Z",
-        "deletionTimestamp": "2024-03-25T10:17:25Z"
-      },
-      "spec": {
-        "description": "Allows using variables in transformations",
-        "stage": "preview",
-        "codeowner": "@grafana/dataviz-squad",
-        "frontend": true
-      }
-    },
-    {
-      "metadata": {
-        "name": "dashboardScene",
-        "resourceVersion": "1710775442129",
-        "creationTimestamp": "2024-03-18T15:24:02Z",
-        "deletionTimestamp": "2024-03-25T10:17:25Z"
-      },
-      "spec": {
-        "description": "Enables dashboard rendering using scenes for all roles",
-        "stage": "experimental",
-        "codeowner": "@grafana/dashboards-squad",
-        "frontend": true
-      }
-    },
-    {
-      "metadata": {
-        "name": "groupByVariable",
-        "resourceVersion": "1710775442129",
-        "creationTimestamp": "2024-03-18T15:24:02Z",
-        "deletionTimestamp": "2024-03-25T10:17:25Z"
-      },
-      "spec": {
-        "description": "Enable groupBy variable support in scenes dashboards",
-        "stage": "experimental",
-        "codeowner": "@grafana/dashboards-squad",
-        "hideFromAdminPage": true,
-        "hideFromDocs": true
-      }
-    },
-    {
-      "metadata": {
-        "name": "logRowsPopoverMenu",
-        "resourceVersion": "1710775442129",
-        "creationTimestamp": "2024-03-18T15:24:02Z",
-        "deletionTimestamp": "2024-03-25T10:17:25Z"
-      },
-      "spec": {
-        "description": "Enable filtering menu displayed when text of a log line is selected",
-        "stage": "GA",
-        "codeowner": "@grafana/observability-logs",
-        "frontend": true
-      }
-    },
-    {
-      "metadata": {
-        "name": "groupToNestedTableTransformation",
-        "resourceVersion": "1710775442129",
-        "creationTimestamp": "2024-03-18T15:24:02Z",
-        "deletionTimestamp": "2024-03-25T10:17:25Z"
-      },
-      "spec": {
-        "description": "Enables the group to nested table transformation",
-        "stage": "preview",
-        "codeowner": "@grafana/dataviz-squad",
-        "frontend": true
-      }
-    },
-    {
-      "metadata": {
-        "name": "exploreContentOutline",
-        "resourceVersion": "1710775442129",
-        "creationTimestamp": "2024-03-18T15:24:02Z",
-        "deletionTimestamp": "2024-03-25T10:17:25Z"
-      },
-      "spec": {
-        "description": "Content outline sidebar",
-        "stage": "GA",
-        "codeowner": "@grafana/explore-squad",
-        "frontend": true,
-        "allowSelfServe": true
-      }
-    },
-    {
-      "metadata": {
-        "name": "libraryPanelRBAC",
-        "resourceVersion": "1710775442129",
-        "creationTimestamp": "2024-03-18T15:24:02Z",
-        "deletionTimestamp": "2024-03-25T10:17:25Z"
-      },
-      "spec": {
-        "description": "Enables RBAC support for library panels",
-        "stage": "experimental",
-        "codeowner": "@grafana/dashboards-squad",
-        "requiresRestart": true
-      }
-    },
-    {
-      "metadata": {
-        "name": "lokiRunQueriesInParallel",
-        "resourceVersion": "1710775442129",
-        "creationTimestamp": "2024-03-18T15:24:02Z",
-        "deletionTimestamp": "2024-03-25T10:17:25Z"
-      },
-      "spec": {
-        "description": "Enables running Loki queries in parallel",
-        "stage": "privatePreview",
-        "codeowner": "@grafana/observability-logs"
-      }
-    },
-    {
-      "metadata": {
-        "name": "kubernetesQueryServiceRewrite",
-        "resourceVersion": "1710775442129",
-        "creationTimestamp": "2024-03-18T15:24:02Z",
-        "deletionTimestamp": "2024-03-25T10:17:25Z"
-      },
-      "spec": {
-        "description": "Rewrite requests targeting /ds/query to the query service",
-        "stage": "experimental",
-        "codeowner": "@grafana/grafana-app-platform-squad",
-        "requiresDevMode": true,
-        "requiresRestart": true
-      }
-    },
-    {
-      "metadata": {
-        "name": "logsInfiniteScrolling",
-        "resourceVersion": "1710775442129",
-        "creationTimestamp": "2024-03-18T15:24:02Z",
-        "deletionTimestamp": "2024-03-25T10:17:25Z"
-      },
-      "spec": {
-        "description": "Enables infinite scrolling for the Logs panel in Explore and Dashboards",
-        "stage": "experimental",
-        "codeowner": "@grafana/observability-logs",
-        "frontend": true
-      }
-    },
-    {
-      "metadata": {
-        "name": "live-service-web-worker",
-        "resourceVersion": "1710775442129",
-        "creationTimestamp": "2024-03-18T15:24:02Z",
-        "deletionTimestamp": "2024-03-25T10:17:25Z"
-      },
-      "spec": {
-        "description": "This will use a webworker thread to processes events rather than the main thread",
-        "stage": "experimental",
-        "codeowner": "@grafana/grafana-app-platform-squad",
-        "frontend": true
-      }
-    },
-    {
-      "metadata": {
-        "name": "pluginsFrontendSandbox",
-        "resourceVersion": "1710775442129",
-        "creationTimestamp": "2024-03-18T15:24:02Z",
-        "deletionTimestamp": "2024-03-25T10:17:25Z"
-      },
-      "spec": {
-        "description": "Enables the plugins frontend sandbox",
-        "stage": "experimental",
-        "codeowner": "@grafana/plugins-platform-backend",
-        "frontend": true
-      }
-    },
-    {
-      "metadata": {
-        "name": "traceQLStreaming",
-        "resourceVersion": "1710775442129",
-        "creationTimestamp": "2024-03-18T15:24:02Z",
-        "deletionTimestamp": "2024-03-25T10:17:25Z"
-      },
-      "spec": {
-        "description": "Enables response streaming of TraceQL queries of the Tempo data source",
-        "stage": "GA",
-        "codeowner": "@grafana/observability-traces-and-profiling",
-        "frontend": true
-      }
-    },
-    {
-      "metadata": {
-        "name": "alertingInsights",
-        "resourceVersion": "1710775442129",
-        "creationTimestamp": "2024-03-18T15:24:02Z",
-        "deletionTimestamp": "2024-03-25T10:17:25Z"
-      },
-      "spec": {
-        "description": "Show the new alerting insights landing page",
-        "stage": "GA",
-        "codeowner": "@grafana/alerting-squad",
-        "frontend": true,
-        "hideFromAdminPage": true
-      }
-    },
-    {
-      "metadata": {
-        "name": "extractFieldsNameDeduplication",
-        "resourceVersion": "1710775442129",
-        "creationTimestamp": "2024-03-18T15:24:02Z",
-        "deletionTimestamp": "2024-03-25T10:17:25Z"
-      },
-      "spec": {
-        "description": "Make sure extracted field names are unique in the dataframe",
-        "stage": "experimental",
-        "codeowner": "@grafana/dataviz-squad",
-        "frontend": true
-      }
-=======
         "name": "oauthRequireSubClaim",
         "resourceVersion": "1711371458317",
         "creationTimestamp": "2024-03-25T10:50:29Z",
@@ -2870,7 +2063,20 @@
         "hideFromAdminPage": true,
         "hideFromDocs": true
       }
->>>>>>> 20eac8d2
+    },
+    {
+      "metadata": {
+        "name": "authAPIAccessTokenAuth",
+        "resourceVersion": "1711701535283",
+        "creationTimestamp": "2024-03-29T08:38:55Z"
+      },
+      "spec": {
+        "description": "Enables the use of Auth API access tokens for authentication",
+        "stage": "experimental",
+        "codeowner": "@grafana/identity-access-team",
+        "hideFromAdminPage": true,
+        "hideFromDocs": true
+      }
     }
   ]
 }