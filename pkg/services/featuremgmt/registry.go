// To change feature flags, edit:
//  pkg/services/featuremgmt/registry.go
// Then run tests in:
//  pkg/services/featuremgmt/toggles_gen_test.go
// twice to generate and validate the feature flag files

package featuremgmt

var (
	// Register each toggle here
	standardFeatureFlags = []FeatureFlag{
		{
			Name:        "alertingBigTransactions",
			Description: "Use big transactions for alerting database writes",
			State:       FeatureStateAlpha,
		},
		{
			Name:        "trimDefaults",
			Description: "Use cue schema to remove values that will be applied automatically",
			State:       FeatureStateBeta,
		},
		{
			Name:        "disableEnvelopeEncryption",
			Description: "Disable envelope encryption (emergency only)",
			State:       FeatureStateStable,
		},
		{
			Name:        "database_metrics",
			Description: "Add Prometheus metrics for database tables",
			State:       FeatureStateStable,
		},
		{
			Name:        "dashboardPreviews",
			Description: "Create and show thumbnails for dashboard search results",
			State:       FeatureStateAlpha,
		},
		{
			Name:        "live-pipeline",
			Description: "Enable a generic live processing pipeline",
			State:       FeatureStateAlpha,
		},
		{
			Name:         "live-service-web-worker",
			Description:  "This will use a webworker thread to processes events rather than the main thread",
			State:        FeatureStateAlpha,
			FrontendOnly: true,
		},
		{
			Name:         "queryOverLive",
			Description:  "Use Grafana Live WebSocket to execute backend queries",
			State:        FeatureStateAlpha,
			FrontendOnly: true,
		},
		{
			Name:        "panelTitleSearch",
			Description: "Search for dashboards using panel title",
			State:       FeatureStateBeta,
		},
		{
			Name:        "prometheusAzureOverrideAudience",
			Description: "Experimental. Allow override default AAD audience for Azure Prometheus endpoint",
			State:       FeatureStateBeta,
		},
		{
			Name:        "publicDashboards",
			Description: "Enables public access to dashboards",
			State:       FeatureStateAlpha,
		},
		{
			Name:            "publicDashboardsEmailSharing",
			Description:     "Allows public dashboard sharing to be restricted to only allowed emails",
			State:           FeatureStateAlpha,
			RequiresLicense: true,
			RequiresDevMode: true,
		},
		{
			Name:        "lokiLive",
			Description: "Support WebSocket streaming for loki (early prototype)",
			State:       FeatureStateAlpha,
		},
		{
			Name:        "lokiDataframeApi",
			Description: "Use experimental loki api for WebSocket streaming (early prototype)",
			State:       FeatureStateAlpha,
		},
		{
			Name:        "swaggerUi",
			Description: "Serves swagger UI",
			State:       FeatureStateBeta,
		},
		{
			Name:        "featureHighlights",
			Description: "Highlight Grafana Enterprise features",
			State:       FeatureStateStable,
		},
		{
			Name:        "dashboardComments",
			Description: "Enable dashboard-wide comments",
			State:       FeatureStateAlpha,
		},
		{
			Name:        "annotationComments",
			Description: "Enable annotation comments",
			State:       FeatureStateAlpha,
		},
		{
			Name:        "migrationLocking",
			Description: "Lock database during migrations",
			State:       FeatureStateBeta,
		},
		{
			Name:        "storage",
			Description: "Configurable storage for dashboards, datasources, and resources",
			State:       FeatureStateAlpha,
		},
		{
			Name:            "k8s",
			Description:     "Explore native k8s integrations",
			State:           FeatureStateAlpha,
			RequiresDevMode: true,
		},
		{
			Name:            "dashboardsFromStorage",
			Description:     "Load dashboards from the generic storage interface",
			State:           FeatureStateAlpha,
			RequiresDevMode: true, // Also a gate on automatic git storage (for now)
		},
		{
			Name:            "export",
			Description:     "Export grafana instance (to git, etc)",
			State:           FeatureStateAlpha,
			RequiresDevMode: true,
		},
		{
			Name:         "exploreMixedDatasource",
			Description:  "Enable mixed datasource in Explore",
			State:        FeatureStateAlpha,
			FrontendOnly: true,
		},
		{
			Name:         "tracing",
			Description:  "Adds trace ID to error notifications",
			State:        FeatureStateAlpha,
			FrontendOnly: true,
		},
		{
			Name:        "correlations",
			Description: "Correlations page",
			State:       FeatureStateAlpha,
		},
		{
			Name:        "cloudWatchDynamicLabels",
			Description: "Use dynamic labels instead of alias patterns in CloudWatch datasource",
			State:       FeatureStateStable,
			Expression:  "true", // enabled by default
		},
		{
			Name:        "datasourceQueryMultiStatus",
			Description: "Introduce HTTP 207 Multi Status for api/ds/query",
			State:       FeatureStateAlpha,
		},
		{
			Name:         "traceToMetrics",
			Description:  "Enable trace to metrics links",
			State:        FeatureStateAlpha,
			FrontendOnly: true,
		},
		{
			Name:        "newDBLibrary",
			Description: "Use jmoiron/sqlx rather than xorm for a few backend services",
			State:       FeatureStateBeta,
		},
		{
			Name:            "validateDashboardsOnSave",
			Description:     "Validate dashboard JSON POSTed to api/dashboards/db",
			State:           FeatureStateBeta,
			RequiresRestart: true,
		},
		{
			Name:         "autoMigrateGraphPanels",
			Description:  "Replace the angular graph panel with timeseries",
			State:        FeatureStateBeta,
			FrontendOnly: true,
		},
		{
			Name:        "prometheusWideSeries",
			Description: "Enable wide series responses in the Prometheus datasource",
			State:       FeatureStateAlpha,
		},
		{
			Name:         "canvasPanelNesting",
			Description:  "Allow elements nesting",
			State:        FeatureStateAlpha,
			FrontendOnly: true,
		},
		{
			Name:         "scenes",
			Description:  "Experimental framework to build interactive dashboards",
			State:        FeatureStateAlpha,
			FrontendOnly: true,
		},
		{
			Name:            "disableSecretsCompatibility",
			Description:     "Disable duplicated secret storage in legacy tables",
			State:           FeatureStateAlpha,
			RequiresRestart: true,
		},
		{
			Name:        "logRequestsInstrumentedAsUnknown",
			Description: "Logs the path for requests that are instrumented as unknown",
			State:       FeatureStateAlpha,
		},
		{
			Name:        "dataConnectionsConsole",
			Description: "Enables a new top-level page called Connections. This page is an experiment that provides a better experience when you install and configure data sources and other plugins.",
			State:       FeatureStateAlpha,
		},
		{
			Name:        "internationalization",
			Description: "Enables internationalization",
			State:       FeatureStateStable,
			Expression:  "true", // enabled by default
		},
		{
			Name:        "topnav",
			Description: "Displays new top nav and page layouts",
			State:       FeatureStateBeta,
		},
		{
			Name:            "grpcServer",
			Description:     "Run GRPC server",
			State:           FeatureStateAlpha,
			RequiresDevMode: true,
		},
		{
			Name:            "entityStore",
			Description:     "SQL-based entity store (requires storage flag also)",
			State:           FeatureStateAlpha,
			RequiresDevMode: true,
		},
		{
			Name:        "flameGraph",
			Description: "Show the flame graph",
			State:       FeatureStateAlpha,
		},
		{
			Name:        "cloudWatchCrossAccountQuerying",
			Description: "Enables cross-account querying in CloudWatch datasources",
			State:       FeatureStateStable,
			Expression:  "true", //enabled by default
		},
		{
			Name:         "redshiftAsyncQueryDataSupport",
			Description:  "Enable async query data support for Redshift",
			State:        FeatureStateAlpha,
			FrontendOnly: true,
		},
		{
			Name:         "athenaAsyncQueryDataSupport",
			Description:  "Enable async query data support for Athena",
			State:        FeatureStateAlpha,
			FrontendOnly: true,
		},
		{
			Name:         "newPanelChromeUI",
			Description:  "Show updated look and feel of grafana-ui PanelChrome: panel header, icons, and menu",
			State:        FeatureStateAlpha,
			FrontendOnly: true,
		},
		{
			Name:            "queryLibrary",
			Description:     "Reusable query library",
			State:           FeatureStateAlpha,
			RequiresDevMode: true,
		},
		{
			Name:        "showDashboardValidationWarnings",
			Description: "Show warnings when dashboards do not validate against the schema",
			State:       FeatureStateAlpha,
		},
		{
			Name:        "mysqlAnsiQuotes",
			Description: "Use double quotes to escape keyword in a MySQL query",
			State:       FeatureStateAlpha,
		},
		{
			Name:        "accessControlOnCall",
			Description: "Access control primitives for OnCall",
			State:       FeatureStateBeta,
		},
		{
			Name:            "nestedFolders",
			Description:     "Enable folder nesting",
			State:           FeatureStateAlpha,
			RequiresDevMode: true,
		},
		{
			Name:        "accessTokenExpirationCheck",
			Description: "Enable OAuth access_token expiration check and token refresh using the refresh_token",
			State:       FeatureStateStable,
		},
		{
			Name:        "elasticsearchBackendMigration",
			Description: "Use Elasticsearch as backend data source",
			State:       FeatureStateAlpha,
		},
		{
			Name:        "datasourceOnboarding",
			Description: "Enable data source onboarding page",
			State:       FeatureStateAlpha,
		},
		{
			Name:        "secureSocksDatasourceProxy",
			Description: "Enable secure socks tunneling for supported core datasources",
			State:       FeatureStateAlpha,
		},
		{
			Name:        "authnService",
			Description: "Use new auth service to perform authentication",
			State:       FeatureStateAlpha,
		},
		{
			Name:        "disablePrometheusExemplarSampling",
			Description: "Disable Prometheus examplar sampling",
			State:       FeatureStateStable,
		},
		{
			Name:        "alertingBacktesting",
			Description: "Rule backtesting API for alerting",
			State:       FeatureStateAlpha,
		},
		{
			Name:         "editPanelCSVDragAndDrop",
			Description:  "Enables drag and drop for CSV and Excel files",
			FrontendOnly: true,
			State:        FeatureStateAlpha,
		},
		{
			Name:            "alertingNoNormalState",
			Description:     "Stop maintaining state of alerts that are not firing",
			State:           FeatureStateBeta,
			RequiresRestart: false,
		},
		{

			Name:         "logsSampleInExplore",
			Description:  "Enables access to the logs sample feature in Explore",
			State:        FeatureStateStable,
			Expression:   "true", //turned on by default
			FrontendOnly: true,
		},
		{
			Name:         "logsContextDatasourceUi",
			Description:  "Allow datasource to provide custom UI for context view",
			State:        FeatureStateAlpha,
			FrontendOnly: true,
		},
		{
			Name:         "lokiQuerySplitting",
			Description:  "Split large interval queries into subqueries with smaller time intervals",
			State:        FeatureStateAlpha,
			FrontendOnly: true,
		},
		{
<<<<<<< HEAD
			Name:         "traceqlSearch",
			Description:  "Enables the 'TraceQL Search' tab for the Tempo datasource which provides a UI to generate TraceQL queries",
			State:        FeatureStateAlpha,
			FrontendOnly: true,
=======
			Name:        "individualCookiePreferences",
			Description: "Support overriding cookie preferences per user",
			State:       FeatureStateAlpha,
>>>>>>> 8484d0c4
		},
	}
)<|MERGE_RESOLUTION|>--- conflicted
+++ resolved
@@ -362,16 +362,15 @@
 			FrontendOnly: true,
 		},
 		{
-<<<<<<< HEAD
+			Name:        "individualCookiePreferences",
+			Description: "Support overriding cookie preferences per user",
+			State:       FeatureStateAlpha,
+		},
+		{
 			Name:         "traceqlSearch",
 			Description:  "Enables the 'TraceQL Search' tab for the Tempo datasource which provides a UI to generate TraceQL queries",
 			State:        FeatureStateAlpha,
 			FrontendOnly: true,
-=======
-			Name:        "individualCookiePreferences",
-			Description: "Support overriding cookie preferences per user",
-			State:       FeatureStateAlpha,
->>>>>>> 8484d0c4
 		},
 	}
 )