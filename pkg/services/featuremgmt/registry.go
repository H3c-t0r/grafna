// To change feature flags, edit:
//  pkg/services/featuremgmt/registry.go
// Then run tests in:
//  pkg/services/featuremgmt/toggles_gen_test.go

package featuremgmt

var (
	// Register each toggle here
	standardFeatureFlags = []FeatureFlag{
		{
			Name:        "trimDefaults",
			Description: "Use cue schema to remove values that will be applied automatically",
			State:       FeatureStateBeta,
		},
		{
			Name:        "disableEnvelopeEncryption",
			Description: "Disable envelope encryption (emergency only)",
			State:       FeatureStateStable,
		},
		{
			Name:        "serviceAccounts",
			Description: "support service accounts",
			State:       FeatureStateBeta,
		},
		{
			Name:        "database_metrics",
			Description: "Add prometheus metrics for database tables",
			State:       FeatureStateStable,
		},
		{
			Name:        "dashboardPreviews",
			Description: "Create and show thumbnails for dashboard search results",
			State:       FeatureStateAlpha,
		},
		{
			Name:            "dashboardPreviewsAdmin",
			Description:     "Manage the dashboard previews crawler process from the UI",
			State:           FeatureStateAlpha,
			RequiresDevMode: true,
		},
		{
			Name:        "live-config",
			Description: "Save grafana live configuration in SQL tables",
			State:       FeatureStateAlpha,
		},
		{
			Name:        "live-pipeline",
			Description: "enable a generic live processing pipeline",
			State:       FeatureStateAlpha,
		},
		{
			Name:         "live-service-web-worker",
			Description:  "This will use a webworker thread to processes events rather than the main thread",
			State:        FeatureStateAlpha,
			FrontendOnly: true,
		},
		{
			Name:         "queryOverLive",
			Description:  "Use grafana live websocket to execute backend queries",
			State:        FeatureStateAlpha,
			FrontendOnly: true,
		},
		{
			Name:        "panelTitleSearch",
			Description: "Search for dashboards using panel title",
			State:       FeatureStateAlpha,
		},
		{
			Name:         "tempoServiceGraph",
			Description:  "show service",
			State:        FeatureStateBeta,
			FrontendOnly: true,
		},
		{
<<<<<<< HEAD
			Name:         "tempoApmTable",
			Description:  "Show APM table",
			State:        FeatureStateAlpha,
			FrontendOnly: true,
		},
		{
			Name:         "lokiBackendMode",
			Description:  "Loki datasource works as backend datasource",
			State:        FeatureStateAlpha,
			FrontendOnly: true,
			Expression:   "true", // Enabled by default
		},
		{
=======
>>>>>>> 9703c921
			Name:        "prometheus_azure_auth",
			Description: "Experimental. Azure authentication for Prometheus datasource",
			State:       FeatureStateBeta,
		},
		{
			Name:        "prometheusAzureOverrideAudience",
			Description: "Experimental. Allow override default AAD audience for Azure Prometheus endpoint",
			State:       FeatureStateBeta,
		},
		{
			Name:         "influxdbBackendMigration",
			Description:  "Query InfluxDB InfluxQL without the proxy",
			State:        FeatureStateAlpha,
			FrontendOnly: true,
		},
		{
			Name:        "newNavigation",
			Description: "Try the next gen navigation model",
			State:       FeatureStateAlpha,
		},
		{
			Name:            "showFeatureFlagsInUI",
			Description:     "Show feature flags in the settings UI",
			State:           FeatureStateAlpha,
			RequiresDevMode: true,
		},
		{
			Name:            "publicDashboards",
			Description:     "enables public access to dashboards",
			State:           FeatureStateAlpha,
			RequiresDevMode: true,
		},
		{
			Name:        "lokiLive",
			Description: "support websocket streaming for loki (early prototype)",
			State:       FeatureStateAlpha,
		},
		{
			Name:        "swaggerUi",
			Description: "Serves swagger UI",
			State:       FeatureStateBeta,
		},
		{
			Name:        "featureHighlights",
			Description: "Highlight Enterprise features",
			State:       FeatureStateStable,
		},
		{
			Name:        "dashboardComments",
			Description: "Enable dashboard-wide comments",
			State:       FeatureStateAlpha,
		},
		{
			Name:        "annotationComments",
			Description: "Enable annotation comments",
			State:       FeatureStateAlpha,
		},
		{
			Name:        "migrationLocking",
			Description: "Lock database during migrations",
			State:       FeatureStateBeta,
		},
		{
			Name:        "storage",
			Description: "Configurable storage for dashboards, datasources, and resources",
			State:       FeatureStateAlpha,
		},
		{
			Name:            "export",
			Description:     "Export grafana instance (to git, etc)",
			State:           FeatureStateAlpha,
			RequiresDevMode: true,
		},
		{
			Name:            "storageLocalUpload",
			Description:     "allow uploads to local storage",
			State:           FeatureStateAlpha,
			RequiresDevMode: true,
		},
		{
			Name:            "azureMonitorResourcePickerForMetrics",
			Description:     "New UI for Azure Monitor Metrics Query",
			State:           FeatureStateAlpha,
			RequiresDevMode: true,
			FrontendOnly:    true,
		},
		{
			Name:         "explore2Dashboard",
			Description:  "Experimental Explore to Dashboard workflow",
			State:        FeatureStateBeta,
			FrontendOnly: true,
		},
		{
			Name:         "tracing",
			Description:  "Adds trace ID to error notifications",
			State:        FeatureStateAlpha,
			FrontendOnly: true,
		},
		{
			Name:        "commandPalette",
			Description: "Enable command palette",
			State:       FeatureStateAlpha,
		},
		{
			Name:        "savedItems",
			Description: "Enable Saved Items in the navbar.",
			State:       FeatureStateAlpha,
		},
		{
			Name:        "cloudWatchDynamicLabels",
			Description: "Use dynamic labels instead of alias patterns in CloudWatch datasource",
			State:       FeatureStateStable,
		},
		{
			Name:        "datasourceQueryMultiStatus",
			Description: "Introduce HTTP 207 Multi Status for api/ds/query",
			State:       FeatureStateAlpha,
		},
		{
			Name:            "azureMonitorExperimentalUI",
			Description:     "Use grafana-experimental UI in Azure Monitor",
			State:           FeatureStateAlpha,
			RequiresDevMode: true,
			FrontendOnly:    true,
		},
		{
			Name:         "traceToMetrics",
			Description:  "Enable trace to metrics links",
			State:        FeatureStateAlpha,
			FrontendOnly: true,
		},
		{
			Name:        "prometheusStreamingJSONParser",
			Description: "Enable streaming JSON parser for Prometheus datasource",
			State:       FeatureStateBeta,
		},
		{
			Name:            "validateDashboardsOnSave",
			Description:     "Validate dashboard JSON POSTed to api/dashboards/db",
			State:           FeatureStateAlpha,
			RequiresRestart: true,
		},
		{
			Name:        "prometheusWideSeries",
			Description: "Enable wide series responses in the Prometheus datasource",
			State:       FeatureStateAlpha,
		},
		{
			Name:         "canvasPanelNesting",
			Description:  "Allow elements nesting",
			State:        FeatureStateAlpha,
			FrontendOnly: true,
		},
		{
			Name:         "cloudMonitoringExperimentalUI",
			Description:  "Use grafana-experimental UI in Cloud Monitoring",
			State:        FeatureStateAlpha,
			FrontendOnly: true,
		},
	}
)<|MERGE_RESOLUTION|>--- conflicted
+++ resolved
@@ -73,22 +73,12 @@
 			FrontendOnly: true,
 		},
 		{
-<<<<<<< HEAD
 			Name:         "tempoApmTable",
 			Description:  "Show APM table",
 			State:        FeatureStateAlpha,
 			FrontendOnly: true,
 		},
 		{
-			Name:         "lokiBackendMode",
-			Description:  "Loki datasource works as backend datasource",
-			State:        FeatureStateAlpha,
-			FrontendOnly: true,
-			Expression:   "true", // Enabled by default
-		},
-		{
-=======
->>>>>>> 9703c921
 			Name:        "prometheus_azure_auth",
 			Description: "Experimental. Azure authentication for Prometheus datasource",
 			State:       FeatureStateBeta,
