// To change feature flags, edit:
//  pkg/services/featuremgmt/registry.go
// Then run tests in:
//  pkg/services/featuremgmt/toggles_gen_test.go
// twice to generate and validate the feature flag files

package featuremgmt

var (
	// Register each toggle here
	standardFeatureFlags = []FeatureFlag{
		{
			Name:        "trimDefaults",
			Description: "Use cue schema to remove values that will be applied automatically",
			State:       FeatureStateBeta,
		},
		{
			Name:        "disableEnvelopeEncryption",
			Description: "Disable envelope encryption (emergency only)",
			State:       FeatureStateStable,
		},
		{
			Name:        "serviceAccounts",
			Description: "support service accounts",
			State:       FeatureStateBeta,
		},
		{
			Name:        "database_metrics",
			Description: "Add prometheus metrics for database tables",
			State:       FeatureStateStable,
		},
		{
			Name:        "dashboardPreviews",
			Description: "Create and show thumbnails for dashboard search results",
			State:       FeatureStateAlpha,
		},
		{
			Name:            "dashboardPreviewsAdmin",
			Description:     "Manage the dashboard previews crawler process from the UI",
			State:           FeatureStateAlpha,
			RequiresDevMode: true,
		},
		{
			Name:        "live-config",
			Description: "Save grafana live configuration in SQL tables",
			State:       FeatureStateAlpha,
		},
		{
			Name:        "live-pipeline",
			Description: "enable a generic live processing pipeline",
			State:       FeatureStateAlpha,
		},
		{
			Name:         "live-service-web-worker",
			Description:  "This will use a webworker thread to processes events rather than the main thread",
			State:        FeatureStateAlpha,
			FrontendOnly: true,
		},
		{
			Name:         "queryOverLive",
			Description:  "Use grafana live websocket to execute backend queries",
			State:        FeatureStateAlpha,
			FrontendOnly: true,
		},
		{
			Name:        "panelTitleSearch",
			Description: "Search for dashboards using panel title",
			State:       FeatureStateAlpha,
		},
		{
			Name:         "tempoServiceGraph",
			Description:  "show service",
			State:        FeatureStateBeta,
			FrontendOnly: true,
		},
		{
<<<<<<< HEAD
=======
			Name:         "tempoApmTable",
			Description:  "Show APM table",
			State:        FeatureStateAlpha,
			FrontendOnly: true,
		},
		{
			Name:        "prometheus_azure_auth",
			Description: "Experimental. Azure authentication for Prometheus datasource",
			State:       FeatureStateBeta,
		},
		{
>>>>>>> 1af63ba5
			Name:        "prometheusAzureOverrideAudience",
			Description: "Experimental. Allow override default AAD audience for Azure Prometheus endpoint",
			State:       FeatureStateBeta,
		},
		{
			Name:         "influxdbBackendMigration",
			Description:  "Query InfluxDB InfluxQL without the proxy",
			State:        FeatureStateAlpha,
			FrontendOnly: true,
		},
		{
			Name:        "newNavigation",
			Description: "Try the next gen navigation model",
			State:       FeatureStateAlpha,
		},
		{
			Name:            "showFeatureFlagsInUI",
			Description:     "Show feature flags in the settings UI",
			State:           FeatureStateAlpha,
			RequiresDevMode: true,
		},
		{
			Name:            "publicDashboards",
			Description:     "enables public access to dashboards",
			State:           FeatureStateAlpha,
			RequiresDevMode: true,
		},
		{
			Name:        "lokiLive",
			Description: "support websocket streaming for loki (early prototype)",
			State:       FeatureStateAlpha,
		},
		{
			Name:        "lokiDataframeApi",
			Description: "use experimental loki api for websocket streaming (early prototype)",
			State:       FeatureStateAlpha,
		},
		{
			Name:        "swaggerUi",
			Description: "Serves swagger UI",
			State:       FeatureStateBeta,
		},
		{
			Name:        "featureHighlights",
			Description: "Highlight Enterprise features",
			State:       FeatureStateStable,
		},
		{
			Name:        "dashboardComments",
			Description: "Enable dashboard-wide comments",
			State:       FeatureStateAlpha,
		},
		{
			Name:        "annotationComments",
			Description: "Enable annotation comments",
			State:       FeatureStateAlpha,
		},
		{
			Name:        "migrationLocking",
			Description: "Lock database during migrations",
			State:       FeatureStateBeta,
		},
		{
			Name:        "storage",
			Description: "Configurable storage for dashboards, datasources, and resources",
			State:       FeatureStateAlpha,
		},
		{
			Name:            "export",
			Description:     "Export grafana instance (to git, etc)",
			State:           FeatureStateAlpha,
			RequiresDevMode: true,
		},
		{
			Name:            "storageLocalUpload",
			Description:     "allow uploads to local storage",
			State:           FeatureStateAlpha,
			RequiresDevMode: true,
		},
		{
			Name:            "azureMonitorResourcePickerForMetrics",
			Description:     "New UI for Azure Monitor Metrics Query",
			State:           FeatureStateAlpha,
			RequiresDevMode: true,
			FrontendOnly:    true,
		},
		{
			Name:         "explore2Dashboard",
			Description:  "Experimental Explore to Dashboard workflow",
			State:        FeatureStateBeta,
			FrontendOnly: true,
		},
		{
			Name:         "tracing",
			Description:  "Adds trace ID to error notifications",
			State:        FeatureStateAlpha,
			FrontendOnly: true,
		},
		{
			Name:        "commandPalette",
			Description: "Enable command palette",
			State:       FeatureStateAlpha,
		},
		{
			Name:        "savedItems",
			Description: "Enable Saved Items in the navbar.",
			State:       FeatureStateAlpha,
		},
		{
			Name:        "cloudWatchDynamicLabels",
			Description: "Use dynamic labels instead of alias patterns in CloudWatch datasource",
			State:       FeatureStateStable,
		},
		{
			Name:        "datasourceQueryMultiStatus",
			Description: "Introduce HTTP 207 Multi Status for api/ds/query",
			State:       FeatureStateAlpha,
		},
		{
			Name:         "azureMonitorExperimentalUI",
			Description:  "Use grafana-experimental UI in Azure Monitor",
			State:        FeatureStateAlpha,
			FrontendOnly: true,
		},
		{
			Name:         "traceToMetrics",
			Description:  "Enable trace to metrics links",
			State:        FeatureStateAlpha,
			FrontendOnly: true,
		},
		{
			Name:        "prometheusStreamingJSONParser",
			Description: "Enable streaming JSON parser for Prometheus datasource",
			State:       FeatureStateBeta,
		},
		{
			Name:            "validateDashboardsOnSave",
			Description:     "Validate dashboard JSON POSTed to api/dashboards/db",
			State:           FeatureStateAlpha,
			RequiresRestart: true,
		},
		{
			Name:         "autoMigrateGraphPanels",
			Description:  "Replace the angular graph panel with timeseries",
			State:        FeatureStateBeta,
			FrontendOnly: true,
		},
		{
			Name:        "prometheusWideSeries",
			Description: "Enable wide series responses in the Prometheus datasource",
			State:       FeatureStateAlpha,
		},
		{
			Name:         "canvasPanelNesting",
			Description:  "Allow elements nesting",
			State:        FeatureStateAlpha,
			FrontendOnly: true,
		},
		{
			Name:         "cloudMonitoringExperimentalUI",
			Description:  "Use grafana-experimental UI in Cloud Monitoring",
			State:        FeatureStateAlpha,
			FrontendOnly: true,
		},
		{
			Name:        "logRequestsInstrumentedAsUnknown",
			Description: "Logs the path for requests that are instrumented as unknown",
		},
		{
			Name:        "dataConnectionsConsole",
			Description: "Enables a new top-level page called Data Connections. This page is an experiment for better grouping of installing / configuring data sources and other plugins.",
			State:       FeatureStateAlpha,
		},
		{
			Name:        "internationalization",
			Description: "Enables work-in-progress internationalization",
			State:       FeatureStateAlpha,
		},
	}
)<|MERGE_RESOLUTION|>--- conflicted
+++ resolved
@@ -74,20 +74,12 @@
 			FrontendOnly: true,
 		},
 		{
-<<<<<<< HEAD
-=======
 			Name:         "tempoApmTable",
 			Description:  "Show APM table",
 			State:        FeatureStateAlpha,
 			FrontendOnly: true,
 		},
 		{
-			Name:        "prometheus_azure_auth",
-			Description: "Experimental. Azure authentication for Prometheus datasource",
-			State:       FeatureStateBeta,
-		},
-		{
->>>>>>> 1af63ba5
 			Name:        "prometheusAzureOverrideAudience",
 			Description: "Experimental. Allow override default AAD audience for Azure Prometheus endpoint",
 			State:       FeatureStateBeta,
