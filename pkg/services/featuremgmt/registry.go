--- conflicted
+++ resolved
@@ -319,14 +319,6 @@
 			State:       FeatureStateAlpha,
 		},
 		{
-<<<<<<< HEAD
-=======
-			Name:        "interFont",
-			Description: "Switch to inter font",
-			State:       FeatureStateBeta,
-		},
-		{
->>>>>>> 0a9b238d
 			Name:         "newPanelChromeUI",
 			Description:  "Show updated look and feel of grafana-ui PanelChrome: panel header, icons, and menu",
 			State:        FeatureStateAlpha,
