--- conflicted
+++ resolved
@@ -662,14 +662,6 @@
 			RequiresRestart: true,
 		},
 		{
-<<<<<<< HEAD
-			Name:            "influxdbSqlSupport",
-			Description:     "Enable InfluxDB SQL query language support with new querying UI",
-			Stage:           FeatureStageExperimental,
-			FrontendOnly:    false,
-			Owner:           grafanaObservabilityMetricsSquad,
-			RequiresRestart: false,
-=======
 			Name:        "azureMonitorDataplane",
 			Description: "Adds dataplane compliant frame metadata in the Azure Monitor datasource",
 			Stage:       FeatureStageGeneralAvailability,
@@ -696,7 +688,14 @@
 			Owner:           grafanaAlertingSquad,
 			RequiresRestart: true,
 			HideFromDocs:    true,
->>>>>>> 2c26a02b
+		},
+		{
+			Name:            "influxdbSqlSupport",
+			Description:     "Enable InfluxDB SQL query language support with new querying UI",
+			Stage:           FeatureStageExperimental,
+			FrontendOnly:    false,
+			Owner:           grafanaObservabilityMetricsSquad,
+			RequiresRestart: false,
 		},
 	}
 )