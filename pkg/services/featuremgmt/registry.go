// To change feature flags, edit:
//  pkg/services/featuremgmt/registry.go
// Then run tests in:
//  pkg/services/featuremgmt/toggles_gen_test.go
// twice to generate and validate the feature flag files

package featuremgmt

var (
	// Register each toggle here
	standardFeatureFlags = []FeatureFlag{
		{
			Name:        "alertingBigTransactions",
			Description: "Use big transactions for alerting database writes",
			State:       FeatureStateAlpha,
			Owner:       grafanaAlertingSquad,
		},
		{
			Name:        "trimDefaults",
			Description: "Use cue schema to remove values that will be applied automatically",
			State:       FeatureStateBeta,
			Owner:       grafanaAsCodeSquad,
		},
		{
			Name:        "disableEnvelopeEncryption",
			Description: "Disable envelope encryption (emergency only)",
			State:       FeatureStateStable,
			Owner:       grafanaAsCodeSquad,
		},
		{
			Name:        "database_metrics",
			Description: "Add Prometheus metrics for database tables",
			State:       FeatureStateStable,
			Owner:       hostedGrafanaTeam,
		},
		{
			Name:        "dashboardPreviews",
			Description: "Create and show thumbnails for dashboard search results",
			State:       FeatureStateAlpha,
			Owner:       grafanaAppPlatformSquad,
		},
		{
			Name:         "live-service-web-worker",
			Description:  "This will use a webworker thread to processes events rather than the main thread",
			State:        FeatureStateAlpha,
			FrontendOnly: true,
			Owner:        grafanaAppPlatformSquad,
		},
		{
			Name:         "queryOverLive",
			Description:  "Use Grafana Live WebSocket to execute backend queries",
			State:        FeatureStateAlpha,
			FrontendOnly: true,
			Owner:        grafanaAppPlatformSquad,
		},
		{
			Name:        "panelTitleSearch",
			Description: "Search for dashboards using panel title",
			State:       FeatureStateBeta,
			Owner:       grafanaAppPlatformSquad,
		},
		{
			Name:        "prometheusAzureOverrideAudience",
			Description: "Experimental. Allow override default AAD audience for Azure Prometheus endpoint",
			State:       FeatureStateBeta,
			Owner:       grafanaObservabilityMetricsSquad,
		},
		{
			Name:        "publicDashboards",
			Description: "Enables public access to dashboards",
			State:       FeatureStateAlpha,
			Owner:       grafanaDashboardsSquad,
		},
		{
			Name:            "publicDashboardsEmailSharing",
			Description:     "Enables public dashboard sharing to be restricted to only allowed emails",
			State:           FeatureStateAlpha,
			RequiresLicense: true,
			Owner:           grafanaDashboardsSquad,
		},
		{
			Name:        "lokiLive",
			Description: "Support WebSocket streaming for loki (early prototype)",
			State:       FeatureStateAlpha,
			Owner:       grafanaObservabilityLogsSquad,
		},
		{
			Name:        "lokiDataframeApi",
			Description: "Use experimental loki api for WebSocket streaming (early prototype)",
			State:       FeatureStateAlpha,
			Owner:       grafanaObservabilityLogsSquad,
		},
		{
			Name:        "featureHighlights",
			Description: "Highlight Grafana Enterprise features",
			State:       FeatureStateStable,
			Owner:       grafanaAsCodeSquad,
		},
		{
			Name:        "migrationLocking",
			Description: "Lock database during migrations",
			State:       FeatureStateBeta,
			Owner:       grafanaBackendPlatformSquad,
		},
		{
			Name:        "storage",
			Description: "Configurable storage for dashboards, datasources, and resources",
			State:       FeatureStateAlpha,
			Owner:       grafanaAppPlatformSquad,
		},
		{
			Name:            "k8s",
			Description:     "Explore native k8s integrations",
			State:           FeatureStateAlpha,
			RequiresDevMode: true,
			Owner:           grafanaAppPlatformSquad,
		},
		{
			Name:         "exploreMixedDatasource",
			Description:  "Enable mixed datasource in Explore",
			State:        FeatureStateAlpha,
			FrontendOnly: true,
			Owner:        grafanaExploreSquad,
		},
		{
			Name:         "newTraceView",
			Description:  "Shows the new trace view design",
			State:        FeatureStateAlpha,
			FrontendOnly: true,
			Owner:        grafanaObservabilityTracesAndProfilingSquad,
		},
		{
			Name:        "correlations",
			Description: "Correlations page",
			State:       FeatureStateAlpha,
			Owner:       grafanaExploreSquad,
		},
		{
			Name:        "cloudWatchDynamicLabels",
			Description: "Use dynamic labels instead of alias patterns in CloudWatch datasource",
			State:       FeatureStateStable,
			Expression:  "true", // enabled by default
			Owner:       awsPluginsSquad,
		},
		{
			Name:        "datasourceQueryMultiStatus",
			Description: "Introduce HTTP 207 Multi Status for api/ds/query",
			State:       FeatureStateAlpha,
			Owner:       grafanaPluginsPlatformSquad,
		},
		{
			Name:         "traceToMetrics",
			Description:  "Enable trace to metrics links",
			State:        FeatureStateAlpha,
			FrontendOnly: true,
			Owner:        grafanaObservabilityTracesAndProfilingSquad,
		},
		{
			Name:        "newDBLibrary",
			Description: "Use jmoiron/sqlx rather than xorm for a few backend services",
			State:       FeatureStateBeta,
			Owner:       grafanaBackendPlatformSquad,
		},
		{
			Name:            "validateDashboardsOnSave",
			Description:     "Validate dashboard JSON POSTed to api/dashboards/db",
			State:           FeatureStateBeta,
			RequiresRestart: true,
			Owner:           grafanaAsCodeSquad,
		},
		{
			Name:         "autoMigrateOldPanels",
			Description:  "Migrate old angular panels to supported versions (graph, table-old, worldmap, etc)",
			State:        FeatureStateBeta,
			FrontendOnly: true,
			Owner:        grafanaDatavizSquad,
		},
		{
			Name:         "disableAngular",
			Description:  "Dynamic flag to disable angular at runtime. The preferred method is to set `angular_support_enabled` to `false` in the [security] settings, which allows you to change the state at runtime.",
			State:        FeatureStateBeta,
			FrontendOnly: true,
			Owner:        grafanaDatavizSquad,
		},
		{
			Name:        "prometheusWideSeries",
			Description: "Enable wide series responses in the Prometheus datasource",
			State:       FeatureStateAlpha,
			Owner:       grafanaObservabilityMetricsSquad,
		},
		{
			Name:         "canvasPanelNesting",
			Description:  "Allow elements nesting",
			State:        FeatureStateAlpha,
			FrontendOnly: true,
			Owner:        grafanaDatavizSquad,
		},
		{
			Name:         "scenes",
			Description:  "Experimental framework to build interactive dashboards",
			State:        FeatureStateAlpha,
			FrontendOnly: true,
			Owner:        grafanaDashboardsSquad,
		},
		{
			Name:            "disableSecretsCompatibility",
			Description:     "Disable duplicated secret storage in legacy tables",
			State:           FeatureStateAlpha,
			RequiresRestart: true,
			Owner:           hostedGrafanaTeam,
		},
		{
			Name:        "logRequestsInstrumentedAsUnknown",
			Description: "Logs the path for requests that are instrumented as unknown",
			State:       FeatureStateAlpha,
			Owner:       hostedGrafanaTeam,
		},
		{
			Name:        "dataConnectionsConsole",
			Description: "Enables a new top-level page called Connections. This page is an experiment that provides a better experience when you install and configure data sources and other plugins.",
			State:       FeatureStateStable,
			Expression:  "true", // turned on by default
			Owner:       grafanaPluginsPlatformSquad,
		},
		{
			Name:        "internationalization",
			Description: "Enables internationalization",
			State:       FeatureStateStable,
			Expression:  "true", // enabled by default
			Owner:       grafanaUserEssentialsSquad,
		},
		{
			Name:        "topnav",
			Description: "Enables new top navigation and page layouts",
			State:       FeatureStateStable,
			Expression:  "true", // enabled by default
			Owner:       grafanaUserEssentialsSquad,
		},
		{
			Name:            "grpcServer",
			Description:     "Run GRPC server",
			State:           FeatureStateAlpha,
			RequiresDevMode: true,
			Owner:           grafanaAppPlatformSquad,
		},
		{
			Name:            "entityStore",
			Description:     "SQL-based entity store (requires storage flag also)",
			State:           FeatureStateAlpha,
			RequiresDevMode: true,
			Owner:           grafanaAppPlatformSquad,
		},
		{
			Name:        "cloudWatchCrossAccountQuerying",
			Description: "Enables cross-account querying in CloudWatch datasources",
			State:       FeatureStateStable,
			Expression:  "true", // enabled by default
			Owner:       awsPluginsSquad,
		},
		{
			Name:         "redshiftAsyncQueryDataSupport",
			Description:  "Enable async query data support for Redshift",
			State:        FeatureStateAlpha,
			FrontendOnly: true,
			Owner:        awsPluginsSquad,
		},
		{
			Name:         "athenaAsyncQueryDataSupport",
			Description:  "Enable async query data support for Athena",
			State:        FeatureStateAlpha,
			FrontendOnly: true,
			Owner:        awsPluginsSquad,
		},
		{
			Name:         "newPanelChromeUI",
			Description:  "Show updated look and feel of grafana-ui PanelChrome: panel header, icons, and menu",
			State:        FeatureStateStable,
			FrontendOnly: true,
			Expression:   "true", // enabled by default
			Owner:        grafanaDashboardsSquad,
		},
		{
			Name:        "showDashboardValidationWarnings",
			Description: "Show warnings when dashboards do not validate against the schema",
			State:       FeatureStateAlpha,
			Owner:       grafanaDashboardsSquad,
		},
		{
			Name:        "mysqlAnsiQuotes",
			Description: "Use double quotes to escape keyword in a MySQL query",
			State:       FeatureStateAlpha,
			Owner:       grafanaBackendPlatformSquad,
		},
		{
			Name:        "accessControlOnCall",
			Description: "Access control primitives for OnCall",
			State:       FeatureStateBeta,
			Owner:       grafanaAuthnzSquad,
		},
		{
			Name:            "nestedFolders",
			Description:     "Enable folder nesting",
			State:           FeatureStateAlpha,
			RequiresDevMode: true,
			Owner:           grafanaBackendPlatformSquad,
		},
		{
			Name:        "accessTokenExpirationCheck",
			Description: "Enable OAuth access_token expiration check and token refresh using the refresh_token",
			State:       FeatureStateStable,
			Owner:       grafanaAuthnzSquad,
		},
		{
			Name:        "elasticsearchBackendMigration",
			Description: "Use Elasticsearch as backend data source",
			State:       FeatureStateAlpha,
			Owner:       grafanaObservabilityLogsSquad,
		},
		{
			Name:        "datasourceOnboarding",
			Description: "Enable data source onboarding page",
			State:       FeatureStateAlpha,
			Owner:       grafanaDashboardsSquad,
		},
		{
			Name:         "emptyDashboardPage",
			Description:  "Enable the redesigned user interface of a dashboard page that includes no panels",
			State:        FeatureStateStable,
			FrontendOnly: true,
			Expression:   "true", // enabled by default
			Owner:        grafanaDashboardsSquad,
		},
		{
			Name:        "secureSocksDatasourceProxy",
			Description: "Enable secure socks tunneling for supported core datasources",
			State:       FeatureStateAlpha,
			Owner:       hostedGrafanaTeam,
		},
		{
			Name:        "authnService",
			Description: "Use new auth service to perform authentication",
			State:       FeatureStateAlpha,
			Owner:       grafanaAuthnzSquad,
		},
		{
			Name:        "disablePrometheusExemplarSampling",
			Description: "Disable Prometheus exemplar sampling",
			State:       FeatureStateStable,
			Owner:       grafanaObservabilityMetricsSquad,
		},
		{
			Name:        "alertingBacktesting",
			Description: "Rule backtesting API for alerting",
			State:       FeatureStateAlpha,
			Owner:       grafanaAlertingSquad,
		},
		{
			Name:         "editPanelCSVDragAndDrop",
			Description:  "Enables drag and drop for CSV and Excel files",
			FrontendOnly: true,
			State:        FeatureStateAlpha,
			Owner:        grafanaBiSquad,
		},
		{
			Name:            "alertingNoNormalState",
			Description:     "Stop maintaining state of alerts that are not firing",
			State:           FeatureStateBeta,
			RequiresRestart: false,
			Owner:           grafanaAlertingSquad,
		},
		{

			Name:         "logsSampleInExplore",
			Description:  "Enables access to the logs sample feature in Explore",
			State:        FeatureStateStable,
			Expression:   "true", // turned on by default
			FrontendOnly: true,
			Owner:        grafanaObservabilityLogsSquad,
		},
		{
			Name:         "logsContextDatasourceUi",
			Description:  "Allow datasource to provide custom UI for context view",
			State:        FeatureStateAlpha,
			FrontendOnly: true,
			Owner:        grafanaObservabilityLogsSquad,
		},
		{
			Name:         "lokiQuerySplitting",
			Description:  "Split large interval queries into subqueries with smaller time intervals",
			State:        FeatureStateAlpha,
			FrontendOnly: true,
			Owner:        grafanaObservabilityLogsSquad,
		},
		{
			Name:         "lokiQuerySplittingConfig",
			Description:  "Give users the option to configure split durations for Loki queries",
			State:        FeatureStateAlpha,
			FrontendOnly: true,
			Owner:        grafanaObservabilityLogsSquad,
		},
		{
			Name:        "individualCookiePreferences",
			Description: "Support overriding cookie preferences per user",
			State:       FeatureStateAlpha,
			Owner:       grafanaBackendPlatformSquad,
		},
		{
			Name:        "onlyExternalOrgRoleSync",
			Description: "Prohibits a user from changing organization roles synced with external auth providers",
			State:       FeatureStateAlpha,
			Owner:       grafanaAuthnzSquad,
		},
		{
			Name:         "drawerDataSourcePicker",
			Description:  "Changes the user experience for data source selection to a drawer.",
			State:        FeatureStateAlpha,
			FrontendOnly: true,
			Owner:        grafanaBiSquad,
		},
		{
			Name:         "traceqlSearch",
			Description:  "Enables the 'TraceQL Search' tab for the Tempo datasource which provides a UI to generate TraceQL queries",
			State:        FeatureStateAlpha,
			FrontendOnly: true,
			Owner:        grafanaObservabilityTracesAndProfilingSquad,
		},
		{
			Name:         "prometheusMetricEncyclopedia",
			Description:  "Replaces the Prometheus query builder metric select option with a paginated and filterable component",
			State:        FeatureStateAlpha,
			FrontendOnly: true,
			Owner:        grafanaObservabilityMetricsSquad,
		},
		{
			Name:         "timeSeriesTable",
			Description:  "Enable time series table transformer & sparkline cell type",
			State:        FeatureStateAlpha,
			FrontendOnly: true,
			Owner:        appO11ySquad,
		},
		{
			Name:         "prometheusResourceBrowserCache",
			Description:  "Displays browser caching options in Prometheus data source configuration",
			State:        FeatureStateAlpha,
			FrontendOnly: true,
			Owner:        grafanaObservabilityMetricsSquad,
		},
		{
			Name:         "influxdbBackendMigration",
			Description:  "Query InfluxDB InfluxQL without the proxy",
			State:        FeatureStateAlpha,
			FrontendOnly: true,
			Owner:        grafanaObservabilityMetricsSquad,
		},
		{
			Name:        "clientTokenRotation",
			Description: "Replaces the current in-request token rotation so that the client initiates the rotation",
			State:       FeatureStateAlpha,
			Owner:       grafanaAuthnzSquad,
		},
		{
			Name:        "disableElasticsearchBackendExploreQuery",
			Description: "Disable executing of Elasticsearch Explore queries trough backend",
			State:       FeatureStateBeta,
			Owner:       grafanaObservabilityLogsSquad,
		},
		{
			Name:        "prometheusDataplane",
			Description: "Changes responses to from Prometheus to be compliant with the dataplane specification. In particular it sets the numeric Field.Name from 'Value' to the value of the `__name__` label when present.",
			State:       FeatureStateAlpha,
			Owner:       grafanaObservabilityMetricsSquad,
		},
		{
<<<<<<< HEAD
			Name:        "renderAuthJWT",
			Description: "Uses JWT-based auth for rendering instead of relying on remote cache",
			State:       FeatureStateBeta,
			Owner:       grafanaAsCodeSquad,
=======
			Name:        "alertStateHistoryLokiSecondary",
			Description: "Enable Grafana to write alert state history to an external Loki instance in addition to Grafana annotations.",
			State:       FeatureStateAlpha,
			Owner:       grafanaAlertingSquad,
		},
		{
			Name:        "alertStateHistoryLokiPrimary",
			Description: "Enable a remote Loki instance as the primary source for state history reads.",
			State:       FeatureStateAlpha,
			Owner:       grafanaAlertingSquad,
		},
		{
			Name:        "alertStateHistoryLokiOnly",
			Description: "Disable Grafana alerts from emitting annotations when a remote Loki instance is available.",
			State:       FeatureStateAlpha,
			Owner:       grafanaAlertingSquad,
		},
		{
			Name:        "unifiedRequestLog",
			Description: "Writes error logs to the request logger",
			State:       FeatureStateAlpha,
			Owner:       grafanaBackendPlatformSquad,
>>>>>>> 1380fa54
		},
	}
)<|MERGE_RESOLUTION|>--- conflicted
+++ resolved
@@ -471,35 +471,34 @@
 			Owner:       grafanaObservabilityMetricsSquad,
 		},
 		{
-<<<<<<< HEAD
+			Name:        "alertStateHistoryLokiSecondary",
+			Description: "Enable Grafana to write alert state history to an external Loki instance in addition to Grafana annotations.",
+			State:       FeatureStateAlpha,
+			Owner:       grafanaAlertingSquad,
+		},
+		{
+			Name:        "alertStateHistoryLokiPrimary",
+			Description: "Enable a remote Loki instance as the primary source for state history reads.",
+			State:       FeatureStateAlpha,
+			Owner:       grafanaAlertingSquad,
+		},
+		{
+			Name:        "alertStateHistoryLokiOnly",
+			Description: "Disable Grafana alerts from emitting annotations when a remote Loki instance is available.",
+			State:       FeatureStateAlpha,
+			Owner:       grafanaAlertingSquad,
+		},
+		{
+			Name:        "unifiedRequestLog",
+			Description: "Writes error logs to the request logger",
+			State:       FeatureStateAlpha,
+			Owner:       grafanaBackendPlatformSquad,
+		},
+		{
 			Name:        "renderAuthJWT",
 			Description: "Uses JWT-based auth for rendering instead of relying on remote cache",
 			State:       FeatureStateBeta,
 			Owner:       grafanaAsCodeSquad,
-=======
-			Name:        "alertStateHistoryLokiSecondary",
-			Description: "Enable Grafana to write alert state history to an external Loki instance in addition to Grafana annotations.",
-			State:       FeatureStateAlpha,
-			Owner:       grafanaAlertingSquad,
-		},
-		{
-			Name:        "alertStateHistoryLokiPrimary",
-			Description: "Enable a remote Loki instance as the primary source for state history reads.",
-			State:       FeatureStateAlpha,
-			Owner:       grafanaAlertingSquad,
-		},
-		{
-			Name:        "alertStateHistoryLokiOnly",
-			Description: "Disable Grafana alerts from emitting annotations when a remote Loki instance is available.",
-			State:       FeatureStateAlpha,
-			Owner:       grafanaAlertingSquad,
-		},
-		{
-			Name:        "unifiedRequestLog",
-			Description: "Writes error logs to the request logger",
-			State:       FeatureStateAlpha,
-			Owner:       grafanaBackendPlatformSquad,
->>>>>>> 1380fa54
 		},
 	}
 )