--- conflicted
+++ resolved
@@ -311,10 +311,10 @@
 			Description: "Enable more in memory caching for database queries",
 		},
 		{
-<<<<<<< HEAD
 			Name:        "interFont",
 			Description: "Switch to inter font",
-=======
+		},
+		{
 			Name:         "newPanelChromeUI",
 			Description:  "Show updated look and feel of grafana-ui PanelChrome: panel header, icons, and menu",
 			State:        FeatureStateAlpha,
@@ -330,7 +330,6 @@
 			Name:        "mysqlAnsiQuotes",
 			Description: "Use double quote to escape keyword in Mysql query",
 			State:       FeatureStateAlpha,
->>>>>>> 26e7228c
 		},
 	}
 )