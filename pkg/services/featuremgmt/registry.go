--- conflicted
+++ resolved
@@ -536,19 +536,11 @@
 			Owner:        grafanaUserEssentialsSquad,
 		},
 		{
-<<<<<<< HEAD
-			Name:         "pluginsFrontendSandbox",
-			Description:  "Enables the plugins frontend sandbox",
-			State:        FeatureStateAlpha,
-			FrontendOnly: true,
-			Owner:        grafanaPluginsPlatformSquad,
-=======
 			Name:         "lokiPredefinedOperations",
 			Description:  "Adds predefined query operations to Loki query editor",
 			FrontendOnly: true,
 			State:        FeatureStateAlpha,
 			Owner:        grafanaObservabilityLogsSquad,
->>>>>>> 6c7b17b5
 		},
 	}
 )