--- conflicted
+++ resolved
@@ -494,12 +494,12 @@
 			Owner:       grafanaAlertingSquad,
 		},
 		{
-<<<<<<< HEAD
 			Name:        "disableSSEDataplane",
 			Description: "Disables dataplane specific processing in server side expressions.",
 			State:       FeatureStateAlpha,
 			Owner:       grafanaObservabilityMetricsSquad,
-=======
+		},
+		{
 			Name:        "unifiedRequestLog",
 			Description: "Writes error logs to the request logger",
 			State:       FeatureStateAlpha,
@@ -516,7 +516,6 @@
 			Description: "Changes flame graph to pyroscope one",
 			State:       FeatureStateAlpha,
 			Owner:       grafanaObservabilityTracesAndProfilingSquad,
->>>>>>> 232834f4
 		},
 	}
 )