// To change feature flags, edit:
//  pkg/services/featuremgmt/registry.go
// Then run tests in:
//  pkg/services/featuremgmt/toggles_gen_test.go
// twice to generate and validate the feature flag files

package featuremgmt

var (
	// Register each toggle here
	standardFeatureFlags = []FeatureFlag{
		{
			Name:        "trimDefaults",
			Description: "Use cue schema to remove values that will be applied automatically",
			Stage:       FeatureStagePublicPreview,
			Owner:       grafanaAsCodeSquad,
		},
		{
			Name:        "disableEnvelopeEncryption",
			Description: "Disable envelope encryption (emergency only)",
			Stage:       FeatureStageGeneralAvailability,
			Owner:       grafanaAsCodeSquad,
		},
		{
			Name:         "live-service-web-worker",
			Description:  "This will use a webworker thread to processes events rather than the main thread",
			Stage:        FeatureStageExperimental,
			FrontendOnly: true,
			Owner:        grafanaAppPlatformSquad,
		},
		{
			Name:         "queryOverLive",
			Description:  "Use Grafana Live WebSocket to execute backend queries",
			Stage:        FeatureStageExperimental,
			FrontendOnly: true,
			Owner:        grafanaAppPlatformSquad,
		},
		{
			Name:        "panelTitleSearch",
			Description: "Search for dashboards using panel title",
			Stage:       FeatureStagePublicPreview,
			Owner:       grafanaAppPlatformSquad,
		},
		{
			Name:        "prometheusAzureOverrideAudience",
			Description: "Experimental. Allow override default AAD audience for Azure Prometheus endpoint",
			Stage:       FeatureStagePublicPreview,
			Owner:       grafanaObservabilityMetricsSquad,
		},
		{
			Name:        "publicDashboards",
			Description: "Enables public access to dashboards",
			Stage:       FeatureStagePublicPreview,
			Owner:       grafanaDashboardsSquad,
		},
		{
			Name:            "publicDashboardsEmailSharing",
			Description:     "Enables public dashboard sharing to be restricted to only allowed emails",
			Stage:           FeatureStagePublicPreview,
			RequiresLicense: true,
			Owner:           grafanaDashboardsSquad,
			HideFromDocs:    true,
		},
		{
			Name:        "lokiExperimentalStreaming",
			Description: "Support new streaming approach for loki (prototype, needs special loki build)",
			Stage:       FeatureStageExperimental,
			Owner:       grafanaObservabilityLogsSquad,
		},
		{
			Name:        "featureHighlights",
			Description: "Highlight Grafana Enterprise features",
			Stage:       FeatureStageGeneralAvailability,
			Owner:       grafanaAsCodeSquad,
		},
		{
			Name:        "migrationLocking",
			Description: "Lock database during migrations",
			Stage:       FeatureStagePublicPreview,
			Owner:       grafanaBackendPlatformSquad,
		},
		{
			Name:        "storage",
			Description: "Configurable storage for dashboards, datasources, and resources",
			Stage:       FeatureStageExperimental,
			Owner:       grafanaAppPlatformSquad,
		},
		{
			Name:         "exploreMixedDatasource",
			Description:  "Enable mixed datasource in Explore",
			Stage:        FeatureStageGeneralAvailability,
			FrontendOnly: true,
			Expression:   "true", // turned on by default
			Owner:        grafanaExploreSquad,
		},
		{
			Name:         "newTraceViewHeader",
			Description:  "Shows the new trace view header",
			Stage:        FeatureStageExperimental,
			FrontendOnly: true,
			Owner:        grafanaObservabilityTracesAndProfilingSquad,
		},
		{
			Name:        "correlations",
			Description: "Correlations page",
			Stage:       FeatureStagePublicPreview,
			Owner:       grafanaExploreSquad,
		},
		{
			Name:        "datasourceQueryMultiStatus",
			Description: "Introduce HTTP 207 Multi Status for api/ds/query",
			Stage:       FeatureStageExperimental,
			Owner:       grafanaPluginsPlatformSquad,
		},
		{
			Name:         "traceToMetrics",
			Description:  "Enable trace to metrics links",
			Stage:        FeatureStageExperimental,
			FrontendOnly: true,
			Owner:        grafanaObservabilityTracesAndProfilingSquad,
		},
		{
			Name:        "newDBLibrary",
			Description: "Use jmoiron/sqlx rather than xorm for a few backend services",
			Stage:       FeatureStagePublicPreview,
			Owner:       grafanaBackendPlatformSquad,
		},
		{
			Name:            "validateDashboardsOnSave",
			Description:     "Validate dashboard JSON POSTed to api/dashboards/db",
			Stage:           FeatureStagePublicPreview,
			RequiresRestart: true,
			Owner:           grafanaAsCodeSquad,
		},
		{
			Name:         "autoMigrateOldPanels",
			Description:  "Migrate old angular panels to supported versions (graph, table-old, worldmap, etc)",
			Stage:        FeatureStagePublicPreview,
			FrontendOnly: true,
			Owner:        grafanaDatavizSquad,
		},
		{
			Name:         "disableAngular",
			Description:  "Dynamic flag to disable angular at runtime. The preferred method is to set `angular_support_enabled` to `false` in the [security] settings, which allows you to change the state at runtime.",
			Stage:        FeatureStagePublicPreview,
			FrontendOnly: true,
			Owner:        grafanaDatavizSquad,
		},
		{
			Name:        "prometheusWideSeries",
			Description: "Enable wide series responses in the Prometheus datasource",
			Stage:       FeatureStageExperimental,
			Owner:       grafanaObservabilityMetricsSquad,
		},
		{
			Name:         "canvasPanelNesting",
			Description:  "Allow elements nesting",
			Stage:        FeatureStageExperimental,
			FrontendOnly: true,
			Owner:        grafanaDatavizSquad,
		},
		{
			Name:         "scenes",
			Description:  "Experimental framework to build interactive dashboards",
			Stage:        FeatureStageExperimental,
			FrontendOnly: true,
			Owner:        grafanaDashboardsSquad,
		},
		{
			Name:            "disableSecretsCompatibility",
			Description:     "Disable duplicated secret storage in legacy tables",
			Stage:           FeatureStageExperimental,
			RequiresRestart: true,
			Owner:           hostedGrafanaTeam,
		},
		{
			Name:        "logRequestsInstrumentedAsUnknown",
			Description: "Logs the path for requests that are instrumented as unknown",
			Stage:       FeatureStageExperimental,
			Owner:       hostedGrafanaTeam,
		},
		{
			Name:        "dataConnectionsConsole",
			Description: "Enables a new top-level page called Connections. This page is an experiment that provides a better experience when you install and configure data sources and other plugins.",
			Stage:       FeatureStageGeneralAvailability,
			Expression:  "true", // turned on by default
			Owner:       grafanaPluginsPlatformSquad,
		},
		{
			Name:        "topnav",
			Description: "Enables new top navigation and page layouts",
			Stage:       FeatureStageGeneralAvailability,
			Expression:  "true", // enabled by default
			Owner:       grafanaFrontendPlatformSquad,
		},
		{
			Name:        "grpcServer",
			Description: "Run the GRPC server",
			Stage:       FeatureStagePublicPreview,
			Owner:       grafanaAppPlatformSquad,
		},
		{
			Name:            "entityStore",
			Description:     "SQL-based entity store (requires storage flag also)",
			Stage:           FeatureStageExperimental,
			RequiresDevMode: true,
			Owner:           grafanaAppPlatformSquad,
		},
		{
			Name:        "cloudWatchCrossAccountQuerying",
			Description: "Enables cross-account querying in CloudWatch datasources",
			Stage:       FeatureStageGeneralAvailability,
			Expression:  "true", // enabled by default
			Owner:       awsPluginsSquad,
		},
		{
			Name:        "redshiftAsyncQueryDataSupport",
			Description: "Enable async query data support for Redshift",
			Stage:       FeatureStageGeneralAvailability,
			Expression:  "true", // enabled by default
			Owner:       awsPluginsSquad,
		},
		{
			Name:         "athenaAsyncQueryDataSupport",
			Description:  "Enable async query data support for Athena",
			Stage:        FeatureStageGeneralAvailability,
			Expression:   "true", // enabled by default
			FrontendOnly: true,
			Owner:        awsPluginsSquad,
		},
		{
			Name:         "newPanelChromeUI",
			Description:  "Show updated look and feel of grafana-ui PanelChrome: panel header, icons, and menu",
			Stage:        FeatureStageGeneralAvailability,
			FrontendOnly: true,
			Expression:   "true", // enabled by default
			Owner:        grafanaDashboardsSquad,
		},
		{
			Name:        "showDashboardValidationWarnings",
			Description: "Show warnings when dashboards do not validate against the schema",
			Stage:       FeatureStageExperimental,
			Owner:       grafanaDashboardsSquad,
		},
		{
			Name:        "mysqlAnsiQuotes",
			Description: "Use double quotes to escape keyword in a MySQL query",
			Stage:       FeatureStageExperimental,
			Owner:       grafanaBackendPlatformSquad,
		},
		{
			Name:        "accessControlOnCall",
			Description: "Access control primitives for OnCall",
			Stage:       FeatureStagePublicPreview,
			Owner:       grafanaAuthnzSquad,
		},
		{
			Name:        "nestedFolders",
			Description: "Enable folder nesting",
			Stage:       FeatureStagePublicPreview,
			Owner:       grafanaBackendPlatformSquad,
		},
		{
			Name:        "nestedFolderPicker",
			Description: "Enables the still in-development new folder picker to support nested folders",
			Stage:       FeatureStageExperimental,
			Owner:       grafanaFrontendPlatformSquad,
		},
		{
			Name:        "accessTokenExpirationCheck",
			Description: "Enable OAuth access_token expiration check and token refresh using the refresh_token",
			Stage:       FeatureStageGeneralAvailability,
			Owner:       grafanaAuthnzSquad,
		},
		{
			Name:        "showTraceId",
			Description: "Show trace ids for requests",
			Stage:       FeatureStageExperimental,
			Owner:       grafanaObservabilityLogsSquad,
		},
		{
			Name:         "emptyDashboardPage",
			Description:  "Enable the redesigned user interface of a dashboard page that includes no panels",
			Stage:        FeatureStageGeneralAvailability,
			FrontendOnly: true,
			Expression:   "true", // enabled by default
			Owner:        grafanaDashboardsSquad,
		},
		{
			Name:        "disablePrometheusExemplarSampling",
			Description: "Disable Prometheus exemplar sampling",
			Stage:       FeatureStageGeneralAvailability,
			Owner:       grafanaObservabilityMetricsSquad,
		},
		{
			Name:        "alertingBacktesting",
			Description: "Rule backtesting API for alerting",
			Stage:       FeatureStageExperimental,
			Owner:       grafanaAlertingSquad,
		},
		{
			Name:         "editPanelCSVDragAndDrop",
			Description:  "Enables drag and drop for CSV and Excel files",
			FrontendOnly: true,
			Stage:        FeatureStageExperimental,
			Owner:        grafanaBiSquad,
		},
		{
			Name:            "alertingNoNormalState",
			Description:     "Stop maintaining state of alerts that are not firing",
			Stage:           FeatureStagePublicPreview,
			RequiresRestart: false,
			Owner:           grafanaAlertingSquad,
		},
		{

			Name:         "logsSampleInExplore",
			Description:  "Enables access to the logs sample feature in Explore",
			Stage:        FeatureStageGeneralAvailability,
			Expression:   "true", // turned on by default
			FrontendOnly: true,
			Owner:        grafanaObservabilityLogsSquad,
		},
		{
			Name:         "logsContextDatasourceUi",
			Description:  "Allow datasource to provide custom UI for context view",
			Stage:        FeatureStageGeneralAvailability,
			FrontendOnly: true,
			Owner:        grafanaObservabilityLogsSquad,
			Expression:   "true", // turned on by default
		},
		{
			Name:         "lokiQuerySplitting",
			Description:  "Split large interval queries into subqueries with smaller time intervals",
			Stage:        FeatureStageExperimental,
			FrontendOnly: true,
			Owner:        grafanaObservabilityLogsSquad,
		},
		{
			Name:         "lokiQuerySplittingConfig",
			Description:  "Give users the option to configure split durations for Loki queries",
			Stage:        FeatureStageExperimental,
			FrontendOnly: true,
			Owner:        grafanaObservabilityLogsSquad,
		},
		{
			Name:        "individualCookiePreferences",
			Description: "Support overriding cookie preferences per user",
			Stage:       FeatureStageExperimental,
			Owner:       grafanaBackendPlatformSquad,
		},
		{
			Name:        "onlyExternalOrgRoleSync",
			Description: "Prohibits a user from changing organization roles synced with external auth providers",
			Stage:       FeatureStageExperimental,
			Owner:       grafanaAuthnzSquad,
		},
		{
			Name:         "traceqlSearch",
			Description:  "Enables the 'TraceQL Search' tab for the Tempo datasource which provides a UI to generate TraceQL queries",
			Stage:        FeatureStageExperimental,
			FrontendOnly: true,
			Owner:        grafanaObservabilityTracesAndProfilingSquad,
		},
		{
			Name:         "prometheusMetricEncyclopedia",
			Description:  "Adds the metrics explorer component to the Prometheus query builder as an option in metric select",
			Expression:   "true",
			Stage:        FeatureStageGeneralAvailability,
			FrontendOnly: true,
			Owner:        grafanaObservabilityMetricsSquad,
		},
		{
			Name:         "timeSeriesTable",
			Description:  "Enable time series table transformer & sparkline cell type",
			Stage:        FeatureStageExperimental,
			FrontendOnly: true,
			Owner:        appO11ySquad,
		},
		{
			Name:         "prometheusResourceBrowserCache",
			Description:  "Displays browser caching options in Prometheus data source configuration",
			Stage:        FeatureStageExperimental,
			FrontendOnly: true,
			Owner:        grafanaObservabilityMetricsSquad,
		},
		{
			Name:         "influxdbBackendMigration",
			Description:  "Query InfluxDB InfluxQL without the proxy",
			Stage:        FeatureStageExperimental,
			FrontendOnly: true,
			Owner:        grafanaObservabilityMetricsSquad,
		},
		{
			Name:        "clientTokenRotation",
			Description: "Replaces the current in-request token rotation so that the client initiates the rotation",
			Stage:       FeatureStageExperimental,
			Owner:       grafanaAuthnzSquad,
		},
		{
			Name:        "prometheusDataplane",
			Description: "Changes responses to from Prometheus to be compliant with the dataplane specification. In particular it sets the numeric Field.Name from 'Value' to the value of the `__name__` label when present.",
			Expression:  "true",
			Stage:       FeatureStageGeneralAvailability,
			Owner:       grafanaObservabilityMetricsSquad,
		},
		{
			Name:        "lokiMetricDataplane",
			Description: "Changes metric responses from Loki to be compliant with the dataplane specification.",
			Stage:       FeatureStageGeneralAvailability,
			Expression:  "true",
			Owner:       grafanaObservabilityLogsSquad,
		},
		{
			Name:         "dataplaneFrontendFallback",
			Description:  "Support dataplane contract field name change for transformations and field name matchers where the name is different",
			Stage:        FeatureStageGeneralAvailability,
			FrontendOnly: true,
			Expression:   "true",
			Owner:        grafanaObservabilityMetricsSquad,
		},
		{
			Name:        "disableSSEDataplane",
			Description: "Disables dataplane specific processing in server side expressions.",
			Stage:       FeatureStageExperimental,
			Owner:       grafanaObservabilityMetricsSquad,
		},
		{
			Name:        "alertStateHistoryLokiSecondary",
			Description: "Enable Grafana to write alert state history to an external Loki instance in addition to Grafana annotations.",
			Stage:       FeatureStageExperimental,
			Owner:       grafanaAlertingSquad,
		},
		{
			Name:         "alertingNotificationsPoliciesMatchingInstances",
			Description:  "Enables the preview of matching instances for notification policies",
			Stage:        FeatureStageGeneralAvailability,
			FrontendOnly: true,
			Expression:   "true", // enabled by default
			Owner:        grafanaAlertingSquad,
		},
		{
			Name:        "alertStateHistoryLokiPrimary",
			Description: "Enable a remote Loki instance as the primary source for state history reads.",
			Stage:       FeatureStageExperimental,
			Owner:       grafanaAlertingSquad,
		},
		{
			Name:        "alertStateHistoryLokiOnly",
			Description: "Disable Grafana alerts from emitting annotations when a remote Loki instance is available.",
			Stage:       FeatureStageExperimental,
			Owner:       grafanaAlertingSquad,
		},
		{
			Name:        "unifiedRequestLog",
			Description: "Writes error logs to the request logger",
			Stage:       FeatureStageExperimental,
			Owner:       grafanaBackendPlatformSquad,
		},
		{
			Name:        "renderAuthJWT",
			Description: "Uses JWT-based auth for rendering instead of relying on remote cache",
			Stage:       FeatureStagePublicPreview,
			Owner:       grafanaAsCodeSquad,
		},
		{
			Name:        "pyroscopeFlameGraph",
			Description: "Changes flame graph to pyroscope one",
			Stage:       FeatureStageExperimental,
			Owner:       grafanaObservabilityTracesAndProfilingSquad,
		},
		{
			Name:            "externalServiceAuth",
			Description:     "Starts an OAuth2 authentication provider for external services",
			Stage:           FeatureStageExperimental,
			RequiresDevMode: true,
			Owner:           grafanaAuthnzSquad,
		},
		{
			Name:        "refactorVariablesTimeRange",
			Description: "Refactor time range variables flow to reduce number of API calls made when query variables are chained",
			Stage:       FeatureStagePublicPreview,
			Owner:       grafanaDashboardsSquad,
		},
		{
			Name:            "useCachingService",
			Description:     "When turned on, the new query and resource caching implementation using a wire service inject will be used in place of the previous middleware implementation",
			Stage:           FeatureStageGeneralAvailability,
			Owner:           grafanaOperatorExperienceSquad,
			RequiresRestart: true,
		},
		{
			Name:        "enableElasticsearchBackendQuerying",
			Description: "Enable the processing of queries and responses in the Elasticsearch data source through backend",
			Stage:       FeatureStagePublicPreview,
			Owner:       grafanaObservabilityLogsSquad,
		},
		{
			Name:         "advancedDataSourcePicker",
			Description:  "Enable a new data source picker with contextual information, recently used order and advanced mode",
			Stage:        FeatureStageGeneralAvailability,
			FrontendOnly: true,
			Expression:   "true", // enabled by default
			Owner:        grafanaDashboardsSquad,
		},
		{
			Name:         "faroDatasourceSelector",
			Description:  "Enable the data source selector within the Frontend Apps section of the Frontend Observability",
			Stage:        FeatureStagePublicPreview,
			FrontendOnly: true,
			Owner:        appO11ySquad,
		},
		{
			Name:         "enableDatagridEditing",
			Description:  "Enables the edit functionality in the datagrid panel",
			FrontendOnly: true,
			Stage:        FeatureStagePublicPreview,
			Owner:        grafanaBiSquad,
		},
		{
			Name:         "dataSourcePageHeader",
			Description:  "Apply new pageHeader UI in data source edit page",
			FrontendOnly: true,
			Stage:        FeatureStagePublicPreview,
			Owner:        enterpriseDatasourcesSquad,
		},
		{
			Name:         "extraThemes",
			Description:  "Enables extra themes",
			FrontendOnly: true,
			Stage:        FeatureStageExperimental,
			Owner:        grafanaFrontendPlatformSquad,
		},
		{
			Name:         "lokiPredefinedOperations",
			Description:  "Adds predefined query operations to Loki query editor",
			FrontendOnly: true,
			Stage:        FeatureStageExperimental,
			Owner:        grafanaObservabilityLogsSquad,
		},
		{
			Name:         "pluginsFrontendSandbox",
			Description:  "Enables the plugins frontend sandbox",
			Stage:        FeatureStageExperimental,
			FrontendOnly: true,
			Owner:        grafanaPluginsPlatformSquad,
		},
		{
			Name:         "sqlDatasourceDatabaseSelection",
			Description:  "Enables previous SQL data source dataset dropdown behavior",
			FrontendOnly: true,
			Stage:        FeatureStagePublicPreview,
			Owner:        grafanaBiSquad,
		},
		{
			Name:         "cloudWatchLogsMonacoEditor",
			Description:  "Enables the Monaco editor for CloudWatch Logs queries",
			Stage:        FeatureStageExperimental,
			FrontendOnly: true,
			Owner:        awsPluginsSquad,
		},
		{
			Name:         "exploreScrollableLogsContainer",
			Description:  "Improves the scrolling behavior of logs in Explore",
			Stage:        FeatureStageExperimental,
			FrontendOnly: true,
			Owner:        grafanaObservabilityLogsSquad,
		},
		{
			Name:        "recordedQueriesMulti",
			Description: "Enables writing multiple items from a single query within Recorded Queries",
			Stage:       FeatureStageExperimental,
			Owner:       grafanaObservabilityMetricsSquad,
		},
		{
			Name:         "pluginsDynamicAngularDetectionPatterns",
			Description:  "Enables fetching Angular detection patterns for plugins from GCOM and fallback to hardcoded ones",
			Stage:        FeatureStageExperimental,
			FrontendOnly: false,
			Owner:        grafanaPluginsPlatformSquad,
		},
		{
			Name:         "alertingLokiRangeToInstant",
			Description:  "Rewrites eligible loki range queries to instant queries",
			Stage:        FeatureStageExperimental,
			FrontendOnly: false,
			Owner:        grafanaAlertingSquad,
		},
		{
			Name:         "flameGraphV2",
			Description:  "New version of flame graph with new features",
			FrontendOnly: true,
			Stage:        FeatureStageExperimental,
			Owner:        grafanaObservabilityTracesAndProfilingSquad,
		},
		{
<<<<<<< HEAD
			Name:         "prometheusIncrementalQueryInstrumentation",
			Description:  "Adds RudderStack events to incremental queries",
			FrontendOnly: true,
			Stage:        FeatureStageExperimental,
			Owner:        grafanaObservabilityMetricsSquad,
=======
			Name:         "elasticToggleableFilters",
			Description:  "Enable support to toggle filters off from the query through the Logs Details component",
			Stage:        FeatureStageExperimental,
			FrontendOnly: true,
			Owner:        grafanaObservabilityLogsSquad,
		},
		{
			Name:         "vizAndWidgetSplit",
			Description:  "Split panels between vizualizations and widgets",
			Stage:        FeatureStageExperimental,
			FrontendOnly: true,
			Owner:        grafanaDashboardsSquad,
>>>>>>> 0cd56627
		},
	}
)<|MERGE_RESOLUTION|>--- conflicted
+++ resolved
@@ -594,26 +594,25 @@
 			Owner:        grafanaObservabilityTracesAndProfilingSquad,
 		},
 		{
-<<<<<<< HEAD
+			Name:         "elasticToggleableFilters",
+			Description:  "Enable support to toggle filters off from the query through the Logs Details component",
+			Stage:        FeatureStageExperimental,
+			FrontendOnly: true,
+			Owner:        grafanaObservabilityLogsSquad,
+		},
+		{
+			Name:         "vizAndWidgetSplit",
+			Description:  "Split panels between vizualizations and widgets",
+			Stage:        FeatureStageExperimental,
+			FrontendOnly: true,
+			Owner:        grafanaDashboardsSquad,
+		},
+		{
 			Name:         "prometheusIncrementalQueryInstrumentation",
 			Description:  "Adds RudderStack events to incremental queries",
 			FrontendOnly: true,
 			Stage:        FeatureStageExperimental,
 			Owner:        grafanaObservabilityMetricsSquad,
-=======
-			Name:         "elasticToggleableFilters",
-			Description:  "Enable support to toggle filters off from the query through the Logs Details component",
-			Stage:        FeatureStageExperimental,
-			FrontendOnly: true,
-			Owner:        grafanaObservabilityLogsSquad,
-		},
-		{
-			Name:         "vizAndWidgetSplit",
-			Description:  "Split panels between vizualizations and widgets",
-			Stage:        FeatureStageExperimental,
-			FrontendOnly: true,
-			Owner:        grafanaDashboardsSquad,
->>>>>>> 0cd56627
 		},
 	}
 )