// To change feature flags, edit:
//  pkg/services/featuremgmt/registry.go
// Then run tests in:
//  pkg/services/featuremgmt/toggles_gen_test.go
// twice to generate and validate the feature flag files

package featuremgmt

var (
	// Register each toggle here
	standardFeatureFlags = []FeatureFlag{
		{
			Name:        "trimDefaults",
			Description: "Use cue schema to remove values that will be applied automatically",
			Stage:       FeatureStagePublicPreview,
			Owner:       grafanaAsCodeSquad,
		},
		{
			Name:        "disableEnvelopeEncryption",
			Description: "Disable envelope encryption (emergency only)",
			Stage:       FeatureStageGeneralAvailability,
			Owner:       grafanaAsCodeSquad,
		},
		{
			Name:         "live-service-web-worker",
			Description:  "This will use a webworker thread to processes events rather than the main thread",
			Stage:        FeatureStageExperimental,
			FrontendOnly: true,
			Owner:        grafanaAppPlatformSquad,
		},
		{
			Name:         "queryOverLive",
			Description:  "Use Grafana Live WebSocket to execute backend queries",
			Stage:        FeatureStageExperimental,
			FrontendOnly: true,
			Owner:        grafanaAppPlatformSquad,
		},
		{
			Name:        "panelTitleSearch",
			Description: "Search for dashboards using panel title",
			Stage:       FeatureStagePublicPreview,
			Owner:       grafanaAppPlatformSquad,
		},
		{
			Name:        "prometheusAzureOverrideAudience",
			Description: "Experimental. Allow override default AAD audience for Azure Prometheus endpoint",
			Stage:       FeatureStagePublicPreview,
			Owner:       grafanaObservabilityMetricsSquad,
		},
		{
			Name:        "publicDashboards",
			Description: "Enables public access to dashboards",
			Stage:       FeatureStagePublicPreview,
			Owner:       grafanaDashboardsSquad,
		},
		{
			Name:            "publicDashboardsEmailSharing",
			Description:     "Enables public dashboard sharing to be restricted to only allowed emails",
			Stage:           FeatureStagePublicPreview,
			RequiresLicense: true,
			Owner:           grafanaDashboardsSquad,
			HideFromDocs:    true,
		},
		{
			Name:        "lokiExperimentalStreaming",
			Description: "Support new streaming approach for loki (prototype, needs special loki build)",
			Stage:       FeatureStageExperimental,
			Owner:       grafanaObservabilityLogsSquad,
		},
		{
			Name:        "featureHighlights",
			Description: "Highlight Grafana Enterprise features",
			Stage:       FeatureStageGeneralAvailability,
			Owner:       grafanaAsCodeSquad,
		},
		{
			Name:        "migrationLocking",
			Description: "Lock database during migrations",
			Stage:       FeatureStagePublicPreview,
			Owner:       grafanaBackendPlatformSquad,
		},
		{
			Name:        "storage",
			Description: "Configurable storage for dashboards, datasources, and resources",
			Stage:       FeatureStageExperimental,
			Owner:       grafanaAppPlatformSquad,
		},
		{
			Name:         "exploreMixedDatasource",
			Description:  "Enable mixed datasource in Explore",
			Stage:        FeatureStageGeneralAvailability,
			FrontendOnly: true,
			Expression:   "true", // turned on by default
			Owner:        grafanaExploreSquad,
		},
		{
			Name:         "newTraceViewHeader",
			Description:  "Shows the new trace view header",
			Stage:        FeatureStageExperimental,
			FrontendOnly: true,
			Owner:        grafanaObservabilityTracesAndProfilingSquad,
		},
		{
			Name:        "correlations",
			Description: "Correlations page",
			Stage:       FeatureStagePublicPreview,
			Owner:       grafanaExploreSquad,
		},
		{
			Name:        "datasourceQueryMultiStatus",
			Description: "Introduce HTTP 207 Multi Status for api/ds/query",
			Stage:       FeatureStageExperimental,
			Owner:       grafanaPluginsPlatformSquad,
		},
		{
			Name:         "traceToMetrics",
			Description:  "Enable trace to metrics links",
			Stage:        FeatureStageExperimental,
			FrontendOnly: true,
			Owner:        grafanaObservabilityTracesAndProfilingSquad,
		},
		{
			Name:        "newDBLibrary",
			Description: "Use jmoiron/sqlx rather than xorm for a few backend services",
			Stage:       FeatureStagePublicPreview,
			Owner:       grafanaBackendPlatformSquad,
		},
		{
			Name:            "validateDashboardsOnSave",
			Description:     "Validate dashboard JSON POSTed to api/dashboards/db",
			Stage:           FeatureStagePublicPreview,
			RequiresRestart: true,
			Owner:           grafanaAsCodeSquad,
		},
		{
			Name:         "autoMigrateOldPanels",
			Description:  "Migrate old angular panels to supported versions (graph, table-old, worldmap, etc)",
			Stage:        FeatureStagePublicPreview,
			FrontendOnly: true,
			Owner:        grafanaDatavizSquad,
		},
		{
			Name:         "disableAngular",
			Description:  "Dynamic flag to disable angular at runtime. The preferred method is to set `angular_support_enabled` to `false` in the [security] settings, which allows you to change the state at runtime.",
			Stage:        FeatureStagePublicPreview,
			FrontendOnly: true,
			Owner:        grafanaDatavizSquad,
		},
		{
			Name:        "prometheusWideSeries",
			Description: "Enable wide series responses in the Prometheus datasource",
			Stage:       FeatureStageExperimental,
			Owner:       grafanaObservabilityMetricsSquad,
		},
		{
			Name:         "canvasPanelNesting",
			Description:  "Allow elements nesting",
			Stage:        FeatureStageExperimental,
			FrontendOnly: true,
			Owner:        grafanaDatavizSquad,
		},
		{
			Name:         "scenes",
			Description:  "Experimental framework to build interactive dashboards",
			Stage:        FeatureStageExperimental,
			FrontendOnly: true,
			Owner:        grafanaDashboardsSquad,
		},
		{
			Name:            "disableSecretsCompatibility",
			Description:     "Disable duplicated secret storage in legacy tables",
			Stage:           FeatureStageExperimental,
			RequiresRestart: true,
			Owner:           hostedGrafanaTeam,
		},
		{
			Name:        "logRequestsInstrumentedAsUnknown",
			Description: "Logs the path for requests that are instrumented as unknown",
			Stage:       FeatureStageExperimental,
			Owner:       hostedGrafanaTeam,
		},
		{
			Name:        "dataConnectionsConsole",
			Description: "Enables a new top-level page called Connections. This page is an experiment that provides a better experience when you install and configure data sources and other plugins.",
			Stage:       FeatureStageGeneralAvailability,
			Expression:  "true", // turned on by default
			Owner:       grafanaPluginsPlatformSquad,
		},
		{
			Name:        "topnav",
			Description: "Enables new top navigation and page layouts",
			Stage:       FeatureStageGeneralAvailability,
			Expression:  "true", // enabled by default
			Owner:       grafanaFrontendPlatformSquad,
		},
		{
			Name:        "grpcServer",
			Description: "Run the GRPC server",
			Stage:       FeatureStagePublicPreview,
			Owner:       grafanaAppPlatformSquad,
		},
		{
			Name:            "entityStore",
			Description:     "SQL-based entity store (requires storage flag also)",
			Stage:           FeatureStageExperimental,
			RequiresDevMode: true,
			Owner:           grafanaAppPlatformSquad,
		},
		{
			Name:        "cloudWatchCrossAccountQuerying",
			Description: "Enables cross-account querying in CloudWatch datasources",
			Stage:       FeatureStageGeneralAvailability,
			Expression:  "true", // enabled by default
			Owner:       awsPluginsSquad,
		},
		{
			Name:        "redshiftAsyncQueryDataSupport",
			Description: "Enable async query data support for Redshift",
			Stage:       FeatureStageGeneralAvailability,
			Expression:  "true", // enabled by default
			Owner:       awsPluginsSquad,
		},
		{
			Name:         "athenaAsyncQueryDataSupport",
			Description:  "Enable async query data support for Athena",
			Stage:        FeatureStageGeneralAvailability,
			Expression:   "true", // enabled by default
			FrontendOnly: true,
			Owner:        awsPluginsSquad,
		},
		{
			Name:         "newPanelChromeUI",
			Description:  "Show updated look and feel of grafana-ui PanelChrome: panel header, icons, and menu",
			Stage:        FeatureStageGeneralAvailability,
			FrontendOnly: true,
			Expression:   "true", // enabled by default
			Owner:        grafanaDashboardsSquad,
		},
		{
			Name:        "showDashboardValidationWarnings",
			Description: "Show warnings when dashboards do not validate against the schema",
			Stage:       FeatureStageExperimental,
			Owner:       grafanaDashboardsSquad,
		},
		{
			Name:        "mysqlAnsiQuotes",
			Description: "Use double quotes to escape keyword in a MySQL query",
			Stage:       FeatureStageExperimental,
			Owner:       grafanaBackendPlatformSquad,
		},
		{
			Name:        "accessControlOnCall",
			Description: "Access control primitives for OnCall",
			Stage:       FeatureStagePublicPreview,
			Owner:       grafanaAuthnzSquad,
		},
		{
			Name:        "nestedFolders",
			Description: "Enable folder nesting",
			Stage:       FeatureStagePublicPreview,
			Owner:       grafanaBackendPlatformSquad,
		},
		{
			Name:        "nestedFolderPicker",
			Description: "Enables the still in-development new folder picker to support nested folders",
			Stage:       FeatureStageExperimental,
			Owner:       grafanaFrontendPlatformSquad,
		},
		{
			Name:        "accessTokenExpirationCheck",
			Description: "Enable OAuth access_token expiration check and token refresh using the refresh_token",
			Stage:       FeatureStageGeneralAvailability,
			Owner:       grafanaAuthnzSquad,
		},
		{
			Name:        "showTraceId",
			Description: "Show trace ids for requests",
			Stage:       FeatureStageExperimental,
			Owner:       grafanaObservabilityLogsSquad,
		},
		{
			Name:         "emptyDashboardPage",
			Description:  "Enable the redesigned user interface of a dashboard page that includes no panels",
			Stage:        FeatureStageGeneralAvailability,
			FrontendOnly: true,
			Expression:   "true", // enabled by default
			Owner:        grafanaDashboardsSquad,
		},
		{
			Name:        "disablePrometheusExemplarSampling",
			Description: "Disable Prometheus exemplar sampling",
			Stage:       FeatureStageGeneralAvailability,
			Owner:       grafanaObservabilityMetricsSquad,
		},
		{
			Name:        "alertingBacktesting",
			Description: "Rule backtesting API for alerting",
			Stage:       FeatureStageExperimental,
			Owner:       grafanaAlertingSquad,
		},
		{
			Name:         "editPanelCSVDragAndDrop",
			Description:  "Enables drag and drop for CSV and Excel files",
			FrontendOnly: true,
			Stage:        FeatureStageExperimental,
			Owner:        grafanaBiSquad,
		},
		{
			Name:            "alertingNoNormalState",
			Description:     "Stop maintaining state of alerts that are not firing",
			Stage:           FeatureStagePublicPreview,
			RequiresRestart: false,
			Owner:           grafanaAlertingSquad,
		},
		{

			Name:         "logsSampleInExplore",
			Description:  "Enables access to the logs sample feature in Explore",
			Stage:        FeatureStageGeneralAvailability,
			Expression:   "true", // turned on by default
			FrontendOnly: true,
			Owner:        grafanaObservabilityLogsSquad,
		},
		{
			Name:         "logsContextDatasourceUi",
			Description:  "Allow datasource to provide custom UI for context view",
			Stage:        FeatureStageGeneralAvailability,
			FrontendOnly: true,
			Owner:        grafanaObservabilityLogsSquad,
			Expression:   "true", // turned on by default
		},
		{
			Name:         "lokiQuerySplitting",
			Description:  "Split large interval queries into subqueries with smaller time intervals",
			Stage:        FeatureStageExperimental,
			FrontendOnly: true,
			Owner:        grafanaObservabilityLogsSquad,
		},
		{
			Name:         "lokiQuerySplittingConfig",
			Description:  "Give users the option to configure split durations for Loki queries",
			Stage:        FeatureStageExperimental,
			FrontendOnly: true,
			Owner:        grafanaObservabilityLogsSquad,
		},
		{
			Name:        "individualCookiePreferences",
			Description: "Support overriding cookie preferences per user",
			Stage:       FeatureStageExperimental,
			Owner:       grafanaBackendPlatformSquad,
		},
		{
			Name:        "onlyExternalOrgRoleSync",
			Description: "Prohibits a user from changing organization roles synced with external auth providers",
			Stage:       FeatureStageExperimental,
			Owner:       grafanaAuthnzSquad,
		},
		{
			Name:         "traceqlSearch",
			Description:  "Enables the 'TraceQL Search' tab for the Tempo datasource which provides a UI to generate TraceQL queries",
			Stage:        FeatureStageExperimental,
			FrontendOnly: true,
			Owner:        grafanaObservabilityTracesAndProfilingSquad,
		},
		{
			Name:         "prometheusMetricEncyclopedia",
			Description:  "Adds the metrics explorer component to the Prometheus query builder as an option in metric select",
			Expression:   "true",
			Stage:        FeatureStageGeneralAvailability,
			FrontendOnly: true,
			Owner:        grafanaObservabilityMetricsSquad,
		},
		{
			Name:         "timeSeriesTable",
			Description:  "Enable time series table transformer & sparkline cell type",
			Stage:        FeatureStageExperimental,
			FrontendOnly: true,
			Owner:        appO11ySquad,
		},
		{
			Name:         "prometheusResourceBrowserCache",
			Description:  "Displays browser caching options in Prometheus data source configuration",
			Stage:        FeatureStageExperimental,
			FrontendOnly: true,
			Owner:        grafanaObservabilityMetricsSquad,
		},
		{
			Name:         "influxdbBackendMigration",
			Description:  "Query InfluxDB InfluxQL without the proxy",
			Stage:        FeatureStageExperimental,
			FrontendOnly: true,
			Owner:        grafanaObservabilityMetricsSquad,
		},
		{
			Name:        "clientTokenRotation",
			Description: "Replaces the current in-request token rotation so that the client initiates the rotation",
			Stage:       FeatureStageExperimental,
			Owner:       grafanaAuthnzSquad,
		},
		{
			Name:        "prometheusDataplane",
			Description: "Changes responses to from Prometheus to be compliant with the dataplane specification. In particular it sets the numeric Field.Name from 'Value' to the value of the `__name__` label when present.",
			Expression:  "true",
			Stage:       FeatureStageGeneralAvailability,
			Owner:       grafanaObservabilityMetricsSquad,
		},
		{
			Name:        "lokiMetricDataplane",
			Description: "Changes metric responses from Loki to be compliant with the dataplane specification.",
			Stage:       FeatureStageGeneralAvailability,
			Expression:  "true",
			Owner:       grafanaObservabilityLogsSquad,
		},
		{
			Name:         "dataplaneFrontendFallback",
			Description:  "Support dataplane contract field name change for transformations and field name matchers where the name is different",
			Stage:        FeatureStageGeneralAvailability,
			FrontendOnly: true,
			Expression:   "true",
			Owner:        grafanaObservabilityMetricsSquad,
		},
		{
			Name:        "disableSSEDataplane",
			Description: "Disables dataplane specific processing in server side expressions.",
			Stage:       FeatureStageExperimental,
			Owner:       grafanaObservabilityMetricsSquad,
		},
		{
			Name:        "alertStateHistoryLokiSecondary",
			Description: "Enable Grafana to write alert state history to an external Loki instance in addition to Grafana annotations.",
			Stage:       FeatureStageExperimental,
			Owner:       grafanaAlertingSquad,
		},
		{
			Name:         "alertingNotificationsPoliciesMatchingInstances",
			Description:  "Enables the preview of matching instances for notification policies",
			Stage:        FeatureStageGeneralAvailability,
			FrontendOnly: true,
			Expression:   "true", // enabled by default
			Owner:        grafanaAlertingSquad,
		},
		{
			Name:        "alertStateHistoryLokiPrimary",
			Description: "Enable a remote Loki instance as the primary source for state history reads.",
			Stage:       FeatureStageExperimental,
			Owner:       grafanaAlertingSquad,
		},
		{
			Name:        "alertStateHistoryLokiOnly",
			Description: "Disable Grafana alerts from emitting annotations when a remote Loki instance is available.",
			Stage:       FeatureStageExperimental,
			Owner:       grafanaAlertingSquad,
		},
		{
			Name:        "unifiedRequestLog",
			Description: "Writes error logs to the request logger",
			Stage:       FeatureStageExperimental,
			Owner:       grafanaBackendPlatformSquad,
		},
		{
			Name:        "renderAuthJWT",
			Description: "Uses JWT-based auth for rendering instead of relying on remote cache",
			Stage:       FeatureStagePublicPreview,
			Owner:       grafanaAsCodeSquad,
		},
		{
			Name:        "pyroscopeFlameGraph",
			Description: "Changes flame graph to pyroscope one",
			Stage:       FeatureStageExperimental,
			Owner:       grafanaObservabilityTracesAndProfilingSquad,
		},
		{
			Name:            "externalServiceAuth",
			Description:     "Starts an OAuth2 authentication provider for external services",
			Stage:           FeatureStageExperimental,
			RequiresDevMode: true,
			Owner:           grafanaAuthnzSquad,
		},
		{
			Name:        "refactorVariablesTimeRange",
			Description: "Refactor time range variables flow to reduce number of API calls made when query variables are chained",
			Stage:       FeatureStagePublicPreview,
			Owner:       grafanaDashboardsSquad,
		},
		{
			Name:            "useCachingService",
			Description:     "When turned on, the new query and resource caching implementation using a wire service inject will be used in place of the previous middleware implementation",
			Stage:           FeatureStageGeneralAvailability,
			Owner:           grafanaOperatorExperienceSquad,
			RequiresRestart: true,
		},
		{
			Name:        "enableElasticsearchBackendQuerying",
			Description: "Enable the processing of queries and responses in the Elasticsearch data source through backend",
			Stage:       FeatureStagePublicPreview,
			Owner:       grafanaObservabilityLogsSquad,
		},
		{
			Name:         "advancedDataSourcePicker",
			Description:  "Enable a new data source picker with contextual information, recently used order and advanced mode",
			Stage:        FeatureStageGeneralAvailability,
			FrontendOnly: true,
			Expression:   "true", // enabled by default
			Owner:        grafanaDashboardsSquad,
		},
		{
			Name:         "faroDatasourceSelector",
			Description:  "Enable the data source selector within the Frontend Apps section of the Frontend Observability",
			Stage:        FeatureStagePublicPreview,
			FrontendOnly: true,
			Owner:        appO11ySquad,
		},
		{
			Name:         "enableDatagridEditing",
			Description:  "Enables the edit functionality in the datagrid panel",
			FrontendOnly: true,
			Stage:        FeatureStagePublicPreview,
			Owner:        grafanaBiSquad,
		},
		{
			Name:         "dataSourcePageHeader",
			Description:  "Apply new pageHeader UI in data source edit page",
			FrontendOnly: true,
			Stage:        FeatureStagePublicPreview,
			Owner:        enterpriseDatasourcesSquad,
		},
		{
			Name:         "extraThemes",
			Description:  "Enables extra themes",
			FrontendOnly: true,
			Stage:        FeatureStageExperimental,
			Owner:        grafanaFrontendPlatformSquad,
		},
		{
			Name:         "lokiPredefinedOperations",
			Description:  "Adds predefined query operations to Loki query editor",
			FrontendOnly: true,
			Stage:        FeatureStageExperimental,
			Owner:        grafanaObservabilityLogsSquad,
		},
		{
			Name:         "pluginsFrontendSandbox",
			Description:  "Enables the plugins frontend sandbox",
			Stage:        FeatureStageExperimental,
			FrontendOnly: true,
			Owner:        grafanaPluginsPlatformSquad,
		},
		{
			Name:         "frontendSandboxMonitorOnly",
			Description:  "Enables monitor only in the plugin frontend sandbox (if enabled)",
			Stage:        FeatureStageExperimental,
			FrontendOnly: true,
			Owner:        grafanaPluginsPlatformSquad,
		},
		{
			Name:         "sqlDatasourceDatabaseSelection",
			Description:  "Enables previous SQL data source dataset dropdown behavior",
			FrontendOnly: true,
			Stage:        FeatureStagePublicPreview,
			Owner:        grafanaBiSquad,
		},
		{
			Name:         "cloudWatchLogsMonacoEditor",
			Description:  "Enables the Monaco editor for CloudWatch Logs queries",
			Stage:        FeatureStageExperimental,
			FrontendOnly: true,
			Owner:        awsPluginsSquad,
		},
		{
			Name:         "exploreScrollableLogsContainer",
			Description:  "Improves the scrolling behavior of logs in Explore",
			Stage:        FeatureStageExperimental,
			FrontendOnly: true,
			Owner:        grafanaObservabilityLogsSquad,
		},
		{
			Name:        "recordedQueriesMulti",
			Description: "Enables writing multiple items from a single query within Recorded Queries",
			Stage:       FeatureStageExperimental,
			Owner:       grafanaObservabilityMetricsSquad,
		},
		{
			Name:         "pluginsDynamicAngularDetectionPatterns",
			Description:  "Enables fetching Angular detection patterns for plugins from GCOM and fallback to hardcoded ones",
			Stage:        FeatureStageExperimental,
			FrontendOnly: false,
			Owner:        grafanaPluginsPlatformSquad,
		},
		{
			Name:         "alertingLokiRangeToInstant",
			Description:  "Rewrites eligible loki range queries to instant queries",
			Stage:        FeatureStageExperimental,
			FrontendOnly: false,
			Owner:        grafanaAlertingSquad,
		},
		{
			Name:         "flameGraphV2",
			Description:  "New version of flame graph with new features",
			FrontendOnly: true,
			Stage:        FeatureStageExperimental,
			Owner:        grafanaObservabilityTracesAndProfilingSquad,
		},
		{
			Name:         "elasticToggleableFilters",
			Description:  "Enable support to toggle filters off from the query through the Logs Details component",
			Stage:        FeatureStageExperimental,
			FrontendOnly: true,
			Owner:        grafanaObservabilityLogsSquad,
		},
		{
			Name:         "vizAndWidgetSplit",
			Description:  "Split panels between vizualizations and widgets",
			Stage:        FeatureStageExperimental,
			FrontendOnly: true,
			Owner:        grafanaDashboardsSquad,
		},
		{
<<<<<<< HEAD
			Name:         "mlExpressions",
			Description:  "Enable support for Machine Learning in server-side expressions",
			Stage:        FeatureStageExperimental,
			FrontendOnly: false,
			Owner:        grafanaAlertingSquad,
=======
			Name:         "prometheusIncrementalQueryInstrumentation",
			Description:  "Adds RudderStack events to incremental queries",
			FrontendOnly: true,
			Stage:        FeatureStageExperimental,
			Owner:        grafanaObservabilityMetricsSquad,
>>>>>>> 901495a5
		},
	}
)<|MERGE_RESOLUTION|>--- conflicted
+++ resolved
@@ -615,19 +615,18 @@
 			Owner:        grafanaDashboardsSquad,
 		},
 		{
-<<<<<<< HEAD
+			Name:         "prometheusIncrementalQueryInstrumentation",
+			Description:  "Adds RudderStack events to incremental queries",
+			FrontendOnly: true,
+			Stage:        FeatureStageExperimental,
+			Owner:        grafanaObservabilityMetricsSquad,
+		},
+		{
 			Name:         "mlExpressions",
 			Description:  "Enable support for Machine Learning in server-side expressions",
 			Stage:        FeatureStageExperimental,
 			FrontendOnly: false,
 			Owner:        grafanaAlertingSquad,
-=======
-			Name:         "prometheusIncrementalQueryInstrumentation",
-			Description:  "Adds RudderStack events to incremental queries",
-			FrontendOnly: true,
-			Stage:        FeatureStageExperimental,
-			Owner:        grafanaObservabilityMetricsSquad,
->>>>>>> 901495a5
 		},
 	}
 )