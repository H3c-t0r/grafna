// To change feature flags, edit:
//  pkg/services/featuremgmt/registry.go
// Then run tests in:
//  pkg/services/featuremgmt/toggles_gen_test.go

package featuremgmt

var (
	// Register each toggle here
	standardFeatureFlags = []FeatureFlag{
		{
			Name:        "trimDefaults",
			Description: "Use cue schema to remove values that will be applied automatically",
			State:       FeatureStateBeta,
		},
		{
			Name:        "envelopeEncryption",
			Description: "encrypt secrets",
			State:       FeatureStateBeta,
		},
		{
			Name:        "httpclientprovider_azure_auth",
			Description: "Experimental. Allow datasources to configure Azure authentication directly via JsonData",
			State:       FeatureStateBeta,
		},
		{
			Name:        "serviceAccounts",
			Description: "support service accounts",
			State:       FeatureStateBeta,
		},
		{
			Name:        "database_metrics",
			Description: "Add prometheus metrics for database tables",
			State:       FeatureStateStable,
		},
		{
			Name:        "dashboardPreviews",
			Description: "Create and show thumbnails for dashboard search results",
			State:       FeatureStateAlpha,
		},
		{
			Name:            "dashboardPreviewsAdmin",
			Description:     "Manage the dashboard previews crawler process from the UI",
			State:           FeatureStateAlpha,
			RequiresDevMode: true,
		},
		{
			Name:        "live-config",
			Description: "Save grafana live configuration in SQL tables",
			State:       FeatureStateAlpha,
		},
		{
			Name:        "live-pipeline",
			Description: "enable a generic live processing pipeline",
			State:       FeatureStateAlpha,
		},
		{
			Name:         "live-service-web-worker",
			Description:  "This will use a webworker thread to processes events rather than the main thread",
			State:        FeatureStateAlpha,
			FrontendOnly: true,
		},
		{
			Name:         "queryOverLive",
			Description:  "Use grafana live websocket to execute backend queries",
			State:        FeatureStateAlpha,
			FrontendOnly: true,
		},
		{
			Name:        "panelTitleSearch",
			Description: "Search for dashboards using panel title",
			State:       FeatureStateAlpha,
		},
		{
			Name:         "tempoSearch",
			Description:  "Enable searching in tempo datasources",
			State:        FeatureStateBeta,
			FrontendOnly: true,
		},
		{
			Name:        "tempoBackendSearch",
			Description: "Use backend for tempo search",
			State:       FeatureStateBeta,
		},
		{
			Name:         "tempoServiceGraph",
			Description:  "show service",
			State:        FeatureStateBeta,
			FrontendOnly: true,
		},
		{
			Name:         "lokiBackendMode",
			Description:  "Loki datasource works as backend datasource",
			State:        FeatureStateAlpha,
			FrontendOnly: true,
		},
		{
			Name:        "accesscontrol",
			Description: "Support robust access control",
			State:       FeatureStateBeta,
		},
		{
			Name:            "accesscontrol-builtins",
			Description:     "Simplify access control builtin roles",
			State:           FeatureStateAlpha,
			RequiresDevMode: true,
		},
		{
			Name:        "prometheus_azure_auth",
			Description: "Experimental. Azure authentication for Prometheus datasource",
			State:       FeatureStateBeta,
		},
		{
			Name:         "influxdbBackendMigration",
			Description:  "Query InfluxDB InfluxQL without the proxy",
			State:        FeatureStateAlpha,
			FrontendOnly: true,
		},
		{
			Name:        "newNavigation",
			Description: "Try the next gen navigation model",
			State:       FeatureStateAlpha,
		},
		{
			Name:            "showFeatureFlagsInUI",
			Description:     "Show feature flags in the settings UI",
			State:           FeatureStateAlpha,
			RequiresDevMode: true,
		},
		{
			Name:        "disable_http_request_histogram",
			Description: "Do not create histograms for http requests",
			State:       FeatureStateAlpha,
		},
		{
			Name:            "validatedQueries",
			Description:     "only execute the query saved in a panel",
			State:           FeatureStateAlpha,
			RequiresDevMode: true,
		},
		{
			Name:            "publicDashboards",
			Description:     "enables public access to dashboards",
			State:           FeatureStateAlpha,
			RequiresDevMode: true,
		},
		{
			Name:        "lokiLive",
			Description: "support websocket streaming for loki (early prototype)",
			State:       FeatureStateAlpha,
		},
		{
			Name:        "swaggerUi",
			Description: "Serves swagger UI",
			State:       FeatureStateBeta,
		},
		{
			Name:        "featureHighlights",
			Description: "Highlight Enterprise features",
			State:       FeatureStateStable,
		},
		{
			Name:        "dashboardComments",
			Description: "Enable dashboard-wide comments",
			State:       FeatureStateAlpha,
		},
		{
			Name:        "annotationComments",
			Description: "Enable annotation comments",
			State:       FeatureStateAlpha,
		},
		{
			Name:        "migrationLocking",
			Description: "Lock database during migrations",
			State:       FeatureStateBeta,
		},
		{
			Name:        "storage",
			Description: "Configurable storage for dashboards, datasources, and resources",
			State:       FeatureStateAlpha,
		},
		{
			Name:        "alertProvisioning",
			Description: "Provisioning-friendly routes for alerting",
			State:       FeatureStateAlpha,
		},
		{
			Name:            "export",
			Description:     "Export grafana instance (to git, etc)",
			State:           FeatureStateAlpha,
			RequiresDevMode: true,
		},
		{
			Name:            "storageLocalUpload",
			Description:     "allow uploads to local storage",
			State:           FeatureStateAlpha,
			RequiresDevMode: true,
		},
		{
			Name:            "azureMonitorResourcePickerForMetrics",
			Description:     "New UI for Azure Monitor Metrics Query",
			State:           FeatureStateAlpha,
			RequiresDevMode: true,
			FrontendOnly:    true,
		},
		{
			Name:         "explore2Dashboard",
			Description:  "Experimental Explore to Dashboard workflow",
			State:        FeatureStateBeta,
			FrontendOnly: true,
		},
		{
			Name:         "tracing",
			Description:  "Adds trace ID to error notifications",
			State:        FeatureStateAlpha,
			FrontendOnly: true,
		},
		{
			Name:         "persistNotifications",
			Description:  "PoC Notifications page",
			State:        FeatureStateAlpha,
			FrontendOnly: true,
		},
		{
			Name:        "commandPalette",
			Description: "Enable command palette",
			State:       FeatureStateAlpha,
		},
		{
			Name:        "savedItems",
			Description: "Enable Saved Items in the navbar.",
			State:       FeatureStateAlpha,
		},
		{
			Name:        "cloudWatchDynamicLabels",
			Description: "Use dynamic labels instead of alias patterns in CloudWatch datasource",
			State:       FeatureStateStable,
		},
		{
			Name:        "datasourceQueryMultiStatus",
			Description: "Introduce HTTP 207 Multi Status for api/ds/query",
			State:       FeatureStateAlpha,
		},
		{
			Name:            "azureMonitorExperimentalUI",
			Description:     "Use grafana-experimental UI in Azure Monitor",
			State:           FeatureStateAlpha,
			RequiresDevMode: true,
			FrontendOnly:    true,
		},
		{
<<<<<<< HEAD
			Name:         "traceToMetrics",
			Description:  "Enable trace to metrics links",
			State:        FeatureStateAlpha,
			FrontendOnly: true,
=======
			Name:        "prometheusStreamingJSONParser",
			Description: "Enable streaming JSON parser for Prometheus datasource",
			State:       FeatureStateAlpha,
>>>>>>> 16085fcb
		},
	}
)<|MERGE_RESOLUTION|>--- conflicted
+++ resolved
@@ -249,16 +249,15 @@
 			FrontendOnly:    true,
 		},
 		{
-<<<<<<< HEAD
 			Name:         "traceToMetrics",
 			Description:  "Enable trace to metrics links",
 			State:        FeatureStateAlpha,
 			FrontendOnly: true,
-=======
+		},
+		{
 			Name:        "prometheusStreamingJSONParser",
 			Description: "Enable streaming JSON parser for Prometheus datasource",
 			State:       FeatureStateAlpha,
->>>>>>> 16085fcb
 		},
 	}
 )