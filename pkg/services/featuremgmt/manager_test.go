package featuremgmt

import (
	"context"
	"testing"

	"github.com/stretchr/testify/require"
)

func TestFeatureManager(t *testing.T) {
	t.Run("check testing stubs", func(t *testing.T) {
		ft := WithManager("a", "b", "c")
		require.True(t, ft.IsEnabledGlobally("a"))
		require.True(t, ft.IsEnabledGlobally("b"))
		require.True(t, ft.IsEnabledGlobally("c"))
		require.False(t, ft.IsEnabledGlobally("d"))

		require.Equal(t, map[string]bool{"a": true, "b": true, "c": true}, ft.GetEnabled(context.Background()))

		// Explicit values
		ft = WithManager("a", true, "b", false)
		require.True(t, ft.IsEnabledGlobally("a"))
		require.False(t, ft.IsEnabledGlobally("b"))
		require.Equal(t, map[string]bool{"a": true}, ft.GetEnabled(context.Background()))
	})

<<<<<<< HEAD
	t.Run("check license validation", func(t *testing.T) {
		ft := FeatureManager{
			flags: map[string]*FeatureFlag{},
		}
		ft.registerFlags(FeatureFlag{
			Name:            "a",
			RequiresLicense: true,
			RequiresDevMode: true,
			Expression:      "true",
		}, FeatureFlag{
			Name:       "b",
			Expression: "true",
		})
		require.False(t, ft.IsEnabledGlobally("a"))
		require.True(t, ft.IsEnabledGlobally("b"))
		require.False(t, ft.IsEnabledGlobally("c")) // uknown flag

		// Try changing "requires license"
		ft.registerFlags(FeatureFlag{
			Name:            "a",
			RequiresLicense: false, // shuld still require license!
		}, FeatureFlag{
			Name:            "b",
			RequiresLicense: true, // expression is still "true"
		})
		require.False(t, ft.IsEnabledGlobally("a"))
		require.False(t, ft.IsEnabledGlobally("b"))
		require.False(t, ft.IsEnabledGlobally("c"))
	})

	t.Run("check description", func(t *testing.T) {
=======
	t.Run("check description and docs configs", func(t *testing.T) {
>>>>>>> 12d08d5e
		ft := FeatureManager{
			flags: map[string]*FeatureFlag{},
		}
		ft.registerFlags(FeatureFlag{
			Name:        "a",
			Description: "first",
		}, FeatureFlag{
			Name:        "a",
			Description: "second",
		})
		flag := ft.flags["a"]
		require.Equal(t, "second", flag.Description)
	})

	t.Run("check startup false flags", func(t *testing.T) {
		ft := FeatureManager{
			flags: map[string]*FeatureFlag{},
			startup: map[string]bool{
				"a": true,
				"b": false, // but default true
			},
		}
		ft.registerFlags(FeatureFlag{
			Name: "a",
		}, FeatureFlag{
			Name:       "b",
			Expression: "true",
		}, FeatureFlag{
			Name: "c",
		})
		require.True(t, ft.IsEnabledGlobally("a"))
		require.False(t, ft.IsEnabledGlobally("b"))
		require.False(t, ft.IsEnabledGlobally("c"))
	})
}<|MERGE_RESOLUTION|>--- conflicted
+++ resolved
@@ -24,41 +24,7 @@
 		require.Equal(t, map[string]bool{"a": true}, ft.GetEnabled(context.Background()))
 	})
 
-<<<<<<< HEAD
-	t.Run("check license validation", func(t *testing.T) {
-		ft := FeatureManager{
-			flags: map[string]*FeatureFlag{},
-		}
-		ft.registerFlags(FeatureFlag{
-			Name:            "a",
-			RequiresLicense: true,
-			RequiresDevMode: true,
-			Expression:      "true",
-		}, FeatureFlag{
-			Name:       "b",
-			Expression: "true",
-		})
-		require.False(t, ft.IsEnabledGlobally("a"))
-		require.True(t, ft.IsEnabledGlobally("b"))
-		require.False(t, ft.IsEnabledGlobally("c")) // uknown flag
-
-		// Try changing "requires license"
-		ft.registerFlags(FeatureFlag{
-			Name:            "a",
-			RequiresLicense: false, // shuld still require license!
-		}, FeatureFlag{
-			Name:            "b",
-			RequiresLicense: true, // expression is still "true"
-		})
-		require.False(t, ft.IsEnabledGlobally("a"))
-		require.False(t, ft.IsEnabledGlobally("b"))
-		require.False(t, ft.IsEnabledGlobally("c"))
-	})
-
-	t.Run("check description", func(t *testing.T) {
-=======
-	t.Run("check description and docs configs", func(t *testing.T) {
->>>>>>> 12d08d5e
+	t.Run("check description and stage configs", func(t *testing.T) {
 		ft := FeatureManager{
 			flags: map[string]*FeatureFlag{},
 		}
@@ -68,9 +34,15 @@
 		}, FeatureFlag{
 			Name:        "a",
 			Description: "second",
+		}, FeatureFlag{
+			Name:  "a",
+			Stage: FeatureStagePrivatePreview,
+		}, FeatureFlag{
+			Name: "a",
 		})
 		flag := ft.flags["a"]
 		require.Equal(t, "second", flag.Description)
+		require.Equal(t, FeatureStagePrivatePreview, flag.Stage)
 	})
 
 	t.Run("check startup false flags", func(t *testing.T) {
