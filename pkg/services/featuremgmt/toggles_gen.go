--- conflicted
+++ resolved
@@ -263,13 +263,7 @@
 	// Allow datasource to provide custom UI for context view
 	FlagLogsContextDatasourceUi = "logsContextDatasourceUi"
 
-<<<<<<< HEAD
-	// FlagIndividualCookiePreferences
-	// Support overriding cookie preferences per user
-	FlagIndividualCookiePreferences = "individualCookiePreferences"
-=======
 	// FlagLokiQuerySplitting
 	// Split large interval queries into subqueries with smaller time intervals
 	FlagLokiQuerySplitting = "lokiQuerySplitting"
->>>>>>> c637a554
 )