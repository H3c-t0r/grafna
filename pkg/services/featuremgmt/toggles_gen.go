--- conflicted
+++ resolved
@@ -327,15 +327,13 @@
 	// Enables the plugins frontend sandbox
 	FlagPluginsFrontendSandbox = "pluginsFrontendSandbox"
 
-<<<<<<< HEAD
 	// FlagDashboardEmbed
 	// Allow embedding dashboard for external use in Code editors
 	FlagDashboardEmbed = "dashboardEmbed"
-=======
+
 	// FlagFrontendSandboxMonitorOnly
 	// Enables monitor only in the plugin frontend sandbox (if enabled)
 	FlagFrontendSandboxMonitorOnly = "frontendSandboxMonitorOnly"
->>>>>>> 441660b7
 
 	// FlagSqlDatasourceDatabaseSelection
 	// Enables previous SQL data source dataset dropdown behavior
