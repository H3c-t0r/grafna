// NOTE: This file was auto generated.  DO NOT EDIT DIRECTLY!
// To change feature flags, edit:
//  pkg/services/featuremgmt/registry.go
// Then run tests in:
//  pkg/services/featuremgmt/toggles_gen_test.go

package featuremgmt

const (
	// FlagTrimDefaults
	// Use cue schema to remove values that will be applied automatically
	FlagTrimDefaults = "trimDefaults"

	// FlagDisableEnvelopeEncryption
	// Disable envelope encryption (emergency only)
	FlagDisableEnvelopeEncryption = "disableEnvelopeEncryption"

	// FlagLiveServiceWebWorker
	// This will use a webworker thread to processes events rather than the main thread
	FlagLiveServiceWebWorker = "live-service-web-worker"

	// FlagQueryOverLive
	// Use Grafana Live WebSocket to execute backend queries
	FlagQueryOverLive = "queryOverLive"

	// FlagPanelTitleSearch
	// Search for dashboards using panel title
	FlagPanelTitleSearch = "panelTitleSearch"

	// FlagPublicDashboards
	// Enables public access to dashboards
	FlagPublicDashboards = "publicDashboards"

	// FlagPublicDashboardsEmailSharing
	// Enables public dashboard sharing to be restricted to only allowed emails
	FlagPublicDashboardsEmailSharing = "publicDashboardsEmailSharing"

	// FlagLokiExperimentalStreaming
	// Support new streaming approach for loki (prototype, needs special loki build)
	FlagLokiExperimentalStreaming = "lokiExperimentalStreaming"

	// FlagFeatureHighlights
	// Highlight Grafana Enterprise features
	FlagFeatureHighlights = "featureHighlights"

	// FlagMigrationLocking
	// Lock database during migrations
	FlagMigrationLocking = "migrationLocking"

	// FlagStorage
	// Configurable storage for dashboards, datasources, and resources
	FlagStorage = "storage"

	// FlagCorrelations
	// Correlations page
	FlagCorrelations = "correlations"

	// FlagDatasourceQueryMultiStatus
	// Introduce HTTP 207 Multi Status for api/ds/query
	FlagDatasourceQueryMultiStatus = "datasourceQueryMultiStatus"

	// FlagTraceToMetrics
	// Enable trace to metrics links
	FlagTraceToMetrics = "traceToMetrics"

	// FlagNewDBLibrary
	// Use jmoiron/sqlx rather than xorm for a few backend services
	FlagNewDBLibrary = "newDBLibrary"

	// FlagAutoMigrateOldPanels
	// Migrate old angular panels to supported versions (graph, table-old, worldmap, etc)
	FlagAutoMigrateOldPanels = "autoMigrateOldPanels"

	// FlagDisableAngular
	// Dynamic flag to disable angular at runtime. The preferred method is to set `angular_support_enabled` to `false` in the [security] settings, which allows you to change the state at runtime.
	FlagDisableAngular = "disableAngular"

	// FlagCanvasPanelNesting
	// Allow elements nesting
	FlagCanvasPanelNesting = "canvasPanelNesting"

	// FlagScenes
	// Experimental framework to build interactive dashboards
	FlagScenes = "scenes"

	// FlagDisableSecretsCompatibility
	// Disable duplicated secret storage in legacy tables
	FlagDisableSecretsCompatibility = "disableSecretsCompatibility"

	// FlagLogRequestsInstrumentedAsUnknown
	// Logs the path for requests that are instrumented as unknown
	FlagLogRequestsInstrumentedAsUnknown = "logRequestsInstrumentedAsUnknown"

	// FlagDataConnectionsConsole
	// Enables a new top-level page called Connections. This page is an experiment that provides a better experience when you install and configure data sources and other plugins.
	FlagDataConnectionsConsole = "dataConnectionsConsole"

	// FlagTopnav
	// Enables topnav support in external plugins. The new Grafana navigation cannot be disabled.
	FlagTopnav = "topnav"

	// FlagDockedMegaMenu
	// Enable support for a persistent (docked) navigation menu
	FlagDockedMegaMenu = "dockedMegaMenu"

	// FlagGrpcServer
	// Run the GRPC server
	FlagGrpcServer = "grpcServer"

	// FlagEntityStore
	// SQL-based entity store (requires storage flag also)
	FlagEntityStore = "entityStore"

	// FlagCloudWatchCrossAccountQuerying
	// Enables cross-account querying in CloudWatch datasources
	FlagCloudWatchCrossAccountQuerying = "cloudWatchCrossAccountQuerying"

	// FlagRedshiftAsyncQueryDataSupport
	// Enable async query data support for Redshift
	FlagRedshiftAsyncQueryDataSupport = "redshiftAsyncQueryDataSupport"

	// FlagAthenaAsyncQueryDataSupport
	// Enable async query data support for Athena
	FlagAthenaAsyncQueryDataSupport = "athenaAsyncQueryDataSupport"

	// FlagCloudwatchNewRegionsHandler
	// Refactor of /regions endpoint, no user-facing changes
	FlagCloudwatchNewRegionsHandler = "cloudwatchNewRegionsHandler"

	// FlagShowDashboardValidationWarnings
	// Show warnings when dashboards do not validate against the schema
	FlagShowDashboardValidationWarnings = "showDashboardValidationWarnings"

	// FlagMysqlAnsiQuotes
	// Use double quotes to escape keyword in a MySQL query
	FlagMysqlAnsiQuotes = "mysqlAnsiQuotes"

	// FlagAccessControlOnCall
	// Access control primitives for OnCall
	FlagAccessControlOnCall = "accessControlOnCall"

	// FlagNestedFolders
	// Enable folder nesting
	FlagNestedFolders = "nestedFolders"

	// FlagNestedFolderPicker
	// Enables the new folder picker to work with nested folders. Requires the nestedFolders feature flag
	FlagNestedFolderPicker = "nestedFolderPicker"

	// FlagAccessTokenExpirationCheck
	// Enable OAuth access_token expiration check and token refresh using the refresh_token
	FlagAccessTokenExpirationCheck = "accessTokenExpirationCheck"

	// FlagEmptyDashboardPage
	// Enable the redesigned user interface of a dashboard page that includes no panels
	FlagEmptyDashboardPage = "emptyDashboardPage"

	// FlagDisablePrometheusExemplarSampling
	// Disable Prometheus exemplar sampling
	FlagDisablePrometheusExemplarSampling = "disablePrometheusExemplarSampling"

	// FlagAlertingBacktesting
	// Rule backtesting API for alerting
	FlagAlertingBacktesting = "alertingBacktesting"

	// FlagEditPanelCSVDragAndDrop
	// Enables drag and drop for CSV and Excel files
	FlagEditPanelCSVDragAndDrop = "editPanelCSVDragAndDrop"

	// FlagAlertingNoNormalState
	// Stop maintaining state of alerts that are not firing
	FlagAlertingNoNormalState = "alertingNoNormalState"

	// FlagLogsContextDatasourceUi
	// Allow datasource to provide custom UI for context view
	FlagLogsContextDatasourceUi = "logsContextDatasourceUi"

	// FlagLokiQuerySplitting
	// Split large interval queries into subqueries with smaller time intervals
	FlagLokiQuerySplitting = "lokiQuerySplitting"

	// FlagLokiQuerySplittingConfig
	// Give users the option to configure split durations for Loki queries
	FlagLokiQuerySplittingConfig = "lokiQuerySplittingConfig"

	// FlagIndividualCookiePreferences
	// Support overriding cookie preferences per user
	FlagIndividualCookiePreferences = "individualCookiePreferences"

	// FlagGcomOnlyExternalOrgRoleSync
	// Prohibits a user from changing organization roles synced with Grafana Cloud auth provider
	FlagGcomOnlyExternalOrgRoleSync = "gcomOnlyExternalOrgRoleSync"

	// FlagPrometheusMetricEncyclopedia
	// Adds the metrics explorer component to the Prometheus query builder as an option in metric select
	FlagPrometheusMetricEncyclopedia = "prometheusMetricEncyclopedia"

	// FlagTimeSeriesTable
	// Enable time series table transformer &amp; sparkline cell type
	FlagTimeSeriesTable = "timeSeriesTable"

	// FlagInfluxdbBackendMigration
	// Query InfluxDB InfluxQL without the proxy
	FlagInfluxdbBackendMigration = "influxdbBackendMigration"

	// FlagClientTokenRotation
	// Replaces the current in-request token rotation so that the client initiates the rotation
	FlagClientTokenRotation = "clientTokenRotation"

	// FlagPrometheusDataplane
	// Changes responses to from Prometheus to be compliant with the dataplane specification. In particular it sets the numeric Field.Name from &#39;Value&#39; to the value of the `__name__` label when present.
	FlagPrometheusDataplane = "prometheusDataplane"

	// FlagLokiMetricDataplane
	// Changes metric responses from Loki to be compliant with the dataplane specification.
	FlagLokiMetricDataplane = "lokiMetricDataplane"

	// FlagLokiLogsDataplane
	// Changes logs responses from Loki to be compliant with the dataplane specification.
	FlagLokiLogsDataplane = "lokiLogsDataplane"

	// FlagDataplaneFrontendFallback
	// Support dataplane contract field name change for transformations and field name matchers where the name is different
	FlagDataplaneFrontendFallback = "dataplaneFrontendFallback"

	// FlagDisableSSEDataplane
	// Disables dataplane specific processing in server side expressions.
	FlagDisableSSEDataplane = "disableSSEDataplane"

	// FlagAlertStateHistoryLokiSecondary
	// Enable Grafana to write alert state history to an external Loki instance in addition to Grafana annotations.
	FlagAlertStateHistoryLokiSecondary = "alertStateHistoryLokiSecondary"

	// FlagAlertingNotificationsPoliciesMatchingInstances
	// Enables the preview of matching instances for notification policies
	FlagAlertingNotificationsPoliciesMatchingInstances = "alertingNotificationsPoliciesMatchingInstances"

	// FlagAlertStateHistoryLokiPrimary
	// Enable a remote Loki instance as the primary source for state history reads.
	FlagAlertStateHistoryLokiPrimary = "alertStateHistoryLokiPrimary"

	// FlagAlertStateHistoryLokiOnly
	// Disable Grafana alerts from emitting annotations when a remote Loki instance is available.
	FlagAlertStateHistoryLokiOnly = "alertStateHistoryLokiOnly"

	// FlagUnifiedRequestLog
	// Writes error logs to the request logger
	FlagUnifiedRequestLog = "unifiedRequestLog"

	// FlagRenderAuthJWT
	// Uses JWT-based auth for rendering instead of relying on remote cache
	FlagRenderAuthJWT = "renderAuthJWT"

	// FlagExternalServiceAuth
	// Starts an OAuth2 authentication provider for external services
	FlagExternalServiceAuth = "externalServiceAuth"

	// FlagRefactorVariablesTimeRange
	// Refactor time range variables flow to reduce number of API calls made when query variables are chained
	FlagRefactorVariablesTimeRange = "refactorVariablesTimeRange"

	// FlagUseCachingService
	// When turned on, the new query and resource caching implementation using a wire service inject will be used in place of the previous middleware implementation
	FlagUseCachingService = "useCachingService"

	// FlagEnableElasticsearchBackendQuerying
	// Enable the processing of queries and responses in the Elasticsearch data source through backend
	FlagEnableElasticsearchBackendQuerying = "enableElasticsearchBackendQuerying"

	// FlagAdvancedDataSourcePicker
	// Enable a new data source picker with contextual information, recently used order and advanced mode
	FlagAdvancedDataSourcePicker = "advancedDataSourcePicker"

	// FlagFaroDatasourceSelector
	// Enable the data source selector within the Frontend Apps section of the Frontend Observability
	FlagFaroDatasourceSelector = "faroDatasourceSelector"

	// FlagEnableDatagridEditing
	// Enables the edit functionality in the datagrid panel
	FlagEnableDatagridEditing = "enableDatagridEditing"

	// FlagDataSourcePageHeader
	// Apply new pageHeader UI in data source edit page
	FlagDataSourcePageHeader = "dataSourcePageHeader"

	// FlagExtraThemes
	// Enables extra themes
	FlagExtraThemes = "extraThemes"

	// FlagLokiPredefinedOperations
	// Adds predefined query operations to Loki query editor
	FlagLokiPredefinedOperations = "lokiPredefinedOperations"

	// FlagPluginsFrontendSandbox
	// Enables the plugins frontend sandbox
	FlagPluginsFrontendSandbox = "pluginsFrontendSandbox"

	// FlagDashboardEmbed
	// Allow embedding dashboard for external use in Code editors
	FlagDashboardEmbed = "dashboardEmbed"

	// FlagFrontendSandboxMonitorOnly
	// Enables monitor only in the plugin frontend sandbox (if enabled)
	FlagFrontendSandboxMonitorOnly = "frontendSandboxMonitorOnly"

	// FlagSqlDatasourceDatabaseSelection
	// Enables previous SQL data source dataset dropdown behavior
	FlagSqlDatasourceDatabaseSelection = "sqlDatasourceDatabaseSelection"

	// FlagLokiFormatQuery
	// Enables the ability to format Loki queries
	FlagLokiFormatQuery = "lokiFormatQuery"

	// FlagCloudWatchLogsMonacoEditor
	// Enables the Monaco editor for CloudWatch Logs queries
	FlagCloudWatchLogsMonacoEditor = "cloudWatchLogsMonacoEditor"

	// FlagExploreScrollableLogsContainer
	// Improves the scrolling behavior of logs in Explore
	FlagExploreScrollableLogsContainer = "exploreScrollableLogsContainer"

	// FlagRecordedQueriesMulti
	// Enables writing multiple items from a single query within Recorded Queries
	FlagRecordedQueriesMulti = "recordedQueriesMulti"

	// FlagPluginsDynamicAngularDetectionPatterns
	// Enables fetching Angular detection patterns for plugins from GCOM and fallback to hardcoded ones
	FlagPluginsDynamicAngularDetectionPatterns = "pluginsDynamicAngularDetectionPatterns"

	// FlagVizAndWidgetSplit
	// Split panels between visualizations and widgets
	FlagVizAndWidgetSplit = "vizAndWidgetSplit"

	// FlagPrometheusIncrementalQueryInstrumentation
	// Adds RudderStack events to incremental queries
	FlagPrometheusIncrementalQueryInstrumentation = "prometheusIncrementalQueryInstrumentation"

	// FlagLogsExploreTableVisualisation
	// A table visualisation for logs in Explore
	FlagLogsExploreTableVisualisation = "logsExploreTableVisualisation"

	// FlagAwsDatasourcesTempCredentials
	// Support temporary security credentials in AWS plugins for Grafana Cloud customers
	FlagAwsDatasourcesTempCredentials = "awsDatasourcesTempCredentials"

	// FlagTransformationsRedesign
	// Enables the transformations redesign
	FlagTransformationsRedesign = "transformationsRedesign"

	// FlagToggleLabelsInLogsUI
	// Enable toggleable filters in log details view
	FlagToggleLabelsInLogsUI = "toggleLabelsInLogsUI"

	// FlagMlExpressions
	// Enable support for Machine Learning in server-side expressions
	FlagMlExpressions = "mlExpressions"

	// FlagTraceQLStreaming
	// Enables response streaming of TraceQL queries of the Tempo data source
	FlagTraceQLStreaming = "traceQLStreaming"

	// FlagMetricsSummary
	// Enables metrics summary queries in the Tempo data source
	FlagMetricsSummary = "metricsSummary"

	// FlagGrafanaAPIServer
	// Enable Kubernetes API Server for Grafana resources
	FlagGrafanaAPIServer = "grafanaAPIServer"

	// FlagGrafanaAPIServerWithExperimentalAPIs
	// Register experimental APIs with the k8s API server
	FlagGrafanaAPIServerWithExperimentalAPIs = "grafanaAPIServerWithExperimentalAPIs"

	// FlagFeatureToggleAdminPage
	// Enable admin page for managing feature toggles from the Grafana front-end
	FlagFeatureToggleAdminPage = "featureToggleAdminPage"

	// FlagAwsAsyncQueryCaching
	// Enable caching for async queries for Redshift and Athena. Requires that the `useCachingService` feature toggle is enabled and the datasource has caching and async query support enabled
	FlagAwsAsyncQueryCaching = "awsAsyncQueryCaching"

	// FlagSplitScopes
	// Support faster dashboard and folder search by splitting permission scopes into parts
	FlagSplitScopes = "splitScopes"

	// FlagAzureMonitorDataplane
	// Adds dataplane compliant frame metadata in the Azure Monitor datasource
	FlagAzureMonitorDataplane = "azureMonitorDataplane"

	// FlagPermissionsFilterRemoveSubquery
	// Alternative permission filter implementation that does not use subqueries for fetching the dashboard folder
	FlagPermissionsFilterRemoveSubquery = "permissionsFilterRemoveSubquery"

	// FlagPrometheusConfigOverhaulAuth
	// Update the Prometheus configuration page with the new auth component
	FlagPrometheusConfigOverhaulAuth = "prometheusConfigOverhaulAuth"

	// FlagConfigurableSchedulerTick
	// Enable changing the scheduler base interval via configuration option unified_alerting.scheduler_tick_interval
	FlagConfigurableSchedulerTick = "configurableSchedulerTick"

	// FlagInfluxdbSqlSupport
	// Enable InfluxDB SQL query language support with new querying UI
	FlagInfluxdbSqlSupport = "influxdbSqlSupport"

	// FlagNoBasicRole
	// Enables a new role that has no permissions by default
	FlagNoBasicRole = "noBasicRole"

	// FlagAlertingNoDataErrorExecution
	// Changes how Alerting state manager handles execution of NoData/Error
	FlagAlertingNoDataErrorExecution = "alertingNoDataErrorExecution"

	// FlagAngularDeprecationUI
	// Display new Angular deprecation-related UI features
	FlagAngularDeprecationUI = "angularDeprecationUI"

	// FlagDashgpt
	// Enable AI powered features in dashboards
	FlagDashgpt = "dashgpt"

	// FlagReportingRetries
	// Enables rendering retries for the reporting feature
	FlagReportingRetries = "reportingRetries"

	// FlagNewBrowseDashboards
	// New browse/manage dashboards UI
	FlagNewBrowseDashboards = "newBrowseDashboards"

	// FlagSseGroupByDatasource
	// Send query to the same datasource in a single request when using server side expressions
	FlagSseGroupByDatasource = "sseGroupByDatasource"

	// FlagRequestInstrumentationStatusSource
	// Include a status source label for request metrics and logs
	FlagRequestInstrumentationStatusSource = "requestInstrumentationStatusSource"

	// FlagLibraryPanelRBAC
	// Enables RBAC support for library panels
	FlagLibraryPanelRBAC = "libraryPanelRBAC"

	// FlagLokiRunQueriesInParallel
	// Enables running Loki queries in parallel
	FlagLokiRunQueriesInParallel = "lokiRunQueriesInParallel"

	// FlagWargamesTesting
	// Placeholder feature flag for internal testing
	FlagWargamesTesting = "wargamesTesting"

	// FlagAlertingInsights
	// Show the new alerting insights landing page
	FlagAlertingInsights = "alertingInsights"

	// FlagExternalCorePlugins
	// Allow core plugins to be loaded as external
	FlagExternalCorePlugins = "externalCorePlugins"

	// FlagPluginsAPIMetrics
	// Sends metrics of public grafana packages usage by plugins
	FlagPluginsAPIMetrics = "pluginsAPIMetrics"

	// FlagHttpSLOLevels
	// Adds SLO level to http request metrics
	FlagHttpSLOLevels = "httpSLOLevels"

	// FlagIdForwarding
	// Generate signed id token for identity that can be forwarded to plugins and external services
	FlagIdForwarding = "idForwarding"

	// FlagCloudWatchWildCardDimensionValues
	// Fetches dimension values from CloudWatch to correctly label wildcard dimensions
	FlagCloudWatchWildCardDimensionValues = "cloudWatchWildCardDimensionValues"

	// FlagExternalServiceAccounts
	// Automatic service account and token setup for plugins
	FlagExternalServiceAccounts = "externalServiceAccounts"

	// FlagAlertingModifiedExport
	// Enables using UI for provisioned rules modification and export
	FlagAlertingModifiedExport = "alertingModifiedExport"

	// FlagPanelMonitoring
	// Enables panel monitoring through logs and measurements
	FlagPanelMonitoring = "panelMonitoring"

	// FlagEnableNativeHTTPHistogram
	// Enables native HTTP Histograms
	FlagEnableNativeHTTPHistogram = "enableNativeHTTPHistogram"

	// FlagTransformationsVariableSupport
	// Allows using variables in transformations
	FlagTransformationsVariableSupport = "transformationsVariableSupport"

	// FlagKubernetesPlaylists
	// Use the kubernetes API in the frontend for playlists
	FlagKubernetesPlaylists = "kubernetesPlaylists"

	// FlagNavAdminSubsections
	// Splits the administration section of the nav tree into subsections
	FlagNavAdminSubsections = "navAdminSubsections"

	// FlagRecoveryThreshold
	// Enables feature recovery threshold (aka hysteresis) for threshold server-side expression
	FlagRecoveryThreshold = "recoveryThreshold"

<<<<<<< HEAD
	// FlagTeamHeaders
	// Enables datasources to apply team headers to the client requests
	FlagTeamHeaders = "teamHeaders"
=======
	// FlagAwsDatasourcesNewFormStyling
	// Applies new form styling for configuration and query editors in AWS plugins
	FlagAwsDatasourcesNewFormStyling = "awsDatasourcesNewFormStyling"
>>>>>>> 46b00666
)<|MERGE_RESOLUTION|>--- conflicted
+++ resolved
@@ -503,13 +503,11 @@
 	// Enables feature recovery threshold (aka hysteresis) for threshold server-side expression
 	FlagRecoveryThreshold = "recoveryThreshold"
 
-<<<<<<< HEAD
 	// FlagTeamHeaders
 	// Enables datasources to apply team headers to the client requests
 	FlagTeamHeaders = "teamHeaders"
-=======
+
 	// FlagAwsDatasourcesNewFormStyling
 	// Applies new form styling for configuration and query editors in AWS plugins
 	FlagAwsDatasourcesNewFormStyling = "awsDatasourcesNewFormStyling"
->>>>>>> 46b00666
 )