--- conflicted
+++ resolved
@@ -311,13 +311,11 @@
 	// Launch the Command Palette from the top navigation search box
 	FlagTopNavCommandPalette = "topNavCommandPalette"
 
-<<<<<<< HEAD
 	// FlagLogsSampleInExplore
 	// Access to logs sample feature in Explore
 	FlagLogsSampleInExplore = "logsSampleInExplore"
-=======
+
 	// FlagLogsContextDatasourceUi
 	// Allow datasource to provide custom UI for context view
 	FlagLogsContextDatasourceUi = "logsContextDatasourceUi"
->>>>>>> df2db3bb
 )