// NOTE: This file was auto generated.  DO NOT EDIT DIRECTLY!
// To change feature flags, edit:
//  pkg/services/featuremgmt/registry.go
// Then run tests in:
//  pkg/services/featuremgmt/toggles_gen_test.go

package featuremgmt

const (
	// FlagDisableEnvelopeEncryption
	// Disable envelope encryption (emergency only)
	FlagDisableEnvelopeEncryption = "disableEnvelopeEncryption"

	// FlagLiveServiceWebWorker
	// This will use a webworker thread to processes events rather than the main thread
	FlagLiveServiceWebWorker = "live-service-web-worker"

	// FlagQueryOverLive
	// Use Grafana Live WebSocket to execute backend queries
	FlagQueryOverLive = "queryOverLive"

	// FlagPanelTitleSearch
	// Search for dashboards using panel title
	FlagPanelTitleSearch = "panelTitleSearch"

	// FlagPublicDashboards
	// Enables public access to dashboards
	FlagPublicDashboards = "publicDashboards"

	// FlagPublicDashboardsEmailSharing
	// Enables public dashboard sharing to be restricted to only allowed emails
	FlagPublicDashboardsEmailSharing = "publicDashboardsEmailSharing"

	// FlagLokiExperimentalStreaming
	// Support new streaming approach for loki (prototype, needs special loki build)
	FlagLokiExperimentalStreaming = "lokiExperimentalStreaming"

	// FlagFeatureHighlights
	// Highlight Grafana Enterprise features
	FlagFeatureHighlights = "featureHighlights"

	// FlagMigrationLocking
	// Lock database during migrations
	FlagMigrationLocking = "migrationLocking"

	// FlagStorage
	// Configurable storage for dashboards, datasources, and resources
	FlagStorage = "storage"

	// FlagCorrelations
	// Correlations page
	FlagCorrelations = "correlations"

	// FlagExploreContentOutline
	// Content outline sidebar
	FlagExploreContentOutline = "exploreContentOutline"

	// FlagDatasourceQueryMultiStatus
	// Introduce HTTP 207 Multi Status for api/ds/query
	FlagDatasourceQueryMultiStatus = "datasourceQueryMultiStatus"

	// FlagTraceToMetrics
	// Enable trace to metrics links
	FlagTraceToMetrics = "traceToMetrics"

	// FlagAutoMigrateOldPanels
	// Migrate old angular panels to supported versions (graph, table-old, worldmap, etc)
	FlagAutoMigrateOldPanels = "autoMigrateOldPanels"

	// FlagDisableAngular
	// Dynamic flag to disable angular at runtime. The preferred method is to set `angular_support_enabled` to `false` in the [security] settings, which allows you to change the state at runtime.
	FlagDisableAngular = "disableAngular"

	// FlagCanvasPanelNesting
	// Allow elements nesting
	FlagCanvasPanelNesting = "canvasPanelNesting"

	// FlagNewVizTooltips
	// New visualizations tooltips UX
	FlagNewVizTooltips = "newVizTooltips"

	// FlagScenes
	// Experimental framework to build interactive dashboards
	FlagScenes = "scenes"

	// FlagDisableSecretsCompatibility
	// Disable duplicated secret storage in legacy tables
	FlagDisableSecretsCompatibility = "disableSecretsCompatibility"

	// FlagLogRequestsInstrumentedAsUnknown
	// Logs the path for requests that are instrumented as unknown
	FlagLogRequestsInstrumentedAsUnknown = "logRequestsInstrumentedAsUnknown"

	// FlagDataConnectionsConsole
	// Enables a new top-level page called Connections. This page is an experiment that provides a better experience when you install and configure data sources and other plugins.
	FlagDataConnectionsConsole = "dataConnectionsConsole"

	// FlagTopnav
	// Enables topnav support in external plugins. The new Grafana navigation cannot be disabled.
	FlagTopnav = "topnav"

	// FlagDockedMegaMenu
	// Enable support for a persistent (docked) navigation menu
	FlagDockedMegaMenu = "dockedMegaMenu"

	// FlagGrpcServer
	// Run the GRPC server
	FlagGrpcServer = "grpcServer"

	// FlagEntityStore
	// SQL-based entity store (requires storage flag also)
	FlagEntityStore = "entityStore"

	// FlagCloudWatchCrossAccountQuerying
	// Enables cross-account querying in CloudWatch datasources
	FlagCloudWatchCrossAccountQuerying = "cloudWatchCrossAccountQuerying"

	// FlagRedshiftAsyncQueryDataSupport
	// Enable async query data support for Redshift
	FlagRedshiftAsyncQueryDataSupport = "redshiftAsyncQueryDataSupport"

	// FlagAthenaAsyncQueryDataSupport
	// Enable async query data support for Athena
	FlagAthenaAsyncQueryDataSupport = "athenaAsyncQueryDataSupport"

	// FlagCloudwatchNewRegionsHandler
	// Refactor of /regions endpoint, no user-facing changes
	FlagCloudwatchNewRegionsHandler = "cloudwatchNewRegionsHandler"

	// FlagShowDashboardValidationWarnings
	// Show warnings when dashboards do not validate against the schema
	FlagShowDashboardValidationWarnings = "showDashboardValidationWarnings"

	// FlagMysqlAnsiQuotes
	// Use double quotes to escape keyword in a MySQL query
	FlagMysqlAnsiQuotes = "mysqlAnsiQuotes"

	// FlagAccessControlOnCall
	// Access control primitives for OnCall
	FlagAccessControlOnCall = "accessControlOnCall"

	// FlagNestedFolders
	// Enable folder nesting
	FlagNestedFolders = "nestedFolders"

	// FlagNestedFolderPicker
	// Enables the new folder picker to work with nested folders. Requires the nestedFolders feature toggle
	FlagNestedFolderPicker = "nestedFolderPicker"

	// FlagAccessTokenExpirationCheck
	// Enable OAuth access_token expiration check and token refresh using the refresh_token
	FlagAccessTokenExpirationCheck = "accessTokenExpirationCheck"

	// FlagEmptyDashboardPage
	// Enable the redesigned user interface of a dashboard page that includes no panels
	FlagEmptyDashboardPage = "emptyDashboardPage"

	// FlagDisablePrometheusExemplarSampling
	// Disable Prometheus exemplar sampling
	FlagDisablePrometheusExemplarSampling = "disablePrometheusExemplarSampling"

	// FlagAlertingBacktesting
	// Rule backtesting API for alerting
	FlagAlertingBacktesting = "alertingBacktesting"

	// FlagEditPanelCSVDragAndDrop
	// Enables drag and drop for CSV and Excel files
	FlagEditPanelCSVDragAndDrop = "editPanelCSVDragAndDrop"

	// FlagAlertingNoNormalState
	// Stop maintaining state of alerts that are not firing
	FlagAlertingNoNormalState = "alertingNoNormalState"

	// FlagLogsContextDatasourceUi
	// Allow datasource to provide custom UI for context view
	FlagLogsContextDatasourceUi = "logsContextDatasourceUi"

	// FlagLokiQuerySplitting
	// Split large interval queries into subqueries with smaller time intervals
	FlagLokiQuerySplitting = "lokiQuerySplitting"

	// FlagLokiQuerySplittingConfig
	// Give users the option to configure split durations for Loki queries
	FlagLokiQuerySplittingConfig = "lokiQuerySplittingConfig"

	// FlagIndividualCookiePreferences
	// Support overriding cookie preferences per user
	FlagIndividualCookiePreferences = "individualCookiePreferences"

	// FlagPrometheusMetricEncyclopedia
	// Adds the metrics explorer component to the Prometheus query builder as an option in metric select
	FlagPrometheusMetricEncyclopedia = "prometheusMetricEncyclopedia"

	// FlagInfluxdbBackendMigration
	// Query InfluxDB InfluxQL without the proxy
	FlagInfluxdbBackendMigration = "influxdbBackendMigration"

	// FlagClientTokenRotation
	// Replaces the current in-request token rotation so that the client initiates the rotation
	FlagClientTokenRotation = "clientTokenRotation"

	// FlagPrometheusDataplane
	// Changes responses to from Prometheus to be compliant with the dataplane specification. In particular, when this feature toggle is active, the numeric `Field.Name` is set from &#39;Value&#39; to the value of the `__name__` label.
	FlagPrometheusDataplane = "prometheusDataplane"

	// FlagLokiMetricDataplane
	// Changes metric responses from Loki to be compliant with the dataplane specification.
	FlagLokiMetricDataplane = "lokiMetricDataplane"

	// FlagLokiLogsDataplane
	// Changes logs responses from Loki to be compliant with the dataplane specification.
	FlagLokiLogsDataplane = "lokiLogsDataplane"

	// FlagDataplaneFrontendFallback
	// Support dataplane contract field name change for transformations and field name matchers where the name is different
	FlagDataplaneFrontendFallback = "dataplaneFrontendFallback"

	// FlagDisableSSEDataplane
	// Disables dataplane specific processing in server side expressions.
	FlagDisableSSEDataplane = "disableSSEDataplane"

	// FlagAlertStateHistoryLokiSecondary
	// Enable Grafana to write alert state history to an external Loki instance in addition to Grafana annotations.
	FlagAlertStateHistoryLokiSecondary = "alertStateHistoryLokiSecondary"

	// FlagAlertStateHistoryLokiPrimary
	// Enable a remote Loki instance as the primary source for state history reads.
	FlagAlertStateHistoryLokiPrimary = "alertStateHistoryLokiPrimary"

	// FlagAlertStateHistoryLokiOnly
	// Disable Grafana alerts from emitting annotations when a remote Loki instance is available.
	FlagAlertStateHistoryLokiOnly = "alertStateHistoryLokiOnly"

	// FlagUnifiedRequestLog
	// Writes error logs to the request logger
	FlagUnifiedRequestLog = "unifiedRequestLog"

	// FlagRenderAuthJWT
	// Uses JWT-based auth for rendering instead of relying on remote cache
	FlagRenderAuthJWT = "renderAuthJWT"

	// FlagExternalServiceAuth
	// Starts an OAuth2 authentication provider for external services
	FlagExternalServiceAuth = "externalServiceAuth"

	// FlagRefactorVariablesTimeRange
	// Refactor time range variables flow to reduce number of API calls made when query variables are chained
	FlagRefactorVariablesTimeRange = "refactorVariablesTimeRange"

	// FlagUseCachingService
	// When active, the new query and resource caching implementation using a wire service inject replaces the previous middleware implementation.
	FlagUseCachingService = "useCachingService"

	// FlagEnableElasticsearchBackendQuerying
	// Enable the processing of queries and responses in the Elasticsearch data source through backend
	FlagEnableElasticsearchBackendQuerying = "enableElasticsearchBackendQuerying"

	// FlagAdvancedDataSourcePicker
	// Enable a new data source picker with contextual information, recently used order and advanced mode
	FlagAdvancedDataSourcePicker = "advancedDataSourcePicker"

	// FlagFaroDatasourceSelector
	// Enable the data source selector within the Frontend Apps section of the Frontend Observability
	FlagFaroDatasourceSelector = "faroDatasourceSelector"

	// FlagEnableDatagridEditing
	// Enables the edit functionality in the datagrid panel
	FlagEnableDatagridEditing = "enableDatagridEditing"

	// FlagExtraThemes
	// Enables extra themes
	FlagExtraThemes = "extraThemes"

	// FlagLokiPredefinedOperations
	// Adds predefined query operations to Loki query editor
	FlagLokiPredefinedOperations = "lokiPredefinedOperations"

	// FlagPluginsFrontendSandbox
	// Enables the plugins frontend sandbox
	FlagPluginsFrontendSandbox = "pluginsFrontendSandbox"

	// FlagDashboardEmbed
	// Allow embedding dashboard for external use in Code editors
	FlagDashboardEmbed = "dashboardEmbed"

	// FlagFrontendSandboxMonitorOnly
	// Enables monitor only in the plugin frontend sandbox (if enabled)
	FlagFrontendSandboxMonitorOnly = "frontendSandboxMonitorOnly"

	// FlagSqlDatasourceDatabaseSelection
	// Enables previous SQL data source dataset dropdown behavior
	FlagSqlDatasourceDatabaseSelection = "sqlDatasourceDatabaseSelection"

	// FlagLokiFormatQuery
	// Enables the ability to format Loki queries
	FlagLokiFormatQuery = "lokiFormatQuery"

	// FlagCloudWatchLogsMonacoEditor
	// Enables the Monaco editor for CloudWatch Logs queries
	FlagCloudWatchLogsMonacoEditor = "cloudWatchLogsMonacoEditor"

	// FlagExploreScrollableLogsContainer
	// Improves the scrolling behavior of logs in Explore
	FlagExploreScrollableLogsContainer = "exploreScrollableLogsContainer"

	// FlagRecordedQueriesMulti
	// Enables writing multiple items from a single query within Recorded Queries
	FlagRecordedQueriesMulti = "recordedQueriesMulti"

	// FlagPluginsDynamicAngularDetectionPatterns
	// Enables fetching Angular detection patterns for plugins from GCOM and fallback to hardcoded ones
	FlagPluginsDynamicAngularDetectionPatterns = "pluginsDynamicAngularDetectionPatterns"

	// FlagVizAndWidgetSplit
	// Split panels between visualizations and widgets
	FlagVizAndWidgetSplit = "vizAndWidgetSplit"

	// FlagPrometheusIncrementalQueryInstrumentation
	// Adds RudderStack events to incremental queries
	FlagPrometheusIncrementalQueryInstrumentation = "prometheusIncrementalQueryInstrumentation"

	// FlagLogsExploreTableVisualisation
	// A table visualisation for logs in Explore
	FlagLogsExploreTableVisualisation = "logsExploreTableVisualisation"

	// FlagAwsDatasourcesTempCredentials
	// Support temporary security credentials in AWS plugins for Grafana Cloud customers
	FlagAwsDatasourcesTempCredentials = "awsDatasourcesTempCredentials"

	// FlagTransformationsRedesign
	// Enables the transformations redesign
	FlagTransformationsRedesign = "transformationsRedesign"

	// FlagMlExpressions
	// Enable support for Machine Learning in server-side expressions
	FlagMlExpressions = "mlExpressions"

	// FlagTraceQLStreaming
	// Enables response streaming of TraceQL queries of the Tempo data source
	FlagTraceQLStreaming = "traceQLStreaming"

	// FlagMetricsSummary
	// Enables metrics summary queries in the Tempo data source
	FlagMetricsSummary = "metricsSummary"

	// FlagGrafanaAPIServer
	// Enable Kubernetes API Server for Grafana resources
	FlagGrafanaAPIServer = "grafanaAPIServer"

	// FlagGrafanaAPIServerWithExperimentalAPIs
	// Register experimental APIs with the k8s API server
	FlagGrafanaAPIServerWithExperimentalAPIs = "grafanaAPIServerWithExperimentalAPIs"

	// FlagFeatureToggleAdminPage
	// Enable admin page for managing feature toggles from the Grafana front-end
	FlagFeatureToggleAdminPage = "featureToggleAdminPage"

	// FlagAwsAsyncQueryCaching
	// Enable caching for async queries for Redshift and Athena. Requires that the `useCachingService` feature toggle is enabled and the datasource has caching and async query support enabled
	FlagAwsAsyncQueryCaching = "awsAsyncQueryCaching"

	// FlagSplitScopes
	// Support faster dashboard and folder search by splitting permission scopes into parts
	FlagSplitScopes = "splitScopes"

	// FlagTraceToProfiles
	// Enables linking between traces and profiles
	FlagTraceToProfiles = "traceToProfiles"

	// FlagTracesEmbeddedFlameGraph
	// Enables embedding a flame graph in traces
	FlagTracesEmbeddedFlameGraph = "tracesEmbeddedFlameGraph"

	// FlagPermissionsFilterRemoveSubquery
	// Alternative permission filter implementation that does not use subqueries for fetching the dashboard folder
	FlagPermissionsFilterRemoveSubquery = "permissionsFilterRemoveSubquery"

	// FlagPrometheusConfigOverhaulAuth
	// Update the Prometheus configuration page with the new auth component
	FlagPrometheusConfigOverhaulAuth = "prometheusConfigOverhaulAuth"

	// FlagConfigurableSchedulerTick
	// Enable changing the scheduler base interval via configuration option unified_alerting.scheduler_tick_interval
	FlagConfigurableSchedulerTick = "configurableSchedulerTick"

	// FlagInfluxdbSqlSupport
	// Enable InfluxDB SQL query language support with new querying UI
	FlagInfluxdbSqlSupport = "influxdbSqlSupport"

	// FlagAlertingNoDataErrorExecution
	// Changes how Alerting state manager handles execution of NoData/Error
	FlagAlertingNoDataErrorExecution = "alertingNoDataErrorExecution"

	// FlagAngularDeprecationUI
	// Display new Angular deprecation-related UI features
	FlagAngularDeprecationUI = "angularDeprecationUI"

	// FlagDashgpt
	// Enable AI powered features in dashboards
	FlagDashgpt = "dashgpt"

	// FlagReportingRetries
	// Enables rendering retries for the reporting feature
	FlagReportingRetries = "reportingRetries"

	// FlagSseGroupByDatasource
	// Send query to the same datasource in a single request when using server side expressions
	FlagSseGroupByDatasource = "sseGroupByDatasource"

	// FlagRequestInstrumentationStatusSource
	// Include a status source label for request metrics and logs
	FlagRequestInstrumentationStatusSource = "requestInstrumentationStatusSource"

	// FlagLibraryPanelRBAC
	// Enables RBAC support for library panels
	FlagLibraryPanelRBAC = "libraryPanelRBAC"

	// FlagLokiRunQueriesInParallel
	// Enables running Loki queries in parallel
	FlagLokiRunQueriesInParallel = "lokiRunQueriesInParallel"

	// FlagWargamesTesting
	// Placeholder feature flag for internal testing
	FlagWargamesTesting = "wargamesTesting"

	// FlagAlertingInsights
	// Show the new alerting insights landing page
	FlagAlertingInsights = "alertingInsights"

	// FlagAlertingContactPointsV2
	// Show the new contacpoints list view
	FlagAlertingContactPointsV2 = "alertingContactPointsV2"

	// FlagExternalCorePlugins
	// Allow core plugins to be loaded as external
	FlagExternalCorePlugins = "externalCorePlugins"

	// FlagPluginsAPIMetrics
	// Sends metrics of public grafana packages usage by plugins
	FlagPluginsAPIMetrics = "pluginsAPIMetrics"

	// FlagHttpSLOLevels
	// Adds SLO level to http request metrics
	FlagHttpSLOLevels = "httpSLOLevels"

	// FlagIdForwarding
	// Generate signed id token for identity that can be forwarded to plugins and external services
	FlagIdForwarding = "idForwarding"

	// FlagCloudWatchWildCardDimensionValues
	// Fetches dimension values from CloudWatch to correctly label wildcard dimensions
	FlagCloudWatchWildCardDimensionValues = "cloudWatchWildCardDimensionValues"

	// FlagExternalServiceAccounts
	// Automatic service account and token setup for plugins
	FlagExternalServiceAccounts = "externalServiceAccounts"

	// FlagPanelMonitoring
	// Enables panel monitoring through logs and measurements
	FlagPanelMonitoring = "panelMonitoring"

	// FlagEnableNativeHTTPHistogram
	// Enables native HTTP Histograms
	FlagEnableNativeHTTPHistogram = "enableNativeHTTPHistogram"

	// FlagFormatString
	// Enable format string transformer
	FlagFormatString = "formatString"

	// FlagTransformationsVariableSupport
	// Allows using variables in transformations
	FlagTransformationsVariableSupport = "transformationsVariableSupport"

	// FlagKubernetesPlaylists
	// Use the kubernetes API in the frontend for playlists, and route /api/playlist requests to k8s
	FlagKubernetesPlaylists = "kubernetesPlaylists"

	// FlagCloudWatchBatchQueries
	// Runs CloudWatch metrics queries as separate batches
	FlagCloudWatchBatchQueries = "cloudWatchBatchQueries"

	// FlagRecoveryThreshold
	// Enables feature recovery threshold (aka hysteresis) for threshold server-side expression
	FlagRecoveryThreshold = "recoveryThreshold"

	// FlagLokiStructuredMetadata
	// Enables the loki data source to request structured metadata from the Loki server
	FlagLokiStructuredMetadata = "lokiStructuredMetadata"

	// FlagTeamHttpHeaders
	// Enables datasources to apply team headers to the client requests
	FlagTeamHttpHeaders = "teamHttpHeaders"

	// FlagAwsDatasourcesNewFormStyling
	// Applies new form styling for configuration and query editors in AWS plugins
	FlagAwsDatasourcesNewFormStyling = "awsDatasourcesNewFormStyling"

	// FlagCachingOptimizeSerializationMemoryUsage
	// If enabled, the caching backend gradually serializes query responses for the cache, comparing against the configured `[caching]max_value_mb` value as it goes. This can can help prevent Grafana from running out of memory while attempting to cache very large query responses.
	FlagCachingOptimizeSerializationMemoryUsage = "cachingOptimizeSerializationMemoryUsage"

	// FlagPanelTitleSearchInV1
	// Enable searching for dashboards using panel title in search v1
	FlagPanelTitleSearchInV1 = "panelTitleSearchInV1"

	// FlagPluginsInstrumentationStatusSource
	// Include a status source label for plugin request metrics and logs
	FlagPluginsInstrumentationStatusSource = "pluginsInstrumentationStatusSource"

	// FlagCostManagementUi
	// Toggles the display of the cost management ui plugin
	FlagCostManagementUi = "costManagementUi"

	// FlagManagedPluginsInstall
	// Install managed plugins directly from plugins catalog
	FlagManagedPluginsInstall = "managedPluginsInstall"

	// FlagPrometheusPromQAIL
	// Prometheus and AI/ML to assist users in creating a query
	FlagPrometheusPromQAIL = "prometheusPromQAIL"

	// FlagAddFieldFromCalculationStatFunctions
	// Add cumulative and window functions to the add field from calculation transformation
	FlagAddFieldFromCalculationStatFunctions = "addFieldFromCalculationStatFunctions"

	// FlagAlertmanagerRemoteSecondary
	// Enable Grafana to sync configuration and state with a remote Alertmanager.
	FlagAlertmanagerRemoteSecondary = "alertmanagerRemoteSecondary"

	// FlagAlertmanagerRemotePrimary
	// Enable Grafana to have a remote Alertmanager instance as the primary Alertmanager.
	FlagAlertmanagerRemotePrimary = "alertmanagerRemotePrimary"

	// FlagAlertmanagerRemoteOnly
	// Disable the internal Alertmanager and only use the external one defined.
	FlagAlertmanagerRemoteOnly = "alertmanagerRemoteOnly"

	// FlagAnnotationPermissionUpdate
	// Separate annotation permissions from dashboard permissions to allow for more granular control.
	FlagAnnotationPermissionUpdate = "annotationPermissionUpdate"

	// FlagExtractFieldsNameDeduplication
	// Make sure extracted field names are unique in the dataframe
	FlagExtractFieldsNameDeduplication = "extractFieldsNameDeduplication"

	// FlagDashboardSceneForViewers
	// Enables dashboard rendering using Scenes for viewer roles
	FlagDashboardSceneForViewers = "dashboardSceneForViewers"

	// FlagDashboardScene
	// Enables dashboard rendering using scenes for all roles
	FlagDashboardScene = "dashboardScene"

	// FlagPanelFilterVariable
	// Enables use of the `systemPanelFilterVar` variable to filter panels in a dashboard
	FlagPanelFilterVariable = "panelFilterVariable"

	// FlagPdfTables
	// Enables generating table data as PDF in reporting
	FlagPdfTables = "pdfTables"

	// FlagSsoSettingsApi
	// Enables the SSO settings API
	FlagSsoSettingsApi = "ssoSettingsApi"

	// FlagLogsInfiniteScrolling
	// Enables infinite scrolling for the Logs panel in Explore and Dashboards
	FlagLogsInfiniteScrolling = "logsInfiniteScrolling"

	// FlagFlameGraphItemCollapsing
	// Allow collapsing of flame graph items
	FlagFlameGraphItemCollapsing = "flameGraphItemCollapsing"

	// FlagAlertingDetailsViewV2
	// Enables the preview of the new alert details view
	FlagAlertingDetailsViewV2 = "alertingDetailsViewV2"

	// FlagDatatrails
	// Enables the new core app datatrails
	FlagDatatrails = "datatrails"

	// FlagAlertingSimplifiedRouting
	// Enables the simplified routing for alerting
	FlagAlertingSimplifiedRouting = "alertingSimplifiedRouting"

	// FlagLogRowsPopoverMenu
	// Enable filtering menu displayed when text of a log line is selected
	FlagLogRowsPopoverMenu = "logRowsPopoverMenu"

	// FlagPluginsSkipHostEnvVars
	// Disables passing host environment variable to plugin processes
	FlagPluginsSkipHostEnvVars = "pluginsSkipHostEnvVars"

<<<<<<< HEAD
	// FlagTableSharedCrosshair
	// Enables shared crosshair in table panel
	FlagTableSharedCrosshair = "tableSharedCrosshair"
=======
	// FlagRegressionTransformation
	// Enables regression analysis transformation
	FlagRegressionTransformation = "regressionTransformation"
>>>>>>> 24a6ee4a
)<|MERGE_RESOLUTION|>--- conflicted
+++ resolved
@@ -591,13 +591,11 @@
 	// Disables passing host environment variable to plugin processes
 	FlagPluginsSkipHostEnvVars = "pluginsSkipHostEnvVars"
 
-<<<<<<< HEAD
 	// FlagTableSharedCrosshair
 	// Enables shared crosshair in table panel
 	FlagTableSharedCrosshair = "tableSharedCrosshair"
-=======
+
 	// FlagRegressionTransformation
 	// Enables regression analysis transformation
 	FlagRegressionTransformation = "regressionTransformation"
->>>>>>> 24a6ee4a
 )