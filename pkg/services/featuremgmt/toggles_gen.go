// NOTE: This file was auto generated.  DO NOT EDIT DIRECTLY!
// To change feature flags, edit:
//  pkg/services/featuremgmt/registry.go
// Then run tests in:
//  pkg/services/featuremgmt/toggles_gen_test.go

package featuremgmt

const (
	// FlagDisableEnvelopeEncryption
	// Disable envelope encryption (emergency only)
	FlagDisableEnvelopeEncryption = "disableEnvelopeEncryption"

	// FlagLiveServiceWebWorker
	// This will use a webworker thread to processes events rather than the main thread
	FlagLiveServiceWebWorker = "live-service-web-worker"

	// FlagQueryOverLive
	// Use Grafana Live WebSocket to execute backend queries
	FlagQueryOverLive = "queryOverLive"

	// FlagPanelTitleSearch
	// Search for dashboards using panel title
	FlagPanelTitleSearch = "panelTitleSearch"

	// FlagPublicDashboards
	// [Deprecated] Public dashboards are now enabled by default; to disable them, use the configuration setting. This feature toggle will be removed in the next major version.
	FlagPublicDashboards = "publicDashboards"

	// FlagPublicDashboardsEmailSharing
	// Enables public dashboard sharing to be restricted to only allowed emails
	FlagPublicDashboardsEmailSharing = "publicDashboardsEmailSharing"

	// FlagLokiExperimentalStreaming
	// Support new streaming approach for loki (prototype, needs special loki build)
	FlagLokiExperimentalStreaming = "lokiExperimentalStreaming"

	// FlagFeatureHighlights
	// Highlight Grafana Enterprise features
	FlagFeatureHighlights = "featureHighlights"

	// FlagMigrationLocking
	// Lock database during migrations
	FlagMigrationLocking = "migrationLocking"

	// FlagStorage
	// Configurable storage for dashboards, datasources, and resources
	FlagStorage = "storage"

	// FlagCorrelations
	// Correlations page
	FlagCorrelations = "correlations"

	// FlagExploreContentOutline
	// Content outline sidebar
	FlagExploreContentOutline = "exploreContentOutline"

	// FlagDatasourceQueryMultiStatus
	// Introduce HTTP 207 Multi Status for api/ds/query
	FlagDatasourceQueryMultiStatus = "datasourceQueryMultiStatus"

	// FlagTraceToMetrics
	// Enable trace to metrics links
	FlagTraceToMetrics = "traceToMetrics"

	// FlagAutoMigrateOldPanels
	// Migrate old angular panels to supported versions (graph, table-old, worldmap, etc)
	FlagAutoMigrateOldPanels = "autoMigrateOldPanels"

	// FlagDisableAngular
	// Dynamic flag to disable angular at runtime. The preferred method is to set `angular_support_enabled` to `false` in the [security] settings, which allows you to change the state at runtime.
	FlagDisableAngular = "disableAngular"

	// FlagCanvasPanelNesting
	// Allow elements nesting
	FlagCanvasPanelNesting = "canvasPanelNesting"

	// FlagNewVizTooltips
	// New visualizations tooltips UX
	FlagNewVizTooltips = "newVizTooltips"

	// FlagScenes
	// Experimental framework to build interactive dashboards
	FlagScenes = "scenes"

	// FlagDisableSecretsCompatibility
	// Disable duplicated secret storage in legacy tables
	FlagDisableSecretsCompatibility = "disableSecretsCompatibility"

	// FlagLogRequestsInstrumentedAsUnknown
	// Logs the path for requests that are instrumented as unknown
	FlagLogRequestsInstrumentedAsUnknown = "logRequestsInstrumentedAsUnknown"

	// FlagDataConnectionsConsole
	// Enables a new top-level page called Connections. This page is an experiment that provides a better experience when you install and configure data sources and other plugins.
	FlagDataConnectionsConsole = "dataConnectionsConsole"

	// FlagTopnav
	// Enables topnav support in external plugins. The new Grafana navigation cannot be disabled.
	FlagTopnav = "topnav"

	// FlagDockedMegaMenu
	// Enable support for a persistent (docked) navigation menu
	FlagDockedMegaMenu = "dockedMegaMenu"

	// FlagReturnToPrevious
	// Enables the return to previous context functionality
	FlagReturnToPrevious = "returnToPrevious"

	// FlagGrpcServer
	// Run the GRPC server
	FlagGrpcServer = "grpcServer"

	// FlagUnifiedStorage
	// SQL-based k8s storage
	FlagUnifiedStorage = "unifiedStorage"

	// FlagCloudWatchCrossAccountQuerying
	// Enables cross-account querying in CloudWatch datasources
	FlagCloudWatchCrossAccountQuerying = "cloudWatchCrossAccountQuerying"

	// FlagRedshiftAsyncQueryDataSupport
	// Enable async query data support for Redshift
	FlagRedshiftAsyncQueryDataSupport = "redshiftAsyncQueryDataSupport"

	// FlagAthenaAsyncQueryDataSupport
	// Enable async query data support for Athena
	FlagAthenaAsyncQueryDataSupport = "athenaAsyncQueryDataSupport"

	// FlagShowDashboardValidationWarnings
	// Show warnings when dashboards do not validate against the schema
	FlagShowDashboardValidationWarnings = "showDashboardValidationWarnings"

	// FlagMysqlAnsiQuotes
	// Use double quotes to escape keyword in a MySQL query
	FlagMysqlAnsiQuotes = "mysqlAnsiQuotes"

	// FlagAccessControlOnCall
	// Access control primitives for OnCall
	FlagAccessControlOnCall = "accessControlOnCall"

	// FlagNestedFolders
	// Enable folder nesting
	FlagNestedFolders = "nestedFolders"

	// FlagNestedFolderPicker
	// Enables the new folder picker to work with nested folders. Requires the nestedFolders feature toggle
	FlagNestedFolderPicker = "nestedFolderPicker"

	// FlagAlertingBacktesting
	// Rule backtesting API for alerting
	FlagAlertingBacktesting = "alertingBacktesting"

	// FlagEditPanelCSVDragAndDrop
	// Enables drag and drop for CSV and Excel files
	FlagEditPanelCSVDragAndDrop = "editPanelCSVDragAndDrop"

	// FlagAlertingNoNormalState
	// Stop maintaining state of alerts that are not firing
	FlagAlertingNoNormalState = "alertingNoNormalState"

	// FlagLogsContextDatasourceUi
	// Allow datasource to provide custom UI for context view
	FlagLogsContextDatasourceUi = "logsContextDatasourceUi"

	// FlagLokiQuerySplitting
	// Split large interval queries into subqueries with smaller time intervals
	FlagLokiQuerySplitting = "lokiQuerySplitting"

	// FlagLokiQuerySplittingConfig
	// Give users the option to configure split durations for Loki queries
	FlagLokiQuerySplittingConfig = "lokiQuerySplittingConfig"

	// FlagIndividualCookiePreferences
	// Support overriding cookie preferences per user
	FlagIndividualCookiePreferences = "individualCookiePreferences"

	// FlagPrometheusMetricEncyclopedia
	// Adds the metrics explorer component to the Prometheus query builder as an option in metric select
	FlagPrometheusMetricEncyclopedia = "prometheusMetricEncyclopedia"

	// FlagInfluxdbBackendMigration
	// Query InfluxDB InfluxQL without the proxy
	FlagInfluxdbBackendMigration = "influxdbBackendMigration"

	// FlagInfluxqlStreamingParser
	// Enable streaming JSON parser for InfluxDB datasource InfluxQL query language
	FlagInfluxqlStreamingParser = "influxqlStreamingParser"

	// FlagClientTokenRotation
	// Replaces the current in-request token rotation so that the client initiates the rotation
	FlagClientTokenRotation = "clientTokenRotation"

	// FlagPrometheusDataplane
	// Changes responses to from Prometheus to be compliant with the dataplane specification. In particular, when this feature toggle is active, the numeric `Field.Name` is set from &#39;Value&#39; to the value of the `__name__` label.
	FlagPrometheusDataplane = "prometheusDataplane"

	// FlagLokiMetricDataplane
	// Changes metric responses from Loki to be compliant with the dataplane specification.
	FlagLokiMetricDataplane = "lokiMetricDataplane"

	// FlagLokiLogsDataplane
	// Changes logs responses from Loki to be compliant with the dataplane specification.
	FlagLokiLogsDataplane = "lokiLogsDataplane"

	// FlagDataplaneFrontendFallback
	// Support dataplane contract field name change for transformations and field name matchers where the name is different
	FlagDataplaneFrontendFallback = "dataplaneFrontendFallback"

	// FlagDisableSSEDataplane
	// Disables dataplane specific processing in server side expressions.
	FlagDisableSSEDataplane = "disableSSEDataplane"

	// FlagAlertStateHistoryLokiSecondary
	// Enable Grafana to write alert state history to an external Loki instance in addition to Grafana annotations.
	FlagAlertStateHistoryLokiSecondary = "alertStateHistoryLokiSecondary"

	// FlagAlertStateHistoryLokiPrimary
	// Enable a remote Loki instance as the primary source for state history reads.
	FlagAlertStateHistoryLokiPrimary = "alertStateHistoryLokiPrimary"

	// FlagAlertStateHistoryLokiOnly
	// Disable Grafana alerts from emitting annotations when a remote Loki instance is available.
	FlagAlertStateHistoryLokiOnly = "alertStateHistoryLokiOnly"

	// FlagUnifiedRequestLog
	// Writes error logs to the request logger
	FlagUnifiedRequestLog = "unifiedRequestLog"

	// FlagRenderAuthJWT
	// Uses JWT-based auth for rendering instead of relying on remote cache
	FlagRenderAuthJWT = "renderAuthJWT"

	// FlagExternalServiceAuth
	// Starts an OAuth2 authentication provider for external services
	FlagExternalServiceAuth = "externalServiceAuth"

	// FlagRefactorVariablesTimeRange
	// Refactor time range variables flow to reduce number of API calls made when query variables are chained
	FlagRefactorVariablesTimeRange = "refactorVariablesTimeRange"

	// FlagEnableElasticsearchBackendQuerying
	// Enable the processing of queries and responses in the Elasticsearch data source through backend
	FlagEnableElasticsearchBackendQuerying = "enableElasticsearchBackendQuerying"

	// FlagAdvancedDataSourcePicker
	// Enable a new data source picker with contextual information, recently used order and advanced mode
	FlagAdvancedDataSourcePicker = "advancedDataSourcePicker"

	// FlagFaroDatasourceSelector
	// Enable the data source selector within the Frontend Apps section of the Frontend Observability
	FlagFaroDatasourceSelector = "faroDatasourceSelector"

	// FlagEnableDatagridEditing
	// Enables the edit functionality in the datagrid panel
	FlagEnableDatagridEditing = "enableDatagridEditing"

	// FlagExtraThemes
	// Enables extra themes
	FlagExtraThemes = "extraThemes"

	// FlagLokiPredefinedOperations
	// Adds predefined query operations to Loki query editor
	FlagLokiPredefinedOperations = "lokiPredefinedOperations"

	// FlagPluginsFrontendSandbox
	// Enables the plugins frontend sandbox
	FlagPluginsFrontendSandbox = "pluginsFrontendSandbox"

	// FlagDashboardEmbed
	// Allow embedding dashboard for external use in Code editors
	FlagDashboardEmbed = "dashboardEmbed"

	// FlagFrontendSandboxMonitorOnly
	// Enables monitor only in the plugin frontend sandbox (if enabled)
	FlagFrontendSandboxMonitorOnly = "frontendSandboxMonitorOnly"

	// FlagSqlDatasourceDatabaseSelection
	// Enables previous SQL data source dataset dropdown behavior
	FlagSqlDatasourceDatabaseSelection = "sqlDatasourceDatabaseSelection"

	// FlagLokiFormatQuery
	// Enables the ability to format Loki queries
	FlagLokiFormatQuery = "lokiFormatQuery"

	// FlagCloudWatchLogsMonacoEditor
	// Enables the Monaco editor for CloudWatch Logs queries
	FlagCloudWatchLogsMonacoEditor = "cloudWatchLogsMonacoEditor"

	// FlagExploreScrollableLogsContainer
	// Improves the scrolling behavior of logs in Explore
	FlagExploreScrollableLogsContainer = "exploreScrollableLogsContainer"

	// FlagRecordedQueriesMulti
	// Enables writing multiple items from a single query within Recorded Queries
	FlagRecordedQueriesMulti = "recordedQueriesMulti"

	// FlagPluginsDynamicAngularDetectionPatterns
	// Enables fetching Angular detection patterns for plugins from GCOM and fallback to hardcoded ones
	FlagPluginsDynamicAngularDetectionPatterns = "pluginsDynamicAngularDetectionPatterns"

	// FlagVizAndWidgetSplit
	// Split panels between visualizations and widgets
	FlagVizAndWidgetSplit = "vizAndWidgetSplit"

	// FlagPrometheusIncrementalQueryInstrumentation
	// Adds RudderStack events to incremental queries
	FlagPrometheusIncrementalQueryInstrumentation = "prometheusIncrementalQueryInstrumentation"

	// FlagLogsExploreTableVisualisation
	// A table visualisation for logs in Explore
	FlagLogsExploreTableVisualisation = "logsExploreTableVisualisation"

	// FlagAwsDatasourcesTempCredentials
	// Support temporary security credentials in AWS plugins for Grafana Cloud customers
	FlagAwsDatasourcesTempCredentials = "awsDatasourcesTempCredentials"

	// FlagTransformationsRedesign
	// Enables the transformations redesign
	FlagTransformationsRedesign = "transformationsRedesign"

	// FlagMlExpressions
	// Enable support for Machine Learning in server-side expressions
	FlagMlExpressions = "mlExpressions"

	// FlagTraceQLStreaming
	// Enables response streaming of TraceQL queries of the Tempo data source
	FlagTraceQLStreaming = "traceQLStreaming"

	// FlagMetricsSummary
	// Enables metrics summary queries in the Tempo data source
	FlagMetricsSummary = "metricsSummary"

	// FlagGrafanaAPIServerWithExperimentalAPIs
	// Register experimental APIs with the k8s API server
	FlagGrafanaAPIServerWithExperimentalAPIs = "grafanaAPIServerWithExperimentalAPIs"

	// FlagGrafanaAPIServerEnsureKubectlAccess
	// Start an additional https handler and write kubectl options
	FlagGrafanaAPIServerEnsureKubectlAccess = "grafanaAPIServerEnsureKubectlAccess"

	// FlagFeatureToggleAdminPage
	// Enable admin page for managing feature toggles from the Grafana front-end
	FlagFeatureToggleAdminPage = "featureToggleAdminPage"

	// FlagAwsAsyncQueryCaching
	// Enable caching for async queries for Redshift and Athena. Requires that the datasource has caching and async query support enabled
	FlagAwsAsyncQueryCaching = "awsAsyncQueryCaching"

	// FlagSplitScopes
	// Support faster dashboard and folder search by splitting permission scopes into parts
	FlagSplitScopes = "splitScopes"

	// FlagPermissionsFilterRemoveSubquery
	// Alternative permission filter implementation that does not use subqueries for fetching the dashboard folder
	FlagPermissionsFilterRemoveSubquery = "permissionsFilterRemoveSubquery"

	// FlagPrometheusConfigOverhaulAuth
	// Update the Prometheus configuration page with the new auth component
	FlagPrometheusConfigOverhaulAuth = "prometheusConfigOverhaulAuth"

	// FlagConfigurableSchedulerTick
	// Enable changing the scheduler base interval via configuration option unified_alerting.scheduler_tick_interval
	FlagConfigurableSchedulerTick = "configurableSchedulerTick"

	// FlagInfluxdbSqlSupport
	// Enable InfluxDB SQL query language support with new querying UI
	FlagInfluxdbSqlSupport = "influxdbSqlSupport"

	// FlagAlertingNoDataErrorExecution
	// Changes how Alerting state manager handles execution of NoData/Error
	FlagAlertingNoDataErrorExecution = "alertingNoDataErrorExecution"

	// FlagAngularDeprecationUI
	// Display new Angular deprecation-related UI features
	FlagAngularDeprecationUI = "angularDeprecationUI"

	// FlagDashgpt
	// Enable AI powered features in dashboards
	FlagDashgpt = "dashgpt"

	// FlagReportingRetries
	// Enables rendering retries for the reporting feature
	FlagReportingRetries = "reportingRetries"

	// FlagSseGroupByDatasource
	// Send query to the same datasource in a single request when using server side expressions. The `cloudWatchBatchQueries` feature toggle should be enabled if this used with CloudWatch.
	FlagSseGroupByDatasource = "sseGroupByDatasource"

	// FlagRequestInstrumentationStatusSource
	// Include a status source label for request metrics and logs
	FlagRequestInstrumentationStatusSource = "requestInstrumentationStatusSource"

	// FlagLibraryPanelRBAC
	// Enables RBAC support for library panels
	FlagLibraryPanelRBAC = "libraryPanelRBAC"

	// FlagLokiRunQueriesInParallel
	// Enables running Loki queries in parallel
	FlagLokiRunQueriesInParallel = "lokiRunQueriesInParallel"

	// FlagWargamesTesting
	// Placeholder feature flag for internal testing
	FlagWargamesTesting = "wargamesTesting"

	// FlagAlertingInsights
	// Show the new alerting insights landing page
	FlagAlertingInsights = "alertingInsights"

	// FlagExternalCorePlugins
	// Allow core plugins to be loaded as external
	FlagExternalCorePlugins = "externalCorePlugins"

	// FlagPluginsAPIMetrics
	// Sends metrics of public grafana packages usage by plugins
	FlagPluginsAPIMetrics = "pluginsAPIMetrics"

	// FlagHttpSLOLevels
	// Adds SLO level to http request metrics
	FlagHttpSLOLevels = "httpSLOLevels"

	// FlagIdForwarding
	// Generate signed id token for identity that can be forwarded to plugins and external services
	FlagIdForwarding = "idForwarding"

	// FlagCloudWatchWildCardDimensionValues
	// Fetches dimension values from CloudWatch to correctly label wildcard dimensions
	FlagCloudWatchWildCardDimensionValues = "cloudWatchWildCardDimensionValues"

	// FlagExternalServiceAccounts
	// Automatic service account and token setup for plugins
	FlagExternalServiceAccounts = "externalServiceAccounts"

	// FlagPanelMonitoring
	// Enables panel monitoring through logs and measurements
	FlagPanelMonitoring = "panelMonitoring"

	// FlagEnableNativeHTTPHistogram
	// Enables native HTTP Histograms
	FlagEnableNativeHTTPHistogram = "enableNativeHTTPHistogram"

	// FlagFormatString
	// Enable format string transformer
	FlagFormatString = "formatString"

	// FlagTransformationsVariableSupport
	// Allows using variables in transformations
	FlagTransformationsVariableSupport = "transformationsVariableSupport"

	// FlagKubernetesPlaylists
	// Use the kubernetes API in the frontend for playlists, and route /api/playlist requests to k8s
	FlagKubernetesPlaylists = "kubernetesPlaylists"

	// FlagKubernetesSnapshots
	// Use the kubernetes API in the frontend to support playlists
	FlagKubernetesSnapshots = "kubernetesSnapshots"

	// FlagCloudWatchBatchQueries
	// Runs CloudWatch metrics queries as separate batches
	FlagCloudWatchBatchQueries = "cloudWatchBatchQueries"

	// FlagRecoveryThreshold
	// Enables feature recovery threshold (aka hysteresis) for threshold server-side expression
	FlagRecoveryThreshold = "recoveryThreshold"

	// FlagLokiStructuredMetadata
	// Enables the loki data source to request structured metadata from the Loki server
	FlagLokiStructuredMetadata = "lokiStructuredMetadata"

	// FlagTeamHttpHeaders
	// Enables datasources to apply team headers to the client requests
	FlagTeamHttpHeaders = "teamHttpHeaders"

	// FlagAwsDatasourcesNewFormStyling
	// Applies new form styling for configuration and query editors in AWS plugins
	FlagAwsDatasourcesNewFormStyling = "awsDatasourcesNewFormStyling"

	// FlagCachingOptimizeSerializationMemoryUsage
	// If enabled, the caching backend gradually serializes query responses for the cache, comparing against the configured `[caching]max_value_mb` value as it goes. This can can help prevent Grafana from running out of memory while attempting to cache very large query responses.
	FlagCachingOptimizeSerializationMemoryUsage = "cachingOptimizeSerializationMemoryUsage"

	// FlagPanelTitleSearchInV1
	// Enable searching for dashboards using panel title in search v1
	FlagPanelTitleSearchInV1 = "panelTitleSearchInV1"

	// FlagPluginsInstrumentationStatusSource
	// Include a status source label for plugin request metrics and logs
	FlagPluginsInstrumentationStatusSource = "pluginsInstrumentationStatusSource"

	// FlagManagedPluginsInstall
	// Install managed plugins directly from plugins catalog
	FlagManagedPluginsInstall = "managedPluginsInstall"

	// FlagPrometheusPromQAIL
	// Prometheus and AI/ML to assist users in creating a query
	FlagPrometheusPromQAIL = "prometheusPromQAIL"

	// FlagAddFieldFromCalculationStatFunctions
	// Add cumulative and window functions to the add field from calculation transformation
	FlagAddFieldFromCalculationStatFunctions = "addFieldFromCalculationStatFunctions"

	// FlagAlertmanagerRemoteSecondary
	// Enable Grafana to sync configuration and state with a remote Alertmanager.
	FlagAlertmanagerRemoteSecondary = "alertmanagerRemoteSecondary"

	// FlagAlertmanagerRemotePrimary
	// Enable Grafana to have a remote Alertmanager instance as the primary Alertmanager.
	FlagAlertmanagerRemotePrimary = "alertmanagerRemotePrimary"

	// FlagAlertmanagerRemoteOnly
	// Disable the internal Alertmanager and only use the external one defined.
	FlagAlertmanagerRemoteOnly = "alertmanagerRemoteOnly"

	// FlagAnnotationPermissionUpdate
	// Separate annotation permissions from dashboard permissions to allow for more granular control.
	FlagAnnotationPermissionUpdate = "annotationPermissionUpdate"

	// FlagExtractFieldsNameDeduplication
	// Make sure extracted field names are unique in the dataframe
	FlagExtractFieldsNameDeduplication = "extractFieldsNameDeduplication"

	// FlagDashboardSceneForViewers
	// Enables dashboard rendering using Scenes for viewer roles
	FlagDashboardSceneForViewers = "dashboardSceneForViewers"

	// FlagDashboardScene
	// Enables dashboard rendering using scenes for all roles
	FlagDashboardScene = "dashboardScene"

	// FlagPanelFilterVariable
	// Enables use of the `systemPanelFilterVar` variable to filter panels in a dashboard
	FlagPanelFilterVariable = "panelFilterVariable"

	// FlagPdfTables
	// Enables generating table data as PDF in reporting
	FlagPdfTables = "pdfTables"

	// FlagSsoSettingsApi
	// Enables the SSO settings API
	FlagSsoSettingsApi = "ssoSettingsApi"

	// FlagCanvasPanelPanZoom
	// Allow pan and zoom in canvas panel
	FlagCanvasPanelPanZoom = "canvasPanelPanZoom"

	// FlagLogsInfiniteScrolling
	// Enables infinite scrolling for the Logs panel in Explore and Dashboards
	FlagLogsInfiniteScrolling = "logsInfiniteScrolling"

	// FlagFlameGraphItemCollapsing
	// Allow collapsing of flame graph items
	FlagFlameGraphItemCollapsing = "flameGraphItemCollapsing"

	// FlagAlertingDetailsViewV2
	// Enables the preview of the new alert details view
	FlagAlertingDetailsViewV2 = "alertingDetailsViewV2"

	// FlagDatatrails
	// Enables the new core app datatrails
	FlagDatatrails = "datatrails"

	// FlagAlertingSimplifiedRouting
	// Enables the simplified routing for alerting
	FlagAlertingSimplifiedRouting = "alertingSimplifiedRouting"

	// FlagLogRowsPopoverMenu
	// Enable filtering menu displayed when text of a log line is selected
	FlagLogRowsPopoverMenu = "logRowsPopoverMenu"

	// FlagPluginsSkipHostEnvVars
	// Disables passing host environment variable to plugin processes
	FlagPluginsSkipHostEnvVars = "pluginsSkipHostEnvVars"

	// FlagTableSharedCrosshair
	// Enables shared crosshair in table panel
	FlagTableSharedCrosshair = "tableSharedCrosshair"

	// FlagRegressionTransformation
	// Enables regression analysis transformation
	FlagRegressionTransformation = "regressionTransformation"

	// FlagDisplayAnonymousStats
	// Enables anonymous stats to be shown in the UI for Grafana
	FlagDisplayAnonymousStats = "displayAnonymousStats"

	// FlagLokiQueryHints
	// Enables query hints for Loki
	FlagLokiQueryHints = "lokiQueryHints"

	// FlagKubernetesFeatureToggles
	// Use the kubernetes API for feature toggle management in the frontend
	FlagKubernetesFeatureToggles = "kubernetesFeatureToggles"

	// FlagAlertingPreviewUpgrade
	// Show Unified Alerting preview and upgrade page in legacy alerting
	FlagAlertingPreviewUpgrade = "alertingPreviewUpgrade"

	// FlagEnablePluginsTracingByDefault
	// Enable plugin tracing for all external plugins
	FlagEnablePluginsTracingByDefault = "enablePluginsTracingByDefault"

	// FlagCloudRBACRoles
	// Enabled grafana cloud specific RBAC roles
	FlagCloudRBACRoles = "cloudRBACRoles"

	// FlagAlertingQueryOptimization
	// Optimizes eligible queries in order to reduce load on datasources
	FlagAlertingQueryOptimization = "alertingQueryOptimization"

	// FlagNewFolderPicker
	// Enables the nested folder picker without having nested folders enabled
	FlagNewFolderPicker = "newFolderPicker"

	// FlagJitterAlertRules
	// Distributes alert rule evaluations more evenly over time, by rule group
	FlagJitterAlertRules = "jitterAlertRules"

	// FlagJitterAlertRulesWithinGroups
	// Distributes alert rule evaluations more evenly over time, including spreading out rules within the same group
	FlagJitterAlertRulesWithinGroups = "jitterAlertRulesWithinGroups"

	// FlagOnPremToCloudMigrations
	// In-development feature that will allow users to easily migrate their on-prem Grafana instances to Grafana Cloud.
	FlagOnPremToCloudMigrations = "onPremToCloudMigrations"

	// FlagAlertingSaveStatePeriodic
	// Writes the state periodically to the database, asynchronous to rule evaluation
	FlagAlertingSaveStatePeriodic = "alertingSaveStatePeriodic"

	// FlagPromQLScope
	// In-development feature that will allow injection of labels into prometheus queries.
	FlagPromQLScope = "promQLScope"

<<<<<<< HEAD
	// FlagNodeGraphDotLayout
	// Changed the layout algorithm for the node graph
	FlagNodeGraphDotLayout = "nodeGraphDotLayout"
=======
	// FlagSlateAutocomplete
	// Adjusts the behaviour of the slate editor to properly handle autocomplete. Feature toggled for safety.
	FlagSlateAutocomplete = "slateAutocomplete"
>>>>>>> 7319a751
)<|MERGE_RESOLUTION|>--- conflicted
+++ resolved
@@ -631,13 +631,11 @@
 	// In-development feature that will allow injection of labels into prometheus queries.
 	FlagPromQLScope = "promQLScope"
 
-<<<<<<< HEAD
+	// FlagSlateAutocomplete
+	// Adjusts the behaviour of the slate editor to properly handle autocomplete. Feature toggled for safety.
+	FlagSlateAutocomplete = "slateAutocomplete"
+
 	// FlagNodeGraphDotLayout
 	// Changed the layout algorithm for the node graph
 	FlagNodeGraphDotLayout = "nodeGraphDotLayout"
-=======
-	// FlagSlateAutocomplete
-	// Adjusts the behaviour of the slate editor to properly handle autocomplete. Feature toggled for safety.
-	FlagSlateAutocomplete = "slateAutocomplete"
->>>>>>> 7319a751
 )