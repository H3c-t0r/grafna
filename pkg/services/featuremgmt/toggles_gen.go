// NOTE: This file was auto generated.  DO NOT EDIT DIRECTLY!
// To change feature flags, edit:
//  pkg/services/featuremgmt/registry.go
// Then run tests in:
//  pkg/services/featuremgmt/toggles_gen_test.go

package featuremgmt

const (
	// FlagTrimDefaults
	// Use cue schema to remove values that will be applied automatically
	FlagTrimDefaults = "trimDefaults"

	// FlagEnvelopeEncryption
	// encrypt secrets
	FlagEnvelopeEncryption = "envelopeEncryption"

	// FlagHttpclientproviderAzureAuth
	// Experimental. Allow datasources to configure Azure authentication directly via JsonData
	FlagHttpclientproviderAzureAuth = "httpclientprovider_azure_auth"

	// FlagServiceAccounts
	// support service accounts
	FlagServiceAccounts = "serviceAccounts"

	// FlagDatabaseMetrics
	// Add prometheus metrics for database tables
	FlagDatabaseMetrics = "database_metrics"

	// FlagDashboardPreviews
	// Create and show thumbnails for dashboard search results
	FlagDashboardPreviews = "dashboardPreviews"

	// FlagDashboardPreviewsAdmin
	// Manage the dashboard previews crawler process from the UI
	FlagDashboardPreviewsAdmin = "dashboardPreviewsAdmin"

	// FlagLiveConfig
	// Save grafana live configuration in SQL tables
	FlagLiveConfig = "live-config"

	// FlagLivePipeline
	// enable a generic live processing pipeline
	FlagLivePipeline = "live-pipeline"

	// FlagLiveServiceWebWorker
	// This will use a webworker thread to processes events rather than the main thread
	FlagLiveServiceWebWorker = "live-service-web-worker"

	// FlagQueryOverLive
	// Use grafana live websocket to execute backend queries
	FlagQueryOverLive = "queryOverLive"

	// FlagPanelTitleSearch
	// Search for dashboards using panel title
	FlagPanelTitleSearch = "panelTitleSearch"

	// FlagTempoSearch
	// Enable searching in tempo datasources
	FlagTempoSearch = "tempoSearch"

	// FlagTempoBackendSearch
	// Use backend for tempo search
	FlagTempoBackendSearch = "tempoBackendSearch"

	// FlagTempoServiceGraph
	// show service
	FlagTempoServiceGraph = "tempoServiceGraph"

	// FlagLokiBackendMode
	// Loki datasource works as backend datasource
	FlagLokiBackendMode = "lokiBackendMode"

	// FlagPrometheusAzureAuth
	// Experimental. Azure authentication for Prometheus datasource
	FlagPrometheusAzureAuth = "prometheus_azure_auth"

	// FlagInfluxdbBackendMigration
	// Query InfluxDB InfluxQL without the proxy
	FlagInfluxdbBackendMigration = "influxdbBackendMigration"

	// FlagNewNavigation
	// Try the next gen navigation model
	FlagNewNavigation = "newNavigation"

	// FlagShowFeatureFlagsInUI
	// Show feature flags in the settings UI
	FlagShowFeatureFlagsInUI = "showFeatureFlagsInUI"

	// FlagDisableHttpRequestHistogram
	// Do not create histograms for http requests
	FlagDisableHttpRequestHistogram = "disable_http_request_histogram"

	// FlagPublicDashboards
	// enables public access to dashboards
	FlagPublicDashboards = "publicDashboards"

	// FlagLokiLive
	// support websocket streaming for loki (early prototype)
	FlagLokiLive = "lokiLive"

	// FlagSwaggerUi
	// Serves swagger UI
	FlagSwaggerUi = "swaggerUi"

	// FlagFeatureHighlights
	// Highlight Enterprise features
	FlagFeatureHighlights = "featureHighlights"

	// FlagDashboardComments
	// Enable dashboard-wide comments
	FlagDashboardComments = "dashboardComments"

	// FlagAnnotationComments
	// Enable annotation comments
	FlagAnnotationComments = "annotationComments"

	// FlagMigrationLocking
	// Lock database during migrations
	FlagMigrationLocking = "migrationLocking"

	// FlagStorage
	// Configurable storage for dashboards, datasources, and resources
	FlagStorage = "storage"

	// FlagAlertProvisioning
	// Provisioning-friendly routes for alerting
	FlagAlertProvisioning = "alertProvisioning"

	// FlagExport
	// Export grafana instance (to git, etc)
	FlagExport = "export"

	// FlagStorageLocalUpload
	// allow uploads to local storage
	FlagStorageLocalUpload = "storageLocalUpload"

	// FlagAzureMonitorResourcePickerForMetrics
	// New UI for Azure Monitor Metrics Query
	FlagAzureMonitorResourcePickerForMetrics = "azureMonitorResourcePickerForMetrics"

	// FlagExplore2Dashboard
	// Experimental Explore to Dashboard workflow
	FlagExplore2Dashboard = "explore2Dashboard"

	// FlagTracing
	// Adds trace ID to error notifications
	FlagTracing = "tracing"

	// FlagPersistNotifications
	// PoC Notifications page
	FlagPersistNotifications = "persistNotifications"

	// FlagCommandPalette
	// Enable command palette
	FlagCommandPalette = "commandPalette"

	// FlagSavedItems
	// Enable Saved Items in the navbar.
	FlagSavedItems = "savedItems"

	// FlagCloudWatchDynamicLabels
	// Use dynamic labels instead of alias patterns in CloudWatch datasource
	FlagCloudWatchDynamicLabels = "cloudWatchDynamicLabels"

	// FlagDatasourceQueryMultiStatus
	// Introduce HTTP 207 Multi Status for api/ds/query
	FlagDatasourceQueryMultiStatus = "datasourceQueryMultiStatus"

	// FlagAzureMonitorExperimentalUI
	// Use grafana-experimental UI in Azure Monitor
	FlagAzureMonitorExperimentalUI = "azureMonitorExperimentalUI"

	// FlagTraceToMetrics
	// Enable trace to metrics links
	FlagTraceToMetrics = "traceToMetrics"

<<<<<<< HEAD
	// FlagValidateDashboardsOnSave
	// Validate dashboard JSON POSTed to api/dashboards/db
	FlagValidateDashboardsOnSave = "validateDashboardsOnSave"
=======
	// FlagPrometheusStreamingJSONParser
	// Enable streaming JSON parser for Prometheus datasource
	FlagPrometheusStreamingJSONParser = "prometheusStreamingJSONParser"
>>>>>>> 03fe1435
)<|MERGE_RESOLUTION|>--- conflicted
+++ resolved
@@ -175,13 +175,11 @@
 	// Enable trace to metrics links
 	FlagTraceToMetrics = "traceToMetrics"
 
-<<<<<<< HEAD
+	// FlagPrometheusStreamingJSONParser
+	// Enable streaming JSON parser for Prometheus datasource
+	FlagPrometheusStreamingJSONParser = "prometheusStreamingJSONParser"
+
 	// FlagValidateDashboardsOnSave
 	// Validate dashboard JSON POSTed to api/dashboards/db
 	FlagValidateDashboardsOnSave = "validateDashboardsOnSave"
-=======
-	// FlagPrometheusStreamingJSONParser
-	// Enable streaming JSON parser for Prometheus datasource
-	FlagPrometheusStreamingJSONParser = "prometheusStreamingJSONParser"
->>>>>>> 03fe1435
 )