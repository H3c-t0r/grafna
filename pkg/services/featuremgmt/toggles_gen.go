// NOTE: This file was auto generated.  DO NOT EDIT DIRECTLY!
// To change feature flags, edit:
//  pkg/services/featuremgmt/registry.go
// Then run tests in:
//  pkg/services/featuremgmt/toggles_gen_test.go

package featuremgmt

const (
	// FlagAlertingBigTransactions
	// Use big transactions for alerting database writes
	FlagAlertingBigTransactions = "alertingBigTransactions"

	// FlagTrimDefaults
	// Use cue schema to remove values that will be applied automatically
	FlagTrimDefaults = "trimDefaults"

	// FlagDisableEnvelopeEncryption
	// Disable envelope encryption (emergency only)
	FlagDisableEnvelopeEncryption = "disableEnvelopeEncryption"

	// FlagDatabaseMetrics
	// Add Prometheus metrics for database tables
	FlagDatabaseMetrics = "database_metrics"

	// FlagDashboardPreviews
	// Create and show thumbnails for dashboard search results
	FlagDashboardPreviews = "dashboardPreviews"

	// FlagLiveServiceWebWorker
	// This will use a webworker thread to processes events rather than the main thread
	FlagLiveServiceWebWorker = "live-service-web-worker"

	// FlagQueryOverLive
	// Use Grafana Live WebSocket to execute backend queries
	FlagQueryOverLive = "queryOverLive"

	// FlagPanelTitleSearch
	// Search for dashboards using panel title
	FlagPanelTitleSearch = "panelTitleSearch"

	// FlagPrometheusAzureOverrideAudience
	// Experimental. Allow override default AAD audience for Azure Prometheus endpoint
	FlagPrometheusAzureOverrideAudience = "prometheusAzureOverrideAudience"

	// FlagPublicDashboards
	// Enables public access to dashboards
	FlagPublicDashboards = "publicDashboards"

	// FlagPublicDashboardsEmailSharing
	// Enables public dashboard sharing to be restricted to only allowed emails
	FlagPublicDashboardsEmailSharing = "publicDashboardsEmailSharing"

	// FlagLokiLive
	// Support WebSocket streaming for loki (early prototype)
	FlagLokiLive = "lokiLive"

	// FlagLokiDataframeApi
	// Use experimental loki api for WebSocket streaming (early prototype)
	FlagLokiDataframeApi = "lokiDataframeApi"

	// FlagFeatureHighlights
	// Highlight Grafana Enterprise features
	FlagFeatureHighlights = "featureHighlights"

	// FlagMigrationLocking
	// Lock database during migrations
	FlagMigrationLocking = "migrationLocking"

	// FlagStorage
	// Configurable storage for dashboards, datasources, and resources
	FlagStorage = "storage"

	// FlagK8S
	// Explore native k8s integrations
	FlagK8S = "k8s"

	// FlagExploreMixedDatasource
	// Enable mixed datasource in Explore
	FlagExploreMixedDatasource = "exploreMixedDatasource"

	// FlagNewTraceView
	// Shows the new trace view design
	FlagNewTraceView = "newTraceView"

	// FlagCorrelations
	// Correlations page
	FlagCorrelations = "correlations"

	// FlagCloudWatchDynamicLabels
	// Use dynamic labels instead of alias patterns in CloudWatch datasource
	FlagCloudWatchDynamicLabels = "cloudWatchDynamicLabels"

	// FlagDatasourceQueryMultiStatus
	// Introduce HTTP 207 Multi Status for api/ds/query
	FlagDatasourceQueryMultiStatus = "datasourceQueryMultiStatus"

	// FlagTraceToMetrics
	// Enable trace to metrics links
	FlagTraceToMetrics = "traceToMetrics"

	// FlagNewDBLibrary
	// Use jmoiron/sqlx rather than xorm for a few backend services
	FlagNewDBLibrary = "newDBLibrary"

	// FlagValidateDashboardsOnSave
	// Validate dashboard JSON POSTed to api/dashboards/db
	FlagValidateDashboardsOnSave = "validateDashboardsOnSave"

	// FlagAutoMigrateOldPanels
	// Migrate old angular panels to supported versions (graph, table-old, worldmap, etc)
	FlagAutoMigrateOldPanels = "autoMigrateOldPanels"

	// FlagDisableAngular
	// Dynamic flag to disable angular at runtime. The preferred method is to set `angular_support_enabled` to `false` in the [security] settings, which allows you to change the state at runtime.
	FlagDisableAngular = "disableAngular"

	// FlagPrometheusWideSeries
	// Enable wide series responses in the Prometheus datasource
	FlagPrometheusWideSeries = "prometheusWideSeries"

	// FlagCanvasPanelNesting
	// Allow elements nesting
	FlagCanvasPanelNesting = "canvasPanelNesting"

	// FlagScenes
	// Experimental framework to build interactive dashboards
	FlagScenes = "scenes"

	// FlagDisableSecretsCompatibility
	// Disable duplicated secret storage in legacy tables
	FlagDisableSecretsCompatibility = "disableSecretsCompatibility"

	// FlagLogRequestsInstrumentedAsUnknown
	// Logs the path for requests that are instrumented as unknown
	FlagLogRequestsInstrumentedAsUnknown = "logRequestsInstrumentedAsUnknown"

	// FlagDataConnectionsConsole
	// Enables a new top-level page called Connections. This page is an experiment that provides a better experience when you install and configure data sources and other plugins.
	FlagDataConnectionsConsole = "dataConnectionsConsole"

	// FlagInternationalization
	// Enables internationalization
	FlagInternationalization = "internationalization"

	// FlagTopnav
	// Enables new top navigation and page layouts
	FlagTopnav = "topnav"

	// FlagGrpcServer
	// Run GRPC server
	FlagGrpcServer = "grpcServer"

	// FlagEntityStore
	// SQL-based entity store (requires storage flag also)
	FlagEntityStore = "entityStore"

	// FlagCloudWatchCrossAccountQuerying
	// Enables cross-account querying in CloudWatch datasources
	FlagCloudWatchCrossAccountQuerying = "cloudWatchCrossAccountQuerying"

	// FlagRedshiftAsyncQueryDataSupport
	// Enable async query data support for Redshift
	FlagRedshiftAsyncQueryDataSupport = "redshiftAsyncQueryDataSupport"

	// FlagAthenaAsyncQueryDataSupport
	// Enable async query data support for Athena
	FlagAthenaAsyncQueryDataSupport = "athenaAsyncQueryDataSupport"

	// FlagNewPanelChromeUI
	// Show updated look and feel of grafana-ui PanelChrome: panel header, icons, and menu
	FlagNewPanelChromeUI = "newPanelChromeUI"

	// FlagShowDashboardValidationWarnings
	// Show warnings when dashboards do not validate against the schema
	FlagShowDashboardValidationWarnings = "showDashboardValidationWarnings"

	// FlagMysqlAnsiQuotes
	// Use double quotes to escape keyword in a MySQL query
	FlagMysqlAnsiQuotes = "mysqlAnsiQuotes"

	// FlagAccessControlOnCall
	// Access control primitives for OnCall
	FlagAccessControlOnCall = "accessControlOnCall"

	// FlagNestedFolders
	// Enable folder nesting
	FlagNestedFolders = "nestedFolders"

	// FlagAccessTokenExpirationCheck
	// Enable OAuth access_token expiration check and token refresh using the refresh_token
	FlagAccessTokenExpirationCheck = "accessTokenExpirationCheck"

	// FlagElasticsearchBackendMigration
	// Use Elasticsearch as backend data source
	FlagElasticsearchBackendMigration = "elasticsearchBackendMigration"

	// FlagDatasourceOnboarding
	// Enable data source onboarding page
	FlagDatasourceOnboarding = "datasourceOnboarding"

	// FlagEmptyDashboardPage
	// Enable the redesigned user interface of a dashboard page that includes no panels
	FlagEmptyDashboardPage = "emptyDashboardPage"

	// FlagSecureSocksDatasourceProxy
	// Enable secure socks tunneling for supported core datasources
	FlagSecureSocksDatasourceProxy = "secureSocksDatasourceProxy"

	// FlagAuthnService
	// Use new auth service to perform authentication
	FlagAuthnService = "authnService"

	// FlagDisablePrometheusExemplarSampling
	// Disable Prometheus exemplar sampling
	FlagDisablePrometheusExemplarSampling = "disablePrometheusExemplarSampling"

	// FlagAlertingBacktesting
	// Rule backtesting API for alerting
	FlagAlertingBacktesting = "alertingBacktesting"

	// FlagEditPanelCSVDragAndDrop
	// Enables drag and drop for CSV and Excel files
	FlagEditPanelCSVDragAndDrop = "editPanelCSVDragAndDrop"

	// FlagAlertingNoNormalState
	// Stop maintaining state of alerts that are not firing
	FlagAlertingNoNormalState = "alertingNoNormalState"

	// FlagLogsSampleInExplore
	// Enables access to the logs sample feature in Explore
	FlagLogsSampleInExplore = "logsSampleInExplore"

	// FlagLogsContextDatasourceUi
	// Allow datasource to provide custom UI for context view
	FlagLogsContextDatasourceUi = "logsContextDatasourceUi"

	// FlagLokiQuerySplitting
	// Split large interval queries into subqueries with smaller time intervals
	FlagLokiQuerySplitting = "lokiQuerySplitting"

	// FlagLokiQuerySplittingConfig
	// Give users the option to configure split durations for Loki queries
	FlagLokiQuerySplittingConfig = "lokiQuerySplittingConfig"

	// FlagIndividualCookiePreferences
	// Support overriding cookie preferences per user
	FlagIndividualCookiePreferences = "individualCookiePreferences"

	// FlagOnlyExternalOrgRoleSync
	// Prohibits a user from changing organization roles synced with external auth providers
	FlagOnlyExternalOrgRoleSync = "onlyExternalOrgRoleSync"

	// FlagDrawerDataSourcePicker
	// Changes the user experience for data source selection to a drawer.
	FlagDrawerDataSourcePicker = "drawerDataSourcePicker"

	// FlagTraceqlSearch
	// Enables the &#39;TraceQL Search&#39; tab for the Tempo datasource which provides a UI to generate TraceQL queries
	FlagTraceqlSearch = "traceqlSearch"

	// FlagPrometheusMetricEncyclopedia
	// Replaces the Prometheus query builder metric select option with a paginated and filterable component
	FlagPrometheusMetricEncyclopedia = "prometheusMetricEncyclopedia"

	// FlagTimeSeriesTable
	// Enable time series table transformer &amp; sparkline cell type
	FlagTimeSeriesTable = "timeSeriesTable"

<<<<<<< HEAD
	// FlagUnifiedRequestLog
	// Writes error logs to the request logger
	FlagUnifiedRequestLog = "unifiedRequestLog"
=======
	// FlagInfluxdbBackendMigration
	// Query InfluxDB InfluxQL without the proxy
	FlagInfluxdbBackendMigration = "influxdbBackendMigration"

	// FlagClientTokenRotation
	// Replaces the current in-request token rotation so that the client initiates the rotation
	FlagClientTokenRotation = "clientTokenRotation"

	// FlagDisableElasticsearchBackendExploreQuery
	// Disable executing of Elasticsearch Explore queries trough backend
	FlagDisableElasticsearchBackendExploreQuery = "disableElasticsearchBackendExploreQuery"

	// FlagPrometheusDataplane
	// Changes responses to from Prometheus to be compliant with the dataplane specification. In particular it sets the numeric Field.Name from &#39;Value&#39; to the value of the `__name__` label when present.
	FlagPrometheusDataplane = "prometheusDataplane"

	// FlagAlertStateHistoryLokiSecondary
	// Enable Grafana to write alert state history to an external Loki instance in addition to Grafana annotations.
	FlagAlertStateHistoryLokiSecondary = "alertStateHistoryLokiSecondary"

	// FlagAlertStateHistoryLokiPrimary
	// Enable a remote Loki instance as the primary source for state history reads.
	FlagAlertStateHistoryLokiPrimary = "alertStateHistoryLokiPrimary"

	// FlagAlertStateHistoryLokiOnly
	// Disable Grafana alerts from emitting annotations when a remote Loki instance is available.
	FlagAlertStateHistoryLokiOnly = "alertStateHistoryLokiOnly"
>>>>>>> 4f0d811d
)<|MERGE_RESOLUTION|>--- conflicted
+++ resolved
@@ -267,37 +267,35 @@
 	// Enable time series table transformer &amp; sparkline cell type
 	FlagTimeSeriesTable = "timeSeriesTable"
 
-<<<<<<< HEAD
+	// FlagInfluxdbBackendMigration
+	// Query InfluxDB InfluxQL without the proxy
+	FlagInfluxdbBackendMigration = "influxdbBackendMigration"
+
+	// FlagClientTokenRotation
+	// Replaces the current in-request token rotation so that the client initiates the rotation
+	FlagClientTokenRotation = "clientTokenRotation"
+
+	// FlagDisableElasticsearchBackendExploreQuery
+	// Disable executing of Elasticsearch Explore queries trough backend
+	FlagDisableElasticsearchBackendExploreQuery = "disableElasticsearchBackendExploreQuery"
+
+	// FlagPrometheusDataplane
+	// Changes responses to from Prometheus to be compliant with the dataplane specification. In particular it sets the numeric Field.Name from &#39;Value&#39; to the value of the `__name__` label when present.
+	FlagPrometheusDataplane = "prometheusDataplane"
+
+	// FlagAlertStateHistoryLokiSecondary
+	// Enable Grafana to write alert state history to an external Loki instance in addition to Grafana annotations.
+	FlagAlertStateHistoryLokiSecondary = "alertStateHistoryLokiSecondary"
+
+	// FlagAlertStateHistoryLokiPrimary
+	// Enable a remote Loki instance as the primary source for state history reads.
+	FlagAlertStateHistoryLokiPrimary = "alertStateHistoryLokiPrimary"
+
+	// FlagAlertStateHistoryLokiOnly
+	// Disable Grafana alerts from emitting annotations when a remote Loki instance is available.
+	FlagAlertStateHistoryLokiOnly = "alertStateHistoryLokiOnly"
+
 	// FlagUnifiedRequestLog
 	// Writes error logs to the request logger
 	FlagUnifiedRequestLog = "unifiedRequestLog"
-=======
-	// FlagInfluxdbBackendMigration
-	// Query InfluxDB InfluxQL without the proxy
-	FlagInfluxdbBackendMigration = "influxdbBackendMigration"
-
-	// FlagClientTokenRotation
-	// Replaces the current in-request token rotation so that the client initiates the rotation
-	FlagClientTokenRotation = "clientTokenRotation"
-
-	// FlagDisableElasticsearchBackendExploreQuery
-	// Disable executing of Elasticsearch Explore queries trough backend
-	FlagDisableElasticsearchBackendExploreQuery = "disableElasticsearchBackendExploreQuery"
-
-	// FlagPrometheusDataplane
-	// Changes responses to from Prometheus to be compliant with the dataplane specification. In particular it sets the numeric Field.Name from &#39;Value&#39; to the value of the `__name__` label when present.
-	FlagPrometheusDataplane = "prometheusDataplane"
-
-	// FlagAlertStateHistoryLokiSecondary
-	// Enable Grafana to write alert state history to an external Loki instance in addition to Grafana annotations.
-	FlagAlertStateHistoryLokiSecondary = "alertStateHistoryLokiSecondary"
-
-	// FlagAlertStateHistoryLokiPrimary
-	// Enable a remote Loki instance as the primary source for state history reads.
-	FlagAlertStateHistoryLokiPrimary = "alertStateHistoryLokiPrimary"
-
-	// FlagAlertStateHistoryLokiOnly
-	// Disable Grafana alerts from emitting annotations when a remote Loki instance is available.
-	FlagAlertStateHistoryLokiOnly = "alertStateHistoryLokiOnly"
->>>>>>> 4f0d811d
 )