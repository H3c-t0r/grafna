// NOTE: This file was auto generated.  DO NOT EDIT DIRECTLY!
// To change feature flags, edit:
//  pkg/services/featuremgmt/registry.go
// Then run tests in:
//  pkg/services/featuremgmt/toggles_gen_test.go

package featuremgmt

const (
	// FlagTrimDefaults
	// Use cue schema to remove values that will be applied automatically
	FlagTrimDefaults = "trimDefaults"

	// FlagDisableEnvelopeEncryption
	// Disable envelope encryption (emergency only)
	FlagDisableEnvelopeEncryption = "disableEnvelopeEncryption"

	// FlagLiveServiceWebWorker
	// This will use a webworker thread to processes events rather than the main thread
	FlagLiveServiceWebWorker = "live-service-web-worker"

	// FlagQueryOverLive
	// Use Grafana Live WebSocket to execute backend queries
	FlagQueryOverLive = "queryOverLive"

	// FlagPanelTitleSearch
	// Search for dashboards using panel title
	FlagPanelTitleSearch = "panelTitleSearch"

	// FlagPublicDashboards
	// Enables public access to dashboards
	FlagPublicDashboards = "publicDashboards"

	// FlagPublicDashboardsEmailSharing
	// Enables public dashboard sharing to be restricted to only allowed emails
	FlagPublicDashboardsEmailSharing = "publicDashboardsEmailSharing"

	// FlagLokiExperimentalStreaming
	// Support new streaming approach for loki (prototype, needs special loki build)
	FlagLokiExperimentalStreaming = "lokiExperimentalStreaming"

	// FlagFeatureHighlights
	// Highlight Grafana Enterprise features
	FlagFeatureHighlights = "featureHighlights"

	// FlagMigrationLocking
	// Lock database during migrations
	FlagMigrationLocking = "migrationLocking"

	// FlagStorage
	// Configurable storage for dashboards, datasources, and resources
	FlagStorage = "storage"

	// FlagCorrelations
	// Correlations page
	FlagCorrelations = "correlations"

	// FlagDatasourceQueryMultiStatus
	// Introduce HTTP 207 Multi Status for api/ds/query
	FlagDatasourceQueryMultiStatus = "datasourceQueryMultiStatus"

	// FlagTraceToMetrics
	// Enable trace to metrics links
	FlagTraceToMetrics = "traceToMetrics"

	// FlagNewDBLibrary
	// Use jmoiron/sqlx rather than xorm for a few backend services
	FlagNewDBLibrary = "newDBLibrary"

	// FlagAutoMigrateOldPanels
	// Migrate old angular panels to supported versions (graph, table-old, worldmap, etc)
	FlagAutoMigrateOldPanels = "autoMigrateOldPanels"

	// FlagDisableAngular
	// Dynamic flag to disable angular at runtime. The preferred method is to set `angular_support_enabled` to `false` in the [security] settings, which allows you to change the state at runtime.
	FlagDisableAngular = "disableAngular"

	// FlagCanvasPanelNesting
	// Allow elements nesting
	FlagCanvasPanelNesting = "canvasPanelNesting"

	// FlagScenes
	// Experimental framework to build interactive dashboards
	FlagScenes = "scenes"

	// FlagDisableSecretsCompatibility
	// Disable duplicated secret storage in legacy tables
	FlagDisableSecretsCompatibility = "disableSecretsCompatibility"

	// FlagLogRequestsInstrumentedAsUnknown
	// Logs the path for requests that are instrumented as unknown
	FlagLogRequestsInstrumentedAsUnknown = "logRequestsInstrumentedAsUnknown"

	// FlagDataConnectionsConsole
	// Enables a new top-level page called Connections. This page is an experiment that provides a better experience when you install and configure data sources and other plugins.
	FlagDataConnectionsConsole = "dataConnectionsConsole"

	// FlagTopnav
	// Enables topnav support in external plugins. The new Grafana navigation cannot be disabled.
	FlagTopnav = "topnav"

	// FlagGrpcServer
	// Run the GRPC server
	FlagGrpcServer = "grpcServer"

	// FlagEntityStore
	// SQL-based entity store (requires storage flag also)
	FlagEntityStore = "entityStore"

	// FlagCloudWatchCrossAccountQuerying
	// Enables cross-account querying in CloudWatch datasources
	FlagCloudWatchCrossAccountQuerying = "cloudWatchCrossAccountQuerying"

	// FlagRedshiftAsyncQueryDataSupport
	// Enable async query data support for Redshift
	FlagRedshiftAsyncQueryDataSupport = "redshiftAsyncQueryDataSupport"

	// FlagAthenaAsyncQueryDataSupport
	// Enable async query data support for Athena
	FlagAthenaAsyncQueryDataSupport = "athenaAsyncQueryDataSupport"

<<<<<<< HEAD
	// FlagCloudwatchNewRegionsHandler
	// Refactor of /regions endpoint, no user-facing changes
	FlagCloudwatchNewRegionsHandler = "cloudwatchNewRegionsHandler"

	// FlagNewPanelChromeUI
	// Show updated look and feel of grafana-ui PanelChrome: panel header, icons, and menu
	FlagNewPanelChromeUI = "newPanelChromeUI"

=======
>>>>>>> bb2f5fce
	// FlagShowDashboardValidationWarnings
	// Show warnings when dashboards do not validate against the schema
	FlagShowDashboardValidationWarnings = "showDashboardValidationWarnings"

	// FlagMysqlAnsiQuotes
	// Use double quotes to escape keyword in a MySQL query
	FlagMysqlAnsiQuotes = "mysqlAnsiQuotes"

	// FlagAccessControlOnCall
	// Access control primitives for OnCall
	FlagAccessControlOnCall = "accessControlOnCall"

	// FlagNestedFolders
	// Enable folder nesting
	FlagNestedFolders = "nestedFolders"

	// FlagNestedFolderPicker
	// Enables the new folder picker to work with nested folders. Requires the nestedFolders feature flag
	FlagNestedFolderPicker = "nestedFolderPicker"

	// FlagAccessTokenExpirationCheck
	// Enable OAuth access_token expiration check and token refresh using the refresh_token
	FlagAccessTokenExpirationCheck = "accessTokenExpirationCheck"

	// FlagEmptyDashboardPage
	// Enable the redesigned user interface of a dashboard page that includes no panels
	FlagEmptyDashboardPage = "emptyDashboardPage"

	// FlagDisablePrometheusExemplarSampling
	// Disable Prometheus exemplar sampling
	FlagDisablePrometheusExemplarSampling = "disablePrometheusExemplarSampling"

	// FlagAlertingBacktesting
	// Rule backtesting API for alerting
	FlagAlertingBacktesting = "alertingBacktesting"

	// FlagEditPanelCSVDragAndDrop
	// Enables drag and drop for CSV and Excel files
	FlagEditPanelCSVDragAndDrop = "editPanelCSVDragAndDrop"

	// FlagAlertingNoNormalState
	// Stop maintaining state of alerts that are not firing
	FlagAlertingNoNormalState = "alertingNoNormalState"

	// FlagLogsContextDatasourceUi
	// Allow datasource to provide custom UI for context view
	FlagLogsContextDatasourceUi = "logsContextDatasourceUi"

	// FlagLokiQuerySplitting
	// Split large interval queries into subqueries with smaller time intervals
	FlagLokiQuerySplitting = "lokiQuerySplitting"

	// FlagLokiQuerySplittingConfig
	// Give users the option to configure split durations for Loki queries
	FlagLokiQuerySplittingConfig = "lokiQuerySplittingConfig"

	// FlagIndividualCookiePreferences
	// Support overriding cookie preferences per user
	FlagIndividualCookiePreferences = "individualCookiePreferences"

	// FlagGcomOnlyExternalOrgRoleSync
	// Prohibits a user from changing organization roles synced with Grafana Cloud auth provider
	FlagGcomOnlyExternalOrgRoleSync = "gcomOnlyExternalOrgRoleSync"

	// FlagPrometheusMetricEncyclopedia
	// Adds the metrics explorer component to the Prometheus query builder as an option in metric select
	FlagPrometheusMetricEncyclopedia = "prometheusMetricEncyclopedia"

	// FlagTimeSeriesTable
	// Enable time series table transformer &amp; sparkline cell type
	FlagTimeSeriesTable = "timeSeriesTable"

	// FlagPrometheusResourceBrowserCache
	// Displays browser caching options in Prometheus data source configuration
	FlagPrometheusResourceBrowserCache = "prometheusResourceBrowserCache"

	// FlagInfluxdbBackendMigration
	// Query InfluxDB InfluxQL without the proxy
	FlagInfluxdbBackendMigration = "influxdbBackendMigration"

	// FlagClientTokenRotation
	// Replaces the current in-request token rotation so that the client initiates the rotation
	FlagClientTokenRotation = "clientTokenRotation"

	// FlagPrometheusDataplane
	// Changes responses to from Prometheus to be compliant with the dataplane specification. In particular it sets the numeric Field.Name from &#39;Value&#39; to the value of the `__name__` label when present.
	FlagPrometheusDataplane = "prometheusDataplane"

	// FlagLokiMetricDataplane
	// Changes metric responses from Loki to be compliant with the dataplane specification.
	FlagLokiMetricDataplane = "lokiMetricDataplane"

	// FlagLokiLogsDataplane
	// Changes logs responses from Loki to be compliant with the dataplane specification.
	FlagLokiLogsDataplane = "lokiLogsDataplane"

	// FlagDataplaneFrontendFallback
	// Support dataplane contract field name change for transformations and field name matchers where the name is different
	FlagDataplaneFrontendFallback = "dataplaneFrontendFallback"

	// FlagDisableSSEDataplane
	// Disables dataplane specific processing in server side expressions.
	FlagDisableSSEDataplane = "disableSSEDataplane"

	// FlagAlertStateHistoryLokiSecondary
	// Enable Grafana to write alert state history to an external Loki instance in addition to Grafana annotations.
	FlagAlertStateHistoryLokiSecondary = "alertStateHistoryLokiSecondary"

	// FlagAlertingNotificationsPoliciesMatchingInstances
	// Enables the preview of matching instances for notification policies
	FlagAlertingNotificationsPoliciesMatchingInstances = "alertingNotificationsPoliciesMatchingInstances"

	// FlagAlertStateHistoryLokiPrimary
	// Enable a remote Loki instance as the primary source for state history reads.
	FlagAlertStateHistoryLokiPrimary = "alertStateHistoryLokiPrimary"

	// FlagAlertStateHistoryLokiOnly
	// Disable Grafana alerts from emitting annotations when a remote Loki instance is available.
	FlagAlertStateHistoryLokiOnly = "alertStateHistoryLokiOnly"

	// FlagUnifiedRequestLog
	// Writes error logs to the request logger
	FlagUnifiedRequestLog = "unifiedRequestLog"

	// FlagRenderAuthJWT
	// Uses JWT-based auth for rendering instead of relying on remote cache
	FlagRenderAuthJWT = "renderAuthJWT"

	// FlagExternalServiceAuth
	// Starts an OAuth2 authentication provider for external services
	FlagExternalServiceAuth = "externalServiceAuth"

	// FlagRefactorVariablesTimeRange
	// Refactor time range variables flow to reduce number of API calls made when query variables are chained
	FlagRefactorVariablesTimeRange = "refactorVariablesTimeRange"

	// FlagUseCachingService
	// When turned on, the new query and resource caching implementation using a wire service inject will be used in place of the previous middleware implementation
	FlagUseCachingService = "useCachingService"

	// FlagEnableElasticsearchBackendQuerying
	// Enable the processing of queries and responses in the Elasticsearch data source through backend
	FlagEnableElasticsearchBackendQuerying = "enableElasticsearchBackendQuerying"

	// FlagAdvancedDataSourcePicker
	// Enable a new data source picker with contextual information, recently used order and advanced mode
	FlagAdvancedDataSourcePicker = "advancedDataSourcePicker"

	// FlagFaroDatasourceSelector
	// Enable the data source selector within the Frontend Apps section of the Frontend Observability
	FlagFaroDatasourceSelector = "faroDatasourceSelector"

	// FlagEnableDatagridEditing
	// Enables the edit functionality in the datagrid panel
	FlagEnableDatagridEditing = "enableDatagridEditing"

	// FlagDataSourcePageHeader
	// Apply new pageHeader UI in data source edit page
	FlagDataSourcePageHeader = "dataSourcePageHeader"

	// FlagExtraThemes
	// Enables extra themes
	FlagExtraThemes = "extraThemes"

	// FlagLokiPredefinedOperations
	// Adds predefined query operations to Loki query editor
	FlagLokiPredefinedOperations = "lokiPredefinedOperations"

	// FlagPluginsFrontendSandbox
	// Enables the plugins frontend sandbox
	FlagPluginsFrontendSandbox = "pluginsFrontendSandbox"

	// FlagDashboardEmbed
	// Allow embedding dashboard for external use in Code editors
	FlagDashboardEmbed = "dashboardEmbed"

	// FlagFrontendSandboxMonitorOnly
	// Enables monitor only in the plugin frontend sandbox (if enabled)
	FlagFrontendSandboxMonitorOnly = "frontendSandboxMonitorOnly"

	// FlagSqlDatasourceDatabaseSelection
	// Enables previous SQL data source dataset dropdown behavior
	FlagSqlDatasourceDatabaseSelection = "sqlDatasourceDatabaseSelection"

	// FlagLokiFormatQuery
	// Enables the ability to format Loki queries
	FlagLokiFormatQuery = "lokiFormatQuery"

	// FlagCloudWatchLogsMonacoEditor
	// Enables the Monaco editor for CloudWatch Logs queries
	FlagCloudWatchLogsMonacoEditor = "cloudWatchLogsMonacoEditor"

	// FlagExploreScrollableLogsContainer
	// Improves the scrolling behavior of logs in Explore
	FlagExploreScrollableLogsContainer = "exploreScrollableLogsContainer"

	// FlagRecordedQueriesMulti
	// Enables writing multiple items from a single query within Recorded Queries
	FlagRecordedQueriesMulti = "recordedQueriesMulti"

	// FlagPluginsDynamicAngularDetectionPatterns
	// Enables fetching Angular detection patterns for plugins from GCOM and fallback to hardcoded ones
	FlagPluginsDynamicAngularDetectionPatterns = "pluginsDynamicAngularDetectionPatterns"

	// FlagAlertingLokiRangeToInstant
	// Rewrites eligible loki range queries to instant queries
	FlagAlertingLokiRangeToInstant = "alertingLokiRangeToInstant"

	// FlagVizAndWidgetSplit
	// Split panels between vizualizations and widgets
	FlagVizAndWidgetSplit = "vizAndWidgetSplit"

	// FlagPrometheusIncrementalQueryInstrumentation
	// Adds RudderStack events to incremental queries
	FlagPrometheusIncrementalQueryInstrumentation = "prometheusIncrementalQueryInstrumentation"

	// FlagLogsExploreTableVisualisation
	// A table visualisation for logs in Explore
	FlagLogsExploreTableVisualisation = "logsExploreTableVisualisation"

	// FlagAwsDatasourcesTempCredentials
	// Support temporary security credentials in AWS plugins for Grafana Cloud customers
	FlagAwsDatasourcesTempCredentials = "awsDatasourcesTempCredentials"

	// FlagTransformationsRedesign
	// Enables the transformations redesign
	FlagTransformationsRedesign = "transformationsRedesign"

	// FlagToggleLabelsInLogsUI
	// Enable toggleable filters in log details view
	FlagToggleLabelsInLogsUI = "toggleLabelsInLogsUI"

	// FlagMlExpressions
	// Enable support for Machine Learning in server-side expressions
	FlagMlExpressions = "mlExpressions"

	// FlagTraceQLStreaming
	// Enables response streaming of TraceQL queries of the Tempo data source
	FlagTraceQLStreaming = "traceQLStreaming"

	// FlagMetricsSummary
	// Enables metrics summary queries in the Tempo data source
	FlagMetricsSummary = "metricsSummary"

	// FlagGrafanaAPIServer
	// Enable Kubernetes API Server for Grafana resources
	FlagGrafanaAPIServer = "grafanaAPIServer"

	// FlagFeatureToggleAdminPage
	// Enable admin page for managing feature toggles from the Grafana front-end
	FlagFeatureToggleAdminPage = "featureToggleAdminPage"

	// FlagAwsAsyncQueryCaching
	// Enable caching for async queries for Redshift and Athena. Requires that the `useCachingService` feature toggle is enabled and the datasource has caching and async query support enabled
	FlagAwsAsyncQueryCaching = "awsAsyncQueryCaching"

	// FlagSplitScopes
	// Support faster dashboard and folder search by splitting permission scopes into parts
	FlagSplitScopes = "splitScopes"

	// FlagAzureMonitorDataplane
	// Adds dataplane compliant frame metadata in the Azure Monitor datasource
	FlagAzureMonitorDataplane = "azureMonitorDataplane"

	// FlagPermissionsFilterRemoveSubquery
	// Alternative permission filter implementation that does not use subqueries for fetching the dashboard folder
	FlagPermissionsFilterRemoveSubquery = "permissionsFilterRemoveSubquery"

	// FlagPrometheusConfigOverhaulAuth
	// Update the Prometheus configuration page with the new auth component
	FlagPrometheusConfigOverhaulAuth = "prometheusConfigOverhaulAuth"

	// FlagConfigurableSchedulerTick
	// Enable changing the scheduler base interval via configuration option unified_alerting.scheduler_tick_interval
	FlagConfigurableSchedulerTick = "configurableSchedulerTick"

	// FlagInfluxdbSqlSupport
	// Enable InfluxDB SQL query language support with new querying UI
	FlagInfluxdbSqlSupport = "influxdbSqlSupport"

	// FlagNoBasicRole
	// Enables a new role that has no permissions by default
	FlagNoBasicRole = "noBasicRole"

	// FlagAlertingNoDataErrorExecution
	// Changes how Alerting state manager handles execution of NoData/Error
	FlagAlertingNoDataErrorExecution = "alertingNoDataErrorExecution"

	// FlagAngularDeprecationUI
	// Display new Angular deprecation-related UI features
	FlagAngularDeprecationUI = "angularDeprecationUI"

	// FlagDashgpt
	// Enable AI powered features in dashboards
	FlagDashgpt = "dashgpt"

	// FlagReportingRetries
	// Enables rendering retries for the reporting feature
	FlagReportingRetries = "reportingRetries"

	// FlagNewBrowseDashboards
	// New browse/manage dashboards UI
	FlagNewBrowseDashboards = "newBrowseDashboards"

	// FlagSseGroupByDatasource
	// Send query to the same datasource in a single request when using server side expressions
	FlagSseGroupByDatasource = "sseGroupByDatasource"

	// FlagRequestInstrumentationStatusSource
	// Include a status source label for request metrics and logs
	FlagRequestInstrumentationStatusSource = "requestInstrumentationStatusSource"
)<|MERGE_RESOLUTION|>--- conflicted
+++ resolved
@@ -119,17 +119,10 @@
 	// Enable async query data support for Athena
 	FlagAthenaAsyncQueryDataSupport = "athenaAsyncQueryDataSupport"
 
-<<<<<<< HEAD
 	// FlagCloudwatchNewRegionsHandler
 	// Refactor of /regions endpoint, no user-facing changes
 	FlagCloudwatchNewRegionsHandler = "cloudwatchNewRegionsHandler"
 
-	// FlagNewPanelChromeUI
-	// Show updated look and feel of grafana-ui PanelChrome: panel header, icons, and menu
-	FlagNewPanelChromeUI = "newPanelChromeUI"
-
-=======
->>>>>>> bb2f5fce
 	// FlagShowDashboardValidationWarnings
 	// Show warnings when dashboards do not validate against the schema
 	FlagShowDashboardValidationWarnings = "showDashboardValidationWarnings"
