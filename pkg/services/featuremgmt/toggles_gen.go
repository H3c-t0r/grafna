--- conflicted
+++ resolved
@@ -491,21 +491,19 @@
 	// Use the kubernetes API in the frontend for playlists
 	FlagKubernetesPlaylists = "kubernetesPlaylists"
 
-<<<<<<< HEAD
+	// FlagNavAdminSubsections
+	// Splits the administration section of the nav tree into subsections
+	FlagNavAdminSubsections = "navAdminSubsections"
+
+	// FlagRecoveryThreshold
+	// Enables feature recovery threshold (aka hysteresis) for threshold server-side expression
+	FlagRecoveryThreshold = "recoveryThreshold"
+
+	// FlagAwsDatasourcesNewFormStyling
+	// Applies new form styling for configuration and query editors in AWS plugins
+	FlagAwsDatasourcesNewFormStyling = "awsDatasourcesNewFormStyling"
+
 	// FlagPdfTables
 	// Enables generating table data as PDF in reporting
 	FlagPdfTables = "pdfTables"
-=======
-	// FlagNavAdminSubsections
-	// Splits the administration section of the nav tree into subsections
-	FlagNavAdminSubsections = "navAdminSubsections"
-
-	// FlagRecoveryThreshold
-	// Enables feature recovery threshold (aka hysteresis) for threshold server-side expression
-	FlagRecoveryThreshold = "recoveryThreshold"
-
-	// FlagAwsDatasourcesNewFormStyling
-	// Applies new form styling for configuration and query editors in AWS plugins
-	FlagAwsDatasourcesNewFormStyling = "awsDatasourcesNewFormStyling"
->>>>>>> f7ede48d
 )