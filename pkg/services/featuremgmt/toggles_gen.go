--- conflicted
+++ resolved
@@ -315,17 +315,15 @@
 	// Support dataplane contract field name change for transformations and field name matchers where the name is different
 	FlagDataplaneFrontendFallback = "dataplaneFrontendFallback"
 
-<<<<<<< HEAD
+	// FlagUseCachingService
+	// When turned on, the new query and resource caching implementation using a wire service inject will be used in place of the previous middleware implementation
+	FlagUseCachingService = "useCachingService"
+
+	// FlagDisableElasticsearchBackendQuerying
+	// Disable the processing of queries and responses in the Elasticsearch data source through backend
+	FlagDisableElasticsearchBackendQuerying = "disableElasticsearchBackendQuerying"
+
 	// FlagPluginsAPIManifestKey
 	// Use grafana.com API to retrieve the public manifest key
 	FlagPluginsAPIManifestKey = "pluginsAPIManifestKey"
-=======
-	// FlagUseCachingService
-	// When turned on, the new query and resource caching implementation using a wire service inject will be used in place of the previous middleware implementation
-	FlagUseCachingService = "useCachingService"
-
-	// FlagDisableElasticsearchBackendQuerying
-	// Disable the processing of queries and responses in the Elasticsearch data source through backend
-	FlagDisableElasticsearchBackendQuerying = "disableElasticsearchBackendQuerying"
->>>>>>> 1c3ad818
 )