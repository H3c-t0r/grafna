--- conflicted
+++ resolved
@@ -431,11 +431,10 @@
 	// Include a status source label for request metrics and logs
 	FlagRequestInstrumentationStatusSource = "requestInstrumentationStatusSource"
 
-<<<<<<< HEAD
 	// FlagLokiRunQueriesInParallel
 	// Enables running Loki queries in parallel
 	FlagLokiRunQueriesInParallel = "lokiRunQueriesInParallel"
-=======
+
 	// FlagWargamesTesting
 	// Placeholder feature flag for internal testing
 	FlagWargamesTesting = "wargamesTesting"
@@ -443,5 +442,4 @@
 	// FlagAlertingInsights
 	// Show the new alerting insights landing page
 	FlagAlertingInsights = "alertingInsights"
->>>>>>> f7aab06e
 )