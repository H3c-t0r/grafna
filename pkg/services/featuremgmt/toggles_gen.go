// NOTE: This file was auto generated.  DO NOT EDIT DIRECTLY!
// To change feature flags, edit:
//  pkg/services/featuremgmt/registry.go
// Then run tests in:
//  pkg/services/featuremgmt/toggles_gen_test.go

package featuremgmt

const (
	// FlagReturnUnameHeader
	// Return user login as header for authenticated requests
	FlagReturnUnameHeader = "returnUnameHeader"

	// FlagAlertingBigTransactions
	// Use big transactions for alerting database writes
	FlagAlertingBigTransactions = "alertingBigTransactions"

	// FlagTrimDefaults
	// Use cue schema to remove values that will be applied automatically
	FlagTrimDefaults = "trimDefaults"

	// FlagDisableEnvelopeEncryption
	// Disable envelope encryption (emergency only)
	FlagDisableEnvelopeEncryption = "disableEnvelopeEncryption"

	// FlagDatabaseMetrics
	// Add Prometheus metrics for database tables
	FlagDatabaseMetrics = "database_metrics"

	// FlagDashboardPreviews
	// Create and show thumbnails for dashboard search results
	FlagDashboardPreviews = "dashboardPreviews"

	// FlagDashboardPreviewsAdmin
	// Manage the dashboard previews crawler process from the UI
	FlagDashboardPreviewsAdmin = "dashboardPreviewsAdmin"

	// FlagLiveConfig
	// Save Grafana Live configuration in SQL tables
	FlagLiveConfig = "live-config"

	// FlagLivePipeline
	// Enable a generic live processing pipeline
	FlagLivePipeline = "live-pipeline"

	// FlagLiveServiceWebWorker
	// This will use a webworker thread to processes events rather than the main thread
	FlagLiveServiceWebWorker = "live-service-web-worker"

	// FlagQueryOverLive
	// Use Grafana Live WebSocket to execute backend queries
	FlagQueryOverLive = "queryOverLive"

	// FlagPanelTitleSearch
	// Search for dashboards using panel title
	FlagPanelTitleSearch = "panelTitleSearch"

	// FlagTempoApmTable
	// Show APM table
	FlagTempoApmTable = "tempoApmTable"

	// FlagPrometheusAzureOverrideAudience
	// Experimental. Allow override default AAD audience for Azure Prometheus endpoint
	FlagPrometheusAzureOverrideAudience = "prometheusAzureOverrideAudience"

	// FlagShowFeatureFlagsInUI
	// Show feature flags in the settings UI
	FlagShowFeatureFlagsInUI = "showFeatureFlagsInUI"

	// FlagPublicDashboards
	// Enables public access to dashboards
	FlagPublicDashboards = "publicDashboards"

	// FlagPublicDashboardsEmailSharing
	// Allows public dashboard sharing to be restricted to only allowed emails
	FlagPublicDashboardsEmailSharing = "publicDashboardsEmailSharing"

	// FlagLokiLive
	// Support WebSocket streaming for loki (early prototype)
	FlagLokiLive = "lokiLive"

	// FlagLokiDataframeApi
	// Use experimental loki api for WebSocket streaming (early prototype)
	FlagLokiDataframeApi = "lokiDataframeApi"

	// FlagLokiMonacoEditor
	// Access to Monaco query editor for Loki
	FlagLokiMonacoEditor = "lokiMonacoEditor"

	// FlagSwaggerUi
	// Serves swagger UI
	FlagSwaggerUi = "swaggerUi"

	// FlagFeatureHighlights
	// Highlight Grafana Enterprise features
	FlagFeatureHighlights = "featureHighlights"

	// FlagDashboardComments
	// Enable dashboard-wide comments
	FlagDashboardComments = "dashboardComments"

	// FlagAnnotationComments
	// Enable annotation comments
	FlagAnnotationComments = "annotationComments"

	// FlagMigrationLocking
	// Lock database during migrations
	FlagMigrationLocking = "migrationLocking"

	// FlagStorage
	// Configurable storage for dashboards, datasources, and resources
	FlagStorage = "storage"

	// FlagK8s
	// Explore native k8s integrations
	FlagK8s = "k8s"

	// FlagSupportBundles
	// Support bundles for troubleshooting
	FlagSupportBundles = "supportBundles"

	// FlagDashboardsFromStorage
	// Load dashboards from the generic storage interface
	FlagDashboardsFromStorage = "dashboardsFromStorage"

	// FlagExport
	// Export grafana instance (to git, etc)
	FlagExport = "export"

	// FlagAzureMonitorResourcePickerForMetrics
	// New UI for Azure Monitor Metrics Query
	FlagAzureMonitorResourcePickerForMetrics = "azureMonitorResourcePickerForMetrics"

	// FlagExploreMixedDatasource
	// Enable mixed datasource in Explore
	FlagExploreMixedDatasource = "exploreMixedDatasource"

	// FlagTracing
	// Adds trace ID to error notifications
	FlagTracing = "tracing"

	// FlagCommandPalette
	// Enable command palette
	FlagCommandPalette = "commandPalette"

	// FlagCorrelations
	// Correlations page
	FlagCorrelations = "correlations"

	// FlagCloudWatchDynamicLabels
	// Use dynamic labels instead of alias patterns in CloudWatch datasource
	FlagCloudWatchDynamicLabels = "cloudWatchDynamicLabels"

	// FlagDatasourceQueryMultiStatus
	// Introduce HTTP 207 Multi Status for api/ds/query
	FlagDatasourceQueryMultiStatus = "datasourceQueryMultiStatus"

	// FlagTraceToMetrics
	// Enable trace to metrics links
	FlagTraceToMetrics = "traceToMetrics"

	// FlagNewDBLibrary
	// Use jmoiron/sqlx rather than xorm for a few backend services
	FlagNewDBLibrary = "newDBLibrary"

	// FlagValidateDashboardsOnSave
	// Validate dashboard JSON POSTed to api/dashboards/db
	FlagValidateDashboardsOnSave = "validateDashboardsOnSave"

	// FlagAutoMigrateGraphPanels
	// Replace the angular graph panel with timeseries
	FlagAutoMigrateGraphPanels = "autoMigrateGraphPanels"

	// FlagPrometheusWideSeries
	// Enable wide series responses in the Prometheus datasource
	FlagPrometheusWideSeries = "prometheusWideSeries"

	// FlagCanvasPanelNesting
	// Allow elements nesting
	FlagCanvasPanelNesting = "canvasPanelNesting"

	// FlagScenes
	// Experimental framework to build interactive dashboards
	FlagScenes = "scenes"

	// FlagDisableSecretsCompatibility
	// Disable duplicated secret storage in legacy tables
	FlagDisableSecretsCompatibility = "disableSecretsCompatibility"

	// FlagLogRequestsInstrumentedAsUnknown
	// Logs the path for requests that are instrumented as unknown
	FlagLogRequestsInstrumentedAsUnknown = "logRequestsInstrumentedAsUnknown"

	// FlagDataConnectionsConsole
	// Enables a new top-level page called Connections. This page is an experiment that provides a better experience when you install and configure data sources and other plugins.
	FlagDataConnectionsConsole = "dataConnectionsConsole"

	// FlagInternationalization
	// Enables internationalization
	FlagInternationalization = "internationalization"

	// FlagTopnav
	// New top nav and page layouts
	FlagTopnav = "topnav"

	// FlagGrpcServer
	// Run GRPC server
	FlagGrpcServer = "grpcServer"

	// FlagEntityStore
	// SQL-based entity store (requires storage flag also)
	FlagEntityStore = "entityStore"

	// FlagFlameGraph
	// Show the flame graph
	FlagFlameGraph = "flameGraph"

	// FlagCloudWatchCrossAccountQuerying
	// Use cross-account querying in CloudWatch datasource
	FlagCloudWatchCrossAccountQuerying = "cloudWatchCrossAccountQuerying"

	// FlagRedshiftAsyncQueryDataSupport
	// Enable async query data support for Redshift
	FlagRedshiftAsyncQueryDataSupport = "redshiftAsyncQueryDataSupport"

	// FlagAthenaAsyncQueryDataSupport
	// Enable async query data support for Athena
	FlagAthenaAsyncQueryDataSupport = "athenaAsyncQueryDataSupport"

	// FlagIncreaseInMemDatabaseQueryCache
	// Enable more in memory caching for database queries
	FlagIncreaseInMemDatabaseQueryCache = "increaseInMemDatabaseQueryCache"

	// FlagNewPanelChromeUI
	// Show updated look and feel of grafana-ui PanelChrome: panel header, icons, and menu
	FlagNewPanelChromeUI = "newPanelChromeUI"

	// FlagQueryLibrary
	// Reusable query library
	FlagQueryLibrary = "queryLibrary"

	// FlagShowDashboardValidationWarnings
	// Show warnings when dashboards do not validate against the schema
	FlagShowDashboardValidationWarnings = "showDashboardValidationWarnings"

	// FlagMysqlAnsiQuotes
	// Use double quotes to escape keyword in a MySQL query
	FlagMysqlAnsiQuotes = "mysqlAnsiQuotes"

	// FlagDatasourceLogger
	// Logs all datasource requests
	FlagDatasourceLogger = "datasourceLogger"

	// FlagAccessControlOnCall
	// Access control primitives for OnCall
	FlagAccessControlOnCall = "accessControlOnCall"

	// FlagNestedFolders
	// Enable folder nesting
	FlagNestedFolders = "nestedFolders"

	// FlagAccessTokenExpirationCheck
	// Enable OAuth access_token expiration check and token refresh using the refresh_token
	FlagAccessTokenExpirationCheck = "accessTokenExpirationCheck"

	// FlagElasticsearchBackendMigration
	// Use Elasticsearch as backend data source
	FlagElasticsearchBackendMigration = "elasticsearchBackendMigration"

	// FlagDatasourceOnboarding
	// Enable data source onboarding page
	FlagDatasourceOnboarding = "datasourceOnboarding"

	// FlagSecureSocksDatasourceProxy
	// Enable secure socks tunneling for supported core datasources
	FlagSecureSocksDatasourceProxy = "secureSocksDatasourceProxy"

	// FlagAuthnService
	// Use new auth service to perform authentication
	FlagAuthnService = "authnService"

	// FlagSessionRemoteCache
	// Enable using remote cache for user sessions
	FlagSessionRemoteCache = "sessionRemoteCache"

	// FlagDisablePrometheusExemplarSampling
	// Disable Prometheus examplar sampling
	FlagDisablePrometheusExemplarSampling = "disablePrometheusExemplarSampling"

	// FlagAlertingBacktesting
	// Rule backtesting API for alerting
	FlagAlertingBacktesting = "alertingBacktesting"

<<<<<<< HEAD
	// FlagEditPanelCSVDragAndDrop
	// Enable drag and drop csv, excel files for edit panel
	FlagEditPanelCSVDragAndDrop = "editPanelCSVDragAndDrop"
=======
	// FlagAlertingNoNormalState
	// Stop maintaining state of alerts that are not firing
	FlagAlertingNoNormalState = "alertingNoNormalState"
>>>>>>> 68445a7c
)<|MERGE_RESOLUTION|>--- conflicted
+++ resolved
@@ -291,13 +291,11 @@
 	// Rule backtesting API for alerting
 	FlagAlertingBacktesting = "alertingBacktesting"
 
-<<<<<<< HEAD
 	// FlagEditPanelCSVDragAndDrop
 	// Enable drag and drop csv, excel files for edit panel
 	FlagEditPanelCSVDragAndDrop = "editPanelCSVDragAndDrop"
-=======
+
 	// FlagAlertingNoNormalState
 	// Stop maintaining state of alerts that are not firing
 	FlagAlertingNoNormalState = "alertingNoNormalState"
->>>>>>> 68445a7c
 )