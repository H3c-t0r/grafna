// NOTE: This file was auto generated.  DO NOT EDIT DIRECTLY!
// To change feature flags, edit:
//  pkg/services/featuremgmt/registry.go
// Then run tests in:
//  pkg/services/featuremgmt/toggles_gen_test.go

package featuremgmt

const (
	// FlagDisableEnvelopeEncryption
	// Disable envelope encryption (emergency only)
	FlagDisableEnvelopeEncryption = "disableEnvelopeEncryption"

	// FlagLiveServiceWebWorker
	// This will use a webworker thread to processes events rather than the main thread
	FlagLiveServiceWebWorker = "live-service-web-worker"

	// FlagQueryOverLive
	// Use Grafana Live WebSocket to execute backend queries
	FlagQueryOverLive = "queryOverLive"

	// FlagPanelTitleSearch
	// Search for dashboards using panel title
	FlagPanelTitleSearch = "panelTitleSearch"

	// FlagPublicDashboards
	// [Deprecated] Public dashboards are now enabled by default; to disable them, use the configuration setting. This feature toggle will be removed in the next major version.
	FlagPublicDashboards = "publicDashboards"

	// FlagPublicDashboardsEmailSharing
	// Enables public dashboard sharing to be restricted to only allowed emails
	FlagPublicDashboardsEmailSharing = "publicDashboardsEmailSharing"

	// FlagPublicDashboardsScene
	// Enables public dashboard rendering using scenes
	FlagPublicDashboardsScene = "publicDashboardsScene"

	// FlagLokiExperimentalStreaming
	// Support new streaming approach for loki (prototype, needs special loki build)
	FlagLokiExperimentalStreaming = "lokiExperimentalStreaming"

	// FlagFeatureHighlights
	// Highlight Grafana Enterprise features
	FlagFeatureHighlights = "featureHighlights"

	// FlagStorage
	// Configurable storage for dashboards, datasources, and resources
	FlagStorage = "storage"

	// FlagCorrelations
	// Correlations page
	FlagCorrelations = "correlations"

	// FlagExploreContentOutline
	// Content outline sidebar
	FlagExploreContentOutline = "exploreContentOutline"

	// FlagDatasourceQueryMultiStatus
	// Introduce HTTP 207 Multi Status for api/ds/query
	FlagDatasourceQueryMultiStatus = "datasourceQueryMultiStatus"

	// FlagAutoMigrateOldPanels
	// Migrate old angular panels to supported versions (graph, table-old, worldmap, etc)
	FlagAutoMigrateOldPanels = "autoMigrateOldPanels"

	// FlagAutoMigrateGraphPanel
	// Migrate old graph panel to supported time series panel - broken out from autoMigrateOldPanels to enable granular tracking
	FlagAutoMigrateGraphPanel = "autoMigrateGraphPanel"

	// FlagAutoMigrateTablePanel
	// Migrate old table panel to supported table panel - broken out from autoMigrateOldPanels to enable granular tracking
	FlagAutoMigrateTablePanel = "autoMigrateTablePanel"

	// FlagAutoMigratePiechartPanel
	// Migrate old piechart panel to supported piechart panel - broken out from autoMigrateOldPanels to enable granular tracking
	FlagAutoMigratePiechartPanel = "autoMigratePiechartPanel"

	// FlagAutoMigrateWorldmapPanel
	// Migrate old worldmap panel to supported geomap panel - broken out from autoMigrateOldPanels to enable granular tracking
	FlagAutoMigrateWorldmapPanel = "autoMigrateWorldmapPanel"

	// FlagAutoMigrateStatPanel
	// Migrate old stat panel to supported stat panel - broken out from autoMigrateOldPanels to enable granular tracking
	FlagAutoMigrateStatPanel = "autoMigrateStatPanel"

	// FlagAutoMigrateXYChartPanel
	// Migrate old XYChart panel to new XYChart2 model
	FlagAutoMigrateXYChartPanel = "autoMigrateXYChartPanel"

	// FlagDisableAngular
	// Dynamic flag to disable angular at runtime. The preferred method is to set `angular_support_enabled` to `false` in the [security] settings, which allows you to change the state at runtime.
	FlagDisableAngular = "disableAngular"

	// FlagCanvasPanelNesting
	// Allow elements nesting
	FlagCanvasPanelNesting = "canvasPanelNesting"

	// FlagScenes
	// Experimental framework to build interactive dashboards
	FlagScenes = "scenes"

	// FlagDisableSecretsCompatibility
	// Disable duplicated secret storage in legacy tables
	FlagDisableSecretsCompatibility = "disableSecretsCompatibility"

	// FlagLogRequestsInstrumentedAsUnknown
	// Logs the path for requests that are instrumented as unknown
	FlagLogRequestsInstrumentedAsUnknown = "logRequestsInstrumentedAsUnknown"

	// FlagTopnav
	// Enables topnav support in external plugins. The new Grafana navigation cannot be disabled.
	FlagTopnav = "topnav"

	// FlagReturnToPrevious
	// Enables the return to previous context functionality
	FlagReturnToPrevious = "returnToPrevious"

	// FlagGrpcServer
	// Run the GRPC server
	FlagGrpcServer = "grpcServer"

	// FlagUnifiedStorage
	// SQL-based k8s storage
	FlagUnifiedStorage = "unifiedStorage"

	// FlagDualWritePlaylistsMode2
	// Enables dual writing of playlists to both legacy and k8s storage in mode 2
	FlagDualWritePlaylistsMode2 = "dualWritePlaylistsMode2"

	// FlagDualWritePlaylistsMode3
	// Enables dual writing of playlists to both legacy and k8s storage in mode 3
	FlagDualWritePlaylistsMode3 = "dualWritePlaylistsMode3"

	// FlagCloudWatchCrossAccountQuerying
	// Enables cross-account querying in CloudWatch datasources
	FlagCloudWatchCrossAccountQuerying = "cloudWatchCrossAccountQuerying"

	// FlagShowDashboardValidationWarnings
	// Show warnings when dashboards do not validate against the schema
	FlagShowDashboardValidationWarnings = "showDashboardValidationWarnings"

	// FlagMysqlAnsiQuotes
	// Use double quotes to escape keyword in a MySQL query
	FlagMysqlAnsiQuotes = "mysqlAnsiQuotes"

	// FlagAccessControlOnCall
	// Access control primitives for OnCall
	FlagAccessControlOnCall = "accessControlOnCall"

	// FlagNestedFolders
	// Enable folder nesting
	FlagNestedFolders = "nestedFolders"

	// FlagNestedFolderPicker
	// Enables the new folder picker to work with nested folders. Requires the nestedFolders feature toggle
	FlagNestedFolderPicker = "nestedFolderPicker"

	// FlagAlertingBacktesting
	// Rule backtesting API for alerting
	FlagAlertingBacktesting = "alertingBacktesting"

	// FlagEditPanelCSVDragAndDrop
	// Enables drag and drop for CSV and Excel files
	FlagEditPanelCSVDragAndDrop = "editPanelCSVDragAndDrop"

	// FlagAlertingNoNormalState
	// Stop maintaining state of alerts that are not firing
	FlagAlertingNoNormalState = "alertingNoNormalState"

	// FlagLogsContextDatasourceUi
	// Allow datasource to provide custom UI for context view
	FlagLogsContextDatasourceUi = "logsContextDatasourceUi"

	// FlagLokiQuerySplitting
	// Split large interval queries into subqueries with smaller time intervals
	FlagLokiQuerySplitting = "lokiQuerySplitting"

	// FlagLokiQuerySplittingConfig
	// Give users the option to configure split durations for Loki queries
	FlagLokiQuerySplittingConfig = "lokiQuerySplittingConfig"

	// FlagIndividualCookiePreferences
	// Support overriding cookie preferences per user
	FlagIndividualCookiePreferences = "individualCookiePreferences"

	// FlagPrometheusMetricEncyclopedia
	// Adds the metrics explorer component to the Prometheus query builder as an option in metric select
	FlagPrometheusMetricEncyclopedia = "prometheusMetricEncyclopedia"

	// FlagInfluxdbBackendMigration
	// Query InfluxDB InfluxQL without the proxy
	FlagInfluxdbBackendMigration = "influxdbBackendMigration"

	// FlagInfluxqlStreamingParser
	// Enable streaming JSON parser for InfluxDB datasource InfluxQL query language
	FlagInfluxqlStreamingParser = "influxqlStreamingParser"

	// FlagInfluxdbRunQueriesInParallel
	// Enables running InfluxDB Influxql queries in parallel
	FlagInfluxdbRunQueriesInParallel = "influxdbRunQueriesInParallel"

	// FlagPrometheusDataplane
	// Changes responses to from Prometheus to be compliant with the dataplane specification. In particular, when this feature toggle is active, the numeric `Field.Name` is set from &#39;Value&#39; to the value of the `__name__` label.
	FlagPrometheusDataplane = "prometheusDataplane"

	// FlagLokiMetricDataplane
	// Changes metric responses from Loki to be compliant with the dataplane specification.
	FlagLokiMetricDataplane = "lokiMetricDataplane"

	// FlagLokiLogsDataplane
	// Changes logs responses from Loki to be compliant with the dataplane specification.
	FlagLokiLogsDataplane = "lokiLogsDataplane"

	// FlagDataplaneFrontendFallback
	// Support dataplane contract field name change for transformations and field name matchers where the name is different
	FlagDataplaneFrontendFallback = "dataplaneFrontendFallback"

	// FlagDisableSSEDataplane
	// Disables dataplane specific processing in server side expressions.
	FlagDisableSSEDataplane = "disableSSEDataplane"

	// FlagAlertStateHistoryLokiSecondary
	// Enable Grafana to write alert state history to an external Loki instance in addition to Grafana annotations.
	FlagAlertStateHistoryLokiSecondary = "alertStateHistoryLokiSecondary"

	// FlagAlertStateHistoryLokiPrimary
	// Enable a remote Loki instance as the primary source for state history reads.
	FlagAlertStateHistoryLokiPrimary = "alertStateHistoryLokiPrimary"

	// FlagAlertStateHistoryLokiOnly
	// Disable Grafana alerts from emitting annotations when a remote Loki instance is available.
	FlagAlertStateHistoryLokiOnly = "alertStateHistoryLokiOnly"

	// FlagUnifiedRequestLog
	// Writes error logs to the request logger
	FlagUnifiedRequestLog = "unifiedRequestLog"

	// FlagRenderAuthJWT
	// Uses JWT-based auth for rendering instead of relying on remote cache
	FlagRenderAuthJWT = "renderAuthJWT"

	// FlagRefactorVariablesTimeRange
	// Refactor time range variables flow to reduce number of API calls made when query variables are chained
	FlagRefactorVariablesTimeRange = "refactorVariablesTimeRange"

	// FlagEnableElasticsearchBackendQuerying
	// Enable the processing of queries and responses in the Elasticsearch data source through backend
	FlagEnableElasticsearchBackendQuerying = "enableElasticsearchBackendQuerying"

	// FlagFaroDatasourceSelector
	// Enable the data source selector within the Frontend Apps section of the Frontend Observability
	FlagFaroDatasourceSelector = "faroDatasourceSelector"

	// FlagEnableDatagridEditing
	// Enables the edit functionality in the datagrid panel
	FlagEnableDatagridEditing = "enableDatagridEditing"

	// FlagExtraThemes
	// Enables extra themes
	FlagExtraThemes = "extraThemes"

	// FlagLokiPredefinedOperations
	// Adds predefined query operations to Loki query editor
	FlagLokiPredefinedOperations = "lokiPredefinedOperations"

	// FlagPluginsFrontendSandbox
	// Enables the plugins frontend sandbox
	FlagPluginsFrontendSandbox = "pluginsFrontendSandbox"

	// FlagFrontendSandboxMonitorOnly
	// Enables monitor only in the plugin frontend sandbox (if enabled)
	FlagFrontendSandboxMonitorOnly = "frontendSandboxMonitorOnly"

	// FlagSqlDatasourceDatabaseSelection
	// Enables previous SQL data source dataset dropdown behavior
	FlagSqlDatasourceDatabaseSelection = "sqlDatasourceDatabaseSelection"

	// FlagLokiFormatQuery
	// Enables the ability to format Loki queries
	FlagLokiFormatQuery = "lokiFormatQuery"

	// FlagRecordedQueriesMulti
	// Enables writing multiple items from a single query within Recorded Queries
	FlagRecordedQueriesMulti = "recordedQueriesMulti"

	// FlagVizAndWidgetSplit
	// Split panels between visualizations and widgets
	FlagVizAndWidgetSplit = "vizAndWidgetSplit"

	// FlagPrometheusIncrementalQueryInstrumentation
	// Adds RudderStack events to incremental queries
	FlagPrometheusIncrementalQueryInstrumentation = "prometheusIncrementalQueryInstrumentation"

	// FlagLogsExploreTableVisualisation
	// A table visualisation for logs in Explore
	FlagLogsExploreTableVisualisation = "logsExploreTableVisualisation"

	// FlagAwsDatasourcesTempCredentials
	// Support temporary security credentials in AWS plugins for Grafana Cloud customers
	FlagAwsDatasourcesTempCredentials = "awsDatasourcesTempCredentials"

	// FlagTransformationsRedesign
	// Enables the transformations redesign
	FlagTransformationsRedesign = "transformationsRedesign"

	// FlagMlExpressions
	// Enable support for Machine Learning in server-side expressions
	FlagMlExpressions = "mlExpressions"

	// FlagTraceQLStreaming
	// Enables response streaming of TraceQL queries of the Tempo data source
	FlagTraceQLStreaming = "traceQLStreaming"

	// FlagMetricsSummary
	// Enables metrics summary queries in the Tempo data source
	FlagMetricsSummary = "metricsSummary"

	// FlagGrafanaAPIServerWithExperimentalAPIs
	// Register experimental APIs with the k8s API server
	FlagGrafanaAPIServerWithExperimentalAPIs = "grafanaAPIServerWithExperimentalAPIs"

	// FlagGrafanaAPIServerEnsureKubectlAccess
	// Start an additional https handler and write kubectl options
	FlagGrafanaAPIServerEnsureKubectlAccess = "grafanaAPIServerEnsureKubectlAccess"

	// FlagFeatureToggleAdminPage
	// Enable admin page for managing feature toggles from the Grafana front-end. Grafana Cloud only.
	FlagFeatureToggleAdminPage = "featureToggleAdminPage"

	// FlagAwsAsyncQueryCaching
	// Enable caching for async queries for Redshift and Athena. Requires that the datasource has caching and async query support enabled
	FlagAwsAsyncQueryCaching = "awsAsyncQueryCaching"

	// FlagPermissionsFilterRemoveSubquery
	// Alternative permission filter implementation that does not use subqueries for fetching the dashboard folder
	FlagPermissionsFilterRemoveSubquery = "permissionsFilterRemoveSubquery"

	// FlagPrometheusConfigOverhaulAuth
	// Update the Prometheus configuration page with the new auth component
	FlagPrometheusConfigOverhaulAuth = "prometheusConfigOverhaulAuth"

	// FlagConfigurableSchedulerTick
	// Enable changing the scheduler base interval via configuration option unified_alerting.scheduler_tick_interval
	FlagConfigurableSchedulerTick = "configurableSchedulerTick"

	// FlagAlertingNoDataErrorExecution
	// Changes how Alerting state manager handles execution of NoData/Error
	FlagAlertingNoDataErrorExecution = "alertingNoDataErrorExecution"

	// FlagAngularDeprecationUI
	// Display Angular warnings in dashboards and panels
	FlagAngularDeprecationUI = "angularDeprecationUI"

	// FlagDashgpt
	// Enable AI powered features in dashboards
	FlagDashgpt = "dashgpt"

	// FlagAiGeneratedDashboardChanges
	// Enable AI powered features for dashboards to auto-summary changes when saving
	FlagAiGeneratedDashboardChanges = "aiGeneratedDashboardChanges"

	// FlagReportingRetries
	// Enables rendering retries for the reporting feature
	FlagReportingRetries = "reportingRetries"

	// FlagSseGroupByDatasource
	// Send query to the same datasource in a single request when using server side expressions. The `cloudWatchBatchQueries` feature toggle should be enabled if this used with CloudWatch.
	FlagSseGroupByDatasource = "sseGroupByDatasource"

	// FlagLibraryPanelRBAC
	// Enables RBAC support for library panels
	FlagLibraryPanelRBAC = "libraryPanelRBAC"

	// FlagLokiRunQueriesInParallel
	// Enables running Loki queries in parallel
	FlagLokiRunQueriesInParallel = "lokiRunQueriesInParallel"

	// FlagWargamesTesting
	// Placeholder feature flag for internal testing
	FlagWargamesTesting = "wargamesTesting"

	// FlagAlertingInsights
	// Show the new alerting insights landing page
	FlagAlertingInsights = "alertingInsights"

	// FlagExternalCorePlugins
	// Allow core plugins to be loaded as external
	FlagExternalCorePlugins = "externalCorePlugins"

	// FlagPluginsAPIMetrics
	// Sends metrics of public grafana packages usage by plugins
	FlagPluginsAPIMetrics = "pluginsAPIMetrics"

	// FlagIdForwarding
	// Generate signed id token for identity that can be forwarded to plugins and external services
	FlagIdForwarding = "idForwarding"

	// FlagExternalServiceAccounts
	// Automatic service account and token setup for plugins
	FlagExternalServiceAccounts = "externalServiceAccounts"

	// FlagPanelMonitoring
	// Enables panel monitoring through logs and measurements
	FlagPanelMonitoring = "panelMonitoring"

	// FlagEnableNativeHTTPHistogram
	// Enables native HTTP Histograms
	FlagEnableNativeHTTPHistogram = "enableNativeHTTPHistogram"

	// FlagFormatString
	// Enable format string transformer
	FlagFormatString = "formatString"

	// FlagTransformationsVariableSupport
	// Allows using variables in transformations
	FlagTransformationsVariableSupport = "transformationsVariableSupport"

	// FlagKubernetesPlaylists
	// Use the kubernetes API in the frontend for playlists, and route /api/playlist requests to k8s
	FlagKubernetesPlaylists = "kubernetesPlaylists"

	// FlagKubernetesSnapshots
	// Routes snapshot requests from /api to the /apis endpoint
	FlagKubernetesSnapshots = "kubernetesSnapshots"

	// FlagQueryService
	// Register /apis/query.grafana.app/ -- will eventually replace /api/ds/query
	FlagQueryService = "queryService"

	// FlagQueryServiceRewrite
	// Rewrite requests targeting /ds/query to the query service
	FlagQueryServiceRewrite = "queryServiceRewrite"

	// FlagQueryServiceFromUI
	// Routes requests to the new query service
	FlagQueryServiceFromUI = "queryServiceFromUI"

	// FlagCloudWatchBatchQueries
	// Runs CloudWatch metrics queries as separate batches
	FlagCloudWatchBatchQueries = "cloudWatchBatchQueries"

	// FlagRecoveryThreshold
	// Enables feature recovery threshold (aka hysteresis) for threshold server-side expression
	FlagRecoveryThreshold = "recoveryThreshold"

	// FlagLokiStructuredMetadata
	// Enables the loki data source to request structured metadata from the Loki server
	FlagLokiStructuredMetadata = "lokiStructuredMetadata"

	// FlagTeamHttpHeaders
	// Enables Team LBAC for datasources to apply team headers to the client requests
	FlagTeamHttpHeaders = "teamHttpHeaders"

	// FlagAwsDatasourcesNewFormStyling
	// Applies new form styling for configuration and query editors in AWS plugins
	FlagAwsDatasourcesNewFormStyling = "awsDatasourcesNewFormStyling"

	// FlagCachingOptimizeSerializationMemoryUsage
	// If enabled, the caching backend gradually serializes query responses for the cache, comparing against the configured `[caching]max_value_mb` value as it goes. This can can help prevent Grafana from running out of memory while attempting to cache very large query responses.
	FlagCachingOptimizeSerializationMemoryUsage = "cachingOptimizeSerializationMemoryUsage"

	// FlagPanelTitleSearchInV1
	// Enable searching for dashboards using panel title in search v1
	FlagPanelTitleSearchInV1 = "panelTitleSearchInV1"

	// FlagManagedPluginsInstall
	// Install managed plugins directly from plugins catalog
	FlagManagedPluginsInstall = "managedPluginsInstall"

	// FlagPrometheusPromQAIL
	// Prometheus and AI/ML to assist users in creating a query
	FlagPrometheusPromQAIL = "prometheusPromQAIL"

	// FlagPrometheusCodeModeMetricNamesSearch
	// Enables search for metric names in Code Mode, to improve performance when working with an enormous number of metric names
	FlagPrometheusCodeModeMetricNamesSearch = "prometheusCodeModeMetricNamesSearch"

	// FlagAddFieldFromCalculationStatFunctions
	// Add cumulative and window functions to the add field from calculation transformation
	FlagAddFieldFromCalculationStatFunctions = "addFieldFromCalculationStatFunctions"

	// FlagAlertmanagerRemoteSecondary
	// Enable Grafana to sync configuration and state with a remote Alertmanager.
	FlagAlertmanagerRemoteSecondary = "alertmanagerRemoteSecondary"

	// FlagAlertmanagerRemotePrimary
	// Enable Grafana to have a remote Alertmanager instance as the primary Alertmanager.
	FlagAlertmanagerRemotePrimary = "alertmanagerRemotePrimary"

	// FlagAlertmanagerRemoteOnly
	// Disable the internal Alertmanager and only use the external one defined.
	FlagAlertmanagerRemoteOnly = "alertmanagerRemoteOnly"

	// FlagAnnotationPermissionUpdate
	// Change the way annotation permissions work by scoping them to folders and dashboards.
	FlagAnnotationPermissionUpdate = "annotationPermissionUpdate"

	// FlagExtractFieldsNameDeduplication
	// Make sure extracted field names are unique in the dataframe
	FlagExtractFieldsNameDeduplication = "extractFieldsNameDeduplication"

	// FlagDashboardSceneForViewers
	// Enables dashboard rendering using Scenes for viewer roles
	FlagDashboardSceneForViewers = "dashboardSceneForViewers"

	// FlagDashboardSceneSolo
	// Enables rendering dashboards using scenes for solo panels
	FlagDashboardSceneSolo = "dashboardSceneSolo"

	// FlagDashboardScene
	// Enables dashboard rendering using scenes for all roles
	FlagDashboardScene = "dashboardScene"

	// FlagPanelFilterVariable
	// Enables use of the `systemPanelFilterVar` variable to filter panels in a dashboard
	FlagPanelFilterVariable = "panelFilterVariable"

	// FlagPdfTables
	// Enables generating table data as PDF in reporting
	FlagPdfTables = "pdfTables"

	// FlagSsoSettingsApi
	// Enables the SSO settings API and the OAuth configuration UIs in Grafana
	FlagSsoSettingsApi = "ssoSettingsApi"

	// FlagCanvasPanelPanZoom
	// Allow pan and zoom in canvas panel
	FlagCanvasPanelPanZoom = "canvasPanelPanZoom"

	// FlagLogsInfiniteScrolling
	// Enables infinite scrolling for the Logs panel in Explore and Dashboards
	FlagLogsInfiniteScrolling = "logsInfiniteScrolling"

	// FlagFlameGraphItemCollapsing
	// Allow collapsing of flame graph items
	FlagFlameGraphItemCollapsing = "flameGraphItemCollapsing"

	// FlagExploreMetrics
	// Enables the new Explore Metrics core app
	FlagExploreMetrics = "exploreMetrics"

	// FlagAlertingSimplifiedRouting
	// Enables users to easily configure alert notifications by specifying a contact point directly when editing or creating an alert rule
	FlagAlertingSimplifiedRouting = "alertingSimplifiedRouting"

	// FlagLogRowsPopoverMenu
	// Enable filtering menu displayed when text of a log line is selected
	FlagLogRowsPopoverMenu = "logRowsPopoverMenu"

	// FlagPluginsSkipHostEnvVars
	// Disables passing host environment variable to plugin processes
	FlagPluginsSkipHostEnvVars = "pluginsSkipHostEnvVars"

	// FlagTableSharedCrosshair
	// Enables shared crosshair in table panel
	FlagTableSharedCrosshair = "tableSharedCrosshair"

	// FlagRegressionTransformation
	// Enables regression analysis transformation
	FlagRegressionTransformation = "regressionTransformation"

	// FlagLokiQueryHints
	// Enables query hints for Loki
	FlagLokiQueryHints = "lokiQueryHints"

	// FlagKubernetesFeatureToggles
	// Use the kubernetes API for feature toggle management in the frontend
	FlagKubernetesFeatureToggles = "kubernetesFeatureToggles"

	// FlagCloudRBACRoles
	// Enabled grafana cloud specific RBAC roles
	FlagCloudRBACRoles = "cloudRBACRoles"

	// FlagAlertingQueryOptimization
	// Optimizes eligible queries in order to reduce load on datasources
	FlagAlertingQueryOptimization = "alertingQueryOptimization"

	// FlagNewFolderPicker
	// Enables the nested folder picker without having nested folders enabled
	FlagNewFolderPicker = "newFolderPicker"

	// FlagJitterAlertRulesWithinGroups
	// Distributes alert rule evaluations more evenly over time, including spreading out rules within the same group
	FlagJitterAlertRulesWithinGroups = "jitterAlertRulesWithinGroups"

	// FlagOnPremToCloudMigrations
	// In-development feature that will allow users to easily migrate their on-prem Grafana instances to Grafana Cloud.
	FlagOnPremToCloudMigrations = "onPremToCloudMigrations"

	// FlagAlertingSaveStatePeriodic
	// Writes the state periodically to the database, asynchronous to rule evaluation
	FlagAlertingSaveStatePeriodic = "alertingSaveStatePeriodic"

	// FlagPromQLScope
	// In-development feature that will allow injection of labels into prometheus queries.
	FlagPromQLScope = "promQLScope"

	// FlagSqlExpressions
	// Enables using SQL and DuckDB functions as Expressions.
	FlagSqlExpressions = "sqlExpressions"

	// FlagNodeGraphDotLayout
	// Changed the layout algorithm for the node graph
	FlagNodeGraphDotLayout = "nodeGraphDotLayout"

	// FlagGroupToNestedTableTransformation
	// Enables the group to nested table transformation
	FlagGroupToNestedTableTransformation = "groupToNestedTableTransformation"

	// FlagNewPDFRendering
	// New implementation for the dashboard-to-PDF rendering
	FlagNewPDFRendering = "newPDFRendering"

	// FlagTlsMemcached
	// Use TLS-enabled memcached in the enterprise caching feature
	FlagTlsMemcached = "tlsMemcached"

	// FlagKubernetesAggregator
	// Enable grafana aggregator
	FlagKubernetesAggregator = "kubernetesAggregator"

	// FlagExpressionParser
	// Enable new expression parser
	FlagExpressionParser = "expressionParser"

	// FlagGroupByVariable
	// Enable groupBy variable support in scenes dashboards
	FlagGroupByVariable = "groupByVariable"

	// FlagBetterPageScrolling
	// Removes CustomScrollbar from the UI, relying on native browser scrollbars
	FlagBetterPageScrolling = "betterPageScrolling"

	// FlagAuthAPIAccessTokenAuth
	// Enables the use of Auth API access tokens for authentication
	FlagAuthAPIAccessTokenAuth = "authAPIAccessTokenAuth"

	// FlagScopeFilters
	// Enables the use of scope filters in Grafana
	FlagScopeFilters = "scopeFilters"

	// FlagSsoSettingsSAML
	// Use the new SSO Settings API to configure the SAML connector
	FlagSsoSettingsSAML = "ssoSettingsSAML"

	// FlagOauthRequireSubClaim
	// Require that sub claims is present in oauth tokens.
	FlagOauthRequireSubClaim = "oauthRequireSubClaim"

	// FlagNewDashboardWithFiltersAndGroupBy
	// Enables filters and group by variables on all new dashboards. Variables are added only if default data source supports filtering.
	FlagNewDashboardWithFiltersAndGroupBy = "newDashboardWithFiltersAndGroupBy"

	// FlagCloudWatchNewLabelParsing
	// Updates CloudWatch label parsing to be more accurate
	FlagCloudWatchNewLabelParsing = "cloudWatchNewLabelParsing"

	// FlagAccessActionSets
	// Introduces action sets for resource permissions
	FlagAccessActionSets = "accessActionSets"

	// FlagDisableNumericMetricsSortingInExpressions
	// In server-side expressions, disable the sorting of numeric-kind metrics by their metric name or labels.
	FlagDisableNumericMetricsSortingInExpressions = "disableNumericMetricsSortingInExpressions"

	// FlagGrafanaManagedRecordingRules
	// Enables Grafana-managed recording rules.
	FlagGrafanaManagedRecordingRules = "grafanaManagedRecordingRules"

	// FlagQueryLibrary
	// Enables Query Library feature in Explore
	FlagQueryLibrary = "queryLibrary"

	// FlagAutofixDSUID
	// Automatically migrates invalid datasource UIDs
	FlagAutofixDSUID = "autofixDSUID"

	// FlagLogsExploreTableDefaultVisualization
	// Sets the logs table as default visualisation in logs explore
	FlagLogsExploreTableDefaultVisualization = "logsExploreTableDefaultVisualization"

	// FlagNewDashboardSharingComponent
	// Enables the new sharing drawer design
	FlagNewDashboardSharingComponent = "newDashboardSharingComponent"

	// FlagNotificationBanner
	// Enables the notification banner UI and API
	FlagNotificationBanner = "notificationBanner"

	// FlagDashboardRestore
	// Enables deleted dashboard restore feature
	FlagDashboardRestore = "dashboardRestore"

<<<<<<< HEAD
	// FlagPreserveDashboardStateWhenNavigating
	// Enables possibility to preserve dashboard variables and time range when navigating between dashboards
	FlagPreserveDashboardStateWhenNavigating = "preserveDashboardStateWhenNavigating"
=======
	// FlagDatasourceProxyDisableRBAC
	// Disables applying a plugin route&#39;s ReqAction field to authorization
	FlagDatasourceProxyDisableRBAC = "datasourceProxyDisableRBAC"
>>>>>>> 3e777681
)<|MERGE_RESOLUTION|>--- conflicted
+++ resolved
@@ -691,13 +691,11 @@
 	// Enables deleted dashboard restore feature
 	FlagDashboardRestore = "dashboardRestore"
 
-<<<<<<< HEAD
+	// FlagDatasourceProxyDisableRBAC
+	// Disables applying a plugin route&#39;s ReqAction field to authorization
+	FlagDatasourceProxyDisableRBAC = "datasourceProxyDisableRBAC"
+
 	// FlagPreserveDashboardStateWhenNavigating
 	// Enables possibility to preserve dashboard variables and time range when navigating between dashboards
 	FlagPreserveDashboardStateWhenNavigating = "preserveDashboardStateWhenNavigating"
-=======
-	// FlagDatasourceProxyDisableRBAC
-	// Disables applying a plugin route&#39;s ReqAction field to authorization
-	FlagDatasourceProxyDisableRBAC = "datasourceProxyDisableRBAC"
->>>>>>> 3e777681
 )