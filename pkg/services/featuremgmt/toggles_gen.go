--- conflicted
+++ resolved
@@ -395,11 +395,6 @@
 	// Adds dataplane compliant frame metadata in the Azure Monitor datasource
 	FlagAzureMonitorDataplane = "azureMonitorDataplane"
 
-<<<<<<< HEAD
-	// FlagAngularDeprecationUI
-	// Display new Angular deprecation-related UI features
-	FlagAngularDeprecationUI = "angularDeprecationUI"
-=======
 	// FlagPermissionsFilterRemoveSubquery
 	// Alternative permission filter implementation that does not use subqueries for fetching the dashboard folder
 	FlagPermissionsFilterRemoveSubquery = "permissionsFilterRemoveSubquery"
@@ -411,5 +406,4 @@
 	// FlagConfigurableSchedulerTick
 	// Enable changing the scheduler base interval via configuration option unified_alerting.scheduler_tick_interval
 	FlagConfigurableSchedulerTick = "configurableSchedulerTick"
->>>>>>> 2c26a02b
 )