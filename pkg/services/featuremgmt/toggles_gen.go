--- conflicted
+++ resolved
@@ -355,17 +355,15 @@
 	// New version of flame graph with new features
 	FlagFlameGraphV2 = "flameGraphV2"
 
-<<<<<<< HEAD
+	// FlagElasticToggleableFilters
+	// Enable support to toggle filters off from the query through the Logs Details component
+	FlagElasticToggleableFilters = "elasticToggleableFilters"
+
+	// FlagVizAndWidgetSplit
+	// Split panels between vizualizations and widgets
+	FlagVizAndWidgetSplit = "vizAndWidgetSplit"
+
 	// FlagPrometheusIncrementalQueryInstrumentation
 	// Adds RudderStack events to incremental queries
 	FlagPrometheusIncrementalQueryInstrumentation = "prometheusIncrementalQueryInstrumentation"
-=======
-	// FlagElasticToggleableFilters
-	// Enable support to toggle filters off from the query through the Logs Details component
-	FlagElasticToggleableFilters = "elasticToggleableFilters"
-
-	// FlagVizAndWidgetSplit
-	// Split panels between vizualizations and widgets
-	FlagVizAndWidgetSplit = "vizAndWidgetSplit"
->>>>>>> 0cd56627
 )