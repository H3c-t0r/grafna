// NOTE: This file was auto generated.  DO NOT EDIT DIRECTLY!
// To change feature flags, edit:
//  pkg/services/featuremgmt/registry.go
// Then run tests in:
//  pkg/services/featuremgmt/toggles_gen_test.go

package featuremgmt

const (
	// FlagDisableEnvelopeEncryption
	// Disable envelope encryption (emergency only)
	FlagDisableEnvelopeEncryption = "disableEnvelopeEncryption"

	// FlagLiveServiceWebWorker
	// This will use a webworker thread to processes events rather than the main thread
	FlagLiveServiceWebWorker = "live-service-web-worker"

	// FlagQueryOverLive
	// Use Grafana Live WebSocket to execute backend queries
	FlagQueryOverLive = "queryOverLive"

	// FlagPanelTitleSearch
	// Search for dashboards using panel title
	FlagPanelTitleSearch = "panelTitleSearch"

	// FlagPublicDashboards
	// [Deprecated] Public dashboards are now enabled by default; to disable them, use the configuration setting. This feature toggle will be removed in the next major version.
	FlagPublicDashboards = "publicDashboards"

	// FlagPublicDashboardsEmailSharing
	// Enables public dashboard sharing to be restricted to only allowed emails
	FlagPublicDashboardsEmailSharing = "publicDashboardsEmailSharing"

	// FlagLokiExperimentalStreaming
	// Support new streaming approach for loki (prototype, needs special loki build)
	FlagLokiExperimentalStreaming = "lokiExperimentalStreaming"

	// FlagFeatureHighlights
	// Highlight Grafana Enterprise features
	FlagFeatureHighlights = "featureHighlights"

	// FlagMigrationLocking
	// Lock database during migrations
	FlagMigrationLocking = "migrationLocking"

	// FlagStorage
	// Configurable storage for dashboards, datasources, and resources
	FlagStorage = "storage"

	// FlagCorrelations
	// Correlations page
	FlagCorrelations = "correlations"

	// FlagExploreContentOutline
	// Content outline sidebar
	FlagExploreContentOutline = "exploreContentOutline"

	// FlagDatasourceQueryMultiStatus
	// Introduce HTTP 207 Multi Status for api/ds/query
	FlagDatasourceQueryMultiStatus = "datasourceQueryMultiStatus"

	// FlagTraceToMetrics
	// Enable trace to metrics links
	FlagTraceToMetrics = "traceToMetrics"

	// FlagAutoMigrateOldPanels
	// Migrate old angular panels to supported versions (graph, table-old, worldmap, etc)
	FlagAutoMigrateOldPanels = "autoMigrateOldPanels"

	// FlagDisableAngular
	// Dynamic flag to disable angular at runtime. The preferred method is to set `angular_support_enabled` to `false` in the [security] settings, which allows you to change the state at runtime.
	FlagDisableAngular = "disableAngular"

	// FlagCanvasPanelNesting
	// Allow elements nesting
	FlagCanvasPanelNesting = "canvasPanelNesting"

	// FlagNewVizTooltips
	// New visualizations tooltips UX
	FlagNewVizTooltips = "newVizTooltips"

	// FlagScenes
	// Experimental framework to build interactive dashboards
	FlagScenes = "scenes"

	// FlagDisableSecretsCompatibility
	// Disable duplicated secret storage in legacy tables
	FlagDisableSecretsCompatibility = "disableSecretsCompatibility"

	// FlagLogRequestsInstrumentedAsUnknown
	// Logs the path for requests that are instrumented as unknown
	FlagLogRequestsInstrumentedAsUnknown = "logRequestsInstrumentedAsUnknown"

	// FlagDataConnectionsConsole
	// Enables a new top-level page called Connections. This page is an experiment that provides a better experience when you install and configure data sources and other plugins.
	FlagDataConnectionsConsole = "dataConnectionsConsole"

	// FlagTopnav
	// Enables topnav support in external plugins. The new Grafana navigation cannot be disabled.
	FlagTopnav = "topnav"

	// FlagDockedMegaMenu
	// Enable support for a persistent (docked) navigation menu
	FlagDockedMegaMenu = "dockedMegaMenu"

	// FlagReturnToPrevious
	// Enables the return to previous context functionality
	FlagReturnToPrevious = "returnToPrevious"

	// FlagGrpcServer
	// Run the GRPC server
	FlagGrpcServer = "grpcServer"

	// FlagUnifiedStorage
	// SQL-based k8s storage
	FlagUnifiedStorage = "unifiedStorage"

	// FlagCloudWatchCrossAccountQuerying
	// Enables cross-account querying in CloudWatch datasources
	FlagCloudWatchCrossAccountQuerying = "cloudWatchCrossAccountQuerying"

	// FlagRedshiftAsyncQueryDataSupport
	// Enable async query data support for Redshift
	FlagRedshiftAsyncQueryDataSupport = "redshiftAsyncQueryDataSupport"

	// FlagAthenaAsyncQueryDataSupport
	// Enable async query data support for Athena
	FlagAthenaAsyncQueryDataSupport = "athenaAsyncQueryDataSupport"

	// FlagShowDashboardValidationWarnings
	// Show warnings when dashboards do not validate against the schema
	FlagShowDashboardValidationWarnings = "showDashboardValidationWarnings"

	// FlagMysqlAnsiQuotes
	// Use double quotes to escape keyword in a MySQL query
	FlagMysqlAnsiQuotes = "mysqlAnsiQuotes"

	// FlagAccessControlOnCall
	// Access control primitives for OnCall
	FlagAccessControlOnCall = "accessControlOnCall"

	// FlagNestedFolders
	// Enable folder nesting
	FlagNestedFolders = "nestedFolders"

	// FlagNestedFolderPicker
	// Enables the new folder picker to work with nested folders. Requires the nestedFolders feature toggle
	FlagNestedFolderPicker = "nestedFolderPicker"

	// FlagAlertingBacktesting
	// Rule backtesting API for alerting
	FlagAlertingBacktesting = "alertingBacktesting"

	// FlagEditPanelCSVDragAndDrop
	// Enables drag and drop for CSV and Excel files
	FlagEditPanelCSVDragAndDrop = "editPanelCSVDragAndDrop"

	// FlagAlertingNoNormalState
	// Stop maintaining state of alerts that are not firing
	FlagAlertingNoNormalState = "alertingNoNormalState"

	// FlagLogsContextDatasourceUi
	// Allow datasource to provide custom UI for context view
	FlagLogsContextDatasourceUi = "logsContextDatasourceUi"

	// FlagLokiQuerySplitting
	// Split large interval queries into subqueries with smaller time intervals
	FlagLokiQuerySplitting = "lokiQuerySplitting"

	// FlagLokiQuerySplittingConfig
	// Give users the option to configure split durations for Loki queries
	FlagLokiQuerySplittingConfig = "lokiQuerySplittingConfig"

	// FlagIndividualCookiePreferences
	// Support overriding cookie preferences per user
	FlagIndividualCookiePreferences = "individualCookiePreferences"

	// FlagPrometheusMetricEncyclopedia
	// Adds the metrics explorer component to the Prometheus query builder as an option in metric select
	FlagPrometheusMetricEncyclopedia = "prometheusMetricEncyclopedia"

	// FlagInfluxdbBackendMigration
	// Query InfluxDB InfluxQL without the proxy
	FlagInfluxdbBackendMigration = "influxdbBackendMigration"

	// FlagInfluxqlStreamingParser
	// Enable streaming JSON parser for InfluxDB datasource InfluxQL query language
	FlagInfluxqlStreamingParser = "influxqlStreamingParser"

	// FlagClientTokenRotation
	// Replaces the current in-request token rotation so that the client initiates the rotation
	FlagClientTokenRotation = "clientTokenRotation"

	// FlagPrometheusDataplane
	// Changes responses to from Prometheus to be compliant with the dataplane specification. In particular, when this feature toggle is active, the numeric `Field.Name` is set from &#39;Value&#39; to the value of the `__name__` label.
	FlagPrometheusDataplane = "prometheusDataplane"

	// FlagLokiMetricDataplane
	// Changes metric responses from Loki to be compliant with the dataplane specification.
	FlagLokiMetricDataplane = "lokiMetricDataplane"

	// FlagLokiLogsDataplane
	// Changes logs responses from Loki to be compliant with the dataplane specification.
	FlagLokiLogsDataplane = "lokiLogsDataplane"

	// FlagDataplaneFrontendFallback
	// Support dataplane contract field name change for transformations and field name matchers where the name is different
	FlagDataplaneFrontendFallback = "dataplaneFrontendFallback"

	// FlagDisableSSEDataplane
	// Disables dataplane specific processing in server side expressions.
	FlagDisableSSEDataplane = "disableSSEDataplane"

	// FlagAlertStateHistoryLokiSecondary
	// Enable Grafana to write alert state history to an external Loki instance in addition to Grafana annotations.
	FlagAlertStateHistoryLokiSecondary = "alertStateHistoryLokiSecondary"

	// FlagAlertStateHistoryLokiPrimary
	// Enable a remote Loki instance as the primary source for state history reads.
	FlagAlertStateHistoryLokiPrimary = "alertStateHistoryLokiPrimary"

	// FlagAlertStateHistoryLokiOnly
	// Disable Grafana alerts from emitting annotations when a remote Loki instance is available.
	FlagAlertStateHistoryLokiOnly = "alertStateHistoryLokiOnly"

	// FlagUnifiedRequestLog
	// Writes error logs to the request logger
	FlagUnifiedRequestLog = "unifiedRequestLog"

	// FlagRenderAuthJWT
	// Uses JWT-based auth for rendering instead of relying on remote cache
	FlagRenderAuthJWT = "renderAuthJWT"

	// FlagExternalServiceAuth
	// Starts an OAuth2 authentication provider for external services
	FlagExternalServiceAuth = "externalServiceAuth"

	// FlagRefactorVariablesTimeRange
	// Refactor time range variables flow to reduce number of API calls made when query variables are chained
	FlagRefactorVariablesTimeRange = "refactorVariablesTimeRange"

	// FlagEnableElasticsearchBackendQuerying
	// Enable the processing of queries and responses in the Elasticsearch data source through backend
	FlagEnableElasticsearchBackendQuerying = "enableElasticsearchBackendQuerying"

	// FlagAdvancedDataSourcePicker
	// Enable a new data source picker with contextual information, recently used order and advanced mode
	FlagAdvancedDataSourcePicker = "advancedDataSourcePicker"

	// FlagFaroDatasourceSelector
	// Enable the data source selector within the Frontend Apps section of the Frontend Observability
	FlagFaroDatasourceSelector = "faroDatasourceSelector"

	// FlagEnableDatagridEditing
	// Enables the edit functionality in the datagrid panel
	FlagEnableDatagridEditing = "enableDatagridEditing"

	// FlagExtraThemes
	// Enables extra themes
	FlagExtraThemes = "extraThemes"

	// FlagLokiPredefinedOperations
	// Adds predefined query operations to Loki query editor
	FlagLokiPredefinedOperations = "lokiPredefinedOperations"

	// FlagPluginsFrontendSandbox
	// Enables the plugins frontend sandbox
	FlagPluginsFrontendSandbox = "pluginsFrontendSandbox"

	// FlagDashboardEmbed
	// Allow embedding dashboard for external use in Code editors
	FlagDashboardEmbed = "dashboardEmbed"

	// FlagFrontendSandboxMonitorOnly
	// Enables monitor only in the plugin frontend sandbox (if enabled)
	FlagFrontendSandboxMonitorOnly = "frontendSandboxMonitorOnly"

	// FlagSqlDatasourceDatabaseSelection
	// Enables previous SQL data source dataset dropdown behavior
	FlagSqlDatasourceDatabaseSelection = "sqlDatasourceDatabaseSelection"

	// FlagLokiFormatQuery
	// Enables the ability to format Loki queries
	FlagLokiFormatQuery = "lokiFormatQuery"

	// FlagCloudWatchLogsMonacoEditor
	// Enables the Monaco editor for CloudWatch Logs queries
	FlagCloudWatchLogsMonacoEditor = "cloudWatchLogsMonacoEditor"

	// FlagExploreScrollableLogsContainer
	// Improves the scrolling behavior of logs in Explore
	FlagExploreScrollableLogsContainer = "exploreScrollableLogsContainer"

	// FlagRecordedQueriesMulti
	// Enables writing multiple items from a single query within Recorded Queries
	FlagRecordedQueriesMulti = "recordedQueriesMulti"

	// FlagPluginsDynamicAngularDetectionPatterns
	// Enables fetching Angular detection patterns for plugins from GCOM and fallback to hardcoded ones
	FlagPluginsDynamicAngularDetectionPatterns = "pluginsDynamicAngularDetectionPatterns"

	// FlagVizAndWidgetSplit
	// Split panels between visualizations and widgets
	FlagVizAndWidgetSplit = "vizAndWidgetSplit"

	// FlagPrometheusIncrementalQueryInstrumentation
	// Adds RudderStack events to incremental queries
	FlagPrometheusIncrementalQueryInstrumentation = "prometheusIncrementalQueryInstrumentation"

	// FlagLogsExploreTableVisualisation
	// A table visualisation for logs in Explore
	FlagLogsExploreTableVisualisation = "logsExploreTableVisualisation"

	// FlagAwsDatasourcesTempCredentials
	// Support temporary security credentials in AWS plugins for Grafana Cloud customers
	FlagAwsDatasourcesTempCredentials = "awsDatasourcesTempCredentials"

	// FlagTransformationsRedesign
	// Enables the transformations redesign
	FlagTransformationsRedesign = "transformationsRedesign"

	// FlagMlExpressions
	// Enable support for Machine Learning in server-side expressions
	FlagMlExpressions = "mlExpressions"

	// FlagTraceQLStreaming
	// Enables response streaming of TraceQL queries of the Tempo data source
	FlagTraceQLStreaming = "traceQLStreaming"

	// FlagMetricsSummary
	// Enables metrics summary queries in the Tempo data source
	FlagMetricsSummary = "metricsSummary"

	// FlagGrafanaAPIServerWithExperimentalAPIs
	// Register experimental APIs with the k8s API server
	FlagGrafanaAPIServerWithExperimentalAPIs = "grafanaAPIServerWithExperimentalAPIs"

	// FlagGrafanaAPIServerEnsureKubectlAccess
	// Start an additional https handler and write kubectl options
	FlagGrafanaAPIServerEnsureKubectlAccess = "grafanaAPIServerEnsureKubectlAccess"

	// FlagFeatureToggleAdminPage
	// Enable admin page for managing feature toggles from the Grafana front-end
	FlagFeatureToggleAdminPage = "featureToggleAdminPage"

	// FlagAwsAsyncQueryCaching
	// Enable caching for async queries for Redshift and Athena. Requires that the datasource has caching and async query support enabled
	FlagAwsAsyncQueryCaching = "awsAsyncQueryCaching"

	// FlagSplitScopes
	// Support faster dashboard and folder search by splitting permission scopes into parts
	FlagSplitScopes = "splitScopes"

	// FlagPermissionsFilterRemoveSubquery
	// Alternative permission filter implementation that does not use subqueries for fetching the dashboard folder
	FlagPermissionsFilterRemoveSubquery = "permissionsFilterRemoveSubquery"

	// FlagPrometheusConfigOverhaulAuth
	// Update the Prometheus configuration page with the new auth component
	FlagPrometheusConfigOverhaulAuth = "prometheusConfigOverhaulAuth"

	// FlagConfigurableSchedulerTick
	// Enable changing the scheduler base interval via configuration option unified_alerting.scheduler_tick_interval
	FlagConfigurableSchedulerTick = "configurableSchedulerTick"

	// FlagInfluxdbSqlSupport
	// Enable InfluxDB SQL query language support with new querying UI
	FlagInfluxdbSqlSupport = "influxdbSqlSupport"

	// FlagAlertingNoDataErrorExecution
	// Changes how Alerting state manager handles execution of NoData/Error
	FlagAlertingNoDataErrorExecution = "alertingNoDataErrorExecution"

	// FlagAngularDeprecationUI
	// Display new Angular deprecation-related UI features
	FlagAngularDeprecationUI = "angularDeprecationUI"

	// FlagDashgpt
	// Enable AI powered features in dashboards
	FlagDashgpt = "dashgpt"

	// FlagReportingRetries
	// Enables rendering retries for the reporting feature
	FlagReportingRetries = "reportingRetries"

	// FlagSseGroupByDatasource
	// Send query to the same datasource in a single request when using server side expressions. The `cloudWatchBatchQueries` feature toggle should be enabled if this used with CloudWatch.
	FlagSseGroupByDatasource = "sseGroupByDatasource"

	// FlagRequestInstrumentationStatusSource
	// Include a status source label for request metrics and logs
	FlagRequestInstrumentationStatusSource = "requestInstrumentationStatusSource"

	// FlagLibraryPanelRBAC
	// Enables RBAC support for library panels
	FlagLibraryPanelRBAC = "libraryPanelRBAC"

	// FlagLokiRunQueriesInParallel
	// Enables running Loki queries in parallel
	FlagLokiRunQueriesInParallel = "lokiRunQueriesInParallel"

	// FlagWargamesTesting
	// Placeholder feature flag for internal testing
	FlagWargamesTesting = "wargamesTesting"

	// FlagAlertingInsights
	// Show the new alerting insights landing page
	FlagAlertingInsights = "alertingInsights"

	// FlagExternalCorePlugins
	// Allow core plugins to be loaded as external
	FlagExternalCorePlugins = "externalCorePlugins"

	// FlagPluginsAPIMetrics
	// Sends metrics of public grafana packages usage by plugins
	FlagPluginsAPIMetrics = "pluginsAPIMetrics"

	// FlagHttpSLOLevels
	// Adds SLO level to http request metrics
	FlagHttpSLOLevels = "httpSLOLevels"

	// FlagIdForwarding
	// Generate signed id token for identity that can be forwarded to plugins and external services
	FlagIdForwarding = "idForwarding"

	// FlagCloudWatchWildCardDimensionValues
	// Fetches dimension values from CloudWatch to correctly label wildcard dimensions
	FlagCloudWatchWildCardDimensionValues = "cloudWatchWildCardDimensionValues"

	// FlagExternalServiceAccounts
	// Automatic service account and token setup for plugins
	FlagExternalServiceAccounts = "externalServiceAccounts"

	// FlagPanelMonitoring
	// Enables panel monitoring through logs and measurements
	FlagPanelMonitoring = "panelMonitoring"

	// FlagEnableNativeHTTPHistogram
	// Enables native HTTP Histograms
	FlagEnableNativeHTTPHistogram = "enableNativeHTTPHistogram"

	// FlagFormatString
	// Enable format string transformer
	FlagFormatString = "formatString"

	// FlagTransformationsVariableSupport
	// Allows using variables in transformations
	FlagTransformationsVariableSupport = "transformationsVariableSupport"

	// FlagKubernetesPlaylists
	// Use the kubernetes API in the frontend for playlists, and route /api/playlist requests to k8s
	FlagKubernetesPlaylists = "kubernetesPlaylists"

	// FlagKubernetesSnapshots
	// Use the kubernetes API in the frontend to support playlists
	FlagKubernetesSnapshots = "kubernetesSnapshots"

	// FlagCloudWatchBatchQueries
	// Runs CloudWatch metrics queries as separate batches
	FlagCloudWatchBatchQueries = "cloudWatchBatchQueries"

	// FlagRecoveryThreshold
	// Enables feature recovery threshold (aka hysteresis) for threshold server-side expression
	FlagRecoveryThreshold = "recoveryThreshold"

	// FlagLokiStructuredMetadata
	// Enables the loki data source to request structured metadata from the Loki server
	FlagLokiStructuredMetadata = "lokiStructuredMetadata"

	// FlagTeamHttpHeaders
	// Enables datasources to apply team headers to the client requests
	FlagTeamHttpHeaders = "teamHttpHeaders"

	// FlagAwsDatasourcesNewFormStyling
	// Applies new form styling for configuration and query editors in AWS plugins
	FlagAwsDatasourcesNewFormStyling = "awsDatasourcesNewFormStyling"

	// FlagCachingOptimizeSerializationMemoryUsage
	// If enabled, the caching backend gradually serializes query responses for the cache, comparing against the configured `[caching]max_value_mb` value as it goes. This can can help prevent Grafana from running out of memory while attempting to cache very large query responses.
	FlagCachingOptimizeSerializationMemoryUsage = "cachingOptimizeSerializationMemoryUsage"

	// FlagPanelTitleSearchInV1
	// Enable searching for dashboards using panel title in search v1
	FlagPanelTitleSearchInV1 = "panelTitleSearchInV1"

	// FlagPluginsInstrumentationStatusSource
	// Include a status source label for plugin request metrics and logs
	FlagPluginsInstrumentationStatusSource = "pluginsInstrumentationStatusSource"

	// FlagManagedPluginsInstall
	// Install managed plugins directly from plugins catalog
	FlagManagedPluginsInstall = "managedPluginsInstall"

	// FlagPrometheusPromQAIL
	// Prometheus and AI/ML to assist users in creating a query
	FlagPrometheusPromQAIL = "prometheusPromQAIL"

	// FlagAddFieldFromCalculationStatFunctions
	// Add cumulative and window functions to the add field from calculation transformation
	FlagAddFieldFromCalculationStatFunctions = "addFieldFromCalculationStatFunctions"

	// FlagAlertmanagerRemoteSecondary
	// Enable Grafana to sync configuration and state with a remote Alertmanager.
	FlagAlertmanagerRemoteSecondary = "alertmanagerRemoteSecondary"

	// FlagAlertmanagerRemotePrimary
	// Enable Grafana to have a remote Alertmanager instance as the primary Alertmanager.
	FlagAlertmanagerRemotePrimary = "alertmanagerRemotePrimary"

	// FlagAlertmanagerRemoteOnly
	// Disable the internal Alertmanager and only use the external one defined.
	FlagAlertmanagerRemoteOnly = "alertmanagerRemoteOnly"

	// FlagAnnotationPermissionUpdate
	// Separate annotation permissions from dashboard permissions to allow for more granular control.
	FlagAnnotationPermissionUpdate = "annotationPermissionUpdate"

	// FlagExtractFieldsNameDeduplication
	// Make sure extracted field names are unique in the dataframe
	FlagExtractFieldsNameDeduplication = "extractFieldsNameDeduplication"

	// FlagDashboardSceneForViewers
	// Enables dashboard rendering using Scenes for viewer roles
	FlagDashboardSceneForViewers = "dashboardSceneForViewers"

	// FlagDashboardScene
	// Enables dashboard rendering using scenes for all roles
	FlagDashboardScene = "dashboardScene"

	// FlagPanelFilterVariable
	// Enables use of the `systemPanelFilterVar` variable to filter panels in a dashboard
	FlagPanelFilterVariable = "panelFilterVariable"

	// FlagPdfTables
	// Enables generating table data as PDF in reporting
	FlagPdfTables = "pdfTables"

	// FlagSsoSettingsApi
	// Enables the SSO settings API
	FlagSsoSettingsApi = "ssoSettingsApi"

	// FlagCanvasPanelPanZoom
	// Allow pan and zoom in canvas panel
	FlagCanvasPanelPanZoom = "canvasPanelPanZoom"

	// FlagLogsInfiniteScrolling
	// Enables infinite scrolling for the Logs panel in Explore and Dashboards
	FlagLogsInfiniteScrolling = "logsInfiniteScrolling"

	// FlagFlameGraphItemCollapsing
	// Allow collapsing of flame graph items
	FlagFlameGraphItemCollapsing = "flameGraphItemCollapsing"

	// FlagAlertingDetailsViewV2
	// Enables the preview of the new alert details view
	FlagAlertingDetailsViewV2 = "alertingDetailsViewV2"

	// FlagDatatrails
	// Enables the new core app datatrails
	FlagDatatrails = "datatrails"

	// FlagAlertingSimplifiedRouting
	// Enables the simplified routing for alerting
	FlagAlertingSimplifiedRouting = "alertingSimplifiedRouting"

	// FlagLogRowsPopoverMenu
	// Enable filtering menu displayed when text of a log line is selected
	FlagLogRowsPopoverMenu = "logRowsPopoverMenu"

	// FlagPluginsSkipHostEnvVars
	// Disables passing host environment variable to plugin processes
	FlagPluginsSkipHostEnvVars = "pluginsSkipHostEnvVars"

	// FlagTableSharedCrosshair
	// Enables shared crosshair in table panel
	FlagTableSharedCrosshair = "tableSharedCrosshair"

	// FlagRegressionTransformation
	// Enables regression analysis transformation
	FlagRegressionTransformation = "regressionTransformation"

	// FlagDisplayAnonymousStats
	// Enables anonymous stats to be shown in the UI for Grafana
	FlagDisplayAnonymousStats = "displayAnonymousStats"

	// FlagLokiQueryHints
	// Enables query hints for Loki
	FlagLokiQueryHints = "lokiQueryHints"

<<<<<<< HEAD
	// FlagNodeGraphDotLayout
	// Changed the layout algorithm for the node graph
	FlagNodeGraphDotLayout = "nodeGraphDotLayout"
=======
	// FlagKubernetesFeatureToggles
	// Use the kubernetes API for feature toggle management in the frontend
	FlagKubernetesFeatureToggles = "kubernetesFeatureToggles"

	// FlagAlertingPreviewUpgrade
	// Show Unified Alerting preview and upgrade page in legacy alerting
	FlagAlertingPreviewUpgrade = "alertingPreviewUpgrade"

	// FlagEnablePluginsTracingByDefault
	// Enable plugin tracing for all external plugins
	FlagEnablePluginsTracingByDefault = "enablePluginsTracingByDefault"

	// FlagCloudRBACRoles
	// Enabled grafana cloud specific RBAC roles
	FlagCloudRBACRoles = "cloudRBACRoles"

	// FlagAlertingQueryOptimization
	// Optimizes eligible queries in order to reduce load on datasources
	FlagAlertingQueryOptimization = "alertingQueryOptimization"

	// FlagNewFolderPicker
	// Enables the nested folder picker without having nested folders enabled
	FlagNewFolderPicker = "newFolderPicker"

	// FlagJitterAlertRules
	// Distributes alert rule evaluations more evenly over time, by rule group
	FlagJitterAlertRules = "jitterAlertRules"

	// FlagJitterAlertRulesWithinGroups
	// Distributes alert rule evaluations more evenly over time, including spreading out rules within the same group
	FlagJitterAlertRulesWithinGroups = "jitterAlertRulesWithinGroups"

	// FlagOnPremToCloudMigrations
	// In-development feature that will allow users to easily migrate their on-prem Grafana instances to Grafana Cloud.
	FlagOnPremToCloudMigrations = "onPremToCloudMigrations"

	// FlagAlertingSaveStatePeriodic
	// Writes the state periodically to the database, asynchronous to rule evaluation
	FlagAlertingSaveStatePeriodic = "alertingSaveStatePeriodic"

	// FlagPromQLScope
	// In-development feature that will allow injection of labels into prometheus queries.
	FlagPromQLScope = "promQLScope"

	// FlagSlateAutocomplete
	// Adjusts the behaviour of the slate editor to properly handle autocomplete. Feature toggled for safety.
	FlagSlateAutocomplete = "slateAutocomplete"
>>>>>>> 39057552
)<|MERGE_RESOLUTION|>--- conflicted
+++ resolved
@@ -587,57 +587,55 @@
 	// Enables query hints for Loki
 	FlagLokiQueryHints = "lokiQueryHints"
 
-<<<<<<< HEAD
+	// FlagKubernetesFeatureToggles
+	// Use the kubernetes API for feature toggle management in the frontend
+	FlagKubernetesFeatureToggles = "kubernetesFeatureToggles"
+
+	// FlagAlertingPreviewUpgrade
+	// Show Unified Alerting preview and upgrade page in legacy alerting
+	FlagAlertingPreviewUpgrade = "alertingPreviewUpgrade"
+
+	// FlagEnablePluginsTracingByDefault
+	// Enable plugin tracing for all external plugins
+	FlagEnablePluginsTracingByDefault = "enablePluginsTracingByDefault"
+
+	// FlagCloudRBACRoles
+	// Enabled grafana cloud specific RBAC roles
+	FlagCloudRBACRoles = "cloudRBACRoles"
+
+	// FlagAlertingQueryOptimization
+	// Optimizes eligible queries in order to reduce load on datasources
+	FlagAlertingQueryOptimization = "alertingQueryOptimization"
+
+	// FlagNewFolderPicker
+	// Enables the nested folder picker without having nested folders enabled
+	FlagNewFolderPicker = "newFolderPicker"
+
+	// FlagJitterAlertRules
+	// Distributes alert rule evaluations more evenly over time, by rule group
+	FlagJitterAlertRules = "jitterAlertRules"
+
+	// FlagJitterAlertRulesWithinGroups
+	// Distributes alert rule evaluations more evenly over time, including spreading out rules within the same group
+	FlagJitterAlertRulesWithinGroups = "jitterAlertRulesWithinGroups"
+
+	// FlagOnPremToCloudMigrations
+	// In-development feature that will allow users to easily migrate their on-prem Grafana instances to Grafana Cloud.
+	FlagOnPremToCloudMigrations = "onPremToCloudMigrations"
+
+	// FlagAlertingSaveStatePeriodic
+	// Writes the state periodically to the database, asynchronous to rule evaluation
+	FlagAlertingSaveStatePeriodic = "alertingSaveStatePeriodic"
+
+	// FlagPromQLScope
+	// In-development feature that will allow injection of labels into prometheus queries.
+	FlagPromQLScope = "promQLScope"
+
+	// FlagSlateAutocomplete
+	// Adjusts the behaviour of the slate editor to properly handle autocomplete. Feature toggled for safety.
+	FlagSlateAutocomplete = "slateAutocomplete"
+
 	// FlagNodeGraphDotLayout
 	// Changed the layout algorithm for the node graph
 	FlagNodeGraphDotLayout = "nodeGraphDotLayout"
-=======
-	// FlagKubernetesFeatureToggles
-	// Use the kubernetes API for feature toggle management in the frontend
-	FlagKubernetesFeatureToggles = "kubernetesFeatureToggles"
-
-	// FlagAlertingPreviewUpgrade
-	// Show Unified Alerting preview and upgrade page in legacy alerting
-	FlagAlertingPreviewUpgrade = "alertingPreviewUpgrade"
-
-	// FlagEnablePluginsTracingByDefault
-	// Enable plugin tracing for all external plugins
-	FlagEnablePluginsTracingByDefault = "enablePluginsTracingByDefault"
-
-	// FlagCloudRBACRoles
-	// Enabled grafana cloud specific RBAC roles
-	FlagCloudRBACRoles = "cloudRBACRoles"
-
-	// FlagAlertingQueryOptimization
-	// Optimizes eligible queries in order to reduce load on datasources
-	FlagAlertingQueryOptimization = "alertingQueryOptimization"
-
-	// FlagNewFolderPicker
-	// Enables the nested folder picker without having nested folders enabled
-	FlagNewFolderPicker = "newFolderPicker"
-
-	// FlagJitterAlertRules
-	// Distributes alert rule evaluations more evenly over time, by rule group
-	FlagJitterAlertRules = "jitterAlertRules"
-
-	// FlagJitterAlertRulesWithinGroups
-	// Distributes alert rule evaluations more evenly over time, including spreading out rules within the same group
-	FlagJitterAlertRulesWithinGroups = "jitterAlertRulesWithinGroups"
-
-	// FlagOnPremToCloudMigrations
-	// In-development feature that will allow users to easily migrate their on-prem Grafana instances to Grafana Cloud.
-	FlagOnPremToCloudMigrations = "onPremToCloudMigrations"
-
-	// FlagAlertingSaveStatePeriodic
-	// Writes the state periodically to the database, asynchronous to rule evaluation
-	FlagAlertingSaveStatePeriodic = "alertingSaveStatePeriodic"
-
-	// FlagPromQLScope
-	// In-development feature that will allow injection of labels into prometheus queries.
-	FlagPromQLScope = "promQLScope"
-
-	// FlagSlateAutocomplete
-	// Adjusts the behaviour of the slate editor to properly handle autocomplete. Feature toggled for safety.
-	FlagSlateAutocomplete = "slateAutocomplete"
->>>>>>> 39057552
 )