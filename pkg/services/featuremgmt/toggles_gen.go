--- conflicted
+++ resolved
@@ -559,11 +559,10 @@
 	// Enables the SSO settings API
 	FlagSsoSettingsApi = "ssoSettingsApi"
 
-<<<<<<< HEAD
 	// FlagCanvasPanelPanZoom
 	// Allow pan and zoom in canvas panel
 	FlagCanvasPanelPanZoom = "canvasPanelPanZoom"
-=======
+
 	// FlagLogsInfiniteScrolling
 	// Enables infinite scrolling for the Logs panel in Explore and Dashboards
 	FlagLogsInfiniteScrolling = "logsInfiniteScrolling"
@@ -591,5 +590,5 @@
 	// FlagPluginsSkipHostEnvVars
 	// Disables passing host environment variable to plugin processes
 	FlagPluginsSkipHostEnvVars = "pluginsSkipHostEnvVars"
->>>>>>> 5b851d74
+
 )