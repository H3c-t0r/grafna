// NOTE: This file was auto generated.  DO NOT EDIT DIRECTLY!
// To change feature flags, edit:
//  pkg/services/featuremgmt/registry.go
// Then run tests in:
//  pkg/services/featuremgmt/toggles_gen_test.go

package featuremgmt

const (
	// FlagAlertingBigTransactions
	// Use big transactions for alerting database writes
	FlagAlertingBigTransactions = "alertingBigTransactions"

	// FlagTrimDefaults
	// Use cue schema to remove values that will be applied automatically
	FlagTrimDefaults = "trimDefaults"

	// FlagDisableEnvelopeEncryption
	// Disable envelope encryption (emergency only)
	FlagDisableEnvelopeEncryption = "disableEnvelopeEncryption"

	// FlagDatabaseMetrics
	// Add Prometheus metrics for database tables
	FlagDatabaseMetrics = "database_metrics"

	// FlagDashboardPreviews
	// Create and show thumbnails for dashboard search results
	FlagDashboardPreviews = "dashboardPreviews"

	// FlagLivePipeline
	// Enable a generic live processing pipeline
	FlagLivePipeline = "live-pipeline"

	// FlagLiveServiceWebWorker
	// This will use a webworker thread to processes events rather than the main thread
	FlagLiveServiceWebWorker = "live-service-web-worker"

	// FlagQueryOverLive
	// Use Grafana Live WebSocket to execute backend queries
	FlagQueryOverLive = "queryOverLive"

	// FlagPanelTitleSearch
	// Search for dashboards using panel title
	FlagPanelTitleSearch = "panelTitleSearch"

	// FlagPrometheusAzureOverrideAudience
	// Experimental. Allow override default AAD audience for Azure Prometheus endpoint
	FlagPrometheusAzureOverrideAudience = "prometheusAzureOverrideAudience"

	// FlagPublicDashboards
	// Enables public access to dashboards
	FlagPublicDashboards = "publicDashboards"

	// FlagPublicDashboardsEmailSharing
	// Allows public dashboard sharing to be restricted to only allowed emails
	FlagPublicDashboardsEmailSharing = "publicDashboardsEmailSharing"

	// FlagLokiLive
	// Support WebSocket streaming for loki (early prototype)
	FlagLokiLive = "lokiLive"

	// FlagLokiDataframeApi
	// Use experimental loki api for WebSocket streaming (early prototype)
	FlagLokiDataframeApi = "lokiDataframeApi"

	// FlagSwaggerUi
	// Serves swagger UI
	FlagSwaggerUi = "swaggerUi"

	// FlagFeatureHighlights
	// Highlight Grafana Enterprise features
	FlagFeatureHighlights = "featureHighlights"

	// FlagDashboardComments
	// Enable dashboard-wide comments
	FlagDashboardComments = "dashboardComments"

	// FlagAnnotationComments
	// Enable annotation comments
	FlagAnnotationComments = "annotationComments"

	// FlagMigrationLocking
	// Lock database during migrations
	FlagMigrationLocking = "migrationLocking"

	// FlagStorage
	// Configurable storage for dashboards, datasources, and resources
	FlagStorage = "storage"

	// FlagK8s
	// Explore native k8s integrations
	FlagK8s = "k8s"

	// FlagDashboardsFromStorage
	// Load dashboards from the generic storage interface
	FlagDashboardsFromStorage = "dashboardsFromStorage"

	// FlagExport
	// Export grafana instance (to git, etc)
	FlagExport = "export"

	// FlagExploreMixedDatasource
	// Enable mixed datasource in Explore
	FlagExploreMixedDatasource = "exploreMixedDatasource"

	// FlagTracing
	// Adds trace ID to error notifications
	FlagTracing = "tracing"

	// FlagCorrelations
	// Correlations page
	FlagCorrelations = "correlations"

	// FlagCloudWatchDynamicLabels
	// Use dynamic labels instead of alias patterns in CloudWatch datasource
	FlagCloudWatchDynamicLabels = "cloudWatchDynamicLabels"

	// FlagDatasourceQueryMultiStatus
	// Introduce HTTP 207 Multi Status for api/ds/query
	FlagDatasourceQueryMultiStatus = "datasourceQueryMultiStatus"

	// FlagTraceToMetrics
	// Enable trace to metrics links
	FlagTraceToMetrics = "traceToMetrics"

	// FlagNewDBLibrary
	// Use jmoiron/sqlx rather than xorm for a few backend services
	FlagNewDBLibrary = "newDBLibrary"

	// FlagValidateDashboardsOnSave
	// Validate dashboard JSON POSTed to api/dashboards/db
	FlagValidateDashboardsOnSave = "validateDashboardsOnSave"

	// FlagAutoMigrateGraphPanels
	// Replace the angular graph panel with timeseries
	FlagAutoMigrateGraphPanels = "autoMigrateGraphPanels"

	// FlagPrometheusWideSeries
	// Enable wide series responses in the Prometheus datasource
	FlagPrometheusWideSeries = "prometheusWideSeries"

	// FlagCanvasPanelNesting
	// Allow elements nesting
	FlagCanvasPanelNesting = "canvasPanelNesting"

	// FlagScenes
	// Experimental framework to build interactive dashboards
	FlagScenes = "scenes"

	// FlagDisableSecretsCompatibility
	// Disable duplicated secret storage in legacy tables
	FlagDisableSecretsCompatibility = "disableSecretsCompatibility"

	// FlagLogRequestsInstrumentedAsUnknown
	// Logs the path for requests that are instrumented as unknown
	FlagLogRequestsInstrumentedAsUnknown = "logRequestsInstrumentedAsUnknown"

	// FlagDataConnectionsConsole
	// Enables a new top-level page called Connections. This page is an experiment that provides a better experience when you install and configure data sources and other plugins.
	FlagDataConnectionsConsole = "dataConnectionsConsole"

	// FlagInternationalization
	// Enables internationalization
	FlagInternationalization = "internationalization"

	// FlagTopnav
	// Displays new top nav and page layouts
	FlagTopnav = "topnav"

	// FlagGrpcServer
	// Run GRPC server
	FlagGrpcServer = "grpcServer"

	// FlagEntityStore
	// SQL-based entity store (requires storage flag also)
	FlagEntityStore = "entityStore"

	// FlagFlameGraph
	// Show the flame graph
	FlagFlameGraph = "flameGraph"

	// FlagCloudWatchCrossAccountQuerying
	// Enables cross-account querying in CloudWatch datasources
	FlagCloudWatchCrossAccountQuerying = "cloudWatchCrossAccountQuerying"

	// FlagRedshiftAsyncQueryDataSupport
	// Enable async query data support for Redshift
	FlagRedshiftAsyncQueryDataSupport = "redshiftAsyncQueryDataSupport"

	// FlagAthenaAsyncQueryDataSupport
	// Enable async query data support for Athena
	FlagAthenaAsyncQueryDataSupport = "athenaAsyncQueryDataSupport"

	// FlagNewPanelChromeUI
	// Show updated look and feel of grafana-ui PanelChrome: panel header, icons, and menu
	FlagNewPanelChromeUI = "newPanelChromeUI"

	// FlagQueryLibrary
	// Reusable query library
	FlagQueryLibrary = "queryLibrary"

	// FlagShowDashboardValidationWarnings
	// Show warnings when dashboards do not validate against the schema
	FlagShowDashboardValidationWarnings = "showDashboardValidationWarnings"

	// FlagMysqlAnsiQuotes
	// Use double quotes to escape keyword in a MySQL query
	FlagMysqlAnsiQuotes = "mysqlAnsiQuotes"

	// FlagAccessControlOnCall
	// Access control primitives for OnCall
	FlagAccessControlOnCall = "accessControlOnCall"

	// FlagNestedFolders
	// Enable folder nesting
	FlagNestedFolders = "nestedFolders"

	// FlagAccessTokenExpirationCheck
	// Enable OAuth access_token expiration check and token refresh using the refresh_token
	FlagAccessTokenExpirationCheck = "accessTokenExpirationCheck"

	// FlagElasticsearchBackendMigration
	// Use Elasticsearch as backend data source
	FlagElasticsearchBackendMigration = "elasticsearchBackendMigration"

	// FlagDatasourceOnboarding
	// Enable data source onboarding page
	FlagDatasourceOnboarding = "datasourceOnboarding"

	// FlagSecureSocksDatasourceProxy
	// Enable secure socks tunneling for supported core datasources
	FlagSecureSocksDatasourceProxy = "secureSocksDatasourceProxy"

	// FlagAuthnService
	// Use new auth service to perform authentication
	FlagAuthnService = "authnService"

	// FlagDisablePrometheusExemplarSampling
	// Disable Prometheus examplar sampling
	FlagDisablePrometheusExemplarSampling = "disablePrometheusExemplarSampling"

	// FlagAlertingBacktesting
	// Rule backtesting API for alerting
	FlagAlertingBacktesting = "alertingBacktesting"

	// FlagEditPanelCSVDragAndDrop
	// Enables drag and drop for CSV and Excel files
	FlagEditPanelCSVDragAndDrop = "editPanelCSVDragAndDrop"

	// FlagAlertingNoNormalState
	// Stop maintaining state of alerts that are not firing
	FlagAlertingNoNormalState = "alertingNoNormalState"

	// FlagLogsSampleInExplore
	// Enables access to the logs sample feature in Explore
	FlagLogsSampleInExplore = "logsSampleInExplore"

	// FlagLogsContextDatasourceUi
	// Allow datasource to provide custom UI for context view
	FlagLogsContextDatasourceUi = "logsContextDatasourceUi"

	// FlagLokiQuerySplitting
	// Split large interval queries into subqueries with smaller time intervals
	FlagLokiQuerySplitting = "lokiQuerySplitting"

<<<<<<< HEAD
	// FlagTraceqlSearch
	// Enables the &#39;TraceQL Search&#39; tab for the Tempo datasource which provides a UI to generate TraceQL queries
	FlagTraceqlSearch = "traceqlSearch"
=======
	// FlagIndividualCookiePreferences
	// Support overriding cookie preferences per user
	FlagIndividualCookiePreferences = "individualCookiePreferences"
>>>>>>> 8484d0c4
)<|MERGE_RESOLUTION|>--- conflicted
+++ resolved
@@ -263,13 +263,11 @@
 	// Split large interval queries into subqueries with smaller time intervals
 	FlagLokiQuerySplitting = "lokiQuerySplitting"
 
-<<<<<<< HEAD
+	// FlagIndividualCookiePreferences
+	// Support overriding cookie preferences per user
+	FlagIndividualCookiePreferences = "individualCookiePreferences"
+
 	// FlagTraceqlSearch
 	// Enables the &#39;TraceQL Search&#39; tab for the Tempo datasource which provides a UI to generate TraceQL queries
 	FlagTraceqlSearch = "traceqlSearch"
-=======
-	// FlagIndividualCookiePreferences
-	// Support overriding cookie preferences per user
-	FlagIndividualCookiePreferences = "individualCookiePreferences"
->>>>>>> 8484d0c4
 )