// NOTE: This file was auto generated.  DO NOT EDIT DIRECTLY!
// To change feature flags, edit:
//  pkg/services/featuremgmt/registry.go
// Then run tests in:
//  pkg/services/featuremgmt/toggles_gen_test.go

package featuremgmt

const (
	// FlagTrimDefaults
	// Use cue schema to remove values that will be applied automatically
	FlagTrimDefaults = "trimDefaults"

	// FlagDisableEnvelopeEncryption
	// Disable envelope encryption (emergency only)
	FlagDisableEnvelopeEncryption = "disableEnvelopeEncryption"

	// FlagLiveServiceWebWorker
	// This will use a webworker thread to processes events rather than the main thread
	FlagLiveServiceWebWorker = "live-service-web-worker"

	// FlagQueryOverLive
	// Use Grafana Live WebSocket to execute backend queries
	FlagQueryOverLive = "queryOverLive"

	// FlagPanelTitleSearch
	// Search for dashboards using panel title
	FlagPanelTitleSearch = "panelTitleSearch"

	// FlagPublicDashboards
	// Enables public access to dashboards
	FlagPublicDashboards = "publicDashboards"

	// FlagPublicDashboardsEmailSharing
	// Enables public dashboard sharing to be restricted to only allowed emails
	FlagPublicDashboardsEmailSharing = "publicDashboardsEmailSharing"

	// FlagLokiExperimentalStreaming
	// Support new streaming approach for loki (prototype, needs special loki build)
	FlagLokiExperimentalStreaming = "lokiExperimentalStreaming"

	// FlagFeatureHighlights
	// Highlight Grafana Enterprise features
	FlagFeatureHighlights = "featureHighlights"

	// FlagMigrationLocking
	// Lock database during migrations
	FlagMigrationLocking = "migrationLocking"

	// FlagStorage
	// Configurable storage for dashboards, datasources, and resources
	FlagStorage = "storage"

	// FlagCorrelations
	// Correlations page
	FlagCorrelations = "correlations"

	// FlagDatasourceQueryMultiStatus
	// Introduce HTTP 207 Multi Status for api/ds/query
	FlagDatasourceQueryMultiStatus = "datasourceQueryMultiStatus"

	// FlagTraceToMetrics
	// Enable trace to metrics links
	FlagTraceToMetrics = "traceToMetrics"

	// FlagNewDBLibrary
	// Use jmoiron/sqlx rather than xorm for a few backend services
	FlagNewDBLibrary = "newDBLibrary"

	// FlagValidateDashboardsOnSave
	// Validate dashboard JSON POSTed to api/dashboards/db
	FlagValidateDashboardsOnSave = "validateDashboardsOnSave"

	// FlagAutoMigrateOldPanels
	// Migrate old angular panels to supported versions (graph, table-old, worldmap, etc)
	FlagAutoMigrateOldPanels = "autoMigrateOldPanels"

	// FlagDisableAngular
	// Dynamic flag to disable angular at runtime. The preferred method is to set `angular_support_enabled` to `false` in the [security] settings, which allows you to change the state at runtime.
	FlagDisableAngular = "disableAngular"

	// FlagPrometheusWideSeries
	// Enable wide series responses in the Prometheus datasource
	FlagPrometheusWideSeries = "prometheusWideSeries"

	// FlagCanvasPanelNesting
	// Allow elements nesting
	FlagCanvasPanelNesting = "canvasPanelNesting"

	// FlagScenes
	// Experimental framework to build interactive dashboards
	FlagScenes = "scenes"

	// FlagDisableSecretsCompatibility
	// Disable duplicated secret storage in legacy tables
	FlagDisableSecretsCompatibility = "disableSecretsCompatibility"

	// FlagLogRequestsInstrumentedAsUnknown
	// Logs the path for requests that are instrumented as unknown
	FlagLogRequestsInstrumentedAsUnknown = "logRequestsInstrumentedAsUnknown"

	// FlagDataConnectionsConsole
	// Enables a new top-level page called Connections. This page is an experiment that provides a better experience when you install and configure data sources and other plugins.
	FlagDataConnectionsConsole = "dataConnectionsConsole"

	// FlagTopnav
	// Enables topnav support in external plugins. The new Grafana navigation cannot be disabled.
	FlagTopnav = "topnav"

	// FlagGrpcServer
	// Run the GRPC server
	FlagGrpcServer = "grpcServer"

	// FlagEntityStore
	// SQL-based entity store (requires storage flag also)
	FlagEntityStore = "entityStore"

	// FlagCloudWatchCrossAccountQuerying
	// Enables cross-account querying in CloudWatch datasources
	FlagCloudWatchCrossAccountQuerying = "cloudWatchCrossAccountQuerying"

	// FlagRedshiftAsyncQueryDataSupport
	// Enable async query data support for Redshift
	FlagRedshiftAsyncQueryDataSupport = "redshiftAsyncQueryDataSupport"

	// FlagAthenaAsyncQueryDataSupport
	// Enable async query data support for Athena
	FlagAthenaAsyncQueryDataSupport = "athenaAsyncQueryDataSupport"

	// FlagNewPanelChromeUI
	// Show updated look and feel of grafana-ui PanelChrome: panel header, icons, and menu
	FlagNewPanelChromeUI = "newPanelChromeUI"

	// FlagShowDashboardValidationWarnings
	// Show warnings when dashboards do not validate against the schema
	FlagShowDashboardValidationWarnings = "showDashboardValidationWarnings"

	// FlagMysqlAnsiQuotes
	// Use double quotes to escape keyword in a MySQL query
	FlagMysqlAnsiQuotes = "mysqlAnsiQuotes"

	// FlagAccessControlOnCall
	// Access control primitives for OnCall
	FlagAccessControlOnCall = "accessControlOnCall"

	// FlagNestedFolders
	// Enable folder nesting
	FlagNestedFolders = "nestedFolders"

	// FlagNestedFolderPicker
	// Enables the new folder picker to work with nested folders. Requires the folderPicker feature flag
	FlagNestedFolderPicker = "nestedFolderPicker"

	// FlagAccessTokenExpirationCheck
	// Enable OAuth access_token expiration check and token refresh using the refresh_token
	FlagAccessTokenExpirationCheck = "accessTokenExpirationCheck"

	// FlagEmptyDashboardPage
	// Enable the redesigned user interface of a dashboard page that includes no panels
	FlagEmptyDashboardPage = "emptyDashboardPage"

	// FlagDisablePrometheusExemplarSampling
	// Disable Prometheus exemplar sampling
	FlagDisablePrometheusExemplarSampling = "disablePrometheusExemplarSampling"

	// FlagAlertingBacktesting
	// Rule backtesting API for alerting
	FlagAlertingBacktesting = "alertingBacktesting"

	// FlagEditPanelCSVDragAndDrop
	// Enables drag and drop for CSV and Excel files
	FlagEditPanelCSVDragAndDrop = "editPanelCSVDragAndDrop"

	// FlagAlertingNoNormalState
	// Stop maintaining state of alerts that are not firing
	FlagAlertingNoNormalState = "alertingNoNormalState"

	// FlagLogsContextDatasourceUi
	// Allow datasource to provide custom UI for context view
	FlagLogsContextDatasourceUi = "logsContextDatasourceUi"

	// FlagLokiQuerySplitting
	// Split large interval queries into subqueries with smaller time intervals
	FlagLokiQuerySplitting = "lokiQuerySplitting"

	// FlagLokiQuerySplittingConfig
	// Give users the option to configure split durations for Loki queries
	FlagLokiQuerySplittingConfig = "lokiQuerySplittingConfig"

	// FlagIndividualCookiePreferences
	// Support overriding cookie preferences per user
	FlagIndividualCookiePreferences = "individualCookiePreferences"

	// FlagGcomOnlyExternalOrgRoleSync
	// Prohibits a user from changing organization roles synced with Grafana Cloud auth provider
	FlagGcomOnlyExternalOrgRoleSync = "gcomOnlyExternalOrgRoleSync"

	// FlagPrometheusMetricEncyclopedia
	// Adds the metrics explorer component to the Prometheus query builder as an option in metric select
	FlagPrometheusMetricEncyclopedia = "prometheusMetricEncyclopedia"

	// FlagTimeSeriesTable
	// Enable time series table transformer &amp; sparkline cell type
	FlagTimeSeriesTable = "timeSeriesTable"

	// FlagPrometheusResourceBrowserCache
	// Displays browser caching options in Prometheus data source configuration
	FlagPrometheusResourceBrowserCache = "prometheusResourceBrowserCache"

	// FlagInfluxdbBackendMigration
	// Query InfluxDB InfluxQL without the proxy
	FlagInfluxdbBackendMigration = "influxdbBackendMigration"

	// FlagClientTokenRotation
	// Replaces the current in-request token rotation so that the client initiates the rotation
	FlagClientTokenRotation = "clientTokenRotation"

	// FlagPrometheusDataplane
	// Changes responses to from Prometheus to be compliant with the dataplane specification. In particular it sets the numeric Field.Name from &#39;Value&#39; to the value of the `__name__` label when present.
	FlagPrometheusDataplane = "prometheusDataplane"

	// FlagLokiMetricDataplane
	// Changes metric responses from Loki to be compliant with the dataplane specification.
	FlagLokiMetricDataplane = "lokiMetricDataplane"

	// FlagLokiLogsDataplane
	// Changes logs responses from Loki to be compliant with the dataplane specification.
	FlagLokiLogsDataplane = "lokiLogsDataplane"

	// FlagDataplaneFrontendFallback
	// Support dataplane contract field name change for transformations and field name matchers where the name is different
	FlagDataplaneFrontendFallback = "dataplaneFrontendFallback"

	// FlagDisableSSEDataplane
	// Disables dataplane specific processing in server side expressions.
	FlagDisableSSEDataplane = "disableSSEDataplane"

	// FlagAlertStateHistoryLokiSecondary
	// Enable Grafana to write alert state history to an external Loki instance in addition to Grafana annotations.
	FlagAlertStateHistoryLokiSecondary = "alertStateHistoryLokiSecondary"

	// FlagAlertingNotificationsPoliciesMatchingInstances
	// Enables the preview of matching instances for notification policies
	FlagAlertingNotificationsPoliciesMatchingInstances = "alertingNotificationsPoliciesMatchingInstances"

	// FlagAlertStateHistoryLokiPrimary
	// Enable a remote Loki instance as the primary source for state history reads.
	FlagAlertStateHistoryLokiPrimary = "alertStateHistoryLokiPrimary"

	// FlagAlertStateHistoryLokiOnly
	// Disable Grafana alerts from emitting annotations when a remote Loki instance is available.
	FlagAlertStateHistoryLokiOnly = "alertStateHistoryLokiOnly"

	// FlagUnifiedRequestLog
	// Writes error logs to the request logger
	FlagUnifiedRequestLog = "unifiedRequestLog"

	// FlagRenderAuthJWT
	// Uses JWT-based auth for rendering instead of relying on remote cache
	FlagRenderAuthJWT = "renderAuthJWT"

	// FlagExternalServiceAuth
	// Starts an OAuth2 authentication provider for external services
	FlagExternalServiceAuth = "externalServiceAuth"

	// FlagRefactorVariablesTimeRange
	// Refactor time range variables flow to reduce number of API calls made when query variables are chained
	FlagRefactorVariablesTimeRange = "refactorVariablesTimeRange"

	// FlagUseCachingService
	// When turned on, the new query and resource caching implementation using a wire service inject will be used in place of the previous middleware implementation
	FlagUseCachingService = "useCachingService"

	// FlagEnableElasticsearchBackendQuerying
	// Enable the processing of queries and responses in the Elasticsearch data source through backend
	FlagEnableElasticsearchBackendQuerying = "enableElasticsearchBackendQuerying"

	// FlagAdvancedDataSourcePicker
	// Enable a new data source picker with contextual information, recently used order and advanced mode
	FlagAdvancedDataSourcePicker = "advancedDataSourcePicker"

	// FlagFaroDatasourceSelector
	// Enable the data source selector within the Frontend Apps section of the Frontend Observability
	FlagFaroDatasourceSelector = "faroDatasourceSelector"

	// FlagEnableDatagridEditing
	// Enables the edit functionality in the datagrid panel
	FlagEnableDatagridEditing = "enableDatagridEditing"

	// FlagDataSourcePageHeader
	// Apply new pageHeader UI in data source edit page
	FlagDataSourcePageHeader = "dataSourcePageHeader"

	// FlagExtraThemes
	// Enables extra themes
	FlagExtraThemes = "extraThemes"

	// FlagLokiPredefinedOperations
	// Adds predefined query operations to Loki query editor
	FlagLokiPredefinedOperations = "lokiPredefinedOperations"

	// FlagPluginsFrontendSandbox
	// Enables the plugins frontend sandbox
	FlagPluginsFrontendSandbox = "pluginsFrontendSandbox"

	// FlagDashboardEmbed
	// Allow embedding dashboard for external use in Code editors
	FlagDashboardEmbed = "dashboardEmbed"

	// FlagFrontendSandboxMonitorOnly
	// Enables monitor only in the plugin frontend sandbox (if enabled)
	FlagFrontendSandboxMonitorOnly = "frontendSandboxMonitorOnly"

	// FlagSqlDatasourceDatabaseSelection
	// Enables previous SQL data source dataset dropdown behavior
	FlagSqlDatasourceDatabaseSelection = "sqlDatasourceDatabaseSelection"

	// FlagLokiFormatQuery
	// Enables the ability to format Loki queries
	FlagLokiFormatQuery = "lokiFormatQuery"

	// FlagCloudWatchLogsMonacoEditor
	// Enables the Monaco editor for CloudWatch Logs queries
	FlagCloudWatchLogsMonacoEditor = "cloudWatchLogsMonacoEditor"

	// FlagExploreScrollableLogsContainer
	// Improves the scrolling behavior of logs in Explore
	FlagExploreScrollableLogsContainer = "exploreScrollableLogsContainer"

	// FlagRecordedQueriesMulti
	// Enables writing multiple items from a single query within Recorded Queries
	FlagRecordedQueriesMulti = "recordedQueriesMulti"

	// FlagPluginsDynamicAngularDetectionPatterns
	// Enables fetching Angular detection patterns for plugins from GCOM and fallback to hardcoded ones
	FlagPluginsDynamicAngularDetectionPatterns = "pluginsDynamicAngularDetectionPatterns"

	// FlagAlertingLokiRangeToInstant
	// Rewrites eligible loki range queries to instant queries
	FlagAlertingLokiRangeToInstant = "alertingLokiRangeToInstant"

	// FlagVizAndWidgetSplit
	// Split panels between vizualizations and widgets
	FlagVizAndWidgetSplit = "vizAndWidgetSplit"

	// FlagPrometheusIncrementalQueryInstrumentation
	// Adds RudderStack events to incremental queries
	FlagPrometheusIncrementalQueryInstrumentation = "prometheusIncrementalQueryInstrumentation"

	// FlagLogsExploreTableVisualisation
	// A table visualisation for logs in Explore
	FlagLogsExploreTableVisualisation = "logsExploreTableVisualisation"

	// FlagAwsDatasourcesTempCredentials
	// Support temporary security credentials in AWS plugins for Grafana Cloud customers
	FlagAwsDatasourcesTempCredentials = "awsDatasourcesTempCredentials"

	// FlagTransformationsRedesign
	// Enables the transformations redesign
	FlagTransformationsRedesign = "transformationsRedesign"

	// FlagToggleLabelsInLogsUI
	// Enable toggleable filters in log details view
	FlagToggleLabelsInLogsUI = "toggleLabelsInLogsUI"

	// FlagMlExpressions
	// Enable support for Machine Learning in server-side expressions
	FlagMlExpressions = "mlExpressions"

	// FlagTraceQLStreaming
	// Enables response streaming of TraceQL queries of the Tempo data source
	FlagTraceQLStreaming = "traceQLStreaming"

	// FlagGrafanaAPIServer
	// Enable Kubernetes API Server for Grafana resources
	FlagGrafanaAPIServer = "grafanaAPIServer"

	// FlagFeatureToggleAdminPage
	// Enable admin page for managing feature toggles from the Grafana front-end
	FlagFeatureToggleAdminPage = "featureToggleAdminPage"

	// FlagAwsAsyncQueryCaching
	// Enable caching for async queries for Redshift and Athena. Requires that the `useCachingService` feature toggle is enabled and the datasource has caching and async query support enabled
	FlagAwsAsyncQueryCaching = "awsAsyncQueryCaching"

	// FlagSplitScopes
	// Support faster dashboard and folder search by splitting permission scopes into parts
	FlagSplitScopes = "splitScopes"

<<<<<<< HEAD
=======
	// FlagAzureMonitorDataplane
	// Adds dataplane compliant frame metadata in the Azure Monitor datasource
	FlagAzureMonitorDataplane = "azureMonitorDataplane"

	// FlagPermissionsFilterRemoveSubquery
	// Alternative permission filter implementation that does not use subqueries for fetching the dashboard folder
	FlagPermissionsFilterRemoveSubquery = "permissionsFilterRemoveSubquery"

	// FlagPrometheusConfigOverhaulAuth
	// Update the Prometheus configuration page with the new auth component
	FlagPrometheusConfigOverhaulAuth = "prometheusConfigOverhaulAuth"

	// FlagConfigurableSchedulerTick
	// Enable changing the scheduler base interval via configuration option unified_alerting.scheduler_tick_interval
	FlagConfigurableSchedulerTick = "configurableSchedulerTick"

>>>>>>> 77e7ae2a
	// FlagInfluxdbSqlSupport
	// Enable InfluxDB SQL query language support with new querying UI
	FlagInfluxdbSqlSupport = "influxdbSqlSupport"
)<|MERGE_RESOLUTION|>--- conflicted
+++ resolved
@@ -387,8 +387,6 @@
 	// Support faster dashboard and folder search by splitting permission scopes into parts
 	FlagSplitScopes = "splitScopes"
 
-<<<<<<< HEAD
-=======
 	// FlagAzureMonitorDataplane
 	// Adds dataplane compliant frame metadata in the Azure Monitor datasource
 	FlagAzureMonitorDataplane = "azureMonitorDataplane"
@@ -405,7 +403,6 @@
 	// Enable changing the scheduler base interval via configuration option unified_alerting.scheduler_tick_interval
 	FlagConfigurableSchedulerTick = "configurableSchedulerTick"
 
->>>>>>> 77e7ae2a
 	// FlagInfluxdbSqlSupport
 	// Enable InfluxDB SQL query language support with new querying UI
 	FlagInfluxdbSqlSupport = "influxdbSqlSupport"
