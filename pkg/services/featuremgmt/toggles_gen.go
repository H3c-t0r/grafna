--- conflicted
+++ resolved
@@ -415,13 +415,11 @@
 	// Changes how Alerting state manager handles execution of NoData/Error
 	FlagAlertingNoDataErrorExecution = "alertingNoDataErrorExecution"
 
-<<<<<<< HEAD
+	// FlagAngularDeprecationUI
+	// Display new Angular deprecation-related UI features
+	FlagAngularDeprecationUI = "angularDeprecationUI"
+
 	// FlagDashgpt
 	// Enable AI powered features
 	FlagDashgpt = "dashgpt"
-=======
-	// FlagAngularDeprecationUI
-	// Display new Angular deprecation-related UI features
-	FlagAngularDeprecationUI = "angularDeprecationUI"
->>>>>>> ab7e6557
 )