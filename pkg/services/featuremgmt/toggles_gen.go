// NOTE: This file was auto generated.  DO NOT EDIT DIRECTLY!
// To change feature flags, edit:
//  pkg/services/featuremgmt/registry.go
// Then run tests in:
//  pkg/services/featuremgmt/toggles_gen_test.go

package featuremgmt

const (
	// FlagTrimDefaults
	// Use cue schema to remove values that will be applied automatically
	FlagTrimDefaults = "trimDefaults"

	// FlagDisableEnvelopeEncryption
	// Disable envelope encryption (emergency only)
	FlagDisableEnvelopeEncryption = "disableEnvelopeEncryption"

	// FlagDatabaseMetrics
	// Add Prometheus metrics for database tables
	FlagDatabaseMetrics = "database_metrics"

	// FlagLiveServiceWebWorker
	// This will use a webworker thread to processes events rather than the main thread
	FlagLiveServiceWebWorker = "live-service-web-worker"

	// FlagQueryOverLive
	// Use Grafana Live WebSocket to execute backend queries
	FlagQueryOverLive = "queryOverLive"

	// FlagPanelTitleSearch
	// Search for dashboards using panel title
	FlagPanelTitleSearch = "panelTitleSearch"

	// FlagPrometheusAzureOverrideAudience
	// Experimental. Allow override default AAD audience for Azure Prometheus endpoint
	FlagPrometheusAzureOverrideAudience = "prometheusAzureOverrideAudience"

	// FlagPublicDashboards
	// Enables public access to dashboards
	FlagPublicDashboards = "publicDashboards"

	// FlagPublicDashboardsEmailSharing
	// Enables public dashboard sharing to be restricted to only allowed emails
	FlagPublicDashboardsEmailSharing = "publicDashboardsEmailSharing"

	// FlagLokiLive
	// Support WebSocket streaming for loki (early prototype)
	FlagLokiLive = "lokiLive"

	// FlagFeatureHighlights
	// Highlight Grafana Enterprise features
	FlagFeatureHighlights = "featureHighlights"

	// FlagMigrationLocking
	// Lock database during migrations
	FlagMigrationLocking = "migrationLocking"

	// FlagStorage
	// Configurable storage for dashboards, datasources, and resources
	FlagStorage = "storage"

	// FlagK8S
	// Explore native k8s integrations
	FlagK8S = "k8s"

	// FlagExploreMixedDatasource
	// Enable mixed datasource in Explore
	FlagExploreMixedDatasource = "exploreMixedDatasource"

	// FlagNewTraceView
	// Shows the new trace view design
	FlagNewTraceView = "newTraceView"

	// FlagCorrelations
	// Correlations page
	FlagCorrelations = "correlations"

	// FlagCloudWatchDynamicLabels
	// Use dynamic labels instead of alias patterns in CloudWatch datasource
	FlagCloudWatchDynamicLabels = "cloudWatchDynamicLabels"

	// FlagDatasourceQueryMultiStatus
	// Introduce HTTP 207 Multi Status for api/ds/query
	FlagDatasourceQueryMultiStatus = "datasourceQueryMultiStatus"

	// FlagTraceToMetrics
	// Enable trace to metrics links
	FlagTraceToMetrics = "traceToMetrics"

	// FlagNewDBLibrary
	// Use jmoiron/sqlx rather than xorm for a few backend services
	FlagNewDBLibrary = "newDBLibrary"

	// FlagValidateDashboardsOnSave
	// Validate dashboard JSON POSTed to api/dashboards/db
	FlagValidateDashboardsOnSave = "validateDashboardsOnSave"

	// FlagAutoMigrateOldPanels
	// Migrate old angular panels to supported versions (graph, table-old, worldmap, etc)
	FlagAutoMigrateOldPanels = "autoMigrateOldPanels"

	// FlagDisableAngular
	// Dynamic flag to disable angular at runtime. The preferred method is to set `angular_support_enabled` to `false` in the [security] settings, which allows you to change the state at runtime.
	FlagDisableAngular = "disableAngular"

	// FlagPrometheusWideSeries
	// Enable wide series responses in the Prometheus datasource
	FlagPrometheusWideSeries = "prometheusWideSeries"

	// FlagCanvasPanelNesting
	// Allow elements nesting
	FlagCanvasPanelNesting = "canvasPanelNesting"

	// FlagScenes
	// Experimental framework to build interactive dashboards
	FlagScenes = "scenes"

	// FlagDisableSecretsCompatibility
	// Disable duplicated secret storage in legacy tables
	FlagDisableSecretsCompatibility = "disableSecretsCompatibility"

	// FlagLogRequestsInstrumentedAsUnknown
	// Logs the path for requests that are instrumented as unknown
	FlagLogRequestsInstrumentedAsUnknown = "logRequestsInstrumentedAsUnknown"

	// FlagDataConnectionsConsole
	// Enables a new top-level page called Connections. This page is an experiment that provides a better experience when you install and configure data sources and other plugins.
	FlagDataConnectionsConsole = "dataConnectionsConsole"

	// FlagInternationalization
	// Enables internationalization
	FlagInternationalization = "internationalization"

	// FlagTopnav
	// Enables new top navigation and page layouts
	FlagTopnav = "topnav"

	// FlagGrpcServer
	// Run the GRPC server
	FlagGrpcServer = "grpcServer"

	// FlagEntityStore
	// SQL-based entity store (requires storage flag also)
	FlagEntityStore = "entityStore"

	// FlagCloudWatchCrossAccountQuerying
	// Enables cross-account querying in CloudWatch datasources
	FlagCloudWatchCrossAccountQuerying = "cloudWatchCrossAccountQuerying"

	// FlagRedshiftAsyncQueryDataSupport
	// Enable async query data support for Redshift
	FlagRedshiftAsyncQueryDataSupport = "redshiftAsyncQueryDataSupport"

	// FlagAthenaAsyncQueryDataSupport
	// Enable async query data support for Athena
	FlagAthenaAsyncQueryDataSupport = "athenaAsyncQueryDataSupport"

	// FlagNewPanelChromeUI
	// Show updated look and feel of grafana-ui PanelChrome: panel header, icons, and menu
	FlagNewPanelChromeUI = "newPanelChromeUI"

	// FlagShowDashboardValidationWarnings
	// Show warnings when dashboards do not validate against the schema
	FlagShowDashboardValidationWarnings = "showDashboardValidationWarnings"

	// FlagMysqlAnsiQuotes
	// Use double quotes to escape keyword in a MySQL query
	FlagMysqlAnsiQuotes = "mysqlAnsiQuotes"

	// FlagAccessControlOnCall
	// Access control primitives for OnCall
	FlagAccessControlOnCall = "accessControlOnCall"

	// FlagNestedFolders
	// Enable folder nesting
	FlagNestedFolders = "nestedFolders"

	// FlagAccessTokenExpirationCheck
	// Enable OAuth access_token expiration check and token refresh using the refresh_token
	FlagAccessTokenExpirationCheck = "accessTokenExpirationCheck"

	// FlagShowTraceId
	// Show trace ids for requests
	FlagShowTraceId = "showTraceId"

	// FlagDatasourceOnboarding
	// Enable data source onboarding page
	FlagDatasourceOnboarding = "datasourceOnboarding"

	// FlagEmptyDashboardPage
	// Enable the redesigned user interface of a dashboard page that includes no panels
	FlagEmptyDashboardPage = "emptyDashboardPage"

	// FlagSecureSocksDatasourceProxy
	// Enable secure socks tunneling for supported core datasources
	FlagSecureSocksDatasourceProxy = "secureSocksDatasourceProxy"

	// FlagAuthnService
	// Use new auth service to perform authentication
	FlagAuthnService = "authnService"

	// FlagDisablePrometheusExemplarSampling
	// Disable Prometheus exemplar sampling
	FlagDisablePrometheusExemplarSampling = "disablePrometheusExemplarSampling"

	// FlagAlertingBacktesting
	// Rule backtesting API for alerting
	FlagAlertingBacktesting = "alertingBacktesting"

	// FlagEditPanelCSVDragAndDrop
	// Enables drag and drop for CSV and Excel files
	FlagEditPanelCSVDragAndDrop = "editPanelCSVDragAndDrop"

	// FlagAlertingNoNormalState
	// Stop maintaining state of alerts that are not firing
	FlagAlertingNoNormalState = "alertingNoNormalState"

	// FlagLogsSampleInExplore
	// Enables access to the logs sample feature in Explore
	FlagLogsSampleInExplore = "logsSampleInExplore"

	// FlagLogsContextDatasourceUi
	// Allow datasource to provide custom UI for context view
	FlagLogsContextDatasourceUi = "logsContextDatasourceUi"

	// FlagLokiQuerySplitting
	// Split large interval queries into subqueries with smaller time intervals
	FlagLokiQuerySplitting = "lokiQuerySplitting"

	// FlagLokiQuerySplittingConfig
	// Give users the option to configure split durations for Loki queries
	FlagLokiQuerySplittingConfig = "lokiQuerySplittingConfig"

	// FlagIndividualCookiePreferences
	// Support overriding cookie preferences per user
	FlagIndividualCookiePreferences = "individualCookiePreferences"

	// FlagOnlyExternalOrgRoleSync
	// Prohibits a user from changing organization roles synced with external auth providers
	FlagOnlyExternalOrgRoleSync = "onlyExternalOrgRoleSync"

	// FlagTraceqlSearch
	// Enables the &#39;TraceQL Search&#39; tab for the Tempo datasource which provides a UI to generate TraceQL queries
	FlagTraceqlSearch = "traceqlSearch"

	// FlagPrometheusMetricEncyclopedia
	// Replaces the Prometheus query builder metric select option with a paginated and filterable component
	FlagPrometheusMetricEncyclopedia = "prometheusMetricEncyclopedia"

	// FlagTimeSeriesTable
	// Enable time series table transformer &amp; sparkline cell type
	FlagTimeSeriesTable = "timeSeriesTable"

	// FlagPrometheusResourceBrowserCache
	// Displays browser caching options in Prometheus data source configuration
	FlagPrometheusResourceBrowserCache = "prometheusResourceBrowserCache"

	// FlagInfluxdbBackendMigration
	// Query InfluxDB InfluxQL without the proxy
	FlagInfluxdbBackendMigration = "influxdbBackendMigration"

	// FlagClientTokenRotation
	// Replaces the current in-request token rotation so that the client initiates the rotation
	FlagClientTokenRotation = "clientTokenRotation"

	// FlagPrometheusDataplane
	// Changes responses to from Prometheus to be compliant with the dataplane specification. In particular it sets the numeric Field.Name from &#39;Value&#39; to the value of the `__name__` label when present.
	FlagPrometheusDataplane = "prometheusDataplane"

	// FlagLokiMetricDataplane
	// Changes responses from Loki to be compliant with the dataplane specification.
	FlagLokiMetricDataplane = "lokiMetricDataplane"

	// FlagAlertStateHistoryLokiSecondary
	// Enable Grafana to write alert state history to an external Loki instance in addition to Grafana annotations.
	FlagAlertStateHistoryLokiSecondary = "alertStateHistoryLokiSecondary"

	// FlagAlertStateHistoryLokiPrimary
	// Enable a remote Loki instance as the primary source for state history reads.
	FlagAlertStateHistoryLokiPrimary = "alertStateHistoryLokiPrimary"

	// FlagAlertStateHistoryLokiOnly
	// Disable Grafana alerts from emitting annotations when a remote Loki instance is available.
	FlagAlertStateHistoryLokiOnly = "alertStateHistoryLokiOnly"

	// FlagDisableSSEDataplane
	// Disables dataplane specific processing in server side expressions.
	FlagDisableSSEDataplane = "disableSSEDataplane"

	// FlagUnifiedRequestLog
	// Writes error logs to the request logger
	FlagUnifiedRequestLog = "unifiedRequestLog"

	// FlagRenderAuthJWT
	// Uses JWT-based auth for rendering instead of relying on remote cache
	FlagRenderAuthJWT = "renderAuthJWT"

	// FlagPyroscopeFlameGraph
	// Changes flame graph to pyroscope one
	FlagPyroscopeFlameGraph = "pyroscopeFlameGraph"

	// FlagExternalServiceAuth
	// Starts an OAuth2 authentication provider for external services
	FlagExternalServiceAuth = "externalServiceAuth"

	// FlagDataplaneFrontendFallback
	// Support dataplane contract field name change for transformations and field name matchers where the name is different
	FlagDataplaneFrontendFallback = "dataplaneFrontendFallback"

<<<<<<< HEAD
	// FlagSqlDatasourceDatabaseSelection
	// Disables dataset dropdown in the QueryEditor if previous dataset has already been configured
	FlagSqlDatasourceDatabaseSelection = "sqlDatasourceDatabaseSelection"
=======
	// FlagUseCachingService
	// When turned on, the new query and resource caching implementation using a wire service inject will be used in place of the previous middleware implementation
	FlagUseCachingService = "useCachingService"

	// FlagEnableElasticsearchBackendQuerying
	// Enable the processing of queries and responses in the Elasticsearch data source through backend
	FlagEnableElasticsearchBackendQuerying = "enableElasticsearchBackendQuerying"

	// FlagAuthenticationConfigUI
	// Enables authentication configuration UI
	FlagAuthenticationConfigUI = "authenticationConfigUI"

	// FlagAdvancedDataSourcePicker
	// Enable a new data source picker with contextual information, recently used order, CSV upload and advanced mode
	FlagAdvancedDataSourcePicker = "advancedDataSourcePicker"
>>>>>>> 9665b3af
)<|MERGE_RESOLUTION|>--- conflicted
+++ resolved
@@ -307,11 +307,6 @@
 	// Support dataplane contract field name change for transformations and field name matchers where the name is different
 	FlagDataplaneFrontendFallback = "dataplaneFrontendFallback"
 
-<<<<<<< HEAD
-	// FlagSqlDatasourceDatabaseSelection
-	// Disables dataset dropdown in the QueryEditor if previous dataset has already been configured
-	FlagSqlDatasourceDatabaseSelection = "sqlDatasourceDatabaseSelection"
-=======
 	// FlagUseCachingService
 	// When turned on, the new query and resource caching implementation using a wire service inject will be used in place of the previous middleware implementation
 	FlagUseCachingService = "useCachingService"
@@ -327,5 +322,4 @@
 	// FlagAdvancedDataSourcePicker
 	// Enable a new data source picker with contextual information, recently used order, CSV upload and advanced mode
 	FlagAdvancedDataSourcePicker = "advancedDataSourcePicker"
->>>>>>> 9665b3af
 )