// NOTE: This file was auto generated.  DO NOT EDIT DIRECTLY!
// To change feature flags, edit:
//  pkg/services/featuremgmt/registry.go
// Then run tests in:
//  pkg/services/featuremgmt/toggles_gen_test.go

package featuremgmt

const (
	// FlagTrimDefaults
	// Use cue schema to remove values that will be applied automatically
	FlagTrimDefaults = "trimDefaults"

	// FlagDisableEnvelopeEncryption
	// Disable envelope encryption (emergency only)
	FlagDisableEnvelopeEncryption = "disableEnvelopeEncryption"

	// FlagLiveServiceWebWorker
	// This will use a webworker thread to processes events rather than the main thread
	FlagLiveServiceWebWorker = "live-service-web-worker"

	// FlagQueryOverLive
	// Use Grafana Live WebSocket to execute backend queries
	FlagQueryOverLive = "queryOverLive"

	// FlagPanelTitleSearch
	// Search for dashboards using panel title
	FlagPanelTitleSearch = "panelTitleSearch"

	// FlagPrometheusAzureOverrideAudience
	// Experimental. Allow override default AAD audience for Azure Prometheus endpoint
	FlagPrometheusAzureOverrideAudience = "prometheusAzureOverrideAudience"

	// FlagPublicDashboards
	// Enables public access to dashboards
	FlagPublicDashboards = "publicDashboards"

	// FlagPublicDashboardsEmailSharing
	// Enables public dashboard sharing to be restricted to only allowed emails
	FlagPublicDashboardsEmailSharing = "publicDashboardsEmailSharing"

	// FlagLokiExperimentalStreaming
	// Support new streaming approach for loki (prototype, needs special loki build)
	FlagLokiExperimentalStreaming = "lokiExperimentalStreaming"

	// FlagFeatureHighlights
	// Highlight Grafana Enterprise features
	FlagFeatureHighlights = "featureHighlights"

	// FlagMigrationLocking
	// Lock database during migrations
	FlagMigrationLocking = "migrationLocking"

	// FlagStorage
	// Configurable storage for dashboards, datasources, and resources
	FlagStorage = "storage"

	// FlagExploreMixedDatasource
	// Enable mixed datasource in Explore
	FlagExploreMixedDatasource = "exploreMixedDatasource"

	// FlagNewTraceViewHeader
	// Shows the new trace view header
	FlagNewTraceViewHeader = "newTraceViewHeader"

	// FlagCorrelations
	// Correlations page
	FlagCorrelations = "correlations"

	// FlagDatasourceQueryMultiStatus
	// Introduce HTTP 207 Multi Status for api/ds/query
	FlagDatasourceQueryMultiStatus = "datasourceQueryMultiStatus"

	// FlagTraceToMetrics
	// Enable trace to metrics links
	FlagTraceToMetrics = "traceToMetrics"

	// FlagNewDBLibrary
	// Use jmoiron/sqlx rather than xorm for a few backend services
	FlagNewDBLibrary = "newDBLibrary"

	// FlagValidateDashboardsOnSave
	// Validate dashboard JSON POSTed to api/dashboards/db
	FlagValidateDashboardsOnSave = "validateDashboardsOnSave"

	// FlagAutoMigrateOldPanels
	// Migrate old angular panels to supported versions (graph, table-old, worldmap, etc)
	FlagAutoMigrateOldPanels = "autoMigrateOldPanels"

	// FlagDisableAngular
	// Dynamic flag to disable angular at runtime. The preferred method is to set `angular_support_enabled` to `false` in the [security] settings, which allows you to change the state at runtime.
	FlagDisableAngular = "disableAngular"

	// FlagPrometheusWideSeries
	// Enable wide series responses in the Prometheus datasource
	FlagPrometheusWideSeries = "prometheusWideSeries"

	// FlagCanvasPanelNesting
	// Allow elements nesting
	FlagCanvasPanelNesting = "canvasPanelNesting"

	// FlagScenes
	// Experimental framework to build interactive dashboards
	FlagScenes = "scenes"

	// FlagDisableSecretsCompatibility
	// Disable duplicated secret storage in legacy tables
	FlagDisableSecretsCompatibility = "disableSecretsCompatibility"

	// FlagLogRequestsInstrumentedAsUnknown
	// Logs the path for requests that are instrumented as unknown
	FlagLogRequestsInstrumentedAsUnknown = "logRequestsInstrumentedAsUnknown"

	// FlagDataConnectionsConsole
	// Enables a new top-level page called Connections. This page is an experiment that provides a better experience when you install and configure data sources and other plugins.
	FlagDataConnectionsConsole = "dataConnectionsConsole"

	// FlagTopnav
	// Enables new top navigation and page layouts
	FlagTopnav = "topnav"

	// FlagGrpcServer
	// Run the GRPC server
	FlagGrpcServer = "grpcServer"

	// FlagEntityStore
	// SQL-based entity store (requires storage flag also)
	FlagEntityStore = "entityStore"

	// FlagCloudWatchCrossAccountQuerying
	// Enables cross-account querying in CloudWatch datasources
	FlagCloudWatchCrossAccountQuerying = "cloudWatchCrossAccountQuerying"

	// FlagRedshiftAsyncQueryDataSupport
	// Enable async query data support for Redshift
	FlagRedshiftAsyncQueryDataSupport = "redshiftAsyncQueryDataSupport"

	// FlagAthenaAsyncQueryDataSupport
	// Enable async query data support for Athena
	FlagAthenaAsyncQueryDataSupport = "athenaAsyncQueryDataSupport"

	// FlagNewPanelChromeUI
	// Show updated look and feel of grafana-ui PanelChrome: panel header, icons, and menu
	FlagNewPanelChromeUI = "newPanelChromeUI"

	// FlagShowDashboardValidationWarnings
	// Show warnings when dashboards do not validate against the schema
	FlagShowDashboardValidationWarnings = "showDashboardValidationWarnings"

	// FlagMysqlAnsiQuotes
	// Use double quotes to escape keyword in a MySQL query
	FlagMysqlAnsiQuotes = "mysqlAnsiQuotes"

	// FlagAccessControlOnCall
	// Access control primitives for OnCall
	FlagAccessControlOnCall = "accessControlOnCall"

	// FlagNestedFolders
	// Enable folder nesting
	FlagNestedFolders = "nestedFolders"

	// FlagNestedFolderPicker
	// Enables the still in-development new folder picker to support nested folders
	FlagNestedFolderPicker = "nestedFolderPicker"

	// FlagAccessTokenExpirationCheck
	// Enable OAuth access_token expiration check and token refresh using the refresh_token
	FlagAccessTokenExpirationCheck = "accessTokenExpirationCheck"

	// FlagShowTraceId
	// Show trace ids for requests
	FlagShowTraceId = "showTraceId"

	// FlagEmptyDashboardPage
	// Enable the redesigned user interface of a dashboard page that includes no panels
	FlagEmptyDashboardPage = "emptyDashboardPage"

	// FlagDisablePrometheusExemplarSampling
	// Disable Prometheus exemplar sampling
	FlagDisablePrometheusExemplarSampling = "disablePrometheusExemplarSampling"

	// FlagAlertingBacktesting
	// Rule backtesting API for alerting
	FlagAlertingBacktesting = "alertingBacktesting"

	// FlagEditPanelCSVDragAndDrop
	// Enables drag and drop for CSV and Excel files
	FlagEditPanelCSVDragAndDrop = "editPanelCSVDragAndDrop"

	// FlagAlertingNoNormalState
	// Stop maintaining state of alerts that are not firing
	FlagAlertingNoNormalState = "alertingNoNormalState"

	// FlagLogsSampleInExplore
	// Enables access to the logs sample feature in Explore
	FlagLogsSampleInExplore = "logsSampleInExplore"

	// FlagLogsContextDatasourceUi
	// Allow datasource to provide custom UI for context view
	FlagLogsContextDatasourceUi = "logsContextDatasourceUi"

	// FlagLokiQuerySplitting
	// Split large interval queries into subqueries with smaller time intervals
	FlagLokiQuerySplitting = "lokiQuerySplitting"

	// FlagLokiQuerySplittingConfig
	// Give users the option to configure split durations for Loki queries
	FlagLokiQuerySplittingConfig = "lokiQuerySplittingConfig"

	// FlagIndividualCookiePreferences
	// Support overriding cookie preferences per user
	FlagIndividualCookiePreferences = "individualCookiePreferences"

	// FlagOnlyExternalOrgRoleSync
	// Prohibits a user from changing organization roles synced with external auth providers
	FlagOnlyExternalOrgRoleSync = "onlyExternalOrgRoleSync"

	// FlagTraceqlSearch
	// Enables the &#39;TraceQL Search&#39; tab for the Tempo datasource which provides a UI to generate TraceQL queries
	FlagTraceqlSearch = "traceqlSearch"

	// FlagPrometheusMetricEncyclopedia
	// Adds the metrics explorer component to the Prometheus query builder as an option in metric select
	FlagPrometheusMetricEncyclopedia = "prometheusMetricEncyclopedia"

	// FlagTimeSeriesTable
	// Enable time series table transformer &amp; sparkline cell type
	FlagTimeSeriesTable = "timeSeriesTable"

	// FlagPrometheusResourceBrowserCache
	// Displays browser caching options in Prometheus data source configuration
	FlagPrometheusResourceBrowserCache = "prometheusResourceBrowserCache"

	// FlagInfluxdbBackendMigration
	// Query InfluxDB InfluxQL without the proxy
	FlagInfluxdbBackendMigration = "influxdbBackendMigration"

	// FlagClientTokenRotation
	// Replaces the current in-request token rotation so that the client initiates the rotation
	FlagClientTokenRotation = "clientTokenRotation"

	// FlagPrometheusDataplane
	// Changes responses to from Prometheus to be compliant with the dataplane specification. In particular it sets the numeric Field.Name from &#39;Value&#39; to the value of the `__name__` label when present.
	FlagPrometheusDataplane = "prometheusDataplane"

	// FlagLokiMetricDataplane
	// Changes metric responses from Loki to be compliant with the dataplane specification.
	FlagLokiMetricDataplane = "lokiMetricDataplane"

	// FlagLokiLogsDataplane
	// Changes logs responses from Loki to be compliant with the dataplane specification.
	FlagLokiLogsDataplane = "lokiLogsDataplane"

	// FlagDataplaneFrontendFallback
	// Support dataplane contract field name change for transformations and field name matchers where the name is different
	FlagDataplaneFrontendFallback = "dataplaneFrontendFallback"

	// FlagDisableSSEDataplane
	// Disables dataplane specific processing in server side expressions.
	FlagDisableSSEDataplane = "disableSSEDataplane"

	// FlagAlertStateHistoryLokiSecondary
	// Enable Grafana to write alert state history to an external Loki instance in addition to Grafana annotations.
	FlagAlertStateHistoryLokiSecondary = "alertStateHistoryLokiSecondary"

	// FlagAlertingNotificationsPoliciesMatchingInstances
	// Enables the preview of matching instances for notification policies
	FlagAlertingNotificationsPoliciesMatchingInstances = "alertingNotificationsPoliciesMatchingInstances"

	// FlagAlertStateHistoryLokiPrimary
	// Enable a remote Loki instance as the primary source for state history reads.
	FlagAlertStateHistoryLokiPrimary = "alertStateHistoryLokiPrimary"

	// FlagAlertStateHistoryLokiOnly
	// Disable Grafana alerts from emitting annotations when a remote Loki instance is available.
	FlagAlertStateHistoryLokiOnly = "alertStateHistoryLokiOnly"

	// FlagUnifiedRequestLog
	// Writes error logs to the request logger
	FlagUnifiedRequestLog = "unifiedRequestLog"

	// FlagRenderAuthJWT
	// Uses JWT-based auth for rendering instead of relying on remote cache
	FlagRenderAuthJWT = "renderAuthJWT"

	// FlagPyroscopeFlameGraph
	// Changes flame graph to pyroscope one
	FlagPyroscopeFlameGraph = "pyroscopeFlameGraph"

	// FlagExternalServiceAuth
	// Starts an OAuth2 authentication provider for external services
	FlagExternalServiceAuth = "externalServiceAuth"

	// FlagRefactorVariablesTimeRange
	// Refactor time range variables flow to reduce number of API calls made when query variables are chained
	FlagRefactorVariablesTimeRange = "refactorVariablesTimeRange"

	// FlagUseCachingService
	// When turned on, the new query and resource caching implementation using a wire service inject will be used in place of the previous middleware implementation
	FlagUseCachingService = "useCachingService"

	// FlagEnableElasticsearchBackendQuerying
	// Enable the processing of queries and responses in the Elasticsearch data source through backend
	FlagEnableElasticsearchBackendQuerying = "enableElasticsearchBackendQuerying"

	// FlagAdvancedDataSourcePicker
	// Enable a new data source picker with contextual information, recently used order and advanced mode
	FlagAdvancedDataSourcePicker = "advancedDataSourcePicker"

	// FlagFaroDatasourceSelector
	// Enable the data source selector within the Frontend Apps section of the Frontend Observability
	FlagFaroDatasourceSelector = "faroDatasourceSelector"

	// FlagEnableDatagridEditing
	// Enables the edit functionality in the datagrid panel
	FlagEnableDatagridEditing = "enableDatagridEditing"

	// FlagDataSourcePageHeader
	// Apply new pageHeader UI in data source edit page
	FlagDataSourcePageHeader = "dataSourcePageHeader"

	// FlagExtraThemes
	// Enables extra themes
	FlagExtraThemes = "extraThemes"

	// FlagLokiPredefinedOperations
	// Adds predefined query operations to Loki query editor
	FlagLokiPredefinedOperations = "lokiPredefinedOperations"

	// FlagPluginsFrontendSandbox
	// Enables the plugins frontend sandbox
	FlagPluginsFrontendSandbox = "pluginsFrontendSandbox"

	// FlagDashboardEmbed
	// Allow embedding dashboard for external use in Code editors
	FlagDashboardEmbed = "dashboardEmbed"

	// FlagFrontendSandboxMonitorOnly
	// Enables monitor only in the plugin frontend sandbox (if enabled)
	FlagFrontendSandboxMonitorOnly = "frontendSandboxMonitorOnly"

	// FlagSqlDatasourceDatabaseSelection
	// Enables previous SQL data source dataset dropdown behavior
	FlagSqlDatasourceDatabaseSelection = "sqlDatasourceDatabaseSelection"

	// FlagCloudWatchLogsMonacoEditor
	// Enables the Monaco editor for CloudWatch Logs queries
	FlagCloudWatchLogsMonacoEditor = "cloudWatchLogsMonacoEditor"

	// FlagExploreScrollableLogsContainer
	// Improves the scrolling behavior of logs in Explore
	FlagExploreScrollableLogsContainer = "exploreScrollableLogsContainer"

	// FlagRecordedQueriesMulti
	// Enables writing multiple items from a single query within Recorded Queries
	FlagRecordedQueriesMulti = "recordedQueriesMulti"

	// FlagPluginsDynamicAngularDetectionPatterns
	// Enables fetching Angular detection patterns for plugins from GCOM and fallback to hardcoded ones
	FlagPluginsDynamicAngularDetectionPatterns = "pluginsDynamicAngularDetectionPatterns"

	// FlagAlertingLokiRangeToInstant
	// Rewrites eligible loki range queries to instant queries
	FlagAlertingLokiRangeToInstant = "alertingLokiRangeToInstant"

	// FlagElasticToggleableFilters
	// Enable support to toggle filters off from the query through the Logs Details component
	FlagElasticToggleableFilters = "elasticToggleableFilters"

	// FlagVizAndWidgetSplit
	// Split panels between vizualizations and widgets
	FlagVizAndWidgetSplit = "vizAndWidgetSplit"

	// FlagPrometheusIncrementalQueryInstrumentation
	// Adds RudderStack events to incremental queries
	FlagPrometheusIncrementalQueryInstrumentation = "prometheusIncrementalQueryInstrumentation"

	// FlagLogsExploreTableVisualisation
	// A table visualisation for logs in Explore
	FlagLogsExploreTableVisualisation = "logsExploreTableVisualisation"

	// FlagAwsDatasourcesTempCredentials
	// Support temporary security credentials in AWS plugins for Grafana Cloud customers
	FlagAwsDatasourcesTempCredentials = "awsDatasourcesTempCredentials"

	// FlagTransformationsRedesign
	// Enables the transformations redesign
	FlagTransformationsRedesign = "transformationsRedesign"

	// FlagMlExpressions
	// Enable support for Machine Learning in server-side expressions
	FlagMlExpressions = "mlExpressions"

<<<<<<< HEAD
	// FlagGrafanaAPIServer
	// Enable Kubernetes API Server for Grafana resources
	FlagGrafanaAPIServer = "grafanaAPIServer"
=======
	// FlagDisableTraceQLStreaming
	// Disables the option to stream the response of TraceQL queries of the Tempo data source
	FlagDisableTraceQLStreaming = "disableTraceQLStreaming"
>>>>>>> c4be5cd7
)<|MERGE_RESOLUTION|>--- conflicted
+++ resolved
@@ -391,13 +391,11 @@
 	// Enable support for Machine Learning in server-side expressions
 	FlagMlExpressions = "mlExpressions"
 
-<<<<<<< HEAD
+	// FlagDisableTraceQLStreaming
+	// Disables the option to stream the response of TraceQL queries of the Tempo data source
+	FlagDisableTraceQLStreaming = "disableTraceQLStreaming"
+
 	// FlagGrafanaAPIServer
 	// Enable Kubernetes API Server for Grafana resources
 	FlagGrafanaAPIServer = "grafanaAPIServer"
-=======
-	// FlagDisableTraceQLStreaming
-	// Disables the option to stream the response of TraceQL queries of the Tempo data source
-	FlagDisableTraceQLStreaming = "disableTraceQLStreaming"
->>>>>>> c4be5cd7
 )