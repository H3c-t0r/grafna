--- conflicted
+++ resolved
@@ -63,13 +63,8 @@
 }
 
 func ProvideService(plugCtxProvider *plugincontext.Provider, cfg *setting.Cfg, routeRegister routing.RouteRegister,
-<<<<<<< HEAD
-	logsService *cloudwatch.LogsService, pluginManager *manager.PluginManager, cacheService *localcache.CacheService,
+	logsService *cloudwatch.LogsService, pluginStore plugins.Store, cacheService *localcache.CacheService,
 	dataSourceCache datasources.CacheService, sqlStore *sqlstore.SQLStore, encService encryption.Service,
-=======
-	logsService *cloudwatch.LogsService, pluginStore plugins.Store, cacheService *localcache.CacheService,
-	dataSourceCache datasources.CacheService, sqlStore *sqlstore.SQLStore,
->>>>>>> ab3ba474
 	usageStatsService usagestats.Service) (*GrafanaLive, error) {
 	g := &GrafanaLive{
 		Cfg:                   cfg,
@@ -374,11 +369,8 @@
 	CacheService          *localcache.CacheService
 	DataSourceCache       datasources.CacheService
 	SQLStore              *sqlstore.SQLStore
-<<<<<<< HEAD
 	EncryptionService     encryption.Service
-=======
 	pluginStore           plugins.Store
->>>>>>> ab3ba474
 
 	node         *centrifuge.Node
 	surveyCaller *survey.Caller
