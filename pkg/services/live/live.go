package live

import (
	"context"
	"fmt"
	"net/http"
	"strconv"
	"sync"
	"time"

	"github.com/grafana/grafana/pkg/api/dtos"
	"github.com/grafana/grafana/pkg/api/response"
	"github.com/grafana/grafana/pkg/api/routing"
	"github.com/grafana/grafana/pkg/infra/log"
	"github.com/grafana/grafana/pkg/models"
	"github.com/grafana/grafana/pkg/plugins/manager"
	"github.com/grafana/grafana/pkg/plugins/plugincontext"
	"github.com/grafana/grafana/pkg/registry"
	"github.com/grafana/grafana/pkg/services/datasources"
	"github.com/grafana/grafana/pkg/services/live/database"
	"github.com/grafana/grafana/pkg/services/live/features"
	"github.com/grafana/grafana/pkg/services/live/runstream"
	"github.com/grafana/grafana/pkg/services/sqlstore"
	"github.com/grafana/grafana/pkg/services/sqlstore/migrator"
	"github.com/grafana/grafana/pkg/setting"
	"github.com/grafana/grafana/pkg/tsdb/cloudwatch"
	"github.com/grafana/grafana/pkg/util"

	"github.com/centrifugal/centrifuge"
	"github.com/grafana/grafana-plugin-sdk-go/backend"
	"github.com/grafana/grafana-plugin-sdk-go/data"
	"github.com/grafana/grafana-plugin-sdk-go/live"
)

var (
	logger   = log.New("live")
	loggerCF = log.New("live.centrifuge")
)

func init() {
	registry.RegisterServiceWithPriority(NewGrafanaLive(), registry.Low)
}

func NewGrafanaLive() *GrafanaLive {
	return &GrafanaLive{
		channels:   make(map[string]models.ChannelHandler),
		channelsMu: sync.RWMutex{},
		GrafanaScope: CoreGrafanaScope{
			Features: make(map[string]models.ChannelHandlerFactory),
		},
	}
}

// CoreGrafanaScope list of core features
type CoreGrafanaScope struct {
	Features map[string]models.ChannelHandlerFactory

	// The generic service to advertise dashboard changes
	Dashboards models.DashboardActivityChannel
}

// GrafanaLive pretends to be the server
type GrafanaLive struct {
	PluginContextProvider *plugincontext.Provider  `inject:""`
	Cfg                   *setting.Cfg             `inject:""`
	RouteRegister         routing.RouteRegister    `inject:""`
	LogsService           *cloudwatch.LogsService  `inject:""`
	PluginManager         *manager.PluginManager   `inject:""`
	DatasourceCache       datasources.CacheService `inject:""`
	SQLStore              *sqlstore.SQLStore       `inject:""`

	node *centrifuge.Node

	// The websocket handler
	WebsocketHandler interface{}

	// Full channel handler
	channels   map[string]models.ChannelHandler
	channelsMu sync.RWMutex

	// The core internal features
	GrafanaScope CoreGrafanaScope

	ManagedStreamRunner *ManagedStreamRunner

	contextGetter    *pluginContextGetter
	runStreamManager *runstream.Manager
	storage          *database.Storage
}

func (g *GrafanaLive) getStreamPlugin(pluginID string) (backend.StreamHandler, error) {
	plugin, ok := g.PluginManager.BackendPluginManager.Get(pluginID)
	if !ok {
		return nil, fmt.Errorf("plugin not found: %s", pluginID)
	}
	streamHandler, ok := plugin.(backend.StreamHandler)
	if !ok {
		return nil, fmt.Errorf("%s plugin does not implement StreamHandler: %#v", pluginID, plugin)
	}
	return streamHandler, nil
}

// AddMigration defines database migrations.
// This is an implementation of registry.DatabaseMigrator.
func (g *GrafanaLive) AddMigration(mg *migrator.Migrator) {
	if !g.IsEnabled() {
		return
	}
	database.AddLiveChannelMigrations(mg)
}

func (g *GrafanaLive) Run(ctx context.Context) error {
	if g.runStreamManager != nil {
		// Only run stream manager if GrafanaLive properly initialized.
		return g.runStreamManager.Run(ctx)
	}
	return nil
}

// Init initializes Live service.
// Required to implement the registry.Service interface.
func (g *GrafanaLive) Init() error {
	logger.Debug("GrafanaLive initialization")

	if !g.IsEnabled() {
		logger.Debug("GrafanaLive feature not enabled, skipping initialization")
		return nil
	}

	// We use default config here as starting point. Default config contains
	// reasonable values for available options.
	cfg := centrifuge.DefaultConfig

	// cfg.LogLevel = centrifuge.LogLevelDebug
	cfg.LogHandler = handleLog
	cfg.LogLevel = centrifuge.LogLevelError

	// Node is the core object in Centrifuge library responsible for many useful
	// things. For example Node allows to publish messages to channels from server
	// side with its Publish method.
	node, err := centrifuge.New(cfg)
	if err != nil {
		return err
	}
	g.node = node

	g.contextGetter = newPluginContextGetter(g.PluginContextProvider)
	packetSender := newPluginPacketSender(node)
	presenceGetter := newPluginPresenceGetter(node)
	g.runStreamManager = runstream.NewManager(packetSender, presenceGetter)

	// Initialize the main features
	dash := &features.DashboardHandler{
		Publisher:   g.Publish,
		ClientCount: g.ClientCount,
	}
	g.storage = database.NewStorage(g.SQLStore)
	g.GrafanaScope.Dashboards = dash
	g.GrafanaScope.Features["dashboard"] = dash
	g.GrafanaScope.Features["broadcast"] = features.NewBroadcastRunner(g.storage)

	g.ManagedStreamRunner = NewManagedStreamRunner(g.Publish)

	// Set ConnectHandler called when client successfully connected to Node. Your code
	// inside handler must be synchronized since it will be called concurrently from
	// different goroutines (belonging to different client connections). This is also
	// true for other event handlers.
	node.OnConnect(func(client *centrifuge.Client) {
		logger.Debug("Client connected", "user", client.UserID(), "client", client.ID())
		connectedAt := time.Now()

		client.OnSubscribe(func(e centrifuge.SubscribeEvent, cb centrifuge.SubscribeCallback) {
			logger.Debug("Client wants to subscribe", "user", client.UserID(), "client", client.ID(), "channel", e.Channel)
			user, ok := getContextSignedUser(client.Context())
			if !ok {
				logger.Error("Unauthenticated live connection")
				cb(centrifuge.SubscribeReply{}, centrifuge.ErrorInternal)
				return
			}
			handler, addr, err := g.GetChannelHandler(user, e.Channel)
			if err != nil {
				logger.Error("Error getting channel handler", "user", client.UserID(), "client", client.ID(), "channel", e.Channel, "error", err)
				cb(centrifuge.SubscribeReply{}, err)
			} else {
				reply, status, err := handler.OnSubscribe(client.Context(), user, models.SubscribeEvent{
					Channel: e.Channel,
					Path:    addr.Path,
				})
				if err != nil {
					logger.Error("Error calling channel handler subscribe", "user", client.UserID(), "client", client.ID(), "channel", e.Channel, "error", err)
					cb(centrifuge.SubscribeReply{}, centrifuge.ErrorInternal)
					return
				}
				if status != backend.SubscribeStreamStatusOK {
					// using HTTP error codes for WS errors too.
					code, text := subscribeStatusToHTTPError(status)
					logger.Debug("Return custom subscribe error", "user", client.UserID(), "client", client.ID(), "channel", e.Channel, "code", code)
					cb(centrifuge.SubscribeReply{}, &centrifuge.Error{Code: uint32(code), Message: text})
					return
				}
				logger.Debug("Client subscribed", "user", client.UserID(), "client", client.ID(), "channel", e.Channel)
				cb(centrifuge.SubscribeReply{
					Options: centrifuge.SubscribeOptions{
						Presence:  reply.Presence,
						JoinLeave: reply.JoinLeave,
						Recover:   reply.Recover,
						Data:      reply.Data,
					},
				}, nil)
			}
		})

		// Called when a client publishes to the websocket channel.
		// In general, we should prefer writing to the HTTP API, but this
		// allows some simple prototypes to work quickly.
		client.OnPublish(func(e centrifuge.PublishEvent, cb centrifuge.PublishCallback) {
			logger.Debug("Client wants to publish", "user", client.UserID(), "client", client.ID(), "channel", e.Channel)
			user, ok := getContextSignedUser(client.Context())
			if !ok {
				logger.Error("Unauthenticated live connection")
				cb(centrifuge.PublishReply{}, centrifuge.ErrorInternal)
				return
			}
			handler, addr, err := g.GetChannelHandler(user, e.Channel)
			if err != nil {
				logger.Error("Error getting channel handler", "user", client.UserID(), "client", client.ID(), "channel", e.Channel, "error", err)
				cb(centrifuge.PublishReply{}, err)
			} else {
				reply, status, err := handler.OnPublish(client.Context(), user, models.PublishEvent{
					Channel: e.Channel,
					Path:    addr.Path,
					Data:    e.Data,
				})
				if err != nil {
					logger.Error("Error calling channel handler publish", "user", client.UserID(), "client", client.ID(), "channel", e.Channel, "error", err)
					cb(centrifuge.PublishReply{}, centrifuge.ErrorInternal)
					return
				}
				if status != backend.PublishStreamStatusOK {
					// using HTTP error codes for WS errors too.
					code, text := publishStatusToHTTPError(status)
					logger.Debug("Return custom publish error", "user", client.UserID(), "client", client.ID(), "channel", e.Channel, "code", code)
					cb(centrifuge.PublishReply{}, &centrifuge.Error{Code: uint32(code), Message: text})
					return
				}
				centrifugeReply := centrifuge.PublishReply{
					Options: centrifuge.PublishOptions{
						HistorySize: reply.HistorySize,
						HistoryTTL:  reply.HistoryTTL,
					},
				}
				if reply.Data != nil {
					result, err := g.node.Publish(e.Channel, reply.Data)
					if err != nil {
						logger.Error("Error publishing", "user", client.UserID(), "client", client.ID(), "channel", e.Channel, "error", err)
						cb(centrifuge.PublishReply{}, centrifuge.ErrorInternal)
						return
					}
					centrifugeReply.Result = &result
				}
				logger.Debug("Publication successful", "user", client.UserID(), "client", client.ID(), "channel", e.Channel)
				cb(centrifugeReply, nil)
			}
		})

		client.OnDisconnect(func(_ centrifuge.DisconnectEvent) {
			logger.Debug("Client disconnected", "user", client.UserID(), "client", client.ID(), "elapsed", time.Since(connectedAt))
		})
	})

	// Run node. This method does not block.
	if err := node.Run(); err != nil {
		return err
	}

	// Use a pure websocket transport.
	wsHandler := centrifuge.NewWebsocketHandler(node, centrifuge.WebsocketConfig{
		ReadBufferSize:  1024,
		WriteBufferSize: 1024,
	})

	g.WebsocketHandler = func(ctx *models.ReqContext) {
		user := ctx.SignedInUser
		if user == nil {
			ctx.Resp.WriteHeader(401)
			return
		}

		// Centrifuge expects Credentials in context with a current user ID.
		cred := &centrifuge.Credentials{
			UserID: fmt.Sprintf("%d", user.UserId),
		}
		newCtx := centrifuge.SetCredentials(ctx.Req.Context(), cred)
		newCtx = setContextSignedUser(newCtx, user)
		newCtx = setContextValues(newCtx, ctx.Req.URL.Query())

		r := ctx.Req.Request
		r = r.WithContext(newCtx) // Set a user ID.

		wsHandler.ServeHTTP(ctx.Resp, r)
	}

	g.RouteRegister.Get("/live/ws", g.WebsocketHandler)

	return nil
}

func subscribeStatusToHTTPError(status backend.SubscribeStreamStatus) (int, string) {
	switch status {
	case backend.SubscribeStreamStatusNotFound:
		return http.StatusNotFound, http.StatusText(http.StatusNotFound)
	case backend.SubscribeStreamStatusPermissionDenied:
		return http.StatusForbidden, http.StatusText(http.StatusForbidden)
	default:
		log.Warn("unknown subscribe status", "status", status)
		return http.StatusInternalServerError, http.StatusText(http.StatusInternalServerError)
	}
}

func publishStatusToHTTPError(status backend.PublishStreamStatus) (int, string) {
	switch status {
	case backend.PublishStreamStatusNotFound:
		return http.StatusNotFound, http.StatusText(http.StatusNotFound)
	case backend.PublishStreamStatusPermissionDenied:
		return http.StatusForbidden, http.StatusText(http.StatusForbidden)
	default:
		log.Warn("unknown publish status", "status", status)
		return http.StatusInternalServerError, http.StatusText(http.StatusInternalServerError)
	}
}

// GetChannelHandler gives thread-safe access to the channel.
func (g *GrafanaLive) GetChannelHandler(user *models.SignedInUser, channel string) (models.ChannelHandler, live.Channel, error) {
	// Parse the identifier ${scope}/${namespace}/${path}
	addr := live.ParseChannel(channel)
	if !addr.IsValid() {
		return nil, live.Channel{}, fmt.Errorf("invalid channel: %q", channel)
	}

	g.channelsMu.RLock()
	c, ok := g.channels[channel]
	g.channelsMu.RUnlock() // defer? but then you can't lock further down
	if ok {
		logger.Debug("Found cached channel handler", "channel", channel)
		return c, addr, nil
	}

	g.channelsMu.Lock()
	defer g.channelsMu.Unlock()
	c, ok = g.channels[channel] // may have filled in while locked
	if ok {
		logger.Debug("Found cached channel handler", "channel", channel)
		return c, addr, nil
	}

	getter, err := g.GetChannelHandlerFactory(user, addr.Scope, addr.Namespace)
	if err != nil {
		return nil, addr, fmt.Errorf("error getting channel handler factory: %w", err)
	}

	// First access will initialize.
	c, err = getter.GetHandlerForPath(addr.Path)
	if err != nil {
		return nil, addr, fmt.Errorf("error getting handler for path: %w", err)
	}

	logger.Info("Initialized channel handler", "channel", channel, "address", addr)
	g.channels[channel] = c
	return c, addr, nil
}

// GetChannelHandlerFactory gets a ChannelHandlerFactory for a namespace.
// It gives thread-safe access to the channel.
func (g *GrafanaLive) GetChannelHandlerFactory(user *models.SignedInUser, scope string, namespace string) (models.ChannelHandlerFactory, error) {
	switch scope {
	case live.ScopeGrafana:
		return g.handleGrafanaScope(user, namespace)
	case live.ScopePlugin:
		return g.handlePluginScope(user, namespace)
	case live.ScopeDatasource:
		return g.handleDatasourceScope(user, namespace)
	case live.ScopeStream:
		return g.handleStreamScope(user, namespace)
	case live.ScopePush:
		return g.handlePushScope(user, namespace)
	default:
		return nil, fmt.Errorf("invalid scope: %q", scope)
	}
}

func (g *GrafanaLive) handleGrafanaScope(_ *models.SignedInUser, namespace string) (models.ChannelHandlerFactory, error) {
	if p, ok := g.GrafanaScope.Features[namespace]; ok {
		return p, nil
	}
	return nil, fmt.Errorf("unknown feature: %q", namespace)
}

func (g *GrafanaLive) handlePluginScope(_ *models.SignedInUser, namespace string) (models.ChannelHandlerFactory, error) {
	// Temporary hack until we have a more generic solution later on
	if namespace == "cloudwatch" {
		return &cloudwatch.LogQueryRunnerSupplier{
			Publisher: g.Publish,
			Service:   g.LogsService,
		}, nil
	}
	streamHandler, err := g.getStreamPlugin(namespace)
	if err != nil {
		return nil, fmt.Errorf("can't find stream plugin: %s", namespace)
	}
	return features.NewPluginRunner(
		namespace,
		"", // No instance uid for non-datasource plugins.
		g.runStreamManager,
		g.contextGetter,
		streamHandler,
	), nil
}

func (g *GrafanaLive) handleStreamScope(_ *models.SignedInUser, namespace string) (models.ChannelHandlerFactory, error) {
	return g.ManagedStreamRunner.GetOrCreateStream(namespace)
}

func (g *GrafanaLive) handlePushScope(_ *models.SignedInUser, namespace string) (models.ChannelHandlerFactory, error) {
	return NewDemultiplexer(namespace, g.ManagedStreamRunner), nil
}

func (g *GrafanaLive) handleDatasourceScope(user *models.SignedInUser, namespace string) (models.ChannelHandlerFactory, error) {
	ds, err := g.DatasourceCache.GetDatasourceByUID(namespace, user, false)
	if err != nil {
		// the namespace may be an ID
		id, _ := strconv.ParseInt(namespace, 10, 64)
		if id > 0 {
			ds, err = g.DatasourceCache.GetDatasource(id, user, false)
		}
		if err != nil {
			return nil, fmt.Errorf("error getting datasource: %w", err)
		}
	}
	streamHandler, err := g.getStreamPlugin(ds.Type)
	if err != nil {
		return nil, fmt.Errorf("can't find stream plugin: %s", ds.Type)
	}
	return features.NewPluginRunner(
		ds.Type,
		ds.Uid,
		g.runStreamManager,
		g.contextGetter,
		streamHandler,
	), nil
}

// Publish sends the data to the channel without checking permissions etc
func (g *GrafanaLive) Publish(channel string, data []byte) error {
	_, err := g.node.Publish(channel, data)
	return err
}

// ClientCount returns the number of clients
func (g *GrafanaLive) ClientCount(channel string) (int, error) {
	p, err := g.node.Presence(channel)
	if err != nil {
		return 0, err
	}
	return len(p.Presence), nil
}

// IsEnabled returns true if the Grafana Live feature is enabled.
func (g *GrafanaLive) IsEnabled() bool {
<<<<<<< HEAD
	if g.Cfg == nil {
		return false
	}
	return g.Cfg.IsLiveEnabled()
=======
	return g != nil && g.Cfg.IsLiveEnabled()
>>>>>>> cdc6f4c2
}

func (g *GrafanaLive) HandleHTTPPublish(ctx *models.ReqContext, cmd dtos.LivePublishCmd) response.Response {
	addr := live.ParseChannel(cmd.Channel)
	if !addr.IsValid() {
		return response.Error(http.StatusBadRequest, "Bad channel address", nil)
	}

	logger.Debug("Publish API cmd", "user", ctx.SignedInUser.UserId, "channel", cmd.Channel)

	channelHandler, addr, err := g.GetChannelHandler(ctx.SignedInUser, cmd.Channel)
	if err != nil {
		logger.Error("Error getting channels handler", "error", err, "channel", cmd.Channel)
		return response.Error(http.StatusInternalServerError, http.StatusText(http.StatusInternalServerError), nil)
	}

	reply, status, err := channelHandler.OnPublish(ctx.Req.Context(), ctx.SignedInUser, models.PublishEvent{Channel: cmd.Channel, Path: addr.Path, Data: cmd.Data})
	if err != nil {
		logger.Error("Error calling OnPublish", "error", err, "channel", cmd.Channel)
		return response.Error(http.StatusInternalServerError, http.StatusText(http.StatusInternalServerError), nil)
	}
	if status != backend.PublishStreamStatusOK {
		code, text := publishStatusToHTTPError(status)
		return response.Error(code, text, nil)
	}
	if reply.Data != nil {
		_, err = g.node.Publish(cmd.Channel, cmd.Data)
		if err != nil {
			logger.Error("Error publish to channel", "error", err, "channel", cmd.Channel)
			return response.Error(http.StatusInternalServerError, http.StatusText(http.StatusInternalServerError), nil)
		}
	}
	logger.Debug("Publication successful", "user", ctx.SignedInUser.UserId, "channel", cmd.Channel)
	return response.JSON(http.StatusOK, dtos.LivePublishResponse{})
}

// HandleListHTTP returns metadata so the UI can build a nice form
func (g *GrafanaLive) HandleListHTTP(_ *models.ReqContext) response.Response {
	info := util.DynMap{}
	channels := make([]util.DynMap, 0)
	for k, v := range g.ManagedStreamRunner.Streams() {
		channels = append(channels, v.ListChannels("stream/"+k+"/")...)
	}

	// Hardcode sample streams
	frame := data.NewFrame("testdata",
		data.NewField("Time", nil, make([]time.Time, 0)),
		data.NewField("Value", nil, make([]float64, 0)),
		data.NewField("Min", nil, make([]float64, 0)),
		data.NewField("Max", nil, make([]float64, 0)),
	)
	channels = append(channels, util.DynMap{
		"channel": "plugin/testdata/random-2s-stream",
		"data":    frame,
	}, util.DynMap{
		"channel": "plugin/testdata/random-flakey-stream",
		"data":    frame,
	}, util.DynMap{
		"channel": "plugin/testdata/random-20Hz-stream",
		"data":    frame,
	})

	info["channels"] = channels
	return response.JSONStreaming(200, info)
}

// HandleInfoHTTP special http response for
func (g *GrafanaLive) HandleInfoHTTP(ctx *models.ReqContext) response.Response {
	path := ctx.Params("*")
	if path == "grafana/dashboards/gitops" {
		return response.JSON(200, util.DynMap{
			"active": g.GrafanaScope.Dashboards.HasGitOpsObserver(),
		})
	}
	return response.JSONStreaming(404, util.DynMap{
		"message": "Info is not supported for this channel",
	})
}<|MERGE_RESOLUTION|>--- conflicted
+++ resolved
@@ -466,14 +466,10 @@
 
 // IsEnabled returns true if the Grafana Live feature is enabled.
 func (g *GrafanaLive) IsEnabled() bool {
-<<<<<<< HEAD
-	if g.Cfg == nil {
+	if g == nil || g.Cfg == nil {
 		return false
 	}
 	return g.Cfg.IsLiveEnabled()
-=======
-	return g != nil && g.Cfg.IsLiveEnabled()
->>>>>>> cdc6f4c2
 }
 
 func (g *GrafanaLive) HandleHTTPPublish(ctx *models.ReqContext, cmd dtos.LivePublishCmd) response.Response {
