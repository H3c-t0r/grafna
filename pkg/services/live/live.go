package live

import (
	"context"
	"encoding/json"
	"errors"
	"fmt"
	"io/ioutil"
	"net/http"
	"net/url"
	"os"
	"strings"
	"sync"
	"time"

	"github.com/centrifugal/centrifuge"
	"github.com/go-redis/redis/v8"
	"github.com/gobwas/glob"
	"github.com/grafana/grafana-plugin-sdk-go/backend"
	"github.com/grafana/grafana-plugin-sdk-go/live"
	"github.com/grafana/grafana/pkg/api/dtos"
	"github.com/grafana/grafana/pkg/api/response"
	"github.com/grafana/grafana/pkg/api/routing"
	"github.com/grafana/grafana/pkg/infra/localcache"
	"github.com/grafana/grafana/pkg/infra/log"
	"github.com/grafana/grafana/pkg/infra/usagestats"
	"github.com/grafana/grafana/pkg/middleware"
	"github.com/grafana/grafana/pkg/models"
	"github.com/grafana/grafana/pkg/plugins"
	"github.com/grafana/grafana/pkg/plugins/plugincontext"
	"github.com/grafana/grafana/pkg/services/datasources"
	"github.com/grafana/grafana/pkg/services/live/database"
	"github.com/grafana/grafana/pkg/services/live/features"
	"github.com/grafana/grafana/pkg/services/live/livecontext"
	"github.com/grafana/grafana/pkg/services/live/liveplugin"
	"github.com/grafana/grafana/pkg/services/live/managedstream"
	"github.com/grafana/grafana/pkg/services/live/orgchannel"
	"github.com/grafana/grafana/pkg/services/live/pipeline"
	"github.com/grafana/grafana/pkg/services/live/pushws"
	"github.com/grafana/grafana/pkg/services/live/runstream"
	"github.com/grafana/grafana/pkg/services/live/survey"
	"github.com/grafana/grafana/pkg/services/sqlstore"
	"github.com/grafana/grafana/pkg/setting"
	"github.com/grafana/grafana/pkg/tsdb/cloudwatch"
	"github.com/grafana/grafana/pkg/util"
	"golang.org/x/sync/errgroup"
	"gopkg.in/macaron.v1"
)

var (
	logger   = log.New("live")
	loggerCF = log.New("live.centrifuge")
)

// CoreGrafanaScope list of core features
type CoreGrafanaScope struct {
	Features map[string]models.ChannelHandlerFactory

	// The generic service to advertise dashboard changes
	Dashboards models.DashboardActivityChannel
}

func ProvideService(plugCtxProvider *plugincontext.Provider, cfg *setting.Cfg, routeRegister routing.RouteRegister,
<<<<<<< HEAD
	logsService *cloudwatch.LogsService, pluginStore plugins.Store, cacheService *localcache.CacheService,
	dataSourceCache datasources.CacheService, sqlStore *sqlstore.SQLStore) (*GrafanaLive, error) {
=======
	logsService *cloudwatch.LogsService, pluginManager *manager.PluginManager, cacheService *localcache.CacheService,
	dataSourceCache datasources.CacheService, sqlStore *sqlstore.SQLStore,
	usageStatsService usagestats.Service) (*GrafanaLive, error) {
>>>>>>> ed0c43b1
	g := &GrafanaLive{
		Cfg:                   cfg,
		PluginContextProvider: plugCtxProvider,
		RouteRegister:         routeRegister,
		LogsService:           logsService,
		pluginStore:           pluginStore,
		CacheService:          cacheService,
		DataSourceCache:       dataSourceCache,
		SQLStore:              sqlStore,
		channels:              make(map[string]models.ChannelHandler),
		GrafanaScope: CoreGrafanaScope{
			Features: make(map[string]models.ChannelHandlerFactory),
		},
		usageStatsService: usageStatsService,
	}

	logger.Debug("GrafanaLive initialization", "ha", g.IsHA())

	// We use default config here as starting point. Default config contains
	// reasonable values for available options.
	scfg := centrifuge.DefaultConfig

	// scfg.LogLevel = centrifuge.LogLevelDebug
	scfg.LogHandler = handleLog
	scfg.LogLevel = centrifuge.LogLevelError
	scfg.MetricsNamespace = "grafana_live"

	// Node is the core object in Centrifuge library responsible for many useful
	// things. For example Node allows to publish messages to channels from server
	// side with its Publish method.
	node, err := centrifuge.New(scfg)
	if err != nil {
		return nil, err
	}
	g.node = node

	if g.IsHA() {
		// Configure HA with Redis. In this case Centrifuge nodes
		// will be connected over Redis PUB/SUB. Presence will work
		// globally since kept inside Redis.
		redisAddress := g.Cfg.LiveHAEngineAddress
		redisShardConfigs := []centrifuge.RedisShardConfig{
			{Address: redisAddress},
		}
		var redisShards []*centrifuge.RedisShard
		for _, redisConf := range redisShardConfigs {
			redisShard, err := centrifuge.NewRedisShard(node, redisConf)
			if err != nil {
				return nil, fmt.Errorf("error connecting to Live Redis: %v", err)
			}
			redisShards = append(redisShards, redisShard)
		}

		broker, err := centrifuge.NewRedisBroker(node, centrifuge.RedisBrokerConfig{
			Prefix: "gf_live",

			// Use reasonably large expiration interval for stream meta key,
			// much bigger than maximum HistoryLifetime value in Node config.
			// This way stream meta data will expire, in some cases you may want
			// to prevent its expiration setting this to zero value.
			HistoryMetaTTL: 7 * 24 * time.Hour,

			// And configure a couple of shards to use.
			Shards: redisShards,
		})
		if err != nil {
			return nil, fmt.Errorf("error creating Live Redis broker: %v", err)
		}
		node.SetBroker(broker)

		presenceManager, err := centrifuge.NewRedisPresenceManager(node, centrifuge.RedisPresenceManagerConfig{
			Prefix: "gf_live",
			Shards: redisShards,
		})
		if err != nil {
			return nil, fmt.Errorf("error creating Live Redis presence manager: %v", err)
		}
		node.SetPresenceManager(presenceManager)
	}

	channelLocalPublisher := liveplugin.NewChannelLocalPublisher(node, nil)

	var managedStreamRunner *managedstream.Runner
	if g.IsHA() {
		redisClient := redis.NewClient(&redis.Options{
			Addr: g.Cfg.LiveHAEngineAddress,
		})
		cmd := redisClient.Ping(context.TODO())
		if _, err := cmd.Result(); err != nil {
			return nil, fmt.Errorf("error pinging Redis: %v", err)
		}
		managedStreamRunner = managedstream.NewRunner(
			g.Publish,
			channelLocalPublisher,
			managedstream.NewRedisFrameCache(redisClient),
		)
	} else {
		managedStreamRunner = managedstream.NewRunner(
			g.Publish,
			channelLocalPublisher,
			managedstream.NewMemoryFrameCache(),
		)
	}

	g.ManagedStreamRunner = managedStreamRunner
	if enabled := g.Cfg.FeatureToggles["live-pipeline"]; enabled {
		var builder pipeline.RuleBuilder
		if os.Getenv("GF_LIVE_DEV_BUILDER") != "" {
			builder = &pipeline.DevRuleBuilder{
				Node:                 node,
				ManagedStream:        g.ManagedStreamRunner,
				FrameStorage:         pipeline.NewFrameStorage(),
				ChannelHandlerGetter: g,
			}
		} else {
			storage := &pipeline.FileStorage{
				DataPath: cfg.DataPath,
			}
			g.channelRuleStorage = storage
			builder = &pipeline.StorageRuleBuilder{
				Node:                 node,
				ManagedStream:        g.ManagedStreamRunner,
				FrameStorage:         pipeline.NewFrameStorage(),
				RuleStorage:          storage,
				ChannelHandlerGetter: g,
			}
		}
		channelRuleGetter := pipeline.NewCacheSegmentedTree(builder)
		g.Pipeline, err = pipeline.New(channelRuleGetter)
		if err != nil {
			return nil, err
		}
	}

	g.contextGetter = liveplugin.NewContextGetter(g.PluginContextProvider)
	pipelinedChannelLocalPublisher := liveplugin.NewChannelLocalPublisher(node, g.Pipeline)
	numLocalSubscribersGetter := liveplugin.NewNumLocalSubscribersGetter(node)
	g.runStreamManager = runstream.NewManager(pipelinedChannelLocalPublisher, numLocalSubscribersGetter, g.contextGetter)

	// Initialize the main features
	dash := &features.DashboardHandler{
		Publisher:   g.Publish,
		ClientCount: g.ClientCount,
	}
	g.storage = database.NewStorage(g.SQLStore, g.CacheService)
	g.GrafanaScope.Dashboards = dash
	g.GrafanaScope.Features["dashboard"] = dash
	g.GrafanaScope.Features["broadcast"] = features.NewBroadcastRunner(g.storage)

	g.surveyCaller = survey.NewCaller(managedStreamRunner, node)
	err = g.surveyCaller.SetupHandlers()
	if err != nil {
		return nil, err
	}

	// Set ConnectHandler called when client successfully connected to Node. Your code
	// inside handler must be synchronized since it will be called concurrently from
	// different goroutines (belonging to different client connections). This is also
	// true for other event handlers.
	node.OnConnect(func(client *centrifuge.Client) {
		numConnections := g.node.Hub().NumClients()
		if g.Cfg.LiveMaxConnections >= 0 && numConnections > g.Cfg.LiveMaxConnections {
			logger.Warn(
				"Max number of Live connections reached, increase max_connections in [live] configuration section",
				"user", client.UserID(), "client", client.ID(), "limit", g.Cfg.LiveMaxConnections,
			)
			client.Disconnect(centrifuge.DisconnectConnectionLimit)
			return
		}
		var semaphore chan struct{}
		if clientConcurrency > 1 {
			semaphore = make(chan struct{}, clientConcurrency)
		}
		logger.Debug("Client connected", "user", client.UserID(), "client", client.ID())
		connectedAt := time.Now()

		// Called when client subscribes to the channel.
		client.OnSubscribe(func(e centrifuge.SubscribeEvent, cb centrifuge.SubscribeCallback) {
			err := runConcurrentlyIfNeeded(client.Context(), semaphore, func() {
				cb(g.handleOnSubscribe(client, e))
			})
			if err != nil {
				cb(centrifuge.SubscribeReply{}, err)
			}
		})

		// Called when a client publishes to the channel.
		// In general, we should prefer writing to the HTTP API, but this
		// allows some simple prototypes to work quickly.
		client.OnPublish(func(e centrifuge.PublishEvent, cb centrifuge.PublishCallback) {
			err := runConcurrentlyIfNeeded(client.Context(), semaphore, func() {
				cb(g.handleOnPublish(client, e))
			})
			if err != nil {
				cb(centrifuge.PublishReply{}, err)
			}
		})

		client.OnDisconnect(func(e centrifuge.DisconnectEvent) {
			reason := "normal"
			if e.Disconnect != nil {
				reason = e.Disconnect.Reason
				if e.Disconnect.Code == 3001 { // Shutdown
					return
				}
			}
			logger.Debug("Client disconnected", "user", client.UserID(), "client", client.ID(), "reason", reason, "elapsed", time.Since(connectedAt))
		})
	})

	// Run node. This method does not block.
	if err := node.Run(); err != nil {
		return nil, err
	}

	appURL, err := url.Parse(g.Cfg.AppURL)
	if err != nil {
		return nil, fmt.Errorf("error parsing AppURL %s: %w", g.Cfg.AppURL, err)
	}

	originPatterns := g.Cfg.LiveAllowedOrigins
	originGlobs, _ := setting.GetAllowedOriginGlobs(originPatterns) // error already checked on config load.
	checkOrigin := getCheckOriginFunc(appURL, originPatterns, originGlobs)

	// Use a pure websocket transport.
	wsHandler := centrifuge.NewWebsocketHandler(node, centrifuge.WebsocketConfig{
		ReadBufferSize:  1024,
		WriteBufferSize: 1024,
		CheckOrigin:     checkOrigin,
	})

	pushWSHandler := pushws.NewHandler(g.ManagedStreamRunner, pushws.Config{
		ReadBufferSize:  1024,
		WriteBufferSize: 1024,
		CheckOrigin:     checkOrigin,
	})

	g.websocketHandler = func(ctx *models.ReqContext) {
		user := ctx.SignedInUser

		// Centrifuge expects Credentials in context with a current user ID.
		cred := &centrifuge.Credentials{
			UserID: fmt.Sprintf("%d", user.UserId),
		}
		newCtx := centrifuge.SetCredentials(ctx.Req.Context(), cred)
		newCtx = livecontext.SetContextSignedUser(newCtx, user)
		r := ctx.Req.WithContext(newCtx)
		wsHandler.ServeHTTP(ctx.Resp, r)
	}

	g.pushWebsocketHandler = func(ctx *models.ReqContext) {
		user := ctx.SignedInUser
		newCtx := livecontext.SetContextSignedUser(ctx.Req.Context(), user)
		newCtx = livecontext.SetContextStreamID(newCtx, macaron.Params(ctx.Req)[":streamId"])
		r := ctx.Req.WithContext(newCtx)
		pushWSHandler.ServeHTTP(ctx.Resp, r)
	}

	g.RouteRegister.Group("/api/live", func(group routing.RouteRegister) {
		group.Get("/ws", g.websocketHandler)
	}, middleware.ReqSignedIn)

	g.RouteRegister.Group("/api/live", func(group routing.RouteRegister) {
		group.Get("/push/:streamId", g.pushWebsocketHandler)
	}, middleware.ReqOrgAdmin)

	g.registerUsageMetrics()

	return g, nil
}

// GrafanaLive manages live real-time connections to Grafana (over WebSocket at this moment).
// The main concept here is Channel. Connections can subscribe to many channels. Each channel
// can have different permissions and properties but once a connection subscribed to a channel
// it starts receiving all messages published into this channel. Thus GrafanaLive is a PUB/SUB
// server.
type GrafanaLive struct {
	PluginContextProvider *plugincontext.Provider
	Cfg                   *setting.Cfg
	RouteRegister         routing.RouteRegister
	LogsService           *cloudwatch.LogsService
	CacheService          *localcache.CacheService
	DataSourceCache       datasources.CacheService
	SQLStore              *sqlstore.SQLStore
	pluginStore           plugins.Store

	node         *centrifuge.Node
	surveyCaller *survey.Caller

	// Websocket handlers
	websocketHandler     interface{}
	pushWebsocketHandler interface{}

	// Full channel handler
	channels   map[string]models.ChannelHandler
	channelsMu sync.RWMutex

	// The core internal features
	GrafanaScope CoreGrafanaScope

	ManagedStreamRunner *managedstream.Runner
	Pipeline            *pipeline.Pipeline
	channelRuleStorage  pipeline.RuleStorage

	contextGetter    *liveplugin.ContextGetter
	runStreamManager *runstream.Manager
	storage          *database.Storage

	usageStatsService usagestats.Service
	usageStats        usageStats
}

func (g *GrafanaLive) getStreamPlugin(pluginID string) (backend.StreamHandler, error) {
	plugin := g.pluginStore.Plugin(pluginID)
	if plugin == nil {
		return nil, fmt.Errorf("plugin not found: %s", pluginID)
	}
	if plugin.SupportsStreaming() {
		return plugin, nil
	}
	return nil, fmt.Errorf("%s plugin does not implement StreamHandler: %#v", pluginID, plugin)
}

func (g *GrafanaLive) Run(ctx context.Context) error {
	eGroup, eCtx := errgroup.WithContext(ctx)

	eGroup.Go(func() error {
		updateStatsTicker := time.NewTicker(time.Minute * 30)
		defer updateStatsTicker.Stop()

		for {
			select {
			case <-updateStatsTicker.C:
				g.sampleLiveStats()
			case <-ctx.Done():
				return ctx.Err()
			}
		}
	})

	if g.runStreamManager != nil {
		// Only run stream manager if GrafanaLive properly initialized.
		eGroup.Go(func() error {
			return g.runStreamManager.Run(eCtx)
		})
	}

	return eGroup.Wait()
}

func (g *GrafanaLive) ChannelRuleStorage() pipeline.RuleStorage {
	return g.channelRuleStorage
}

func getCheckOriginFunc(appURL *url.URL, originPatterns []string, originGlobs []glob.Glob) func(r *http.Request) bool {
	return func(r *http.Request) bool {
		origin := r.Header.Get("Origin")
		if origin == "" {
			return true
		}
		if len(originPatterns) == 1 && originPatterns[0] == "*" {
			// fast path for *.
			return true
		}
		originURL, err := url.Parse(strings.ToLower(origin))
		if err != nil {
			logger.Warn("Failed to parse request origin", "error", err, "origin", origin)
			return false
		}
		if strings.EqualFold(originURL.Host, r.Host) {
			return true
		}
		ok, err := checkAllowedOrigin(origin, originURL, appURL, originGlobs)
		if err != nil {
			logger.Warn("Error parsing request origin", "error", err, "origin", origin)
			return false
		}
		if !ok {
			logger.Warn("Request Origin is not authorized", "origin", origin, "host", r.Host, "appUrl", appURL.String(), "allowedOrigins", strings.Join(originPatterns, ","))
			return false
		}
		return true
	}
}

func checkAllowedOrigin(origin string, originURL *url.URL, appURL *url.URL, originGlobs []glob.Glob) (bool, error) {
	// Try to match over configured [server] root_url first.
	if originURL.Port() == "" {
		if strings.EqualFold(originURL.Scheme, appURL.Scheme) && strings.EqualFold(originURL.Host, appURL.Hostname()) {
			return true, nil
		}
	} else {
		if strings.EqualFold(originURL.Scheme, appURL.Scheme) && strings.EqualFold(originURL.Host, appURL.Host) {
			return true, nil
		}
	}
	// If there is still no match try [live] allowed_origins patterns.
	for _, pattern := range originGlobs {
		if pattern.Match(origin) {
			return true, nil
		}
	}
	return false, nil
}

var clientConcurrency = 8

func (g *GrafanaLive) IsHA() bool {
	return g.Cfg != nil && g.Cfg.LiveHAEngine != ""
}

func runConcurrentlyIfNeeded(ctx context.Context, semaphore chan struct{}, fn func()) error {
	if cap(semaphore) > 1 {
		select {
		case semaphore <- struct{}{}:
		case <-ctx.Done():
			return ctx.Err()
		}
		go func() {
			defer func() { <-semaphore }()
			fn()
		}()
	} else {
		// No need in separate goroutines.
		fn()
	}
	return nil
}

func (g *GrafanaLive) HandleDatasourceDelete(orgID int64, dsUID string) {
	if g.runStreamManager == nil {
		return
	}
	err := g.runStreamManager.HandleDatasourceDelete(orgID, dsUID)
	if err != nil {
		logger.Error("Error handling datasource delete", "error", err)
	}
}

func (g *GrafanaLive) HandleDatasourceUpdate(orgID int64, dsUID string) {
	if g.runStreamManager == nil {
		return
	}
	err := g.runStreamManager.HandleDatasourceUpdate(orgID, dsUID)
	if err != nil {
		logger.Error("Error handling datasource update", "error", err)
	}
}

func (g *GrafanaLive) handleOnSubscribe(client *centrifuge.Client, e centrifuge.SubscribeEvent) (centrifuge.SubscribeReply, error) {
	logger.Debug("Client wants to subscribe", "user", client.UserID(), "client", client.ID(), "channel", e.Channel)

	user, ok := livecontext.GetContextSignedUser(client.Context())
	if !ok {
		logger.Error("No user found in context", "user", client.UserID(), "client", client.ID(), "channel", e.Channel)
		return centrifuge.SubscribeReply{}, centrifuge.ErrorInternal
	}

	// See a detailed comment for StripOrgID about orgID management in Live.
	orgID, channel, err := orgchannel.StripOrgID(e.Channel)
	if err != nil {
		logger.Error("Error parsing channel", "user", client.UserID(), "client", client.ID(), "channel", e.Channel, "error", err)
		return centrifuge.SubscribeReply{}, centrifuge.ErrorInternal
	}

	if user.OrgId != orgID {
		logger.Info("Error subscribing: wrong orgId", "user", client.UserID(), "client", client.ID(), "channel", e.Channel)
		return centrifuge.SubscribeReply{}, centrifuge.ErrorPermissionDenied
	}

	var reply models.SubscribeReply
	var status backend.SubscribeStreamStatus

	var subscribeRuleFound bool
	if g.Pipeline != nil {
		rule, ok, err := g.Pipeline.Get(user.OrgId, channel)
		if err != nil {
			logger.Error("Error getting channel rule", "user", client.UserID(), "client", client.ID(), "channel", e.Channel, "error", err)
			return centrifuge.SubscribeReply{}, centrifuge.ErrorInternal
		}
		if ok && rule.Subscriber != nil {
			subscribeRuleFound = true
			var err error
			reply, status, err = rule.Subscriber.Subscribe(client.Context(), pipeline.Vars{
				OrgID:   orgID,
				Channel: channel,
			})
			if err != nil {
				logger.Error("Error channel rule subscribe", "user", client.UserID(), "client", client.ID(), "channel", e.Channel, "error", err)
				return centrifuge.SubscribeReply{}, centrifuge.ErrorInternal
			}
		}
	}
	if !subscribeRuleFound {
		handler, addr, err := g.GetChannelHandler(user, channel)
		if err != nil {
			if errors.Is(err, live.ErrInvalidChannelID) {
				logger.Info("Invalid channel ID", "user", client.UserID(), "client", client.ID(), "channel", e.Channel)
				return centrifuge.SubscribeReply{}, &centrifuge.Error{Code: uint32(http.StatusBadRequest), Message: "invalid channel ID"}
			}
			logger.Error("Error getting channel handler", "user", client.UserID(), "client", client.ID(), "channel", e.Channel, "error", err)
			return centrifuge.SubscribeReply{}, centrifuge.ErrorInternal
		}
		reply, status, err = handler.OnSubscribe(client.Context(), user, models.SubscribeEvent{
			Channel: channel,
			Path:    addr.Path,
		})
		if err != nil {
			logger.Error("Error calling channel handler subscribe", "user", client.UserID(), "client", client.ID(), "channel", e.Channel, "error", err)
			return centrifuge.SubscribeReply{}, centrifuge.ErrorInternal
		}
	}
	if status != backend.SubscribeStreamStatusOK {
		// using HTTP error codes for WS errors too.
		code, text := subscribeStatusToHTTPError(status)
		logger.Debug("Return custom subscribe error", "user", client.UserID(), "client", client.ID(), "channel", e.Channel, "code", code)
		return centrifuge.SubscribeReply{}, &centrifuge.Error{Code: uint32(code), Message: text}
	}
	logger.Debug("Client subscribed", "user", client.UserID(), "client", client.ID(), "channel", e.Channel)
	return centrifuge.SubscribeReply{
		Options: centrifuge.SubscribeOptions{
			Presence:  reply.Presence,
			JoinLeave: reply.JoinLeave,
			Recover:   reply.Recover,
			Data:      reply.Data,
		},
	}, nil
}

func (g *GrafanaLive) handleOnPublish(client *centrifuge.Client, e centrifuge.PublishEvent) (centrifuge.PublishReply, error) {
	logger.Debug("Client wants to publish", "user", client.UserID(), "client", client.ID(), "channel", e.Channel)

	user, ok := livecontext.GetContextSignedUser(client.Context())
	if !ok {
		logger.Error("No user found in context", "user", client.UserID(), "client", client.ID(), "channel", e.Channel)
		return centrifuge.PublishReply{}, centrifuge.ErrorInternal
	}

	// See a detailed comment for StripOrgID about orgID management in Live.
	orgID, channel, err := orgchannel.StripOrgID(e.Channel)
	if err != nil {
		logger.Error("Error parsing channel", "user", client.UserID(), "client", client.ID(), "channel", e.Channel, "error", err)
		return centrifuge.PublishReply{}, centrifuge.ErrorInternal
	}

	if user.OrgId != orgID {
		logger.Info("Error subscribing: wrong orgId", "user", client.UserID(), "client", client.ID(), "channel", e.Channel)
		return centrifuge.PublishReply{}, centrifuge.ErrorPermissionDenied
	}

	handler, addr, err := g.GetChannelHandler(user, channel)
	if err != nil {
		if errors.Is(err, live.ErrInvalidChannelID) {
			logger.Info("Invalid channel ID", "user", client.UserID(), "client", client.ID(), "channel", e.Channel)
			return centrifuge.PublishReply{}, &centrifuge.Error{Code: uint32(http.StatusBadRequest), Message: "invalid channel ID"}
		}
		logger.Error("Error getting channel handler", "user", client.UserID(), "client", client.ID(), "channel", e.Channel, "error", err)
		return centrifuge.PublishReply{}, centrifuge.ErrorInternal
	}
	reply, status, err := handler.OnPublish(client.Context(), user, models.PublishEvent{
		Channel: channel,
		Path:    addr.Path,
		Data:    e.Data,
	})
	if err != nil {
		logger.Error("Error calling channel handler publish", "user", client.UserID(), "client", client.ID(), "channel", e.Channel, "error", err)
		return centrifuge.PublishReply{}, centrifuge.ErrorInternal
	}
	if status != backend.PublishStreamStatusOK {
		// using HTTP error codes for WS errors too.
		code, text := publishStatusToHTTPError(status)
		logger.Debug("Return custom publish error", "user", client.UserID(), "client", client.ID(), "channel", e.Channel, "code", code)
		return centrifuge.PublishReply{}, &centrifuge.Error{Code: uint32(code), Message: text}
	}
	centrifugeReply := centrifuge.PublishReply{
		Options: centrifuge.PublishOptions{
			HistorySize: reply.HistorySize,
			HistoryTTL:  reply.HistoryTTL,
		},
	}
	if reply.Data != nil {
		// If data is not nil then we published it manually and tell Centrifuge
		// publication result so Centrifuge won't publish itself.
		result, err := g.node.Publish(e.Channel, reply.Data)
		if err != nil {
			logger.Error("Error publishing", "user", client.UserID(), "client", client.ID(), "channel", e.Channel, "error", err, "data", string(reply.Data))
			return centrifuge.PublishReply{}, centrifuge.ErrorInternal
		}
		centrifugeReply.Result = &result
	}
	logger.Debug("Publication successful", "user", client.UserID(), "client", client.ID(), "channel", e.Channel)
	return centrifugeReply, nil
}

func subscribeStatusToHTTPError(status backend.SubscribeStreamStatus) (int, string) {
	switch status {
	case backend.SubscribeStreamStatusNotFound:
		return http.StatusNotFound, http.StatusText(http.StatusNotFound)
	case backend.SubscribeStreamStatusPermissionDenied:
		return http.StatusForbidden, http.StatusText(http.StatusForbidden)
	default:
		log.Warn("unknown subscribe status", "status", status)
		return http.StatusInternalServerError, http.StatusText(http.StatusInternalServerError)
	}
}

func publishStatusToHTTPError(status backend.PublishStreamStatus) (int, string) {
	switch status {
	case backend.PublishStreamStatusNotFound:
		return http.StatusNotFound, http.StatusText(http.StatusNotFound)
	case backend.PublishStreamStatusPermissionDenied:
		return http.StatusForbidden, http.StatusText(http.StatusForbidden)
	default:
		log.Warn("unknown publish status", "status", status)
		return http.StatusInternalServerError, http.StatusText(http.StatusInternalServerError)
	}
}

// GetChannelHandler gives thread-safe access to the channel.
func (g *GrafanaLive) GetChannelHandler(user *models.SignedInUser, channel string) (models.ChannelHandler, live.Channel, error) {
	// Parse the identifier ${scope}/${namespace}/${path}
	addr, err := live.ParseChannel(channel)
	if err != nil {
		return nil, live.Channel{}, err
	}

	g.channelsMu.RLock()
	c, ok := g.channels[channel]
	g.channelsMu.RUnlock() // defer? but then you can't lock further down
	if ok {
		logger.Debug("Found cached channel handler", "channel", channel)
		return c, addr, nil
	}

	g.channelsMu.Lock()
	defer g.channelsMu.Unlock()
	c, ok = g.channels[channel] // may have filled in while locked
	if ok {
		logger.Debug("Found cached channel handler", "channel", channel)
		return c, addr, nil
	}

	getter, err := g.GetChannelHandlerFactory(user, addr.Scope, addr.Namespace)
	if err != nil {
		return nil, addr, fmt.Errorf("error getting channel handler factory: %w", err)
	}

	// First access will initialize.
	c, err = getter.GetHandlerForPath(addr.Path)
	if err != nil {
		return nil, addr, fmt.Errorf("error getting handler for path: %w", err)
	}

	logger.Info("Initialized channel handler", "channel", channel, "address", addr)
	g.channels[channel] = c
	return c, addr, nil
}

// GetChannelHandlerFactory gets a ChannelHandlerFactory for a namespace.
// It gives thread-safe access to the channel.
func (g *GrafanaLive) GetChannelHandlerFactory(user *models.SignedInUser, scope string, namespace string) (models.ChannelHandlerFactory, error) {
	switch scope {
	case live.ScopeGrafana:
		return g.handleGrafanaScope(user, namespace)
	case live.ScopePlugin:
		return g.handlePluginScope(user, namespace)
	case live.ScopeDatasource:
		return g.handleDatasourceScope(user, namespace)
	case live.ScopeStream:
		return g.handleStreamScope(user, namespace)
	default:
		return nil, fmt.Errorf("invalid scope: %q", scope)
	}
}

func (g *GrafanaLive) handleGrafanaScope(_ *models.SignedInUser, namespace string) (models.ChannelHandlerFactory, error) {
	if p, ok := g.GrafanaScope.Features[namespace]; ok {
		return p, nil
	}
	return nil, fmt.Errorf("unknown feature: %q", namespace)
}

func (g *GrafanaLive) handlePluginScope(_ *models.SignedInUser, namespace string) (models.ChannelHandlerFactory, error) {
	// Temporary hack until we have a more generic solution later on
	if namespace == "cloudwatch" {
		return &cloudwatch.LogQueryRunnerSupplier{
			Publisher: g.Publish,
			Service:   g.LogsService,
		}, nil
	}
	streamHandler, err := g.getStreamPlugin(namespace)
	if err != nil {
		return nil, fmt.Errorf("can't find stream plugin: %s", namespace)
	}
	return features.NewPluginRunner(
		namespace,
		"", // No instance uid for non-datasource plugins.
		g.runStreamManager,
		g.contextGetter,
		streamHandler,
	), nil
}

func (g *GrafanaLive) handleStreamScope(u *models.SignedInUser, namespace string) (models.ChannelHandlerFactory, error) {
	return g.ManagedStreamRunner.GetOrCreateStream(u.OrgId, live.ScopeStream, namespace)
}

func (g *GrafanaLive) handleDatasourceScope(user *models.SignedInUser, namespace string) (models.ChannelHandlerFactory, error) {
	ds, err := g.DataSourceCache.GetDatasourceByUID(namespace, user, false)
	if err != nil {
		return nil, fmt.Errorf("error getting datasource: %w", err)
	}
	streamHandler, err := g.getStreamPlugin(ds.Type)
	if err != nil {
		return nil, fmt.Errorf("can't find stream plugin: %s", ds.Type)
	}
	return features.NewPluginRunner(
		ds.Type,
		ds.Uid,
		g.runStreamManager,
		g.contextGetter,
		streamHandler,
	), nil
}

// Publish sends the data to the channel without checking permissions etc.
func (g *GrafanaLive) Publish(orgID int64, channel string, data []byte) error {
	_, err := g.node.Publish(orgchannel.PrependOrgID(orgID, channel), data)
	return err
}

// ClientCount returns the number of clients.
func (g *GrafanaLive) ClientCount(orgID int64, channel string) (int, error) {
	p, err := g.node.Presence(orgchannel.PrependOrgID(orgID, channel))
	if err != nil {
		return 0, err
	}
	return len(p.Presence), nil
}

func (g *GrafanaLive) HandleHTTPPublish(ctx *models.ReqContext, cmd dtos.LivePublishCmd) response.Response {
	addr, err := live.ParseChannel(cmd.Channel)
	if err != nil {
		return response.Error(http.StatusBadRequest, "invalid channel ID", nil)
	}

	logger.Debug("Publish API cmd", "user", ctx.SignedInUser.UserId, "channel", cmd.Channel)

	channelHandler, addr, err := g.GetChannelHandler(ctx.SignedInUser, cmd.Channel)
	if err != nil {
		logger.Error("Error getting channels handler", "error", err, "channel", cmd.Channel)
		return response.Error(http.StatusInternalServerError, http.StatusText(http.StatusInternalServerError), nil)
	}

	reply, status, err := channelHandler.OnPublish(ctx.Req.Context(), ctx.SignedInUser, models.PublishEvent{Channel: cmd.Channel, Path: addr.Path, Data: cmd.Data})
	if err != nil {
		logger.Error("Error calling OnPublish", "error", err, "channel", cmd.Channel)
		return response.Error(http.StatusInternalServerError, http.StatusText(http.StatusInternalServerError), nil)
	}
	if status != backend.PublishStreamStatusOK {
		code, text := publishStatusToHTTPError(status)
		return response.Error(code, text, nil)
	}
	if reply.Data != nil {
		err = g.Publish(ctx.OrgId, cmd.Channel, cmd.Data)
		if err != nil {
			logger.Error("Error publish to channel", "error", err, "channel", cmd.Channel)
			return response.Error(http.StatusInternalServerError, http.StatusText(http.StatusInternalServerError), nil)
		}
	}
	logger.Debug("Publication successful", "user", ctx.SignedInUser.UserId, "channel", cmd.Channel)
	return response.JSON(http.StatusOK, dtos.LivePublishResponse{})
}

type streamChannelListResponse struct {
	Channels []*managedstream.ManagedChannel `json:"channels"`
}

// HandleListHTTP returns metadata so the UI can build a nice form
func (g *GrafanaLive) HandleListHTTP(c *models.ReqContext) response.Response {
	var channels []*managedstream.ManagedChannel
	var err error
	if g.IsHA() {
		channels, err = g.surveyCaller.CallManagedStreams(c.SignedInUser.OrgId)
	} else {
		channels, err = g.ManagedStreamRunner.GetManagedChannels(c.SignedInUser.OrgId)
	}
	if err != nil {
		return response.Error(http.StatusInternalServerError, http.StatusText(http.StatusInternalServerError), err)
	}
	info := streamChannelListResponse{
		Channels: channels,
	}
	return response.JSONStreaming(200, info)
}

// HandleInfoHTTP special http response for
func (g *GrafanaLive) HandleInfoHTTP(ctx *models.ReqContext) response.Response {
	path := macaron.Params(ctx.Req)["*"]
	if path == "grafana/dashboards/gitops" {
		return response.JSON(200, util.DynMap{
			"active": g.GrafanaScope.Dashboards.HasGitOpsObserver(ctx.SignedInUser.OrgId),
		})
	}
	return response.JSONStreaming(404, util.DynMap{
		"message": "Info is not supported for this channel",
	})
}

// HandleChannelRulesListHTTP ...
func (g *GrafanaLive) HandleChannelRulesListHTTP(c *models.ReqContext) response.Response {
	result, err := g.channelRuleStorage.ListChannelRules(c.Req.Context(), c.OrgId)
	if err != nil {
		return response.Error(http.StatusInternalServerError, "Failed to get channel rules", err)
	}
	return response.JSON(http.StatusOK, util.DynMap{
		"rules": result,
	})
}

type ConvertDryRunRequest struct {
	ChannelRules []pipeline.ChannelRule `json:"channelRules"`
	Channel      string                 `json:"channel"`
	Data         string                 `json:"data"`
}

type ConvertDryRunResponse struct {
	ChannelFrames []*pipeline.ChannelFrame `json:"channelFrames"`
}

type DryRunRuleStorage struct {
	ChannelRules []pipeline.ChannelRule
}

func (s *DryRunRuleStorage) CreateChannelRule(_ context.Context, _ int64, _ pipeline.ChannelRule) (pipeline.ChannelRule, error) {
	return pipeline.ChannelRule{}, errors.New("not implemented by dry run rule storage")
}

func (s *DryRunRuleStorage) UpdateChannelRule(_ context.Context, _ int64, _ pipeline.ChannelRule) (pipeline.ChannelRule, error) {
	return pipeline.ChannelRule{}, errors.New("not implemented by dry run rule storage")
}

func (s *DryRunRuleStorage) DeleteChannelRule(_ context.Context, _ int64, _ string) error {
	return errors.New("not implemented by dry run rule storage")
}

func (s *DryRunRuleStorage) ListRemoteWriteBackends(_ context.Context, _ int64) ([]pipeline.RemoteWriteBackend, error) {
	return nil, nil
}

func (s *DryRunRuleStorage) ListChannelRules(_ context.Context, _ int64) ([]pipeline.ChannelRule, error) {
	return s.ChannelRules, nil
}

// HandlePipelineConvertTestHTTP ...
func (g *GrafanaLive) HandlePipelineConvertTestHTTP(c *models.ReqContext) response.Response {
	body, err := ioutil.ReadAll(c.Req.Body)
	if err != nil {
		return response.Error(http.StatusInternalServerError, "Error reading body", err)
	}
	var req ConvertDryRunRequest
	err = json.Unmarshal(body, &req)
	if err != nil {
		return response.Error(http.StatusBadRequest, "Error decoding request", err)
	}
	storage := &DryRunRuleStorage{
		ChannelRules: req.ChannelRules,
	}
	builder := &pipeline.StorageRuleBuilder{
		Node:                 g.node,
		ManagedStream:        g.ManagedStreamRunner,
		FrameStorage:         pipeline.NewFrameStorage(),
		RuleStorage:          storage,
		ChannelHandlerGetter: g,
	}
	channelRuleGetter := pipeline.NewCacheSegmentedTree(builder)
	pipe, err := pipeline.New(channelRuleGetter)
	if err != nil {
		return response.Error(http.StatusInternalServerError, "Error creating pipeline", err)
	}
	rule, ok, err := channelRuleGetter.Get(c.OrgId, req.Channel)
	if err != nil {
		return response.Error(http.StatusInternalServerError, "Error getting channel rule", err)
	}
	if !ok {
		return response.Error(http.StatusNotFound, "No rule found", nil)
	}
	channelFrames, ok, err := pipe.DataToChannelFrames(c.Req.Context(), *rule, c.OrgId, req.Channel, []byte(req.Data))
	if err != nil {
		return response.Error(http.StatusInternalServerError, "Error converting data", err)
	}
	if !ok {
		return response.Error(http.StatusNotFound, "No converter found", nil)
	}
	return response.JSON(http.StatusOK, ConvertDryRunResponse{
		ChannelFrames: channelFrames,
	})
}

// HandleChannelRulesPostHTTP ...
func (g *GrafanaLive) HandleChannelRulesPostHTTP(c *models.ReqContext) response.Response {
	body, err := ioutil.ReadAll(c.Req.Body)
	if err != nil {
		return response.Error(http.StatusInternalServerError, "Error reading body", err)
	}
	var rule pipeline.ChannelRule
	err = json.Unmarshal(body, &rule)
	if err != nil {
		return response.Error(http.StatusBadRequest, "Error decoding channel rule", err)
	}
	result, err := g.channelRuleStorage.CreateChannelRule(c.Req.Context(), c.OrgId, rule)
	if err != nil {
		return response.Error(http.StatusInternalServerError, "Failed to create channel rule", err)
	}
	return response.JSON(http.StatusOK, util.DynMap{
		"rule": result,
	})
}

// HandleChannelRulesPutHTTP ...
func (g *GrafanaLive) HandleChannelRulesPutHTTP(c *models.ReqContext) response.Response {
	body, err := ioutil.ReadAll(c.Req.Body)
	if err != nil {
		return response.Error(http.StatusInternalServerError, "Error reading body", err)
	}
	var rule pipeline.ChannelRule
	err = json.Unmarshal(body, &rule)
	if err != nil {
		return response.Error(http.StatusBadRequest, "Error decoding channel rule", err)
	}
	if rule.Pattern == "" {
		return response.Error(http.StatusBadRequest, "Rule pattern required", nil)
	}
	rule, err = g.channelRuleStorage.UpdateChannelRule(c.Req.Context(), c.OrgId, rule)
	if err != nil {
		return response.Error(http.StatusInternalServerError, "Failed to update channel rule", err)
	}
	return response.JSON(http.StatusOK, util.DynMap{
		"rule": rule,
	})
}

// HandleChannelRulesDeleteHTTP ...
func (g *GrafanaLive) HandleChannelRulesDeleteHTTP(c *models.ReqContext) response.Response {
	body, err := ioutil.ReadAll(c.Req.Body)
	if err != nil {
		return response.Error(http.StatusInternalServerError, "Error reading body", err)
	}
	var rule pipeline.ChannelRule
	err = json.Unmarshal(body, &rule)
	if err != nil {
		return response.Error(http.StatusBadRequest, "Error decoding channel rule", err)
	}
	if rule.Pattern == "" {
		return response.Error(http.StatusBadRequest, "Rule pattern required", nil)
	}
	err = g.channelRuleStorage.DeleteChannelRule(c.Req.Context(), c.OrgId, rule.Pattern)
	if err != nil {
		return response.Error(http.StatusInternalServerError, "Failed to delete channel rule", err)
	}
	return response.JSON(http.StatusOK, util.DynMap{})
}

// HandlePipelineEntitiesListHTTP ...
func (g *GrafanaLive) HandlePipelineEntitiesListHTTP(_ *models.ReqContext) response.Response {
	return response.JSON(http.StatusOK, util.DynMap{
		"subscribers": pipeline.SubscribersRegistry,
		"outputs":     pipeline.OutputsRegistry,
		"converters":  pipeline.ConvertersRegistry,
		"processors":  pipeline.ProcessorsRegistry,
	})
}

// HandleRemoteWriteBackendsListHTTP ...
func (g *GrafanaLive) HandleRemoteWriteBackendsListHTTP(c *models.ReqContext) response.Response {
	result, err := g.channelRuleStorage.ListRemoteWriteBackends(c.Req.Context(), c.OrgId)
	if err != nil {
		return response.Error(http.StatusInternalServerError, "Failed to get channel rules", err)
	}
	return response.JSON(http.StatusOK, util.DynMap{
		"remoteWriteBackends": result,
	})
}

// Write to the standard log15 logger
func handleLog(msg centrifuge.LogEntry) {
	arr := make([]interface{}, 0)
	for k, v := range msg.Fields {
		if v == nil {
			v = "<nil>"
		} else if v == "" {
			v = "<empty>"
		}
		arr = append(arr, k, v)
	}

	switch msg.Level {
	case centrifuge.LogLevelDebug:
		loggerCF.Debug(msg.Message, arr...)
	case centrifuge.LogLevelError:
		loggerCF.Error(msg.Message, arr...)
	case centrifuge.LogLevelInfo:
		loggerCF.Info(msg.Message, arr...)
	default:
		loggerCF.Debug(msg.Message, arr...)
	}
}

func (g *GrafanaLive) sampleLiveStats() {
	numClients := g.node.Hub().NumClients()
	numUsers := g.node.Hub().NumUsers()

	g.usageStats.sampleCount++
	g.usageStats.numClientsSum += numClients
	g.usageStats.numUsersSum += numUsers

	if numClients > g.usageStats.numClientsMax {
		g.usageStats.numClientsMax = numClients
	}

	if numClients < g.usageStats.numClientsMin {
		g.usageStats.numClientsMin = numClients
	}

	if numUsers > g.usageStats.numUsersMax {
		g.usageStats.numUsersMax = numUsers
	}

	if numUsers < g.usageStats.numUsersMin {
		g.usageStats.numUsersMin = numUsers
	}
}

func (g *GrafanaLive) resetLiveStats() {
	g.usageStats = usageStats{}
}

func (g *GrafanaLive) registerUsageMetrics() {
	g.usageStatsService.RegisterSendReportCallback(g.resetLiveStats)

	g.usageStatsService.RegisterMetricsFunc(func() (map[string]interface{}, error) {
		liveUsersAvg := 0
		liveClientsAvg := 0

		if g.usageStats.sampleCount > 0 {
			liveUsersAvg = g.usageStats.numUsersSum / g.usageStats.sampleCount
			liveClientsAvg = g.usageStats.numClientsSum / g.usageStats.sampleCount
		}

		metrics := map[string]interface{}{
			"stats.live_samples.count":     g.usageStats.sampleCount,
			"stats.live_users_max.count":   g.usageStats.numUsersMax,
			"stats.live_users_min.count":   g.usageStats.numUsersMin,
			"stats.live_users_avg.count":   liveUsersAvg,
			"stats.live_clients_max.count": g.usageStats.numClientsMax,
			"stats.live_clients_min.count": g.usageStats.numClientsMin,
			"stats.live_clients_avg.count": liveClientsAvg,
		}

		return metrics, nil
	})
}

type usageStats struct {
	numClientsMax int
	numClientsMin int
	numClientsSum int
	numUsersMax   int
	numUsersMin   int
	numUsersSum   int
	sampleCount   int
}<|MERGE_RESOLUTION|>--- conflicted
+++ resolved
@@ -61,14 +61,9 @@
 }
 
 func ProvideService(plugCtxProvider *plugincontext.Provider, cfg *setting.Cfg, routeRegister routing.RouteRegister,
-<<<<<<< HEAD
 	logsService *cloudwatch.LogsService, pluginStore plugins.Store, cacheService *localcache.CacheService,
-	dataSourceCache datasources.CacheService, sqlStore *sqlstore.SQLStore) (*GrafanaLive, error) {
-=======
-	logsService *cloudwatch.LogsService, pluginManager *manager.PluginManager, cacheService *localcache.CacheService,
 	dataSourceCache datasources.CacheService, sqlStore *sqlstore.SQLStore,
 	usageStatsService usagestats.Service) (*GrafanaLive, error) {
->>>>>>> ed0c43b1
 	g := &GrafanaLive{
 		Cfg:                   cfg,
 		PluginContextProvider: plugCtxProvider,
