package pipeline

import (
	"context"
	"fmt"

	"github.com/grafana/grafana/pkg/setting"

	"github.com/grafana/grafana/pkg/services/encryption"

	"github.com/grafana/grafana/pkg/models"
	"github.com/grafana/grafana/pkg/services/live/managedstream"
	"github.com/grafana/grafana/pkg/services/live/pipeline/pattern"
	"github.com/grafana/grafana/pkg/services/live/pipeline/tree"

	"github.com/centrifugal/centrifuge"
)

type JsonAutoSettings struct{}

type ConverterConfig struct {
	Type                      string                     `json:"type"`
	AutoJsonConverterConfig   *AutoJsonConverterConfig   `json:"jsonAuto,omitempty"`
	ExactJsonConverterConfig  *ExactJsonConverterConfig  `json:"jsonExact,omitempty"`
	AutoInfluxConverterConfig *AutoInfluxConverterConfig `json:"influxAuto,omitempty"`
	JsonFrameConverterConfig  *JsonFrameConverterConfig  `json:"jsonFrame,omitempty"`
}

type FrameProcessorConfig struct {
	Type                      string                          `json:"type"`
	DropFieldsProcessorConfig *DropFieldsFrameProcessorConfig `json:"dropFields,omitempty"`
	KeepFieldsProcessorConfig *KeepFieldsFrameProcessorConfig `json:"keepFields,omitempty"`
	MultipleProcessorConfig   *MultipleFrameProcessorConfig   `json:"multiple,omitempty"`
}

type MultipleFrameProcessorConfig struct {
	Processors []FrameProcessorConfig `json:"processors"`
}

type MultipleOutputterConfig struct {
	Outputters []FrameOutputterConfig `json:"outputs"`
}

type ManagedStreamOutputConfig struct{}

type ConditionalOutputConfig struct {
	Condition *FrameConditionCheckerConfig `json:"condition"`
	Outputter *FrameOutputterConfig        `json:"output"`
}

type RemoteWriteOutputConfig struct {
	UID                string `json:"uid"`
	SampleMilliseconds int64  `json:"sampleMilliseconds"`
}

type FrameOutputterConfig struct {
	Type                    string                     `json:"type"`
	ManagedStreamConfig     *ManagedStreamOutputConfig `json:"managedStream,omitempty"`
	MultipleOutputterConfig *MultipleOutputterConfig   `json:"multiple,omitempty"`
	RedirectOutputConfig    *RedirectOutputConfig      `json:"redirect,omitempty"`
	ConditionalOutputConfig *ConditionalOutputConfig   `json:"conditional,omitempty"`
	ThresholdOutputConfig   *ThresholdOutputConfig     `json:"threshold,omitempty"`
	RemoteWriteOutputConfig *RemoteWriteOutputConfig   `json:"remoteWrite,omitempty"`
	ChangeLogOutputConfig   *ChangeLogOutputConfig     `json:"changeLog,omitempty"`
}

type DataOutputterConfig struct {
	Type                     string                    `json:"type"`
	RedirectDataOutputConfig *RedirectDataOutputConfig `json:"redirect,omitempty"`
}

type MultipleSubscriberConfig struct {
	Subscribers []SubscriberConfig `json:"subscribers"`
}

type SubscriberConfig struct {
	Type                     string                    `json:"type"`
	MultipleSubscriberConfig *MultipleSubscriberConfig `json:"multiple,omitempty"`
}

// ChannelAuthCheckConfig is used to define auth rules for a channel.
type ChannelAuthCheckConfig struct {
	RequireRole models.RoleType `json:"role,omitempty"`
}

type ChannelAuthConfig struct {
	// By default anyone can subscribe.
	Subscribe *ChannelAuthCheckConfig `json:"subscribe,omitempty"`

	// By default HTTP and WS require admin permissions to publish.
	Publish *ChannelAuthCheckConfig `json:"publish,omitempty"`
}

type ChannelRuleSettings struct {
	Auth            *ChannelAuthConfig      `json:"auth,omitempty"`
	Subscribers     []*SubscriberConfig     `json:"subscribers,omitempty"`
	DataOutputters  []*DataOutputterConfig  `json:"dataOutputs,omitempty"`
	Converter       *ConverterConfig        `json:"converter,omitempty"`
	FrameProcessors []*FrameProcessorConfig `json:"frameProcessors,omitempty"`
	FrameOutputters []*FrameOutputterConfig `json:"frameOutputs,omitempty"`
}

type ChannelRule struct {
	OrgId    int64               `json:"-"`
	Pattern  string              `json:"pattern"`
	Settings ChannelRuleSettings `json:"settings"`
}

func (r ChannelRule) Valid() (bool, string) {
	ok, reason := pattern.Valid(r.Pattern)
	if !ok {
		return false, fmt.Sprintf("invalid pattern: %s", reason)
	}
	if r.Settings.Converter != nil {
		if !typeRegistered(r.Settings.Converter.Type, ConvertersRegistry) {
			return false, fmt.Sprintf("unknown converter type: %s", r.Settings.Converter.Type)
		}
	}
	if len(r.Settings.Subscribers) > 0 {
		for _, sub := range r.Settings.Subscribers {
			if !typeRegistered(sub.Type, SubscribersRegistry) {
				return false, fmt.Sprintf("unknown subscriber type: %s", sub.Type)
			}
		}
	}
	if len(r.Settings.FrameProcessors) > 0 {
		for _, proc := range r.Settings.FrameProcessors {
			if !typeRegistered(proc.Type, FrameProcessorsRegistry) {
				return false, fmt.Sprintf("unknown processor type: %s", proc.Type)
			}
		}
	}
	if len(r.Settings.FrameOutputters) > 0 {
		for _, out := range r.Settings.FrameOutputters {
			if !typeRegistered(out.Type, FrameOutputsRegistry) {
				return false, fmt.Sprintf("unknown output type: %s", out.Type)
			}
		}
	}
	return true, ""
}

func typeRegistered(entityType string, registry []EntityInfo) bool {
	for _, info := range registry {
		if info.Type == entityType {
			return true
		}
	}
	return false
}

func RemoteWriteBackendToDto(b RemoteWriteBackend) RemoteWriteBackendDto {
	secureFields := make(map[string]bool, len(b.SecureSettings))
	for k := range b.SecureSettings {
		secureFields[k] = true
	}
	return RemoteWriteBackendDto{
		UID:          b.UID,
		Settings:     b.Settings,
		SecureFields: secureFields,
	}
}

type RemoteWriteBackendDto struct {
	UID          string              `json:"uid"`
	Settings     RemoteWriteSettings `json:"settings"`
	SecureFields map[string]bool     `json:"secureFields"`
}

type RemoteWriteBackendGetCmd struct {
	UID string `json:"uid"`
}

type RemoteWriteBackendCreateCmd struct {
	UID            string              `json:"uid"`
	Settings       RemoteWriteSettings `json:"settings"`
	SecureSettings map[string]string   `json:"secureSettings"`
}

// TODO: add version field later.
type RemoteWriteBackendUpdateCmd struct {
	UID            string              `json:"uid"`
	Settings       RemoteWriteSettings `json:"settings"`
	SecureSettings map[string]string   `json:"secureSettings"`
}

type RemoteWriteBackendDeleteCmd struct {
	UID string `json:"uid"`
}

type RemoteWriteBackend struct {
	OrgId          int64               `json:"-"`
	UID            string              `json:"uid"`
	Settings       RemoteWriteSettings `json:"settings"`
	SecureSettings map[string][]byte   `json:"secureSettings,omitempty"`
}

func (r RemoteWriteBackend) Valid() (bool, string) {
	if r.UID == "" {
		return false, "uid required"
	}
	if r.Settings.Endpoint == "" {
		return false, "endpoint required"
	}
	if r.Settings.User == "" {
		return false, "user required"
	}
	if string(r.SecureSettings["password"]) == "" && r.Settings.Password == "" {
		return false, "password required"
	}
	return true, ""
}

type RemoteWriteSettings struct {
	// Endpoint to send streaming frames to.
	Endpoint string `json:"endpoint"`
	// User is a user for remote write request.
	User string `json:"user"`
	// Password is a plain text non-encrypted password.
	// TODO: remove after integrating with the database.
	Password string `json:"password,omitempty"`
}

type RemoteWriteBackends struct {
	Backends []RemoteWriteBackend `json:"remoteWriteBackends"`
}

type ChannelRules struct {
	Rules []ChannelRule `json:"rules"`
}

func checkRulesValid(orgID int64, rules []ChannelRule) (ok bool, reason string) {
	t := tree.New()
	defer func() {
		if r := recover(); r != nil {
			reason = fmt.Sprintf("%v", r)
			ok = false
		}
	}()
	for _, rule := range rules {
		if rule.OrgId == orgID || (rule.OrgId == 0 && orgID == 1) {
			t.AddRoute("/"+rule.Pattern, struct{}{})
		}
	}
	ok = true
	return ok, reason
}

type MultipleFrameConditionCheckerConfig struct {
	Type       ConditionType                 `json:"type"`
	Conditions []FrameConditionCheckerConfig `json:"conditions"`
}

type NumberCompareFrameConditionConfig struct {
	FieldName string          `json:"fieldName"`
	Op        NumberCompareOp `json:"op"`
	Value     float64         `json:"value"`
}

type FrameConditionCheckerConfig struct {
	Type                           string                               `json:"type"`
	MultipleConditionCheckerConfig *MultipleFrameConditionCheckerConfig `json:"multiple,omitempty"`
	NumberCompareConditionConfig   *NumberCompareFrameConditionConfig   `json:"numberCompare,omitempty"`
}

type ChannelRuleCreateCmd struct {
	Pattern  string              `json:"pattern"`
	Settings ChannelRuleSettings `json:"settings"`
}

type ChannelRuleUpdateCmd struct {
	Pattern  string              `json:"pattern"`
	Settings ChannelRuleSettings `json:"settings"`
}

type ChannelRuleDeleteCmd struct {
	Pattern string `json:"pattern"`
}

type Storage interface {
	ListRemoteWriteBackends(_ context.Context, orgID int64) ([]RemoteWriteBackend, error)
	GetRemoteWriteBackend(_ context.Context, orgID int64, cmd RemoteWriteBackendGetCmd) (RemoteWriteBackend, bool, error)
	CreateRemoteWriteBackend(_ context.Context, orgID int64, cmd RemoteWriteBackendCreateCmd) (RemoteWriteBackend, error)
	UpdateRemoteWriteBackend(_ context.Context, orgID int64, cmd RemoteWriteBackendUpdateCmd) (RemoteWriteBackend, error)
	DeleteRemoteWriteBackend(_ context.Context, orgID int64, cmd RemoteWriteBackendDeleteCmd) error
	ListChannelRules(_ context.Context, orgID int64) ([]ChannelRule, error)
	CreateChannelRule(_ context.Context, orgID int64, cmd ChannelRuleCreateCmd) (ChannelRule, error)
	UpdateChannelRule(_ context.Context, orgID int64, cmd ChannelRuleUpdateCmd) (ChannelRule, error)
	DeleteChannelRule(_ context.Context, orgID int64, cmd ChannelRuleDeleteCmd) error
}

type StorageRuleBuilder struct {
	Node                 *centrifuge.Node
	ManagedStream        *managedstream.Runner
	FrameStorage         *FrameStorage
	Storage              Storage
	ChannelHandlerGetter ChannelHandlerGetter
	EncryptionService    encryption.Service
}

func (f *StorageRuleBuilder) extractSubscriber(config *SubscriberConfig) (Subscriber, error) {
	if config == nil {
		return nil, nil
	}
	missingConfiguration := fmt.Errorf("missing configuration for %s", config.Type)
	switch config.Type {
	case SubscriberTypeBuiltin:
		return NewBuiltinSubscriber(f.ChannelHandlerGetter), nil
	case SubscriberTypeManagedStream:
		return NewManagedStreamSubscriber(f.ManagedStream), nil
	case SubscriberTypeMultiple:
		if config.MultipleSubscriberConfig == nil {
			return nil, missingConfiguration
		}
		var subscribers []Subscriber
		for _, outConf := range config.MultipleSubscriberConfig.Subscribers {
			out := outConf
			sub, err := f.extractSubscriber(&out)
			if err != nil {
				return nil, err
			}
			subscribers = append(subscribers, sub)
		}
		return NewMultipleSubscriber(subscribers...), nil
	default:
		return nil, fmt.Errorf("unknown subscriber type: %s", config.Type)
	}
}

func (f *StorageRuleBuilder) extractConverter(config *ConverterConfig) (Converter, error) {
	if config == nil {
		return nil, nil
	}
	missingConfiguration := fmt.Errorf("missing configuration for %s", config.Type)
	switch config.Type {
	case ConverterTypeJsonAuto:
		if config.AutoJsonConverterConfig == nil {
			config.AutoJsonConverterConfig = &AutoJsonConverterConfig{}
		}
		return NewAutoJsonConverter(*config.AutoJsonConverterConfig), nil
	case ConverterTypeJsonExact:
		if config.ExactJsonConverterConfig == nil {
			return nil, missingConfiguration
		}
		return NewExactJsonConverter(*config.ExactJsonConverterConfig), nil
	case ConverterTypeJsonFrame:
		if config.JsonFrameConverterConfig == nil {
			config.JsonFrameConverterConfig = &JsonFrameConverterConfig{}
		}
		return NewJsonFrameConverter(*config.JsonFrameConverterConfig), nil
	case ConverterTypeInfluxAuto:
		if config.AutoInfluxConverterConfig == nil {
			return nil, missingConfiguration
		}
		return NewAutoInfluxConverter(*config.AutoInfluxConverterConfig), nil
	default:
		return nil, fmt.Errorf("unknown converter type: %s", config.Type)
	}
}

func (f *StorageRuleBuilder) extractFrameProcessor(config *FrameProcessorConfig) (FrameProcessor, error) {
	if config == nil {
		return nil, nil
	}
	missingConfiguration := fmt.Errorf("missing configuration for %s", config.Type)
	switch config.Type {
	case FrameProcessorTypeDropFields:
		if config.DropFieldsProcessorConfig == nil {
			return nil, missingConfiguration
		}
		return NewDropFieldsFrameProcessor(*config.DropFieldsProcessorConfig), nil
	case FrameProcessorTypeKeepFields:
		if config.KeepFieldsProcessorConfig == nil {
			return nil, missingConfiguration
		}
		return NewKeepFieldsFrameProcessor(*config.KeepFieldsProcessorConfig), nil
	case FrameProcessorTypeMultiple:
		if config.MultipleProcessorConfig == nil {
			return nil, missingConfiguration
		}
		var processors []FrameProcessor
		for _, outConf := range config.MultipleProcessorConfig.Processors {
			out := outConf
			proc, err := f.extractFrameProcessor(&out)
			if err != nil {
				return nil, err
			}
			processors = append(processors, proc)
		}
		return NewMultipleFrameProcessor(processors...), nil
	default:
		return nil, fmt.Errorf("unknown processor type: %s", config.Type)
	}
}

func (f *StorageRuleBuilder) extractFrameConditionChecker(config *FrameConditionCheckerConfig) (FrameConditionChecker, error) {
	if config == nil {
		return nil, nil
	}
	missingConfiguration := fmt.Errorf("missing configuration for %s", config.Type)
	switch config.Type {
	case FrameConditionCheckerTypeNumberCompare:
		if config.NumberCompareConditionConfig == nil {
			return nil, missingConfiguration
		}
		c := *config.NumberCompareConditionConfig
		return NewFrameNumberCompareCondition(c.FieldName, c.Op, c.Value), nil
	case FrameConditionCheckerTypeMultiple:
		var conditions []FrameConditionChecker
		if config.MultipleConditionCheckerConfig == nil {
			return nil, missingConfiguration
		}
		for _, outConf := range config.MultipleConditionCheckerConfig.Conditions {
			out := outConf
			cond, err := f.extractFrameConditionChecker(&out)
			if err != nil {
				return nil, err
			}
			conditions = append(conditions, cond)
		}
		return NewMultipleFrameConditionChecker(config.MultipleConditionCheckerConfig.Type, conditions...), nil
	default:
		return nil, fmt.Errorf("unknown condition type: %s", config.Type)
	}
}

func (f *StorageRuleBuilder) extractFrameOutputter(config *FrameOutputterConfig, remoteWriteBackends []RemoteWriteBackend) (FrameOutputter, error) {
	if config == nil {
		return nil, nil
	}
	missingConfiguration := fmt.Errorf("missing configuration for %s", config.Type)
	switch config.Type {
	case FrameOutputTypeRedirect:
		if config.RedirectOutputConfig == nil {
			return nil, missingConfiguration
		}
		return NewRedirectFrameOutput(*config.RedirectOutputConfig), nil
	case FrameOutputTypeMultiple:
		if config.MultipleOutputterConfig == nil {
			return nil, missingConfiguration
		}
		var outputters []FrameOutputter
		for _, outConf := range config.MultipleOutputterConfig.Outputters {
			out := outConf
			outputter, err := f.extractFrameOutputter(&out, remoteWriteBackends)
			if err != nil {
				return nil, err
			}
			outputters = append(outputters, outputter)
		}
		return NewMultipleFrameOutput(outputters...), nil
	case FrameOutputTypeManagedStream:
		return NewManagedStreamFrameOutput(f.ManagedStream), nil
	case FrameOutputTypeLocalSubscribers:
		return NewLocalSubscribersFrameOutput(f.Node), nil
	case FrameOutputTypeConditional:
		if config.ConditionalOutputConfig == nil {
			return nil, missingConfiguration
		}
		condition, err := f.extractFrameConditionChecker(config.ConditionalOutputConfig.Condition)
		if err != nil {
			return nil, err
		}
		outputter, err := f.extractFrameOutputter(config.ConditionalOutputConfig.Outputter, remoteWriteBackends)
		if err != nil {
			return nil, err
		}
		return NewConditionalOutput(condition, outputter), nil
	case FrameOutputTypeThreshold:
		if config.ThresholdOutputConfig == nil {
			return nil, missingConfiguration
		}
		return NewThresholdOutput(f.FrameStorage, *config.ThresholdOutputConfig), nil
	case FrameOutputTypeRemoteWrite:
		if config.RemoteWriteOutputConfig == nil {
			return nil, missingConfiguration
		}
		remoteWriteBackend, ok := f.getRemoteWriteBackend(config.RemoteWriteOutputConfig.UID, remoteWriteBackends)
		if !ok {
			return nil, fmt.Errorf("unknown remote write backend uid: %s", config.RemoteWriteOutputConfig.UID)
		}
<<<<<<< HEAD
		return NewRemoteWriteFrameOutput(*remoteWriteConfig), nil
	case FrameOutputTypeLoki:
		// TODO: for now we can only output to local Loki.
		// We should use configured backend after https://github.com/grafana/grafana/pull/40147 merged.
		return NewLokiFrameOutput(LokiFrameOutputConfig{}), nil
=======

		var password string
		hasSecurePassword := len(remoteWriteBackend.SecureSettings["password"]) > 0
		if hasSecurePassword {
			passwordBytes, err := f.EncryptionService.Decrypt(context.Background(), remoteWriteBackend.SecureSettings["password"], setting.SecretKey)
			if err != nil {
				return nil, fmt.Errorf("password can't be decrypted: %w", err)
			}
			password = string(passwordBytes)
		} else {
			// Use plain text password (should be removed upon database integration).
			password = remoteWriteBackend.Settings.Password
		}

		return NewRemoteWriteFrameOutput(
			remoteWriteBackend.Settings.Endpoint,
			remoteWriteBackend.Settings.User,
			password,
			config.RemoteWriteOutputConfig.SampleMilliseconds,
		), nil
>>>>>>> eec7b9d3
	case FrameOutputTypeChangeLog:
		if config.ChangeLogOutputConfig == nil {
			return nil, missingConfiguration
		}
		return NewChangeLogFrameOutput(f.FrameStorage, *config.ChangeLogOutputConfig), nil
	default:
		return nil, fmt.Errorf("unknown output type: %s", config.Type)
	}
}

func (f *StorageRuleBuilder) extractDataOutputter(config *DataOutputterConfig) (DataOutputter, error) {
	if config == nil {
		return nil, nil
	}
	missingConfiguration := fmt.Errorf("missing configuration for %s", config.Type)
	switch config.Type {
	case DataOutputTypeRedirect:
		if config.RedirectDataOutputConfig == nil {
			return nil, missingConfiguration
		}
		return NewRedirectDataOutput(*config.RedirectDataOutputConfig), nil
	case DataOutputTypeLoki:
		// TODO: for now we can only output to local Loki.
		// We should use configured backend after https://github.com/grafana/grafana/pull/40147 merged.
		return NewLokiDataOutput(LokiDataOutputConfig{}), nil
	case DataOutputTypeBuiltin:
		return NewBuiltinDataOutput(f.ChannelHandlerGetter), nil
	case DataOutputTypeLocalSubscribers:
		return NewLocalSubscribersDataOutput(f.Node), nil
	default:
		return nil, fmt.Errorf("unknown data output type: %s", config.Type)
	}
}

func (f *StorageRuleBuilder) getRemoteWriteBackend(uid string, remoteWriteBackends []RemoteWriteBackend) (RemoteWriteBackend, bool) {
	for _, rwb := range remoteWriteBackends {
		if rwb.UID == uid {
			return rwb, true
		}
	}
	return RemoteWriteBackend{}, false
}

func (f *StorageRuleBuilder) BuildRules(ctx context.Context, orgID int64) ([]*LiveChannelRule, error) {
	channelRules, err := f.Storage.ListChannelRules(ctx, orgID)
	if err != nil {
		return nil, err
	}

	remoteWriteBackends, err := f.Storage.ListRemoteWriteBackends(ctx, orgID)
	if err != nil {
		return nil, err
	}

	var rules []*LiveChannelRule

	for _, ruleConfig := range channelRules {
		rule := &LiveChannelRule{
			OrgId:   orgID,
			Pattern: ruleConfig.Pattern,
		}

		if ruleConfig.Settings.Auth != nil && ruleConfig.Settings.Auth.Subscribe != nil {
			rule.SubscribeAuth = NewRoleCheckAuthorizer(ruleConfig.Settings.Auth.Subscribe.RequireRole)
		}

		if ruleConfig.Settings.Auth != nil && ruleConfig.Settings.Auth.Publish != nil {
			rule.PublishAuth = NewRoleCheckAuthorizer(ruleConfig.Settings.Auth.Publish.RequireRole)
		}

		var err error

		rule.Converter, err = f.extractConverter(ruleConfig.Settings.Converter)
		if err != nil {
			return nil, fmt.Errorf("error building converter for %s: %w", rule.Pattern, err)
		}

		var processors []FrameProcessor
		for _, procConfig := range ruleConfig.Settings.FrameProcessors {
			proc, err := f.extractFrameProcessor(procConfig)
			if err != nil {
				return nil, fmt.Errorf("error building processor for %s: %w", rule.Pattern, err)
			}
			processors = append(processors, proc)
		}
		rule.FrameProcessors = processors

		var dataOutputters []DataOutputter
		for _, outConfig := range ruleConfig.Settings.DataOutputters {
			out, err := f.extractDataOutputter(outConfig)
			if err != nil {
				return nil, fmt.Errorf("error building data outputter for %s: %w", rule.Pattern, err)
			}
			dataOutputters = append(dataOutputters, out)
		}
		rule.DataOutputters = dataOutputters

		var outputters []FrameOutputter
		for _, outConfig := range ruleConfig.Settings.FrameOutputters {
			out, err := f.extractFrameOutputter(outConfig, remoteWriteBackends)
			if err != nil {
				return nil, fmt.Errorf("error building frame outputter for %s: %w", rule.Pattern, err)
			}
			outputters = append(outputters, out)
		}
		rule.FrameOutputters = outputters

		var subscribers []Subscriber
		for _, subConfig := range ruleConfig.Settings.Subscribers {
			sub, err := f.extractSubscriber(subConfig)
			if err != nil {
				return nil, fmt.Errorf("error building subscriber for %s: %w", rule.Pattern, err)
			}
			subscribers = append(subscribers, sub)
		}
		rule.Subscribers = subscribers

		rules = append(rules, rule)
	}

	return rules, nil
}<|MERGE_RESOLUTION|>--- conflicted
+++ resolved
@@ -479,13 +479,6 @@
 		if !ok {
 			return nil, fmt.Errorf("unknown remote write backend uid: %s", config.RemoteWriteOutputConfig.UID)
 		}
-<<<<<<< HEAD
-		return NewRemoteWriteFrameOutput(*remoteWriteConfig), nil
-	case FrameOutputTypeLoki:
-		// TODO: for now we can only output to local Loki.
-		// We should use configured backend after https://github.com/grafana/grafana/pull/40147 merged.
-		return NewLokiFrameOutput(LokiFrameOutputConfig{}), nil
-=======
 
 		var password string
 		hasSecurePassword := len(remoteWriteBackend.SecureSettings["password"]) > 0
@@ -506,7 +499,10 @@
 			password,
 			config.RemoteWriteOutputConfig.SampleMilliseconds,
 		), nil
->>>>>>> eec7b9d3
+	case FrameOutputTypeLoki:
+		// TODO: for now we can only output to local Loki.
+		// We should use configured backend after https://github.com/grafana/grafana/pull/40147 merged.
+		return NewLokiFrameOutput(LokiFrameOutputConfig{}), nil
 	case FrameOutputTypeChangeLog:
 		if config.ChangeLogOutputConfig == nil {
 			return nil, missingConfiguration
