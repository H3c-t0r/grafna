--- conflicted
+++ resolved
@@ -10,14 +10,8 @@
 	ConnStr    string
 }
 
-<<<<<<< HEAD
-// To run all tests in a local test database, set ConnStr to "grafana_test.db"
-var TestDB_Sqlite3 = TestDB{DriverName: "sqlite3", ConnStr: ":memory:"}
-var TestDB_Mysql = TestDB{DriverName: "mysql", ConnStr: "grafana:password@tcp(localhost:3306)/grafana_tests?collation=utf8mb4_unicode_ci"}
-var TestDB_Postgres = TestDB{DriverName: "postgres", ConnStr: "user=grafanatest password=grafanatest host=localhost port=5432 dbname=grafanatest sslmode=disable"}
-var TestDB_Mssql = TestDB{DriverName: "mssql", ConnStr: "server=localhost;port=1433;database=grafanatest;user id=grafana;password=Password!"}
-=======
 func Sqlite3TestDB() TestDB {
+	// To run all tests in a local test database, set ConnStr to "grafana_test.db"
 	return TestDB{
 		DriverName: "sqlite3",
 		ConnStr:    ":memory:",
@@ -69,5 +63,4 @@
 		DriverName: "mssql",
 		ConnStr:    fmt.Sprintf("server=%s;port=%s;database=grafanatest;user id=grafana;password=Password!", host, port),
 	}
-}
->>>>>>> 9b6b0cad
+}