package sqlstore

import (
	"bytes"

	"github.com/grafana/grafana/pkg/models"
<<<<<<< HEAD
	"github.com/grafana/grafana/pkg/services/org"
	"github.com/grafana/grafana/pkg/services/user"
=======
	ac "github.com/grafana/grafana/pkg/services/accesscontrol"
	"github.com/grafana/grafana/pkg/services/sqlstore/permissions"
	"github.com/grafana/grafana/pkg/setting"
>>>>>>> c4984854
)

func NewSqlBuilder(cfg *setting.Cfg) SQLBuilder {
	return SQLBuilder{cfg: cfg}
}

type SQLBuilder struct {
	cfg    *setting.Cfg
	sql    bytes.Buffer
	params []interface{}
}

func (sb *SQLBuilder) Write(sql string, params ...interface{}) {
	sb.sql.WriteString(sql)

	if len(params) > 0 {
		sb.params = append(sb.params, params...)
	}
}

func (sb *SQLBuilder) GetSQLString() string {
	return sb.sql.String()
}

func (sb *SQLBuilder) GetParams() []interface{} {
	return sb.params
}

func (sb *SQLBuilder) AddParams(params ...interface{}) {
	sb.params = append(sb.params, params...)
}

<<<<<<< HEAD
func (sb *SQLBuilder) WriteDashboardPermissionFilter(user *user.SignedInUser, permission models.PermissionType) {
	if user.OrgRole == org.RoleAdmin {
		return
	}

	okRoles := []interface{}{user.OrgRole}

	if user.OrgRole == org.RoleEditor {
		okRoles = append(okRoles, org.RoleViewer)
=======
func (sb *SQLBuilder) WriteDashboardPermissionFilter(user *models.SignedInUser, permission models.PermissionType) {
	var (
		sql    string
		params []interface{}
	)
	if !ac.IsDisabled(sb.cfg) {
		sql, params = permissions.NewAccessControlDashboardPermissionFilter(user, permission, "").Where()
	} else {
		sql, params = permissions.DashboardPermissionFilter{
			OrgRole:         user.OrgRole,
			Dialect:         dialect,
			UserId:          user.UserId,
			OrgId:           user.OrgId,
			PermissionLevel: permission,
		}.Where()
>>>>>>> c4984854
	}

	sb.sql.WriteString(" AND " + sql)
	sb.params = append(sb.params, params...)
}<|MERGE_RESOLUTION|>--- conflicted
+++ resolved
@@ -4,14 +4,10 @@
 	"bytes"
 
 	"github.com/grafana/grafana/pkg/models"
-<<<<<<< HEAD
-	"github.com/grafana/grafana/pkg/services/org"
-	"github.com/grafana/grafana/pkg/services/user"
-=======
 	ac "github.com/grafana/grafana/pkg/services/accesscontrol"
 	"github.com/grafana/grafana/pkg/services/sqlstore/permissions"
+	"github.com/grafana/grafana/pkg/services/user"
 	"github.com/grafana/grafana/pkg/setting"
->>>>>>> c4984854
 )
 
 func NewSqlBuilder(cfg *setting.Cfg) SQLBuilder {
@@ -44,18 +40,7 @@
 	sb.params = append(sb.params, params...)
 }
 
-<<<<<<< HEAD
 func (sb *SQLBuilder) WriteDashboardPermissionFilter(user *user.SignedInUser, permission models.PermissionType) {
-	if user.OrgRole == org.RoleAdmin {
-		return
-	}
-
-	okRoles := []interface{}{user.OrgRole}
-
-	if user.OrgRole == org.RoleEditor {
-		okRoles = append(okRoles, org.RoleViewer)
-=======
-func (sb *SQLBuilder) WriteDashboardPermissionFilter(user *models.SignedInUser, permission models.PermissionType) {
 	var (
 		sql    string
 		params []interface{}
@@ -70,7 +55,6 @@
 			OrgId:           user.OrgId,
 			PermissionLevel: permission,
 		}.Where()
->>>>>>> c4984854
 	}
 
 	sb.sql.WriteString(" AND " + sql)
