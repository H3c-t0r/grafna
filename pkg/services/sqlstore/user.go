package sqlstore

import (
	"context"
	"fmt"
	"sort"
	"strconv"
	"strings"
	"time"

	"github.com/grafana/grafana/pkg/events"
	"github.com/grafana/grafana/pkg/models"
	ac "github.com/grafana/grafana/pkg/services/accesscontrol"
	"github.com/grafana/grafana/pkg/util"
)

func (ss *SQLStore) getOrgIDForNewUser(sess *DBSession, args models.CreateUserCommand) (int64, error) {
	if ss.Cfg.AutoAssignOrg && args.OrgId != 0 {
		if err := verifyExistingOrg(sess, args.OrgId); err != nil {
			return -1, err
		}
		return args.OrgId, nil
	}

	orgName := args.OrgName
	if orgName == "" {
		orgName = util.StringsFallback2(args.Email, args.Login)
	}

	return ss.getOrCreateOrg(sess, orgName)
}

// createUser creates a user in the database
func (ss *SQLStore) createUser(ctx context.Context, sess *DBSession, args models.CreateUserCommand) (models.User, error) {
	var user models.User
	var orgID int64 = -1
	if !args.SkipOrgSetup {
		var err error
		orgID, err = ss.getOrgIDForNewUser(sess, args)
		if err != nil {
			return user, err
		}
	}

	if args.Email == "" {
		args.Email = args.Login
	}

	where := "email=? OR login=?"
	if ss.Cfg.CaseInsensitiveLogin {
		where = "LOWER(email)=LOWER(?) OR LOWER(login)=LOWER(?)"
		args.Login = strings.ToLower(args.Login)
		args.Email = strings.ToLower(args.Email)
	}

	exists, err := sess.Where(where, args.Email, args.Login).Get(&models.User{})
	if err != nil {
		return user, err
	}
	if exists {
		return user, models.ErrUserAlreadyExists
	}

	// create user
	user = models.User{
		Email:            args.Email,
		Name:             args.Name,
		Login:            args.Login,
		Company:          args.Company,
		IsAdmin:          args.IsAdmin,
		IsDisabled:       args.IsDisabled,
		OrgId:            orgID,
		EmailVerified:    args.EmailVerified,
		Created:          time.Now(),
		Updated:          time.Now(),
		LastSeenAt:       time.Now().AddDate(-10, 0, 0),
		IsServiceAccount: args.IsServiceAccount,
	}

	salt, err := util.GetRandomString(10)
	if err != nil {
		return user, err
	}
	user.Salt = salt
	rands, err := util.GetRandomString(10)
	if err != nil {
		return user, err
	}
	user.Rands = rands

	if len(args.Password) > 0 {
		encodedPassword, err := util.EncodePassword(args.Password, user.Salt)
		if err != nil {
			return user, err
		}
		user.Password = encodedPassword
	}

	sess.UseBool("is_admin")

	if _, err := sess.Insert(&user); err != nil {
		return user, err
	}

	sess.publishAfterCommit(&events.UserCreated{
		Timestamp: user.Created,
		Id:        user.Id,
		Name:      user.Name,
		Login:     user.Login,
		Email:     user.Email,
	})

	// create org user link
	if !args.SkipOrgSetup {
		orgUser := models.OrgUser{
			OrgId:   orgID,
			UserId:  user.Id,
			Role:    models.ROLE_ADMIN,
			Created: time.Now(),
			Updated: time.Now(),
		}

		if ss.Cfg.AutoAssignOrg && !user.IsAdmin {
			if len(args.DefaultOrgRole) > 0 {
				orgUser.Role = models.RoleType(args.DefaultOrgRole)
			} else {
				orgUser.Role = models.RoleType(ss.Cfg.AutoAssignOrgRole)
			}
		}

		if _, err = sess.Insert(&orgUser); err != nil {
			return user, err
		}
	}

	return user, nil
}

func (ss *SQLStore) CreateUser(ctx context.Context, cmd models.CreateUserCommand) (*models.User, error) {
<<<<<<< HEAD
	var user *models.User
	err := ss.WithTransactionalDbSession(ctx, func(sess *DBSession) error {
		orgId, err := getOrgIdForNewUser(sess, cmd)
		if err != nil {
			return err
		}

		if cmd.Email == "" {
			cmd.Email = cmd.Login
		}

		where := "email=? OR login=?"
		if ss.Cfg.CaseInsensitiveLogin {
			where = "LOWER(email)=LOWER(?) OR LOWER(login)=LOWER(?)"
			cmd.Login = strings.ToLower(cmd.Login)
			cmd.Email = strings.ToLower(cmd.Email)
		}
		exists, err := sess.Where(where, cmd.Email, cmd.Login).Get(&models.User{})
		if err != nil {
			return err
		}
		if exists {
			return models.ErrUserAlreadyExists
		}

		// create user
		user = &models.User{
			Email:            cmd.Email,
			Name:             cmd.Name,
			Login:            cmd.Login,
			Company:          cmd.Company,
			IsAdmin:          cmd.IsAdmin,
			IsDisabled:       cmd.IsDisabled,
			OrgId:            orgId,
			EmailVerified:    cmd.EmailVerified,
			Created:          time.Now(),
			Updated:          time.Now(),
			LastSeenAt:       time.Now().AddDate(-10, 0, 0),
			IsServiceAccount: cmd.IsServiceAccount,
		}

		salt, err := util.GetRandomString(10)
		if err != nil {
			return err
		}
		user.Salt = salt
		rands, err := util.GetRandomString(10)
		if err != nil {
			return err
		}
		user.Rands = rands

		if len(cmd.Password) > 0 {
			encodedPassword, err := util.EncodePassword(cmd.Password, user.Salt)
			if err != nil {
				return err
			}
			user.Password = encodedPassword
		}

		sess.UseBool("is_admin")

		if _, err := sess.Insert(user); err != nil {
			return err
		}

		sess.publishAfterCommit(&events.UserCreated{
			Timestamp: user.Created,
			Id:        user.Id,
			Name:      user.Name,
			Login:     user.Login,
			Email:     user.Email,
		})

		// create org user link
		if !cmd.SkipOrgSetup {
			orgUser := models.OrgUser{
				OrgId:   orgId,
				UserId:  user.Id,
				Role:    models.ROLE_ADMIN,
				Created: time.Now(),
				Updated: time.Now(),
			}

			if setting.AutoAssignOrg && !user.IsAdmin {
				if len(cmd.DefaultOrgRole) > 0 {
					orgUser.Role = models.RoleType(cmd.DefaultOrgRole)
				} else {
					orgUser.Role = models.RoleType(setting.AutoAssignOrgRole)
				}
			}

			if _, err = sess.Insert(&orgUser); err != nil {
				return err
			}
		}

		return nil
=======
	var user models.User
	createErr := ss.WithTransactionalDbSession(ctx, func(sess *DBSession) (err error) {
		user, err = ss.createUser(ctx, sess, cmd)
		return
>>>>>>> cf684ed3
	})
	return &user, createErr
}

func notServiceAccountFilter(ss *SQLStore) string {
	return fmt.Sprintf("%s.is_service_account = %s",
		ss.Dialect.Quote("user"),
		ss.Dialect.BooleanStr(false))
}

func (ss *SQLStore) GetUserById(ctx context.Context, query *models.GetUserByIdQuery) error {
	return ss.WithDbSession(ctx, func(sess *DBSession) error {
		user := new(models.User)

		has, err := sess.ID(query.Id).
			Where(notServiceAccountFilter(ss)).
			Get(user)

		if err != nil {
			return err
		} else if !has {
			return models.ErrUserNotFound
		}

		query.Result = user

		return nil
	})
}

func (ss *SQLStore) GetUserByLogin(ctx context.Context, query *models.GetUserByLoginQuery) error {
	return ss.WithDbSession(ctx, func(sess *DBSession) error {
		if query.LoginOrEmail == "" {
			return models.ErrUserNotFound
		}

		// Try and find the user by login first.
		// It's not sufficient to assume that a LoginOrEmail with an "@" is an email.
		user := &models.User{}
		where := "login=?"
		if ss.Cfg.CaseInsensitiveLogin {
			where = "LOWER(login)=LOWER(?)"
		}

		has, err := sess.Where(notServiceAccountFilter(ss)).Where(where, query.LoginOrEmail).Get(user)
		if err != nil {
			return err
		}

		if !has && strings.Contains(query.LoginOrEmail, "@") {
			// If the user wasn't found, and it contains an "@" fallback to finding the
			// user by email.
			where = "email=?"
			if ss.Cfg.CaseInsensitiveLogin {
				where = "LOWER(email)=LOWER(?)"
			}
			user = &models.User{}
			has, err = sess.Where(notServiceAccountFilter(ss)).Where(where, query.LoginOrEmail).Get(user)
		}

		if err != nil {
			return err
		} else if !has {
			return models.ErrUserNotFound
		}

		query.Result = user

		return nil
	})
}

func (ss *SQLStore) GetUserByEmail(ctx context.Context, query *models.GetUserByEmailQuery) error {
	return ss.WithDbSession(ctx, func(sess *DBSession) error {
		if query.Email == "" {
			return models.ErrUserNotFound
		}

		user := &models.User{}
		where := "email=?"
		if ss.Cfg.CaseInsensitiveLogin {
			where = "LOWER(email)=LOWER(?)"
		}

		has, err := sess.Where(notServiceAccountFilter(ss)).Where(where, query.Email).Get(user)

		if err != nil {
			return err
		} else if !has {
			return models.ErrUserNotFound
		}

		query.Result = user

		return nil
	})
}

func (ss *SQLStore) UpdateUser(ctx context.Context, cmd *models.UpdateUserCommand) error {
	if ss.Cfg.CaseInsensitiveLogin {
		cmd.Login = strings.ToLower(cmd.Login)
		cmd.Email = strings.ToLower(cmd.Email)
	}

	return ss.WithTransactionalDbSession(ctx, func(sess *DBSession) error {
		user := models.User{
			Name:    cmd.Name,
			Email:   cmd.Email,
			Login:   cmd.Login,
			Theme:   cmd.Theme,
			Updated: time.Now(),
		}

		if _, err := sess.ID(cmd.UserId).Where(notServiceAccountFilter(ss)).Update(&user); err != nil {
			return err
		}

		sess.publishAfterCommit(&events.UserUpdated{
			Timestamp: user.Created,
			Id:        user.Id,
			Name:      user.Name,
			Login:     user.Login,
			Email:     user.Email,
		})

		return nil
	})
}

func (ss *SQLStore) ChangeUserPassword(ctx context.Context, cmd *models.ChangeUserPasswordCommand) error {
	return ss.WithTransactionalDbSession(ctx, func(sess *DBSession) error {
		user := models.User{
			Password: cmd.NewPassword,
			Updated:  time.Now(),
		}

		_, err := sess.ID(cmd.UserId).Where(notServiceAccountFilter(ss)).Update(&user)
		return err
	})
}

func (ss *SQLStore) UpdateUserLastSeenAt(ctx context.Context, cmd *models.UpdateUserLastSeenAtCommand) error {
	return ss.WithTransactionalDbSession(ctx, func(sess *DBSession) error {
		user := models.User{
			Id:         cmd.UserId,
			LastSeenAt: time.Now(),
		}

		_, err := sess.ID(cmd.UserId).Update(&user)
		return err
	})
}

func (ss *SQLStore) SetUsingOrg(ctx context.Context, cmd *models.SetUsingOrgCommand) error {
	getOrgsForUserCmd := &models.GetUserOrgListQuery{UserId: cmd.UserId}
	if err := ss.GetUserOrgList(ctx, getOrgsForUserCmd); err != nil {
		return err
	}

	valid := false
	for _, other := range getOrgsForUserCmd.Result {
		if other.OrgId == cmd.OrgId {
			valid = true
		}
	}
	if !valid {
		return fmt.Errorf("user does not belong to org")
	}

	return ss.WithTransactionalDbSession(ctx, func(sess *DBSession) error {
		return setUsingOrgInTransaction(sess, cmd.UserId, cmd.OrgId)
	})
}

func setUsingOrgInTransaction(sess *DBSession, userID int64, orgID int64) error {
	user := models.User{
		Id:    userID,
		OrgId: orgID,
	}

	_, err := sess.ID(userID).Update(&user)
	return err
}

func removeUserOrg(sess *DBSession, userID int64) error {
	user := models.User{
		Id:    userID,
		OrgId: 0,
	}

	_, err := sess.ID(userID).MustCols("org_id").Update(&user)
	return err
}

func (ss *SQLStore) GetUserProfile(ctx context.Context, query *models.GetUserProfileQuery) error {
	return ss.WithDbSession(ctx, func(sess *DBSession) error {
		var user models.User
		has, err := sess.ID(query.UserId).Where(notServiceAccountFilter(ss)).Get(&user)

		if err != nil {
			return err
		} else if !has {
			return models.ErrUserNotFound
		}

		query.Result = models.UserProfileDTO{
			Id:             user.Id,
			Name:           user.Name,
			Email:          user.Email,
			Login:          user.Login,
			Theme:          user.Theme,
			IsGrafanaAdmin: user.IsAdmin,
			IsDisabled:     user.IsDisabled,
			OrgId:          user.OrgId,
			UpdatedAt:      user.Updated,
			CreatedAt:      user.Created,
		}

		return err
	})
}

type byOrgName []*models.UserOrgDTO

// Len returns the length of an array of organisations.
func (o byOrgName) Len() int {
	return len(o)
}

// Swap swaps two indices of an array of organizations.
func (o byOrgName) Swap(i, j int) {
	o[i], o[j] = o[j], o[i]
}

// Less returns whether element i of an array of organizations is less than element j.
func (o byOrgName) Less(i, j int) bool {
	if strings.ToLower(o[i].Name) < strings.ToLower(o[j].Name) {
		return true
	}

	return o[i].Name < o[j].Name
}

func (ss *SQLStore) GetUserOrgList(ctx context.Context, query *models.GetUserOrgListQuery) error {
	return ss.WithDbSession(ctx, func(dbSess *DBSession) error {
		query.Result = make([]*models.UserOrgDTO, 0)
		sess := dbSess.Table("org_user")
		sess.Join("INNER", "org", "org_user.org_id=org.id")
		sess.Join("INNER", ss.Dialect.Quote("user"), fmt.Sprintf("org_user.user_id=%s.id", ss.Dialect.Quote("user")))
		sess.Where("org_user.user_id=?", query.UserId)
		sess.Where(notServiceAccountFilter(ss))
		sess.Cols("org.name", "org_user.role", "org_user.org_id")
		sess.OrderBy("org.name")
		err := sess.Find(&query.Result)
		sort.Sort(byOrgName(query.Result))
		return err
	})
}

func newSignedInUserCacheKey(orgID, userID int64) string {
	return fmt.Sprintf("signed-in-user-%d-%d", userID, orgID)
}

func (ss *SQLStore) GetSignedInUserWithCacheCtx(ctx context.Context, query *models.GetSignedInUserQuery) error {
	cacheKey := newSignedInUserCacheKey(query.OrgId, query.UserId)
	if cached, found := ss.CacheService.Get(cacheKey); found {
		cachedUser := cached.(models.SignedInUser)
		query.Result = &cachedUser
		return nil
	}

	err := ss.GetSignedInUser(ctx, query)
	if err != nil {
		return err
	}

	cacheKey = newSignedInUserCacheKey(query.Result.OrgId, query.UserId)
	ss.CacheService.Set(cacheKey, *query.Result, time.Second*5)
	return nil
}

func (ss *SQLStore) GetSignedInUser(ctx context.Context, query *models.GetSignedInUserQuery) error {
	return ss.WithDbSession(ctx, func(dbSess *DBSession) error {
		orgId := "u.org_id"
		if query.OrgId > 0 {
			orgId = strconv.FormatInt(query.OrgId, 10)
		}

		var rawSQL = `SELECT
		u.id                  as user_id,
		u.is_admin            as is_grafana_admin,
		u.email               as email,
		u.login               as login,
		u.name                as name,
		u.is_disabled         as is_disabled,
		u.help_flags1         as help_flags1,
		u.last_seen_at        as last_seen_at,
		(SELECT COUNT(*) FROM org_user where org_user.user_id = u.id) as org_count,
		user_auth.auth_module as external_auth_module,
		user_auth.auth_id     as external_auth_id,
		org.name              as org_name,
		org_user.role         as org_role,
		org.id                as org_id
		FROM ` + dialect.Quote("user") + ` as u
		LEFT OUTER JOIN user_auth on user_auth.user_id = u.id
		LEFT OUTER JOIN org_user on org_user.org_id = ` + orgId + ` and org_user.user_id = u.id
		LEFT OUTER JOIN org on org.id = org_user.org_id `

		sess := dbSess.Table("user")
		sess = sess.Context(ctx)
		switch {
		case query.UserId > 0:
			sess.SQL(rawSQL+"WHERE u.id=?", query.UserId)
		case query.Login != "":
			if ss.Cfg.CaseInsensitiveLogin {
				sess.SQL(rawSQL+"WHERE LOWER(u.login)=LOWER(?)", query.Login)
			} else {
				sess.SQL(rawSQL+"WHERE u.login=?", query.Login)
			}
		case query.Email != "":
			if ss.Cfg.CaseInsensitiveLogin {
				sess.SQL(rawSQL+"WHERE LOWER(u.email)=LOWER(?)", query.Email)
			} else {
				sess.SQL(rawSQL+"WHERE u.email=?", query.Email)
			}
		}

		var user models.SignedInUser
		has, err := sess.Get(&user)
		if err != nil {
			return err
		} else if !has {
			return models.ErrUserNotFound
		}

		if user.OrgRole == "" {
			user.OrgId = -1
			user.OrgName = "Org missing"
		}

		if user.ExternalAuthModule != "oauth_grafana_com" {
			user.ExternalAuthId = ""
		}

		// tempUser is used to retrieve the teams for the signed in user for internal use.
		tempUser := &models.SignedInUser{
			OrgId: user.OrgId,
			Permissions: map[int64]map[string][]string{
				user.OrgId: {
					ac.ActionTeamsRead: {ac.ScopeTeamsAll},
				},
			},
		}
		getTeamsByUserQuery := &models.GetTeamsByUserQuery{
			OrgId:        user.OrgId,
			UserId:       user.UserId,
			SignedInUser: tempUser,
		}
		err = ss.GetTeamsByUser(ctx, getTeamsByUserQuery)
		if err != nil {
			return err
		}

		user.Teams = make([]int64, len(getTeamsByUserQuery.Result))
		for i, t := range getTeamsByUserQuery.Result {
			user.Teams[i] = t.Id
		}

		query.Result = &user
		return err
	})
}

func (ss *SQLStore) SearchUsers(ctx context.Context, query *models.SearchUsersQuery) error {
	return ss.WithDbSession(ctx, func(dbSess *DBSession) error {
		query.Result = models.SearchUserQueryResult{
			Users: make([]*models.UserSearchHitDTO, 0),
		}

		queryWithWildcards := "%" + query.Query + "%"

		whereConditions := make([]string, 0)
		whereParams := make([]interface{}, 0)
		sess := dbSess.Table("user").Alias("u")

		whereConditions = append(whereConditions, "u.is_service_account = ?")
		whereParams = append(whereParams, dialect.BooleanStr(false))

		// Join with only most recent auth module
		joinCondition := `(
		SELECT id from user_auth
			WHERE user_auth.user_id = u.id
			ORDER BY user_auth.created DESC `
		joinCondition = "user_auth.id=" + joinCondition + dialect.Limit(1) + ")"
		sess.Join("LEFT", "user_auth", joinCondition)
		if query.OrgId > 0 {
			whereConditions = append(whereConditions, "org_id = ?")
			whereParams = append(whereParams, query.OrgId)
		}

		// user only sees the users for which it has read permissions
		if !ac.IsDisabled(ss.Cfg) {
			acFilter, err := ac.Filter(query.SignedInUser, "u.id", "global.users:id:", ac.ActionUsersRead)
			if err != nil {
				return err
			}
			whereConditions = append(whereConditions, acFilter.Where)
			whereParams = append(whereParams, acFilter.Args...)
		}

		if query.Query != "" {
			whereConditions = append(whereConditions, "(email "+dialect.LikeStr()+" ? OR name "+dialect.LikeStr()+" ? OR login "+dialect.LikeStr()+" ?)")
			whereParams = append(whereParams, queryWithWildcards, queryWithWildcards, queryWithWildcards)
		}

		if query.IsDisabled != nil {
			whereConditions = append(whereConditions, "is_disabled = ?")
			whereParams = append(whereParams, query.IsDisabled)
		}

		if query.AuthModule != "" {
			whereConditions = append(whereConditions, `auth_module=?`)
			whereParams = append(whereParams, query.AuthModule)
		}

		if len(whereConditions) > 0 {
			sess.Where(strings.Join(whereConditions, " AND "), whereParams...)
		}

		for _, filter := range query.Filters {
			if jc := filter.JoinCondition(); jc != nil {
				sess.Join(jc.Operator, jc.Table, jc.Params)
			}
			if ic := filter.InCondition(); ic != nil {
				sess.In(ic.Condition, ic.Params)
			}
			if wc := filter.WhereCondition(); wc != nil {
				sess.Where(wc.Condition, wc.Params)
			}
		}

		if query.Limit > 0 {
			offset := query.Limit * (query.Page - 1)
			sess.Limit(query.Limit, offset)
		}

		sess.Cols("u.id", "u.email", "u.name", "u.login", "u.is_admin", "u.is_disabled", "u.last_seen_at", "user_auth.auth_module")
		sess.Asc("u.login", "u.email")
		if err := sess.Find(&query.Result.Users); err != nil {
			return err
		}

		// get total
		user := models.User{}
		countSess := dbSess.Table("user").Alias("u")

		// Join with user_auth table if users filtered by auth_module
		if query.AuthModule != "" {
			countSess.Join("LEFT", "user_auth", joinCondition)
		}

		if len(whereConditions) > 0 {
			countSess.Where(strings.Join(whereConditions, " AND "), whereParams...)
		}

		for _, filter := range query.Filters {
			if jc := filter.JoinCondition(); jc != nil {
				countSess.Join(jc.Operator, jc.Table, jc.Params)
			}
			if ic := filter.InCondition(); ic != nil {
				countSess.In(ic.Condition, ic.Params)
			}
			if wc := filter.WhereCondition(); wc != nil {
				countSess.Where(wc.Condition, wc.Params)
			}
		}

		count, err := countSess.Count(&user)
		query.Result.TotalCount = count

		for _, user := range query.Result.Users {
			user.LastSeenAtAge = util.GetAgeString(user.LastSeenAt)
		}

		return err
	})
}

func (ss *SQLStore) DisableUser(ctx context.Context, cmd *models.DisableUserCommand) error {
	return ss.WithDbSession(ctx, func(dbSess *DBSession) error {
		user := models.User{}
		sess := dbSess.Table("user")

		if has, err := sess.ID(cmd.UserId).Where(notServiceAccountFilter(ss)).Get(&user); err != nil {
			return err
		} else if !has {
			return models.ErrUserNotFound
		}

		user.IsDisabled = cmd.IsDisabled
		sess.UseBool("is_disabled")

		_, err := sess.ID(cmd.UserId).Update(&user)
		return err
	})
}

func (ss *SQLStore) BatchDisableUsers(ctx context.Context, cmd *models.BatchDisableUsersCommand) error {
	return ss.WithTransactionalDbSession(ctx, func(sess *DBSession) error {
		userIds := cmd.UserIds

		if len(userIds) == 0 {
			return nil
		}

		user_id_params := strings.Repeat(",?", len(userIds)-1)
		disableSQL := "UPDATE " + dialect.Quote("user") + " SET is_disabled=? WHERE Id IN (?" + user_id_params + ")"

		disableParams := []interface{}{disableSQL, cmd.IsDisabled}
		for _, v := range userIds {
			disableParams = append(disableParams, v)
		}

		_, err := sess.Where(notServiceAccountFilter(ss)).Exec(disableParams...)
		return err
	})
}

func (ss *SQLStore) DeleteUser(ctx context.Context, cmd *models.DeleteUserCommand) error {
	return ss.WithTransactionalDbSession(ctx, func(sess *DBSession) error {
		return deleteUserInTransaction(ss, sess, cmd)
	})
}

func deleteUserInTransaction(ss *SQLStore, sess *DBSession, cmd *models.DeleteUserCommand) error {
	// Check if user exists
	user := models.User{Id: cmd.UserId}
	has, err := sess.Where(notServiceAccountFilter(ss)).Get(&user)
	if err != nil {
		return err
	}
	if !has {
		return models.ErrUserNotFound
	}
	for _, sql := range UserDeletions() {
		_, err := sess.Exec(sql, cmd.UserId)
		if err != nil {
			return err
		}
	}

	return deleteUserAccessControl(sess, cmd.UserId)
}

func deleteUserAccessControl(sess *DBSession, userID int64) error {
	// Delete user role assignments
	if _, err := sess.Exec("DELETE FROM user_role WHERE user_id = ?", userID); err != nil {
		return err
	}

	// Delete permissions that are scoped to user
	if _, err := sess.Exec("DELETE FROM permission WHERE scope = ?", ac.Scope("users", "id", strconv.FormatInt(userID, 10))); err != nil {
		return err
	}

	var roleIDs []int64
	if err := sess.SQL("SELECT id FROM role WHERE name = ?", ac.ManagedUserRoleName(userID)).Find(&roleIDs); err != nil {
		return err
	}

	if len(roleIDs) == 0 {
		return nil
	}

	query := "DELETE FROM permission WHERE role_id IN(? " + strings.Repeat(",?", len(roleIDs)-1) + ")"
	args := make([]interface{}, 0, len(roleIDs)+1)
	args = append(args, query)
	for _, id := range roleIDs {
		args = append(args, id)
	}

	// Delete managed user permissions
	if _, err := sess.Exec(args...); err != nil {
		return err
	}

	// Delete managed user roles
	if _, err := sess.Exec("DELETE FROM role WHERE name = ?", ac.ManagedUserRoleName(userID)); err != nil {
		return err
	}

	return nil
}

func UserDeletions() []string {
	deletes := []string{
		"DELETE FROM star WHERE user_id = ?",
		"DELETE FROM " + dialect.Quote("user") + " WHERE id = ?",
		"DELETE FROM org_user WHERE user_id = ?",
		"DELETE FROM dashboard_acl WHERE user_id = ?",
		"DELETE FROM preferences WHERE user_id = ?",
		"DELETE FROM team_member WHERE user_id = ?",
		"DELETE FROM user_auth WHERE user_id = ?",
		"DELETE FROM user_auth_token WHERE user_id = ?",
		"DELETE FROM quota WHERE user_id = ?",
	}
	return deletes
}

// UpdateUserPermissions sets the user Server Admin flag
func (ss *SQLStore) UpdateUserPermissions(userID int64, isAdmin bool) error {
	return ss.WithTransactionalDbSession(context.Background(), func(sess *DBSession) error {
		var user models.User
		if _, err := sess.ID(userID).Where(notServiceAccountFilter(ss)).Get(&user); err != nil {
			return err
		}

		user.IsAdmin = isAdmin
		sess.UseBool("is_admin")

		_, err := sess.ID(user.Id).Update(&user)
		if err != nil {
			return err
		}

		// validate that after update there is at least one server admin
		if err := validateOneAdminLeft(sess); err != nil {
			return err
		}

		return nil
	})
}

func (ss *SQLStore) SetUserHelpFlag(ctx context.Context, cmd *models.SetUserHelpFlagCommand) error {
	return ss.WithTransactionalDbSession(ctx, func(sess *DBSession) error {
		user := models.User{
			Id:         cmd.UserId,
			HelpFlags1: cmd.HelpFlags1,
			Updated:    time.Now(),
		}

		_, err := sess.ID(cmd.UserId).Cols("help_flags1").Update(&user)
		return err
	})
}

// validateOneAdminLeft validate that there is an admin user left
func validateOneAdminLeft(sess *DBSession) error {
	count, err := sess.Where("is_admin=?", true).Count(&models.User{})
	if err != nil {
		return err
	}

	if count == 0 {
		return models.ErrLastGrafanaAdmin
	}

	return nil
}<|MERGE_RESOLUTION|>--- conflicted
+++ resolved
@@ -137,111 +137,10 @@
 }
 
 func (ss *SQLStore) CreateUser(ctx context.Context, cmd models.CreateUserCommand) (*models.User, error) {
-<<<<<<< HEAD
-	var user *models.User
-	err := ss.WithTransactionalDbSession(ctx, func(sess *DBSession) error {
-		orgId, err := getOrgIdForNewUser(sess, cmd)
-		if err != nil {
-			return err
-		}
-
-		if cmd.Email == "" {
-			cmd.Email = cmd.Login
-		}
-
-		where := "email=? OR login=?"
-		if ss.Cfg.CaseInsensitiveLogin {
-			where = "LOWER(email)=LOWER(?) OR LOWER(login)=LOWER(?)"
-			cmd.Login = strings.ToLower(cmd.Login)
-			cmd.Email = strings.ToLower(cmd.Email)
-		}
-		exists, err := sess.Where(where, cmd.Email, cmd.Login).Get(&models.User{})
-		if err != nil {
-			return err
-		}
-		if exists {
-			return models.ErrUserAlreadyExists
-		}
-
-		// create user
-		user = &models.User{
-			Email:            cmd.Email,
-			Name:             cmd.Name,
-			Login:            cmd.Login,
-			Company:          cmd.Company,
-			IsAdmin:          cmd.IsAdmin,
-			IsDisabled:       cmd.IsDisabled,
-			OrgId:            orgId,
-			EmailVerified:    cmd.EmailVerified,
-			Created:          time.Now(),
-			Updated:          time.Now(),
-			LastSeenAt:       time.Now().AddDate(-10, 0, 0),
-			IsServiceAccount: cmd.IsServiceAccount,
-		}
-
-		salt, err := util.GetRandomString(10)
-		if err != nil {
-			return err
-		}
-		user.Salt = salt
-		rands, err := util.GetRandomString(10)
-		if err != nil {
-			return err
-		}
-		user.Rands = rands
-
-		if len(cmd.Password) > 0 {
-			encodedPassword, err := util.EncodePassword(cmd.Password, user.Salt)
-			if err != nil {
-				return err
-			}
-			user.Password = encodedPassword
-		}
-
-		sess.UseBool("is_admin")
-
-		if _, err := sess.Insert(user); err != nil {
-			return err
-		}
-
-		sess.publishAfterCommit(&events.UserCreated{
-			Timestamp: user.Created,
-			Id:        user.Id,
-			Name:      user.Name,
-			Login:     user.Login,
-			Email:     user.Email,
-		})
-
-		// create org user link
-		if !cmd.SkipOrgSetup {
-			orgUser := models.OrgUser{
-				OrgId:   orgId,
-				UserId:  user.Id,
-				Role:    models.ROLE_ADMIN,
-				Created: time.Now(),
-				Updated: time.Now(),
-			}
-
-			if setting.AutoAssignOrg && !user.IsAdmin {
-				if len(cmd.DefaultOrgRole) > 0 {
-					orgUser.Role = models.RoleType(cmd.DefaultOrgRole)
-				} else {
-					orgUser.Role = models.RoleType(setting.AutoAssignOrgRole)
-				}
-			}
-
-			if _, err = sess.Insert(&orgUser); err != nil {
-				return err
-			}
-		}
-
-		return nil
-=======
 	var user models.User
 	createErr := ss.WithTransactionalDbSession(ctx, func(sess *DBSession) (err error) {
 		user, err = ss.createUser(ctx, sess, cmd)
 		return
->>>>>>> cf684ed3
 	})
 	return &user, createErr
 }
