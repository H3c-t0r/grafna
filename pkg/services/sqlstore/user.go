package sqlstore

import (
	"context"
	"fmt"
	"sort"
	"strconv"
	"strings"
	"time"

	"github.com/grafana/grafana/pkg/events"
	"github.com/grafana/grafana/pkg/models"
	ac "github.com/grafana/grafana/pkg/services/accesscontrol"
<<<<<<< HEAD
	"github.com/grafana/grafana/pkg/util"
)

func (ss *SQLStore) getOrgIDForNewUser(sess *DBSession, args models.CreateUserCommand) (int64, error) {
	if ss.Cfg.AutoAssignOrg && args.OrgId != 0 {
		if err := verifyExistingOrg(sess, args.OrgId); err != nil {
=======
	"github.com/grafana/grafana/pkg/services/user"
	"github.com/grafana/grafana/pkg/util"
)

type ErrCaseInsensitiveLoginConflict struct {
	users []user.User
}

func (e *ErrCaseInsensitiveLoginConflict) Unwrap() error {
	return user.ErrCaseInsensitive
}

func (e *ErrCaseInsensitiveLoginConflict) Error() string {
	n := len(e.users)

	userStrings := make([]string, 0, n)
	for _, v := range e.users {
		userStrings = append(userStrings, fmt.Sprintf("%s (email:%s, id:%d)", v.Login, v.Email, v.ID))
	}

	return fmt.Sprintf(
		"Found a conflict in user login information. %d users already exist with either the same login or email: [%s].",
		n, strings.Join(userStrings, ", "))
}

func (ss *SQLStore) getOrgIDForNewUser(sess *DBSession, args user.CreateUserCommand) (int64, error) {
	if ss.Cfg.AutoAssignOrg && args.OrgID != 0 {
		if err := verifyExistingOrg(sess, args.OrgID); err != nil {
>>>>>>> 82e32447
			return -1, err
		}
		return args.OrgId, nil
	}

	orgName := args.OrgName
	if orgName == "" {
		orgName = util.StringsFallback2(args.Email, args.Login)
	}

	return ss.getOrCreateOrg(sess, orgName)
}

func (ss *SQLStore) userCaseInsensitiveLoginConflict(ctx context.Context, sess *DBSession, login, email string) error {
	users := make([]user.User, 0)

	if err := sess.Where("LOWER(email)=LOWER(?) OR LOWER(login)=LOWER(?)",
		email, login).Find(&users); err != nil {
		return err
	}

	if len(users) > 1 {
		return &ErrCaseInsensitiveLoginConflict{users}
	}

	return nil
}

// createUser creates a user in the database
<<<<<<< HEAD
func (ss *SQLStore) createUser(ctx context.Context, sess *DBSession, args models.CreateUserCommand) (models.User, error) {
	var user models.User
=======
// if autoAssignOrg is enabled then args.OrgID will be used
// to add to an existing Org with id=args.OrgID
// if autoAssignOrg is disabled then args.OrgName will be used
// to create a new Org with name=args.OrgName.
// If a org already exists with that name, it will error
func (ss *SQLStore) createUser(ctx context.Context, sess *DBSession, args user.CreateUserCommand) (user.User, error) {
	var usr user.User
>>>>>>> 82e32447
	var orgID int64 = -1
	if !args.SkipOrgSetup {
		var err error
		orgID, err = ss.getOrgIDForNewUser(sess, args)
		if err != nil {
			return usr, err
		}
	}

	if args.Email == "" {
		args.Email = args.Login
	}

	where := "email=? OR login=?"
	if ss.Cfg.CaseInsensitiveLogin {
		where = "LOWER(email)=LOWER(?) OR LOWER(login)=LOWER(?)"
		args.Login = strings.ToLower(args.Login)
		args.Email = strings.ToLower(args.Email)
	}

	exists, err := sess.Where(where, args.Email, args.Login).Get(&user.User{})
	if err != nil {
		return usr, err
	}
	if exists {
		return usr, user.ErrUserAlreadyExists
	}

	// create user
	usr = user.User{
		Email:            args.Email,
		Name:             args.Name,
		Login:            args.Login,
		Company:          args.Company,
		IsAdmin:          args.IsAdmin,
		IsDisabled:       args.IsDisabled,
		OrgID:            orgID,
		EmailVerified:    args.EmailVerified,
		Created:          time.Now(),
		Updated:          time.Now(),
		LastSeenAt:       time.Now().AddDate(-10, 0, 0),
		IsServiceAccount: args.IsServiceAccount,
	}

	salt, err := util.GetRandomString(10)
	if err != nil {
		return usr, err
	}
	usr.Salt = salt
	rands, err := util.GetRandomString(10)
	if err != nil {
		return usr, err
	}
	usr.Rands = rands

	if len(args.Password) > 0 {
		encodedPassword, err := util.EncodePassword(args.Password, usr.Salt)
		if err != nil {
			return usr, err
		}
		usr.Password = encodedPassword
	}

	sess.UseBool("is_admin")

	if _, err := sess.Insert(&usr); err != nil {
		return usr, err
	}

	sess.publishAfterCommit(&events.UserCreated{
		Timestamp: usr.Created,
		Id:        usr.ID,
		Name:      usr.Name,
		Login:     usr.Login,
		Email:     usr.Email,
	})

	// create org user link
	if !args.SkipOrgSetup {
		orgUser := models.OrgUser{
			OrgId:   orgID,
			UserId:  usr.ID,
			Role:    models.ROLE_ADMIN,
			Created: time.Now(),
			Updated: time.Now(),
		}

		if ss.Cfg.AutoAssignOrg && !usr.IsAdmin {
			if len(args.DefaultOrgRole) > 0 {
				orgUser.Role = models.RoleType(args.DefaultOrgRole)
			} else {
				orgUser.Role = models.RoleType(ss.Cfg.AutoAssignOrgRole)
			}
		}

		if _, err = sess.Insert(&orgUser); err != nil {
			return usr, err
		}
	}

	return usr, nil
}

<<<<<<< HEAD
func (ss *SQLStore) CreateUser(ctx context.Context, cmd models.CreateUserCommand) (*models.User, error) {
	var user models.User
=======
//  deprecated method, use only for tests
func (ss *SQLStore) CreateUser(ctx context.Context, cmd user.CreateUserCommand) (*user.User, error) {
	var user user.User
>>>>>>> 82e32447
	createErr := ss.WithTransactionalDbSession(ctx, func(sess *DBSession) (err error) {
		user, err = ss.createUser(ctx, sess, cmd)
		return
	})
	return &user, createErr
}

func notServiceAccountFilter(ss *SQLStore) string {
	return fmt.Sprintf("%s.is_service_account = %s",
		ss.Dialect.Quote("user"),
		ss.Dialect.BooleanStr(false))
}

func (ss *SQLStore) GetUserById(ctx context.Context, query *models.GetUserByIdQuery) error {
	return ss.WithDbSession(ctx, func(sess *DBSession) error {
		usr := new(user.User)

		has, err := sess.ID(query.Id).
			Where(notServiceAccountFilter(ss)).
			Get(usr)

		if err != nil {
			return err
		} else if !has {
			return user.ErrUserNotFound
		}

		if ss.Cfg.CaseInsensitiveLogin {
			if err := ss.userCaseInsensitiveLoginConflict(ctx, sess, usr.Login, usr.Email); err != nil {
				return err
			}
		}

		query.Result = usr

		return nil
	})
}

func (ss *SQLStore) GetUserByLogin(ctx context.Context, query *models.GetUserByLoginQuery) error {
	return ss.WithDbSession(ctx, func(sess *DBSession) error {
		if query.LoginOrEmail == "" {
			return user.ErrUserNotFound
		}

		// Try and find the user by login first.
		// It's not sufficient to assume that a LoginOrEmail with an "@" is an email.
		usr := &user.User{}
		where := "login=?"
		if ss.Cfg.CaseInsensitiveLogin {
			where = "LOWER(login)=LOWER(?)"
		}

		has, err := sess.Where(notServiceAccountFilter(ss)).Where(where, query.LoginOrEmail).Get(usr)
		if err != nil {
			return err
		}

		if !has && strings.Contains(query.LoginOrEmail, "@") {
			// If the user wasn't found, and it contains an "@" fallback to finding the
			// user by email.

			where = "email=?"
			if ss.Cfg.CaseInsensitiveLogin {
				where = "LOWER(email)=LOWER(?)"
			}
			usr = &user.User{}
			has, err = sess.Where(notServiceAccountFilter(ss)).Where(where, query.LoginOrEmail).Get(usr)
		}

		if err != nil {
			return err
		} else if !has {
			return user.ErrUserNotFound
		}

		if ss.Cfg.CaseInsensitiveLogin {
			if err := ss.userCaseInsensitiveLoginConflict(ctx, sess, usr.Login, usr.Email); err != nil {
				return err
			}
		}

		query.Result = usr

		return nil
	})
}

func (ss *SQLStore) GetUserByEmail(ctx context.Context, query *models.GetUserByEmailQuery) error {
	return ss.WithDbSession(ctx, func(sess *DBSession) error {
		if query.Email == "" {
			return user.ErrUserNotFound
		}

		usr := &user.User{}
		where := "email=?"
		if ss.Cfg.CaseInsensitiveLogin {
			where = "LOWER(email)=LOWER(?)"
		}

		has, err := sess.Where(notServiceAccountFilter(ss)).Where(where, query.Email).Get(usr)

		if err != nil {
			return err
		} else if !has {
			return user.ErrUserNotFound
		}

		if ss.Cfg.CaseInsensitiveLogin {
			if err := ss.userCaseInsensitiveLoginConflict(ctx, sess, usr.Login, usr.Email); err != nil {
				return err
			}
		}

		query.Result = usr

		return nil
	})
}

func (ss *SQLStore) UpdateUser(ctx context.Context, cmd *models.UpdateUserCommand) error {
	if ss.Cfg.CaseInsensitiveLogin {
		cmd.Login = strings.ToLower(cmd.Login)
		cmd.Email = strings.ToLower(cmd.Email)
	}

	return ss.WithTransactionalDbSession(ctx, func(sess *DBSession) error {
		user := user.User{
			Name:    cmd.Name,
			Email:   cmd.Email,
			Login:   cmd.Login,
			Theme:   cmd.Theme,
			Updated: time.Now(),
		}

		if _, err := sess.ID(cmd.UserId).Where(notServiceAccountFilter(ss)).Update(&user); err != nil {
			return err
		}

		if ss.Cfg.CaseInsensitiveLogin {
			if err := ss.userCaseInsensitiveLoginConflict(ctx, sess, user.Login, user.Email); err != nil {
				return err
			}
		}

		sess.publishAfterCommit(&events.UserUpdated{
			Timestamp: user.Created,
			Id:        user.ID,
			Name:      user.Name,
			Login:     user.Login,
			Email:     user.Email,
		})

		return nil
	})
}

func (ss *SQLStore) ChangeUserPassword(ctx context.Context, cmd *models.ChangeUserPasswordCommand) error {
	return ss.WithTransactionalDbSession(ctx, func(sess *DBSession) error {
		user := user.User{
			Password: cmd.NewPassword,
			Updated:  time.Now(),
		}

		_, err := sess.ID(cmd.UserId).Where(notServiceAccountFilter(ss)).Update(&user)
		return err
	})
}

func (ss *SQLStore) UpdateUserLastSeenAt(ctx context.Context, cmd *models.UpdateUserLastSeenAtCommand) error {
	return ss.WithTransactionalDbSession(ctx, func(sess *DBSession) error {
		user := user.User{
			ID:         cmd.UserId,
			LastSeenAt: time.Now(),
		}

		_, err := sess.ID(cmd.UserId).Update(&user)
		return err
	})
}

func (ss *SQLStore) SetUsingOrg(ctx context.Context, cmd *models.SetUsingOrgCommand) error {
	getOrgsForUserCmd := &models.GetUserOrgListQuery{UserId: cmd.UserId}
	if err := ss.GetUserOrgList(ctx, getOrgsForUserCmd); err != nil {
		return err
	}

	valid := false
	for _, other := range getOrgsForUserCmd.Result {
		if other.OrgId == cmd.OrgId {
			valid = true
		}
	}
	if !valid {
		return fmt.Errorf("user does not belong to org")
	}

	return ss.WithTransactionalDbSession(ctx, func(sess *DBSession) error {
		return setUsingOrgInTransaction(sess, cmd.UserId, cmd.OrgId)
	})
}

func setUsingOrgInTransaction(sess *DBSession, userID int64, orgID int64) error {
	user := user.User{
		ID:    userID,
		OrgID: orgID,
	}

	_, err := sess.ID(userID).Update(&user)
	return err
}

func removeUserOrg(sess *DBSession, userID int64) error {
	user := user.User{
		ID:    userID,
		OrgID: 0,
	}

	_, err := sess.ID(userID).MustCols("org_id").Update(&user)
	return err
}

func (ss *SQLStore) GetUserProfile(ctx context.Context, query *models.GetUserProfileQuery) error {
	return ss.WithDbSession(ctx, func(sess *DBSession) error {
		var usr user.User
		has, err := sess.ID(query.UserId).Where(notServiceAccountFilter(ss)).Get(&usr)

		if err != nil {
			return err
		} else if !has {
			return user.ErrUserNotFound
		}

		query.Result = models.UserProfileDTO{
			Id:             usr.ID,
			Name:           usr.Name,
			Email:          usr.Email,
			Login:          usr.Login,
			Theme:          usr.Theme,
			IsGrafanaAdmin: usr.IsAdmin,
			IsDisabled:     usr.IsDisabled,
			OrgId:          usr.OrgID,
			UpdatedAt:      usr.Updated,
			CreatedAt:      usr.Created,
		}

		return err
	})
}

type byOrgName []*models.UserOrgDTO

// Len returns the length of an array of organisations.
func (o byOrgName) Len() int {
	return len(o)
}

// Swap swaps two indices of an array of organizations.
func (o byOrgName) Swap(i, j int) {
	o[i], o[j] = o[j], o[i]
}

// Less returns whether element i of an array of organizations is less than element j.
func (o byOrgName) Less(i, j int) bool {
	if strings.ToLower(o[i].Name) < strings.ToLower(o[j].Name) {
		return true
	}

	return o[i].Name < o[j].Name
}

func (ss *SQLStore) GetUserOrgList(ctx context.Context, query *models.GetUserOrgListQuery) error {
	return ss.WithDbSession(ctx, func(dbSess *DBSession) error {
		query.Result = make([]*models.UserOrgDTO, 0)
		sess := dbSess.Table("org_user")
		sess.Join("INNER", "org", "org_user.org_id=org.id")
		sess.Join("INNER", ss.Dialect.Quote("user"), fmt.Sprintf("org_user.user_id=%s.id", ss.Dialect.Quote("user")))
		sess.Where("org_user.user_id=?", query.UserId)
		sess.Where(notServiceAccountFilter(ss))
		sess.Cols("org.name", "org_user.role", "org_user.org_id")
		sess.OrderBy("org.name")
		err := sess.Find(&query.Result)
		sort.Sort(byOrgName(query.Result))
		return err
	})
}

func newSignedInUserCacheKey(orgID, userID int64) string {
	return fmt.Sprintf("signed-in-user-%d-%d", userID, orgID)
}

func (ss *SQLStore) GetSignedInUserWithCacheCtx(ctx context.Context, query *models.GetSignedInUserQuery) error {
	cacheKey := newSignedInUserCacheKey(query.OrgId, query.UserId)
	if cached, found := ss.CacheService.Get(cacheKey); found {
		cachedUser := cached.(models.SignedInUser)
		query.Result = &cachedUser
		return nil
	}

	err := ss.GetSignedInUser(ctx, query)
	if err != nil {
		return err
	}

	cacheKey = newSignedInUserCacheKey(query.Result.OrgId, query.UserId)
	ss.CacheService.Set(cacheKey, *query.Result, time.Second*5)
	return nil
}

func (ss *SQLStore) GetSignedInUser(ctx context.Context, query *models.GetSignedInUserQuery) error {
	return ss.WithDbSession(ctx, func(dbSess *DBSession) error {
		orgId := "u.org_id"
		if query.OrgId > 0 {
			orgId = strconv.FormatInt(query.OrgId, 10)
		}

		var rawSQL = `SELECT
		u.id                  as user_id,
		u.is_admin            as is_grafana_admin,
		u.email               as email,
		u.login               as login,
		u.name                as name,
		u.is_disabled         as is_disabled,
		u.help_flags1         as help_flags1,
		u.last_seen_at        as last_seen_at,
		(SELECT COUNT(*) FROM org_user where org_user.user_id = u.id) as org_count,
		user_auth.auth_module as external_auth_module,
		user_auth.auth_id     as external_auth_id,
		org.name              as org_name,
		org_user.role         as org_role,
		org.id                as org_id
		FROM ` + dialect.Quote("user") + ` as u
		LEFT OUTER JOIN user_auth on user_auth.user_id = u.id
		LEFT OUTER JOIN org_user on org_user.org_id = ` + orgId + ` and org_user.user_id = u.id
		LEFT OUTER JOIN org on org.id = org_user.org_id `

		sess := dbSess.Table("user")
		sess = sess.Context(ctx)
		switch {
		case query.UserId > 0:
			sess.SQL(rawSQL+"WHERE u.id=?", query.UserId)
		case query.Login != "":
			if ss.Cfg.CaseInsensitiveLogin {
				sess.SQL(rawSQL+"WHERE LOWER(u.login)=LOWER(?)", query.Login)
			} else {
				sess.SQL(rawSQL+"WHERE u.login=?", query.Login)
			}
		case query.Email != "":
			if ss.Cfg.CaseInsensitiveLogin {
				sess.SQL(rawSQL+"WHERE LOWER(u.email)=LOWER(?)", query.Email)
			} else {
				sess.SQL(rawSQL+"WHERE u.email=?", query.Email)
			}
		}

		var usr models.SignedInUser
		has, err := sess.Get(&usr)
		if err != nil {
			return err
		} else if !has {
			return user.ErrUserNotFound
		}

		if usr.OrgRole == "" {
			usr.OrgId = -1
			usr.OrgName = "Org missing"
		}

		if usr.ExternalAuthModule != "oauth_grafana_com" {
			usr.ExternalAuthId = ""
		}

		// tempUser is used to retrieve the teams for the signed in user for internal use.
		tempUser := &models.SignedInUser{
<<<<<<< HEAD
			OrgId: user.OrgId,
			Permissions: map[int64]map[string][]string{
				user.OrgId: {
=======
			OrgId: usr.OrgId,
			Permissions: map[int64]map[string][]string{
				usr.OrgId: {
>>>>>>> 82e32447
					ac.ActionTeamsRead: {ac.ScopeTeamsAll},
				},
			},
		}
		getTeamsByUserQuery := &models.GetTeamsByUserQuery{
<<<<<<< HEAD
			OrgId:        user.OrgId,
			UserId:       user.UserId,
=======
			OrgId:        usr.OrgId,
			UserId:       usr.UserId,
>>>>>>> 82e32447
			SignedInUser: tempUser,
		}
		err = ss.GetTeamsByUser(ctx, getTeamsByUserQuery)
		if err != nil {
			return err
		}

		usr.Teams = make([]int64, len(getTeamsByUserQuery.Result))
		for i, t := range getTeamsByUserQuery.Result {
			usr.Teams[i] = t.Id
		}

		query.Result = &usr
		return err
	})
}

func (ss *SQLStore) SearchUsers(ctx context.Context, query *models.SearchUsersQuery) error {
	return ss.WithDbSession(ctx, func(dbSess *DBSession) error {
		query.Result = models.SearchUserQueryResult{
			Users: make([]*models.UserSearchHitDTO, 0),
		}

		queryWithWildcards := "%" + query.Query + "%"

		whereConditions := make([]string, 0)
		whereParams := make([]interface{}, 0)
		sess := dbSess.Table("user").Alias("u")

		whereConditions = append(whereConditions, "u.is_service_account = ?")
		whereParams = append(whereParams, dialect.BooleanStr(false))

		// Join with only most recent auth module
		joinCondition := `(
		SELECT id from user_auth
			WHERE user_auth.user_id = u.id
			ORDER BY user_auth.created DESC `
		joinCondition = "user_auth.id=" + joinCondition + dialect.Limit(1) + ")"
		sess.Join("LEFT", "user_auth", joinCondition)
		if query.OrgId > 0 {
			whereConditions = append(whereConditions, "org_id = ?")
			whereParams = append(whereParams, query.OrgId)
		}

		// user only sees the users for which it has read permissions
		if !ac.IsDisabled(ss.Cfg) {
			acFilter, err := ac.Filter(query.SignedInUser, "u.id", "global.users:id:", ac.ActionUsersRead)
			if err != nil {
				return err
			}
			whereConditions = append(whereConditions, acFilter.Where)
			whereParams = append(whereParams, acFilter.Args...)
		}

		if query.Query != "" {
			whereConditions = append(whereConditions, "(email "+dialect.LikeStr()+" ? OR name "+dialect.LikeStr()+" ? OR login "+dialect.LikeStr()+" ?)")
			whereParams = append(whereParams, queryWithWildcards, queryWithWildcards, queryWithWildcards)
		}

		if query.IsDisabled != nil {
			whereConditions = append(whereConditions, "is_disabled = ?")
			whereParams = append(whereParams, query.IsDisabled)
		}

		if query.AuthModule != "" {
			whereConditions = append(whereConditions, `auth_module=?`)
			whereParams = append(whereParams, query.AuthModule)
		}

		if len(whereConditions) > 0 {
			sess.Where(strings.Join(whereConditions, " AND "), whereParams...)
		}

		for _, filter := range query.Filters {
			if jc := filter.JoinCondition(); jc != nil {
				sess.Join(jc.Operator, jc.Table, jc.Params)
			}
			if ic := filter.InCondition(); ic != nil {
				sess.In(ic.Condition, ic.Params)
			}
			if wc := filter.WhereCondition(); wc != nil {
				sess.Where(wc.Condition, wc.Params)
			}
		}

		if query.Limit > 0 {
			offset := query.Limit * (query.Page - 1)
			sess.Limit(query.Limit, offset)
		}

		sess.Cols("u.id", "u.email", "u.name", "u.login", "u.is_admin", "u.is_disabled", "u.last_seen_at", "user_auth.auth_module")
		sess.Asc("u.login", "u.email")
		if err := sess.Find(&query.Result.Users); err != nil {
			return err
		}

		// get total
		user := user.User{}
		countSess := dbSess.Table("user").Alias("u")

		// Join with user_auth table if users filtered by auth_module
		if query.AuthModule != "" {
			countSess.Join("LEFT", "user_auth", joinCondition)
		}

		if len(whereConditions) > 0 {
			countSess.Where(strings.Join(whereConditions, " AND "), whereParams...)
		}

		for _, filter := range query.Filters {
			if jc := filter.JoinCondition(); jc != nil {
				countSess.Join(jc.Operator, jc.Table, jc.Params)
			}
			if ic := filter.InCondition(); ic != nil {
				countSess.In(ic.Condition, ic.Params)
			}
			if wc := filter.WhereCondition(); wc != nil {
				countSess.Where(wc.Condition, wc.Params)
			}
		}

		count, err := countSess.Count(&user)
		query.Result.TotalCount = count

		for _, user := range query.Result.Users {
			user.LastSeenAtAge = util.GetAgeString(user.LastSeenAt)
		}

		return err
	})
}

func (ss *SQLStore) DisableUser(ctx context.Context, cmd *models.DisableUserCommand) error {
	return ss.WithDbSession(ctx, func(dbSess *DBSession) error {
		usr := user.User{}
		sess := dbSess.Table("user")

		if has, err := sess.ID(cmd.UserId).Where(notServiceAccountFilter(ss)).Get(&usr); err != nil {
			return err
		} else if !has {
			return user.ErrUserNotFound
		}

		usr.IsDisabled = cmd.IsDisabled
		sess.UseBool("is_disabled")

		_, err := sess.ID(cmd.UserId).Update(&usr)
		return err
	})
}

func (ss *SQLStore) BatchDisableUsers(ctx context.Context, cmd *models.BatchDisableUsersCommand) error {
	return ss.WithTransactionalDbSession(ctx, func(sess *DBSession) error {
		userIds := cmd.UserIds

		if len(userIds) == 0 {
			return nil
		}

		user_id_params := strings.Repeat(",?", len(userIds)-1)
		disableSQL := "UPDATE " + dialect.Quote("user") + " SET is_disabled=? WHERE Id IN (?" + user_id_params + ")"

		disableParams := []interface{}{disableSQL, cmd.IsDisabled}
		for _, v := range userIds {
			disableParams = append(disableParams, v)
		}

		_, err := sess.Where(notServiceAccountFilter(ss)).Exec(disableParams...)
		return err
	})
}

func (ss *SQLStore) DeleteUser(ctx context.Context, cmd *models.DeleteUserCommand) error {
	return ss.WithTransactionalDbSession(ctx, func(sess *DBSession) error {
		return deleteUserInTransaction(ss, sess, cmd)
	})
}

func deleteUserInTransaction(ss *SQLStore, sess *DBSession, cmd *models.DeleteUserCommand) error {
	// Check if user exists
	usr := user.User{ID: cmd.UserId}
	has, err := sess.Where(notServiceAccountFilter(ss)).Get(&usr)
	if err != nil {
		return err
	}
	if !has {
		return user.ErrUserNotFound
	}
	for _, sql := range UserDeletions() {
		_, err := sess.Exec(sql, cmd.UserId)
		if err != nil {
			return err
		}
	}

	return deleteUserAccessControl(sess, cmd.UserId)
}

func deleteUserAccessControl(sess *DBSession, userID int64) error {
	// Delete user role assignments
	if _, err := sess.Exec("DELETE FROM user_role WHERE user_id = ?", userID); err != nil {
		return err
	}

	// Delete permissions that are scoped to user
	if _, err := sess.Exec("DELETE FROM permission WHERE scope = ?", ac.Scope("users", "id", strconv.FormatInt(userID, 10))); err != nil {
		return err
	}

	var roleIDs []int64
	if err := sess.SQL("SELECT id FROM role WHERE name = ?", ac.ManagedUserRoleName(userID)).Find(&roleIDs); err != nil {
		return err
	}

	if len(roleIDs) == 0 {
		return nil
	}

	query := "DELETE FROM permission WHERE role_id IN(? " + strings.Repeat(",?", len(roleIDs)-1) + ")"
	args := make([]interface{}, 0, len(roleIDs)+1)
	args = append(args, query)
	for _, id := range roleIDs {
		args = append(args, id)
	}

	// Delete managed user permissions
	if _, err := sess.Exec(args...); err != nil {
		return err
	}

	// Delete managed user roles
	if _, err := sess.Exec("DELETE FROM role WHERE name = ?", ac.ManagedUserRoleName(userID)); err != nil {
		return err
	}

	return nil
}

func UserDeletions() []string {
	deletes := []string{
		"DELETE FROM star WHERE user_id = ?",
		"DELETE FROM " + dialect.Quote("user") + " WHERE id = ?",
		"DELETE FROM org_user WHERE user_id = ?",
		"DELETE FROM dashboard_acl WHERE user_id = ?",
		"DELETE FROM preferences WHERE user_id = ?",
		"DELETE FROM team_member WHERE user_id = ?",
		"DELETE FROM user_auth WHERE user_id = ?",
		"DELETE FROM user_auth_token WHERE user_id = ?",
		"DELETE FROM quota WHERE user_id = ?",
	}
	return deletes
}

// UpdateUserPermissions sets the user Server Admin flag
func (ss *SQLStore) UpdateUserPermissions(userID int64, isAdmin bool) error {
	return ss.WithTransactionalDbSession(context.Background(), func(sess *DBSession) error {
		var user user.User
		if _, err := sess.ID(userID).Where(notServiceAccountFilter(ss)).Get(&user); err != nil {
			return err
		}

		user.IsAdmin = isAdmin
		sess.UseBool("is_admin")

		_, err := sess.ID(user.ID).Update(&user)
		if err != nil {
			return err
		}

		// validate that after update there is at least one server admin
		if err := validateOneAdminLeft(sess); err != nil {
			return err
		}

		return nil
	})
}

func (ss *SQLStore) SetUserHelpFlag(ctx context.Context, cmd *models.SetUserHelpFlagCommand) error {
	return ss.WithTransactionalDbSession(ctx, func(sess *DBSession) error {
		user := user.User{
			ID:         cmd.UserId,
			HelpFlags1: user.HelpFlags1(cmd.HelpFlags1),
			Updated:    time.Now(),
		}

		_, err := sess.ID(cmd.UserId).Cols("help_flags1").Update(&user)
		return err
	})
}

// validateOneAdminLeft validate that there is an admin user left
func validateOneAdminLeft(sess *DBSession) error {
	count, err := sess.Where("is_admin=?", true).Count(&user.User{})
	if err != nil {
		return err
	}

	if count == 0 {
		return user.ErrLastGrafanaAdmin
	}

	return nil
}<|MERGE_RESOLUTION|>--- conflicted
+++ resolved
@@ -11,14 +11,6 @@
 	"github.com/grafana/grafana/pkg/events"
 	"github.com/grafana/grafana/pkg/models"
 	ac "github.com/grafana/grafana/pkg/services/accesscontrol"
-<<<<<<< HEAD
-	"github.com/grafana/grafana/pkg/util"
-)
-
-func (ss *SQLStore) getOrgIDForNewUser(sess *DBSession, args models.CreateUserCommand) (int64, error) {
-	if ss.Cfg.AutoAssignOrg && args.OrgId != 0 {
-		if err := verifyExistingOrg(sess, args.OrgId); err != nil {
-=======
 	"github.com/grafana/grafana/pkg/services/user"
 	"github.com/grafana/grafana/pkg/util"
 )
@@ -47,10 +39,9 @@
 func (ss *SQLStore) getOrgIDForNewUser(sess *DBSession, args user.CreateUserCommand) (int64, error) {
 	if ss.Cfg.AutoAssignOrg && args.OrgID != 0 {
 		if err := verifyExistingOrg(sess, args.OrgID); err != nil {
->>>>>>> 82e32447
 			return -1, err
 		}
-		return args.OrgId, nil
+		return args.OrgID, nil
 	}
 
 	orgName := args.OrgName
@@ -77,10 +68,6 @@
 }
 
 // createUser creates a user in the database
-<<<<<<< HEAD
-func (ss *SQLStore) createUser(ctx context.Context, sess *DBSession, args models.CreateUserCommand) (models.User, error) {
-	var user models.User
-=======
 // if autoAssignOrg is enabled then args.OrgID will be used
 // to add to an existing Org with id=args.OrgID
 // if autoAssignOrg is disabled then args.OrgName will be used
@@ -88,7 +75,6 @@
 // If a org already exists with that name, it will error
 func (ss *SQLStore) createUser(ctx context.Context, sess *DBSession, args user.CreateUserCommand) (user.User, error) {
 	var usr user.User
->>>>>>> 82e32447
 	var orgID int64 = -1
 	if !args.SkipOrgSetup {
 		var err error
@@ -192,14 +178,9 @@
 	return usr, nil
 }
 
-<<<<<<< HEAD
-func (ss *SQLStore) CreateUser(ctx context.Context, cmd models.CreateUserCommand) (*models.User, error) {
-	var user models.User
-=======
 //  deprecated method, use only for tests
 func (ss *SQLStore) CreateUser(ctx context.Context, cmd user.CreateUserCommand) (*user.User, error) {
 	var user user.User
->>>>>>> 82e32447
 	createErr := ss.WithTransactionalDbSession(ctx, func(sess *DBSession) (err error) {
 		user, err = ss.createUser(ctx, sess, cmd)
 		return
@@ -574,27 +555,16 @@
 
 		// tempUser is used to retrieve the teams for the signed in user for internal use.
 		tempUser := &models.SignedInUser{
-<<<<<<< HEAD
-			OrgId: user.OrgId,
-			Permissions: map[int64]map[string][]string{
-				user.OrgId: {
-=======
 			OrgId: usr.OrgId,
 			Permissions: map[int64]map[string][]string{
 				usr.OrgId: {
->>>>>>> 82e32447
 					ac.ActionTeamsRead: {ac.ScopeTeamsAll},
 				},
 			},
 		}
 		getTeamsByUserQuery := &models.GetTeamsByUserQuery{
-<<<<<<< HEAD
-			OrgId:        user.OrgId,
-			UserId:       user.UserId,
-=======
 			OrgId:        usr.OrgId,
 			UserId:       usr.UserId,
->>>>>>> 82e32447
 			SignedInUser: tempUser,
 		}
 		err = ss.GetTeamsByUser(ctx, getTeamsByUserQuery)
