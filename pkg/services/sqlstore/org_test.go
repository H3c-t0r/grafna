--- conflicted
+++ resolved
@@ -153,15 +153,9 @@
 			sqlStore = InitTestDB(t)
 			sqlStore.Cfg.AutoAssignOrg = false
 
-<<<<<<< HEAD
-			ac1cmd := models.CreateUserCommand{Login: "ac1", Email: "ac1@test.com", Name: "ac1 name"}
-			ac2cmd := models.CreateUserCommand{Login: "ac2", Email: "ac2@test.com", Name: "ac2 name", IsAdmin: true}
-			serviceaccountcmd := models.CreateUserCommand{Login: "serviceaccount", Email: "service@test.com", Name: "serviceaccount name", IsAdmin: true, IsServiceAccount: true}
-=======
 			ac1cmd := user.CreateUserCommand{Login: "ac1", Email: "ac1@test.com", Name: "ac1 name"}
 			ac2cmd := user.CreateUserCommand{Login: "ac2", Email: "ac2@test.com", Name: "ac2 name", IsAdmin: true}
 			serviceaccountcmd := user.CreateUserCommand{Login: "serviceaccount", Email: "service@test.com", Name: "serviceaccount name", IsAdmin: true, IsServiceAccount: true}
->>>>>>> 0ca4ccfa
 
 			ac1, err := sqlStore.CreateUser(context.Background(), ac1cmd)
 			require.NoError(t, err)
