--- conflicted
+++ resolved
@@ -16,16 +16,12 @@
 	return ss.WithTransactionalDbSession(ctx, func(sess *DBSession) error {
 		// check if user exists
 		var user user.User
-<<<<<<< HEAD
-		if exists, err := sess.ID(cmd.UserId).Where(notServiceAccountFilter(ss)).Get(&user); err != nil {
-=======
 		session := sess.ID(cmd.UserId)
 		if !cmd.AllowAddingServiceAccount {
 			session = session.Where(notServiceAccountFilter(ss))
 		}
 
 		if exists, err := session.Get(&user); err != nil {
->>>>>>> a6b10908
 			return err
 		} else if !exists {
 			return models.ErrUserNotFound
