--- conflicted
+++ resolved
@@ -5,13 +5,9 @@
 	"fmt"
 	"time"
 
-<<<<<<< HEAD
-	"github.com/grafana/grafana/pkg/expr"
-=======
 	"github.com/grafana/grafana/pkg/components/simplejson"
 	"github.com/grafana/grafana/pkg/expr"
 	legacymodels "github.com/grafana/grafana/pkg/models"
->>>>>>> 0ca4ccfa
 	ngmodels "github.com/grafana/grafana/pkg/services/ngalert/models"
 	"github.com/grafana/grafana/pkg/tsdb/graphite"
 	"github.com/grafana/grafana/pkg/util"
@@ -171,11 +167,8 @@
 		if err != nil {
 			return nil, err
 		}
-<<<<<<< HEAD
-=======
 		// remove hidden tag from the query (if exists)
 		delete(fixedData, "hide")
->>>>>>> 0ca4ccfa
 		fixedData = fixGraphiteReferencedSubQueries(fixedData)
 		updatedModel, err := json.Marshal(fixedData)
 		if err != nil {
@@ -272,15 +265,6 @@
 }
 
 func transExecErr(s string) (string, error) {
-<<<<<<< HEAD
-	switch s {
-	case "", "alerting":
-		return "Alerting", nil
-	case "keep_state":
-		// Keep last state is translated to error as we now emit a
-		// DatasourceError alert when the state is error
-		return "Error", nil
-=======
 	switch legacymodels.ExecutionErrorOption(s) {
 	case "", legacymodels.ExecutionErrorSetAlerting:
 		return string(ngmodels.AlertingErrState), nil
@@ -290,7 +274,6 @@
 		return string(ngmodels.ErrorErrState), nil
 	case legacymodels.ExecutionErrorSetOk:
 		return string(ngmodels.OkErrState), nil
->>>>>>> 0ca4ccfa
 	}
 	return "", fmt.Errorf("unrecognized Execution Error setting %v", s)
 }