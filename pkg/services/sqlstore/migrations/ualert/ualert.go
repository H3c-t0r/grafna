package ualert

import (
	"encoding/json"
	"fmt"
	"os"
	"path/filepath"
	"strconv"
	"strings"

	pb "github.com/prometheus/alertmanager/silence/silencepb"
	"xorm.io/xorm"

	"github.com/grafana/grafana/pkg/services/sqlstore/migrator"
)

const GENERAL_FOLDER = "General Alerting"
const DASHBOARD_FOLDER = "Migrated %s"

// FOLDER_CREATED_BY us used to track folders created by this migration
// during alert migration cleanup.
const FOLDER_CREATED_BY = -8

const KV_NAMESPACE = "alertmanager"

var migTitle = "move dashboard alerts to unified alerting"

var rmMigTitle = "remove unified alerting data"

const clearMigrationEntryTitle = "clear migration entry %q"

type MigrationError struct {
	AlertId int64
	Err     error
}

func (e MigrationError) Error() string {
	return fmt.Sprintf("failed to migrate alert %d: %s", e.AlertId, e.Err.Error())
}

func (e *MigrationError) Unwrap() error { return e.Err }

func AddDashAlertMigration(mg *migrator.Migrator) {
	logs, err := mg.GetMigrationLog()
	if err != nil {
		mg.Logger.Crit("alert migration failure: could not get migration log", "error", err)
		os.Exit(1)
	}

	_, migrationRun := logs[migTitle]

	switch {
	case mg.Cfg.UnifiedAlerting.Enabled && !migrationRun:
		// Remove the migration entry that removes all unified alerting data. This is so when the feature
		// flag is removed in future the "remove unified alerting data" migration will be run again.
		mg.AddMigration(fmt.Sprintf(clearMigrationEntryTitle, rmMigTitle), &clearMigrationEntry{
			migrationID: rmMigTitle,
		})
		if err != nil {
			mg.Logger.Error("alert migration error: could not clear alert migration for removing data", "error", err)
		}
		mg.AddMigration(migTitle, &migration{
			seenChannelUIDs:           make(map[string]struct{}),
			migratedChannelsPerOrg:    make(map[int64]map[*notificationChannel]struct{}),
			portedChannelGroupsPerOrg: make(map[int64]map[string]string),
			silences:                  make(map[int64][]*pb.MeshSilence),
		})
	case !mg.Cfg.UnifiedAlerting.Enabled && migrationRun:
		// Remove the migration entry that creates unified alerting data. This is so when the feature
		// flag is enabled in the future the migration "move dashboard alerts to unified alerting" will be run again.
		mg.AddMigration(fmt.Sprintf(clearMigrationEntryTitle, migTitle), &clearMigrationEntry{
			migrationID: migTitle,
		})
		if err != nil {
			mg.Logger.Error("alert migration error: could not clear dashboard alert migration", "error", err)
		}
		mg.AddMigration(rmMigTitle, &rmMigration{})
	}
}

// RerunDashAlertMigration force the dashboard alert migration to run
// to make sure that the Alertmanager configurations will be created for each organisation
func RerunDashAlertMigration(mg *migrator.Migrator) {
	logs, err := mg.GetMigrationLog()
	if err != nil {
		mg.Logger.Crit("alert migration failure: could not get migration log", "error", err)
		os.Exit(1)
	}

	cloneMigTitle := fmt.Sprintf("clone %s", migTitle)

	_, migrationRun := logs[cloneMigTitle]
<<<<<<< HEAD

	switch {
	case mg.Cfg.UnifiedAlerting.Enabled && !migrationRun:
		// Removes all unified alerting data.  It is not recorded so when the feature
		// flag is removed in future the "clone remove unified alerting data" migration will be run again.
		mg.AddMigration(cloneRmMigTitle, &rmMigrationWithoutLogging{})

		mg.AddMigration(cloneMigTitle, &migration{
			seenChannelUIDs:           make(map[string]struct{}),
			migratedChannelsPerOrg:    make(map[int64]map[*notificationChannel]struct{}),
			portedChannelGroupsPerOrg: make(map[int64]map[string]string),
			silences:                  make(map[int64][]*pb.MeshSilence),
		})

	case !mg.Cfg.UnifiedAlerting.Enabled && migrationRun:
		// Remove the migration entry that creates unified alerting data. This is so when the feature
		// flag is enabled in the future the migration "move dashboard alerts to unified alerting" will be run again.
		mg.AddMigration(fmt.Sprintf(clearMigrationEntryTitle, cloneMigTitle), &clearMigrationEntry{
			migrationID: cloneMigTitle,
		})
		if err != nil {
			mg.Logger.Error("alert migration error: could not clear clone dashboard alert migration", "error", err)
		}
		// Removes all unified alerting data. It is not recorded so when the feature
		// flag is enabled in future the "clone remove unified alerting data" migration will be run again.
		mg.AddMigration(cloneRmMigTitle, &rmMigrationWithoutLogging{})
=======
	ngEnabled := mg.Cfg.IsNgAlertEnabled()

	switch {
	case ngEnabled && !migrationRun:
		// The only use of this migration is when a user enabled ng-alerting before 8.2.
		mg.AddMigration(cloneMigTitle, &upgradeNgAlerting{})
		// if user disables the feature flag and enables it back.
		// This migration does not need to be run because the original migration AddDashAlertMigration does what's needed
>>>>>>> 4263357b
	}
}

// clearMigrationEntry removes an entry fromt the migration_log table.
// This migration is not recorded in the migration_log so that it can re-run several times.
type clearMigrationEntry struct {
	migrator.MigrationBase

	migrationID string
}

func (m *clearMigrationEntry) SQL(dialect migrator.Dialect) string {
	return "clear migration entry code migration"
}

func (m *clearMigrationEntry) Exec(sess *xorm.Session, mg *migrator.Migrator) error {
	_, err := sess.SQL(`DELETE from migration_log where migration_id = ?`, m.migrationID).Query()
	if err != nil {
		return fmt.Errorf("failed to clear migration entry %v: %w", m.migrationID, err)
	}
	return nil
}

func (m *clearMigrationEntry) SkipMigrationLog() bool {
	return true
}

type migration struct {
	migrator.MigrationBase
	// session and mg are attached for convenience.
	sess *xorm.Session
	mg   *migrator.Migrator

	seenChannelUIDs           map[string]struct{}
	migratedChannelsPerOrg    map[int64]map[*notificationChannel]struct{}
	silences                  map[int64][]*pb.MeshSilence
	portedChannelGroupsPerOrg map[int64]map[string]string // Org -> Channel group key -> receiver name.
	lastReceiverID            int                         // For the auto generated receivers.
}

func (m *migration) SQL(dialect migrator.Dialect) string {
	return "code migration"
}

func (m *migration) Exec(sess *xorm.Session, mg *migrator.Migrator) error {
	m.sess = sess
	m.mg = mg

	dashAlerts, err := m.slurpDashAlerts()
	if err != nil {
		return err
	}

	// [orgID, dataSourceId] -> UID
	dsIDMap, err := m.slurpDSIDs()
	if err != nil {
		return err
	}

	// [orgID, dashboardId] -> dashUID
	dashIDMap, err := m.slurpDashUIDs()
	if err != nil {
		return err
	}

	// allChannels: channelUID -> channelConfig
	allChannelsPerOrg, defaultChannelsPerOrg, err := m.getNotificationChannelMap()
	if err != nil {
		return err
	}

	amConfigPerOrg := make(amConfigsPerOrg, len(allChannelsPerOrg))
	err = m.addDefaultChannels(amConfigPerOrg, allChannelsPerOrg, defaultChannelsPerOrg)
	if err != nil {
		return err
	}

	for _, da := range dashAlerts {
		newCond, err := transConditions(*da.ParsedSettings, da.OrgId, dsIDMap)
		if err != nil {
			return err
		}

		da.DashboardUID = dashIDMap[[2]int64{da.OrgId, da.DashboardId}]

		// get dashboard
		dash := dashboard{}
		exists, err := m.sess.Where("org_id=? AND uid=?", da.OrgId, da.DashboardUID).Get(&dash)
		if err != nil {
			return MigrationError{
				Err:     fmt.Errorf("failed to get dashboard %s under organisation %d: %w", da.DashboardUID, da.OrgId, err),
				AlertId: da.Id,
			}
		}
		if !exists {
			return MigrationError{
				Err:     fmt.Errorf("dashboard with UID %v under organisation %d not found: %w", da.DashboardUID, da.OrgId, err),
				AlertId: da.Id,
			}
		}

		// get folder if exists
		folder, err := m.getFolder(dash, da)
		if err != nil {
			return MigrationError{
				Err:     err,
				AlertId: da.Id,
			}
		}

		switch {
		case dash.HasAcl:
			// create folder and assign the permissions of the dashboard (included default and inherited)
			ptr, err := m.createFolder(dash.OrgId, fmt.Sprintf(DASHBOARD_FOLDER, getMigrationString(da)))
			if err != nil {
				return MigrationError{
					Err:     fmt.Errorf("failed to create folder: %w", err),
					AlertId: da.Id,
				}
			}
			folder = *ptr
			permissions, err := m.getACL(dash.OrgId, dash.Id)
			if err != nil {
				return MigrationError{
					Err:     fmt.Errorf("failed to get dashboard %d under organisation %d permissions: %w", dash.Id, dash.OrgId, err),
					AlertId: da.Id,
				}
			}
			err = m.setACL(folder.OrgId, folder.Id, permissions)
			if err != nil {
				return MigrationError{
					Err:     fmt.Errorf("failed to set folder %d under organisation %d permissions: %w", folder.Id, folder.OrgId, err),
					AlertId: da.Id,
				}
			}
		case dash.FolderId > 0:
			// link the new rule to the existing folder
		default:
			// get or create general folder
			ptr, err := m.getOrCreateGeneralFolder(dash.OrgId)
			if err != nil {
				return MigrationError{
					Err:     fmt.Errorf("failed to get or create general folder under organisation %d: %w", dash.OrgId, err),
					AlertId: da.Id,
				}
			}
			// No need to assign default permissions to general folder
			// because they are included to the query result if it's a folder with no permissions
			// https://github.com/grafana/grafana/blob/076e2ce06a6ecf15804423fcc8dca1b620a321e5/pkg/services/sqlstore/dashboard_acl.go#L109
			folder = *ptr
		}

		if folder.Uid == "" {
			return MigrationError{
				Err:     fmt.Errorf("empty folder identifier"),
				AlertId: da.Id,
			}
		}
		rule, err := m.makeAlertRule(*newCond, da, folder.Uid)
		if err != nil {
			return err
		}

		if _, ok := amConfigPerOrg[rule.OrgID]; !ok {
			m.mg.Logger.Info("no configuration found", "org", rule.OrgID)
		} else {
			if err := m.updateReceiverAndRoute(allChannelsPerOrg, defaultChannelsPerOrg, da, rule, amConfigPerOrg[rule.OrgID]); err != nil {
				return err
			}
		}

		if strings.HasPrefix(mg.Dialect.DriverName(), migrator.Postgres) {
			err = mg.InTransaction(func(sess *xorm.Session) error {
				_, err = sess.Insert(rule)
				return err
			})
		} else {
			_, err = m.sess.Insert(rule)
		}
		if err != nil {
			// TODO better error handling, if constraint
			rule.Title += fmt.Sprintf(" %v", rule.UID)
			rule.RuleGroup += fmt.Sprintf(" %v", rule.UID)

			_, err = m.sess.Insert(rule)
			if err != nil {
				return err
			}
		}

		// create entry in alert_rule_version
		_, err = m.sess.Insert(rule.makeVersion())
		if err != nil {
			return err
		}
	}

	for orgID, amConfig := range amConfigPerOrg {
		// Create a separate receiver for all the unmigrated channels.
		err = m.addUnmigratedChannels(orgID, amConfig, allChannelsPerOrg[orgID], defaultChannelsPerOrg[orgID])
		if err != nil {
			return err
		}

		if err := m.writeAlertmanagerConfig(orgID, amConfig, allChannelsPerOrg[orgID]); err != nil {
			return err
		}

		if err := m.writeSilencesFile(orgID); err != nil {
			m.mg.Logger.Error("alert migration error: failed to write silence file", "err", err)
		}
	}

	return nil
}

func (m *migration) writeAlertmanagerConfig(orgID int64, amConfig *PostableUserConfig, allChannels map[interface{}]*notificationChannel) error {
	if len(allChannels) == 0 {
		// No channels, hence don't require Alertmanager config.
		m.mg.Logger.Info("alert migration: no notification channel found, skipping Alertmanager config")
		return nil
	}

	if err := amConfig.EncryptSecureSettings(); err != nil {
		return err
	}
	rawAmConfig, err := json.Marshal(amConfig)
	if err != nil {
		return err
	}

	// TODO: should we apply the config here? Because Alertmanager can take upto 1 min to pick it up.
	_, err = m.sess.Insert(AlertConfiguration{
		AlertmanagerConfiguration: string(rawAmConfig),
		// Since we are migration for a snapshot of the code, it is always going to migrate to
		// the v1 config.
		ConfigurationVersion: "v1",
		OrgID:                orgID,
	})
	if err != nil {
		return err
	}

	return nil
}

type AlertConfiguration struct {
	ID    int64 `xorm:"pk autoincr 'id'"`
	OrgID int64 `xorm:"org_id"`

	AlertmanagerConfiguration string
	ConfigurationVersion      string
	CreatedAt                 int64 `xorm:"created"`
}

// rmMigration removes Grafana 8 alert data
type rmMigration struct {
	migrator.MigrationBase
}

func (m *rmMigration) SQL(dialect migrator.Dialect) string {
	return "code migration"
}

func (m *rmMigration) Exec(sess *xorm.Session, mg *migrator.Migrator) error {
	_, err := sess.Exec("delete from alert_rule")
	if err != nil {
		return err
	}

	_, err = sess.Exec("delete from alert_rule_version")
	if err != nil {
		return err
	}

	_, err = sess.Exec("delete from dashboard_acl where dashboard_id IN (select id from dashboard where created_by = ?)", FOLDER_CREATED_BY)
	if err != nil {
		return err
	}

	_, err = sess.Exec("delete from dashboard where created_by = ?", FOLDER_CREATED_BY)
	if err != nil {
		return err
	}

	_, err = sess.Exec("delete from alert_configuration")
	if err != nil {
		return err
	}

	_, err = sess.Exec("delete from ngalert_configuration")
	if err != nil {
		return err
	}

	_, err = sess.Exec("delete from alert_instance")
	if err != nil {
		return err
	}

	exists, err := sess.IsTableExist("kv_store")
	if err != nil {
		return err
	}

	if exists {
		_, err = sess.Exec("delete from kv_store where namespace = ?", KV_NAMESPACE)
		if err != nil {
			return err
		}
	}

	files, err := getSilenceFileNamesForAllOrgs(mg)
	if err != nil {
		return err
	}
	for _, f := range files {
		if err := os.Remove(f); err != nil {
			mg.Logger.Error("alert migration error: failed to remove silence file", "file", f, "err", err)
		}
	}

	return nil
}

// rmMigrationWithoutLogging is similar migration to rmMigration
// but is not recorded in the migration_log table so that it can rerun in the future
type rmMigrationWithoutLogging = rmMigration

func (m *rmMigrationWithoutLogging) SkipMigrationLog() bool {
	return true
}

type upgradeNgAlerting struct {
	migrator.MigrationBase
}

var _ migrator.CodeMigration = &upgradeNgAlerting{}

func (u *upgradeNgAlerting) Exec(sess *xorm.Session, migrator *migrator.Migrator) error {
	firstOrgId, err := u.updateAlertConfigurations(sess, migrator)
	if err != nil {
		return err
	}
	u.updateAlertmanagerFiles(firstOrgId, migrator)
	return nil
}

func (u *upgradeNgAlerting) updateAlertConfigurations(sess *xorm.Session, migrator *migrator.Migrator) (int64, error) {
	// if there are records with org_id == 0 then the feature flag was enabled before 8.2 that introduced org separation.
	// if feature is enabled in 8.2 the migration "AddDashAlertMigration", which is effectively different from what was run in 8.1.x and earlier versions,
	// will handle organizations correctly, and, therefore, nothing needs to be fixed
	count, err := sess.Table(&AlertConfiguration{}).Where("org_id = 0").Count()
	if err != nil {
		return 0, fmt.Errorf("failed to query table alert_configuration: %w", err)
	}
	if count == 0 {
		return 0, nil // NOTHING TO DO
	}

	orgs := make([]int64, 0)
	// get all org IDs sorted in ascending order
	if err = sess.Table("org").OrderBy("id").Cols("id").Find(&orgs); err != nil {
		return 0, fmt.Errorf("failed to query table org: %w", err)
	}
	if len(orgs) == 0 { // should not really happen
		migrator.Logger.Info("No organizations are found. Nothing to migrate")
		return 0, nil
	}

	firstOrg := orgs[0]

	// assigning all configurations to the first org because 0 does not usually point to any
	migrator.Logger.Info("Assigning all existing records from alert_configuration to the first organization", "org", firstOrg)
	_, err = sess.Cols("org_id").Where("org_id = 0").Update(&AlertConfiguration{OrgID: firstOrg})
	if err != nil {
		return 0, fmt.Errorf("failed to update org_id for all rows in the table alert_configuration: %w", err)
	}

	// if there is a single organization it is safe to assume that all configurations belong to it.
	if len(orgs) == 1 {
		return firstOrg, nil
	}
	// if there are many organizations we cannot safely assume what organization an alert_configuration belongs to.
	// Therefore, we apply the default configuration to all organizations. The previous version could be restored if needed.
	migrator.Logger.Warn("Detected many organizations. The current alertmanager configuration will be replaced by the default one")
	configs := make([]*AlertConfiguration, 0, len(orgs))
	for _, org := range orgs {
		configs = append(configs, &AlertConfiguration{
			AlertmanagerConfiguration: migrator.Cfg.UnifiedAlerting.DefaultConfiguration,
			// Since we are migration for a snapshot of the code, it is always going to migrate to
			// the v1 config.
			ConfigurationVersion: "v1",
			OrgID:                org,
		})
	}

	_, err = sess.InsertMulti(configs)
	if err != nil {
		return 0, fmt.Errorf("failed to add default alertmanager configurations to every organization: %w", err)
	}
	return 0, nil
}

// updateAlertmanagerFiles scans the existing alerting directory '<data_dir>/alerting' for known files.
// If argument 'orgId' is not 0 updateAlertmanagerFiles moves all known files to the directory <data_dir>/alerting/<orgId>.
// Otherwise, it deletes those files.
// pre-8.2 version put all configuration files into the root of alerting directory. Since 8.2 configuration files are put in organization specific directory
func (u *upgradeNgAlerting) updateAlertmanagerFiles(orgId int64, migrator *migrator.Migrator) {
	knownFiles := map[string]interface{}{"__default__.tmpl": nil, "silences": nil, "notifications": nil}
	alertingDir := filepath.Join(migrator.Cfg.DataPath, "alerting")

	// do not fail if something goes wrong because these files are not used anymore. the worst that can happen is that we leave some leftovers behind
	deleteFile := func(fileName string) {
		path := filepath.Join(alertingDir, fileName)
		migrator.Logger.Info("Deleting alerting configuration file", "file", fileName)
		err := os.Remove(path)
		if err != nil {
			migrator.Logger.Warn("Failed to delete file", "file", path, "error", err)
		}
	}

	moveFile := func(fileName string) {
		alertingOrgDir := filepath.Join(alertingDir, strconv.FormatInt(orgId, 10))
		if err := os.MkdirAll(alertingOrgDir, 0750); err != nil {
			migrator.Logger.Error("Failed to create alerting directory for organization. Skip moving the file and delete it instead", "target_dir", alertingOrgDir, "org_id", orgId, "error", err, "file", fileName)
			deleteFile(fileName)
			return
		}
		err := os.Rename(filepath.Join(alertingDir, fileName), filepath.Join(alertingOrgDir, fileName))
		if err != nil {
			migrator.Logger.Error("Failed to move alertmanager configuration file to organization.", "source_dir", alertingDir, "target_dir", alertingOrgDir, "org_id", orgId, "error", err, "file", fileName)
			deleteFile(fileName)
		}
	}

	entries, err := os.ReadDir(alertingDir)
	if err != nil {
		if !os.IsNotExist(err) {
			keys := make([]string, 0, len(knownFiles))
			for key := range knownFiles {
				keys = append(keys, key)
			}
			migrator.Logger.Warn("Failed to clean up alerting directory. There may be files that are not used anymore.", "path", alertingDir, "files_to_delete", keys, "error", err)
		}
	}

	for _, entry := range entries {
		_, known := knownFiles[entry.Name()]
		if known {
			if orgId == 0 {
				deleteFile(entry.Name())
			} else {
				moveFile(entry.Name())
			}
		}
	}
}

func (u *upgradeNgAlerting) SQL(migrator.Dialect) string {
	return "code migration"
}<|MERGE_RESOLUTION|>--- conflicted
+++ resolved
@@ -90,35 +90,7 @@
 	cloneMigTitle := fmt.Sprintf("clone %s", migTitle)
 
 	_, migrationRun := logs[cloneMigTitle]
-<<<<<<< HEAD
-
-	switch {
-	case mg.Cfg.UnifiedAlerting.Enabled && !migrationRun:
-		// Removes all unified alerting data.  It is not recorded so when the feature
-		// flag is removed in future the "clone remove unified alerting data" migration will be run again.
-		mg.AddMigration(cloneRmMigTitle, &rmMigrationWithoutLogging{})
-
-		mg.AddMigration(cloneMigTitle, &migration{
-			seenChannelUIDs:           make(map[string]struct{}),
-			migratedChannelsPerOrg:    make(map[int64]map[*notificationChannel]struct{}),
-			portedChannelGroupsPerOrg: make(map[int64]map[string]string),
-			silences:                  make(map[int64][]*pb.MeshSilence),
-		})
-
-	case !mg.Cfg.UnifiedAlerting.Enabled && migrationRun:
-		// Remove the migration entry that creates unified alerting data. This is so when the feature
-		// flag is enabled in the future the migration "move dashboard alerts to unified alerting" will be run again.
-		mg.AddMigration(fmt.Sprintf(clearMigrationEntryTitle, cloneMigTitle), &clearMigrationEntry{
-			migrationID: cloneMigTitle,
-		})
-		if err != nil {
-			mg.Logger.Error("alert migration error: could not clear clone dashboard alert migration", "error", err)
-		}
-		// Removes all unified alerting data. It is not recorded so when the feature
-		// flag is enabled in future the "clone remove unified alerting data" migration will be run again.
-		mg.AddMigration(cloneRmMigTitle, &rmMigrationWithoutLogging{})
-=======
-	ngEnabled := mg.Cfg.IsNgAlertEnabled()
+	ngEnabled := mg.Cfg.UnifiedAlerting.Enabled
 
 	switch {
 	case ngEnabled && !migrationRun:
@@ -126,7 +98,6 @@
 		mg.AddMigration(cloneMigTitle, &upgradeNgAlerting{})
 		// if user disables the feature flag and enables it back.
 		// This migration does not need to be run because the original migration AddDashAlertMigration does what's needed
->>>>>>> 4263357b
 	}
 }
 
