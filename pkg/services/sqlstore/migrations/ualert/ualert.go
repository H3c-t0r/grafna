--- conflicted
+++ resolved
@@ -712,11 +712,7 @@
 }
 
 func (u *upgradeNgAlerting) SQL(migrator.Dialect) string {
-<<<<<<< HEAD
-	return "code migration"
-=======
 	return codeMigration
->>>>>>> 82e32447
 }
 
 // getAlertFolderNameFromDashboard generates a folder name for alerts that belong to a dashboard. Formats the string according to DASHBOARD_FOLDER format.
