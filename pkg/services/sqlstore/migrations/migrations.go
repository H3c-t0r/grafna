package migrations

import (
	"os"

	"github.com/grafana/grafana/pkg/services/featuremgmt"
	"github.com/grafana/grafana/pkg/services/sqlstore/migrations/accesscontrol"
	"github.com/grafana/grafana/pkg/services/sqlstore/migrations/ualert"
	. "github.com/grafana/grafana/pkg/services/sqlstore/migrator"
)

// --- Migration Guide line ---
// 1. Never change a migration that is committed and pushed to main
// 2. Always add new migrations (to change or undo previous migrations)
// 3. Some migrations are not yet written (rename column, table, drop table, index etc)

type OSSMigrations struct {
}

func ProvideOSSMigrations() *OSSMigrations {
	return &OSSMigrations{}
}

func (*OSSMigrations) AddMigration(mg *Migrator) {
	addMigrationLogMigrations(mg)
	addUserMigrations(mg)
	addTempUserMigrations(mg)
	addStarMigrations(mg)
	addOrgMigrations(mg)
	addDashboardMigration(mg) // Do NOT add more migrations to this function.
	addDataSourceMigration(mg)
	addApiKeyMigrations(mg)
	addDashboardSnapshotMigrations(mg)
	addQuotaMigration(mg)
	addAppSettingsMigration(mg)
	addSessionMigration(mg)
	addPlaylistMigrations(mg)
	addPreferencesMigrations(mg)
	addAlertMigrations(mg)
	addAnnotationMig(mg)
	addTestDataMigrations(mg)
	addDashboardVersionMigration(mg)
	addTeamMigrations(mg)
	addDashboardAclMigrations(mg) // Do NOT add more migrations to this function.
	addTagMigration(mg)
	addLoginAttemptMigrations(mg)
	addUserAuthMigrations(mg)
	addServerlockMigrations(mg)
	addUserAuthTokenMigrations(mg)
	addCacheMigration(mg)
	addShortURLMigrations(mg)
	// TODO Delete when unified alerting is enabled by default unconditionally (Grafana v9)
	if err := ualert.CheckUnifiedAlertingEnabledByDefault(mg); err != nil { // this should always go before any other ualert migration
		mg.Logger.Error("failed to determine the status of alerting engine. Enable either legacy or unified alerting explicitly and try again", "err", err)
		os.Exit(1)
	}
	ualert.AddTablesMigrations(mg)
	ualert.AddDashAlertMigration(mg)
	addLibraryElementsMigrations(mg)
	if mg.Cfg != nil && mg.Cfg.IsFeatureToggleEnabled != nil {
		if mg.Cfg.IsFeatureToggleEnabled(featuremgmt.FlagLiveConfig) {
			addLiveChannelMigrations(mg)
		}
		if mg.Cfg.IsFeatureToggleEnabled(featuremgmt.FlagDashboardPreviews) {
			addDashboardThumbsMigrations(mg)
		}
	}

	ualert.RerunDashAlertMigration(mg)
	addSecretsMigration(mg)
	addKVStoreMigrations(mg)
	ualert.AddDashboardUIDPanelIDMigration(mg)
	accesscontrol.AddMigration(mg)
	addQueryHistoryMigrations(mg)

	if mg.Cfg != nil && mg.Cfg.IsFeatureToggleEnabled != nil {
		if mg.Cfg.IsFeatureToggleEnabled(featuremgmt.FlagAccesscontrol) {
			accesscontrol.AddTeamMembershipMigrations(mg)
		}
	}
<<<<<<< HEAD
	addQueryHistoryStarMigrations(mg)
=======

	if mg.Cfg != nil && mg.Cfg.IsFeatureToggleEnabled != nil {
		if mg.Cfg.IsFeatureToggleEnabled(featuremgmt.FlagDashboardComments) || mg.Cfg.IsFeatureToggleEnabled(featuremgmt.FlagAnnotationComments) {
			addCommentGroupMigrations(mg)
			addCommentMigrations(mg)
		}
	}
>>>>>>> 28c30a34
}

func addMigrationLogMigrations(mg *Migrator) {
	migrationLogV1 := Table{
		Name: "migration_log",
		Columns: []*Column{
			{Name: "id", Type: DB_BigInt, IsPrimaryKey: true, IsAutoIncrement: true},
			{Name: "migration_id", Type: DB_NVarchar, Length: 255},
			{Name: "sql", Type: DB_Text},
			{Name: "success", Type: DB_Bool},
			{Name: "error", Type: DB_Text},
			{Name: "timestamp", Type: DB_DateTime},
		},
	}

	mg.AddMigration("create migration_log table", NewAddTableMigration(migrationLogV1))
}

func addStarMigrations(mg *Migrator) {
	starV1 := Table{
		Name: "star",
		Columns: []*Column{
			{Name: "id", Type: DB_BigInt, IsPrimaryKey: true, IsAutoIncrement: true},
			{Name: "user_id", Type: DB_BigInt, Nullable: false},
			{Name: "dashboard_id", Type: DB_BigInt, Nullable: false},
		},
		Indices: []*Index{
			{Cols: []string{"user_id", "dashboard_id"}, Type: UniqueIndex},
		},
	}

	mg.AddMigration("create star table", NewAddTableMigration(starV1))
	mg.AddMigration("add unique index star.user_id_dashboard_id", NewAddIndexMigration(starV1, starV1.Indices[0]))
}<|MERGE_RESOLUTION|>--- conflicted
+++ resolved
@@ -78,9 +78,7 @@
 			accesscontrol.AddTeamMembershipMigrations(mg)
 		}
 	}
-<<<<<<< HEAD
 	addQueryHistoryStarMigrations(mg)
-=======
 
 	if mg.Cfg != nil && mg.Cfg.IsFeatureToggleEnabled != nil {
 		if mg.Cfg.IsFeatureToggleEnabled(featuremgmt.FlagDashboardComments) || mg.Cfg.IsFeatureToggleEnabled(featuremgmt.FlagAnnotationComments) {
@@ -88,7 +86,6 @@
 			addCommentMigrations(mg)
 		}
 	}
->>>>>>> 28c30a34
 }
 
 func addMigrationLogMigrations(mg *Migrator) {
