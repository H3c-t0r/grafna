--- conflicted
+++ resolved
@@ -92,12 +92,10 @@
 	}
 
 	addEntityEventsTableMigration(mg)
-<<<<<<< HEAD
-	addDbFileStorageMigration(mg)
-=======
 
 	addPublicDashboardMigration(mg)
->>>>>>> 3372cb78
+
+	addDbFileStorageMigration(mg)
 }
 
 func addMigrationLogMigrations(mg *Migrator) {
