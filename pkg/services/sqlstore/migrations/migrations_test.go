--- conflicted
+++ resolved
@@ -1,12 +1,6 @@
 package migrations
 
 import (
-<<<<<<< HEAD
-	"fmt"
-	"strings"
-	"testing"
-
-=======
 	"errors"
 	"fmt"
 	"os"
@@ -17,7 +11,6 @@
 
 	"github.com/go-sql-driver/mysql"
 	"github.com/stretchr/testify/assert"
->>>>>>> 0ca4ccfa
 	"github.com/stretchr/testify/require"
 	"xorm.io/xorm"
 
@@ -66,8 +59,6 @@
 	checkStepsAndDatabaseMatch(t, mg, expectedMigrations)
 }
 
-<<<<<<< HEAD
-=======
 func TestMigrationLock(t *testing.T) {
 	dbType := getDBType()
 	if dbType == SQLite {
@@ -246,7 +237,6 @@
 	assert.Equal(t, int64(1), errorNum)
 }
 
->>>>>>> 0ca4ccfa
 func checkStepsAndDatabaseMatch(t *testing.T, mg *Migrator, expected []string) {
 	t.Helper()
 	log, err := mg.GetMigrationLog()
@@ -284,8 +274,6 @@
 		msg += fmt.Sprintf("executed but should not [%v]", strings.Join(notIntended, ", "))
 	}
 	require.Failf(t, "the number of migrations does not match log in database", msg)
-<<<<<<< HEAD
-=======
 }
 
 func getDBType() string {
@@ -354,5 +342,4 @@
 	defer r.mu.Unlock()
 
 	r.migrators[i] = mg
->>>>>>> 0ca4ccfa
 }