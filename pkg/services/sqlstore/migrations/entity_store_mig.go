--- conflicted
+++ resolved
@@ -157,16 +157,6 @@
 	})
 
 	tables = append(tables, migrator.Table{
-<<<<<<< HEAD
-		Name: "entity_access",
-		Columns: []*migrator.Column{
-			{Name: "grn", Type: migrator.DB_NVarchar, Length: grnLength, Nullable: false},
-			{Name: "role", Type: migrator.DB_NVarchar, Length: 32, Nullable: false},
-			{Name: "action", Type: migrator.DB_NVarchar, Length: 32, Nullable: false},
-		},
-		Indices: []*migrator.Index{
-			{Cols: []string{"grn", "role", "action"}, Type: migrator.UniqueIndex},
-=======
 		Name: "entity_nested",
 		Columns: []*migrator.Column{
 			{Name: "grn", Type: migrator.DB_NVarchar, Length: grnLength, Nullable: false, IsPrimaryKey: true},
@@ -191,7 +181,18 @@
 			{Cols: []string{"folder"}},
 			{Cols: []string{"uid"}},
 			{Cols: []string{"tenant_id", "kind", "uid"}, Type: migrator.UniqueIndex},
->>>>>>> 624e5dbe
+		},
+	})
+
+	tables = append(tables, migrator.Table{
+		Name: "entity_access",
+		Columns: []*migrator.Column{
+			{Name: "grn", Type: migrator.DB_NVarchar, Length: grnLength, Nullable: false},
+			{Name: "role", Type: migrator.DB_NVarchar, Length: 32, Nullable: false},
+			{Name: "action", Type: migrator.DB_NVarchar, Length: 32, Nullable: false},
+		},
+		Indices: []*migrator.Index{
+			{Cols: []string{"grn", "role", "action"}, Type: migrator.UniqueIndex},
 		},
 	})
 
@@ -206,7 +207,7 @@
 	// Migration cleanups: given that this is a complex setup
 	// that requires a lot of testing before we are ready to push out of dev
 	// this script lets us easy wipe previous changes and initialize clean tables
-	suffix := " (v31)" // change this when we want to wipe and reset the object tables
+	suffix := " (v04)" // change this when we want to wipe and reset the object tables
 	mg.AddMigration("EntityStore init: cleanup"+suffix, migrator.NewRawSQLMigration(strings.TrimSpace(`
 		DELETE FROM migration_log WHERE migration_id LIKE 'EntityStore init%';
 	`)))
