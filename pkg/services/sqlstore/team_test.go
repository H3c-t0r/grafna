--- conflicted
+++ resolved
@@ -3,6 +3,7 @@
 import (
 	"context"
 	"fmt"
+	"github.com/grafana/grafana/pkg/services/serviceaccounts"
 	"testing"
 
 	"github.com/stretchr/testify/assert"
@@ -398,13 +399,9 @@
 				teamId := team1.Id
 				err = sqlStore.AddTeamMember(serviceAccount.ID, testOrgID, teamId, false, 0)
 				require.NoError(t, err)
-<<<<<<< HEAD
 
 				getTeamMembersQuery := &models.GetTeamMembersQuery{OrgId: testOrgID, TeamId: teamId, SignedInUser: signedInUser}
 				err = sqlStore.GetTeamMembers(context.Background(), getTeamMembersQuery)
-=======
-				err = sqlStore.AddTeamMember(serviceAccount.ID, testOrgID, teamId, false, 0)
->>>>>>> ea5269f2
 				require.NoError(t, err)
 				require.EqualValues(t, 1, len(getTeamMembersQuery.Result))
 				require.EqualValues(t, serviceAccount.ID, getTeamMembersQuery.Result[0].UserId)
