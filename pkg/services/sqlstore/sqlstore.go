--- conflicted
+++ resolved
@@ -56,12 +56,7 @@
 	tracer                      tracing.Tracer
 }
 
-<<<<<<< HEAD
-func ProvideService(cfg *setting.Cfg, cacheService *localcache.CacheService, bus bus.Bus, migrations registry.DatabaseMigrator, tracer tracing.Tracer,
-) (*SQLStore, error) {
-=======
 func ProvideService(cfg *setting.Cfg, cacheService *localcache.CacheService, bus bus.Bus, migrations registry.DatabaseMigrator, tracer tracing.Tracer) (*SQLStore, error) {
->>>>>>> dbec2b02
 	// This change will make xorm use an empty default schema for postgres and
 	// by that mimic the functionality of how it was functioning before
 	// xorm's changes above.
@@ -71,11 +66,7 @@
 		return nil, err
 	}
 
-<<<<<<< HEAD
-	if err := s.Migrate(); err != nil {
-=======
 	if err := s.Migrate(cfg.IsFeatureToggleEnabled(featuremgmt.FlagMigrationLocking)); err != nil {
->>>>>>> dbec2b02
 		return nil, err
 	}
 
