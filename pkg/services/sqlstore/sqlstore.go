package sqlstore

import (
	"context"
	"fmt"
	"net/url"
	"os"
	"path"
	"path/filepath"
	"strings"
	"sync"
	"time"

	"github.com/go-sql-driver/mysql"
	"github.com/grafana/grafana/pkg/bus"
	"github.com/grafana/grafana/pkg/infra/fs"
	"github.com/grafana/grafana/pkg/infra/localcache"
	"github.com/grafana/grafana/pkg/infra/log"
	"github.com/grafana/grafana/pkg/models"
	"github.com/grafana/grafana/pkg/registry"
	"github.com/grafana/grafana/pkg/services/annotations"
	"github.com/grafana/grafana/pkg/services/sqlstore/migrations"
	"github.com/grafana/grafana/pkg/services/sqlstore/migrator"
	"github.com/grafana/grafana/pkg/services/sqlstore/sqlutil"
	"github.com/grafana/grafana/pkg/setting"
	"github.com/grafana/grafana/pkg/util"
	"github.com/grafana/grafana/pkg/util/errutil"
	_ "github.com/lib/pq"
	"xorm.io/xorm"
)

var (
	x       *xorm.Engine
	dialect migrator.Dialect

	sqlog log.Logger = log.New("sqlstore")
)

// ContextSessionKey is used as key to save values in `context.Context`
type ContextSessionKey struct{}

type SQLStore struct {
	Cfg          *setting.Cfg
	Bus          bus.Bus
	CacheService *localcache.CacheService

	dbCfg                       DatabaseConfig
	engine                      *xorm.Engine
	log                         log.Logger
	Dialect                     migrator.Dialect
	skipEnsureDefaultOrgAndUser bool
	migrations                  registry.DatabaseMigrator
}

func ProvideService(cfg *setting.Cfg, cacheService *localcache.CacheService, bus bus.Bus, migrations registry.DatabaseMigrator) (*SQLStore, error) {
	// This change will make xorm use an empty default schema for postgres and
	// by that mimic the functionality of how it was functioning before
	// xorm's changes above.
	xorm.DefaultPostgresSchema = ""
	s, err := newSQLStore(cfg, cacheService, bus, nil, migrations)
	if err != nil {
		return nil, err
	}

	if err := s.Migrate(); err != nil {
		return nil, err
	}

	if err := s.Reset(); err != nil {
		return nil, err
	}

	return s, nil
}

func ProvideServiceForTests(migrations registry.DatabaseMigrator) (*SQLStore, error) {
	return initTestDB(migrations, InitTestDBOpt{EnsureDefaultOrgAndUser: true})
}

func newSQLStore(cfg *setting.Cfg, cacheService *localcache.CacheService, bus bus.Bus, engine *xorm.Engine,
	migrations registry.DatabaseMigrator, opts ...InitTestDBOpt) (*SQLStore, error) {
	ss := &SQLStore{
		Cfg:                         cfg,
		Bus:                         bus,
		CacheService:                cacheService,
		log:                         log.New("sqlstore"),
		skipEnsureDefaultOrgAndUser: false,
		migrations:                  migrations,
	}
	for _, opt := range opts {
		if !opt.EnsureDefaultOrgAndUser {
			ss.skipEnsureDefaultOrgAndUser = true
		}
	}

	if err := ss.initEngine(engine); err != nil {
		return nil, errutil.Wrap("failed to connect to database", err)
	}

	ss.Dialect = migrator.NewDialect(ss.engine)

	// temporarily still set global var
	x = ss.engine
	dialect = ss.Dialect

	// Init repo instances
	annotations.SetRepository(&SQLAnnotationRepo{})
	annotations.SetAnnotationCleaner(&AnnotationCleanupService{batchSize: ss.Cfg.AnnotationCleanupJobBatchSize, log: log.New("annotationcleaner")})
	ss.Bus.SetTransactionManager(ss)

	// Register handlers
	ss.addUserQueryAndCommandHandlers()
	ss.addAlertNotificationUidByIdHandler()
	ss.addPreferencesQueryAndCommandHandlers()
	ss.addDashboardQueryAndCommandHandlers()
<<<<<<< HEAD
	ss.addDashboardACLQueryAndCommandHandlers()
=======
	ss.addQuotaQueryAndCommandHandlers()
>>>>>>> fcbcfd23

	// if err := ss.Reset(); err != nil {
	// 	return nil, err
	// }
	// // Make sure the changes are synced, so they get shared with eventual other DB connections
	// // XXX: Why is this only relevant when not skipping migrations?
	// if !ss.dbCfg.SkipMigrations {
	// 	if err := ss.Sync(); err != nil {
	// 		return nil, err
	// 	}
	// }

	return ss, nil
}

// Migrate performs database migrations.
// Has to be done in a second phase (after initialization), since other services can register migrations during
// the initialization phase.
func (ss *SQLStore) Migrate() error {
	if ss.dbCfg.SkipMigrations {
		return nil
	}

	migrator := migrator.NewMigrator(ss.engine, ss.Cfg)
	ss.migrations.AddMigration(migrator)

	return migrator.Start()
}

// Sync syncs changes to the database.
func (ss *SQLStore) Sync() error {
	return ss.engine.Sync2()
}

// Reset resets database state.
// If default org and user creation is enabled, it will be ensured they exist in the database.
func (ss *SQLStore) Reset() error {
	if ss.skipEnsureDefaultOrgAndUser {
		return nil
	}

	return ss.ensureMainOrgAndAdminUser()
}

func (ss *SQLStore) ensureMainOrgAndAdminUser() error {
	ctx := context.Background()
	err := ss.WithTransactionalDbSession(ctx, func(sess *DBSession) error {
		ss.log.Debug("Ensuring main org and admin user exist")
		var stats models.SystemUserCountStats
		// TODO: Should be able to rename "Count" to "count", for more standard SQL style
		// Just have to make sure it gets deserialized properly into models.SystemUserCountStats
		rawSQL := `SELECT COUNT(id) AS Count FROM ` + dialect.Quote("user")
		if _, err := sess.SQL(rawSQL).Get(&stats); err != nil {
			return fmt.Errorf("could not determine if admin user exists: %w", err)
		}

		if stats.Count > 0 {
			return nil
		}

		// ensure admin user
		if !ss.Cfg.DisableInitAdminCreation {
			ss.log.Debug("Creating default admin user")
			if _, err := ss.createUser(ctx, sess, userCreationArgs{
				Login:    ss.Cfg.AdminUser,
				Email:    ss.Cfg.AdminUser + "@localhost",
				Password: ss.Cfg.AdminPassword,
				IsAdmin:  true,
			}, false); err != nil {
				return fmt.Errorf("failed to create admin user: %s", err)
			}

			ss.log.Info("Created default admin", "user", ss.Cfg.AdminUser)
			// Why should we return and not create the default org in this case?
			// Returning here breaks tests using anonymous access
			// return nil
		}

		ss.log.Debug("Creating default org", "name", MainOrgName)
		if _, err := ss.getOrCreateOrg(sess, MainOrgName); err != nil {
			return fmt.Errorf("failed to create default organization: %w", err)
		}

		ss.log.Info("Created default organization")
		return nil
	})

	return err
}

func (ss *SQLStore) buildExtraConnectionString(sep rune) string {
	if ss.dbCfg.UrlQueryParams == nil {
		return ""
	}

	var sb strings.Builder
	for key, values := range ss.dbCfg.UrlQueryParams {
		for _, value := range values {
			sb.WriteRune(sep)
			sb.WriteString(key)
			sb.WriteRune('=')
			sb.WriteString(value)
		}
	}
	return sb.String()
}

func (ss *SQLStore) buildConnectionString() (string, error) {
	if err := ss.readConfig(); err != nil {
		return "", err
	}

	cnnstr := ss.dbCfg.ConnectionString

	// special case used by integration tests
	if cnnstr != "" {
		return cnnstr, nil
	}

	switch ss.dbCfg.Type {
	case migrator.MySQL:
		protocol := "tcp"
		if strings.HasPrefix(ss.dbCfg.Host, "/") {
			protocol = "unix"
		}

		cnnstr = fmt.Sprintf("%s:%s@%s(%s)/%s?collation=utf8mb4_unicode_ci&allowNativePasswords=true",
			ss.dbCfg.User, ss.dbCfg.Pwd, protocol, ss.dbCfg.Host, ss.dbCfg.Name)

		if ss.dbCfg.SslMode == "true" || ss.dbCfg.SslMode == "skip-verify" {
			tlsCert, err := makeCert(ss.dbCfg)
			if err != nil {
				return "", err
			}
			if err := mysql.RegisterTLSConfig("custom", tlsCert); err != nil {
				return "", err
			}

			cnnstr += "&tls=custom"
		}

		if isolation := ss.dbCfg.IsolationLevel; isolation != "" {
			val := url.QueryEscape(fmt.Sprintf("'%s'", isolation))
			cnnstr += fmt.Sprintf("&tx_isolation=%s", val)
		}

		cnnstr += ss.buildExtraConnectionString('&')
	case migrator.Postgres:
		addr, err := util.SplitHostPortDefault(ss.dbCfg.Host, "127.0.0.1", "5432")
		if err != nil {
			return "", errutil.Wrapf(err, "Invalid host specifier '%s'", ss.dbCfg.Host)
		}

		if ss.dbCfg.Pwd == "" {
			ss.dbCfg.Pwd = "''"
		}
		if ss.dbCfg.User == "" {
			ss.dbCfg.User = "''"
		}
		cnnstr = fmt.Sprintf("user=%s password=%s host=%s port=%s dbname=%s sslmode=%s sslcert=%s sslkey=%s sslrootcert=%s",
			ss.dbCfg.User, ss.dbCfg.Pwd, addr.Host, addr.Port, ss.dbCfg.Name, ss.dbCfg.SslMode, ss.dbCfg.ClientCertPath,
			ss.dbCfg.ClientKeyPath, ss.dbCfg.CaCertPath)

		cnnstr += ss.buildExtraConnectionString(' ')
	case migrator.SQLite:
		// special case for tests
		if !filepath.IsAbs(ss.dbCfg.Path) {
			ss.dbCfg.Path = filepath.Join(ss.Cfg.DataPath, ss.dbCfg.Path)
		}
		if err := os.MkdirAll(path.Dir(ss.dbCfg.Path), os.ModePerm); err != nil {
			return "", err
		}

		cnnstr = fmt.Sprintf("file:%s?cache=%s&mode=rwc", ss.dbCfg.Path, ss.dbCfg.CacheMode)
		cnnstr += ss.buildExtraConnectionString('&')
	default:
		return "", fmt.Errorf("unknown database type: %s", ss.dbCfg.Type)
	}

	return cnnstr, nil
}

// initEngine initializes ss.engine.
func (ss *SQLStore) initEngine(engine *xorm.Engine) error {
	if ss.engine != nil {
		sqlog.Debug("Already connected to database")
		return nil
	}

	connectionString, err := ss.buildConnectionString()
	if err != nil {
		return err
	}

	if ss.Cfg.IsDatabaseMetricsEnabled() {
		ss.dbCfg.Type = WrapDatabaseDriverWithHooks(ss.dbCfg.Type)
	}

	sqlog.Info("Connecting to DB", "dbtype", ss.dbCfg.Type)
	if ss.dbCfg.Type == migrator.SQLite && strings.HasPrefix(connectionString, "file:") &&
		!strings.HasPrefix(connectionString, "file::memory:") {
		exists, err := fs.Exists(ss.dbCfg.Path)
		if err != nil {
			return errutil.Wrapf(err, "can't check for existence of %q", ss.dbCfg.Path)
		}

		const perms = 0640
		if !exists {
			ss.log.Info("Creating SQLite database file", "path", ss.dbCfg.Path)
			f, err := os.OpenFile(ss.dbCfg.Path, os.O_CREATE|os.O_RDWR, perms)
			if err != nil {
				return errutil.Wrapf(err, "failed to create SQLite database file %q", ss.dbCfg.Path)
			}
			if err := f.Close(); err != nil {
				return errutil.Wrapf(err, "failed to create SQLite database file %q", ss.dbCfg.Path)
			}
		} else {
			fi, err := os.Lstat(ss.dbCfg.Path)
			if err != nil {
				return errutil.Wrapf(err, "failed to stat SQLite database file %q", ss.dbCfg.Path)
			}
			m := fi.Mode() & os.ModePerm
			if m|perms != perms {
				ss.log.Warn("SQLite database file has broader permissions than it should",
					"path", ss.dbCfg.Path, "mode", m, "expected", os.FileMode(perms))
			}
		}
	}
	if engine == nil {
		var err error
		engine, err = xorm.NewEngine(ss.dbCfg.Type, connectionString)
		if err != nil {
			return err
		}
	}

	engine.SetMaxOpenConns(ss.dbCfg.MaxOpenConn)
	engine.SetMaxIdleConns(ss.dbCfg.MaxIdleConn)
	engine.SetConnMaxLifetime(time.Second * time.Duration(ss.dbCfg.ConnMaxLifetime))

	// configure sql logging
	debugSQL := ss.Cfg.Raw.Section("database").Key("log_queries").MustBool(false)
	if !debugSQL {
		engine.SetLogger(&xorm.DiscardLogger{})
	} else {
		engine.SetLogger(NewXormLogger(log.LvlInfo, log.New("sqlstore.xorm")))
		engine.ShowSQL(true)
		engine.ShowExecTime(true)
	}

	ss.engine = engine
	return nil
}

// readConfig initializes the SQLStore from its configuration.
func (ss *SQLStore) readConfig() error {
	sec := ss.Cfg.Raw.Section("database")

	cfgURL := sec.Key("url").String()
	if len(cfgURL) != 0 {
		dbURL, err := url.Parse(cfgURL)
		if err != nil {
			return err
		}
		ss.dbCfg.Type = dbURL.Scheme
		ss.dbCfg.Host = dbURL.Host

		pathSplit := strings.Split(dbURL.Path, "/")
		if len(pathSplit) > 1 {
			ss.dbCfg.Name = pathSplit[1]
		}

		userInfo := dbURL.User
		if userInfo != nil {
			ss.dbCfg.User = userInfo.Username()
			ss.dbCfg.Pwd, _ = userInfo.Password()
		}

		ss.dbCfg.UrlQueryParams = dbURL.Query()
	} else {
		ss.dbCfg.Type = sec.Key("type").String()
		ss.dbCfg.Host = sec.Key("host").String()
		ss.dbCfg.Name = sec.Key("name").String()
		ss.dbCfg.User = sec.Key("user").String()
		ss.dbCfg.ConnectionString = sec.Key("connection_string").String()
		ss.dbCfg.Pwd = sec.Key("password").String()
	}

	ss.dbCfg.MaxOpenConn = sec.Key("max_open_conn").MustInt(0)
	ss.dbCfg.MaxIdleConn = sec.Key("max_idle_conn").MustInt(2)
	ss.dbCfg.ConnMaxLifetime = sec.Key("conn_max_lifetime").MustInt(14400)

	ss.dbCfg.SslMode = sec.Key("ssl_mode").String()
	ss.dbCfg.CaCertPath = sec.Key("ca_cert_path").String()
	ss.dbCfg.ClientKeyPath = sec.Key("client_key_path").String()
	ss.dbCfg.ClientCertPath = sec.Key("client_cert_path").String()
	ss.dbCfg.ServerCertName = sec.Key("server_cert_name").String()
	ss.dbCfg.Path = sec.Key("path").MustString("data/grafana.db")
	ss.dbCfg.IsolationLevel = sec.Key("isolation_level").String()

	ss.dbCfg.CacheMode = sec.Key("cache_mode").MustString("private")
	ss.dbCfg.SkipMigrations = sec.Key("skip_migrations").MustBool()
	return nil
}

// ITestDB is an interface of arguments for testing db
type ITestDB interface {
	Helper()
	Fatalf(format string, args ...interface{})
	Logf(format string, args ...interface{})
	Log(args ...interface{})
}

var testSQLStore *SQLStore
var testSQLStoreMutex sync.Mutex

// InitTestDBOpt contains options for InitTestDB.
type InitTestDBOpt struct {
	// EnsureDefaultOrgAndUser flags whether to ensure that default org and user exist.
	EnsureDefaultOrgAndUser bool
}

// InitTestDBWithMigration initializes the test DB given custom migrations.
func InitTestDBWithMigration(t ITestDB, migration registry.DatabaseMigrator, opts ...InitTestDBOpt) *SQLStore {
	t.Helper()
	store, err := initTestDB(migration, opts...)
	if err != nil {
		t.Fatalf("failed to initialize sql store: %s", err)
	}
	return store
}

// InitTestDB initializes the test DB.
func InitTestDB(t ITestDB, opts ...InitTestDBOpt) *SQLStore {
	t.Helper()
	store, err := initTestDB(&migrations.OSSMigrations{}, opts...)
	if err != nil {
		t.Fatalf("failed to initialize sql store: %s", err)
	}
	return store
}

func initTestDB(migration registry.DatabaseMigrator, opts ...InitTestDBOpt) (*SQLStore, error) {
	testSQLStoreMutex.Lock()
	defer testSQLStoreMutex.Unlock()
	if testSQLStore == nil {
		dbType := migrator.SQLite

		if len(opts) == 0 {
			opts = []InitTestDBOpt{{EnsureDefaultOrgAndUser: false}}
		}

		// environment variable present for test db?
		if db, present := os.LookupEnv("GRAFANA_TEST_DB"); present {
			dbType = db
		}

		// set test db config
		cfg := setting.NewCfg()
		sec, err := cfg.Raw.NewSection("database")
		if err != nil {
			return nil, err
		}
		if _, err := sec.NewKey("type", dbType); err != nil {
			return nil, err
		}

		switch dbType {
		case "mysql":
			if _, err := sec.NewKey("connection_string", sqlutil.MySQLTestDB().ConnStr); err != nil {
				return nil, err
			}
		case "postgres":
			if _, err := sec.NewKey("connection_string", sqlutil.PostgresTestDB().ConnStr); err != nil {
				return nil, err
			}
		default:
			if _, err := sec.NewKey("connection_string", sqlutil.SQLite3TestDB().ConnStr); err != nil {
				return nil, err
			}
		}

		// useful if you already have a database that you want to use for tests.
		// cannot just set it on testSQLStore as it overrides the config in Init
		if _, present := os.LookupEnv("SKIP_MIGRATIONS"); present {
			if _, err := sec.NewKey("skip_migrations", "true"); err != nil {
				return nil, err
			}
		}

		// need to get engine to clean db before we init
		engine, err := xorm.NewEngine(dbType, sec.Key("connection_string").String())
		if err != nil {
			return nil, err
		}

		engine.DatabaseTZ = time.UTC
		engine.TZLocation = time.UTC

		testSQLStore, err = newSQLStore(cfg, localcache.New(5*time.Minute, 10*time.Minute), bus.GetBus(), engine, migration, opts...)
		if err != nil {
			return nil, err
		}

		if err := testSQLStore.Migrate(); err != nil {
			return nil, err
		}

		if err := dialect.TruncateDBTables(); err != nil {
			return nil, err
		}

		if err := testSQLStore.Reset(); err != nil {
			return nil, err
		}

		// Make sure the changes are synced, so they get shared with eventual other DB connections
		// XXX: Why is this only relevant when not skipping migrations?
		if !testSQLStore.dbCfg.SkipMigrations {
			if err := testSQLStore.Sync(); err != nil {
				return nil, err
			}
		}

		// temp global var until we get rid of global vars
		dialect = testSQLStore.Dialect
		return testSQLStore, nil
	}

	if err := dialect.TruncateDBTables(); err != nil {
		return nil, err
	}
	if err := testSQLStore.Reset(); err != nil {
		return nil, err
	}

	return testSQLStore, nil
}

func IsTestDbMySQL() bool {
	if db, present := os.LookupEnv("GRAFANA_TEST_DB"); present {
		return db == migrator.MySQL
	}

	return false
}

func IsTestDbPostgres() bool {
	if db, present := os.LookupEnv("GRAFANA_TEST_DB"); present {
		return db == migrator.Postgres
	}

	return false
}

func IsTestDBMSSQL() bool {
	if db, present := os.LookupEnv("GRAFANA_TEST_DB"); present {
		return db == migrator.MSSQL
	}

	return false
}

type DatabaseConfig struct {
	Type             string
	Host             string
	Name             string
	User             string
	Pwd              string
	Path             string
	SslMode          string
	CaCertPath       string
	ClientKeyPath    string
	ClientCertPath   string
	ServerCertName   string
	ConnectionString string
	IsolationLevel   string
	MaxOpenConn      int
	MaxIdleConn      int
	ConnMaxLifetime  int
	CacheMode        string
	UrlQueryParams   map[string][]string
	SkipMigrations   bool
}<|MERGE_RESOLUTION|>--- conflicted
+++ resolved
@@ -113,11 +113,8 @@
 	ss.addAlertNotificationUidByIdHandler()
 	ss.addPreferencesQueryAndCommandHandlers()
 	ss.addDashboardQueryAndCommandHandlers()
-<<<<<<< HEAD
 	ss.addDashboardACLQueryAndCommandHandlers()
-=======
 	ss.addQuotaQueryAndCommandHandlers()
->>>>>>> fcbcfd23
 
 	// if err := ss.Reset(); err != nil {
 	// 	return nil, err
