package migrator

import (
	"fmt"
	"strings"

	"xorm.io/xorm"
)

var (
	ErrLockDB        = fmt.Errorf("failed to obtain lock")
	ErrReleaseLockDB = fmt.Errorf("failed to release lock")
)

type Dialect interface {
	DriverName() string
	Quote(string) string
	AndStr() string
	AutoIncrStr() string
	OrStr() string
	EqStr() string
	ShowCreateNull() bool
	SQLType(col *Column) string
	SupportEngine() bool
	LikeStr() string
	Default(col *Column) string
	BooleanStr(bool) string
	DateTimeFunc(string) string

	OrderBy(order string) string

	CreateIndexSQL(tableName string, index *Index) string
	CreateTableSQL(table *Table) string
	AddColumnSQL(tableName string, col *Column) string
	CopyTableData(sourceTable string, targetTable string, sourceCols []string, targetCols []string) string
	DropTable(tableName string) string
	DropIndexSQL(tableName string, index *Index) string

	// RenameTable is deprecated, its use cause breaking changes
	// so, it should no longer be used. Kept for legacy reasons.
	RenameTable(oldName string, newName string) string
<<<<<<< HEAD
=======
	// RenameColumn is deprecated, its use cause breaking changes
	// so, it should no longer be used. Kept for legacy reasons.
>>>>>>> f98f2aaa
	RenameColumn(table Table, column *Column, newName string) string

	UpdateTableSQL(tableName string, columns []*Column) string

	IndexCheckSQL(tableName, indexName string) (string, []interface{})
	ColumnCheckSQL(tableName, columnName string) (string, []interface{})
	// UpsertSQL returns the upsert sql statement for a dialect
	UpsertSQL(tableName string, keyCols, updateCols []string) string

	ColString(*Column) string
	ColStringNoPk(*Column) string

	Limit(limit int64) string
	LimitOffset(limit int64, offset int64) string

	PreInsertId(table string, sess *xorm.Session) error
	PostInsertId(table string, sess *xorm.Session) error

	CleanDB() error
	TruncateDBTables() error
	NoOpSQL() string

	IsUniqueConstraintViolation(err error) bool
	ErrorMessage(err error) string
	IsDeadlock(err error) bool
	Lock(LockCfg) error
	Unlock(LockCfg) error
}

type LockCfg struct {
	Session *xorm.Session
	Timeout int
}

type dialectFunc func(*xorm.Engine) Dialect

var supportedDialects = map[string]dialectFunc{
	MySQL:                  NewMysqlDialect,
	SQLite:                 NewSQLite3Dialect,
	Postgres:               NewPostgresDialect,
	MySQL + "WithHooks":    NewMysqlDialect,
	SQLite + "WithHooks":   NewSQLite3Dialect,
	Postgres + "WithHooks": NewPostgresDialect,
}

func NewDialect(engine *xorm.Engine) Dialect {
	name := engine.DriverName()
	if fn, exist := supportedDialects[name]; exist {
		return fn(engine)
	}

	panic("Unsupported database type: " + name)
}

type BaseDialect struct {
	dialect    Dialect
	engine     *xorm.Engine
	driverName string
}

func (b *BaseDialect) DriverName() string {
	return b.driverName
}

func (b *BaseDialect) ShowCreateNull() bool {
	return true
}

func (b *BaseDialect) AndStr() string {
	return "AND"
}

func (b *BaseDialect) LikeStr() string {
	return "LIKE"
}

func (b *BaseDialect) OrStr() string {
	return "OR"
}

func (b *BaseDialect) EqStr() string {
	return "="
}

func (b *BaseDialect) Default(col *Column) string {
	return col.Default
}

func (b *BaseDialect) DateTimeFunc(value string) string {
	return value
}

func (b *BaseDialect) CreateTableSQL(table *Table) string {
	sql := "CREATE TABLE IF NOT EXISTS "
	sql += b.dialect.Quote(table.Name) + " (\n"

	pkList := table.PrimaryKeys

	for _, col := range table.Columns {
		if col.IsPrimaryKey && len(pkList) == 1 {
			sql += col.String(b.dialect)
		} else {
			sql += col.StringNoPk(b.dialect)
		}
		sql = strings.TrimSpace(sql)
		sql += "\n, "
	}

	if len(pkList) > 1 {
		quotedCols := []string{}
		for _, col := range pkList {
			quotedCols = append(quotedCols, b.dialect.Quote(col))
		}

		sql += "PRIMARY KEY ( " + strings.Join(quotedCols, ",") + " ), "
	}

	sql = sql[:len(sql)-2] + ")"
	if b.dialect.SupportEngine() {
		sql += " ENGINE=InnoDB DEFAULT CHARSET utf8mb4 COLLATE utf8mb4_unicode_ci"
	}

	sql += ";"
	return sql
}

func (b *BaseDialect) AddColumnSQL(tableName string, col *Column) string {
	return fmt.Sprintf("alter table %s ADD COLUMN %s", b.dialect.Quote(tableName), col.StringNoPk(b.dialect))
}

func (b *BaseDialect) CreateIndexSQL(tableName string, index *Index) string {
	quote := b.dialect.Quote
	var unique string
	if index.Type == UniqueIndex {
		unique = " UNIQUE"
	}

	idxName := index.XName(tableName)

	quotedCols := []string{}
	for _, col := range index.Cols {
		quotedCols = append(quotedCols, b.dialect.Quote(col))
	}

	return fmt.Sprintf("CREATE%s INDEX %v ON %v (%v);", unique, quote(idxName), quote(tableName), strings.Join(quotedCols, ","))
}

func (b *BaseDialect) QuoteColList(cols []string) string {
	var sourceColsSQL = ""
	for _, col := range cols {
		sourceColsSQL += b.dialect.Quote(col)
		sourceColsSQL += "\n, "
	}
	return strings.TrimSuffix(sourceColsSQL, "\n, ")
}

func (b *BaseDialect) CopyTableData(sourceTable string, targetTable string, sourceCols []string, targetCols []string) string {
	sourceColsSQL := b.QuoteColList(sourceCols)
	targetColsSQL := b.QuoteColList(targetCols)

	quote := b.dialect.Quote
	return fmt.Sprintf("INSERT INTO %s (%s) SELECT %s FROM %s", quote(targetTable), targetColsSQL, sourceColsSQL, quote(sourceTable))
}

func (b *BaseDialect) DropTable(tableName string) string {
	quote := b.dialect.Quote
	return fmt.Sprintf("DROP TABLE IF EXISTS %s", quote(tableName))
}

func (b *BaseDialect) RenameTable(oldName string, newName string) string {
	quote := b.dialect.Quote
	return fmt.Sprintf("ALTER TABLE %s RENAME TO %s", quote(oldName), quote(newName))
}

func (b *BaseDialect) RenameColumn(table Table, column *Column, newName string) string {
	quote := b.dialect.Quote
	return fmt.Sprintf(
		"ALTER TABLE %s RENAME COLUMN %s TO %s",
		quote(table.Name), quote(column.Name), quote(newName),
	)
}

func (b *BaseDialect) ColumnCheckSQL(tableName, columnName string) (string, []interface{}) {
	return "", nil
}

func (b *BaseDialect) DropIndexSQL(tableName string, index *Index) string {
	quote := b.dialect.Quote
	name := index.XName(tableName)
	return fmt.Sprintf("DROP INDEX %v ON %s", quote(name), quote(tableName))
}

func (b *BaseDialect) UpdateTableSQL(tableName string, columns []*Column) string {
	return "-- NOT REQUIRED"
}

func (b *BaseDialect) ColString(col *Column) string {
	sql := b.dialect.Quote(col.Name) + " "

	sql += b.dialect.SQLType(col) + " "

	if col.IsPrimaryKey {
		sql += "PRIMARY KEY "
		if col.IsAutoIncrement {
			sql += b.dialect.AutoIncrStr() + " "
		}
	}

	if b.dialect.ShowCreateNull() {
		if col.Nullable {
			sql += "NULL "
		} else {
			sql += "NOT NULL "
		}
	}

	if col.Default != "" {
		sql += "DEFAULT " + b.dialect.Default(col) + " "
	}

	return sql
}

func (b *BaseDialect) ColStringNoPk(col *Column) string {
	sql := b.dialect.Quote(col.Name) + " "

	sql += b.dialect.SQLType(col) + " "

	if b.dialect.ShowCreateNull() {
		if col.Nullable {
			sql += "NULL "
		} else {
			sql += "NOT NULL "
		}
	}

	if col.Default != "" {
		sql += "DEFAULT " + b.dialect.Default(col) + " "
	}

	return sql
}

func (b *BaseDialect) Limit(limit int64) string {
	return fmt.Sprintf(" LIMIT %d", limit)
}

func (b *BaseDialect) LimitOffset(limit int64, offset int64) string {
	return fmt.Sprintf(" LIMIT %d OFFSET %d", limit, offset)
}

func (b *BaseDialect) PreInsertId(table string, sess *xorm.Session) error {
	return nil
}

func (b *BaseDialect) PostInsertId(table string, sess *xorm.Session) error {
	return nil
}

func (b *BaseDialect) CleanDB() error {
	return nil
}

func (b *BaseDialect) NoOpSQL() string {
	return "SELECT 0;"
}

func (b *BaseDialect) TruncateDBTables() error {
	return nil
}

//UpsertSQL returns empty string
func (b *BaseDialect) UpsertSQL(tableName string, keyCols, updateCols []string) string {
	return ""
}

func (b *BaseDialect) Lock(_ LockCfg) error {
	return nil
}

func (b *BaseDialect) Unlock(_ LockCfg) error {
	return nil
}

func (b *BaseDialect) OrderBy(order string) string {
	return order
}<|MERGE_RESOLUTION|>--- conflicted
+++ resolved
@@ -39,11 +39,8 @@
 	// RenameTable is deprecated, its use cause breaking changes
 	// so, it should no longer be used. Kept for legacy reasons.
 	RenameTable(oldName string, newName string) string
-<<<<<<< HEAD
-=======
 	// RenameColumn is deprecated, its use cause breaking changes
 	// so, it should no longer be used. Kept for legacy reasons.
->>>>>>> f98f2aaa
 	RenameColumn(table Table, column *Column, newName string) string
 
 	UpdateTableSQL(tableName string, columns []*Column) string
