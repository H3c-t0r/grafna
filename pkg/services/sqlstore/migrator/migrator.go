package migrator

import (
	"fmt"
	"time"

	_ "github.com/go-sql-driver/mysql"
	_ "github.com/lib/pq"
	_ "github.com/mattn/go-sqlite3"
	"go.uber.org/atomic"
	"xorm.io/xorm"

	"github.com/grafana/grafana/pkg/infra/log"
	"github.com/grafana/grafana/pkg/setting"
<<<<<<< HEAD
	"github.com/grafana/grafana/pkg/util/errutil"
)

type Migrator struct {
	DBEngine   *xorm.Engine
	Dialect    Dialect
	migrations []Migration
	Logger     log.Logger
	Cfg        *setting.Cfg
=======
)

var (
	ErrMigratorIsLocked   = fmt.Errorf("migrator is locked")
	ErrMigratorIsUnlocked = fmt.Errorf("migrator is unlocked")
)

type Migrator struct {
	DBEngine     *xorm.Engine
	Dialect      Dialect
	migrations   []Migration
	migrationIds map[string]struct{}
	Logger       log.Logger
	Cfg          *setting.Cfg
	isLocked     atomic.Bool
>>>>>>> 0ca4ccfa
}

type MigrationLog struct {
	Id          int64
	MigrationID string `xorm:"migration_id"`
	SQL         string `xorm:"sql"`
	Success     bool
	Error       string
	Timestamp   time.Time
}

func NewMigrator(engine *xorm.Engine, cfg *setting.Cfg) *Migrator {
	mg := &Migrator{}
	mg.DBEngine = engine
	mg.Logger = log.New("migrator")
	mg.migrations = make([]Migration, 0)
<<<<<<< HEAD
=======
	mg.migrationIds = make(map[string]struct{})
>>>>>>> 0ca4ccfa
	mg.Dialect = NewDialect(mg.DBEngine)
	mg.Cfg = cfg
	return mg
}

func (mg *Migrator) MigrationsCount() int {
	return len(mg.migrations)
}

func (mg *Migrator) AddMigration(id string, m Migration) {
	if _, ok := mg.migrationIds[id]; ok {
		panic(fmt.Sprintf("migration id conflict: %s", id))
	}

	m.SetId(id)
	mg.migrations = append(mg.migrations, m)
	mg.migrationIds[id] = struct{}{}
}

func (mg *Migrator) GetMigrationIDs(excludeNotLogged bool) []string {
	result := make([]string, 0, len(mg.migrations))
	for _, migration := range mg.migrations {
		if migration.SkipMigrationLog() && excludeNotLogged {
			continue
		}
		result = append(result, migration.Id())
	}
	return result
}

func (mg *Migrator) GetMigrationIDs(excludeNotLogged bool) []string {
	result := make([]string, 0, len(mg.migrations))
	for _, migration := range mg.migrations {
		if migration.SkipMigrationLog() && excludeNotLogged {
			continue
		}
		result = append(result, migration.Id())
	}
	return result
}

func (mg *Migrator) GetMigrationLog() (map[string]MigrationLog, error) {
	logMap := make(map[string]MigrationLog)
	logItems := make([]MigrationLog, 0)

	exists, err := mg.DBEngine.IsTableExist(new(MigrationLog))
	if err != nil {
		return nil, fmt.Errorf("%v: %w", "failed to check table existence", err)
	}
	if !exists {
		return logMap, nil
	}

	if err = mg.DBEngine.Find(&logItems); err != nil {
		return nil, err
	}

	for _, logItem := range logItems {
		if !logItem.Success {
			continue
		}
		logMap[logItem.MigrationID] = logItem
	}

	return logMap, nil
}

func (mg *Migrator) Start(isDatabaseLockingEnabled bool, lockAttemptTimeout int) (err error) {
	if !isDatabaseLockingEnabled {
		return mg.run()
	}

	return mg.InTransaction(func(sess *xorm.Session) error {
		mg.Logger.Info("Locking database")
		if err := casRestoreOnErr(&mg.isLocked, false, true, ErrMigratorIsLocked, mg.Dialect.Lock, LockCfg{Session: sess, Timeout: lockAttemptTimeout}); err != nil {
			mg.Logger.Error("Failed to lock database", "error", err)
			return err
		}

		defer func() {
			mg.Logger.Info("Unlocking database")
			unlockErr := casRestoreOnErr(&mg.isLocked, true, false, ErrMigratorIsUnlocked, mg.Dialect.Unlock, LockCfg{Session: sess})
			if unlockErr != nil {
				mg.Logger.Error("Failed to unlock database", "error", unlockErr)
			}
		}()

		// migration will run inside a nested transaction
		return mg.run()
	})
}

func (mg *Migrator) run() (err error) {
	mg.Logger.Info("Starting DB migrations")

	logMap, err := mg.GetMigrationLog()
	if err != nil {
		return err
	}

	migrationsPerformed := 0
	migrationsSkipped := 0
	start := time.Now()
	for _, m := range mg.migrations {
		m := m
		_, exists := logMap[m.Id()]
		if exists {
			mg.Logger.Debug("Skipping migration: Already executed", "id", m.Id())
			migrationsSkipped++
			continue
		}

		sql := m.SQL(mg.Dialect)

		record := MigrationLog{
			MigrationID: m.Id(),
			SQL:         sql,
			Timestamp:   time.Now(),
		}

		err := mg.InTransaction(func(sess *xorm.Session) error {
			err := mg.exec(m, sess)
			if err != nil {
				mg.Logger.Error("Exec failed", "error", err, "sql", sql)
				record.Error = err.Error()
				if !m.SkipMigrationLog() {
					if _, err := sess.Insert(&record); err != nil {
						return err
					}
				}
				return err
			}
			record.Success = true
			if !m.SkipMigrationLog() {
				_, err = sess.Insert(&record)
			}
			if err == nil {
				migrationsPerformed++
			}
			return err
		})
		if err != nil {
			return fmt.Errorf("%v: %w", fmt.Sprintf("migration failed (id = %s)", m.Id()), err)
		}
	}

	mg.Logger.Info("migrations completed", "performed", migrationsPerformed, "skipped", migrationsSkipped, "duration", time.Since(start))

	// Make sure migrations are synced
	return mg.DBEngine.Sync2()
}

func (mg *Migrator) exec(m Migration, sess *xorm.Session) error {
	mg.Logger.Info("Executing migration", "id", m.Id())

	condition := m.GetCondition()
	if condition != nil {
		sql, args := condition.SQL(mg.Dialect)

		if sql != "" {
			mg.Logger.Debug("Executing migration condition SQL", "id", m.Id(), "sql", sql, "args", args)
			results, err := sess.SQL(sql, args...).Query()
			if err != nil {
				mg.Logger.Error("Executing migration condition failed", "id", m.Id(), "error", err)
				return err
			}

			if !condition.IsFulfilled(results) {
				mg.Logger.Warn("Skipping migration: Already executed, but not recorded in migration log", "id", m.Id())
				return nil
			}
		}
	}

	var err error
	if codeMigration, ok := m.(CodeMigration); ok {
		mg.Logger.Debug("Executing code migration", "id", m.Id())
		err = codeMigration.Exec(sess, mg)
	} else {
		sql := m.SQL(mg.Dialect)
		mg.Logger.Debug("Executing sql migration", "id", m.Id(), "sql", sql)
		_, err = sess.Exec(sql)
	}

	if err != nil {
		mg.Logger.Error("Executing migration failed", "id", m.Id(), "error", err)
		return err
	}

	return nil
}

type dbTransactionFunc func(sess *xorm.Session) error

func (mg *Migrator) InTransaction(callback dbTransactionFunc) error {
	sess := mg.DBEngine.NewSession()
	defer sess.Close()

	if err := sess.Begin(); err != nil {
		return err
	}

	if err := callback(sess); err != nil {
		if rollErr := sess.Rollback(); rollErr != nil {
			return fmt.Errorf("failed to roll back transaction due to error: %s: %w", rollErr, err)
		}

		return err
	}

	if err := sess.Commit(); err != nil {
		return err
	}

	return nil
}

func casRestoreOnErr(lock *atomic.Bool, o, n bool, casErr error, f func(LockCfg) error, lockCfg LockCfg) error {
	if !lock.CAS(o, n) {
		return casErr
	}
	if err := f(lockCfg); err != nil {
		// Automatically unlock/lock on error
		lock.Store(o)
		return err
	}
	return nil
}<|MERGE_RESOLUTION|>--- conflicted
+++ resolved
@@ -12,17 +12,6 @@
 
 	"github.com/grafana/grafana/pkg/infra/log"
 	"github.com/grafana/grafana/pkg/setting"
-<<<<<<< HEAD
-	"github.com/grafana/grafana/pkg/util/errutil"
-)
-
-type Migrator struct {
-	DBEngine   *xorm.Engine
-	Dialect    Dialect
-	migrations []Migration
-	Logger     log.Logger
-	Cfg        *setting.Cfg
-=======
 )
 
 var (
@@ -38,7 +27,6 @@
 	Logger       log.Logger
 	Cfg          *setting.Cfg
 	isLocked     atomic.Bool
->>>>>>> 0ca4ccfa
 }
 
 type MigrationLog struct {
@@ -55,10 +43,7 @@
 	mg.DBEngine = engine
 	mg.Logger = log.New("migrator")
 	mg.migrations = make([]Migration, 0)
-<<<<<<< HEAD
-=======
 	mg.migrationIds = make(map[string]struct{})
->>>>>>> 0ca4ccfa
 	mg.Dialect = NewDialect(mg.DBEngine)
 	mg.Cfg = cfg
 	return mg
@@ -76,17 +61,6 @@
 	m.SetId(id)
 	mg.migrations = append(mg.migrations, m)
 	mg.migrationIds[id] = struct{}{}
-}
-
-func (mg *Migrator) GetMigrationIDs(excludeNotLogged bool) []string {
-	result := make([]string, 0, len(mg.migrations))
-	for _, migration := range mg.migrations {
-		if migration.SkipMigrationLog() && excludeNotLogged {
-			continue
-		}
-		result = append(result, migration.Id())
-	}
-	return result
 }
 
 func (mg *Migrator) GetMigrationIDs(excludeNotLogged bool) []string {
