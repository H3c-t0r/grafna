--- conflicted
+++ resolved
@@ -27,28 +27,7 @@
 	bus.AddHandler("sql", GetDataSourceByName)
 }
 
-<<<<<<< HEAD
-func (ss *SqlStore) GetDataSourceByID(id, orgID int64) (*models.DataSource, error) {
-	metrics.MDBDataSourceQueryByID.Inc()
-
-	datasource := models.DataSource{OrgId: orgID, Id: id}
-	has, err := ss.engine.Get(&datasource)
-	if err != nil {
-		sqlog.Error("Failed getting data source", "err", err, "id", id, "orgId", orgID)
-		return nil, err
-	}
-	if !has {
-		sqlog.Debug("Failed to find data source", "id", id, "orgId", orgID)
-		return nil, models.ErrDataSourceNotFound
-	}
-
-	return &datasource, nil
-}
-
-func GetDataSourceById(query *models.GetDataSourceByIdQuery) error {
-=======
 func getDataSourceByID(id, orgID int64, engine *xorm.Engine) (*models.DataSource, error) {
->>>>>>> 2a2992b0
 	metrics.MDBDataSourceQueryByID.Inc()
 
 	datasource := models.DataSource{OrgId: orgID, Id: id}
