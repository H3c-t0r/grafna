package authn

import (
	"context"
	"fmt"
	"net/http"
	"strconv"
	"strings"
	"time"

	"github.com/grafana/grafana/pkg/models"
	"github.com/grafana/grafana/pkg/services/org"
	"github.com/grafana/grafana/pkg/services/user"
	"golang.org/x/oauth2"
)

const (
	ClientAPIKey    = "auth.client.api-key" // #nosec G101
	ClientAnonymous = "auth.client.anonymous"
)

type ClientParams struct {
	SyncUser            bool
	AllowSignUp         bool
	EnableDisabledUsers bool
}

type PostAuthHookFn func(ctx context.Context, clientParams *ClientParams, identity *Identity) error

type Service interface {
<<<<<<< HEAD
	// RegisterPostAuthHook registers a hook that is called after a successful authentication.
	RegisterPostAuthHook(hook PostAuthHookFn)
	// Authenticate authenticates a request using the specified client.
	Authenticate(ctx context.Context, client string, r *Request) (*Identity, error)
=======
	// Authenticate is used to authenticate using a specific client
	Authenticate(ctx context.Context, client string, r *Request) (*Identity, bool, error)
>>>>>>> 2e53a58b
}

type Client interface {
	// Authenticate performs the authentication for the request
	Authenticate(ctx context.Context, r *Request) (*Identity, error)
<<<<<<< HEAD
	ClientParams() *ClientParams
=======
	// Test should return true if client can be used to authenticate request
	Test(ctx context.Context, r *Request) bool
>>>>>>> 2e53a58b
}

type Request struct {
	HTTPRequest *http.Request
}

const (
	APIKeyIDPrefix         = "api-key:"
	ServiceAccountIDPrefix = "service-account:"
)

type Identity struct {
<<<<<<< HEAD
	OrgID       int64
	OrgName     string
	IsAnonymous bool
	OrgRoles    map[int64]org.RoleType

	ID             string
	Login          string
	Name           string
	Email          string
	IsGrafanaAdmin *bool
	AuthModule     string // AuthModule is the name of the external system
	AuthID         string // AuthId is the unique identifier for the user in the external system
	OAuthToken     *oauth2.Token
	LookUpParams   models.UserLookupParams
=======
	ID             string
	OrgID          int64
	OrgCount       int
	OrgName        string
	OrgRoles       map[int64]org.RoleType
	Login          string
	Name           string
	Email          string
	AuthID         string
	AuthModule     string
	IsGrafanaAdmin bool
	IsDisabled     bool
	HelpFlags1     user.HelpFlags1
	LastSeenAt     time.Time
	Teams          []int64
>>>>>>> 2e53a58b
}

func (i *Identity) Role() org.RoleType {
	return i.OrgRoles[i.OrgID]
}

<<<<<<< HEAD
// TODO: improve and safeguard
func (i *Identity) NamespacedID() (string, int64) {
	var (
		id        int64
		namespace string
	)

	fmt.Sscanf(i.ID, "%s:%d", &namespace, &id)

	return namespace, id
}

=======
// IsAnonymous will return true if no ID is set on the identity
func (i *Identity) IsAnonymous() bool {
	return i.ID == ""
}

// SignedInUser is used to translate Identity into SignedInUser struct
>>>>>>> 2e53a58b
func (i *Identity) SignedInUser() *user.SignedInUser {
	u := &user.SignedInUser{
		UserID:             0,
		OrgID:              i.OrgID,
		OrgName:            i.OrgName,
		OrgRole:            i.Role(),
		ExternalAuthModule: i.AuthModule,
		ExternalAuthID:     i.AuthID,
		Login:              i.Login,
		Name:               i.Name,
		Email:              i.Email,
		OrgCount:           i.OrgCount,
		IsGrafanaAdmin:     i.IsGrafanaAdmin,
		IsAnonymous:        i.IsAnonymous(),
		IsDisabled:         i.IsDisabled,
		HelpFlags1:         i.HelpFlags1,
		LastSeenAt:         i.LastSeenAt,
		Teams:              i.Teams,
	}

	// For now, we need to set different fields of the signed-in user based on the identity "type"
	if strings.HasPrefix(i.ID, APIKeyIDPrefix) {
		id, _ := strconv.ParseInt(strings.TrimPrefix(i.ID, APIKeyIDPrefix), 10, 64)
		u.ApiKeyID = id
	} else if strings.HasPrefix(i.ID, ServiceAccountIDPrefix) {
		id, _ := strconv.ParseInt(strings.TrimPrefix(i.ID, ServiceAccountIDPrefix), 10, 64)
		u.UserID = id
		u.IsServiceAccount = true
	}

	return u
}

func IdentityFromSignedInUser(id string, usr *user.SignedInUser) *Identity {
	return &Identity{
		ID:             id,
		OrgID:          usr.OrgID,
		OrgName:        usr.OrgName,
		OrgRoles:       map[int64]org.RoleType{usr.OrgID: usr.OrgRole},
		Login:          usr.Login,
		Name:           usr.Name,
		Email:          usr.Email,
		OrgCount:       usr.OrgCount,
		IsGrafanaAdmin: usr.IsGrafanaAdmin,
		IsDisabled:     usr.IsDisabled,
		HelpFlags1:     usr.HelpFlags1,
		LastSeenAt:     usr.LastSeenAt,
		Teams:          usr.Teams,
	}
}<|MERGE_RESOLUTION|>--- conflicted
+++ resolved
@@ -28,26 +28,18 @@
 type PostAuthHookFn func(ctx context.Context, clientParams *ClientParams, identity *Identity) error
 
 type Service interface {
-<<<<<<< HEAD
 	// RegisterPostAuthHook registers a hook that is called after a successful authentication.
 	RegisterPostAuthHook(hook PostAuthHookFn)
 	// Authenticate authenticates a request using the specified client.
-	Authenticate(ctx context.Context, client string, r *Request) (*Identity, error)
-=======
-	// Authenticate is used to authenticate using a specific client
 	Authenticate(ctx context.Context, client string, r *Request) (*Identity, bool, error)
->>>>>>> 2e53a58b
 }
 
 type Client interface {
 	// Authenticate performs the authentication for the request
 	Authenticate(ctx context.Context, r *Request) (*Identity, error)
-<<<<<<< HEAD
 	ClientParams() *ClientParams
-=======
 	// Test should return true if client can be used to authenticate request
 	Test(ctx context.Context, r *Request) bool
->>>>>>> 2e53a58b
 }
 
 type Request struct {
@@ -60,11 +52,11 @@
 )
 
 type Identity struct {
-<<<<<<< HEAD
-	OrgID       int64
-	OrgName     string
-	IsAnonymous bool
-	OrgRoles    map[int64]org.RoleType
+	ID       string
+	OrgID    int64
+	OrgCount int
+	OrgName  string
+	OrgRoles map[int64]org.RoleType
 
 	ID             string
 	Login          string
@@ -75,12 +67,6 @@
 	AuthID         string // AuthId is the unique identifier for the user in the external system
 	OAuthToken     *oauth2.Token
 	LookUpParams   models.UserLookupParams
-=======
-	ID             string
-	OrgID          int64
-	OrgCount       int
-	OrgName        string
-	OrgRoles       map[int64]org.RoleType
 	Login          string
 	Name           string
 	Email          string
@@ -91,15 +77,12 @@
 	HelpFlags1     user.HelpFlags1
 	LastSeenAt     time.Time
 	Teams          []int64
->>>>>>> 2e53a58b
 }
 
 func (i *Identity) Role() org.RoleType {
 	return i.OrgRoles[i.OrgID]
 }
 
-<<<<<<< HEAD
-// TODO: improve and safeguard
 func (i *Identity) NamespacedID() (string, int64) {
 	var (
 		id        int64
@@ -111,14 +94,6 @@
 	return namespace, id
 }
 
-=======
-// IsAnonymous will return true if no ID is set on the identity
-func (i *Identity) IsAnonymous() bool {
-	return i.ID == ""
-}
-
-// SignedInUser is used to translate Identity into SignedInUser struct
->>>>>>> 2e53a58b
 func (i *Identity) SignedInUser() *user.SignedInUser {
 	u := &user.SignedInUser{
 		UserID:             0,
