--- conflicted
+++ resolved
@@ -20,11 +20,7 @@
 	"github.com/grafana/grafana/pkg/services/accesscontrol"
 	"github.com/grafana/grafana/pkg/services/apikey"
 	"github.com/grafana/grafana/pkg/services/auth"
-<<<<<<< HEAD
-	authidentity "github.com/grafana/grafana/pkg/services/auth/identity"
-=======
 	"github.com/grafana/grafana/pkg/services/auth/identity"
->>>>>>> fde8a007
 	"github.com/grafana/grafana/pkg/services/authn"
 	"github.com/grafana/grafana/pkg/services/authn/authnimpl/sync"
 	"github.com/grafana/grafana/pkg/services/authn/clients"
@@ -267,7 +263,7 @@
 	s.postAuthHooks.insert(hook, priority)
 }
 
-func (s *Service) Login(ctx context.Context, client string, r *authn.Request) (identity *authn.Identity, err error) {
+func (s *Service) Login(ctx context.Context, client string, r *authn.Request) (id *authn.Identity, err error) {
 	ctx, span := s.tracer.Start(ctx, "authn.Login", trace.WithAttributes(
 		attribute.String(attributeKeyClient, client),
 	))
@@ -277,7 +273,7 @@
 
 	defer func() {
 		for _, hook := range s.postLoginHooks.items {
-			hook.v(ctx, identity, r, err)
+			hook.v(ctx, id, r, err)
 		}
 	}()
 
@@ -288,20 +284,20 @@
 	}
 
 	r.SetMeta(authn.MetaKeyIsLogin, "true")
-	identity, err = s.authenticate(ctx, c, r)
+	id, err = s.authenticate(ctx, c, r)
 	if err != nil {
 		s.metrics.failedLogin.WithLabelValues(client).Inc()
 		return nil, err
 	}
 
-	namespace, id := identity.GetNamespacedID()
+	namespace, namespaceID := id.GetNamespacedID()
 	// Login is only supported for users
 	if namespace != authn.NamespaceUser {
 		s.metrics.failedLogin.WithLabelValues(client).Inc()
 		return nil, authn.ErrUnsupportedIdentity.Errorf("expected identity of type user but got: %s", namespace)
 	}
 
-	intId, err := authidentity.IntIdentifier(namespace, id)
+	intId, err := identity.IntIdentifier(namespace, namespaceID)
 	if err != nil {
 		return nil, err
 	}
@@ -309,19 +305,19 @@
 	addr := web.RemoteAddr(r.HTTPRequest)
 	ip, err := network.GetIPFromAddress(addr)
 	if err != nil {
-		s.log.FromContext(ctx).Debug("Failed to parse ip from address", "client", c.Name(), "id", identity.ID, "addr", addr, "error", err)
+		s.log.FromContext(ctx).Debug("Failed to parse ip from address", "client", c.Name(), "id", id.ID, "addr", addr, "error", err)
 	}
 
 	sessionToken, err := s.sessionService.CreateToken(ctx, &user.User{ID: intId}, ip, r.HTTPRequest.UserAgent())
 	if err != nil {
 		s.metrics.failedLogin.WithLabelValues(client).Inc()
-		s.log.FromContext(ctx).Error("Failed to create session", "client", client, "id", identity.ID, "err", err)
+		s.log.FromContext(ctx).Error("Failed to create session", "client", client, "id", id.ID, "err", err)
 		return nil, err
 	}
 
 	s.metrics.successfulLogin.WithLabelValues(client).Inc()
-	identity.SessionToken = sessionToken
-	return identity, nil
+	id.SessionToken = sessionToken
+	return id, nil
 }
 
 func (s *Service) RegisterPostLoginHook(hook authn.PostLoginHookFn, priority uint) {
