package folder

import (
	"context"
)

type Service interface {
	// GetChildren returns an array containing all child folders.
	GetChildren(ctx context.Context, q *GetChildrenQuery) ([]*Folder, error)
	// GetParents returns an array containing add parent folders if nested folders are enabled
	// otherwise it returns an empty array
	GetParents(ctx context.Context, q GetParentsQuery) ([]*Folder, error)
	Create(ctx context.Context, cmd *CreateFolderCommand) (*Folder, error)

	// GetFolder takes a GetFolderCommand and returns a folder matching the
	// request. One of UID, ID or Title must be included. If multiple values
	// are included in the request, Grafana will select one in order of
	// specificity (UID, ID, Title).
	// When fetching a folder by Title, callers can optionally define a ParentUID.
	// If ParentUID is not set then the folder will be fetched from the root level.
	Get(ctx context.Context, q *GetFolderQuery) (*Folder, error)

	// Update is used to update a folder's UID, Title and Description. To change
	// a folder's parent folder, use Move.
	Update(ctx context.Context, cmd *UpdateFolderCommand) (*Folder, error)
	Delete(ctx context.Context, cmd *DeleteFolderCommand) error
	// Move changes a folder's parent folder to the requested new parent.
	Move(ctx context.Context, cmd *MoveFolderCommand) (*Folder, error)
	RegisterService(service RegistryService) error
	// GetFolders returns org folders that are accessible by the signed in user by their UIDs.
	// If WithFullpath is true it computes also the full path of a folder.
	// The full path is a string that contains the titles of all parent folders separated by a slash.
	// If a folder contains a slash in its title, it is escaped with a backslash.
<<<<<<< HEAD
=======
	// If FullpathUIDs is true it computes a string that contains the UIDs of all parent folders separated by slash.
>>>>>>> c6793d4f
	GetFolders(ctx context.Context, q GetFoldersQuery) ([]*Folder, error)
	GetDescendantCounts(ctx context.Context, q *GetDescendantCountsQuery) (DescendantCounts, error)
}

// FolderStore is a folder store.
//
//go:generate mockery --name FolderStore --structname FakeFolderStore --outpkg foldertest --output foldertest --filename folder_store_mock.go
type FolderStore interface {
	// GetFolderByTitle retrieves a folder by its title
	// It expects a parentUID as last argument.
	// If parentUID is empty then the folder will be fetched from the root level
	// otherwise it will be fetched from the subfolder under the folder with the given UID.
	GetFolderByTitle(ctx context.Context, orgID int64, title string, parentUID *string) (*Folder, error)
	// GetFolderByUID retrieves a folder by its UID
	GetFolderByUID(ctx context.Context, orgID int64, uid string) (*Folder, error)
	// GetFolderByID retrieves a folder by its ID
	GetFolderByID(ctx context.Context, orgID int64, id int64) (*Folder, error)
	// GetFolders returns all folders for the given orgID and UIDs.
	GetFolders(ctx context.Context, orgID int64, uids []string) (map[string]*Folder, error)
}<|MERGE_RESOLUTION|>--- conflicted
+++ resolved
@@ -31,10 +31,7 @@
 	// If WithFullpath is true it computes also the full path of a folder.
 	// The full path is a string that contains the titles of all parent folders separated by a slash.
 	// If a folder contains a slash in its title, it is escaped with a backslash.
-<<<<<<< HEAD
-=======
 	// If FullpathUIDs is true it computes a string that contains the UIDs of all parent folders separated by slash.
->>>>>>> c6793d4f
 	GetFolders(ctx context.Context, q GetFoldersQuery) ([]*Folder, error)
 	GetDescendantCounts(ctx context.Context, q *GetDescendantCountsQuery) (DescendantCounts, error)
 }
