--- conflicted
+++ resolved
@@ -17,13 +17,8 @@
 
 	// Update is used to update a folder's UID, Title and Description. To change
 	// a folder's parent folder, use Move.
-<<<<<<< HEAD
-	Update(ctx context.Context, user *user.SignedInUser, orgID int64, existingUid string, cmd *models.UpdateFolderCommand) (*Folder, error)
+	Update(ctx context.Context, cmd *UpdateFolderCommand) (*Folder, error)
 	Delete(ctx context.Context, cmd *DeleteFolderCommand) error
-=======
-	Update(ctx context.Context, cmd *UpdateFolderCommand) (*Folder, error)
-	DeleteFolder(ctx context.Context, cmd *DeleteFolderCommand) error
->>>>>>> 55b01497
 	MakeUserAdmin(ctx context.Context, orgID int64, userID, folderID int64, setViewAndEditPermissions bool) error
 	// Move changes a folder's parent folder to the requested new parent.
 	Move(ctx context.Context, cmd *MoveFolderCommand) (*Folder, error)
