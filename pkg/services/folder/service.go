package folder

import (
	"context"

	"github.com/grafana/grafana/pkg/models"
	"github.com/grafana/grafana/pkg/services/user"
)

type Service interface {
<<<<<<< HEAD
	// GetChildren returns an array containing all child folders.
	GetChildren(ctx context.Context, cmd *GetChildrenQuery) ([]*Folder, error)
	GetFolderByID(ctx context.Context, user *user.SignedInUser, id int64, orgID int64) (*models.Folder, error)
	GetFolderByUID(ctx context.Context, user *user.SignedInUser, orgID int64, uid string) (*models.Folder, error)
	GetFolderByTitle(ctx context.Context, user *user.SignedInUser, orgID int64, title string) (*models.Folder, error)
=======
	GetFolders(ctx context.Context, user *user.SignedInUser, orgID int64, limit int64, page int64) ([]*models.Folder, error)

>>>>>>> b3284a83
	Create(ctx context.Context, cmd *CreateFolderCommand) (*Folder, error)

	// GetFolder takes a GetFolderCommand and returns a folder matching the
	// request. One of ID, UID, or Title must be included. If multiple values
	// are included in the request, Grafana will select one in order of
	// specificity (ID, UID, Title).
	Get(ctx context.Context, cmd *GetFolderQuery) (*Folder, error)

	// Update is used to update a folder's UID, Title and Description. To change
	// a folder's parent folder, use Move.
	Update(ctx context.Context, user *user.SignedInUser, orgID int64, existingUid string, cmd *models.UpdateFolderCommand) (*Folder, error)
	DeleteFolder(ctx context.Context, cmd *DeleteFolderCommand) error
	MakeUserAdmin(ctx context.Context, orgID int64, userID, folderID int64, setViewAndEditPermissions bool) error
	// Move changes a folder's parent folder to the requested new parent.
	Move(ctx context.Context, cmd *MoveFolderCommand) (*Folder, error)
}

// NestedFolderService is the temporary interface definition for the folder
// Service which includes any new or alternate methods. These will be collapsed
// into a single service when the nested folder implementation is rolled out.
// Note that the commands in this service use models from this package, while
// the legacy FolderService uses models from the models package.
type NestedFolderService interface {
	// Create creates a new folder.
	Create(ctx context.Context, cmd *CreateFolderCommand) (*Folder, error)

	// Delete deletes a folder. This will return an error if there are any
	// dashboards in the folder.
	Delete(ctx context.Context, cmd *DeleteFolderCommand) (*Folder, error)

	// GetParents returns an ordered list of parent folders for the given
	// folder, starting with the root node and ending with the requested child
	// node.
	GetParents(ctx context.Context, cmd *GetParentsQuery) ([]*Folder, error)

	// GetChildren returns an array containing all child folders.
	GetChildren(ctx context.Context, cmd *GetChildrenQuery) ([]*Folder, error)
}<|MERGE_RESOLUTION|>--- conflicted
+++ resolved
@@ -8,16 +8,8 @@
 )
 
 type Service interface {
-<<<<<<< HEAD
 	// GetChildren returns an array containing all child folders.
 	GetChildren(ctx context.Context, cmd *GetChildrenQuery) ([]*Folder, error)
-	GetFolderByID(ctx context.Context, user *user.SignedInUser, id int64, orgID int64) (*models.Folder, error)
-	GetFolderByUID(ctx context.Context, user *user.SignedInUser, orgID int64, uid string) (*models.Folder, error)
-	GetFolderByTitle(ctx context.Context, user *user.SignedInUser, orgID int64, title string) (*models.Folder, error)
-=======
-	GetFolders(ctx context.Context, user *user.SignedInUser, orgID int64, limit int64, page int64) ([]*models.Folder, error)
-
->>>>>>> b3284a83
 	Create(ctx context.Context, cmd *CreateFolderCommand) (*Folder, error)
 
 	// GetFolder takes a GetFolderCommand and returns a folder matching the
