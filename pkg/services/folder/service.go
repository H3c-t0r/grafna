--- conflicted
+++ resolved
@@ -25,16 +25,12 @@
 	// Move changes a folder's parent folder to the requested new parent.
 	Move(ctx context.Context, cmd *MoveFolderCommand) (*Folder, error)
 	RegisterService(service RegistryService) error
-<<<<<<< HEAD
-	GetDescendantCounts(ctx context.Context, cmd *GetDescendantCountsQuery) (DescendantCounts, error)
 	// GetFolders returns org folders by their UIDs.
 	// If WithFullpath is true it computes also the full path of a folder.
 	// The full path is a string that contains the titles of all parent folders separated by a slash.
 	// If a folder contains a slash in its title, it is escaped with a backslash.
 	GetFolders(ctx context.Context, q GetFoldersQuery) ([]*Folder, error)
-=======
 	GetDescendantCounts(ctx context.Context, q *GetDescendantCountsQuery) (DescendantCounts, error)
->>>>>>> dafd7c79
 }
 
 // FolderStore is a folder store.
