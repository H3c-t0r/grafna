package folder

import (
	"context"

	"github.com/grafana/grafana/pkg/models"
	"github.com/grafana/grafana/pkg/services/user"
)

type Service interface {
	GetFolders(ctx context.Context, user *user.SignedInUser, orgID int64, limit int64, page int64) ([]*models.Folder, error)
	GetFolderByID(ctx context.Context, user *user.SignedInUser, id int64, orgID int64) (*models.Folder, error)
	GetFolderByUID(ctx context.Context, user *user.SignedInUser, orgID int64, uid string) (*models.Folder, error)
	GetFolderByTitle(ctx context.Context, user *user.SignedInUser, orgID int64, title string) (*models.Folder, error)
<<<<<<< HEAD
	CreateFolder(ctx context.Context, user *user.SignedInUser, orgID int64, title, uid string) (*models.Folder, error)
	// Update is used to update a folder's UID, Title and Description. To change
	// a folder's parent folder, use Move.
	Update(ctx context.Context, user *user.SignedInUser, orgID int64, existingUid string, cmd *models.UpdateFolderCommand) (*models.Folder, error)
	DeleteFolder(ctx context.Context, user *user.SignedInUser, orgID int64, uid string, forceDeleteRules bool) (*models.Folder, error)
=======
	Create(ctx context.Context, cmd *CreateFolderCommand) (*Folder, error)
	UpdateFolder(ctx context.Context, user *user.SignedInUser, orgID int64, existingUid string, cmd *models.UpdateFolderCommand) error
	DeleteFolder(ctx context.Context, cmd *DeleteFolderCommand) error
>>>>>>> 68600c22
	MakeUserAdmin(ctx context.Context, orgID int64, userID, folderID int64, setViewAndEditPermissions bool) error
}

// NestedFolderService is the temporary interface definition for the folder
// Service which includes any new or alternate methods. These will be collapsed
// into a single service when the nested folder implementation is rolled out.
// Note that the commands in this service use models from this package, while
// the legacy FolderService uses models from the models package.
type NestedFolderService interface {
	// Create creates a new folder.
	Create(ctx context.Context, cmd *CreateFolderCommand) (*Folder, error)

	// Move changes a folder's parent folder to the requested new parent.
	Move(ctx context.Context, cmd *MoveFolderCommand) (*Folder, error)

	// Delete deletes a folder. This will return an error if there are any
	// dashboards in the folder.
	Delete(ctx context.Context, cmd *DeleteFolderCommand) (*Folder, error)

	// GetFolder takes a GetFolderCommand and returns a folder matching the
	// request. One of ID, UID, or Title must be included. If multiple values
	// are included in the request, Grafana will select one in order of
	// specificity (ID, UID, Title).
	Get(ctx context.Context, cmd *GetFolderQuery) (*Folder, error)

	// GetParents returns an ordered list of parent folders for the given
	// folder, starting with the root node and ending with the requested child
	// node.
	GetParents(ctx context.Context, cmd *GetParentsQuery) ([]*Folder, error)

	// GetTree returns an map containing all child folders starting from the
	// given parent folder UID and descending to the requested depth. Use the
	// sentinel value -1 to return all child folders.
	//
	// The map keys are folder uids and the values are the list of child folders
	// for that parent.
	GetTree(ctx context.Context, cmd *GetTreeQuery) ([]*Folder, error)
}<|MERGE_RESOLUTION|>--- conflicted
+++ resolved
@@ -12,17 +12,11 @@
 	GetFolderByID(ctx context.Context, user *user.SignedInUser, id int64, orgID int64) (*models.Folder, error)
 	GetFolderByUID(ctx context.Context, user *user.SignedInUser, orgID int64, uid string) (*models.Folder, error)
 	GetFolderByTitle(ctx context.Context, user *user.SignedInUser, orgID int64, title string) (*models.Folder, error)
-<<<<<<< HEAD
-	CreateFolder(ctx context.Context, user *user.SignedInUser, orgID int64, title, uid string) (*models.Folder, error)
+	Create(ctx context.Context, cmd *CreateFolderCommand) (*Folder, error)
 	// Update is used to update a folder's UID, Title and Description. To change
 	// a folder's parent folder, use Move.
 	Update(ctx context.Context, user *user.SignedInUser, orgID int64, existingUid string, cmd *models.UpdateFolderCommand) (*models.Folder, error)
-	DeleteFolder(ctx context.Context, user *user.SignedInUser, orgID int64, uid string, forceDeleteRules bool) (*models.Folder, error)
-=======
-	Create(ctx context.Context, cmd *CreateFolderCommand) (*Folder, error)
-	UpdateFolder(ctx context.Context, user *user.SignedInUser, orgID int64, existingUid string, cmd *models.UpdateFolderCommand) error
 	DeleteFolder(ctx context.Context, cmd *DeleteFolderCommand) error
->>>>>>> 68600c22
 	MakeUserAdmin(ctx context.Context, orgID int64, userID, folderID int64, setViewAndEditPermissions bool) error
 }
 
