--- conflicted
+++ resolved
@@ -3,7 +3,6 @@
 import (
 	"context"
 	"errors"
-	"fmt"
 	"strings"
 	"time"
 
@@ -218,14 +217,14 @@
 
 	err := ss.db.WithDbSession(ctx, func(sess *db.Session) error {
 		sql := strings.Builder{}
-<<<<<<< HEAD
+		args := make([]interface{}, 0, 2)
 		if q.UID == "" {
-			q.UID = folder.GeneralFolderUID
-		}
-		sql.Write([]byte("SELECT * FROM folder WHERE parent_uid=? AND org_id=?"))
-=======
-		sql.Write([]byte("SELECT * FROM folder WHERE parent_uid=? AND org_id=? ORDER BY id"))
->>>>>>> b3284a83
+			sql.Write([]byte("SELECT * FROM folder WHERE parent_uid IS NULL AND org_id=?"))
+			args = append(args, q.OrgID)
+		} else {
+			sql.Write([]byte("SELECT * FROM folder WHERE parent_uid=? AND org_id=?"))
+			args = append(args, q.UID, q.OrgID)
+		}
 
 		if q.Limit != 0 {
 			var offset int64 = 0
@@ -234,8 +233,7 @@
 			}
 			sql.Write([]byte(ss.db.GetDialect().LimitOffset(q.Limit, offset)))
 		}
-		fmt.Println(">>>>>", sql.String())
-		err := sess.SQL(sql.String(), q.UID, q.OrgID).Find(&folders)
+		err := sess.SQL(sql.String(), args...).Find(&folders)
 		if err != nil {
 			return folder.ErrDatabaseError.Errorf("failed to get folder children: %w", err)
 		}
