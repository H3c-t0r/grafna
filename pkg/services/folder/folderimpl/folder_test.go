--- conflicted
+++ resolved
@@ -1802,7 +1802,6 @@
 	})
 }
 
-<<<<<<< HEAD
 // TODO replace it with an API test under /pkg/tests/api/folders
 // whenever the golang client with get updated to allow filtering child folders by permission
 func TestGetChildrenFilterByPermission(t *testing.T) {
@@ -2023,7 +2022,9 @@
 				t.Fatalf("unexpected folders: %s", cmp.Diff(tc.expectedFolders, actual))
 			}
 		})
-=======
+	}
+}
+
 func TestSupportBundle(t *testing.T) {
 	f := func(uid, parent string) *folder.Folder { return &folder.Folder{UID: uid, ParentUID: parent} }
 	for _, tc := range []struct {
@@ -2085,7 +2086,6 @@
 		if fmt.Sprint(stats.Children) != fmt.Sprint(tc.ExpectedChildren) {
 			t.Error("Depths mismatch", stats, tc.ExpectedChildren)
 		}
->>>>>>> e5640248
 	}
 }
 
