package folderimpl

import (
	"context"
	"errors"
	"fmt"
	"strings"
	"sync"
	"time"

	"github.com/grafana/grafana/pkg/bus"
	"github.com/grafana/grafana/pkg/events"
	"github.com/grafana/grafana/pkg/infra/db"
	"github.com/grafana/grafana/pkg/infra/log"
	"github.com/grafana/grafana/pkg/services/accesscontrol"
	"github.com/grafana/grafana/pkg/services/dashboards"
	"github.com/grafana/grafana/pkg/services/featuremgmt"
	"github.com/grafana/grafana/pkg/services/folder"
	"github.com/grafana/grafana/pkg/services/guardian"
	"github.com/grafana/grafana/pkg/services/org"
	"github.com/grafana/grafana/pkg/services/sqlstore"
	"github.com/grafana/grafana/pkg/services/sqlstore/migrator"
	"github.com/grafana/grafana/pkg/services/store/entity"
	"github.com/grafana/grafana/pkg/services/user"
	"github.com/grafana/grafana/pkg/setting"
	"github.com/grafana/grafana/pkg/util"
)

type Service struct {
	store                store
	db                   db.DB
	log                  log.Logger
	cfg                  *setting.Cfg
	dashboardStore       dashboards.Store
	dashboardFolderStore folder.FolderStore
	features             featuremgmt.FeatureToggles
	accessControl        accesscontrol.AccessControl

	// bus is currently used to publish event in case of title change
	bus bus.Bus

	mutex    sync.RWMutex
	registry map[string]folder.RegistryService
}

func ProvideService(
	ac accesscontrol.AccessControl,
	bus bus.Bus,
	cfg *setting.Cfg,
	dashboardStore dashboards.Store,
	folderStore folder.FolderStore,
	db db.DB, // DB for the (new) nested folder store
	features featuremgmt.FeatureToggles,
) folder.Service {
	store := ProvideStore(db, cfg, features)
	srv := &Service{
		cfg:                  cfg,
		log:                  log.New("folder-service"),
		dashboardStore:       dashboardStore,
		dashboardFolderStore: folderStore,
		store:                store,
		features:             features,
		accessControl:        ac,
		bus:                  bus,
		db:                   db,
		registry:             make(map[string]folder.RegistryService),
	}
	if features.IsEnabled(featuremgmt.FlagNestedFolders) {
		srv.DBMigration(db)
	}

	ac.RegisterScopeAttributeResolver(dashboards.NewFolderNameScopeResolver(folderStore, srv))
	ac.RegisterScopeAttributeResolver(dashboards.NewFolderIDScopeResolver(folderStore, srv))
	ac.RegisterScopeAttributeResolver(dashboards.NewFolderUIDScopeResolver(srv))
	return srv
}

func (s *Service) DBMigration(db db.DB) {
	ctx := context.Background()
	err := db.WithDbSession(ctx, func(sess *sqlstore.DBSession) error {
		var err error
		if db.GetDialect().DriverName() == migrator.SQLite {
			_, err = sess.Exec("INSERT OR IGNORE INTO folder (id, uid, org_id, title, created, updated) SELECT id, uid, org_id, title, created, updated FROM dashboard WHERE is_folder = 1")
		} else if db.GetDialect().DriverName() == migrator.Postgres {
			_, err = sess.Exec("INSERT INTO folder (id, uid, org_id, title, created, updated) SELECT id, uid, org_id, title, created, updated FROM dashboard WHERE is_folder = true ON CONFLICT DO NOTHING")
		} else {
			_, err = sess.Exec("INSERT IGNORE INTO folder (id, uid, org_id, title, created, updated) SELECT id, uid, org_id, title, created, updated FROM dashboard WHERE is_folder = 1")
		}
		return err
	})
	if err != nil {
		s.log.Error("DB migration on folder service start failed.")
	}
}

func (s *Service) Get(ctx context.Context, cmd *folder.GetFolderQuery) (*folder.Folder, error) {
	if cmd.SignedInUser == nil {
		return nil, folder.ErrBadRequest.Errorf("missing signed in user")
	}

	var dashFolder *folder.Folder
	var err error
	switch {
	case cmd.UID != nil:
		dashFolder, err = s.getFolderByUID(ctx, cmd.OrgID, *cmd.UID)
		if err != nil {
			return nil, err
		}
	case cmd.ID != nil:
		dashFolder, err = s.getFolderByID(ctx, *cmd.ID, cmd.OrgID)
		if err != nil {
			return nil, err
		}
	case cmd.Title != nil:
		dashFolder, err = s.getFolderByTitle(ctx, cmd.OrgID, *cmd.Title)
		if err != nil {
			return nil, err
		}
	default:
		return nil, folder.ErrBadRequest.Errorf("either on of UID, ID, Title fields must be present")
	}

	if dashFolder.IsGeneral() {
		return dashFolder, nil
	}

	// do not get guardian by the folder ID because it differs from the nested folder ID
	// and the legacy folder ID has been associated with the permissions:
	// use the folde UID instead that is the same for both
	g, err := guardian.NewByFolder(ctx, dashFolder, dashFolder.OrgID, cmd.SignedInUser)
	if err != nil {
		return nil, err
	}

	if canView, err := g.CanView(); err != nil || !canView {
		if err != nil {
			return nil, toFolderError(err)
		}
		return nil, dashboards.ErrFolderAccessDenied
	}

	if !s.features.IsEnabled(featuremgmt.FlagNestedFolders) {
		return dashFolder, nil
	}

	if cmd.ID != nil {
		cmd.ID = nil
		cmd.UID = &dashFolder.UID
	}

	f, err := s.store.Get(ctx, *cmd)
	if err != nil {
		return nil, err
	}

	// always expose the dashboard store sequential ID
	f.ID = dashFolder.ID
	f.Version = dashFolder.Version

	return f, err
}

func (s *Service) GetChildren(ctx context.Context, cmd *folder.GetChildrenQuery) ([]*folder.Folder, error) {
	if cmd.SignedInUser == nil {
		return nil, folder.ErrBadRequest.Errorf("missing signed in user")
	}

	if cmd.UID != "" {
		g, err := guardian.NewByUID(ctx, cmd.UID, cmd.OrgID, cmd.SignedInUser)
		if err != nil {
			return nil, err
		}

		canView, err := g.CanView()
		if err != nil {
			return nil, err
		}

		if !canView {
			return nil, dashboards.ErrFolderAccessDenied
		}
	}

	children, err := s.store.GetChildren(ctx, *cmd)
	if err != nil {
		return nil, err
	}

	filtered := make([]*folder.Folder, 0, len(children))
	for _, f := range children {
		// fetch folder from dashboard store
		dashFolder, err := s.dashboardFolderStore.GetFolderByUID(ctx, f.OrgID, f.UID)
		if err != nil {
			s.log.Error("failed to fetch folder by UID from dashboard store", "uid", f.UID, "error", err)
			continue
		}
		// always expose the dashboard store sequential ID
		f.ID = dashFolder.ID

		if cmd.UID != "" {
			// parent access has been checked already
			// the subfolder must be accessible as well (due to inheritance)
			filtered = append(filtered, f)
			continue
		}

		g, err := guardian.NewByFolder(ctx, dashFolder, dashFolder.OrgID, cmd.SignedInUser)
		if err != nil {
			return nil, err
		}
		canView, err := g.CanView()
		if err != nil {
			return nil, err
		}
		if canView {
			filtered = append(filtered, f)
		}
	}

	return filtered, nil
}

func (s *Service) GetParents(ctx context.Context, q folder.GetParentsQuery) ([]*folder.Folder, error) {
	if !s.features.IsEnabled(featuremgmt.FlagNestedFolders) {
		return nil, nil
	}
	return s.store.GetParents(ctx, q)
}

func (s *Service) getFolderByID(ctx context.Context, id int64, orgID int64) (*folder.Folder, error) {
	if id == 0 {
		return &folder.GeneralFolder, nil
	}

	return s.dashboardFolderStore.GetFolderByID(ctx, orgID, id)
}

func (s *Service) getFolderByUID(ctx context.Context, orgID int64, uid string) (*folder.Folder, error) {
	return s.dashboardFolderStore.GetFolderByUID(ctx, orgID, uid)
}

func (s *Service) getFolderByTitle(ctx context.Context, orgID int64, title string) (*folder.Folder, error) {
	return s.dashboardFolderStore.GetFolderByTitle(ctx, orgID, title)
}

func (s *Service) Create(ctx context.Context, cmd *folder.CreateFolderCommand) (*folder.Folder, error) {
	logger := s.log.FromContext(ctx)

	if cmd.SignedInUser == nil {
		return nil, folder.ErrBadRequest.Errorf("missing signed in user")
	}

	if s.features.IsEnabled(featuremgmt.FlagNestedFolders) && cmd.ParentUID != "" {
		// Check that the user is allowed to create a subfolder in this folder
		evaluator := accesscontrol.EvalPermission(dashboards.ActionFoldersWrite, dashboards.ScopeFoldersProvider.GetResourceScopeUID(cmd.ParentUID))
		hasAccess, evalErr := s.accessControl.Evaluate(ctx, cmd.SignedInUser, evaluator)
		if evalErr != nil {
			return nil, evalErr
		}
		if !hasAccess {
			return nil, dashboards.ErrFolderAccessDenied
		}
	}

	dashFolder := dashboards.NewDashboardFolder(cmd.Title)
	dashFolder.OrgID = cmd.OrgID

	trimmedUID := strings.TrimSpace(cmd.UID)
	if trimmedUID == accesscontrol.GeneralFolderUID {
		return nil, dashboards.ErrFolderInvalidUID
	}

	dashFolder.SetUID(trimmedUID)

	user := cmd.SignedInUser
	userID := user.UserID
	if userID == 0 {
		userID = -1
	}
	dashFolder.CreatedBy = userID
	dashFolder.UpdatedBy = userID
	dashFolder.UpdateSlug()

	dto := &dashboards.SaveDashboardDTO{
		Dashboard: dashFolder,
		OrgID:     cmd.OrgID,
		User:      user,
	}

	saveDashboardCmd, err := s.BuildSaveDashboardCommand(ctx, dto)
	if err != nil {
		return nil, toFolderError(err)
	}

	dash, err := s.dashboardStore.SaveDashboard(ctx, *saveDashboardCmd)
	if err != nil {
		return nil, toFolderError(err)
	}

	var createdFolder *folder.Folder
	createdFolder, err = s.dashboardFolderStore.GetFolderByID(ctx, cmd.OrgID, dash.ID)
	if err != nil {
		return nil, err
	}

	var nestedFolder *folder.Folder
	if s.features.IsEnabled(featuremgmt.FlagNestedFolders) {
		cmd := &folder.CreateFolderCommand{
			// TODO: Today, if a UID isn't specified, the dashboard store
			// generates a new UID. The new folder store will need to do this as
			// well, but for now we take the UID from the newly created folder.
			UID:         dash.UID,
			OrgID:       cmd.OrgID,
			Title:       cmd.Title,
			Description: cmd.Description,
			ParentUID:   cmd.ParentUID,
		}
		nestedFolder, err = s.nestedFolderCreate(ctx, cmd)
		if err != nil {
			// We'll log the error and also roll back the previously-created
			// (legacy) folder.
			logger.Error("error saving folder to nested folder store", "error", err)
			// do not shallow create error if the legacy folder delete fails
			if deleteErr := s.dashboardStore.DeleteDashboard(ctx, &dashboards.DeleteDashboardCommand{
				ID:    createdFolder.ID,
				OrgID: createdFolder.OrgID,
			}); deleteErr != nil {
				logger.Error("error deleting folder after failed save to nested folder store", "error", err)
			}
			return dashboards.FromDashboard(dash), err
		}
	}

	f := dashboards.FromDashboard(dash)
	if nestedFolder != nil && nestedFolder.ParentUID != "" {
		f.ParentUID = nestedFolder.ParentUID
	}
	return f, nil
}

func (s *Service) Update(ctx context.Context, cmd *folder.UpdateFolderCommand) (*folder.Folder, error) {
	if cmd.SignedInUser == nil {
		return nil, folder.ErrBadRequest.Errorf("missing signed in user")
	}
	user := cmd.SignedInUser

	dashFolder, err := s.legacyUpdate(ctx, cmd)
	if err != nil {
		return nil, err
	}

	if !s.features.IsEnabled(featuremgmt.FlagNestedFolders) {
		return dashFolder, nil
	}

	if cmd.NewUID != nil && *cmd.NewUID != "" {
		if !util.IsValidShortUID(*cmd.NewUID) {
			return nil, dashboards.ErrDashboardInvalidUid
		} else if util.IsShortUIDTooLong(*cmd.NewUID) {
			return nil, dashboards.ErrDashboardUidTooLong
		}
	}

	foldr, err := s.store.Update(ctx, folder.UpdateFolderCommand{
		UID:            cmd.UID,
		OrgID:          cmd.OrgID,
		NewUID:         cmd.NewUID,
		NewTitle:       cmd.NewTitle,
		NewDescription: cmd.NewDescription,
		SignedInUser:   user,
	})
	if err != nil {
		return nil, err
	}

	// always expose the dashboard store sequential ID
	foldr.ID = dashFolder.ID
	foldr.Version = dashFolder.Version

	return foldr, nil
}

func (s *Service) legacyUpdate(ctx context.Context, cmd *folder.UpdateFolderCommand) (*folder.Folder, error) {
	logger := s.log.FromContext(ctx)

	query := dashboards.GetDashboardQuery{OrgID: cmd.OrgID, UID: cmd.UID}
	queryResult, err := s.dashboardStore.GetDashboard(ctx, &query)
	if err != nil {
		return nil, toFolderError(err)
	}

	dashFolder := queryResult
	currentTitle := dashFolder.Title

	if !dashFolder.IsFolder {
		return nil, dashboards.ErrFolderNotFound
	}

	if cmd.SignedInUser == nil {
		return nil, folder.ErrBadRequest.Errorf("missing signed in user")
	}
	user := cmd.SignedInUser

	prepareForUpdate(dashFolder, cmd.OrgID, cmd.SignedInUser.UserID, cmd)

	dto := &dashboards.SaveDashboardDTO{
		Dashboard: dashFolder,
		OrgID:     cmd.OrgID,
		User:      cmd.SignedInUser,
		Overwrite: cmd.Overwrite,
	}

	saveDashboardCmd, err := s.BuildSaveDashboardCommand(ctx, dto)
	if err != nil {
		return nil, toFolderError(err)
	}

	dash, err := s.dashboardStore.SaveDashboard(ctx, *saveDashboardCmd)
	if err != nil {
		return nil, toFolderError(err)
	}

	var foldr *folder.Folder
	foldr, err = s.dashboardFolderStore.GetFolderByID(ctx, cmd.OrgID, dash.ID)
	if err != nil {
		return nil, err
	}

	if currentTitle != foldr.Title {
		if err := s.bus.Publish(ctx, &events.FolderTitleUpdated{
			Timestamp: foldr.Updated,
			Title:     foldr.Title,
			ID:        dash.ID,
			UID:       dash.UID,
			OrgID:     cmd.OrgID,
		}); err != nil {
			logger.Error("failed to publish FolderTitleUpdated event", "folder", foldr.Title, "user", user.UserID, "error", err)
		}
	}
	return foldr, nil
}

// prepareForUpdate updates an existing dashboard model from command into model for folder update
func prepareForUpdate(dashFolder *dashboards.Dashboard, orgId int64, userId int64, cmd *folder.UpdateFolderCommand) {
	dashFolder.OrgID = orgId

	title := dashFolder.Title
	if cmd.NewTitle != nil && *cmd.NewTitle != "" {
		title = *cmd.NewTitle
	}
	dashFolder.Title = strings.TrimSpace(title)
	dashFolder.Data.Set("title", dashFolder.Title)

	if cmd.NewUID != nil && *cmd.NewUID != "" {
		dashFolder.SetUID(*cmd.NewUID)
	}

	dashFolder.SetVersion(cmd.Version)
	dashFolder.IsFolder = true

	if userId == 0 {
		userId = -1
	}

	dashFolder.UpdatedBy = userId
	dashFolder.UpdateSlug()
}

func (s *Service) Delete(ctx context.Context, cmd *folder.DeleteFolderCommand) error {
	logger := s.log.FromContext(ctx)
	if cmd.SignedInUser == nil {
		return folder.ErrBadRequest.Errorf("missing signed in user")
	}
	if cmd.UID == "" {
		return folder.ErrBadRequest.Errorf("missing UID")
	}
	if cmd.OrgID < 1 {
		return folder.ErrBadRequest.Errorf("invalid orgID")
	}

	guard, err := guardian.NewByUID(ctx, cmd.UID, cmd.OrgID, cmd.SignedInUser)
	if err != nil {
		return err
	}

	if canSave, err := guard.CanDelete(); err != nil || !canSave {
		if err != nil {
			return toFolderError(err)
		}
		return dashboards.ErrFolderAccessDenied
	}

	result := []string{cmd.UID}
	err = s.db.InTransaction(ctx, func(ctx context.Context) error {
		if s.features.IsEnabled(featuremgmt.FlagNestedFolders) {
			subfolders, err := s.nestedFolderDelete(ctx, cmd)

			if err != nil {
				logger.Error("the delete folder on folder table failed with err: ", "error", err)
				return err
			}
			result = append(result, subfolders...)
		}

		for _, folder := range result {
			dashFolder, err := s.dashboardFolderStore.GetFolderByUID(ctx, cmd.OrgID, folder)
			if err != nil {
				return err
			}

<<<<<<< HEAD
			guard, err := guardian.NewByFolder(ctx, dashFolder, dashFolder.OrgID, cmd.SignedInUser)
			if err != nil {
				return err
			}

			if canSave, err := guard.CanDelete(); err != nil || !canSave {
				if err != nil {
					return toFolderError(err)
				}
				return dashboards.ErrFolderAccessDenied
			}

=======
>>>>>>> eaeeb5c6
			if cmd.ForceDeleteRules {
				if err := s.deleteChildrenInFolder(ctx, dashFolder.OrgID, dashFolder.UID); err != nil {
					return err
				}
			}

			err = s.legacyDelete(ctx, cmd, dashFolder)
			if err != nil {
				return err
			}
		}
		return nil
	})

	return err
}

func (s *Service) deleteChildrenInFolder(ctx context.Context, orgID int64, folderUID string) error {
	for _, v := range s.registry {
		if err := v.DeleteInFolder(ctx, orgID, folderUID); err != nil {
			return err
		}
	}
	return nil
}

func (s *Service) legacyDelete(ctx context.Context, cmd *folder.DeleteFolderCommand, dashFolder *folder.Folder) error {
	deleteCmd := dashboards.DeleteDashboardCommand{OrgID: cmd.OrgID, ID: dashFolder.ID, ForceDeleteFolderRules: cmd.ForceDeleteRules}

	if err := s.dashboardStore.DeleteDashboard(ctx, &deleteCmd); err != nil {
		return toFolderError(err)
	}
	return nil
}

func (s *Service) Move(ctx context.Context, cmd *folder.MoveFolderCommand) (*folder.Folder, error) {
	if cmd.SignedInUser == nil {
		return nil, folder.ErrBadRequest.Errorf("missing signed in user")
	}

	// Check that the user is allowed to move the folder to the destination folder
	var evaluator accesscontrol.Evaluator
	if cmd.NewParentUID != "" {
		evaluator = accesscontrol.EvalPermission(dashboards.ActionFoldersWrite, dashboards.ScopeFoldersProvider.GetResourceScopeUID(cmd.NewParentUID))
	} else {
		// Evaluate folder creation permission when moving folder to the root level
		evaluator = accesscontrol.EvalPermission(dashboards.ActionFoldersCreate)
	}
	hasAccess, evalErr := s.accessControl.Evaluate(ctx, cmd.SignedInUser, evaluator)
	if evalErr != nil {
		return nil, evalErr
	}
	if !hasAccess {
		return nil, dashboards.ErrFolderAccessDenied
	}

	// here we get the folder, we need to get the height of current folder
	// and the depth of the new parent folder, the sum can't bypass 8
	folderHeight, err := s.store.GetHeight(ctx, cmd.UID, cmd.OrgID, &cmd.NewParentUID)
	if err != nil {
		return nil, err
	}
	parents, err := s.store.GetParents(ctx, folder.GetParentsQuery{UID: cmd.NewParentUID, OrgID: cmd.OrgID})
	if err != nil {
		return nil, err
	}

	// current folder height + current folder + parent folder + parent folder depth should be less than or equal 8
	if folderHeight+len(parents)+2 > folder.MaxNestedFolderDepth {
		return nil, folder.ErrMaximumDepthReached.Errorf("failed to move folder")
	}

	// if the current folder is already a parent of newparent, we should return error
	for _, parent := range parents {
		if parent.UID == cmd.UID {
			return nil, folder.ErrCircularReference
		}
	}

	newParentUID := ""
	if cmd.NewParentUID != "" {
		newParentUID = cmd.NewParentUID
	}
	return s.store.Update(ctx, folder.UpdateFolderCommand{
		UID:          cmd.UID,
		OrgID:        cmd.OrgID,
		NewParentUID: &newParentUID,
		SignedInUser: cmd.SignedInUser,
	})
}

// nestedFolderDelete inspects the folder referenced by the cmd argument, deletes all the entries for
// its descendant folders (folders which are nested within it either directly or indirectly) from
// the folder store and returns the UIDs for all its descendants.
func (s *Service) nestedFolderDelete(ctx context.Context, cmd *folder.DeleteFolderCommand) ([]string, error) {
	logger := s.log.FromContext(ctx)
	result := []string{}
	if cmd.SignedInUser == nil {
		return result, folder.ErrBadRequest.Errorf("missing signed in user")
	}

	_, err := s.Get(ctx, &folder.GetFolderQuery{
		UID:          &cmd.UID,
		OrgID:        cmd.OrgID,
		SignedInUser: cmd.SignedInUser,
	})
	if err != nil {
		return result, err
	}

	folders, err := s.store.GetChildren(ctx, folder.GetChildrenQuery{UID: cmd.UID, OrgID: cmd.OrgID})
	if err != nil {
		return result, err
	}
	for _, f := range folders {
		result = append(result, f.UID)
		logger.Info("deleting subfolder", "org_id", f.OrgID, "uid", f.UID)
		subfolders, err := s.nestedFolderDelete(ctx, &folder.DeleteFolderCommand{UID: f.UID, OrgID: f.OrgID, ForceDeleteRules: cmd.ForceDeleteRules, SignedInUser: cmd.SignedInUser})
		if err != nil {
			logger.Error("failed deleting subfolder", "org_id", f.OrgID, "uid", f.UID, "error", err)
			return result, err
		}
		result = append(result, subfolders...)
	}

	logger.Info("deleting folder and its contents", "org_id", cmd.OrgID, "uid", cmd.UID)
	err = s.store.Delete(ctx, cmd.UID, cmd.OrgID)
	if err != nil {
		logger.Info("failed deleting folder", "org_id", cmd.OrgID, "uid", cmd.UID, "err", err)
		return result, err
	}
	return result, nil
}

func (s *Service) GetDescendantCounts(ctx context.Context, cmd *folder.GetDescendantCountsQuery) (folder.DescendantCounts, error) {
	logger := s.log.FromContext(ctx)
	if cmd.SignedInUser == nil {
		return nil, folder.ErrBadRequest.Errorf("missing signed-in user")
	}
	if *cmd.UID == "" {
		return nil, folder.ErrBadRequest.Errorf("missing UID")
	}
	if cmd.OrgID < 1 {
		return nil, folder.ErrBadRequest.Errorf("invalid orgID")
	}

	result := []string{*cmd.UID}
	countsMap := make(folder.DescendantCounts, len(s.registry)+1)
	if s.features.IsEnabled(featuremgmt.FlagNestedFolders) {
		subfolders, err := s.getNestedFolders(ctx, cmd.OrgID, *cmd.UID)
		if err != nil {
			logger.Error("failed to get subfolders", "error", err)
			return nil, err
		}
		result = append(result, subfolders...)
		countsMap[entity.StandardKindFolder] = int64(len(subfolders))
	}

	for _, v := range s.registry {
		for _, folder := range result {
			c, err := v.CountInFolder(ctx, cmd.OrgID, folder, cmd.SignedInUser)
			if err != nil {
				logger.Error("failed to count folder descendants", "error", err)
				return nil, err
			}
			countsMap[v.Kind()] += c
		}
	}
	return countsMap, nil
}

func (s *Service) getNestedFolders(ctx context.Context, orgID int64, uid string) ([]string, error) {
	result := []string{}
	folders, err := s.store.GetChildren(ctx, folder.GetChildrenQuery{UID: uid, OrgID: orgID})
	if err != nil {
		return nil, err
	}

	for _, f := range folders {
		result = append(result, f.UID)
		subfolders, err := s.getNestedFolders(ctx, f.OrgID, f.UID)
		if err != nil {
			return nil, err
		}
		result = append(result, subfolders...)
	}
	return result, nil
}

// MakeUserAdmin is copy of DashboardServiceImpl.MakeUserAdmin
func (s *Service) MakeUserAdmin(ctx context.Context, orgID int64, userID, folderID int64, setViewAndEditPermissions bool) error {
	rtEditor := org.RoleEditor
	rtViewer := org.RoleViewer

	items := []*dashboards.DashboardACL{
		{
			OrgID:       orgID,
			DashboardID: folderID,
			UserID:      userID,
			Permission:  dashboards.PERMISSION_ADMIN,
			Created:     time.Now(),
			Updated:     time.Now(),
		},
	}

	if setViewAndEditPermissions {
		items = append(items,
			&dashboards.DashboardACL{
				OrgID:       orgID,
				DashboardID: folderID,
				Role:        &rtEditor,
				Permission:  dashboards.PERMISSION_EDIT,
				Created:     time.Now(),
				Updated:     time.Now(),
			},
			&dashboards.DashboardACL{
				OrgID:       orgID,
				DashboardID: folderID,
				Role:        &rtViewer,
				Permission:  dashboards.PERMISSION_VIEW,
				Created:     time.Now(),
				Updated:     time.Now(),
			},
		)
	}

	if err := s.dashboardStore.UpdateDashboardACL(ctx, folderID, items); err != nil {
		return err
	}

	return nil
}

// BuildSaveDashboardCommand is a simplified version on DashboardServiceImpl.BuildSaveDashboardCommand
// keeping only the meaningful functionality for folders
func (s *Service) BuildSaveDashboardCommand(ctx context.Context, dto *dashboards.SaveDashboardDTO) (*dashboards.SaveDashboardCommand, error) {
	dash := dto.Dashboard

	dash.OrgID = dto.OrgID
	dash.Title = strings.TrimSpace(dash.Title)
	dash.Data.Set("title", dash.Title)
	dash.SetUID(strings.TrimSpace(dash.UID))

	if dash.Title == "" {
		return nil, dashboards.ErrDashboardTitleEmpty
	}

	if dash.IsFolder && dash.FolderID > 0 {
		return nil, dashboards.ErrDashboardFolderCannotHaveParent
	}

	if dash.IsFolder && strings.EqualFold(dash.Title, dashboards.RootFolderName) {
		return nil, dashboards.ErrDashboardFolderNameExists
	}

	if !util.IsValidShortUID(dash.UID) {
		return nil, dashboards.ErrDashboardInvalidUid
	} else if util.IsShortUIDTooLong(dash.UID) {
		return nil, dashboards.ErrDashboardUidTooLong
	}

	_, err := s.dashboardStore.ValidateDashboardBeforeSave(ctx, dash, dto.Overwrite)
	if err != nil {
		return nil, err
	}

	guard, err := getGuardianForSavePermissionCheck(ctx, dash, dto.User)
	if err != nil {
		return nil, err
	}

	if dash.ID == 0 {
		if canCreate, err := guard.CanCreate(dash.FolderID, dash.IsFolder); err != nil || !canCreate {
			if err != nil {
				return nil, err
			}
			return nil, dashboards.ErrDashboardUpdateAccessDenied
		}
	} else {
		if canSave, err := guard.CanSave(); err != nil || !canSave {
			if err != nil {
				return nil, err
			}
			return nil, dashboards.ErrDashboardUpdateAccessDenied
		}
	}

	cmd := &dashboards.SaveDashboardCommand{
		Dashboard: dash.Data,
		Message:   dto.Message,
		OrgID:     dto.OrgID,
		Overwrite: dto.Overwrite,
		UserID:    dto.User.UserID,
		FolderID:  dash.FolderID,
		IsFolder:  dash.IsFolder,
		PluginID:  dash.PluginID,
	}

	if !dto.UpdatedAt.IsZero() {
		cmd.UpdatedAt = dto.UpdatedAt
	}

	return cmd, nil
}

// getGuardianForSavePermissionCheck returns the guardian to be used for checking permission of dashboard
// It replaces deleted Dashboard.GetDashboardIdForSavePermissionCheck()
func getGuardianForSavePermissionCheck(ctx context.Context, d *dashboards.Dashboard, user *user.SignedInUser) (guardian.DashboardGuardian, error) {
	newDashboard := d.ID == 0

	if newDashboard {
		// if it's a new dashboard/folder check the parent folder permissions
		guard, err := guardian.New(ctx, d.FolderID, d.OrgID, user)
		if err != nil {
			return nil, err
		}
		return guard, nil
	}
	guard, err := guardian.NewByDashboard(ctx, d, d.OrgID, user)
	if err != nil {
		return nil, err
	}
	return guard, nil
}

func (s *Service) nestedFolderCreate(ctx context.Context, cmd *folder.CreateFolderCommand) (*folder.Folder, error) {
	if cmd.ParentUID != "" {
		if err := s.validateParent(ctx, cmd.OrgID, cmd.ParentUID, cmd.UID); err != nil {
			return nil, err
		}
	}
	return s.store.Create(ctx, *cmd)
}

func (s *Service) validateParent(ctx context.Context, orgID int64, parentUID string, UID string) error {
	ancestors, err := s.store.GetParents(ctx, folder.GetParentsQuery{UID: parentUID, OrgID: orgID})
	if err != nil {
		return fmt.Errorf("failed to get parents: %w", err)
	}

	if len(ancestors) == folder.MaxNestedFolderDepth {
		return folder.ErrMaximumDepthReached.Errorf("failed to validate parent folder")
	}

	// Create folder under itself is not allowed
	if parentUID == UID {
		return folder.ErrCircularReference
	}

	// check there is no circular reference
	for _, ancestor := range ancestors {
		if ancestor.UID == UID {
			return folder.ErrCircularReference
		}
	}

	return nil
}

func toFolderError(err error) error {
	if errors.Is(err, dashboards.ErrDashboardTitleEmpty) {
		return dashboards.ErrFolderTitleEmpty
	}

	if errors.Is(err, dashboards.ErrDashboardUpdateAccessDenied) {
		return dashboards.ErrFolderAccessDenied
	}

	if errors.Is(err, dashboards.ErrDashboardWithSameNameInFolderExists) {
		return dashboards.ErrFolderSameNameExists
	}

	if errors.Is(err, dashboards.ErrDashboardWithSameUIDExists) {
		return dashboards.ErrFolderWithSameUIDExists
	}

	if errors.Is(err, dashboards.ErrDashboardVersionMismatch) {
		return dashboards.ErrFolderVersionMismatch
	}

	if errors.Is(err, dashboards.ErrDashboardNotFound) {
		return dashboards.ErrFolderNotFound
	}

	return err
}

func (s *Service) RegisterService(r folder.RegistryService) error {
	s.mutex.Lock()
	defer s.mutex.Unlock()

	s.registry[r.Kind()] = r

	return nil
}<|MERGE_RESOLUTION|>--- conflicted
+++ resolved
@@ -508,21 +508,6 @@
 				return err
 			}
 
-<<<<<<< HEAD
-			guard, err := guardian.NewByFolder(ctx, dashFolder, dashFolder.OrgID, cmd.SignedInUser)
-			if err != nil {
-				return err
-			}
-
-			if canSave, err := guard.CanDelete(); err != nil || !canSave {
-				if err != nil {
-					return toFolderError(err)
-				}
-				return dashboards.ErrFolderAccessDenied
-			}
-
-=======
->>>>>>> eaeeb5c6
 			if cmd.ForceDeleteRules {
 				if err := s.deleteChildrenInFolder(ctx, dashFolder.OrgID, dashFolder.UID); err != nil {
 					return err
