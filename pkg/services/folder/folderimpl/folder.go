--- conflicted
+++ resolved
@@ -462,9 +462,6 @@
 	return foldr, nil
 }
 
-<<<<<<< HEAD
-func (s *Service) Delete(ctx context.Context, cmd *folder.DeleteFolderCommand) error {
-=======
 // prepareForUpdate updates an existing dashboard model from command into model for folder update
 func prepareForUpdate(dashFolder *models.Dashboard, orgId int64, userId int64, cmd *folder.UpdateFolderCommand) {
 	dashFolder.OrgId = orgId
@@ -491,8 +488,7 @@
 	dashFolder.UpdateSlug()
 }
 
-func (s *Service) DeleteFolder(ctx context.Context, cmd *folder.DeleteFolderCommand) error {
->>>>>>> 55b01497
+func (s *Service) Delete(ctx context.Context, cmd *folder.DeleteFolderCommand) error {
 	logger := s.log.FromContext(ctx)
 	if cmd.SignedInUser == nil {
 		return folder.ErrBadRequest.Errorf("missing signed in user")
