package rendering

import (
	"context"
	"errors"
	"fmt"
	"math"
	"net/url"
	"os"
	"path/filepath"
	"strings"
	"sync/atomic"
	"time"

	"github.com/grafana/grafana/pkg/infra/metrics"
	"github.com/grafana/grafana/pkg/infra/remotecache"

	"github.com/grafana/grafana/pkg/infra/log"
	"github.com/grafana/grafana/pkg/models"
	"github.com/grafana/grafana/pkg/plugins"
	"github.com/grafana/grafana/pkg/registry"
	"github.com/grafana/grafana/pkg/setting"
	"github.com/grafana/grafana/pkg/util"
)

func init() {
	remotecache.Register(&RenderUser{})
	registry.Register(&registry.Descriptor{
		Name:         ServiceName,
		Instance:     &RenderingService{},
		InitPriority: registry.High,
	})
}

const ServiceName = "RenderingService"
const renderKeyPrefix = "render-%s"

type RenderUser struct {
	OrgID   int64
	UserID  int64
	OrgRole string
}

type RenderingService struct {
	log             log.Logger
	pluginInfo      *plugins.RendererPlugin
	renderAction    renderFunc
	renderCSVAction renderCSVFunc
	domain          string
<<<<<<< HEAD
	inProgressCount int32
=======
	inProgressCount int
	version         string
>>>>>>> fe61d207

	Cfg                *setting.Cfg             `inject:""`
	RemoteCacheService *remotecache.RemoteCache `inject:""`
	PluginManager      plugins.Manager          `inject:""`
}

func (rs *RenderingService) Init() error {
	rs.log = log.New("rendering")

	// ensure ImagesDir exists
	err := os.MkdirAll(rs.Cfg.ImagesDir, 0700)
	if err != nil {
		return fmt.Errorf("failed to create images directory %q: %w", rs.Cfg.ImagesDir, err)
	}

	// ensure CSVsDir exists
	err = os.MkdirAll(rs.Cfg.CSVsDir, 0700)
	if err != nil {
		return fmt.Errorf("failed to create CSVs directory %q: %w", rs.Cfg.CSVsDir, err)
	}

	// set value used for domain attribute of renderKey cookie
	switch {
	case rs.Cfg.RendererUrl != "":
		// RendererCallbackUrl has already been passed, it won't generate an error.
		u, _ := url.Parse(rs.Cfg.RendererCallbackUrl)
		rs.domain = u.Hostname()
	case rs.Cfg.HTTPAddr != setting.DefaultHTTPAddr:
		rs.domain = rs.Cfg.HTTPAddr
	default:
		rs.domain = "localhost"
	}

	return nil
}

func (rs *RenderingService) Run(ctx context.Context) error {
	if rs.remoteAvailable() {
		rs.log = rs.log.New("renderer", "http")

		version, err := rs.getRemotePluginVersion()
		if err != nil {
			rs.log.Info("Couldn't get remote renderer version", "err", err)
		}

		rs.log.Info("Backend rendering via external http server", "version", version)
		rs.version = version
		rs.renderAction = rs.renderViaHTTP
		rs.renderCSVAction = rs.renderCSVViaHTTP
		<-ctx.Done()
		return nil
	}

	if rs.pluginAvailable() {
		rs.log = rs.log.New("renderer", "plugin")
		rs.pluginInfo = rs.PluginManager.Renderer()

		if err := rs.startPlugin(ctx); err != nil {
			return err
		}

		rs.version = rs.pluginInfo.Info.Version
		rs.renderAction = rs.renderViaPlugin
		rs.renderCSVAction = rs.renderCSVViaPlugin
		<-ctx.Done()
		return nil
	}

	rs.log.Debug("No image renderer found/installed. " +
		"For image rendering support please install the grafana-image-renderer plugin. " +
		"Read more at https://grafana.com/docs/grafana/latest/administration/image_rendering/")

	<-ctx.Done()
	return nil
}

func (rs *RenderingService) pluginAvailable() bool {
	return rs.PluginManager.Renderer() != nil
}

func (rs *RenderingService) remoteAvailable() bool {
	return rs.Cfg.RendererUrl != ""
}

func (rs *RenderingService) IsAvailable() bool {
	return rs.remoteAvailable() || rs.pluginAvailable()
}

func (rs *RenderingService) Version() string {
	return rs.version
}

func (rs *RenderingService) RenderErrorImage(err error) (*RenderResult, error) {
	imgUrl := "public/img/rendering_error.png"

	return &RenderResult{
		FilePath: filepath.Join(setting.HomePath, imgUrl),
	}, nil
}

func (rs *RenderingService) renderUnavailableImage() *RenderResult {
	imgPath := "public/img/rendering_plugin_not_installed.png"

	return &RenderResult{
		FilePath: filepath.Join(setting.HomePath, imgPath),
	}
}

func (rs *RenderingService) Render(ctx context.Context, opts Opts) (*RenderResult, error) {
	startTime := time.Now()
	result, err := rs.render(ctx, opts)

	elapsedTime := time.Since(startTime).Milliseconds()
	saveMetrics(elapsedTime, err, RenderPNG)

	return result, err
}

func (rs *RenderingService) render(ctx context.Context, opts Opts) (*RenderResult, error) {
	if int(atomic.LoadInt32(&rs.inProgressCount)) > opts.ConcurrentLimit {
		return &RenderResult{
			FilePath: filepath.Join(setting.HomePath, "public/img/rendering_limit.png"),
		}, nil
	}

	if !rs.IsAvailable() {
		rs.log.Warn("Could not render image, no image renderer found/installed. " +
			"For image rendering support please install the grafana-image-renderer plugin. " +
			"Read more at https://grafana.com/docs/grafana/latest/administration/image_rendering/")
		return rs.renderUnavailableImage(), nil
	}

	rs.log.Info("Rendering", "path", opts.Path)
	if math.IsInf(opts.DeviceScaleFactor, 0) || math.IsNaN(opts.DeviceScaleFactor) || opts.DeviceScaleFactor <= 0 {
		opts.DeviceScaleFactor = 1
	}
	renderKey, err := rs.generateAndStoreRenderKey(opts.OrgID, opts.UserID, opts.OrgRole)
	if err != nil {
		return nil, err
	}

	defer rs.deleteRenderKey(renderKey)

	defer func() {
		metrics.MRenderingQueue.Set(float64(atomic.AddInt32(&rs.inProgressCount, -1)))
	}()

	metrics.MRenderingQueue.Set(float64(atomic.AddInt32(&rs.inProgressCount, 1)))
	return rs.renderAction(ctx, renderKey, opts)
}

func (rs *RenderingService) RenderCSV(ctx context.Context, opts CSVOpts) (*RenderCSVResult, error) {
	startTime := time.Now()
	result, err := rs.renderCSV(ctx, opts)

	elapsedTime := time.Since(startTime).Milliseconds()
	saveMetrics(elapsedTime, err, RenderCSV)

	return result, err
}

func (rs *RenderingService) renderCSV(ctx context.Context, opts CSVOpts) (*RenderCSVResult, error) {
	if int(atomic.LoadInt32(&rs.inProgressCount)) > opts.ConcurrentLimit {
		return nil, ErrConcurrentLimitReached
	}

	if !rs.IsAvailable() {
		return nil, ErrRenderUnavailable
	}

	rs.log.Info("Rendering", "path", opts.Path)
	renderKey, err := rs.generateAndStoreRenderKey(opts.OrgID, opts.UserID, opts.OrgRole)
	if err != nil {
		return nil, err
	}

	defer rs.deleteRenderKey(renderKey)

	defer func() {
		metrics.MRenderingQueue.Set(float64(atomic.AddInt32(&rs.inProgressCount, -1)))
	}()

	metrics.MRenderingQueue.Set(float64(atomic.AddInt32(&rs.inProgressCount, 1)))
	return rs.renderCSVAction(ctx, renderKey, opts)
}

func (rs *RenderingService) GetRenderUser(key string) (*RenderUser, bool) {
	val, err := rs.RemoteCacheService.Get(fmt.Sprintf(renderKeyPrefix, key))
	if err != nil {
		rs.log.Error("Failed to get render key from cache", "error", err)
	}

	if val != nil {
		if user, ok := val.(*RenderUser); ok {
			return user, true
		}
	}

	return nil, false
}

func (rs *RenderingService) getNewFilePath(rt RenderType) (string, error) {
	rand, err := util.GetRandomString(20)
	if err != nil {
		return "", err
	}

	ext := "png"
	folder := rs.Cfg.ImagesDir
	if rt == RenderCSV {
		ext = "csv"
		folder = rs.Cfg.CSVsDir
	}

	return filepath.Abs(filepath.Join(folder, fmt.Sprintf("%s.%s", rand, ext)))
}

func (rs *RenderingService) getURL(path string) string {
	if rs.Cfg.RendererUrl != "" {
		// The backend rendering service can potentially be remote.
		// So we need to use the root_url to ensure the rendering service
		// can reach this Grafana instance.

		// &render=1 signals to the legacy redirect layer to
		return fmt.Sprintf("%s%s&render=1", rs.Cfg.RendererCallbackUrl, path)
	}

	protocol := rs.Cfg.Protocol
	switch protocol {
	case setting.HTTPScheme:
		protocol = "http"
	case setting.HTTP2Scheme, setting.HTTPSScheme:
		protocol = "https"
	default:
		// TODO: Handle other schemes?
	}

	subPath := ""
	if rs.Cfg.ServeFromSubPath {
		subPath = rs.Cfg.AppSubURL
	}

	// &render=1 signals to the legacy redirect layer to
	return fmt.Sprintf("%s://%s:%s%s/%s&render=1", protocol, rs.domain, rs.Cfg.HTTPPort, subPath, path)
}

func (rs *RenderingService) generateAndStoreRenderKey(orgId, userId int64, orgRole models.RoleType) (string, error) {
	key, err := util.GetRandomString(32)
	if err != nil {
		return "", err
	}

	err = rs.RemoteCacheService.Set(fmt.Sprintf(renderKeyPrefix, key), &RenderUser{
		OrgID:   orgId,
		UserID:  userId,
		OrgRole: string(orgRole),
	}, 5*time.Minute)
	if err != nil {
		return "", err
	}

	return key, nil
}

func (rs *RenderingService) deleteRenderKey(key string) {
	err := rs.RemoteCacheService.Delete(fmt.Sprintf(renderKeyPrefix, key))
	if err != nil {
		rs.log.Error("Failed to delete render key", "error", err)
	}
}

func isoTimeOffsetToPosixTz(isoOffset string) string {
	// invert offset
	if strings.HasPrefix(isoOffset, "UTC+") {
		return strings.Replace(isoOffset, "UTC+", "UTC-", 1)
	}
	if strings.HasPrefix(isoOffset, "UTC-") {
		return strings.Replace(isoOffset, "UTC-", "UTC+", 1)
	}
	return isoOffset
}

func saveMetrics(elapsedTime int64, err error, renderType RenderType) {
	if err == nil {
		metrics.MRenderingRequestTotal.WithLabelValues("success", string(renderType)).Inc()
		metrics.MRenderingSummary.WithLabelValues("success", string(renderType)).Observe(float64(elapsedTime))
		return
	}

	if errors.Is(err, ErrTimeout) {
		metrics.MRenderingRequestTotal.WithLabelValues("timeout", string(renderType)).Inc()
		metrics.MRenderingSummary.WithLabelValues("timeout", string(renderType)).Observe(float64(elapsedTime))
	} else {
		metrics.MRenderingRequestTotal.WithLabelValues("failure", string(renderType)).Inc()
		metrics.MRenderingSummary.WithLabelValues("failure", string(renderType)).Observe(float64(elapsedTime))
	}
}<|MERGE_RESOLUTION|>--- conflicted
+++ resolved
@@ -47,12 +47,8 @@
 	renderAction    renderFunc
 	renderCSVAction renderCSVFunc
 	domain          string
-<<<<<<< HEAD
 	inProgressCount int32
-=======
-	inProgressCount int
 	version         string
->>>>>>> fe61d207
 
 	Cfg                *setting.Cfg             `inject:""`
 	RemoteCacheService *remotecache.RemoteCache `inject:""`
