package cloudmigration

import (
	"time"

	"github.com/grafana/grafana/pkg/util/errutil"
)

var (
	ErrInternalNotImplementedError = errutil.Internal("cloudmigrations.notImplemented", errutil.WithPublicMessage("Internal server error"))
	ErrFeatureDisabledError        = errutil.Internal("cloudmigrations.disabled", errutil.WithPublicMessage("Cloud migrations are disabled on this instance"))
	ErrMigrationNotFound           = errutil.NotFound("cloudmigrations.notFound", errutil.WithPublicMessage("Migration not found"))
)

type CloudMigration struct {
	ID          int64     `json:"id" xorm:"pk autoincr 'id'"`
	AuthToken   string    `json:"authToken"`
	Stack       string    `json:"stack"`
	StackID     int       `json:"stackID" xorm:"stack_id"`
	RegionSlug  string    `json:"regionSlug"`
	ClusterSlug string    `json:"clusterSlug"`
	Created     time.Time `json:"created"`
	Updated     time.Time `json:"updated"`
}

type MigratedResourceResult struct {
	Status  string `json:"status"`
	Message string `json:"message"`
}

type MigrationResult struct {
	Status  string `json:"status"`
	Message string `json:"message"`
}

type MigratedResource struct {
	Type   string                 `json:"type"`
	ID     string                 `json:"id"`
	RefID  string                 `json:"refID"`
	Name   string                 `json:"name"`
	Result MigratedResourceResult `json:"result"`
}

type CloudMigrationRun struct {
	ID                int64     `json:"id" xorm:"pk autoincr 'id'"`
	CloudMigrationUID string    `json:"uid" xorm:"cloud_migration_uid"`
	Result            []byte    `json:"result"` //store raw cms response body
	Created           time.Time `json:"created"`
	Updated           time.Time `json:"updated"`
	Finished          time.Time `json:"finished"`
}

type CloudMigrationRequest struct {
	AuthToken string `json:"authToken"`
}

type CloudMigrationResponse struct {
	ID      int64     `json:"id"`
	Stack   string    `json:"stack"`
	Created time.Time `json:"created"`
	Updated time.Time `json:"updated"`
}

type CloudMigrationListResponse struct {
	Migrations []CloudMigrationResponse `json:"migrations"`
}

type MigrateDatasourcesRequest struct {
	MigrateToPDC       bool
	MigrateCredentials bool
}

type MigrateDatasourcesResponse struct {
	DatasourcesMigrated int
}

type MigrateDatasourcesRequestDTO struct {
	MigrateToPDC       bool `json:"migrateToPDC"`
	MigrateCredentials bool `json:"migrateCredentials"`
}

type MigrateDatasourcesResponseDTO struct {
	DatasourcesMigrated int `json:"datasourcesMigrated"`
}

type CreateAccessTokenResponse struct {
	Token string
}

type CreateAccessTokenResponseDTO struct {
	Token string `json:"token"`
}

<<<<<<< HEAD
type MigrateDataType string

const (
	DashboardDataType  MigrateDataType = "DASHBOARD"
	DatasourceDataType MigrateDataType = "DATASOURCE"
	FolderDataType     MigrateDataType = "FOLDER"
)

type MigrateDataRequestDTO struct {
	Items []MigrateDataRequestItemDTO `json:"items"`
}

type MigrateDataRequestItemDTO struct {
	Type  MigrateDataType `json:"type"`
	RefID string          `json:"refId"`
	Name  string          `json:"name"`
	Data  interface{}     `json:"data"`
}

type ItemStatus string

const (
	ItemStatusOK    ItemStatus = "OK"
	ItemStatusError ItemStatus = "ERROR"
)

type MigrateDataResponseDTO struct {
	Items []MigrateDataResponseItemDTO `json:"items"`
}

type MigrateDataResponseItemDTO struct {
	RefID  string     `json:"refId"`
	Status ItemStatus `json:"status"`
	Error  string     `json:"error,omitempty"`
=======
type Base64EncodedTokenPayload struct {
	Token    string
	Instance Base64HGInstance
}

func (p Base64EncodedTokenPayload) ToMigration() CloudMigration {
	return CloudMigration{
		AuthToken:   p.Token,
		Stack:       p.Instance.Slug,
		StackID:     p.Instance.StackID,
		RegionSlug:  p.Instance.RegionSlug,
		ClusterSlug: p.Instance.ClusterSlug,
	}
}

type Base64HGInstance struct {
	StackID     int
	Slug        string
	RegionSlug  string
	ClusterSlug string
>>>>>>> 20eac8d2
}<|MERGE_RESOLUTION|>--- conflicted
+++ resolved
@@ -12,6 +12,7 @@
 	ErrMigrationNotFound           = errutil.NotFound("cloudmigrations.notFound", errutil.WithPublicMessage("Migration not found"))
 )
 
+// cloud migration api dtos
 type CloudMigration struct {
 	ID          int64     `json:"id" xorm:"pk autoincr 'id'"`
 	AuthToken   string    `json:"authToken"`
@@ -83,6 +84,8 @@
 	DatasourcesMigrated int `json:"datasourcesMigrated"`
 }
 
+// access token
+
 type CreateAccessTokenResponse struct {
 	Token string
 }
@@ -91,7 +94,30 @@
 	Token string `json:"token"`
 }
 
-<<<<<<< HEAD
+type Base64EncodedTokenPayload struct {
+	Token    string
+	Instance Base64HGInstance
+}
+
+func (p Base64EncodedTokenPayload) ToMigration() CloudMigration {
+	return CloudMigration{
+		AuthToken:   p.Token,
+		Stack:       p.Instance.Slug,
+		StackID:     p.Instance.StackID,
+		RegionSlug:  p.Instance.RegionSlug,
+		ClusterSlug: p.Instance.ClusterSlug,
+	}
+}
+
+type Base64HGInstance struct {
+	StackID     int
+	Slug        string
+	RegionSlug  string
+	ClusterSlug string
+}
+
+// dtos for cms api
+
 type MigrateDataType string
 
 const (
@@ -126,26 +152,4 @@
 	RefID  string     `json:"refId"`
 	Status ItemStatus `json:"status"`
 	Error  string     `json:"error,omitempty"`
-=======
-type Base64EncodedTokenPayload struct {
-	Token    string
-	Instance Base64HGInstance
-}
-
-func (p Base64EncodedTokenPayload) ToMigration() CloudMigration {
-	return CloudMigration{
-		AuthToken:   p.Token,
-		Stack:       p.Instance.Slug,
-		StackID:     p.Instance.StackID,
-		RegionSlug:  p.Instance.RegionSlug,
-		ClusterSlug: p.Instance.ClusterSlug,
-	}
-}
-
-type Base64HGInstance struct {
-	StackID     int
-	Slug        string
-	RegionSlug  string
-	ClusterSlug string
->>>>>>> 20eac8d2
 }