--- conflicted
+++ resolved
@@ -199,7 +199,6 @@
 	return nil
 }
 
-<<<<<<< HEAD
 func (s *Service) GetMigration(ctx context.Context, id int64) (*cloudmigration.CloudMigration, error) {
 	migration, err := s.store.GetMigration(ctx, id)
 	if err != nil {
@@ -220,14 +219,6 @@
 	migration.AuthToken = string(decryptedToken)
 
 	return migration, nil
-=======
-func (s *Service) GetMigration(ctx context.Context, id int64) (*cloudmigration.CloudMigrationResponse, error) {
-	// commenting to fix linter, uncomment when this function is implemented
-	// ctx, span := s.tracer.Start(ctx, "CloudMigrationService.GetMigration")
-	// defer span.End()
-
-	return nil, nil
->>>>>>> fe802f6d
 }
 
 func (s *Service) GetMigrationList(ctx context.Context) (*cloudmigration.CloudMigrationListResponse, error) {
