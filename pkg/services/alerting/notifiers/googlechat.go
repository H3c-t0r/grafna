--- conflicted
+++ resolved
@@ -144,12 +144,8 @@
 	}
 
 	// add a text paragraph widget for the fields
-<<<<<<< HEAD
-	fields := make([]textParagraphWidget, 0, len(evalContext.EvalMatches))
-=======
 	//nolint:prealloc // break block
 	var fields []textParagraphWidget
->>>>>>> 021eda7a
 	fieldLimitCount := 4
 	for index, evt := range evalContext.EvalMatches {
 		fields = append(fields,
