package notifiers

import (
	"bytes"
	"io"
	"mime/multipart"
	"os"
	"strconv"
	"strings"

	"github.com/grafana/grafana/pkg/bus"
	"github.com/grafana/grafana/pkg/components/simplejson"
	"github.com/grafana/grafana/pkg/infra/log"
	"github.com/grafana/grafana/pkg/models"
	"github.com/grafana/grafana/pkg/services/alerting"
	"github.com/grafana/grafana/pkg/setting"
)

func init() {
	alerting.RegisterNotifier(&alerting.NotifierPlugin{
		Type:        "discord",
		Name:        "Discord",
		Description: "Sends notifications to Discord",
		Factory:     NewDiscordNotifier,
		OptionsTemplate: `
      <h3 class="page-heading">Discord settings</h3>
      <div class="gf-form max-width-30">
        <span class="gf-form-label width-6">Mention</span>
        <input type="text"
          class="gf-form-input max-width-30"
          ng-model="ctrl.model.settings.mention"
          data-placement="right">
        </input>
        <info-popover mode="right-absolute">
          Mention a user or a group using @ when notifying in a channel
        </info-popover>
      </div>
      <div class="gf-form  max-width-30">
        <span class="gf-form-label width-10">Webhook URL</span>
        <input type="text" required class="gf-form-input max-width-30" ng-model="ctrl.model.settings.url" placeholder="Discord webhook URL"></input>
      </div>
    `,
	})
}

<<<<<<< HEAD
func NewDiscordNotifier(model *m.AlertNotification) (alerting.Notifier, error) {
	mention := model.Settings.Get("mention").MustString()
=======
func NewDiscordNotifier(model *models.AlertNotification) (alerting.Notifier, error) {
>>>>>>> 13f137a1
	url := model.Settings.Get("url").MustString()
	if url == "" {
		return nil, alerting.ValidationError{Reason: "Could not find webhook url property in settings"}
	}

	return &DiscordNotifier{
		NotifierBase: NewNotifierBase(model),
		Mention:      mention,
		WebhookURL:   url,
		log:          log.New("alerting.notifier.discord"),
	}, nil
}

type DiscordNotifier struct {
	NotifierBase
	Mention    string
	WebhookURL string
	log        log.Logger
}

func (this *DiscordNotifier) Notify(evalContext *alerting.EvalContext) error {
	this.log.Info("Sending alert notification to", "webhook_url", this.WebhookURL)

	ruleUrl, err := evalContext.GetRuleUrl()
	if err != nil {
		this.log.Error("Failed get rule link", "error", err)
		return err
	}

	bodyJSON := simplejson.New()
	bodyJSON.Set("username", "Grafana")

	if this.Mention != "" {
		bodyJSON.Set("content", this.Mention)
	}

	fields := make([]map[string]interface{}, 0)

	for _, evt := range evalContext.EvalMatches {

		fields = append(fields, map[string]interface{}{
			"name":   evt.Metric,
			"value":  evt.Value.FullString(),
			"inline": true,
		})
	}

	footer := map[string]interface{}{
		"text":     "Grafana v" + setting.BuildVersion,
		"icon_url": "https://grafana.com/assets/img/fav32.png",
	}

	color, _ := strconv.ParseInt(strings.TrimLeft(evalContext.GetStateModel().Color, "#"), 16, 0)

	embed := simplejson.New()
	embed.Set("title", evalContext.GetNotificationTitle())
	//Discord takes integer for color
	embed.Set("color", color)
	embed.Set("url", ruleUrl)
	embed.Set("description", evalContext.Rule.Message)
	embed.Set("type", "rich")
	embed.Set("fields", fields)
	embed.Set("footer", footer)

	var image map[string]interface{}
	var embeddedImage = false

	if evalContext.ImagePublicUrl != "" {
		image = map[string]interface{}{
			"url": evalContext.ImagePublicUrl,
		}
		embed.Set("image", image)
	} else {
		image = map[string]interface{}{
			"url": "attachment://graph.png",
		}
		embed.Set("image", image)
		embeddedImage = true
	}

	bodyJSON.Set("embeds", []interface{}{embed})

	json, _ := bodyJSON.MarshalJSON()

	cmd := &models.SendWebhookSync{
		Url:         this.WebhookURL,
		HttpMethod:  "POST",
		ContentType: "application/json",
	}

	if !embeddedImage {
		cmd.Body = string(json)
	} else {
		err := this.embedImage(cmd, evalContext.ImageOnDiskPath, json)
		if err != nil {
			this.log.Error("failed to embed image", "error", err)
			return err
		}
	}

	if err := bus.DispatchCtx(evalContext.Ctx, cmd); err != nil {
		this.log.Error("Failed to send notification to Discord", "error", err)
		return err
	}

	return nil
}

func (this *DiscordNotifier) embedImage(cmd *models.SendWebhookSync, imagePath string, existingJSONBody []byte) error {
	f, err := os.Open(imagePath)
	defer f.Close()
	if err != nil {
		if os.IsNotExist(err) {
			cmd.Body = string(existingJSONBody)
			return nil
		}
		if !os.IsNotExist(err) {
			return err
		}
	}

	var b bytes.Buffer
	w := multipart.NewWriter(&b)

	fw, err := w.CreateFormField("payload_json")
	if err != nil {
		return err
	}

	if _, err = fw.Write([]byte(string(existingJSONBody))); err != nil {
		return err
	}

	fw, err = w.CreateFormFile("file", "graph.png")
	if err != nil {
		return err
	}

	if _, err = io.Copy(fw, f); err != nil {
		return err
	}

	w.Close()

	cmd.Body = string(b.Bytes())
	cmd.ContentType = w.FormDataContentType()

	return nil
}<|MERGE_RESOLUTION|>--- conflicted
+++ resolved
@@ -43,12 +43,8 @@
 	})
 }
 
-<<<<<<< HEAD
-func NewDiscordNotifier(model *m.AlertNotification) (alerting.Notifier, error) {
-	mention := model.Settings.Get("mention").MustString()
-=======
+
 func NewDiscordNotifier(model *models.AlertNotification) (alerting.Notifier, error) {
->>>>>>> 13f137a1
 	url := model.Settings.Get("url").MustString()
 	if url == "" {
 		return nil, alerting.ValidationError{Reason: "Could not find webhook url property in settings"}
