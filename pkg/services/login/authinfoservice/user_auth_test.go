--- conflicted
+++ resolved
@@ -452,7 +452,6 @@
 				}
 				_, err = sqlStore.CreateUser(context.Background(), dupUserLogincmd)
 				require.NoError(t, err)
-<<<<<<< HEAD
 				authInfoStore.ExpectedUser = &user.User{
 					Email: "userduplicatetest1@test.com",
 					Name:  "user name 1",
@@ -461,10 +460,6 @@
 				authInfoStore.ExpectedDuplicateUserEntries = 2
 				authInfoStore.ExpectedHasDuplicateUserEntries = 1
 				// require metrics and statistics to be 2
-=======
-
-				// require stats to populate
->>>>>>> 6e6863f1
 				m, err := srv.authInfoStore.CollectLoginStats(context.Background())
 				require.NoError(t, err)
 				require.Equal(t, 2, m["stats.users.duplicate_user_entries"])
