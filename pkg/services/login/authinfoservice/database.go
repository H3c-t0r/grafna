--- conflicted
+++ resolved
@@ -79,11 +79,7 @@
 	return nil
 }
 
-<<<<<<< HEAD
-func (s *Implementation) SetAuthInfo(cmd *models.SetAuthInfoCommand) error {
-=======
 func (s *Implementation) SetAuthInfo(ctx context.Context, cmd *models.SetAuthInfoCommand) error {
->>>>>>> ac6867c3
 	authUser := &models.UserAuth{
 		UserId:     cmd.UserId,
 		AuthModule: cmd.AuthModule,
@@ -117,11 +113,7 @@
 	})
 }
 
-<<<<<<< HEAD
-func (s *Implementation) UpdateAuthInfo(cmd *models.UpdateAuthInfoCommand) error {
-=======
 func (s *Implementation) UpdateAuthInfo(ctx context.Context, cmd *models.UpdateAuthInfoCommand) error {
->>>>>>> ac6867c3
 	authUser := &models.UserAuth{
 		UserId:     cmd.UserId,
 		AuthModule: cmd.AuthModule,
