package loginservice

import (
	"context"
	"errors"

	"github.com/grafana/grafana/pkg/infra/log"
	"github.com/grafana/grafana/pkg/models"
	"github.com/grafana/grafana/pkg/services/login"
	"github.com/grafana/grafana/pkg/services/quota"
	"github.com/grafana/grafana/pkg/services/sqlstore"
	"github.com/grafana/grafana/pkg/services/user"
)

var (
	logger = log.New("login.ext_user")
)

func ProvideService(
	sqlStore sqlstore.Store,
<<<<<<< HEAD
	quotaService *quota.QuotaService,
=======
	userService user.Service,
	quotaService quota.Service,
>>>>>>> 82e32447
	authInfoService login.AuthInfoService,
) *Implementation {
	s := &Implementation{
		SQLStore:        sqlStore,
		userService:     userService,
		QuotaService:    quotaService,
		AuthInfoService: authInfoService,
	}
	return s
}

type Implementation struct {
	SQLStore        sqlstore.Store
	userService     user.Service
	AuthInfoService login.AuthInfoService
	QuotaService    quota.Service
	TeamSync        login.TeamSyncFunc
}

// CreateUser creates inserts a new one.
func (ls *Implementation) CreateUser(cmd user.CreateUserCommand) (*user.User, error) {
	return ls.SQLStore.CreateUser(context.Background(), cmd)
}

// UpsertUser updates an existing user, or if it doesn't exist, inserts a new one.
func (ls *Implementation) UpsertUser(ctx context.Context, cmd *models.UpsertUserCommand) error {
	extUser := cmd.ExternalUser

<<<<<<< HEAD
	user, err := ls.AuthInfoService.LookupAndUpdate(ctx, &models.GetUserByAuthInfoQuery{
=======
	usr, err := ls.AuthInfoService.LookupAndUpdate(ctx, &models.GetUserByAuthInfoQuery{
>>>>>>> 82e32447
		AuthModule:       extUser.AuthModule,
		AuthId:           extUser.AuthId,
		UserLookupParams: cmd.UserLookupParams,
	})
	if err != nil {
		if !errors.Is(err, user.ErrUserNotFound) {
			return err
		}
		if !cmd.SignupAllowed {
			cmd.ReqContext.Logger.Warn("Not allowing login, user not found in internal user database and allow signup = false", "authmode", extUser.AuthModule)
			return login.ErrSignupNotAllowed
		}

		limitReached, err := ls.QuotaService.QuotaReached(cmd.ReqContext, "user")
		if err != nil {
			cmd.ReqContext.Logger.Warn("Error getting user quota.", "error", err)
			return login.ErrGettingUserQuota
		}
		if limitReached {
			return login.ErrUsersQuotaReached
		}

		result, err := ls.createUser(extUser)
		if err != nil {
			return err
		}

		cmd.Result = &user.User{
			ID:               result.ID,
			Version:          result.Version,
			Email:            result.Email,
			Name:             result.Name,
			Login:            result.Login,
			Password:         result.Password,
			Salt:             result.Salt,
			Rands:            result.Rands,
			Company:          result.Company,
			EmailVerified:    result.EmailVerified,
			Theme:            result.Theme,
			HelpFlags1:       result.HelpFlags1,
			IsDisabled:       result.IsDisabled,
			IsAdmin:          result.IsAdmin,
			IsServiceAccount: result.IsServiceAccount,
			OrgID:            result.OrgID,
			Created:          result.Created,
			Updated:          result.Updated,
			LastSeenAt:       result.LastSeenAt,
		}

		if extUser.AuthModule != "" {
			cmd2 := &models.SetAuthInfoCommand{
				UserId:     cmd.Result.ID,
				AuthModule: extUser.AuthModule,
				AuthId:     extUser.AuthId,
				OAuthToken: extUser.OAuthToken,
			}
			if err := ls.AuthInfoService.SetAuthInfo(ctx, cmd2); err != nil {
				return err
			}
		}
	} else {
		cmd.Result = usr

		err = ls.updateUser(ctx, cmd.Result, extUser)
		if err != nil {
			return err
		}

		// Always persist the latest token at log-in
		if extUser.AuthModule != "" && extUser.OAuthToken != nil {
			err = ls.updateUserAuth(ctx, cmd.Result, extUser)
			if err != nil {
				return err
			}
		}

		if extUser.AuthModule == models.AuthModuleLDAP && usr.IsDisabled {
			// Re-enable user when it found in LDAP
			if err := ls.SQLStore.DisableUser(ctx, &models.DisableUserCommand{UserId: cmd.Result.ID, IsDisabled: false}); err != nil {
				return err
			}
		}
	}

	if err := ls.syncOrgRoles(ctx, cmd.Result, extUser); err != nil {
		return err
	}

	// Sync isGrafanaAdmin permission
	if extUser.IsGrafanaAdmin != nil && *extUser.IsGrafanaAdmin != cmd.Result.IsAdmin {
		if err := ls.SQLStore.UpdateUserPermissions(cmd.Result.ID, *extUser.IsGrafanaAdmin); err != nil {
			return err
		}
	}

	if ls.TeamSync != nil {
		err := ls.TeamSync(cmd.Result, extUser)
		if err != nil {
			return err
		}
	}

	return nil
}

func (ls *Implementation) DisableExternalUser(ctx context.Context, username string) error {
	// Check if external user exist in Grafana
	userQuery := &models.GetExternalUserInfoByLoginQuery{
		LoginOrEmail: username,
	}

	if err := ls.AuthInfoService.GetExternalUserInfoByLogin(ctx, userQuery); err != nil {
		return err
	}

	userInfo := userQuery.Result
	if userInfo.IsDisabled {
		return nil
	}

	logger.Debug(
		"Disabling external user",
		"user",
		userQuery.Result.Login,
	)

	// Mark user as disabled in grafana db
	disableUserCmd := &models.DisableUserCommand{
		UserId:     userQuery.Result.UserId,
		IsDisabled: true,
	}

	if err := ls.SQLStore.DisableUser(ctx, disableUserCmd); err != nil {
		logger.Debug(
			"Error disabling external user",
			"user",
			userQuery.Result.Login,
			"message",
			err.Error(),
		)
		return err
	}
	return nil
}

// SetTeamSyncFunc sets the function received through args as the team sync function.
func (ls *Implementation) SetTeamSyncFunc(teamSyncFunc login.TeamSyncFunc) {
	ls.TeamSync = teamSyncFunc
}

func (ls *Implementation) createUser(extUser *models.ExternalUserInfo) (*user.User, error) {
	cmd := user.CreateUserCommand{
		Login:        extUser.Login,
		Email:        extUser.Email,
		Name:         extUser.Name,
		SkipOrgSetup: len(extUser.OrgRoles) > 0,
	}
	return ls.CreateUser(cmd)
}

func (ls *Implementation) updateUser(ctx context.Context, user *user.User, extUser *models.ExternalUserInfo) error {
	// sync user info
	updateCmd := &models.UpdateUserCommand{
		UserId: user.ID,
	}

	needsUpdate := false
	if extUser.Login != "" && extUser.Login != user.Login {
		updateCmd.Login = extUser.Login
		user.Login = extUser.Login
		needsUpdate = true
	}

	if extUser.Email != "" && extUser.Email != user.Email {
		updateCmd.Email = extUser.Email
		user.Email = extUser.Email
		needsUpdate = true
	}

	if extUser.Name != "" && extUser.Name != user.Name {
		updateCmd.Name = extUser.Name
		user.Name = extUser.Name
		needsUpdate = true
	}

	if !needsUpdate {
		return nil
	}

	logger.Debug("Syncing user info", "id", user.ID, "update", updateCmd)
	return ls.SQLStore.UpdateUser(ctx, updateCmd)
}

func (ls *Implementation) updateUserAuth(ctx context.Context, user *user.User, extUser *models.ExternalUserInfo) error {
	updateCmd := &models.UpdateAuthInfoCommand{
		AuthModule: extUser.AuthModule,
		AuthId:     extUser.AuthId,
		UserId:     user.ID,
		OAuthToken: extUser.OAuthToken,
	}

	logger.Debug("Updating user_auth info", "user_id", user.ID)
	return ls.AuthInfoService.UpdateAuthInfo(ctx, updateCmd)
}

func (ls *Implementation) syncOrgRoles(ctx context.Context, user *user.User, extUser *models.ExternalUserInfo) error {
	logger.Debug("Syncing organization roles", "id", user.ID, "extOrgRoles", extUser.OrgRoles)

	// don't sync org roles if none is specified
	if len(extUser.OrgRoles) == 0 {
		logger.Debug("Not syncing organization roles since external user doesn't have any")
		return nil
	}

	orgsQuery := &models.GetUserOrgListQuery{UserId: user.ID}
	if err := ls.SQLStore.GetUserOrgList(ctx, orgsQuery); err != nil {
		return err
	}

	handledOrgIds := map[int64]bool{}
	deleteOrgIds := []int64{}

	// update existing org roles
	for _, org := range orgsQuery.Result {
		handledOrgIds[org.OrgId] = true

		extRole := extUser.OrgRoles[org.OrgId]
		if extRole == "" {
			deleteOrgIds = append(deleteOrgIds, org.OrgId)
		} else if extRole != org.Role {
			// update role
			cmd := &models.UpdateOrgUserCommand{OrgId: org.OrgId, UserId: user.ID, Role: extRole}
			if err := ls.SQLStore.UpdateOrgUser(ctx, cmd); err != nil {
				return err
			}
		}
	}

	// add any new org roles
	for orgId, orgRole := range extUser.OrgRoles {
		if _, exists := handledOrgIds[orgId]; exists {
			continue
		}

		// add role
		cmd := &models.AddOrgUserCommand{UserId: user.ID, Role: orgRole, OrgId: orgId}
		err := ls.SQLStore.AddOrgUser(ctx, cmd)
		if err != nil && !errors.Is(err, models.ErrOrgNotFound) {
			return err
		}
	}

	// delete any removed org roles
	for _, orgId := range deleteOrgIds {
		logger.Debug("Removing user's organization membership as part of syncing with OAuth login",
			"userId", user.ID, "orgId", orgId)
		cmd := &models.RemoveOrgUserCommand{OrgId: orgId, UserId: user.ID}
		if err := ls.SQLStore.RemoveOrgUser(ctx, cmd); err != nil {
			if errors.Is(err, models.ErrLastOrgAdmin) {
				logger.Error(err.Error(), "userId", cmd.UserId, "orgId", cmd.OrgId)
				continue
			}

			return err
		}
	}

	// update user's default org if needed
	if _, ok := extUser.OrgRoles[user.OrgID]; !ok {
		for orgId := range extUser.OrgRoles {
			user.OrgID = orgId
			break
		}

		return ls.SQLStore.SetUsingOrg(ctx, &models.SetUsingOrgCommand{
			UserId: user.ID,
			OrgId:  user.OrgID,
		})
	}

	return nil
}<|MERGE_RESOLUTION|>--- conflicted
+++ resolved
@@ -18,12 +18,8 @@
 
 func ProvideService(
 	sqlStore sqlstore.Store,
-<<<<<<< HEAD
-	quotaService *quota.QuotaService,
-=======
 	userService user.Service,
 	quotaService quota.Service,
->>>>>>> 82e32447
 	authInfoService login.AuthInfoService,
 ) *Implementation {
 	s := &Implementation{
@@ -52,11 +48,7 @@
 func (ls *Implementation) UpsertUser(ctx context.Context, cmd *models.UpsertUserCommand) error {
 	extUser := cmd.ExternalUser
 
-<<<<<<< HEAD
-	user, err := ls.AuthInfoService.LookupAndUpdate(ctx, &models.GetUserByAuthInfoQuery{
-=======
 	usr, err := ls.AuthInfoService.LookupAndUpdate(ctx, &models.GetUserByAuthInfoQuery{
->>>>>>> 82e32447
 		AuthModule:       extUser.AuthModule,
 		AuthId:           extUser.AuthId,
 		UserLookupParams: cmd.UserLookupParams,
