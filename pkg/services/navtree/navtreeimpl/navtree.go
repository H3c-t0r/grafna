package navtreeimpl

import (
	"fmt"
	"sort"

	"github.com/grafana/grafana/pkg/api/dtos"
	"github.com/grafana/grafana/pkg/infra/kvstore"
	"github.com/grafana/grafana/pkg/infra/log"
	"github.com/grafana/grafana/pkg/models"
	"github.com/grafana/grafana/pkg/plugins"
	ac "github.com/grafana/grafana/pkg/services/accesscontrol"
	"github.com/grafana/grafana/pkg/services/apikey"
	"github.com/grafana/grafana/pkg/services/dashboards"
	"github.com/grafana/grafana/pkg/services/featuremgmt"
	"github.com/grafana/grafana/pkg/services/navtree"
	"github.com/grafana/grafana/pkg/services/org"
	"github.com/grafana/grafana/pkg/services/pluginsettings"
	pref "github.com/grafana/grafana/pkg/services/preference"
	"github.com/grafana/grafana/pkg/services/star"
	"github.com/grafana/grafana/pkg/setting"
)

type ServiceImpl struct {
	cfg                  *setting.Cfg
	log                  log.Logger
	accessControl        ac.AccessControl
	pluginStore          plugins.Store
	pluginSettings       pluginsettings.Service
	starService          star.Service
	features             *featuremgmt.FeatureManager
	dashboardService     dashboards.DashboardService
	accesscontrolService ac.Service
	kvStore              kvstore.KVStore
	apiKeyService        apikey.Service

	// Navigation
	navigationAppConfig     map[string]NavigationAppConfig
	navigationAppPathConfig map[string]NavigationAppConfig
}

type NavigationAppConfig struct {
	SectionID  string
	SortWeight int64
}

func ProvideService(cfg *setting.Cfg, accessControl ac.AccessControl, pluginStore plugins.Store, pluginSettings pluginsettings.Service, starService star.Service, features *featuremgmt.FeatureManager, dashboardService dashboards.DashboardService, accesscontrolService ac.Service, kvStore kvstore.KVStore, apiKeyService apikey.Service) navtree.Service {
	service := &ServiceImpl{
		cfg:                  cfg,
		log:                  log.New("navtree service"),
		accessControl:        accessControl,
		pluginStore:          pluginStore,
		pluginSettings:       pluginSettings,
		starService:          starService,
		features:             features,
		dashboardService:     dashboardService,
		accesscontrolService: accesscontrolService,
		kvStore:              kvStore,
		apiKeyService:        apiKeyService,
	}

	service.readNavigationSettings()

	return service
}

//nolint:gocyclo
func (s *ServiceImpl) GetNavTree(c *models.ReqContext, hasEditPerm bool, prefs *pref.Preference) (*navtree.NavTreeRoot, error) {
	hasAccess := ac.HasAccess(s.accessControl, c)
	treeRoot := &navtree.NavTreeRoot{}

	if s.features.IsEnabled(featuremgmt.FlagTopnav) {
		navTree = append(navTree, s.getHomeNode(c, prefs))
	}

	if hasAccess(ac.ReqSignedIn, ac.EvalPermission(dashboards.ActionDashboardsRead)) {
		starredItemsLinks, err := s.buildStarredItemsNavLinks(c)
		if err != nil {
			return nil, err
		}

		treeRoot.AddSection(&navtree.NavLink{
			Text:           "Starred",
			Id:             "starred",
			Icon:           "star",
			SortWeight:     navtree.WeightSavedItems,
			Section:        navtree.NavSectionCore,
			Children:       starredItemsLinks,
			EmptyMessageId: "starred-empty",
		})

		dashboardChildLinks := s.buildDashboardNavLinks(c, hasEditPerm)

		dashboardLink := &navtree.NavLink{
			Text:        "Dashboards",
			Id:          navtree.NavIDDashboards,
			Description: "Create and manage dashboards to visualize your data",
			SubTitle:    "Manage dashboards and folders",
			Icon:        "apps",
			Url:         s.cfg.AppSubURL + "/dashboards",
			SortWeight:  navtree.WeightDashboard,
			Section:     navtree.NavSectionCore,
			Children:    dashboardChildLinks,
		}

		treeRoot.AddSection(dashboardLink)
	}

	canExplore := func(context *models.ReqContext) bool {
		return c.OrgRole == org.RoleAdmin || c.OrgRole == org.RoleEditor || setting.ViewersCanEdit
	}

	if setting.ExploreEnabled && hasAccess(canExplore, ac.EvalPermission(ac.ActionDatasourcesExplore)) {
		treeRoot.AddSection(&navtree.NavLink{
			Text:       "Explore",
			Id:         "explore",
			SubTitle:   "Explore your data",
			Icon:       "compass",
			SortWeight: navtree.WeightExplore,
			Section:    navtree.NavSectionCore,
			Url:        s.cfg.AppSubURL + "/explore",
		})
	}

	if setting.ProfileEnabled && c.IsSignedIn {
		treeRoot.AddSection(s.getProfileNode(c))
	}

	_, uaIsDisabledForOrg := s.cfg.UnifiedAlerting.DisabledOrgs[c.OrgID]
	uaVisibleForOrg := s.cfg.UnifiedAlerting.IsEnabled() && !uaIsDisabledForOrg

	if setting.AlertingEnabled != nil && *setting.AlertingEnabled {
		if legacyAlertSection := s.buildLegacyAlertNavLinks(c); legacyAlertSection != nil {
			treeRoot.AddSection(legacyAlertSection)
		}
	} else if uaVisibleForOrg {
		if alertingSection := s.buildAlertNavLinks(c, hasEditPerm); alertingSection != nil {
			treeRoot.AddSection(alertingSection)
		}
	}

	if s.features.IsEnabled(featuremgmt.FlagDataConnectionsConsole) {
		treeRoot.AddSection(s.buildDataConnectionsNavLink(c))
	}

	if s.features.IsEnabled(featuremgmt.FlagLivePipeline) {
		liveNavLinks := []*navtree.NavLink{}

		liveNavLinks = append(liveNavLinks, &navtree.NavLink{
			Text: "Status", Id: "live-status", Url: s.cfg.AppSubURL + "/live", Icon: "exchange-alt",
		})
		liveNavLinks = append(liveNavLinks, &navtree.NavLink{
			Text: "Pipeline", Id: "live-pipeline", Url: s.cfg.AppSubURL + "/live/pipeline", Icon: "arrow-to-right",
		})
		liveNavLinks = append(liveNavLinks, &navtree.NavLink{
			Text: "Cloud", Id: "live-cloud", Url: s.cfg.AppSubURL + "/live/cloud", Icon: "cloud-upload",
		})

		treeRoot.AddSection(&navtree.NavLink{
			Id:           "live",
			Text:         "Live",
			SubTitle:     "Event streaming",
			Icon:         "exchange-alt",
			Url:          s.cfg.AppSubURL + "/live",
			Children:     liveNavLinks,
			Section:      navtree.NavSectionConfig,
			HideFromTabs: true,
		})
	}

	orgAdminNode, err := s.getOrgAdminNode(c)

	if orgAdminNode != nil {
		treeRoot.AddSection(orgAdminNode)
	} else if err != nil {
		return nil, err
	}

	serverAdminNode := s.getServerAdminNode(c)

	if serverAdminNode != nil {
		treeRoot.AddSection(serverAdminNode)
	}

	s.addHelpLinks(treeRoot, c)

	if err := s.addAppLinks(treeRoot, c); err != nil {
		return nil, err
	}

	return treeRoot, nil
}

<<<<<<< HEAD
func (s *ServiceImpl) getHomeNode(c *models.ReqContext, prefs *pref.Preference) *navtree.NavLink {
	homeUrl := s.cfg.AppSubURL + "/"
	homePage := s.cfg.HomePage

	if prefs.HomeDashboardID == 0 && len(homePage) > 0 {
		homeUrl = homePage
	}

	if prefs.HomeDashboardID != 0 {
		slugQuery := models.GetDashboardRefByIdQuery{Id: prefs.HomeDashboardID}
		err := s.dashboardService.GetDashboardUIDById(c.Req.Context(), &slugQuery)
		if err == nil {
			homeUrl = models.GetDashboardUrl(slugQuery.Result.Uid, slugQuery.Result.Slug)
		}
	}

	return &navtree.NavLink{
		Text:       "Home",
		Id:         "home",
		Url:        homeUrl,
		Icon:       "home-alt",
		Section:    navtree.NavSectionCore,
		SortWeight: navtree.WeightHome,
	}
}

func (s *ServiceImpl) addHelpLinks(navTree []*navtree.NavLink, c *models.ReqContext) []*navtree.NavLink {
=======
func (s *ServiceImpl) addHelpLinks(treeRoot *navtree.NavTreeRoot, c *models.ReqContext) {
>>>>>>> e2ef41be
	if setting.HelpEnabled {
		helpVersion := fmt.Sprintf(`%s v%s (%s)`, setting.ApplicationName, setting.BuildVersion, setting.BuildCommit)
		if s.cfg.AnonymousHideVersion && !c.IsSignedIn {
			helpVersion = setting.ApplicationName
		}

		treeRoot.AddSection(&navtree.NavLink{
			Text:       "Help",
			SubTitle:   helpVersion,
			Id:         "help",
			Url:        "#",
			Icon:       "question-circle",
			SortWeight: navtree.WeightHelp,
			Section:    navtree.NavSectionConfig,
			Children:   []*navtree.NavLink{},
		})
	}
}

func (s *ServiceImpl) getProfileNode(c *models.ReqContext) *navtree.NavLink {
	// Only set login if it's different from the name
	var login string
	if c.SignedInUser.Login != c.SignedInUser.NameOrFallback() {
		login = c.SignedInUser.Login
	}
	gravatarURL := dtos.GetGravatarUrl(c.Email)

	children := []*navtree.NavLink{
		{
			Text: "Preferences", Id: "profile/settings", Url: s.cfg.AppSubURL + "/profile", Icon: "sliders-v-alt",
		},
	}

	children = append(children, &navtree.NavLink{
		Text: "Notification history", Id: "profile/notifications", Url: s.cfg.AppSubURL + "/profile/notifications", Icon: "bell",
	})

	if setting.AddChangePasswordLink() {
		children = append(children, &navtree.NavLink{
			Text: "Change password", Id: "profile/password", Url: s.cfg.AppSubURL + "/profile/password",
			Icon: "lock",
		})
	}

	if !setting.DisableSignoutMenu {
		// add sign out first
		children = append(children, &navtree.NavLink{
			Text:         "Sign out",
			Id:           "sign-out",
			Url:          s.cfg.AppSubURL + "/logout",
			Icon:         "arrow-from-right",
			Target:       "_self",
			HideFromTabs: true,
		})
	}

	return &navtree.NavLink{
		Text:       c.SignedInUser.NameOrFallback(),
		SubTitle:   login,
		Id:         "profile",
		Img:        gravatarURL,
		Url:        s.cfg.AppSubURL + "/profile",
		Section:    navtree.NavSectionConfig,
		SortWeight: navtree.WeightProfile,
		Children:   children,
		RoundIcon:  true,
	}
}

func (s *ServiceImpl) buildStarredItemsNavLinks(c *models.ReqContext) ([]*navtree.NavLink, error) {
	starredItemsChildNavs := []*navtree.NavLink{}

	query := star.GetUserStarsQuery{
		UserID: c.SignedInUser.UserID,
	}

	starredDashboardResult, err := s.starService.GetByUser(c.Req.Context(), &query)
	if err != nil {
		return nil, err
	}

	starredDashboards := []*models.Dashboard{}
	starredDashboardsCounter := 0
	for dashboardId := range starredDashboardResult.UserStars {
		// Set a loose limit to the first 50 starred dashboards found
		if starredDashboardsCounter > 50 {
			break
		}
		starredDashboardsCounter++
		query := &models.GetDashboardQuery{
			Id:    dashboardId,
			OrgId: c.OrgID,
		}
		err := s.dashboardService.GetDashboard(c.Req.Context(), query)
		if err == nil {
			starredDashboards = append(starredDashboards, query.Result)
		}
	}

	if len(starredDashboards) > 0 {
		sort.Slice(starredDashboards, func(i, j int) bool {
			return starredDashboards[i].Title < starredDashboards[j].Title
		})
		for _, starredItem := range starredDashboards {
			starredItemsChildNavs = append(starredItemsChildNavs, &navtree.NavLink{
				Id:   starredItem.Uid,
				Text: starredItem.Title,
				Url:  starredItem.GetUrl(),
			})
		}
	}

	return starredItemsChildNavs, nil
}

func (s *ServiceImpl) buildDashboardNavLinks(c *models.ReqContext, hasEditPerm bool) []*navtree.NavLink {
	hasAccess := ac.HasAccess(s.accessControl, c)
	hasEditPermInAnyFolder := func(c *models.ReqContext) bool {
		return hasEditPerm
	}

	dashboardChildNavs := []*navtree.NavLink{}

	if !s.features.IsEnabled(featuremgmt.FlagTopnav) {
		dashboardChildNavs = append(dashboardChildNavs, &navtree.NavLink{
			Text: "Browse", Id: navtree.NavIDDashboardsBrowse, Url: s.cfg.AppSubURL + "/dashboards", Icon: "sitemap",
		})
	}

	dashboardChildNavs = append(dashboardChildNavs, &navtree.NavLink{
		Text: "Playlists", Description: "Groups of dashboards that are displayed in a sequence", Id: "dashboards/playlists", Url: s.cfg.AppSubURL + "/playlists", Icon: "presentation-play",
	})

	if c.IsSignedIn {
		dashboardChildNavs = append(dashboardChildNavs, &navtree.NavLink{
			Text:        "Snapshots",
			Description: "Interactive, publically available, point-in-time representations of dashboards",
			Id:          "dashboards/snapshots",
			Url:         s.cfg.AppSubURL + "/dashboard/snapshots",
			Icon:        "camera",
		})

		dashboardChildNavs = append(dashboardChildNavs, &navtree.NavLink{
			Text:        "Library panels",
			Description: "Reusable panels that can be added to multiple dashboards",
			Id:          "dashboards/library-panels",
			Url:         s.cfg.AppSubURL + "/library-panels",
			Icon:        "library-panel",
		})
	}

	if s.features.IsEnabled(featuremgmt.FlagScenes) {
		dashboardChildNavs = append(dashboardChildNavs, &navtree.NavLink{
			Text: "Scenes",
			Id:   "scenes",
			Url:  s.cfg.AppSubURL + "/scenes",
			Icon: "apps",
		})
	}

	if hasEditPerm && !s.features.IsEnabled(featuremgmt.FlagTopnav) {
		dashboardChildNavs = append(dashboardChildNavs, &navtree.NavLink{
			Text: "Divider", Divider: true, Id: "divider", HideFromTabs: true,
		})

		if hasAccess(hasEditPermInAnyFolder, ac.EvalPermission(dashboards.ActionDashboardsCreate)) {
			dashboardChildNavs = append(dashboardChildNavs, &navtree.NavLink{
				Text: "New dashboard", Icon: "plus", Url: s.cfg.AppSubURL + "/dashboard/new", HideFromTabs: true, Id: "dashboards/new", ShowIconInNavbar: true,
			})
		}

		if hasAccess(ac.ReqOrgAdminOrEditor, ac.EvalPermission(dashboards.ActionFoldersCreate)) {
			dashboardChildNavs = append(dashboardChildNavs, &navtree.NavLink{
				Text: "New folder", SubTitle: "Create a new folder to organize your dashboards", Id: "dashboards/folder/new",
				Icon: "plus", Url: s.cfg.AppSubURL + "/dashboards/folder/new", HideFromTabs: true, ShowIconInNavbar: true,
			})
		}

		if hasAccess(hasEditPermInAnyFolder, ac.EvalPermission(dashboards.ActionDashboardsCreate)) {
			dashboardChildNavs = append(dashboardChildNavs, &navtree.NavLink{
				Text: "Import", SubTitle: "Import dashboard from file or Grafana.com", Id: "dashboards/import", Icon: "plus",
				Url: s.cfg.AppSubURL + "/dashboard/import", HideFromTabs: true, ShowIconInNavbar: true,
			})
		}
	}

	return dashboardChildNavs
}

func (s *ServiceImpl) buildLegacyAlertNavLinks(c *models.ReqContext) *navtree.NavLink {
	var alertChildNavs []*navtree.NavLink
	alertChildNavs = append(alertChildNavs, &navtree.NavLink{
		Text: "Alert rules", Id: "alert-list", Url: s.cfg.AppSubURL + "/alerting/list", Icon: "list-ul",
	})

	if c.HasRole(org.RoleEditor) {
		alertChildNavs = append(alertChildNavs, &navtree.NavLink{
			Text: "Notification channels", Id: "channels", Url: s.cfg.AppSubURL + "/alerting/notifications",
			Icon: "comment-alt-share",
		})
	}

	var alertNav = navtree.NavLink{
		Text:        "Alerting",
		Description: "Learn about problems in your systems moments after they occur",
		SubTitle:    "Alert rules and notifications",
		Id:          "alerting-legacy",
		Icon:        "bell",
		Children:    alertChildNavs,
		Section:     navtree.NavSectionCore,
		SortWeight:  navtree.WeightAlerting,
	}

	if s.features.IsEnabled(featuremgmt.FlagTopnav) {
		alertNav.Url = s.cfg.AppSubURL + "/alerting"
	} else {
		alertNav.Url = s.cfg.AppSubURL + "/alerting/list"
	}

	return &alertNav
}

func (s *ServiceImpl) buildAlertNavLinks(c *models.ReqContext, hasEditPerm bool) *navtree.NavLink {
	hasAccess := ac.HasAccess(s.accessControl, c)
	var alertChildNavs []*navtree.NavLink

	if hasAccess(ac.ReqViewer, ac.EvalAny(ac.EvalPermission(ac.ActionAlertingRuleRead), ac.EvalPermission(ac.ActionAlertingRuleExternalRead))) {
		alertChildNavs = append(alertChildNavs, &navtree.NavLink{
			Text: "Alert rules", Description: "Rules that determine whether an alert will fire", Id: "alert-list", Url: s.cfg.AppSubURL + "/alerting/list", Icon: "list-ul",
		})
	}

	if hasAccess(ac.ReqOrgAdminOrEditor, ac.EvalAny(ac.EvalPermission(ac.ActionAlertingNotificationsRead), ac.EvalPermission(ac.ActionAlertingNotificationsExternalRead))) {
		alertChildNavs = append(alertChildNavs, &navtree.NavLink{
			Text: "Contact points", Description: "Decide how your contacts are notified when an alert fires", Id: "receivers", Url: s.cfg.AppSubURL + "/alerting/notifications",
			Icon: "comment-alt-share", SubTitle: "Manage the settings of your contact points",
		})
		alertChildNavs = append(alertChildNavs, &navtree.NavLink{Text: "Notification policies", Description: "Determine how alerts are routed to contact points", Id: "am-routes", Url: s.cfg.AppSubURL + "/alerting/routes", Icon: "sitemap"})
	}

	if hasAccess(ac.ReqViewer, ac.EvalAny(ac.EvalPermission(ac.ActionAlertingInstanceRead), ac.EvalPermission(ac.ActionAlertingInstancesExternalRead))) {
		alertChildNavs = append(alertChildNavs, &navtree.NavLink{Text: "Silences", Description: "Stop notifications from one or more alerting rules", Id: "silences", Url: s.cfg.AppSubURL + "/alerting/silences", Icon: "bell-slash"})
		alertChildNavs = append(alertChildNavs, &navtree.NavLink{Text: "Alert groups", Description: "See grouped alerts from an Alertmanager instance", Id: "groups", Url: s.cfg.AppSubURL + "/alerting/groups", Icon: "layer-group"})
	}

	if c.OrgRole == org.RoleAdmin {
		alertChildNavs = append(alertChildNavs, &navtree.NavLink{
			Text: "Admin", Id: "alerting-admin", Url: s.cfg.AppSubURL + "/alerting/admin",
			Icon: "cog",
		})
	}

	fallbackHasEditPerm := func(*models.ReqContext) bool { return hasEditPerm }

	if hasAccess(fallbackHasEditPerm, ac.EvalAny(ac.EvalPermission(ac.ActionAlertingRuleCreate), ac.EvalPermission(ac.ActionAlertingRuleExternalWrite))) {
		alertChildNavs = append(alertChildNavs, &navtree.NavLink{
			Text: "Divider", Divider: true, Id: "divider", HideFromTabs: true,
		})

		alertChildNavs = append(alertChildNavs, &navtree.NavLink{
			Text: "New alert rule", SubTitle: "Create an alert rule", Id: "alert",
			Icon: "plus", Url: s.cfg.AppSubURL + "/alerting/new", HideFromTabs: true, ShowIconInNavbar: true,
		})
	}

	if len(alertChildNavs) > 0 {
		var alertNav = navtree.NavLink{
			Text:        "Alerting",
			Description: "Learn about problems in your systems moments after they occur",
			SubTitle:    "Alert rules and notifications",
			Id:          navtree.NavIDAlerting,
			Icon:        "bell",
			Children:    alertChildNavs,
			Section:     navtree.NavSectionCore,
			SortWeight:  navtree.WeightAlerting,
		}

		if s.features.IsEnabled(featuremgmt.FlagTopnav) {
			alertNav.Url = s.cfg.AppSubURL + "/alerting"
		} else {
			alertNav.Url = s.cfg.AppSubURL + "/alerting/list"
		}

		return &alertNav
	}

	return nil
}

func (s *ServiceImpl) buildDataConnectionsNavLink(c *models.ReqContext) *navtree.NavLink {
	var children []*navtree.NavLink
	var navLink *navtree.NavLink

	baseId := "data-connections"
	baseUrl := s.cfg.AppSubURL + "/" + baseId

	children = append(children, &navtree.NavLink{
		Id:          baseId + "-datasources",
		Text:        "Data sources",
		Icon:        "database",
		Description: "Add and configure data sources",
		Url:         baseUrl + "/datasources",
	})

	children = append(children, &navtree.NavLink{
		Id:          baseId + "-plugins",
		Text:        "Plugins",
		Icon:        "plug",
		Description: "Manage plugins",
		Url:         baseUrl + "/plugins",
	})

	children = append(children, &navtree.NavLink{
		Id:          baseId + "-cloud-integrations",
		Text:        "Cloud integrations",
		Icon:        "bolt",
		Description: "Manage your cloud integrations",
		Url:         baseUrl + "/cloud-integrations",
	})

	navLink = &navtree.NavLink{
		Text:       "Data Connections",
		Icon:       "link",
		Id:         baseId,
		Url:        baseUrl,
		Children:   children,
		Section:    navtree.NavSectionCore,
		SortWeight: navtree.WeightDataConnections,
	}

	return navLink
}<|MERGE_RESOLUTION|>--- conflicted
+++ resolved
@@ -191,7 +191,6 @@
 	return treeRoot, nil
 }
 
-<<<<<<< HEAD
 func (s *ServiceImpl) getHomeNode(c *models.ReqContext, prefs *pref.Preference) *navtree.NavLink {
 	homeUrl := s.cfg.AppSubURL + "/"
 	homePage := s.cfg.HomePage
@@ -218,10 +217,7 @@
 	}
 }
 
-func (s *ServiceImpl) addHelpLinks(navTree []*navtree.NavLink, c *models.ReqContext) []*navtree.NavLink {
-=======
 func (s *ServiceImpl) addHelpLinks(treeRoot *navtree.NavTreeRoot, c *models.ReqContext) {
->>>>>>> e2ef41be
 	if setting.HelpEnabled {
 		helpVersion := fmt.Sprintf(`%s v%s (%s)`, setting.ApplicationName, setting.BuildVersion, setting.BuildCommit)
 		if s.cfg.AnonymousHideVersion && !c.IsSignedIn {
