package alerting

import (
	"context"
	"fmt"

	"github.com/grafana/grafana/pkg/infra/log"
	"github.com/grafana/grafana/pkg/services/dashboards"
	"github.com/grafana/grafana/pkg/services/folder"
	"github.com/grafana/grafana/pkg/services/ngalert/provisioning"
)

type ProvisionerConfig struct {
	Path                       string
	FolderService              folder.Service
	DashboardProvService       dashboards.DashboardProvisioningService
	RuleService                provisioning.AlertRuleService
	ContactPointService        provisioning.ContactPointService
	NotificiationPolicyService provisioning.NotificationPolicyService
	MuteTimingService          provisioning.MuteTimingService
	TemplateService            provisioning.TemplateService
}

func Provision(ctx context.Context, cfg ProvisionerConfig) error {
	logger := log.New("provisioning.alerting")
	cfgReader := newRulesConfigReader(logger)
	files, err := cfgReader.readConfig(ctx, cfg.Path)
	if err != nil {
		return err
	}
	logger.Info("starting to provision alerting")
	logger.Debug("read all alerting files", "file_count", len(files))
<<<<<<< HEAD
	ruleProvisioner := NewAlertRuleProvisioner(
		logger,
		cfg.FolderService,
		cfg.DashboardProvService,
		cfg.RuleService)
	err = ruleProvisioner.Provision(ctx, files)
	if err != nil {
		return fmt.Errorf("alert rules: %w", err)
	}
=======
>>>>>>> ad1b60e6
	cpProvisioner := NewContactPointProvisoner(logger, cfg.ContactPointService)
	err = cpProvisioner.Provision(ctx, files)
	if err != nil {
		return fmt.Errorf("contact points: %w", err)
	}
	mtProvisioner := NewMuteTimesProvisioner(logger, cfg.MuteTimingService)
	err = mtProvisioner.Provision(ctx, files)
	if err != nil {
		return fmt.Errorf("mute times: %w", err)
	}
	ttProvsioner := NewTextTemplateProvisioner(logger, cfg.TemplateService)
	err = ttProvsioner.Provision(ctx, files)
	if err != nil {
		return fmt.Errorf("text templates: %w", err)
	}
	npProvisioner := NewNotificationPolicyProvisoner(logger, cfg.NotificiationPolicyService)
	err = npProvisioner.Provision(ctx, files)
	if err != nil {
		return fmt.Errorf("notification policies: %w", err)
	}
	err = npProvisioner.Unprovision(ctx, files)
	if err != nil {
		return fmt.Errorf("notification policies: %w", err)
	}
	err = mtProvisioner.Unprovision(ctx, files)
	if err != nil {
		return fmt.Errorf("mute times: %w", err)
	}
	err = ttProvsioner.Unprovision(ctx, files)
	if err != nil {
		return fmt.Errorf("text templates: %w", err)
	}
	ruleProvisioner := NewAlertRuleProvisioner(
		logger,
		cfg.DashboardService,
		cfg.DashboardProvService,
		cfg.RuleService)
	err = ruleProvisioner.Provision(ctx, files)
	if err != nil {
		return fmt.Errorf("alert rules: %w", err)
	}
	err = cpProvisioner.Unprovision(ctx, files) // Unprovision contact points after rules to make sure all references in rules are updated
	if err != nil {
		return fmt.Errorf("contact points: %w", err)
	}
	logger.Info("finished to provision alerting")
	return nil
}<|MERGE_RESOLUTION|>--- conflicted
+++ resolved
@@ -30,18 +30,6 @@
 	}
 	logger.Info("starting to provision alerting")
 	logger.Debug("read all alerting files", "file_count", len(files))
-<<<<<<< HEAD
-	ruleProvisioner := NewAlertRuleProvisioner(
-		logger,
-		cfg.FolderService,
-		cfg.DashboardProvService,
-		cfg.RuleService)
-	err = ruleProvisioner.Provision(ctx, files)
-	if err != nil {
-		return fmt.Errorf("alert rules: %w", err)
-	}
-=======
->>>>>>> ad1b60e6
 	cpProvisioner := NewContactPointProvisoner(logger, cfg.ContactPointService)
 	err = cpProvisioner.Provision(ctx, files)
 	if err != nil {
@@ -76,7 +64,7 @@
 	}
 	ruleProvisioner := NewAlertRuleProvisioner(
 		logger,
-		cfg.DashboardService,
+		cfg.FolderService,
 		cfg.DashboardProvService,
 		cfg.RuleService)
 	err = ruleProvisioner.Provision(ctx, files)
