package provisioning

import (
	"context"
	"path"
	"sync"

	"github.com/grafana/grafana/pkg/infra/log"
	"github.com/grafana/grafana/pkg/registry"
	"github.com/grafana/grafana/pkg/services/provisioning/dashboards"
	"github.com/grafana/grafana/pkg/services/provisioning/datasources"
	"github.com/grafana/grafana/pkg/services/provisioning/notifiers"
	"github.com/grafana/grafana/pkg/services/provisioning/plugins"
	"github.com/grafana/grafana/pkg/setting"
	"github.com/grafana/grafana/pkg/util/errutil"
)

type ProvisioningService interface {
	ProvisionDatasources() error
	ProvisionPlugins() error
	ProvisionNotifications() error
	ProvisionDashboards() error
	GetDashboardProvisionerResolvedPath(name string) string
	GetAllowUIUpdatesFromConfig(name string) bool
}

func init() {
<<<<<<< HEAD
	registry.RegisterService(NewProvisioningServiceImpl(
		func(path string) (dashboards.DashboardProvisioner, error) {
			return dashboards.New(path)
		},
		notifiers.Provision,
		datasources.Provision,
		plugins.Provision,
	))
=======
	registry.Register(&registry.Descriptor{
		Name: "ProvisioningService",
		Instance: NewProvisioningServiceImpl(
			func(path string) (dashboards.DashboardProvisioner, error) {
				return dashboards.New(path)
			},
			notifiers.Provision,
			datasources.Provision,
			plugins.Provision,
		),
		InitPriority: registry.Low,
	})
>>>>>>> 57b2d087
}

func NewProvisioningServiceImpl(
	newDashboardProvisioner dashboards.DashboardProvisionerFactory,
	provisionNotifiers func(string) error,
	provisionDatasources func(string) error,
	provisionPlugins func(string) error,
) *provisioningServiceImpl {
	return &provisioningServiceImpl{
		log:                     log.New("provisioning"),
		newDashboardProvisioner: newDashboardProvisioner,
		provisionNotifiers:      provisionNotifiers,
		provisionDatasources:    provisionDatasources,
		provisionPlugins:        provisionPlugins,
	}
}

type provisioningServiceImpl struct {
	Cfg                     *setting.Cfg `inject:""`
	log                     log.Logger
	pollingCtxCancel        context.CancelFunc
	newDashboardProvisioner dashboards.DashboardProvisionerFactory
	dashboardProvisioner    dashboards.DashboardProvisioner
	provisionNotifiers      func(string) error
	provisionDatasources    func(string) error
	provisionPlugins        func(string) error
	mutex                   sync.Mutex
}

func (ps *provisioningServiceImpl) Init() error {
	err := ps.ProvisionDatasources()
	if err != nil {
		return err
	}

	err = ps.ProvisionPlugins()
	if err != nil {
		return err
	}

	err = ps.ProvisionNotifications()
	if err != nil {
		return err
	}

	return nil
}

func (ps *provisioningServiceImpl) Run(ctx context.Context) error {
	err := ps.ProvisionDashboards()
	if err != nil {
		ps.log.Error("Failed to provision dashboard", "error", err)
		return err
	}

	for {
		// Wait for unlock. This is tied to new dashboardProvisioner to be instantiated before we start polling.
		ps.mutex.Lock()
		// Using background here because otherwise if root context was canceled the select later on would
		// non-deterministically take one of the route possibly going into one polling loop before exiting.
		pollingContext, cancelFun := context.WithCancel(context.Background())
		ps.pollingCtxCancel = cancelFun
		ps.dashboardProvisioner.PollChanges(pollingContext)
		ps.mutex.Unlock()

		select {
		case <-pollingContext.Done():
			// Polling was canceled.
			continue
		case <-ctx.Done():
			// Root server context was cancelled so cancel polling and leave.
			ps.cancelPolling()
			return ctx.Err()
		}
	}
}

func (ps *provisioningServiceImpl) ProvisionDatasources() error {
	datasourcePath := path.Join(ps.Cfg.ProvisioningPath, "datasources")
	err := ps.provisionDatasources(datasourcePath)
	return errutil.Wrap("Datasource provisioning error", err)
}

func (ps *provisioningServiceImpl) ProvisionPlugins() error {
	appPath := path.Join(ps.Cfg.ProvisioningPath, "plugins")
	err := ps.provisionPlugins(appPath)
	return errutil.Wrap("app provisioning error", err)
}

func (ps *provisioningServiceImpl) ProvisionNotifications() error {
	alertNotificationsPath := path.Join(ps.Cfg.ProvisioningPath, "notifiers")
	err := ps.provisionNotifiers(alertNotificationsPath)
	return errutil.Wrap("Alert notification provisioning error", err)
}

func (ps *provisioningServiceImpl) ProvisionDashboards() error {
	dashboardPath := path.Join(ps.Cfg.ProvisioningPath, "dashboards")
	dashProvisioner, err := ps.newDashboardProvisioner(dashboardPath)
	if err != nil {
		return errutil.Wrap("Failed to create provisioner", err)
	}

	ps.mutex.Lock()
	defer ps.mutex.Unlock()

	ps.cancelPolling()

	if err := dashProvisioner.Provision(); err != nil {
		// If we fail to provision with the new provisioner, mutex will unlock and the polling we restart with the
		// old provisioner as we did not switch them yet.
		return errutil.Wrap("Failed to provision dashboards", err)
	}
	ps.dashboardProvisioner = dashProvisioner
	return nil
}

func (ps *provisioningServiceImpl) GetDashboardProvisionerResolvedPath(name string) string {
	return ps.dashboardProvisioner.GetProvisionerResolvedPath(name)
}

func (ps *provisioningServiceImpl) GetAllowUIUpdatesFromConfig(name string) bool {
	return ps.dashboardProvisioner.GetAllowUIUpdatesFromConfig(name)
}

func (ps *provisioningServiceImpl) cancelPolling() {
	if ps.pollingCtxCancel != nil {
		ps.log.Debug("Stop polling for dashboard changes")
		ps.pollingCtxCancel()
	}
	ps.pollingCtxCancel = nil
}<|MERGE_RESOLUTION|>--- conflicted
+++ resolved
@@ -25,16 +25,6 @@
 }
 
 func init() {
-<<<<<<< HEAD
-	registry.RegisterService(NewProvisioningServiceImpl(
-		func(path string) (dashboards.DashboardProvisioner, error) {
-			return dashboards.New(path)
-		},
-		notifiers.Provision,
-		datasources.Provision,
-		plugins.Provision,
-	))
-=======
 	registry.Register(&registry.Descriptor{
 		Name: "ProvisioningService",
 		Instance: NewProvisioningServiceImpl(
@@ -47,7 +37,6 @@
 		),
 		InitPriority: registry.Low,
 	})
->>>>>>> 57b2d087
 }
 
 func NewProvisioningServiceImpl(
