--- conflicted
+++ resolved
@@ -60,13 +60,8 @@
 func newProvisioningServiceImpl(
 	newDashboardProvisioner dashboards.DashboardProvisionerFactory,
 	provisionNotifiers func(string, encryption.Service) error,
-<<<<<<< HEAD
-	provisionDatasources func(string) error,
+	provisionDatasources func(context.Context, string) error,
 	provisionPlugins func(string, plugifaces.Store) error,
-=======
-	provisionDatasources func(context.Context, string) error,
-	provisionPlugins func(string, plugifaces.Manager) error,
->>>>>>> e4297006
 ) *ProvisioningServiceImpl {
 	return &ProvisioningServiceImpl{
 		log:                     log.New("provisioning"),
@@ -87,13 +82,8 @@
 	newDashboardProvisioner dashboards.DashboardProvisionerFactory
 	dashboardProvisioner    dashboards.DashboardProvisioner
 	provisionNotifiers      func(string, encryption.Service) error
-<<<<<<< HEAD
-	provisionDatasources    func(string) error
+	provisionDatasources    func(context.Context, string) error
 	provisionPlugins        func(string, plugifaces.Store) error
-=======
-	provisionDatasources    func(context.Context, string) error
-	provisionPlugins        func(string, plugifaces.Manager) error
->>>>>>> e4297006
 	mutex                   sync.Mutex
 }
 
