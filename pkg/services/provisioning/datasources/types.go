--- conflicted
+++ resolved
@@ -197,26 +197,6 @@
 		}
 	}
 
-<<<<<<< HEAD
-	cmd := &models.AddDataSourceCommand{
-		OrgId:             ds.OrgID,
-		Name:              ds.Name,
-		Type:              ds.Type,
-		Access:            models.DsAccess(ds.Access),
-		Url:               ds.URL,
-		Password:          ds.Password,
-		User:              ds.User,
-		Database:          ds.Database,
-		BasicAuth:         ds.BasicAuth,
-		BasicAuthUser:     ds.BasicAuthUser,
-		BasicAuthPassword: ds.BasicAuthPassword,
-		WithCredentials:   ds.WithCredentials,
-		IsDefault:         ds.IsDefault,
-		JsonData:          jsonData,
-		SecureJsonData:    ds.SecureJSONData,
-		ReadOnly:          !ds.Editable,
-		Uid:               ds.UID,
-=======
 	cmd := &datasources.AddDataSourceCommand{
 		OrgId:           ds.OrgID,
 		Name:            ds.Name,
@@ -233,7 +213,6 @@
 		SecureJsonData:  ds.SecureJSONData,
 		ReadOnly:        !ds.Editable,
 		Uid:             ds.UID,
->>>>>>> 0ca4ccfa
 	}
 
 	if cmd.Uid == "" {
