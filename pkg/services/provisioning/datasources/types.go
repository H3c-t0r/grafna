--- conflicted
+++ resolved
@@ -43,11 +43,7 @@
 	JSONData          map[string]interface{}
 	SecureJSONData    map[string]string
 	Editable          bool
-<<<<<<< HEAD
-	Uid               string
-=======
 	UID               string
->>>>>>> e5dd7efd
 }
 
 type configsV0 struct {
@@ -113,11 +109,6 @@
 	JSONData          values.JSONValue      `json:"jsonData" yaml:"jsonData"`
 	SecureJSONData    values.StringMapValue `json:"secureJsonData" yaml:"secureJsonData"`
 	Editable          values.BoolValue      `json:"editable" yaml:"editable"`
-<<<<<<< HEAD
-	Uid               values.StringValue    `json:"uid" yaml:"uid"`
-=======
-	UID               values.StringValue    `json:"uid" yaml:"uid"`
->>>>>>> e5dd7efd
 }
 
 func (cfg *configsV1) mapToDatasourceFromConfig(apiVersion int64) *configs {
@@ -148,11 +139,6 @@
 			SecureJSONData:    ds.SecureJSONData.Value(),
 			Editable:          ds.Editable.Value(),
 			Version:           ds.Version.Value(),
-<<<<<<< HEAD
-			Uid:               ds.Uid.Value(),
-=======
-			UID:               ds.UID.Value(),
->>>>>>> e5dd7efd
 		})
 
 		// Using Raw value for the warnings here so that even if it uses env interpolation and the env var is empty
@@ -249,11 +235,6 @@
 		JsonData:          jsonData,
 		SecureJsonData:    ds.SecureJSONData,
 		ReadOnly:          !ds.Editable,
-<<<<<<< HEAD
-		Uid:               ds.Uid,
-=======
-		Uid:               ds.UID,
->>>>>>> e5dd7efd
 	}
 }
 
@@ -266,12 +247,8 @@
 	}
 
 	return &models.UpdateDataSourceCommand{
-		Id:                id,
-<<<<<<< HEAD
-		Uid:               ds.Uid,
-=======
-		Uid:               ds.UID,
->>>>>>> e5dd7efd
+		Id: id,
+
 		OrgId:             ds.OrgID,
 		Name:              ds.Name,
 		Type:              ds.Type,
