--- conflicted
+++ resolved
@@ -90,26 +90,6 @@
 }
 
 type DataSourceFromConfigV1 struct {
-<<<<<<< HEAD
-	OrgId             int64                  `json:"orgId" yaml:"orgId"`
-	Version           int                    `json:"version" yaml:"version"`
-	Name              string                 `json:"name" yaml:"name"`
-	Type              string                 `json:"type" yaml:"type"`
-	Access            string                 `json:"access" yaml:"access"`
-	Url               string                 `json:"url" yaml:"url"`
-	Password          string                 `json:"password" yaml:"password"`
-	PasswordFromFile  string                 `json:"passwordFromFile" yaml:"passwordFromFile"`
-	User              string                 `json:"user" yaml:"user"`
-	Database          string                 `json:"database" yaml:"database"`
-	BasicAuth         bool                   `json:"basicAuth" yaml:"basicAuth"`
-	BasicAuthUser     string                 `json:"basicAuthUser" yaml:"basicAuthUser"`
-	BasicAuthPassword string                 `json:"basicAuthPassword" yaml:"basicAuthPassword"`
-	WithCredentials   bool                   `json:"withCredentials" yaml:"withCredentials"`
-	IsDefault         bool                   `json:"isDefault" yaml:"isDefault"`
-	JsonData          map[string]interface{} `json:"jsonData" yaml:"jsonData"`
-	SecureJsonData    map[string]string      `json:"secureJsonData" yaml:"secureJsonData"`
-	Editable          bool                   `json:"editable" yaml:"editable"`
-=======
 	OrgId             values.Int64Value     `json:"orgId" yaml:"orgId"`
 	Version           values.IntValue       `json:"version" yaml:"version"`
 	Name              values.StringValue    `json:"name" yaml:"name"`
@@ -127,7 +107,6 @@
 	JsonData          values.JSONValue      `json:"jsonData" yaml:"jsonData"`
 	SecureJsonData    values.StringMapValue `json:"secureJsonData" yaml:"secureJsonData"`
 	Editable          values.BoolValue      `json:"editable" yaml:"editable"`
->>>>>>> ae1df1cf
 }
 
 func (cfg *DatasourcesAsConfigV1) mapToDatasourceFromConfig(apiVersion int64) (*DatasourcesAsConfig, error) {
