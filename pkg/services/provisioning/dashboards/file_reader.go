package dashboards

import (
	"context"
	"errors"
	"fmt"
	"github.com/grafana/grafana/pkg/services/alerting"
	"io/ioutil"
	"os"
	"path/filepath"
	"strings"
	"sync"
	"time"

	"github.com/grafana/grafana/pkg/bus"
	"github.com/grafana/grafana/pkg/components/simplejson"
	"github.com/grafana/grafana/pkg/infra/log"
	"github.com/grafana/grafana/pkg/models"
	"github.com/grafana/grafana/pkg/services/dashboards"
	"github.com/grafana/grafana/pkg/util"
)

var (
	// ErrFolderNameMissing is returned when folder name is missing.
	ErrFolderNameMissing = errors.New("folder name missing")
)

// FileReader is responsible for reading dashboards from disk and
// insert/update dashboards to the Grafana database using
// `dashboards.DashboardProvisioningService`.
type FileReader struct {
	Cfg                          *config
	Path                         string
	log                          log.Logger
	dashboardProvisioningService dashboards.DashboardProvisioningService
	FoldersFromFilesStructure    bool

	mux                     sync.RWMutex
	usageTracker            *usageTracker
	dbWriteAccessRestricted bool
}

// NewDashboardFileReader returns a new filereader based on `config`
<<<<<<< HEAD
func NewDashboardFileReader(cfg *config, log log.Logger, store dashboards.Store, dashAlertExtractor alerting.DashAlertExtractor) (*FileReader, error) {
=======
func NewDashboardFileReader(cfg *config, log log.Logger, service dashboards.DashboardProvisioningService) (*FileReader, error) {
>>>>>>> f42c830b
	var path string
	path, ok := cfg.Options["path"].(string)
	if !ok {
		path, ok = cfg.Options["folder"].(string)
		if !ok {
			return nil, fmt.Errorf("failed to load dashboards, path param is not a string")
		}

		log.Warn("[Deprecated] The folder property is deprecated. Please use path instead.")
	}

	foldersFromFilesStructure, _ := cfg.Options["foldersFromFilesStructure"].(bool)
	if foldersFromFilesStructure && cfg.Folder != "" && cfg.FolderUID != "" {
		return nil, fmt.Errorf("'folder' and 'folderUID' should be empty using 'foldersFromFilesStructure' option")
	}

	return &FileReader{
		Cfg:                          cfg,
		Path:                         path,
		log:                          log,
<<<<<<< HEAD
		dashboardProvisioningService: dashboardservice.ProvideDashboardService(store, dashAlertExtractor),
=======
		dashboardProvisioningService: service,
>>>>>>> f42c830b
		FoldersFromFilesStructure:    foldersFromFilesStructure,
		usageTracker:                 newUsageTracker(),
	}, nil
}

// pollChanges periodically runs walkDisk based on interval specified in the config.
func (fr *FileReader) pollChanges(ctx context.Context) {
	ticker := time.NewTicker(time.Duration(int64(time.Second) * fr.Cfg.UpdateIntervalSeconds))
	for {
		select {
		case <-ticker.C:
			if err := fr.walkDisk(ctx); err != nil {
				fr.log.Error("failed to search for dashboards", "error", err)
			}
		case <-ctx.Done():
			return
		}
	}
}

// walkDisk traverses the file system for the defined path, reading dashboard definition files,
// and applies any change to the database.
func (fr *FileReader) walkDisk(ctx context.Context) error {
	fr.log.Debug("Start walking disk", "path", fr.Path)
	resolvedPath := fr.resolvedPath()
	if _, err := os.Stat(resolvedPath); err != nil {
		return err
	}

	provisionedDashboardRefs, err := getProvisionedDashboardsByPath(fr.dashboardProvisioningService, fr.Cfg.Name)
	if err != nil {
		return err
	}

	// Find relevant files
	filesFoundOnDisk := map[string]os.FileInfo{}
	if err := filepath.Walk(resolvedPath, createWalkFn(filesFoundOnDisk)); err != nil {
		return err
	}

	fr.handleMissingDashboardFiles(ctx, provisionedDashboardRefs, filesFoundOnDisk)

	usageTracker := newUsageTracker()
	if fr.FoldersFromFilesStructure {
		err = fr.storeDashboardsInFoldersFromFileStructure(ctx, filesFoundOnDisk, provisionedDashboardRefs, resolvedPath, usageTracker)
	} else {
		err = fr.storeDashboardsInFolder(ctx, filesFoundOnDisk, provisionedDashboardRefs, usageTracker)
	}
	if err != nil {
		return err
	}

	fr.mux.Lock()
	defer fr.mux.Unlock()

	fr.usageTracker = usageTracker
	return nil
}

func (fr *FileReader) changeWritePermissions(restrict bool) {
	fr.mux.Lock()
	defer fr.mux.Unlock()

	fr.dbWriteAccessRestricted = restrict
}

func (fr *FileReader) isDatabaseAccessRestricted() bool {
	fr.mux.RLock()
	defer fr.mux.RUnlock()

	return fr.dbWriteAccessRestricted
}

// storeDashboardsInFolder saves dashboards from the filesystem on disk to the folder from config
func (fr *FileReader) storeDashboardsInFolder(ctx context.Context, filesFoundOnDisk map[string]os.FileInfo,
	dashboardRefs map[string]*models.DashboardProvisioning, usageTracker *usageTracker) error {
	folderID, err := getOrCreateFolderID(ctx, fr.Cfg, fr.dashboardProvisioningService, fr.Cfg.Folder)
	if err != nil && !errors.Is(err, ErrFolderNameMissing) {
		return err
	}

	// save dashboards based on json files
	for path, fileInfo := range filesFoundOnDisk {
		provisioningMetadata, err := fr.saveDashboard(ctx, path, folderID, fileInfo, dashboardRefs)
		if err != nil {
			fr.log.Error("failed to save dashboard", "error", err)
			continue
		}

		usageTracker.track(provisioningMetadata)
	}
	return nil
}

// storeDashboardsInFoldersFromFilesystemStructure saves dashboards from the filesystem on disk to the same folder
// in Grafana as they are in on the filesystem.
func (fr *FileReader) storeDashboardsInFoldersFromFileStructure(ctx context.Context, filesFoundOnDisk map[string]os.FileInfo,
	dashboardRefs map[string]*models.DashboardProvisioning, resolvedPath string, usageTracker *usageTracker) error {
	for path, fileInfo := range filesFoundOnDisk {
		folderName := ""

		dashboardsFolder := filepath.Dir(path)
		if dashboardsFolder != resolvedPath {
			folderName = filepath.Base(dashboardsFolder)
		}

		folderID, err := getOrCreateFolderID(ctx, fr.Cfg, fr.dashboardProvisioningService, folderName)
		if err != nil && !errors.Is(err, ErrFolderNameMissing) {
			return fmt.Errorf("can't provision folder %q from file system structure: %w", folderName, err)
		}

		provisioningMetadata, err := fr.saveDashboard(ctx, path, folderID, fileInfo, dashboardRefs)
		usageTracker.track(provisioningMetadata)
		if err != nil {
			fr.log.Error("failed to save dashboard", "error", err)
		}
	}
	return nil
}

// handleMissingDashboardFiles will unprovision or delete dashboards which are missing on disk.
func (fr *FileReader) handleMissingDashboardFiles(ctx context.Context, provisionedDashboardRefs map[string]*models.DashboardProvisioning,
	filesFoundOnDisk map[string]os.FileInfo) {
	// find dashboards to delete since json file is missing
	var dashboardsToDelete []int64
	for path, provisioningData := range provisionedDashboardRefs {
		_, existsOnDisk := filesFoundOnDisk[path]
		if !existsOnDisk {
			dashboardsToDelete = append(dashboardsToDelete, provisioningData.DashboardId)
		}
	}

	if fr.Cfg.DisableDeletion {
		// If deletion is disabled for the provisioner we just remove provisioning metadata about the dashboard
		// so afterwards the dashboard is considered unprovisioned.
		for _, dashboardID := range dashboardsToDelete {
			fr.log.Debug("unprovisioning provisioned dashboard. missing on disk", "id", dashboardID)
			err := fr.dashboardProvisioningService.UnprovisionDashboard(ctx, dashboardID)
			if err != nil {
				fr.log.Error("failed to unprovision dashboard", "dashboard_id", dashboardID, "error", err)
			}
		}
	} else {
		// delete dashboards missing JSON file
		for _, dashboardID := range dashboardsToDelete {
			fr.log.Debug("deleting provisioned dashboard, missing on disk", "id", dashboardID)
			err := fr.dashboardProvisioningService.DeleteProvisionedDashboard(ctx, dashboardID, fr.Cfg.OrgID)
			if err != nil {
				fr.log.Error("failed to delete dashboard", "id", dashboardID, "error", err)
			}
		}
	}
}

// saveDashboard saves or updates the dashboard provisioning file at path.
func (fr *FileReader) saveDashboard(ctx context.Context, path string, folderID int64, fileInfo os.FileInfo,
	provisionedDashboardRefs map[string]*models.DashboardProvisioning) (provisioningMetadata, error) {
	provisioningMetadata := provisioningMetadata{}
	resolvedFileInfo, err := resolveSymlink(fileInfo, path)
	if err != nil {
		return provisioningMetadata, err
	}

	provisionedData, alreadyProvisioned := provisionedDashboardRefs[path]

	jsonFile, err := fr.readDashboardFromFile(path, resolvedFileInfo.ModTime(), folderID)
	if err != nil {
		fr.log.Error("failed to load dashboard from ", "file", path, "error", err)
		return provisioningMetadata, nil
	}

	upToDate := alreadyProvisioned
	if provisionedData != nil {
		upToDate = jsonFile.checkSum == provisionedData.CheckSum
	}

	// keeps track of which UIDs and titles we have already provisioned
	dash := jsonFile.dashboard
	provisioningMetadata.uid = dash.Dashboard.Uid
	provisioningMetadata.identity = dashboardIdentity{title: dash.Dashboard.Title, folderID: dash.Dashboard.FolderId}

	if upToDate {
		return provisioningMetadata, nil
	}

	if dash.Dashboard.Id != 0 {
		dash.Dashboard.Data.Set("id", nil)
		dash.Dashboard.Id = 0
	}

	if alreadyProvisioned {
		dash.Dashboard.SetId(provisionedData.DashboardId)
	}

	if !fr.isDatabaseAccessRestricted() {
		fr.log.Debug("saving new dashboard", "provisioner", fr.Cfg.Name, "file", path, "folderId", dash.Dashboard.FolderId)
		dp := &models.DashboardProvisioning{
			ExternalId: path,
			Name:       fr.Cfg.Name,
			Updated:    resolvedFileInfo.ModTime().Unix(),
			CheckSum:   jsonFile.checkSum,
		}
		if _, err := fr.dashboardProvisioningService.SaveProvisionedDashboard(ctx, dash, dp); err != nil {
			return provisioningMetadata, err
		}
	} else {
		fr.log.Warn("Not saving new dashboard due to restricted database access", "provisioner", fr.Cfg.Name,
			"file", path, "folderId", dash.Dashboard.FolderId)
	}

	return provisioningMetadata, nil
}

func getProvisionedDashboardsByPath(service dashboards.DashboardProvisioningService, name string) (
	map[string]*models.DashboardProvisioning, error) {
	arr, err := service.GetProvisionedDashboardData(name)
	if err != nil {
		return nil, err
	}

	byPath := map[string]*models.DashboardProvisioning{}
	for _, pd := range arr {
		byPath[pd.ExternalId] = pd
	}

	return byPath, nil
}

func getOrCreateFolderID(ctx context.Context, cfg *config, service dashboards.DashboardProvisioningService, folderName string) (int64, error) {
	if folderName == "" {
		return 0, ErrFolderNameMissing
	}

	cmd := &models.GetDashboardQuery{Slug: models.SlugifyTitle(folderName), OrgId: cfg.OrgID}
	err := bus.Dispatch(ctx, cmd)

	if err != nil && !errors.Is(err, models.ErrDashboardNotFound) {
		return 0, err
	}

	// dashboard folder not found. create one.
	if errors.Is(err, models.ErrDashboardNotFound) {
		dash := &dashboards.SaveDashboardDTO{}
		dash.Dashboard = models.NewDashboardFolder(folderName)
		dash.Dashboard.IsFolder = true
		dash.Overwrite = true
		dash.OrgId = cfg.OrgID
		// set dashboard folderUid if given
		dash.Dashboard.SetUid(cfg.FolderUID)
		dbDash, err := service.SaveFolderForProvisionedDashboards(ctx, dash)
		if err != nil {
			return 0, err
		}

		return dbDash.Id, nil
	}

	if !cmd.Result.IsFolder {
		return 0, fmt.Errorf("got invalid response. expected folder, found dashboard")
	}

	return cmd.Result.Id, nil
}

func resolveSymlink(fileinfo os.FileInfo, path string) (os.FileInfo, error) {
	checkFilepath, err := filepath.EvalSymlinks(path)
	if path != checkFilepath {
		fi, err := os.Lstat(checkFilepath)
		if err != nil {
			return nil, err
		}

		return fi, nil
	}

	return fileinfo, err
}

func createWalkFn(filesOnDisk map[string]os.FileInfo) filepath.WalkFunc {
	return func(path string, fileInfo os.FileInfo, err error) error {
		if err != nil {
			return err
		}

		isValid, err := validateWalkablePath(fileInfo)
		if !isValid {
			return err
		}

		filesOnDisk[path] = fileInfo
		return nil
	}
}

func validateWalkablePath(fileInfo os.FileInfo) (bool, error) {
	if fileInfo.IsDir() {
		if strings.HasPrefix(fileInfo.Name(), ".") {
			return false, filepath.SkipDir
		}
		return false, nil
	}

	if !strings.HasSuffix(fileInfo.Name(), ".json") {
		return false, nil
	}

	return true, nil
}

type dashboardJSONFile struct {
	dashboard    *dashboards.SaveDashboardDTO
	checkSum     string
	lastModified time.Time
}

func (fr *FileReader) readDashboardFromFile(path string, lastModified time.Time, folderID int64) (*dashboardJSONFile, error) {
	// nolint:gosec
	// We can ignore the gosec G304 warning on this one because `path` comes from the provisioning configuration file.
	reader, err := os.Open(path)
	if err != nil {
		return nil, err
	}
	defer func() {
		if err := reader.Close(); err != nil {
			fr.log.Warn("Failed to close file", "path", path, "err", err)
		}
	}()

	all, err := ioutil.ReadAll(reader)
	if err != nil {
		return nil, err
	}

	checkSum, err := util.Md5SumString(string(all))
	if err != nil {
		return nil, err
	}

	data, err := simplejson.NewJson(all)
	if err != nil {
		return nil, err
	}

	dash, err := createDashboardJSON(data, lastModified, fr.Cfg, folderID)
	if err != nil {
		return nil, err
	}

	return &dashboardJSONFile{
		dashboard:    dash,
		checkSum:     checkSum,
		lastModified: lastModified,
	}, nil
}

func (fr *FileReader) resolvedPath() string {
	if _, err := os.Stat(fr.Path); os.IsNotExist(err) {
		fr.log.Error("Cannot read directory", "error", err)
	}

	path, err := filepath.Abs(fr.Path)
	if err != nil {
		fr.log.Error("Could not create absolute path", "path", fr.Path, "error", err)
	}

	path, err = filepath.EvalSymlinks(path)
	if err != nil {
		fr.log.Error("Failed to read content of symlinked path", "path", fr.Path, "error", err)
	}

	if path == "" {
		path = fr.Path
		fr.log.Info("falling back to original path due to EvalSymlink/Abs failure")
	}
	return path
}

func (fr *FileReader) getUsageTracker() *usageTracker {
	fr.mux.RLock()
	defer fr.mux.RUnlock()

	return fr.usageTracker
}

type provisioningMetadata struct {
	uid      string
	identity dashboardIdentity
}

type dashboardIdentity struct {
	folderID int64
	title    string
}

func (d *dashboardIdentity) Exists() bool {
	return len(d.title) > 0
}

func newUsageTracker() *usageTracker {
	return &usageTracker{
		uidUsage:   map[string]uint8{},
		titleUsage: map[dashboardIdentity]uint8{},
	}
}

type usageTracker struct {
	uidUsage   map[string]uint8
	titleUsage map[dashboardIdentity]uint8
}

func (t *usageTracker) track(pm provisioningMetadata) {
	if len(pm.uid) > 0 {
		t.uidUsage[pm.uid]++
	}
	if pm.identity.Exists() {
		t.titleUsage[pm.identity]++
	}
}<|MERGE_RESOLUTION|>--- conflicted
+++ resolved
@@ -4,7 +4,6 @@
 	"context"
 	"errors"
 	"fmt"
-	"github.com/grafana/grafana/pkg/services/alerting"
 	"io/ioutil"
 	"os"
 	"path/filepath"
@@ -41,11 +40,7 @@
 }
 
 // NewDashboardFileReader returns a new filereader based on `config`
-<<<<<<< HEAD
-func NewDashboardFileReader(cfg *config, log log.Logger, store dashboards.Store, dashAlertExtractor alerting.DashAlertExtractor) (*FileReader, error) {
-=======
 func NewDashboardFileReader(cfg *config, log log.Logger, service dashboards.DashboardProvisioningService) (*FileReader, error) {
->>>>>>> f42c830b
 	var path string
 	path, ok := cfg.Options["path"].(string)
 	if !ok {
@@ -66,11 +61,7 @@
 		Cfg:                          cfg,
 		Path:                         path,
 		log:                          log,
-<<<<<<< HEAD
-		dashboardProvisioningService: dashboardservice.ProvideDashboardService(store, dashAlertExtractor),
-=======
 		dashboardProvisioningService: service,
->>>>>>> f42c830b
 		FoldersFromFilesStructure:    foldersFromFilesStructure,
 		usageTracker:                 newUsageTracker(),
 	}, nil
