package api

import (
	"encoding/json"
	"errors"
	"net/http"
	"strings"
	"testing"

	"github.com/stretchr/testify/assert"
	"github.com/stretchr/testify/mock"
	"github.com/stretchr/testify/require"

	"github.com/grafana/grafana/pkg/services/dashboards"
	"github.com/grafana/grafana/pkg/services/featuremgmt"
	"github.com/grafana/grafana/pkg/services/org"
	"github.com/grafana/grafana/pkg/services/publicdashboards"
	. "github.com/grafana/grafana/pkg/services/publicdashboards/models"
<<<<<<< HEAD
	publicdashboardsService "github.com/grafana/grafana/pkg/services/publicdashboards/service"
	"github.com/grafana/grafana/pkg/services/quota/quotatest"
	"github.com/grafana/grafana/pkg/services/tag/tagimpl"
=======
>>>>>>> 052d1426
	"github.com/grafana/grafana/pkg/services/user"
	"github.com/grafana/grafana/pkg/setting"
)

var userAdmin = &user.SignedInUser{UserID: 1, OrgID: 1, OrgRole: org.RoleAdmin, Login: "testAdminUser"}
var userAdminRBAC = &user.SignedInUser{UserID: 2, OrgID: 1, OrgRole: org.RoleAdmin, Login: "testAdminUserRBAC", Permissions: map[int64]map[string][]string{1: {dashboards.ActionDashboardsPublicWrite: {dashboards.ScopeDashboardsAll}}}}
var userViewer = &user.SignedInUser{UserID: 3, OrgID: 1, OrgRole: org.RoleViewer, Login: "testViewerUser"}
var userViewerRBAC = &user.SignedInUser{UserID: 4, OrgID: 1, OrgRole: org.RoleViewer, Login: "testViewerUserRBAC", Permissions: map[int64]map[string][]string{1: {dashboards.ActionDashboardsRead: {dashboards.ScopeDashboardsAll}}}}
var anonymousUser *user.SignedInUser

type JsonErrResponse struct {
	Error string `json:"error"`
}

func TestAPIFeatureFlag(t *testing.T) {
	testCases := []struct {
		Name   string
		Method string
		Path   string
	}{
		{
			Name:   "API: Load Dashboard",
			Method: http.MethodGet,
			Path:   "/api/public/dashboards/acbc123",
		},
		{
			Name:   "API: Query Dashboard",
			Method: http.MethodGet,
			Path:   "/api/public/dashboards/abc123/panels/2/query",
		},
		{
			Name:   "API: List Dashboards",
			Method: http.MethodGet,
			Path:   "/api/dashboards/public-dashboards",
		},
		{
			Name:   "API: Get Public Dashboard",
			Method: http.MethodPost,
			Path:   "/api/dashboards/uid/abc123/public-dashboards",
		},
		{
			Name:   "API: Save Public Dashboard",
			Method: http.MethodPost,
			Path:   "/api/dashboards/uid/abc123/public-dashboards",
		},
	}

	for _, test := range testCases {
		t.Run(test.Name, func(t *testing.T) {
			cfg := setting.NewCfg()
			cfg.RBACEnabled = false
			service := publicdashboards.NewFakePublicDashboardService(t)
			features := featuremgmt.WithFeatures()
			testServer := setupTestServer(t, cfg, features, service, nil, userAdmin)
			response := callAPI(testServer, test.Method, test.Path, nil, t)
			assert.Equal(t, http.StatusNotFound, response.Code)
		})
	}
}

func TestAPIListPublicDashboard(t *testing.T) {
	successResp := []PublicDashboardListResponse{
		{
			Uid:          "1234asdfasdf",
			AccessToken:  "asdfasdf",
			DashboardUid: "abc1234",
			IsEnabled:    true,
		},
	}

	testCases := []struct {
		Name                 string
		User                 *user.SignedInUser
		Response             []PublicDashboardListResponse
		ResponseErr          error
		ExpectedHttpResponse int
	}{
		{
			Name:                 "Anonymous user cannot list dashboards",
			User:                 anonymousUser,
			Response:             successResp,
			ResponseErr:          nil,
			ExpectedHttpResponse: http.StatusUnauthorized,
		},
		{
			Name:                 "User viewer can see public dashboards",
			User:                 userViewer,
			Response:             successResp,
			ResponseErr:          nil,
			ExpectedHttpResponse: http.StatusOK,
		},
		{
			Name:                 "Handles Service error",
			User:                 userViewer,
			Response:             nil,
			ResponseErr:          errors.New("error, service broken"),
			ExpectedHttpResponse: http.StatusInternalServerError,
		},
	}

	for _, test := range testCases {
		t.Run(test.Name, func(t *testing.T) {
			service := publicdashboards.NewFakePublicDashboardService(t)
			service.On("FindAll", mock.Anything, mock.Anything, mock.Anything).
				Return(test.Response, test.ResponseErr).Maybe()

			cfg := setting.NewCfg()
			cfg.RBACEnabled = false
			features := featuremgmt.WithFeatures(featuremgmt.FlagPublicDashboards)
			testServer := setupTestServer(t, cfg, features, service, nil, test.User)

			response := callAPI(testServer, http.MethodGet, "/api/dashboards/public-dashboards", nil, t)
			assert.Equal(t, test.ExpectedHttpResponse, response.Code)

			if test.ExpectedHttpResponse == http.StatusOK {
				var jsonResp []PublicDashboardListResponse
				err := json.Unmarshal(response.Body.Bytes(), &jsonResp)
				require.NoError(t, err)
				assert.Equal(t, jsonResp[0].Uid, "1234asdfasdf")
			}

			if test.ResponseErr != nil {
				var errResp JsonErrResponse
				err := json.Unmarshal(response.Body.Bytes(), &errResp)
				require.NoError(t, err)
				assert.Equal(t, "error, service broken", errResp.Error)
				service.AssertNotCalled(t, "FindAll")
			}
		})
	}
}

func TestAPIGetPublicDashboard(t *testing.T) {
	pubdash := &PublicDashboard{IsEnabled: true}

	testCases := []struct {
		Name                  string
		DashboardUid          string
		ExpectedHttpResponse  int
		PublicDashboardResult *PublicDashboard
		PublicDashboardErr    error
		User                  *user.SignedInUser
		AccessControlEnabled  bool
		ShouldCallService     bool
	}{
		{
			Name:                  "retrieves public dashboard when dashboard is found",
			DashboardUid:          "1",
			ExpectedHttpResponse:  http.StatusOK,
			PublicDashboardResult: pubdash,
			PublicDashboardErr:    nil,
			User:                  userViewer,
			AccessControlEnabled:  false,
			ShouldCallService:     true,
		},
		{
			Name:                  "returns 404 when dashboard not found",
			DashboardUid:          "77777",
			ExpectedHttpResponse:  http.StatusNotFound,
			PublicDashboardResult: nil,
			PublicDashboardErr:    dashboards.ErrDashboardNotFound,
			User:                  userViewer,
			AccessControlEnabled:  false,
			ShouldCallService:     true,
		},
		{
			Name:                  "returns 500 when internal server error",
			DashboardUid:          "1",
			ExpectedHttpResponse:  http.StatusInternalServerError,
			PublicDashboardResult: nil,
			PublicDashboardErr:    errors.New("database broken"),
			User:                  userViewer,
			AccessControlEnabled:  false,
			ShouldCallService:     true,
		},
		{
			Name:                  "retrieves public dashboard when dashboard is found RBAC on",
			DashboardUid:          "1",
			ExpectedHttpResponse:  http.StatusOK,
			PublicDashboardResult: pubdash,
			PublicDashboardErr:    nil,
			User:                  userViewerRBAC,
			AccessControlEnabled:  true,
			ShouldCallService:     true,
		},
		{
			Name:                  "returns 403 when no permissions RBAC on",
			ExpectedHttpResponse:  http.StatusForbidden,
			PublicDashboardResult: pubdash,
			PublicDashboardErr:    nil,
			User:                  userViewer,
			AccessControlEnabled:  true,
			ShouldCallService:     false,
		},
	}

	for _, test := range testCases {
		t.Run(test.Name, func(t *testing.T) {
			service := publicdashboards.NewFakePublicDashboardService(t)

			if test.ShouldCallService {
				service.On("FindByDashboardUid", mock.Anything, mock.AnythingOfType("int64"), mock.AnythingOfType("string")).
					Return(test.PublicDashboardResult, test.PublicDashboardErr)
			}

			cfg := setting.NewCfg()
			cfg.RBACEnabled = test.AccessControlEnabled

			testServer := setupTestServer(
				t,
				cfg,
				featuremgmt.WithFeatures(featuremgmt.FlagPublicDashboards),
				service,
				nil,
				test.User,
			)

			response := callAPI(
				testServer,
				http.MethodGet,
				"/api/dashboards/uid/1/public-dashboards",
				nil,
				t,
			)

			assert.Equal(t, test.ExpectedHttpResponse, response.Code)

			if response.Code == http.StatusOK {
				var pdcResp PublicDashboard
				err := json.Unmarshal(response.Body.Bytes(), &pdcResp)
				require.NoError(t, err)
				assert.Equal(t, test.PublicDashboardResult, &pdcResp)
			}
		})
	}
}

func TestApiSavePublicDashboard(t *testing.T) {
	testCases := []struct {
		Name                 string
		DashboardUid         string
		publicDashboard      *PublicDashboard
		ExpectedHttpResponse int
		SaveDashboardErr     error
		User                 *user.SignedInUser
		AccessControlEnabled bool
		ShouldCallService    bool
	}{
		{
			Name:                 "returns 200 when update persists",
			DashboardUid:         "1",
			publicDashboard:      &PublicDashboard{IsEnabled: true},
			ExpectedHttpResponse: http.StatusOK,
			SaveDashboardErr:     nil,
			User:                 userAdmin,
			AccessControlEnabled: false,
			ShouldCallService:    true,
		},
		{
			Name:                 "returns 500 when not persisted",
			ExpectedHttpResponse: http.StatusInternalServerError,
			publicDashboard:      &PublicDashboard{},
			SaveDashboardErr:     errors.New("backend failed to save"),
			User:                 userAdmin,
			AccessControlEnabled: false,
			ShouldCallService:    true,
		},
		{
			Name:                 "returns 404 when dashboard not found",
			ExpectedHttpResponse: http.StatusNotFound,
			publicDashboard:      &PublicDashboard{},
			SaveDashboardErr:     dashboards.ErrDashboardNotFound,
			User:                 userAdmin,
			AccessControlEnabled: false,
			ShouldCallService:    true,
		},
		{
			Name:                 "returns 200 when update persists RBAC on",
			DashboardUid:         "1",
			publicDashboard:      &PublicDashboard{IsEnabled: true},
			ExpectedHttpResponse: http.StatusOK,
			SaveDashboardErr:     nil,
			User:                 userAdminRBAC,
			AccessControlEnabled: true,
			ShouldCallService:    true,
		},
		{
			Name:                 "returns 403 when no permissions",
			ExpectedHttpResponse: http.StatusForbidden,
			publicDashboard:      &PublicDashboard{IsEnabled: true},
			SaveDashboardErr:     nil,
			User:                 userViewer,
			AccessControlEnabled: false,
			ShouldCallService:    false,
		},
		{
			Name:                 "returns 403 when no permissions RBAC on",
			ExpectedHttpResponse: http.StatusForbidden,
			publicDashboard:      &PublicDashboard{IsEnabled: true},
			SaveDashboardErr:     nil,
			User:                 userAdmin,
			AccessControlEnabled: true,
			ShouldCallService:    false,
		},
	}

	for _, test := range testCases {
		t.Run(test.Name, func(t *testing.T) {
			service := publicdashboards.NewFakePublicDashboardService(t)

			// this is to avoid AssertExpectations fail at t.Cleanup when the middleware returns before calling the service
			if test.ShouldCallService {
				service.On("Save", mock.Anything, mock.Anything, mock.AnythingOfType("*models.SavePublicDashboardDTO")).
					Return(&PublicDashboard{IsEnabled: true}, test.SaveDashboardErr)
			}

			cfg := setting.NewCfg()
			cfg.RBACEnabled = test.AccessControlEnabled

			testServer := setupTestServer(
				t,
				cfg,
				featuremgmt.WithFeatures(featuremgmt.FlagPublicDashboards),
				service,
				nil,
				test.User,
			)

			response := callAPI(
				testServer,
				http.MethodPost,
				"/api/dashboards/uid/1/public-dashboards",
				strings.NewReader(`{ "isPublic": true }`),
				t,
			)

			assert.Equal(t, test.ExpectedHttpResponse, response.Code)

			//check the result if it's a 200
			if response.Code == http.StatusOK {
				val, err := json.Marshal(test.publicDashboard)
				require.NoError(t, err)
				assert.Equal(t, string(val), response.Body.String())
			}
		})
	}
<<<<<<< HEAD
}

// `/public/dashboards/:uid/query“ endpoint test
func TestAPIQueryPublicDashboard(t *testing.T) {
	mockedResponse := &backend.QueryDataResponse{
		Responses: map[string]backend.DataResponse{
			"test": {
				Frames: data.Frames{
					&data.Frame{
						Name: "anyDataFrame",
						Fields: []*data.Field{
							data.NewField("anyGroupName", nil, []*string{
								aws.String("group_a"), aws.String("group_b"), aws.String("group_c"),
							}),
						},
					},
				},
				Error: nil,
			},
		},
	}

	expectedResponse := `{
    "results": {
        "test": {
            "frames": [
                {
                    "schema": {
                        "name": "anyDataFrame",
                        "fields": [
                            {
                                "name": "anyGroupName",
                                "type": "string",
                                "typeInfo": {
                                    "frame": "string",
                                    "nullable": true
                                }
                            }
                        ]
                    },
                    "data": {
                        "values": [
                            [
                                "group_a",
                                "group_b",
                                "group_c"
                            ]
                        ]
                    }
                }
            ]
        }
    }
}`

	setup := func(enabled bool) (*web.Mux, *publicdashboards.FakePublicDashboardService) {
		service := publicdashboards.NewFakePublicDashboardService(t)
		cfg := setting.NewCfg()
		cfg.RBACEnabled = false

		testServer := setupTestServer(
			t,
			cfg,
			featuremgmt.WithFeatures(featuremgmt.FlagPublicDashboards, enabled),
			service,
			nil,
			anonymousUser,
		)

		return testServer, service
	}

	t.Run("Status code is 400 when the panel ID is invalid", func(t *testing.T) {
		server, _ := setup(true)
		path := fmt.Sprintf("/api/public/dashboards/%s/panels/notanumber/query", validAccessToken)
		resp := callAPI(server, http.MethodPost, path, strings.NewReader("{}"), t)
		require.Equal(t, http.StatusBadRequest, resp.Code)
	})

	t.Run("Status code is 400 when the access token is invalid", func(t *testing.T) {
		server, _ := setup(true)
		resp := callAPI(server, http.MethodPost, getValidQueryPath("SomeInvalidAccessToken"), strings.NewReader("{}"), t)
		require.Equal(t, http.StatusBadRequest, resp.Code)
		require.JSONEq(t, "{\"message\":\"Invalid Access Token\"}", resp.Body.String())
	})

	t.Run("Status code is 400 when the intervalMS is lesser than 0", func(t *testing.T) {
		server, fakeDashboardService := setup(true)
		fakeDashboardService.On("GetQueryDataResponse", mock.Anything, true, mock.Anything, int64(2), validAccessToken).Return(&backend.QueryDataResponse{}, ErrPublicDashboardBadRequest)
		resp := callAPI(server, http.MethodPost, getValidQueryPath(validAccessToken), strings.NewReader(`{"intervalMs":-100,"maxDataPoints":1000}`), t)
		require.Equal(t, http.StatusBadRequest, resp.Code)
	})

	t.Run("Status code is 400 when the maxDataPoints is lesser than 0", func(t *testing.T) {
		server, fakeDashboardService := setup(true)
		fakeDashboardService.On("GetQueryDataResponse", mock.Anything, true, mock.Anything, int64(2), validAccessToken).Return(&backend.QueryDataResponse{}, ErrPublicDashboardBadRequest)
		resp := callAPI(server, http.MethodPost, getValidQueryPath(validAccessToken), strings.NewReader(`{"intervalMs":100,"maxDataPoints":-1000}`), t)
		require.Equal(t, http.StatusBadRequest, resp.Code)
	})

	t.Run("Returns query data when feature toggle is enabled", func(t *testing.T) {
		server, fakeDashboardService := setup(true)
		fakeDashboardService.On("GetQueryDataResponse", mock.Anything, true, mock.Anything, int64(2), validAccessToken).Return(mockedResponse, nil)

		resp := callAPI(server, http.MethodPost, getValidQueryPath(validAccessToken), strings.NewReader("{}"), t)

		require.JSONEq(
			t,
			expectedResponse,
			resp.Body.String(),
		)
		require.Equal(t, http.StatusOK, resp.Code)
	})

	t.Run("Status code is 500 when the query fails", func(t *testing.T) {
		server, fakeDashboardService := setup(true)
		fakeDashboardService.On("GetQueryDataResponse", mock.Anything, true, mock.Anything, int64(2), validAccessToken).Return(&backend.QueryDataResponse{}, fmt.Errorf("error"))

		resp := callAPI(server, http.MethodPost, getValidQueryPath(validAccessToken), strings.NewReader("{}"), t)
		require.Equal(t, http.StatusInternalServerError, resp.Code)
	})
}

func getValidQueryPath(accessToken string) string {
	return fmt.Sprintf("/api/public/dashboards/%s/panels/2/query", accessToken)
}

func TestIntegrationUnauthenticatedUserCanGetPubdashPanelQueryData(t *testing.T) {
	db := db.InitTestDB(t)

	cacheService := datasourcesService.ProvideCacheService(localcache.ProvideService(), db)
	qds := buildQueryDataService(t, cacheService, nil, db)
	dsStore := datasourcesService.CreateStore(db, log.New("publicdashboards.test"))
	_ = dsStore.AddDataSource(context.Background(), &datasources.AddDataSourceCommand{
		Uid:      "ds1",
		OrgId:    1,
		Name:     "laban",
		Type:     datasources.DS_MYSQL,
		Access:   datasources.DS_ACCESS_DIRECT,
		Url:      "http://test",
		Database: "site",
		ReadOnly: true,
	})

	// Create Dashboard
	saveDashboardCmd := models.SaveDashboardCommand{
		OrgId:    1,
		FolderId: 1,
		IsFolder: false,
		Dashboard: simplejson.NewFromAny(map[string]interface{}{
			"id":    nil,
			"title": "test",
			"panels": []map[string]interface{}{
				{
					"id": 1,
					"targets": []map[string]interface{}{
						{
							"datasource": map[string]string{
								"type": "mysql",
								"uid":  "ds1",
							},
							"refId": "A",
						},
					},
				},
			},
		}),
	}

	// create dashboard
	quotaService := quotatest.NewQuotaServiceFake(false, nil)
	dashboardStoreService, err := dashboardStore.ProvideDashboardStore(db, db.Cfg, featuremgmt.WithFeatures(), tagimpl.ProvideService(db, db.Cfg), quotaService)
	require.NoError(t, err)
	dashboard, err := dashboardStoreService.SaveDashboard(context.Background(), saveDashboardCmd)
	require.NoError(t, err)

	// Create public dashboard
	savePubDashboardCmd := &SavePublicDashboardConfigDTO{
		DashboardUid: dashboard.Uid,
		OrgId:        dashboard.OrgId,
		PublicDashboard: &PublicDashboard{
			IsEnabled: true,
		},
	}

	annotationsService := annotationstest.NewFakeAnnotationsRepo()

	// create public dashboard
	store := publicdashboardsStore.ProvideStore(db)
	cfg := setting.NewCfg()
	ac := acmock.New()
	cfg.RBACEnabled = false
	service := publicdashboardsService.ProvideService(cfg, store, qds, annotationsService, ac)
	pubdash, err := service.Save(context.Background(), &user.SignedInUser{}, savePubDashboardCmd)
	require.NoError(t, err)

	// setup test server
	server := setupTestServer(t,
		cfg,
		featuremgmt.WithFeatures(featuremgmt.FlagPublicDashboards),
		service,
		db,
		anonymousUser,
	)

	resp := callAPI(server, http.MethodPost,
		fmt.Sprintf("/api/public/dashboards/%s/panels/1/query", pubdash.AccessToken),
		strings.NewReader(`{}`),
		t,
	)
	require.Equal(t, http.StatusOK, resp.Code)
	require.NoError(t, err)
	require.JSONEq(
		t,
		`{
        "results": {
          "A": {
            "frames": [
              {
                "data": {
                  "values": []
                },
                "schema": {
                  "fields": []
                }
              }
            ]
          }
        }
      }`,
		resp.Body.String(),
	)
=======
>>>>>>> 052d1426
}<|MERGE_RESOLUTION|>--- conflicted
+++ resolved
@@ -16,12 +16,6 @@
 	"github.com/grafana/grafana/pkg/services/org"
 	"github.com/grafana/grafana/pkg/services/publicdashboards"
 	. "github.com/grafana/grafana/pkg/services/publicdashboards/models"
-<<<<<<< HEAD
-	publicdashboardsService "github.com/grafana/grafana/pkg/services/publicdashboards/service"
-	"github.com/grafana/grafana/pkg/services/quota/quotatest"
-	"github.com/grafana/grafana/pkg/services/tag/tagimpl"
-=======
->>>>>>> 052d1426
 	"github.com/grafana/grafana/pkg/services/user"
 	"github.com/grafana/grafana/pkg/setting"
 )
@@ -368,239 +362,4 @@
 			}
 		})
 	}
-<<<<<<< HEAD
-}
-
-// `/public/dashboards/:uid/query“ endpoint test
-func TestAPIQueryPublicDashboard(t *testing.T) {
-	mockedResponse := &backend.QueryDataResponse{
-		Responses: map[string]backend.DataResponse{
-			"test": {
-				Frames: data.Frames{
-					&data.Frame{
-						Name: "anyDataFrame",
-						Fields: []*data.Field{
-							data.NewField("anyGroupName", nil, []*string{
-								aws.String("group_a"), aws.String("group_b"), aws.String("group_c"),
-							}),
-						},
-					},
-				},
-				Error: nil,
-			},
-		},
-	}
-
-	expectedResponse := `{
-    "results": {
-        "test": {
-            "frames": [
-                {
-                    "schema": {
-                        "name": "anyDataFrame",
-                        "fields": [
-                            {
-                                "name": "anyGroupName",
-                                "type": "string",
-                                "typeInfo": {
-                                    "frame": "string",
-                                    "nullable": true
-                                }
-                            }
-                        ]
-                    },
-                    "data": {
-                        "values": [
-                            [
-                                "group_a",
-                                "group_b",
-                                "group_c"
-                            ]
-                        ]
-                    }
-                }
-            ]
-        }
-    }
-}`
-
-	setup := func(enabled bool) (*web.Mux, *publicdashboards.FakePublicDashboardService) {
-		service := publicdashboards.NewFakePublicDashboardService(t)
-		cfg := setting.NewCfg()
-		cfg.RBACEnabled = false
-
-		testServer := setupTestServer(
-			t,
-			cfg,
-			featuremgmt.WithFeatures(featuremgmt.FlagPublicDashboards, enabled),
-			service,
-			nil,
-			anonymousUser,
-		)
-
-		return testServer, service
-	}
-
-	t.Run("Status code is 400 when the panel ID is invalid", func(t *testing.T) {
-		server, _ := setup(true)
-		path := fmt.Sprintf("/api/public/dashboards/%s/panels/notanumber/query", validAccessToken)
-		resp := callAPI(server, http.MethodPost, path, strings.NewReader("{}"), t)
-		require.Equal(t, http.StatusBadRequest, resp.Code)
-	})
-
-	t.Run("Status code is 400 when the access token is invalid", func(t *testing.T) {
-		server, _ := setup(true)
-		resp := callAPI(server, http.MethodPost, getValidQueryPath("SomeInvalidAccessToken"), strings.NewReader("{}"), t)
-		require.Equal(t, http.StatusBadRequest, resp.Code)
-		require.JSONEq(t, "{\"message\":\"Invalid Access Token\"}", resp.Body.String())
-	})
-
-	t.Run("Status code is 400 when the intervalMS is lesser than 0", func(t *testing.T) {
-		server, fakeDashboardService := setup(true)
-		fakeDashboardService.On("GetQueryDataResponse", mock.Anything, true, mock.Anything, int64(2), validAccessToken).Return(&backend.QueryDataResponse{}, ErrPublicDashboardBadRequest)
-		resp := callAPI(server, http.MethodPost, getValidQueryPath(validAccessToken), strings.NewReader(`{"intervalMs":-100,"maxDataPoints":1000}`), t)
-		require.Equal(t, http.StatusBadRequest, resp.Code)
-	})
-
-	t.Run("Status code is 400 when the maxDataPoints is lesser than 0", func(t *testing.T) {
-		server, fakeDashboardService := setup(true)
-		fakeDashboardService.On("GetQueryDataResponse", mock.Anything, true, mock.Anything, int64(2), validAccessToken).Return(&backend.QueryDataResponse{}, ErrPublicDashboardBadRequest)
-		resp := callAPI(server, http.MethodPost, getValidQueryPath(validAccessToken), strings.NewReader(`{"intervalMs":100,"maxDataPoints":-1000}`), t)
-		require.Equal(t, http.StatusBadRequest, resp.Code)
-	})
-
-	t.Run("Returns query data when feature toggle is enabled", func(t *testing.T) {
-		server, fakeDashboardService := setup(true)
-		fakeDashboardService.On("GetQueryDataResponse", mock.Anything, true, mock.Anything, int64(2), validAccessToken).Return(mockedResponse, nil)
-
-		resp := callAPI(server, http.MethodPost, getValidQueryPath(validAccessToken), strings.NewReader("{}"), t)
-
-		require.JSONEq(
-			t,
-			expectedResponse,
-			resp.Body.String(),
-		)
-		require.Equal(t, http.StatusOK, resp.Code)
-	})
-
-	t.Run("Status code is 500 when the query fails", func(t *testing.T) {
-		server, fakeDashboardService := setup(true)
-		fakeDashboardService.On("GetQueryDataResponse", mock.Anything, true, mock.Anything, int64(2), validAccessToken).Return(&backend.QueryDataResponse{}, fmt.Errorf("error"))
-
-		resp := callAPI(server, http.MethodPost, getValidQueryPath(validAccessToken), strings.NewReader("{}"), t)
-		require.Equal(t, http.StatusInternalServerError, resp.Code)
-	})
-}
-
-func getValidQueryPath(accessToken string) string {
-	return fmt.Sprintf("/api/public/dashboards/%s/panels/2/query", accessToken)
-}
-
-func TestIntegrationUnauthenticatedUserCanGetPubdashPanelQueryData(t *testing.T) {
-	db := db.InitTestDB(t)
-
-	cacheService := datasourcesService.ProvideCacheService(localcache.ProvideService(), db)
-	qds := buildQueryDataService(t, cacheService, nil, db)
-	dsStore := datasourcesService.CreateStore(db, log.New("publicdashboards.test"))
-	_ = dsStore.AddDataSource(context.Background(), &datasources.AddDataSourceCommand{
-		Uid:      "ds1",
-		OrgId:    1,
-		Name:     "laban",
-		Type:     datasources.DS_MYSQL,
-		Access:   datasources.DS_ACCESS_DIRECT,
-		Url:      "http://test",
-		Database: "site",
-		ReadOnly: true,
-	})
-
-	// Create Dashboard
-	saveDashboardCmd := models.SaveDashboardCommand{
-		OrgId:    1,
-		FolderId: 1,
-		IsFolder: false,
-		Dashboard: simplejson.NewFromAny(map[string]interface{}{
-			"id":    nil,
-			"title": "test",
-			"panels": []map[string]interface{}{
-				{
-					"id": 1,
-					"targets": []map[string]interface{}{
-						{
-							"datasource": map[string]string{
-								"type": "mysql",
-								"uid":  "ds1",
-							},
-							"refId": "A",
-						},
-					},
-				},
-			},
-		}),
-	}
-
-	// create dashboard
-	quotaService := quotatest.NewQuotaServiceFake(false, nil)
-	dashboardStoreService, err := dashboardStore.ProvideDashboardStore(db, db.Cfg, featuremgmt.WithFeatures(), tagimpl.ProvideService(db, db.Cfg), quotaService)
-	require.NoError(t, err)
-	dashboard, err := dashboardStoreService.SaveDashboard(context.Background(), saveDashboardCmd)
-	require.NoError(t, err)
-
-	// Create public dashboard
-	savePubDashboardCmd := &SavePublicDashboardConfigDTO{
-		DashboardUid: dashboard.Uid,
-		OrgId:        dashboard.OrgId,
-		PublicDashboard: &PublicDashboard{
-			IsEnabled: true,
-		},
-	}
-
-	annotationsService := annotationstest.NewFakeAnnotationsRepo()
-
-	// create public dashboard
-	store := publicdashboardsStore.ProvideStore(db)
-	cfg := setting.NewCfg()
-	ac := acmock.New()
-	cfg.RBACEnabled = false
-	service := publicdashboardsService.ProvideService(cfg, store, qds, annotationsService, ac)
-	pubdash, err := service.Save(context.Background(), &user.SignedInUser{}, savePubDashboardCmd)
-	require.NoError(t, err)
-
-	// setup test server
-	server := setupTestServer(t,
-		cfg,
-		featuremgmt.WithFeatures(featuremgmt.FlagPublicDashboards),
-		service,
-		db,
-		anonymousUser,
-	)
-
-	resp := callAPI(server, http.MethodPost,
-		fmt.Sprintf("/api/public/dashboards/%s/panels/1/query", pubdash.AccessToken),
-		strings.NewReader(`{}`),
-		t,
-	)
-	require.Equal(t, http.StatusOK, resp.Code)
-	require.NoError(t, err)
-	require.JSONEq(
-		t,
-		`{
-        "results": {
-          "A": {
-            "frames": [
-              {
-                "data": {
-                  "values": []
-                },
-                "schema": {
-                  "fields": []
-                }
-              }
-            ]
-          }
-        }
-      }`,
-		resp.Body.String(),
-	)
-=======
->>>>>>> 052d1426
 }