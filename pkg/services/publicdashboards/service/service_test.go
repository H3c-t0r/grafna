package service

import (
	"context"
	"encoding/json"
	"errors"
	"fmt"
	"testing"
	"time"

	"github.com/google/uuid"
	"github.com/grafana/grafana/pkg/components/simplejson"
	"github.com/grafana/grafana/pkg/infra/db"
	"github.com/grafana/grafana/pkg/infra/log"
	"github.com/grafana/grafana/pkg/models"
	"github.com/grafana/grafana/pkg/services/accesscontrol"
	"github.com/grafana/grafana/pkg/services/dashboards"
	dashboardsDB "github.com/grafana/grafana/pkg/services/dashboards/database"
	"github.com/grafana/grafana/pkg/services/featuremgmt"
	. "github.com/grafana/grafana/pkg/services/publicdashboards"
	"github.com/grafana/grafana/pkg/services/publicdashboards/database"
	"github.com/grafana/grafana/pkg/services/publicdashboards/internal/tokens"
	. "github.com/grafana/grafana/pkg/services/publicdashboards/models"
	"github.com/grafana/grafana/pkg/services/serviceaccounts/tests"
	"github.com/grafana/grafana/pkg/services/tag/tagimpl"
	"github.com/grafana/grafana/pkg/services/user"
	"github.com/grafana/grafana/pkg/tsdb/intervalv2"
	"github.com/grafana/grafana/pkg/util"
	"github.com/stretchr/testify/assert"
	"github.com/stretchr/testify/mock"
	"github.com/stretchr/testify/require"
)

var timeSettings = &TimeSettings{From: "now-12h", To: "now"}
var defaultPubdashTimeSettings = &TimeSettings{}
var dashboardData = simplejson.NewFromAny(map[string]interface{}{"time": map[string]interface{}{"from": "now-8h", "to": "now"}})
var SignedInUser = &user.SignedInUser{UserID: 1234, Login: "user@login.com"}

func TestLogPrefix(t *testing.T) {
	assert.Equal(t, LogPrefix, "publicdashboards.service")
}

func TestGetPublicDashboard(t *testing.T) {
	type storeResp struct {
		pd  *PublicDashboard
		d   *models.Dashboard
		err error
	}

	testCases := []struct {
		Name        string
		AccessToken string
		StoreResp   *storeResp
		ErrResp     error
		DashResp    *models.Dashboard
	}{
		{
			Name:        "returns a dashboard",
			AccessToken: "abc123",
			StoreResp: &storeResp{
				pd:  &PublicDashboard{AccessToken: "abcdToken", IsEnabled: true},
				d:   &models.Dashboard{Uid: "mydashboard", Data: dashboardData},
				err: nil,
			},
			ErrResp:  nil,
			DashResp: &models.Dashboard{Uid: "mydashboard", Data: dashboardData},
		},
		{
			Name:        "returns ErrPublicDashboardNotFound when isEnabled is false",
			AccessToken: "abc123",
			StoreResp: &storeResp{
				pd:  &PublicDashboard{AccessToken: "abcdToken", IsEnabled: false},
				d:   &models.Dashboard{Uid: "mydashboard"},
				err: nil,
			},
			ErrResp:  ErrPublicDashboardNotFound,
			DashResp: nil,
		},
		{
			Name:        "returns ErrPublicDashboardNotFound if PublicDashboard missing",
			AccessToken: "abc123",
			StoreResp:   &storeResp{pd: nil, d: nil, err: nil},
			ErrResp:     ErrPublicDashboardNotFound,
			DashResp:    nil,
		},
		{
			Name:        "returns ErrPublicDashboardNotFound if Dashboard missing",
			AccessToken: "abc123",
			StoreResp:   &storeResp{pd: nil, d: nil, err: nil},
			ErrResp:     ErrPublicDashboardNotFound,
			DashResp:    nil,
		},
	}

	for _, test := range testCases {
		t.Run(test.Name, func(t *testing.T) {
			fakeStore := FakePublicDashboardStore{}
			service := &PublicDashboardServiceImpl{
				log:   log.New("test.logger"),
				store: &fakeStore,
			}

			fakeStore.On("FindByAccessToken", mock.Anything, mock.Anything).Return(test.StoreResp.pd, test.StoreResp.err)
			fakeStore.On("FindDashboard", mock.Anything, mock.Anything, mock.Anything).Return(test.StoreResp.d, test.StoreResp.err)

			pdc, dash, err := service.FindPublicDashboardAndDashboardByAccessToken(context.Background(), test.AccessToken)
			if test.ErrResp != nil {
				assert.Error(t, test.ErrResp, err)
			} else {
				require.NoError(t, err)
			}

			assert.Equal(t, test.DashResp, dash)

			if test.DashResp != nil {
				assert.NotNil(t, dash.CreatedBy)
				assert.Equal(t, test.StoreResp.pd, pdc)
			}
		})
	}
}

// We're using sqlite here because testing all of the behaviors with mocks in
// the correct order is convoluted.
func TestCreatePublicDashboard(t *testing.T) {
	t.Run("Create public dashboard", func(t *testing.T) {
		sqlStore := db.InitTestDB(t)
		dashboardStore := dashboardsDB.ProvideDashboardStore(sqlStore, sqlStore.Cfg, featuremgmt.WithFeatures(), tagimpl.ProvideService(sqlStore, sqlStore.Cfg))
		publicdashboardStore := database.ProvideStore(sqlStore)
		dashboard := insertTestDashboard(t, dashboardStore, "testDashie", 1, 0, true, []map[string]interface{}{}, nil)

		service := &PublicDashboardServiceImpl{
			log:   log.New("test.logger"),
			store: publicdashboardStore,
		}

		dto := &SavePublicDashboardDTO{
			DashboardUid: dashboard.Uid,
			OrgId:        dashboard.OrgId,
			UserId:       7,
			PublicDashboard: &PublicDashboard{
				IsEnabled:          true,
				AnnotationsEnabled: false,
				DashboardUid:       "NOTTHESAME",
				OrgId:              9999999,
				TimeSettings:       timeSettings,
			},
		}

		_, err := service.Create(context.Background(), SignedInUser, dto)
		require.NoError(t, err)

		pubdash, err := service.FindByDashboardUid(context.Background(), dashboard.OrgId, dashboard.Uid)
		require.NoError(t, err)

		// DashboardUid/OrgId/CreatedBy set by the command, not parameters
		assert.Equal(t, dashboard.Uid, pubdash.DashboardUid)
		assert.Equal(t, dashboard.OrgId, pubdash.OrgId)
		assert.Equal(t, dto.UserId, pubdash.CreatedBy)
		assert.Equal(t, dto.PublicDashboard.AnnotationsEnabled, pubdash.AnnotationsEnabled)
		// ExistsEnabledByDashboardUid set by parameters
		assert.Equal(t, dto.PublicDashboard.IsEnabled, pubdash.IsEnabled)
		// CreatedAt set to non-zero time
		assert.NotEqual(t, &time.Time{}, pubdash.CreatedAt)
		// Time settings set by db
		assert.Equal(t, timeSettings, pubdash.TimeSettings)
		// accessToken is valid uuid
		_, err = uuid.Parse(pubdash.AccessToken)
		require.NoError(t, err, "expected a valid UUID, got %s", pubdash.AccessToken)
	})

	t.Run("Validate pubdash has default time setting value", func(t *testing.T) {
		sqlStore := db.InitTestDB(t)
		dashboardStore := dashboardsDB.ProvideDashboardStore(sqlStore, sqlStore.Cfg, featuremgmt.WithFeatures(), tagimpl.ProvideService(sqlStore, sqlStore.Cfg))
		publicdashboardStore := database.ProvideStore(sqlStore)
		dashboard := insertTestDashboard(t, dashboardStore, "testDashie", 1, 0, true, []map[string]interface{}{}, nil)

		service := &PublicDashboardServiceImpl{
			log:   log.New("test.logger"),
			store: publicdashboardStore,
		}

		dto := &SavePublicDashboardDTO{
			DashboardUid: dashboard.Uid,
			OrgId:        dashboard.OrgId,
			UserId:       7,
			PublicDashboard: &PublicDashboard{
				IsEnabled:    true,
				DashboardUid: "NOTTHESAME",
				OrgId:        9999999,
			},
		}

		_, err := service.Create(context.Background(), SignedInUser, dto)
		require.NoError(t, err)

		pubdash, err := service.FindByDashboardUid(context.Background(), dashboard.OrgId, dashboard.Uid)
		require.NoError(t, err)
		assert.Equal(t, defaultPubdashTimeSettings, pubdash.TimeSettings)
	})

	t.Run("Validate pubdash whose dashboard has template variables returns error", func(t *testing.T) {
		sqlStore := db.InitTestDB(t)
		dashboardStore := dashboardsDB.ProvideDashboardStore(sqlStore, sqlStore.Cfg, featuremgmt.WithFeatures(), tagimpl.ProvideService(sqlStore, sqlStore.Cfg))
		publicdashboardStore := database.ProvideStore(sqlStore)
		templateVars := make([]map[string]interface{}, 1)
		dashboard := insertTestDashboard(t, dashboardStore, "testDashie", 1, 0, true, templateVars, nil)

		service := &PublicDashboardServiceImpl{
			log:   log.New("test.logger"),
			store: publicdashboardStore,
		}

		dto := &SavePublicDashboardDTO{
			DashboardUid: dashboard.Uid,
			OrgId:        dashboard.OrgId,
			UserId:       7,
			PublicDashboard: &PublicDashboard{
				IsEnabled:    true,
				DashboardUid: "NOTTHESAME",
				OrgId:        9999999,
			},
		}

		_, err := service.Create(context.Background(), SignedInUser, dto)
		require.Error(t, err)
	})

	t.Run("Throws an error when pubdash with generated access token already exists", func(t *testing.T) {
		dashboard := models.NewDashboard("testDashie")
		pubdash := &PublicDashboard{
			IsEnabled:          true,
			AnnotationsEnabled: false,
			DashboardUid:       "NOTTHESAME",
			OrgId:              9999999,
			TimeSettings:       timeSettings,
		}

		publicDashboardStore := &FakePublicDashboardStore{}
		publicDashboardStore.On("FindDashboard", mock.Anything, mock.Anything, mock.Anything).Return(dashboard, nil)
		publicDashboardStore.On("Find", mock.Anything, mock.Anything).Return(nil, nil)
		publicDashboardStore.On("FindByAccessToken", mock.Anything, mock.Anything).Return(pubdash, nil)

		service := &PublicDashboardServiceImpl{
			log:   log.New("test.logger"),
			store: publicDashboardStore,
		}

		dto := &SavePublicDashboardDTO{
			DashboardUid: "an-id",
			OrgId:        8,
			UserId:       7,
			PublicDashboard: &PublicDashboard{
				IsEnabled:    true,
				DashboardUid: "NOTTHESAME",
				OrgId:        9999999,
			},
		}

		_, err := service.Create(context.Background(), SignedInUser, dto)

		require.Error(t, err)
<<<<<<< HEAD
		require.Equal(t, err, ErrInternalServerError.Errorf("failed to generate a unique accesssToken for public dashboard"))
		publicDashboardStore.AssertNotCalled(t, "Save")
=======
		require.Equal(t, err, ErrPublicDashboardFailedGenerateAccessToken)
		publicDashboardStore.AssertNotCalled(t, "Create")
	})

	t.Run("Returns error if public dashboard exists", func(t *testing.T) {
		sqlStore := db.InitTestDB(t)
		dashboardStore := dashboardsDB.ProvideDashboardStore(sqlStore, sqlStore.Cfg, featuremgmt.WithFeatures(), tagimpl.ProvideService(sqlStore, sqlStore.Cfg))
		publicdashboardStore := database.ProvideStore(sqlStore)
		dashboard := insertTestDashboard(t, dashboardStore, "testDashie", 1, 0, true, []map[string]interface{}{}, nil)

		service := &PublicDashboardServiceImpl{
			log:   log.New("test.logger"),
			store: publicdashboardStore,
		}

		dto := &SavePublicDashboardDTO{
			DashboardUid: dashboard.Uid,
			OrgId:        dashboard.OrgId,
			UserId:       7,
			PublicDashboard: &PublicDashboard{
				AnnotationsEnabled: false,
				IsEnabled:          true,
				TimeSettings:       timeSettings,
			},
		}

		savedPubdash, err := service.Create(context.Background(), SignedInUser, dto)
		require.NoError(t, err)

		// attempt to overwrite settings
		dto = &SavePublicDashboardDTO{
			DashboardUid: dashboard.Uid,
			OrgId:        dashboard.OrgId,
			UserId:       8,
			PublicDashboard: &PublicDashboard{
				Uid:          savedPubdash.Uid,
				OrgId:        9,
				DashboardUid: "abc1234",
				CreatedBy:    9,
				CreatedAt:    time.Time{},

				IsEnabled:          true,
				AnnotationsEnabled: true,
				TimeSettings:       timeSettings,
				AccessToken:        "NOTAREALUUID",
			},
		}

		_, err = service.Create(context.Background(), SignedInUser, dto)
		assert.Equal(t, ErrPublicDashboardBadRequest, err)
>>>>>>> 6fcc5b42
	})
}

func TestUpdatePublicDashboard(t *testing.T) {
	t.Run("Updating public dashboard", func(t *testing.T) {
		sqlStore := db.InitTestDB(t)
		dashboardStore := dashboardsDB.ProvideDashboardStore(sqlStore, sqlStore.Cfg, featuremgmt.WithFeatures(), tagimpl.ProvideService(sqlStore, sqlStore.Cfg))
		publicdashboardStore := database.ProvideStore(sqlStore)
		dashboard := insertTestDashboard(t, dashboardStore, "testDashie", 1, 0, true, []map[string]interface{}{}, nil)

		service := &PublicDashboardServiceImpl{
			log:   log.New("test.logger"),
			store: publicdashboardStore,
		}

		dto := &SavePublicDashboardDTO{
			DashboardUid: dashboard.Uid,
			OrgId:        dashboard.OrgId,
			UserId:       7,
			PublicDashboard: &PublicDashboard{
				AnnotationsEnabled: false,
				IsEnabled:          true,
				TimeSettings:       timeSettings,
			},
		}

		// insert initial pubdash
		savedPubdash, err := service.Create(context.Background(), SignedInUser, dto)
		require.NoError(t, err)

		// attempt to overwrite settings
		dto = &SavePublicDashboardDTO{
			DashboardUid: dashboard.Uid,
			OrgId:        dashboard.OrgId,
			UserId:       8,
			PublicDashboard: &PublicDashboard{
				Uid:          savedPubdash.Uid,
				OrgId:        9,
				DashboardUid: "abc1234",
				CreatedBy:    9,
				CreatedAt:    time.Time{},

				IsEnabled:          true,
				AnnotationsEnabled: true,
				TimeSettings:       timeSettings,
				AccessToken:        "NOTAREALUUID",
			},
		}
		updatedPubdash, err := service.Update(context.Background(), SignedInUser, dto)
		require.NoError(t, err)

		// don't get updated
		assert.Equal(t, savedPubdash.DashboardUid, updatedPubdash.DashboardUid)
		assert.Equal(t, savedPubdash.OrgId, updatedPubdash.OrgId)
		assert.Equal(t, savedPubdash.CreatedAt, updatedPubdash.CreatedAt)
		assert.Equal(t, savedPubdash.CreatedBy, updatedPubdash.CreatedBy)
		assert.Equal(t, savedPubdash.AccessToken, updatedPubdash.AccessToken)

		// gets updated
		assert.Equal(t, dto.PublicDashboard.IsEnabled, updatedPubdash.IsEnabled)
		assert.Equal(t, dto.PublicDashboard.AnnotationsEnabled, updatedPubdash.AnnotationsEnabled)
		assert.Equal(t, dto.PublicDashboard.TimeSettings, updatedPubdash.TimeSettings)
		assert.Equal(t, dto.UserId, updatedPubdash.UpdatedBy)
		assert.NotEqual(t, &time.Time{}, updatedPubdash.UpdatedAt)
	})

	t.Run("Updating set empty time settings", func(t *testing.T) {
		sqlStore := db.InitTestDB(t)
		dashboardStore := dashboardsDB.ProvideDashboardStore(sqlStore, sqlStore.Cfg, featuremgmt.WithFeatures(), tagimpl.ProvideService(sqlStore, sqlStore.Cfg))
		publicdashboardStore := database.ProvideStore(sqlStore)
		dashboard := insertTestDashboard(t, dashboardStore, "testDashie", 1, 0, true, []map[string]interface{}{}, nil)

		service := &PublicDashboardServiceImpl{
			log:   log.New("test.logger"),
			store: publicdashboardStore,
		}

		dto := &SavePublicDashboardDTO{
			DashboardUid: dashboard.Uid,
			OrgId:        dashboard.OrgId,
			UserId:       7,
			PublicDashboard: &PublicDashboard{
				IsEnabled:    true,
				TimeSettings: timeSettings,
			},
		}

		savedPubdash, err := service.Create(context.Background(), SignedInUser, dto)
		require.NoError(t, err)

		// attempt to overwrite settings
		dto = &SavePublicDashboardDTO{
			DashboardUid: dashboard.Uid,
			OrgId:        dashboard.OrgId,
			UserId:       8,
			PublicDashboard: &PublicDashboard{
				Uid:          savedPubdash.Uid,
				OrgId:        9,
				DashboardUid: "abc1234",
				CreatedBy:    9,
				CreatedAt:    time.Time{},

				IsEnabled:   true,
				AccessToken: "NOTAREALUUID",
			},
		}

		updatedPubdash, err := service.Update(context.Background(), SignedInUser, dto)
		require.NoError(t, err)

		assert.Equal(t, &TimeSettings{}, updatedPubdash.TimeSettings)
	})
}

func TestDeletePublicDashboard(t *testing.T) {
	testCases := []struct {
		Name             string
		AffectedRowsResp int64
		ExpectedErrResp  error
		StoreRespErr     error
	}{
		{
			Name:             "Successfully deletes a public dashboards",
			AffectedRowsResp: 1,
			ExpectedErrResp:  nil,
			StoreRespErr:     nil,
		},
		{
			Name:             "Public dashboard not found",
			AffectedRowsResp: 0,
			ExpectedErrResp:  ErrPublicDashboardNotFound.Errorf("Delete: Public dashboard not found by orgId: 13 and Uid: uid"),
			StoreRespErr:     nil,
		},
		{
			Name:             "Database error",
			AffectedRowsResp: 0,
			ExpectedErrResp:  ErrInternalServerError.Errorf("Delete: failed to delete a public dashboard by orgId: 13 and Uid: uid db error!"),
			StoreRespErr:     errors.New("db error!"),
		},
	}

	for _, tt := range testCases {
		t.Run(tt.Name, func(t *testing.T) {
			store := NewFakePublicDashboardStore(t)
			store.On("Delete", mock.Anything, mock.Anything, mock.Anything, mock.Anything).Return(tt.AffectedRowsResp, tt.StoreRespErr)

			service := &PublicDashboardServiceImpl{
				log:   log.New("test.logger"),
				store: store,
			}

			err := service.Delete(context.Background(), 13, "uid")
			if tt.ExpectedErrResp != nil {
				assert.Equal(t, tt.ExpectedErrResp.Error(), err.Error())
				assert.Equal(t, tt.ExpectedErrResp.Error(), err.Error())
			} else {
				assert.NoError(t, err)
			}
		})
	}
}

func TestPublicDashboardServiceImpl_getSafeIntervalAndMaxDataPoints(t *testing.T) {
	type args struct {
		reqDTO PublicDashboardQueryDTO
		ts     TimeSettings
	}
	tests := []struct {
		name                  string
		args                  args
		wantSafeInterval      int64
		wantSafeMaxDataPoints int64
	}{
		{
			name: "return original interval",
			args: args{
				reqDTO: PublicDashboardQueryDTO{
					IntervalMs:    10000,
					MaxDataPoints: 300,
				},
				ts: TimeSettings{
					From: "now-3h",
					To:   "now",
				},
			},
			wantSafeInterval:      10000,
			wantSafeMaxDataPoints: 300,
		},
		{
			name: "return safe interval because of a small interval",
			args: args{
				reqDTO: PublicDashboardQueryDTO{
					IntervalMs:    1000,
					MaxDataPoints: 300,
				},
				ts: TimeSettings{
					From: "now-6h",
					To:   "now",
				},
			},
			wantSafeInterval:      2000,
			wantSafeMaxDataPoints: 11000,
		},
		{
			name: "return safe interval for long time range",
			args: args{
				reqDTO: PublicDashboardQueryDTO{
					IntervalMs:    100,
					MaxDataPoints: 300,
				},
				ts: TimeSettings{
					From: "now-90d",
					To:   "now",
				},
			},
			wantSafeInterval:      600000,
			wantSafeMaxDataPoints: 11000,
		},
		{
			name: "return safe interval when reqDTO is empty",
			args: args{
				reqDTO: PublicDashboardQueryDTO{},
				ts: TimeSettings{
					From: "now-90d",
					To:   "now",
				},
			},
			wantSafeInterval:      600000,
			wantSafeMaxDataPoints: 11000,
		},
	}
	for _, tt := range tests {
		t.Run(tt.name, func(t *testing.T) {
			pd := &PublicDashboardServiceImpl{
				intervalCalculator: intervalv2.NewCalculator(),
			}
			got, got1 := pd.getSafeIntervalAndMaxDataPoints(tt.args.reqDTO, tt.args.ts)
			assert.Equalf(t, tt.wantSafeInterval, got, "getSafeIntervalAndMaxDataPoints(%v, %v)", tt.args.reqDTO, tt.args.ts)
			assert.Equalf(t, tt.wantSafeMaxDataPoints, got1, "getSafeIntervalAndMaxDataPoints(%v, %v)", tt.args.reqDTO, tt.args.ts)
		})
	}
}

func TestDashboardEnabledChanged(t *testing.T) {
	t.Run("created isEnabled: false", func(t *testing.T) {
		assert.False(t, publicDashboardIsEnabledChanged(nil, &PublicDashboard{IsEnabled: false}))
	})

	t.Run("created isEnabled: true", func(t *testing.T) {
		assert.True(t, publicDashboardIsEnabledChanged(nil, &PublicDashboard{IsEnabled: true}))
	})

	t.Run("updated isEnabled same", func(t *testing.T) {
		assert.False(t, publicDashboardIsEnabledChanged(&PublicDashboard{IsEnabled: true}, &PublicDashboard{IsEnabled: true}))
	})

	t.Run("updated isEnabled changed", func(t *testing.T) {
		assert.True(t, publicDashboardIsEnabledChanged(&PublicDashboard{IsEnabled: false}, &PublicDashboard{IsEnabled: true}))
	})
}

func TestPublicDashboardServiceImpl_ListPublicDashboards(t *testing.T) {
	type args struct {
		ctx   context.Context
		u     *user.SignedInUser
		orgId int64
	}

	testCases := []struct {
		name         string
		args         args
		evaluateFunc func(c context.Context, u *user.SignedInUser, e accesscontrol.Evaluator) (bool, error)
		want         []PublicDashboardListResponse
		wantErr      assert.ErrorAssertionFunc
	}{
		{
			name: "should return empty list when user does not have permissions to read any dashboard",
			args: args{
				ctx:   context.Background(),
				u:     &user.SignedInUser{OrgID: 1},
				orgId: 1,
			},
			want:    []PublicDashboardListResponse{},
			wantErr: assert.NoError,
		},
		{
			name: "should return all dashboards when has permissions",
			args: args{
				ctx: context.Background(),
				u: &user.SignedInUser{OrgID: 1, Permissions: map[int64]map[string][]string{
					1: {"dashboards:read": {
						"dashboards:uid:0S6TmO67z", "dashboards:uid:1S6TmO67z", "dashboards:uid:2S6TmO67z", "dashboards:uid:9S6TmO67z",
					}}},
				},
				orgId: 1,
			},
			want: []PublicDashboardListResponse{
				{
					Uid:          "0GwW7mgVk",
					AccessToken:  "0b458cb7fe7f42c68712078bcacee6e3",
					DashboardUid: "0S6TmO67z",
					Title:        "my zero dashboard",
					IsEnabled:    true,
				},
				{
					Uid:          "1GwW7mgVk",
					AccessToken:  "1b458cb7fe7f42c68712078bcacee6e3",
					DashboardUid: "1S6TmO67z",
					Title:        "my first dashboard",
					IsEnabled:    true,
				},
				{
					Uid:          "2GwW7mgVk",
					AccessToken:  "2b458cb7fe7f42c68712078bcacee6e3",
					DashboardUid: "2S6TmO67z",
					Title:        "my second dashboard",
					IsEnabled:    false,
				},
				{
					Uid:          "9GwW7mgVk",
					AccessToken:  "deletedashboardaccesstoken",
					DashboardUid: "9S6TmO67z",
					Title:        "",
					IsEnabled:    true,
				},
			},
			wantErr: assert.NoError,
		},
		{
			name: "should return only dashboards with permissions",
			args: args{
				ctx: context.Background(),
				u: &user.SignedInUser{OrgID: 1, Permissions: map[int64]map[string][]string{
					1: {"dashboards:read": {"dashboards:uid:0S6TmO67z"}}},
				},
				orgId: 1,
			},
			want: []PublicDashboardListResponse{
				{
					Uid:          "0GwW7mgVk",
					AccessToken:  "0b458cb7fe7f42c68712078bcacee6e3",
					DashboardUid: "0S6TmO67z",
					Title:        "my zero dashboard",
					IsEnabled:    true,
				},
			},
			wantErr: assert.NoError,
		},
		{
			name: "should return orphaned public dashboards",
			args: args{
				ctx: context.Background(),
				u: &user.SignedInUser{OrgID: 1, Permissions: map[int64]map[string][]string{
					1: {"dashboards:read": {"dashboards:uid:0S6TmO67z"}}},
				},
				orgId: 1,
			},
			evaluateFunc: func(c context.Context, u *user.SignedInUser, e accesscontrol.Evaluator) (bool, error) {
				return false, dashboards.ErrDashboardNotFound
			},
			want: []PublicDashboardListResponse{
				{
					Uid:          "0GwW7mgVk",
					AccessToken:  "0b458cb7fe7f42c68712078bcacee6e3",
					DashboardUid: "0S6TmO67z",
					Title:        "my zero dashboard",
					IsEnabled:    true,
				},
				{
					Uid:          "1GwW7mgVk",
					AccessToken:  "1b458cb7fe7f42c68712078bcacee6e3",
					DashboardUid: "1S6TmO67z",
					Title:        "my first dashboard",
					IsEnabled:    true,
				},
				{
					Uid:          "2GwW7mgVk",
					AccessToken:  "2b458cb7fe7f42c68712078bcacee6e3",
					DashboardUid: "2S6TmO67z",
					Title:        "my second dashboard",
					IsEnabled:    false,
				},
				{
					Uid:          "9GwW7mgVk",
					AccessToken:  "deletedashboardaccesstoken",
					DashboardUid: "9S6TmO67z",
					Title:        "",
					IsEnabled:    true,
				},
			},
			wantErr: assert.NoError,
		},
		{
			name: "errors different than not data found should be returned",
			args: args{
				ctx: context.Background(),
				u: &user.SignedInUser{OrgID: 1, Permissions: map[int64]map[string][]string{
					1: {"dashboards:read": {"dashboards:uid:0S6TmO67z"}}},
				},
				orgId: 1,
			},
			evaluateFunc: func(c context.Context, u *user.SignedInUser, e accesscontrol.Evaluator) (bool, error) {
				return false, dashboards.ErrDashboardCorrupt
			},
			want:    nil,
			wantErr: assert.Error,
		},
	}

	mockedDashboards := []PublicDashboardListResponse{
		{
			Uid:          "0GwW7mgVk",
			AccessToken:  "0b458cb7fe7f42c68712078bcacee6e3",
			DashboardUid: "0S6TmO67z",
			Title:        "my zero dashboard",
			IsEnabled:    true,
		},
		{
			Uid:          "1GwW7mgVk",
			AccessToken:  "1b458cb7fe7f42c68712078bcacee6e3",
			DashboardUid: "1S6TmO67z",
			Title:        "my first dashboard",
			IsEnabled:    true,
		},
		{
			Uid:          "2GwW7mgVk",
			AccessToken:  "2b458cb7fe7f42c68712078bcacee6e3",
			DashboardUid: "2S6TmO67z",
			Title:        "my second dashboard",
			IsEnabled:    false,
		},
		{
			Uid:          "9GwW7mgVk",
			AccessToken:  "deletedashboardaccesstoken",
			DashboardUid: "9S6TmO67z",
			Title:        "",
			IsEnabled:    true,
		},
	}

	store := NewFakePublicDashboardStore(t)
	store.On("FindAll", mock.Anything, mock.Anything).
		Return(mockedDashboards, nil)

	ac := tests.SetupMockAccesscontrol(t,
		func(c context.Context, siu *user.SignedInUser, _ accesscontrol.Options) ([]accesscontrol.Permission, error) {
			return []accesscontrol.Permission{}, nil
		},
		false,
	)

	pd := &PublicDashboardServiceImpl{
		log:   log.New("test.logger"),
		store: store,
		ac:    ac,
	}

	for _, tt := range testCases {
		t.Run(tt.name, func(t *testing.T) {
			ac.EvaluateFunc = tt.evaluateFunc

			got, err := pd.FindAll(tt.args.ctx, tt.args.u, tt.args.orgId)
			if !tt.wantErr(t, err, fmt.Sprintf("FindAll(%v, %v, %v)", tt.args.ctx, tt.args.u, tt.args.orgId)) {
				return
			}
			assert.Equalf(t, tt.want, got, "FindAll(%v, %v, %v)", tt.args.ctx, tt.args.u, tt.args.orgId)
		})
	}
}

func TestPublicDashboardServiceImpl_NewPublicDashboardUid(t *testing.T) {
	mockedDashboard := &PublicDashboard{
		IsEnabled:          true,
		AnnotationsEnabled: false,
		DashboardUid:       "NOTTHESAME",
		OrgId:              9999999,
		TimeSettings:       timeSettings,
	}

	type args struct {
		ctx context.Context
	}

	type mockResponse struct {
		PublicDashboard *PublicDashboard
		Err             error
	}
	tests := []struct {
		name      string
		args      args
		mockStore *mockResponse
		want      string
		wantErr   assert.ErrorAssertionFunc
	}{
		{
			name:      "should return a new uid",
			args:      args{ctx: context.Background()},
			mockStore: &mockResponse{nil, nil},
			want:      "NOTTHESAME",
			wantErr:   assert.NoError,
		},
		{
			name:      "should return an error if the generated uid exists 3 times",
			args:      args{ctx: context.Background()},
			mockStore: &mockResponse{mockedDashboard, nil},
			want:      "",
			wantErr:   assert.Error,
		},
	}
	for _, tt := range tests {
		t.Run(tt.name, func(t *testing.T) {
			store := NewFakePublicDashboardStore(t)
			store.On("Find", mock.Anything, mock.Anything).
				Return(tt.mockStore.PublicDashboard, tt.mockStore.Err)

			pd := &PublicDashboardServiceImpl{store: store}

			got, err := pd.NewPublicDashboardUid(tt.args.ctx)
			if !tt.wantErr(t, err, fmt.Sprintf("NewPublicDashboardUid(%v)", tt.args.ctx)) {
				return
			}

			if err == nil {
				assert.NotEqual(t, got, tt.want, "NewPublicDashboardUid(%v)", tt.args.ctx)
				assert.True(t, util.IsValidShortUID(got), "NewPublicDashboardUid(%v)", tt.args.ctx)
				store.AssertNumberOfCalls(t, "Find", 1)
			} else {
				store.AssertNumberOfCalls(t, "Find", 3)
				assert.True(t, ErrInternalServerError.Is(err))
			}
		})
	}
}

func TestPublicDashboardServiceImpl_NewPublicDashboardAccessToken(t *testing.T) {
	mockedDashboard := &PublicDashboard{
		IsEnabled:          true,
		AnnotationsEnabled: false,
		DashboardUid:       "NOTTHESAME",
		OrgId:              9999999,
		TimeSettings:       timeSettings,
	}

	type args struct {
		ctx context.Context
	}

	type mockResponse struct {
		PublicDashboard *PublicDashboard
		Err             error
	}
	tests := []struct {
		name      string
		args      args
		mockStore *mockResponse
		want      string
		wantErr   assert.ErrorAssertionFunc
	}{
		{
			name:      "should return a new access token",
			args:      args{ctx: context.Background()},
			mockStore: &mockResponse{nil, nil},
			want:      "6522e152530f4ee76522e152530f4ee7",
			wantErr:   assert.NoError,
		},
		{
			name:      "should return an error if the generated access token exists 3 times",
			args:      args{ctx: context.Background()},
			mockStore: &mockResponse{mockedDashboard, nil},
			want:      "",
			wantErr:   assert.Error,
		},
	}
	for _, tt := range tests {
		t.Run(tt.name, func(t *testing.T) {
			store := NewFakePublicDashboardStore(t)
			store.On("FindByAccessToken", mock.Anything, mock.Anything).
				Return(tt.mockStore.PublicDashboard, tt.mockStore.Err)

			pd := &PublicDashboardServiceImpl{store: store}

			got, err := pd.NewPublicDashboardAccessToken(tt.args.ctx)
			if !tt.wantErr(t, err, fmt.Sprintf("NewPublicDashboardAccessToken(%v)", tt.args.ctx)) {
				return
			}

			if err == nil {
				assert.NotEqual(t, got, tt.want, "NewPublicDashboardAccessToken(%v)", tt.args.ctx)
				assert.True(t, tokens.IsValidAccessToken(got), "NewPublicDashboardAccessToken(%v)", tt.args.ctx)
				store.AssertNumberOfCalls(t, "FindByAccessToken", 1)
			} else {
				store.AssertNumberOfCalls(t, "FindByAccessToken", 3)
				assert.True(t, ErrInternalServerError.Is(err))
			}
		})
	}
}

func CreateDatasource(dsType string, uid string) struct {
	Type *string `json:"type,omitempty"`
	Uid  *string `json:"uid,omitempty"`
} {
	return struct {
		Type *string `json:"type,omitempty"`
		Uid  *string `json:"uid,omitempty"`
	}{
		Type: &dsType,
		Uid:  &uid,
	}
}

func AddAnnotationsToDashboard(t *testing.T, dash *models.Dashboard, annotations []DashAnnotation) *models.Dashboard {
	type annotationsDto struct {
		List []DashAnnotation `json:"list"`
	}
	annos := annotationsDto{}
	annos.List = annotations
	annoJSON, err := json.Marshal(annos)
	require.NoError(t, err)

	dashAnnos, err := simplejson.NewJson(annoJSON)
	require.NoError(t, err)

	dash.Data.Set("annotations", dashAnnos)

	return dash
}

func insertTestDashboard(t *testing.T, dashboardStore *dashboardsDB.DashboardStore, title string, orgId int64,
	folderId int64, isFolder bool, templateVars []map[string]interface{}, customPanels []interface{}, tags ...interface{}) *models.Dashboard {
	t.Helper()

	var dashboardPanels []interface{}
	if customPanels != nil {
		dashboardPanels = customPanels
	} else {
		dashboardPanels = []interface{}{
			map[string]interface{}{
				"id": 1,
				"datasource": map[string]interface{}{
					"uid": "ds1",
				},
				"targets": []interface{}{
					map[string]interface{}{
						"datasource": map[string]interface{}{
							"type": "mysql",
							"uid":  "ds1",
						},
						"refId": "A",
					},
					map[string]interface{}{
						"datasource": map[string]interface{}{
							"type": "prometheus",
							"uid":  "ds2",
						},
						"refId": "B",
					},
				},
			},
			map[string]interface{}{
				"id": 2,
				"datasource": map[string]interface{}{
					"uid": "ds3",
				},
				"targets": []interface{}{
					map[string]interface{}{
						"datasource": map[string]interface{}{
							"type": "mysql",
							"uid":  "ds3",
						},
						"refId": "C",
					},
				},
			},
		}
	}

	cmd := models.SaveDashboardCommand{
		OrgId:    orgId,
		FolderId: folderId,
		IsFolder: isFolder,
		Dashboard: simplejson.NewFromAny(map[string]interface{}{
			"id":     nil,
			"title":  title,
			"tags":   tags,
			"panels": dashboardPanels,
			"templating": map[string]interface{}{
				"list": templateVars,
			},
			"time": map[string]interface{}{
				"from": "2022-09-01T00:00:00.000Z",
				"to":   "2022-09-01T12:00:00.000Z",
			},
		}),
	}
	dash, err := dashboardStore.SaveDashboard(context.Background(), cmd)
	require.NoError(t, err)
	require.NotNil(t, dash)
	dash.Data.Set("id", dash.Id)
	dash.Data.Set("uid", dash.Uid)
	return dash
}<|MERGE_RESOLUTION|>--- conflicted
+++ resolved
@@ -260,11 +260,7 @@
 		_, err := service.Create(context.Background(), SignedInUser, dto)
 
 		require.Error(t, err)
-<<<<<<< HEAD
 		require.Equal(t, err, ErrInternalServerError.Errorf("failed to generate a unique accesssToken for public dashboard"))
-		publicDashboardStore.AssertNotCalled(t, "Save")
-=======
-		require.Equal(t, err, ErrPublicDashboardFailedGenerateAccessToken)
 		publicDashboardStore.AssertNotCalled(t, "Create")
 	})
 
@@ -314,7 +310,6 @@
 
 		_, err = service.Create(context.Background(), SignedInUser, dto)
 		assert.Equal(t, ErrPublicDashboardBadRequest, err)
->>>>>>> 6fcc5b42
 	})
 }
 
