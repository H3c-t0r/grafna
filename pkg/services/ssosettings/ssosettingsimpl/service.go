--- conflicted
+++ resolved
@@ -130,9 +130,6 @@
 	return result, nil
 }
 
-<<<<<<< HEAD
-func (s *SSOSettingsService) Upsert(ctx context.Context, settings *models.SSOSettings) error {
-=======
 func (s *SSOSettingsService) ListWithRedactedSecrets(ctx context.Context) ([]*models.SSOSettings, error) {
 	storeSettings, err := s.List(ctx)
 	if err != nil {
@@ -150,8 +147,7 @@
 	return storeSettings, nil
 }
 
-func (s *SSOSettingsService) Upsert(ctx context.Context, settings models.SSOSettings) error {
->>>>>>> e6f81766
+func (s *SSOSettingsService) Upsert(ctx context.Context, settings *models.SSOSettings) error {
 	if !isProviderConfigurable(settings.Provider) {
 		return ssosettings.ErrInvalidProvider.Errorf("provider %s is not configurable", settings.Provider)
 	}
