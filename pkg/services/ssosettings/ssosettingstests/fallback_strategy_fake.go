--- conflicted
+++ resolved
@@ -17,10 +17,6 @@
 	return f.ExpectedIsMatch
 }
 
-<<<<<<< HEAD
-func (f *FakeFallbackStrategy) ParseConfigFromSystem(ctx context.Context, provider string) (map[string]any, error) {
-=======
 func (f *FakeFallbackStrategy) GetProviderConfig(ctx context.Context, provider string) (any, error) {
->>>>>>> ea7a179f
 	return f.ExpectedConfig, f.ExpectedError
 }