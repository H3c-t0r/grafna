package client

import (
	"context"
	"encoding/json"
	"errors"
	"fmt"
	"os"
	"sync"

	"github.com/grafana/dskit/services"
	"github.com/grafana/grafana/pkg/services/featuremgmt"
	"github.com/grafana/grafana/pkg/services/k8s/apiserver"
	"github.com/grafana/grafana/pkg/services/k8s/crd"
	admissionregistrationV1 "k8s.io/api/admissionregistration/v1"
	apiextensionsv1 "k8s.io/apiextensions-apiserver/pkg/apis/apiextensions/v1"
	apiextensionsclient "k8s.io/apiextensions-apiserver/pkg/client/clientset/clientset"
	kerrors "k8s.io/apimachinery/pkg/api/errors"
	"k8s.io/apimachinery/pkg/api/meta"
	metav1 "k8s.io/apimachinery/pkg/apis/meta/v1"
	k8schema "k8s.io/apimachinery/pkg/runtime/schema"
	"k8s.io/apimachinery/pkg/types"
	memory "k8s.io/client-go/discovery/cached"
	"k8s.io/client-go/dynamic"
	"k8s.io/client-go/kubernetes"
	admissionregistrationClient "k8s.io/client-go/kubernetes/typed/admissionregistration/v1"
	"k8s.io/client-go/rest"
	"k8s.io/client-go/restmapper"
)

var (
	// ErrCRDAlreadyRegistered is returned when trying to register a duplicate CRD.
	ErrCRDAlreadyRegistered = errors.New("error registering duplicate CRD")
	// TODO not actually sure if this is correct
	GrafanaFieldManager = "core.grafana.com"
	caBundle            = getCABundle()
)

type Resource interface {
	dynamic.ResourceInterface
}

type Service interface {
	services.Service
}

type ClientSetProvider interface {
	GetClientset() *Clientset
}

// Clientset is the clientset for Kubernetes APIs.
// It provides functionality to talk to the APIs as well as register new API clients for CRDs.
type Clientset struct {
	config *rest.Config

	admissionRegistration admissionregistrationClient.AdmissionregistrationV1Interface
	clientset             kubernetes.Interface
	extset                apiextensionsclient.Interface
	dynamic               dynamic.Interface
	mapper                meta.RESTMapper

	crds map[k8schema.GroupVersion]apiextensionsv1.CustomResourceDefinition
	lock sync.RWMutex
}

type service struct {
	*services.BasicService
	clientset          *Clientset
	restConfigProvider apiserver.RestConfigProvider
}

// ShortWebhookConfig is a simple struct that is converted to a full k8s webhook config for an action on a resource.
type ShortWebhookConfig struct {
	Resource   string
	Url        string
	Operations []admissionregistrationV1.OperationType
	Timeout    int32
}

// ProvideClientset returns a new Clientset configured with cfg.
func ProvideClientsetProvier(toggles featuremgmt.FeatureToggles, restConfigProvider apiserver.RestConfigProvider) (*service, error) {
	if !toggles.IsEnabled(featuremgmt.FlagK8s) {
		return &service{}, nil
	}

	s := &service{restConfigProvider: restConfigProvider}
	s.BasicService = services.NewBasicService(s.start, s.running, nil)

	return s, nil
}

func (s *service) GetClientset() *Clientset {
	return s.clientset
}

func (s *service) start(ctx context.Context) error {
	cfg := s.restConfigProvider.GetRestConfig()
	clientSet, err := NewClientset(cfg)
	if err != nil {
		return err
	}
	s.clientset = clientSet
	return nil
}

func (s *service) running(ctx context.Context) error {
	<-ctx.Done()
	return nil
}

// NewClientset returns a new Clientset.
func NewClientset(
	cfg *rest.Config,
) (*Clientset, error) {
	k8sset, err := kubernetes.NewForConfig(cfg)
	if err != nil {
		return nil, err
	}

	extset, err := apiextensionsclient.NewForConfig(cfg)
	if err != nil {
		return nil, err
	}

	admissionregistrationClient, err := admissionregistrationClient.NewForConfig(cfg)
	if err != nil {
		return nil, err
	}

	dyn, err := dynamic.NewForConfig(cfg)
	if err != nil {
		return nil, err
	}

	mapper := restmapper.NewDeferredDiscoveryRESTMapper(memory.NewMemCacheClient(k8sset))

<<<<<<< HEAD
	return &Clientset{
=======
	return NewClientset(cfg, k8sset, extset, dyn, mapper, admissionregistrationClient)
}

// NewClientset returns a new Clientset.
func NewClientset(
	cfg *rest.Config,
	k8sset kubernetes.Interface,
	extset apiextensionsclient.Interface,
	dyn dynamic.Interface,
	mapper meta.RESTMapper,
	admissionRegistrationClient admissionregistrationClient.AdmissionregistrationV1Interface,
) (*Clientset, error) {
	clientSet := &Clientset{
>>>>>>> 7e16d64e
		config: cfg,

		clientset:             k8sset,
		admissionRegistration: admissionRegistrationClient,
		extset:                extset,
		dynamic:               dyn,
		mapper:                mapper,

		crds: make(map[k8schema.GroupVersion]apiextensionsv1.CustomResourceDefinition),
		lock: sync.RWMutex{},
	}

	return clientSet, nil
}

// RegisterSchema registers a k8ssys.Kind with the Kubernetes API.
func (c *Clientset) RegisterKind(ctx context.Context, gcrd crd.Kind) error {
	gvk := gcrd.GVK()
	gv := gvk.GroupVersion()

	c.lock.RLock()
	_, ok := c.crds[gv]
	c.lock.RUnlock()
	if ok {
		return ErrCRDAlreadyRegistered
	}

	crd, err := c.extset.
		ApiextensionsV1().
		CustomResourceDefinitions().
		Create(ctx, &gcrd.Schema, metav1.CreateOptions{})

	if err != nil && !kerrors.IsAlreadyExists(err) {
		return err
	}

	c.lock.Lock()
	c.crds[gv] = *crd
	c.lock.Unlock()

	return nil
}

// GetResourceClient returns a dynamic client for the given Kind and optional namespace.
func (c *Clientset) GetResourceClient(gcrd crd.Kind, namespace ...string) (dynamic.ResourceInterface, error) {
	gvk := gcrd.GVK()
	gk := gvk.GroupKind()

	mapping, err := c.mapper.RESTMapping(gk, gvk.Version)
	if err != nil {
		return nil, err
	}

	var resourceClient dynamic.ResourceInterface
	if mapping.Scope.Name() == meta.RESTScopeNameNamespace {
		if len(namespace) == 0 {
			namespace = []string{metav1.NamespaceDefault}
		}
		resourceClient = c.dynamic.Resource(mapping.Resource).Namespace(namespace[0])
	} else {
		resourceClient = c.dynamic.Resource(mapping.Resource)
	}

	return resourceClient, nil
}

// Converts shortwebhookconfigs into full k8s validationwebhookconfigurations and registers them
func (c *Clientset) RegisterValidation(ctx context.Context, webhooks []ShortWebhookConfig) error {
	for _, hook := range webhooks {
		obj := convertShortWebhookToWebhook(hook)
		force := true
		patchOpts := metav1.PatchOptions{FieldManager: GrafanaFieldManager, Force: &force}
		data, err := json.Marshal(obj)
		if err != nil {
			return err
		}
		_, err = c.admissionRegistration.ValidatingWebhookConfigurations().Patch(context.Background(), obj.Name, types.ApplyPatchType, data, patchOpts)
		if err != nil {
			return err
		}
	}

	return nil
}

// Converts shortwebhookconfig into a validatingwebhookconfiguration
func convertShortWebhookToWebhook(swc ShortWebhookConfig) *admissionregistrationV1.ValidatingWebhookConfiguration {
	metaname := fmt.Sprintf("validation.%s.core.grafana.com", swc.Resource)

	return &admissionregistrationV1.ValidatingWebhookConfiguration{
		TypeMeta: metav1.TypeMeta{
			Kind:       "ValidatingWebhookConfiguration",
			APIVersion: "admissionregistration.k8s.io/v1",
		},
		ObjectMeta: metav1.ObjectMeta{Name: metaname},
		Webhooks: []admissionregistrationV1.ValidatingWebhook{
			{
				Name: metaname,
				ClientConfig: admissionregistrationV1.WebhookClientConfig{
					URL:      &swc.Url,
					CABundle: caBundle,
				},
				Rules: []admissionregistrationV1.RuleWithOperations{
					{
						Operations: []admissionregistrationV1.OperationType{
							admissionregistrationV1.Create,
						},
						Rule: admissionregistrationV1.Rule{
							APIGroups:   []string{"*"},
							APIVersions: []string{"*"},
							Resources:   []string{swc.Resource},
							Scope:       pontificate(admissionregistrationV1.NamespacedScope),
						},
					},
				},
				TimeoutSeconds:          &swc.Timeout,
				AdmissionReviewVersions: []string{"v1"},
				SideEffects:             pontificate(admissionregistrationV1.SideEffectClassNone),
			},
		},
	}
}

func getCABundle() []byte {
	filename := "devenv/docker/blocks/apiserver/certs/ca.pem"
	caBytes, err := os.ReadFile(filename)
	if err != nil {
		fmt.Println("Missing ca bundle. Check devenv/docker/blocks/apiserver/make_gen.sh")
		panic(fmt.Sprintf("could not get ca bundle for k8s webhooks: %s, err: %s", filename, err.Error()))
	}
	return caBytes
}

func pontificate[T any](s T) *T {
	return &s
}<|MERGE_RESOLUTION|>--- conflicted
+++ resolved
@@ -134,36 +134,18 @@
 
 	mapper := restmapper.NewDeferredDiscoveryRESTMapper(memory.NewMemCacheClient(k8sset))
 
-<<<<<<< HEAD
 	return &Clientset{
-=======
-	return NewClientset(cfg, k8sset, extset, dyn, mapper, admissionregistrationClient)
-}
-
-// NewClientset returns a new Clientset.
-func NewClientset(
-	cfg *rest.Config,
-	k8sset kubernetes.Interface,
-	extset apiextensionsclient.Interface,
-	dyn dynamic.Interface,
-	mapper meta.RESTMapper,
-	admissionRegistrationClient admissionregistrationClient.AdmissionregistrationV1Interface,
-) (*Clientset, error) {
-	clientSet := &Clientset{
->>>>>>> 7e16d64e
 		config: cfg,
 
 		clientset:             k8sset,
-		admissionRegistration: admissionRegistrationClient,
+		admissionRegistration: admissionregistrationClient,
 		extset:                extset,
 		dynamic:               dyn,
 		mapper:                mapper,
 
 		crds: make(map[k8schema.GroupVersion]apiextensionsv1.CustomResourceDefinition),
 		lock: sync.RWMutex{},
-	}
-
-	return clientSet, nil
+	}, err
 }
 
 // RegisterSchema registers a k8ssys.Kind with the Kubernetes API.
