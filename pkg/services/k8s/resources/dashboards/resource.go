package dashboards

import (
	"context"

	"github.com/grafana/grafana/pkg/kinds/dashboard"
	"github.com/grafana/grafana/pkg/registry/corekind"
	"github.com/grafana/grafana/pkg/services/k8s/client"
	"k8s.io/client-go/dynamic"
)

var _ client.Resource = (*Resource)(nil)

type Resource struct {
	dynamic.ResourceInterface

	clientSet *client.Clientset
	kind      *dashboard.Kind
}

<<<<<<< HEAD
func ProvideResource(clientset *client.Clientset, kinds *corekind.Base) (*Resource, error) {
	err := clientset.RegisterKind(context.Background(), CRD)
=======
func ProvideResource(clientset *client.Clientset, reg *corecrd.Registry, kinds *corekind.Base) (*Resource, error) {
	if clientset.IsDisabled() {
		return &Resource{}, nil // something better
	}

	err := clientset.RegisterKind(context.Background(), reg.Dashboard())
>>>>>>> 730e6bb0
	if err != nil {
		return nil, err
	}
	resourceClient, err := clientset.GetResourceClient(CRD)
	if err != nil {
		return nil, err
	}
	return &Resource{
		ResourceInterface: resourceClient,
		clientSet:         clientset,
		kind:              kinds.Dashboard(),
	}, nil
}<|MERGE_RESOLUTION|>--- conflicted
+++ resolved
@@ -18,17 +18,11 @@
 	kind      *dashboard.Kind
 }
 
-<<<<<<< HEAD
 func ProvideResource(clientset *client.Clientset, kinds *corekind.Base) (*Resource, error) {
-	err := clientset.RegisterKind(context.Background(), CRD)
-=======
-func ProvideResource(clientset *client.Clientset, reg *corecrd.Registry, kinds *corekind.Base) (*Resource, error) {
 	if clientset.IsDisabled() {
 		return &Resource{}, nil // something better
 	}
-
-	err := clientset.RegisterKind(context.Background(), reg.Dashboard())
->>>>>>> 730e6bb0
+	err := clientset.RegisterKind(context.Background(), CRD)
 	if err != nil {
 		return nil, err
 	}
