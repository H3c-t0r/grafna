--- conflicted
+++ resolved
@@ -15,11 +15,8 @@
 	"github.com/grafana/grafana/pkg/services/k8s/admission"
 	"github.com/grafana/grafana/pkg/services/k8s/client"
 	k8sAdmission "k8s.io/api/admission/v1"
-<<<<<<< HEAD
 	admissionregistrationV1 "k8s.io/api/admissionregistration/v1"
-=======
 	metaV1 "k8s.io/apimachinery/pkg/apis/meta/v1"
->>>>>>> 91b74928
 )
 
 type WebhooksAPI struct {
@@ -58,7 +55,6 @@
 	api.RouteRegister.Post("/k8s/publicdashboards/admission/create", api.Create)
 }
 
-<<<<<<< HEAD
 func GetWebhookConfigs() []client.ShortWebhookConfig {
 	return []client.ShortWebhookConfig{
 		{
@@ -68,8 +64,8 @@
 			Timeout:    int32(5),
 		},
 	}
+}
 
-=======
 func makeSuccessfulAdmissionReview(uid k8sTypes.UID, typeMeta metaV1.TypeMeta, code int32) *k8sAdmission.AdmissionReview {
 	return &k8sAdmission.AdmissionReview{
 		TypeMeta: typeMeta,
@@ -97,7 +93,6 @@
 			},
 		},
 	}
->>>>>>> 91b74928
 }
 
 func (api *WebhooksAPI) Create(c *contextmodel.ReqContext) response.Response {
