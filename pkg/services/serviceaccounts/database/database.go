package database

//nolint:goimports
import (
	"context"
	"fmt"
	"time"

	"github.com/google/uuid"
	"github.com/grafana/grafana/pkg/infra/log"
	"github.com/grafana/grafana/pkg/models"
	"github.com/grafana/grafana/pkg/services/serviceaccounts"
	"github.com/grafana/grafana/pkg/services/sqlstore"
	"xorm.io/xorm"
)

type ServiceAccountsStoreImpl struct {
	sqlStore *sqlstore.SQLStore
	log      log.Logger
}

func NewServiceAccountsStore(store *sqlstore.SQLStore) *ServiceAccountsStoreImpl {
	return &ServiceAccountsStoreImpl{
		sqlStore: store,
	}
}

func (s *ServiceAccountsStoreImpl) CreateServiceAccount(ctx context.Context, sa *serviceaccounts.CreateServiceaccountForm) (user *models.User, err error) {
	// create a new service account - "user" with empty permissions
	cmd := models.CreateUserCommand{
		Login:            "Service-Account-" + uuid.New().String(),
		Name:             sa.Name + "-Service-Account-" + uuid.New().String(),
		OrgId:            sa.OrgID,
		IsServiceAccount: true,
	}
	newuser, err := s.sqlStore.CreateUser(ctx, cmd)
	if err != nil {
		return nil, fmt.Errorf("failed to create user: %v", err)
	}
	return newuser, nil
}

func (s *ServiceAccountsStoreImpl) DeleteServiceAccount(ctx context.Context, orgID, serviceaccountID int64) error {
	return s.sqlStore.WithTransactionalDbSession(ctx, func(sess *sqlstore.DBSession) error {
		return deleteServiceAccountInTransaction(sess, orgID, serviceaccountID)
	})
}

func deleteServiceAccountInTransaction(sess *sqlstore.DBSession, orgID, serviceAccountID int64) error {
	user := models.User{}
	has, err := sess.Where(`org_id = ? and id = ? and is_service_account = true`, orgID, serviceAccountID).Get(&user)
	if err != nil {
		return err
	}
	if !has {
		return serviceaccounts.ErrServiceAccountNotFound
	}
	for _, sql := range sqlstore.ServiceAccountDeletions() {
		_, err := sess.Exec(sql, user.Id)
		if err != nil {
			return err
		}
	}
	return nil
}

func (s *ServiceAccountsStoreImpl) UpgradeServiceAccounts(ctx context.Context) error {
	basicKeys := s.sqlStore.GetNonServiceAccountAPIKeys(ctx)
	if len(basicKeys) > 0 {
		s.log.Info("Launching background thread to upgrade API keys to service accounts", "numberKeys", len(basicKeys))
		go func() {
			for _, key := range basicKeys {
				err := s.CreateServiceAccountFromApikey(ctx, key)
				if err != nil {
					s.log.Error("migating to service accounts failed with error", err)
				}
			}
		}()
	}
	return nil
}

<<<<<<< HEAD
func (s *ServiceAccountsStoreImpl) ConvertToServiceAccounts(ctx context.Context, keys []int64) error {
	basicKeys := s.sqlStore.GetNonServiceAccountAPIKeys(ctx)
	if len(basicKeys) == 0 {
		return nil
	}
	if len(basicKeys) != len(keys) {
		return fmt.Errorf("one of the keys already has a serviceaccount")
	}
	for _, key := range basicKeys {
		if !contains(keys, key.Id) {
			s.log.Error("convert service accounts stopped for keyId %d as it is not part of the query to convert or already has a service account", key.Id)
			continue
		}
		err := s.CreateServiceAccountFromApikey(ctx, key)
		if err != nil {
			s.log.Error("converting to service accounts failed with error", err)
		}
	}
	return nil
}

func (s *ServiceAccountsStoreImpl) CreateServiceAccountFromApikey(ctx context.Context, key *models.ApiKey) error {
	sa, err := s.sqlStore.CreateServiceAccountForApikey(ctx, key.OrgId, key.Name, key.Role)
	if err != nil {
		return fmt.Errorf("failed to create service account for API key with error : %w", err)
	}

	err = s.sqlStore.UpdateApikeyServiceAccount(ctx, key.Id, sa.Id)
	if err != nil {
		return fmt.Errorf("failed to attach new service account to API key for keyId: %d and newServiceAccountId: %d with error: %w", key.Id, sa.Id, err)
	}
	s.log.Debug("Updated basic api key", "keyId", key.Id, "newServiceAccountId", sa.Id)
	return nil
}

=======
//nolint:gosimple
func (s *ServiceAccountsStoreImpl) ListTokens(ctx context.Context, orgID int64, serviceAccount int64) ([]*models.ApiKey, error) {
	result := make([]*models.ApiKey, 0)
	err := s.sqlStore.WithDbSession(ctx, func(dbSession *sqlstore.DBSession) error {
		var sess *xorm.Session

		sess = dbSession.Limit(100, 0).
			Join("inner", "user", "user.id = api_key.service_account_id").
			Where("user.org_id=? AND user.id=? AND ( expires IS NULL or expires >= ?)", orgID, serviceAccount, time.Now().Unix()).
			Asc("name")

		return sess.Find(&result)
	})
	return result, err
}
>>>>>>> 0a5771ee
func (s *ServiceAccountsStoreImpl) ListServiceAccounts(ctx context.Context, orgID int64) ([]*models.OrgUserDTO, error) {
	query := models.GetOrgUsersQuery{OrgId: orgID, IsServiceAccount: true}
	err := s.sqlStore.GetOrgUsers(ctx, &query)
	if err != nil {
		return nil, err
	}
	return query.Result, err
}

<<<<<<< HEAD
func contains(s []int64, e int64) bool {
	for _, a := range s {
		if a == e {
			return true
		}
	}
	return false
=======
// RetrieveServiceAccountByID returns a service account by its ID
func (s *ServiceAccountsStoreImpl) RetrieveServiceAccount(ctx context.Context, orgID, serviceAccountID int64) (*models.OrgUserDTO, error) {
	query := models.GetOrgUsersQuery{UserID: serviceAccountID, OrgId: orgID, IsServiceAccount: true}
	err := s.sqlStore.GetOrgUsers(ctx, &query)
	if err != nil {
		return nil, err
	}

	if len(query.Result) != 1 {
		return nil, serviceaccounts.ErrServiceAccountNotFound
	}

	return query.Result[0], err
>>>>>>> 0a5771ee
}<|MERGE_RESOLUTION|>--- conflicted
+++ resolved
@@ -80,7 +80,6 @@
 	return nil
 }
 
-<<<<<<< HEAD
 func (s *ServiceAccountsStoreImpl) ConvertToServiceAccounts(ctx context.Context, keys []int64) error {
 	basicKeys := s.sqlStore.GetNonServiceAccountAPIKeys(ctx)
 	if len(basicKeys) == 0 {
@@ -116,7 +115,6 @@
 	return nil
 }
 
-=======
 //nolint:gosimple
 func (s *ServiceAccountsStoreImpl) ListTokens(ctx context.Context, orgID int64, serviceAccount int64) ([]*models.ApiKey, error) {
 	result := make([]*models.ApiKey, 0)
@@ -132,7 +130,6 @@
 	})
 	return result, err
 }
->>>>>>> 0a5771ee
 func (s *ServiceAccountsStoreImpl) ListServiceAccounts(ctx context.Context, orgID int64) ([]*models.OrgUserDTO, error) {
 	query := models.GetOrgUsersQuery{OrgId: orgID, IsServiceAccount: true}
 	err := s.sqlStore.GetOrgUsers(ctx, &query)
@@ -142,15 +139,6 @@
 	return query.Result, err
 }
 
-<<<<<<< HEAD
-func contains(s []int64, e int64) bool {
-	for _, a := range s {
-		if a == e {
-			return true
-		}
-	}
-	return false
-=======
 // RetrieveServiceAccountByID returns a service account by its ID
 func (s *ServiceAccountsStoreImpl) RetrieveServiceAccount(ctx context.Context, orgID, serviceAccountID int64) (*models.OrgUserDTO, error) {
 	query := models.GetOrgUsersQuery{UserID: serviceAccountID, OrgId: orgID, IsServiceAccount: true}
@@ -164,5 +152,13 @@
 	}
 
 	return query.Result[0], err
->>>>>>> 0a5771ee
+}
+
+func contains(s []int64, e int64) bool {
+	for _, a := range s {
+		if a == e {
+			return true
+		}
+	}
+	return false
 }