--- conflicted
+++ resolved
@@ -61,10 +61,10 @@
 	return nil
 }
 
-<<<<<<< HEAD
 func (s *ServiceAccountsStoreImpl) HasMigrated(ctx context.Context, orgID int64) error {
 	return s.sqlStore.HasMigratedServiceAccounts(ctx, orgID)
-=======
+}
+
 func (s *ServiceAccountsStoreImpl) UpgradeServiceAccounts(ctx context.Context) error {
 	basicKeys := s.sqlStore.GetNonServiceAccountAPIKeys(ctx)
 	if len(basicKeys) > 0 {
@@ -87,5 +87,4 @@
 		}()
 	}
 	return nil
->>>>>>> b41c3124
 }