package database

//nolint:goimports
import (
	"context"
	"fmt"
	"time"

	"github.com/google/uuid"
	"github.com/grafana/grafana/pkg/infra/log"
	"github.com/grafana/grafana/pkg/models"
	"github.com/grafana/grafana/pkg/services/serviceaccounts"
	"github.com/grafana/grafana/pkg/services/sqlstore"
	"xorm.io/xorm"
)

type ServiceAccountsStoreImpl struct {
	sqlStore *sqlstore.SQLStore
	log      log.Logger
}

func NewServiceAccountsStore(store *sqlstore.SQLStore) *ServiceAccountsStoreImpl {
	return &ServiceAccountsStoreImpl{
		sqlStore: store,
	}
}

func (s *ServiceAccountsStoreImpl) CreateServiceAccount(ctx context.Context, sa *serviceaccounts.CreateServiceaccountForm) (saDTO *serviceaccounts.ServiceAccountDTO, err error) {
	// create a new service account - "user" with empty permissions
	generatedLogin := "Service-Account-" + uuid.New().String()
	cmd := models.CreateUserCommand{
		Login:            generatedLogin,
		Name:             sa.Name,
		OrgId:            sa.OrgID,
		IsServiceAccount: true,
	}
	newuser, err := s.sqlStore.CreateUser(ctx, cmd)
	if err != nil {
		return nil, fmt.Errorf("failed to create user: %v", err)
	}
	return &serviceaccounts.ServiceAccountDTO{
		Id:     newuser.Id,
		Email:  "",
		Name:   newuser.Name,
		Login:  newuser.Login,
		OrgId:  newuser.OrgId,
		Tokens: 0,
	}, nil
}

func (s *ServiceAccountsStoreImpl) DeleteServiceAccount(ctx context.Context, orgID, serviceaccountID int64) error {
	return s.sqlStore.WithTransactionalDbSession(ctx, func(sess *sqlstore.DBSession) error {
		return deleteServiceAccountInTransaction(sess, orgID, serviceaccountID)
	})
}

func deleteServiceAccountInTransaction(sess *sqlstore.DBSession, orgID, serviceAccountID int64) error {
	user := models.User{}
	has, err := sess.Where(`org_id = ? and id = ? and is_service_account = true`, orgID, serviceAccountID).Get(&user)
	if err != nil {
		return err
	}
	if !has {
		return serviceaccounts.ErrServiceAccountNotFound
	}
	for _, sql := range sqlstore.ServiceAccountDeletions() {
		_, err := sess.Exec(sql, user.Id)
		if err != nil {
			return err
		}
	}
	return nil
}

func (s *ServiceAccountsStoreImpl) UpgradeServiceAccounts(ctx context.Context) error {
	basicKeys := s.sqlStore.GetNonServiceAccountAPIKeys(ctx)
	if len(basicKeys) > 0 {
		s.log.Info("Launching background thread to upgrade API keys to service accounts", "numberKeys", len(basicKeys))
		go func() {
			for _, key := range basicKeys {
				err := s.CreateServiceAccountFromApikey(ctx, key)
				if err != nil {
					s.log.Error("migating to service accounts failed with error", err)
				}
			}
		}()
	}
	return nil
}

func (s *ServiceAccountsStoreImpl) ConvertToServiceAccounts(ctx context.Context, keys []int64) error {
	basicKeys := s.sqlStore.GetNonServiceAccountAPIKeys(ctx)
	if len(basicKeys) == 0 {
		return nil
	}
	if len(basicKeys) != len(keys) {
		return fmt.Errorf("one of the keys already has a serviceaccount")
	}
	for _, key := range basicKeys {
		if !contains(keys, key.Id) {
			s.log.Error("convert service accounts stopped for keyId %d as it is not part of the query to convert or already has a service account", key.Id)
			continue
		}
		err := s.CreateServiceAccountFromApikey(ctx, key)
		if err != nil {
			s.log.Error("converting to service accounts failed with error", err)
		}
	}
	return nil
}

func (s *ServiceAccountsStoreImpl) CreateServiceAccountFromApikey(ctx context.Context, key *models.ApiKey) error {
	sa, err := s.sqlStore.CreateServiceAccountForApikey(ctx, key.OrgId, key.Name, key.Role)
	if err != nil {
		return fmt.Errorf("failed to create service account for API key with error : %w", err)
	}

	err = s.sqlStore.UpdateApikeyServiceAccount(ctx, key.Id, sa.Id)
	if err != nil {
		return fmt.Errorf("failed to attach new service account to API key for keyId: %d and newServiceAccountId: %d with error: %w", key.Id, sa.Id, err)
	}
	s.log.Debug("Updated basic api key", "keyId", key.Id, "newServiceAccountId", sa.Id)
	return nil
}

//nolint:gosimple
func (s *ServiceAccountsStoreImpl) ListTokens(ctx context.Context, orgID int64, serviceAccountID int64) ([]*models.ApiKey, error) {
	result := make([]*models.ApiKey, 0)
	err := s.sqlStore.WithDbSession(ctx, func(dbSession *sqlstore.DBSession) error {
		var sess *xorm.Session

		sess = dbSession.Limit(100, 0).
			Join("inner", "user", "user.id = api_key.service_account_id").
			Where("user.org_id=? AND user.id=? AND ( expires IS NULL or expires >= ?)", orgID, serviceAccountID, time.Now().Unix()).
			Asc("name")

		return sess.Find(&result)
	})
	return result, err
}
<<<<<<< HEAD
func (s *ServiceAccountsStoreImpl) ListServiceAccounts(ctx context.Context, orgID, serviceAccountID int64) ([]*serviceaccounts.ServiceAccountDTO, error) {
=======

func (s *ServiceAccountsStoreImpl) ListServiceAccounts(ctx context.Context, orgID, serviceAccountID int64) ([]*models.OrgUserDTO, error) {
>>>>>>> d21abdfe
	query := models.GetOrgUsersQuery{OrgId: orgID, IsServiceAccount: true}
	if serviceAccountID > 0 {
		query.UserID = serviceAccountID
	}
	err := s.sqlStore.GetOrgUsers(ctx, &query)
	if err != nil {
		return nil, err
	}
	saDTOs := make([]*serviceaccounts.ServiceAccountDTO, len(query.Result))
	for _, user := range query.Result {
		saDTOs = append(saDTOs, &serviceaccounts.ServiceAccountDTO{
			Id:   user.UserId,
			Name: user.Name,
		})
	}
	return saDTOs, err
}

// RetrieveServiceAccountByID returns a service account by its ID
func (s *ServiceAccountsStoreImpl) RetrieveServiceAccount(ctx context.Context, orgID, serviceAccountID int64) (*serviceaccounts.ServiceAccountProfileDTO, error) {
	query := models.GetOrgUsersQuery{UserID: serviceAccountID, OrgId: orgID, IsServiceAccount: true}
	err := s.sqlStore.GetOrgUsers(ctx, &query)
	if err != nil {
		return nil, err
	}
	if len(query.Result) != 1 {
		return nil, serviceaccounts.ErrServiceAccountNotFound
	}
	// TODO: make the serviceaccounts.ServiceAccountProfileDTO a model
	saProfile := &serviceaccounts.ServiceAccountProfileDTO{
		Id:   query.Result[0].UserId,
		Name: query.Result[0].Name,
	}
	return saProfile, err
}

func contains(s []int64, e int64) bool {
	for _, a := range s {
		if a == e {
			return true
		}
	}
	return false
}<|MERGE_RESOLUTION|>--- conflicted
+++ resolved
@@ -138,12 +138,8 @@
 	})
 	return result, err
 }
-<<<<<<< HEAD
+
 func (s *ServiceAccountsStoreImpl) ListServiceAccounts(ctx context.Context, orgID, serviceAccountID int64) ([]*serviceaccounts.ServiceAccountDTO, error) {
-=======
-
-func (s *ServiceAccountsStoreImpl) ListServiceAccounts(ctx context.Context, orgID, serviceAccountID int64) ([]*models.OrgUserDTO, error) {
->>>>>>> d21abdfe
 	query := models.GetOrgUsersQuery{OrgId: orgID, IsServiceAccount: true}
 	if serviceAccountID > 0 {
 		query.UserID = serviceAccountID
