package database

//nolint:goimports
import (
	"context"
	"errors"
	"fmt"
	"strings"
	"time"

	"github.com/grafana/grafana/pkg/infra/kvstore"
	"github.com/grafana/grafana/pkg/infra/log"
	"github.com/grafana/grafana/pkg/models"
	"github.com/grafana/grafana/pkg/services/accesscontrol"
	"github.com/grafana/grafana/pkg/services/serviceaccounts"
	"github.com/grafana/grafana/pkg/services/sqlstore"
	"github.com/grafana/grafana/pkg/services/user"
)

type ServiceAccountsStoreImpl struct {
	sqlStore *sqlstore.SQLStore
	kvStore  kvstore.KVStore
	log      log.Logger
}

func ProvideServiceAccountsStore(store *sqlstore.SQLStore, kvStore kvstore.KVStore) *ServiceAccountsStoreImpl {
	return &ServiceAccountsStoreImpl{
		sqlStore: store,
		kvStore:  kvStore,
		log:      log.New("serviceaccounts.store"),
	}
}

// CreateServiceAccount creates service account
func (s *ServiceAccountsStoreImpl) CreateServiceAccount(ctx context.Context, orgId int64, saForm *serviceaccounts.CreateServiceAccountForm) (*serviceaccounts.ServiceAccountDTO, error) {
	generatedLogin := "sa-" + strings.ToLower(saForm.Name)
	generatedLogin = strings.ReplaceAll(generatedLogin, " ", "-")
<<<<<<< HEAD
	cmd := user.CreateUserCommand{
		Login:            generatedLogin,
		OrgID:            orgId,
		Name:             name,
		IsServiceAccount: true,
=======
	isDisabled := false
	role := models.ROLE_VIEWER
	if saForm.IsDisabled != nil {
		isDisabled = *saForm.IsDisabled
	}
	if saForm.Role != nil {
		role = *saForm.Role
>>>>>>> a6b10908
	}
	var newSA *user.User
	createErr := s.sqlStore.WithTransactionalDbSession(ctx, func(sess *sqlstore.DBSession) (err error) {
		var errUser error
		newSA, errUser = s.sqlStore.CreateUser(ctx, user.CreateUserCommand{
			Login:            generatedLogin,
			OrgID:            orgId,
			Name:             saForm.Name,
			IsDisabled:       isDisabled,
			IsServiceAccount: true,
			SkipOrgSetup:     true,
		})
		if errUser != nil {
			return errUser
		}

		errAddOrgUser := s.sqlStore.AddOrgUser(ctx, &models.AddOrgUserCommand{
			Role:                      role,
			OrgId:                     orgId,
			UserId:                    newSA.ID,
			AllowAddingServiceAccount: true,
		})
		if errAddOrgUser != nil {
			return errAddOrgUser
		}

		return nil
	})

	if createErr != nil {
		if errors.Is(createErr, models.ErrUserAlreadyExists) {
			return nil, ErrServiceAccountAlreadyExists
		}

		return nil, fmt.Errorf("failed to create service account: %w", createErr)
	}

	return &serviceaccounts.ServiceAccountDTO{
<<<<<<< HEAD
		Id:     newuser.ID,
		Name:   newuser.Name,
		Login:  newuser.Login,
		OrgId:  newuser.OrgID,
		Tokens: 0,
=======
		Id:         newSA.ID,
		Name:       newSA.Name,
		Login:      newSA.Login,
		OrgId:      newSA.OrgID,
		Tokens:     0,
		Role:       string(role),
		IsDisabled: isDisabled,
>>>>>>> a6b10908
	}, nil
}

// UpdateServiceAccount updates service account
func (s *ServiceAccountsStoreImpl) UpdateServiceAccount(ctx context.Context,
	orgId, serviceAccountId int64,
	saForm *serviceaccounts.UpdateServiceAccountForm) (*serviceaccounts.ServiceAccountProfileDTO, error) {
	updatedUser := &serviceaccounts.ServiceAccountProfileDTO{}

	err := s.sqlStore.WithTransactionalDbSession(ctx, func(sess *sqlstore.DBSession) error {
		var err error
		updatedUser, err = s.RetrieveServiceAccount(ctx, orgId, serviceAccountId)
		if err != nil {
			return err
		}

		if saForm.Name == nil && saForm.Role == nil && saForm.IsDisabled == nil {
			return nil
		}

		updateTime := time.Now()
		if saForm.Role != nil {
			var orgUser models.OrgUser
			orgUser.Role = *saForm.Role
			orgUser.Updated = updateTime

			if _, err := sess.Where("org_id = ? AND user_id = ?", orgId, serviceAccountId).Update(&orgUser); err != nil {
				return err
			}

			updatedUser.Role = string(*saForm.Role)
		}

		if saForm.Name != nil || saForm.IsDisabled != nil {
			user := user.User{
				Updated: updateTime,
			}

			if saForm.IsDisabled != nil {
				user.IsDisabled = *saForm.IsDisabled
				updatedUser.IsDisabled = *saForm.IsDisabled
				sess.UseBool("is_disabled")
			}

			if saForm.Name != nil {
				user.Name = *saForm.Name
				updatedUser.Name = *saForm.Name
			}

			if _, err := sess.ID(serviceAccountId).Update(&user); err != nil {
				return err
			}
		}

		return nil
	})

	return updatedUser, err
}

func ServiceAccountDeletions() []string {
	deletes := []string{
		"DELETE FROM api_key WHERE service_account_id = ?",
	}
	deletes = append(deletes, sqlstore.UserDeletions()...)
	return deletes
}

// DeleteServiceAccount deletes service account and all associated tokens
func (s *ServiceAccountsStoreImpl) DeleteServiceAccount(ctx context.Context, orgId, serviceAccountId int64) error {
	return s.sqlStore.WithTransactionalDbSession(ctx, func(sess *sqlstore.DBSession) error {
		return s.deleteServiceAccount(sess, orgId, serviceAccountId)
	})
}

func (s *ServiceAccountsStoreImpl) deleteServiceAccount(sess *sqlstore.DBSession, orgId, serviceAccountId int64) error {
	user := user.User{}
	has, err := sess.Where(`org_id = ? and id = ? and is_service_account = ?`,
		orgId, serviceAccountId, s.sqlStore.Dialect.BooleanStr(true)).Get(&user)
	if err != nil {
		return err
	}
	if !has {
		return serviceaccounts.ErrServiceAccountNotFound
	}
	for _, sql := range ServiceAccountDeletions() {
		_, err := sess.Exec(sql, user.ID)
		if err != nil {
			return err
		}
	}
	return nil
}

// RetrieveServiceAccount returns a service account by its ID
func (s *ServiceAccountsStoreImpl) RetrieveServiceAccount(ctx context.Context, orgId, serviceAccountId int64) (*serviceaccounts.ServiceAccountProfileDTO, error) {
	serviceAccount := &serviceaccounts.ServiceAccountProfileDTO{}

	err := s.sqlStore.WithDbSession(ctx, func(dbSession *sqlstore.DBSession) error {
		sess := dbSession.Table("org_user")
		sess.Join("INNER", s.sqlStore.Dialect.Quote("user"),
			fmt.Sprintf("org_user.user_id=%s.id", s.sqlStore.Dialect.Quote("user")))

		whereConditions := make([]string, 0, 3)
		whereParams := make([]interface{}, 0)

		whereConditions = append(whereConditions, "org_user.org_id = ?")
		whereParams = append(whereParams, orgId)

		whereConditions = append(whereConditions, "org_user.user_id = ?")
		whereParams = append(whereParams, serviceAccountId)

		whereConditions = append(whereConditions,
			fmt.Sprintf("%s.is_service_account = %s",
				s.sqlStore.Dialect.Quote("user"),
				s.sqlStore.Dialect.BooleanStr(true)))

		sess.Where(strings.Join(whereConditions, " AND "), whereParams...)

		sess.Cols(
			"org_user.user_id",
			"org_user.org_id",
			"org_user.role",
			"user.email",
			"user.name",
			"user.login",
			"user.created",
			"user.updated",
			"user.is_disabled",
		)

		if ok, err := sess.Get(serviceAccount); err != nil {
			return err
		} else if !ok {
			return serviceaccounts.ErrServiceAccountNotFound
		}

		return nil
	})

	return serviceAccount, err
}

func (s *ServiceAccountsStoreImpl) RetrieveServiceAccountIdByName(ctx context.Context, orgId int64, name string) (int64, error) {
	serviceAccount := &struct {
		Id int64
	}{}

	err := s.sqlStore.WithDbSession(ctx, func(dbSession *sqlstore.DBSession) error {
		sess := dbSession.Table("user")

		whereConditions := []string{
			fmt.Sprintf("%s.name = ?",
				s.sqlStore.Dialect.Quote("user")),
			fmt.Sprintf("%s.org_id = ?",
				s.sqlStore.Dialect.Quote("user")),
			fmt.Sprintf("%s.is_service_account = %s",
				s.sqlStore.Dialect.Quote("user"),
				s.sqlStore.Dialect.BooleanStr(true)),
		}
		whereParams := []interface{}{name, orgId}

		sess.Where(strings.Join(whereConditions, " AND "), whereParams...)

		sess.Cols(
			"user.id",
		)

		if ok, err := sess.Get(serviceAccount); err != nil {
			return err
		} else if !ok {
			return serviceaccounts.ErrServiceAccountNotFound
		}

		return nil
	})

	if err != nil {
		return 0, err
	}

	return serviceAccount.Id, nil
}

func (s *ServiceAccountsStoreImpl) SearchOrgServiceAccounts(
	ctx context.Context, orgId int64, query string, filter serviceaccounts.ServiceAccountFilter, page int, limit int,
	signedInUser *models.SignedInUser,
) (*serviceaccounts.SearchServiceAccountsResult, error) {
	searchResult := &serviceaccounts.SearchServiceAccountsResult{
		TotalCount:      0,
		ServiceAccounts: make([]*serviceaccounts.ServiceAccountDTO, 0),
		Page:            page,
		PerPage:         limit,
	}

	err := s.sqlStore.WithDbSession(ctx, func(dbSession *sqlstore.DBSession) error {
		sess := dbSession.Table("org_user")
		sess.Join("INNER", s.sqlStore.Dialect.Quote("user"), fmt.Sprintf("org_user.user_id=%s.id", s.sqlStore.Dialect.Quote("user")))

		whereConditions := make([]string, 0)
		whereParams := make([]interface{}, 0)

		whereConditions = append(whereConditions, "org_user.org_id = ?")
		whereParams = append(whereParams, orgId)

		whereConditions = append(whereConditions,
			fmt.Sprintf("%s.is_service_account = %s",
				s.sqlStore.Dialect.Quote("user"),
				s.sqlStore.Dialect.BooleanStr(true)))

		if !accesscontrol.IsDisabled(s.sqlStore.Cfg) {
			acFilter, err := accesscontrol.Filter(signedInUser, "org_user.user_id", "serviceaccounts:id:", serviceaccounts.ActionRead)
			if err != nil {
				return err
			}
			whereConditions = append(whereConditions, acFilter.Where)
			whereParams = append(whereParams, acFilter.Args...)
		}

		if query != "" {
			queryWithWildcards := "%" + query + "%"
			whereConditions = append(whereConditions, "(email "+s.sqlStore.Dialect.LikeStr()+" ? OR name "+s.sqlStore.Dialect.LikeStr()+" ? OR login "+s.sqlStore.Dialect.LikeStr()+" ?)")
			whereParams = append(whereParams, queryWithWildcards, queryWithWildcards, queryWithWildcards)
		}

		switch filter {
		case serviceaccounts.FilterIncludeAll:
			// pass
		case serviceaccounts.FilterOnlyExpiredTokens:
			now := time.Now().Unix()
			// we do a subquery to remove duplicates coming from joining in api_keys, if we find more than one api key that has expired
			whereConditions = append(
				whereConditions,
				"(SELECT count(*) FROM api_key WHERE api_key.service_account_id = org_user.user_id AND api_key.expires < ?) > 0")
			whereParams = append(whereParams, now)
		case serviceaccounts.FilterOnlyDisabled:
			whereConditions = append(
				whereConditions,
				"is_disabled = ?")
			whereParams = append(whereParams, s.sqlStore.Dialect.BooleanStr(true))
		default:
			s.log.Warn("invalid filter user for service account filtering", "service account search filtering", filter)
		}

		if len(whereConditions) > 0 {
			sess.Where(strings.Join(whereConditions, " AND "), whereParams...)
		}
		if limit > 0 {
			offset := limit * (page - 1)
			sess.Limit(limit, offset)
		}

		sess.Cols(
			"org_user.user_id",
			"org_user.org_id",
			"org_user.role",
			"user.email",
			"user.name",
			"user.login",
			"user.last_seen_at",
			"user.is_disabled",
		)
		sess.Asc("user.email", "user.login")
		if err := sess.Find(&searchResult.ServiceAccounts); err != nil {
			return err
		}

		// get total
		serviceaccount := serviceaccounts.ServiceAccountDTO{}
		countSess := dbSession.Table("org_user")
		sess.Join("INNER", s.sqlStore.Dialect.Quote("user"), fmt.Sprintf("org_user.user_id=%s.id", s.sqlStore.Dialect.Quote("user")))

		if len(whereConditions) > 0 {
			countSess.Where(strings.Join(whereConditions, " AND "), whereParams...)
		}
		count, err := countSess.Count(&serviceaccount)
		if err != nil {
			return err
		}
		searchResult.TotalCount = count

		return nil
	})
	if err != nil {
		return nil, err
	}

	return searchResult, nil
}

func (s *ServiceAccountsStoreImpl) GetAPIKeysMigrationStatus(ctx context.Context, orgId int64) (status *serviceaccounts.APIKeysMigrationStatus, err error) {
	migrationStatus, exists, err := s.kvStore.Get(ctx, orgId, "serviceaccounts", "migrationStatus")
	if err != nil {
		return nil, err
	}
	if exists && migrationStatus == "1" {
		return &serviceaccounts.APIKeysMigrationStatus{
			Migrated: true,
		}, nil
	} else {
		return &serviceaccounts.APIKeysMigrationStatus{
			Migrated: false,
		}, nil
	}
}

func (s *ServiceAccountsStoreImpl) HideApiKeysTab(ctx context.Context, orgId int64) error {
	if err := s.kvStore.Set(ctx, orgId, "serviceaccounts", "hideApiKeys", "1"); err != nil {
		s.log.Error("Failed to hide API keys tab", err)
	}
	return nil
}

func (s *ServiceAccountsStoreImpl) MigrateApiKeysToServiceAccounts(ctx context.Context, orgId int64) error {
	basicKeys := s.sqlStore.GetAllAPIKeys(ctx, orgId)
	if len(basicKeys) > 0 {
		for _, key := range basicKeys {
			err := s.CreateServiceAccountFromApikey(ctx, key)
			if err != nil {
				s.log.Error("migating to service accounts failed with error", err)
				return err
			}
			s.log.Debug("API key converted to service account token", "keyId", key.Id)
		}
	}
	if err := s.kvStore.Set(ctx, orgId, "serviceaccounts", "migrationStatus", "1"); err != nil {
		s.log.Error("Failed to write API keys migration status", err)
	}
	return nil
}

func (s *ServiceAccountsStoreImpl) MigrateApiKey(ctx context.Context, orgId int64, keyId int64) error {
	basicKeys := s.sqlStore.GetAllAPIKeys(ctx, orgId)
	if len(basicKeys) == 0 {
		return fmt.Errorf("no API keys to convert found")
	}
	for _, key := range basicKeys {
		if keyId == key.Id {
			err := s.CreateServiceAccountFromApikey(ctx, key)
			if err != nil {
				s.log.Error("converting to service account failed with error", "keyId", keyId, "error", err)
				return err
			}
		}
	}
	return nil
}

func (s *ServiceAccountsStoreImpl) CreateServiceAccountFromApikey(ctx context.Context, key *models.ApiKey) error {
	prefix := "sa-autogen"
	cmd := user.CreateUserCommand{
		Login:            fmt.Sprintf("%v-%v-%v", prefix, key.OrgId, key.Name),
		Name:             fmt.Sprintf("%v-%v", prefix, key.Name),
		OrgID:            key.OrgId,
		DefaultOrgRole:   string(key.Role),
		IsServiceAccount: true,
	}

	return s.sqlStore.WithTransactionalDbSession(ctx, func(sess *sqlstore.DBSession) error {
		newSA, errCreateSA := s.sqlStore.CreateUser(ctx, cmd)
		if errCreateSA != nil {
			return fmt.Errorf("failed to create service account: %w", errCreateSA)
		}

		if err := s.assignApiKeyToServiceAccount(sess, key.Id, newSA.ID); err != nil {
			if err := s.sqlStore.DeleteUser(ctx, &models.DeleteUserCommand{UserId: newSA.ID}); err != nil {
				s.log.Error("Error deleting service account", "error", err)
			}
			return fmt.Errorf("failed to migrate API key to service account token: %w", err)
		}

		return nil
	})
}

// RevertApiKey converts service account token to old API key
func (s *ServiceAccountsStoreImpl) RevertApiKey(ctx context.Context, keyId int64) error {
	query := models.GetApiKeyByIdQuery{ApiKeyId: keyId}
	if err := s.sqlStore.GetApiKeyById(ctx, &query); err != nil {
		return err
	}
	key := query.Result

	if key.ServiceAccountId == nil {
		return fmt.Errorf("API key is not service account token")
	}

	tokens, err := s.ListTokens(ctx, key.OrgId, *key.ServiceAccountId)
	if err != nil {
		return fmt.Errorf("cannot revert token: %w", err)
	}
	if len(tokens) > 1 {
		return fmt.Errorf("cannot revert token: service account contains more than one token")
	}

	err = s.sqlStore.WithTransactionalDbSession(ctx, func(sess *sqlstore.DBSession) error {
		user := user.User{}
		has, err := sess.Where(`org_id = ? and id = ? and is_service_account = ?`,
			key.OrgId, *key.ServiceAccountId, s.sqlStore.Dialect.BooleanStr(true)).Get(&user)
		if err != nil {
			return err
		}
		if !has {
			return serviceaccounts.ErrServiceAccountNotFound
		}
		// Detach API key from service account
		if err := s.detachApiKeyFromServiceAccount(sess, key.Id); err != nil {
			return err
		}
		// Delete service account
		if err := s.deleteServiceAccount(sess, key.OrgId, *key.ServiceAccountId); err != nil {
			return err
		}
		return nil
	})

	if err != nil {
		return fmt.Errorf("cannot revert token to API key: %w", err)
	}
	return nil
}<|MERGE_RESOLUTION|>--- conflicted
+++ resolved
@@ -35,13 +35,6 @@
 func (s *ServiceAccountsStoreImpl) CreateServiceAccount(ctx context.Context, orgId int64, saForm *serviceaccounts.CreateServiceAccountForm) (*serviceaccounts.ServiceAccountDTO, error) {
 	generatedLogin := "sa-" + strings.ToLower(saForm.Name)
 	generatedLogin = strings.ReplaceAll(generatedLogin, " ", "-")
-<<<<<<< HEAD
-	cmd := user.CreateUserCommand{
-		Login:            generatedLogin,
-		OrgID:            orgId,
-		Name:             name,
-		IsServiceAccount: true,
-=======
 	isDisabled := false
 	role := models.ROLE_VIEWER
 	if saForm.IsDisabled != nil {
@@ -49,7 +42,6 @@
 	}
 	if saForm.Role != nil {
 		role = *saForm.Role
->>>>>>> a6b10908
 	}
 	var newSA *user.User
 	createErr := s.sqlStore.WithTransactionalDbSession(ctx, func(sess *sqlstore.DBSession) (err error) {
@@ -88,13 +80,6 @@
 	}
 
 	return &serviceaccounts.ServiceAccountDTO{
-<<<<<<< HEAD
-		Id:     newuser.ID,
-		Name:   newuser.Name,
-		Login:  newuser.Login,
-		OrgId:  newuser.OrgID,
-		Tokens: 0,
-=======
 		Id:         newSA.ID,
 		Name:       newSA.Name,
 		Login:      newSA.Login,
@@ -102,7 +87,6 @@
 		Tokens:     0,
 		Role:       string(role),
 		IsDisabled: isDisabled,
->>>>>>> a6b10908
 	}, nil
 }
 
