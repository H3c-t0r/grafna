package api

import (
	"context"
	"errors"
	"fmt"
	"net/http"
	"strconv"

	"github.com/grafana/grafana/pkg/api/dtos"
	"github.com/grafana/grafana/pkg/api/response"
	"github.com/grafana/grafana/pkg/api/routing"
	"github.com/grafana/grafana/pkg/infra/log"
	"github.com/grafana/grafana/pkg/middleware"
	"github.com/grafana/grafana/pkg/models"
	"github.com/grafana/grafana/pkg/services/accesscontrol"
	"github.com/grafana/grafana/pkg/services/apikey"
	"github.com/grafana/grafana/pkg/services/org"
	"github.com/grafana/grafana/pkg/services/serviceaccounts"
	"github.com/grafana/grafana/pkg/services/serviceaccounts/database"
	"github.com/grafana/grafana/pkg/services/user"
	"github.com/grafana/grafana/pkg/setting"
	"github.com/grafana/grafana/pkg/util"
	"github.com/grafana/grafana/pkg/web"
)

type ServiceAccountsAPI struct {
<<<<<<< HEAD
	cfg               *setting.Cfg
	service           service
	accesscontrol     accesscontrol.AccessControl
	RouterRegister    routing.RouteRegister
	log               log.Logger
	permissionService accesscontrol.ServiceAccountPermissionsService
=======
	cfg                  *setting.Cfg
	service              serviceaccounts.Service
	accesscontrol        accesscontrol.AccessControl
	accesscontrolService accesscontrol.Service
	RouterRegister       routing.RouteRegister
	store                serviceaccounts.Store
	log                  log.Logger
	permissionService    accesscontrol.ServiceAccountPermissionsService
>>>>>>> 5bb99775
}

// Service implements the API exposed methods for service accounts.
type service interface {
	CreateServiceAccount(ctx context.Context, orgID int64, saForm *serviceaccounts.CreateServiceAccountForm) (*serviceaccounts.ServiceAccountDTO, error)
	RetrieveServiceAccount(ctx context.Context, orgID, serviceAccountID int64) (*serviceaccounts.ServiceAccountProfileDTO, error)
	UpdateServiceAccount(ctx context.Context, orgID, serviceAccountID int64,
		saForm *serviceaccounts.UpdateServiceAccountForm) (*serviceaccounts.ServiceAccountProfileDTO, error)
	SearchOrgServiceAccounts(ctx context.Context, orgID int64, query string, filter serviceaccounts.ServiceAccountFilter, page int, limit int,
		signedInUser *user.SignedInUser) (*serviceaccounts.SearchServiceAccountsResult, error)
	ListTokens(ctx context.Context, query *serviceaccounts.GetSATokensQuery) ([]apikey.APIKey, error)
	DeleteServiceAccount(ctx context.Context, orgID, serviceAccountID int64) error
	GetAPIKeysMigrationStatus(ctx context.Context, orgID int64) (*serviceaccounts.APIKeysMigrationStatus, error)
	HideApiKeysTab(ctx context.Context, orgID int64) error
	MigrateApiKeysToServiceAccounts(ctx context.Context, orgID int64) error
	MigrateApiKey(ctx context.Context, orgID int64, keyId int64) error
	RevertApiKey(ctx context.Context, saId int64, keyId int64) error
	// Service account tokens
	AddServiceAccountToken(ctx context.Context, serviceAccountID int64, cmd *serviceaccounts.AddServiceAccountTokenCommand) error
	DeleteServiceAccountToken(ctx context.Context, orgID, serviceAccountID, tokenID int64) error
}

func NewServiceAccountsAPI(
	cfg *setting.Cfg,
	service service,
	accesscontrol accesscontrol.AccessControl,
	accesscontrolService accesscontrol.Service,
	routerRegister routing.RouteRegister,
	permissionService accesscontrol.ServiceAccountPermissionsService,
) *ServiceAccountsAPI {
	return &ServiceAccountsAPI{
<<<<<<< HEAD
		cfg:               cfg,
		service:           service,
		accesscontrol:     accesscontrol,
		RouterRegister:    routerRegister,
		log:               log.New("serviceaccounts.api"),
		permissionService: permissionService,
=======
		cfg:                  cfg,
		service:              service,
		accesscontrol:        accesscontrol,
		accesscontrolService: accesscontrolService,
		RouterRegister:       routerRegister,
		store:                store,
		log:                  log.New("serviceaccounts.api"),
		permissionService:    permissionService,
>>>>>>> 5bb99775
	}
}

func (api *ServiceAccountsAPI) RegisterAPIEndpoints() {
	auth := accesscontrol.Middleware(api.accesscontrol)
	api.RouterRegister.Group("/api/serviceaccounts", func(serviceAccountsRoute routing.RouteRegister) {
		serviceAccountsRoute.Get("/search", auth(middleware.ReqOrgAdmin,
			accesscontrol.EvalPermission(serviceaccounts.ActionRead)), routing.Wrap(api.SearchOrgServiceAccountsWithPaging))
		serviceAccountsRoute.Post("/", auth(middleware.ReqOrgAdmin,
			accesscontrol.EvalPermission(serviceaccounts.ActionCreate)), routing.Wrap(api.CreateServiceAccount))
		serviceAccountsRoute.Get("/:serviceAccountId", auth(middleware.ReqOrgAdmin,
			accesscontrol.EvalPermission(serviceaccounts.ActionRead, serviceaccounts.ScopeID)), routing.Wrap(api.RetrieveServiceAccount))
		serviceAccountsRoute.Patch("/:serviceAccountId", auth(middleware.ReqOrgAdmin,
			accesscontrol.EvalPermission(serviceaccounts.ActionWrite, serviceaccounts.ScopeID)), routing.Wrap(api.UpdateServiceAccount))
		serviceAccountsRoute.Delete("/:serviceAccountId", auth(middleware.ReqOrgAdmin,
			accesscontrol.EvalPermission(serviceaccounts.ActionDelete, serviceaccounts.ScopeID)), routing.Wrap(api.DeleteServiceAccount))
		serviceAccountsRoute.Get("/:serviceAccountId/tokens", auth(middleware.ReqOrgAdmin,
			accesscontrol.EvalPermission(serviceaccounts.ActionRead, serviceaccounts.ScopeID)), routing.Wrap(api.ListTokens))
		serviceAccountsRoute.Post("/:serviceAccountId/tokens", auth(middleware.ReqOrgAdmin,
			accesscontrol.EvalPermission(serviceaccounts.ActionWrite, serviceaccounts.ScopeID)), routing.Wrap(api.CreateToken))
		serviceAccountsRoute.Delete("/:serviceAccountId/tokens/:tokenId", auth(middleware.ReqOrgAdmin,
			accesscontrol.EvalPermission(serviceaccounts.ActionWrite, serviceaccounts.ScopeID)), routing.Wrap(api.DeleteToken))
		serviceAccountsRoute.Get("/migrationstatus", auth(middleware.ReqOrgAdmin,
			accesscontrol.EvalPermission(serviceaccounts.ActionRead)), routing.Wrap(api.GetAPIKeysMigrationStatus))
		serviceAccountsRoute.Post("/hideApiKeys", auth(middleware.ReqOrgAdmin,
			accesscontrol.EvalPermission(serviceaccounts.ActionCreate)), routing.Wrap(api.HideApiKeysTab))
		serviceAccountsRoute.Post("/migrate", auth(middleware.ReqOrgAdmin,
			accesscontrol.EvalPermission(serviceaccounts.ActionCreate)), routing.Wrap(api.MigrateApiKeysToServiceAccounts))
		serviceAccountsRoute.Post("/migrate/:keyId", auth(middleware.ReqOrgAdmin,
			accesscontrol.EvalPermission(serviceaccounts.ActionCreate)), routing.Wrap(api.ConvertToServiceAccount))
		serviceAccountsRoute.Post("/:serviceAccountId/revert/:keyId", auth(middleware.ReqOrgAdmin,
			accesscontrol.EvalPermission(serviceaccounts.ActionDelete, serviceaccounts.ScopeID)), routing.Wrap(api.RevertApiKey))
	})
}

// swagger:route POST /serviceaccounts service_accounts createServiceAccount
//
// # Create service account
//
// Required permissions (See note in the [introduction](https://grafana.com/docs/grafana/latest/developers/http_api/serviceaccount/#service-account-api) for an explanation):
// action: `serviceaccounts:write` scope: `serviceaccounts:*`
//
// Requires basic authentication and that the authenticated user is a Grafana Admin.
//
// Responses:
// 201: createServiceAccountResponse
// 400: badRequestError
// 401: unauthorisedError
// 403: forbiddenError
// 500: internalServerError
func (api *ServiceAccountsAPI) CreateServiceAccount(c *models.ReqContext) response.Response {
	cmd := serviceaccounts.CreateServiceAccountForm{}
	if err := web.Bind(c.Req, &cmd); err != nil {
		return response.Error(http.StatusBadRequest, "Bad request data", err)
	}

	if err := api.validateRole(cmd.Role, &c.OrgRole); err != nil {
		switch {
		case errors.Is(err, serviceaccounts.ErrServiceAccountInvalidRole):
			return response.Error(http.StatusBadRequest, err.Error(), err)
		case errors.Is(err, serviceaccounts.ErrServiceAccountRolePrivilegeDenied):
			return response.Error(http.StatusForbidden, err.Error(), err)
		default:
			return response.Error(http.StatusInternalServerError, "failed to create service account", err)
		}
	}

	serviceAccount, err := api.service.CreateServiceAccount(c.Req.Context(), c.OrgID, &cmd)
	fmt.Printf("serviceAccount: %v", serviceAccount)
	switch {
	case errors.Is(err, database.ErrServiceAccountAlreadyExists):
		return response.Error(http.StatusBadRequest, "Failed to create service account", err)
	case err != nil:
		return response.Error(http.StatusInternalServerError, "Failed to create service account", err)
	}

	if !api.accesscontrol.IsDisabled() {
		if c.SignedInUser.IsRealUser() {
			if _, err := api.permissionService.SetUserPermission(c.Req.Context(), c.OrgID, accesscontrol.User{ID: c.SignedInUser.UserID}, strconv.FormatInt(serviceAccount.Id, 10), "Admin"); err != nil {
				return response.Error(http.StatusInternalServerError, "Failed to set permissions for service account creator", err)
			}
		}

		// Clear permission cache for the user who's created the service account, so that new permissions are fetched for their next call
		// Required for cases when caller wants to immediately interact with the newly created object
		api.accesscontrolService.ClearUserPermissionCache(c.SignedInUser)
	}

	return response.JSON(http.StatusCreated, serviceAccount)
}

// swagger:route GET /serviceaccounts/{serviceAccountId} service_accounts retrieveServiceAccount
//
// # Get single serviceaccount by Id
//
// Required permissions (See note in the [introduction](https://grafana.com/docs/grafana/latest/developers/http_api/serviceaccount/#service-account-api) for an explanation):
// action: `serviceaccounts:read` scope: `serviceaccounts:id:1` (single service account)
//
// Responses:
// 200: retrieveServiceAccountResponse
// 400: badRequestError
// 401: unauthorisedError
// 403: forbiddenError
// 404: notFoundError
// 500: internalServerError
func (api *ServiceAccountsAPI) RetrieveServiceAccount(ctx *models.ReqContext) response.Response {
	scopeID, err := strconv.ParseInt(web.Params(ctx.Req)[":serviceAccountId"], 10, 64)
	if err != nil {
		return response.Error(http.StatusBadRequest, "Service Account ID is invalid", err)
	}

	serviceAccount, err := api.service.RetrieveServiceAccount(ctx.Req.Context(), ctx.OrgID, scopeID)
	if err != nil {
		switch {
		case errors.Is(err, serviceaccounts.ErrServiceAccountNotFound):
			return response.Error(http.StatusNotFound, "Failed to retrieve service account", err)
		default:
			return response.Error(http.StatusInternalServerError, "Failed to retrieve service account", err)
		}
	}

	saIDString := strconv.FormatInt(serviceAccount.Id, 10)
	metadata := api.getAccessControlMetadata(ctx, map[string]bool{saIDString: true})
	serviceAccount.AvatarUrl = dtos.GetGravatarUrlWithDefault("", serviceAccount.Name)
	serviceAccount.AccessControl = metadata[saIDString]

	tokens, err := api.service.ListTokens(ctx.Req.Context(), &serviceaccounts.GetSATokensQuery{
		OrgID:            &serviceAccount.OrgId,
		ServiceAccountID: &serviceAccount.Id,
	})
	if err != nil {
		api.log.Warn("Failed to list tokens for service account", "serviceAccount", serviceAccount.Id)
	}
	serviceAccount.Tokens = int64(len(tokens))

	return response.JSON(http.StatusOK, serviceAccount)
}

// swagger:route PATCH /serviceaccounts/{serviceAccountId} service_accounts updateServiceAccount
//
// # Update service account
//
// Required permissions (See note in the [introduction](https://grafana.com/docs/grafana/latest/developers/http_api/serviceaccount/#service-account-api) for an explanation):
// action: `serviceaccounts:write` scope: `serviceaccounts:id:1` (single service account)
//
// Responses:
// 200: updateServiceAccountResponse
// 400: badRequestError
// 401: unauthorisedError
// 403: forbiddenError
// 404: notFoundError
// 500: internalServerError
func (api *ServiceAccountsAPI) UpdateServiceAccount(c *models.ReqContext) response.Response {
	scopeID, err := strconv.ParseInt(web.Params(c.Req)[":serviceAccountId"], 10, 64)
	if err != nil {
		return response.Error(http.StatusBadRequest, "Service Account ID is invalid", err)
	}

	cmd := serviceaccounts.UpdateServiceAccountForm{}
	if err := web.Bind(c.Req, &cmd); err != nil {
		return response.Error(http.StatusBadRequest, "Bad request data", err)
	}

	if err := api.validateRole(cmd.Role, &c.OrgRole); err != nil {
		switch {
		case errors.Is(err, serviceaccounts.ErrServiceAccountInvalidRole):
			return response.Error(http.StatusBadRequest, err.Error(), err)
		case errors.Is(err, serviceaccounts.ErrServiceAccountRolePrivilegeDenied):
			return response.Error(http.StatusForbidden, err.Error(), err)
		default:
			return response.Error(http.StatusInternalServerError, "failed to update service account", err)
		}
	}

	resp, err := api.service.UpdateServiceAccount(c.Req.Context(), c.OrgID, scopeID, &cmd)
	if err != nil {
		switch {
		case errors.Is(err, serviceaccounts.ErrServiceAccountNotFound):
			return response.Error(http.StatusNotFound, "Failed to retrieve service account", err)
		default:
			return response.Error(http.StatusInternalServerError, "Failed update service account", err)
		}
	}

	saIDString := strconv.FormatInt(resp.Id, 10)
	metadata := api.getAccessControlMetadata(c, map[string]bool{saIDString: true})
	resp.AvatarUrl = dtos.GetGravatarUrlWithDefault("", resp.Name)
	resp.AccessControl = metadata[saIDString]

	return response.JSON(http.StatusOK, util.DynMap{
		"message":        "Service account updated",
		"id":             resp.Id,
		"name":           resp.Name,
		"serviceaccount": resp,
	})
}

func (api *ServiceAccountsAPI) validateRole(r *org.RoleType, orgRole *org.RoleType) error {
	if r != nil && !r.IsValid() {
		return serviceaccounts.ErrServiceAccountInvalidRole
	}
	if r != nil && !orgRole.Includes(*r) {
		return serviceaccounts.ErrServiceAccountRolePrivilegeDenied
	}
	return nil
}

// swagger:route DELETE /serviceaccounts/{serviceAccountId} service_accounts deleteServiceAccount
//
// # Delete service account
//
// Required permissions (See note in the [introduction](https://grafana.com/docs/grafana/latest/developers/http_api/serviceaccount/#service-account-api) for an explanation):
// action: `serviceaccounts:delete` scope: `serviceaccounts:id:1` (single service account)
//
// Responses:
// 200: okResponse
// 400: badRequestError
// 401: unauthorisedError
// 403: forbiddenError
// 500: internalServerError
func (api *ServiceAccountsAPI) DeleteServiceAccount(ctx *models.ReqContext) response.Response {
	scopeID, err := strconv.ParseInt(web.Params(ctx.Req)[":serviceAccountId"], 10, 64)
	if err != nil {
		return response.Error(http.StatusBadRequest, "Service account ID is invalid", err)
	}
	err = api.service.DeleteServiceAccount(ctx.Req.Context(), ctx.OrgID, scopeID)
	if err != nil {
		return response.Error(http.StatusInternalServerError, "Service account deletion error", err)
	}
	return response.Success("Service account deleted")
}

// swagger:route GET /serviceaccounts/search service_accounts searchOrgServiceAccountsWithPaging
//
// # Search service accounts with paging
//
// Required permissions (See note in the [introduction](https://grafana.com/docs/grafana/latest/developers/http_api/serviceaccount/#service-account-api) for an explanation):
// action: `serviceaccounts:read` scope: `serviceaccounts:*`
//
// Responses:
// 200: searchOrgServiceAccountsWithPagingResponse
// 401: unauthorisedError
// 403: forbiddenError
// 500: internalServerError
func (api *ServiceAccountsAPI) SearchOrgServiceAccountsWithPaging(c *models.ReqContext) response.Response {
	ctx := c.Req.Context()
	perPage := c.QueryInt("perpage")
	if perPage <= 0 {
		perPage = 1000
	}
	page := c.QueryInt("page")
	if page < 1 {
		page = 1
	}
	// its okay that it fails, it is only filtering that might be weird, but to safe quard against any weird incoming query param
	onlyWithExpiredTokens := c.QueryBool("expiredTokens")
	onlyDisabled := c.QueryBool("disabled")
	filter := serviceaccounts.FilterIncludeAll
	if onlyWithExpiredTokens {
		filter = serviceaccounts.FilterOnlyExpiredTokens
	}
	if onlyDisabled {
		filter = serviceaccounts.FilterOnlyDisabled
	}
	serviceAccountSearch, err := api.service.SearchOrgServiceAccounts(ctx, c.OrgID, c.Query("query"), filter, page, perPage, c.SignedInUser)
	if err != nil {
		return response.Error(http.StatusInternalServerError, "Failed to get service accounts for current organization", err)
	}

	saIDs := map[string]bool{}
	for i := range serviceAccountSearch.ServiceAccounts {
		sa := serviceAccountSearch.ServiceAccounts[i]
		sa.AvatarUrl = dtos.GetGravatarUrlWithDefault("", sa.Name)

		saIDString := strconv.FormatInt(sa.Id, 10)
		saIDs[saIDString] = true
		metadata := api.getAccessControlMetadata(c, map[string]bool{saIDString: true})
		sa.AccessControl = metadata[strconv.FormatInt(sa.Id, 10)]
		tokens, err := api.service.ListTokens(ctx, &serviceaccounts.GetSATokensQuery{
			OrgID: &sa.OrgId, ServiceAccountID: &sa.Id,
		})
		if err != nil {
			api.log.Warn("Failed to list tokens for service account", "serviceAccount", sa.Id)
		}
		sa.Tokens = int64(len(tokens))
	}

	return response.JSON(http.StatusOK, serviceAccountSearch)
}

// GET /api/serviceaccounts/migrationstatus
func (api *ServiceAccountsAPI) GetAPIKeysMigrationStatus(ctx *models.ReqContext) response.Response {
	upgradeStatus, err := api.service.GetAPIKeysMigrationStatus(ctx.Req.Context(), ctx.OrgID)
	if err != nil {
		return response.Error(http.StatusInternalServerError, "Internal server error", err)
	}
	return response.JSON(http.StatusOK, upgradeStatus)
}

// POST /api/serviceaccounts/hideapikeys
func (api *ServiceAccountsAPI) HideApiKeysTab(ctx *models.ReqContext) response.Response {
	if err := api.service.HideApiKeysTab(ctx.Req.Context(), ctx.OrgID); err != nil {
		return response.Error(http.StatusInternalServerError, "Internal server error", err)
	}
	return response.Success("API keys hidden")
}

// POST /api/serviceaccounts/migrate
func (api *ServiceAccountsAPI) MigrateApiKeysToServiceAccounts(ctx *models.ReqContext) response.Response {
	if err := api.service.MigrateApiKeysToServiceAccounts(ctx.Req.Context(), ctx.OrgID); err != nil {
		return response.Error(http.StatusInternalServerError, "Internal server error", err)
	}

	return response.Success("API keys migrated to service accounts")
}

// POST /api/serviceaccounts/migrate/:keyId
func (api *ServiceAccountsAPI) ConvertToServiceAccount(ctx *models.ReqContext) response.Response {
	keyId, err := strconv.ParseInt(web.Params(ctx.Req)[":keyId"], 10, 64)
	if err != nil {
		return response.Error(http.StatusBadRequest, "Key ID is invalid", err)
	}

	if err := api.service.MigrateApiKey(ctx.Req.Context(), ctx.OrgID, keyId); err != nil {
		return response.Error(http.StatusInternalServerError, "Error converting API key", err)
	}

	return response.Success("Service accounts migrated")
}

// POST /api/serviceaccounts/revert/:keyId
func (api *ServiceAccountsAPI) RevertApiKey(ctx *models.ReqContext) response.Response {
	keyId, err := strconv.ParseInt(web.Params(ctx.Req)[":keyId"], 10, 64)
	if err != nil {
		return response.Error(http.StatusBadRequest, "key ID is invalid", err)
	}
	serviceAccountId, err := strconv.ParseInt(web.Params(ctx.Req)[":serviceAccountId"], 10, 64)
	if err != nil {
		return response.Error(http.StatusBadRequest, "service account ID is invalid", err)
	}

	if err := api.service.RevertApiKey(ctx.Req.Context(), serviceAccountId, keyId); err != nil {
		return response.Error(http.StatusInternalServerError, "error reverting to API key", err)
	}
	return response.Success("reverted service account to API key")
}

func (api *ServiceAccountsAPI) getAccessControlMetadata(c *models.ReqContext, saIDs map[string]bool) map[string]accesscontrol.Metadata {
	if api.accesscontrol.IsDisabled() || !c.QueryBool("accesscontrol") {
		return map[string]accesscontrol.Metadata{}
	}

	if c.SignedInUser.Permissions == nil {
		return map[string]accesscontrol.Metadata{}
	}

	permissions, ok := c.SignedInUser.Permissions[c.OrgID]
	if !ok {
		return map[string]accesscontrol.Metadata{}
	}

	return accesscontrol.GetResourcesMetadata(c.Req.Context(), permissions, "serviceaccounts:id:", saIDs)
}

// swagger:parameters searchOrgServiceAccountsWithPaging
type SearchOrgServiceAccountsWithPagingParams struct {
	// in:query
	// required:false
	Disabled bool `jsson:"disabled"`
	// in:query
	// required:false
	ExpiredTokens bool `json:"expiredTokens"`
	// It will return results where the query value is contained in one of the name.
	// Query values with spaces need to be URL encoded.
	// in:query
	// required:false
	Query string `json:"query"`
	// The default value is 1000.
	// in:query
	// required:false
	PerPage int `json:"perpage"`
	// The default value is 1.
	// in:query
	// required:false
	Page int `json:"page"`
}

// swagger:parameters createServiceAccount
type CreateServiceAccountParams struct {
	//in:body
	Body serviceaccounts.CreateServiceAccountForm
}

// swagger:parameters retrieveServiceAccount
type RetrieveServiceAccountParams struct {
	// in:path
	ServiceAccountId int64 `json:"serviceAccountId"`
}

// swagger:parameters updateServiceAccount
type UpdateServiceAccountParams struct {
	// in:path
	ServiceAccountId int64 `json:"serviceAccountId"`
	// in:body
	Body serviceaccounts.UpdateServiceAccountForm
}

// swagger:parameters deleteServiceAccount
type DeleteServiceAccountParams struct {
	// in:path
	ServiceAccountId int64 `json:"serviceAccountId"`
}

// swagger:response searchOrgServiceAccountsWithPagingResponse
type SearchOrgServiceAccountsWithPagingResponse struct {
	// in:body
	Body *serviceaccounts.SearchServiceAccountsResult
}

// swagger:response createServiceAccountResponse
type CreateServiceAccountResponse struct {
	// in:body
	Body *serviceaccounts.ServiceAccountDTO
}

// swagger:response retrieveServiceAccountResponse
type RetrieveServiceAccountResponse struct {
	// in:body
	Body *serviceaccounts.ServiceAccountDTO
}

// swagger:response updateServiceAccountResponse
type UpdateServiceAccountResponse struct {
	// in:body
	Body struct {
		Message        string                                    `json:"message"`
		ID             int64                                     `json:"id"`
		Name           string                                    `json:"name"`
		ServiceAccount *serviceaccounts.ServiceAccountProfileDTO `json:"serviceaccount"`
	}
}<|MERGE_RESOLUTION|>--- conflicted
+++ resolved
@@ -25,23 +25,13 @@
 )
 
 type ServiceAccountsAPI struct {
-<<<<<<< HEAD
-	cfg               *setting.Cfg
-	service           service
-	accesscontrol     accesscontrol.AccessControl
-	RouterRegister    routing.RouteRegister
-	log               log.Logger
-	permissionService accesscontrol.ServiceAccountPermissionsService
-=======
 	cfg                  *setting.Cfg
-	service              serviceaccounts.Service
+	service              service
 	accesscontrol        accesscontrol.AccessControl
 	accesscontrolService accesscontrol.Service
 	RouterRegister       routing.RouteRegister
-	store                serviceaccounts.Store
 	log                  log.Logger
 	permissionService    accesscontrol.ServiceAccountPermissionsService
->>>>>>> 5bb99775
 }
 
 // Service implements the API exposed methods for service accounts.
@@ -73,23 +63,12 @@
 	permissionService accesscontrol.ServiceAccountPermissionsService,
 ) *ServiceAccountsAPI {
 	return &ServiceAccountsAPI{
-<<<<<<< HEAD
 		cfg:               cfg,
 		service:           service,
 		accesscontrol:     accesscontrol,
 		RouterRegister:    routerRegister,
 		log:               log.New("serviceaccounts.api"),
 		permissionService: permissionService,
-=======
-		cfg:                  cfg,
-		service:              service,
-		accesscontrol:        accesscontrol,
-		accesscontrolService: accesscontrolService,
-		RouterRegister:       routerRegister,
-		store:                store,
-		log:                  log.New("serviceaccounts.api"),
-		permissionService:    permissionService,
->>>>>>> 5bb99775
 	}
 }
 
