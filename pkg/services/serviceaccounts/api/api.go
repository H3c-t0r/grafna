package api

import (
	"context"
	"errors"
	"net/http"
	"strconv"

	"github.com/grafana/grafana/pkg/api/response"
	"github.com/grafana/grafana/pkg/api/routing"
	"github.com/grafana/grafana/pkg/middleware"
	"github.com/grafana/grafana/pkg/models"
	"github.com/grafana/grafana/pkg/services/accesscontrol"
	acmiddleware "github.com/grafana/grafana/pkg/services/accesscontrol/middleware"
	"github.com/grafana/grafana/pkg/services/featuremgmt"
	"github.com/grafana/grafana/pkg/services/serviceaccounts"
	"github.com/grafana/grafana/pkg/setting"
	"github.com/grafana/grafana/pkg/web"
)

type APIKeyStore interface {
	AddAPIKey(ctx context.Context, cmd *models.AddApiKeyCommand) error
	GetApiKeyById(ctx context.Context, query *models.GetApiKeyByIdQuery) error
	DeleteApiKey(ctx context.Context, cmd *models.DeleteApiKeyCommand) error
}

type ServiceAccountsAPI struct {
	cfg            *setting.Cfg
	service        serviceaccounts.Service
	accesscontrol  accesscontrol.AccessControl
	RouterRegister routing.RouteRegister
	store          serviceaccounts.Store
	apiKeyStore    APIKeyStore
}

type serviceAccountIdDTO struct {
	Id      int64  `json:"id"`
	Message string `json:"message"`
}

func NewServiceAccountsAPI(
	cfg *setting.Cfg,
	service serviceaccounts.Service,
	accesscontrol accesscontrol.AccessControl,
	routerRegister routing.RouteRegister,
	store serviceaccounts.Store,
	apiKeyStore APIKeyStore,
) *ServiceAccountsAPI {
	return &ServiceAccountsAPI{
		cfg:            cfg,
		service:        service,
		accesscontrol:  accesscontrol,
		RouterRegister: routerRegister,
		store:          store,
		apiKeyStore:    apiKeyStore,
	}
}

func (api *ServiceAccountsAPI) RegisterAPIEndpoints(
	features featuremgmt.FeatureToggles,
) {
	if !features.IsEnabled(featuremgmt.FlagServiceAccounts) {
		return
	}

	auth := acmiddleware.Middleware(api.accesscontrol)
	api.RouterRegister.Group("/api/serviceaccounts", func(serviceAccountsRoute routing.RouteRegister) {
		serviceAccountsRoute.Get("/", auth(middleware.ReqOrgAdmin, accesscontrol.EvalPermission(serviceaccounts.ActionRead, serviceaccounts.ScopeAll)), routing.Wrap(api.ListServiceAccounts))
		serviceAccountsRoute.Get("/:serviceAccountId", auth(middleware.ReqOrgAdmin, accesscontrol.EvalPermission(serviceaccounts.ActionRead, serviceaccounts.ScopeID)), routing.Wrap(api.RetrieveServiceAccount))
		serviceAccountsRoute.Delete("/:serviceAccountId", auth(middleware.ReqOrgAdmin, accesscontrol.EvalPermission(serviceaccounts.ActionDelete, serviceaccounts.ScopeID)), routing.Wrap(api.DeleteServiceAccount))
		serviceAccountsRoute.Get("/upgrade", auth(middleware.ReqOrgAdmin, accesscontrol.EvalPermission(serviceaccounts.ActionCreate, serviceaccounts.ScopeID)), routing.Wrap(api.UpgradeServiceAccounts))
		serviceAccountsRoute.Post("/convert/:keyId", auth(middleware.ReqOrgAdmin, accesscontrol.EvalPermission(serviceaccounts.ActionCreate, serviceaccounts.ScopeID)), routing.Wrap(api.ConvertToServiceAccount))
		serviceAccountsRoute.Post("/", auth(middleware.ReqOrgAdmin, accesscontrol.EvalPermission(serviceaccounts.ActionCreate, serviceaccounts.ScopeID)), routing.Wrap(api.CreateServiceAccount))
		serviceAccountsRoute.Get("/:serviceAccountId/tokens", auth(middleware.ReqOrgAdmin,
			accesscontrol.EvalPermission(serviceaccounts.ActionRead, serviceaccounts.ScopeID)), routing.Wrap(api.ListTokens))
		serviceAccountsRoute.Post("/:serviceAccountId/tokens", auth(middleware.ReqOrgAdmin,
			accesscontrol.EvalPermission(serviceaccounts.ActionWrite, serviceaccounts.ScopeID)), routing.Wrap(api.CreateToken))
		serviceAccountsRoute.Delete("/:serviceAccountId/tokens/:tokenId", auth(middleware.ReqOrgAdmin,
			accesscontrol.EvalPermission(serviceaccounts.ActionWrite, serviceaccounts.ScopeID)), routing.Wrap(api.DeleteToken))
	})
}

// POST /api/serviceaccounts
func (api *ServiceAccountsAPI) CreateServiceAccount(c *models.ReqContext) response.Response {
	cmd := serviceaccounts.CreateServiceaccountForm{}
	if err := web.Bind(c.Req, &cmd); err != nil {
		return response.Error(http.StatusBadRequest, "Bad request data", err)
	}
	user, err := api.service.CreateServiceAccount(c.Req.Context(), &cmd)
	switch {
	case errors.Is(err, serviceaccounts.ErrServiceAccountNotFound):
		return response.Error(http.StatusBadRequest, "Failed to create role with the provided name", err)
	case err != nil:
		return response.Error(http.StatusInternalServerError, "Failed to create service account", err)
	}
<<<<<<< HEAD
	sa := &serviceAccountIdDTO{
		Id:      user.Id,
		Message: "Service account created",
	}
	return response.JSON(http.StatusCreated, sa)
=======
	result := models.UserIdDTO{
		Message: "Service account created",
		Id:      user.Id,
	}
	return response.JSON(http.StatusCreated, result)
>>>>>>> d21abdfe
}

func (api *ServiceAccountsAPI) DeleteServiceAccount(ctx *models.ReqContext) response.Response {
	scopeID, err := strconv.ParseInt(web.Params(ctx.Req)[":serviceAccountId"], 10, 64)
	if err != nil {
		return response.Error(http.StatusBadRequest, "serviceAccountId is invalid", err)
	}
	err = api.service.DeleteServiceAccount(ctx.Req.Context(), ctx.OrgId, scopeID)
	if err != nil {
		return response.Error(http.StatusInternalServerError, "Service account deletion error", err)
	}
	return response.Success("service account deleted")
}

func (api *ServiceAccountsAPI) UpgradeServiceAccounts(ctx *models.ReqContext) response.Response {
	if err := api.store.UpgradeServiceAccounts(ctx.Req.Context()); err == nil {
		return response.Success("service accounts upgraded")
	} else {
		return response.Error(500, "Internal server error", err)
	}
}

func (api *ServiceAccountsAPI) ConvertToServiceAccount(ctx *models.ReqContext) response.Response {
	keyId, err := strconv.ParseInt(web.Params(ctx.Req)[":keyId"], 10, 64)
	if err != nil {
		return response.Error(http.StatusBadRequest, "keyId is invalid", err)
	}
	if err := api.store.ConvertToServiceAccounts(ctx.Req.Context(), []int64{keyId}); err == nil {
		return response.Success("service accounts converted")
	} else {
		return response.Error(500, "Internal server error", err)
	}
}

func (api *ServiceAccountsAPI) ListServiceAccounts(ctx *models.ReqContext) response.Response {
	serviceAccounts, err := api.store.ListServiceAccounts(ctx.Req.Context(), ctx.OrgId, -1)
	if err != nil {
		return response.Error(http.StatusInternalServerError, "Failed to list service accounts", err)
	}
	return response.JSON(http.StatusOK, serviceAccounts)
}

func (api *ServiceAccountsAPI) RetrieveServiceAccount(ctx *models.ReqContext) response.Response {
	scopeID, err := strconv.ParseInt(web.Params(ctx.Req)[":serviceAccountId"], 10, 64)
	if err != nil {
		return response.Error(http.StatusBadRequest, "serviceAccountId is invalid", err)
	}

	serviceAccount, err := api.store.RetrieveServiceAccount(ctx.Req.Context(), ctx.OrgId, scopeID)
	if err != nil {
		switch {
		case errors.Is(err, serviceaccounts.ErrServiceAccountNotFound):
			return response.Error(http.StatusNotFound, "Failed to retrieve service account", err)
		default:
			return response.Error(http.StatusInternalServerError, "Failed to retrieve service account", err)
		}
	}
	return response.JSON(http.StatusOK, serviceAccount)
}<|MERGE_RESOLUTION|>--- conflicted
+++ resolved
@@ -93,19 +93,11 @@
 	case err != nil:
 		return response.Error(http.StatusInternalServerError, "Failed to create service account", err)
 	}
-<<<<<<< HEAD
 	sa := &serviceAccountIdDTO{
 		Id:      user.Id,
 		Message: "Service account created",
 	}
 	return response.JSON(http.StatusCreated, sa)
-=======
-	result := models.UserIdDTO{
-		Message: "Service account created",
-		Id:      user.Id,
-	}
-	return response.JSON(http.StatusCreated, result)
->>>>>>> d21abdfe
 }
 
 func (api *ServiceAccountsAPI) DeleteServiceAccount(ctx *models.ReqContext) response.Response {
