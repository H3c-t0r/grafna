--- conflicted
+++ resolved
@@ -67,12 +67,8 @@
 				HasExpired:             isExpired,
 			}
 		}
-<<<<<<< HEAD
-		return response.JSON(200, result)
-=======
-
+    
 		return response.JSON(http.StatusOK, result)
->>>>>>> 42d21e1a
 	} else {
 		return response.Error(http.StatusInternalServerError, "Internal server error", err)
 	}
