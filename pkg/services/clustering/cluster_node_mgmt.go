package clustering

import (
	"errors"
	"fmt"

	"github.com/grafana/grafana/pkg/bus"
	"github.com/grafana/grafana/pkg/log"
	m "github.com/grafana/grafana/pkg/models"
	"github.com/grafana/grafana/pkg/setting"
)

type ClusterNodeMgmt interface {
	CheckIn() error
	GetActiveNodesCount(ts uint64) (int, error)
	GetNodeId() (string, error)
	GetNodeSequence() (int32, error)
}

type ClusterNode struct {
	nodeId string
	log    log.Logger
}

var (
	clusterNodeMgmt ClusterNodeMgmt = nil
)

func getCurrentNodeId() string {
	if setting.InstanceName == "" || setting.HttpPort == "" {
		panic("InstanceName or HttpPort is empty. Check your configuration.")
	}
	return fmt.Sprintf("%v:%v", setting.InstanceName, setting.HttpPort)
}

func getClusterNode() ClusterNodeMgmt {
	if clusterNodeMgmt != nil {
		return clusterNodeMgmt
	}
	node := &ClusterNode{
		nodeId: getCurrentNodeId(),
		log:    log.New("clustering.clusterNode"),
	}
	clusterNodeMgmt = node
	return node

}

func (node *ClusterNode) CheckIn() error {
	if node == nil {
		return errors.New("Cluster node object is nil")
	}
	cmd := &m.SaveActiveNodeCommand{}
<<<<<<< HEAD
	cmd.Result = &m.ActiveNodeHeartbeat{NodeId: node.nodeId}
=======
	cmd.Node = &m.ActiveNode{NodeId: node.nodeId, AlertRunType: "Normal"}
	node.log.Debug("Sending command ", "SaveActiveNodeCommand:Node", cmd.Node)
>>>>>>> 15b36f0a
	if err := bus.Dispatch(cmd); err != nil {

		errmsg := fmt.Sprintf("Failed to save heartbeat - node %v", cmd.Node)
		node.log.Error(errmsg, "error", err)
		return err
	}
	node.log.Debug("Command executed successfully")
	return nil
}

func (node *ClusterNode) GetActiveNodesCount(ts uint64) (int, error) {
	if node == nil {
		return 0, errors.New("Cluster node object is nil")
	}
	return 0, errors.New("Not implemented")
}

func (node *ClusterNode) GetNodeId() (string, error) {
	if node == nil {
		return "", errors.New("Cluster node object is nil")
	}
	return node.nodeId, nil
}

func (node *ClusterNode) GetNodeSequence() (int32, error) {
	if node == nil {
		return 0, errors.New("Cluster node object is nil")
	}
	// get node sequence number from db
<<<<<<< HEAD
	return 0, nil
}

func (node *ClusterNode) executeMissingAlerts() error {
	if node == nil {
		return errors.New("Cluster node object is nil")
	}
	//execute missing alerts
	return errors.New("Not implemented")
=======
	return 0, errors.New("Not implemented")
>>>>>>> 15b36f0a
}<|MERGE_RESOLUTION|>--- conflicted
+++ resolved
@@ -51,12 +51,8 @@
 		return errors.New("Cluster node object is nil")
 	}
 	cmd := &m.SaveActiveNodeCommand{}
-<<<<<<< HEAD
-	cmd.Result = &m.ActiveNodeHeartbeat{NodeId: node.nodeId}
-=======
 	cmd.Node = &m.ActiveNode{NodeId: node.nodeId, AlertRunType: "Normal"}
 	node.log.Debug("Sending command ", "SaveActiveNodeCommand:Node", cmd.Node)
->>>>>>> 15b36f0a
 	if err := bus.Dispatch(cmd); err != nil {
 
 		errmsg := fmt.Sprintf("Failed to save heartbeat - node %v", cmd.Node)
@@ -86,17 +82,5 @@
 		return 0, errors.New("Cluster node object is nil")
 	}
 	// get node sequence number from db
-<<<<<<< HEAD
-	return 0, nil
-}
-
-func (node *ClusterNode) executeMissingAlerts() error {
-	if node == nil {
-		return errors.New("Cluster node object is nil")
-	}
-	//execute missing alerts
-	return errors.New("Not implemented")
-=======
 	return 0, errors.New("Not implemented")
->>>>>>> 15b36f0a
 }