--- conflicted
+++ resolved
@@ -175,22 +175,15 @@
 
 	exporters := []simpleExporter{}
 	if include.Dash {
-<<<<<<< HEAD
-		err = exportDashboards(helper, e, lookup)
-		if err != nil {
-			return err
-		}
+		exporters = append(exporters, exportDashboards)
 
 		if true {
 			exporters = append(exporters, exportDashboardThumbnails)
 		}
-=======
-		exporters = append(exporters, exportDashboards)
 	}
 
 	if include.DS {
 		exporters = append(exporters, exportDataSources)
->>>>>>> 63366615
 	}
 
 	if include.Auth {
