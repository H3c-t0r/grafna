--- conflicted
+++ resolved
@@ -62,58 +62,6 @@
 	d.Data.Set("version", version)
 }
 
-<<<<<<< HEAD
-=======
-func (d *Dashboard) ToResource() kinds.GrafanaResource[simplejson.Json, any] {
-	parent := dashboard.NewK8sResource(d.UID, nil)
-	res := kinds.GrafanaResource[simplejson.Json, any]{
-		Kind:       parent.Kind,
-		APIVersion: parent.APIVersion,
-		Metadata: kinds.GrafanaResourceMetadata{
-			Name:              d.UID,
-			Annotations:       make(map[string]string),
-			Labels:            make(map[string]string),
-			CreationTimestamp: v1.NewTime(d.Created),
-			ResourceVersion:   fmt.Sprintf("%d", d.Version),
-		},
-	}
-	if d.Data != nil {
-		copy := &simplejson.Json{}
-		db, _ := d.Data.ToDB()
-		_ = copy.FromDB(db)
-
-		copy.Del("id")
-		copy.Del("version") // ???
-		copy.Del("uid")     // duplicated to name
-		res.Spec = copy
-	}
-
-	d.UpdateSlug()
-	res.Metadata.SetUpdatedTimestamp(&d.Updated)
-	res.Metadata.SetSlug(d.Slug)
-	if d.CreatedBy > 0 {
-		res.Metadata.SetCreatedBy(fmt.Sprintf("user:%d", d.CreatedBy))
-	}
-	if d.UpdatedBy > 0 {
-		res.Metadata.SetUpdatedBy(fmt.Sprintf("user:%d", d.UpdatedBy))
-	}
-	if d.PluginID != "" {
-		res.Metadata.SetOriginInfo(&kinds.ResourceOriginInfo{
-			Name: "plugin",
-			Key:  d.PluginID,
-		})
-	}
-	// nolint:staticcheck
-	if d.FolderID > 0 {
-		res.Metadata.SetFolder(fmt.Sprintf("folder:%d", d.FolderID))
-	}
-	if d.IsFolder {
-		res.Kind = "Folder"
-	}
-	return res
-}
-
->>>>>>> a57dc513
 // NewDashboard creates a new dashboard
 func NewDashboard(title string) *Dashboard {
 	dash := &Dashboard{}
