package dashboards

import (
	"time"

	"github.com/grafana/grafana/pkg/models"
	"github.com/grafana/grafana/pkg/services/quota"
	"github.com/grafana/grafana/pkg/services/user"
)

type SaveDashboardDTO struct {
	OrgId     int64
	UpdatedAt time.Time
	User      *user.SignedInUser
	Message   string
	Overwrite bool
	Dashboard *models.Dashboard
}

type DashboardSearchProjection struct {
	ID          int64  `xorm:"id"`
	UID         string `xorm:"uid"`
	Title       string
	Slug        string
	Term        string
	IsFolder    bool
	FolderID    int64  `xorm:"folder_id"`
	FolderUID   string `xorm:"folder_uid"`
	FolderSlug  string
	FolderTitle string
	SortMeta    int64
}

<<<<<<< HEAD
const (
	QuotaTargetSrv quota.TargetSrv = "dashboard"
	QuotaTarget    quota.Target    = "dashboard"
)
=======
type CountDashboardsInFolderQuery struct {
	FolderUID string
}

// Note for reviewers: I wasn't sure what to name this. It's not actually a DTO
// CountDashboardsInFolderRequest is the request passed from the service to the
// store layer. The FolderID will be replaced with FolderUID when dashboards are
// updated with parent folder UIDs.
type CountDashboardsInFolderRequest struct {
	FolderID int64
	OrgID    int64
}
>>>>>>> 915ebcf8
<|MERGE_RESOLUTION|>--- conflicted
+++ resolved
@@ -31,12 +31,11 @@
 	SortMeta    int64
 }
 
-<<<<<<< HEAD
 const (
 	QuotaTargetSrv quota.TargetSrv = "dashboard"
 	QuotaTarget    quota.Target    = "dashboard"
 )
-=======
+
 type CountDashboardsInFolderQuery struct {
 	FolderUID string
 }
@@ -48,5 +47,4 @@
 type CountDashboardsInFolderRequest struct {
 	FolderID int64
 	OrgID    int64
-}
->>>>>>> 915ebcf8
+}