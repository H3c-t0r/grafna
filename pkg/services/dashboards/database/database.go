--- conflicted
+++ resolved
@@ -300,23 +300,6 @@
 		}
 	}
 
-<<<<<<< HEAD
-=======
-	// nolint:staticcheck
-	if dash.FolderID > 0 {
-		var existingFolder dashboards.Dashboard
-		folderExists, err := sess.Where("org_id=? AND id=? AND is_folder=?", dash.OrgID, dash.FolderID,
-			dialect.BooleanStr(true)).Get(&existingFolder)
-		if err != nil {
-			return false, fmt.Errorf("SQL query for folder failed: %w", err)
-		}
-
-		if !folderExists {
-			return false, dashboards.ErrDashboardFolderNotFound
-		}
-	}
-
->>>>>>> 9cb303c3
 	if !dashWithIdExists && !dashWithUidExists {
 		return false, nil
 	}
@@ -338,12 +321,7 @@
 		return isParentFolderChanged, dashboards.ErrDashboardTypeMismatch
 	}
 
-<<<<<<< HEAD
 	if !dash.IsFolder && dash.FolderUID != existing.FolderUID {
-=======
-	// nolint:staticcheck
-	if !dash.IsFolder && dash.FolderID != existing.FolderID {
->>>>>>> 9cb303c3
 		isParentFolderChanged = true
 	}
 
