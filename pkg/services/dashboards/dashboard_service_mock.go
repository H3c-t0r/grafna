package dashboards

import (
	"context"

	"github.com/grafana/grafana/pkg/models"
)

type FakeDashboardService struct {
	DashboardService

	SaveDashboardResult *models.Dashboard
	SavedDashboards     []*SaveDashboardDTO
	ProvisionedDashData *models.DashboardProvisioning

<<<<<<< HEAD
	PublicDashboardConfigResult *models.PublicDashboardConfig
	PublicDashboardConfigError  error
	SaveDashboardError          error
=======
	GetDashboardFn func(ctx context.Context, cmd *models.GetDashboardQuery) error
>>>>>>> 78287618
}

func (s *FakeDashboardService) SaveDashboard(ctx context.Context, dto *SaveDashboardDTO, allowUiUpdate bool) (*models.Dashboard, error) {
	s.SavedDashboards = append(s.SavedDashboards, dto)

	if s.SaveDashboardResult == nil && s.SaveDashboardError == nil {
		s.SaveDashboardResult = dto.Dashboard
	}

	return s.SaveDashboardResult, s.SaveDashboardError
}

func (s *FakeDashboardService) GetPublicDashboardConfig(ctx context.Context, orgId int64, dashboardUid string) (*models.PublicDashboardConfig, error) {
	return s.PublicDashboardConfigResult, s.PublicDashboardConfigError
}

func (s *FakeDashboardService) SavePublicDashboardConfig(ctx context.Context, dto *SavePublicDashboardConfigDTO) (*models.PublicDashboardConfig, error) {
	return s.PublicDashboardConfigResult, s.PublicDashboardConfigError
}

func (s *FakeDashboardService) ImportDashboard(ctx context.Context, dto *SaveDashboardDTO) (*models.Dashboard, error) {
	return s.SaveDashboard(ctx, dto, true)
}

func (s *FakeDashboardService) DeleteDashboard(ctx context.Context, dashboardId int64, orgId int64) error {
	for index, dash := range s.SavedDashboards {
		if dash.Dashboard.Id == dashboardId && dash.OrgId == orgId {
			s.SavedDashboards = append(s.SavedDashboards[:index], s.SavedDashboards[index+1:]...)
			break
		}
	}
	return nil
}

func (s *FakeDashboardService) GetProvisionedDashboardDataByDashboardID(id int64) (*models.DashboardProvisioning, error) {
	return s.ProvisionedDashData, nil
}
func (s *FakeDashboardService) DeleteOrphanedProvisionedDashboards(ctx context.Context, cmd *models.DeleteOrphanedProvisionedDashboardsCommand) error {
	return nil
}

func (s *FakeDashboardService) GetDashboard(ctx context.Context, cmd *models.GetDashboardQuery) error {
	if s.GetDashboardFn != nil {
		return s.GetDashboardFn(ctx, cmd)
	}
	// A minimal result for tests that need a valid result, but don't care what's in it.
	d := models.NewDashboard("mocked")
	d.Id = 1
	d.Uid = "1"
	cmd.Result = d
	return nil
}<|MERGE_RESOLUTION|>--- conflicted
+++ resolved
@@ -13,13 +13,10 @@
 	SavedDashboards     []*SaveDashboardDTO
 	ProvisionedDashData *models.DashboardProvisioning
 
-<<<<<<< HEAD
 	PublicDashboardConfigResult *models.PublicDashboardConfig
 	PublicDashboardConfigError  error
 	SaveDashboardError          error
-=======
-	GetDashboardFn func(ctx context.Context, cmd *models.GetDashboardQuery) error
->>>>>>> 78287618
+	GetDashboardFn              func(ctx context.Context, cmd *models.GetDashboardQuery) error
 }
 
 func (s *FakeDashboardService) SaveDashboard(ctx context.Context, dto *SaveDashboardDTO, allowUiUpdate bool) (*models.Dashboard, error) {
