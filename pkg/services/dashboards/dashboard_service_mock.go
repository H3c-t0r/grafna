--- conflicted
+++ resolved
@@ -16,10 +16,7 @@
 	PublicDashboardConfigResult *models.PublicDashboardConfig
 	PublicDashboardConfigError  error
 	SaveDashboardError          error
-<<<<<<< HEAD
-=======
 	GetDashboardFn              func(ctx context.Context, cmd *models.GetDashboardQuery) error
->>>>>>> 8a87db27
 }
 
 func (s *FakeDashboardService) SaveDashboard(ctx context.Context, dto *SaveDashboardDTO, allowUiUpdate bool) (*models.Dashboard, error) {
@@ -37,11 +34,7 @@
 }
 
 func (s *FakeDashboardService) SavePublicDashboardConfig(ctx context.Context, dto *SavePublicDashboardConfigDTO) (*models.PublicDashboardConfig, error) {
-<<<<<<< HEAD
-	return s.PublicDashboardConfigResult, s.SaveDashboardError
-=======
 	return s.PublicDashboardConfigResult, s.PublicDashboardConfigError
->>>>>>> 8a87db27
 }
 
 func (s *FakeDashboardService) ImportDashboard(ctx context.Context, dto *SaveDashboardDTO) (*models.Dashboard, error) {
