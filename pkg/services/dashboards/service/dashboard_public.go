--- conflicted
+++ resolved
@@ -3,10 +3,6 @@
 import (
 	"context"
 	"encoding/json"
-<<<<<<< HEAD
-	"fmt"
-=======
->>>>>>> 0371884c
 
 	"github.com/grafana/grafana/pkg/api/dtos"
 	"github.com/grafana/grafana/pkg/models"
@@ -29,7 +25,6 @@
 		return nil, models.ErrPublicDashboardNotFound
 	}
 
-<<<<<<< HEAD
 	// Replace dashboard time range with pubdash time range
 	if pdc.TimeSettings != "" {
 		var pdcTimeSettings map[string]interface{}
@@ -40,9 +35,6 @@
 
 		d.Data.Set("time", pdcTimeSettings)
 	}
-=======
-	// FIXME maybe insert logic to substitute pdc.TimeSettings into d
->>>>>>> 0371884c
 
 	return d, nil
 }
@@ -84,13 +76,10 @@
 		return dtos.MetricRequest{}, err
 	}
 
-<<<<<<< HEAD
-=======
 	if !dashboard.IsPublic {
 		return dtos.MetricRequest{}, models.ErrPublicDashboardNotFound
 	}
 
->>>>>>> 0371884c
 	var timeSettings struct {
 		From string `json:"from"`
 		To   string `json:"to"`
@@ -103,11 +92,7 @@
 	queriesByPanel := models.GetQueriesFromDashboard(dashboard.Data)
 
 	if _, ok := queriesByPanel[panelId]; !ok {
-<<<<<<< HEAD
-		return dtos.MetricRequest{}, fmt.Errorf("no panel with ID %d", panelId)
-=======
 		return dtos.MetricRequest{}, models.ErrPublicDashboardPanelNotFound
->>>>>>> 0371884c
 	}
 
 	return dtos.MetricRequest{
