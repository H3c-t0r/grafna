--- conflicted
+++ resolved
@@ -15,10 +15,10 @@
 func TestTimeLimitCodes(t *testing.T) {
 	cfg := setting.NewCfg()
 	cfg.EmailCodeValidMinutes = 120
-	user := &models.User{Id: 10, Email: "t@a.com", Login: "asd", Password: "1", Rands: "2"}
+	user := &user.User{ID: 10, Email: "t@a.com", Login: "asd", Password: "1", Rands: "2"}
 
 	format := "200601021504"
-	mailPayload := strconv.FormatInt(user.Id, 10) + user.Email + user.Login + user.Password + user.Rands
+	mailPayload := strconv.FormatInt(user.ID, 10) + user.Email + user.Login + user.Password + user.Rands
 	tenMinutesAgo := time.Now().Add(-time.Minute * 10)
 
 	tests := []struct {
@@ -125,13 +125,8 @@
 		cfg := setting.NewCfg()
 		cfg.EmailCodeValidMinutes = 120
 
-<<<<<<< HEAD
-		user := &models.User{Id: 10, Email: "t@a.com", Login: "asd", Password: "1", Rands: "2"}
+		user := &user.User{ID: 10, Email: "t@a.com", Login: "asd", Password: "1", Rands: "2"}
 		code, err := createUserEmailCode(cfg, user, "")
-=======
-		user := &user.User{ID: 10, Email: "t@a.com", Login: "asd", Password: "1", Rands: "2"}
-		code, err := createUserEmailCode(cfg, user, nil)
->>>>>>> 329aab73
 		require.NoError(t, err)
 
 		t.Run("getLoginForCode should return login", func(t *testing.T) {
