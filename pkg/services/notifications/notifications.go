package notifications

import (
	"bytes"
	"context"
	"errors"
	"fmt"
	"html/template"
	"net/url"
	"path/filepath"
	"strings"

	"github.com/Masterminds/sprig/v3"

	"github.com/grafana/grafana/pkg/bus"
	"github.com/grafana/grafana/pkg/events"
	"github.com/grafana/grafana/pkg/infra/log"
	tempuser "github.com/grafana/grafana/pkg/services/temp_user"
	"github.com/grafana/grafana/pkg/services/user"
	"github.com/grafana/grafana/pkg/setting"
	"github.com/grafana/grafana/pkg/util"
)

type WebhookSender interface {
	SendWebhookSync(ctx context.Context, cmd *SendWebhookSync) error
}
type EmailSender interface {
	SendEmailCommandHandlerSync(ctx context.Context, cmd *SendEmailCommandSync) error
	SendEmailCommandHandler(ctx context.Context, cmd *SendEmailCommand) error
}
type Service interface {
	WebhookSender
	EmailSender
}

var mailTemplates *template.Template
var tmplResetPassword = "reset_password"
var tmplSignUpStarted = "signup_started"
var tmplWelcomeOnSignUp = "welcome_on_signup"

func ProvideService(bus bus.Bus, cfg *setting.Cfg, mailer Mailer, store TempUserStore) (*NotificationService, error) {
	ns := &NotificationService{
		Bus:          bus,
		Cfg:          cfg,
		log:          log.New("notifications"),
		mailQueue:    make(chan *Message, 10),
		webhookQueue: make(chan *Webhook, 10),
		mailer:       mailer,
		store:        store,
	}

	ns.Bus.AddEventListener(ns.signUpStartedHandler)
	ns.Bus.AddEventListener(ns.signUpCompletedHandler)

	mailTemplates = template.New("name")
	mailTemplates.Funcs(template.FuncMap{
		"Subject":       subjectTemplateFunc,
		"HiddenSubject": hiddenSubjectTemplateFunc,
	})
	mailTemplates.Funcs(sprig.FuncMap())

	// Parse invalid templates using 'or' logic. Return an error only if no paths are valid.
	invalidTemplates := make([]string, 0)
	for _, pattern := range ns.Cfg.Smtp.TemplatesPatterns {
		templatePattern := filepath.Join(ns.Cfg.StaticRootPath, pattern)
		_, err := mailTemplates.ParseGlob(templatePattern)
		if err != nil {
			invalidTemplates = append(invalidTemplates, templatePattern)
		}
	}
	if len(invalidTemplates) > 0 {
		is := strings.Join(invalidTemplates, ", ")
		if len(invalidTemplates) == len(ns.Cfg.Smtp.TemplatesPatterns) {
			return nil, fmt.Errorf("provided html/template filepaths matched no files: %s", is)
		}
		ns.log.Warn("some provided html/template filepaths matched no files: %s", is)
	}

	if !util.IsEmail(ns.Cfg.Smtp.FromAddress) {
		return nil, errors.New("invalid email address for SMTP from_address config")
	}

	if cfg.EmailCodeValidMinutes == 0 {
		cfg.EmailCodeValidMinutes = 120
	}
	return ns, nil
}

type TempUserStore interface {
	UpdateTempUserWithEmailSent(ctx context.Context, cmd *tempuser.UpdateTempUserWithEmailSentCommand) error
}

type NotificationService struct {
	Bus bus.Bus
	Cfg *setting.Cfg

	mailQueue    chan *Message
	webhookQueue chan *Webhook
	mailer       Mailer
	log          log.Logger
	store        TempUserStore
}

func (ns *NotificationService) Run(ctx context.Context) error {
	for {
		select {
		case webhook := <-ns.webhookQueue:
			err := ns.sendWebRequestSync(context.Background(), webhook)

			if err != nil {
				ns.log.Error("Failed to send webrequest ", "error", err)
			}
		case msg := <-ns.mailQueue:
			num, err := ns.Send(msg)
			tos := strings.Join(msg.To, "; ")
			info := ""
			if err != nil {
				if len(msg.Info) > 0 {
					info = ", info: " + msg.Info
				}
				ns.log.Error(fmt.Sprintf("Async sent email %d succeed, not send emails: %s%s err: %s", num, tos, info, err))
			} else {
				ns.log.Debug(fmt.Sprintf("Async sent email %d succeed, sent emails: %s%s", num, tos, info))
			}
		case <-ctx.Done():
			return ctx.Err()
		}
	}
}

func (ns *NotificationService) GetMailer() Mailer {
	return ns.mailer
}

func (ns *NotificationService) SendWebhookSync(ctx context.Context, cmd *SendWebhookSync) error {
	return ns.sendWebRequestSync(ctx, &Webhook{
		Url:         cmd.Url,
		User:        cmd.User,
		Password:    cmd.Password,
		Body:        cmd.Body,
		HttpMethod:  cmd.HttpMethod,
		HttpHeader:  cmd.HttpHeader,
		ContentType: cmd.ContentType,
		Validation:  cmd.Validation,
	})
}

// hiddenSubjectTemplateFunc sets the subject template (value) on the map represented by `.Subject.` (obj) so that it can be compiled and executed later.
// It returns a blank string, so there will be no resulting value left in place of the template.
func hiddenSubjectTemplateFunc(obj map[string]interface{}, value string) string {
	obj["value"] = value
	return ""
}

<<<<<<< HEAD
// subjectTemplateFunc does the same thing has hiddenSubjectTemplateFunc, but in addition it executes and returns the subject template using the data represented in `.TemplateData` (data)
// This results in the template being replaced by the subject string.
func subjectTemplateFunc(obj map[string]interface{}, data map[string]interface{}, value string) string {
	obj["value"] = value

	titleTmpl, err := template.New("title").Parse(value)
	if err != nil {
		return ""
	}

	var buf bytes.Buffer
	err = titleTmpl.ExecuteTemplate(&buf, "title", data)
	if err != nil {
		return ""
	}

	subj := buf.String()
	// Since we have already executed the template, save it to subject data so we don't have to do it again later on
	obj["executed_template"] = subj
	return subj
}

func (ns *NotificationService) SendEmailCommandHandlerSync(ctx context.Context, cmd *models.SendEmailCommandSync) error {
	message, err := ns.buildEmailMessage(&models.SendEmailCommand{
=======
func (ns *NotificationService) SendEmailCommandHandlerSync(ctx context.Context, cmd *SendEmailCommandSync) error {
	message, err := ns.buildEmailMessage(&SendEmailCommand{
>>>>>>> a0921f2e
		Data:          cmd.Data,
		Info:          cmd.Info,
		Template:      cmd.Template,
		To:            cmd.To,
		SingleEmail:   cmd.SingleEmail,
		EmbeddedFiles: cmd.EmbeddedFiles,
		AttachedFiles: cmd.AttachedFiles,
		Subject:       cmd.Subject,
		ReplyTo:       cmd.ReplyTo,
	})

	if err != nil {
		return err
	}

	_, err = ns.Send(message)
	return err
}

func (ns *NotificationService) SendEmailCommandHandler(ctx context.Context, cmd *SendEmailCommand) error {
	message, err := ns.buildEmailMessage(cmd)

	if err != nil {
		return err
	}

	ns.mailQueue <- message
	return nil
}

func (ns *NotificationService) SendResetPasswordEmail(ctx context.Context, cmd *SendResetPasswordEmailCommand) error {
	code, err := createUserEmailCode(ns.Cfg, cmd.User, "")
	if err != nil {
		return err
	}
	return ns.SendEmailCommandHandler(ctx, &SendEmailCommand{
		To:       []string{cmd.User.Email},
		Template: tmplResetPassword,
		Data: map[string]interface{}{
			"Code": code,
			"Name": cmd.User.NameOrFallback(),
		},
	})
}

type GetUserByLoginFunc = func(c context.Context, login string) (*user.User, error)

func (ns *NotificationService) ValidateResetPasswordCode(ctx context.Context, query *ValidateResetPasswordCodeQuery, userByLogin GetUserByLoginFunc) error {
	login := getLoginForEmailCode(query.Code)
	if login == "" {
		return ErrInvalidEmailCode
	}

	user, err := userByLogin(ctx, login)
	if err != nil {
		return err
	}

	validEmailCode, err := validateUserEmailCode(ns.Cfg, user, query.Code)
	if err != nil {
		return err
	}
	if !validEmailCode {
		return ErrInvalidEmailCode
	}

	query.Result = user
	return nil
}

func (ns *NotificationService) signUpStartedHandler(ctx context.Context, evt *events.SignUpStarted) error {
	if !setting.VerifyEmailEnabled {
		return nil
	}

	ns.log.Info("User signup started", "email", evt.Email)

	if evt.Email == "" {
		return nil
	}

	err := ns.SendEmailCommandHandler(ctx, &SendEmailCommand{
		To:       []string{evt.Email},
		Template: tmplSignUpStarted,
		Data: map[string]interface{}{
			"Email":     evt.Email,
			"Code":      evt.Code,
			"SignUpUrl": setting.ToAbsUrl(fmt.Sprintf("signup/?email=%s&code=%s", url.QueryEscape(evt.Email), url.QueryEscape(evt.Code))),
		},
	})

	if err != nil {
		return err
	}

	emailSentCmd := tempuser.UpdateTempUserWithEmailSentCommand{Code: evt.Code}
	return ns.store.UpdateTempUserWithEmailSent(ctx, &emailSentCmd)
}

func (ns *NotificationService) signUpCompletedHandler(ctx context.Context, evt *events.SignUpCompleted) error {
	if evt.Email == "" || !ns.Cfg.Smtp.SendWelcomeEmailOnSignUp {
		return nil
	}

	return ns.SendEmailCommandHandler(ctx, &SendEmailCommand{
		To:       []string{evt.Email},
		Template: tmplWelcomeOnSignUp,
		Data: map[string]interface{}{
			"Name": evt.Name,
		},
	})
}<|MERGE_RESOLUTION|>--- conflicted
+++ resolved
@@ -152,7 +152,6 @@
 	return ""
 }
 
-<<<<<<< HEAD
 // subjectTemplateFunc does the same thing has hiddenSubjectTemplateFunc, but in addition it executes and returns the subject template using the data represented in `.TemplateData` (data)
 // This results in the template being replaced by the subject string.
 func subjectTemplateFunc(obj map[string]interface{}, data map[string]interface{}, value string) string {
@@ -175,12 +174,8 @@
 	return subj
 }
 
-func (ns *NotificationService) SendEmailCommandHandlerSync(ctx context.Context, cmd *models.SendEmailCommandSync) error {
-	message, err := ns.buildEmailMessage(&models.SendEmailCommand{
-=======
 func (ns *NotificationService) SendEmailCommandHandlerSync(ctx context.Context, cmd *SendEmailCommandSync) error {
 	message, err := ns.buildEmailMessage(&SendEmailCommand{
->>>>>>> a0921f2e
 		Data:          cmd.Data,
 		Info:          cmd.Info,
 		Template:      cmd.Template,
