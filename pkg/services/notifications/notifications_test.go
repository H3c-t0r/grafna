package notifications

import (
	"context"
	"testing"

	"github.com/grafana/grafana/pkg/bus"
	"github.com/grafana/grafana/pkg/infra/tracing"
	"github.com/grafana/grafana/pkg/models"
	"github.com/grafana/grafana/pkg/services/user"
	"github.com/grafana/grafana/pkg/setting"
	"github.com/stretchr/testify/assert"
	"github.com/stretchr/testify/require"
)

func newBus(t *testing.T) bus.Bus {
	t.Helper()
<<<<<<< HEAD
	tracer, err := tracing.InitializeTracerForTest()
	require.NoError(t, err)
=======
	tracer := tracing.InitializeTracerForTest()
>>>>>>> 82e32447
	return bus.ProvideBus(tracer)
}

func TestProvideService(t *testing.T) {
	bus := newBus(t)

	t.Run("When invalid from_address in configuration", func(t *testing.T) {
		cfg := createSmtpConfig()
		cfg.Smtp.FromAddress = "@notanemail@"
		_, _, err := createSutWithConfig(t, bus, cfg)

		require.Error(t, err)
	})

	t.Run("When template_patterns fails to parse", func(t *testing.T) {
		cfg := createSmtpConfig()
		cfg.Smtp.TemplatesPatterns = append(cfg.Smtp.TemplatesPatterns, "/usr/not-a-dir/**")
		_, _, err := createSutWithConfig(t, bus, cfg)

		require.Error(t, err)
	})
}

func TestSendEmailSync(t *testing.T) {
	bus := newBus(t)

	t.Run("When sending emails synchronously", func(t *testing.T) {
		ns, mailer := createSut(t, bus)
		cmd := &models.SendEmailCommandSync{
			SendEmailCommand: models.SendEmailCommand{
				Subject:     "subject",
				To:          []string{"asdf@grafana.com"},
				SingleEmail: false,
				Template:    "welcome_on_signup",
			},
		}
		err := ns.SendEmailCommandHandlerSync(context.Background(), cmd)
		require.NoError(t, err)

		require.NotEmpty(t, mailer.Sent)
		sent := mailer.Sent[len(mailer.Sent)-1]
		require.Equal(t, "subject", sent.Subject)
		require.Equal(t, []string{"asdf@grafana.com"}, sent.To)
	})

	t.Run("When using Single Email mode with multiple recipients", func(t *testing.T) {
		ns, mailer := createSut(t, bus)
		cmd := &models.SendEmailCommandSync{
			SendEmailCommand: models.SendEmailCommand{
				Subject:     "subject",
				To:          []string{"1@grafana.com", "2@grafana.com", "3@grafana.com"},
				SingleEmail: true,
				Template:    "welcome_on_signup",
			},
		}

		err := ns.SendEmailCommandHandlerSync(context.Background(), cmd)
		require.NoError(t, err)

		require.Len(t, mailer.Sent, 1)
	})

	t.Run("When using Multi Email mode with multiple recipients", func(t *testing.T) {
		ns, mailer := createSut(t, bus)
		cmd := &models.SendEmailCommandSync{
			SendEmailCommand: models.SendEmailCommand{
				Subject:     "subject",
				To:          []string{"1@grafana.com", "2@grafana.com", "3@grafana.com"},
				SingleEmail: false,
				Template:    "welcome_on_signup",
			},
		}

		err := ns.SendEmailCommandHandlerSync(context.Background(), cmd)
		require.NoError(t, err)

		require.Len(t, mailer.Sent, 3)
	})

	t.Run("When attaching files to emails", func(t *testing.T) {
		ns, mailer := createSut(t, bus)
		cmd := &models.SendEmailCommandSync{
			SendEmailCommand: models.SendEmailCommand{
				Subject:     "subject",
				To:          []string{"asdf@grafana.com"},
				SingleEmail: true,
				Template:    "welcome_on_signup",
				AttachedFiles: []*models.SendEmailAttachFile{
					{
						Name:    "attachment.txt",
						Content: []byte("text file content"),
					},
				},
			},
		}

		err := ns.SendEmailCommandHandlerSync(context.Background(), cmd)
		require.NoError(t, err)

		require.NotEmpty(t, mailer.Sent)
		sent := mailer.Sent[len(mailer.Sent)-1]
		require.Len(t, sent.AttachedFiles, 1)
		file := sent.AttachedFiles[len(sent.AttachedFiles)-1]
		require.Equal(t, "attachment.txt", file.Name)
		require.Equal(t, []byte("text file content"), file.Content)
	})

	t.Run("When SMTP disabled in configuration", func(t *testing.T) {
		cfg := createSmtpConfig()
		cfg.Smtp.Enabled = false
		ns, mailer, err := createSutWithConfig(t, bus, cfg)
		require.NoError(t, err)
		cmd := &models.SendEmailCommandSync{
			SendEmailCommand: models.SendEmailCommand{
				Subject:     "subject",
				To:          []string{"1@grafana.com", "2@grafana.com", "3@grafana.com"},
				SingleEmail: true,
				Template:    "welcome_on_signup",
			},
		}

		err = ns.SendEmailCommandHandlerSync(context.Background(), cmd)

		require.ErrorIs(t, err, models.ErrSmtpNotEnabled)
		require.Empty(t, mailer.Sent)
	})

	t.Run("When invalid content type in configuration", func(t *testing.T) {
		cfg := createSmtpConfig()
		cfg.Smtp.ContentTypes = append(cfg.Smtp.ContentTypes, "multipart/form-data")
		ns, mailer, err := createSutWithConfig(t, bus, cfg)
		require.NoError(t, err)
		cmd := &models.SendEmailCommandSync{
			SendEmailCommand: models.SendEmailCommand{
				Subject:     "subject",
				To:          []string{"1@grafana.com", "2@grafana.com", "3@grafana.com"},
				SingleEmail: false,
				Template:    "welcome_on_signup",
			},
		}

		err = ns.SendEmailCommandHandlerSync(context.Background(), cmd)

		require.Error(t, err)
		require.Empty(t, mailer.Sent)
	})

	t.Run("When SMTP dialer is disconnected", func(t *testing.T) {
		ns := createDisconnectedSut(t, bus)
		cmd := &models.SendEmailCommandSync{
			SendEmailCommand: models.SendEmailCommand{
				Subject:     "subject",
				To:          []string{"1@grafana.com", "2@grafana.com", "3@grafana.com"},
				SingleEmail: false,
				Template:    "welcome_on_signup",
			},
		}

		err := ns.SendEmailCommandHandlerSync(context.Background(), cmd)

		require.Error(t, err)
	})
}

func TestSendEmailAsync(t *testing.T) {
	bus := newBus(t)

	t.Run("When sending reset email password", func(t *testing.T) {
		sut, _ := createSut(t, bus)
		err := sut.SendResetPasswordEmail(context.Background(), &models.SendResetPasswordEmailCommand{User: &user.User{Email: "asd@asd.com"}})
		require.NoError(t, err)

		sentMsg := <-sut.mailQueue
		assert.Contains(t, sentMsg.Body["text/html"], "body")
		assert.NotContains(t, sentMsg.Body["text/plain"], "body")
		assert.Equal(t, "Reset your Grafana password - asd@asd.com", sentMsg.Subject)
		assert.NotContains(t, sentMsg.Body["text/html"], "Subject")
		assert.NotContains(t, sentMsg.Body["text/plain"], "Subject")
	})

	t.Run("When SMTP disabled in configuration", func(t *testing.T) {
		cfg := createSmtpConfig()
		cfg.Smtp.Enabled = false
		ns, mailer, err := createSutWithConfig(t, bus, cfg)
		require.NoError(t, err)
		cmd := &models.SendEmailCommand{
			Subject:     "subject",
			To:          []string{"1@grafana.com", "2@grafana.com", "3@grafana.com"},
			SingleEmail: true,
			Template:    "welcome_on_signup",
		}

		err = ns.SendEmailCommandHandler(context.Background(), cmd)

		require.ErrorIs(t, err, models.ErrSmtpNotEnabled)
		require.Empty(t, mailer.Sent)
	})

	t.Run("When invalid content type in configuration", func(t *testing.T) {
		cfg := createSmtpConfig()
		cfg.Smtp.ContentTypes = append(cfg.Smtp.ContentTypes, "multipart/form-data")
		ns, mailer, err := createSutWithConfig(t, bus, cfg)
		require.NoError(t, err)
		cmd := &models.SendEmailCommand{
			Subject:     "subject",
			To:          []string{"1@grafana.com", "2@grafana.com", "3@grafana.com"},
			SingleEmail: false,
			Template:    "welcome_on_signup",
		}

		err = ns.SendEmailCommandHandler(context.Background(), cmd)

		require.Error(t, err)
		require.Empty(t, mailer.Sent)
	})

	t.Run("When SMTP dialer is disconnected", func(t *testing.T) {
		ns := createDisconnectedSut(t, bus)
		cmd := &models.SendEmailCommand{
			Subject:     "subject",
			To:          []string{"1@grafana.com", "2@grafana.com", "3@grafana.com"},
			SingleEmail: false,
			Template:    "welcome_on_signup",
		}

		err := ns.SendEmailCommandHandler(context.Background(), cmd)

		// The async version should not surface connection errors via Bus. It should only log them.
		require.NoError(t, err)
	})
}

func createSut(t *testing.T, bus bus.Bus) (*NotificationService, *FakeMailer) {
	t.Helper()

	cfg := createSmtpConfig()
	ns, fm, err := createSutWithConfig(t, bus, cfg)
	require.NoError(t, err)
	return ns, fm
}

func createSutWithConfig(t *testing.T, bus bus.Bus, cfg *setting.Cfg) (*NotificationService, *FakeMailer, error) {
	smtp := NewFakeMailer()
	ns, err := ProvideService(bus, cfg, smtp, nil)
	return ns, smtp, err
}

func createDisconnectedSut(t *testing.T, bus bus.Bus) *NotificationService {
	t.Helper()

	cfg := createSmtpConfig()
	smtp := NewFakeDisconnectedMailer()
	ns, err := ProvideService(bus, cfg, smtp, nil)
	require.NoError(t, err)
	return ns
}

func createSmtpConfig() *setting.Cfg {
	cfg := setting.NewCfg()
	cfg.StaticRootPath = "../../../public/"
	cfg.Smtp.Enabled = true
	cfg.Smtp.TemplatesPatterns = []string{"emails/*.html", "emails/*.txt"}
	cfg.Smtp.FromAddress = "from@address.com"
	cfg.Smtp.FromName = "Grafana Admin"
	cfg.Smtp.ContentTypes = []string{"text/html", "text/plain"}
	return cfg
}<|MERGE_RESOLUTION|>--- conflicted
+++ resolved
@@ -15,12 +15,7 @@
 
 func newBus(t *testing.T) bus.Bus {
 	t.Helper()
-<<<<<<< HEAD
-	tracer, err := tracing.InitializeTracerForTest()
-	require.NoError(t, err)
-=======
 	tracer := tracing.InitializeTracerForTest()
->>>>>>> 82e32447
 	return bus.ProvideBus(tracer)
 }
 
