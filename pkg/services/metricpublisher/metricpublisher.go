--- conflicted
+++ resolved
@@ -62,14 +62,8 @@
 	}()
 
 	layout := "test-metric.Jan-02.15.04.05"
-<<<<<<< HEAD
 	start := time.Now().Add(-time.Duration(1000) * time.Second)
 	for t := range asyncTicks {
-=======
-	start := time.Now().Add(-time.Duration(20000) * time.Second)
-	tick := time.Tick(time.Duration(1) * time.Second)
-	for t := range tick {
->>>>>>> 27c6b5d1
 		pre := time.Now()
 		metrics := make([]*m.MetricDefinition, 0)
 		var val time.Time
