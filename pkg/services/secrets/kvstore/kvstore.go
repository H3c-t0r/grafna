--- conflicted
+++ resolved
@@ -16,8 +16,7 @@
 func ProvideService(sqlStore sqlstore.Store, secretsService secrets.Service, remoteCheck UseRemoteSecretsPluginCheck) SecretsKVStore {
 	logger := log.New("secrets.kvstore")
 	if remoteCheck.ShouldUseRemoteSecretsPlugin() {
-<<<<<<< HEAD
-		logger.Info("secrets kvstore is using a remote plugin for secrets management")
+		logger.Debug("secrets kvstore is using a remote plugin for secrets management")
 		secretsPlugin, err := remoteCheck.GetPlugin()
 		if err != nil {
 			logger.Error("plugin client was nil, falling back to SQL implementation")
@@ -27,13 +26,6 @@
 				secretsService: secretsService,
 				log:            logger,
 			}
-=======
-		logger.Debug("secrets kvstore is using a remote plugin for secrets management")
-		return &secretsKVStorePlugin{
-			secretsPlugin:  remoteCheck.GetManager().SecretsManager().SecretsManager,
-			secretsService: secretsService,
-			log:            logger,
->>>>>>> 3671799b
 		}
 	}
 	logger.Debug("secrets kvstore is using the default (SQL) implementation for secrets management")
