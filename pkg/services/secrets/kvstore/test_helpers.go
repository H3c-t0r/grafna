package kvstore

import (
	"context"
	"errors"
	"testing"

	"github.com/grafana/grafana/pkg/infra/log"
	"github.com/grafana/grafana/pkg/plugins"
	"github.com/grafana/grafana/pkg/plugins/backendplugin"
	"github.com/grafana/grafana/pkg/plugins/backendplugin/secretsmanagerplugin"
	"github.com/grafana/grafana/pkg/services/featuremgmt"
	"github.com/grafana/grafana/pkg/services/secrets/database"
	"github.com/grafana/grafana/pkg/services/secrets/manager"
	"github.com/grafana/grafana/pkg/services/sqlstore"
	"google.golang.org/grpc"
)

func SetupTestService(t *testing.T) SecretsKVStore {
	t.Helper()

	sqlStore := sqlstore.InitTestDB(t)
	store := database.ProvideSecretsStore(sqlstore.InitTestDB(t))
	secretsService := manager.SetupTestService(t, store)

	kv := &secretsKVStoreSQL{
		sqlStore:       sqlStore,
		log:            log.New("secrets.kvstore"),
		secretsService: secretsService,
		decryptionCache: decryptionCache{
			cache: make(map[int64]cachedDecrypted),
		},
	}

	return kv
}

// In memory kv store used for testing
type FakeSecretsKVStore struct {
	store    map[Key]string
	delError bool
	fallback SecretsKVStore
}

func NewFakeSecretsKVStore() *FakeSecretsKVStore {
	return &FakeSecretsKVStore{store: make(map[Key]string)}
}

func (f *FakeSecretsKVStore) Get(ctx context.Context, orgId int64, namespace string, typ string) (string, bool, error) {
	value := f.store[buildKey(orgId, namespace, typ)]
	found := value != ""
	return value, found, nil
}

func (f *FakeSecretsKVStore) Set(ctx context.Context, orgId int64, namespace string, typ string, value string) error {
	f.store[buildKey(orgId, namespace, typ)] = value
	return nil
}

func (f *FakeSecretsKVStore) Del(ctx context.Context, orgId int64, namespace string, typ string) error {
	if f.delError {
		return errors.New("bogus")
	}
	delete(f.store, buildKey(orgId, namespace, typ))
	return nil
}

<<<<<<< HEAD
// List all keys with an optional filter. If default values are provided, filter is not applied.
func (f FakeSecretsKVStore) Keys(ctx context.Context, orgId int64, namespace string, typ string) ([]Key, error) {
=======
func (f *FakeSecretsKVStore) Keys(ctx context.Context, orgId int64, namespace string, typ string) ([]Key, error) {
>>>>>>> d90600c4
	res := make([]Key, 0)
	for k := range f.store {
		if orgId == AllOrganizations && namespace == "" && typ == "" {
			res = append(res, k)
		} else if k.OrgId == orgId && k.Namespace == namespace && k.Type == typ {
			res = append(res, k)
		}
	}
	return res, nil
}

func (f *FakeSecretsKVStore) Rename(ctx context.Context, orgId int64, namespace string, typ string, newNamespace string) error {
	f.store[buildKey(orgId, newNamespace, typ)] = f.store[buildKey(orgId, namespace, typ)]
	delete(f.store, buildKey(orgId, namespace, typ))
	return nil
}

func (f *FakeSecretsKVStore) GetAll(ctx context.Context) ([]Item, error) {
	items := make([]Item, 0)
	for k := range f.store {
		orgId := k.OrgId
		namespace := k.Namespace
		typ := k.Type
		items = append(items, Item{
			OrgId:     &orgId,
			Namespace: &namespace,
			Type:      &typ,
			Value:     f.store[k],
		})
	}
	return items, nil
}

func (f *FakeSecretsKVStore) Fallback() SecretsKVStore {
	return f.fallback
}

func (f *FakeSecretsKVStore) SetFallback(store SecretsKVStore) error {
	f.fallback = store
	return nil
}

func buildKey(orgId int64, namespace string, typ string) Key {
	return Key{
		OrgId:     orgId,
		Namespace: namespace,
		Type:      typ,
	}
}

func internalToProtoKey(k Key) *secretsmanagerplugin.Key {
	return &secretsmanagerplugin.Key{
		OrgId:     k.OrgId,
		Namespace: k.Namespace,
		Type:      k.Type,
	}
}

// Fake feature toggle - only need to check the backwards compatibility disabled flag
type fakeFeatureToggles struct {
	returnValue bool
}

func NewFakeFeatureToggles(t *testing.T, returnValue bool) featuremgmt.FeatureToggles {
	t.Helper()
	return fakeFeatureToggles{
		returnValue: returnValue,
	}
}

func (f fakeFeatureToggles) IsEnabled(feature string) bool {
	return f.returnValue
}

// Fake grpc secrets plugin impl
type fakeGRPCSecretsPlugin struct {
	kv map[Key]string
}

func (c *fakeGRPCSecretsPlugin) GetSecret(ctx context.Context, in *secretsmanagerplugin.GetSecretRequest, opts ...grpc.CallOption) (*secretsmanagerplugin.GetSecretResponse, error) {
	val, ok := c.kv[buildKey(in.KeyDescriptor.OrgId, in.KeyDescriptor.Namespace, in.KeyDescriptor.Type)]
	return &secretsmanagerplugin.GetSecretResponse{
		DecryptedValue: val,
		Exists:         ok,
	}, nil
}

func (c *fakeGRPCSecretsPlugin) SetSecret(ctx context.Context, in *secretsmanagerplugin.SetSecretRequest, opts ...grpc.CallOption) (*secretsmanagerplugin.SetSecretResponse, error) {
	c.kv[buildKey(in.KeyDescriptor.OrgId, in.KeyDescriptor.Namespace, in.KeyDescriptor.Type)] = in.Value
	return &secretsmanagerplugin.SetSecretResponse{}, nil
}

func (c *fakeGRPCSecretsPlugin) DeleteSecret(ctx context.Context, in *secretsmanagerplugin.DeleteSecretRequest, opts ...grpc.CallOption) (*secretsmanagerplugin.DeleteSecretResponse, error) {
	delete(c.kv, buildKey(in.KeyDescriptor.OrgId, in.KeyDescriptor.Namespace, in.KeyDescriptor.Type))
	return &secretsmanagerplugin.DeleteSecretResponse{}, nil
}

func (c *fakeGRPCSecretsPlugin) ListSecrets(ctx context.Context, in *secretsmanagerplugin.ListSecretsRequest, opts ...grpc.CallOption) (*secretsmanagerplugin.ListSecretsResponse, error) {
	res := make([]*secretsmanagerplugin.Key, 0)
	for k := range c.kv {
		if in.AllKeys || (in.KeyDescriptor.OrgId == AllOrganizations && in.KeyDescriptor.Namespace == "" && in.KeyDescriptor.Type == "") {
			res = append(res, internalToProtoKey(k))
		} else if k.OrgId == in.KeyDescriptor.OrgId && k.Namespace == in.KeyDescriptor.Namespace && k.Type == in.KeyDescriptor.Type {
			res = append(res, internalToProtoKey(k))
		}
	}
	return &secretsmanagerplugin.ListSecretsResponse{
		Keys: res,
	}, nil
}

func (c *fakeGRPCSecretsPlugin) RenameSecret(ctx context.Context, in *secretsmanagerplugin.RenameSecretRequest, opts ...grpc.CallOption) (*secretsmanagerplugin.RenameSecretResponse, error) {
	oldKey := buildKey(in.KeyDescriptor.OrgId, in.KeyDescriptor.Namespace, in.KeyDescriptor.Type)
	val := c.kv[oldKey]
	delete(c.kv, oldKey)
	c.kv[buildKey(in.KeyDescriptor.OrgId, in.NewNamespace, in.KeyDescriptor.Type)] = val
	return &secretsmanagerplugin.RenameSecretResponse{}, nil
}

func (c *fakeGRPCSecretsPlugin) GetAllSecrets(ctx context.Context, in *secretsmanagerplugin.GetAllSecretsRequest, opts ...grpc.CallOption) (*secretsmanagerplugin.GetAllSecretsResponse, error) {
	return &secretsmanagerplugin.GetAllSecretsResponse{
		Items: []*secretsmanagerplugin.Item{
			{
				Value: "bogus",
			},
		},
	}, nil
}

var _ SecretsKVStore = &FakeSecretsKVStore{}
var _ secretsmanagerplugin.SecretsManagerPlugin = &fakeGRPCSecretsPlugin{}

// Fake plugin manager
type fakePluginManager struct {
	shouldFailOnStart bool
	plugin            *plugins.Plugin
}

func (mg *fakePluginManager) SecretsManager() *plugins.Plugin {
	if mg.plugin != nil {
		return mg.plugin
	}
	p := &plugins.Plugin{
		SecretsManager: &fakeGRPCSecretsPlugin{
			kv: make(map[Key]string, 0),
		},
	}
	p.RegisterClient(&fakePluginClient{
		shouldFailOnStart: mg.shouldFailOnStart,
	})
	mg.plugin = p
	return p
}

func NewFakeSecretsPluginManager(t *testing.T, shouldFailOnStart bool) plugins.SecretsPluginManager {
	t.Helper()
	return &fakePluginManager{
		shouldFailOnStart: shouldFailOnStart,
	}
}

// Fake plugin client
type fakePluginClient struct {
	shouldFailOnStart bool
	backendplugin.Plugin
}

func (pc *fakePluginClient) Start(_ context.Context) error {
	if pc.shouldFailOnStart {
		return errors.New("failed to start")
	}
	return nil
}<|MERGE_RESOLUTION|>--- conflicted
+++ resolved
@@ -65,12 +65,8 @@
 	return nil
 }
 
-<<<<<<< HEAD
 // List all keys with an optional filter. If default values are provided, filter is not applied.
-func (f FakeSecretsKVStore) Keys(ctx context.Context, orgId int64, namespace string, typ string) ([]Key, error) {
-=======
 func (f *FakeSecretsKVStore) Keys(ctx context.Context, orgId int64, namespace string, typ string) ([]Key, error) {
->>>>>>> d90600c4
 	res := make([]Key, 0)
 	for k := range f.store {
 		if orgId == AllOrganizations && namespace == "" && typ == "" {
