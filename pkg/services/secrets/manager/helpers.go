--- conflicted
+++ resolved
@@ -31,11 +31,7 @@
 	features := featuremgmt.WithFeatures()
 
 	cfg := &setting.Cfg{Raw: raw}
-<<<<<<< HEAD
-	cfg.FeatureToggles = map[string]bool{secrets.EnvelopeEncryptionFeatureToggle: true}
-=======
 
->>>>>>> 0ca4ccfa
 	settings := &setting.OSSImpl{Cfg: cfg}
 
 	encryption := ossencryption.ProvideService()
@@ -44,10 +40,7 @@
 		osskmsproviders.ProvideService(encryption, settings, features),
 		encryption,
 		settings,
-<<<<<<< HEAD
-=======
 		features,
->>>>>>> 0ca4ccfa
 		&usagestats.UsageStatsMock{T: tb},
 	)
 	require.NoError(tb, err)
