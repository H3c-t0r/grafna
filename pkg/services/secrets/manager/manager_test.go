--- conflicted
+++ resolved
@@ -329,8 +329,6 @@
 
 		assert.Empty(t, svc.dataKeyCache.byId)
 		assert.Empty(t, svc.dataKeyCache.byLabel)
-<<<<<<< HEAD
-=======
 	})
 }
 
@@ -393,6 +391,5 @@
 		decrypted, err = svc.Decrypt(context.Background(), encrypted)
 		require.NoError(t, err)
 		assert.Equal(t, []byte("grafana"), decrypted)
->>>>>>> 82e32447
 	})
 }