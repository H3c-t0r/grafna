package manager

import (
	"bytes"
	"context"
	"crypto/rand"
	"encoding/base64"
	"errors"
	"fmt"
	"time"

	"github.com/grafana/grafana/pkg/services/encryption"
	"github.com/grafana/grafana/pkg/services/kmsproviders"
	"github.com/grafana/grafana/pkg/services/secrets"
	"github.com/grafana/grafana/pkg/setting"
	"xorm.io/xorm"
)

type SecretsService struct {
	store    secrets.Store
	enc      encryption.Internal
	settings setting.Provider

	currentProvider string
	providers       map[string]secrets.Provider
	dataKeyCache    map[string]dataKeyCacheItem
}

<<<<<<< HEAD
func ProvideSecretsService(store secrets.Store, enc encryption.Internal, settings setting.Provider) *SecretsService {
	providers := map[string]secrets.Provider{
		defaultProvider: grafana.New(settings, enc),
=======
func ProvideSecretsService(
	store secrets.Store,
	kmsProvidersService kmsproviders.Service,
	enc encryption.Internal,
	settings setting.Provider,
) (*SecretsService, error) {
	providers, err := kmsProvidersService.Provide()
	if err != nil {
		return nil, err
>>>>>>> 708bdc80
	}

	currentProvider := settings.KeyValue("security", "encryption_provider").MustString(kmsproviders.Default)

	s := &SecretsService{
		store:           store,
		enc:             enc,
		settings:        settings,
		providers:       providers,
		currentProvider: currentProvider,
		dataKeyCache:    make(map[string]dataKeyCacheItem),
	}

	return s, nil
}

type dataKeyCacheItem struct {
	expiry  time.Time
	dataKey []byte
}

var b64 = base64.RawStdEncoding

func (s *SecretsService) Encrypt(ctx context.Context, payload []byte, opt secrets.EncryptionOptions) ([]byte, error) {
	return s.EncryptWithDBSession(ctx, payload, opt, nil)
}

func (s *SecretsService) EncryptWithDBSession(ctx context.Context, payload []byte, opt secrets.EncryptionOptions, sess *xorm.Session) ([]byte, error) {
	// Use legacy encryption service if envelopeEncryptionFeatureToggle toggle is off
	if !s.settings.IsFeatureToggleEnabled(secrets.EnvelopeEncryptionFeatureToggle) {
		return s.enc.Encrypt(ctx, payload, setting.SecretKey)
	}

	// If encryption secrets.EnvelopeEncryptionFeatureToggle toggle is on, use envelope encryption
	scope := opt()
	keyName := fmt.Sprintf("%s/%s@%s", time.Now().Format("2006-01-02"), scope, s.currentProvider)

	dataKey, err := s.dataKey(ctx, keyName)
	if err != nil {
		if errors.Is(err, secrets.ErrDataKeyNotFound) {
			dataKey, err = s.newDataKey(ctx, keyName, scope, sess)
			if err != nil {
				return nil, err
			}
		} else {
			return nil, err
		}
	}

	encrypted, err := s.enc.Encrypt(ctx, payload, string(dataKey))
	if err != nil {
		return nil, err
	}

	prefix := make([]byte, b64.EncodedLen(len(keyName))+2)
	b64.Encode(prefix[1:], []byte(keyName))
	prefix[0] = '#'
	prefix[len(prefix)-1] = '#'

	blob := make([]byte, len(prefix)+len(encrypted))
	copy(blob, prefix)
	copy(blob[len(prefix):], encrypted)

	return blob, nil
}

func (s *SecretsService) Decrypt(ctx context.Context, payload []byte) ([]byte, error) {
	// Use legacy encryption service if secrets.EnvelopeEncryptionFeatureToggle toggle is off
	if !s.settings.IsFeatureToggleEnabled(secrets.EnvelopeEncryptionFeatureToggle) {
		return s.enc.Decrypt(ctx, payload, setting.SecretKey)
	}

	// If encryption secrets.EnvelopeEncryptionFeatureToggle toggle is on, use envelope encryption
	if len(payload) == 0 {
		return nil, fmt.Errorf("unable to decrypt empty payload")
	}

	var dataKey []byte

	if payload[0] != '#' {
		secretKey := s.settings.KeyValue("security", "secret_key").Value()
		dataKey = []byte(secretKey)
	} else {
		payload = payload[1:]
		endOfKey := bytes.Index(payload, []byte{'#'})
		if endOfKey == -1 {
			return nil, fmt.Errorf("could not find valid key in encrypted payload")
		}
		b64Key := payload[:endOfKey]
		payload = payload[endOfKey+1:]
		key := make([]byte, b64.DecodedLen(len(b64Key)))
		_, err := b64.Decode(key, b64Key)
		if err != nil {
			return nil, err
		}

		dataKey, err = s.dataKey(ctx, string(key))
		if err != nil {
			return nil, err
		}
	}

	return s.enc.Decrypt(ctx, payload, string(dataKey))
}

func (s *SecretsService) EncryptJsonData(ctx context.Context, kv map[string]string, opt secrets.EncryptionOptions) (map[string][]byte, error) {
	return s.EncryptJsonDataWithDBSession(ctx, kv, opt, nil)
}

func (s *SecretsService) EncryptJsonDataWithDBSession(ctx context.Context, kv map[string]string, opt secrets.EncryptionOptions, sess *xorm.Session) (map[string][]byte, error) {
	encrypted := make(map[string][]byte)
	for key, value := range kv {
		encryptedData, err := s.EncryptWithDBSession(ctx, []byte(value), opt, sess)
		if err != nil {
			return nil, err
		}

		encrypted[key] = encryptedData
	}
	return encrypted, nil
}

func (s *SecretsService) DecryptJsonData(ctx context.Context, sjd map[string][]byte) (map[string]string, error) {
	decrypted := make(map[string]string)
	for key, data := range sjd {
		decryptedData, err := s.Decrypt(ctx, data)
		if err != nil {
			return nil, err
		}

		decrypted[key] = string(decryptedData)
	}
	return decrypted, nil
}

func (s *SecretsService) GetDecryptedValue(ctx context.Context, sjd map[string][]byte, key, fallback string) string {
	if value, ok := sjd[key]; ok {
		decryptedData, err := s.Decrypt(ctx, value)
		if err != nil {
			return fallback
		}

		return string(decryptedData)
	}

	return fallback
}

func newRandomDataKey() ([]byte, error) {
	rawDataKey := make([]byte, 16)
	_, err := rand.Read(rawDataKey)
	if err != nil {
		return nil, err
	}
	return rawDataKey, nil
}

// newDataKey creates a new random DEK, caches it and returns its value
func (s *SecretsService) newDataKey(ctx context.Context, name string, scope string, sess *xorm.Session) ([]byte, error) {
	// 1. Create new DEK
	dataKey, err := newRandomDataKey()
	if err != nil {
		return nil, err
	}
	provider, exists := s.providers[s.currentProvider]
	if !exists {
		return nil, fmt.Errorf("could not find encryption provider '%s'", s.currentProvider)
	}

	// 2. Encrypt it
	encrypted, err := provider.Encrypt(ctx, dataKey)
	if err != nil {
		return nil, err
	}

	// 3. Store its encrypted value in db
	dek := secrets.DataKey{
		Active:        true, // TODO: right now we never mark a key as deactivated
		Name:          name,
		Provider:      s.currentProvider,
		EncryptedData: encrypted,
		Scope:         scope,
	}

	if sess == nil {
		err = s.store.CreateDataKey(ctx, dek)
	} else {
		err = s.store.CreateDataKeyWithDBSession(ctx, dek, sess)
	}

	if err != nil {
		return nil, err
	}

	// 4. Cache its unencrypted value and return it
	s.dataKeyCache[name] = dataKeyCacheItem{
		expiry:  time.Now().Add(15 * time.Minute),
		dataKey: dataKey,
	}

	return dataKey, nil
}

// dataKey looks up DEK in cache or database, and decrypts it
func (s *SecretsService) dataKey(ctx context.Context, name string) ([]byte, error) {
	if item, exists := s.dataKeyCache[name]; exists {
		if item.expiry.Before(time.Now()) && !item.expiry.IsZero() {
			delete(s.dataKeyCache, name)
		} else {
			return item.dataKey, nil
		}
	}

	// 1. get encrypted data key from database
	dataKey, err := s.store.GetDataKey(ctx, name)
	if err != nil {
		return nil, err
	}

	// 2. decrypt data key
	provider, exists := s.providers[dataKey.Provider]
	if !exists {
		return nil, fmt.Errorf("could not find encryption provider '%s'", dataKey.Provider)
	}

	decrypted, err := provider.Decrypt(ctx, dataKey.EncryptedData)
	if err != nil {
		return nil, err
	}

	// 3. cache data key
	s.dataKeyCache[name] = dataKeyCacheItem{
		expiry:  time.Now().Add(15 * time.Minute),
		dataKey: decrypted,
	}

	return decrypted, nil
}

func (s *SecretsService) RegisterProvider(providerID string, provider secrets.Provider) {
	s.providers[providerID] = provider
}

func (s *SecretsService) CurrentProviderID() string {
	return s.currentProvider
}

func (s *SecretsService) GetProviders() map[string]secrets.Provider {
	return s.providers
}<|MERGE_RESOLUTION|>--- conflicted
+++ resolved
@@ -26,11 +26,6 @@
 	dataKeyCache    map[string]dataKeyCacheItem
 }
 
-<<<<<<< HEAD
-func ProvideSecretsService(store secrets.Store, enc encryption.Internal, settings setting.Provider) *SecretsService {
-	providers := map[string]secrets.Provider{
-		defaultProvider: grafana.New(settings, enc),
-=======
 func ProvideSecretsService(
 	store secrets.Store,
 	kmsProvidersService kmsproviders.Service,
@@ -40,7 +35,6 @@
 	providers, err := kmsProvidersService.Provide()
 	if err != nil {
 		return nil, err
->>>>>>> 708bdc80
 	}
 
 	currentProvider := settings.KeyValue("security", "encryption_provider").MustString(kmsproviders.Default)
