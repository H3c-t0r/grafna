package manager

import (
	"bytes"
	"context"
	"crypto/rand"
	"encoding/base64"
	"errors"
	"fmt"
	"strconv"
	"sync"
	"time"

	"github.com/grafana/grafana/pkg/infra/log"
	"github.com/grafana/grafana/pkg/infra/usagestats"
	"github.com/grafana/grafana/pkg/services/encryption"
	"github.com/grafana/grafana/pkg/services/featuremgmt"
	"github.com/grafana/grafana/pkg/services/kmsproviders"
	"github.com/grafana/grafana/pkg/services/secrets"
	"github.com/grafana/grafana/pkg/setting"
	"github.com/grafana/grafana/pkg/util"
	"github.com/prometheus/client_golang/prometheus"
	"golang.org/x/sync/errgroup"
	"xorm.io/xorm"
)

type SecretsService struct {
	store      secrets.Store
	enc        encryption.Internal
	settings   setting.Provider
<<<<<<< HEAD
	usageStats usagestats.Service

	currentProvider string
	providers       map[string]secrets.Provider
	dataKeyCache    map[string]dataKeyCacheItem
	log             log.Logger
=======
	features   featuremgmt.FeatureToggles
	usageStats usagestats.Service

	mtx          sync.Mutex
	dataKeyCache *dataKeyCache

	providers         map[secrets.ProviderID]secrets.Provider
	currentProviderID secrets.ProviderID

	log log.Logger
>>>>>>> 0ca4ccfa
}

func ProvideSecretsService(
	store secrets.Store,
	kmsProvidersService kmsproviders.Service,
	enc encryption.Internal,
	settings setting.Provider,
<<<<<<< HEAD
=======
	features featuremgmt.FeatureToggles,
>>>>>>> 0ca4ccfa
	usageStats usagestats.Service,
) (*SecretsService, error) {
	providers, err := kmsProvidersService.Provide()
	if err != nil {
		return nil, err
	}

	logger := log.New("secrets")
<<<<<<< HEAD
	enabled := settings.IsFeatureToggleEnabled(secrets.EnvelopeEncryptionFeatureToggle)
	currentProvider := settings.KeyValue("security", "encryption_provider").MustString(kmsproviders.Default)
=======
	enabled := !features.IsEnabled(featuremgmt.FlagDisableEnvelopeEncryption)
	currentProviderID := kmsproviders.NormalizeProviderID(secrets.ProviderID(
		settings.KeyValue("security", "encryption_provider").MustString(kmsproviders.Default),
	))

	if _, ok := providers[currentProviderID]; enabled && !ok {
		return nil, fmt.Errorf("missing configuration for current encryption provider %s", currentProviderID)
	}

	if !enabled && currentProviderID != kmsproviders.Default {
		logger.Warn("Changing encryption provider requires enabling envelope encryption feature")
	}

	logger.Info("Envelope encryption state", "enabled", enabled, "current provider", currentProviderID)

	ttl := settings.KeyValue("security.encryption", "data_keys_cache_ttl").MustDuration(15 * time.Minute)
>>>>>>> 0ca4ccfa

	if _, ok := providers[currentProvider]; enabled && !ok {
		return nil, fmt.Errorf("missing configuration for current encryption provider %s", currentProvider)
	}

	if !enabled && currentProvider != kmsproviders.Default {
		logger.Warn("Changing encryption provider requires enabling envelope encryption feature")
	}

	logger.Debug("Envelope encryption state", "enabled", enabled, "current provider", currentProvider)

	s := &SecretsService{
<<<<<<< HEAD
		store:           store,
		enc:             enc,
		settings:        settings,
		usageStats:      usageStats,
		providers:       providers,
		currentProvider: currentProvider,
		dataKeyCache:    make(map[string]dataKeyCacheItem),
		log:             logger,
=======
		store:             store,
		enc:               enc,
		settings:          settings,
		usageStats:        usageStats,
		providers:         providers,
		dataKeyCache:      newDataKeyCache(ttl),
		currentProviderID: currentProviderID,
		features:          features,
		log:               logger,
>>>>>>> 0ca4ccfa
	}

	s.registerUsageMetrics()

	return s, nil
}

func (s *SecretsService) registerUsageMetrics() {
	s.usageStats.RegisterMetricsFunc(func(context.Context) (map[string]interface{}, error) {
<<<<<<< HEAD
		enabled := 0
		if s.settings.IsFeatureToggleEnabled(secrets.EnvelopeEncryptionFeatureToggle) {
			enabled = 1
		}
		return map[string]interface{}{
			"stats.encryption.envelope_encryption_enabled.count": enabled,
		}, nil
	})
}

type dataKeyCacheItem struct {
	expiry  time.Time
	dataKey []byte
=======
		usageMetrics := make(map[string]interface{})

		// Enabled / disabled
		usageMetrics["stats.encryption.envelope_encryption_enabled.count"] = 0
		if !s.features.IsEnabled(featuremgmt.FlagDisableEnvelopeEncryption) {
			usageMetrics["stats.encryption.envelope_encryption_enabled.count"] = 1
		}

		// Current provider
		kind, err := s.currentProviderID.Kind()
		if err != nil {
			return nil, err
		}
		usageMetrics[fmt.Sprintf("stats.encryption.current_provider.%s.count", kind)] = 1

		// Count by kind
		countByKind := make(map[string]int)
		for id := range s.providers {
			kind, err := id.Kind()
			if err != nil {
				return nil, err
			}

			countByKind[kind]++
		}

		for kind, count := range countByKind {
			usageMetrics[fmt.Sprintf(`stats.encryption.providers.%s.count`, kind)] = count
		}

		return usageMetrics, nil
	})
>>>>>>> 0ca4ccfa
}

var b64 = base64.RawStdEncoding

func (s *SecretsService) Encrypt(ctx context.Context, payload []byte, opt secrets.EncryptionOptions) ([]byte, error) {
	return s.EncryptWithDBSession(ctx, payload, opt, nil)
}

func (s *SecretsService) EncryptWithDBSession(ctx context.Context, payload []byte, opt secrets.EncryptionOptions, sess *xorm.Session) ([]byte, error) {
	// Use legacy encryption service if featuremgmt.FlagDisableEnvelopeEncryption toggle is on
	if s.features.IsEnabled(featuremgmt.FlagDisableEnvelopeEncryption) {
		return s.enc.Encrypt(ctx, payload, setting.SecretKey)
	}

	var err error
	defer func() {
		opsCounter.With(prometheus.Labels{
			"success":   strconv.FormatBool(err == nil),
			"operation": OpEncrypt,
		}).Inc()
	}()

	// If encryption featuremgmt.FlagEnvelopeEncryption toggle is on, use envelope encryption
	scope := opt()
<<<<<<< HEAD
	keyName := s.keyName(scope)
=======
	label := secrets.KeyLabel(scope, s.currentProviderID)
>>>>>>> 0ca4ccfa

	var id string
	var dataKey []byte
	id, dataKey, err = s.currentDataKey(ctx, label, scope, sess)
	if err != nil {
		s.log.Error("Failed to get current data key", "error", err, "label", label)
		return nil, err
	}

	var encrypted []byte
	encrypted, err = s.enc.Encrypt(ctx, payload, string(dataKey))
	if err != nil {
		s.log.Error("Failed to encrypt secret", "error", err)
		return nil, err
	}

	prefix := make([]byte, b64.EncodedLen(len(id))+2)
	b64.Encode(prefix[1:], []byte(id))
	prefix[0] = '#'
	prefix[len(prefix)-1] = '#'

	blob := make([]byte, len(prefix)+len(encrypted))
	copy(blob, prefix)
	copy(blob[len(prefix):], encrypted)

	return blob, nil
}

<<<<<<< HEAD
func (s *SecretsService) keyName(scope string) string {
	return fmt.Sprintf("%s/%s@%s", now().Format("2006-01-02"), scope, s.currentProvider)
}

func (s *SecretsService) Decrypt(ctx context.Context, payload []byte) ([]byte, error) {
	// Use legacy encryption service if secrets.EnvelopeEncryptionFeatureToggle toggle is off
	if !s.settings.IsFeatureToggleEnabled(secrets.EnvelopeEncryptionFeatureToggle) {
		return s.enc.Decrypt(ctx, payload, setting.SecretKey)
=======
// currentDataKey looks up for current data key in cache or database by name, and decrypts it.
// If there's no current data key in cache nor in database it generates a new random data key,
// and stores it into both the in-memory cache and database (encrypted by the encryption provider).
func (s *SecretsService) currentDataKey(ctx context.Context, label string, scope string, sess *xorm.Session) (string, []byte, error) {
	// We want only one request fetching current data key at time to
	// avoid the creation of multiple ones in case there's no one existing.
	s.mtx.Lock()
	defer s.mtx.Unlock()

	// We try to fetch the data key, either from cache or database
	id, dataKey, err := s.dataKeyByLabel(ctx, label)
	if err != nil {
		return "", nil, err
	}

	// If no existing data key was found, create a new one
	if dataKey == nil {
		id, dataKey, err = s.newDataKey(ctx, label, scope, sess)
		if err != nil {
			return "", nil, err
		}
	}

	return id, dataKey, nil
}

// dataKeyByLabel looks up for data key in cache.
// Otherwise, it fetches it from database, decrypts it and caches it decrypted.
func (s *SecretsService) dataKeyByLabel(ctx context.Context, label string) (string, []byte, error) {
	// 0. Get data key from in-memory cache.
	if entry, exists := s.dataKeyCache.getByLabel(label); exists && entry.active {
		return entry.id, entry.dataKey, nil
	}

	// 1. Get data key from database.
	dataKey, err := s.store.GetCurrentDataKey(ctx, label)
	if err != nil {
		if errors.Is(err, secrets.ErrDataKeyNotFound) {
			return "", nil, nil
		}
		return "", nil, err
	}

	// 2.1 Find the encryption provider.
	provider, exists := s.providers[kmsproviders.NormalizeProviderID(dataKey.Provider)]
	if !exists {
		return "", nil, fmt.Errorf("could not find encryption provider '%s'", dataKey.Provider)
	}

	// 2.2 Decrypt the data key fetched from the database.
	decrypted, err := provider.Decrypt(ctx, dataKey.EncryptedData)
	if err != nil {
		return "", nil, err
	}

	// 3. Store the decrypted data key into the in-memory cache.
	s.dataKeyCache.add(&dataKeyCacheEntry{
		id:      dataKey.Id,
		label:   dataKey.Label,
		dataKey: decrypted,
		active:  dataKey.Active,
	})

	return dataKey.Id, decrypted, nil
}

// newDataKey creates a new random data key, encrypts it and stores it into the database and cache.
func (s *SecretsService) newDataKey(ctx context.Context, label string, scope string, sess *xorm.Session) (string, []byte, error) {
	// 1. Create new data key.
	dataKey, err := newRandomDataKey()
	if err != nil {
		return "", nil, err
	}

	// 2.1 Find the encryption provider.
	provider, exists := s.providers[s.currentProviderID]
	if !exists {
		return "", nil, fmt.Errorf("could not find encryption provider '%s'", s.currentProviderID)
	}

	// 2.2 Encrypt the data key.
	encrypted, err := provider.Encrypt(ctx, dataKey)
	if err != nil {
		return "", nil, err
	}

	// 3. Store its encrypted value into the DB.
	id := util.GenerateShortUID()
	dbDataKey := secrets.DataKey{
		Active:        true,
		Id:            id,
		Provider:      s.currentProviderID,
		EncryptedData: encrypted,
		Label:         label,
		Scope:         scope,
	}

	if sess == nil {
		err = s.store.CreateDataKey(ctx, &dbDataKey)
	} else {
		err = s.store.CreateDataKeyWithDBSession(ctx, &dbDataKey, sess)
	}

	if err != nil {
		return "", nil, err
	}

	// 4. Store the decrypted data key into the in-memory cache.
	s.dataKeyCache.add(&dataKeyCacheEntry{
		id:      id,
		label:   label,
		dataKey: dataKey,
		active:  true,
	})

	return id, dataKey, nil
}

func newRandomDataKey() ([]byte, error) {
	rawDataKey := make([]byte, 16)
	_, err := rand.Read(rawDataKey)
	if err != nil {
		return nil, err
>>>>>>> 0ca4ccfa
	}
	return rawDataKey, nil
}

func (s *SecretsService) Decrypt(ctx context.Context, payload []byte) ([]byte, error) {
	if len(payload) == 0 {
		return nil, fmt.Errorf("unable to decrypt empty payload")
	}

	// Use legacy encryption service if featuremgmt.FlagDisableEnvelopeEncryption toggle is on
	if s.features.IsEnabled(featuremgmt.FlagDisableEnvelopeEncryption) {
		if len(payload) > 0 && payload[0] == '#' {
			return nil, fmt.Errorf("failed to decrypt a secret encrypted with envelope encryption: envelope encryption is disabled")
		}
		return s.enc.Decrypt(ctx, payload, setting.SecretKey)
	}

	// If encryption featuremgmt.FlagEnvelopeEncryption toggle is on, use envelope encryption
	var err error
	defer func() {
		opsCounter.With(prometheus.Labels{
			"success":   strconv.FormatBool(err == nil),
			"operation": OpDecrypt,
		}).Inc()

		if err != nil {
			s.log.Error("Failed to decrypt secret", "error", err)
		}
	}()

	var dataKey []byte

	if payload[0] != '#' {
		secretKey := s.settings.KeyValue("security", "secret_key").Value()
		dataKey = []byte(secretKey)
	} else {
		payload = payload[1:]
		endOfKey := bytes.Index(payload, []byte{'#'})
		if endOfKey == -1 {
			err = fmt.Errorf("could not find valid key id in encrypted payload")
			return nil, err
		}
		b64Key := payload[:endOfKey]
		payload = payload[endOfKey+1:]
		keyId := make([]byte, b64.DecodedLen(len(b64Key)))
		_, err = b64.Decode(keyId, b64Key)
		if err != nil {
			return nil, err
		}

		dataKey, err = s.dataKeyById(ctx, string(keyId))
		if err != nil {
<<<<<<< HEAD
			s.log.Error("Failed to lookup data key", "name", string(key), "error", err)
=======
			s.log.Error("Failed to lookup data key by id", "id", string(keyId), "error", err)
>>>>>>> 0ca4ccfa
			return nil, err
		}
	}

	var decrypted []byte
	decrypted, err = s.enc.Decrypt(ctx, payload, string(dataKey))

	return decrypted, err
}

func (s *SecretsService) EncryptJsonData(ctx context.Context, kv map[string]string, opt secrets.EncryptionOptions) (map[string][]byte, error) {
	return s.EncryptJsonDataWithDBSession(ctx, kv, opt, nil)
}

func (s *SecretsService) EncryptJsonDataWithDBSession(ctx context.Context, kv map[string]string, opt secrets.EncryptionOptions, sess *xorm.Session) (map[string][]byte, error) {
	encrypted := make(map[string][]byte)
	for key, value := range kv {
		encryptedData, err := s.EncryptWithDBSession(ctx, []byte(value), opt, sess)
		if err != nil {
			return nil, err
		}

		encrypted[key] = encryptedData
	}
	return encrypted, nil
}

func (s *SecretsService) DecryptJsonData(ctx context.Context, sjd map[string][]byte) (map[string]string, error) {
	decrypted := make(map[string]string)
	for key, data := range sjd {
		decryptedData, err := s.Decrypt(ctx, data)
		if err != nil {
			return nil, err
		}

		decrypted[key] = string(decryptedData)
	}
	return decrypted, nil
}

func (s *SecretsService) GetDecryptedValue(ctx context.Context, sjd map[string][]byte, key, fallback string) string {
	if value, ok := sjd[key]; ok {
		decryptedData, err := s.Decrypt(ctx, value)
		if err != nil {
			return fallback
		}

		return string(decryptedData)
	}

	return fallback
}

// dataKeyById looks up for data key in cache.
// Otherwise, it fetches it from database and returns it decrypted.
func (s *SecretsService) dataKeyById(ctx context.Context, id string) ([]byte, error) {
	// 0. Get decrypted data key from in-memory cache.
	if entry, exists := s.dataKeyCache.getById(id); exists {
		return entry.dataKey, nil
	}

	// 1. Get encrypted data key from database.
	dataKey, err := s.store.GetDataKey(ctx, id)
	if err != nil {
		return nil, err
	}

	// 2.1. Find the encryption provider.
	provider, exists := s.providers[kmsproviders.NormalizeProviderID(dataKey.Provider)]
	if !exists {
		return nil, fmt.Errorf("could not find encryption provider '%s'", dataKey.Provider)
	}

	// 2.2. Encrypt the data key.
	decrypted, err := provider.Decrypt(ctx, dataKey.EncryptedData)
	if err != nil {
		return nil, err
	}

	// 3. Store the decrypted data key into the in-memory cache.
	s.dataKeyCache.add(&dataKeyCacheEntry{
		id:      dataKey.Id,
		label:   dataKey.Label,
		dataKey: decrypted,
		active:  dataKey.Active,
	})

<<<<<<< HEAD
	// 4. Cache its unencrypted value and return it
	s.dataKeyCache[name] = dataKeyCacheItem{
		expiry:  now().Add(dekTTL),
		dataKey: dataKey,
	}
=======
	return decrypted, nil
}
>>>>>>> 0ca4ccfa

func (s *SecretsService) GetProviders() map[secrets.ProviderID]secrets.Provider {
	return s.providers
}

<<<<<<< HEAD
// dataKey looks up DEK in cache or database, and decrypts it
func (s *SecretsService) dataKey(ctx context.Context, name string) ([]byte, error) {
	if item, exists := s.dataKeyCache[name]; exists {
		item.expiry = now().Add(dekTTL)
		s.dataKeyCache[name] = item
		return item.dataKey, nil
	}
=======
func (s *SecretsService) RotateDataKeys(ctx context.Context) error {
	s.log.Info("Data keys rotation triggered, acquiring lock...")

	s.mtx.Lock()
	defer s.mtx.Unlock()
>>>>>>> 0ca4ccfa

	s.log.Info("Data keys rotation started")
	err := s.store.DisableDataKeys(ctx)
	if err != nil {
		s.log.Error("Data keys rotation failed", "error", err)
		return err
	}

	s.dataKeyCache.flush()
	s.log.Info("Data keys rotation finished successfully")

	return nil
}

<<<<<<< HEAD
	// 3. cache data key
	s.dataKeyCache[name] = dataKeyCacheItem{
		expiry:  now().Add(dekTTL),
		dataKey: decrypted,
=======
func (s *SecretsService) ReEncryptDataKeys(ctx context.Context) error {
	s.log.Info("Data keys re-encryption triggered")
	err := s.store.ReEncryptDataKeys(ctx, s.providers, s.currentProviderID)
	if err != nil {
		s.log.Error("Data keys re-encryption failed", "error", err)
		return err
>>>>>>> 0ca4ccfa
	}

	s.dataKeyCache.flush()
	s.log.Info("Data keys re-encryption finished successfully")
	return nil
}

<<<<<<< HEAD
func (s *SecretsService) GetProviders() map[string]secrets.Provider {
	return s.providers
}

// These variables are used to test the code
// responsible for periodically cleaning up
// data encryption keys cache.
var (
	now        = time.Now
	dekTTL     = 15 * time.Minute
	gcInterval = time.Minute
)

func (s *SecretsService) Run(ctx context.Context) error {
	gc := time.NewTicker(gcInterval)

	for {
		select {
		case <-gc.C:
			s.log.Debug("removing expired data encryption keys from cache...")
			s.removeExpiredItems()
			s.log.Debug("done removing expired data encryption keys from cache")
		case <-ctx.Done():
			s.log.Debug("grafana is shutting down; stopping...")
			gc.Stop()
			return nil
		}
	}
}

func (s *SecretsService) removeExpiredItems() {
	for id, dek := range s.dataKeyCache {
		if dek.expiry.Before(now()) {
			delete(s.dataKeyCache, id)
=======
func (s *SecretsService) Run(ctx context.Context) error {
	gc := time.NewTicker(
		s.settings.KeyValue("security.encryption", "data_keys_cache_cleanup_interval").
			MustDuration(time.Minute),
	)

	grp, gCtx := errgroup.WithContext(ctx)

	for _, p := range s.providers {
		if svc, ok := p.(secrets.BackgroundProvider); ok {
			grp.Go(func() error {
				return svc.Run(gCtx)
			})
		}
	}

	for {
		select {
		case <-gc.C:
			s.log.Debug("Removing expired data keys from cache...")
			s.dataKeyCache.removeExpired()
			s.log.Debug("Removing expired data keys from cache finished successfully")
		case <-gCtx.Done():
			s.log.Debug("Grafana is shutting down; stopping...")
			gc.Stop()

			if err := grp.Wait(); err != nil && !errors.Is(err, context.Canceled) {
				return err
			}

			return nil
>>>>>>> 0ca4ccfa
		}
	}
}<|MERGE_RESOLUTION|>--- conflicted
+++ resolved
@@ -28,14 +28,6 @@
 	store      secrets.Store
 	enc        encryption.Internal
 	settings   setting.Provider
-<<<<<<< HEAD
-	usageStats usagestats.Service
-
-	currentProvider string
-	providers       map[string]secrets.Provider
-	dataKeyCache    map[string]dataKeyCacheItem
-	log             log.Logger
-=======
 	features   featuremgmt.FeatureToggles
 	usageStats usagestats.Service
 
@@ -46,7 +38,6 @@
 	currentProviderID secrets.ProviderID
 
 	log log.Logger
->>>>>>> 0ca4ccfa
 }
 
 func ProvideSecretsService(
@@ -54,10 +45,7 @@
 	kmsProvidersService kmsproviders.Service,
 	enc encryption.Internal,
 	settings setting.Provider,
-<<<<<<< HEAD
-=======
 	features featuremgmt.FeatureToggles,
->>>>>>> 0ca4ccfa
 	usageStats usagestats.Service,
 ) (*SecretsService, error) {
 	providers, err := kmsProvidersService.Provide()
@@ -66,10 +54,6 @@
 	}
 
 	logger := log.New("secrets")
-<<<<<<< HEAD
-	enabled := settings.IsFeatureToggleEnabled(secrets.EnvelopeEncryptionFeatureToggle)
-	currentProvider := settings.KeyValue("security", "encryption_provider").MustString(kmsproviders.Default)
-=======
 	enabled := !features.IsEnabled(featuremgmt.FlagDisableEnvelopeEncryption)
 	currentProviderID := kmsproviders.NormalizeProviderID(secrets.ProviderID(
 		settings.KeyValue("security", "encryption_provider").MustString(kmsproviders.Default),
@@ -86,29 +70,8 @@
 	logger.Info("Envelope encryption state", "enabled", enabled, "current provider", currentProviderID)
 
 	ttl := settings.KeyValue("security.encryption", "data_keys_cache_ttl").MustDuration(15 * time.Minute)
->>>>>>> 0ca4ccfa
-
-	if _, ok := providers[currentProvider]; enabled && !ok {
-		return nil, fmt.Errorf("missing configuration for current encryption provider %s", currentProvider)
-	}
-
-	if !enabled && currentProvider != kmsproviders.Default {
-		logger.Warn("Changing encryption provider requires enabling envelope encryption feature")
-	}
-
-	logger.Debug("Envelope encryption state", "enabled", enabled, "current provider", currentProvider)
 
 	s := &SecretsService{
-<<<<<<< HEAD
-		store:           store,
-		enc:             enc,
-		settings:        settings,
-		usageStats:      usageStats,
-		providers:       providers,
-		currentProvider: currentProvider,
-		dataKeyCache:    make(map[string]dataKeyCacheItem),
-		log:             logger,
-=======
 		store:             store,
 		enc:               enc,
 		settings:          settings,
@@ -118,7 +81,6 @@
 		currentProviderID: currentProviderID,
 		features:          features,
 		log:               logger,
->>>>>>> 0ca4ccfa
 	}
 
 	s.registerUsageMetrics()
@@ -128,21 +90,6 @@
 
 func (s *SecretsService) registerUsageMetrics() {
 	s.usageStats.RegisterMetricsFunc(func(context.Context) (map[string]interface{}, error) {
-<<<<<<< HEAD
-		enabled := 0
-		if s.settings.IsFeatureToggleEnabled(secrets.EnvelopeEncryptionFeatureToggle) {
-			enabled = 1
-		}
-		return map[string]interface{}{
-			"stats.encryption.envelope_encryption_enabled.count": enabled,
-		}, nil
-	})
-}
-
-type dataKeyCacheItem struct {
-	expiry  time.Time
-	dataKey []byte
-=======
 		usageMetrics := make(map[string]interface{})
 
 		// Enabled / disabled
@@ -175,7 +122,6 @@
 
 		return usageMetrics, nil
 	})
->>>>>>> 0ca4ccfa
 }
 
 var b64 = base64.RawStdEncoding
@@ -200,11 +146,7 @@
 
 	// If encryption featuremgmt.FlagEnvelopeEncryption toggle is on, use envelope encryption
 	scope := opt()
-<<<<<<< HEAD
-	keyName := s.keyName(scope)
-=======
 	label := secrets.KeyLabel(scope, s.currentProviderID)
->>>>>>> 0ca4ccfa
 
 	var id string
 	var dataKey []byte
@@ -233,16 +175,6 @@
 	return blob, nil
 }
 
-<<<<<<< HEAD
-func (s *SecretsService) keyName(scope string) string {
-	return fmt.Sprintf("%s/%s@%s", now().Format("2006-01-02"), scope, s.currentProvider)
-}
-
-func (s *SecretsService) Decrypt(ctx context.Context, payload []byte) ([]byte, error) {
-	// Use legacy encryption service if secrets.EnvelopeEncryptionFeatureToggle toggle is off
-	if !s.settings.IsFeatureToggleEnabled(secrets.EnvelopeEncryptionFeatureToggle) {
-		return s.enc.Decrypt(ctx, payload, setting.SecretKey)
-=======
 // currentDataKey looks up for current data key in cache or database by name, and decrypts it.
 // If there's no current data key in cache nor in database it generates a new random data key,
 // and stores it into both the in-memory cache and database (encrypted by the encryption provider).
@@ -366,7 +298,6 @@
 	_, err := rand.Read(rawDataKey)
 	if err != nil {
 		return nil, err
->>>>>>> 0ca4ccfa
 	}
 	return rawDataKey, nil
 }
@@ -419,11 +350,7 @@
 
 		dataKey, err = s.dataKeyById(ctx, string(keyId))
 		if err != nil {
-<<<<<<< HEAD
-			s.log.Error("Failed to lookup data key", "name", string(key), "error", err)
-=======
 			s.log.Error("Failed to lookup data key by id", "id", string(keyId), "error", err)
->>>>>>> 0ca4ccfa
 			return nil, err
 		}
 	}
@@ -511,36 +438,18 @@
 		active:  dataKey.Active,
 	})
 
-<<<<<<< HEAD
-	// 4. Cache its unencrypted value and return it
-	s.dataKeyCache[name] = dataKeyCacheItem{
-		expiry:  now().Add(dekTTL),
-		dataKey: dataKey,
-	}
-=======
 	return decrypted, nil
 }
->>>>>>> 0ca4ccfa
 
 func (s *SecretsService) GetProviders() map[secrets.ProviderID]secrets.Provider {
 	return s.providers
 }
 
-<<<<<<< HEAD
-// dataKey looks up DEK in cache or database, and decrypts it
-func (s *SecretsService) dataKey(ctx context.Context, name string) ([]byte, error) {
-	if item, exists := s.dataKeyCache[name]; exists {
-		item.expiry = now().Add(dekTTL)
-		s.dataKeyCache[name] = item
-		return item.dataKey, nil
-	}
-=======
 func (s *SecretsService) RotateDataKeys(ctx context.Context) error {
 	s.log.Info("Data keys rotation triggered, acquiring lock...")
 
 	s.mtx.Lock()
 	defer s.mtx.Unlock()
->>>>>>> 0ca4ccfa
 
 	s.log.Info("Data keys rotation started")
 	err := s.store.DisableDataKeys(ctx)
@@ -555,19 +464,12 @@
 	return nil
 }
 
-<<<<<<< HEAD
-	// 3. cache data key
-	s.dataKeyCache[name] = dataKeyCacheItem{
-		expiry:  now().Add(dekTTL),
-		dataKey: decrypted,
-=======
 func (s *SecretsService) ReEncryptDataKeys(ctx context.Context) error {
 	s.log.Info("Data keys re-encryption triggered")
 	err := s.store.ReEncryptDataKeys(ctx, s.providers, s.currentProviderID)
 	if err != nil {
 		s.log.Error("Data keys re-encryption failed", "error", err)
 		return err
->>>>>>> 0ca4ccfa
 	}
 
 	s.dataKeyCache.flush()
@@ -575,42 +477,6 @@
 	return nil
 }
 
-<<<<<<< HEAD
-func (s *SecretsService) GetProviders() map[string]secrets.Provider {
-	return s.providers
-}
-
-// These variables are used to test the code
-// responsible for periodically cleaning up
-// data encryption keys cache.
-var (
-	now        = time.Now
-	dekTTL     = 15 * time.Minute
-	gcInterval = time.Minute
-)
-
-func (s *SecretsService) Run(ctx context.Context) error {
-	gc := time.NewTicker(gcInterval)
-
-	for {
-		select {
-		case <-gc.C:
-			s.log.Debug("removing expired data encryption keys from cache...")
-			s.removeExpiredItems()
-			s.log.Debug("done removing expired data encryption keys from cache")
-		case <-ctx.Done():
-			s.log.Debug("grafana is shutting down; stopping...")
-			gc.Stop()
-			return nil
-		}
-	}
-}
-
-func (s *SecretsService) removeExpiredItems() {
-	for id, dek := range s.dataKeyCache {
-		if dek.expiry.Before(now()) {
-			delete(s.dataKeyCache, id)
-=======
 func (s *SecretsService) Run(ctx context.Context) error {
 	gc := time.NewTicker(
 		s.settings.KeyValue("security.encryption", "data_keys_cache_cleanup_interval").
@@ -642,7 +508,6 @@
 			}
 
 			return nil
->>>>>>> 0ca4ccfa
 		}
 	}
 }