package manager

import (
	"bytes"
	"context"
	"crypto/rand"
	"encoding/base64"
	"errors"
	"fmt"
	"time"

	"github.com/grafana/grafana/pkg/infra/log"
	"github.com/grafana/grafana/pkg/infra/usagestats"
	"github.com/grafana/grafana/pkg/services/encryption"
	"github.com/grafana/grafana/pkg/services/kmsproviders"
	"github.com/grafana/grafana/pkg/services/secrets"
	"github.com/grafana/grafana/pkg/setting"
	"xorm.io/xorm"
)

type SecretsService struct {
	store      secrets.Store
	enc        encryption.Internal
	settings   setting.Provider
	usageStats usagestats.Service

	currentProvider string
	providers       map[string]secrets.Provider
	dataKeyCache    map[string]dataKeyCacheItem
	log             log.Logger
}

func ProvideSecretsService(
	store secrets.Store,
	kmsProvidersService kmsproviders.Service,
	enc encryption.Internal,
	settings setting.Provider,
	usageStats usagestats.Service,
) (*SecretsService, error) {
	providers, err := kmsProvidersService.Provide()
	if err != nil {
		return nil, err
	}

	logger := log.New("secrets")
	enabled := settings.IsFeatureToggleEnabled(secrets.EnvelopeEncryptionFeatureToggle)
	currentProvider := settings.KeyValue("security", "encryption_provider").MustString(kmsproviders.Default)

	if _, ok := providers[currentProvider]; enabled && !ok {
		return nil, fmt.Errorf("missing configuration for current encryption provider %s", currentProvider)
	}

	if !enabled && currentProvider != kmsproviders.Default {
		logger.Warn("Changing encryption provider requires enabling envelope encryption feature")
	}

	logger.Debug("Envelope encryption state", "enabled", enabled, "current provider", currentProvider)

	s := &SecretsService{
		store:           store,
		enc:             enc,
		settings:        settings,
		usageStats:      usageStats,
		providers:       providers,
		currentProvider: currentProvider,
		dataKeyCache:    make(map[string]dataKeyCacheItem),
		log:             logger,
	}

	s.registerUsageMetrics()

	return s, nil
}

func (s *SecretsService) registerUsageMetrics() {
	s.usageStats.RegisterMetricsFunc(func(context.Context) (map[string]interface{}, error) {
		enabled := 0
		if s.settings.IsFeatureToggleEnabled(secrets.EnvelopeEncryptionFeatureToggle) {
			enabled = 1
		}
		return map[string]interface{}{
			"stats.encryption.envelope_encryption_enabled.count": enabled,
		}, nil
	})
}

type dataKeyCacheItem struct {
	expiry  time.Time
	dataKey []byte
}

var b64 = base64.RawStdEncoding

func (s *SecretsService) Encrypt(ctx context.Context, payload []byte, opt secrets.EncryptionOptions) ([]byte, error) {
	return s.EncryptWithDBSession(ctx, payload, opt, nil)
}

func (s *SecretsService) EncryptWithDBSession(ctx context.Context, payload []byte, opt secrets.EncryptionOptions, sess *xorm.Session) ([]byte, error) {
	// Use legacy encryption service if envelopeEncryptionFeatureToggle toggle is off
	if !s.settings.IsFeatureToggleEnabled(secrets.EnvelopeEncryptionFeatureToggle) {
		return s.enc.Encrypt(ctx, payload, setting.SecretKey)
	}

	// If encryption secrets.EnvelopeEncryptionFeatureToggle toggle is on, use envelope encryption
	scope := opt()
	keyName := s.keyName(scope)

	dataKey, err := s.dataKey(ctx, keyName)
	if err != nil {
		if errors.Is(err, secrets.ErrDataKeyNotFound) {
			dataKey, err = s.newDataKey(ctx, keyName, scope, sess)
			if err != nil {
				return nil, err
			}
		} else {
			return nil, err
		}
	}

	encrypted, err := s.enc.Encrypt(ctx, payload, string(dataKey))
	if err != nil {
		return nil, err
	}

	prefix := make([]byte, b64.EncodedLen(len(keyName))+2)
	b64.Encode(prefix[1:], []byte(keyName))
	prefix[0] = '#'
	prefix[len(prefix)-1] = '#'

	blob := make([]byte, len(prefix)+len(encrypted))
	copy(blob, prefix)
	copy(blob[len(prefix):], encrypted)

	return blob, nil
}

func (s *SecretsService) keyName(scope string) string {
	return fmt.Sprintf("%s/%s@%s", now().Format("2006-01-02"), scope, s.currentProvider)
}

func (s *SecretsService) Decrypt(ctx context.Context, payload []byte) ([]byte, error) {
	// Use legacy encryption service if secrets.EnvelopeEncryptionFeatureToggle toggle is off
	if !s.settings.IsFeatureToggleEnabled(secrets.EnvelopeEncryptionFeatureToggle) {
		return s.enc.Decrypt(ctx, payload, setting.SecretKey)
	}

	// If encryption secrets.EnvelopeEncryptionFeatureToggle toggle is on, use envelope encryption
	if len(payload) == 0 {
		return nil, fmt.Errorf("unable to decrypt empty payload")
	}

	var dataKey []byte

	if payload[0] != '#' {
		secretKey := s.settings.KeyValue("security", "secret_key").Value()
		dataKey = []byte(secretKey)
	} else {
		payload = payload[1:]
		endOfKey := bytes.Index(payload, []byte{'#'})
		if endOfKey == -1 {
			return nil, fmt.Errorf("could not find valid key in encrypted payload")
		}
		b64Key := payload[:endOfKey]
		payload = payload[endOfKey+1:]
		key := make([]byte, b64.DecodedLen(len(b64Key)))
		_, err := b64.Decode(key, b64Key)
		if err != nil {
			return nil, err
		}

		dataKey, err = s.dataKey(ctx, string(key))
		if err != nil {
			s.log.Error("Failed to lookup data key", "name", string(key), "error", err)
			return nil, err
		}
	}

	return s.enc.Decrypt(ctx, payload, string(dataKey))
}

func (s *SecretsService) EncryptJsonData(ctx context.Context, kv map[string]string, opt secrets.EncryptionOptions) (map[string][]byte, error) {
	return s.EncryptJsonDataWithDBSession(ctx, kv, opt, nil)
}

func (s *SecretsService) EncryptJsonDataWithDBSession(ctx context.Context, kv map[string]string, opt secrets.EncryptionOptions, sess *xorm.Session) (map[string][]byte, error) {
	encrypted := make(map[string][]byte)
	for key, value := range kv {
		encryptedData, err := s.EncryptWithDBSession(ctx, []byte(value), opt, sess)
		if err != nil {
			return nil, err
		}

		encrypted[key] = encryptedData
	}
	return encrypted, nil
}

func (s *SecretsService) DecryptJsonData(ctx context.Context, sjd map[string][]byte) (map[string]string, error) {
	decrypted := make(map[string]string)
	for key, data := range sjd {
		decryptedData, err := s.Decrypt(ctx, data)
		if err != nil {
			return nil, err
		}

		decrypted[key] = string(decryptedData)
	}
	return decrypted, nil
}

func (s *SecretsService) GetDecryptedValue(ctx context.Context, sjd map[string][]byte, key, fallback string) string {
	if value, ok := sjd[key]; ok {
		decryptedData, err := s.Decrypt(ctx, value)
		if err != nil {
			return fallback
		}

		return string(decryptedData)
	}

	return fallback
}

func newRandomDataKey() ([]byte, error) {
	rawDataKey := make([]byte, 16)
	_, err := rand.Read(rawDataKey)
	if err != nil {
		return nil, err
	}
	return rawDataKey, nil
}

// newDataKey creates a new random DEK, caches it and returns its value
func (s *SecretsService) newDataKey(ctx context.Context, name string, scope string, sess *xorm.Session) ([]byte, error) {
	// 1. Create new DEK
	dataKey, err := newRandomDataKey()
	if err != nil {
		return nil, err
	}
	provider, exists := s.providers[s.currentProvider]
	if !exists {
		return nil, fmt.Errorf("could not find encryption provider '%s'", s.currentProvider)
	}

	// 2. Encrypt it
	encrypted, err := provider.Encrypt(ctx, dataKey)
	if err != nil {
		return nil, err
	}

	// 3. Store its encrypted value in db
	dek := secrets.DataKey{
		Active:        true, // TODO: right now we never mark a key as deactivated
		Name:          name,
		Provider:      s.currentProvider,
		EncryptedData: encrypted,
		Scope:         scope,
	}

	if sess == nil {
		err = s.store.CreateDataKey(ctx, dek)
	} else {
		err = s.store.CreateDataKeyWithDBSession(ctx, dek, sess)
	}

	if err != nil {
		return nil, err
	}

	// 4. Cache its unencrypted value and return it
	s.dataKeyCache[name] = dataKeyCacheItem{
		expiry:  now().Add(dekTTL),
		dataKey: dataKey,
	}

	return dataKey, nil
}

// dataKey looks up DEK in cache or database, and decrypts it
func (s *SecretsService) dataKey(ctx context.Context, name string) ([]byte, error) {
	if item, exists := s.dataKeyCache[name]; exists {
		item.expiry = now().Add(dekTTL)
		s.dataKeyCache[name] = item
		return item.dataKey, nil
	}

	// 1. get encrypted data key from database
	dataKey, err := s.store.GetDataKey(ctx, name)
	if err != nil {
		return nil, err
	}

	// 2. decrypt data key
	provider, exists := s.providers[dataKey.Provider]
	if !exists {
		return nil, fmt.Errorf("could not find encryption provider '%s'", dataKey.Provider)
	}

	decrypted, err := provider.Decrypt(ctx, dataKey.EncryptedData)
	if err != nil {
		return nil, err
	}

	// 3. cache data key
	s.dataKeyCache[name] = dataKeyCacheItem{
		expiry:  now().Add(dekTTL),
		dataKey: decrypted,
	}

	return decrypted, nil
}

func (s *SecretsService) GetProviders() map[string]secrets.Provider {
	return s.providers
}

<<<<<<< HEAD
func (s *SecretsService) ReEncryptDataKeys(ctx context.Context) error {
	err := s.store.ReEncryptDataKeys(ctx, s.providers, s.currentProvider)
	if err != nil {
		return nil
	}

	// Invalidate cache
	s.dataKeyCache = make(map[string]dataKeyCacheItem)
	return err
=======
// These variables are used to test the code
// responsible for periodically cleaning up
// data encryption keys cache.
var (
	now        = time.Now
	dekTTL     = 15 * time.Minute
	gcInterval = time.Minute
)

func (s *SecretsService) Run(ctx context.Context) error {
	gc := time.NewTicker(gcInterval)

	for {
		select {
		case <-gc.C:
			s.log.Debug("removing expired data encryption keys from cache...")
			s.removeExpiredItems()
			s.log.Debug("done removing expired data encryption keys from cache")
		case <-ctx.Done():
			s.log.Debug("grafana is shutting down; stopping...")
			gc.Stop()
			return nil
		}
	}
}

func (s *SecretsService) removeExpiredItems() {
	for id, dek := range s.dataKeyCache {
		if dek.expiry.Before(now()) {
			delete(s.dataKeyCache, id)
		}
	}
>>>>>>> 56c3875b
}<|MERGE_RESOLUTION|>--- conflicted
+++ resolved
@@ -314,7 +314,6 @@
 	return s.providers
 }
 
-<<<<<<< HEAD
 func (s *SecretsService) ReEncryptDataKeys(ctx context.Context) error {
 	err := s.store.ReEncryptDataKeys(ctx, s.providers, s.currentProvider)
 	if err != nil {
@@ -324,7 +323,8 @@
 	// Invalidate cache
 	s.dataKeyCache = make(map[string]dataKeyCacheItem)
 	return err
-=======
+}
+
 // These variables are used to test the code
 // responsible for periodically cleaning up
 // data encryption keys cache.
@@ -357,5 +357,4 @@
 			delete(s.dataKeyCache, id)
 		}
 	}
->>>>>>> 56c3875b
 }