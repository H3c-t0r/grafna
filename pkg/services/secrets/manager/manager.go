--- conflicted
+++ resolved
@@ -57,19 +57,16 @@
 var b64 = base64.RawStdEncoding
 
 func (s *SecretsService) Encrypt(ctx context.Context, payload []byte, opt secrets.EncryptionOptions) ([]byte, error) {
-<<<<<<< HEAD
 	return s.EncryptWithDBSession(ctx, payload, opt, nil)
 }
 
 func (s *SecretsService) EncryptWithDBSession(ctx context.Context, payload []byte, opt secrets.EncryptionOptions, sess *sqlstore.DBSession) ([]byte, error) {
-=======
 	// Use legacy encryption service if envelopeEncryptionFeatureToggle toggle is off
 	if !s.settings.IsFeatureToggleEnabled(envelopeEncryptionFeatureToggle) {
 		return s.enc.Encrypt(ctx, payload, setting.SecretKey)
 	}
 
 	// If encryption envelopeEncryptionFeatureToggle toggle is on, use envelope encryption
->>>>>>> e9d90231
 	scope := opt()
 	keyName := fmt.Sprintf("%s/%s@%s", time.Now().Format("2006-01-02"), scope, s.currentProvider)
 
