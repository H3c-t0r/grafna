package queryhistory

import (
	"context"
	"time"

	"github.com/grafana/grafana/pkg/models"
	"github.com/grafana/grafana/pkg/services/sqlstore"
	"github.com/grafana/grafana/pkg/util"
)

func (s QueryHistoryService) createQuery(ctx context.Context, user *models.SignedInUser, cmd CreateQueryInQueryHistoryCommand) (QueryHistoryDTO, error) {
	queryHistory := QueryHistory{
		OrgID:         user.OrgId,
		UID:           util.GenerateShortUID(),
		Queries:       cmd.Queries,
		DatasourceUID: cmd.DatasourceUID,
		CreatedBy:     user.UserId,
		CreatedAt:     time.Now().Unix(),
		Comment:       "",
	}

	err := s.SQLStore.WithDbSession(ctx, func(session *sqlstore.DBSession) error {
		_, err := session.Insert(&queryHistory)
		return err
	})
	if err != nil {
		return QueryHistoryDTO{}, err
	}

	dto := QueryHistoryDTO{
		UID:           queryHistory.UID,
		DatasourceUID: queryHistory.DatasourceUID,
		CreatedBy:     queryHistory.CreatedBy,
		CreatedAt:     queryHistory.CreatedAt,
		Comment:       queryHistory.Comment,
		Queries:       queryHistory.Queries,
		Starred:       false,
	}

	return dto, nil
}

func (s QueryHistoryService) deleteQuery(ctx context.Context, user *models.SignedInUser, UID string) (int64, error) {
	var queryID int64
	err := s.SQLStore.WithDbSession(ctx, func(session *sqlstore.DBSession) error {
		id, err := session.Where("org_id = ? AND created_by = ? AND uid = ?", user.OrgId, user.UserId, UID).Delete(QueryHistory{})
		if id == 0 {
			return ErrQueryNotFound
		}
		queryID = id
		return err
	})

	return queryID, err
}

<<<<<<< HEAD
func (s QueryHistoryService) starQuery(ctx context.Context, user *models.SignedInUser, UID string) (int64, error) {
	var queryID int64
	err := s.SQLStore.WithDbSession(ctx, func(session *sqlstore.DBSession) error {
		// Check if query exists as we want to star only existing queries
		exists, err := session.Table("query_history").Where("org_id = ? AND created_by = ? AND uid = ?", user.OrgId, user.UserId, UID).Exist()
=======
func (s QueryHistoryService) patchQueryComment(ctx context.Context, user *models.SignedInUser, UID string, cmd PatchQueryCommentInQueryHistoryCommand) (QueryHistoryDTO, error) {
	var queryHistory QueryHistory
	err := s.SQLStore.WithTransactionalDbSession(ctx, func(session *sqlstore.DBSession) error {
		exists, err := session.Where("org_id = ? AND created_by = ? AND uid = ?", user.OrgId, user.UserId, UID).Get(&queryHistory)
>>>>>>> 78deffb2
		if err != nil {
			return err
		}
		if !exists {
			return ErrQueryNotFound
		}

<<<<<<< HEAD
		// If query exists then star it
		queryHistoryStar := QueryHistoryStar{
			UserID:   user.UserId,
			QueryUID: UID,
		}

		id, err := session.Insert(&queryHistoryStar)
		if err != nil {
			if s.SQLStore.Dialect.IsUniqueConstraintViolation(err) {
				return ErrQueryAlreadyStarred
			}
			return err
		}

		queryID = id
		return err
	})

	return queryID, err
}

func (s QueryHistoryService) unstarQuery(ctx context.Context, user *models.SignedInUser, UID string) (int64, error) {
	var queryID int64
	err := s.SQLStore.WithDbSession(ctx, func(session *sqlstore.DBSession) error {
		id, err := session.Where("user_id = ? AND query_uid = ?", user.UserId, UID).Delete(QueryHistoryStar{})
		if id == 0 {
			return ErrStarredQueryNotFound
		}
		queryID = id
		return err
	})

	return queryID, err
=======
		queryHistory.Comment = cmd.Comment
		_, err = session.ID(queryHistory.ID).Update(queryHistory)
		if err != nil {
			return err
		}

		return nil
	})

	if err != nil {
		return QueryHistoryDTO{}, err
	}

	dto := QueryHistoryDTO{
		UID:           queryHistory.UID,
		DatasourceUID: queryHistory.DatasourceUID,
		CreatedBy:     queryHistory.CreatedBy,
		CreatedAt:     queryHistory.CreatedAt,
		Comment:       queryHistory.Comment,
		Queries:       queryHistory.Queries,
		Starred:       false,
	}

	return dto, nil
>>>>>>> 78deffb2
}<|MERGE_RESOLUTION|>--- conflicted
+++ resolved
@@ -55,18 +55,10 @@
 	return queryID, err
 }
 
-<<<<<<< HEAD
-func (s QueryHistoryService) starQuery(ctx context.Context, user *models.SignedInUser, UID string) (int64, error) {
-	var queryID int64
-	err := s.SQLStore.WithDbSession(ctx, func(session *sqlstore.DBSession) error {
-		// Check if query exists as we want to star only existing queries
-		exists, err := session.Table("query_history").Where("org_id = ? AND created_by = ? AND uid = ?", user.OrgId, user.UserId, UID).Exist()
-=======
 func (s QueryHistoryService) patchQueryComment(ctx context.Context, user *models.SignedInUser, UID string, cmd PatchQueryCommentInQueryHistoryCommand) (QueryHistoryDTO, error) {
 	var queryHistory QueryHistory
 	err := s.SQLStore.WithTransactionalDbSession(ctx, func(session *sqlstore.DBSession) error {
 		exists, err := session.Where("org_id = ? AND created_by = ? AND uid = ?", user.OrgId, user.UserId, UID).Get(&queryHistory)
->>>>>>> 78deffb2
 		if err != nil {
 			return err
 		}
@@ -74,7 +66,44 @@
 			return ErrQueryNotFound
 		}
 
-<<<<<<< HEAD
+		queryHistory.Comment = cmd.Comment
+		_, err = session.ID(queryHistory.ID).Update(queryHistory)
+		if err != nil {
+			return err
+		}
+
+		return nil
+	})
+
+	if err != nil {
+		return QueryHistoryDTO{}, err
+	}
+
+	dto := QueryHistoryDTO{
+		UID:           queryHistory.UID,
+		DatasourceUID: queryHistory.DatasourceUID,
+		CreatedBy:     queryHistory.CreatedBy,
+		CreatedAt:     queryHistory.CreatedAt,
+		Comment:       queryHistory.Comment,
+		Queries:       queryHistory.Queries,
+		Starred:       false,
+	}
+
+	return dto, nil
+}
+
+func (s QueryHistoryService) starQuery(ctx context.Context, user *models.SignedInUser, UID string) (int64, error) {
+	var queryID int64
+	err := s.SQLStore.WithDbSession(ctx, func(session *sqlstore.DBSession) error {
+		// Check if query exists as we want to star only existing queries
+		exists, err := session.Table("query_history").Where("org_id = ? AND created_by = ? AND uid = ?", user.OrgId, user.UserId, UID).Exist()
+		if err != nil {
+			return err
+		}
+		if !exists {
+			return ErrQueryNotFound
+		}
+
 		// If query exists then star it
 		queryHistoryStar := QueryHistoryStar{
 			UserID:   user.UserId,
@@ -108,30 +137,4 @@
 	})
 
 	return queryID, err
-=======
-		queryHistory.Comment = cmd.Comment
-		_, err = session.ID(queryHistory.ID).Update(queryHistory)
-		if err != nil {
-			return err
-		}
-
-		return nil
-	})
-
-	if err != nil {
-		return QueryHistoryDTO{}, err
-	}
-
-	dto := QueryHistoryDTO{
-		UID:           queryHistory.UID,
-		DatasourceUID: queryHistory.DatasourceUID,
-		CreatedBy:     queryHistory.CreatedBy,
-		CreatedAt:     queryHistory.CreatedAt,
-		Comment:       queryHistory.Comment,
-		Queries:       queryHistory.Queries,
-		Starred:       false,
-	}
-
-	return dto, nil
->>>>>>> 78deffb2
 }