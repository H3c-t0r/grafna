--- conflicted
+++ resolved
@@ -18,11 +18,10 @@
 
 type ExternalServiceRegistry interface {
 	// HasExternalService returns whether an external service has been saved with that name.
-<<<<<<< HEAD
-	HasExternalService(ctx context.Context, name string) bool
-=======
 	HasExternalService(ctx context.Context, name string) (bool, error)
->>>>>>> ea12eeca
+
+	// GetExternalServiceNames returns the names of external services registered in store.
+	GetExternalServiceNames(ctx context.Context) ([]string, error)
 
 	// RemoveExternalService removes an external service and its associated resources from the database (ex: service account, token).
 	RemoveExternalService(ctx context.Context, name string) error
