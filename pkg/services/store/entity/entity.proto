syntax = "proto3";
package entity;

option go_package = "github.com/grafana/grafana/pkg/services/store/entity";

// The canonical entity/document data -- this represents the raw bytes and storage level metadata
message Entity {
  // Globally unique ID set by the system.  This can not be set explicitly
  string guid = 1;

  // The resource version, this is a snowflake id controlled by storage
  int64 resource_version = 2;

  // group
  string group = 24;
  // kind resource
  string resource = 25;
  // namespace
  string namespace = 26;
  // k8s name
  string name = 27;
  // subresource
  string subresource = 28;

  // group version
  string group_version = 23;

  // k8s key value (TODO remove -- it is duplicate of group+resource+version)
  string key = 22;

  // The folder k8s name
  string folder = 4;

  // Raw meta from k8s
  bytes meta = 5;

  // Raw bytes of the storage entity.  The kind will determine what is a valid payload
  bytes body = 6;

  // k8s style status (ignored for now)
  bytes status = 7;

  // the friendly name of the entity
  string title = 8;

  // Content Length
  int64 size = 9;

  // MD5 digest of the body
  string ETag = 10;

  // Time in epoch milliseconds that the entity was created
  int64 created_at = 11;

  // Who created the entity
  string created_by = 12;

  // Time in epoch milliseconds that the entity was updated
  int64 updated_at = 13;

  // Who updated the entity
  string updated_by = 14;

  // External location info
  EntityOriginInfo origin = 15;

  // human-readable description of the entity
  string description = 16;

  // URL safe version of the name.  It will be unique within the folder
  string slug = 17;

  // Commit message (optional)
  string message = 18;

  // Key value pairs.  Tags are are represented as keys with empty values
  map<string,string> labels = 19;

  // Optional field values.  The schema will define and document possible values for a given kind
  map<string, string> fields = 20;

  // When errors exist
  repeated EntityErrorInfo errors = 21;

  // Action code
  Action action = 3;

  // Status enumeration
  enum Action {
    UNKNOWN = 0;
    CREATED = 1;
    UPDATED = 2;
    DELETED = 3;
    ERROR = 4;
    BOOKMARK = 5;
  }
}

// This stores additional metadata for items entities that were synced from external systmes
message EntityOriginInfo {
  // identify the external source (plugin, git instance, etc)
  string source = 1;

  // Key in the upstream system (git hash, file path, etc)
  string key = 2;

  // Time in epoch milliseconds that the entity was last synced with an external system (provisioning/git)
  int64 time = 3;
}

// Report error while working with entitys
// NOTE: real systems at scale will contain errors.
message EntityErrorInfo {
  // Match an error code registry?
  int64 code = 1;

  // Simple error display
  string message = 2;

  // Details encoded in JSON
  bytes details_json = 3;
}

//-----------------------------------------------
// Get request/response
//-----------------------------------------------

message ReadEntityRequest {
  // Entity identifier
  string key = 1;

  // Fetch an explicit version (default is latest)
  int64 resource_version = 2;

  // Include the full body
  bool with_body = 4;

  // Include the status
  bool with_status = 5;
}

//-----------------------------------------------
// Create request/response
//-----------------------------------------------

message CreateEntityRequest {
  // Entity details
  Entity entity = 1;
}

message CreateEntityResponse {
  // Error info -- if exists, the save did not happen
  EntityErrorInfo error = 1;

  // Entity details
  Entity entity = 2;

  // Status code
  Status status = 3;

  // Status enumeration
  enum Status {
    ERROR = 0;
    CREATED = 1;
  }
}

//-----------------------------------------------
// Update request/response
//-----------------------------------------------

message UpdateEntityRequest {
  // Entity details
  Entity entity = 1;

  // Used for optimistic locking.  If missing, the previous version will be replaced regardless
  int64 previous_version = 2;
}

message UpdateEntityResponse {
  // Error info -- if exists, the save did not happen
  EntityErrorInfo error = 1;

  // Entity details
  Entity entity = 2;

  // Status code
  Status status = 3;

  // Status enumeration
  enum Status {
    ERROR = 0;
    UPDATED = 1;
    UNCHANGED = 2;
  }
}

//-----------------------------------------------
// Delete request/response
//-----------------------------------------------

message DeleteEntityRequest {
  // Entity identifier
  string key = 1;

  // Used for optimistic locking.  If missing, the current version will be deleted regardless
  int64 previous_version = 2;
}

message DeleteEntityResponse {
  // Error info -- if exists, the delete did not happen
  EntityErrorInfo error = 1;

  // Entity details
  Entity entity = 2;

  // Status code
  Status status = 3;

  // Status enumeration
  enum Status {
    ERROR = 0;
    DELETED = 1;
    NOTFOUND = 2;
  }
}

//-----------------------------------------------
// History request/response
//-----------------------------------------------

message EntityHistoryRequest {
  // Entity identifier
  string key = 1;

  // return the history from before this version
  int64 before = 2;

  // Maximum number of items to return
  int64 limit = 3;

  // guid of the entity
  string guid = 4;

  // Starting from the requested page
  string next_page_token = 5;

  // Sorting instructions `field ASC/DESC`
  repeated string sort = 7;

  // Return the full body in each payload
  bool with_body = 8;

  // Return the status in each payload
  bool with_status = 10;
}

message EntityHistoryResponse {
  // Entity identifier
  string key = 1;

  // Entity metadata without the raw bytes
  repeated Entity versions = 2;

  // More results exist... pass this in the next request
  string next_page_token = 3;

  // Resource version of the response
  int64 resource_version = 4;
}


//-----------------------------------------------
// List request/response
//-----------------------------------------------

message EntityListRequest {
  // Starting from the requested page (other query parameters must match!)
  string next_page_token = 1;

  // Maximum number of items to return
  int64 limit = 2;

  // Free text query string -- mileage may vary :)
  string query = 3;

  // limit to a specific group (empty is all)
  repeated string group = 9;

  // limit to a specific resource (empty is all)
  repeated string resource = 4;

  // limit to a specific key
  repeated string key = 11;

  // Limit results to items in a specific folder
  string folder = 5;

  // Must match all labels
  map<string,string> labels = 6;

  // Sorting instructions `field ASC/DESC`
  repeated string sort = 7;

  // Return the full body in each payload
  bool with_body = 8;

  // Return the full body in each payload
  bool with_status = 10;

  // list deleted entities instead of active ones
  bool deleted = 12;

  // Limit to a set of origin keys (empty is all)
  repeated string origin_keys = 13;
}

message ReferenceRequest {
  // Starting from the requested page (other query parameters must match!)
  string next_page_token = 1;

  // Maximum number of items to return
  int64 limit = 2;

  // Free text query string -- mileage may vary :)
  string namespace = 5;

  string group = 6;

  string resource = 3;

  // Free text query string -- mileage may vary :)
  string name = 4;
}

message EntityListResponse {
  repeated Entity results = 1;

  // More results exist... pass this in the next request
  string next_page_token = 2;

  // ResourceVersion of the list response
  int64 resource_version = 3;
}

//-----------------------------------------------
// Watch request/response
//-----------------------------------------------

message EntityWatchRequest {
  enum WatchAction {
    START = 0;
    STOP = 1;
  }

  // Start or stop the watch
  WatchAction action = 8;

  // ResourceVersion of last changes. Empty will default to full history
  int64 since = 1;

  // Watch specific entities
  repeated string key = 2;

  // limit to a specific resource (empty is all)
  repeated string resource = 3;

  // Limit results to items in a specific folder
  string folder = 4;

  // Must match all labels
  map<string,string> labels = 5;

  // Return the full body in each payload
  bool with_body = 6;

  // Return the full status in each payload
  bool with_status = 7;

  // Return initial events
  bool send_initial_events = 9;

  bool allow_watch_bookmarks = 10;
}

message EntityWatchResponse {
  // Timestamp the event was sent
  int64 timestamp = 1;

  // Entity that was created, updated, or deleted
  Entity entity = 2;

  // previous version of the entity
  Entity previous = 3;
}

message EntitySummary {
  string UID = 1;
  string kind = 2;

  string name = 3;
  string description = 4;

  // Key value pairs.  Tags are are represented as keys with empty values
  map<string,string> labels = 5;

  // Parent folder UID
  string folder = 6;

  // URL safe version of the name.  It will be unique within the folder
  string slug = 7;

  // When errors exist
  EntityErrorInfo error = 8;

  // Optional field values.  The schema will define and document possible values for a given kind
  map<string, string> fields = 9;

  // eg: panels within dashboard
  repeated EntitySummary nested = 10;

  // Optional references to external things
  repeated EntityExternalReference references = 11;
}

message EntityExternalReference {
  // Category of dependency
  // eg: datasource, plugin, runtime
  string family = 1;

  // datasource > prometheus|influx|...
  // plugin > panel | datasource
  // runtime > transformer
  string type = 2;

  // datasource > UID
  // plugin > plugin identifier
  // runtime > name lookup
  string identifier = 3;
}

//-----------------------------------------------
// Health
//-----------------------------------------------

message HealthCheckRequest {
  string service = 1;
}

message HealthCheckResponse {
  enum ServingStatus {
    UNKNOWN = 0;
    SERVING = 1;
    NOT_SERVING = 2;
    SERVICE_UNKNOWN = 3;  // Used only by the Watch method.
  }
  ServingStatus status = 1;
}

//-----------------------------------------------
// Storage interface
//-----------------------------------------------

// The entity store provides a basic CRUD (+watch eventually) interface for generic entities
<<<<<<< HEAD
// TODO(drclau)
=======
>>>>>>> 98435a67
service EntityStore {
  rpc Read(ReadEntityRequest) returns (Entity);
  rpc Create(CreateEntityRequest) returns (CreateEntityResponse);
  rpc Update(UpdateEntityRequest) returns (UpdateEntityResponse);
  rpc Delete(DeleteEntityRequest) returns (DeleteEntityResponse);
  rpc History(EntityHistoryRequest) returns (EntityHistoryResponse);
  rpc List(EntityListRequest) returns (EntityListResponse);
  rpc Watch(stream EntityWatchRequest) returns (stream EntityWatchResponse);
  rpc IsHealthy(HealthCheckRequest) returns (HealthCheckResponse);
}<|MERGE_RESOLUTION|>--- conflicted
+++ resolved
@@ -462,10 +462,7 @@
 //-----------------------------------------------
 
 // The entity store provides a basic CRUD (+watch eventually) interface for generic entities
-<<<<<<< HEAD
 // TODO(drclau)
-=======
->>>>>>> 98435a67
 service EntityStore {
   rpc Read(ReadEntityRequest) returns (Entity);
   rpc Create(CreateEntityRequest) returns (CreateEntityResponse);
