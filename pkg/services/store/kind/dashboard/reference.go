package dashboard

import (
	"fmt"
	"sort"

	"github.com/grafana/grafana/pkg/services/store/entity"
)

// A reference accumulator can combine
type ReferenceAccumulator interface {
	// Add references as we find them
	Add(family string, ttype string, id string)

	// Returns the set of distinct references in a sorted order
	Get() []*entity.EntityExternalReference
}

func NewReferenceAccumulator() ReferenceAccumulator {
	return &referenceAccumulator{
		refs: make(map[string]*entity.EntityExternalReference),
	}
}

type referenceAccumulator struct {
	refs map[string]*entity.EntityExternalReference
}

func (x *referenceAccumulator) Add(family string, ttype string, id string) {
	key := fmt.Sprintf("%s/%s/%s", family, ttype, id)
	_, ok := x.refs[key]
	if !ok {
<<<<<<< HEAD
		x.refs[key] = &models.EntityExternalReference{
			Family:     family,
			Type:       ttype,
			Identifier: id,
=======
		x.refs[key] = &entity.EntityExternalReference{
			Kind: kind,
			Type: sub,
			UID:  uid,
>>>>>>> a0405912
		}
	}
}

func (x *referenceAccumulator) Get() []*entity.EntityExternalReference {
	keys := make([]string, 0, len(x.refs))
	for k := range x.refs {
		keys = append(keys, k)
	}
	sort.Strings(keys)

	refs := make([]*entity.EntityExternalReference, len(keys))
	for i, key := range keys {
		refs[i] = x.refs[key]
	}
	return refs
}<|MERGE_RESOLUTION|>--- conflicted
+++ resolved
@@ -30,17 +30,10 @@
 	key := fmt.Sprintf("%s/%s/%s", family, ttype, id)
 	_, ok := x.refs[key]
 	if !ok {
-<<<<<<< HEAD
-		x.refs[key] = &models.EntityExternalReference{
+		x.refs[key] = &entity.EntityExternalReference{
 			Family:     family,
 			Type:       ttype,
 			Identifier: id,
-=======
-		x.refs[key] = &entity.EntityExternalReference{
-			Kind: kind,
-			Type: sub,
-			UID:  uid,
->>>>>>> a0405912
 		}
 	}
 }
