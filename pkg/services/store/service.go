package store

import (
	"context"
	"errors"
	"os"
	"path/filepath"

	"github.com/grafana/grafana/pkg/infra/filestorage"
	"github.com/grafana/grafana/pkg/infra/log"
	"github.com/grafana/grafana/pkg/models"
	"github.com/grafana/grafana/pkg/registry"
	ac "github.com/grafana/grafana/pkg/services/accesscontrol"
	"github.com/grafana/grafana/pkg/services/featuremgmt"
	"github.com/grafana/grafana/pkg/services/sqlstore"
	"github.com/grafana/grafana/pkg/setting"
)

var grafanaStorageLogger = log.New("grafanaStorageLogger")

var ErrUnsupportedStorage = errors.New("storage does not support this operation")
var ErrUploadInternalError = errors.New("upload internal error")
var ErrValidationFailed = errors.New("request validation failed")
var ErrFileAlreadyExists = errors.New("file exists")
var ErrStorageNotFound = errors.New("storage not found")
var ErrAccessDenied = errors.New("access denied")

const RootPublicStatic = "public-static"
const RootResources = "resources"
const RootDevenv = "devenv"
const RootSystem = "system"

const brandingStorage = "branding"
const SystemBrandingStorage = "system/" + brandingStorage

var (
	SystemBrandingReader = &models.SignedInUser{OrgId: 1}
	SystemBrandingAdmin  = &models.SignedInUser{OrgId: 1}
)

const MAX_UPLOAD_SIZE = 1 * 1024 * 1024 // 3MB

type DeleteFolderCmd struct {
	Path  string `json:"path"`
	Force bool   `json:"force"`
}

type CreateFolderCmd struct {
	Path string `json:"path"`
}

type StorageService interface {
	registry.BackgroundService

	// List folder contents
	List(ctx context.Context, user *models.SignedInUser, path string) (*StorageListFrame, error)

	// Read raw file contents out of the store
	Read(ctx context.Context, user *models.SignedInUser, path string) (*filestorage.File, error)

	Upload(ctx context.Context, user *models.SignedInUser, req *UploadRequest) error

	Delete(ctx context.Context, user *models.SignedInUser, path string) error

	DeleteFolder(ctx context.Context, user *models.SignedInUser, cmd *DeleteFolderCmd) error

	CreateFolder(ctx context.Context, user *models.SignedInUser, cmd *CreateFolderCmd) error

	validateUploadRequest(ctx context.Context, user *models.SignedInUser, req *UploadRequest, storagePath string) validationResult

	// sanitizeUploadRequest sanitizes the upload request and converts it into a command accepted by the FileStorage API
	sanitizeUploadRequest(ctx context.Context, user *models.SignedInUser, req *UploadRequest, storagePath string) (*filestorage.UpsertFileCommand, error)
}

type storageServiceConfig struct {
	allowUnsanitizedSvgUpload bool
}

type standardStorageService struct {
	sql         *sqlstore.SQLStore
	tree        *nestedTree
	cfg         storageServiceConfig
	authService storageAuthService
}

func ProvideService(sql *sqlstore.SQLStore, features featuremgmt.FeatureToggles, cfg *setting.Cfg) StorageService {
	globalRoots := []storageRuntime{
		newDiskStorage(RootStorageConfig{
			Prefix:      RootPublicStatic,
			Name:        "Public static files",
			Description: "Access files from the static public files",
			Disk: &StorageLocalDiskConfig{
				Path: cfg.StaticRootPath,
				Roots: []string{
					"/testdata/",
					"/img/",
					"/gazetteer/",
					"/maps/",
				},
			},
		}).setReadOnly(true).setBuiltin(true),
	}

	// Development dashboards
	if setting.Env != setting.Prod {
		devenv := filepath.Join(cfg.StaticRootPath, "..", "devenv")
		if _, err := os.Stat(devenv); !os.IsNotExist(err) {
			s := newDiskStorage(RootStorageConfig{
				Prefix:      RootDevenv,
				Name:        "Development Environment",
				Description: "Explore files within the developer environment directly",
				Disk: &StorageLocalDiskConfig{
					Path: devenv,
					Roots: []string{
						"/dev-dashboards/",
					},
				}}).setReadOnly(false)

			globalRoots = append(globalRoots, s)
		}
	}

	initializeOrgStorages := func(orgId int64) []storageRuntime {
		storages := make([]storageRuntime, 0)

		// Custom upload files
		storages = append(storages,
			newSQLStorage(RootResources,
				"Resources",
				"Upload custom resource files",
				&StorageSQLConfig{}, sql, orgId).
				setBuiltin(true))

		// System settings
		storages = append(storages,
			newSQLStorage(RootSystem,
				"System",
				"Grafana system storage",
				&StorageSQLConfig{}, sql, orgId).
				setBuiltin(true))

		return storages
	}

	authService := newStaticStorageAuthService(func(ctx context.Context, user *models.SignedInUser, storageName string) map[string]filestorage.PathFilter {
		if user == nil {
			return nil
		}

		if storageName == RootSystem {
			if user == SystemBrandingReader {
				return map[string]filestorage.PathFilter{
					ActionFilesRead:   createSystemBrandingPathFilter(),
					ActionFilesWrite:  denyAllPathFilter,
					ActionFilesDelete: denyAllPathFilter,
				}
			}

			if user == SystemBrandingAdmin {
				systemBrandingFilter := createSystemBrandingPathFilter()
				return map[string]filestorage.PathFilter{
					ActionFilesRead:   systemBrandingFilter,
					ActionFilesWrite:  systemBrandingFilter,
					ActionFilesDelete: systemBrandingFilter,
				}
			}
		}

		if !user.IsGrafanaAdmin {
			return nil
		}

		switch storageName {
		case RootPublicStatic:
			return map[string]filestorage.PathFilter{
				ActionFilesRead:   allowAllPathFilter,
				ActionFilesWrite:  denyAllPathFilter,
				ActionFilesDelete: denyAllPathFilter,
			}
		case RootDevenv:
			return map[string]filestorage.PathFilter{
				ActionFilesRead:   allowAllPathFilter,
				ActionFilesWrite:  denyAllPathFilter,
				ActionFilesDelete: denyAllPathFilter,
			}
		case RootResources:
			return map[string]filestorage.PathFilter{
				ActionFilesRead:   allowAllPathFilter,
				ActionFilesWrite:  allowAllPathFilter,
				ActionFilesDelete: allowAllPathFilter,
			}
		default:
			return nil
		}
	})

<<<<<<< HEAD
	return newStandardStorageService(sql, globalRoots, initializeOrgStorages, authService, cfg)
=======
	return newStandardStorageService(sql, globalRoots, initializeOrgStorages, authService, storageServiceConfig{
		allowUnsanitizedSvgUpload: false,
	})
>>>>>>> fab0f9c6
}

func createSystemBrandingPathFilter() filestorage.PathFilter {
	return filestorage.NewPathFilter(
		[]string{filestorage.Delimiter + brandingStorage + filestorage.Delimiter}, // access to all folders and files inside `/branding/`
		[]string{filestorage.Delimiter + brandingStorage},                         // access to the `/branding` folder itself, but not to any other sibling folder
		nil,
		nil)
}

<<<<<<< HEAD
func newStandardStorageService(sql *sqlstore.SQLStore, globalRoots []storageRuntime, initializeOrgStorages func(orgId int64) []storageRuntime, authService storageAuthService, cfg *setting.Cfg) *standardStorageService {
=======
func newStandardStorageService(sql *sqlstore.SQLStore, globalRoots []storageRuntime, initializeOrgStorages func(orgId int64) []storageRuntime, authService storageAuthService, cfg storageServiceConfig) *standardStorageService {
>>>>>>> fab0f9c6
	rootsByOrgId := make(map[int64][]storageRuntime)
	rootsByOrgId[ac.GlobalOrgID] = globalRoots

	res := &nestedTree{
		initializeOrgStorages: initializeOrgStorages,
		rootsByOrgId:          rootsByOrgId,
	}
	res.init()
	return &standardStorageService{
		sql:         sql,
		tree:        res,
		authService: authService,
<<<<<<< HEAD
		cfg: storageServiceConfig{
			allowUnsanitizedSvgUpload: cfg.Storage.AllowUnsanitizedSvgUpload,
		},
=======
		cfg:         cfg,
>>>>>>> fab0f9c6
	}
}

func (s *standardStorageService) Run(ctx context.Context) error {
	grafanaStorageLogger.Info("storage starting")
	return nil
}

func getOrgId(user *models.SignedInUser) int64 {
	if user == nil {
		return ac.GlobalOrgID
	}

	return user.OrgId
}

func (s *standardStorageService) List(ctx context.Context, user *models.SignedInUser, path string) (*StorageListFrame, error) {
	guardian := s.authService.newGuardian(ctx, user, getFirstSegment(path))
	return s.tree.ListFolder(ctx, getOrgId(user), path, guardian.getPathFilter(ActionFilesRead))
}

func (s *standardStorageService) Read(ctx context.Context, user *models.SignedInUser, path string) (*filestorage.File, error) {
	guardian := s.authService.newGuardian(ctx, user, getFirstSegment(path))
	if !guardian.canView(path) {
		return nil, ErrAccessDenied
	}
	return s.tree.GetFile(ctx, getOrgId(user), path)
}

type UploadRequest struct {
	Contents           []byte
	Path               string
	CacheControl       string
	ContentDisposition string
	Properties         map[string]string
	EntityType         EntityType

	OverwriteExistingFile bool
}

func (s *standardStorageService) Upload(ctx context.Context, user *models.SignedInUser, req *UploadRequest) error {
	guardian := s.authService.newGuardian(ctx, user, getFirstSegment(req.Path))
	if !guardian.canWrite(req.Path) {
		return ErrAccessDenied
	}

	root, storagePath := s.tree.getRoot(getOrgId(user), req.Path)
	if root == nil {
		return ErrStorageNotFound
	}

	if root.Meta().ReadOnly {
		return ErrUnsupportedStorage
	}

	validationResult := s.validateUploadRequest(ctx, user, req, storagePath)
	if !validationResult.ok {
		grafanaStorageLogger.Warn("file upload validation failed", "path", req.Path, "reason", validationResult.reason)
		return ErrValidationFailed
	}

	upsertCommand, err := s.sanitizeUploadRequest(ctx, user, req, storagePath)
	if err != nil {
		grafanaStorageLogger.Error("failed while sanitizing the upload request", "path", req.Path, "error", err)
		return ErrUploadInternalError
	}

	grafanaStorageLogger.Info("uploading a file", "path", req.Path)

	if !req.OverwriteExistingFile {
		file, err := root.Store().Get(ctx, storagePath)
		if err != nil {
			grafanaStorageLogger.Error("failed while checking file existence", "err", err, "path", req.Path)
			return ErrUploadInternalError
		}

		if file != nil {
			return ErrFileAlreadyExists
		}
	}

	if err := root.Store().Upsert(ctx, upsertCommand); err != nil {
		grafanaStorageLogger.Error("failed while uploading the file", "err", err, "path", req.Path)
		return ErrUploadInternalError
	}

	return nil
}

func (s *standardStorageService) DeleteFolder(ctx context.Context, user *models.SignedInUser, cmd *DeleteFolderCmd) error {
	guardian := s.authService.newGuardian(ctx, user, getFirstSegment(cmd.Path))
	if !guardian.canDelete(cmd.Path) {
		return ErrAccessDenied
	}

	root, storagePath := s.tree.getRoot(getOrgId(user), cmd.Path)
	if root == nil {
		return ErrStorageNotFound
	}

	if root.Meta().ReadOnly {
		return ErrUnsupportedStorage
	}

	if storagePath == "" {
		storagePath = filestorage.Delimiter
	}
	return root.Store().DeleteFolder(ctx, storagePath, &filestorage.DeleteFolderOptions{Force: true, AccessFilter: guardian.getPathFilter(ActionFilesDelete)})
}

func (s *standardStorageService) CreateFolder(ctx context.Context, user *models.SignedInUser, cmd *CreateFolderCmd) error {
	guardian := s.authService.newGuardian(ctx, user, getFirstSegment(cmd.Path))
	if !guardian.canWrite(cmd.Path) {
		return ErrAccessDenied
	}

	root, storagePath := s.tree.getRoot(getOrgId(user), cmd.Path)
	if root == nil {
		return ErrStorageNotFound
	}

	if root.Meta().ReadOnly {
		return ErrUnsupportedStorage
	}

	err := root.Store().CreateFolder(ctx, storagePath)
	if err != nil {
		return err
	}
	return nil
}

func (s *standardStorageService) Delete(ctx context.Context, user *models.SignedInUser, path string) error {
	guardian := s.authService.newGuardian(ctx, user, getFirstSegment(path))
	if !guardian.canDelete(path) {
		return ErrAccessDenied
	}

	root, storagePath := s.tree.getRoot(getOrgId(user), path)
	if root == nil {
		return ErrStorageNotFound
	}

	if root.Meta().ReadOnly {
		return ErrUnsupportedStorage
	}

	err := root.Store().Delete(ctx, storagePath)
	if err != nil {
		return err
	}
	return nil
}<|MERGE_RESOLUTION|>--- conflicted
+++ resolved
@@ -194,13 +194,7 @@
 		}
 	})
 
-<<<<<<< HEAD
 	return newStandardStorageService(sql, globalRoots, initializeOrgStorages, authService, cfg)
-=======
-	return newStandardStorageService(sql, globalRoots, initializeOrgStorages, authService, storageServiceConfig{
-		allowUnsanitizedSvgUpload: false,
-	})
->>>>>>> fab0f9c6
 }
 
 func createSystemBrandingPathFilter() filestorage.PathFilter {
@@ -211,11 +205,7 @@
 		nil)
 }
 
-<<<<<<< HEAD
 func newStandardStorageService(sql *sqlstore.SQLStore, globalRoots []storageRuntime, initializeOrgStorages func(orgId int64) []storageRuntime, authService storageAuthService, cfg *setting.Cfg) *standardStorageService {
-=======
-func newStandardStorageService(sql *sqlstore.SQLStore, globalRoots []storageRuntime, initializeOrgStorages func(orgId int64) []storageRuntime, authService storageAuthService, cfg storageServiceConfig) *standardStorageService {
->>>>>>> fab0f9c6
 	rootsByOrgId := make(map[int64][]storageRuntime)
 	rootsByOrgId[ac.GlobalOrgID] = globalRoots
 
@@ -228,13 +218,9 @@
 		sql:         sql,
 		tree:        res,
 		authService: authService,
-<<<<<<< HEAD
 		cfg: storageServiceConfig{
 			allowUnsanitizedSvgUpload: cfg.Storage.AllowUnsanitizedSvgUpload,
 		},
-=======
-		cfg:         cfg,
->>>>>>> fab0f9c6
 	}
 }
 
