package provisioning

import (
	"context"
	"fmt"

	"github.com/grafana/grafana/pkg/infra/log"
	"github.com/grafana/grafana/pkg/services/ngalert/api/tooling/definitions"
	"github.com/grafana/grafana/pkg/services/ngalert/models"
	"github.com/grafana/grafana/pkg/setting"
)

type NotificationPolicyService struct {
	amStore         AMConfigStore
	provenanceStore ProvisioningStore
	xact            TransactionManager
	log             log.Logger
	settings        setting.UnifiedAlertingSettings
}

func NewNotificationPolicyService(am AMConfigStore, prov ProvisioningStore,
<<<<<<< HEAD
	xact TransactionManager, log log.Logger) *NotificationPolicyService {
=======
	xact TransactionManager, settings setting.UnifiedAlertingSettings, log log.Logger) *NotificationPolicyService {
>>>>>>> a6b10908
	return &NotificationPolicyService{
		amStore:         am,
		provenanceStore: prov,
		xact:            xact,
		log:             log,
		settings:        settings,
	}
}

func (nps *NotificationPolicyService) GetAMConfigStore() AMConfigStore {
	return nps.amStore
}

func (nps *NotificationPolicyService) GetPolicyTree(ctx context.Context, orgID int64) (definitions.Route, error) {
	q := models.GetLatestAlertmanagerConfigurationQuery{
		OrgID: orgID,
	}
	err := nps.amStore.GetLatestAlertmanagerConfiguration(ctx, &q)
	if err != nil {
		return definitions.Route{}, err
	}

	cfg, err := deserializeAlertmanagerConfig([]byte(q.Result.AlertmanagerConfiguration))
	if err != nil {
		return definitions.Route{}, err
	}

	if cfg.AlertmanagerConfig.Config.Route == nil {
		return definitions.Route{}, fmt.Errorf("no route present in current alertmanager config")
	}

	provenance, err := nps.provenanceStore.GetProvenance(ctx, cfg.AlertmanagerConfig.Route, orgID)
	if err != nil {
		return definitions.Route{}, err
	}

	result := *cfg.AlertmanagerConfig.Route
	result.Provenance = provenance

	return result, nil
}

func (nps *NotificationPolicyService) UpdatePolicyTree(ctx context.Context, orgID int64, tree definitions.Route, p models.Provenance) error {
	err := tree.Validate()
	if err != nil {
		return fmt.Errorf("%w: %s", ErrValidation, err.Error())
	}

	revision, err := getLastConfiguration(ctx, orgID, nps.amStore)
	if err != nil {
		return err
	}

	receivers, err := nps.receiversToMap(revision.cfg.AlertmanagerConfig.Receivers)
	err = tree.ValidateReceivers(receivers)
	if err != nil {
		return fmt.Errorf("%w: %s", ErrValidation, err.Error())
	}

	muteTimes := map[string]struct{}{}
	for _, mt := range revision.cfg.AlertmanagerConfig.MuteTimeIntervals {
		muteTimes[mt.Name] = struct{}{}
	}
	err = tree.ValidateMuteTimes(muteTimes)
	if err != nil {
		return fmt.Errorf("%w: %s", ErrValidation, err.Error())
	}

	revision.cfg.AlertmanagerConfig.Config.Route = &tree

	serialized, err := serializeAlertmanagerConfig(*revision.cfg)
	if err != nil {
		return err
	}
	cmd := models.SaveAlertmanagerConfigurationCmd{
		AlertmanagerConfiguration: string(serialized),
		ConfigurationVersion:      revision.version,
		FetchedConfigurationHash:  revision.concurrencyToken,
		Default:                   false,
		OrgID:                     orgID,
	}
	err = nps.xact.InTransaction(ctx, func(ctx context.Context) error {
		err = nps.amStore.UpdateAlertmanagerConfiguration(ctx, &cmd)
		if err != nil {
			return err
		}
		err = nps.provenanceStore.SetProvenance(ctx, &tree, orgID, p)
		if err != nil {
			return err
		}
		return nil
	})
	if err != nil {
		return err
	}

	return nil
}

<<<<<<< HEAD
=======
func (nps *NotificationPolicyService) ResetPolicyTree(ctx context.Context, orgID int64) (definitions.Route, error) {
	defaultCfg, err := deserializeAlertmanagerConfig([]byte(nps.settings.DefaultConfiguration))
	if err != nil {
		nps.log.Error("failed to parse default alertmanager config: %w", err)
		return definitions.Route{}, fmt.Errorf("failed to parse default alertmanager config: %w", err)
	}
	route := defaultCfg.AlertmanagerConfig.Route

	revision, err := getLastConfiguration(ctx, orgID, nps.amStore)
	if err != nil {
		return definitions.Route{}, err
	}
	revision.cfg.AlertmanagerConfig.Config.Route = route

	serialized, err := serializeAlertmanagerConfig(*revision.cfg)
	if err != nil {
		return definitions.Route{}, err
	}
	cmd := models.SaveAlertmanagerConfigurationCmd{
		AlertmanagerConfiguration: string(serialized),
		ConfigurationVersion:      revision.version,
		FetchedConfigurationHash:  revision.concurrencyToken,
		Default:                   false,
		OrgID:                     orgID,
	}
	err = nps.xact.InTransaction(ctx, func(ctx context.Context) error {
		err := nps.amStore.UpdateAlertmanagerConfiguration(ctx, &cmd)
		if err != nil {
			return err
		}
		err = nps.provenanceStore.DeleteProvenance(ctx, route, orgID)
		if err != nil {
			return err
		}
		return nil
	})
	if err != nil {
		return definitions.Route{}, nil
	}

	return *route, nil
}

>>>>>>> a6b10908
func (nps *NotificationPolicyService) receiversToMap(records []*definitions.PostableApiReceiver) (map[string]struct{}, error) {
	receivers := map[string]struct{}{}
	for _, receiver := range records {
		receivers[receiver.Name] = struct{}{}
	}
	return receivers, nil
}<|MERGE_RESOLUTION|>--- conflicted
+++ resolved
@@ -19,11 +19,7 @@
 }
 
 func NewNotificationPolicyService(am AMConfigStore, prov ProvisioningStore,
-<<<<<<< HEAD
-	xact TransactionManager, log log.Logger) *NotificationPolicyService {
-=======
 	xact TransactionManager, settings setting.UnifiedAlertingSettings, log log.Logger) *NotificationPolicyService {
->>>>>>> a6b10908
 	return &NotificationPolicyService{
 		amStore:         am,
 		provenanceStore: prov,
@@ -123,8 +119,6 @@
 	return nil
 }
 
-<<<<<<< HEAD
-=======
 func (nps *NotificationPolicyService) ResetPolicyTree(ctx context.Context, orgID int64) (definitions.Route, error) {
 	defaultCfg, err := deserializeAlertmanagerConfig([]byte(nps.settings.DefaultConfiguration))
 	if err != nil {
@@ -168,7 +162,6 @@
 	return *route, nil
 }
 
->>>>>>> a6b10908
 func (nps *NotificationPolicyService) receiversToMap(records []*definitions.PostableApiReceiver) (map[string]struct{}, error) {
 	receivers := map[string]struct{}{}
 	for _, receiver := range records {
