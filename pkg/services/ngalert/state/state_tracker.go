--- conflicted
+++ resolved
@@ -147,9 +147,6 @@
 			EvaluationState: result.State,
 		})
 		if currentState.State == eval.Alerting {
-<<<<<<< HEAD
-			currentState.EndsAt = result.EvaluatedAt.Add(alertRule.For * time.Second)
-=======
 			//TODO: Move me and unify me with the top level constant
 			// 10 seconds is the base evaluation interval. We use 2 times that interval to make sure we send an alert
 			// that would expire after at least 2 iterations and avoid flapping.
@@ -158,7 +155,6 @@
 				resendDelay = alertRule.For * 2
 			}
 			currentState.EndsAt = result.EvaluatedAt.Add(resendDelay)
->>>>>>> 8ea14708
 		}
 		st.set(currentState)
 		return currentState
