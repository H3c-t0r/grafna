package historian

import (
	"bytes"
	"context"
	"encoding/json"
	"fmt"
	"io"
	"net/http"
	"net/url"
	"testing"
	"time"

	"github.com/grafana/grafana-plugin-sdk-go/data"
	"github.com/grafana/grafana/pkg/infra/log"
	"github.com/grafana/grafana/pkg/services/ngalert/eval"
	"github.com/grafana/grafana/pkg/services/ngalert/metrics"
	"github.com/grafana/grafana/pkg/services/ngalert/models"
	"github.com/grafana/grafana/pkg/services/ngalert/state"
	history_model "github.com/grafana/grafana/pkg/services/ngalert/state/historian/model"
	"github.com/prometheus/client_golang/prometheus"
	"github.com/prometheus/client_golang/prometheus/testutil"
	"github.com/stretchr/testify/require"
	"github.com/weaveworks/common/http/client"
)

func TestRemoteLokiBackend(t *testing.T) {
	t.Run("statesToStream", func(t *testing.T) {
		t.Run("skips non-transitory states", func(t *testing.T) {
			rule := createTestRule()
			l := log.NewNopLogger()
			states := singleFromNormal(&state.State{State: eval.Normal})

			res := StatesToStream(rule, states, nil, l)

			require.Empty(t, res.Values)
		})

		t.Run("maps evaluation errors", func(t *testing.T) {
			rule := createTestRule()
			l := log.NewNopLogger()
			states := singleFromNormal(&state.State{State: eval.Error, Error: fmt.Errorf("oh no")})

			res := StatesToStream(rule, states, nil, l)

			entry := requireSingleEntry(t, res)
			require.Contains(t, entry.Error, "oh no")
		})

		t.Run("maps NoData results", func(t *testing.T) {
			rule := createTestRule()
			l := log.NewNopLogger()
			states := singleFromNormal(&state.State{State: eval.NoData})

			res := StatesToStream(rule, states, nil, l)

			_ = requireSingleEntry(t, res)
		})

		t.Run("produces expected stream identifier", func(t *testing.T) {
			rule := createTestRule()
			l := log.NewNopLogger()
			states := singleFromNormal(&state.State{
				State:  eval.Alerting,
				Labels: data.Labels{"a": "b"},
			})

			res := StatesToStream(rule, states, nil, l)

			exp := map[string]string{
				StateHistoryLabelKey: StateHistoryLabelValue,
				"folderUID":          rule.NamespaceUID,
				"group":              rule.Group,
				"orgID":              fmt.Sprint(rule.OrgID),
			}
			require.Equal(t, exp, res.Stream)
		})

		t.Run("excludes private labels", func(t *testing.T) {
			rule := createTestRule()
			l := log.NewNopLogger()
			states := singleFromNormal(&state.State{
				State:  eval.Alerting,
				Labels: data.Labels{"__private__": "b"},
			})

			res := StatesToStream(rule, states, nil, l)

			require.NotContains(t, res.Stream, "__private__")
		})

		t.Run("includes ruleUID in log line", func(t *testing.T) {
			rule := createTestRule()
			l := log.NewNopLogger()
			states := singleFromNormal(&state.State{
				State:  eval.Alerting,
				Labels: data.Labels{"a": "b"},
			})

			res := StatesToStream(rule, states, nil, l)

			entry := requireSingleEntry(t, res)
			require.Equal(t, rule.UID, entry.RuleUID)
		})

		t.Run("includes instance labels in log line", func(t *testing.T) {
			rule := createTestRule()
			l := log.NewNopLogger()
			states := singleFromNormal(&state.State{
				State:  eval.Alerting,
				Labels: data.Labels{"statelabel": "labelvalue"},
			})

			res := StatesToStream(rule, states, nil, l)

			entry := requireSingleEntry(t, res)
			require.Contains(t, entry.InstanceLabels, "statelabel")
		})

		t.Run("does not include labels other than instance labels in log line", func(t *testing.T) {
			rule := createTestRule()
			l := log.NewNopLogger()
			states := singleFromNormal(&state.State{
				State: eval.Alerting,
				Labels: data.Labels{
					"statelabel": "labelvalue",
					"labeltwo":   "labelvalue",
					"labelthree": "labelvalue",
				},
			})

			res := StatesToStream(rule, states, nil, l)

			entry := requireSingleEntry(t, res)
			require.Len(t, entry.InstanceLabels, 3)
		})

		t.Run("serializes values when regular", func(t *testing.T) {
			rule := createTestRule()
			l := log.NewNopLogger()
			states := singleFromNormal(&state.State{
				State:  eval.Alerting,
				Values: map[string]float64{"A": 2.0, "B": 5.5},
			})

			res := StatesToStream(rule, states, nil, l)

			entry := requireSingleEntry(t, res)
			require.NotNil(t, entry.Values)
			require.NotNil(t, entry.Values.Get("A"))
			require.NotNil(t, entry.Values.Get("B"))
			require.InDelta(t, 2.0, entry.Values.Get("A").MustFloat64(), 1e-4)
			require.InDelta(t, 5.5, entry.Values.Get("B").MustFloat64(), 1e-4)
		})

		t.Run("captures condition from rule", func(t *testing.T) {
			rule := createTestRule()
			rule.Condition = "some-condition"
			l := log.NewNopLogger()
			states := singleFromNormal(&state.State{
				State:  eval.Alerting,
				Labels: data.Labels{"a": "b"},
			})

			res := StatesToStream(rule, states, nil, l)

			entry := requireSingleEntry(t, res)
			require.Equal(t, rule.Condition, entry.Condition)
		})

		t.Run("stores fingerprint of instance labels", func(t *testing.T) {
			rule := createTestRule()
			l := log.NewNopLogger()
			states := singleFromNormal(&state.State{
				State: eval.Alerting,
				Labels: data.Labels{
					"statelabel": "labelvalue",
					"labeltwo":   "labelvalue",
					"labelthree": "labelvalue",
				},
			})

			res := StatesToStream(rule, states, nil, l)

			entry := requireSingleEntry(t, res)
			exp := labelFingerprint(states[0].Labels)
			require.Equal(t, exp, entry.Fingerprint)
		})
	})

	t.Run("selector string", func(t *testing.T) {
		selectors := []Selector{{"name", "=", "Bob"}, {"age", "=~", "30"}}
		expected := "{name=\"Bob\",age=~\"30\"}"
		result := selectorString(selectors)
		require.Equal(t, expected, result)

		selectors = []Selector{}
		expected = "{}"
		result = selectorString(selectors)
		require.Equal(t, expected, result)
	})

	t.Run("new selector", func(t *testing.T) {
		selector, err := NewSelector("label", "=", "value")
		require.NoError(t, err)
		require.Equal(t, "label", selector.Label)
		require.Equal(t, Eq, selector.Op)
		require.Equal(t, "value", selector.Value)

		selector, err = NewSelector("label", "invalid", "value")
		require.Error(t, err)
	})

	t.Run("buildLogQuery", func(t *testing.T) {
		cases := []struct {
			name  string
			query models.HistoryQuery
			exp   string
		}{
			{
				name:  "default includes state history label and orgID label",
				query: models.HistoryQuery{},
				exp:   `{orgID="0",from="state-history"}`,
			},
			{
				name: "adds stream label filter for orgID",
				query: models.HistoryQuery{
					OrgID: 123,
				},
				exp: `{orgID="123",from="state-history"}`,
			},
			{
				name: "filters ruleUID in log line",
				query: models.HistoryQuery{
					OrgID:   123,
					RuleUID: "rule-uid",
				},
				exp: `{orgID="123",from="state-history"} | json | ruleUID="rule-uid"`,
			},
			{
				name: "filters dashboardUID in log line",
				query: models.HistoryQuery{
					OrgID:        123,
					DashboardUID: "dash-uid",
				},
				exp: `{orgID="123",from="state-history"} | json | dashboardUID="dash-uid"`,
			},
			{
				name: "filters panelID in log line",
				query: models.HistoryQuery{
					OrgID:   123,
					PanelID: 456,
				},
				exp: `{orgID="123",from="state-history"} | json | panelID=456`,
			},
			{
				name: "filters instance labels in log line",
				query: models.HistoryQuery{
					OrgID: 123,
					Labels: map[string]string{
						"customlabel": "customvalue",
						"labeltwo":    "labelvaluetwo",
					},
				},
				exp: `{orgID="123",from="state-history"} | json | labels_customlabel="customvalue" | labels_labeltwo="labelvaluetwo"`,
			},
			{
				name: "filters both instance labels + ruleUID",
				query: models.HistoryQuery{
					OrgID:   123,
					RuleUID: "rule-uid",
					Labels: map[string]string{
						"customlabel": "customvalue",
					},
				},
				exp: `{orgID="123",from="state-history"} | json | ruleUID="rule-uid" | labels_customlabel="customvalue"`,
			},
		}

		for _, tc := range cases {
			t.Run(tc.name, func(t *testing.T) {
				res, err := BuildLogQuery(tc.query)
				require.NoError(t, err)
				require.Equal(t, tc.exp, res)
			})
		}
	})
}

func TestMerge(t *testing.T) {
	testCases := []struct {
		name         string
		res          QueryRes
		ruleID       string
		expectedTime []time.Time
	}{
		{
			name: "Should return values from multiple streams in right order",
			res: QueryRes{
				Data: QueryData{
					Result: []Stream{
						{
							Stream: map[string]string{
								"current": "pending",
							},
							Values: []Sample{
								{time.Unix(0, 1), `{"schemaVersion": 1, "previous": "normal", "current": "pending", "values":{"a": "b"}}`},
							},
						},
						{
							Stream: map[string]string{
								"current": "firing",
							},
							Values: []Sample{
								{time.Unix(0, 2), `{"schemaVersion": 1, "previous": "pending", "current": "firing", "values":{"a": "b"}}`},
							},
						},
					},
				},
			},
			ruleID: "123456",
			expectedTime: []time.Time{
				time.Unix(0, 1),
				time.Unix(0, 2),
			},
		},
		{
			name: "Should handle empty values",
			res: QueryRes{
				Data: QueryData{
					Result: []Stream{
						{
							Stream: map[string]string{
								"current": "normal",
							},
							Values: []Sample{},
						},
					},
				},
			},
			ruleID:       "123456",
			expectedTime: []time.Time{},
		},
		{
			name: "Should handle multiple values in one stream",
			res: QueryRes{
				Data: QueryData{
					Result: []Stream{
						{
							Stream: map[string]string{
								"current": "normal",
							},
							Values: []Sample{
								{time.Unix(0, 1), `{"schemaVersion": 1, "previous": "firing", "current": "normal", "values":{"a": "b"}}`},
								{time.Unix(0, 2), `{"schemaVersion": 1, "previous": "firing", "current": "normal", "values":{"a": "b"}}`},
							},
						},
						{
							Stream: map[string]string{
								"current": "firing",
							},
							Values: []Sample{
								{time.Unix(0, 3), `{"schemaVersion": 1, "previous": "pending", "current": "firing", "values":{"a": "b"}}`},
							},
						},
					},
				},
			},
			ruleID: "123456",
			expectedTime: []time.Time{
				time.Unix(0, 1),
				time.Unix(0, 2),
				time.Unix(0, 3),
			},
		},
	}

	for _, tc := range testCases {
		t.Run(tc.name, func(t *testing.T) {
			m, err := merge(tc.res, tc.ruleID)
			require.NoError(t, err)

			var dfTimeColumn *data.Field
			for _, f := range m.Fields {
				if f.Name == dfTime {
					dfTimeColumn = f
				}
			}

			require.NotNil(t, dfTimeColumn)

			for i := 0; i < len(tc.expectedTime); i++ {
				require.Equal(t, tc.expectedTime[i], dfTimeColumn.At(i))
			}
		})
	}
}

func TestRecordStates(t *testing.T) {
	t.Run("writes state transitions to loki", func(t *testing.T) {
		req := NewFakeRequester()
		loki := createTestLokiBackend(req, metrics.NewHistorianMetrics(prometheus.NewRegistry(), metrics.Subsystem))
		rule := createTestRule()
		states := singleFromNormal(&state.State{
			State:  eval.Alerting,
			Labels: data.Labels{"a": "b"},
		})

		err := <-loki.Record(context.Background(), rule, states)

		require.NoError(t, err)
		require.Contains(t, "/loki/api/v1/push", req.lastRequest.URL.Path)
	})

	t.Run("emits expected write metrics", func(t *testing.T) {
		reg := prometheus.NewRegistry()
		met := metrics.NewHistorianMetrics(reg, metrics.Subsystem)
		loki := createTestLokiBackend(NewFakeRequester(), met)
		errLoki := createTestLokiBackend(NewFakeRequester().WithResponse(badResponse()), met) //nolint:bodyclose
		rule := createTestRule()
		states := singleFromNormal(&state.State{
			State:  eval.Alerting,
			Labels: data.Labels{"a": "b"},
		})

		<-loki.Record(context.Background(), rule, states)
		<-errLoki.Record(context.Background(), rule, states)

		exp := bytes.NewBufferString(`
# HELP grafana_alerting_state_history_transitions_failed_total The total number of state transitions that failed to be written - they are not retried.
# TYPE grafana_alerting_state_history_transitions_failed_total counter
grafana_alerting_state_history_transitions_failed_total{org="1"} 1
# HELP grafana_alerting_state_history_transitions_total The total number of state transitions processed.
# TYPE grafana_alerting_state_history_transitions_total counter
grafana_alerting_state_history_transitions_total{org="1"} 2
# HELP grafana_alerting_state_history_writes_failed_total The total number of failed writes of state history batches.
# TYPE grafana_alerting_state_history_writes_failed_total counter
grafana_alerting_state_history_writes_failed_total{backend="loki",org="1"} 1
# HELP grafana_alerting_state_history_writes_total The total number of state history batches that were attempted to be written.
# TYPE grafana_alerting_state_history_writes_total counter
grafana_alerting_state_history_writes_total{backend="loki",org="1"} 2
`)
		err := testutil.GatherAndCompare(reg, exp,
			"grafana_alerting_state_history_transitions_total",
			"grafana_alerting_state_history_transitions_failed_total",
			"grafana_alerting_state_history_writes_total",
			"grafana_alerting_state_history_writes_failed_total",
		)
		require.NoError(t, err)
	})

	t.Run("elides request if nothing to send", func(t *testing.T) {
		req := NewFakeRequester()
		loki := createTestLokiBackend(req, metrics.NewHistorianMetrics(prometheus.NewRegistry(), metrics.Subsystem))
		rule := createTestRule()
		states := []state.StateTransition{}

		err := <-loki.Record(context.Background(), rule, states)

		require.NoError(t, err)
		require.Nil(t, req.lastRequest)
	})

	t.Run("succeeds with special chars in labels", func(t *testing.T) {
		req := NewFakeRequester()
		loki := createTestLokiBackend(req, metrics.NewHistorianMetrics(prometheus.NewRegistry(), metrics.Subsystem))
		rule := createTestRule()
		states := singleFromNormal(&state.State{
			State: eval.Alerting,
			Labels: data.Labels{
				"dots":   "contains.dot",
				"equals": "contains=equals",
				"emoji":  "contains🤔emoji",
			},
		})

		err := <-loki.Record(context.Background(), rule, states)

		require.NoError(t, err)
		require.Contains(t, "/loki/api/v1/push", req.lastRequest.URL.Path)
		sent := string(readBody(t, req.lastRequest))
		require.Contains(t, sent, "contains.dot")
		require.Contains(t, sent, "contains=equals")
		require.Contains(t, sent, "contains🤔emoji")
	})

	t.Run("adds external labels to log lines", func(t *testing.T) {
		req := NewFakeRequester()
		loki := createTestLokiBackend(req, metrics.NewHistorianMetrics(prometheus.NewRegistry(), metrics.Subsystem))
		rule := createTestRule()
		states := singleFromNormal(&state.State{
			State: eval.Alerting,
		})

		err := <-loki.Record(context.Background(), rule, states)

		require.NoError(t, err)
		require.Contains(t, "/loki/api/v1/push", req.lastRequest.URL.Path)
		sent := string(readBody(t, req.lastRequest))
		require.Contains(t, sent, "externalLabelKey")
		require.Contains(t, sent, "externalLabelValue")
	})
}

func createTestLokiBackend(req client.Requester, met *metrics.Historian) *RemoteLokiBackend {
	url, _ := url.Parse("http://some.url")
	cfg := LokiConfig{
		WritePathURL:   url,
		ReadPathURL:    url,
		Encoder:        JsonEncoder{},
		ExternalLabels: map[string]string{"externalLabelKey": "externalLabelValue"},
	}
	return NewRemoteLokiBackend(cfg, req, met)
}

func singleFromNormal(st *state.State) []state.StateTransition {
	return []state.StateTransition{
		{
			PreviousState: eval.Normal,
			State:         st,
		},
	}
}

func createTestRule() history_model.RuleMeta {
	return history_model.RuleMeta{
		OrgID:        1,
		UID:          "rule-uid",
		Group:        "my-group",
		NamespaceUID: "my-folder",
		DashboardUID: "dash-uid",
		PanelID:      123,
	}
}

<<<<<<< HEAD
func requireSingleEntry(t *testing.T, res Stream) LokiEntry {
=======
func requireSingleEntry(t *testing.T, res Stream) lokiEntry {
>>>>>>> b022ddee
	require.Len(t, res.Values, 1)
	return requireEntry(t, res.Values[0])
}

<<<<<<< HEAD
func requireEntry(t *testing.T, row Sample) LokiEntry {
=======
func requireEntry(t *testing.T, row Sample) lokiEntry {
>>>>>>> b022ddee
	t.Helper()

	var entry LokiEntry
	err := json.Unmarshal([]byte(row.V), &entry)
	require.NoError(t, err)
	return entry
}

func badResponse() *http.Response {
	return &http.Response{
		Status:        "400 Bad Request",
		StatusCode:    http.StatusBadRequest,
		Body:          io.NopCloser(bytes.NewBufferString("")),
		ContentLength: int64(0),
		Header:        make(http.Header, 0),
	}
}

func readBody(t *testing.T, req *http.Request) []byte {
	t.Helper()

	val, err := io.ReadAll(req.Body)
	require.NoError(t, err)
	return val
}<|MERGE_RESOLUTION|>--- conflicted
+++ resolved
@@ -533,20 +533,12 @@
 	}
 }
 
-<<<<<<< HEAD
 func requireSingleEntry(t *testing.T, res Stream) LokiEntry {
-=======
-func requireSingleEntry(t *testing.T, res Stream) lokiEntry {
->>>>>>> b022ddee
 	require.Len(t, res.Values, 1)
 	return requireEntry(t, res.Values[0])
 }
 
-<<<<<<< HEAD
 func requireEntry(t *testing.T, row Sample) LokiEntry {
-=======
-func requireEntry(t *testing.T, row Sample) lokiEntry {
->>>>>>> b022ddee
 	t.Helper()
 
 	var entry LokiEntry
