package state

import (
	"context"
	"net/url"
	"time"

	"github.com/benbjohnson/clock"
	"github.com/grafana/grafana-plugin-sdk-go/data"

	"github.com/grafana/grafana/pkg/infra/log"
	"github.com/grafana/grafana/pkg/services/ngalert/eval"
	"github.com/grafana/grafana/pkg/services/ngalert/image"
	"github.com/grafana/grafana/pkg/services/ngalert/metrics"
	ngModels "github.com/grafana/grafana/pkg/services/ngalert/models"
)

var (
	ResendDelay           = 30 * time.Second
	MetricsScrapeInterval = 15 * time.Second // TODO: parameterize? // Setting to a reasonable default scrape interval for Prometheus.
)

// AlertInstanceManager defines the interface for querying the current alert instances.
type AlertInstanceManager interface {
	GetAll(orgID int64) []*State
	GetStatesForRuleUID(orgID int64, alertRuleUID string) []*State
}

type Manager struct {
	log     log.Logger
	metrics *metrics.State

	clock       clock.Clock
	cache       *cache
	ResendDelay time.Duration

	instanceStore InstanceStore
	imageService  image.ImageService
	historian     Historian
	externalURL   *url.URL
}

func NewManager(metrics *metrics.State, externalURL *url.URL, instanceStore InstanceStore, imageService image.ImageService, clock clock.Clock, historian Historian) *Manager {
	return &Manager{
		cache:         newCache(),
		ResendDelay:   ResendDelay, // TODO: make this configurable
		log:           log.New("ngalert.state.manager"),
		metrics:       metrics,
		instanceStore: instanceStore,
		imageService:  imageService,
		historian:     historian,
		clock:         clock,
		externalURL:   externalURL,
	}
}

func (st *Manager) Run(ctx context.Context) error {
	ticker := st.clock.Ticker(MetricsScrapeInterval)
	for {
		select {
		case <-ticker.C:
			st.log.Debug("Recording state cache metrics", "now", st.clock.Now())
			st.cache.recordMetrics(st.metrics)
		case <-ctx.Done():
			st.log.Debug("Stopping")
			ticker.Stop()
			return ctx.Err()
		}
	}
}

func (st *Manager) Warm(ctx context.Context, rulesReader RuleReader) {
	if st.instanceStore == nil {
		st.log.Info("Skip warming the state because instance store is not configured")
		return
	}
	startTime := time.Now()
	st.log.Info("Warming state cache for startup")

	orgIds, err := st.instanceStore.FetchOrgIds(ctx)
	if err != nil {
		st.log.Error("Unable to fetch orgIds", "error", err)
	}

	statesCount := 0
	states := make(map[int64]map[string]*ruleStates, len(orgIds))
	for _, orgId := range orgIds {
		// Get Rules
		ruleCmd := ngModels.ListAlertRulesQuery{
			OrgID: orgId,
		}
		if err := rulesReader.ListAlertRules(ctx, &ruleCmd); err != nil {
			st.log.Error("Unable to fetch previous state", "error", err)
		}

		ruleByUID := make(map[string]*ngModels.AlertRule, len(ruleCmd.Result))
		for _, rule := range ruleCmd.Result {
			ruleByUID[rule.UID] = rule
		}

		orgStates := make(map[string]*ruleStates, len(ruleByUID))
		states[orgId] = orgStates

		// Get Instances
		cmd := ngModels.ListAlertInstancesQuery{
			RuleOrgID: orgId,
		}
		if err := st.instanceStore.ListAlertInstances(ctx, &cmd); err != nil {
			st.log.Error("Unable to fetch previous state", "error", err)
		}

		for _, entry := range cmd.Result {
			ruleForEntry, ok := ruleByUID[entry.RuleUID]
			if !ok {
				// TODO Should we delete the orphaned state from the db?
				continue
			}

			rulesStates, ok := orgStates[entry.RuleUID]
			if !ok {
				rulesStates = &ruleStates{states: make(map[string]*State)}
				orgStates[entry.RuleUID] = rulesStates
			}

			lbs := map[string]string(entry.Labels)
			cacheID, err := entry.Labels.StringKey()
			if err != nil {
				st.log.Error("Error getting cacheId for entry", "error", err)
			}
			rulesStates.states[cacheID] = &State{
				AlertRuleUID:         entry.RuleUID,
				OrgID:                entry.RuleOrgID,
				CacheID:              cacheID,
				Labels:               lbs,
				State:                translateInstanceState(entry.CurrentState),
				StateReason:          entry.CurrentReason,
				LastEvaluationString: "",
				StartsAt:             entry.CurrentStateSince,
				EndsAt:               entry.CurrentStateEnd,
				LastEvaluationTime:   entry.LastEvalTime,
				Annotations:          ruleForEntry.Annotations,
			}
			statesCount++
		}
	}
	st.cache.setAllStates(states)
	st.log.Info("State cache has been initialized", "states", statesCount, "duration", time.Since(startTime))
}

func (st *Manager) Get(orgID int64, alertRuleUID, stateId string) *State {
	return st.cache.get(orgID, alertRuleUID, stateId)
}

// ResetStateByRuleUID deletes all entries in the state manager that match the given rule UID.
func (st *Manager) ResetStateByRuleUID(ctx context.Context, ruleKey ngModels.AlertRuleKey) []*State {
	logger := st.log.New(ruleKey.LogContext()...)
	logger.Debug("Resetting state of the rule")
	states := st.cache.removeByRuleUID(ruleKey.OrgID, ruleKey.UID)
	if len(states) > 0 && st.instanceStore != nil {
		err := st.instanceStore.DeleteAlertInstancesByRule(ctx, ruleKey)
		if err != nil {
			logger.Error("Failed to delete states that belong to a rule from database", "error", err)
		}
	}
	logger.Info("Rules state was reset", "states", len(states))
	return states
}

// ProcessEvalResults updates the current states that belong to a rule with the evaluation results.
// if extraLabels is not empty, those labels will be added to every state. The extraLabels take precedence over rule labels and result labels
func (st *Manager) ProcessEvalResults(ctx context.Context, evaluatedAt time.Time, alertRule *ngModels.AlertRule, results eval.Results, extraLabels data.Labels) []*State {
	logger := st.log.FromContext(ctx)
	logger.Debug("State manager processing evaluation results", "resultCount", len(results))
	var states []StateTransition

	for _, result := range results {
		s := st.setNextState(ctx, alertRule, result, extraLabels, logger)
		states = append(states, s)
	}
	resolvedStates := st.staleResultsHandler(ctx, evaluatedAt, alertRule, logger)

	st.saveAlertStates(ctx, logger, states...)

	changedStates := make([]StateTransition, 0, len(states))
	for _, s := range states {
		if s.changed() {
			changedStates = append(changedStates, s)
		}
	}

	if st.historian != nil {
		st.historian.RecordStates(ctx, alertRule, changedStates)
	}

	deltas := append(states, resolvedStates...)
	nextStates := make([]*State, 0, len(states))
	for _, s := range deltas {
		nextStates = append(nextStates, s.State)
	}
	return nextStates
}

// Set the current state based on evaluation results
func (st *Manager) setNextState(ctx context.Context, alertRule *ngModels.AlertRule, result eval.Result, extraLabels data.Labels, logger log.Logger) StateTransition {
	currentState := st.cache.getOrCreate(ctx, st.log, alertRule, result, extraLabels, st.externalURL)

	currentState.LastEvaluationTime = result.EvaluatedAt
	currentState.EvaluationDuration = result.EvaluationDuration
	currentState.Results = append(currentState.Results, Evaluation{
		EvaluationTime:  result.EvaluatedAt,
		EvaluationState: result.State,
		Values:          NewEvaluationValues(result.Values),
		Condition:       alertRule.Condition,
	})
	currentState.LastEvaluationString = result.EvaluationString
	currentState.TrimResults(alertRule)
	oldState := currentState.State
	oldReason := currentState.StateReason

	logger.Debug("Setting alert state")
	switch result.State {
	case eval.Normal:
		currentState.resultNormal(alertRule, result)
	case eval.Alerting:
		currentState.resultAlerting(alertRule, result)
	case eval.Error:
		currentState.resultError(alertRule, result)
	case eval.NoData:
		currentState.resultNoData(alertRule, result)
	case eval.Pending: // we do not emit results with this state
	}

	// Set reason iff: result is different than state, reason is not Alerting or Normal
	currentState.StateReason = ""

	if currentState.State != result.State &&
		result.State != eval.Normal &&
		result.State != eval.Alerting {
		currentState.StateReason = result.State.String()
	}

	// Set Resolved property so the scheduler knows to send a postable alert
	// to Alertmanager.
	currentState.Resolved = oldState == eval.Alerting && currentState.State == eval.Normal

	if shouldTakeImage(currentState.State, oldState, currentState.Image, currentState.Resolved) {
		image, err := takeImage(ctx, st.imageService, alertRule)
		if err != nil {
			logger.Warn("Failed to take an image",
				"dashboard", alertRule.DashboardUID,
				"panel", alertRule.PanelID,
				"error", err)
		} else if image != nil {
			currentState.Image = image
		}
	}

	st.cache.set(currentState)

	nextState := StateTransition{
		State:               currentState,
		PreviousState:       oldState,
		PreviousStateReason: oldReason,
	}

	return nextState
}

func (st *Manager) GetAll(orgID int64) []*State {
	return st.cache.getAll(orgID)
}

func (st *Manager) GetStatesForRuleUID(orgID int64, alertRuleUID string) []*State {
	return st.cache.getStatesForRuleUID(orgID, alertRuleUID)
}

func (st *Manager) Put(states []*State) {
	for _, s := range states {
		st.cache.set(s)
	}
}

// TODO: Is the `State` type necessary? Should it embed the instance?
func (st *Manager) saveAlertStates(ctx context.Context, logger log.Logger, states ...StateTransition) {
	if st.instanceStore == nil {
		return
	}

	logger.Debug("Saving alert states", "count", len(states))
	instances := make([]ngModels.AlertInstance, 0, len(states))

	for _, s := range states {
		key, err := s.GetAlertInstanceKey()
		if err != nil {
			logger.Error("Failed to create a key for alert state to save it to database. The state will be ignored ", "cacheID", s.CacheID, "error", err)
			continue
		}
		fields := ngModels.AlertInstance{
			AlertInstanceKey:  key,
			Labels:            ngModels.InstanceLabels(s.Labels),
			CurrentState:      ngModels.InstanceStateType(s.State.State.String()),
			CurrentReason:     s.StateReason,
			LastEvalTime:      s.LastEvaluationTime,
			CurrentStateSince: s.StartsAt,
			CurrentStateEnd:   s.EndsAt,
		}
		instances = append(instances, fields)
	}

	if err := st.instanceStore.SaveAlertInstances(ctx, instances...); err != nil {
		type debugInfo struct {
			State  string
			Labels string
		}
		debug := make([]debugInfo, 0)
		for _, inst := range instances {
			debug = append(debug, debugInfo{string(inst.CurrentState), data.Labels(inst.Labels).String()})
		}
		logger.Error("Failed to save alert states", "states", debug, "error", err)
	}
}

// TODO: why wouldn't you allow other types like NoData or Error?
func translateInstanceState(state ngModels.InstanceStateType) eval.State {
	switch {
	case state == ngModels.InstanceStateFiring:
		return eval.Alerting
	case state == ngModels.InstanceStateNormal:
		return eval.Normal
	default:
		return eval.Error
	}
}

func (st *Manager) staleResultsHandler(ctx context.Context, evaluatedAt time.Time, alertRule *ngModels.AlertRule, logger log.Logger) []StateTransition {
	// If we are removing two or more stale series it makes sense to share the resolved image as the alert rule is the same.
	// TODO: We will need to change this when we support images without screenshots as each series will have a different image
	var resolvedImage *ngModels.Image

	var resolvedStates []StateTransition
	staleStates := st.cache.deleteRuleStates(alertRule.GetKey(), func(s *State) bool {
		return stateIsStale(evaluatedAt, s.LastEvaluationTime, alertRule.IntervalSeconds)
	})

	toDelete := make([]ngModels.AlertInstanceKey, 0)

<<<<<<< HEAD
	for _, s := range staleStates {
		logger.Info("Detected stale state entry", "cacheID", s.CacheID, "state", s.State, "reason", s.StateReason)

		ilbs := ngModels.InstanceLabels(s.Labels)
		_, labelsHash, err := ilbs.StringAndHash()
		if err != nil {
			logger.Error("Unable to get labelsHash", "error", err.Error(), s.AlertRuleUID)
		}

		toDelete = append(toDelete, ngModels.AlertInstanceKey{RuleOrgID: s.OrgID, RuleUID: s.AlertRuleUID, LabelsHash: labelsHash})

		if s.State == eval.Alerting {
			oldState := s.State
			oldReason := s.StateReason

			s.State = eval.Normal
			s.StateReason = ngModels.StateReasonMissingSeries
			s.EndsAt = evaluatedAt
			s.Resolved = true
			s.LastEvaluationTime = evaluatedAt
			record := StateTransition{
				State:               s,
				PreviousState:       oldState,
				PreviousStateReason: oldReason,
			}
=======
	for _, s := range allStates {
		// Is the cached state in our recently processed results? If not, is it stale?
		if _, ok := states[s.CacheID]; !ok && stateIsStale(evaluatedAt, s.LastEvaluationTime, alertRule.IntervalSeconds) {
			logger.Info("Removing stale state entry", "cacheID", s.CacheID, "state", s.State, "reason", s.StateReason)
			st.cache.deleteEntry(s.OrgID, s.AlertRuleUID, s.CacheID)

			key, err := s.GetAlertInstanceKey()
			if err != nil {
				logger.Error("Unable to get alert instance key to delete it from database. Ignoring", "error", err.Error())
			} else {
				toDelete = append(toDelete, key)
			}

			if s.State == eval.Alerting {
				oldState := s.State
				oldReason := s.StateReason

				s.State = eval.Normal
				s.StateReason = ngModels.StateReasonMissingSeries
				s.EndsAt = evaluatedAt
				s.Resolved = true
				s.LastEvaluationTime = evaluatedAt
				record := StateTransition{
					State:               s,
					PreviousState:       oldState,
					PreviousStateReason: oldReason,
				}
>>>>>>> 6bc8ec0f

			// If there is no resolved image for this rule then take one
			if resolvedImage == nil {
				image, err := takeImage(ctx, st.imageService, alertRule)
				if err != nil {
					logger.Warn("Failed to take an image",
						"dashboard", alertRule.DashboardUID,
						"panel", alertRule.PanelID,
						"error", err)
				} else if image != nil {
					resolvedImage = image
				}
			}
			s.Image = resolvedImage
			resolvedStates = append(resolvedStates, record)
		}
	}

	if st.historian != nil {
		st.historian.RecordStates(ctx, alertRule, resolvedStates)
	}

	if st.instanceStore != nil {
		if err := st.instanceStore.DeleteAlertInstances(ctx, toDelete...); err != nil {
			logger.Error("Unable to delete stale instances from database", "error", err, "count", len(toDelete))
		}
	}
	return resolvedStates
}

func stateIsStale(evaluatedAt time.Time, lastEval time.Time, intervalSeconds int64) bool {
	return !lastEval.Add(2 * time.Duration(intervalSeconds) * time.Second).After(evaluatedAt)
}<|MERGE_RESOLUTION|>--- conflicted
+++ resolved
@@ -344,17 +344,15 @@
 
 	toDelete := make([]ngModels.AlertInstanceKey, 0)
 
-<<<<<<< HEAD
 	for _, s := range staleStates {
 		logger.Info("Detected stale state entry", "cacheID", s.CacheID, "state", s.State, "reason", s.StateReason)
 
-		ilbs := ngModels.InstanceLabels(s.Labels)
-		_, labelsHash, err := ilbs.StringAndHash()
+		key, err := s.GetAlertInstanceKey()
 		if err != nil {
-			logger.Error("Unable to get labelsHash", "error", err.Error(), s.AlertRuleUID)
-		}
-
-		toDelete = append(toDelete, ngModels.AlertInstanceKey{RuleOrgID: s.OrgID, RuleUID: s.AlertRuleUID, LabelsHash: labelsHash})
+			logger.Error("Unable to get alert instance key to delete it from database. Ignoring", "error", err.Error())
+		} else {
+			toDelete = append(toDelete, key)
+		}
 
 		if s.State == eval.Alerting {
 			oldState := s.State
@@ -370,35 +368,6 @@
 				PreviousState:       oldState,
 				PreviousStateReason: oldReason,
 			}
-=======
-	for _, s := range allStates {
-		// Is the cached state in our recently processed results? If not, is it stale?
-		if _, ok := states[s.CacheID]; !ok && stateIsStale(evaluatedAt, s.LastEvaluationTime, alertRule.IntervalSeconds) {
-			logger.Info("Removing stale state entry", "cacheID", s.CacheID, "state", s.State, "reason", s.StateReason)
-			st.cache.deleteEntry(s.OrgID, s.AlertRuleUID, s.CacheID)
-
-			key, err := s.GetAlertInstanceKey()
-			if err != nil {
-				logger.Error("Unable to get alert instance key to delete it from database. Ignoring", "error", err.Error())
-			} else {
-				toDelete = append(toDelete, key)
-			}
-
-			if s.State == eval.Alerting {
-				oldState := s.State
-				oldReason := s.StateReason
-
-				s.State = eval.Normal
-				s.StateReason = ngModels.StateReasonMissingSeries
-				s.EndsAt = evaluatedAt
-				s.Resolved = true
-				s.LastEvaluationTime = evaluatedAt
-				record := StateTransition{
-					State:               s,
-					PreviousState:       oldState,
-					PreviousStateReason: oldReason,
-				}
->>>>>>> 6bc8ec0f
 
 			// If there is no resolved image for this rule then take one
 			if resolvedImage == nil {
