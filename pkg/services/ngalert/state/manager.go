package state

import (
	"context"
	"errors"
	"fmt"
	"net/url"
	"strconv"
	"strings"
	"time"

	"github.com/benbjohnson/clock"
	"github.com/grafana/grafana-plugin-sdk-go/data"

	"github.com/grafana/grafana/pkg/infra/log"
	"github.com/grafana/grafana/pkg/models"
	"github.com/grafana/grafana/pkg/services/annotations"
	"github.com/grafana/grafana/pkg/services/dashboards"
	"github.com/grafana/grafana/pkg/services/ngalert/eval"
	"github.com/grafana/grafana/pkg/services/ngalert/image"
	"github.com/grafana/grafana/pkg/services/ngalert/metrics"
	ngModels "github.com/grafana/grafana/pkg/services/ngalert/models"
	"github.com/grafana/grafana/pkg/services/ngalert/store"
	"github.com/grafana/grafana/pkg/services/screenshot"
)

var ResendDelay = 30 * time.Second

// AlertInstanceManager defines the interface for querying the current alert instances.
type AlertInstanceManager interface {
	GetAll(orgID int64) []*State
	GetStatesForRuleUID(orgID int64, alertRuleUID string) []*State
}

type Manager struct {
	log     log.Logger
	metrics *metrics.State

	clock       clock.Clock
	cache       *cache
	quit        chan struct{}
	ResendDelay time.Duration

	ruleStore        store.RuleStore
	instanceStore    store.InstanceStore
	dashboardService dashboards.DashboardService
	imageService     image.ImageService
}

func NewManager(logger log.Logger, metrics *metrics.State, externalURL *url.URL,
	ruleStore store.RuleStore, instanceStore store.InstanceStore,
	dashboardService dashboards.DashboardService, imageService image.ImageService, clock clock.Clock) *Manager {
	manager := &Manager{
		cache:            newCache(logger, metrics, externalURL),
		quit:             make(chan struct{}),
		ResendDelay:      ResendDelay, // TODO: make this configurable
		log:              logger,
		metrics:          metrics,
		ruleStore:        ruleStore,
		instanceStore:    instanceStore,
		dashboardService: dashboardService,
		imageService:     imageService,
		clock:            clock,
	}
	go manager.recordMetrics()
	return manager
}

func (st *Manager) Close(ctx context.Context) {
	st.quit <- struct{}{}
	st.flushState(ctx)
}

func (st *Manager) Warm(ctx context.Context) {
	st.log.Info("warming cache for startup")
	st.ResetAllStates()

	orgIds, err := st.instanceStore.FetchOrgIds(ctx)
	if err != nil {
		st.log.Error("unable to fetch orgIds", "msg", err.Error())
	}

	var states []*State
	for _, orgId := range orgIds {
		// Get Rules
		ruleCmd := ngModels.ListAlertRulesQuery{
			OrgID: orgId,
		}
		if err := st.ruleStore.ListAlertRules(ctx, &ruleCmd); err != nil {
			st.log.Error("unable to fetch previous state", "msg", err.Error())
		}

		ruleByUID := make(map[string]*ngModels.AlertRule, len(ruleCmd.Result))
		for _, rule := range ruleCmd.Result {
			ruleByUID[rule.UID] = rule
		}

		// Get Instances
		cmd := ngModels.ListAlertInstancesQuery{
			RuleOrgID: orgId,
		}
		if err := st.instanceStore.ListAlertInstances(ctx, &cmd); err != nil {
			st.log.Error("unable to fetch previous state", "msg", err.Error())
		}

		for _, entry := range cmd.Result {
			ruleForEntry, ok := ruleByUID[entry.RuleUID]
			if !ok {
				st.log.Error("rule not found for instance, ignoring", "rule", entry.RuleUID)
				continue
			}

			lbs := map[string]string(entry.Labels)
			cacheId, err := entry.Labels.StringKey()
			if err != nil {
				st.log.Error("error getting cacheId for entry", "msg", err.Error())
			}
			stateForEntry := &State{
				AlertRuleUID:         entry.RuleUID,
				OrgID:                entry.RuleOrgID,
				CacheId:              cacheId,
				Labels:               lbs,
				State:                translateInstanceState(entry.CurrentState),
				StateReason:          entry.CurrentReason,
				LastEvaluationString: "",
				StartsAt:             entry.CurrentStateSince,
				EndsAt:               entry.CurrentStateEnd,
				LastEvaluationTime:   entry.LastEvalTime,
				Annotations:          ruleForEntry.Annotations,
			}
			states = append(states, stateForEntry)
		}
	}

	for _, s := range states {
		st.set(s)
	}
}

func (st *Manager) getOrCreate(ctx context.Context, alertRule *ngModels.AlertRule, result eval.Result, extraLabels data.Labels) *State {
	return st.cache.getOrCreate(ctx, alertRule, result, extraLabels)
}

func (st *Manager) set(entry *State) {
	st.cache.set(entry)
}

func (st *Manager) Get(orgID int64, alertRuleUID, stateId string) (*State, error) {
	return st.cache.get(orgID, alertRuleUID, stateId)
}

// ResetAllStates is used to ensure a clean cache on startup.
func (st *Manager) ResetAllStates() {
	st.cache.reset()
}

// ResetStateByRuleUID deletes all entries in the state manager that match the given rule UID.
func (st *Manager) ResetStateByRuleUID(ctx context.Context, ruleKey ngModels.AlertRuleKey) []*State {
	logger := st.log.New(ruleKey.LogContext()...)
	logger.Debug("resetting state of the rule")
	states := st.cache.removeByRuleUID(ruleKey.OrgID, ruleKey.UID)
	if len(states) > 0 {
		err := st.instanceStore.DeleteAlertInstancesByRule(ctx, ruleKey)
		if err != nil {
			logger.Error("failed to delete states that belong to a rule from database", ruleKey.LogContext()...)
		}
	}
	logger.Info("rules state was reset", "deleted_states", len(states))
	return states
}

// ProcessEvalResults updates the current states that belong to a rule with the evaluation results.
// if extraLabels is not empty, those labels will be added to every state. The extraLabels take precedence over rule labels and result labels
func (st *Manager) ProcessEvalResults(ctx context.Context, evaluatedAt time.Time, alertRule *ngModels.AlertRule, results eval.Results, extraLabels data.Labels) []*State {
	logger := st.log.New(alertRule.GetKey().LogContext()...)
	logger.Debug("state manager processing evaluation results", "resultCount", len(results))
	var states []*State
	processedResults := make(map[string]*State, len(results))
	for _, result := range results {
		s := st.setNextState(ctx, alertRule, result, extraLabels)
		states = append(states, s)
		processedResults[s.CacheId] = s
	}
	st.staleResultsHandler(ctx, evaluatedAt, alertRule, processedResults)
	if len(states) > 0 {
		logger.Debug("saving new states to the database", "count", len(states))
		for _, state := range states {
			if err := st.saveState(ctx, state); err != nil {
				logger.Error("failed to save alert state", "labels", state.Labels.String(), "state", state.State.String(), "err", err.Error())
			}
		}
	}
	return states
}

// Maybe take a screenshot. Do it if:
// 1. The alert state is transitioning into the "Alerting" state from something else.
// 2. The alert state has just transitioned to the resolved state.
// 3. The state is alerting and there is no screenshot annotation on the alert state.
func (st *Manager) maybeTakeScreenshot(
	ctx context.Context,
	alertRule *ngModels.AlertRule,
	state *State,
	oldState eval.State,
) error {
	shouldScreenshot := state.Resolved ||
		state.State == eval.Alerting && oldState != eval.Alerting ||
		state.State == eval.Alerting && state.Image == nil
	if !shouldScreenshot {
		return nil
	}

	img, err := st.imageService.NewImage(ctx, alertRule)
	if err != nil &&
		errors.Is(err, screenshot.ErrScreenshotsUnavailable) ||
		errors.Is(err, image.ErrNoDashboard) ||
		errors.Is(err, image.ErrNoPanel) {
		// It's not an error if screenshots are disabled, or our rule isn't allowed to generate screenshots.
		return nil
	} else if err != nil {
		return err
	}
	state.Image = img
	return nil
}

// Set the current state based on evaluation results
func (st *Manager) setNextState(ctx context.Context, alertRule *ngModels.AlertRule, result eval.Result, extraLabels data.Labels) *State {
	currentState := st.getOrCreate(ctx, alertRule, result, extraLabels)

	currentState.LastEvaluationTime = result.EvaluatedAt
	currentState.EvaluationDuration = result.EvaluationDuration
	currentState.Results = append(currentState.Results, Evaluation{
		EvaluationTime:  result.EvaluatedAt,
		EvaluationState: result.State,
		Values:          NewEvaluationValues(result.Values),
		Condition:       alertRule.Condition,
	})
	currentState.LastEvaluationString = result.EvaluationString
	currentState.TrimResults(alertRule)
	oldState := currentState.State
	oldReason := currentState.StateReason

	st.log.Debug("setting alert state", "uid", alertRule.UID)
	switch result.State {
	case eval.Normal:
		currentState.resultNormal(alertRule, result)
	case eval.Alerting:
		currentState.resultAlerting(alertRule, result)
	case eval.Error:
		currentState.resultError(alertRule, result)
	case eval.NoData:
		currentState.resultNoData(alertRule, result)
	case eval.Pending: // we do not emit results with this state
	}

	// Set reason iff: result is different than state, reason is not Alerting or Normal
	currentState.StateReason = ""

	if currentState.State != result.State &&
		result.State != eval.Normal &&
		result.State != eval.Alerting {
		currentState.StateReason = result.State.String()
	}

	// Set Resolved property so the scheduler knows to send a postable alert
	// to Alertmanager.
	currentState.Resolved = oldState == eval.Alerting && currentState.State == eval.Normal

	err := st.maybeTakeScreenshot(ctx, alertRule, currentState, oldState)
	if err != nil {
		st.log.Warn("failed to generate a screenshot for an alert instance",
			"alert_rule", alertRule.UID,
			"dashboard", alertRule.DashboardUID,
			"panel", alertRule.PanelID,
			"err", err)
	}

	st.set(currentState)

	shouldUpdateAnnotation := oldState != currentState.State || oldReason != currentState.StateReason
	if shouldUpdateAnnotation {
		go st.annotateState(ctx, alertRule, currentState.Labels, result.EvaluatedAt, InstanceStateAndReason{State: currentState.State, Reason: currentState.StateReason}, InstanceStateAndReason{State: oldState, Reason: oldReason})
	}
	return currentState
}

func (st *Manager) GetAll(orgID int64) []*State {
	return st.cache.getAll(orgID)
}

func (st *Manager) GetStatesForRuleUID(orgID int64, alertRuleUID string) []*State {
	return st.cache.getStatesForRuleUID(orgID, alertRuleUID)
}

func (st *Manager) recordMetrics() {
	// TODO: parameterize?
	// Setting to a reasonable default scrape interval for Prometheus.
	dur := time.Duration(15) * time.Second
	ticker := st.clock.Ticker(dur)
	for {
		select {
		case <-ticker.C:
			st.log.Debug("recording state cache metrics", "now", st.clock.Now())
			st.cache.recordMetrics()
		case <-st.quit:
			st.log.Debug("stopping state cache metrics recording", "now", st.clock.Now())
			ticker.Stop()
			return
		}
	}
}

func (st *Manager) Put(states []*State) {
	for _, s := range states {
		st.set(s)
	}
}

// flushState dumps the entire state to the database
func (st *Manager) flushState(ctx context.Context) {
	t := st.clock.Now()
	st.log.Info("flushing the state")
	st.cache.mtxStates.Lock()
	defer st.cache.mtxStates.Unlock()
	totalStates, errorsCnt := 0, 0
<<<<<<< HEAD
	stateBatchSize := 512 // 4KiB, 8 bytes per pointer
	var stateSlice = make([]*State, 0, stateBatchSize)

	writeBatch := func() {
		if len(stateSlice) > 0 {
			savedCount, failedCount := st.saveAlertStates(ctx, stateSlice...)
			errorsCnt += failedCount
			totalStates += savedCount
			stateSlice = stateSlice[:0]
		}
	}

=======
>>>>>>> cc5f8b91
	for _, orgStates := range st.cache.states {
		for _, ruleStates := range orgStates {
			for _, state := range ruleStates {
				err := st.saveState(ctx, state)
				totalStates++
				if err != nil {
					st.log.Error("failed to save alert state", append(state.GetRuleKey().LogContext(), "labels", state.Labels.String(), "state", state.State.String(), "err", err.Error()))
					errorsCnt++
				}
			}
		}
	}
	st.log.Info("the state has been flushed", "total_instances", totalStates, "errors", errorsCnt, "took", st.clock.Since(t))
}

func (st *Manager) saveState(ctx context.Context, s *State) error {
	cmd := ngModels.SaveAlertInstanceCommand{
		RuleOrgID:         s.OrgID,
		RuleUID:           s.AlertRuleUID,
		Labels:            ngModels.InstanceLabels(s.Labels),
		State:             ngModels.InstanceStateType(s.State.String()),
		StateReason:       s.StateReason,
		LastEvalTime:      s.LastEvaluationTime,
		CurrentStateSince: s.StartsAt,
		CurrentStateEnd:   s.EndsAt,
	}
	return st.instanceStore.SaveAlertInstance(ctx, &cmd)
}

// TODO: why wouldn't you allow other types like NoData or Error?
func translateInstanceState(state ngModels.InstanceStateType) eval.State {
	switch {
	case state == ngModels.InstanceStateFiring:
		return eval.Alerting
	case state == ngModels.InstanceStateNormal:
		return eval.Normal
	default:
		return eval.Error
	}
}

// This struct provides grouping of state with reason, and string formatting.
type InstanceStateAndReason struct {
	State  eval.State
	Reason string
}

func (i InstanceStateAndReason) String() string {
	s := fmt.Sprintf("%v", i.State)
	if len(i.Reason) > 0 {
		s += fmt.Sprintf(" (%v)", i.Reason)
	}
	return s
}

func (st *Manager) annotateState(ctx context.Context, alertRule *ngModels.AlertRule, labels data.Labels, evaluatedAt time.Time, currentData, previousData InstanceStateAndReason) {
	st.log.Debug("alert state changed creating annotation", "alertRuleUID", alertRule.UID, "newState", currentData.String(), "oldState", previousData.String())

	labels = removePrivateLabels(labels)
	annotationText := fmt.Sprintf("%s {%s} - %s", alertRule.Title, labels.String(), currentData.String())

	item := &annotations.Item{
		AlertId:   alertRule.ID,
		OrgId:     alertRule.OrgID,
		PrevState: previousData.String(),
		NewState:  currentData.String(),
		Text:      annotationText,
		Epoch:     evaluatedAt.UnixNano() / int64(time.Millisecond),
	}

	dashUid, ok := alertRule.Annotations[ngModels.DashboardUIDAnnotation]
	if ok {
		panelUid := alertRule.Annotations[ngModels.PanelIDAnnotation]

		panelId, err := strconv.ParseInt(panelUid, 10, 64)
		if err != nil {
			st.log.Error("error parsing panelUID for alert annotation", "panelUID", panelUid, "alertRuleUID", alertRule.UID, "err", err.Error())
			return
		}

		query := &models.GetDashboardQuery{
			Uid:   dashUid,
			OrgId: alertRule.OrgID,
		}

		err = st.dashboardService.GetDashboard(ctx, query)
		if err != nil {
			st.log.Error("error getting dashboard for alert annotation", "dashboardUID", dashUid, "alertRuleUID", alertRule.UID, "err", err.Error())
			return
		}

		item.PanelId = panelId
		item.DashboardId = query.Result.Id
	}

	annotationRepo := annotations.GetRepository()
	if err := annotationRepo.Save(item); err != nil {
		st.log.Error("error saving alert annotation", "alertRuleUID", alertRule.UID, "err", err.Error())
		return
	}
}

func (st *Manager) staleResultsHandler(ctx context.Context, evaluatedAt time.Time, alertRule *ngModels.AlertRule, states map[string]*State) {
	allStates := st.GetStatesForRuleUID(alertRule.OrgID, alertRule.UID)
	for _, s := range allStates {
		_, ok := states[s.CacheId]
		if !ok && isItStale(evaluatedAt, s.LastEvaluationTime, alertRule.IntervalSeconds) {
			st.log.Debug("removing stale state entry", "orgID", s.OrgID, "alertRuleUID", s.AlertRuleUID, "cacheID", s.CacheId)
			st.cache.deleteEntry(s.OrgID, s.AlertRuleUID, s.CacheId)
			ilbs := ngModels.InstanceLabels(s.Labels)
			_, labelsHash, err := ilbs.StringAndHash()
			if err != nil {
				st.log.Error("unable to get labelsHash", "err", err.Error(), "orgID", s.OrgID, "alertRuleUID", s.AlertRuleUID)
			}

			if err = st.instanceStore.DeleteAlertInstance(ctx, s.OrgID, s.AlertRuleUID, labelsHash); err != nil {
				st.log.Error("unable to delete stale instance from database", "err", err.Error(), "orgID", s.OrgID, "alertRuleUID", s.AlertRuleUID, "cacheID", s.CacheId)
			}

			if s.State == eval.Alerting {
				st.annotateState(ctx, alertRule, s.Labels, evaluatedAt,
					InstanceStateAndReason{State: eval.Normal, Reason: ""},
					InstanceStateAndReason{State: s.State, Reason: s.StateReason})
			}
		}
	}
}

func isItStale(evaluatedAt time.Time, lastEval time.Time, intervalSeconds int64) bool {
	return !lastEval.Add(2 * time.Duration(intervalSeconds) * time.Second).After(evaluatedAt)
}

func removePrivateLabels(labels data.Labels) data.Labels {
	result := make(data.Labels)
	for k, v := range labels {
		if !strings.HasPrefix(k, "__") && !strings.HasSuffix(k, "__") {
			result[k] = v
		}
	}
	return result
}<|MERGE_RESOLUTION|>--- conflicted
+++ resolved
@@ -324,21 +324,6 @@
 	st.cache.mtxStates.Lock()
 	defer st.cache.mtxStates.Unlock()
 	totalStates, errorsCnt := 0, 0
-<<<<<<< HEAD
-	stateBatchSize := 512 // 4KiB, 8 bytes per pointer
-	var stateSlice = make([]*State, 0, stateBatchSize)
-
-	writeBatch := func() {
-		if len(stateSlice) > 0 {
-			savedCount, failedCount := st.saveAlertStates(ctx, stateSlice...)
-			errorsCnt += failedCount
-			totalStates += savedCount
-			stateSlice = stateSlice[:0]
-		}
-	}
-
-=======
->>>>>>> cc5f8b91
 	for _, orgStates := range st.cache.states {
 		for _, ruleStates := range orgStates {
 			for _, state := range ruleStates {
