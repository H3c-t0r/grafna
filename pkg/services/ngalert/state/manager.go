--- conflicted
+++ resolved
@@ -151,13 +151,8 @@
 	return states
 }
 
-<<<<<<< HEAD
 // Set the current state based on evaluation results
-func (st *Manager) setNextState(alertRule *ngModels.AlertRule, result eval.Result) *State {
-=======
-//Set the current state based on evaluation results
 func (st *Manager) setNextState(ctx context.Context, alertRule *ngModels.AlertRule, result eval.Result) *State {
->>>>>>> dbe1ab7d
 	currentState := st.getOrCreate(alertRule, result)
 
 	currentState.LastEvaluationTime = result.EvaluatedAt
