package state

import (
	"encoding/json"
	"fmt"
	"net/url"
	"path"
	"strconv"

	"github.com/benbjohnson/clock"
	"github.com/go-openapi/strfmt"
	"github.com/grafana/grafana-plugin-sdk-go/data"
	"github.com/prometheus/alertmanager/api/v2/models"
	"github.com/prometheus/common/model"

	alertingModels "github.com/grafana/alerting/models"

	apimodels "github.com/grafana/grafana/pkg/services/ngalert/api/tooling/definitions"
	"github.com/grafana/grafana/pkg/services/ngalert/eval"
)

const (
	NoDataAlertName = "DatasourceNoData"
	ErrorAlertName  = "DatasourceError"

	Rulename = "rulename"
)

// StateToPostableAlert converts a state to a model that is accepted by Alertmanager. Annotations and Labels are copied from the state.
// - if state has at least one result, a new label '__value_string__' is added to the label set
// - the alert's GeneratorURL is constructed to point to the alert detail view
// - if evaluation state is either NoData or Error, the resulting set of labels is changed:
//   - original alert name (label: model.AlertNameLabel) is backed up to OriginalAlertName
//   - label model.AlertNameLabel is overwritten to either NoDataAlertName or ErrorAlertName
func StateToPostableAlert(transition StateTransition, appURL *url.URL) *models.PostableAlert {
	alertState := transition.State
	nL := alertState.Labels.Copy()
	nA := data.Labels(alertState.Annotations).Copy()

	// encode the values as JSON where it will be expanded later
	if len(alertState.Values) > 0 {
		if b, err := json.Marshal(alertState.Values); err == nil {
			nA[alertingModels.ValuesAnnotation] = string(b)
		}
	}

	if alertState.LastEvaluationString != "" {
		nA[alertingModels.ValueStringAnnotation] = alertState.LastEvaluationString
	}

	if alertState.Image != nil && alertState.Image.Token != "" {
		nA[alertingModels.ImageTokenAnnotation] = alertState.Image.Token
	}

	if alertState.StateReason != "" {
		nA[alertingModels.StateReasonAnnotation] = alertState.StateReason
	}

	if alertState.OrgID != 0 {
		nA[alertingModels.OrgIDAnnotation] = strconv.FormatInt(alertState.OrgID, 10)
	}

	var urlStr string
	if uid := nL[alertingModels.RuleUIDLabel]; len(uid) > 0 && appURL != nil {
		u := *appURL
		u.Path = path.Join(u.Path, fmt.Sprintf("/alerting/grafana/%s/view", uid))
		urlStr = u.String()
	} else if appURL != nil {
		urlStr = appURL.String()
	} else {
		urlStr = ""
	}

	state := alertState.State
	if alertState.ResolvedAt != nil {
		// If this is a resolved alert, we need to send an alert with the correct labels such that they will expire the previous alert.
		// In most cases the labels on the state will be correct, however when the previous alert was a NoData or Error alert, we need to
		// ensure to modify it appropriately.
		state = transition.PreviousState
	}

	if state == eval.NoData {
		return noDataAlert(nL, nA, alertState, urlStr)
	}

	if state == eval.Error {
		return errorAlert(nL, nA, alertState, urlStr)
	}

	return &models.PostableAlert{
		Annotations: models.LabelSet(nA),
		StartsAt:    strfmt.DateTime(alertState.StartsAt),
		EndsAt:      strfmt.DateTime(alertState.EndsAt),
		Alert: models.Alert{
			Labels:       models.LabelSet(nL),
			GeneratorURL: strfmt.URI(urlStr),
		},
	}
}

// NoDataAlert is a special alert sent by Grafana to the Alertmanager, that indicates we received no data from the datasource.
// It effectively replaces the legacy behavior of "Keep Last State" by separating the regular alerting flow from the no data scenario into a separate alerts.
// The Alert is defined as:
// {  alertname=DatasourceNoData rulename=original_alertname } + { rule labelset } + { rule annotations }
func noDataAlert(labels data.Labels, annotations data.Labels, alertState *State, urlStr string) *models.PostableAlert {
	if name, ok := labels[model.AlertNameLabel]; ok {
		labels[Rulename] = name
	}
	labels[model.AlertNameLabel] = NoDataAlertName

	return &models.PostableAlert{
		Annotations: models.LabelSet(annotations),
		StartsAt:    strfmt.DateTime(alertState.StartsAt),
		EndsAt:      strfmt.DateTime(alertState.EndsAt),
		Alert: models.Alert{
			Labels:       models.LabelSet(labels),
			GeneratorURL: strfmt.URI(urlStr),
		},
	}
}

// errorAlert is a special alert sent when evaluation of an alert rule failed due to an error. Like noDataAlert, it
// replaces the old behaviour of "Keep Last State" creating a separate alert called DatasourceError.
func errorAlert(labels, annotations data.Labels, alertState *State, urlStr string) *models.PostableAlert {
	if name, ok := labels[model.AlertNameLabel]; ok {
		labels[Rulename] = name
	}
	labels[model.AlertNameLabel] = ErrorAlertName

	return &models.PostableAlert{
		Annotations: models.LabelSet(annotations),
		StartsAt:    strfmt.DateTime(alertState.StartsAt),
		EndsAt:      strfmt.DateTime(alertState.EndsAt),
		Alert: models.Alert{
			Labels:       models.LabelSet(labels),
			GeneratorURL: strfmt.URI(urlStr),
		},
	}
}

<<<<<<< HEAD
=======
func FromStateTransitionToPostableAlerts(evaluatedAt time.Time, firingStates []StateTransition, stateManager *Manager, appURL *url.URL) apimodels.PostableAlerts {
	alerts := apimodels.PostableAlerts{PostableAlerts: make([]models.PostableAlert, 0, len(firingStates))}

	sentAlerts := make([]*State, 0, len(firingStates))
	for _, alertState := range firingStates {
		if !alertState.NeedsSending(stateManager.ResendDelay, stateManager.ResolvedRetention) {
			continue
		}
		alert := StateToPostableAlert(alertState, appURL)
		alerts.PostableAlerts = append(alerts.PostableAlerts, *alert)
		if alertState.StateReason == ngModels.StateReasonMissingSeries { // do not put stale state back to state manager
			continue
		}
		alertState.LastSentAt = &evaluatedAt
		sentAlerts = append(sentAlerts, alertState.State)
	}
	stateManager.Put(sentAlerts)
	return alerts
}

>>>>>>> 3228b64f
// FromAlertsStateToStoppedAlert selects only transitions from firing states (states eval.Alerting, eval.NoData, eval.Error)
// and converts them to models.PostableAlert with EndsAt set to time.Now
func FromAlertsStateToStoppedAlert(firingStates []StateTransition, appURL *url.URL, clock clock.Clock) apimodels.PostableAlerts {
	alerts := apimodels.PostableAlerts{PostableAlerts: make([]models.PostableAlert, 0, len(firingStates))}
	ts := clock.Now()
	for _, transition := range firingStates {
		if transition.PreviousState == eval.Normal || transition.PreviousState == eval.Pending {
			continue
		}
		postableAlert := StateToPostableAlert(transition, appURL)
		postableAlert.EndsAt = strfmt.DateTime(ts)
		alerts.PostableAlerts = append(alerts.PostableAlerts, *postableAlert)
	}
	return alerts
}<|MERGE_RESOLUTION|>--- conflicted
+++ resolved
@@ -138,29 +138,6 @@
 	}
 }
 
-<<<<<<< HEAD
-=======
-func FromStateTransitionToPostableAlerts(evaluatedAt time.Time, firingStates []StateTransition, stateManager *Manager, appURL *url.URL) apimodels.PostableAlerts {
-	alerts := apimodels.PostableAlerts{PostableAlerts: make([]models.PostableAlert, 0, len(firingStates))}
-
-	sentAlerts := make([]*State, 0, len(firingStates))
-	for _, alertState := range firingStates {
-		if !alertState.NeedsSending(stateManager.ResendDelay, stateManager.ResolvedRetention) {
-			continue
-		}
-		alert := StateToPostableAlert(alertState, appURL)
-		alerts.PostableAlerts = append(alerts.PostableAlerts, *alert)
-		if alertState.StateReason == ngModels.StateReasonMissingSeries { // do not put stale state back to state manager
-			continue
-		}
-		alertState.LastSentAt = &evaluatedAt
-		sentAlerts = append(sentAlerts, alertState.State)
-	}
-	stateManager.Put(sentAlerts)
-	return alerts
-}
-
->>>>>>> 3228b64f
 // FromAlertsStateToStoppedAlert selects only transitions from firing states (states eval.Alerting, eval.NoData, eval.Error)
 // and converts them to models.PostableAlert with EndsAt set to time.Now
 func FromAlertsStateToStoppedAlert(firingStates []StateTransition, appURL *url.URL, clock clock.Clock) apimodels.PostableAlerts {
