--- conflicted
+++ resolved
@@ -31,98 +31,11 @@
 		uploads     = imguploader.NewMockImageUploader(ctrl)
 	)
 
-<<<<<<< HEAD
-	s := NewScreenshotImageService(cache, &limiter, log.NewNopLogger(), screenshots, images,
-=======
 	s := NewScreenshotImageService(cache, &limiter, log.NewNopLogger(), screenshots, 5*time.Second, images,
->>>>>>> ae830f68
 		NewUploadingService(uploads, prometheus.NewRegistry()))
 
 	ctx := context.Background()
 
-<<<<<<< HEAD
-	// assert that the cache is checked for an existing image
-	cache.EXPECT().Get(gomock.Any(), "M2DGZaRLXtg=").Return(models.Image{}, false)
-
-	// assert that a screenshot is taken
-	screenshots.EXPECT().Take(gomock.Any(), screenshot.ScreenshotOptions{
-		DashboardUID: "foo",
-		PanelID:      1,
-		Timeout:      screenshotTimeout,
-	}).Return(&screenshot.Screenshot{
-		Path: "foo.png",
-	}, nil)
-
-	// assert that the screenshot is made into an image and uploaded
-	uploads.EXPECT().Upload(gomock.Any(), "foo.png").
-		Return("https://example.com/foo.png", nil)
-
-	// assert that the image is saved into the database
-	expected := models.Image{
-		ID:    1,
-		Token: "foo",
-		Path:  "foo.png",
-		URL:   "https://example.com/foo.png",
-	}
-
-	// assert that the image is saved into the cache
-	cache.EXPECT().Set(gomock.Any(), "M2DGZaRLXtg=", expected).Return(nil)
-
-	image, err := s.NewImage(ctx, &models.AlertRule{
-		OrgID:        1,
-		UID:          "foo",
-		DashboardUID: pointer.String("foo"),
-		PanelID:      pointer.Int64(1)})
-	require.NoError(t, err)
-	assert.Equal(t, expected, *image)
-
-	// assert that the cache is checked for an existing image
-	cache.EXPECT().Get(gomock.Any(), "rTOWVcbRidk=").Return(models.Image{}, false)
-
-	// assert that a screenshot is taken
-	screenshots.EXPECT().Take(gomock.Any(), screenshot.ScreenshotOptions{
-		DashboardUID: "bar",
-		PanelID:      1,
-		Timeout:      screenshotTimeout,
-	}).Return(&screenshot.Screenshot{
-		Path: "bar.png",
-	}, nil)
-
-	// the screenshot is made into an image and uploaded, but the upload returns an error
-	uploads.EXPECT().Upload(gomock.Any(), "bar.png").
-		Return("", errors.New("failed to upload bar.png"))
-
-	// and then saved into the database, but without a URL
-	expected = models.Image{
-		ID:    2,
-		Token: "bar",
-		Path:  "bar.png",
-	}
-
-	// assert that the image is saved into the cache, but without a URL
-	cache.EXPECT().Set(gomock.Any(), "rTOWVcbRidk=", expected).Return(nil)
-
-	image, err = s.NewImage(ctx, &models.AlertRule{
-		OrgID:        1,
-		UID:          "bar",
-		DashboardUID: pointer.String("bar"),
-		PanelID:      pointer.Int64(1)})
-	require.NoError(t, err)
-	assert.Equal(t, expected, *image)
-
-	expected = models.Image{Path: "baz.png", URL: "https://example.com/baz.png"}
-
-	// assert that the cache is checked for an existing image and it is returned
-	cache.EXPECT().Get(gomock.Any(), "8hJuVe20rVE=").Return(expected, true)
-
-	image, err = s.NewImage(ctx, &models.AlertRule{
-		OrgID:        1,
-		UID:          "baz",
-		DashboardUID: pointer.String("baz"),
-		PanelID:      pointer.Int64(1)})
-	require.NoError(t, err)
-	assert.Equal(t, expected, *image)
-=======
 	t.Run("image is taken, uploaded, saved to database and cached", func(t *testing.T) {
 		// assert that the cache is checked for an existing image
 		cache.EXPECT().Get(gomock.Any(), "oyh1kYgaJwM=").Return(models.Image{}, false)
@@ -233,5 +146,4 @@
 		assert.EqualError(t, err, "context deadline exceeded")
 		assert.Nil(t, image)
 	})
->>>>>>> ae830f68
 }