package migration

import (
	"context"
	"encoding/json"
	"errors"
	"fmt"
	"strings"
	"testing"
	"time"

	"github.com/google/go-cmp/cmp"
	"github.com/google/go-cmp/cmp/cmpopts"
	"github.com/prometheus/alertmanager/config"
	"github.com/prometheus/alertmanager/pkg/labels"
	"github.com/prometheus/common/model"
	"github.com/stretchr/testify/require"

	"github.com/grafana/grafana/pkg/components/simplejson"
	"github.com/grafana/grafana/pkg/infra/log/logtest"
	"github.com/grafana/grafana/pkg/services/accesscontrol"
	"github.com/grafana/grafana/pkg/services/dashboards/dashboardaccess"
	"github.com/grafana/grafana/pkg/services/ngalert/api/tooling/definitions"
	migmodels "github.com/grafana/grafana/pkg/services/ngalert/migration/models"
	migrationStore "github.com/grafana/grafana/pkg/services/ngalert/migration/store"
	"github.com/grafana/grafana/pkg/services/ngalert/store"
	"github.com/grafana/grafana/pkg/services/org"
	"github.com/grafana/grafana/pkg/services/sqlstore"
	"github.com/grafana/grafana/pkg/util"

	"xorm.io/xorm"

	"github.com/grafana/grafana/pkg/infra/db"
	legacymodels "github.com/grafana/grafana/pkg/services/alerting/models"
	"github.com/grafana/grafana/pkg/services/dashboards"
	"github.com/grafana/grafana/pkg/services/ngalert/models"
	"github.com/grafana/grafana/pkg/setting"
)

// TestServiceRevert tests migration revert.
func TestServiceRevert(t *testing.T) {
	alerts := []*legacymodels.Alert{
		createAlert(t, 1, 1, 1, "alert1", []string{"notifier1"}),
	}
	channels := []*legacymodels.AlertNotification{
		createAlertNotification(t, int64(1), "notifier1", "email", emailSettings, false),
	}
	dashes := []*dashboards.Dashboard{
<<<<<<< HEAD
		createDashboard(t, 1, 1, "dash1-1", 5, "5", nil),
		createDashboard(t, 2, 1, "dash2-1", 5, "5", nil),
		createDashboard(t, 8, 1, "dash-in-general-1", 0, "", nil),
=======
		createDashboard(t, 1, 1, "dash1-1", "folder5-1", 5, nil),
		createDashboard(t, 2, 1, "dash2-1", "folder5-1", 5, nil),
		createDashboard(t, 8, 1, "dash-in-general-1", "", 0, nil),
>>>>>>> 2c4e1d4b
	}
	folders := []*dashboards.Dashboard{
		createFolder(t, 5, 1, "folder5-1"),
	}

	t.Run("revert deletes UA resources", func(t *testing.T) {
		sqlStore := db.InitTestDB(t)
		x := sqlStore.GetEngine()

		setupLegacyAlertsTables(t, x, channels, alerts, folders, dashes)

		dashCount, err := x.Table("dashboard").Count(&dashboards.Dashboard{})
		require.NoError(t, err)
		require.Equal(t, int64(4), dashCount)

		// Run migration.
		ctx := context.Background()
		cfg := &setting.Cfg{
			UnifiedAlerting: setting.UnifiedAlertingSettings{
				Enabled: pointer(true),
			},
		}
		service := NewTestMigrationService(t, sqlStore, cfg)

		err = service.migrationStore.SetCurrentAlertingType(ctx, migrationStore.Legacy)
		require.NoError(t, err)

		require.NoError(t, service.Run(ctx))

		// Verify migration was run.
		checkAlertingType(t, ctx, service, migrationStore.UnifiedAlerting)
		checkMigrationStatus(t, ctx, service, 1, true)

		// Currently, we fill in some random data for tables that aren't populated during migration.
		_, err = x.Table("ngalert_configuration").Insert(models.AdminConfiguration{OrgID: 1})
		require.NoError(t, err)
		_, err = x.Table("alert_instance").Insert(models.AlertInstance{
			AlertInstanceKey: models.AlertInstanceKey{
				RuleOrgID:  1,
				RuleUID:    "alert1",
				LabelsHash: "",
			},
			CurrentState:      models.InstanceStateNormal,
			CurrentStateSince: time.Now(),
			CurrentStateEnd:   time.Now(),
			LastEvalTime:      time.Now(),
		})
		require.NoError(t, err)

		// Verify various UA resources exist
		tables := [][2]string{
			{"alert_rule", "org_id"},
			{"alert_rule_version", "rule_org_id"},
			{"alert_configuration", "org_id"},
			{"ngalert_configuration", "org_id"},
			{"alert_instance", "rule_org_id"},
		}
		for _, table := range tables {
			count, err := x.Table(table[0]).Where(fmt.Sprintf("%s=?", table[1]), 1).Count()
			require.NoErrorf(t, err, "table %s error", table[0])
			require.True(t, count > 0, "table %s should have at least one row", table[0])
		}

		// Revert migration.
		err = service.migrationStore.RevertAllOrgs(context.Background())
		require.NoError(t, err)

		// Verify revert was run.
		checkAlertingType(t, ctx, service, migrationStore.Legacy)
		checkMigrationStatus(t, ctx, service, 1, false)

		// Verify various UA resources are gone
		for _, table := range tables {
			count, err := x.Table(table[0]).Where(fmt.Sprintf("%s=?", table[1]), 1).Count()
			require.NoErrorf(t, err, "table %s error", table[0])
			require.Equal(t, int64(0), count, "table %s should have no rows", table[0])
		}
	})

	t.Run("revert deletes folders created during migration", func(t *testing.T) {
		sqlStore := db.InitTestDB(t)
		x := sqlStore.GetEngine()
		alerts = []*legacymodels.Alert{
			createAlert(t, 1, 8, 1, "alert1", []string{"notifier1"}),
		}
		setupLegacyAlertsTables(t, x, channels, alerts, folders, dashes)

		dashCount, err := x.Table("dashboard").Count(&dashboards.Dashboard{})
		require.NoError(t, err)
		require.Equal(t, int64(4), dashCount)

		// Run migration.
		ctx := context.Background()
		cfg := &setting.Cfg{
			UnifiedAlerting: setting.UnifiedAlertingSettings{
				Enabled: pointer(true),
			},
		}
		service := NewTestMigrationService(t, sqlStore, cfg)

		err = service.migrationStore.SetCurrentAlertingType(ctx, migrationStore.Legacy)
		require.NoError(t, err)

		require.NoError(t, service.Run(ctx))

		// Verify migration was run.
		checkAlertingType(t, ctx, service, migrationStore.UnifiedAlerting)
		checkMigrationStatus(t, ctx, service, 1, true)

		// Verify we created some folders.
		newDashCount, err := x.Table("dashboard").Count(&dashboards.Dashboard{})
		require.NoError(t, err)
		require.Truef(t, newDashCount > dashCount, "newDashCount: %d should be greater than dashCount: %d", newDashCount, dashCount)

		// Check that dashboards and folders from before migration still exist.
		require.NotNil(t, getDashboard(t, x, 1, "dash1-1"))
		require.NotNil(t, getDashboard(t, x, 1, "dash2-1"))
		require.NotNil(t, getDashboard(t, x, 1, "dash-in-general-1"))

		state, err := service.migrationStore.GetOrgMigrationState(ctx, 1)
		require.NoError(t, err)

		// Verify list of created folders.
		require.NotEmpty(t, state.CreatedFolders)
		for _, uid := range state.CreatedFolders {
			require.NotNil(t, getDashboard(t, x, 1, uid))
		}

		// Revert migration.
		err = service.migrationStore.RevertAllOrgs(context.Background())
		require.NoError(t, err)

		// Verify revert was run. Should only set migration status for org.
		checkAlertingType(t, ctx, service, migrationStore.Legacy)
		checkMigrationStatus(t, ctx, service, 1, false)

		// Verify we are back to the original count.
		newDashCount, err = x.Table("dashboard").Count(&dashboards.Dashboard{})
		require.NoError(t, err)
		require.Equalf(t, dashCount, newDashCount, "newDashCount: %d should be equal to dashCount: %d after revert", newDashCount, dashCount)

		// Check that dashboards and folders from before migration still exist.
		require.NotNil(t, getDashboard(t, x, 1, "dash1-1"))
		require.NotNil(t, getDashboard(t, x, 1, "dash2-1"))
		require.NotNil(t, getDashboard(t, x, 1, "dash-in-general-1"))

		// Check that folders created during migration are gone.
		for _, uid := range state.CreatedFolders {
			require.Nil(t, getDashboard(t, x, 1, uid))
		}
	})

	t.Run("revert skips migrated folders that are not empty", func(t *testing.T) {
		sqlStore := db.InitTestDB(t)
		x := sqlStore.GetEngine()
		alerts = []*legacymodels.Alert{
			createAlert(t, 1, 8, 1, "alert1", []string{"notifier1"}),
		}
		setupLegacyAlertsTables(t, x, channels, alerts, folders, dashes)

		dashCount, err := x.Table("dashboard").Count(&dashboards.Dashboard{})
		require.NoError(t, err)
		require.Equal(t, int64(4), dashCount)

		// Run migration.
		ctx := context.Background()
		cfg := &setting.Cfg{
			UnifiedAlerting: setting.UnifiedAlertingSettings{
				Enabled: pointer(true),
				Upgrade: setting.UnifiedAlertingUpgradeSettings{},
			},
		}
		service := NewTestMigrationService(t, sqlStore, cfg)

		err = service.migrationStore.SetCurrentAlertingType(ctx, migrationStore.Legacy)
		require.NoError(t, err)

		require.NoError(t, service.Run(ctx))

		// Verify migration was run.
		checkAlertingType(t, ctx, service, migrationStore.UnifiedAlerting)
		checkMigrationStatus(t, ctx, service, 1, true)

		// Verify we created some folders.
		newDashCount, err := x.Table("dashboard").Count(&dashboards.Dashboard{OrgID: 1})
		require.NoError(t, err)
		require.Truef(t, newDashCount > dashCount, "newDashCount: %d should be greater than dashCount: %d", newDashCount, dashCount)

		// Check that dashboards and folders from before migration still exist.
		require.NotNil(t, getDashboard(t, x, 1, "dash1-1"))
		require.NotNil(t, getDashboard(t, x, 1, "dash2-1"))
		require.NotNil(t, getDashboard(t, x, 1, "dash-in-general-1"))

		state, err := service.migrationStore.GetOrgMigrationState(ctx, 1)
		require.NoError(t, err)

		// Verify list of created folders.
		require.NotEmpty(t, state.CreatedFolders)
		var generalAlertingFolder *dashboards.Dashboard
		for _, uid := range state.CreatedFolders {
			f := getDashboard(t, x, 1, uid)
			require.NotNil(t, f)
			if f.Slug == "general-alerting" {
				generalAlertingFolder = f
			}
		}
		require.NotNil(t, generalAlertingFolder)

		// Create dashboard in general alerting.
		newDashes := []*dashboards.Dashboard{
<<<<<<< HEAD
			createDashboard(t, 99, 1, "dash-in-general-alerting-1", generalAlertingFolder.ID, generalAlertingFolder.UID, nil),
=======
			createDashboard(t, 99, 1, "dash-in-general-alerting-1", generalAlertingFolder.UID, generalAlertingFolder.ID, nil),
>>>>>>> 2c4e1d4b
		}
		_, err = x.Insert(newDashes)
		require.NoError(t, err)

		newF := getDashboard(t, x, 1, "dash-in-general-alerting-1")
		require.NotNil(t, newF)

		// Revert migration.
		err = service.migrationStore.RevertAllOrgs(context.Background())
		require.NoError(t, err)

		// Verify revert was run. Should only set migration status for org.
		checkAlertingType(t, ctx, service, migrationStore.Legacy)
		checkMigrationStatus(t, ctx, service, 1, false)

		// Verify we are back to the original count + 2.
		newDashCount, err = x.Table("dashboard").Count(&dashboards.Dashboard{OrgID: 1})
		require.NoError(t, err)
		require.Equalf(t, dashCount+2, newDashCount, "newDashCount: %d should be equal to dashCount + 2: %d after revert", newDashCount, dashCount)

		// Check that dashboards and folders from before migration still exist.
		require.NotNil(t, getDashboard(t, x, 1, "dash1-1"))
		require.NotNil(t, getDashboard(t, x, 1, "dash2-1"))
		require.NotNil(t, getDashboard(t, x, 1, "dash-in-general-1"))

		// Check that the general alerting folder still exists.
		require.NotNil(t, getDashboard(t, x, 1, generalAlertingFolder.UID))
		// Check that the new dashboard in general alerting folder still exists.
		require.NotNil(t, getDashboard(t, x, 1, "dash-in-general-alerting-1"))

		// Check that other folders created during migration are gone.
		for _, uid := range state.CreatedFolders {
			if uid == generalAlertingFolder.UID {
				continue
			}
			require.Nil(t, getDashboard(t, x, 1, uid))
		}
	})

	t.Run("CleanUpgrade story", func(t *testing.T) {
		sqlStore := db.InitTestDB(t)
		x := sqlStore.GetEngine()

		setupLegacyAlertsTables(t, x, channels, alerts, folders, dashes)

		ctx := context.Background()
		cfg := &setting.Cfg{
			UnifiedAlerting: setting.UnifiedAlertingSettings{
				Enabled: pointer(true),
			},
		}
		service := NewTestMigrationService(t, sqlStore, cfg)
		checkAlertingType(t, ctx, service, migrationStore.Legacy)
		checkMigrationStatus(t, ctx, service, 1, false)
		checkAlertRulesCount(t, x, 1, 0)

		// Enable UA.
		// First run should migrate org.
		require.NoError(t, service.Run(ctx))
		checkAlertingType(t, ctx, service, migrationStore.UnifiedAlerting)
		checkMigrationStatus(t, ctx, service, 1, true)
		checkAlertRulesCount(t, x, 1, 1)

		// Disable UA.
		// This run should just set migration status to false.
		service.cfg.UnifiedAlerting.Enabled = pointer(false)
		require.NoError(t, service.Run(ctx))
		checkAlertingType(t, ctx, service, migrationStore.Legacy)
		checkMigrationStatus(t, ctx, service, 1, true)
		checkAlertRulesCount(t, x, 1, 1)

		// Add another alert.
		// Enable UA without clean flag.
		// This run should not remigrate org, new alert is not migrated.
		_, alertErr := x.Insert(createAlert(t, 1, 1, 2, "alert2", []string{"notifier1"}))
		require.NoError(t, alertErr)
		service.cfg.UnifiedAlerting.Enabled = pointer(true)
		require.NoError(t, service.Run(ctx))
		checkAlertingType(t, ctx, service, migrationStore.UnifiedAlerting)
		checkMigrationStatus(t, ctx, service, 1, true)
		checkAlertRulesCount(t, x, 1, 1) // Still 1

		// Disable UA with clean flag.
		// This run should not revert UA data.
		service.cfg.UnifiedAlerting.Enabled = pointer(false)
		service.cfg.UnifiedAlerting.Upgrade.CleanUpgrade = true
		require.NoError(t, service.Run(ctx))
		checkAlertingType(t, ctx, service, migrationStore.Legacy)
		checkMigrationStatus(t, ctx, service, 1, true)
		checkAlertRulesCount(t, x, 1, 1) // Still 1

		// Enable UA with clean flag.
		// This run should revert and remigrate org, new alert is migrated.
		service.cfg.UnifiedAlerting.Enabled = pointer(true)
		require.NoError(t, service.Run(ctx))
		checkAlertingType(t, ctx, service, migrationStore.UnifiedAlerting)
		checkMigrationStatus(t, ctx, service, 1, true)
		checkAlertRulesCount(t, x, 1, 2) // Now we have 2

		// The following tests ForceMigration which is deprecated and will be removed in v11.
		service.cfg.UnifiedAlerting.Upgrade.CleanUpgrade = false

		// Disable UA with force flag.
		// This run should not revert UA data.
		service.cfg.UnifiedAlerting.Enabled = pointer(false)
		service.cfg.ForceMigration = true
		require.NoError(t, service.Run(ctx))
		checkAlertingType(t, ctx, service, migrationStore.Legacy)
		checkMigrationStatus(t, ctx, service, 1, false)
		checkAlertRulesCount(t, x, 1, 0)
	})
}

func checkMigrationStatus(t *testing.T, ctx context.Context, service *migrationService, orgID int64, expected bool) {
	migrated, err := service.migrationStore.IsMigrated(ctx, orgID)
	require.NoError(t, err)
	require.Equal(t, expected, migrated)
}

func checkAlertingType(t *testing.T, ctx context.Context, service *migrationService, expected migrationStore.AlertingType) {
	aType, err := service.migrationStore.GetCurrentAlertingType(ctx)
	require.NoError(t, err)
	require.Equal(t, expected, aType)
}

func checkAlertRulesCount(t *testing.T, x *xorm.Engine, orgID int64, count int) {
	cnt, err := x.Table("alert_rule").Where("org_id=?", orgID).Count()
	require.NoError(t, err, "table alert_rule error")
	require.Equal(t, int(cnt), count, "table alert_rule should have no rows")
}

type testcase struct {
	name         string
	orgToMigrate int64
	skipExisting bool

	// Common Inputs
	folders        []*dashboards.Dashboard
	dashboards     []*dashboards.Dashboard
	dashboardPerms map[string][]accesscontrol.SetResourcePermissionCommand

	initialLegacyState legacyState
	initialUAState     *uaState

	operations []testOp
}
type legacyState struct {
	alerts   []*legacymodels.Alert
	channels []*legacymodels.AlertNotification
}
type uaState struct {
	alerts       []*models.AlertRule
	amConfig     *definitions.PostableUserConfig
	migState     *migrationStore.OrgMigrationState
	serviceState *definitions.OrgMigrationState // output only.
}

type testOp struct {
	description       string
	newLegacyState    *legacyState
	updateLegacyState *legacyState
	operation         func(ctx context.Context, tt testcase, service *migrationService, x *xorm.Engine) error
	expectedUAState   *uaState
	expectedErrors    []string
}

//nolint:gocyclo
func TestCommonServicePatterns(t *testing.T) {
	sh := newServiceHelper(t)
	f1 := sh.genFolder()
	f2 := sh.genFolder()
	generalAlertingFolder := sh.genFolder()
	generalAlertingFolder.UID = "general-alerting"
	generalAlertingFolder.Title = "General Alerting"
	sh.folders[generalAlertingFolder.ID] = generalAlertingFolder
	sh.foldersByUID[generalAlertingFolder.UID] = generalAlertingFolder

	generalFolder := &dashboards.Dashboard{
		ID:    0,
		Title: "General",
	}
	sh.folders[generalFolder.ID] = generalFolder
	sh.foldersByUID[generalFolder.UID] = generalFolder

	d1 := sh.genDash(f1)
	alerts1 := sh.genAlerts(d1, 10)
	rules1, pairs1 := sh.genAlertPairs(f1, d1, alerts1)

	d2 := sh.genDash(f1)
	alerts2 := sh.genAlerts(d2, 10)
	rules2, pairs2 := sh.genAlertPairs(f1, d2, alerts2)

	d3 := sh.genDash(f2)
	alerts3 := sh.genAlerts(d3, 10)
	_, pairs3 := sh.genAlertPairs(f2, d3, alerts3)

	channels1 := sh.genChannels(10)
	channels2 := sh.genChannels(10)

	modifiedAlerts := func(alerts []*legacymodels.Alert, muts ...func(alert *legacymodels.Alert)) []*legacymodels.Alert {
		newAlerts := copyAlerts(alerts...)
		for _, alert := range newAlerts {
			for _, mut := range muts {
				mut(alert)
			}
		}
		return newAlerts
	}

	modifiedSuffix := "-modified"

	withModifiedName := func(alert *legacymodels.Alert) {
		alert.Name = alert.Name + modifiedSuffix
	}

	withName := func(name string) func(alert *legacymodels.Alert) {
		return func(alert *legacymodels.Alert) {
			alert.Name = name
		}
	}

	withNotifiers := func(alert *legacymodels.Alert) {
		alert.Settings.Set("notifications", []notificationKey{{ID: alert.ID}})
	}

	modifiedPairs := func(pairs []*migmodels.AlertPair, muts ...func(alert *migmodels.AlertPair)) []*migmodels.AlertPair {
		newPairs := copyPairs(pairs...)
		for _, pair := range newPairs {
			for _, mut := range muts {
				mut(pair)
			}
		}
		return newPairs
	}

	withModifiedTitle := func(pair *migmodels.AlertPair) {
		pair.Rule.Title = pair.Rule.Title + modifiedSuffix
	}

	withTitle := func(name string) func(pair *migmodels.AlertPair) {
		return func(pair *migmodels.AlertPair) {
			pair.Rule.Title = name
			pair.LegacyRule.Name = name
		}
	}

	withNotifierLabels := func(pair *migmodels.AlertPair) {
		withNotifiers(pair.LegacyRule)
		pair.Rule.Labels[contactLabel(fmt.Sprintf("notifiername%d", pair.LegacyRule.ID))] = "true"
	}

	modifiedRules := func(alerts []*models.AlertRule, muts ...func(alert *models.AlertRule)) []*models.AlertRule {
		newAlerts := copyRules(alerts...)
		for _, alert := range newAlerts {
			for _, mut := range muts {
				mut(alert)
			}
		}
		return newAlerts
	}

	withFolder := func(f *dashboards.Dashboard) func(alert *models.AlertRule) {
		return func(alert *models.AlertRule) {
			alert.NamespaceUID = f.UID
		}
	}

	modifiedChannels := func(channels []*legacymodels.AlertNotification, muts ...func(c *legacymodels.AlertNotification)) []*legacymodels.AlertNotification {
		newChannels := copyChannels(channels...)
		for _, c := range newChannels {
			for _, mut := range muts {
				mut(c)
			}
		}
		return newChannels
	}

	withModifiedChannelName := func(c *legacymodels.AlertNotification) {
		c.Name = c.Name + modifiedSuffix
	}

	withType := func(t string) func(c *legacymodels.AlertNotification) {
		return func(c *legacymodels.AlertNotification) {
			c.Type = t
		}
	}

	modifiedState := func(state *uaState, muts ...func(state *uaState)) *uaState {
		for _, mut := range muts {
			mut(state)
		}
		return state
	}

	for _, tt := range []testcase{
		{
			name:         "Standard org migration",
			orgToMigrate: 1,
			folders:      []*dashboards.Dashboard{f1, f2},
			dashboards:   []*dashboards.Dashboard{d1},

			initialLegacyState: legacyState{
				alerts:   alerts1,
				channels: channels1,
			},
			operations: []testOp{
				{
					description:     "initial migration",
					operation:       migrateOrgOp,
					expectedUAState: sh.uaState(t, channels1, pairs1),
				},
			},
		},
		{
			name:         "Standard org migration with multiple dashboards",
			orgToMigrate: 1,
			folders:      []*dashboards.Dashboard{f1, f2},
			dashboards:   []*dashboards.Dashboard{d1, d2, d3},

			initialLegacyState: legacyState{
				alerts: append(append(alerts1, alerts2...), alerts3...),
			},
			operations: []testOp{
				{
					description:     "initial migration",
					operation:       migrateOrgOp,
					expectedUAState: sh.uaState(t, nil, pairs1, pairs2, pairs3),
				},
			},
		},
		{
			name:         "with existing alerts & channels not from migration, doesn't delete existing",
			orgToMigrate: 1,
			folders:      []*dashboards.Dashboard{f1, f2},
			dashboards:   []*dashboards.Dashboard{d1},

			initialLegacyState: legacyState{
				alerts:   alerts1,
				channels: channels1,
			},
			initialUAState: &uaState{ // Not connected to the migration.
				alerts:   rules2,
				amConfig: createPostableUserConfig(t, channels2...),
			},
			operations: []testOp{
				{
					description: "initial migration",
					operation:   migrateOrgOp,
					expectedUAState: modifiedState(sh.uaState(t, channels1, pairs1), func(state *uaState) {
						state.alerts = append(state.alerts, rules2...)
						state.amConfig = createPostableUserConfig(t, append(channels1, channels2...)...)
					}),
				},
				{
					description: "all dashboards migration, no change",
					operation:   migrateAllDashboardAlertsOp(false),
					expectedUAState: modifiedState(sh.uaState(t, channels1, pairs1), func(state *uaState) {
						state.alerts = append(state.alerts, rules2...)
						state.amConfig = createPostableUserConfig(t, append(channels1, channels2...)...)
					}),
				},
				{
					description: "all channels migration, no change",
					operation:   migrateAllChannelsOp(false),
					expectedUAState: modifiedState(sh.uaState(t, channels1, pairs1), func(state *uaState) {
						state.alerts = append(state.alerts, rules2...)
						state.amConfig = createPostableUserConfig(t, append(channels1, channels2...)...)
					}),
				},
				{
					description: "dashboard d1 migration, no change",
					operation:   migrateDashboardAlertsOp(false, d1.ID),
					expectedUAState: modifiedState(sh.uaState(t, channels1, pairs1), func(state *uaState) {
						state.alerts = append(state.alerts, rules2...)
						state.amConfig = createPostableUserConfig(t, append(channels1, channels2...)...)
					}),
				},
				{
					description: "channels[0] migration, no change",
					operation:   migrateChannelOp(d1.ID, channels1[0].ID),
					expectedUAState: modifiedState(sh.uaState(t, channels1, pairs1), func(state *uaState) {
						state.alerts = append(state.alerts, rules2...)
						state.amConfig = createPostableUserConfig(t, append(channels1, channels2...)...)
					}),
				},
				{
					description: "alerts d1[0] migration, no change",
					operation:   migrateAlertOp(d1.ID, alerts1[0].PanelID),
					expectedUAState: modifiedState(sh.uaState(t, channels1, pairs1), func(state *uaState) {
						state.alerts = append(state.alerts, rules2...)
						state.amConfig = createPostableUserConfig(t, append(channels1, channels2...)...)
					}),
				},
			},
		},
		{
			name:         "migrateAlert with existing alerts in different folder",
			orgToMigrate: 1,
			folders:      []*dashboards.Dashboard{f1, f2},
			dashboards:   []*dashboards.Dashboard{d1},
			initialLegacyState: legacyState{
				alerts: alerts1[:5:5],
			},
			operations: []testOp{
				{
					description:     "initial migration",
					operation:       migrateOrgOp,
					expectedUAState: sh.uaState(t, nil, pairs1[:5:5]),
				},
				{
					description: "move dashboard d1 to folder f2",
					operation: func(ctx context.Context, tt testcase, service *migrationService, x *xorm.Engine) error {
						d1Copy := *d1
						//nolint:staticcheck
						d1Copy.FolderID = f2.ID
						_, err := x.ID(d1.ID).Update(d1Copy)
						return err
					},
				},
				{
					description: "add more alerts to d1 and migrate them",
					newLegacyState: &legacyState{
						alerts: alerts1[5:6:6],
					},
					operation: migrateAlertOp(d1.ID, alerts1[5].PanelID),
					expectedUAState: modifiedState(sh.uaState(t, nil, pairs1[:6:6]), func(state *uaState) {
						state.serviceState.MigratedDashboards[0].FolderUID = f2.UID
						state.serviceState.MigratedDashboards[0].FolderName = f2.Title
					}),
				},
				{
					description: "add more alerts to d1 and migrate them using migrate dashboard skipExisting=true",
					newLegacyState: &legacyState{
						alerts: alerts1[6:10:10],
					},
					operation: migrateDashboardAlertsOp(true, d1.ID),
					expectedUAState: modifiedState(sh.uaState(t, nil, pairs1), func(state *uaState) {
						state.serviceState.MigratedDashboards[0].FolderUID = f2.UID
						state.serviceState.MigratedDashboards[0].FolderName = f2.Title
					}),
				},
				{
					description: "migrate with skipExisting=false should move all the alerts to f2",
					operation:   migrateDashboardAlertsOp(false, d1.ID),
					expectedUAState: modifiedState(sh.uaState(t, nil, modifiedPairs(pairs1, func(p *migmodels.AlertPair) { p.Rule.NamespaceUID = f2.UID })), func(state *uaState) {
						state.serviceState.MigratedDashboards[0].FolderUID = f2.UID
						state.serviceState.MigratedDashboards[0].FolderName = f2.Title
					}),
				},
			},
		},
		{
			name:         "migrate alerts using various skipExisting",
			orgToMigrate: 1,
			folders:      []*dashboards.Dashboard{f1, f2},
			dashboards:   []*dashboards.Dashboard{d1, d2, d3},

			initialLegacyState: legacyState{
				alerts: alerts1,
			},
			operations: []testOp{
				{
					description:     "initial migration",
					operation:       migrateOrgOp,
					expectedUAState: sh.uaState(t, nil, pairs1),
				},
				{
					description: "add some alerts for d2 & d3 and migrate dashboard d2",
					newLegacyState: &legacyState{
						alerts: append(alerts2[:5:5], alerts3[:5:5]...),
					},
					operation: migrateDashboardAlertsOp(false, d2.ID),
					expectedUAState: modifiedState(sh.uaState(t, nil, pairs1, pairs2[:5:5]), func(state *uaState) {
						state.serviceState.MigratedDashboards = append(state.serviceState.MigratedDashboards, &definitions.DashboardUpgrade{
							DashboardID:    d3.ID,
							DashboardUID:   d3.UID,
							DashboardName:  d3.Title,
							FolderUID:      f2.UID,
							FolderName:     f2.Title,
							MigratedAlerts: make([]*definitions.AlertPair, 5),
							Error:          "dashboard not upgraded",
						})
						for i, a := range alerts3[:5:5] {
							state.serviceState.MigratedDashboards[2].MigratedAlerts[i] = &definitions.AlertPair{
								LegacyAlert: fromLegacyAlert(a),
								Error:       "alert not upgraded",
							}
						}
					}),
				},
				{
					description: "modify the alerts already migrated for d2 and add the rest, migrate dashboard d2 with skipExisting",
					updateLegacyState: &legacyState{
						alerts: modifiedAlerts(alerts2[:5:5], withModifiedName),
					},
					newLegacyState: &legacyState{
						alerts: alerts2[5:],
					},
					operation: migrateDashboardAlertsOp(true, d2.ID),
					expectedUAState: modifiedState(sh.uaState(t, nil, pairs1, pairs2), func(state *uaState) {
						for i := 0; i < 5; i++ {
							state.serviceState.MigratedDashboards[1].MigratedAlerts[i].LegacyAlert.Name += modifiedSuffix
						}
						state.serviceState.MigratedDashboards = append(state.serviceState.MigratedDashboards, &definitions.DashboardUpgrade{
							DashboardID:    d3.ID,
							DashboardUID:   d3.UID,
							DashboardName:  d3.Title,
							FolderUID:      f2.UID,
							FolderName:     f2.Title,
							MigratedAlerts: make([]*definitions.AlertPair, 5),
							Error:          "dashboard not upgraded",
						})
						for i, a := range alerts3[:5:5] {
							state.serviceState.MigratedDashboards[2].MigratedAlerts[i] = &definitions.AlertPair{
								LegacyAlert: fromLegacyAlert(a),
								Error:       "alert not upgraded",
							}
						}
					}), // Because of skipExisting, expected doesn't contain the modifications.
				},
				{
					description: "migrate dashboard d3 using migrate all dashboards",
					operation:   migrateAllDashboardAlertsOp(true),
					expectedUAState: modifiedState(sh.uaState(t, nil, pairs1, pairs2, pairs3[:5:5]), func(state *uaState) {
						for i := 0; i < 5; i++ {
							state.serviceState.MigratedDashboards[1].MigratedAlerts[i].LegacyAlert.Name += modifiedSuffix
						}
					}),
				},
				{
					description: "migrate dashboard d2 with skipExisting=false should update using the modifications",
					operation:   migrateDashboardAlertsOp(false, d2.ID),
					expectedUAState: modifiedState(sh.uaState(t, nil, pairs1, append(modifiedPairs(pairs2[:5:5], withModifiedTitle), pairs2[5:]...), pairs3[:5:5]), func(state *uaState) {
						for i := 0; i < 5; i++ {
							state.serviceState.MigratedDashboards[1].MigratedAlerts[i].LegacyAlert.Name += modifiedSuffix
						}
					}),
				},
				{
					description: "modify existing d3 alerts and add the rest, migrate one new alert on dashboard d3, should not update modifications",
					updateLegacyState: &legacyState{
						alerts: modifiedAlerts(alerts3[:5:5], withModifiedName),
					},
					newLegacyState: &legacyState{
						alerts: alerts3[5:],
					},
					operation: migrateAlertOp(d3.ID, alerts3[5].PanelID),
					expectedUAState: modifiedState(sh.uaState(t, nil, pairs1, append(modifiedPairs(pairs2[:5:5], withModifiedTitle), pairs2[5:]...), pairs3[:6:6]), func(state *uaState) {
						for i := 0; i < 5; i++ {
							state.serviceState.MigratedDashboards[1].MigratedAlerts[i].LegacyAlert.Name += modifiedSuffix
							state.serviceState.MigratedDashboards[2].MigratedAlerts[i].LegacyAlert.Name += modifiedSuffix
						}
						for _, a := range alerts3[6:] {
							state.serviceState.MigratedDashboards[2].MigratedAlerts = append(state.serviceState.MigratedDashboards[2].MigratedAlerts, &definitions.AlertPair{
								LegacyAlert: fromLegacyAlert(a),
								Error:       "alert not upgraded",
							})
						}
					}),
				},
				{
					description: "migrate one existing alert on dashboard d3, should update modifications",
					operation:   migrateAlertOp(d3.ID, alerts3[0].PanelID),
					expectedUAState: modifiedState(sh.uaState(t, nil, pairs1, append(modifiedPairs(pairs2[:5:5], withModifiedTitle), pairs2[5:]...), append(modifiedPairs(pairs3[0:1:1], withModifiedTitle), pairs3[1:6:6]...)), func(state *uaState) {
						for i := 0; i < 5; i++ {
							state.serviceState.MigratedDashboards[1].MigratedAlerts[i].LegacyAlert.Name += modifiedSuffix
							state.serviceState.MigratedDashboards[2].MigratedAlerts[i].LegacyAlert.Name += modifiedSuffix
						}
						for _, a := range alerts3[6:] {
							state.serviceState.MigratedDashboards[2].MigratedAlerts = append(state.serviceState.MigratedDashboards[2].MigratedAlerts, &definitions.AlertPair{
								LegacyAlert: fromLegacyAlert(a),
								Error:       "alert not upgraded",
							})
						}
					}),
				},
				{
					description: "update d1 alerts, and re-migrate all dashboards",
					updateLegacyState: &legacyState{
						alerts: modifiedAlerts(alerts1, withModifiedName),
					},
					operation: migrateAllDashboardAlertsOp(false),
					expectedUAState: modifiedState(sh.uaState(t, nil, modifiedPairs(pairs1, withModifiedTitle), append(modifiedPairs(pairs2[:5:5], withModifiedTitle), pairs2[5:]...), append(modifiedPairs(pairs3[0:5:5], withModifiedTitle), pairs3[5:]...)), func(state *uaState) {
						for i := 0; i < 5; i++ {
							state.serviceState.MigratedDashboards[1].MigratedAlerts[i].LegacyAlert.Name += modifiedSuffix
							state.serviceState.MigratedDashboards[2].MigratedAlerts[i].LegacyAlert.Name += modifiedSuffix
						}
						for i := 0; i < 10; i++ {
							state.serviceState.MigratedDashboards[0].MigratedAlerts[i].LegacyAlert.Name += modifiedSuffix
						}
					}),
				},
			},
		},
		{
			name:               "MigrateAllChannels skip=true doesn't update existing channels",
			orgToMigrate:       1,
			initialLegacyState: legacyState{channels: channels1},
			initialUAState:     sh.uaState(t, channels1),
			operations: []testOp{
				{
					updateLegacyState: &legacyState{channels: modifiedChannels(channels1, withModifiedChannelName)},
					operation:         migrateAllChannelsOp(true),
					expectedUAState: modifiedState(sh.uaState(t, channels1), func(state *uaState) {
						for _, c := range state.serviceState.MigratedChannels {
							c.LegacyChannel.Name += modifiedSuffix
						}
					}),
				},
			},
		},
		{
			name:               "MigrateAllChannels skip=false updates existing channels",
			orgToMigrate:       1,
			initialLegacyState: legacyState{channels: channels1},
			initialUAState:     sh.uaState(t, channels1),
			operations: []testOp{
				{
					updateLegacyState: &legacyState{channels: modifiedChannels(channels1, withModifiedChannelName)},
					operation:         migrateAllChannelsOp(false),
					expectedUAState:   sh.uaState(t, modifiedChannels(channels1, withModifiedChannelName)),
				},
			},
		},
		{
			name:               "MigrateAllChannels skip=false doesn't delete existing channels unrelated to migration",
			orgToMigrate:       1,
			initialLegacyState: legacyState{channels: channels1},
			initialUAState: &uaState{
				amConfig: createPostableUserConfig(t, channels2...),
			},
			operations: []testOp{
				{
					operation: migrateAllChannelsOp(false),
					expectedUAState: modifiedState(sh.uaState(t, channels1), func(state *uaState) {
						state.amConfig = createPostableUserConfig(t, append(channels1, channels2...)...)
					}),
				},
			},
		},
		{
			name:               "MigrateAllChannels skip=true adds new channels",
			orgToMigrate:       1,
			initialLegacyState: legacyState{channels: channels1},
			initialUAState:     sh.uaState(t, channels1),
			operations: []testOp{
				{
					newLegacyState:  &legacyState{channels: channels2},
					operation:       migrateAllChannelsOp(true),
					expectedUAState: sh.uaState(t, append(channels1, channels2...)),
				},
			},
		},
		{
			name:               "MigrateAllChannels skip=false adds new channels",
			orgToMigrate:       1,
			initialLegacyState: legacyState{channels: channels1},
			initialUAState:     sh.uaState(t, channels1),
			operations: []testOp{
				{
					newLegacyState:  &legacyState{channels: channels2},
					operation:       migrateAllChannelsOp(false),
					expectedUAState: sh.uaState(t, append(channels1, channels2...)),
				},
			},
		},
		{
			name:               "MigrateSingleChannel adds new channel and doesn't affect others",
			orgToMigrate:       1,
			initialLegacyState: legacyState{channels: channels1},
			initialUAState:     sh.uaState(t, channels1),
			operations: []testOp{
				{
					newLegacyState:  &legacyState{channels: channels2[0:1:1]},
					operation:       migrateChannelOp(channels2[0].ID),
					expectedUAState: sh.uaState(t, append(channels1, channels2[0])),
				},
			},
		},
		{
			name:               "MigrateSingleChannel updates existing channel and doesn't affect others",
			orgToMigrate:       1,
			initialLegacyState: legacyState{channels: channels1},
			initialUAState:     sh.uaState(t, channels1),
			operations: []testOp{
				{
					updateLegacyState: &legacyState{channels: modifiedChannels(channels1, withModifiedChannelName)},
					operation:         migrateChannelOp(channels1[9].ID),
					expectedUAState: modifiedState(sh.uaState(t, append(channels1[0:9:9], modifiedChannels(channels1[9:], withModifiedChannelName)...)), func(state *uaState) {
						for i := 0; i < 10; i++ {
							state.serviceState.MigratedChannels[i].LegacyChannel.Name = channels1[i].Name + modifiedSuffix
						}
					}),
				},
			},
		},
		{
			name:               "MigrateSingleChannel removes deleted channel and doesn't affect others",
			orgToMigrate:       1,
			initialLegacyState: legacyState{channels: channels1[0:9:9]},
			initialUAState:     sh.uaState(t, channels1), // Existing state has channels1[9].
			operations: []testOp{
				{
					operation:       migrateChannelOp(channels1[9].ID),
					expectedUAState: sh.uaState(t, channels1[0:9:9]),
				},
			},
		},
		{
			name:               "MigrateSingleChannel doesn't delete existing channels unrelated to migration",
			orgToMigrate:       1,
			initialLegacyState: legacyState{channels: []*legacymodels.AlertNotification{channels1[0]}},
			initialUAState: &uaState{
				amConfig: createPostableUserConfig(t, channels2...),
			},
			operations: []testOp{
				{
					operation: migrateChannelOp(channels1[0].ID),
					expectedUAState: modifiedState(sh.uaState(t, channels1[0:1:1]), func(state *uaState) {
						state.amConfig = createPostableUserConfig(t, append(channels2, channels1[0])...)
					}),
				},
			},
		},
		{
			name:         "alert titles should be deduplicated",
			orgToMigrate: 1,
			folders:      []*dashboards.Dashboard{f1},
			dashboards:   []*dashboards.Dashboard{d1},

			initialLegacyState: legacyState{
				alerts: modifiedAlerts(alerts1, withName("duplicate name")),
			},
			operations: []testOp{
				{
					description: "initial migration",
					operation:   migrateOrgOp,
					expectedUAState: modifiedState(sh.uaState(t, nil, modifiedPairs(pairs1, withTitle("duplicate name"))), func(state *uaState) {
						state.alerts[0].Title = "duplicate name"
						for i := 1; i < len(state.alerts); i++ { // First pair doesn't need to be deduplicated.
							state.alerts[i].Title = fmt.Sprintf("duplicate name #%d", i+1)
						}
						for i := 0; i < len(state.alerts); i++ {
							state.serviceState.MigratedDashboards[0].MigratedAlerts[i].AlertRule.Title = state.alerts[i].Title
						}
					}),
				},
			},
		},
		{
			name:         "alert titles should be truncated",
			orgToMigrate: 1,
			folders:      []*dashboards.Dashboard{f1},
			dashboards:   []*dashboards.Dashboard{d1},

			initialLegacyState: legacyState{
				alerts: modifiedAlerts(alerts1[0:1:1], withName(strings.Repeat("a", store.AlertDefinitionMaxTitleLength+1))),
			},
			operations: []testOp{
				{
					operation: migrateOrgOp,
					expectedUAState: modifiedState(sh.uaState(t, nil, modifiedPairs(pairs1[0:1:1], withTitle(strings.Repeat("a", store.AlertDefinitionMaxTitleLength)))), func(state *uaState) {
						state.serviceState.MigratedDashboards[0].MigratedAlerts[0].LegacyAlert.Name = strings.Repeat("a", store.AlertDefinitionMaxTitleLength+1)
					})},
			},
		},
		{
			name:         "alert titles should be truncated and deduplicated",
			orgToMigrate: 1,
			folders:      []*dashboards.Dashboard{f1},
			dashboards:   []*dashboards.Dashboard{d1},

			initialLegacyState: legacyState{
				alerts: modifiedAlerts(alerts1, withName(strings.Repeat("a", store.AlertDefinitionMaxTitleLength+1))),
			},
			operations: []testOp{
				{
					operation: migrateOrgOp,
					expectedUAState: func() *uaState {
						pairs := modifiedPairs(pairs1, withTitle(strings.Repeat("a", store.AlertDefinitionMaxTitleLength)))
						for i := 1; i < len(pairs); i++ { // First pair doesn't need to be deduplicated.
							suffix := fmt.Sprintf(" #%d", i+1)
							pairs[i].Rule.Title = fmt.Sprintf("%s%s", pairs[i].Rule.Title[:store.AlertDefinitionMaxTitleLength-len(suffix)], suffix)
						}
						state := sh.uaState(t, nil, pairs)
						for i := 0; i < len(pairs); i++ {
							state.serviceState.MigratedDashboards[0].MigratedAlerts[i].LegacyAlert.Name = strings.Repeat("a", store.AlertDefinitionMaxTitleLength+1)
						}
						return state
					}(),
				},
			},
		},
		{
			name:         "alert has invalid settings, should return pair with error",
			orgToMigrate: 1,
			folders:      []*dashboards.Dashboard{f1, f2},
			dashboards:   []*dashboards.Dashboard{d1},

			initialLegacyState: legacyState{
				// Break the last half of the alerts.
				alerts: append(alerts1[:5:5], modifiedAlerts(alerts1[5:10:10], func(alert *legacymodels.Alert) { alert.Settings.Set("noDataState", 1.5) })...),
			},
			operations: []testOp{
				{
					operation: migrateOrgOp,
					expectedUAState: &uaState{
						alerts: rules1[:5:5],
						migState: &migrationStore.OrgMigrationState{
							OrgID: 1,
							MigratedDashboards: map[int64]*migrationStore.DashboardUpgrade{
								d1.ID: sh.dashUpgrade(d1.ID, f1.UID, append(pairs1[:5:5], modifiedPairs(pairs1[5:10:10], func(pair *migmodels.AlertPair) {
									pair.Error = errors.New("parse settings: json: cannot unmarshal number into Go struct field dashAlertSettings.noDataState of type string")
									pair.Rule.UID = ""
								})...), ""),
							},
						},
					},
				},
			},
		},
		{
			name:         "alert has missing dashboard, should return pair with error",
			orgToMigrate: 1,
			folders:      []*dashboards.Dashboard{f1, f2},
			dashboards:   []*dashboards.Dashboard{d1},

			initialLegacyState: legacyState{
				// Set dashboard to nonexisting id for the last half of the alerts.
				alerts: append(alerts1[:5:5], modifiedAlerts(alerts1[5:10:10], func(alert *legacymodels.Alert) { alert.DashboardID = -42 })...),
			},
			operations: []testOp{
				{
					operation: migrateOrgOp,
					expectedUAState: &uaState{
						alerts: rules1[:5:5],
						migState: &migrationStore.OrgMigrationState{
							OrgID: 1,
							MigratedDashboards: map[int64]*migrationStore.DashboardUpgrade{
								d1.ID: sh.dashUpgrade(d1.ID, f1.UID, pairs1[:5:5], ""),
								-42: sh.dashUpgrade(-42, "", modifiedPairs(pairs1[5:10:10], func(pair *migmodels.AlertPair) {
									pair.Error = errors.New("orphaned: missing dashboard")
									pair.Rule.UID = ""
								}), ""),
							},
						},
					},
				},
			},
		},
		{
			name:         "alert dashboard has missing folder, should migrate to new general alerting folder",
			orgToMigrate: 1,
			folders:      []*dashboards.Dashboard{f1, generalAlertingFolder},
			//nolint:staticcheck
			dashboards: []*dashboards.Dashboard{func(d dashboards.Dashboard) *dashboards.Dashboard { d.FolderID = 99999; return &d }(*d1), d2},

			initialLegacyState: legacyState{
				alerts: append(alerts1, alerts2...),
			},
			operations: []testOp{
				{
					operation: migrateOrgOp,
					expectedUAState: &uaState{
						alerts: append(modifiedRules(rules1, withFolder(generalAlertingFolder)), rules2...),
						migState: &migrationStore.OrgMigrationState{
							OrgID: 1,
							MigratedDashboards: map[int64]*migrationStore.DashboardUpgrade{
								d1.ID: sh.dashUpgrade(d1.ID, generalAlertingFolder.UID, pairs1, "dashboard alerts moved to general alerting folder during upgrade: original folder not found"),
								d2.ID: sh.dashUpgrade(d2.ID, f1.UID, pairs2, ""),
							},
						},
					},
				},
			},
		},
		{
			name:         "alert dashboard in general folder, should migrate to new general alerting folder",
			orgToMigrate: 1,
			folders:      []*dashboards.Dashboard{f1, generalAlertingFolder},
			//nolint:staticcheck
			dashboards: []*dashboards.Dashboard{func(d dashboards.Dashboard) *dashboards.Dashboard { d.FolderID = 0; return &d }(*d1), d2},

			initialLegacyState: legacyState{
				alerts: append(alerts1[0:1:1], alerts2[0]),
			},
			operations: []testOp{
				{
					description: "initial migration",
					operation:   migrateOrgOp,
					expectedUAState: &uaState{
						alerts: append(modifiedRules(rules1[0:1:1], withFolder(generalAlertingFolder)), rules2[0]),
						migState: &migrationStore.OrgMigrationState{
							OrgID: 1,
							MigratedDashboards: map[int64]*migrationStore.DashboardUpgrade{
								d1.ID: sh.dashUpgrade(d1.ID, generalAlertingFolder.UID, pairs1[0:1:1], "dashboard alerts moved to general alerting folder during upgrade: general folder not supported"),
								d2.ID: sh.dashUpgrade(d2.ID, f1.UID, pairs2[0:1:1], ""),
							},
						},
						serviceState: &definitions.OrgMigrationState{
							OrgID: 1,
							MigratedDashboards: []*definitions.DashboardUpgrade{
								{
									DashboardID:   d1.ID,
									DashboardUID:  d1.UID,
									DashboardName: d1.Title,
									FolderUID:     generalFolder.UID,
									FolderName:    generalFolder.Title,
									NewFolderUID:  generalAlertingFolder.UID,
									NewFolderName: generalAlertingFolder.Title,
									MigratedAlerts: []*definitions.AlertPair{
										{LegacyAlert: fromLegacyAlert(alerts1[0]), AlertRule: fromAlertRuleUpgrade(rules1[0], []string{"autogen-contact-point-default"})},
									},
									Warning: "dashboard alerts moved to general alerting folder during upgrade: general folder not supported",
								},
								{
									DashboardID:   d2.ID,
									DashboardUID:  d2.UID,
									DashboardName: d2.Title,
									FolderUID:     f1.UID,
									FolderName:    f1.Title,
									NewFolderUID:  f1.UID,
									NewFolderName: f1.Title,
									MigratedAlerts: []*definitions.AlertPair{
										{LegacyAlert: fromLegacyAlert(alerts2[0]), AlertRule: fromAlertRuleUpgrade(rules2[0], []string{"autogen-contact-point-default"})},
									},
								},
							},
						},
					},
				},
			},
		},
		{
			name:         "alert dashboard has custom permissions, should migrate to new folder",
			orgToMigrate: 1,
			folders: []*dashboards.Dashboard{
				f1,
				func() *dashboards.Dashboard {
					// The folder name is deterministic, so we can create the expected folder beforehand. This is so we know the uid for expected states.
					f := createFolder(t, 100, 1, "created-folder-id")
					f.Title = "folder1 Alerts - 787427ef800a01a544d6bae21970b4d2"
					return f
				}(),
			},
			dashboards: []*dashboards.Dashboard{d1, d2},
			dashboardPerms: map[string][]accesscontrol.SetResourcePermissionCommand{
				d2.UID: {{BuiltinRole: string(org.RoleViewer), Permission: dashboardaccess.PERMISSION_ADMIN.String()}}, // This permission maps to the 787427ef800a01a544d6bae21970b4d2 hash above.
			},
			initialLegacyState: legacyState{
				alerts: append(alerts1, alerts2...),
			},
			operations: []testOp{
				{
					operation: migrateOrgOp,
					expectedUAState: &uaState{
						alerts: append(rules1, modifiedRules(rules2, withFolder(&dashboards.Dashboard{UID: "created-folder-id"}))...),
						migState: &migrationStore.OrgMigrationState{
							OrgID: 1,
							MigratedDashboards: map[int64]*migrationStore.DashboardUpgrade{
								d1.ID: sh.dashUpgrade(d1.ID, f1.UID, pairs1, ""),
								d2.ID: sh.dashUpgrade(d2.ID, "created-folder-id", pairs2, "dashboard alerts moved to new folder during upgrade: folder permission changes were needed"),
							},
						},
					},
				},
			},
		},
		{
			name:               "channel is discontinued, should return pair with error",
			orgToMigrate:       1,
			initialLegacyState: legacyState{channels: channels1},
			operations: []testOp{
				{
					updateLegacyState: &legacyState{channels: modifiedChannels([]*legacymodels.AlertNotification{channels1[8], channels1[9]}, withType("hipchat"))},
					operation:         migrateAllChannelsOp(false),
					expectedUAState: &uaState{
						amConfig: createPostableUserConfig(t, channels1[:8:8]...),
						migState: &migrationStore.OrgMigrationState{
							OrgID: 1,
							MigratedChannels: func() map[int64]*migrationStore.ContactPair {
								pairs := sh.contactPairs(channels1...)
								pairs[channels1[8].ID].Error = "'hipchat': discontinued"
								pairs[channels1[8].ID].NewReceiverUID = ""
								pairs[channels1[9].ID].Error = "'hipchat': discontinued"
								pairs[channels1[9].ID].NewReceiverUID = ""
								return pairs
							}(),
						},
					},
				},
			},
		},
		{
			name:         "channel name updates are reflected in alert labels",
			orgToMigrate: 1,
			folders:      []*dashboards.Dashboard{f1, f2},
			dashboards:   []*dashboards.Dashboard{d1},

			initialLegacyState: legacyState{
				alerts:   modifiedAlerts(alerts1, withNotifiers),
				channels: channels1,
			},
			operations: []testOp{
				{
					description:     "initial migration",
					operation:       migrateOrgOp,
					expectedUAState: sh.uaState(t, channels1, modifiedPairs(pairs1, withNotifierLabels)),
				},
				{
					description: "update channel names and migrate single channel",
					updateLegacyState: &legacyState{
						channels: modifiedChannels(channels1, withModifiedChannelName),
					},
					operation: migrateChannelOp(channels1[9].ID),
					expectedUAState: modifiedState(sh.uaState(t,
						append(channels1[:9:9], modifiedChannels(channels1[9:10:10], withModifiedChannelName)...),
						append(modifiedPairs(pairs1[:9:9], withNotifierLabels), modifiedPairs(pairs1[9:10:10], func(a *migmodels.AlertPair) {
							withNotifiers(a.LegacyRule)
							a.Rule.Labels[contactLabel(fmt.Sprintf("notifiername%d-modified", a.LegacyRule.ID))] = "true"
						})...),
					), func(state *uaState) {
						for i := range pairs1 {
							// Service state knows the updated legacy channel names.
							state.serviceState.MigratedChannels[i].LegacyChannel.Name = channels1[i].Name + modifiedSuffix
						}
					}),
				},
				{
					description: "migrate the rest of the channels",
					operation:   migrateAllChannelsOp(false),
					expectedUAState: sh.uaState(t,
						modifiedChannels(channels1, withModifiedChannelName),
						modifiedPairs(pairs1, func(a *migmodels.AlertPair) {
							withNotifiers(a.LegacyRule)
							a.Rule.Labels[contactLabel(fmt.Sprintf("notifiername%d-modified", a.LegacyRule.ID))] = "true"
						}),
					),
				},
			},
		},
		{
			name:         "contact point name updates are reflected in alert labels",
			orgToMigrate: 1,
			folders:      []*dashboards.Dashboard{f1, f2},
			dashboards:   []*dashboards.Dashboard{d1},

			initialLegacyState: legacyState{
				alerts:   modifiedAlerts(alerts1, withNotifiers),
				channels: channels1,
			},
			initialUAState: modifiedState(sh.uaState(t, channels1, modifiedPairs(pairs1, withNotifierLabels)), func(state *uaState) {
				// Update all the contact points names. Done here so we simulate it being done post-migration.
				for i := 0; i < 10; i++ {
					state.amConfig.AlertmanagerConfig.Receivers[i+1].Name += modifiedSuffix
					state.amConfig.AlertmanagerConfig.Receivers[i+1].GrafanaManagedReceivers[0].Name += modifiedSuffix
					state.amConfig.AlertmanagerConfig.Route.Routes[0].Routes[i].Receiver += modifiedSuffix
				}
			}),
			operations: []testOp{
				{
					description: "re-migrated alerts should get the label to route to the correct contact point",
					operation:   migrateAllDashboardAlertsOp(false),
					expectedUAState: modifiedState(sh.uaState(t, channels1, modifiedPairs(pairs1, withNotifierLabels)), func(state *uaState) {
						for i := range pairs1 {
							state.serviceState.MigratedDashboards[0].MigratedAlerts[i].AlertRule.SendsTo = []string{channels1[i].Name + modifiedSuffix}
							state.serviceState.MigratedChannels[i].ContactPointUpgrade.Name += modifiedSuffix
						}
						for i := 0; i < 10; i++ {
							state.amConfig.AlertmanagerConfig.Receivers[i+1].Name += modifiedSuffix
							state.amConfig.AlertmanagerConfig.Receivers[i+1].GrafanaManagedReceivers[0].Name += modifiedSuffix
							state.amConfig.AlertmanagerConfig.Route.Routes[0].Routes[i].Receiver += modifiedSuffix
						}
					}),
				},
			},
		},
		{
			name:         "alert labels are correct when when alert is migrated before channel",
			orgToMigrate: 1,
			folders:      []*dashboards.Dashboard{f1, f2},
			dashboards:   []*dashboards.Dashboard{d1},

			initialLegacyState: legacyState{
				alerts:   modifiedAlerts(alerts1[:5:5], withNotifiers),
				channels: channels1[:5:5],
			},
			operations: []testOp{
				{
					description:     "initial migration of first 5 alerts and channels",
					operation:       migrateOrgOp,
					expectedUAState: sh.uaState(t, channels1[:5:5], modifiedPairs(pairs1[:5:5], withNotifierLabels)),
				},
				{
					description: "add the last 5 alerts and channels, migrate just the last 5 alerts",
					newLegacyState: &legacyState{
						alerts:   modifiedAlerts(alerts1[5:10:10], withNotifiers),
						channels: channels1[5:10:10],
					},
					operation: migrateAllDashboardAlertsOp(true),
				},
				{
					description:     "migrate the last 5 channels",
					operation:       migrateAllChannelsOp(true),
					expectedUAState: sh.uaState(t, channels1, modifiedPairs(pairs1, withNotifierLabels)),
				},
			},
		},
		{
			name:         "empty folders previously created by migration should be deleted",
			orgToMigrate: 1,
			folders:      []*dashboards.Dashboard{f1, f2},
			dashboards:   []*dashboards.Dashboard{d1},
			initialLegacyState: legacyState{
				alerts: alerts1,
			},
			initialUAState: &uaState{
				migState: &migrationStore.OrgMigrationState{
					OrgID:          1,
					CreatedFolders: []string{f1.UID},
				},
			},
			operations: []testOp{
				{
					description: "initial migration",
					operation:   migrateOrgOp,
					expectedUAState: func() *uaState {
						state := sh.uaState(t, nil, pairs1)
						state.migState.CreatedFolders = []string{f1.UID}
						return state
					}(),
				},
				{
					description: "move dashboard d1 to folder f2",
					operation: func(ctx context.Context, tt testcase, service *migrationService, x *xorm.Engine) error {
						d1Copy := *d1
						//nolint:staticcheck
						d1Copy.FolderID = f2.ID
						d1Copy.FolderUID = f2.UID
						_, err := x.ID(d1.ID).Update(d1Copy)
						return err
					},
				},
				{
					description: "migrate with skipExisting=false should move all the alerts to f2 and cleanup f1",
					operation:   migrateDashboardAlertsOp(false, d1.ID),
					expectedUAState: modifiedState(sh.uaState(t, nil, modifiedPairs(pairs1, func(p *migmodels.AlertPair) { p.Rule.NamespaceUID = f2.UID })), func(state *uaState) {
						state.serviceState.MigratedDashboards[0].FolderUID = f2.UID
						state.serviceState.MigratedDashboards[0].FolderName = f2.Title
					}),
				},
			},
		},
		{
			name:               "unmigrated channels should show up in GetOrgMigration state",
			orgToMigrate:       1,
			initialLegacyState: legacyState{channels: channels1},
			operations: []testOp{
				{
					operation: migrateChannelOp(channels1[0].ID),
					expectedUAState: modifiedState(sh.uaState(t, channels1[0:1:1]), func(state *uaState) {
						for _, c := range channels1[1:] {
							state.serviceState.MigratedChannels = append(state.serviceState.MigratedChannels, &definitions.ContactPair{
								LegacyChannel: fromLegacyChannel(c),
								Error:         "channel not upgraded",
							})
						}
					}),
				},
			},
		},
		{
			name:               "channels deleted after migration should show up in GetOrgMigration state",
			orgToMigrate:       1,
			initialLegacyState: legacyState{channels: channels1[0:9:9]},
			initialUAState:     sh.uaState(t, channels1), // Existing state has channels1[9].
			operations: []testOp{
				{
					expectedUAState: modifiedState(sh.uaState(t, channels1), func(state *uaState) {
						for _, c := range state.serviceState.MigratedChannels {
							if c.LegacyChannel.ID == channels1[9].ID {
								c.LegacyChannel = &definitions.LegacyChannel{ID: c.LegacyChannel.ID}
								c.Error = "channel no longer exists"
							}
						}
					}),
				},
			},
		},
	} {
		t.Run(tt.name, func(t *testing.T) {
			tcRun(t, tt)
		})
	}
}

var migrateOrgOp = func(ctx context.Context, tt testcase, service *migrationService, x *xorm.Engine) error {
	_, err := service.MigrateOrg(ctx, tt.orgToMigrate, tt.skipExisting)
	if err != nil {
		return err
	}
	return nil
}

var migrateAllDashboardAlertsOp = func(skipExisting bool) func(ctx context.Context, tt testcase, service *migrationService, x *xorm.Engine) error {
	return func(ctx context.Context, tt testcase, service *migrationService, x *xorm.Engine) error {
		_, err := service.MigrateAllDashboardAlerts(ctx, tt.orgToMigrate, skipExisting)
		if err != nil {
			return err
		}
		return nil
	}
}

var migrateAllChannelsOp = func(skipExisting bool) func(ctx context.Context, tt testcase, service *migrationService, x *xorm.Engine) error {
	return func(ctx context.Context, tt testcase, service *migrationService, x *xorm.Engine) error {
		_, err := service.MigrateAllChannels(ctx, tt.orgToMigrate, skipExisting)
		if err != nil {
			return err
		}
		return nil
	}
}

var migrateDashboardAlertsOp = func(skipExisting bool, ids ...int64) func(ctx context.Context, tt testcase, service *migrationService, x *xorm.Engine) error {
	return func(ctx context.Context, tt testcase, service *migrationService, x *xorm.Engine) error {
		for _, id := range ids {
			_, err := service.MigrateDashboardAlerts(ctx, tt.orgToMigrate, id, skipExisting)
			if err != nil {
				return err
			}
		}
		return nil
	}
}

var migrateChannelOp = func(ids ...int64) func(ctx context.Context, tt testcase, service *migrationService, x *xorm.Engine) error {
	return func(ctx context.Context, tt testcase, service *migrationService, x *xorm.Engine) error {
		for _, id := range ids {
			_, err := service.MigrateChannel(ctx, tt.orgToMigrate, id)
			if err != nil {
				return err
			}
		}
		return nil
	}
}

var migrateAlertOp = func(dashboardId int64, panelIds ...int64) func(ctx context.Context, tt testcase, service *migrationService, x *xorm.Engine) error {
	return func(ctx context.Context, tt testcase, service *migrationService, x *xorm.Engine) error {
		for _, id := range panelIds {
			_, err := service.MigrateAlert(ctx, tt.orgToMigrate, dashboardId, id)
			if err != nil {
				return err
			}
		}
		return nil
	}
}

func tcRun(t *testing.T, tt testcase) {
	sqlStore := db.InitTestDB(t)
	x := sqlStore.GetEngine()
	store := &store.DBstore{
		SQLStore: sqlStore,
		Logger:   &logtest.Fake{},
		Cfg: setting.UnifiedAlertingSettings{
			BaseInterval:                  10 * time.Second,
			DefaultRuleEvaluationInterval: time.Minute,
		},
	}
	service := NewTestMigrationService(t, sqlStore, &setting.Cfg{})
	defer teardown(t, x, service)
	setupLegacyAlertsTables(t, x, tt.initialLegacyState.channels, tt.initialLegacyState.alerts, tt.folders, tt.dashboards)
	if tt.initialUAState == nil {
		tt.initialUAState = &uaState{}
	}
	setupUATables(t, store, tt.orgToMigrate, tt.initialUAState.alerts, tt.initialUAState.amConfig)
	if tt.initialUAState.migState != nil {
		require.NoError(t, service.migrationStore.SetOrgMigrationState(context.Background(), tt.orgToMigrate, tt.initialUAState.migState))
	}

	if tt.dashboardPerms != nil {
		for uid, perms := range tt.dashboardPerms {
			_, err := service.migrationStore.SetDashboardPermissions(context.Background(), 1, uid, perms...)
			require.NoError(t, err)
		}
	}

	ctx := context.Background()
	require.NoError(t, service.migrationStore.SetMigrated(context.Background(), tt.orgToMigrate, true)) // To bypass verification.

	for _, op := range tt.operations {
		if op.description != "" {
			t.Logf("Running operation: %s", op.description)
		}
		if op.newLegacyState != nil {
			err := sqlStore.WithDbSession(ctx, func(sess *sqlstore.DBSession) error {
				if len(op.newLegacyState.channels) > 0 {
					_, err := sess.Insert(op.newLegacyState.channels)
					require.NoError(t, err)
				}
				if len(op.newLegacyState.alerts) > 0 {
					_, err := sess.Insert(op.newLegacyState.alerts)
					require.NoError(t, err)
				}
				return nil
			})
			require.NoError(t, err)
		}
		if op.updateLegacyState != nil {
			err := sqlStore.WithDbSession(ctx, func(sess *sqlstore.DBSession) error {
				for _, c := range op.updateLegacyState.channels {
					_, err := sess.ID(c.ID).Update(c)
					require.NoError(t, err)
				}
				for _, a := range op.updateLegacyState.alerts {
					_, err := sess.ID(a.ID).Update(a)
					require.NoError(t, err)
				}
				return nil
			})
			require.NoError(t, err)
		}

		if op.operation != nil {
			err := op.operation(ctx, tt, service, x)
			if len(op.expectedErrors) > 0 {
				for _, expErr := range op.expectedErrors {
					require.ErrorContains(t, err, expErr)
				}
				return
			}
			require.NoError(t, err)
		}

		if op.expectedUAState != nil {
			compareRules(t, x, tt.orgToMigrate, op.expectedUAState.alerts)
			compareAmConfig(t, x, tt.orgToMigrate, op.expectedUAState.amConfig)
			compareState(t, x, service, tt.orgToMigrate, op.expectedUAState.migState, op.expectedUAState.serviceState)
		}
	}
}

func compareRules(t *testing.T, x *xorm.Engine, orgId int64, expectedRules []*models.AlertRule) {
	if expectedRules == nil {
		return
	}
	rules := make([]*models.AlertRule, 0)
	err := x.Table("alert_rule").Where("org_id = ?", orgId).Find(&rules)
	require.NoError(t, err)

	cOpt := []cmp.Option{
		cmpopts.SortSlices(func(a, b models.AlertRule) bool {
			return a.Title < b.Title
		}),
		cmpopts.IgnoreUnexported(models.AlertRule{}, models.AlertQuery{}),
		cmpopts.IgnoreFields(models.AlertRule{}, "Updated", "UID", "ID", "Version"),
	}
	if !cmp.Equal(expectedRules, rules, cOpt...) {
		t.Errorf("Unexpected Rule: %v", cmp.Diff(expectedRules, rules, cOpt...))
	}
}

func compareAmConfig(t *testing.T, x *xorm.Engine, orgId int64, expectedConfig *definitions.PostableUserConfig) {
	if expectedConfig == nil {
		return
	}
	amConfig := getAlertmanagerConfig(t, x, orgId)

	// Order of nested GrafanaManagedReceivers is not guaranteed.
	cOpt := []cmp.Option{
		cmpopts.IgnoreUnexported(definitions.PostableApiReceiver{}),
		cmpopts.IgnoreFields(definitions.PostableGrafanaReceiver{}, "UID", "SecureSettings"),
		cmpopts.SortSlices(func(a, b *definitions.PostableGrafanaReceiver) bool { return a.Name < b.Name }),
		cmpopts.SortSlices(func(a, b *definitions.PostableApiReceiver) bool { return a.Name < b.Name }),
	}
	if !cmp.Equal(expectedConfig.AlertmanagerConfig.Receivers, amConfig.AlertmanagerConfig.Receivers, cOpt...) {
		t.Errorf("Unexpected Receivers: %v", cmp.Diff(expectedConfig.AlertmanagerConfig.Receivers, amConfig.AlertmanagerConfig.Receivers, cOpt...))
	}

	// Order of routes is not guaranteed.
	cOpt = []cmp.Option{
		cmpopts.SortSlices(func(a, b *definitions.Route) bool {
			if a.Receiver != b.Receiver {
				return a.Receiver < b.Receiver
			}
			return a.ObjectMatchers[0].Value < b.ObjectMatchers[0].Value
		}),
		cmpopts.IgnoreUnexported(definitions.Route{}, labels.Matcher{}),
		cmpopts.IgnoreFields(definitions.Route{}, "GroupBy", "GroupByAll"),
	}
	if !cmp.Equal(expectedConfig.AlertmanagerConfig.Route, amConfig.AlertmanagerConfig.Route, cOpt...) {
		t.Errorf("Unexpected Route: %v", cmp.Diff(expectedConfig.AlertmanagerConfig.Route, amConfig.AlertmanagerConfig.Route, cOpt...))
	}
}

func compareState(t *testing.T, x *xorm.Engine, service *migrationService, orgId int64, expectedState *migrationStore.OrgMigrationState, expectedServiceState *definitions.OrgMigrationState) {
	if expectedState == nil && expectedServiceState == nil {
		return
	}

	// Assign real UIDS to expected state for comparison.
	type ruleUid struct {
		DashboardID int64  `xorm:"dashboard_id"`
		PanelID     int64  `xorm:"panel_id"`
		UID         string `xorm:"uid"`
	}
	ruleUids := make([]ruleUid, 0)
	err := x.SQL("SELECT d.id as dashboard_id, ar.panel_id, ar.uid FROM alert_rule ar INNER JOIN dashboard d ON d.uid = ar.dashboard_uid WHERE ar.org_id = ?", orgId).Find(&ruleUids)
	require.NoError(t, err)
	uidMap := make(map[string]string)
	for _, r := range ruleUids {
		if du, ok := expectedState.MigratedDashboards[r.DashboardID]; ok {
			if _, ok := du.MigratedAlerts[r.PanelID]; ok {
				uidMap[du.MigratedAlerts[r.PanelID].NewRuleUID] = r.UID
				du.MigratedAlerts[r.PanelID].NewRuleUID = r.UID
			}
		}
	}

	state, err := service.migrationStore.GetOrgMigrationState(context.Background(), orgId)
	require.NoError(t, err)

	cOpt := []cmp.Option{
		cmpopts.SortSlices(func(a, b string) bool { return a < b }),
		cmpopts.EquateEmpty(),
	}
	if !cmp.Equal(expectedState, state, cOpt...) {
		t.Errorf("Unexpected OrgMigrationState: %v", cmp.Diff(expectedState, state, cOpt...))
	}

	if expectedServiceState != nil {
		for _, du := range expectedServiceState.MigratedDashboards {
			for _, a := range du.MigratedAlerts {
				if a.AlertRule != nil {
					a.AlertRule.UID = uidMap[a.AlertRule.UID]
				}
			}
		}

		serviceState, err := service.GetOrgMigrationState(context.Background(), orgId)
		require.NoError(t, err)

		cOpt := []cmp.Option{
			cmpopts.SortSlices(func(a, b *definitions.DashboardUpgrade) bool { return a.DashboardID < b.DashboardID }),
			cmpopts.SortSlices(func(a, b *definitions.AlertPair) bool { return a.LegacyAlert.ID < b.LegacyAlert.ID }),
			cmpopts.SortSlices(func(a, b *definitions.ContactPair) bool { return a.LegacyChannel.ID < b.LegacyChannel.ID }),
			cmpopts.IgnoreUnexported(labels.Matcher{}),
			cmpopts.EquateEmpty(),
		}
		if !cmp.Equal(expectedServiceState, serviceState, cOpt...) {
			t.Errorf("Unexpected OrgMigrationState: %v", cmp.Diff(expectedServiceState, serviceState, cOpt...))
		}
	}
}

// setupUATables inserts data into the UA tables.
func setupUATables(t *testing.T, store *store.DBstore, orgID int64, rules []*models.AlertRule, amConfig *definitions.PostableUserConfig) {
	t.Helper()
	ctx := context.Background()

	rs := make([]models.AlertRule, 0, len(rules))
	for _, r := range rules {
		rs = append(rs, *r)
	}

	if len(rs) > 0 {
		_, err := store.InsertAlertRules(ctx, rs)
		require.NoError(t, err)
	}

	if amConfig != nil {
		rawAmConfig, err := json.Marshal(amConfig)
		require.NoError(t, err)
		cmd := models.SaveAlertmanagerConfigurationCmd{
			AlertmanagerConfiguration: string(rawAmConfig),
			ConfigurationVersion:      fmt.Sprintf("v%d", models.AlertConfigurationVersion),
			Default:                   false,
			OrgID:                     orgID,
			LastApplied:               0,
		}
		err = store.SaveAlertmanagerConfiguration(ctx, &cmd)
		require.NoError(t, err)
	}
}

func createPostableUserConfig(t *testing.T, channels ...*legacymodels.AlertNotification) *definitions.PostableUserConfig {
	t.Helper()
	am := &definitions.PostableUserConfig{
		AlertmanagerConfig: definitions.PostableApiAlertingConfig{
			Config: definitions.Config{Route: &definitions.Route{
				Receiver:   "autogen-contact-point-default",
				GroupByStr: []string{models.FolderTitleLabel, model.AlertNameLabel},
				Routes: []*definitions.Route{
					{
						ObjectMatchers: definitions.ObjectMatchers{{Type: labels.MatchEqual, Name: models.MigratedUseLegacyChannelsLabel, Value: "true"}},
						Continue:       true,
						Routes:         []*definitions.Route{},
					},
				},
			}},
			Receivers: []*definitions.PostableApiReceiver{
				{Receiver: config.Receiver{Name: "autogen-contact-point-default"}, PostableGrafanaReceivers: definitions.PostableGrafanaReceivers{}},
			},
		},
	}
	for _, c := range channels {
		settings, err := c.Settings.MarshalJSON()
		require.NoError(t, err)
		am.AlertmanagerConfig.Receivers = append(am.AlertmanagerConfig.Receivers, &definitions.PostableApiReceiver{Receiver: config.Receiver{Name: c.Name}, PostableGrafanaReceivers: definitions.PostableGrafanaReceivers{GrafanaManagedReceivers: []*definitions.PostableGrafanaReceiver{{UID: c.UID, Name: c.Name, Type: c.Type, Settings: settings}}}})
		am.AlertmanagerConfig.Route.Routes[0].Routes = append(am.AlertmanagerConfig.Route.Routes[0].Routes, &definitions.Route{Receiver: c.Name, ObjectMatchers: definitions.ObjectMatchers{{Type: labels.MatchEqual, Name: contactLabel(c.Name), Value: "true"}}, Routes: nil, Continue: true, RepeatInterval: durationPointer(DisabledRepeatInterval)})
	}
	return am
}

type serviceHelper struct {
	t           *testing.T
	dashIncr    int64
	alertIncr   int64
	ruleIncr    int64
	channelIncr int64

	dashes       map[int64]*dashboards.Dashboard
	folders      map[int64]*dashboards.Dashboard
	foldersByUID map[string]*dashboards.Dashboard
}

func newServiceHelper(t *testing.T) serviceHelper {
	return serviceHelper{
		t:           t,
		dashIncr:    int64(1),
		alertIncr:   int64(1),
		ruleIncr:    int64(1),
		channelIncr: int64(1),

		dashes:       make(map[int64]*dashboards.Dashboard),
		folders:      make(map[int64]*dashboards.Dashboard),
		foldersByUID: make(map[string]*dashboards.Dashboard),
	}
}

func (h *serviceHelper) genAlerts(d *dashboards.Dashboard, cnt int) []*legacymodels.Alert {
	d.Title = fmt.Sprintf("dash title%d", h.dashIncr)
	alerts := make([]*legacymodels.Alert, 0, cnt)

	for i := 0; i < cnt; i++ {
		a := createAlertWithCond(h.t, 1, int(d.ID), int(h.alertIncr), fmt.Sprintf("alert%d", h.alertIncr), nil,
			[]dashAlertCondition{createCondition("A", "max", "gt", 42, 1, "5m", "now")})
		a.ID = h.alertIncr

		alerts = append(alerts, a)
		h.alertIncr++
	}
	h.dashIncr++
	return alerts
}

func (h *serviceHelper) genFolder() *dashboards.Dashboard {
	f := createFolder(h.t, h.dashIncr, 1, fmt.Sprintf("folder%d", h.dashIncr))
	h.dashIncr++
	h.folders[f.ID] = f
	h.foldersByUID[f.UID] = f
	return f
}

func (h *serviceHelper) genDash(folder *dashboards.Dashboard) *dashboards.Dashboard {
<<<<<<< HEAD
	d := createDashboard(h.t, h.dashIncr, 1, fmt.Sprintf("dash%d", h.dashIncr), folder.ID, folder.UID, nil)
=======
	d := createDashboard(h.t, h.dashIncr, 1, fmt.Sprintf("dash%d", h.dashIncr), folder.UID, folder.ID, nil)
>>>>>>> 2c4e1d4b
	d.Title = fmt.Sprintf("dash title%d", h.dashIncr)

	h.dashIncr++
	h.dashes[d.ID] = d
	return d
}

func (h *serviceHelper) genChannels(cnt int) []*legacymodels.AlertNotification {
	channels := make([]*legacymodels.AlertNotification, 0, cnt)
	for i := 0; i < cnt; i++ {
		c := createAlertNotification(h.t, int64(1), fmt.Sprintf("notifier%d", h.channelIncr), "email", emailSettings, false)
		c.Name = fmt.Sprintf("notifiername%d", h.channelIncr)
		c.ID = h.channelIncr
		channels = append(channels, c)
		h.channelIncr++
	}
	return channels
}

func (h *serviceHelper) genAlertPairs(f *dashboards.Dashboard, d *dashboards.Dashboard, alerts []*legacymodels.Alert) ([]*models.AlertRule, []*migmodels.AlertPair) {
	pairs := make([]*migmodels.AlertPair, 0, len(alerts))
	rules := make([]*models.AlertRule, 0, len(alerts))
	for _, a := range alerts {
		uid := util.GenerateShortUID()
		r := &models.AlertRule{
			UID:       uid,
			ID:        h.ruleIncr,
			OrgID:     1,
			Title:     a.Name,
			Condition: "B",
			Data: []models.AlertQuery{createAlertQuery("A", "ds1-1", "5m", "now"), createClassicConditionQuery("B", []classicCondition{
				cond("A", "max", "gt", 42),
			})},
			IntervalSeconds: 60,
			Version:         1,
			NamespaceUID:    f.UID,
			DashboardUID:    pointer(d.UID),
			PanelID:         pointer(a.PanelID),
			RuleGroup:       fmt.Sprintf("%s - 1m", d.Title),
			RuleGroupIndex:  1,
			NoDataState:     models.NoData,
			ExecErrState:    models.AlertingErrState,
			For:             60 * time.Second,
			Annotations: map[string]string{
				models.MigratedAlertIdAnnotation: fmt.Sprintf("%d", a.ID),
				models.MigratedMessageAnnotation: "message",
				models.DashboardUIDAnnotation:    d.UID,
				models.PanelIDAnnotation:         fmt.Sprintf("%d", a.PanelID),
			},
			Labels: map[string]string{
				models.MigratedUseLegacyChannelsLabel: "true",
			},
			IsPaused: false,
		}
		for _, v := range extractChannelIds(h.t, a) {
			id := v.ID
			if id != 0 {
				// Relies on the naming pattern.
				r.Labels[contactLabel(fmt.Sprintf("notifiername%d", id))] = "true"
			}
		}
		rules = append(rules, r)
		pairs = append(pairs, &migmodels.AlertPair{
			LegacyRule: a,
			Rule:       r,
		})
		h.ruleIncr++
	}
	return rules, pairs
}

func (h *serviceHelper) dashUpgrade(dashboardID int64, alertFolderUID string, migPairs []*migmodels.AlertPair, warning string) *migrationStore.DashboardUpgrade {
	return &migrationStore.DashboardUpgrade{
		DashboardID:    dashboardID,
		AlertFolderUID: alertFolderUID,
		MigratedAlerts: func() map[int64]*migrationStore.AlertPair {
			pairs := make(map[int64]*migrationStore.AlertPair, len(migPairs))
			for _, p := range migPairs {
				channelsIds := make([]int64, 0)
				for _, v := range extractChannelIds(h.t, p.LegacyRule) {
					channelsIds = append(channelsIds, v.ID)
				}
				pair := migrationStore.AlertPair{
					LegacyID:   p.LegacyRule.ID,
					PanelID:    p.LegacyRule.PanelID,
					NewRuleUID: p.Rule.UID,
					ChannelIDs: channelsIds,
				}
				if p.Error != nil {
					pair.Error = p.Error.Error()
				}
				pairs[p.LegacyRule.PanelID] = &pair
			}
			return pairs
		}(),
		Warning: warning,
	}
}

func (h *serviceHelper) contactPairs(c ...*legacymodels.AlertNotification) map[int64]*migrationStore.ContactPair {
	pairs := make(map[int64]*migrationStore.ContactPair, len(c))
	for _, ch := range c {
		pairs[ch.ID] = &migrationStore.ContactPair{
			LegacyID:       ch.ID,
			NewReceiverUID: ch.UID,
			Error:          "",
		}
	}
	return pairs
}

func (h *serviceHelper) uaState(t *testing.T, channels []*legacymodels.AlertNotification, dashPairs ...[]*migmodels.AlertPair) *uaState {
	s := &uaState{
		migState: &migrationStore.OrgMigrationState{
			OrgID: 1,
		},
		serviceState: h.serviceState(channels, dashPairs...),
	}

	if len(channels) > 0 {
		s.amConfig = createPostableUserConfig(t, channels...)
		s.migState.MigratedChannels = h.contactPairs(channels...)
	}

	if len(dashPairs) > 0 {
		s.migState.MigratedDashboards = map[int64]*migrationStore.DashboardUpgrade{}
		for _, pairs := range dashPairs {
			for _, p := range pairs {
				s.alerts = append(s.alerts, p.Rule)
			}
			s.migState.MigratedDashboards[pairs[0].LegacyRule.DashboardID] = h.dashUpgrade(pairs[0].LegacyRule.DashboardID, pairs[0].Rule.NamespaceUID, pairs, "")
		}
	}

	return s
}

func (h *serviceHelper) serviceState(channels []*legacymodels.AlertNotification, dashPairs ...[]*migmodels.AlertPair) *definitions.OrgMigrationState {
	state := &definitions.OrgMigrationState{
		OrgID:              1,
		MigratedDashboards: []*definitions.DashboardUpgrade{},
		MigratedChannels:   []*definitions.ContactPair{},
	}
	channelName := make(map[int64]string)
	for _, c := range channels {
		channelName[c.ID] = c.Name
	}

	for _, pairs := range dashPairs {
		d := h.dashes[pairs[0].LegacyRule.DashboardID]
		//nolint:staticcheck
		f := h.folders[d.FolderID]
		f2 := h.foldersByUID[pairs[0].Rule.NamespaceUID]
		du := &definitions.DashboardUpgrade{
			DashboardID:   d.ID,
			DashboardUID:  d.UID,
			DashboardName: d.Title,
			FolderUID:     f.UID,
			FolderName:    f.Title,
			NewFolderUID:  f2.UID,
			NewFolderName: f2.Title,
			Provisioned:   false,
			Warning:       "",
		}
		for _, pair := range pairs {
			var sendsTo []string
			for _, v := range extractChannelIds(h.t, pair.LegacyRule) {
				sendsTo = append(sendsTo, channelName[v.ID])
			}
			if len(sendsTo) == 0 {
				sendsTo = []string{"autogen-contact-point-default"}
			}
			p := &definitions.AlertPair{
				LegacyAlert: fromLegacyAlert(pair.LegacyRule),
				AlertRule:   fromAlertRuleUpgrade(pair.Rule, sendsTo),
			}
			if pair.Error != nil {
				p.Error = pair.Error.Error()
			}
			du.MigratedAlerts = append(du.MigratedAlerts, p)
		}
		state.MigratedDashboards = append(state.MigratedDashboards, du)
	}
	if len(channels) > 0 {
		for _, c := range channels {
			route, _ := createRoute(c, c.Name)
			state.MigratedChannels = append(state.MigratedChannels, &definitions.ContactPair{
				LegacyChannel: fromLegacyChannel(c),
				ContactPointUpgrade: &definitions.ContactPointUpgrade{
					Name:          c.Name,
					Type:          c.Type,
					RouteMatchers: route.ObjectMatchers,
				},
			})
		}
	}
	return state
}

func copyMap(m map[string]string) map[string]string {
	c := make(map[string]string, len(m))
	for k, v := range m {
		c[k] = v
	}
	return c
}

func copyAlerts(alerts ...*legacymodels.Alert) []*legacymodels.Alert {
	copies := make([]*legacymodels.Alert, len(alerts))
	for i, a := range alerts {
		c := *a
		settingsMap := c.Settings.MustMap()
		c.Settings = simplejson.New()
		for k, v := range settingsMap {
			c.Settings.Set(k, v)
		}

		copies[i] = &c
	}
	return copies
}

func copyRules(rules ...*models.AlertRule) []*models.AlertRule {
	copies := make([]*models.AlertRule, len(rules))
	for i, a := range rules {
		c := *a
		c.Labels = copyMap(c.Labels)
		c.Annotations = copyMap(c.Annotations)
		copies[i] = &c
	}
	return copies
}

func copyChannels(channels ...*legacymodels.AlertNotification) []*legacymodels.AlertNotification {
	copies := make([]*legacymodels.AlertNotification, len(channels))
	for i, a := range channels {
		c := *a
		copies[i] = &c
	}
	return copies
}

func copyPairs(pairs ...*migmodels.AlertPair) []*migmodels.AlertPair {
	newPairs := make([]*migmodels.AlertPair, len(pairs))
	for i, pair := range pairs {
		clr := copyAlerts(pair.LegacyRule)[0]
		cr := copyRules(pair.Rule)[0]
		newPairs[i] = &migmodels.AlertPair{
			LegacyRule: clr,
			Rule:       cr,
			Error:      pair.Error,
		}
	}
	return newPairs
}

func extractChannelIds(t *testing.T, alert *legacymodels.Alert) []notificationKey {
	b, err := alert.Settings.Get("notifications").ToDB()
	if err == nil && b != nil {
		require.NoError(t, err)
		var nots []notificationKey
		err = json.Unmarshal(b, &nots)
		require.NoError(t, err)

		return nots
	}
	return nil
}

func fromLegacyAlert(alert *legacymodels.Alert) *definitions.LegacyAlert {
	if alert == nil {
		return nil
	}
	return &definitions.LegacyAlert{
		ID:          alert.ID,
		DashboardID: alert.DashboardID,
		PanelID:     alert.PanelID,
		Name:        alert.Name,
	}
}

func fromAlertRuleUpgrade(rule *models.AlertRule, sendsTo []string) *definitions.AlertRuleUpgrade {
	if rule == nil {
		return nil
	}
	return &definitions.AlertRuleUpgrade{
		UID:     rule.UID,
		Title:   rule.Title,
		SendsTo: sendsTo,
	}
}

func fromLegacyChannel(channel *legacymodels.AlertNotification) *definitions.LegacyChannel {
	if channel == nil {
		return nil
	}
	return &definitions.LegacyChannel{
		ID:   channel.ID,
		Name: channel.Name,
		Type: channel.Type,
	}
}<|MERGE_RESOLUTION|>--- conflicted
+++ resolved
@@ -46,15 +46,9 @@
 		createAlertNotification(t, int64(1), "notifier1", "email", emailSettings, false),
 	}
 	dashes := []*dashboards.Dashboard{
-<<<<<<< HEAD
-		createDashboard(t, 1, 1, "dash1-1", 5, "5", nil),
-		createDashboard(t, 2, 1, "dash2-1", 5, "5", nil),
-		createDashboard(t, 8, 1, "dash-in-general-1", 0, "", nil),
-=======
 		createDashboard(t, 1, 1, "dash1-1", "folder5-1", 5, nil),
 		createDashboard(t, 2, 1, "dash2-1", "folder5-1", 5, nil),
 		createDashboard(t, 8, 1, "dash-in-general-1", "", 0, nil),
->>>>>>> 2c4e1d4b
 	}
 	folders := []*dashboards.Dashboard{
 		createFolder(t, 5, 1, "folder5-1"),
@@ -265,11 +259,7 @@
 
 		// Create dashboard in general alerting.
 		newDashes := []*dashboards.Dashboard{
-<<<<<<< HEAD
-			createDashboard(t, 99, 1, "dash-in-general-alerting-1", generalAlertingFolder.ID, generalAlertingFolder.UID, nil),
-=======
 			createDashboard(t, 99, 1, "dash-in-general-alerting-1", generalAlertingFolder.UID, generalAlertingFolder.ID, nil),
->>>>>>> 2c4e1d4b
 		}
 		_, err = x.Insert(newDashes)
 		require.NoError(t, err)
@@ -1837,11 +1827,7 @@
 }
 
 func (h *serviceHelper) genDash(folder *dashboards.Dashboard) *dashboards.Dashboard {
-<<<<<<< HEAD
-	d := createDashboard(h.t, h.dashIncr, 1, fmt.Sprintf("dash%d", h.dashIncr), folder.ID, folder.UID, nil)
-=======
 	d := createDashboard(h.t, h.dashIncr, 1, fmt.Sprintf("dash%d", h.dashIncr), folder.UID, folder.ID, nil)
->>>>>>> 2c4e1d4b
 	d.Title = fmt.Sprintf("dash title%d", h.dashIncr)
 
 	h.dashIncr++
