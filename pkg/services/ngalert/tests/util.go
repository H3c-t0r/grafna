package tests

import (
	"context"
	"encoding/json"
	"errors"
	"fmt"
	"testing"
	"time"

	"github.com/prometheus/client_golang/prometheus"
	"github.com/stretchr/testify/mock"
	"github.com/stretchr/testify/require"

	"github.com/grafana/grafana/pkg/api/routing"
	"github.com/grafana/grafana/pkg/bus"
	"github.com/grafana/grafana/pkg/infra/appcontext"
	"github.com/grafana/grafana/pkg/infra/db"
	"github.com/grafana/grafana/pkg/infra/log"
	"github.com/grafana/grafana/pkg/infra/tracing"
	"github.com/grafana/grafana/pkg/plugins"
	"github.com/grafana/grafana/pkg/services/accesscontrol"
	acmock "github.com/grafana/grafana/pkg/services/accesscontrol/mock"
	"github.com/grafana/grafana/pkg/services/annotations/annotationstest"
	"github.com/grafana/grafana/pkg/services/dashboards"
	databasestore "github.com/grafana/grafana/pkg/services/dashboards/database"
	dashboardservice "github.com/grafana/grafana/pkg/services/dashboards/service"
	"github.com/grafana/grafana/pkg/services/featuremgmt"
	"github.com/grafana/grafana/pkg/services/folder"
	"github.com/grafana/grafana/pkg/services/folder/folderimpl"
	"github.com/grafana/grafana/pkg/services/guardian"
	"github.com/grafana/grafana/pkg/services/ngalert"
	"github.com/grafana/grafana/pkg/services/ngalert/metrics"
	"github.com/grafana/grafana/pkg/services/ngalert/models"
	"github.com/grafana/grafana/pkg/services/ngalert/store"
	"github.com/grafana/grafana/pkg/services/org"
	"github.com/grafana/grafana/pkg/services/quota/quotatest"
	"github.com/grafana/grafana/pkg/services/secrets/database"
	secretsManager "github.com/grafana/grafana/pkg/services/secrets/manager"
	"github.com/grafana/grafana/pkg/services/tag/tagimpl"
	"github.com/grafana/grafana/pkg/services/user"
	"github.com/grafana/grafana/pkg/setting"
	"github.com/grafana/grafana/pkg/util"
)

// SetupTestEnv initializes a store to used by the tests.
func SetupTestEnv(tb testing.TB, baseInterval time.Duration) (*ngalert.AlertNG, *store.DBstore) {
	tb.Helper()
	origNewGuardian := guardian.New
	guardian.MockDashboardGuardian(&guardian.FakeDashboardGuardian{
		CanSaveValue:  true,
		CanViewValue:  true,
		CanAdminValue: true,
	})
	tb.Cleanup(func() {
		guardian.New = origNewGuardian
	})

	cfg := setting.NewCfg()
	cfg.IsFeatureToggleEnabled = featuremgmt.WithFeatures().IsEnabled
	cfg.UnifiedAlerting = setting.UnifiedAlertingSettings{
		BaseInterval: setting.SchedulerBaseInterval,
	}
	// AlertNG database migrations run and the relative database tables are created only when it's enabled
	cfg.UnifiedAlerting.Enabled = new(bool)
	*cfg.UnifiedAlerting.Enabled = true

	m := metrics.NewNGAlert(prometheus.NewRegistry())
	sqlStore := db.InitTestDB(tb)
	secretsService := secretsManager.SetupTestService(tb, database.ProvideSecretsStore(sqlStore))
	quotaService := quotatest.New(false, nil)
	dashboardStore, err := databasestore.ProvideDashboardStore(sqlStore, sqlStore.Cfg, featuremgmt.WithFeatures(), tagimpl.ProvideService(sqlStore, sqlStore.Cfg), quotaService)
	require.NoError(tb, err)

	ac := acmock.New()
	features := featuremgmt.WithFeatures()
	folderPermissions := acmock.NewMockedPermissionsService()
	folderPermissions.On("SetPermissions", mock.Anything, mock.Anything, mock.Anything, mock.Anything).Return([]accesscontrol.ResourcePermission{}, nil)
	dashboardPermissions := acmock.NewMockedPermissionsService()

	dashboardService := dashboardservice.ProvideDashboardService(
		cfg, dashboardStore, dashboardStore, nil,
		features, folderPermissions, dashboardPermissions, ac,
	)

	tracer := tracing.InitializeTracerForTest()
	bus := bus.ProvideBus(tracer)
<<<<<<< HEAD
	folderService := folderimpl.ProvideService(ac, bus, cfg, dashboardStore, nil, features, folderPermissions)
=======
	folderService := folderimpl.ProvideService(ac, bus, cfg, dashboardStore, dashboardStore, nil, features, folderPermissions, nil)
>>>>>>> 3a762375

	ng, err := ngalert.ProvideService(
		cfg, featuremgmt.WithFeatures(), nil, nil, routing.NewRouteRegister(), sqlStore, nil, nil, nil, quotatest.New(false, nil),
		secretsService, nil, m, folderService, ac, &dashboards.FakeDashboardService{}, nil, bus, ac, annotationstest.NewFakeAnnotationsRepo(), &plugins.FakePluginStore{}, tracer,
	)
	require.NoError(tb, err)
	return ng, &store.DBstore{
		FeatureToggles: ng.FeatureToggles,
		SQLStore:       ng.SQLStore,
		Cfg: setting.UnifiedAlertingSettings{
			BaseInterval: baseInterval * time.Second,
		},
		Logger:           log.New("ngalert-test"),
		DashboardService: dashboardService,
		FolderService:    folderService,
	}
}

// CreateTestAlertRule creates a dummy alert definition to be used by the tests.
func CreateTestAlertRule(t testing.TB, ctx context.Context, dbstore *store.DBstore, intervalSeconds int64, orgID int64) *models.AlertRule {
	return CreateTestAlertRuleWithLabels(t, ctx, dbstore, intervalSeconds, orgID, nil)
}

func CreateTestAlertRuleWithLabels(t testing.TB, ctx context.Context, dbstore *store.DBstore, intervalSeconds int64, orgID int64, labels map[string]string) *models.AlertRule {
	ruleGroup := fmt.Sprintf("ruleGroup-%s", util.GenerateShortUID())
	folderUID := "namespace"
	user := &user.SignedInUser{
		UserID:         1,
		OrgID:          orgID,
		OrgRole:        org.RoleAdmin,
		IsGrafanaAdmin: true,
	}

	ctx = appcontext.WithUser(ctx, user)
	_, err := dbstore.FolderService.Create(ctx, &folder.CreateFolderCommand{OrgID: orgID, Title: "FOLDER-" + util.GenerateShortUID(), UID: folderUID, SignedInUser: user})
	// var foldr *folder.Folder
	if errors.Is(err, dashboards.ErrFolderWithSameUIDExists) || errors.Is(err, dashboards.ErrFolderVersionMismatch) {
		_, err = dbstore.FolderService.Get(ctx, &folder.GetFolderQuery{OrgID: orgID, UID: &folderUID, SignedInUser: user})
	}
	require.NoError(t, err)

	_, err = dbstore.InsertAlertRules(ctx, []models.AlertRule{
		{

			ID:        0,
			OrgID:     orgID,
			Title:     fmt.Sprintf("an alert definition %s", util.GenerateShortUID()),
			Condition: "A",
			Data: []models.AlertQuery{
				{
					Model: json.RawMessage(`{
										"datasourceUid": "-100",
										"type":"math",
										"expression":"2 + 2 > 1"
									}`),
					RelativeTimeRange: models.RelativeTimeRange{
						From: models.Duration(5 * time.Hour),
						To:   models.Duration(3 * time.Hour),
					},
					RefID: "A",
				},
			},
			Labels:          labels,
			Annotations:     map[string]string{"testAnnoKey": "testAnnoValue"},
			IntervalSeconds: intervalSeconds,
			NamespaceUID:    folderUID,
			RuleGroup:       ruleGroup,
			NoDataState:     models.NoData,
			ExecErrState:    models.AlertingErrState,
		},
	})
	require.NoError(t, err)

	q := models.ListAlertRulesQuery{
		OrgID:         orgID,
		NamespaceUIDs: []string{folderUID},
		RuleGroup:     ruleGroup,
	}
	err = dbstore.ListAlertRules(ctx, &q)
	require.NoError(t, err)
	require.NotEmpty(t, q.Result)

	rule := q.Result[0]
	t.Logf("alert definition: %v with title: %q interval: %d folder: %s created", rule.GetKey(), rule.Title, rule.IntervalSeconds, folderUID)
	return rule
}<|MERGE_RESOLUTION|>--- conflicted
+++ resolved
@@ -85,11 +85,7 @@
 
 	tracer := tracing.InitializeTracerForTest()
 	bus := bus.ProvideBus(tracer)
-<<<<<<< HEAD
-	folderService := folderimpl.ProvideService(ac, bus, cfg, dashboardStore, nil, features, folderPermissions)
-=======
-	folderService := folderimpl.ProvideService(ac, bus, cfg, dashboardStore, dashboardStore, nil, features, folderPermissions, nil)
->>>>>>> 3a762375
+	folderService := folderimpl.ProvideService(ac, bus, cfg, dashboardStore, dashboardStore, nil, features, folderPermissions)
 
 	ng, err := ngalert.ProvideService(
 		cfg, featuremgmt.WithFeatures(), nil, nil, routing.NewRouteRegister(), sqlStore, nil, nil, nil, quotatest.New(false, nil),
