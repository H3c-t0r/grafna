--- conflicted
+++ resolved
@@ -74,10 +74,7 @@
 const (
 	AlertingErrState ExecutionErrorState = "Alerting"
 	ErrorErrState    ExecutionErrorState = "Error"
-<<<<<<< HEAD
-=======
 	OkErrState       ExecutionErrorState = "OK"
->>>>>>> 0ca4ccfa
 )
 
 const (
