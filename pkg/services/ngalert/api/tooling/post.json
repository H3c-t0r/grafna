--- conflicted
+++ resolved
@@ -444,62 +444,7 @@
     }
    },
    "title": "Config is the top-level configuration for Alertmanager's config files.",
-<<<<<<< HEAD
-   "type": "object",
-   "x-go-package": "github.com/grafana/grafana/pkg/services/ngalert/api/tooling/definitions"
-  },
-  "ContactPoints": {
-   "items": {
-    "$ref": "#/definitions/EmbeddedContactPoint"
-   },
-   "type": "array",
-   "x-go-package": "github.com/grafana/grafana/pkg/services/ngalert/api/tooling/definitions"
-  },
-  "CreateDashboardSnapshotCommand": {
-   "properties": {
-    "Result": {
-     "$ref": "#/definitions/DashboardSnapshot"
-    },
-    "dashboard": {
-     "$ref": "#/definitions/Json"
-    },
-    "deleteKey": {
-     "description": "Unique key used to delete the snapshot. It is different from the `key` so that only the creator can delete the snapshot. Required if `external` is `true`.",
-     "type": "string",
-     "x-go-name": "DeleteKey"
-    },
-    "expires": {
-     "default": 0,
-     "description": "When the snapshot should expire in seconds in seconds. Default is never to expire.",
-     "format": "int64",
-     "type": "integer",
-     "x-go-name": "Expires"
-    },
-    "external": {
-     "default": false,
-     "description": "these are passed when storing an external snapshot ref\nSave the snapshot on an external server rather than locally.",
-     "type": "boolean",
-     "x-go-name": "External"
-    },
-    "key": {
-     "description": "Define the unique key. Required if `external` is `true`.",
-     "type": "string",
-     "x-go-name": "Key"
-    },
-    "name": {
-     "description": "Snapshot name",
-     "type": "string",
-     "x-go-name": "Name"
-    }
-   },
-   "required": [
-    "dashboard"
-   ],
-   "type": "object",
-   "x-go-package": "github.com/grafana/grafana/pkg/models"
-=======
-   "type": "object"
->>>>>>> 82e32447
+   "type": "object"
   },
   "ContactPoints": {
    "items": {
@@ -610,31 +555,16 @@
    "properties": {
     "disableResolveMessage": {
      "example": false,
-<<<<<<< HEAD
-     "type": "boolean",
-     "x-go-name": "DisableResolveMessage"
-=======
      "type": "boolean"
->>>>>>> 82e32447
     },
     "name": {
      "description": "Name is used as grouping key in the UI. Contact points with the\nsame name will be grouped in the UI.",
      "example": "webhook_1",
-<<<<<<< HEAD
-     "type": "string",
-     "x-go-name": "Name"
+     "type": "string"
     },
     "provenance": {
      "readOnly": true,
-     "type": "string",
-     "x-go-name": "Provenance"
-=======
-     "type": "string"
-    },
-    "provenance": {
-     "readOnly": true,
-     "type": "string"
->>>>>>> 82e32447
+     "type": "string"
     },
     "settings": {
      "$ref": "#/definitions/Json"
@@ -661,34 +591,19 @@
       " wecom"
      ],
      "example": "webhook",
-<<<<<<< HEAD
-     "type": "string",
-     "x-go-name": "Type"
-=======
-     "type": "string"
->>>>>>> 82e32447
+     "type": "string"
     },
     "uid": {
      "description": "UID is the unique identifier of the contact point. The UID can be\nset by the user.",
      "example": "my_external_reference",
-<<<<<<< HEAD
-     "type": "string",
-     "x-go-name": "UID"
-=======
-     "type": "string"
->>>>>>> 82e32447
+     "type": "string"
     }
    },
    "required": [
     "type",
     "settings"
    ],
-<<<<<<< HEAD
-   "type": "object",
-   "x-go-package": "github.com/grafana/grafana/pkg/services/ngalert/api/tooling/definitions"
-=======
-   "type": "object"
->>>>>>> 82e32447
+   "type": "object"
   },
   "ErrorType": {
    "title": "ErrorType models the different API error types.",
@@ -1370,40 +1285,21 @@
   "MessageTemplate": {
    "properties": {
     "name": {
-<<<<<<< HEAD
-     "type": "string",
-     "x-go-name": "Name"
-=======
-     "type": "string"
->>>>>>> 82e32447
+     "type": "string"
     },
     "provenance": {
      "$ref": "#/definitions/Provenance"
     },
     "template": {
-<<<<<<< HEAD
-     "type": "string",
-     "x-go-name": "Template"
-    }
-   },
-   "type": "object",
-   "x-go-package": "github.com/grafana/grafana/pkg/services/ngalert/api/tooling/definitions"
-=======
-     "type": "string"
-    }
-   },
-   "type": "object"
->>>>>>> 82e32447
+     "type": "string"
+    }
+   },
+   "type": "object"
   },
   "MessageTemplateContent": {
    "properties": {
     "template": {
-<<<<<<< HEAD
-     "type": "string",
-     "x-go-name": "Template"
-=======
-     "type": "string"
->>>>>>> 82e32447
+     "type": "string"
     }
    },
    "type": "object"
@@ -2931,14 +2827,8 @@
      "$ref": "#/definitions/Userinfo"
     }
    },
-<<<<<<< HEAD
-   "title": "A URL represents a parsed URL (technically, a URI reference).",
-   "type": "object",
-   "x-go-package": "net/url"
-=======
    "title": "URL is a custom URL type that allows validation at configuration load time.",
    "type": "object"
->>>>>>> 82e32447
   },
   "Userinfo": {
    "description": "The Userinfo type is an immutable encapsulation of username and\npassword details for a URL. An existing Userinfo value is guaranteed\nto have a username set (potentially empty, as allowed by RFC 2396),\nand optionally a password.",
@@ -2948,12 +2838,7 @@
    "properties": {
     "msg": {
      "example": "error message",
-<<<<<<< HEAD
-     "type": "string",
-     "x-go-name": "Msg"
-=======
-     "type": "string"
->>>>>>> 82e32447
+     "type": "string"
     }
    },
    "type": "object"
@@ -4731,8 +4616,6 @@
    "delete": {
     "description": "Delete namespace",
     "operationId": "RouteDeleteNamespaceGrafanaRulesConfig",
-<<<<<<< HEAD
-=======
     "parameters": [
      {
       "in": "path",
@@ -4786,15 +4669,12 @@
     ],
     "description": "Creates or updates a rule group",
     "operationId": "RoutePostNameGrafanaRulesConfig",
->>>>>>> 82e32447
     "parameters": [
      {
       "in": "path",
       "name": "Namespace",
       "required": true,
       "type": "string"
-<<<<<<< HEAD
-=======
      },
      {
       "in": "body",
@@ -4802,7 +4682,6 @@
       "schema": {
        "$ref": "#/definitions/PostableRuleGroupConfig"
       }
->>>>>>> 82e32447
      }
     ],
     "responses": {
@@ -4816,12 +4695,6 @@
     "tags": [
      "ruler"
     ]
-<<<<<<< HEAD
-   },
-   "get": {
-    "description": "Get rule groups by namespace",
-    "operationId": "RouteGetNamespaceGrafanaRulesConfig",
-=======
    }
   },
   "/api/ruler/grafana/api/v1/rules/{Namespace}/{Groupname}": {
@@ -4857,22 +4730,18 @@
    "get": {
     "description": "Get rule group",
     "operationId": "RouteGetGrafanaRuleGroupConfig",
->>>>>>> 82e32447
     "parameters": [
      {
       "in": "path",
       "name": "Namespace",
       "required": true,
       "type": "string"
-<<<<<<< HEAD
-=======
      },
      {
       "in": "path",
       "name": "Groupname",
       "required": true,
       "type": "string"
->>>>>>> 82e32447
      }
     ],
     "produces": [
@@ -4880,8 +4749,6 @@
     ],
     "responses": {
      "202": {
-<<<<<<< HEAD
-=======
       "description": "RuleGroupConfigResponse",
       "schema": {
        "$ref": "#/definitions/RuleGroupConfigResponse"
@@ -4922,7 +4789,6 @@
     ],
     "responses": {
      "202": {
->>>>>>> 82e32447
       "description": "NamespaceConfigResponse",
       "schema": {
        "$ref": "#/definitions/NamespaceConfigResponse"
@@ -4931,7 +4797,71 @@
     },
     "tags": [
      "ruler"
-<<<<<<< HEAD
+    ]
+   }
+  },
+  "/api/ruler/{DatasourceUID}/api/v1/rules/{Namespace}": {
+   "delete": {
+    "description": "Delete namespace",
+    "operationId": "RouteDeleteNamespaceRulesConfig",
+    "parameters": [
+     {
+      "description": "DatasoureUID should be the datasource UID identifier",
+      "in": "path",
+      "name": "DatasourceUID",
+      "required": true,
+      "type": "string"
+     },
+     {
+      "in": "path",
+      "name": "Namespace",
+      "required": true,
+      "type": "string"
+     }
+    ],
+    "responses": {
+     "202": {
+      "description": "Ack",
+      "schema": {
+       "$ref": "#/definitions/Ack"
+      }
+     }
+    },
+    "tags": [
+     "ruler"
+    ]
+   },
+   "get": {
+    "description": "Get rule groups by namespace",
+    "operationId": "RouteGetNamespaceRulesConfig",
+    "parameters": [
+     {
+      "description": "DatasoureUID should be the datasource UID identifier",
+      "in": "path",
+      "name": "DatasourceUID",
+      "required": true,
+      "type": "string"
+     },
+     {
+      "in": "path",
+      "name": "Namespace",
+      "required": true,
+      "type": "string"
+     }
+    ],
+    "produces": [
+     "application/json"
+    ],
+    "responses": {
+     "202": {
+      "description": "NamespaceConfigResponse",
+      "schema": {
+       "$ref": "#/definitions/NamespaceConfigResponse"
+      }
+     }
+    },
+    "tags": [
+     "ruler"
     ]
    },
    "post": {
@@ -4940,119 +4870,32 @@
      "application/yaml"
     ],
     "description": "Creates or updates a rule group",
-    "operationId": "RoutePostNameGrafanaRulesConfig",
-    "parameters": [
+    "operationId": "RoutePostNameRulesConfig",
+    "parameters": [
+     {
+      "description": "DatasoureUID should be the datasource UID identifier",
+      "in": "path",
+      "name": "DatasourceUID",
+      "required": true,
+      "type": "string"
+     },
      {
       "in": "path",
       "name": "Namespace",
       "required": true,
       "type": "string"
      },
-=======
-    ]
-   }
-  },
-  "/api/ruler/{DatasourceUID}/api/v1/rules/{Namespace}": {
-   "delete": {
-    "description": "Delete namespace",
-    "operationId": "RouteDeleteNamespaceRulesConfig",
-    "parameters": [
-     {
-      "description": "DatasoureUID should be the datasource UID identifier",
-      "in": "path",
-      "name": "DatasourceUID",
-      "required": true,
-      "type": "string"
-     },
-     {
-      "in": "path",
-      "name": "Namespace",
-      "required": true,
-      "type": "string"
+     {
+      "in": "body",
+      "name": "Body",
+      "schema": {
+       "$ref": "#/definitions/PostableRuleGroupConfig"
+      }
      }
     ],
     "responses": {
      "202": {
       "description": "Ack",
-      "schema": {
-       "$ref": "#/definitions/Ack"
-      }
-     }
-    },
-    "tags": [
-     "ruler"
-    ]
-   },
-   "get": {
-    "description": "Get rule groups by namespace",
-    "operationId": "RouteGetNamespaceRulesConfig",
-    "parameters": [
-     {
-      "description": "DatasoureUID should be the datasource UID identifier",
-      "in": "path",
-      "name": "DatasourceUID",
-      "required": true,
-      "type": "string"
-     },
-     {
-      "in": "path",
-      "name": "Namespace",
-      "required": true,
-      "type": "string"
-     }
-    ],
-    "produces": [
-     "application/json"
-    ],
-    "responses": {
-     "202": {
-      "description": "NamespaceConfigResponse",
-      "schema": {
-       "$ref": "#/definitions/NamespaceConfigResponse"
-      }
-     }
-    },
-    "tags": [
-     "ruler"
-    ]
-   },
-   "post": {
-    "consumes": [
-     "application/json",
-     "application/yaml"
-    ],
-    "description": "Creates or updates a rule group",
-    "operationId": "RoutePostNameRulesConfig",
-    "parameters": [
->>>>>>> 82e32447
-     {
-      "description": "DatasoureUID should be the datasource UID identifier",
-      "in": "path",
-      "name": "DatasourceUID",
-      "required": true,
-      "type": "string"
-     },
-     {
-      "in": "path",
-      "name": "Namespace",
-      "required": true,
-      "type": "string"
-     },
-     {
-      "in": "body",
-      "name": "Body",
-      "schema": {
-       "$ref": "#/definitions/PostableRuleGroupConfig"
-      }
-     }
-    ],
-    "responses": {
-     "202": {
-      "description": "Ack",
-<<<<<<< HEAD
-      "schema": {
-       "$ref": "#/definitions/Ack"
-=======
       "schema": {
        "$ref": "#/definitions/Ack"
       }
@@ -5164,38 +5007,10 @@
       "description": "EvalQueriesResponse",
       "schema": {
        "$ref": "#/definitions/EvalQueriesResponse"
->>>>>>> 82e32447
-      }
-     }
-    },
-    "tags": [
-<<<<<<< HEAD
-     "ruler"
-    ]
-   }
-  },
-  "/api/ruler/grafana/api/v1/rules/{Namespace}/{Groupname}": {
-   "delete": {
-    "description": "Delete rule group",
-    "operationId": "RouteDeleteGrafanaRuleGroupConfig",
-    "parameters": [
-     {
-      "in": "path",
-      "name": "Namespace",
-      "required": true,
-      "type": "string"
-     },
-     {
-      "in": "path",
-      "name": "Groupname",
-      "required": true,
-      "type": "string"
-     }
-    ],
-    "responses": {
-     "202": {
-      "description": "Ack",
-=======
+      }
+     }
+    },
+    "tags": [
      "testing"
     ]
    }
@@ -5333,14 +5148,11 @@
      },
      "400": {
       "description": "ValidationError",
->>>>>>> 82e32447
       "schema": {
        "$ref": "#/definitions/Ack"
       }
      }
     },
-<<<<<<< HEAD
-=======
     "summary": "Create a new alert rule.",
     "tags": [
      "provisioning"
@@ -5365,20 +5177,11 @@
      }
     },
     "summary": "Delete a specific alert rule by UID.",
->>>>>>> 82e32447
     "tags": [
      "ruler"
     ]
    },
    "get": {
-<<<<<<< HEAD
-    "description": "Get rule group",
-    "operationId": "RouteGetGrafanaRuleGroupConfig",
-    "parameters": [
-     {
-      "in": "path",
-      "name": "Namespace",
-=======
     "operationId": "RouteGetAlertRule",
     "parameters": [
      {
@@ -5415,33 +5218,21 @@
       "description": "Alert rule UID",
       "in": "path",
       "name": "UID",
->>>>>>> 82e32447
-      "required": true,
-      "type": "string"
-     },
-     {
-<<<<<<< HEAD
-      "in": "path",
-      "name": "Groupname",
-      "required": true,
-      "type": "string"
-=======
+      "required": true,
+      "type": "string"
+     },
+     {
       "in": "body",
       "name": "Body",
       "schema": {
        "$ref": "#/definitions/ProvisionedAlertRule"
       }
->>>>>>> 82e32447
      }
     ],
     "produces": [
      "application/json"
     ],
     "responses": {
-<<<<<<< HEAD
-     "202": {
-      "description": "RuleGroupConfigResponse",
-=======
      "200": {
       "description": "AlertRule",
       "schema": {
@@ -5450,43 +5241,23 @@
      },
      "400": {
       "description": "ValidationError",
->>>>>>> 82e32447
       "schema": {
        "$ref": "#/definitions/RuleGroupConfigResponse"
       }
      }
     },
-<<<<<<< HEAD
-=======
     "summary": "Update an existing alert rule.",
->>>>>>> 82e32447
     "tags": [
      "ruler"
     ]
    }
   },
-<<<<<<< HEAD
-  "/api/ruler/{DatasourceUID}/api/v1/rules": {
-   "get": {
-    "description": "List rule groups",
-    "operationId": "RouteGetRulesConfig",
-    "parameters": [
-     {
-      "description": "DatasoureUID should be the datasource UID identifier",
-      "in": "path",
-      "name": "DatasourceUID",
-      "required": true,
-      "type": "string"
-     },
-     {
-=======
   "/api/v1/provisioning/contact-points": {
    "get": {
     "operationId": "RouteGetContactpoints",
     "parameters": [
      {
       "description": "Filter by name",
->>>>>>> 82e32447
       "in": "query",
       "name": "name",
       "type": "string"
@@ -5504,27 +5275,6 @@
     "tags": [
      "provisioning"
     ]
-<<<<<<< HEAD
-   }
-  },
-  "/api/ruler/{DatasourceUID}/api/v1/rules/{Namespace}": {
-   "delete": {
-    "description": "Delete namespace",
-    "operationId": "RouteDeleteNamespaceRulesConfig",
-    "parameters": [
-     {
-      "description": "DatasoureUID should be the datasource UID identifier",
-      "in": "path",
-      "name": "DatasourceUID",
-      "required": true,
-      "type": "string"
-     },
-     {
-      "in": "path",
-      "name": "Namespace",
-      "required": true,
-      "type": "string"
-=======
    },
    "post": {
     "consumes": [
@@ -5538,7 +5288,6 @@
       "schema": {
        "$ref": "#/definitions/EmbeddedContactPoint"
       }
->>>>>>> 82e32447
      }
     ],
     "responses": {
@@ -5559,21 +5308,6 @@
     "tags": [
      "provisioning"
     ]
-<<<<<<< HEAD
-   },
-   "get": {
-    "description": "Get rule groups by namespace",
-    "operationId": "RouteGetNamespaceRulesConfig",
-    "parameters": [
-     {
-      "description": "DatasoureUID should be the datasource UID identifier",
-      "in": "path",
-      "name": "DatasourceUID",
-      "required": true,
-      "type": "string"
-     },
-     {
-=======
    }
   },
   "/api/v1/provisioning/contact-points/{UID}": {
@@ -5585,7 +5319,6 @@
     "parameters": [
      {
       "description": "UID is the contact point unique identifier",
->>>>>>> 82e32447
       "in": "path",
       "name": "UID",
       "required": true,
@@ -5606,24 +5339,10 @@
     "consumes": [
      "application/json"
     ],
-<<<<<<< HEAD
-    "description": "Creates or updates a rule group",
-    "operationId": "RoutePostNameRulesConfig",
-    "parameters": [
-     {
-      "description": "DatasoureUID should be the datasource UID identifier",
-      "in": "path",
-      "name": "DatasourceUID",
-      "required": true,
-      "type": "string"
-     },
-     {
-=======
     "operationId": "RoutePutContactpoint",
     "parameters": [
      {
       "description": "UID is the contact point unique identifier",
->>>>>>> 82e32447
       "in": "path",
       "name": "UID",
       "required": true,
@@ -5657,16 +5376,9 @@
     ]
    }
   },
-<<<<<<< HEAD
-  "/api/ruler/{DatasourceUID}/api/v1/rules/{Namespace}/{Groupname}": {
-   "delete": {
-    "description": "Delete rule group",
-    "operationId": "RouteDeleteRuleGroupConfig",
-=======
   "/api/v1/provisioning/folder/{FolderUID}/rule-groups/{Group}": {
    "get": {
     "operationId": "RouteGetAlertRuleGroup",
->>>>>>> 82e32447
     "parameters": [
      {
       "description": "DatasoureUID should be the datasource UID identifier",
@@ -5704,16 +5416,6 @@
      "provisioning"
     ]
    },
-<<<<<<< HEAD
-   "get": {
-    "description": "Get rule group",
-    "operationId": "RouteGetRulegGroupConfig",
-    "parameters": [
-     {
-      "description": "DatasoureUID should be the datasource UID identifier",
-      "in": "path",
-      "name": "DatasourceUID",
-=======
    "put": {
     "consumes": [
      "application/json"
@@ -5723,25 +5425,16 @@
      {
       "in": "path",
       "name": "FolderUID",
->>>>>>> 82e32447
-      "required": true,
-      "type": "string"
-     },
-     {
-      "in": "path",
-<<<<<<< HEAD
-      "name": "Namespace",
-=======
+      "required": true,
+      "type": "string"
+     },
+     {
+      "in": "path",
       "name": "Group",
->>>>>>> 82e32447
-      "required": true,
-      "type": "string"
-     },
-     {
-<<<<<<< HEAD
-      "in": "path",
-      "name": "Groupname",
-=======
+      "required": true,
+      "type": "string"
+     },
+     {
       "in": "body",
       "name": "Body",
       "schema": {
@@ -5827,16 +5520,10 @@
       "description": "Mute timing name",
       "in": "path",
       "name": "name",
->>>>>>> 82e32447
-      "required": true,
-      "type": "string"
-     }
-    ],
-<<<<<<< HEAD
-    "produces": [
-     "application/json"
-    ],
-=======
+      "required": true,
+      "type": "string"
+     }
+    ],
     "responses": {
      "204": {
       "description": " The mute timing was deleted successfully."
@@ -5936,7 +5623,6 @@
    },
    "get": {
     "operationId": "RouteGetPolicyTree",
->>>>>>> 82e32447
     "responses": {
      "200": {
       "description": "Route",
