--- conflicted
+++ resolved
@@ -4270,7 +4270,6 @@
    "type": "object"
   },
   "URL": {
-   "description": "The general form represented is:\n\n[scheme:][//[userinfo@]host][/]path[?query][#fragment]\n\nURLs that do not start with a slash after the scheme are interpreted as:\n\nscheme:opaque[?query][#fragment]\n\nNote that the Path field is stored in decoded form: /%47%6f%2f becomes /Go/.\nA consequence is that it is impossible to tell which slashes in the Path were\nslashes in the raw URL and which were %2f. This distinction is rarely important,\nbut when it is, the code should use the EscapedPath method, which preserves\nthe original encoding of Path.\n\nThe RawPath field is an optional field which is only set when the default\nencoding of Path is different from the escaped path. See the EscapedPath method\nfor more details.\n\nURL's String method uses the EscapedPath method to obtain the path.",
    "properties": {
     "ForceQuery": {
      "type": "boolean"
@@ -4306,7 +4305,7 @@
      "$ref": "#/definitions/Userinfo"
     }
    },
-   "title": "A URL represents a parsed URL (technically, a URI reference).",
+   "title": "URL is a custom URL type that allows validation at configuration load time.",
    "type": "object"
   },
   "UpdateRuleGroupResponse": {
@@ -4512,7 +4511,6 @@
    "type": "object"
   },
   "alertGroup": {
-   "description": "AlertGroup alert group",
    "properties": {
     "alerts": {
      "description": "alerts",
@@ -4640,6 +4638,7 @@
    "type": "object"
   },
   "gettableAlert": {
+   "description": "GettableAlert gettable alert",
    "properties": {
     "annotations": {
      "$ref": "#/definitions/labelSet"
@@ -4701,7 +4700,6 @@
    "type": "array"
   },
   "gettableSilence": {
-   "description": "GettableSilence gettable silence",
    "properties": {
     "comment": {
      "description": "comment",
@@ -4750,6 +4748,7 @@
    "type": "object"
   },
   "gettableSilences": {
+   "description": "GettableSilences gettable silences",
    "items": {
     "$ref": "#/definitions/gettableSilence"
    },
@@ -4899,6 +4898,7 @@
    "type": "array"
   },
   "postableSilence": {
+   "description": "PostableSilence postable silence",
    "properties": {
     "comment": {
      "description": "comment",
@@ -4936,7 +4936,6 @@
    "type": "object"
   },
   "receiver": {
-   "description": "Receiver receiver",
    "properties": {
     "active": {
      "description": "active",
@@ -7046,7 +7045,6 @@
     ]
    }
   },
-<<<<<<< HEAD
   "/v1/notifications/receivers": {
    "get": {
     "operationId": "RouteGetReceivers",
@@ -7099,7 +7097,34 @@
     "operationId": "RouteGetReceiver",
     "parameters": [
      {
-=======
+      "in": "path",
+      "name": "name",
+      "required": true,
+      "type": "string"
+     },
+     {
+      "in": "query",
+      "name": "decrypt",
+      "type": "boolean"
+     }
+    ],
+    "responses": {
+     "200": {
+      "$ref": "#/responses/GetReceiverResponse"
+     },
+     "404": {
+      "description": "NotFound",
+      "schema": {
+       "$ref": "#/definitions/NotFound"
+      }
+     }
+    },
+    "summary": "Get a receiver by name.",
+    "tags": [
+     "receivers"
+    ]
+   }
+  },
   "/v1/notifications/time-intervals": {
    "get": {
     "description": "Get all the time intervals",
@@ -7126,26 +7151,14 @@
     "parameters": [
      {
       "description": "Time interval name",
->>>>>>> 67b6be55
       "in": "path",
       "name": "name",
       "required": true,
       "type": "string"
-<<<<<<< HEAD
-     },
-     {
-      "in": "query",
-      "name": "decrypt",
-      "type": "boolean"
-=======
->>>>>>> 67b6be55
      }
     ],
     "responses": {
      "200": {
-<<<<<<< HEAD
-      "$ref": "#/responses/GetReceiverResponse"
-=======
       "$ref": "#/responses/GetIntervalsByNameResponse"
      },
      "403": {
@@ -7153,7 +7166,6 @@
       "schema": {
        "$ref": "#/definitions/ForbiddenError"
       }
->>>>>>> 67b6be55
      },
      "404": {
       "description": "NotFound",
@@ -7162,15 +7174,9 @@
       }
      }
     },
-<<<<<<< HEAD
-    "summary": "Get a receiver by name.",
-    "tags": [
-     "receivers"
-=======
     "summary": "Get a time interval by name.",
     "tags": [
      "notifications"
->>>>>>> 67b6be55
     ]
    }
   },
@@ -8565,7 +8571,21 @@
   "application/json"
  ],
  "responses": {
-<<<<<<< HEAD
+  "GetAllIntervalsResponse": {
+   "description": "",
+   "schema": {
+    "items": {
+     "$ref": "#/definitions/GettableTimeIntervals"
+    },
+    "type": "array"
+   }
+  },
+  "GetIntervalsByNameResponse": {
+   "description": "",
+   "schema": {
+    "$ref": "#/definitions/GettableTimeIntervals"
+   }
+  },
   "GetReceiverResponse": {
    "description": "",
    "schema": {
@@ -8579,21 +8599,6 @@
      "$ref": "#/definitions/GettableApiReceiver"
     },
     "type": "array"
-=======
-  "GetAllIntervalsResponse": {
-   "description": "",
-   "schema": {
-    "items": {
-     "$ref": "#/definitions/GettableTimeIntervals"
-    },
-    "type": "array"
-   }
-  },
-  "GetIntervalsByNameResponse": {
-   "description": "",
-   "schema": {
-    "$ref": "#/definitions/GettableTimeIntervals"
->>>>>>> 67b6be55
    }
   },
   "GettableHistoricUserConfigs": {
