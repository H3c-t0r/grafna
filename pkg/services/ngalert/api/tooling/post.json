--- conflicted
+++ resolved
@@ -171,19 +171,9 @@
      "additionalProperties": {
       "type": "string"
      },
-<<<<<<< HEAD
-     "example": {
-      "runbook_url": "https://supercoolrunbook.com/page/13"
-     },
      "type": "object"
     },
-    "condition": {
-     "example": "A",
-=======
-     "type": "object"
-    },
     "Condition": {
->>>>>>> a6b10908
      "type": "string"
     },
     "DashboardUID": {
@@ -195,24 +185,13 @@
      },
      "type": "array"
     },
-<<<<<<< HEAD
-    "execErrState": {
-=======
     "ExecErrState": {
->>>>>>> a6b10908
      "enum": [
       "Alerting",
       "Error",
       "OK"
      ],
      "type": "string"
-<<<<<<< HEAD
-    },
-    "folderUID": {
-     "example": "project_x",
-     "type": "string"
-=======
->>>>>>> a6b10908
     },
     "For": {
      "$ref": "#/definitions/Duration"
@@ -229,21 +208,12 @@
      "additionalProperties": {
       "type": "string"
      },
-<<<<<<< HEAD
-     "example": {
-      "team": "sre-team-1"
-     },
      "type": "object"
     },
-    "noDataState": {
-=======
-     "type": "object"
-    },
     "NamespaceUID": {
      "type": "string"
     },
     "NoDataState": {
->>>>>>> a6b10908
      "enum": [
       "Alerting",
       "NoData",
@@ -259,21 +229,6 @@
      "format": "int64",
      "type": "integer"
     },
-<<<<<<< HEAD
-    "ruleGroup": {
-     "example": "eval_group_1",
-     "maxLength": 190,
-     "minLength": 1,
-     "type": "string"
-    },
-    "title": {
-     "example": "Always firing",
-     "maxLength": 190,
-     "minLength": 1,
-     "type": "string"
-    },
-    "uid": {
-=======
     "RuleGroup": {
      "type": "string"
     },
@@ -282,7 +237,6 @@
      "type": "integer"
     },
     "Title": {
->>>>>>> a6b10908
      "type": "string"
     },
     "UID": {
@@ -290,23 +244,6 @@
     },
     "Updated": {
      "format": "date-time",
-<<<<<<< HEAD
-     "readOnly": true,
-     "type": "string"
-    }
-   },
-   "required": [
-    "orgID",
-    "folderUID",
-    "ruleGroup",
-    "title",
-    "condition",
-    "data",
-    "noDataState",
-    "execErrState",
-    "for"
-   ],
-=======
      "type": "string"
     },
     "Version": {
@@ -315,10 +252,9 @@
     }
    },
    "title": "AlertRule is the model for alert rules in unified alerting.",
->>>>>>> a6b10908
-   "type": "object"
-  },
-  "AlertRuleGroupMetadata": {
+   "type": "object"
+  },
+  "AlertRuleGroup": {
    "properties": {
     "folderUid": {
      "type": "string"
@@ -326,8 +262,6 @@
     "interval": {
      "format": "int64",
      "type": "integer"
-<<<<<<< HEAD
-=======
     },
     "rules": {
      "items": {
@@ -346,7 +280,6 @@
     "interval": {
      "format": "int64",
      "type": "integer"
->>>>>>> a6b10908
     }
    },
    "type": "object"
@@ -2658,11 +2591,7 @@
      "$ref": "#/definitions/Userinfo"
     }
    },
-<<<<<<< HEAD
-   "title": "A URL represents a parsed URL (technically, a URI reference).",
-=======
    "title": "URL is a custom URL type that allows validation at configuration load time.",
->>>>>>> a6b10908
    "type": "object"
   },
   "Userinfo": {
@@ -2832,7 +2761,6 @@
    "type": "object"
   },
   "alertGroup": {
-   "description": "AlertGroup alert group",
    "properties": {
     "alerts": {
      "description": "alerts",
@@ -3019,14 +2947,12 @@
    "type": "object"
   },
   "gettableAlerts": {
-   "description": "GettableAlerts gettable alerts",
    "items": {
     "$ref": "#/definitions/gettableAlert"
    },
    "type": "array"
   },
   "gettableSilence": {
-   "description": "GettableSilence gettable silence",
    "properties": {
     "comment": {
      "description": "comment",
@@ -3223,6 +3149,7 @@
    "type": "object"
   },
   "receiver": {
+   "description": "Receiver receiver",
    "properties": {
     "name": {
      "description": "name",
@@ -5223,14 +5150,10 @@
     ],
     "responses": {
      "200": {
-<<<<<<< HEAD
-      "$ref": "#/responses/AlertRuleGroup"
-=======
       "description": "AlertRuleGroup",
       "schema": {
        "$ref": "#/definitions/AlertRuleGroup"
       }
->>>>>>> a6b10908
      },
      "404": {
       "description": " Not found."
