{
 "basePath": "/api/v1",
 "consumes": [
  "application/json"
 ],
 "definitions": {
  "Ack": {
   "type": "object"
  },
  "Alert": {
   "properties": {
    "activeAt": {
     "format": "date-time",
     "type": "string"
    },
    "annotations": {
     "$ref": "#/definitions/overrideLabels"
    },
    "labels": {
     "$ref": "#/definitions/overrideLabels"
    },
    "state": {
     "type": "string"
    },
    "value": {
     "type": "string"
    }
   },
   "required": [
    "labels",
    "annotations",
    "state",
    "value"
   ],
   "title": "Alert has info for an alert.",
   "type": "object"
  },
  "AlertDiscovery": {
   "properties": {
    "alerts": {
     "items": {
      "$ref": "#/definitions/Alert"
     },
     "type": "array"
    }
   },
   "required": [
    "alerts"
   ],
   "title": "AlertDiscovery has info for all active alerts.",
   "type": "object"
  },
  "AlertInstancesResponse": {
   "properties": {
    "instances": {
     "description": "Instances is an array of arrow encoded dataframes\neach frame has a single row, and a column for each instance (alert identified by unique labels) with a boolean value (firing/not firing)",
     "items": {
      "items": {
       "format": "uint8",
       "type": "integer"
      },
      "type": "array"
     },
     "type": "array"
    }
   },
   "type": "object"
  },
  "AlertManager": {
   "properties": {
    "url": {
     "type": "string"
    }
   },
   "title": "AlertManager models a configured Alert Manager.",
   "type": "object"
  },
  "AlertManagerNotReady": {
   "type": "object"
  },
  "AlertManagersResult": {
   "properties": {
    "activeAlertManagers": {
     "items": {
      "$ref": "#/definitions/AlertManager"
     },
     "type": "array"
    },
    "droppedAlertManagers": {
     "items": {
      "$ref": "#/definitions/AlertManager"
     },
     "type": "array"
    }
   },
   "title": "AlertManagersResult contains the result from querying the alertmanagers endpoint.",
   "type": "object"
  },
  "AlertQuery": {
   "properties": {
    "datasourceUid": {
     "description": "Grafana data source unique identifier; it should be '__expr__' for a Server Side Expression operation.",
     "type": "string"
    },
    "model": {
     "description": "JSON is the raw JSON query and includes the above properties as well as custom properties.",
     "type": "object"
    },
    "queryType": {
     "description": "QueryType is an optional identifier for the type of query.\nIt can be used to distinguish different types of queries.",
     "type": "string"
    },
    "refId": {
     "description": "RefID is the unique identifier of the query, set by the frontend call.",
     "type": "string"
    },
    "relativeTimeRange": {
     "$ref": "#/definitions/RelativeTimeRange"
    }
   },
   "title": "AlertQuery represents a single query associated with an alert definition.",
   "type": "object"
  },
  "AlertQueryExport": {
   "properties": {
    "datasourceUid": {
     "type": "string"
    },
    "model": {
     "additionalProperties": {},
     "type": "object"
    },
    "queryType": {
     "type": "string"
    },
    "refId": {
     "type": "string"
    },
    "relativeTimeRange": {
     "$ref": "#/definitions/RelativeTimeRangeExport"
    }
   },
   "title": "AlertQueryExport is the provisioned export of models.AlertQuery.",
   "type": "object"
  },
  "AlertResponse": {
   "properties": {
    "data": {
     "$ref": "#/definitions/AlertDiscovery"
    },
    "error": {
     "type": "string"
    },
    "errorType": {
     "$ref": "#/definitions/ErrorType"
    },
    "status": {
     "type": "string"
    }
   },
   "required": [
    "status"
   ],
   "type": "object"
  },
  "AlertRuleExport": {
   "properties": {
    "annotations": {
     "additionalProperties": {
      "type": "string"
     },
     "type": "object"
    },
    "condition": {
     "type": "string"
    },
    "dasboardUid": {
     "type": "string"
    },
    "data": {
     "items": {
      "$ref": "#/definitions/AlertQueryExport"
     },
     "type": "array"
    },
    "execErrState": {
     "enum": [
      "OK",
      "Alerting",
      "Error"
     ],
     "type": "string"
    },
    "for": {
     "$ref": "#/definitions/Duration"
    },
    "isPaused": {
     "type": "boolean"
    },
    "labels": {
     "additionalProperties": {
      "type": "string"
     },
     "type": "object"
    },
    "noDataState": {
     "enum": [
      "Alerting",
      "NoData",
      "OK"
     ],
     "type": "string"
    },
    "panelId": {
     "format": "int64",
     "type": "integer"
    },
    "title": {
     "type": "string"
    },
    "uid": {
     "type": "string"
    }
   },
   "title": "AlertRuleExport is the provisioned file export of models.AlertRule.",
   "type": "object"
  },
  "AlertRuleGroup": {
   "properties": {
    "folderUid": {
     "type": "string",
     "x-go-name": "FolderUID"
    },
    "interval": {
     "format": "int64",
     "type": "integer",
     "x-go-name": "Interval"
    },
    "rules": {
     "items": {
      "$ref": "#/definitions/ProvisionedAlertRule"
     },
     "type": "array",
     "x-go-name": "Rules"
    },
    "title": {
     "type": "string",
     "x-go-name": "Title"
    }
   },
   "type": "object",
   "x-go-package": "github.com/grafana/grafana/pkg/services/ngalert/api/tooling/definitions"
  },
  "AlertRuleGroupExport": {
   "properties": {
    "folder": {
     "type": "string"
    },
    "interval": {
     "$ref": "#/definitions/Duration"
    },
    "name": {
     "type": "string"
    },
    "orgId": {
     "format": "int64",
     "type": "integer"
    },
    "rules": {
     "items": {
      "$ref": "#/definitions/AlertRuleExport"
     },
     "type": "array"
    }
   },
   "title": "AlertRuleGroupExport is the provisioned file export of AlertRuleGroupV1.",
   "type": "object"
  },
  "AlertRuleGroupMetadata": {
   "properties": {
    "interval": {
     "format": "int64",
     "type": "integer",
     "x-go-name": "Interval"
    }
   },
   "type": "object",
   "x-go-package": "github.com/grafana/grafana/pkg/services/ngalert/api/tooling/definitions"
  },
  "AlertStateType": {
   "type": "string"
  },
  "AlertStateType": {
   "type": "string"
  },
  "AlertStateType": {
   "type": "string"
  },
  "AlertingFileExport": {
   "properties": {
    "apiVersion": {
     "format": "int64",
     "type": "integer"
    },
    "contactPoints": {
     "items": {
      "$ref": "#/definitions/ContactPointExport"
     },
     "type": "array"
    },
    "groups": {
     "items": {
      "$ref": "#/definitions/AlertRuleGroupExport"
     },
     "type": "array"
    },
    "policies": {
     "items": {
      "$ref": "#/definitions/NotificationPolicyExport"
     },
     "type": "array"
    }
   },
   "title": "AlertingFileExport is the full provisioned file export.",
   "type": "object"
  },
  "AlertingRule": {
   "description": "adapted from cortex",
   "properties": {
    "activeAt": {
     "format": "date-time",
     "type": "string"
    },
    "alerts": {
     "items": {
      "$ref": "#/definitions/Alert"
     },
     "type": "array"
    },
    "annotations": {
     "$ref": "#/definitions/overrideLabels"
    },
    "duration": {
     "format": "double",
     "type": "number"
    },
    "evaluationTime": {
     "format": "double",
     "type": "number"
    },
    "health": {
     "type": "string"
    },
    "labels": {
     "$ref": "#/definitions/overrideLabels"
    },
    "lastError": {
     "type": "string"
    },
    "lastEvaluation": {
     "format": "date-time",
     "type": "string"
    },
    "name": {
     "type": "string"
    },
    "query": {
     "type": "string"
    },
    "state": {
     "description": "State can be \"pending\", \"firing\", \"inactive\".",
     "type": "string"
    },
    "totals": {
     "additionalProperties": {
      "format": "int64",
      "type": "integer"
     },
     "type": "object"
    },
    "totalsFiltered": {
     "additionalProperties": {
      "format": "int64",
      "type": "integer"
     },
     "type": "object"
    },
    "type": {
     "$ref": "#/definitions/RuleType"
    }
   },
   "required": [
    "name",
    "query",
    "health",
    "type",
    "state",
    "annotations",
    "activeAt"
   ],
   "type": "object"
  },
  "AlertingStatus": {
   "properties": {
    "alertmanagersChoice": {
     "enum": [
      "all",
      "internal",
      "external"
     ],
     "type": "string"
    },
    "numExternalAlertmanagers": {
     "format": "int64",
     "type": "integer"
    }
   },
   "type": "object"
  },
  "ApiRuleNode": {
   "properties": {
    "alert": {
     "type": "string"
    },
    "annotations": {
     "additionalProperties": {
      "type": "string"
     },
     "type": "object"
    },
    "expr": {
     "type": "string"
    },
    "for": {
     "type": "string"
<<<<<<< HEAD
=======
    },
    "keep_firing_for": {
     "type": "string"
>>>>>>> ae830f68
    },
    "labels": {
     "additionalProperties": {
      "type": "string"
     },
     "type": "object"
    },
    "record": {
     "type": "string"
    }
   },
   "type": "object"
  },
  "Authorization": {
   "properties": {
    "credentials": {
     "$ref": "#/definitions/Secret"
    },
    "credentials_file": {
     "type": "string"
    },
    "type": {
     "type": "string"
    }
   },
   "title": "Authorization contains HTTP authorization credentials.",
   "type": "object"
  },
  "BacktestConfig": {
   "properties": {
    "annotations": {
     "additionalProperties": {
      "type": "string"
     },
     "type": "object"
    },
    "condition": {
     "type": "string"
    },
    "data": {
     "items": {
      "$ref": "#/definitions/AlertQuery"
     },
     "type": "array"
    },
    "for": {
     "$ref": "#/definitions/Duration"
    },
    "from": {
     "format": "date-time",
     "type": "string"
    },
    "interval": {
     "$ref": "#/definitions/Duration"
    },
    "labels": {
     "additionalProperties": {
      "type": "string"
     },
     "type": "object"
    },
    "no_data_state": {
     "enum": [
      "Alerting",
      "NoData",
      "OK"
     ],
     "type": "string"
    },
    "title": {
     "type": "string"
    },
    "to": {
     "format": "date-time",
     "type": "string"
    }
   },
   "type": "object"
  },
  "BacktestResult": {
   "$ref": "#/definitions/Frame"
  },
  "BasicAuth": {
   "properties": {
    "password": {
     "$ref": "#/definitions/Secret"
    },
    "password_file": {
     "type": "string"
    },
    "username": {
     "type": "string"
    }
   },
   "title": "BasicAuth contains basic HTTP authentication credentials.",
   "type": "object"
  },
  "ConfFloat64": {
   "description": "ConfFloat64 is a float64. It Marshals float64 values of NaN of Inf\nto null.",
   "format": "double",
   "type": "number"
  },
  "Config": {
   "properties": {
    "global": {
     "$ref": "#/definitions/GlobalConfig"
    },
    "inhibit_rules": {
     "items": {
      "$ref": "#/definitions/InhibitRule"
     },
     "type": "array"
    },
    "mute_time_intervals": {
     "items": {
      "$ref": "#/definitions/MuteTimeInterval"
     },
     "type": "array"
    },
    "route": {
     "$ref": "#/definitions/Route"
    },
    "templates": {
     "items": {
      "type": "string"
     },
     "type": "array"
    }
   },
   "title": "Config is the top-level configuration for Alertmanager's config files.",
   "type": "object"
  },
  "ContactPointExport": {
   "properties": {
    "name": {
     "type": "string"
    },
    "orgId": {
     "format": "int64",
     "type": "integer"
    },
    "receivers": {
     "items": {
      "$ref": "#/definitions/ReceiverExport"
     },
     "type": "array"
    }
   },
   "title": "ContactPointExport is the provisioned file export of alerting.ContactPointV1.",
   "type": "object"
  },
  "ContactPoints": {
   "items": {
    "$ref": "#/definitions/EmbeddedContactPoint"
   },
   "type": "array"
  },
  "CounterResetHint": {
   "description": "or alternatively that we are dealing with a gauge histogram, where counter resets do not apply.",
   "format": "uint8",
   "title": "CounterResetHint contains the known information about a counter reset,",
   "type": "integer"
  },
  "DataLink": {
   "description": "DataLink define what",
   "properties": {
    "internal": {
     "$ref": "#/definitions/InternalDataLink"
    },
    "targetBlank": {
     "type": "boolean"
    },
    "title": {
     "type": "string"
    },
    "url": {
     "type": "string"
    }
   },
   "type": "object"
  },
  "DataResponse": {
   "description": "A map of RefIDs (unique query identifiers) to this type makes up the Responses property of a QueryDataResponse.\nThe Error property is used to allow for partial success responses from the containing QueryDataResponse.",
   "properties": {
    "Error": {
     "description": "Error is a property to be set if the corresponding DataQuery has an error.",
     "type": "string"
    },
    "Frames": {
     "$ref": "#/definitions/Frames"
    },
    "Status": {
     "$ref": "#/definitions/Status"
    }
   },
   "title": "DataResponse contains the results from a DataQuery.",
   "type": "object"
  },
  "DataTopic": {
   "description": "nolint:revive",
   "title": "DataTopic is used to identify which topic the frame should be assigned to.",
   "type": "string"
  },
<<<<<<< HEAD
=======
  "DiscordConfig": {
   "properties": {
    "http_config": {
     "$ref": "#/definitions/HTTPClientConfig"
    },
    "message": {
     "type": "string"
    },
    "send_resolved": {
     "type": "boolean"
    },
    "title": {
     "type": "string"
    },
    "webhook_url": {
     "$ref": "#/definitions/SecretURL"
    }
   },
   "title": "DiscordConfig configures notifications via Discord.",
   "type": "object"
  },
>>>>>>> ae830f68
  "DiscoveryBase": {
   "properties": {
    "error": {
     "type": "string"
    },
    "errorType": {
     "$ref": "#/definitions/ErrorType"
    },
    "status": {
     "type": "string"
    }
   },
   "required": [
    "status"
   ],
   "type": "object"
  },
  "Duration": {
   "format": "int64",
   "title": "Duration is a type used for marshalling durations.",
   "type": "integer"
  },
  "EmailConfig": {
   "properties": {
    "auth_identity": {
     "type": "string"
    },
    "auth_password": {
     "$ref": "#/definitions/Secret"
    },
    "auth_password_file": {
     "type": "string"
    },
    "auth_secret": {
     "$ref": "#/definitions/Secret"
    },
    "auth_username": {
     "type": "string"
    },
    "from": {
     "type": "string"
    },
    "headers": {
     "additionalProperties": {
      "type": "string"
     },
     "type": "object"
    },
    "hello": {
     "type": "string"
    },
    "html": {
     "type": "string"
    },
    "require_tls": {
     "type": "boolean"
    },
    "send_resolved": {
     "type": "boolean"
    },
    "smarthost": {
     "$ref": "#/definitions/HostPort"
    },
    "text": {
     "type": "string"
    },
    "tls_config": {
     "$ref": "#/definitions/TLSConfig"
    },
    "to": {
     "description": "Email address to notify.",
     "type": "string"
    }
   },
   "title": "EmailConfig configures notifications via mail.",
   "type": "object"
  },
  "EmbeddedContactPoint": {
   "description": "EmbeddedContactPoint is the contact point type that is used\nby grafanas embedded alertmanager implementation.",
   "properties": {
    "disableResolveMessage": {
     "example": false,
     "type": "boolean"
    },
    "name": {
     "description": "Name is used as grouping key in the UI. Contact points with the\nsame name will be grouped in the UI.",
     "example": "webhook_1",
     "type": "string"
    },
    "provenance": {
     "readOnly": true,
     "type": "string"
    },
    "settings": {
     "$ref": "#/definitions/Json"
    },
    "type": {
     "enum": [
      "alertmanager",
      " dingding",
      " discord",
      " email",
      " googlechat",
      " kafka",
      " line",
      " opsgenie",
      " pagerduty",
      " pushover",
      " sensugo",
      " slack",
      " teams",
      " telegram",
      " threema",
      " victorops",
      " webhook",
      " wecom"
     ],
     "example": "webhook",
     "type": "string"
    },
    "uid": {
     "description": "UID is the unique identifier of the contact point. The UID can be\nset by the user.",
     "example": "my_external_reference",
     "maxLength": 40,
     "minLength": 1,
     "pattern": "^[a-zA-Z0-9\\-\\_]+$",
     "type": "string"
    }
   },
   "required": [
    "type",
    "settings"
   ],
   "type": "object"
  },
  "EnumFieldConfig": {
   "description": "Enum field config\nVector values are used as lookup keys into the enum fields",
   "properties": {
    "color": {
     "description": "Color is the color value for a given index (empty is undefined)",
     "items": {
      "type": "string"
     },
     "type": "array"
    },
    "description": {
     "description": "Description of the enum state",
     "items": {
      "type": "string"
     },
     "type": "array"
    },
    "icon": {
     "description": "Icon supports setting an icon for a given index value",
     "items": {
      "type": "string"
     },
     "type": "array"
    },
    "text": {
     "description": "Value is the string display value for a given index",
     "items": {
      "type": "string"
     },
     "type": "array"
    }
   },
   "type": "object"
  },
  "ErrorType": {
   "title": "ErrorType models the different API error types.",
   "type": "string"
  },
  "EvalAlertConditionCommand": {
   "description": "EvalAlertConditionCommand is the command for evaluating a condition",
   "properties": {
    "condition": {
     "type": "string"
    },
    "data": {
     "items": {
      "$ref": "#/definitions/AlertQuery"
     },
     "type": "array"
    },
    "now": {
     "format": "date-time",
     "type": "string"
    }
   },
   "type": "object"
  },
  "EvalQueriesPayload": {
   "properties": {
    "data": {
     "items": {
      "$ref": "#/definitions/AlertQuery"
     },
     "type": "array"
    },
    "now": {
     "format": "date-time",
     "type": "string"
    }
   },
   "type": "object"
  },
  "EvalQueriesResponse": {},
  "ExplorePanelsState": {
   "description": "This is an object constructed with the keys as the values of the enum VisType and the value being a bag of properties"
  },
  "ExtendedReceiver": {
   "properties": {
    "email_configs": {
     "$ref": "#/definitions/EmailConfig"
    },
    "grafana_managed_receiver": {
     "$ref": "#/definitions/PostableGrafanaReceiver"
    },
    "opsgenie_configs": {
     "$ref": "#/definitions/OpsGenieConfig"
    },
    "pagerduty_configs": {
     "$ref": "#/definitions/PagerdutyConfig"
    },
    "pushover_configs": {
     "$ref": "#/definitions/PushoverConfig"
    },
    "slack_configs": {
     "$ref": "#/definitions/SlackConfig"
    },
    "victorops_configs": {
     "$ref": "#/definitions/VictorOpsConfig"
    },
    "webhook_configs": {
     "$ref": "#/definitions/WebhookConfig"
    },
    "wechat_configs": {
     "$ref": "#/definitions/WechatConfig"
    }
   },
   "type": "object"
  },
  "Failure": {
   "$ref": "#/definitions/ResponseDetails"
  },
  "Field": {
   "description": "A Field is essentially a slice of various types with extra properties and methods.\nSee NewField() for supported types.\n\nThe slice data in the Field is a not exported, so methods on the Field are used to to manipulate its data.",
   "properties": {
    "config": {
     "$ref": "#/definitions/FieldConfig"
    },
    "labels": {
     "$ref": "#/definitions/FrameLabels"
    },
    "name": {
     "description": "Name is default identifier of the field. The name does not have to be unique, but the combination\nof name and Labels should be unique for proper behavior in all situations.",
     "type": "string"
    }
   },
   "title": "Field represents a typed column of data within a Frame.",
   "type": "object"
  },
  "FieldConfig": {
   "properties": {
    "color": {
     "additionalProperties": {},
     "description": "Map values to a display color\nNOTE: this interface is under development in the frontend... so simple map for now",
     "type": "object"
    },
    "custom": {
     "additionalProperties": {},
     "description": "Panel Specific Values",
     "type": "object"
    },
    "decimals": {
     "format": "uint16",
     "type": "integer"
    },
    "description": {
     "description": "Description is human readable field metadata",
     "type": "string"
    },
    "displayName": {
     "description": "DisplayName overrides Grafana default naming, should not be used from a data source",
     "type": "string"
    },
    "displayNameFromDS": {
     "description": "DisplayNameFromDS overrides Grafana default naming strategy.",
     "type": "string"
    },
    "filterable": {
     "description": "Filterable indicates if the Field's data can be filtered by additional calls.",
     "type": "boolean"
    },
    "interval": {
     "description": "Interval indicates the expected regular step between values in the series.\nWhen an interval exists, consumers can identify \"missing\" values when the expected value is not present.\nThe grafana timeseries visualization will render disconnected values when missing values are found it the time field.\nThe interval uses the same units as the values.  For time.Time, this is defined in milliseconds.",
     "format": "double",
     "type": "number"
    },
    "links": {
     "description": "The behavior when clicking on a result",
     "items": {
      "$ref": "#/definitions/DataLink"
     },
     "type": "array"
    },
    "mappings": {
     "$ref": "#/definitions/ValueMappings"
    },
    "max": {
     "$ref": "#/definitions/ConfFloat64"
    },
    "min": {
     "$ref": "#/definitions/ConfFloat64"
    },
    "noValue": {
     "description": "Alternative to empty string",
     "type": "string"
    },
    "path": {
     "description": "Path is an explicit path to the field in the datasource. When the frame meta includes a path,\nthis will default to `${frame.meta.path}/${field.name}\n\nWhen defined, this value can be used as an identifier within the datasource scope, and\nmay be used as an identifier to update values in a subsequent request",
     "type": "string"
    },
    "thresholds": {
     "$ref": "#/definitions/ThresholdsConfig"
    },
    "type": {
     "$ref": "#/definitions/FieldTypeConfig"
    },
    "unit": {
     "description": "Numeric Options",
     "type": "string"
    },
    "writeable": {
     "description": "Writeable indicates that the datasource knows how to update this value",
     "type": "boolean"
    }
   },
   "title": "FieldConfig represents the display properties for a Field.",
   "type": "object"
  },
  "FieldTypeConfig": {
   "description": "FieldTypeConfig has type specific configs, only one should be active at a time",
   "properties": {
    "enum": {
     "$ref": "#/definitions/EnumFieldConfig"
    }
   },
   "type": "object"
  },
  "FloatHistogram": {
   "description": "A FloatHistogram is needed by PromQL to handle operations that might result\nin fractional counts. Since the counts in a histogram are unlikely to be too\nlarge to be represented precisely by a float64, a FloatHistogram can also be\nused to represent a histogram with integer counts and thus serves as a more\ngeneralized representation.",
   "properties": {
    "Count": {
     "description": "Total number of observations. Must be zero or positive.",
     "format": "double",
     "type": "number"
    },
    "CounterResetHint": {
     "$ref": "#/definitions/CounterResetHint"
    },
    "PositiveBuckets": {
     "description": "Observation counts in buckets. Each represents an absolute count and\nmust be zero or positive.",
     "items": {
      "format": "double",
      "type": "number"
     },
     "type": "array"
    },
    "PositiveSpans": {
     "description": "Spans for positive and negative buckets (see Span below).",
     "items": {
      "$ref": "#/definitions/Span"
     },
     "type": "array"
    },
    "Schema": {
     "description": "Currently valid schema numbers are -4 \u003c= n \u003c= 8.  They are all for\nbase-2 bucket schemas, where 1 is a bucket boundary in each case, and\nthen each power of two is divided into 2^n logarithmic buckets.  Or\nin other words, each bucket boundary is the previous boundary times\n2^(2^-n).",
     "format": "int32",
     "type": "integer"
    },
    "Sum": {
     "description": "Sum of observations. This is also used as the stale marker.",
     "format": "double",
     "type": "number"
    },
    "ZeroCount": {
     "description": "Observations falling into the zero bucket. Must be zero or positive.",
     "format": "double",
     "type": "number"
    },
    "ZeroThreshold": {
     "description": "Width of the zero bucket.",
     "format": "double",
     "type": "number"
    }
   },
   "title": "FloatHistogram is similar to Histogram but uses float64 for all\ncounts. Additionally, bucket counts are absolute and not deltas.",
   "type": "object"
  },
  "Frame": {
   "description": "Each Field is well typed by its FieldType and supports optional Labels.\n\nA Frame is a general data container for Grafana. A Frame can be table data\nor time series data depending on its content and field types.",
   "properties": {
    "Fields": {
     "description": "Fields are the columns of a frame.\nAll Fields must be of the same the length when marshalling the Frame for transmission.\nThere should be no `nil` entries in the Fields slice (making them pointers was a mistake).",
     "items": {
      "$ref": "#/definitions/Field"
     },
     "type": "array"
    },
    "Meta": {
     "$ref": "#/definitions/FrameMeta"
    },
    "Name": {
     "description": "Name is used in some Grafana visualizations.",
     "type": "string"
    },
    "RefID": {
     "description": "RefID is a property that can be set to match a Frame to its originating query.",
     "type": "string"
    }
   },
   "title": "Frame is a columnar data structure where each column is a Field.",
   "type": "object"
  },
  "FrameLabels": {
   "additionalProperties": {
    "type": "string"
   },
   "description": "Labels are used to add metadata to an object.  The JSON will always be sorted keys",
   "type": "object"
  },
  "FrameMeta": {
   "description": "https://github.com/grafana/grafana/blob/master/packages/grafana-data/src/types/data.ts#L11\nNOTE -- in javascript this can accept any `[key: string]: any;` however\nthis interface only exposes the values we want to be exposed",
   "properties": {
    "channel": {
     "description": "Channel is the path to a stream in grafana live that has real-time updates for this data.",
     "type": "string"
    },
    "custom": {
     "description": "Custom datasource specific values."
    },
    "dataTopic": {
     "$ref": "#/definitions/DataTopic"
    },
    "executedQueryString": {
     "description": "ExecutedQueryString is the raw query sent to the underlying system. All macros and templating\nhave been applied.  When metadata contains this value, it will be shown in the query inspector.",
     "type": "string"
    },
    "notices": {
     "description": "Notices provide additional information about the data in the Frame that\nGrafana can display to the user in the user interface.",
     "items": {
      "$ref": "#/definitions/Notice"
     },
     "type": "array"
    },
    "path": {
     "description": "Path is a browsable path on the datasource.",
     "type": "string"
    },
    "pathSeparator": {
     "description": "PathSeparator defines the separator pattern to decode a hierarchy. The default separator is '/'.",
     "type": "string"
    },
    "preferredVisualisationPluginId": {
     "description": "PreferredVisualizationPluginId sets the panel plugin id to use to render the data when using Explore. If\nthe plugin cannot be found will fall back to PreferredVisualization.",
     "type": "string"
    },
    "preferredVisualisationType": {
     "$ref": "#/definitions/VisType"
    },
    "stats": {
     "description": "Stats is an array of query result statistics.",
     "items": {
      "$ref": "#/definitions/QueryStat"
     },
     "type": "array"
    },
    "type": {
     "$ref": "#/definitions/FrameType"
    },
    "typeVersion": {
     "$ref": "#/definitions/FrameTypeVersion"
    }
   },
   "title": "FrameMeta matches:",
   "type": "object"
  },
  "FrameType": {
   "description": "A FrameType string, when present in a frame's metadata, asserts that the\nframe's structure conforms to the FrameType's specification.\nThis property is currently optional, so FrameType may be FrameTypeUnknown even if the properties of\nthe Frame correspond to a defined FrameType.",
   "type": "string"
  },
  "FrameTypeVersion": {
   "items": {
    "format": "uint64",
    "type": "integer"
   },
   "title": "FrameType is a 2 number version (Major / Minor).",
   "type": "array"
  },
  "Frames": {
   "description": "It is the main data container within a backend.DataResponse.\nThere should be no `nil` entries in the Frames slice (making them pointers was a mistake).",
   "items": {
    "$ref": "#/definitions/Frame"
   },
   "title": "Frames is a slice of Frame pointers.",
   "type": "array"
  },
  "GettableAlertmanagers": {
   "properties": {
    "data": {
     "$ref": "#/definitions/AlertManagersResult"
    },
    "status": {
     "type": "string"
    }
   },
   "type": "object"
  },
  "GettableApiAlertingConfig": {
   "properties": {
    "global": {
     "$ref": "#/definitions/GlobalConfig"
    },
    "inhibit_rules": {
     "items": {
      "$ref": "#/definitions/InhibitRule"
     },
     "type": "array"
    },
    "muteTimeProvenances": {
     "additionalProperties": {
      "$ref": "#/definitions/Provenance"
     },
     "type": "object"
    },
    "muteTimeProvenances": {
     "additionalProperties": {
      "$ref": "#/definitions/Provenance"
     },
     "type": "object",
     "x-go-name": "MuteTimeProvenances"
    },
    "mute_time_intervals": {
     "items": {
      "$ref": "#/definitions/MuteTimeInterval"
     },
     "type": "array"
    },
    "receivers": {
     "description": "Override with our superset receiver type",
     "items": {
      "$ref": "#/definitions/GettableApiReceiver"
     },
     "type": "array"
    },
    "route": {
     "$ref": "#/definitions/Route"
    },
    "templates": {
     "items": {
      "type": "string"
     },
     "type": "array"
    }
   },
   "type": "object"
  },
  "GettableApiReceiver": {
   "properties": {
    "discord_configs": {
     "items": {
      "$ref": "#/definitions/DiscordConfig"
     },
     "type": "array"
    },
    "email_configs": {
     "items": {
      "$ref": "#/definitions/EmailConfig"
     },
     "type": "array"
    },
    "grafana_managed_receiver_configs": {
     "items": {
      "$ref": "#/definitions/GettableGrafanaReceiver"
     },
     "type": "array"
    },
    "msteams_configs": {
     "items": {
      "$ref": "#/definitions/MSTeamsConfig"
     },
     "type": "array"
    },
    "name": {
     "description": "A unique identifier for this receiver.",
     "type": "string"
    },
    "opsgenie_configs": {
     "items": {
      "$ref": "#/definitions/OpsGenieConfig"
     },
     "type": "array"
    },
    "pagerduty_configs": {
     "items": {
      "$ref": "#/definitions/PagerdutyConfig"
     },
     "type": "array"
    },
    "pushover_configs": {
     "items": {
      "$ref": "#/definitions/PushoverConfig"
     },
     "type": "array"
    },
    "slack_configs": {
     "items": {
      "$ref": "#/definitions/SlackConfig"
     },
     "type": "array"
    },
    "sns_configs": {
     "items": {
      "$ref": "#/definitions/SNSConfig"
     },
     "type": "array"
    },
    "telegram_configs": {
     "items": {
      "$ref": "#/definitions/TelegramConfig"
     },
     "type": "array"
    },
    "victorops_configs": {
     "items": {
      "$ref": "#/definitions/VictorOpsConfig"
     },
     "type": "array"
    },
    "webex_configs": {
     "items": {
      "$ref": "#/definitions/WebexConfig"
     },
     "type": "array"
    },
    "webhook_configs": {
     "items": {
      "$ref": "#/definitions/WebhookConfig"
     },
     "type": "array"
    },
    "wechat_configs": {
     "items": {
      "$ref": "#/definitions/WechatConfig"
     },
     "type": "array"
    }
   },
   "type": "object"
  },
  "GettableExtendedRuleNode": {
   "properties": {
    "alert": {
     "type": "string"
    },
    "annotations": {
     "additionalProperties": {
      "type": "string"
     },
     "type": "object"
    },
    "expr": {
     "type": "string"
    },
    "for": {
     "type": "string"
    },
    "grafana_alert": {
     "$ref": "#/definitions/GettableGrafanaRule"
    },
    "keep_firing_for": {
     "type": "string"
    },
    "labels": {
     "additionalProperties": {
      "type": "string"
     },
     "type": "object"
    },
    "record": {
     "type": "string"
    }
   },
   "type": "object"
  },
  "GettableGrafanaReceiver": {
   "properties": {
    "disableResolveMessage": {
     "type": "boolean"
    },
    "name": {
     "type": "string"
    },
    "provenance": {
     "$ref": "#/definitions/Provenance"
    },
    "secureFields": {
     "additionalProperties": {
      "type": "boolean"
     },
     "type": "object"
    },
    "settings": {
     "$ref": "#/definitions/RawMessage"
    },
    "type": {
     "type": "string"
    },
    "uid": {
     "type": "string"
    }
   },
   "type": "object"
  },
  "GettableGrafanaReceivers": {
   "properties": {
    "grafana_managed_receiver_configs": {
     "items": {
      "$ref": "#/definitions/GettableGrafanaReceiver"
     },
     "type": "array"
    }
   },
   "type": "object"
  },
  "GettableGrafanaRule": {
   "properties": {
    "condition": {
     "type": "string"
    },
    "data": {
     "items": {
      "$ref": "#/definitions/AlertQuery"
     },
     "type": "array"
    },
    "exec_err_state": {
     "enum": [
      "OK",
      "Alerting",
      "Error"
     ],
     "type": "string"
    },
    "id": {
     "format": "int64",
     "type": "integer"
    },
    "intervalSeconds": {
     "format": "int64",
     "type": "integer"
    },
    "is_paused": {
     "type": "boolean"
    },
    "namespace_id": {
     "format": "int64",
     "type": "integer"
    },
    "namespace_uid": {
     "type": "string"
    },
    "no_data_state": {
     "enum": [
      "Alerting",
      "NoData",
      "OK"
     ],
     "type": "string"
    },
    "orgId": {
     "format": "int64",
     "type": "integer"
    },
    "provenance": {
     "$ref": "#/definitions/Provenance"
    },
    "rule_group": {
     "type": "string"
    },
    "title": {
     "type": "string"
    },
    "uid": {
     "type": "string"
    },
    "updated": {
     "format": "date-time",
     "type": "string"
    },
    "version": {
     "format": "int64",
     "type": "integer"
    }
   },
   "type": "object"
  },
  "GettableHistoricUserConfig": {
   "properties": {
    "alertmanager_config": {
     "$ref": "#/definitions/GettableApiAlertingConfig"
    },
    "id": {
     "format": "int64",
     "type": "integer"
    },
    "last_applied": {
     "format": "date-time",
     "type": "string"
    },
    "template_file_provenances": {
     "additionalProperties": {
      "$ref": "#/definitions/Provenance"
     },
     "type": "object"
    },
    "template_files": {
     "additionalProperties": {
      "type": "string"
     },
     "type": "object"
    }
   },
   "type": "object"
  },
  "GettableNGalertConfig": {
   "properties": {
    "alertmanagersChoice": {
     "enum": [
      "all",
      "internal",
      "external"
     ],
     "type": "string"
    }
   },
   "type": "object"
  },
  "GettableRuleGroupConfig": {
   "properties": {
    "interval": {
     "$ref": "#/definitions/Duration"
    },
    "name": {
     "type": "string"
    },
    "rules": {
     "items": {
      "$ref": "#/definitions/GettableExtendedRuleNode"
     },
     "type": "array"
    },
    "source_tenants": {
     "items": {
      "type": "string"
     },
     "type": "array"
    }
   },
   "type": "object"
  },
  "GettableStatus": {
   "properties": {
    "cluster": {
     "$ref": "#/definitions/clusterStatus"
    },
    "config": {
     "$ref": "#/definitions/PostableApiAlertingConfig"
    },
    "uptime": {
     "description": "uptime",
     "format": "date-time",
     "type": "string"
    },
    "versionInfo": {
     "$ref": "#/definitions/versionInfo"
    }
   },
   "required": [
    "cluster",
    "config",
    "uptime",
    "versionInfo"
   ],
   "type": "object"
  },
  "GettableUserConfig": {
   "properties": {
    "alertmanager_config": {
     "$ref": "#/definitions/GettableApiAlertingConfig"
    },
    "template_file_provenances": {
     "additionalProperties": {
      "$ref": "#/definitions/Provenance"
     },
     "type": "object"
    },
    "template_files": {
     "additionalProperties": {
      "type": "string"
     },
     "type": "object"
    }
   },
   "type": "object"
  },
  "GlobalConfig": {
   "description": "GlobalConfig defines configuration parameters that are valid globally\nunless overwritten.",
   "properties": {
    "http_config": {
     "$ref": "#/definitions/HTTPClientConfig"
    },
    "opsgenie_api_key": {
     "$ref": "#/definitions/Secret"
    },
    "opsgenie_api_key_file": {
     "type": "string"
    },
    "opsgenie_api_url": {
     "$ref": "#/definitions/URL"
    },
    "pagerduty_url": {
     "$ref": "#/definitions/URL"
    },
    "resolve_timeout": {
     "$ref": "#/definitions/Duration"
    },
    "slack_api_url": {
     "$ref": "#/definitions/SecretURL"
    },
    "slack_api_url_file": {
     "type": "string"
    },
    "smtp_auth_identity": {
     "type": "string"
    },
    "smtp_auth_password": {
     "$ref": "#/definitions/Secret"
    },
    "smtp_auth_password_file": {
     "type": "string"
    },
    "smtp_auth_secret": {
     "$ref": "#/definitions/Secret"
    },
    "smtp_auth_username": {
     "type": "string"
    },
    "smtp_from": {
     "type": "string"
    },
    "smtp_hello": {
     "type": "string"
    },
    "smtp_require_tls": {
     "type": "boolean"
    },
    "smtp_smarthost": {
     "$ref": "#/definitions/HostPort"
    },
    "telegram_api_url": {
     "$ref": "#/definitions/URL"
    },
    "victorops_api_key": {
     "$ref": "#/definitions/Secret"
    },
    "victorops_api_key_file": {
     "type": "string"
    },
    "victorops_api_url": {
     "$ref": "#/definitions/URL"
    },
    "webex_api_url": {
     "$ref": "#/definitions/URL"
    },
    "wechat_api_corp_id": {
     "type": "string"
    },
    "wechat_api_secret": {
     "$ref": "#/definitions/Secret"
    },
    "wechat_api_url": {
     "$ref": "#/definitions/URL"
    }
   },
   "type": "object"
  },
  "HTTPClientConfig": {
   "properties": {
    "authorization": {
     "$ref": "#/definitions/Authorization"
    },
    "basic_auth": {
     "$ref": "#/definitions/BasicAuth"
    },
    "bearer_token": {
     "$ref": "#/definitions/Secret"
    },
    "bearer_token_file": {
     "description": "The bearer token file for the targets. Deprecated in favour of\nAuthorization.CredentialsFile.",
     "type": "string"
    },
    "enable_http2": {
     "description": "EnableHTTP2 specifies whether the client should configure HTTP2.\nThe omitempty flag is not set, because it would be hidden from the\nmarshalled configuration when set to false.",
     "type": "boolean"
    },
    "follow_redirects": {
     "description": "FollowRedirects specifies whether the client should follow HTTP 3xx redirects.\nThe omitempty flag is not set, because it would be hidden from the\nmarshalled configuration when set to false.",
     "type": "boolean"
    },
    "no_proxy": {
     "description": "NoProxy contains addresses that should not use a proxy.",
     "type": "string"
    },
    "oauth2": {
     "$ref": "#/definitions/OAuth2"
    },
    "proxy_connect_header": {
     "$ref": "#/definitions/Header"
    },
    "proxy_from_environment": {
     "description": "ProxyFromEnvironment makes use of net/http ProxyFromEnvironment function\nto determine proxies.",
     "type": "boolean"
    },
    "proxy_url": {
     "$ref": "#/definitions/URL"
    },
    "tls_config": {
     "$ref": "#/definitions/TLSConfig"
    }
   },
   "title": "HTTPClientConfig configures an HTTP client.",
   "type": "object"
  },
  "Header": {
   "additionalProperties": {
    "items": {
     "$ref": "#/definitions/Secret"
    },
    "type": "array"
   },
   "type": "object"
  },
  "HostPort": {
   "properties": {
    "Host": {
     "type": "string"
    },
    "Port": {
     "type": "string"
    }
   },
   "title": "HostPort represents a \"host:port\" network address.",
   "type": "object"
  },
  "InhibitRule": {
   "description": "InhibitRule defines an inhibition rule that mutes alerts that match the\ntarget labels if an alert matching the source labels exists.\nBoth alerts have to have a set of labels being equal.",
   "properties": {
    "equal": {
     "$ref": "#/definitions/LabelNames"
    },
    "source_match": {
     "additionalProperties": {
      "type": "string"
     },
     "description": "SourceMatch defines a set of labels that have to equal the given\nvalue for source alerts. Deprecated. Remove before v1.0 release.",
     "type": "object"
    },
    "source_match_re": {
     "$ref": "#/definitions/MatchRegexps"
    },
    "source_matchers": {
     "$ref": "#/definitions/Matchers"
    },
    "target_match": {
     "additionalProperties": {
      "type": "string"
     },
     "description": "TargetMatch defines a set of labels that have to equal the given\nvalue for target alerts. Deprecated. Remove before v1.0 release.",
     "type": "object"
    },
    "target_match_re": {
     "$ref": "#/definitions/MatchRegexps"
    },
    "target_matchers": {
     "$ref": "#/definitions/Matchers"
    }
   },
   "type": "object"
  },
  "InspectType": {
   "format": "int64",
   "title": "InspectType is a type for the Inspect property of a Notice.",
   "type": "integer"
  },
  "InternalDataLink": {
   "description": "InternalDataLink definition to allow Explore links to be constructed in the backend",
   "properties": {
    "datasourceName": {
     "type": "string"
    },
    "datasourceUid": {
     "type": "string"
    },
    "panelsState": {
     "$ref": "#/definitions/ExplorePanelsState"
    },
    "query": {},
    "timeRange": {
     "$ref": "#/definitions/TimeRange"
    },
    "transformations": {
     "items": {
      "$ref": "#/definitions/LinkTransformationConfig"
     },
     "type": "array"
    }
   },
   "type": "object"
  },
  "Json": {
   "type": "object"
  },
  "Label": {
   "properties": {
    "Name": {
     "type": "string"
    }
   },
   "title": "Label is a key/value pair of strings.",
   "type": "object"
  },
  "LabelName": {
   "description": "A LabelName is a key for a LabelSet or Metric.  It has a value associated\ntherewith.",
   "type": "string"
  },
  "LabelNames": {
   "items": {
    "$ref": "#/definitions/LabelName"
   },
   "title": "LabelNames is a sortable LabelName slice. In implements sort.Interface.",
   "type": "array"
  },
  "LabelSet": {
   "additionalProperties": {
    "$ref": "#/definitions/LabelValue"
   },
   "description": "A LabelSet is a collection of LabelName and LabelValue pairs.  The LabelSet\nmay be fully-qualified down to the point where it may resolve to a single\nMetric in the data store or not.  All operations that occur within the realm\nof a LabelSet can emit a vector of Metric entities to which the LabelSet may\nmatch.",
   "type": "object"
  },
  "LabelValue": {
   "title": "A LabelValue is an associated value for a LabelName.",
   "type": "string"
  },
  "Labels": {
   "description": "Labels is a sorted set of labels. Order has to be guaranteed upon\ninstantiation.",
   "items": {
    "$ref": "#/definitions/Label"
   },
   "type": "array"
  },
  "LinkTransformationConfig": {
   "properties": {
    "expression": {
     "type": "string"
    },
    "field": {
     "type": "string"
    },
    "mapValue": {
     "type": "string"
    },
    "type": {
     "$ref": "#/definitions/SupportedTransformationTypes"
    }
   },
   "type": "object"
  },
  "MSTeamsConfig": {
   "properties": {
    "http_config": {
     "$ref": "#/definitions/HTTPClientConfig"
    },
    "send_resolved": {
     "type": "boolean"
    },
    "text": {
     "type": "string"
    },
    "title": {
     "type": "string"
    },
    "webhook_url": {
     "$ref": "#/definitions/SecretURL"
    }
   },
   "type": "object"
  },
  "MatchRegexps": {
   "additionalProperties": {
    "$ref": "#/definitions/Regexp"
   },
   "title": "MatchRegexps represents a map of Regexp.",
   "type": "object"
  },
  "MatchType": {
   "format": "int64",
   "title": "MatchType is an enum for label matching types.",
   "type": "integer"
  },
  "Matcher": {
   "properties": {
    "Name": {
     "type": "string"
    },
    "Type": {
     "$ref": "#/definitions/MatchType"
    },
    "Value": {
     "type": "string"
    }
   },
   "title": "Matcher models the matching of a label.",
   "type": "object"
  },
  "Matchers": {
   "description": "Matchers is a slice of Matchers that is sortable, implements Stringer, and\nprovides a Matches method to match a LabelSet against all Matchers in the\nslice. Note that some users of Matchers might require it to be sorted.",
   "items": {
    "$ref": "#/definitions/Matcher"
   },
   "type": "array"
  },
<<<<<<< HEAD
  "MessageTemplate": {
   "properties": {
    "name": {
     "type": "string"
    },
    "provenance": {
     "$ref": "#/definitions/Provenance"
    },
    "template": {
     "type": "string"
    }
   },
   "type": "object"
  },
  "MessageTemplateContent": {
   "properties": {
    "template": {
     "type": "string"
    }
   },
   "type": "object"
  },
  "MessageTemplates": {
   "items": {
    "$ref": "#/definitions/MessageTemplate"
   },
   "type": "array"
  },
=======
>>>>>>> ae830f68
  "MultiStatus": {
   "type": "object"
  },
  "MuteTimeInterval": {
   "properties": {
    "name": {
     "type": "string"
    },
    "time_intervals": {
     "items": {
      "$ref": "#/definitions/TimeInterval"
     },
     "type": "array"
    }
   },
   "title": "MuteTimeInterval represents a named set of time intervals for which a route should be muted.",
   "type": "object"
  },
  "MuteTimings": {
   "items": {
    "$ref": "#/definitions/MuteTimeInterval"
   },
   "type": "array"
  },
  "MuteTimings": {
   "items": {
    "$ref": "#/definitions/MuteTimeInterval"
   },
   "type": "array",
   "x-go-package": "github.com/grafana/grafana/pkg/services/ngalert/api/tooling/definitions"
  },
  "NamespaceConfigResponse": {
   "additionalProperties": {
    "items": {
     "$ref": "#/definitions/GettableRuleGroupConfig"
    },
    "type": "array"
   },
   "type": "object"
  },
  "NotFound": {
   "type": "object"
  },
  "Notice": {
   "properties": {
    "inspect": {
     "$ref": "#/definitions/InspectType"
    },
    "link": {
     "description": "Link is an optional link for display in the user interface and can be an\nabsolute URL or a path relative to Grafana's root url.",
     "type": "string"
    },
    "severity": {
     "$ref": "#/definitions/NoticeSeverity"
    },
    "text": {
     "description": "Text is freeform descriptive text for the notice.",
     "type": "string"
    }
   },
   "title": "Notice provides a structure for presenting notifications in Grafana's user interface.",
   "type": "object"
  },
  "NoticeSeverity": {
   "format": "int64",
   "title": "NoticeSeverity is a type for the Severity property of a Notice.",
   "type": "integer"
  },
  "NotificationPolicyExport": {
   "properties": {
    "Policy": {
     "$ref": "#/definitions/RouteExport"
    },
    "orgId": {
     "format": "int64",
     "type": "integer"
    }
   },
   "title": "NotificationPolicyExport is the provisioned file export of alerting.NotificiationPolicyV1.",
   "type": "object"
  },
  "NotificationTemplate": {
   "properties": {
    "name": {
     "type": "string"
    },
    "provenance": {
     "$ref": "#/definitions/Provenance"
    },
    "template": {
     "type": "string"
    }
   },
   "type": "object"
  },
  "NotificationTemplateContent": {
   "properties": {
    "template": {
     "type": "string"
    }
   },
   "type": "object"
  },
  "NotificationTemplates": {
   "items": {
    "$ref": "#/definitions/NotificationTemplate"
   },
   "type": "array"
  },
  "NotifierConfig": {
   "properties": {
    "send_resolved": {
     "type": "boolean"
    }
   },
   "title": "NotifierConfig contains base options common across all notifier configurations.",
   "type": "object"
  },
  "OAuth2": {
   "properties": {
    "TLSConfig": {
     "$ref": "#/definitions/TLSConfig"
    },
    "client_id": {
     "type": "string"
    },
    "client_secret": {
     "$ref": "#/definitions/Secret"
    },
    "client_secret_file": {
     "type": "string"
    },
    "endpoint_params": {
     "additionalProperties": {
      "type": "string"
     },
     "type": "object"
    },
<<<<<<< HEAD
=======
    "no_proxy": {
     "description": "NoProxy contains addresses that should not use a proxy.",
     "type": "string"
    },
    "proxy_connect_header": {
     "$ref": "#/definitions/Header"
    },
    "proxy_from_environment": {
     "description": "ProxyFromEnvironment makes use of net/http ProxyFromEnvironment function\nto determine proxies.",
     "type": "boolean"
    },
>>>>>>> ae830f68
    "proxy_url": {
     "$ref": "#/definitions/URL"
    },
    "scopes": {
     "items": {
      "type": "string"
     },
     "type": "array"
    },
    "token_url": {
     "type": "string"
    }
   },
   "title": "OAuth2 is the oauth2 client configuration.",
   "type": "object"
  },
  "ObjectMatchers": {
   "$ref": "#/definitions/Matchers",
   "description": "ObjectMatchers is Matchers with a different Unmarshal and Marshal methods that accept matchers as objects\nthat have already been parsed."
  },
  "OpsGenieConfig": {
   "properties": {
    "actions": {
     "type": "string"
    },
    "api_key": {
     "$ref": "#/definitions/Secret"
    },
    "api_key_file": {
     "type": "string"
    },
    "api_url": {
     "$ref": "#/definitions/URL"
    },
    "description": {
     "type": "string"
    },
    "details": {
     "additionalProperties": {
      "type": "string"
     },
     "type": "object"
    },
    "entity": {
     "type": "string"
    },
    "http_config": {
     "$ref": "#/definitions/HTTPClientConfig"
    },
    "message": {
     "type": "string"
    },
    "note": {
     "type": "string"
    },
    "priority": {
     "type": "string"
    },
    "responders": {
     "items": {
      "$ref": "#/definitions/OpsGenieConfigResponder"
     },
     "type": "array"
    },
    "send_resolved": {
     "type": "boolean"
    },
    "source": {
     "type": "string"
    },
    "tags": {
     "type": "string"
    },
    "update_alerts": {
     "type": "boolean"
    }
   },
   "title": "OpsGenieConfig configures notifications via OpsGenie.",
   "type": "object"
  },
  "OpsGenieConfigResponder": {
   "properties": {
    "id": {
     "description": "One of those 3 should be filled.",
     "type": "string"
    },
    "name": {
     "type": "string"
    },
    "type": {
     "description": "team, user, escalation, schedule etc.",
     "type": "string"
    },
    "username": {
     "type": "string"
    }
   },
   "type": "object"
  },
  "PagerdutyConfig": {
   "properties": {
    "class": {
     "type": "string"
    },
    "client": {
     "type": "string"
    },
    "client_url": {
     "type": "string"
    },
    "component": {
     "type": "string"
    },
    "description": {
     "type": "string"
    },
    "details": {
     "additionalProperties": {
      "type": "string"
     },
     "type": "object"
    },
    "group": {
     "type": "string"
    },
    "http_config": {
     "$ref": "#/definitions/HTTPClientConfig"
    },
    "images": {
     "items": {
      "$ref": "#/definitions/PagerdutyImage"
     },
     "type": "array"
    },
    "links": {
     "items": {
      "$ref": "#/definitions/PagerdutyLink"
     },
     "type": "array"
    },
    "routing_key": {
     "$ref": "#/definitions/Secret"
    },
    "routing_key_file": {
     "type": "string"
    },
    "send_resolved": {
     "type": "boolean"
    },
    "service_key": {
     "$ref": "#/definitions/Secret"
    },
    "service_key_file": {
     "type": "string"
    },
    "severity": {
     "type": "string"
    },
    "source": {
     "type": "string"
    },
    "url": {
     "$ref": "#/definitions/URL"
    }
   },
   "title": "PagerdutyConfig configures notifications via PagerDuty.",
   "type": "object"
  },
  "PagerdutyImage": {
   "description": "PagerdutyImage is an image",
   "properties": {
    "alt": {
     "type": "string"
    },
    "href": {
     "type": "string"
    },
    "src": {
     "type": "string"
    }
   },
   "type": "object"
  },
  "PagerdutyLink": {
   "description": "PagerdutyLink is a link",
   "properties": {
    "href": {
     "type": "string"
    },
    "text": {
     "type": "string"
    }
   },
   "type": "object"
  },
  "PermissionDenied": {
   "type": "object"
  },
  "Point": {
   "description": "If H is not nil, then this is a histogram point and only (T, H) is valid.\nIf H is nil, then only (T, V) is valid.",
   "properties": {
    "H": {
     "$ref": "#/definitions/FloatHistogram"
    },
    "T": {
     "format": "int64",
     "type": "integer"
    },
    "V": {
     "format": "double",
     "type": "number"
    }
   },
   "title": "Point represents a single data point for a given timestamp.",
   "type": "object"
  },
  "PostableApiAlertingConfig": {
   "properties": {
    "global": {
     "$ref": "#/definitions/GlobalConfig"
    },
    "inhibit_rules": {
     "items": {
      "$ref": "#/definitions/InhibitRule"
     },
     "type": "array"
    },
    "mute_time_intervals": {
     "items": {
      "$ref": "#/definitions/MuteTimeInterval"
     },
     "type": "array"
    },
    "receivers": {
     "description": "Override with our superset receiver type",
     "items": {
      "$ref": "#/definitions/PostableApiReceiver"
     },
     "type": "array"
    },
    "route": {
     "$ref": "#/definitions/Route"
    },
    "templates": {
     "items": {
      "type": "string"
     },
     "type": "array"
    }
   },
   "type": "object"
  },
  "PostableApiReceiver": {
   "properties": {
    "discord_configs": {
     "items": {
      "$ref": "#/definitions/DiscordConfig"
     },
     "type": "array"
    },
    "email_configs": {
     "items": {
      "$ref": "#/definitions/EmailConfig"
     },
     "type": "array"
    },
    "grafana_managed_receiver_configs": {
     "items": {
      "$ref": "#/definitions/PostableGrafanaReceiver"
     },
     "type": "array"
    },
    "msteams_configs": {
     "items": {
      "$ref": "#/definitions/MSTeamsConfig"
     },
     "type": "array"
    },
    "name": {
     "description": "A unique identifier for this receiver.",
     "type": "string"
    },
    "opsgenie_configs": {
     "items": {
      "$ref": "#/definitions/OpsGenieConfig"
     },
     "type": "array"
    },
    "pagerduty_configs": {
     "items": {
      "$ref": "#/definitions/PagerdutyConfig"
     },
     "type": "array"
    },
    "pushover_configs": {
     "items": {
      "$ref": "#/definitions/PushoverConfig"
     },
     "type": "array"
    },
    "slack_configs": {
     "items": {
      "$ref": "#/definitions/SlackConfig"
     },
     "type": "array"
    },
    "sns_configs": {
     "items": {
      "$ref": "#/definitions/SNSConfig"
     },
     "type": "array"
    },
    "telegram_configs": {
     "items": {
      "$ref": "#/definitions/TelegramConfig"
     },
     "type": "array"
    },
    "victorops_configs": {
     "items": {
      "$ref": "#/definitions/VictorOpsConfig"
     },
     "type": "array"
    },
    "webex_configs": {
     "items": {
      "$ref": "#/definitions/WebexConfig"
     },
     "type": "array"
    },
    "webhook_configs": {
     "items": {
      "$ref": "#/definitions/WebhookConfig"
     },
     "type": "array"
    },
    "wechat_configs": {
     "items": {
      "$ref": "#/definitions/WechatConfig"
     },
     "type": "array"
    }
   },
   "type": "object"
  },
  "PostableExtendedRuleNode": {
   "properties": {
    "alert": {
     "type": "string"
    },
    "annotations": {
     "additionalProperties": {
      "type": "string"
     },
     "type": "object"
    },
    "expr": {
     "type": "string"
    },
    "for": {
     "type": "string"
    },
    "grafana_alert": {
     "$ref": "#/definitions/PostableGrafanaRule"
    },
    "keep_firing_for": {
     "type": "string"
    },
    "labels": {
     "additionalProperties": {
      "type": "string"
     },
     "type": "object"
    },
    "record": {
     "type": "string"
    }
   },
   "type": "object"
  },
  "PostableExtendedRuleNodeExtended": {
   "properties": {
    "folderTitle": {
     "example": "project_x",
     "type": "string"
    },
    "folderUid": {
     "example": "okrd3I0Vz",
     "type": "string"
    },
    "rule": {
     "$ref": "#/definitions/PostableExtendedRuleNode"
    },
    "ruleGroup": {
     "example": "eval_group_1",
     "type": "string"
    }
   },
   "required": [
    "rule"
   ],
   "type": "object"
  },
  "PostableGrafanaReceiver": {
   "properties": {
    "disableResolveMessage": {
     "type": "boolean"
    },
    "name": {
     "type": "string"
    },
    "secureSettings": {
     "additionalProperties": {
      "type": "string"
     },
     "type": "object"
    },
    "settings": {
     "$ref": "#/definitions/RawMessage"
    },
    "type": {
     "type": "string"
    },
    "uid": {
     "type": "string"
    }
   },
   "type": "object"
  },
  "PostableGrafanaReceivers": {
   "properties": {
    "grafana_managed_receiver_configs": {
     "items": {
      "$ref": "#/definitions/PostableGrafanaReceiver"
     },
     "type": "array"
    }
   },
   "type": "object"
  },
  "PostableGrafanaRule": {
   "properties": {
    "condition": {
     "type": "string"
    },
    "data": {
     "items": {
      "$ref": "#/definitions/AlertQuery"
     },
     "type": "array"
    },
    "exec_err_state": {
     "enum": [
      "OK",
      "Alerting",
      "Error"
     ],
     "type": "string"
    },
    "is_paused": {
     "type": "boolean"
    },
    "no_data_state": {
     "enum": [
      "Alerting",
      "NoData",
      "OK"
     ],
     "type": "string"
    },
    "title": {
     "type": "string"
    },
    "uid": {
     "type": "string"
    }
   },
   "type": "object"
  },
  "PostableNGalertConfig": {
   "properties": {
    "alertmanagersChoice": {
     "enum": [
      "all",
      "internal",
      "external"
     ],
     "type": "string"
    }
   },
   "type": "object"
  },
  "PostableRuleGroupConfig": {
   "properties": {
    "interval": {
     "$ref": "#/definitions/Duration"
    },
    "name": {
     "type": "string"
    },
    "rules": {
     "items": {
      "$ref": "#/definitions/PostableExtendedRuleNode"
     },
     "type": "array"
    }
   },
   "type": "object"
  },
  "PostableUserConfig": {
   "properties": {
    "alertmanager_config": {
     "$ref": "#/definitions/PostableApiAlertingConfig"
    },
    "template_files": {
     "additionalProperties": {
      "type": "string"
     },
     "type": "object"
    }
   },
   "type": "object"
  },
  "Provenance": {
   "type": "string"
  },
  "ProvisionedAlertRule": {
   "properties": {
    "annotations": {
     "additionalProperties": {
      "type": "string"
     },
     "example": {
      "runbook_url": "https://supercoolrunbook.com/page/13"
     },
     "type": "object"
    },
    "condition": {
     "example": "A",
     "type": "string"
    },
    "data": {
     "example": [
      {
       "datasourceUid": "__expr__",
       "model": {
        "conditions": [
         {
          "evaluator": {
           "params": [
            0,
            0
           ],
           "type": "gt"
          },
          "operator": {
           "type": "and"
          },
          "query": {
           "params": []
          },
          "reducer": {
           "params": [],
           "type": "avg"
          },
          "type": "query"
         }
        ],
        "datasource": {
         "type": "__expr__",
         "uid": "__expr__"
        },
        "expression": "1 == 1",
        "hide": false,
        "intervalMs": 1000,
        "maxDataPoints": 43200,
        "refId": "A",
        "type": "math"
       },
       "queryType": "",
       "refId": "A",
       "relativeTimeRange": {
        "from": 0,
        "to": 0
       }
      }
     ],
     "items": {
      "$ref": "#/definitions/AlertQuery"
     },
     "type": "array"
    },
    "execErrState": {
     "enum": [
      "OK",
      "Alerting",
      "Error"
     ],
     "type": "string"
    },
    "folderUID": {
     "example": "project_x",
     "type": "string"
    },
    "for": {
     "$ref": "#/definitions/Duration"
    },
    "id": {
     "format": "int64",
     "type": "integer"
    },
    "isPaused": {
     "example": false,
     "type": "boolean"
    },
    "labels": {
     "additionalProperties": {
      "type": "string"
     },
     "example": {
      "team": "sre-team-1"
     },
     "type": "object"
    },
    "noDataState": {
     "enum": [
      "Alerting",
      "NoData",
      "OK"
     ],
     "type": "string"
    },
    "orgID": {
     "format": "int64",
     "type": "integer"
    },
    "provenance": {
     "$ref": "#/definitions/Provenance"
    },
    "ruleGroup": {
     "example": "eval_group_1",
     "maxLength": 190,
     "minLength": 1,
     "type": "string"
    },
    "title": {
     "example": "Always firing",
     "maxLength": 190,
     "minLength": 1,
     "type": "string"
    },
    "uid": {
     "maxLength": 40,
     "minLength": 1,
     "pattern": "^[a-zA-Z0-9-_]+$",
     "type": "string"
    },
    "updated": {
     "format": "date-time",
     "readOnly": true,
     "type": "string"
    }
   },
   "required": [
    "orgID",
    "folderUID",
    "ruleGroup",
    "title",
    "condition",
    "data",
    "noDataState",
    "execErrState",
    "for"
   ],
   "type": "object"
  },
  "ProvisionedAlertRules": {
   "items": {
    "$ref": "#/definitions/ProvisionedAlertRule"
   },
   "type": "array"
  },
  "ProxyConfig": {
   "properties": {
    "no_proxy": {
     "description": "NoProxy contains addresses that should not use a proxy.",
     "type": "string"
    },
    "proxy_connect_header": {
     "$ref": "#/definitions/Header"
    },
    "proxy_from_environment": {
     "description": "ProxyFromEnvironment makes use of net/http ProxyFromEnvironment function\nto determine proxies.",
     "type": "boolean"
    },
    "proxy_url": {
     "$ref": "#/definitions/URL"
    }
   },
   "type": "object"
  },
  "PushoverConfig": {
   "properties": {
    "device": {
     "type": "string"
    },
    "expire": {
     "type": "string"
    },
    "html": {
     "type": "boolean"
    },
    "http_config": {
     "$ref": "#/definitions/HTTPClientConfig"
    },
    "message": {
     "type": "string"
    },
    "priority": {
     "type": "string"
    },
    "retry": {
     "type": "string"
    },
    "send_resolved": {
     "type": "boolean"
    },
    "sound": {
     "type": "string"
    },
    "title": {
     "type": "string"
    },
    "token": {
     "$ref": "#/definitions/Secret"
    },
    "token_file": {
     "type": "string"
    },
    "ttl": {
     "type": "string"
    },
    "url": {
     "type": "string"
    },
    "url_title": {
     "type": "string"
    },
    "user_key": {
     "$ref": "#/definitions/Secret"
    },
    "user_key_file": {
     "type": "string"
    }
   },
   "type": "object"
  },
  "QueryStat": {
   "description": "The embedded FieldConfig's display name must be set.\nIt corresponds to the QueryResultMetaStat on the frontend (https://github.com/grafana/grafana/blob/master/packages/grafana-data/src/types/data.ts#L53).",
   "properties": {
    "color": {
     "additionalProperties": {},
     "description": "Map values to a display color\nNOTE: this interface is under development in the frontend... so simple map for now",
     "type": "object"
    },
    "custom": {
     "additionalProperties": {},
     "description": "Panel Specific Values",
     "type": "object"
    },
    "decimals": {
     "format": "uint16",
     "type": "integer"
    },
    "description": {
     "description": "Description is human readable field metadata",
     "type": "string"
    },
    "displayName": {
     "description": "DisplayName overrides Grafana default naming, should not be used from a data source",
     "type": "string"
    },
    "displayNameFromDS": {
     "description": "DisplayNameFromDS overrides Grafana default naming strategy.",
     "type": "string"
    },
    "filterable": {
     "description": "Filterable indicates if the Field's data can be filtered by additional calls.",
     "type": "boolean"
    },
    "interval": {
     "description": "Interval indicates the expected regular step between values in the series.\nWhen an interval exists, consumers can identify \"missing\" values when the expected value is not present.\nThe grafana timeseries visualization will render disconnected values when missing values are found it the time field.\nThe interval uses the same units as the values.  For time.Time, this is defined in milliseconds.",
     "format": "double",
     "type": "number"
    },
    "links": {
     "description": "The behavior when clicking on a result",
     "items": {
      "$ref": "#/definitions/DataLink"
     },
     "type": "array"
    },
    "mappings": {
     "$ref": "#/definitions/ValueMappings"
    },
    "max": {
     "$ref": "#/definitions/ConfFloat64"
    },
    "min": {
     "$ref": "#/definitions/ConfFloat64"
    },
    "noValue": {
     "description": "Alternative to empty string",
     "type": "string"
    },
    "path": {
     "description": "Path is an explicit path to the field in the datasource. When the frame meta includes a path,\nthis will default to `${frame.meta.path}/${field.name}\n\nWhen defined, this value can be used as an identifier within the datasource scope, and\nmay be used as an identifier to update values in a subsequent request",
     "type": "string"
    },
    "thresholds": {
     "$ref": "#/definitions/ThresholdsConfig"
    },
    "type": {
     "$ref": "#/definitions/FieldTypeConfig"
    },
    "unit": {
     "description": "Numeric Options",
     "type": "string"
    },
    "value": {
     "format": "double",
     "type": "number"
    },
    "writeable": {
     "description": "Writeable indicates that the datasource knows how to update this value",
     "type": "boolean"
    }
   },
   "title": "QueryStat is used for storing arbitrary statistics metadata related to a query and its result, e.g. total request time, data processing time.",
   "type": "object"
  },
  "RawMessage": {
   "type": "object"
  },
  "Receiver": {
   "properties": {
    "discord_configs": {
     "items": {
      "$ref": "#/definitions/DiscordConfig"
     },
     "type": "array"
    },
    "email_configs": {
     "items": {
      "$ref": "#/definitions/EmailConfig"
     },
     "type": "array"
    },
    "msteams_configs": {
     "items": {
      "$ref": "#/definitions/MSTeamsConfig"
     },
     "type": "array"
    },
    "name": {
     "description": "A unique identifier for this receiver.",
     "type": "string"
    },
    "opsgenie_configs": {
     "items": {
      "$ref": "#/definitions/OpsGenieConfig"
     },
     "type": "array"
    },
    "pagerduty_configs": {
     "items": {
      "$ref": "#/definitions/PagerdutyConfig"
     },
     "type": "array"
    },
    "pushover_configs": {
     "items": {
      "$ref": "#/definitions/PushoverConfig"
     },
     "type": "array"
    },
    "slack_configs": {
     "items": {
      "$ref": "#/definitions/SlackConfig"
     },
     "type": "array"
    },
    "sns_configs": {
     "items": {
      "$ref": "#/definitions/SNSConfig"
     },
     "type": "array"
    },
    "telegram_configs": {
     "items": {
      "$ref": "#/definitions/TelegramConfig"
     },
     "type": "array"
    },
    "victorops_configs": {
     "items": {
      "$ref": "#/definitions/VictorOpsConfig"
     },
     "type": "array"
    },
    "webex_configs": {
     "items": {
      "$ref": "#/definitions/WebexConfig"
     },
     "type": "array"
    },
    "webhook_configs": {
     "items": {
      "$ref": "#/definitions/WebhookConfig"
     },
     "type": "array"
    },
    "wechat_configs": {
     "items": {
      "$ref": "#/definitions/WechatConfig"
     },
     "type": "array"
    }
   },
   "title": "Receiver configuration provides configuration on how to contact a receiver.",
   "type": "object"
  },
  "ReceiverExport": {
   "properties": {
    "disableResolveMessage": {
     "type": "boolean"
    },
    "settings": {
     "$ref": "#/definitions/RawMessage"
    },
    "type": {
     "type": "string"
    },
    "uid": {
     "type": "string"
    }
   },
   "title": "ReceiverExport is the provisioned file export of alerting.ReceiverV1.",
   "type": "object"
  },
  "Regexp": {
   "description": "A Regexp is safe for concurrent use by multiple goroutines,\nexcept for configuration methods, such as Longest.",
   "title": "Regexp is the representation of a compiled regular expression.",
   "type": "object"
  },
  "RelativeTimeRange": {
   "description": "RelativeTimeRange is the per query start and end time\nfor requests.",
   "properties": {
    "from": {
     "$ref": "#/definitions/Duration"
    },
    "to": {
     "$ref": "#/definitions/Duration"
    }
   },
   "type": "object"
  },
  "RelativeTimeRangeExport": {
   "properties": {
    "from": {
     "format": "int64",
     "type": "integer"
    },
    "to": {
     "format": "int64",
     "type": "integer"
    }
   },
   "type": "object"
  },
  "ResponseDetails": {
   "properties": {
    "msg": {
     "type": "string"
    }
   },
   "type": "object"
  },
  "Responses": {
   "additionalProperties": {
    "$ref": "#/definitions/DataResponse"
   },
   "description": "The QueryData method the QueryDataHandler method will set the RefId\nproperty on the DataResponses' frames based on these RefIDs.",
   "title": "Responses is a map of RefIDs (Unique Query ID) to DataResponses.",
   "type": "object"
  },
  "Route": {
   "description": "A Route is a node that contains definitions of how to handle alerts. This is modified\nfrom the upstream alertmanager in that it adds the ObjectMatchers property.",
   "properties": {
    "continue": {
     "type": "boolean"
    },
    "group_by": {
     "items": {
      "type": "string"
     },
     "type": "array"
    },
    "group_interval": {
     "type": "string"
    },
    "group_wait": {
     "type": "string"
    },
    "match": {
     "additionalProperties": {
      "type": "string"
     },
     "description": "Deprecated. Remove before v1.0 release.",
     "type": "object"
    },
    "match_re": {
     "$ref": "#/definitions/MatchRegexps"
    },
    "matchers": {
     "$ref": "#/definitions/Matchers"
    },
    "mute_time_intervals": {
     "items": {
      "type": "string"
     },
     "type": "array"
    },
    "object_matchers": {
     "$ref": "#/definitions/ObjectMatchers"
    },
    "provenance": {
     "$ref": "#/definitions/Provenance"
    },
    "receiver": {
     "type": "string"
    },
    "repeat_interval": {
     "type": "string"
    },
    "routes": {
     "items": {
      "$ref": "#/definitions/Route"
     },
     "type": "array"
    }
   },
   "type": "object"
  },
  "RouteExport": {
   "description": "RouteExport is the provisioned file export of definitions.Route. This is needed to hide fields that aren't useable in\nprovisioning file format. An alternative would be to define a custom MarshalJSON and MarshalYAML that excludes them.",
   "properties": {
    "continue": {
     "type": "boolean"
    },
    "group_by": {
     "items": {
      "type": "string"
     },
     "type": "array"
    },
    "group_interval": {
     "type": "string"
    },
    "group_wait": {
     "type": "string"
    },
    "match": {
     "additionalProperties": {
      "type": "string"
     },
     "description": "Deprecated. Remove before v1.0 release.",
     "type": "object"
    },
    "match_re": {
     "$ref": "#/definitions/MatchRegexps"
    },
    "matchers": {
     "$ref": "#/definitions/Matchers"
    },
    "mute_time_intervals": {
     "items": {
      "type": "string"
     },
     "type": "array"
    },
    "object_matchers": {
     "$ref": "#/definitions/ObjectMatchers"
    },
    "receiver": {
     "type": "string"
    },
    "repeat_interval": {
     "type": "string"
    },
    "routes": {
     "items": {
      "$ref": "#/definitions/RouteExport"
     },
     "type": "array"
    }
   },
   "type": "object"
  },
  "Rule": {
   "description": "adapted from cortex",
   "properties": {
    "evaluationTime": {
     "format": "double",
     "type": "number"
    },
    "health": {
     "type": "string"
    },
    "labels": {
     "$ref": "#/definitions/overrideLabels"
    },
    "lastError": {
     "type": "string"
    },
    "lastEvaluation": {
     "format": "date-time",
     "type": "string"
    },
    "name": {
     "type": "string"
    },
    "query": {
     "type": "string"
    },
    "type": {
     "$ref": "#/definitions/RuleType"
    }
   },
   "required": [
    "name",
    "query",
    "health",
    "type"
   ],
   "type": "object"
  },
  "RuleDiscovery": {
   "properties": {
    "groups": {
     "items": {
      "$ref": "#/definitions/RuleGroup"
     },
     "type": "array"
    },
    "totals": {
     "additionalProperties": {
      "format": "int64",
      "type": "integer"
     },
     "type": "object"
    }
   },
   "required": [
    "groups"
   ],
   "type": "object"
  },
  "RuleGroup": {
   "properties": {
    "evaluationTime": {
     "format": "double",
     "type": "number"
    },
    "file": {
     "type": "string"
    },
    "interval": {
     "format": "double",
     "type": "number"
    },
    "lastEvaluation": {
     "format": "date-time",
     "type": "string"
    },
    "name": {
     "type": "string"
    },
    "rules": {
     "description": "In order to preserve rule ordering, while exposing type (alerting or recording)\nspecific properties, both alerting and recording rules are exposed in the\nsame array.",
     "items": {
      "$ref": "#/definitions/AlertingRule"
     },
     "type": "array"
    },
    "totals": {
     "additionalProperties": {
      "format": "int64",
      "type": "integer"
     },
     "type": "object"
    }
   },
   "required": [
    "name",
    "file",
    "rules",
    "interval"
   ],
   "type": "object"
  },
  "RuleGroupConfigResponse": {
   "properties": {
    "interval": {
     "$ref": "#/definitions/Duration"
    },
    "name": {
     "type": "string"
    },
    "rules": {
     "items": {
      "$ref": "#/definitions/GettableExtendedRuleNode"
     },
     "type": "array"
    },
    "source_tenants": {
     "items": {
      "type": "string"
     },
     "type": "array"
    }
   },
   "type": "object"
  },
  "RuleResponse": {
   "properties": {
    "data": {
     "$ref": "#/definitions/RuleDiscovery"
    },
    "error": {
     "type": "string"
    },
    "errorType": {
     "$ref": "#/definitions/ErrorType"
    },
    "status": {
     "type": "string"
    }
   },
   "required": [
    "status"
   ],
   "type": "object"
  },
  "RuleType": {
   "title": "RuleType models the type of a rule.",
   "type": "string"
  },
  "SNSConfig": {
   "properties": {
    "api_url": {
     "type": "string"
    },
    "attributes": {
     "additionalProperties": {
      "type": "string"
     },
     "type": "object"
    },
    "http_config": {
     "$ref": "#/definitions/HTTPClientConfig"
    },
    "message": {
     "type": "string"
    },
    "phone_number": {
     "type": "string"
    },
    "send_resolved": {
     "type": "boolean"
    },
    "sigv4": {
     "$ref": "#/definitions/SigV4Config"
    },
    "subject": {
     "type": "string"
    },
    "target_arn": {
     "type": "string"
    },
    "topic_arn": {
     "type": "string"
    }
   },
   "type": "object"
  },
  "Sample": {
   "properties": {
    "H": {
     "$ref": "#/definitions/FloatHistogram"
    },
    "Metric": {
     "$ref": "#/definitions/Labels"
    },
    "T": {
     "format": "int64",
     "type": "integer"
    },
    "V": {
     "format": "double",
     "type": "number"
    }
   },
   "title": "Sample is a single sample belonging to a metric.",
   "type": "object"
  },
  "Secret": {
   "title": "Secret special type for storing secrets.",
   "type": "string"
  },
  "SecretURL": {
   "$ref": "#/definitions/URL",
   "title": "SecretURL is a URL that must not be revealed on marshaling."
  },
  "SigV4Config": {
   "description": "SigV4Config is the configuration for signing remote write requests with\nAWS's SigV4 verification process. Empty values will be retrieved using the\nAWS default credentials chain.",
   "properties": {
    "AccessKey": {
     "type": "string"
    },
    "Profile": {
     "type": "string"
    },
    "Region": {
     "type": "string"
    },
    "RoleARN": {
     "type": "string"
    },
    "SecretKey": {
     "$ref": "#/definitions/Secret"
    }
   },
   "type": "object"
  },
  "SlackAction": {
   "description": "See https://api.slack.com/docs/message-attachments#action_fields and https://api.slack.com/docs/message-buttons\nfor more information.",
   "properties": {
    "confirm": {
     "$ref": "#/definitions/SlackConfirmationField"
    },
    "name": {
     "type": "string"
    },
    "style": {
     "type": "string"
    },
    "text": {
     "type": "string"
    },
    "type": {
     "type": "string"
    },
    "url": {
     "type": "string"
    },
    "value": {
     "type": "string"
    }
   },
   "title": "SlackAction configures a single Slack action that is sent with each notification.",
   "type": "object"
  },
  "SlackConfig": {
   "properties": {
    "actions": {
     "items": {
      "$ref": "#/definitions/SlackAction"
     },
     "type": "array"
    },
    "api_url": {
     "$ref": "#/definitions/SecretURL"
    },
    "api_url_file": {
     "type": "string"
    },
    "callback_id": {
     "type": "string"
    },
    "channel": {
     "description": "Slack channel override, (like #other-channel or @username).",
     "type": "string"
    },
    "color": {
     "type": "string"
    },
    "fallback": {
     "type": "string"
    },
    "fields": {
     "items": {
      "$ref": "#/definitions/SlackField"
     },
     "type": "array"
    },
    "footer": {
     "type": "string"
    },
    "http_config": {
     "$ref": "#/definitions/HTTPClientConfig"
    },
    "icon_emoji": {
     "type": "string"
    },
    "icon_url": {
     "type": "string"
    },
    "image_url": {
     "type": "string"
    },
    "link_names": {
     "type": "boolean"
    },
    "mrkdwn_in": {
     "items": {
      "type": "string"
     },
     "type": "array"
    },
    "pretext": {
     "type": "string"
    },
    "send_resolved": {
     "type": "boolean"
    },
    "short_fields": {
     "type": "boolean"
    },
    "text": {
     "type": "string"
    },
    "thumb_url": {
     "type": "string"
    },
    "title": {
     "type": "string"
    },
    "title_link": {
     "type": "string"
    },
    "username": {
     "type": "string"
    }
   },
   "title": "SlackConfig configures notifications via Slack.",
   "type": "object"
  },
  "SlackConfirmationField": {
   "description": "SlackConfirmationField protect users from destructive actions or particularly distinguished decisions\nby asking them to confirm their button click one more time.\nSee https://api.slack.com/docs/interactive-message-field-guide#confirmation_fields for more information.",
   "properties": {
    "dismiss_text": {
     "type": "string"
    },
    "ok_text": {
     "type": "string"
    },
    "text": {
     "type": "string"
    },
    "title": {
     "type": "string"
    }
   },
   "type": "object"
  },
  "SlackField": {
   "description": "Each field must contain a title, value, and optionally, a boolean value to indicate if the field\nis short enough to be displayed next to other fields designated as short.\nSee https://api.slack.com/docs/message-attachments#fields for more information.",
   "properties": {
    "short": {
     "type": "boolean"
    },
    "title": {
     "type": "string"
    },
    "value": {
     "type": "string"
    }
   },
   "title": "SlackField configures a single Slack field that is sent with each notification.",
   "type": "object"
  },
  "SmtpNotEnabled": {
   "$ref": "#/definitions/ResponseDetails"
  },
  "Span": {
   "properties": {
    "Length": {
     "description": "Length of the span.",
     "format": "uint32",
     "type": "integer"
    },
    "Offset": {
     "description": "Gap to previous span (always positive), or starting index for the 1st\nspan (which can be negative).",
     "format": "int32",
     "type": "integer"
    }
   },
   "title": "A Span defines a continuous sequence of buckets.",
   "type": "object"
  },
  "Status": {
   "format": "int64",
   "type": "integer"
  },
  "Success": {
   "$ref": "#/definitions/ResponseDetails"
  },
  "SupportedTransformationTypes": {
   "type": "string"
  },
  "TLSConfig": {
   "properties": {
    "ca": {
     "description": "Text of the CA cert to use for the targets.",
     "type": "string"
    },
    "ca_file": {
     "description": "The CA cert to use for the targets.",
     "type": "string"
    },
    "cert": {
     "description": "Text of the client cert file for the targets.",
     "type": "string"
    },
    "cert_file": {
     "description": "The client cert file for the targets.",
     "type": "string"
    },
    "insecure_skip_verify": {
     "description": "Disable target certificate validation.",
     "type": "boolean"
    },
    "key": {
     "$ref": "#/definitions/Secret"
    },
    "key_file": {
     "description": "The client key file for the targets.",
     "type": "string"
    },
<<<<<<< HEAD
=======
    "max_version": {
     "$ref": "#/definitions/TLSVersion"
    },
>>>>>>> ae830f68
    "min_version": {
     "$ref": "#/definitions/TLSVersion"
    },
    "server_name": {
     "description": "Used to verify the hostname for the targets.",
     "type": "string"
    }
   },
   "title": "TLSConfig configures the options for TLS connections.",
   "type": "object"
  },
  "TLSVersion": {
   "format": "uint16",
   "type": "integer"
  },
  "TelegramConfig": {
   "properties": {
    "api_url": {
     "$ref": "#/definitions/URL"
    },
    "chat": {
     "format": "int64",
     "type": "integer"
    },
    "disable_notifications": {
     "type": "boolean"
    },
    "http_config": {
     "$ref": "#/definitions/HTTPClientConfig"
    },
    "message": {
     "type": "string"
    },
    "parse_mode": {
     "type": "string"
    },
    "send_resolved": {
     "type": "boolean"
    },
    "token": {
     "$ref": "#/definitions/Secret"
    },
    "token_file": {
     "type": "string"
    }
   },
   "title": "TelegramConfig configures notifications via Telegram.",
   "type": "object"
  },
  "TestReceiverConfigResult": {
   "properties": {
    "error": {
     "type": "string"
    },
    "name": {
     "type": "string"
    },
    "status": {
     "type": "string"
    },
    "uid": {
     "type": "string"
    }
   },
   "type": "object"
  },
  "TestReceiverResult": {
   "properties": {
    "grafana_managed_receiver_configs": {
     "items": {
      "$ref": "#/definitions/TestReceiverConfigResult"
     },
     "type": "array"
    },
    "name": {
     "type": "string"
    }
   },
   "type": "object"
  },
  "TestReceiversConfigAlertParams": {
   "properties": {
    "annotations": {
     "$ref": "#/definitions/LabelSet"
    },
    "labels": {
     "$ref": "#/definitions/LabelSet"
    }
   },
   "type": "object"
  },
  "TestReceiversConfigBodyParams": {
   "properties": {
    "alert": {
     "$ref": "#/definitions/TestReceiversConfigAlertParams"
    },
    "receivers": {
     "items": {
      "$ref": "#/definitions/PostableApiReceiver"
     },
     "type": "array"
    }
   },
   "type": "object"
  },
  "TestReceiversResult": {
   "properties": {
    "alert": {
     "$ref": "#/definitions/TestReceiversConfigAlertParams"
    },
    "notified_at": {
     "format": "date-time",
     "type": "string"
    },
    "receivers": {
     "items": {
      "$ref": "#/definitions/TestReceiverResult"
     },
     "type": "array"
    }
   },
   "type": "object"
  },
  "TestRulePayload": {
   "properties": {
    "expr": {
     "example": "(node_filesystem_avail_bytes{fstype!=\"\",job=\"integrations/node_exporter\"} node_filesystem_size_bytes{fstype!=\"\",job=\"integrations/node_exporter\"} * 100 \u003c 5 and node_filesystem_readonly{fstype!=\"\",job=\"integrations/node_exporter\"} == 0)",
     "type": "string"
    },
    "grafana_condition": {
     "$ref": "#/definitions/EvalAlertConditionCommand"
    }
   },
   "type": "object"
  },
  "TestRuleResponse": {
   "properties": {
    "alerts": {
     "$ref": "#/definitions/Vector"
    },
    "grafana_alert_instances": {
     "$ref": "#/definitions/AlertInstancesResponse"
    }
   },
   "type": "object"
  },
  "TestTemplatesConfigBodyParams": {
   "properties": {
    "alerts": {
     "description": "Alerts to use as data when testing the template.",
     "items": {
      "$ref": "#/definitions/postableAlert"
     },
     "type": "array"
    },
    "name": {
     "description": "Name of the template file.",
     "type": "string"
    },
    "template": {
     "description": "Template string to test.",
     "type": "string"
    }
   },
   "type": "object"
  },
  "TestTemplatesErrorResult": {
   "properties": {
    "kind": {
     "description": "Kind of template error that occurred.",
     "enum": [
      "invalid_template",
      "execution_error"
     ],
     "type": "string"
    },
    "message": {
     "description": "Error message.",
     "type": "string"
    },
    "name": {
     "description": "Name of the associated template for this error. Will be empty if the Kind is \"invalid_template\".",
     "type": "string"
    }
   },
   "type": "object"
  },
  "TestTemplatesResult": {
   "properties": {
    "name": {
     "description": "Name of the associated template definition for this result.",
     "type": "string"
    },
    "text": {
     "description": "Interpolated value of the template.",
     "type": "string"
    }
   },
   "type": "object"
  },
  "TestTemplatesResults": {
   "properties": {
    "errors": {
     "items": {
      "$ref": "#/definitions/TestTemplatesErrorResult"
     },
     "type": "array"
    },
    "results": {
     "items": {
      "$ref": "#/definitions/TestTemplatesResult"
     },
     "type": "array"
    }
   },
   "type": "object"
  },
  "Threshold": {
   "description": "Threshold a single step on the threshold list",
   "properties": {
    "color": {
     "type": "string"
    },
    "state": {
     "type": "string"
    },
    "value": {
     "$ref": "#/definitions/ConfFloat64"
    }
   },
   "type": "object"
  },
  "ThresholdsConfig": {
   "description": "ThresholdsConfig setup thresholds",
   "properties": {
    "mode": {
     "$ref": "#/definitions/ThresholdsMode"
    },
    "steps": {
     "description": "Must be sorted by 'value', first value is always -Infinity",
     "items": {
      "$ref": "#/definitions/Threshold"
     },
     "type": "array"
    }
   },
   "type": "object"
  },
  "ThresholdsMode": {
   "description": "ThresholdsMode absolute or percentage",
   "type": "string"
  },
  "TimeInterval": {
   "description": "TimeInterval describes intervals of time. ContainsTime will tell you if a golang time is contained\nwithin the interval.",
   "properties": {
    "days_of_month": {
     "items": {
      "type": "string"
     },
     "type": "array"
    },
    "location": {
     "type": "string"
    },
    "months": {
     "items": {
      "type": "string"
     },
     "type": "array"
    },
    "times": {
     "items": {
      "$ref": "#/definitions/TimeRange"
     },
     "type": "array"
    },
    "weekdays": {
     "items": {
      "type": "string"
     },
     "type": "array"
    },
    "years": {
     "items": {
      "type": "string"
     },
     "type": "array"
    }
   },
   "type": "object"
  },
  "TimeRange": {
   "description": "Redefining this to avoid an import cycle",
   "properties": {
    "from": {
     "format": "date-time",
     "type": "string"
    },
    "to": {
     "format": "date-time",
     "type": "string"
    }
   },
   "type": "object"
  },
  "URL": {
   "description": "The general form represented is:\n\n[scheme:][//[userinfo@]host][/]path[?query][#fragment]\n\nURLs that do not start with a slash after the scheme are interpreted as:\n\nscheme:opaque[?query][#fragment]\n\nNote that the Path field is stored in decoded form: /%47%6f%2f becomes /Go/.\nA consequence is that it is impossible to tell which slashes in the Path were\nslashes in the raw URL and which were %2f. This distinction is rarely important,\nbut when it is, the code should use RawPath, an optional field which only gets\nset if the default encoding is different from Path.\n\nURL's String method uses the EscapedPath method to obtain the path. See the\nEscapedPath method for more details.",
   "properties": {
    "ForceQuery": {
     "type": "boolean"
    },
    "Fragment": {
     "type": "string"
    },
    "Host": {
     "type": "string"
    },
    "OmitHost": {
     "type": "boolean"
    },
    "Opaque": {
     "type": "string"
    },
    "Path": {
     "type": "string"
    },
    "RawFragment": {
     "type": "string"
    },
    "RawPath": {
     "type": "string"
    },
    "RawQuery": {
     "type": "string"
    },
    "Scheme": {
     "type": "string"
    },
    "User": {
     "$ref": "#/definitions/Userinfo"
    }
   },
   "title": "URL is a custom URL type that allows validation at configuration load time.",
   "type": "object"
  },
  "UpdateRuleGroupResponse": {
   "properties": {
    "created": {
     "items": {
      "type": "string"
     },
     "type": "array"
    },
    "deleted": {
     "items": {
      "type": "string"
     },
     "type": "array"
    },
    "message": {
     "type": "string"
    },
    "updated": {
     "items": {
      "type": "string"
     },
     "type": "array"
    }
   },
   "type": "object"
  },
  "Userinfo": {
   "description": "The Userinfo type is an immutable encapsulation of username and\npassword details for a URL. An existing Userinfo value is guaranteed\nto have a username set (potentially empty, as allowed by RFC 2396),\nand optionally a password.",
   "type": "object"
  },
  "ValidationError": {
   "properties": {
    "msg": {
     "example": "error message",
     "type": "string"
    }
   },
   "type": "object"
  },
  "ValueMapping": {
   "description": "ValueMapping allows mapping input values to text and color",
   "type": "object"
  },
  "ValueMappings": {
   "items": {
    "$ref": "#/definitions/ValueMapping"
   },
   "type": "array"
  },
  "Vector": {
   "description": "Vector is basically only an alias for model.Samples, but the\ncontract is that in a Vector, all Samples have the same timestamp.",
   "items": {
    "$ref": "#/definitions/Sample"
   },
   "type": "array"
  },
  "VictorOpsConfig": {
   "properties": {
    "api_key": {
     "$ref": "#/definitions/Secret"
    },
    "api_key_file": {
     "type": "string"
    },
    "api_url": {
     "$ref": "#/definitions/URL"
    },
    "custom_fields": {
     "additionalProperties": {
      "type": "string"
     },
     "type": "object"
    },
    "entity_display_name": {
     "type": "string"
    },
    "http_config": {
     "$ref": "#/definitions/HTTPClientConfig"
    },
    "message_type": {
     "type": "string"
    },
    "monitoring_tool": {
     "type": "string"
    },
    "routing_key": {
     "type": "string"
    },
    "send_resolved": {
     "type": "boolean"
    },
    "state_message": {
     "type": "string"
    }
   },
   "title": "VictorOpsConfig configures notifications via VictorOps.",
   "type": "object"
  },
  "VisType": {
   "title": "VisType is used to indicate how the data should be visualized in explore.",
   "type": "string"
  },
  "WebexConfig": {
   "properties": {
    "api_url": {
     "$ref": "#/definitions/URL"
    },
    "http_config": {
     "$ref": "#/definitions/HTTPClientConfig"
    },
    "message": {
     "type": "string"
    },
    "room_id": {
     "type": "string"
    },
    "send_resolved": {
     "type": "boolean"
    }
   },
   "title": "WebexConfig configures notifications via Webex.",
   "type": "object"
  },
  "WebhookConfig": {
   "properties": {
    "http_config": {
     "$ref": "#/definitions/HTTPClientConfig"
    },
    "max_alerts": {
     "description": "MaxAlerts is the maximum number of alerts to be sent per webhook message.\nAlerts exceeding this threshold will be truncated. Setting this to 0\nallows an unlimited number of alerts.",
     "format": "uint64",
     "type": "integer"
    },
    "send_resolved": {
     "type": "boolean"
    },
    "url": {
     "$ref": "#/definitions/SecretURL"
    },
    "url_file": {
     "type": "string"
    }
   },
   "title": "WebhookConfig configures notifications via a generic webhook.",
   "type": "object"
  },
  "WechatConfig": {
   "properties": {
    "agent_id": {
     "type": "string"
    },
    "api_secret": {
     "$ref": "#/definitions/Secret"
    },
    "api_url": {
     "$ref": "#/definitions/URL"
    },
    "corp_id": {
     "type": "string"
    },
    "http_config": {
     "$ref": "#/definitions/HTTPClientConfig"
    },
    "message": {
     "type": "string"
    },
    "message_type": {
     "type": "string"
    },
    "send_resolved": {
     "type": "boolean"
    },
    "to_party": {
     "type": "string"
    },
    "to_tag": {
     "type": "string"
    },
    "to_user": {
     "type": "string"
    }
   },
   "title": "WechatConfig configures notifications via Wechat.",
   "type": "object"
  },
  "alert": {
   "description": "Alert alert",
   "properties": {
    "generatorURL": {
     "description": "generator URL\nFormat: uri",
     "format": "uri",
     "type": "string"
    },
    "labels": {
     "$ref": "#/definitions/labelSet"
    }
   },
   "required": [
    "labels"
   ],
   "type": "object"
  },
  "alertGroup": {
   "description": "AlertGroup alert group",
   "properties": {
    "alerts": {
     "description": "alerts",
     "items": {
      "$ref": "#/definitions/gettableAlert"
     },
     "type": "array"
    },
    "labels": {
     "$ref": "#/definitions/labelSet"
    },
    "receiver": {
     "$ref": "#/definitions/receiver"
    }
   },
   "required": [
    "alerts",
    "labels",
    "receiver"
   ],
   "type": "object"
  },
  "alertGroups": {
   "description": "AlertGroups alert groups",
   "items": {
    "$ref": "#/definitions/alertGroup"
   },
   "type": "array",
   "x-go-name": "AlertGroups",
   "x-go-package": "github.com/prometheus/alertmanager/api/v2/models"
  },
  "alertStatus": {
   "description": "AlertStatus alert status",
   "properties": {
    "inhibitedBy": {
     "description": "inhibited by",
     "items": {
      "type": "string"
     },
     "type": "array"
    },
    "silencedBy": {
     "description": "silenced by",
     "items": {
      "type": "string"
     },
     "type": "array"
    },
    "state": {
     "description": "state",
     "enum": [
      "[unprocessed active suppressed]"
     ],
     "type": "string"
    }
   },
   "required": [
    "inhibitedBy",
    "silencedBy",
    "state"
   ],
   "type": "object"
  },
  "alertmanagerConfig": {
   "description": "AlertmanagerConfig alertmanager config",
   "properties": {
    "original": {
     "description": "original",
     "type": "string"
    }
   },
   "required": [
    "original"
   ],
   "type": "object"
  },
  "alertmanagerStatus": {
   "description": "AlertmanagerStatus alertmanager status",
   "properties": {
    "cluster": {
     "$ref": "#/definitions/clusterStatus"
    },
    "config": {
     "$ref": "#/definitions/alertmanagerConfig"
    },
    "uptime": {
     "description": "uptime",
     "format": "date-time",
     "type": "string"
    },
    "versionInfo": {
     "$ref": "#/definitions/versionInfo"
    }
   },
   "required": [
    "cluster",
    "config",
    "uptime",
    "versionInfo"
   ],
   "type": "object"
  },
  "clusterStatus": {
   "description": "ClusterStatus cluster status",
   "properties": {
    "name": {
     "description": "name",
     "type": "string"
    },
    "peers": {
     "description": "peers",
     "items": {
      "$ref": "#/definitions/peerStatus"
     },
     "type": "array"
    },
    "status": {
     "description": "status",
     "enum": [
      "[ready settling disabled]"
     ],
     "type": "string"
    }
   },
   "required": [
    "status"
   ],
   "type": "object"
  },
  "gettableAlert": {
   "description": "GettableAlert gettable alert",
   "properties": {
    "annotations": {
     "$ref": "#/definitions/labelSet"
    },
    "endsAt": {
     "description": "ends at",
     "format": "date-time",
     "type": "string"
    },
    "fingerprint": {
     "description": "fingerprint",
     "type": "string"
    },
    "generatorURL": {
     "description": "generator URL\nFormat: uri",
     "format": "uri",
     "type": "string"
    },
    "labels": {
     "$ref": "#/definitions/labelSet"
    },
    "receivers": {
     "description": "receivers",
     "items": {
      "$ref": "#/definitions/receiver"
     },
     "type": "array"
    },
    "startsAt": {
     "description": "starts at",
     "format": "date-time",
     "type": "string"
    },
    "status": {
     "$ref": "#/definitions/alertStatus"
    },
    "updatedAt": {
     "description": "updated at",
     "format": "date-time",
     "type": "string"
    }
   },
   "required": [
    "labels",
    "annotations",
    "endsAt",
    "fingerprint",
    "receivers",
    "startsAt",
    "status",
    "updatedAt"
   ],
   "type": "object"
  },
  "gettableAlerts": {
   "description": "GettableAlerts gettable alerts",
   "items": {
    "$ref": "#/definitions/gettableAlert"
   },
   "type": "array"
  },
  "gettableSilence": {
   "description": "GettableSilence gettable silence",
   "properties": {
    "comment": {
     "description": "comment",
     "type": "string"
    },
    "createdBy": {
     "description": "created by",
     "type": "string"
    },
    "endsAt": {
     "description": "ends at",
     "format": "date-time",
     "type": "string"
    },
    "id": {
     "description": "id",
     "type": "string"
    },
    "matchers": {
     "$ref": "#/definitions/matchers"
    },
    "startsAt": {
     "description": "starts at",
     "format": "date-time",
     "type": "string"
    },
    "status": {
     "$ref": "#/definitions/silenceStatus"
    },
    "updatedAt": {
     "description": "updated at",
     "format": "date-time",
     "type": "string"
    }
   },
   "required": [
    "comment",
    "createdBy",
    "endsAt",
    "matchers",
    "startsAt",
    "id",
    "status",
    "updatedAt"
   ],
   "type": "object",
   "x-go-name": "GettableSilence",
   "x-go-package": "github.com/prometheus/alertmanager/api/v2/models"
  },
  "gettableSilences": {
   "items": {
    "$ref": "#/definitions/gettableSilence"
   },
   "type": "array"
  },
  "integration": {
   "description": "Integration integration",
   "properties": {
    "lastNotifyAttempt": {
     "description": "A timestamp indicating the last attempt to deliver a notification regardless of the outcome.\nFormat: date-time",
     "format": "date-time",
     "type": "string"
    },
    "lastNotifyAttemptDuration": {
     "description": "Duration of the last attempt to deliver a notification in humanized format (`1s` or `15ms`, etc).",
     "type": "string"
    },
    "lastNotifyAttemptError": {
     "description": "Error string for the last attempt to deliver a notification. Empty if the last attempt was successful.",
     "type": "string"
    },
    "name": {
     "description": "name",
     "type": "string"
    },
    "sendResolved": {
     "description": "send resolved",
     "type": "boolean"
    }
   },
   "required": [
    "name",
    "sendResolved"
   ],
   "type": "object"
  },
  "labelSet": {
   "additionalProperties": {
    "type": "string"
   },
   "description": "LabelSet label set",
   "type": "object"
  },
  "matcher": {
   "description": "Matcher matcher",
   "properties": {
    "isEqual": {
     "description": "is equal",
     "type": "boolean"
    },
    "isRegex": {
     "description": "is regex",
     "type": "boolean"
    },
    "name": {
     "description": "name",
     "type": "string"
    },
    "value": {
     "description": "value",
     "type": "string"
    }
   },
   "required": [
    "isRegex",
    "name",
    "value"
   ],
   "type": "object"
  },
  "matchers": {
   "description": "Matchers matchers",
   "items": {
    "$ref": "#/definitions/matcher"
   },
   "type": "array"
  },
  "overrideLabels": {
   "additionalProperties": {
    "type": "string"
   },
   "description": "The custom marshaling for labels.Labels ends up doing this anyways.",
   "title": "override the labels type with a map for generation.",
   "type": "object"
  },
  "peerStatus": {
   "description": "PeerStatus peer status",
   "properties": {
    "address": {
     "description": "address",
     "type": "string"
    },
    "name": {
     "description": "name",
     "type": "string"
    }
   },
   "required": [
    "address",
    "name"
   ],
   "type": "object"
  },
  "postSilencesOKBody": {
   "properties": {
    "silenceID": {
     "description": "silence ID",
     "type": "string"
    }
   },
   "type": "object"
  },
  "postableAlert": {
   "description": "PostableAlert postable alert",
   "properties": {
    "annotations": {
     "$ref": "#/definitions/labelSet"
    },
    "endsAt": {
     "description": "ends at\nFormat: date-time",
     "format": "date-time",
     "type": "string"
    },
    "generatorURL": {
     "description": "generator URL\nFormat: uri",
     "format": "uri",
     "type": "string"
    },
    "labels": {
     "$ref": "#/definitions/labelSet"
    },
    "startsAt": {
     "description": "starts at\nFormat: date-time",
     "format": "date-time",
     "type": "string"
    }
   },
   "required": [
    "labels"
   ],
   "type": "object"
  },
  "postableAlerts": {
   "description": "PostableAlerts postable alerts",
   "items": {
    "$ref": "#/definitions/postableAlert"
   },
   "type": "array"
  },
  "postableSilence": {
   "properties": {
    "comment": {
     "description": "comment",
     "type": "string"
    },
    "createdBy": {
     "description": "created by",
     "type": "string"
    },
    "endsAt": {
     "description": "ends at",
     "format": "date-time",
     "type": "string"
    },
    "id": {
     "description": "id",
     "type": "string"
    },
    "matchers": {
     "$ref": "#/definitions/matchers"
    },
    "startsAt": {
     "description": "starts at",
     "format": "date-time",
     "type": "string"
    }
   },
   "required": [
    "comment",
    "createdBy",
    "endsAt",
    "matchers",
    "startsAt"
   ],
   "type": "object",
   "x-go-name": "PostableSilence",
   "x-go-package": "github.com/prometheus/alertmanager/api/v2/models"
  },
  "receiver": {
   "description": "Receiver receiver",
   "properties": {
    "active": {
     "description": "active",
     "type": "boolean"
    },
    "integrations": {
     "description": "integrations",
     "items": {
      "$ref": "#/definitions/integration"
     },
     "type": "array"
    },
    "name": {
     "description": "name",
     "type": "string"
    }
   },
   "required": [
    "active",
    "integrations",
    "name"
   ],
   "type": "object"
  },
  "silence": {
   "description": "Silence silence",
   "properties": {
    "comment": {
     "description": "comment",
     "type": "string"
    },
    "createdBy": {
     "description": "created by",
     "type": "string"
    },
    "endsAt": {
     "description": "ends at",
     "format": "date-time",
     "type": "string"
    },
    "matchers": {
     "$ref": "#/definitions/matchers"
    },
    "startsAt": {
     "description": "starts at",
     "format": "date-time",
     "type": "string"
    }
   },
   "required": [
    "comment",
    "createdBy",
    "endsAt",
    "matchers",
    "startsAt"
   ],
   "type": "object"
  },
  "silenceStatus": {
   "description": "SilenceStatus silence status",
   "properties": {
    "state": {
     "description": "state",
     "enum": [
      "[expired active pending]"
     ],
     "type": "string"
    }
   },
   "required": [
    "state"
   ],
   "type": "object"
  },
  "versionInfo": {
   "description": "VersionInfo version info",
   "properties": {
    "branch": {
     "description": "branch",
     "type": "string"
    },
    "buildDate": {
     "description": "build date",
     "type": "string"
    },
    "buildUser": {
     "description": "build user",
     "type": "string"
    },
    "goVersion": {
     "description": "go version",
     "type": "string"
    },
    "revision": {
     "description": "revision",
     "type": "string"
    },
    "version": {
     "description": "version",
     "type": "string"
    }
   },
   "required": [
    "branch",
    "buildDate",
    "buildUser",
    "goVersion",
    "revision",
    "version"
   ],
   "type": "object"
  }
 },
 "info": {
  "description": "Package definitions includes the types required for generating or consuming an OpenAPI\nspec for the Grafana Alerting API.",
  "title": "Grafana Alerting API.",
  "version": "1.1.0"
 },
 "paths": {
  "/api/alertmanager/grafana/api/v2/alerts": {
   "get": {
    "description": "get alertmanager alerts",
    "operationId": "RouteGetGrafanaAMAlerts",
    "parameters": [
     {
      "default": true,
      "description": "Show active alerts",
      "in": "query",
      "name": "active",
      "type": "boolean"
     },
     {
      "default": true,
      "description": "Show silenced alerts",
      "in": "query",
      "name": "silenced",
      "type": "boolean"
     },
     {
      "default": true,
      "description": "Show inhibited alerts",
      "in": "query",
      "name": "inhibited",
      "type": "boolean"
     },
     {
      "description": "A list of matchers to filter alerts by",
      "in": "query",
      "items": {
       "type": "string"
      },
      "name": "filter",
      "type": "array"
     },
     {
      "description": "A regex matching receivers to filter alerts by",
      "in": "query",
      "name": "receiver",
      "type": "string"
     }
    ],
    "responses": {
     "200": {
      "description": "gettableAlerts",
      "schema": {
       "$ref": "#/definitions/gettableAlerts"
      }
     },
     "400": {
      "description": "ValidationError",
      "schema": {
       "$ref": "#/definitions/ValidationError"
      }
     }
    },
    "tags": [
     "alertmanager"
    ]
   }
  },
  "/api/alertmanager/grafana/api/v2/alerts/groups": {
   "get": {
    "description": "get alertmanager alerts",
    "operationId": "RouteGetGrafanaAMAlertGroups",
    "parameters": [
     {
      "default": true,
      "description": "Show active alerts",
      "in": "query",
      "name": "active",
      "type": "boolean"
     },
     {
      "default": true,
      "description": "Show silenced alerts",
      "in": "query",
      "name": "silenced",
      "type": "boolean"
     },
     {
      "default": true,
      "description": "Show inhibited alerts",
      "in": "query",
      "name": "inhibited",
      "type": "boolean"
     },
     {
      "description": "A list of matchers to filter alerts by",
      "in": "query",
      "items": {
       "type": "string"
      },
      "name": "filter",
      "type": "array"
     },
     {
      "description": "A regex matching receivers to filter alerts by",
      "in": "query",
      "name": "receiver",
      "type": "string"
     }
    ],
    "responses": {
     "200": {
      "description": "alertGroups",
      "schema": {
       "$ref": "#/definitions/alertGroups"
      }
     },
     "400": {
      "description": "ValidationError",
      "schema": {
       "$ref": "#/definitions/ValidationError"
      }
     }
    },
    "tags": [
     "alertmanager"
    ]
   }
  },
  "/api/alertmanager/grafana/api/v2/silence/{SilenceId}": {
   "delete": {
    "description": "delete silence",
    "operationId": "RouteDeleteGrafanaSilence",
    "parameters": [
     {
      "in": "path",
      "name": "SilenceId",
      "required": true,
      "type": "string"
     }
    ],
    "responses": {
     "200": {
      "description": "Ack",
      "schema": {
       "$ref": "#/definitions/Ack"
      }
     },
     "400": {
      "description": "ValidationError",
      "schema": {
       "$ref": "#/definitions/ValidationError"
      }
     }
    },
    "tags": [
     "alertmanager"
    ]
   },
   "get": {
    "description": "get silence",
    "operationId": "RouteGetGrafanaSilence",
    "parameters": [
     {
      "in": "path",
      "name": "SilenceId",
      "required": true,
      "type": "string"
     }
    ],
    "responses": {
     "200": {
      "description": "gettableSilence",
      "schema": {
       "$ref": "#/definitions/gettableSilence"
      }
     },
     "400": {
      "description": "ValidationError",
      "schema": {
       "$ref": "#/definitions/ValidationError"
      }
     }
    },
    "tags": [
     "alertmanager"
    ]
   }
  },
  "/api/alertmanager/grafana/api/v2/silences": {
   "get": {
    "description": "get silences",
    "operationId": "RouteGetGrafanaSilences",
    "parameters": [
     {
      "in": "query",
      "items": {
       "type": "string"
      },
      "name": "filter",
      "type": "array"
     }
    ],
    "responses": {
     "200": {
      "description": "gettableSilences",
      "schema": {
       "$ref": "#/definitions/gettableSilences"
      }
     },
     "400": {
      "description": "ValidationError",
      "schema": {
       "$ref": "#/definitions/ValidationError"
      }
     }
    },
    "tags": [
     "alertmanager"
    ]
   },
   "post": {
    "description": "create silence",
    "operationId": "RouteCreateGrafanaSilence",
    "parameters": [
     {
      "in": "body",
      "name": "Silence",
      "schema": {
       "$ref": "#/definitions/postableSilence"
      }
     }
    ],
    "responses": {
<<<<<<< HEAD
     "201": {
=======
     "202": {
>>>>>>> ae830f68
      "description": "postSilencesOKBody",
      "schema": {
       "$ref": "#/definitions/postSilencesOKBody"
      }
     },
     "400": {
      "description": "ValidationError",
      "schema": {
       "$ref": "#/definitions/ValidationError"
      }
     }
    },
    "tags": [
     "alertmanager"
    ]
   }
  },
  "/api/alertmanager/grafana/api/v2/status": {
   "get": {
    "description": "get alertmanager status and configuration",
    "operationId": "RouteGetGrafanaAMStatus",
    "responses": {
     "200": {
      "description": "GettableStatus",
      "schema": {
       "$ref": "#/definitions/GettableStatus"
      }
     },
     "400": {
      "description": "ValidationError",
      "schema": {
       "$ref": "#/definitions/ValidationError"
      }
     }
    },
    "tags": [
     "alertmanager"
    ]
   }
  },
  "/api/alertmanager/grafana/config/api/v1/alerts": {
   "delete": {
    "description": "deletes the Alerting config for a tenant",
    "operationId": "RouteDeleteGrafanaAlertingConfig",
    "responses": {
     "200": {
      "description": "Ack",
      "schema": {
       "$ref": "#/definitions/Ack"
      }
     },
     "400": {
      "description": "ValidationError",
      "schema": {
       "$ref": "#/definitions/ValidationError"
      }
     }
    },
    "tags": [
     "alertmanager"
    ]
   },
   "get": {
    "description": "gets an Alerting config",
    "operationId": "RouteGetGrafanaAlertingConfig",
    "responses": {
     "200": {
      "description": "GettableUserConfig",
      "schema": {
       "$ref": "#/definitions/GettableUserConfig"
      }
     },
     "400": {
      "description": "ValidationError",
      "schema": {
       "$ref": "#/definitions/ValidationError"
      }
     }
    },
    "tags": [
     "alertmanager"
    ]
   },
   "post": {
    "description": "sets an Alerting config",
    "operationId": "RoutePostGrafanaAlertingConfig",
    "parameters": [
     {
      "in": "body",
      "name": "Body",
      "schema": {
       "$ref": "#/definitions/PostableUserConfig"
      }
     }
    ],
    "responses": {
     "201": {
      "description": "Ack",
      "schema": {
       "$ref": "#/definitions/Ack"
      }
     },
     "400": {
      "description": "ValidationError",
      "schema": {
       "$ref": "#/definitions/ValidationError"
      }
     }
    },
    "tags": [
     "alertmanager"
    ]
   }
  },
  "/api/alertmanager/grafana/config/api/v1/receivers": {
   "get": {
    "description": "Get a list of all receivers",
    "operationId": "RouteGetGrafanaReceivers",
    "responses": {
     "200": {
      "$ref": "#/responses/receiversResponse"
     }
    },
    "tags": [
     "alertmanager"
    ]
   }
  },
  "/api/alertmanager/grafana/config/api/v1/receivers/test": {
   "post": {
    "operationId": "RoutePostTestGrafanaReceivers",
    "parameters": [
     {
      "in": "body",
      "name": "Body",
      "schema": {
       "$ref": "#/definitions/TestReceiversConfigBodyParams"
      }
     }
    ],
    "responses": {
     "200": {
      "description": "Ack",
      "schema": {
       "$ref": "#/definitions/Ack"
      }
     },
     "207": {
      "description": "MultiStatus",
      "schema": {
       "$ref": "#/definitions/MultiStatus"
      }
     },
     "400": {
      "description": "ValidationError",
      "schema": {
       "$ref": "#/definitions/ValidationError"
      }
     },
     "403": {
      "description": "PermissionDenied",
      "schema": {
       "$ref": "#/definitions/PermissionDenied"
      }
     },
     "404": {
      "description": "NotFound",
      "schema": {
       "$ref": "#/definitions/NotFound"
      }
     },
     "408": {
      "description": "Failure",
      "schema": {
       "$ref": "#/definitions/Failure"
      }
     },
     "409": {
      "description": "AlertManagerNotReady",
      "schema": {
       "$ref": "#/definitions/AlertManagerNotReady"
      }
     }
    },
    "summary": "Test Grafana managed receivers without saving them.",
    "tags": [
     "alertmanager"
    ]
   }
  },
  "/api/alertmanager/grafana/config/api/v1/templates/test": {
   "post": {
    "operationId": "RoutePostTestGrafanaTemplates",
    "parameters": [
     {
      "in": "body",
      "name": "Body",
      "schema": {
       "$ref": "#/definitions/TestTemplatesConfigBodyParams"
      }
     }
    ],
    "produces": [
     "application/json"
    ],
    "responses": {
     "200": {
      "description": "TestTemplatesResults",
      "schema": {
       "$ref": "#/definitions/TestTemplatesResults"
      }
     },
     "400": {
      "description": "ValidationError",
      "schema": {
       "$ref": "#/definitions/ValidationError"
      }
     },
     "403": {
      "description": "PermissionDenied",
      "schema": {
       "$ref": "#/definitions/PermissionDenied"
      }
     },
     "409": {
      "description": "AlertManagerNotReady",
      "schema": {
       "$ref": "#/definitions/AlertManagerNotReady"
      }
     }
    },
    "summary": "Test Grafana managed templates without saving them.",
    "tags": [
     "alertmanager"
    ]
   }
  },
  "/api/alertmanager/grafana/config/history": {
   "get": {
    "description": "gets Alerting configurations that were successfully applied in the past",
    "operationId": "RouteGetGrafanaAlertingConfigHistory",
    "parameters": [
     {
      "description": "Limit response to n historic configurations.",
      "format": "int64",
      "in": "query",
      "name": "limit",
      "type": "integer"
     }
    ],
    "responses": {
     "200": {
      "$ref": "#/responses/GettableHistoricUserConfigs"
     }
    },
    "tags": [
     "alertmanager"
    ]
   }
  },
<<<<<<< HEAD
  "/api/alertmanager/grafana/config/api/v1/receivers": {
   "get": {
    "description": "Get a list of all receivers",
    "operationId": "RouteGetGrafanaReceivers",
    "responses": {
     "200": {
      "$ref": "#/responses/receiversResponse"
     }
    },
    "tags": [
     "alertmanager"
    ]
   }
  },
  "/api/alertmanager/grafana/config/api/v1/receivers/test": {
=======
  "/api/alertmanager/grafana/config/history/{id}/_activate": {
>>>>>>> ae830f68
   "post": {
    "description": "revert Alerting configuration to the historical configuration specified by the given id",
    "operationId": "RoutePostGrafanaAlertingConfigHistoryActivate",
    "parameters": [
     {
      "description": "Id should be the id of the GettableHistoricUserConfig",
      "format": "int64",
      "in": "path",
      "name": "id",
      "required": true,
      "type": "integer"
     }
    ],
    "responses": {
     "202": {
      "description": "Ack",
      "schema": {
       "$ref": "#/definitions/Ack"
      }
     },
     "400": {
      "description": "ValidationError",
      "schema": {
       "$ref": "#/definitions/ValidationError"
      }
     },
     "404": {
      "description": "NotFound",
      "schema": {
       "$ref": "#/definitions/NotFound"
      }
     }
    },
    "tags": [
     "alertmanager"
    ]
   }
  },
  "/api/alertmanager/{DatasourceUID}/api/v2/alerts": {
   "get": {
    "description": "get alertmanager alerts",
    "operationId": "RouteGetAMAlerts",
    "parameters": [
     {
      "default": true,
      "description": "Show active alerts",
      "in": "query",
      "name": "active",
      "type": "boolean"
     },
     {
      "default": true,
      "description": "Show silenced alerts",
      "in": "query",
      "name": "silenced",
      "type": "boolean"
     },
     {
      "default": true,
      "description": "Show inhibited alerts",
      "in": "query",
      "name": "inhibited",
      "type": "boolean"
     },
     {
      "description": "A list of matchers to filter alerts by",
      "in": "query",
      "items": {
       "type": "string"
      },
      "name": "filter",
      "type": "array"
     },
     {
      "description": "A regex matching receivers to filter alerts by",
      "in": "query",
      "name": "receiver",
      "type": "string"
     },
     {
      "description": "DatasoureUID should be the datasource UID identifier",
      "in": "path",
      "name": "DatasourceUID",
      "required": true,
      "type": "string"
     }
    ],
    "responses": {
     "200": {
      "description": "gettableAlerts",
      "schema": {
       "$ref": "#/definitions/gettableAlerts"
      }
     },
     "400": {
      "description": "ValidationError",
      "schema": {
       "$ref": "#/definitions/ValidationError"
      }
     },
     "404": {
      "description": "NotFound",
      "schema": {
       "$ref": "#/definitions/NotFound"
      }
     }
    },
    "tags": [
     "alertmanager"
    ]
   },
   "post": {
    "description": "create alertmanager alerts",
    "operationId": "RoutePostAMAlerts",
    "parameters": [
     {
      "in": "body",
      "name": "PostableAlerts",
      "schema": {
       "items": {
        "$ref": "#/definitions/postableAlert"
       },
       "type": "array"
      }
     },
     {
      "description": "DatasoureUID should be the datasource UID identifier",
      "in": "path",
      "name": "DatasourceUID",
      "required": true,
      "type": "string"
     }
    ],
    "responses": {
     "200": {
      "description": "Ack",
      "schema": {
       "$ref": "#/definitions/Ack"
      }
     },
     "400": {
      "description": "ValidationError",
      "schema": {
       "$ref": "#/definitions/ValidationError"
      }
     },
     "404": {
      "description": "NotFound",
      "schema": {
       "$ref": "#/definitions/NotFound"
      }
     }
    },
    "tags": [
     "alertmanager"
    ]
   }
  },
  "/api/alertmanager/{DatasourceUID}/api/v2/alerts/groups": {
   "get": {
    "description": "get alertmanager alerts",
    "operationId": "RouteGetAMAlertGroups",
    "parameters": [
     {
      "default": true,
      "description": "Show active alerts",
      "in": "query",
      "name": "active",
      "type": "boolean"
     },
     {
      "default": true,
      "description": "Show silenced alerts",
      "in": "query",
      "name": "silenced",
      "type": "boolean"
     },
     {
      "default": true,
      "description": "Show inhibited alerts",
      "in": "query",
      "name": "inhibited",
      "type": "boolean"
     },
     {
      "description": "A list of matchers to filter alerts by",
      "in": "query",
      "items": {
       "type": "string"
      },
      "name": "filter",
      "type": "array"
     },
     {
      "description": "A regex matching receivers to filter alerts by",
      "in": "query",
      "name": "receiver",
      "type": "string"
     },
     {
      "description": "DatasoureUID should be the datasource UID identifier",
      "in": "path",
      "name": "DatasourceUID",
      "required": true,
      "type": "string"
     }
    ],
    "responses": {
     "200": {
      "description": "alertGroups",
      "schema": {
       "$ref": "#/definitions/alertGroups"
      }
     },
     "400": {
      "description": "ValidationError",
      "schema": {
       "$ref": "#/definitions/ValidationError"
      }
     },
     "404": {
      "description": "NotFound",
      "schema": {
       "$ref": "#/definitions/NotFound"
      }
     }
    },
    "tags": [
     "alertmanager"
    ]
   }
  },
  "/api/alertmanager/{DatasourceUID}/api/v2/silence/{SilenceId}": {
   "delete": {
    "description": "delete silence",
    "operationId": "RouteDeleteSilence",
    "parameters": [
     {
      "in": "path",
      "name": "SilenceId",
      "required": true,
      "type": "string"
     },
     {
      "description": "DatasoureUID should be the datasource UID identifier",
      "in": "path",
      "name": "DatasourceUID",
      "required": true,
      "type": "string"
     }
    ],
    "responses": {
     "200": {
      "description": "Ack",
      "schema": {
       "$ref": "#/definitions/Ack"
      }
     },
     "400": {
      "description": "ValidationError",
      "schema": {
       "$ref": "#/definitions/ValidationError"
      }
     },
     "404": {
      "description": "NotFound",
      "schema": {
       "$ref": "#/definitions/NotFound"
      }
     }
    },
    "tags": [
     "alertmanager"
    ]
   },
   "get": {
    "description": "get silence",
    "operationId": "RouteGetSilence",
    "parameters": [
     {
      "in": "path",
      "name": "SilenceId",
      "required": true,
      "type": "string"
     },
     {
      "description": "DatasoureUID should be the datasource UID identifier",
      "in": "path",
      "name": "DatasourceUID",
      "required": true,
      "type": "string"
     }
    ],
    "responses": {
     "200": {
      "description": "gettableSilence",
      "schema": {
       "$ref": "#/definitions/gettableSilence"
      }
     },
     "400": {
      "description": "ValidationError",
      "schema": {
       "$ref": "#/definitions/ValidationError"
      }
     },
     "404": {
      "description": "NotFound",
      "schema": {
       "$ref": "#/definitions/NotFound"
      }
     }
    },
    "tags": [
     "alertmanager"
    ]
   }
  },
  "/api/alertmanager/{DatasourceUID}/api/v2/silences": {
   "get": {
    "description": "get silences",
    "operationId": "RouteGetSilences",
    "parameters": [
     {
      "in": "query",
      "items": {
       "type": "string"
      },
      "name": "filter",
      "type": "array"
     },
     {
      "description": "DatasoureUID should be the datasource UID identifier",
      "in": "path",
      "name": "DatasourceUID",
      "required": true,
      "type": "string"
     }
    ],
    "responses": {
     "200": {
      "description": "gettableSilences",
      "schema": {
       "$ref": "#/definitions/gettableSilences"
      }
     },
     "400": {
      "description": "ValidationError",
      "schema": {
       "$ref": "#/definitions/ValidationError"
      }
     },
     "404": {
      "description": "NotFound",
      "schema": {
       "$ref": "#/definitions/NotFound"
      }
     }
    },
    "tags": [
     "alertmanager"
    ]
   },
   "post": {
    "description": "create silence",
    "operationId": "RouteCreateSilence",
    "parameters": [
     {
      "in": "body",
      "name": "Silence",
      "schema": {
       "$ref": "#/definitions/postableSilence"
      }
     },
     {
      "description": "DatasoureUID should be the datasource UID identifier",
      "in": "path",
      "name": "DatasourceUID",
      "required": true,
      "type": "string"
     }
    ],
    "responses": {
     "201": {
      "description": "postSilencesOKBody",
      "schema": {
       "$ref": "#/definitions/postSilencesOKBody"
      }
     },
     "400": {
      "description": "ValidationError",
      "schema": {
       "$ref": "#/definitions/ValidationError"
      }
     },
     "404": {
      "description": "NotFound",
      "schema": {
       "$ref": "#/definitions/NotFound"
      }
     }
    },
    "tags": [
     "alertmanager"
    ]
   }
  },
  "/api/alertmanager/{DatasourceUID}/api/v2/status": {
   "get": {
    "description": "get alertmanager status and configuration",
    "operationId": "RouteGetAMStatus",
    "parameters": [
     {
      "description": "DatasoureUID should be the datasource UID identifier",
      "in": "path",
      "name": "DatasourceUID",
      "required": true,
      "type": "string"
     }
    ],
    "responses": {
     "200": {
      "description": "GettableStatus",
      "schema": {
       "$ref": "#/definitions/GettableStatus"
      }
     },
     "400": {
      "description": "ValidationError",
      "schema": {
       "$ref": "#/definitions/ValidationError"
      }
     },
     "404": {
      "description": "NotFound",
      "schema": {
       "$ref": "#/definitions/NotFound"
      }
     }
    },
    "tags": [
     "alertmanager"
    ]
   }
  },
  "/api/alertmanager/{DatasourceUID}/config/api/v1/alerts": {
   "delete": {
    "description": "deletes the Alerting config for a tenant",
    "operationId": "RouteDeleteAlertingConfig",
    "parameters": [
     {
      "description": "DatasoureUID should be the datasource UID identifier",
      "in": "path",
      "name": "DatasourceUID",
      "required": true,
      "type": "string"
     }
    ],
    "responses": {
     "200": {
      "description": "Ack",
      "schema": {
       "$ref": "#/definitions/Ack"
      }
     },
     "400": {
      "description": "ValidationError",
      "schema": {
       "$ref": "#/definitions/ValidationError"
      }
     },
     "404": {
      "description": "NotFound",
      "schema": {
       "$ref": "#/definitions/NotFound"
      }
     }
    },
    "tags": [
     "alertmanager"
    ]
   },
   "get": {
    "description": "gets an Alerting config",
    "operationId": "RouteGetAlertingConfig",
    "parameters": [
     {
      "description": "DatasoureUID should be the datasource UID identifier",
      "in": "path",
      "name": "DatasourceUID",
      "required": true,
      "type": "string"
     }
    ],
    "responses": {
     "200": {
      "description": "GettableUserConfig",
      "schema": {
       "$ref": "#/definitions/GettableUserConfig"
      }
     },
     "400": {
      "description": "ValidationError",
      "schema": {
       "$ref": "#/definitions/ValidationError"
      }
     },
     "404": {
      "description": "NotFound",
      "schema": {
       "$ref": "#/definitions/NotFound"
      }
     }
    },
    "tags": [
     "alertmanager"
    ]
   },
   "post": {
    "description": "sets an Alerting config",
    "operationId": "RoutePostAlertingConfig",
    "parameters": [
     {
      "in": "body",
      "name": "Body",
      "schema": {
       "$ref": "#/definitions/PostableUserConfig"
      }
     },
     {
      "description": "DatasoureUID should be the datasource UID identifier",
      "in": "path",
      "name": "DatasourceUID",
      "required": true,
      "type": "string"
     }
    ],
    "responses": {
     "201": {
      "description": "Ack",
      "schema": {
       "$ref": "#/definitions/Ack"
      }
     },
     "400": {
      "description": "ValidationError",
      "schema": {
       "$ref": "#/definitions/ValidationError"
      }
     },
     "404": {
      "description": "NotFound",
      "schema": {
       "$ref": "#/definitions/NotFound"
      }
     }
    },
    "tags": [
     "alertmanager"
    ]
   }
  },
  "/api/prometheus/grafana/api/v1/alerts": {
   "get": {
    "description": "gets the current alerts",
    "operationId": "RouteGetGrafanaAlertStatuses",
    "parameters": [
     {
      "default": false,
      "description": "Include Grafana specific labels as part of the response.",
      "in": "query",
      "name": "includeInternalLabels",
      "type": "boolean"
     }
    ],
    "responses": {
     "200": {
      "description": "AlertResponse",
      "schema": {
       "$ref": "#/definitions/AlertResponse"
      }
     }
    },
    "tags": [
     "prometheus"
    ]
   }
  },
  "/api/prometheus/grafana/api/v1/rules": {
   "get": {
    "description": "gets the evaluation statuses of all rules",
    "operationId": "RouteGetGrafanaRuleStatuses",
    "parameters": [
     {
      "default": false,
      "description": "Include Grafana specific labels as part of the response.",
      "in": "query",
      "name": "includeInternalLabels",
      "type": "boolean"
     },
     {
      "description": "Filter the list of rules to those that belong to the specified dashboard UID.",
      "in": "query",
      "name": "DashboardUID",
      "type": "string"
     },
     {
      "description": "Filter the list of rules to those that belong to the specified panel ID. Dashboard UID must be specified.",
      "format": "int64",
      "in": "query",
      "name": "PanelID",
      "type": "integer"
     }
    ],
    "responses": {
     "200": {
      "description": "RuleResponse",
      "schema": {
       "$ref": "#/definitions/RuleResponse"
      }
     }
    },
    "tags": [
     "prometheus"
    ]
   }
  },
  "/api/prometheus/{DatasourceUID}/api/v1/alerts": {
   "get": {
    "description": "gets the current alerts",
    "operationId": "RouteGetAlertStatuses",
    "parameters": [
     {
      "description": "DatasoureUID should be the datasource UID identifier",
      "in": "path",
      "name": "DatasourceUID",
      "required": true,
      "type": "string"
     }
    ],
    "responses": {
     "200": {
      "description": "AlertResponse",
      "schema": {
       "$ref": "#/definitions/AlertResponse"
      }
     },
     "404": {
      "description": "NotFound",
      "schema": {
       "$ref": "#/definitions/NotFound"
      }
     }
    },
    "tags": [
     "prometheus"
    ]
   }
  },
  "/api/prometheus/{DatasourceUID}/api/v1/rules": {
   "get": {
    "description": "gets the evaluation statuses of all rules",
    "operationId": "RouteGetRuleStatuses",
    "parameters": [
     {
      "description": "DatasoureUID should be the datasource UID identifier",
      "in": "path",
      "name": "DatasourceUID",
      "required": true,
      "type": "string"
     }
    ],
    "responses": {
     "200": {
      "description": "RuleResponse",
      "schema": {
       "$ref": "#/definitions/RuleResponse"
      }
     },
     "404": {
      "description": "NotFound",
      "schema": {
       "$ref": "#/definitions/NotFound"
      }
     }
    },
    "tags": [
     "prometheus"
    ]
   }
  },
  "/api/ruler/grafana/api/v1/export/rules": {
   "get": {
    "consumes": [
     "application/json",
     "application/yaml"
    ],
    "description": "List rules in provisioning format",
    "operationId": "RouteGetRulesForExport",
    "parameters": [
     {
      "default": false,
      "description": "Whether to initiate a download of the file or not.",
      "in": "query",
      "name": "download",
      "type": "boolean"
     },
     {
      "default": "yaml",
      "description": "Format of the downloaded file, either yaml or json. Accept header can also be used, but the query parameter will take precedence.",
      "in": "query",
      "name": "format",
      "type": "string"
     },
     {
      "description": "UIDs of folders from which to export rules",
      "in": "query",
      "items": {
       "type": "string"
      },
      "name": "folderUid",
      "type": "array"
     },
     {
      "description": "Name of group of rules to export. Must be specified only together with a single folder UID",
      "in": "query",
      "name": "group",
      "type": "string"
     },
     {
      "description": "UID of alert rule to export. If specified, parameters folderUid and group must be empty.",
      "in": "query",
      "name": "ruleUid",
      "type": "string"
     }
    ],
    "responses": {
     "200": {
      "description": "AlertingFileExport",
      "schema": {
       "$ref": "#/definitions/AlertingFileExport"
      }
     },
     "404": {
      "description": " Not found."
     }
    },
    "tags": [
     "ruler"
    ]
   }
  },
  "/api/ruler/grafana/api/v1/rules": {
   "get": {
    "description": "List rule groups",
    "operationId": "RouteGetGrafanaRulesConfig",
    "parameters": [
     {
      "in": "query",
      "name": "DashboardUID",
      "type": "string"
     },
     {
      "format": "int64",
      "in": "query",
      "name": "PanelID",
      "type": "integer"
     }
    ],
    "produces": [
     "application/json"
    ],
    "responses": {
     "202": {
      "description": "NamespaceConfigResponse",
      "schema": {
       "$ref": "#/definitions/NamespaceConfigResponse"
      }
     }
    },
    "tags": [
     "ruler"
    ]
   }
  },
  "/api/ruler/grafana/api/v1/rules/{Namespace}": {
   "delete": {
    "description": "Delete namespace",
    "operationId": "RouteDeleteNamespaceGrafanaRulesConfig",
    "parameters": [
     {
      "in": "path",
      "name": "Namespace",
      "required": true,
      "type": "string"
     }
    ],
    "responses": {
     "202": {
      "description": "Ack",
      "schema": {
       "$ref": "#/definitions/Ack"
      }
     }
    },
    "tags": [
     "ruler"
    ]
   },
   "get": {
    "description": "Get rule groups by namespace",
    "operationId": "RouteGetNamespaceGrafanaRulesConfig",
    "parameters": [
     {
      "in": "path",
      "name": "Namespace",
      "required": true,
      "type": "string"
     }
    ],
    "produces": [
     "application/json"
    ],
    "responses": {
     "202": {
      "description": "NamespaceConfigResponse",
      "schema": {
       "$ref": "#/definitions/NamespaceConfigResponse"
      }
     }
    },
    "tags": [
     "ruler"
    ]
   },
   "post": {
    "consumes": [
     "application/json",
     "application/yaml"
    ],
    "description": "Creates or updates a rule group",
    "operationId": "RoutePostNameGrafanaRulesConfig",
    "parameters": [
     {
      "in": "path",
      "name": "Namespace",
      "required": true,
      "type": "string"
     },
     {
      "in": "body",
      "name": "Body",
      "schema": {
       "$ref": "#/definitions/PostableRuleGroupConfig"
      }
     }
    ],
    "responses": {
     "202": {
      "description": "UpdateRuleGroupResponse",
      "schema": {
       "$ref": "#/definitions/UpdateRuleGroupResponse"
      }
     }
    },
    "tags": [
     "ruler"
    ]
   }
  },
  "/api/ruler/grafana/api/v1/rules/{Namespace}/export": {
   "post": {
    "consumes": [
     "application/json",
     "application/yaml"
    ],
    "description": "Converts submitted rule group to provisioning format",
    "operationId": "RoutePostRulesGroupForExport",
    "parameters": [
     {
      "in": "path",
      "name": "Namespace",
      "required": true,
      "type": "string"
     },
     {
      "in": "body",
      "name": "Body",
      "schema": {
       "$ref": "#/definitions/PostableRuleGroupConfig"
      }
     },
     {
      "default": false,
      "description": "Whether to initiate a download of the file or not.",
      "in": "query",
      "name": "download",
      "type": "boolean"
     },
     {
      "default": "yaml",
      "description": "Format of the downloaded file, either yaml or json. Accept header can also be used, but the query parameter will take precedence.",
      "in": "query",
      "name": "format",
      "type": "string"
     }
    ],
    "responses": {
     "200": {
      "description": "AlertingFileExport",
      "schema": {
       "$ref": "#/definitions/AlertingFileExport"
      }
     },
     "404": {
      "description": " Not found."
     }
    },
    "tags": [
     "ruler"
    ]
   }
  },
  "/api/ruler/grafana/api/v1/rules/{Namespace}/{Groupname}": {
   "delete": {
    "description": "Delete rule group",
    "operationId": "RouteDeleteGrafanaRuleGroupConfig",
    "parameters": [
     {
      "in": "path",
      "name": "Namespace",
      "required": true,
      "type": "string"
     },
     {
      "in": "path",
      "name": "Groupname",
      "required": true,
      "type": "string"
     }
    ],
    "responses": {
     "202": {
      "description": "Ack",
      "schema": {
       "$ref": "#/definitions/Ack"
      }
     }
    },
    "tags": [
     "ruler"
    ]
   },
   "get": {
    "description": "Get rule group",
    "operationId": "RouteGetGrafanaRuleGroupConfig",
    "parameters": [
     {
      "in": "path",
      "name": "Namespace",
      "required": true,
      "type": "string"
     },
     {
      "in": "path",
      "name": "Groupname",
      "required": true,
      "type": "string"
     }
    ],
    "produces": [
     "application/json"
    ],
    "responses": {
     "202": {
      "description": "RuleGroupConfigResponse",
      "schema": {
       "$ref": "#/definitions/RuleGroupConfigResponse"
      }
     }
    },
    "tags": [
     "ruler"
    ]
   }
  },
  "/api/ruler/{DatasourceUID}/api/v1/rules": {
   "get": {
    "description": "List rule groups",
    "operationId": "RouteGetRulesConfig",
    "parameters": [
     {
      "description": "DatasoureUID should be the datasource UID identifier",
      "in": "path",
      "name": "DatasourceUID",
      "required": true,
      "type": "string"
     },
     {
      "in": "query",
      "name": "DashboardUID",
      "type": "string"
     },
     {
      "format": "int64",
      "in": "query",
      "name": "PanelID",
      "type": "integer"
     }
    ],
    "produces": [
     "application/json"
    ],
    "responses": {
     "202": {
      "description": "NamespaceConfigResponse",
      "schema": {
       "$ref": "#/definitions/NamespaceConfigResponse"
      }
     },
     "404": {
      "description": "NotFound",
      "schema": {
       "$ref": "#/definitions/NotFound"
      }
     }
    },
    "tags": [
     "ruler"
    ]
   }
  },
  "/api/ruler/{DatasourceUID}/api/v1/rules/{Namespace}": {
   "delete": {
    "description": "Delete namespace",
    "operationId": "RouteDeleteNamespaceRulesConfig",
    "parameters": [
     {
      "description": "DatasoureUID should be the datasource UID identifier",
      "in": "path",
      "name": "DatasourceUID",
      "required": true,
      "type": "string"
     },
     {
      "in": "path",
      "name": "Namespace",
      "required": true,
      "type": "string"
     }
    ],
    "responses": {
     "202": {
      "description": "Ack",
      "schema": {
       "$ref": "#/definitions/Ack"
      }
     },
     "404": {
      "description": "NotFound",
      "schema": {
       "$ref": "#/definitions/NotFound"
      }
     }
    },
    "tags": [
     "ruler"
    ]
   },
   "get": {
    "description": "Get rule groups by namespace",
    "operationId": "RouteGetNamespaceRulesConfig",
    "parameters": [
     {
      "description": "DatasoureUID should be the datasource UID identifier",
      "in": "path",
      "name": "DatasourceUID",
      "required": true,
      "type": "string"
     },
     {
      "in": "path",
      "name": "Namespace",
      "required": true,
      "type": "string"
     }
    ],
    "produces": [
     "application/json"
    ],
    "responses": {
     "202": {
      "description": "NamespaceConfigResponse",
      "schema": {
       "$ref": "#/definitions/NamespaceConfigResponse"
      }
     },
     "404": {
      "description": "NotFound",
      "schema": {
       "$ref": "#/definitions/NotFound"
      }
     }
    },
    "tags": [
     "ruler"
    ]
   },
   "post": {
    "consumes": [
     "application/json",
     "application/yaml"
    ],
    "description": "Creates or updates a rule group",
    "operationId": "RoutePostNameRulesConfig",
    "parameters": [
     {
      "description": "DatasoureUID should be the datasource UID identifier",
      "in": "path",
      "name": "DatasourceUID",
      "required": true,
      "type": "string"
     },
     {
      "in": "path",
      "name": "Namespace",
      "required": true,
      "type": "string"
     },
     {
      "in": "body",
      "name": "Body",
      "schema": {
       "$ref": "#/definitions/PostableRuleGroupConfig"
      }
     }
    ],
    "responses": {
     "202": {
      "description": "Ack",
      "schema": {
       "$ref": "#/definitions/Ack"
      }
     },
     "404": {
      "description": "NotFound",
      "schema": {
       "$ref": "#/definitions/NotFound"
      }
     }
    },
    "tags": [
     "ruler"
    ]
   }
  },
  "/api/ruler/{DatasourceUID}/api/v1/rules/{Namespace}/{Groupname}": {
   "delete": {
    "description": "Delete rule group",
    "operationId": "RouteDeleteRuleGroupConfig",
    "parameters": [
     {
      "description": "DatasoureUID should be the datasource UID identifier",
      "in": "path",
      "name": "DatasourceUID",
      "required": true,
      "type": "string"
     },
     {
      "in": "path",
      "name": "Namespace",
      "required": true,
      "type": "string"
     },
     {
      "in": "path",
      "name": "Groupname",
      "required": true,
      "type": "string"
     }
    ],
    "responses": {
     "202": {
      "description": "Ack",
      "schema": {
       "$ref": "#/definitions/Ack"
      }
     },
     "404": {
      "description": "NotFound",
      "schema": {
       "$ref": "#/definitions/NotFound"
      }
     }
    },
    "tags": [
     "ruler"
    ]
   },
   "get": {
    "description": "Get rule group",
    "operationId": "RouteGetRulegGroupConfig",
    "parameters": [
     {
      "description": "DatasoureUID should be the datasource UID identifier",
      "in": "path",
      "name": "DatasourceUID",
      "required": true,
      "type": "string"
     },
     {
      "in": "path",
      "name": "Namespace",
      "required": true,
      "type": "string"
     },
     {
      "in": "path",
      "name": "Groupname",
      "required": true,
      "type": "string"
     }
    ],
    "produces": [
     "application/json"
    ],
    "responses": {
     "202": {
      "description": "RuleGroupConfigResponse",
      "schema": {
       "$ref": "#/definitions/RuleGroupConfigResponse"
      }
     },
     "404": {
      "description": "NotFound",
      "schema": {
       "$ref": "#/definitions/NotFound"
      }
     }
    },
    "tags": [
     "ruler"
    ]
   }
  },
  "/api/v1/eval": {
   "post": {
    "consumes": [
     "application/json"
    ],
    "description": "Test rule",
    "operationId": "RouteEvalQueries",
    "parameters": [
     {
      "in": "body",
      "name": "Body",
      "schema": {
       "$ref": "#/definitions/EvalQueriesPayload"
      }
     }
    ],
    "produces": [
     "application/json"
    ],
    "responses": {
     "200": {
      "description": "EvalQueriesResponse",
      "schema": {
       "$ref": "#/definitions/EvalQueriesResponse"
      }
     }
    },
    "tags": [
     "testing"
    ]
   }
  },
  "/api/v1/ngalert": {
   "get": {
    "description": "Get the status of the alerting engine",
    "operationId": "RouteGetStatus",
    "produces": [
     "application/json"
    ],
    "responses": {
     "200": {
      "description": "AlertingStatus",
      "schema": {
       "$ref": "#/definitions/AlertingStatus"
      }
     }
    },
    "tags": [
     "configuration"
    ]
   }
  },
  "/api/v1/ngalert/admin_config": {
   "delete": {
    "consumes": [
     "application/json"
    ],
    "operationId": "RouteDeleteNGalertConfig",
    "responses": {
     "200": {
      "description": "Ack",
      "schema": {
       "$ref": "#/definitions/Ack"
      }
     },
     "500": {
      "description": "Failure",
      "schema": {
       "$ref": "#/definitions/Failure"
      }
     }
    },
    "summary": "Deletes the NGalert configuration of the user's organization.",
    "tags": [
     "configuration"
    ]
   },
   "get": {
    "operationId": "RouteGetNGalertConfig",
    "produces": [
     "application/json"
    ],
    "responses": {
     "200": {
      "description": "GettableNGalertConfig",
      "schema": {
       "$ref": "#/definitions/GettableNGalertConfig"
      }
     },
     "404": {
      "description": "Failure",
      "schema": {
       "$ref": "#/definitions/Failure"
      }
     },
     "500": {
      "description": "Failure",
      "schema": {
       "$ref": "#/definitions/Failure"
      }
     }
    },
    "summary": "Get the NGalert configuration of the user's organization, returns 404 if no configuration is present.",
    "tags": [
     "configuration"
    ]
   },
   "post": {
    "consumes": [
     "application/json"
    ],
    "operationId": "RoutePostNGalertConfig",
    "parameters": [
     {
      "in": "body",
      "name": "Body",
      "schema": {
       "$ref": "#/definitions/PostableNGalertConfig"
      }
     }
    ],
    "responses": {
     "201": {
      "description": "Ack",
      "schema": {
       "$ref": "#/definitions/Ack"
      }
     },
     "400": {
      "description": "ValidationError",
      "schema": {
       "$ref": "#/definitions/ValidationError"
      }
     }
    },
    "summary": "Creates or updates the NGalert configuration of the user's organization. If no value is sent for alertmanagersChoice, it defaults to \"all\".",
    "tags": [
     "configuration"
    ]
   }
  },
  "/api/v1/ngalert/alertmanagers": {
   "get": {
    "operationId": "RouteGetAlertmanagers",
    "produces": [
     "application/json"
    ],
    "responses": {
     "200": {
      "description": "GettableAlertmanagers",
      "schema": {
       "$ref": "#/definitions/GettableAlertmanagers"
      }
     }
    },
    "summary": "Get the discovered and dropped Alertmanagers of the user's organization based on the specified configuration.",
    "tags": [
     "configuration"
    ]
   }
  },
  "/api/v1/provisioning/alert-rules": {
<<<<<<< HEAD
=======
   "get": {
    "operationId": "RouteGetAlertRules",
    "responses": {
     "200": {
      "description": "ProvisionedAlertRules",
      "schema": {
       "$ref": "#/definitions/ProvisionedAlertRules"
      }
     }
    },
    "summary": "Get all the alert rules.",
    "tags": [
     "provisioning"
    ]
   },
>>>>>>> ae830f68
   "post": {
    "consumes": [
     "application/json"
    ],
    "operationId": "RoutePostAlertRule",
    "parameters": [
     {
      "in": "body",
      "name": "Body",
      "schema": {
       "$ref": "#/definitions/ProvisionedAlertRule"
      }
     },
     {
      "in": "header",
      "name": "X-Disable-Provenance",
      "type": "string"
     }
    ],
    "responses": {
     "201": {
      "description": "ProvisionedAlertRule",
      "schema": {
       "$ref": "#/definitions/ProvisionedAlertRule"
      }
     },
     "400": {
      "description": "ValidationError",
      "schema": {
       "$ref": "#/definitions/Ack"
      }
     }
    },
    "summary": "Create a new alert rule.",
    "tags": [
     "provisioning"
    ]
   }
  },
  "/api/v1/provisioning/alert-rules/export": {
   "get": {
    "operationId": "RouteGetAlertRulesExport",
    "parameters": [
     {
      "default": false,
      "description": "Whether to initiate a download of the file or not.",
      "in": "query",
      "name": "download",
      "type": "boolean"
     },
     {
      "default": "yaml",
      "description": "Format of the downloaded file, either yaml or json. Accept header can also be used, but the query parameter will take precedence.",
      "in": "query",
      "name": "format",
      "type": "string"
     },
     {
      "description": "UIDs of folders from which to export rules",
      "in": "query",
      "items": {
       "type": "string"
      },
      "name": "folderUid",
      "type": "array"
     },
     {
      "description": "Name of group of rules to export. Must be specified only together with a single folder UID",
      "in": "query",
      "name": "group",
      "type": "string"
     },
     {
      "description": "UID of alert rule to export. If specified, parameters folderUid and group must be empty.",
      "in": "query",
      "name": "ruleUid",
      "type": "string"
     }
    ],
    "responses": {
     "200": {
      "description": "AlertingFileExport",
      "schema": {
       "$ref": "#/definitions/AlertingFileExport"
      }
     },
     "404": {
      "description": " Not found."
     }
    },
    "summary": "Export all alert rules in provisioning file format.",
    "tags": [
     "provisioning"
    ]
   }
  },
  "/api/v1/provisioning/alert-rules/{UID}": {
   "delete": {
    "operationId": "RouteDeleteAlertRule",
    "parameters": [
     {
      "description": "Alert rule UID",
      "in": "path",
      "name": "UID",
      "required": true,
      "type": "string"
     }
    ],
    "responses": {
     "204": {
      "description": " The alert rule was deleted successfully."
     }
    },
    "summary": "Delete a specific alert rule by UID.",
    "tags": [
     "ruler"
    ]
   },
   "get": {
    "operationId": "RouteGetAlertRule",
    "parameters": [
     {
      "description": "Alert rule UID",
      "in": "path",
      "name": "UID",
      "required": true,
      "type": "string"
     }
    ],
    "responses": {
     "200": {
      "description": "ProvisionedAlertRule",
      "schema": {
       "$ref": "#/definitions/ProvisionedAlertRule"
      }
     },
     "404": {
      "description": " Not found."
     }
    },
    "summary": "Get a specific alert rule by UID.",
    "tags": [
     "provisioning"
    ]
   },
   "put": {
    "consumes": [
     "application/json"
    ],
    "operationId": "RoutePutAlertRule",
    "parameters": [
     {
      "description": "Alert rule UID",
      "in": "path",
      "name": "UID",
      "required": true,
      "type": "string"
     },
     {
      "in": "body",
      "name": "Body",
      "schema": {
       "$ref": "#/definitions/ProvisionedAlertRule"
      }
     },
     {
      "in": "header",
      "name": "X-Disable-Provenance",
      "type": "string"
     }
    ],
    "produces": [
     "application/json"
    ],
    "responses": {
     "200": {
      "description": "ProvisionedAlertRule",
      "schema": {
       "$ref": "#/definitions/ProvisionedAlertRule"
      }
     },
     "400": {
      "description": "ValidationError",
      "schema": {
       "$ref": "#/definitions/RuleGroupConfigResponse"
      }
     }
    },
    "summary": "Update an existing alert rule.",
    "tags": [
     "ruler"
    ]
   }
  },
  "/api/v1/provisioning/alert-rules/{UID}/export": {
   "get": {
    "operationId": "RouteGetAlertRuleExport",
    "parameters": [
     {
      "default": false,
      "description": "Whether to initiate a download of the file or not.",
      "in": "query",
      "name": "download",
      "type": "boolean"
     },
     {
      "default": "yaml",
      "description": "Format of the downloaded file, either yaml or json. Accept header can also be used, but the query parameter will take precedence.",
      "in": "query",
      "name": "format",
      "type": "string"
     },
     {
      "description": "Alert rule UID",
      "in": "path",
      "name": "UID",
      "required": true,
      "type": "string"
     }
    ],
    "produces": [
     "application/json",
     "application/yaml",
     "text/yaml"
    ],
    "responses": {
     "200": {
      "description": "AlertingFileExport",
      "schema": {
       "$ref": "#/definitions/AlertingFileExport"
      }
     },
     "404": {
      "description": " Not found."
     }
    },
    "summary": "Export an alert rule in provisioning file format.",
    "tags": [
     "provisioning"
    ]
   }
  },
  "/api/v1/provisioning/contact-points": {
   "get": {
    "operationId": "RouteGetContactpoints",
    "parameters": [
     {
      "description": "Filter by name",
      "in": "query",
      "name": "name",
      "type": "string"
     }
    ],
    "responses": {
     "200": {
      "description": "ContactPoints",
      "schema": {
       "$ref": "#/definitions/ContactPoints"
      }
     }
    },
    "summary": "Get all the contact points.",
    "tags": [
     "provisioning"
    ]
   },
   "post": {
    "consumes": [
     "application/json"
    ],
    "operationId": "RoutePostContactpoints",
    "parameters": [
     {
      "in": "body",
      "name": "Body",
      "schema": {
       "$ref": "#/definitions/EmbeddedContactPoint"
      }
     }
    ],
    "responses": {
     "202": {
      "description": "EmbeddedContactPoint",
      "schema": {
       "$ref": "#/definitions/EmbeddedContactPoint"
      }
     },
     "400": {
      "description": "ValidationError",
      "schema": {
       "$ref": "#/definitions/ValidationError"
      }
     }
    },
    "summary": "Create a contact point.",
    "tags": [
     "provisioning"
    ]
   }
  },
  "/api/v1/provisioning/contact-points/export": {
   "get": {
    "operationId": "RouteGetContactpointsExport",
    "parameters": [
     {
      "default": false,
      "description": "Whether to initiate a download of the file or not.",
      "in": "query",
      "name": "download",
      "type": "boolean"
     },
     {
      "default": "yaml",
      "description": "Format of the downloaded file, either yaml or json. Accept header can also be used, but the query parameter will take precedence.",
      "in": "query",
      "name": "format",
      "type": "string"
     },
     {
      "default": false,
      "description": "Whether any contained secure settings should be decrypted or left redacted. Redacted settings will contain RedactedValue instead. Currently, only org admin can view decrypted secure settings.",
      "in": "query",
      "name": "decrypt",
      "type": "boolean"
     },
     {
      "description": "Filter by name",
      "in": "query",
      "name": "name",
      "type": "string"
     }
    ],
    "responses": {
     "200": {
      "description": "AlertingFileExport",
      "schema": {
       "$ref": "#/definitions/AlertingFileExport"
      }
     },
     "403": {
      "description": "PermissionDenied",
      "schema": {
       "$ref": "#/definitions/PermissionDenied"
      }
     }
    },
    "summary": "Export all contact points in provisioning file format.",
    "tags": [
     "provisioning"
    ]
   }
  },
  "/api/v1/provisioning/contact-points/{UID}": {
   "delete": {
    "consumes": [
     "application/json"
    ],
    "operationId": "RouteDeleteContactpoints",
    "parameters": [
     {
      "description": "UID is the contact point unique identifier",
      "in": "path",
      "name": "UID",
      "required": true,
      "type": "string"
     }
    ],
    "responses": {
     "204": {
      "description": " The contact point was deleted successfully."
     }
    },
    "summary": "Delete a contact point.",
    "tags": [
     "provisioning"
    ]
   },
   "put": {
    "consumes": [
     "application/json"
    ],
    "operationId": "RoutePutContactpoint",
    "parameters": [
     {
      "description": "UID is the contact point unique identifier",
      "in": "path",
      "name": "UID",
      "required": true,
      "type": "string"
     },
     {
      "in": "body",
      "name": "Body",
      "schema": {
       "$ref": "#/definitions/EmbeddedContactPoint"
      }
     }
    ],
    "responses": {
     "202": {
      "description": "Ack",
      "schema": {
       "$ref": "#/definitions/Ack"
      }
     },
     "400": {
      "description": "ValidationError",
      "schema": {
       "$ref": "#/definitions/ValidationError"
      }
     }
    },
    "summary": "Update an existing contact point.",
    "tags": [
     "provisioning"
    ]
   }
  },
  "/api/v1/provisioning/folder/{FolderUID}/rule-groups/{Group}": {
   "get": {
    "operationId": "RouteGetAlertRuleGroup",
    "parameters": [
     {
      "description": "DatasoureUID should be the datasource UID identifier",
      "in": "path",
      "name": "DatasourceUID",
      "required": true,
      "type": "string"
     },
     {
      "in": "path",
      "name": "FolderUID",
      "required": true,
      "type": "string"
     },
     {
      "in": "path",
      "name": "Group",
      "required": true,
      "type": "string"
     }
    ],
    "responses": {
     "200": {
      "description": "AlertRuleGroup",
      "schema": {
       "$ref": "#/definitions/AlertRuleGroup"
      }
     },
     "404": {
      "description": " Not found."
     }
    },
    "summary": "Get a rule group.",
    "tags": [
     "provisioning"
    ]
   },
   "put": {
    "consumes": [
     "application/json"
    ],
    "operationId": "RoutePutAlertRuleGroup",
    "parameters": [
     {
      "in": "path",
      "name": "FolderUID",
      "required": true,
      "type": "string"
     },
     {
      "in": "path",
      "name": "Group",
      "required": true,
      "type": "string"
     },
     {
      "in": "body",
      "name": "Body",
      "schema": {
       "$ref": "#/definitions/AlertRuleGroup"
      }
     }
    ],
    "responses": {
     "200": {
      "description": "AlertRuleGroup",
      "schema": {
       "$ref": "#/definitions/AlertRuleGroup"
      }
     },
     "400": {
      "description": "ValidationError",
      "schema": {
       "$ref": "#/definitions/ValidationError"
      }
     }
    },
    "summary": "Update the interval of a rule group.",
    "tags": [
     "provisioning"
    ]
   }
  },
  "/api/v1/provisioning/folder/{FolderUID}/rule-groups/{Group}/export": {
   "get": {
    "operationId": "RouteGetAlertRuleGroupExport",
    "parameters": [
     {
      "default": false,
      "description": "Whether to initiate a download of the file or not.",
      "in": "query",
      "name": "download",
      "type": "boolean"
     },
     {
      "default": "yaml",
      "description": "Format of the downloaded file, either yaml or json. Accept header can also be used, but the query parameter will take precedence.",
      "in": "query",
      "name": "format",
      "type": "string"
     },
     {
      "in": "path",
      "name": "FolderUID",
      "required": true,
      "type": "string"
     },
     {
      "in": "path",
      "name": "Group",
      "required": true,
      "type": "string"
     }
    ],
    "produces": [
     "application/json",
     "application/yaml",
     "text/yaml"
    ],
    "responses": {
     "200": {
      "description": "AlertingFileExport",
      "schema": {
       "$ref": "#/definitions/AlertingFileExport"
      }
     },
     "404": {
      "description": " Not found."
     }
    },
    "summary": "Export an alert rule group in provisioning file format.",
    "tags": [
     "provisioning"
    ]
   }
  },
  "/api/v1/provisioning/mute-timings": {
   "get": {
    "operationId": "RouteGetMuteTimings",
    "responses": {
     "200": {
      "description": "MuteTimings",
      "schema": {
       "$ref": "#/definitions/MuteTimings"
      }
     }
    },
    "summary": "Get all the mute timings.",
    "tags": [
     "provisioning"
    ]
   },
   "post": {
    "consumes": [
     "application/json"
    ],
    "operationId": "RoutePostMuteTiming",
    "parameters": [
     {
      "in": "body",
      "name": "Body",
      "schema": {
       "$ref": "#/definitions/MuteTimeInterval"
      }
     }
    ],
    "responses": {
     "201": {
      "description": "MuteTimeInterval",
      "schema": {
       "$ref": "#/definitions/MuteTimeInterval"
      }
     },
     "400": {
      "description": "ValidationError",
      "schema": {
       "$ref": "#/definitions/ValidationError"
      }
     }
    },
    "summary": "Create a new mute timing.",
    "tags": [
     "provisioning"
    ]
   }
  },
  "/api/v1/provisioning/mute-timings/{name}": {
   "delete": {
    "operationId": "RouteDeleteMuteTiming",
    "parameters": [
     {
      "description": "Mute timing name",
      "in": "path",
      "name": "name",
      "required": true,
      "type": "string"
     }
    ],
    "responses": {
     "204": {
      "description": " The mute timing was deleted successfully."
     }
    },
    "summary": "Delete a mute timing.",
    "tags": [
     "provisioning"
    ]
   },
   "get": {
    "operationId": "RouteGetMuteTiming",
    "parameters": [
     {
      "description": "Mute timing name",
      "in": "path",
      "name": "name",
      "required": true,
      "type": "string"
     }
    ],
    "responses": {
     "200": {
      "description": "MuteTimeInterval",
      "schema": {
       "$ref": "#/definitions/MuteTimeInterval"
      }
     },
     "404": {
      "description": " Not found."
     }
    },
    "summary": "Get a mute timing.",
    "tags": [
     "provisioning"
    ]
   },
   "put": {
    "consumes": [
     "application/json"
    ],
    "operationId": "RoutePutMuteTiming",
    "parameters": [
     {
      "description": "Mute timing name",
      "in": "path",
      "name": "name",
      "required": true,
      "type": "string"
     },
     {
      "in": "body",
      "name": "Body",
      "schema": {
       "$ref": "#/definitions/MuteTimeInterval"
      }
     }
    ],
    "responses": {
     "200": {
      "description": "MuteTimeInterval",
      "schema": {
       "$ref": "#/definitions/MuteTimeInterval"
      }
     },
     "400": {
      "description": "ValidationError",
      "schema": {
       "$ref": "#/definitions/ValidationError"
      }
     }
    },
    "summary": "Replace an existing mute timing.",
    "tags": [
     "provisioning"
    ]
   }
  },
  "/api/v1/provisioning/policies": {
   "delete": {
    "consumes": [
     "application/json"
    ],
    "operationId": "RouteResetPolicyTree",
    "responses": {
     "202": {
      "description": "Ack",
      "schema": {
       "$ref": "#/definitions/Ack"
      }
     }
    },
    "summary": "Clears the notification policy tree.",
    "tags": [
     "provisioning"
    ]
   },
   "get": {
    "operationId": "RouteGetPolicyTree",
    "responses": {
     "200": {
      "description": "Route",
      "schema": {
       "$ref": "#/definitions/Route"
      }
     }
    },
    "summary": "Get the notification policy tree.",
    "tags": [
     "provisioning"
    ]
   },
   "put": {
    "consumes": [
     "application/json"
    ],
    "operationId": "RoutePutPolicyTree",
    "parameters": [
     {
      "description": "The new notification routing tree to use",
      "in": "body",
      "name": "Body",
      "schema": {
       "$ref": "#/definitions/Route"
      }
     }
    ],
    "responses": {
     "202": {
      "description": "Ack",
      "schema": {
       "$ref": "#/definitions/Ack"
      }
     },
     "400": {
      "description": "ValidationError",
      "schema": {
       "$ref": "#/definitions/ValidationError"
      }
     }
    },
    "summary": "Sets the notification policy tree.",
    "tags": [
     "provisioning"
    ]
   }
  },
  "/api/v1/provisioning/policies/export": {
   "get": {
    "operationId": "RouteGetPolicyTreeExport",
    "responses": {
     "200": {
      "description": "AlertingFileExport",
      "schema": {
       "$ref": "#/definitions/AlertingFileExport"
      }
     },
     "404": {
      "description": "NotFound",
      "schema": {
       "$ref": "#/definitions/NotFound"
      }
     }
    },
    "summary": "Export the notification policy tree in provisioning file format.",
    "tags": [
     "provisioning"
    ]
   }
  },
  "/api/v1/provisioning/templates": {
   "get": {
    "operationId": "RouteGetTemplates",
    "responses": {
     "200": {
      "description": "NotificationTemplates",
      "schema": {
       "$ref": "#/definitions/NotificationTemplates"
      }
     },
     "404": {
      "description": " Not found."
     }
    },
    "summary": "Get all notification templates.",
    "tags": [
     "provisioning"
    ]
   }
  },
  "/api/v1/provisioning/templates/{name}": {
   "delete": {
    "operationId": "RouteDeleteTemplate",
    "parameters": [
     {
      "description": "Template Name",
      "in": "path",
      "name": "name",
      "required": true,
      "type": "string"
     }
    ],
    "responses": {
     "204": {
      "description": " The template was deleted successfully."
     }
    },
    "summary": "Delete a template.",
    "tags": [
     "provisioning"
    ]
   },
   "get": {
    "operationId": "RouteGetTemplate",
    "parameters": [
     {
      "description": "Template Name",
      "in": "path",
      "name": "name",
      "required": true,
      "type": "string"
     }
    ],
    "responses": {
     "200": {
      "description": "NotificationTemplate",
      "schema": {
       "$ref": "#/definitions/NotificationTemplate"
      }
     },
     "404": {
      "description": " Not found."
     }
    },
    "summary": "Get a notification template.",
    "tags": [
     "provisioning"
    ]
   },
   "put": {
    "consumes": [
     "application/json"
    ],
    "operationId": "RoutePutTemplate",
    "parameters": [
     {
      "description": "Template Name",
      "in": "path",
      "name": "name",
      "required": true,
      "type": "string"
     },
     {
      "in": "body",
      "name": "Body",
      "schema": {
       "$ref": "#/definitions/NotificationTemplateContent"
      }
     }
    ],
    "responses": {
     "202": {
      "description": "NotificationTemplate",
      "schema": {
       "$ref": "#/definitions/NotificationTemplate"
      }
     },
     "400": {
      "description": "ValidationError",
      "schema": {
       "$ref": "#/definitions/ValidationError"
      }
     }
    },
    "summary": "Updates an existing notification template.",
    "tags": [
     "provisioning"
    ]
   }
  },
<<<<<<< HEAD
  "/api/v1/provisioning/alert-rules": {
=======
  "/api/v1/rule/backtest": {
   "post": {
    "consumes": [
     "application/json"
    ],
    "description": "Test rule",
    "operationId": "BacktestConfig",
    "parameters": [
     {
      "in": "body",
      "name": "Body",
      "schema": {
       "$ref": "#/definitions/BacktestConfig"
      }
     }
    ],
    "produces": [
     "application/json"
    ],
    "responses": {
     "200": {
      "description": "BacktestResult",
      "schema": {
       "$ref": "#/definitions/BacktestResult"
      }
     }
    },
    "tags": [
     "testing"
    ]
   }
  },
  "/api/v1/rule/test/grafana": {
>>>>>>> ae830f68
   "post": {
    "consumes": [
     "application/json"
    ],
    "operationId": "RoutePostAlertRule",
    "parameters": [
     {
      "in": "body",
      "name": "Body",
      "schema": {
<<<<<<< HEAD
       "$ref": "#/definitions/AlertRule"
=======
       "$ref": "#/definitions/PostableExtendedRuleNodeExtended"
>>>>>>> ae830f68
      }
     }
    ],
    "responses": {
<<<<<<< HEAD
     "201": {
      "description": "AlertRule",
      "schema": {
       "$ref": "#/definitions/AlertRule"
      }
     },
     "400": {
      "description": "ValidationError",
      "schema": {
       "$ref": "#/definitions/ValidationError"
=======
     "200": {
      "$ref": "#/responses/TestGrafanaRuleResponse"
     },
     "400": {
      "description": "ValidationError",
      "schema": {
       "$ref": "#/definitions/ValidationError"
      }
     },
     "404": {
      "description": "NotFound",
      "schema": {
       "$ref": "#/definitions/NotFound"
>>>>>>> ae830f68
      }
     }
    },
    "summary": "Create a new alert rule.",
    "tags": [
     "provisioning"
    ]
   }
  },
  "/api/v1/provisioning/alert-rules/{UID}": {
   "delete": {
    "operationId": "RouteDeleteAlertRule",
    "parameters": [
     {
      "description": "Alert rule UID",
      "in": "path",
      "name": "UID",
      "required": true,
      "type": "string"
     }
    ],
    "responses": {
     "204": {
      "description": " The alert rule was deleted successfully."
     }
    },
    "summary": "Delete a specific alert rule by UID.",
    "tags": [
     "provisioning"
    ]
   },
   "get": {
    "operationId": "RouteGetAlertRule",
    "parameters": [
     {
      "description": "Alert rule UID",
      "in": "path",
      "name": "UID",
      "required": true,
      "type": "string"
     }
    ],
    "responses": {
     "200": {
      "description": "AlertRule",
      "schema": {
       "$ref": "#/definitions/AlertRule"
      }
     },
     "404": {
      "description": " Not found."
     }
    },
    "summary": "Get a specific alert rule by UID.",
    "tags": [
     "provisioning"
    ]
   },
   "put": {
    "consumes": [
     "application/json"
    ],
    "operationId": "RoutePutAlertRule",
    "parameters": [
     {
      "description": "Alert rule UID",
      "in": "path",
      "name": "UID",
      "required": true,
      "type": "string"
     },
     {
      "in": "body",
      "name": "Body",
      "schema": {
       "$ref": "#/definitions/AlertRule"
      }
     }
    ],
    "responses": {
     "200": {
      "description": "AlertRule",
      "schema": {
       "$ref": "#/definitions/AlertRule"
      }
     },
     "400": {
      "description": "ValidationError",
      "schema": {
       "$ref": "#/definitions/ValidationError"
      }
     }
    },
    "summary": "Update an existing alert rule.",
    "tags": [
     "provisioning"
    ]
   }
  },
<<<<<<< HEAD
  "/api/v1/provisioning/contact-points": {
   "get": {
    "operationId": "RouteGetContactpoints",
    "parameters": [
     {
      "description": "Filter by name",
      "in": "query",
      "name": "name",
      "type": "string"
     }
    ],
    "responses": {
     "200": {
      "description": "ContactPoints",
      "schema": {
       "$ref": "#/definitions/ContactPoints"
      }
     }
    },
    "summary": "Get all the contact points.",
    "tags": [
     "provisioning"
    ]
   },
   "post": {
    "consumes": [
     "application/json"
    ],
    "operationId": "RoutePostContactpoints",
    "parameters": [
     {
      "in": "body",
      "name": "Body",
      "schema": {
       "$ref": "#/definitions/EmbeddedContactPoint"
      }
     }
    ],
    "responses": {
     "202": {
      "description": "EmbeddedContactPoint",
      "schema": {
       "$ref": "#/definitions/EmbeddedContactPoint"
      }
     },
     "400": {
      "description": "ValidationError",
      "schema": {
       "$ref": "#/definitions/ValidationError"
      }
     }
    },
    "summary": "Create a contact point.",
    "tags": [
     "provisioning"
    ]
   }
  },
  "/api/v1/provisioning/contact-points/{UID}": {
   "delete": {
    "consumes": [
     "application/json"
    ],
    "operationId": "RouteDeleteContactpoints",
    "parameters": [
     {
      "description": "UID is the contact point unique identifier",
      "in": "path",
      "name": "UID",
      "required": true,
      "type": "string"
     }
    ],
    "responses": {
     "204": {
      "description": " The contact point was deleted successfully."
     }
    },
    "summary": "Delete a contact point.",
    "tags": [
     "provisioning"
    ]
   },
   "put": {
    "consumes": [
     "application/json"
    ],
    "operationId": "RoutePutContactpoint",
    "parameters": [
     {
      "description": "UID is the contact point unique identifier",
      "in": "path",
      "name": "UID",
      "required": true,
      "type": "string"
     },
     {
      "in": "body",
      "name": "Body",
      "schema": {
       "$ref": "#/definitions/EmbeddedContactPoint"
      }
     }
    ],
    "responses": {
     "202": {
      "description": "Ack",
      "schema": {
       "$ref": "#/definitions/Ack"
      }
     },
     "400": {
      "description": "ValidationError",
      "schema": {
       "$ref": "#/definitions/ValidationError"
      }
     }
    },
    "summary": "Update an existing contact point.",
    "tags": [
     "provisioning"
    ]
   }
  },
  "/api/v1/provisioning/folder/{FolderUID}/rule-groups/{Group}": {
   "get": {
    "operationId": "RouteGetAlertRuleGroup",
    "parameters": [
     {
      "in": "path",
      "name": "FolderUID",
      "required": true,
      "type": "string"
     },
     {
      "in": "path",
      "name": "Group",
      "required": true,
      "type": "string"
     }
    ],
    "responses": {
     "200": {
      "description": "AlertRuleGroup",
      "schema": {
       "$ref": "#/definitions/AlertRuleGroup"
      }
     },
     "404": {
      "description": " Not found."
     }
    },
    "summary": "Get a rule group.",
    "tags": [
     "provisioning"
    ]
   },
   "put": {
    "consumes": [
     "application/json"
    ],
    "operationId": "RoutePutAlertRuleGroup",
    "parameters": [
     {
      "in": "path",
      "name": "FolderUID",
      "required": true,
      "type": "string"
     },
     {
      "in": "path",
      "name": "Group",
      "required": true,
      "type": "string"
     },
     {
      "in": "body",
      "name": "Body",
      "schema": {
       "$ref": "#/definitions/AlertRuleGroupMetadata"
      }
     }
    ],
    "responses": {
     "200": {
      "description": "AlertRuleGroupMetadata",
      "schema": {
       "$ref": "#/definitions/AlertRuleGroupMetadata"
      }
     },
     "400": {
      "description": "ValidationError",
      "schema": {
       "$ref": "#/definitions/ValidationError"
      }
     }
    },
    "summary": "Update the interval of a rule group.",
    "tags": [
     "provisioning"
    ]
   }
  },
  "/api/v1/provisioning/mute-timings": {
   "get": {
    "operationId": "RouteGetMuteTimings",
    "responses": {
     "200": {
      "description": "MuteTimings",
      "schema": {
       "$ref": "#/definitions/MuteTimings"
      }
     }
    },
    "summary": "Get all the mute timings.",
    "tags": [
     "provisioning"
    ]
   },
   "post": {
    "consumes": [
     "application/json"
    ],
    "operationId": "RoutePostMuteTiming",
    "parameters": [
     {
      "in": "body",
      "name": "Body",
      "schema": {
       "$ref": "#/definitions/MuteTimeInterval"
      }
     }
    ],
    "responses": {
     "201": {
      "description": "MuteTimeInterval",
      "schema": {
       "$ref": "#/definitions/MuteTimeInterval"
      }
     },
     "400": {
      "description": "ValidationError",
      "schema": {
       "$ref": "#/definitions/ValidationError"
      }
     }
    },
    "summary": "Create a new mute timing.",
    "tags": [
     "provisioning"
    ]
   }
  },
  "/api/v1/provisioning/mute-timings/{name}": {
   "delete": {
    "operationId": "RouteDeleteMuteTiming",
    "parameters": [
     {
      "description": "Mute timing name",
      "in": "path",
      "name": "name",
      "required": true,
      "type": "string",
      "x-go-name": "Name"
     }
    ],
    "responses": {
     "204": {
      "description": " The mute timing was deleted successfully."
     }
    },
    "summary": "Delete a mute timing.",
    "tags": [
     "provisioning"
    ]
   },
   "get": {
    "operationId": "RouteGetMuteTiming",
    "parameters": [
     {
      "description": "Mute timing name",
      "in": "path",
      "name": "name",
      "required": true,
      "type": "string",
      "x-go-name": "Name"
     }
    ],
    "responses": {
     "200": {
      "description": "MuteTimeInterval",
      "schema": {
       "$ref": "#/definitions/MuteTimeInterval"
      }
     },
     "404": {
      "description": " Not found."
     }
    },
    "summary": "Get a mute timing.",
    "tags": [
     "provisioning"
    ]
   },
   "put": {
    "consumes": [
     "application/json"
    ],
    "operationId": "RoutePutMuteTiming",
    "parameters": [
     {
      "description": "Mute timing name",
      "in": "path",
      "name": "name",
      "required": true,
      "type": "string",
      "x-go-name": "Name"
     },
     {
      "in": "body",
      "name": "Body",
      "schema": {
       "$ref": "#/definitions/MuteTimeInterval"
      }
     }
    ],
    "responses": {
     "200": {
      "description": "MuteTimeInterval",
      "schema": {
       "$ref": "#/definitions/MuteTimeInterval"
      }
     },
     "400": {
      "description": "ValidationError",
      "schema": {
       "$ref": "#/definitions/ValidationError"
      }
     }
    },
    "summary": "Replace an existing mute timing.",
    "tags": [
     "provisioning"
    ]
   }
  },
  "/api/v1/provisioning/policies": {
   "delete": {
    "consumes": [
     "application/json"
    ],
    "operationId": "RouteResetPolicyTree",
    "responses": {
     "202": {
      "description": "Ack",
      "schema": {
       "$ref": "#/definitions/Ack"
      }
     }
    },
    "summary": "Clears the notification policy tree.",
    "tags": [
     "provisioning"
    ]
   },
   "get": {
    "operationId": "RouteGetPolicyTree",
    "responses": {
     "200": {
      "description": "Route",
      "schema": {
       "$ref": "#/definitions/Route"
      }
     }
    },
    "summary": "Get the notification policy tree.",
    "tags": [
     "provisioning"
    ]
   },
   "put": {
    "consumes": [
     "application/json"
    ],
    "operationId": "RoutePutPolicyTree",
    "parameters": [
     {
      "description": "The new notification routing tree to use",
      "in": "body",
      "name": "Body",
      "schema": {
       "$ref": "#/definitions/Route"
      }
     }
    ],
    "responses": {
     "202": {
      "description": "Ack",
      "schema": {
       "$ref": "#/definitions/Ack"
      }
     },
     "400": {
      "description": "ValidationError",
      "schema": {
       "$ref": "#/definitions/ValidationError"
      }
     }
    },
    "summary": "Sets the notification policy tree.",
    "tags": [
     "provisioning"
    ]
   }
  },
  "/api/v1/provisioning/templates": {
   "get": {
    "operationId": "RouteGetTemplates",
    "responses": {
     "200": {
      "description": "MessageTemplates",
      "schema": {
       "$ref": "#/definitions/MessageTemplates"
      }
     },
     "404": {
      "description": " Not found."
     }
    },
    "summary": "Get all message templates.",
    "tags": [
     "provisioning"
    ]
   }
  },
  "/api/v1/provisioning/templates/{name}": {
   "delete": {
    "operationId": "RouteDeleteTemplate",
    "parameters": [
     {
      "description": "Template Name",
      "in": "path",
      "name": "name",
      "required": true,
      "type": "string",
      "x-go-name": "Name"
     }
    ],
    "responses": {
     "204": {
      "description": " The template was deleted successfully."
     }
    },
    "summary": "Delete a template.",
    "tags": [
     "provisioning"
    ]
   },
   "get": {
    "operationId": "RouteGetTemplate",
    "parameters": [
     {
      "description": "Template Name",
      "in": "path",
      "name": "name",
      "required": true,
      "type": "string",
      "x-go-name": "Name"
     }
    ],
    "responses": {
     "200": {
      "description": "MessageTemplate",
      "schema": {
       "$ref": "#/definitions/MessageTemplate"
      }
     },
     "404": {
      "description": " Not found."
     }
    },
    "summary": "Get a message template.",
    "tags": [
     "provisioning"
    ]
   },
   "put": {
    "consumes": [
     "application/json"
    ],
    "operationId": "RoutePutTemplate",
    "parameters": [
     {
      "description": "Template Name",
      "in": "path",
      "name": "name",
      "required": true,
      "type": "string",
      "x-go-name": "Name"
     },
     {
      "in": "body",
      "name": "Body",
      "schema": {
       "$ref": "#/definitions/MessageTemplateContent"
      }
     }
    ],
    "responses": {
     "202": {
      "description": "MessageTemplate",
      "schema": {
       "$ref": "#/definitions/MessageTemplate"
      }
     },
     "400": {
      "description": "ValidationError",
      "schema": {
       "$ref": "#/definitions/ValidationError"
      }
     }
    },
    "summary": "Updates an existing template.",
    "tags": [
     "provisioning"
    ]
   }
  },
  "/api/v1/rule/test/grafana": {
   "post": {
    "consumes": [
     "application/json"
    ],
    "description": "Test a rule against Grafana ruler",
    "operationId": "RouteTestRuleGrafanaConfig",
    "parameters": [
     {
      "in": "body",
      "name": "Body",
      "schema": {
       "$ref": "#/definitions/TestRulePayload"
      }
     }
    ],
    "produces": [
     "application/json"
    ],
    "responses": {
     "200": {
      "description": "TestRuleResponse",
      "schema": {
       "$ref": "#/definitions/TestRuleResponse"
      }
     }
    },
    "tags": [
     "testing"
    ]
   }
  },
  "/api/v1/rule/test/{DatasourceUID}": {
   "post": {
    "consumes": [
     "application/json"
    ],
    "description": "Test a rule against external data source ruler",
    "operationId": "RouteTestRuleConfig",
    "parameters": [
     {
      "description": "DatasoureUID should be the datasource UID identifier",
      "in": "path",
      "name": "DatasourceUID",
      "required": true,
      "type": "string"
     },
     {
      "in": "body",
      "name": "Body",
      "schema": {
       "$ref": "#/definitions/TestRulePayload"
      }
     }
    ],
=======
  "/api/v1/rules/history": {
   "get": {
    "operationId": "RouteGetStateHistory",
>>>>>>> ae830f68
    "produces": [
     "application/json"
    ],
    "responses": {
     "200": {
<<<<<<< HEAD
      "description": "TestRuleResponse",
      "schema": {
       "$ref": "#/definitions/TestRuleResponse"
      }
     },
     "404": {
      "description": "NotFound",
      "schema": {
       "$ref": "#/definitions/NotFound"
      }
     }
    },
    "tags": [
     "testing"
=======
      "$ref": "#/responses/StateHistory"
     }
    },
    "summary": "Query state history.",
    "tags": [
     "history"
>>>>>>> ae830f68
    ]
   }
  }
 },
 "produces": [
  "application/json"
 ],
 "responses": {
<<<<<<< HEAD
=======
  "GettableHistoricUserConfigs": {
   "description": "",
   "schema": {
    "items": {
     "$ref": "#/definitions/GettableHistoricUserConfig"
    },
    "type": "array"
   }
  },
  "StateHistory": {
   "description": "",
   "schema": {
    "$ref": "#/definitions/Frame"
   }
  },
  "TestGrafanaRuleResponse": {
   "description": "",
   "schema": {
    "items": {
     "$ref": "#/definitions/postableAlert"
    },
    "type": "array"
   }
  },
>>>>>>> ae830f68
  "receiversResponse": {
   "description": "",
   "schema": {
    "items": {
     "$ref": "#/definitions/receiver"
    },
    "type": "array"
   }
  }
 },
 "schemes": [
  "http",
  "https"
 ],
 "securityDefinitions": {
  "basic": {
   "type": "basic"
  }
 },
 "swagger": "2.0"
}<|MERGE_RESOLUTION|>--- conflicted
+++ resolved
@@ -228,28 +228,23 @@
   "AlertRuleGroup": {
    "properties": {
     "folderUid": {
-     "type": "string",
-     "x-go-name": "FolderUID"
+     "type": "string"
     },
     "interval": {
      "format": "int64",
-     "type": "integer",
-     "x-go-name": "Interval"
+     "type": "integer"
     },
     "rules": {
      "items": {
       "$ref": "#/definitions/ProvisionedAlertRule"
      },
-     "type": "array",
-     "x-go-name": "Rules"
+     "type": "array"
     },
     "title": {
-     "type": "string",
-     "x-go-name": "Title"
-    }
-   },
-   "type": "object",
-   "x-go-package": "github.com/grafana/grafana/pkg/services/ngalert/api/tooling/definitions"
+     "type": "string"
+    }
+   },
+   "type": "object"
   },
   "AlertRuleGroupExport": {
    "properties": {
@@ -280,21 +275,10 @@
    "properties": {
     "interval": {
      "format": "int64",
-     "type": "integer",
-     "x-go-name": "Interval"
-    }
-   },
-   "type": "object",
-   "x-go-package": "github.com/grafana/grafana/pkg/services/ngalert/api/tooling/definitions"
-  },
-  "AlertStateType": {
-   "type": "string"
-  },
-  "AlertStateType": {
-   "type": "string"
-  },
-  "AlertStateType": {
-   "type": "string"
+     "type": "integer"
+    }
+   },
+   "type": "object"
   },
   "AlertingFileExport": {
    "properties": {
@@ -433,12 +417,9 @@
     },
     "for": {
      "type": "string"
-<<<<<<< HEAD
-=======
     },
     "keep_firing_for": {
      "type": "string"
->>>>>>> ae830f68
     },
     "labels": {
      "additionalProperties": {
@@ -642,8 +623,6 @@
    "title": "DataTopic is used to identify which topic the frame should be assigned to.",
    "type": "string"
   },
-<<<<<<< HEAD
-=======
   "DiscordConfig": {
    "properties": {
     "http_config": {
@@ -665,7 +644,6 @@
    "title": "DiscordConfig configures notifications via Discord.",
    "type": "object"
   },
->>>>>>> ae830f68
   "DiscoveryBase": {
    "properties": {
     "error": {
@@ -1203,13 +1181,6 @@
      },
      "type": "object"
     },
-    "muteTimeProvenances": {
-     "additionalProperties": {
-      "$ref": "#/definitions/Provenance"
-     },
-     "type": "object",
-     "x-go-name": "MuteTimeProvenances"
-    },
     "mute_time_intervals": {
      "items": {
       "$ref": "#/definitions/MuteTimeInterval"
@@ -1910,37 +1881,6 @@
    },
    "type": "array"
   },
-<<<<<<< HEAD
-  "MessageTemplate": {
-   "properties": {
-    "name": {
-     "type": "string"
-    },
-    "provenance": {
-     "$ref": "#/definitions/Provenance"
-    },
-    "template": {
-     "type": "string"
-    }
-   },
-   "type": "object"
-  },
-  "MessageTemplateContent": {
-   "properties": {
-    "template": {
-     "type": "string"
-    }
-   },
-   "type": "object"
-  },
-  "MessageTemplates": {
-   "items": {
-    "$ref": "#/definitions/MessageTemplate"
-   },
-   "type": "array"
-  },
-=======
->>>>>>> ae830f68
   "MultiStatus": {
    "type": "object"
   },
@@ -1964,13 +1904,6 @@
     "$ref": "#/definitions/MuteTimeInterval"
    },
    "type": "array"
-  },
-  "MuteTimings": {
-   "items": {
-    "$ref": "#/definitions/MuteTimeInterval"
-   },
-   "type": "array",
-   "x-go-package": "github.com/grafana/grafana/pkg/services/ngalert/api/tooling/definitions"
   },
   "NamespaceConfigResponse": {
    "additionalProperties": {
@@ -2079,8 +2012,6 @@
      },
      "type": "object"
     },
-<<<<<<< HEAD
-=======
     "no_proxy": {
      "description": "NoProxy contains addresses that should not use a proxy.",
      "type": "string"
@@ -2092,7 +2023,6 @@
      "description": "ProxyFromEnvironment makes use of net/http ProxyFromEnvironment function\nto determine proxies.",
      "type": "boolean"
     },
->>>>>>> ae830f68
     "proxy_url": {
      "$ref": "#/definitions/URL"
     },
@@ -3643,12 +3573,9 @@
      "description": "The client key file for the targets.",
      "type": "string"
     },
-<<<<<<< HEAD
-=======
     "max_version": {
      "$ref": "#/definitions/TLSVersion"
     },
->>>>>>> ae830f68
     "min_version": {
      "$ref": "#/definitions/TLSVersion"
     },
@@ -3955,7 +3882,6 @@
    "type": "object"
   },
   "URL": {
-   "description": "The general form represented is:\n\n[scheme:][//[userinfo@]host][/]path[?query][#fragment]\n\nURLs that do not start with a slash after the scheme are interpreted as:\n\nscheme:opaque[?query][#fragment]\n\nNote that the Path field is stored in decoded form: /%47%6f%2f becomes /Go/.\nA consequence is that it is impossible to tell which slashes in the Path were\nslashes in the raw URL and which were %2f. This distinction is rarely important,\nbut when it is, the code should use RawPath, an optional field which only gets\nset if the default encoding is different from Path.\n\nURL's String method uses the EscapedPath method to obtain the path. See the\nEscapedPath method for more details.",
    "properties": {
     "ForceQuery": {
      "type": "boolean"
@@ -4197,7 +4123,6 @@
    "type": "object"
   },
   "alertGroup": {
-   "description": "AlertGroup alert group",
    "properties": {
     "alerts": {
      "description": "alerts",
@@ -4225,9 +4150,7 @@
    "items": {
     "$ref": "#/definitions/alertGroup"
    },
-   "type": "array",
-   "x-go-name": "AlertGroups",
-   "x-go-package": "github.com/prometheus/alertmanager/api/v2/models"
+   "type": "array"
   },
   "alertStatus": {
    "description": "AlertStatus alert status",
@@ -4437,9 +4360,7 @@
     "status",
     "updatedAt"
    ],
-   "type": "object",
-   "x-go-name": "GettableSilence",
-   "x-go-package": "github.com/prometheus/alertmanager/api/v2/models"
+   "type": "object"
   },
   "gettableSilences": {
    "items": {
@@ -4626,9 +4547,7 @@
     "matchers",
     "startsAt"
    ],
-   "type": "object",
-   "x-go-name": "PostableSilence",
-   "x-go-package": "github.com/prometheus/alertmanager/api/v2/models"
+   "type": "object"
   },
   "receiver": {
    "description": "Receiver receiver",
@@ -4978,11 +4897,7 @@
      }
     ],
     "responses": {
-<<<<<<< HEAD
-     "201": {
-=======
      "202": {
->>>>>>> ae830f68
       "description": "postSilencesOKBody",
       "schema": {
        "$ref": "#/definitions/postSilencesOKBody"
@@ -5243,25 +5158,7 @@
     ]
    }
   },
-<<<<<<< HEAD
-  "/api/alertmanager/grafana/config/api/v1/receivers": {
-   "get": {
-    "description": "Get a list of all receivers",
-    "operationId": "RouteGetGrafanaReceivers",
-    "responses": {
-     "200": {
-      "$ref": "#/responses/receiversResponse"
-     }
-    },
-    "tags": [
-     "alertmanager"
-    ]
-   }
-  },
-  "/api/alertmanager/grafana/config/api/v1/receivers/test": {
-=======
   "/api/alertmanager/grafana/config/history/{id}/_activate": {
->>>>>>> ae830f68
    "post": {
     "description": "revert Alerting configuration to the historical configuration specified by the given id",
     "operationId": "RoutePostGrafanaAlertingConfigHistoryActivate",
@@ -6669,8 +6566,6 @@
    }
   },
   "/api/v1/provisioning/alert-rules": {
-<<<<<<< HEAD
-=======
    "get": {
     "operationId": "RouteGetAlertRules",
     "responses": {
@@ -6686,7 +6581,6 @@
      "provisioning"
     ]
    },
->>>>>>> ae830f68
    "post": {
     "consumes": [
      "application/json"
@@ -6716,7 +6610,7 @@
      "400": {
       "description": "ValidationError",
       "schema": {
-       "$ref": "#/definitions/Ack"
+       "$ref": "#/definitions/ValidationError"
       }
      }
     },
@@ -6802,7 +6696,7 @@
     },
     "summary": "Delete a specific alert rule by UID.",
     "tags": [
-     "ruler"
+     "provisioning"
     ]
    },
    "get": {
@@ -6858,9 +6752,6 @@
       "type": "string"
      }
     ],
-    "produces": [
-     "application/json"
-    ],
     "responses": {
      "200": {
       "description": "ProvisionedAlertRule",
@@ -6871,13 +6762,13 @@
      "400": {
       "description": "ValidationError",
       "schema": {
-       "$ref": "#/definitions/RuleGroupConfigResponse"
+       "$ref": "#/definitions/ValidationError"
       }
      }
     },
     "summary": "Update an existing alert rule.",
     "tags": [
-     "ruler"
+     "provisioning"
     ]
    }
   },
@@ -7110,13 +7001,6 @@
     "operationId": "RouteGetAlertRuleGroup",
     "parameters": [
      {
-      "description": "DatasoureUID should be the datasource UID identifier",
-      "in": "path",
-      "name": "DatasourceUID",
-      "required": true,
-      "type": "string"
-     },
-     {
       "in": "path",
       "name": "FolderUID",
       "required": true,
@@ -7586,9 +7470,6 @@
     ]
    }
   },
-<<<<<<< HEAD
-  "/api/v1/provisioning/alert-rules": {
-=======
   "/api/v1/rule/backtest": {
    "post": {
     "consumes": [
@@ -7622,685 +7503,10 @@
    }
   },
   "/api/v1/rule/test/grafana": {
->>>>>>> ae830f68
    "post": {
     "consumes": [
      "application/json"
     ],
-    "operationId": "RoutePostAlertRule",
-    "parameters": [
-     {
-      "in": "body",
-      "name": "Body",
-      "schema": {
-<<<<<<< HEAD
-       "$ref": "#/definitions/AlertRule"
-=======
-       "$ref": "#/definitions/PostableExtendedRuleNodeExtended"
->>>>>>> ae830f68
-      }
-     }
-    ],
-    "responses": {
-<<<<<<< HEAD
-     "201": {
-      "description": "AlertRule",
-      "schema": {
-       "$ref": "#/definitions/AlertRule"
-      }
-     },
-     "400": {
-      "description": "ValidationError",
-      "schema": {
-       "$ref": "#/definitions/ValidationError"
-=======
-     "200": {
-      "$ref": "#/responses/TestGrafanaRuleResponse"
-     },
-     "400": {
-      "description": "ValidationError",
-      "schema": {
-       "$ref": "#/definitions/ValidationError"
-      }
-     },
-     "404": {
-      "description": "NotFound",
-      "schema": {
-       "$ref": "#/definitions/NotFound"
->>>>>>> ae830f68
-      }
-     }
-    },
-    "summary": "Create a new alert rule.",
-    "tags": [
-     "provisioning"
-    ]
-   }
-  },
-  "/api/v1/provisioning/alert-rules/{UID}": {
-   "delete": {
-    "operationId": "RouteDeleteAlertRule",
-    "parameters": [
-     {
-      "description": "Alert rule UID",
-      "in": "path",
-      "name": "UID",
-      "required": true,
-      "type": "string"
-     }
-    ],
-    "responses": {
-     "204": {
-      "description": " The alert rule was deleted successfully."
-     }
-    },
-    "summary": "Delete a specific alert rule by UID.",
-    "tags": [
-     "provisioning"
-    ]
-   },
-   "get": {
-    "operationId": "RouteGetAlertRule",
-    "parameters": [
-     {
-      "description": "Alert rule UID",
-      "in": "path",
-      "name": "UID",
-      "required": true,
-      "type": "string"
-     }
-    ],
-    "responses": {
-     "200": {
-      "description": "AlertRule",
-      "schema": {
-       "$ref": "#/definitions/AlertRule"
-      }
-     },
-     "404": {
-      "description": " Not found."
-     }
-    },
-    "summary": "Get a specific alert rule by UID.",
-    "tags": [
-     "provisioning"
-    ]
-   },
-   "put": {
-    "consumes": [
-     "application/json"
-    ],
-    "operationId": "RoutePutAlertRule",
-    "parameters": [
-     {
-      "description": "Alert rule UID",
-      "in": "path",
-      "name": "UID",
-      "required": true,
-      "type": "string"
-     },
-     {
-      "in": "body",
-      "name": "Body",
-      "schema": {
-       "$ref": "#/definitions/AlertRule"
-      }
-     }
-    ],
-    "responses": {
-     "200": {
-      "description": "AlertRule",
-      "schema": {
-       "$ref": "#/definitions/AlertRule"
-      }
-     },
-     "400": {
-      "description": "ValidationError",
-      "schema": {
-       "$ref": "#/definitions/ValidationError"
-      }
-     }
-    },
-    "summary": "Update an existing alert rule.",
-    "tags": [
-     "provisioning"
-    ]
-   }
-  },
-<<<<<<< HEAD
-  "/api/v1/provisioning/contact-points": {
-   "get": {
-    "operationId": "RouteGetContactpoints",
-    "parameters": [
-     {
-      "description": "Filter by name",
-      "in": "query",
-      "name": "name",
-      "type": "string"
-     }
-    ],
-    "responses": {
-     "200": {
-      "description": "ContactPoints",
-      "schema": {
-       "$ref": "#/definitions/ContactPoints"
-      }
-     }
-    },
-    "summary": "Get all the contact points.",
-    "tags": [
-     "provisioning"
-    ]
-   },
-   "post": {
-    "consumes": [
-     "application/json"
-    ],
-    "operationId": "RoutePostContactpoints",
-    "parameters": [
-     {
-      "in": "body",
-      "name": "Body",
-      "schema": {
-       "$ref": "#/definitions/EmbeddedContactPoint"
-      }
-     }
-    ],
-    "responses": {
-     "202": {
-      "description": "EmbeddedContactPoint",
-      "schema": {
-       "$ref": "#/definitions/EmbeddedContactPoint"
-      }
-     },
-     "400": {
-      "description": "ValidationError",
-      "schema": {
-       "$ref": "#/definitions/ValidationError"
-      }
-     }
-    },
-    "summary": "Create a contact point.",
-    "tags": [
-     "provisioning"
-    ]
-   }
-  },
-  "/api/v1/provisioning/contact-points/{UID}": {
-   "delete": {
-    "consumes": [
-     "application/json"
-    ],
-    "operationId": "RouteDeleteContactpoints",
-    "parameters": [
-     {
-      "description": "UID is the contact point unique identifier",
-      "in": "path",
-      "name": "UID",
-      "required": true,
-      "type": "string"
-     }
-    ],
-    "responses": {
-     "204": {
-      "description": " The contact point was deleted successfully."
-     }
-    },
-    "summary": "Delete a contact point.",
-    "tags": [
-     "provisioning"
-    ]
-   },
-   "put": {
-    "consumes": [
-     "application/json"
-    ],
-    "operationId": "RoutePutContactpoint",
-    "parameters": [
-     {
-      "description": "UID is the contact point unique identifier",
-      "in": "path",
-      "name": "UID",
-      "required": true,
-      "type": "string"
-     },
-     {
-      "in": "body",
-      "name": "Body",
-      "schema": {
-       "$ref": "#/definitions/EmbeddedContactPoint"
-      }
-     }
-    ],
-    "responses": {
-     "202": {
-      "description": "Ack",
-      "schema": {
-       "$ref": "#/definitions/Ack"
-      }
-     },
-     "400": {
-      "description": "ValidationError",
-      "schema": {
-       "$ref": "#/definitions/ValidationError"
-      }
-     }
-    },
-    "summary": "Update an existing contact point.",
-    "tags": [
-     "provisioning"
-    ]
-   }
-  },
-  "/api/v1/provisioning/folder/{FolderUID}/rule-groups/{Group}": {
-   "get": {
-    "operationId": "RouteGetAlertRuleGroup",
-    "parameters": [
-     {
-      "in": "path",
-      "name": "FolderUID",
-      "required": true,
-      "type": "string"
-     },
-     {
-      "in": "path",
-      "name": "Group",
-      "required": true,
-      "type": "string"
-     }
-    ],
-    "responses": {
-     "200": {
-      "description": "AlertRuleGroup",
-      "schema": {
-       "$ref": "#/definitions/AlertRuleGroup"
-      }
-     },
-     "404": {
-      "description": " Not found."
-     }
-    },
-    "summary": "Get a rule group.",
-    "tags": [
-     "provisioning"
-    ]
-   },
-   "put": {
-    "consumes": [
-     "application/json"
-    ],
-    "operationId": "RoutePutAlertRuleGroup",
-    "parameters": [
-     {
-      "in": "path",
-      "name": "FolderUID",
-      "required": true,
-      "type": "string"
-     },
-     {
-      "in": "path",
-      "name": "Group",
-      "required": true,
-      "type": "string"
-     },
-     {
-      "in": "body",
-      "name": "Body",
-      "schema": {
-       "$ref": "#/definitions/AlertRuleGroupMetadata"
-      }
-     }
-    ],
-    "responses": {
-     "200": {
-      "description": "AlertRuleGroupMetadata",
-      "schema": {
-       "$ref": "#/definitions/AlertRuleGroupMetadata"
-      }
-     },
-     "400": {
-      "description": "ValidationError",
-      "schema": {
-       "$ref": "#/definitions/ValidationError"
-      }
-     }
-    },
-    "summary": "Update the interval of a rule group.",
-    "tags": [
-     "provisioning"
-    ]
-   }
-  },
-  "/api/v1/provisioning/mute-timings": {
-   "get": {
-    "operationId": "RouteGetMuteTimings",
-    "responses": {
-     "200": {
-      "description": "MuteTimings",
-      "schema": {
-       "$ref": "#/definitions/MuteTimings"
-      }
-     }
-    },
-    "summary": "Get all the mute timings.",
-    "tags": [
-     "provisioning"
-    ]
-   },
-   "post": {
-    "consumes": [
-     "application/json"
-    ],
-    "operationId": "RoutePostMuteTiming",
-    "parameters": [
-     {
-      "in": "body",
-      "name": "Body",
-      "schema": {
-       "$ref": "#/definitions/MuteTimeInterval"
-      }
-     }
-    ],
-    "responses": {
-     "201": {
-      "description": "MuteTimeInterval",
-      "schema": {
-       "$ref": "#/definitions/MuteTimeInterval"
-      }
-     },
-     "400": {
-      "description": "ValidationError",
-      "schema": {
-       "$ref": "#/definitions/ValidationError"
-      }
-     }
-    },
-    "summary": "Create a new mute timing.",
-    "tags": [
-     "provisioning"
-    ]
-   }
-  },
-  "/api/v1/provisioning/mute-timings/{name}": {
-   "delete": {
-    "operationId": "RouteDeleteMuteTiming",
-    "parameters": [
-     {
-      "description": "Mute timing name",
-      "in": "path",
-      "name": "name",
-      "required": true,
-      "type": "string",
-      "x-go-name": "Name"
-     }
-    ],
-    "responses": {
-     "204": {
-      "description": " The mute timing was deleted successfully."
-     }
-    },
-    "summary": "Delete a mute timing.",
-    "tags": [
-     "provisioning"
-    ]
-   },
-   "get": {
-    "operationId": "RouteGetMuteTiming",
-    "parameters": [
-     {
-      "description": "Mute timing name",
-      "in": "path",
-      "name": "name",
-      "required": true,
-      "type": "string",
-      "x-go-name": "Name"
-     }
-    ],
-    "responses": {
-     "200": {
-      "description": "MuteTimeInterval",
-      "schema": {
-       "$ref": "#/definitions/MuteTimeInterval"
-      }
-     },
-     "404": {
-      "description": " Not found."
-     }
-    },
-    "summary": "Get a mute timing.",
-    "tags": [
-     "provisioning"
-    ]
-   },
-   "put": {
-    "consumes": [
-     "application/json"
-    ],
-    "operationId": "RoutePutMuteTiming",
-    "parameters": [
-     {
-      "description": "Mute timing name",
-      "in": "path",
-      "name": "name",
-      "required": true,
-      "type": "string",
-      "x-go-name": "Name"
-     },
-     {
-      "in": "body",
-      "name": "Body",
-      "schema": {
-       "$ref": "#/definitions/MuteTimeInterval"
-      }
-     }
-    ],
-    "responses": {
-     "200": {
-      "description": "MuteTimeInterval",
-      "schema": {
-       "$ref": "#/definitions/MuteTimeInterval"
-      }
-     },
-     "400": {
-      "description": "ValidationError",
-      "schema": {
-       "$ref": "#/definitions/ValidationError"
-      }
-     }
-    },
-    "summary": "Replace an existing mute timing.",
-    "tags": [
-     "provisioning"
-    ]
-   }
-  },
-  "/api/v1/provisioning/policies": {
-   "delete": {
-    "consumes": [
-     "application/json"
-    ],
-    "operationId": "RouteResetPolicyTree",
-    "responses": {
-     "202": {
-      "description": "Ack",
-      "schema": {
-       "$ref": "#/definitions/Ack"
-      }
-     }
-    },
-    "summary": "Clears the notification policy tree.",
-    "tags": [
-     "provisioning"
-    ]
-   },
-   "get": {
-    "operationId": "RouteGetPolicyTree",
-    "responses": {
-     "200": {
-      "description": "Route",
-      "schema": {
-       "$ref": "#/definitions/Route"
-      }
-     }
-    },
-    "summary": "Get the notification policy tree.",
-    "tags": [
-     "provisioning"
-    ]
-   },
-   "put": {
-    "consumes": [
-     "application/json"
-    ],
-    "operationId": "RoutePutPolicyTree",
-    "parameters": [
-     {
-      "description": "The new notification routing tree to use",
-      "in": "body",
-      "name": "Body",
-      "schema": {
-       "$ref": "#/definitions/Route"
-      }
-     }
-    ],
-    "responses": {
-     "202": {
-      "description": "Ack",
-      "schema": {
-       "$ref": "#/definitions/Ack"
-      }
-     },
-     "400": {
-      "description": "ValidationError",
-      "schema": {
-       "$ref": "#/definitions/ValidationError"
-      }
-     }
-    },
-    "summary": "Sets the notification policy tree.",
-    "tags": [
-     "provisioning"
-    ]
-   }
-  },
-  "/api/v1/provisioning/templates": {
-   "get": {
-    "operationId": "RouteGetTemplates",
-    "responses": {
-     "200": {
-      "description": "MessageTemplates",
-      "schema": {
-       "$ref": "#/definitions/MessageTemplates"
-      }
-     },
-     "404": {
-      "description": " Not found."
-     }
-    },
-    "summary": "Get all message templates.",
-    "tags": [
-     "provisioning"
-    ]
-   }
-  },
-  "/api/v1/provisioning/templates/{name}": {
-   "delete": {
-    "operationId": "RouteDeleteTemplate",
-    "parameters": [
-     {
-      "description": "Template Name",
-      "in": "path",
-      "name": "name",
-      "required": true,
-      "type": "string",
-      "x-go-name": "Name"
-     }
-    ],
-    "responses": {
-     "204": {
-      "description": " The template was deleted successfully."
-     }
-    },
-    "summary": "Delete a template.",
-    "tags": [
-     "provisioning"
-    ]
-   },
-   "get": {
-    "operationId": "RouteGetTemplate",
-    "parameters": [
-     {
-      "description": "Template Name",
-      "in": "path",
-      "name": "name",
-      "required": true,
-      "type": "string",
-      "x-go-name": "Name"
-     }
-    ],
-    "responses": {
-     "200": {
-      "description": "MessageTemplate",
-      "schema": {
-       "$ref": "#/definitions/MessageTemplate"
-      }
-     },
-     "404": {
-      "description": " Not found."
-     }
-    },
-    "summary": "Get a message template.",
-    "tags": [
-     "provisioning"
-    ]
-   },
-   "put": {
-    "consumes": [
-     "application/json"
-    ],
-    "operationId": "RoutePutTemplate",
-    "parameters": [
-     {
-      "description": "Template Name",
-      "in": "path",
-      "name": "name",
-      "required": true,
-      "type": "string",
-      "x-go-name": "Name"
-     },
-     {
-      "in": "body",
-      "name": "Body",
-      "schema": {
-       "$ref": "#/definitions/MessageTemplateContent"
-      }
-     }
-    ],
-    "responses": {
-     "202": {
-      "description": "MessageTemplate",
-      "schema": {
-       "$ref": "#/definitions/MessageTemplate"
-      }
-     },
-     "400": {
-      "description": "ValidationError",
-      "schema": {
-       "$ref": "#/definitions/ValidationError"
-      }
-     }
-    },
-    "summary": "Updates an existing template.",
-    "tags": [
-     "provisioning"
-    ]
-   }
-  },
-  "/api/v1/rule/test/grafana": {
-   "post": {
-    "consumes": [
-     "application/json"
-    ],
     "description": "Test a rule against Grafana ruler",
     "operationId": "RouteTestRuleGrafanaConfig",
     "parameters": [
@@ -8308,7 +7514,7 @@
       "in": "body",
       "name": "Body",
       "schema": {
-       "$ref": "#/definitions/TestRulePayload"
+       "$ref": "#/definitions/PostableExtendedRuleNodeExtended"
       }
      }
     ],
@@ -8317,9 +7523,18 @@
     ],
     "responses": {
      "200": {
-      "description": "TestRuleResponse",
-      "schema": {
-       "$ref": "#/definitions/TestRuleResponse"
+      "$ref": "#/responses/TestGrafanaRuleResponse"
+     },
+     "400": {
+      "description": "ValidationError",
+      "schema": {
+       "$ref": "#/definitions/ValidationError"
+      }
+     },
+     "404": {
+      "description": "NotFound",
+      "schema": {
+       "$ref": "#/definitions/NotFound"
       }
      }
     },
@@ -8351,39 +7566,42 @@
       }
      }
     ],
-=======
+    "produces": [
+     "application/json"
+    ],
+    "responses": {
+     "200": {
+      "description": "TestRuleResponse",
+      "schema": {
+       "$ref": "#/definitions/TestRuleResponse"
+      }
+     },
+     "404": {
+      "description": "NotFound",
+      "schema": {
+       "$ref": "#/definitions/NotFound"
+      }
+     }
+    },
+    "tags": [
+     "testing"
+    ]
+   }
+  },
   "/api/v1/rules/history": {
    "get": {
     "operationId": "RouteGetStateHistory",
->>>>>>> ae830f68
     "produces": [
      "application/json"
     ],
     "responses": {
      "200": {
-<<<<<<< HEAD
-      "description": "TestRuleResponse",
-      "schema": {
-       "$ref": "#/definitions/TestRuleResponse"
-      }
-     },
-     "404": {
-      "description": "NotFound",
-      "schema": {
-       "$ref": "#/definitions/NotFound"
-      }
-     }
-    },
-    "tags": [
-     "testing"
-=======
       "$ref": "#/responses/StateHistory"
      }
     },
     "summary": "Query state history.",
     "tags": [
      "history"
->>>>>>> ae830f68
     ]
    }
   }
@@ -8392,8 +7610,6 @@
   "application/json"
  ],
  "responses": {
-<<<<<<< HEAD
-=======
   "GettableHistoricUserConfigs": {
    "description": "",
    "schema": {
@@ -8418,7 +7634,6 @@
     "type": "array"
    }
   },
->>>>>>> ae830f68
   "receiversResponse": {
    "description": "",
    "schema": {
