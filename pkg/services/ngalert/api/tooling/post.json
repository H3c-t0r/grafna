{
 "basePath": "/api",
 "consumes": [
  "application/json"
 ],
 "definitions": {
  "Ack": {
   "type": "object"
  },
  "Alert": {
   "properties": {
    "activeAt": {
     "format": "date-time",
     "type": "string"
    },
    "annotations": {
     "$ref": "#/definitions/overrideLabels"
    },
    "labels": {
     "$ref": "#/definitions/overrideLabels"
    },
    "state": {
     "type": "string"
    },
    "value": {
     "type": "string"
    }
   },
   "required": [
    "labels",
    "annotations",
    "state",
    "value"
   ],
   "title": "Alert has info for an alert.",
   "type": "object"
  },
  "AlertDiscovery": {
   "properties": {
    "alerts": {
     "items": {
      "$ref": "#/definitions/Alert"
     },
     "type": "array"
    }
   },
   "required": [
    "alerts"
   ],
   "title": "AlertDiscovery has info for all active alerts.",
   "type": "object"
  },
  "AlertInstancesResponse": {
   "properties": {
    "instances": {
     "description": "Instances is an array of arrow encoded dataframes\neach frame has a single row, and a column for each instance (alert identified by unique labels) with a boolean value (firing/not firing)",
     "items": {
      "items": {
       "format": "uint8",
       "type": "integer"
      },
      "type": "array"
     },
     "type": "array"
    }
   },
   "type": "object"
  },
  "AlertManager": {
   "properties": {
    "url": {
     "type": "string"
    }
   },
   "title": "AlertManager models a configured Alert Manager.",
   "type": "object"
  },
  "AlertManagerNotReady": {
   "type": "object"
  },
  "AlertManagersResult": {
   "properties": {
    "activeAlertManagers": {
     "items": {
      "$ref": "#/definitions/AlertManager"
     },
     "type": "array"
    },
    "droppedAlertManagers": {
     "items": {
      "$ref": "#/definitions/AlertManager"
     },
     "type": "array"
    }
   },
   "title": "AlertManagersResult contains the result from querying the alertmanagers endpoint.",
   "type": "object"
  },
  "AlertQuery": {
   "properties": {
    "datasourceUid": {
     "description": "Grafana data source unique identifier; it should be '__expr__' for a Server Side Expression operation.",
     "type": "string"
    },
    "model": {
     "description": "JSON is the raw JSON query and includes the above properties as well as custom properties.",
     "type": "object"
    },
    "queryType": {
     "description": "QueryType is an optional identifier for the type of query.\nIt can be used to distinguish different types of queries.",
     "type": "string"
    },
    "refId": {
     "description": "RefID is the unique identifier of the query, set by the frontend call.",
     "type": "string"
    },
    "relativeTimeRange": {
     "$ref": "#/definitions/RelativeTimeRange"
    }
   },
   "title": "AlertQuery represents a single query associated with an alert definition.",
   "type": "object"
  },
  "AlertQueryExport": {
   "properties": {
    "datasourceUid": {
     "type": "string"
    },
    "model": {
     "additionalProperties": {},
     "type": "object"
    },
    "queryType": {
     "type": "string"
    },
    "refId": {
     "type": "string"
    },
    "relativeTimeRange": {
     "$ref": "#/definitions/RelativeTimeRangeExport"
    }
   },
   "title": "AlertQueryExport is the provisioned export of models.AlertQuery.",
   "type": "object"
  },
  "AlertResponse": {
   "properties": {
    "data": {
     "$ref": "#/definitions/AlertDiscovery"
    },
    "error": {
     "type": "string"
    },
    "errorType": {
     "$ref": "#/definitions/ErrorType"
    },
    "status": {
     "type": "string"
    }
   },
   "required": [
    "status"
   ],
   "type": "object"
  },
  "AlertRuleExport": {
   "properties": {
    "annotations": {
     "additionalProperties": {
      "type": "string"
     },
     "type": "object"
    },
    "condition": {
     "type": "string"
    },
    "dashboardUid": {
     "type": "string"
    },
    "data": {
     "items": {
      "$ref": "#/definitions/AlertQueryExport"
     },
     "type": "array"
    },
    "execErrState": {
     "enum": [
      "OK",
      "Alerting",
      "Error"
     ],
     "type": "string"
    },
    "for": {
     "$ref": "#/definitions/Duration"
    },
    "isPaused": {
     "type": "boolean"
    },
    "labels": {
     "additionalProperties": {
      "type": "string"
     },
     "type": "object"
    },
    "noDataState": {
     "enum": [
      "Alerting",
      "NoData",
      "OK"
     ],
     "type": "string"
    },
    "notification_settings": {
     "$ref": "#/definitions/AlertRuleNotificationSettingsExport"
    },
    "panelId": {
     "format": "int64",
     "type": "integer"
    },
    "record": {
     "$ref": "#/definitions/AlertRuleRecordExport"
    },
    "title": {
     "type": "string"
    },
    "uid": {
     "type": "string"
    }
   },
   "title": "AlertRuleExport is the provisioned file export of models.AlertRule.",
   "type": "object"
  },
  "AlertRuleGroup": {
   "properties": {
    "folderUid": {
     "type": "string"
    },
    "interval": {
     "format": "int64",
     "type": "integer"
    },
    "rules": {
     "items": {
      "$ref": "#/definitions/ProvisionedAlertRule"
     },
     "type": "array"
    },
    "title": {
     "type": "string"
    }
   },
   "type": "object"
  },
  "AlertRuleGroupExport": {
   "properties": {
    "folder": {
     "type": "string"
    },
    "interval": {
     "$ref": "#/definitions/Duration"
    },
    "name": {
     "type": "string"
    },
    "orgId": {
     "format": "int64",
     "type": "integer"
    },
    "rules": {
     "items": {
      "$ref": "#/definitions/AlertRuleExport"
     },
     "type": "array"
    }
   },
   "title": "AlertRuleGroupExport is the provisioned file export of AlertRuleGroupV1.",
   "type": "object"
  },
  "AlertRuleGroupMetadata": {
   "properties": {
    "interval": {
     "format": "int64",
     "type": "integer"
    }
   },
   "type": "object"
  },
  "AlertRuleNotificationSettings": {
   "properties": {
    "group_by": {
     "default": [
      "alertname",
      "grafana_folder"
     ],
     "description": "Override the labels by which incoming alerts are grouped together. For example, multiple alerts coming in for\ncluster=A and alertname=LatencyHigh would be batched into a single group. To aggregate by all possible labels\nuse the special value '...' as the sole label name.\nThis effectively disables aggregation entirely, passing through all alerts as-is. This is unlikely to be what\nyou want, unless you have a very low alert volume or your upstream notification system performs its own grouping.\nMust include 'alertname' and 'grafana_folder' if not using '...'.",
     "example": [
      "alertname",
      "grafana_folder",
      "cluster"
     ],
     "items": {
      "type": "string"
     },
     "type": "array"
    },
    "group_interval": {
     "description": "Override how long to wait before sending a notification about new alerts that are added to a group of alerts for\nwhich an initial notification has already been sent. (Usually ~5m or more.)",
     "example": "5m",
     "type": "string"
    },
    "group_wait": {
     "description": "Override how long to initially wait to send a notification for a group of alerts. Allows to wait for an\ninhibiting alert to arrive or collect more initial alerts for the same group. (Usually ~0s to few minutes.)",
     "example": "30s",
     "type": "string"
    },
    "mute_time_intervals": {
     "description": "Override the times when notifications should be muted. These must match the name of a mute time interval defined\nin the alertmanager configuration mute_time_intervals section. When muted it will not send any notifications, but\notherwise acts normally.",
     "example": [
      "maintenance"
     ],
     "items": {
      "type": "string"
     },
     "type": "array"
    },
    "receiver": {
     "description": "Name of the receiver to send notifications to.",
     "example": "grafana-default-email",
     "type": "string"
    },
    "repeat_interval": {
     "description": "Override how long to wait before sending a notification again if it has already been sent successfully for an\nalert. (Usually ~3h or more).\nNote that this parameter is implicitly bound by Alertmanager's `--data.retention` configuration flag.\nNotifications will be resent after either repeat_interval or the data retention period have passed, whichever\noccurs first. `repeat_interval` should not be less than `group_interval`.",
     "example": "4h",
     "type": "string"
    }
   },
   "required": [
    "receiver"
   ],
   "type": "object"
  },
  "AlertRuleNotificationSettingsExport": {
   "properties": {
    "group_by": {
     "items": {
      "type": "string"
     },
     "type": "array"
    },
    "group_interval": {
     "type": "string"
    },
    "group_wait": {
     "type": "string"
    },
    "mute_time_intervals": {
     "items": {
      "type": "string"
     },
     "type": "array"
    },
    "receiver": {
     "type": "string"
    },
    "repeat_interval": {
     "type": "string"
    }
   },
   "title": "AlertRuleNotificationSettingsExport is the provisioned export of models.NotificationSettings.",
   "type": "object"
  },
  "AlertRuleRecordExport": {
   "properties": {
    "from": {
     "type": "string"
    },
    "metric": {
     "type": "string"
    }
   },
   "title": "Record is the provisioned export of models.Record.",
   "type": "object"
  },
  "AlertingFileExport": {
   "properties": {
    "apiVersion": {
     "format": "int64",
     "type": "integer"
    },
    "contactPoints": {
     "items": {
      "$ref": "#/definitions/ContactPointExport"
     },
     "type": "array"
    },
    "groups": {
     "items": {
      "$ref": "#/definitions/AlertRuleGroupExport"
     },
     "type": "array"
    },
    "muteTimes": {
     "items": {
      "$ref": "#/definitions/MuteTimeIntervalExport"
     },
     "type": "array"
    },
    "policies": {
     "items": {
      "$ref": "#/definitions/NotificationPolicyExport"
     },
     "type": "array"
    }
   },
   "title": "AlertingFileExport is the full provisioned file export.",
   "type": "object"
  },
  "AlertingRule": {
   "description": "adapted from cortex",
   "properties": {
    "activeAt": {
     "format": "date-time",
     "type": "string"
    },
    "alerts": {
     "items": {
      "$ref": "#/definitions/Alert"
     },
     "type": "array"
    },
    "annotations": {
     "$ref": "#/definitions/overrideLabels"
    },
    "duration": {
     "format": "double",
     "type": "number"
    },
    "evaluationTime": {
     "format": "double",
     "type": "number"
    },
    "health": {
     "type": "string"
    },
    "labels": {
     "$ref": "#/definitions/overrideLabels"
    },
    "lastError": {
     "type": "string"
    },
    "lastEvaluation": {
     "format": "date-time",
     "type": "string"
    },
    "name": {
     "type": "string"
    },
    "query": {
     "type": "string"
    },
    "state": {
     "description": "State can be \"pending\", \"firing\", \"inactive\".",
     "type": "string"
    },
    "totals": {
     "additionalProperties": {
      "format": "int64",
      "type": "integer"
     },
     "type": "object"
    },
    "totalsFiltered": {
     "additionalProperties": {
      "format": "int64",
      "type": "integer"
     },
     "type": "object"
    },
    "type": {
     "$ref": "#/definitions/RuleType"
    }
   },
   "required": [
    "name",
    "query",
    "health",
    "type",
    "state",
    "annotations",
    "activeAt"
   ],
   "type": "object"
  },
  "AlertingStatus": {
   "properties": {
    "alertmanagersChoice": {
     "enum": [
      "all",
      "internal",
      "external"
     ],
     "type": "string"
    },
    "numExternalAlertmanagers": {
     "format": "int64",
     "type": "integer"
    }
   },
   "type": "object"
  },
  "ApiRuleNode": {
   "properties": {
    "alert": {
     "type": "string"
    },
    "annotations": {
     "additionalProperties": {
      "type": "string"
     },
     "type": "object"
    },
    "expr": {
     "type": "string"
    },
    "for": {
     "type": "string"
    },
    "keep_firing_for": {
     "type": "string"
    },
    "labels": {
     "additionalProperties": {
      "type": "string"
     },
     "type": "object"
    },
    "record": {
     "type": "string"
    }
   },
   "type": "object"
  },
  "Authorization": {
   "properties": {
    "credentials": {
     "$ref": "#/definitions/Secret"
    },
    "credentials_file": {
     "type": "string"
    },
    "type": {
     "type": "string"
    }
   },
   "title": "Authorization contains HTTP authorization credentials.",
   "type": "object"
  },
  "BacktestConfig": {
   "properties": {
    "annotations": {
     "additionalProperties": {
      "type": "string"
     },
     "type": "object"
    },
    "condition": {
     "type": "string"
    },
    "data": {
     "items": {
      "$ref": "#/definitions/AlertQuery"
     },
     "type": "array"
    },
    "for": {
     "$ref": "#/definitions/Duration"
    },
    "from": {
     "format": "date-time",
     "type": "string"
    },
    "interval": {
     "$ref": "#/definitions/Duration"
    },
    "labels": {
     "additionalProperties": {
      "type": "string"
     },
     "type": "object"
    },
    "no_data_state": {
     "enum": [
      "Alerting",
      "NoData",
      "OK"
     ],
     "type": "string"
    },
    "title": {
     "type": "string"
    },
    "to": {
     "format": "date-time",
     "type": "string"
    }
   },
   "type": "object"
  },
  "BacktestResult": {
   "$ref": "#/definitions/Frame"
  },
  "BasicAuth": {
   "properties": {
    "password": {
     "$ref": "#/definitions/Secret"
    },
    "password_file": {
     "type": "string"
    },
    "username": {
     "type": "string"
    },
    "username_file": {
     "type": "string"
    }
   },
   "title": "BasicAuth contains basic HTTP authentication credentials.",
   "type": "object"
  },
  "ConfFloat64": {
   "description": "ConfFloat64 is a float64. It Marshals float64 values of NaN of Inf\nto null.",
   "format": "double",
   "type": "number"
  },
  "Config": {
   "properties": {
    "global": {
     "$ref": "#/definitions/GlobalConfig"
    },
    "inhibit_rules": {
     "items": {
      "$ref": "#/definitions/InhibitRule"
     },
     "type": "array"
    },
    "mute_time_intervals": {
     "description": "MuteTimeIntervals is deprecated and will be removed before Alertmanager 1.0.",
     "items": {
      "$ref": "#/definitions/MuteTimeInterval"
     },
     "type": "array"
    },
    "route": {
     "$ref": "#/definitions/Route"
    },
    "templates": {
     "items": {
      "type": "string"
     },
     "type": "array"
    },
    "time_intervals": {
     "items": {
      "$ref": "#/definitions/TimeInterval"
     },
     "type": "array"
    }
   },
   "title": "Config is the top-level configuration for Alertmanager's config files.",
   "type": "object"
  },
  "ContactPointExport": {
   "properties": {
    "name": {
     "type": "string"
    },
    "orgId": {
     "format": "int64",
     "type": "integer"
    },
    "receivers": {
     "items": {
      "$ref": "#/definitions/ReceiverExport"
     },
     "type": "array"
    }
   },
   "title": "ContactPointExport is the provisioned file export of alerting.ContactPointV1.",
   "type": "object"
  },
  "ContactPoints": {
   "items": {
    "$ref": "#/definitions/EmbeddedContactPoint"
   },
   "type": "array"
  },
  "CounterResetHint": {
   "description": "or alternatively that we are dealing with a gauge histogram, where counter resets do not apply.",
   "format": "uint8",
   "title": "CounterResetHint contains the known information about a counter reset,",
   "type": "integer"
  },
  "DataLink": {
   "description": "DataLink define what",
   "properties": {
    "internal": {
     "$ref": "#/definitions/InternalDataLink"
    },
    "targetBlank": {
     "type": "boolean"
    },
    "title": {
     "type": "string"
    },
    "url": {
     "type": "string"
    }
   },
   "type": "object"
  },
  "DataResponse": {
   "description": "A map of RefIDs (unique query identifiers) to this type makes up the Responses property of a QueryDataResponse.\nThe Error property is used to allow for partial success responses from the containing QueryDataResponse.",
   "properties": {
    "Error": {
     "description": "Error is a property to be set if the corresponding DataQuery has an error.",
     "type": "string"
    },
    "ErrorSource": {
     "$ref": "#/definitions/ErrorSource"
    },
    "Frames": {
     "$ref": "#/definitions/Frames"
    },
    "Status": {
     "$ref": "#/definitions/Status"
    }
   },
   "title": "DataResponse contains the results from a DataQuery.",
   "type": "object"
  },
  "DataTopic": {
   "description": "nolint:revive",
   "title": "DataTopic is used to identify which topic the frame should be assigned to.",
   "type": "string"
  },
  "DiscordConfig": {
   "properties": {
    "http_config": {
     "$ref": "#/definitions/HTTPClientConfig"
    },
    "message": {
     "type": "string"
    },
    "send_resolved": {
     "type": "boolean"
    },
    "title": {
     "type": "string"
    },
    "webhook_url": {
     "$ref": "#/definitions/SecretURL"
    },
    "webhook_url_file": {
     "type": "string"
    }
   },
   "title": "DiscordConfig configures notifications via Discord.",
   "type": "object"
  },
  "DiscoveryBase": {
   "properties": {
    "error": {
     "type": "string"
    },
    "errorType": {
     "$ref": "#/definitions/ErrorType"
    },
    "status": {
     "type": "string"
    }
   },
   "required": [
    "status"
   ],
   "type": "object"
  },
  "Duration": {
   "format": "int64",
   "title": "Duration is a type used for marshalling durations.",
   "type": "integer"
  },
  "EmailConfig": {
   "properties": {
    "auth_identity": {
     "type": "string"
    },
    "auth_password": {
     "$ref": "#/definitions/Secret"
    },
    "auth_password_file": {
     "type": "string"
    },
    "auth_secret": {
     "$ref": "#/definitions/Secret"
    },
    "auth_username": {
     "type": "string"
    },
    "from": {
     "type": "string"
    },
    "headers": {
     "additionalProperties": {
      "type": "string"
     },
     "type": "object"
    },
    "hello": {
     "type": "string"
    },
    "html": {
     "type": "string"
    },
    "require_tls": {
     "type": "boolean"
    },
    "send_resolved": {
     "type": "boolean"
    },
    "smarthost": {
     "$ref": "#/definitions/HostPort"
    },
    "text": {
     "type": "string"
    },
    "tls_config": {
     "$ref": "#/definitions/TLSConfig"
    },
    "to": {
     "description": "Email address to notify.",
     "type": "string"
    }
   },
   "title": "EmailConfig configures notifications via mail.",
   "type": "object"
  },
  "EmbeddedContactPoint": {
   "description": "EmbeddedContactPoint is the contact point type that is used\nby grafanas embedded alertmanager implementation.",
   "properties": {
    "disableResolveMessage": {
     "example": false,
     "type": "boolean"
    },
    "name": {
     "description": "Name is used as grouping key in the UI. Contact points with the\nsame name will be grouped in the UI.",
     "example": "webhook_1",
     "type": "string"
    },
    "provenance": {
     "readOnly": true,
     "type": "string"
    },
    "settings": {
     "$ref": "#/definitions/Json"
    },
    "type": {
     "enum": [
      "alertmanager",
      " dingding",
      " discord",
      " email",
      " googlechat",
      " kafka",
      " line",
      " opsgenie",
      " pagerduty",
      " pushover",
      " sensugo",
      " slack",
      " teams",
      " telegram",
      " threema",
      " victorops",
      " webhook",
      " wecom"
     ],
     "example": "webhook",
     "type": "string"
    },
    "uid": {
     "description": "UID is the unique identifier of the contact point. The UID can be\nset by the user.",
     "example": "my_external_reference",
     "maxLength": 40,
     "minLength": 1,
     "pattern": "^[a-zA-Z0-9\\-\\_]+$",
     "type": "string"
    }
   },
   "required": [
    "type",
    "settings"
   ],
   "type": "object"
  },
  "EnumFieldConfig": {
   "description": "Enum field config\nVector values are used as lookup keys into the enum fields",
   "properties": {
    "color": {
     "description": "Color is the color value for a given index (empty is undefined)",
     "items": {
      "type": "string"
     },
     "type": "array"
    },
    "description": {
     "description": "Description of the enum state",
     "items": {
      "type": "string"
     },
     "type": "array"
    },
    "icon": {
     "description": "Icon supports setting an icon for a given index value",
     "items": {
      "type": "string"
     },
     "type": "array"
    },
    "text": {
     "description": "Value is the string display value for a given index",
     "items": {
      "type": "string"
     },
     "type": "array"
    }
   },
   "type": "object"
  },
  "ErrorSource": {
   "description": "ErrorSource type defines the source of the error",
   "type": "string"
  },
  "ErrorType": {
   "title": "ErrorType models the different API error types.",
   "type": "string"
  },
  "EvalAlertConditionCommand": {
   "description": "EvalAlertConditionCommand is the command for evaluating a condition",
   "properties": {
    "condition": {
     "type": "string"
    },
    "data": {
     "items": {
      "$ref": "#/definitions/AlertQuery"
     },
     "type": "array"
    },
    "now": {
     "format": "date-time",
     "type": "string"
    }
   },
   "type": "object"
  },
  "EvalQueriesPayload": {
   "properties": {
    "condition": {
     "type": "string"
    },
    "data": {
     "items": {
      "$ref": "#/definitions/AlertQuery"
     },
     "type": "array"
    },
    "now": {
     "format": "date-time",
     "type": "string"
    }
   },
   "type": "object"
  },
  "EvalQueriesResponse": {},
  "ExplorePanelsState": {
   "description": "This is an object constructed with the keys as the values of the enum VisType and the value being a bag of properties"
  },
  "ExtendedReceiver": {
   "properties": {
    "email_configs": {
     "$ref": "#/definitions/EmailConfig"
    },
    "grafana_managed_receiver": {
     "$ref": "#/definitions/PostableGrafanaReceiver"
    },
    "opsgenie_configs": {
     "$ref": "#/definitions/OpsGenieConfig"
    },
    "pagerduty_configs": {
     "$ref": "#/definitions/PagerdutyConfig"
    },
    "pushover_configs": {
     "$ref": "#/definitions/PushoverConfig"
    },
    "slack_configs": {
     "$ref": "#/definitions/SlackConfig"
    },
    "victorops_configs": {
     "$ref": "#/definitions/VictorOpsConfig"
    },
    "webhook_configs": {
     "$ref": "#/definitions/WebhookConfig"
    },
    "wechat_configs": {
     "$ref": "#/definitions/WechatConfig"
    }
   },
   "type": "object"
  },
  "Failure": {
   "$ref": "#/definitions/ResponseDetails"
  },
  "Field": {
   "description": "A Field is essentially a slice of various types with extra properties and methods.\nSee NewField() for supported types.\n\nThe slice data in the Field is a not exported, so methods on the Field are used to to manipulate its data.",
   "properties": {
    "config": {
     "$ref": "#/definitions/FieldConfig"
    },
    "labels": {
     "$ref": "#/definitions/FrameLabels"
    },
    "name": {
     "description": "Name is default identifier of the field. The name does not have to be unique, but the combination\nof name and Labels should be unique for proper behavior in all situations.",
     "type": "string"
    }
   },
   "title": "Field represents a typed column of data within a Frame.",
   "type": "object"
  },
  "FieldConfig": {
   "properties": {
    "color": {
     "additionalProperties": {},
     "description": "Map values to a display color\nNOTE: this interface is under development in the frontend... so simple map for now",
     "type": "object"
    },
    "custom": {
     "additionalProperties": {},
     "description": "Panel Specific Values",
     "type": "object"
    },
    "decimals": {
     "format": "uint16",
     "type": "integer"
    },
    "description": {
     "description": "Description is human readable field metadata",
     "type": "string"
    },
    "displayName": {
     "description": "DisplayName overrides Grafana default naming, should not be used from a data source",
     "type": "string"
    },
    "displayNameFromDS": {
     "description": "DisplayNameFromDS overrides Grafana default naming strategy.",
     "type": "string"
    },
    "filterable": {
     "description": "Filterable indicates if the Field's data can be filtered by additional calls.",
     "type": "boolean"
    },
    "interval": {
     "description": "Interval indicates the expected regular step between values in the series.\nWhen an interval exists, consumers can identify \"missing\" values when the expected value is not present.\nThe grafana timeseries visualization will render disconnected values when missing values are found it the time field.\nThe interval uses the same units as the values.  For time.Time, this is defined in milliseconds.",
     "format": "double",
     "type": "number"
    },
    "links": {
     "description": "The behavior when clicking on a result",
     "items": {
      "$ref": "#/definitions/DataLink"
     },
     "type": "array"
    },
    "mappings": {
     "$ref": "#/definitions/ValueMappings"
    },
    "max": {
     "$ref": "#/definitions/ConfFloat64"
    },
    "min": {
     "$ref": "#/definitions/ConfFloat64"
    },
    "noValue": {
     "description": "Alternative to empty string",
     "type": "string"
    },
    "path": {
     "description": "Path is an explicit path to the field in the datasource. When the frame meta includes a path,\nthis will default to `${frame.meta.path}/${field.name}\n\nWhen defined, this value can be used as an identifier within the datasource scope, and\nmay be used as an identifier to update values in a subsequent request",
     "type": "string"
    },
    "thresholds": {
     "$ref": "#/definitions/ThresholdsConfig"
    },
    "type": {
     "$ref": "#/definitions/FieldTypeConfig"
    },
    "unit": {
     "description": "Numeric Options",
     "type": "string"
    },
    "writeable": {
     "description": "Writeable indicates that the datasource knows how to update this value",
     "type": "boolean"
    }
   },
   "title": "FieldConfig represents the display properties for a Field.",
   "type": "object"
  },
  "FieldTypeConfig": {
   "description": "FieldTypeConfig has type specific configs, only one should be active at a time",
   "properties": {
    "enum": {
     "$ref": "#/definitions/EnumFieldConfig"
    }
   },
   "type": "object"
  },
  "FloatHistogram": {
   "description": "A FloatHistogram is needed by PromQL to handle operations that might result\nin fractional counts. Since the counts in a histogram are unlikely to be too\nlarge to be represented precisely by a float64, a FloatHistogram can also be\nused to represent a histogram with integer counts and thus serves as a more\ngeneralized representation.",
   "properties": {
    "Count": {
     "description": "Total number of observations. Must be zero or positive.",
     "format": "double",
     "type": "number"
    },
    "CounterResetHint": {
     "$ref": "#/definitions/CounterResetHint"
    },
    "PositiveBuckets": {
     "description": "Observation counts in buckets. Each represents an absolute count and\nmust be zero or positive.",
     "items": {
      "format": "double",
      "type": "number"
     },
     "type": "array"
    },
    "PositiveSpans": {
     "description": "Spans for positive and negative buckets (see Span below).",
     "items": {
      "$ref": "#/definitions/Span"
     },
     "type": "array"
    },
    "Schema": {
     "description": "Currently valid schema numbers are -4 \u003c= n \u003c= 8.  They are all for\nbase-2 bucket schemas, where 1 is a bucket boundary in each case, and\nthen each power of two is divided into 2^n logarithmic buckets.  Or\nin other words, each bucket boundary is the previous boundary times\n2^(2^-n).",
     "format": "int32",
     "type": "integer"
    },
    "Sum": {
     "description": "Sum of observations. This is also used as the stale marker.",
     "format": "double",
     "type": "number"
    },
    "ZeroCount": {
     "description": "Observations falling into the zero bucket. Must be zero or positive.",
     "format": "double",
     "type": "number"
    },
    "ZeroThreshold": {
     "description": "Width of the zero bucket.",
     "format": "double",
     "type": "number"
    }
   },
   "title": "FloatHistogram is similar to Histogram but uses float64 for all\ncounts. Additionally, bucket counts are absolute and not deltas.",
   "type": "object"
  },
  "ForbiddenError": {
   "properties": {
    "body": {
     "$ref": "#/definitions/PublicError"
    }
   },
   "type": "object"
  },
  "Frame": {
   "description": "Each Field is well typed by its FieldType and supports optional Labels.\n\nA Frame is a general data container for Grafana. A Frame can be table data\nor time series data depending on its content and field types.",
   "properties": {
    "Fields": {
     "description": "Fields are the columns of a frame.\nAll Fields must be of the same the length when marshalling the Frame for transmission.\nThere should be no `nil` entries in the Fields slice (making them pointers was a mistake).",
     "items": {
      "$ref": "#/definitions/Field"
     },
     "type": "array"
    },
    "Meta": {
     "$ref": "#/definitions/FrameMeta"
    },
    "Name": {
     "description": "Name is used in some Grafana visualizations.",
     "type": "string"
    },
    "RefID": {
     "description": "RefID is a property that can be set to match a Frame to its originating query.",
     "type": "string"
    }
   },
   "title": "Frame is a columnar data structure where each column is a Field.",
   "type": "object"
  },
  "FrameLabels": {
   "additionalProperties": {
    "type": "string"
   },
   "description": "Labels are used to add metadata to an object.  The JSON will always be sorted keys",
   "type": "object"
  },
  "FrameMeta": {
   "description": "https://github.com/grafana/grafana/blob/master/packages/grafana-data/src/types/data.ts#L11\nNOTE -- in javascript this can accept any `[key: string]: any;` however\nthis interface only exposes the values we want to be exposed",
   "properties": {
    "channel": {
     "description": "Channel is the path to a stream in grafana live that has real-time updates for this data.",
     "type": "string"
    },
    "custom": {
     "description": "Custom datasource specific values."
    },
    "dataTopic": {
     "$ref": "#/definitions/DataTopic"
    },
    "executedQueryString": {
     "description": "ExecutedQueryString is the raw query sent to the underlying system. All macros and templating\nhave been applied.  When metadata contains this value, it will be shown in the query inspector.",
     "type": "string"
    },
    "notices": {
     "description": "Notices provide additional information about the data in the Frame that\nGrafana can display to the user in the user interface.",
     "items": {
      "$ref": "#/definitions/Notice"
     },
     "type": "array"
    },
    "path": {
     "description": "Path is a browsable path on the datasource.",
     "type": "string"
    },
    "pathSeparator": {
     "description": "PathSeparator defines the separator pattern to decode a hierarchy. The default separator is '/'.",
     "type": "string"
    },
    "preferredVisualisationPluginId": {
     "description": "PreferredVisualizationPluginId sets the panel plugin id to use to render the data when using Explore. If\nthe plugin cannot be found will fall back to PreferredVisualization.",
     "type": "string"
    },
    "preferredVisualisationType": {
     "$ref": "#/definitions/VisType"
    },
    "stats": {
     "description": "Stats is an array of query result statistics.",
     "items": {
      "$ref": "#/definitions/QueryStat"
     },
     "type": "array"
    },
    "type": {
     "$ref": "#/definitions/FrameType"
    },
    "typeVersion": {
     "$ref": "#/definitions/FrameTypeVersion"
    },
    "uniqueRowIdFields": {
     "description": "Array of field indices which values create a unique id for each row. Ideally this should be globally unique ID\nbut that isn't guarantied. Should help with keeping track and deduplicating rows in visualizations, especially\nwith streaming data with frequent updates.",
     "example": "TraceID in Tempo, table name + primary key in SQL",
     "items": {
      "format": "int64",
      "type": "integer"
     },
     "type": "array"
    }
   },
   "title": "FrameMeta matches:",
   "type": "object"
  },
  "FrameType": {
   "description": "A FrameType string, when present in a frame's metadata, asserts that the\nframe's structure conforms to the FrameType's specification.\nThis property is currently optional, so FrameType may be FrameTypeUnknown even if the properties of\nthe Frame correspond to a defined FrameType.\n+enum",
   "type": "string"
  },
  "FrameTypeVersion": {
   "items": {
    "format": "uint64",
    "type": "integer"
   },
   "title": "FrameType is a 2 number version (Major / Minor).",
   "type": "array"
  },
  "Frames": {
   "description": "It is the main data container within a backend.DataResponse.\nThere should be no `nil` entries in the Frames slice (making them pointers was a mistake).",
   "items": {
    "$ref": "#/definitions/Frame"
   },
   "title": "Frames is a slice of Frame pointers.",
   "type": "array"
  },
  "GenericPublicError": {
   "properties": {
    "body": {
     "$ref": "#/definitions/PublicError"
    }
   },
   "type": "object"
  },
  "GettableAlertmanagers": {
   "properties": {
    "data": {
     "$ref": "#/definitions/AlertManagersResult"
    },
    "status": {
     "type": "string"
    }
   },
   "type": "object"
  },
  "GettableApiAlertingConfig": {
   "properties": {
    "global": {
     "$ref": "#/definitions/GlobalConfig"
    },
    "inhibit_rules": {
     "items": {
      "$ref": "#/definitions/InhibitRule"
     },
     "type": "array"
    },
    "muteTimeProvenances": {
     "additionalProperties": {
      "$ref": "#/definitions/Provenance"
     },
     "type": "object"
    },
    "mute_time_intervals": {
     "description": "MuteTimeIntervals is deprecated and will be removed before Alertmanager 1.0.",
     "items": {
      "$ref": "#/definitions/MuteTimeInterval"
     },
     "type": "array"
    },
    "receivers": {
     "description": "Override with our superset receiver type",
     "items": {
      "$ref": "#/definitions/GettableApiReceiver"
     },
     "type": "array"
    },
    "route": {
     "$ref": "#/definitions/Route"
    },
    "templates": {
     "items": {
      "type": "string"
     },
     "type": "array"
    },
    "time_intervals": {
     "items": {
      "$ref": "#/definitions/TimeInterval"
     },
     "type": "array"
    }
   },
   "type": "object"
  },
  "GettableApiReceiver": {
   "properties": {
    "discord_configs": {
     "items": {
      "$ref": "#/definitions/DiscordConfig"
     },
     "type": "array"
    },
    "email_configs": {
     "items": {
      "$ref": "#/definitions/EmailConfig"
     },
     "type": "array"
    },
    "grafana_managed_receiver_configs": {
     "items": {
      "$ref": "#/definitions/GettableGrafanaReceiver"
     },
     "type": "array"
    },
    "msteams_configs": {
     "items": {
      "$ref": "#/definitions/MSTeamsConfig"
     },
     "type": "array"
    },
    "name": {
     "description": "A unique identifier for this receiver.",
     "type": "string"
    },
    "opsgenie_configs": {
     "items": {
      "$ref": "#/definitions/OpsGenieConfig"
     },
     "type": "array"
    },
    "pagerduty_configs": {
     "items": {
      "$ref": "#/definitions/PagerdutyConfig"
     },
     "type": "array"
    },
    "pushover_configs": {
     "items": {
      "$ref": "#/definitions/PushoverConfig"
     },
     "type": "array"
    },
    "slack_configs": {
     "items": {
      "$ref": "#/definitions/SlackConfig"
     },
     "type": "array"
    },
    "sns_configs": {
     "items": {
      "$ref": "#/definitions/SNSConfig"
     },
     "type": "array"
    },
    "telegram_configs": {
     "items": {
      "$ref": "#/definitions/TelegramConfig"
     },
     "type": "array"
    },
    "victorops_configs": {
     "items": {
      "$ref": "#/definitions/VictorOpsConfig"
     },
     "type": "array"
    },
    "webex_configs": {
     "items": {
      "$ref": "#/definitions/WebexConfig"
     },
     "type": "array"
    },
    "webhook_configs": {
     "items": {
      "$ref": "#/definitions/WebhookConfig"
     },
     "type": "array"
    },
    "wechat_configs": {
     "items": {
      "$ref": "#/definitions/WechatConfig"
     },
     "type": "array"
    }
   },
   "type": "object"
  },
  "GettableExtendedRuleNode": {
   "properties": {
    "alert": {
     "type": "string"
    },
    "annotations": {
     "additionalProperties": {
      "type": "string"
     },
     "type": "object"
    },
    "expr": {
     "type": "string"
    },
    "for": {
     "type": "string"
    },
    "grafana_alert": {
     "$ref": "#/definitions/GettableGrafanaRule"
    },
    "keep_firing_for": {
     "type": "string"
    },
    "labels": {
     "additionalProperties": {
      "type": "string"
     },
     "type": "object"
    },
    "record": {
     "type": "string"
    }
   },
   "type": "object"
  },
  "GettableGrafanaReceiver": {
   "properties": {
    "disableResolveMessage": {
     "type": "boolean"
    },
    "name": {
     "type": "string"
    },
    "provenance": {
     "$ref": "#/definitions/Provenance"
    },
    "secureFields": {
     "additionalProperties": {
      "type": "boolean"
     },
     "type": "object"
    },
    "settings": {
     "$ref": "#/definitions/RawMessage"
    },
    "type": {
     "type": "string"
    },
    "uid": {
     "type": "string"
    }
   },
   "type": "object"
  },
  "GettableGrafanaReceivers": {
   "properties": {
    "grafana_managed_receiver_configs": {
     "items": {
      "$ref": "#/definitions/GettableGrafanaReceiver"
     },
     "type": "array"
    }
   },
   "type": "object"
  },
  "GettableGrafanaRule": {
   "properties": {
    "condition": {
     "type": "string"
    },
    "data": {
     "items": {
      "$ref": "#/definitions/AlertQuery"
     },
     "type": "array"
    },
    "exec_err_state": {
     "enum": [
      "OK",
      "Alerting",
      "Error"
     ],
     "type": "string"
    },
    "id": {
     "format": "int64",
     "type": "integer"
    },
    "intervalSeconds": {
     "format": "int64",
     "type": "integer"
    },
    "is_paused": {
     "type": "boolean"
    },
    "namespace_uid": {
     "type": "string"
    },
    "no_data_state": {
     "enum": [
      "Alerting",
      "NoData",
      "OK"
     ],
     "type": "string"
    },
    "notification_settings": {
     "$ref": "#/definitions/AlertRuleNotificationSettings"
    },
    "orgId": {
     "format": "int64",
     "type": "integer"
    },
    "provenance": {
     "$ref": "#/definitions/Provenance"
    },
    "record": {
     "$ref": "#/definitions/Record"
    },
    "rule_group": {
     "type": "string"
    },
    "title": {
     "type": "string"
    },
    "uid": {
     "type": "string"
    },
    "updated": {
     "format": "date-time",
     "type": "string"
    },
    "version": {
     "format": "int64",
     "type": "integer"
    }
   },
   "type": "object"
  },
  "GettableHistoricUserConfig": {
   "properties": {
    "alertmanager_config": {
     "$ref": "#/definitions/GettableApiAlertingConfig"
    },
    "id": {
     "format": "int64",
     "type": "integer"
    },
    "last_applied": {
     "format": "date-time",
     "type": "string"
    },
    "template_file_provenances": {
     "additionalProperties": {
      "$ref": "#/definitions/Provenance"
     },
     "type": "object"
    },
    "template_files": {
     "additionalProperties": {
      "type": "string"
     },
     "type": "object"
    }
   },
   "type": "object"
  },
  "GettableNGalertConfig": {
   "properties": {
    "alertmanagersChoice": {
     "enum": [
      "all",
      "internal",
      "external"
     ],
     "type": "string"
    }
   },
   "type": "object"
  },
  "GettableRuleGroupConfig": {
   "properties": {
    "interval": {
     "$ref": "#/definitions/Duration"
    },
    "name": {
     "type": "string"
    },
    "rules": {
     "items": {
      "$ref": "#/definitions/GettableExtendedRuleNode"
     },
     "type": "array"
    },
    "source_tenants": {
     "items": {
      "type": "string"
     },
     "type": "array"
    }
   },
   "type": "object"
  },
  "GettableStatus": {
   "properties": {
    "cluster": {
     "$ref": "#/definitions/clusterStatus"
    },
    "config": {
     "$ref": "#/definitions/PostableApiAlertingConfig"
    },
    "uptime": {
     "description": "uptime",
     "format": "date-time",
     "type": "string"
    },
    "versionInfo": {
     "$ref": "#/definitions/versionInfo"
    }
   },
   "required": [
    "cluster",
    "config",
    "uptime",
    "versionInfo"
   ],
   "type": "object"
  },
  "GettableTimeIntervals": {
   "properties": {
    "name": {
     "type": "string"
    },
    "provenance": {
     "$ref": "#/definitions/Provenance"
    },
    "time_intervals": {
     "items": {
      "$ref": "#/definitions/TimeIntervalItem"
     },
     "type": "array"
    }
   },
   "type": "object"
  },
  "GettableUserConfig": {
   "properties": {
    "alertmanager_config": {
     "$ref": "#/definitions/GettableApiAlertingConfig"
    },
    "template_file_provenances": {
     "additionalProperties": {
      "$ref": "#/definitions/Provenance"
     },
     "type": "object"
    },
    "template_files": {
     "additionalProperties": {
      "type": "string"
     },
     "type": "object"
    }
   },
   "type": "object"
  },
  "GlobalConfig": {
   "description": "GlobalConfig defines configuration parameters that are valid globally\nunless overwritten.",
   "properties": {
    "http_config": {
     "$ref": "#/definitions/HTTPClientConfig"
    },
    "opsgenie_api_key": {
     "$ref": "#/definitions/Secret"
    },
    "opsgenie_api_key_file": {
     "type": "string"
    },
    "opsgenie_api_url": {
     "$ref": "#/definitions/URL"
    },
    "pagerduty_url": {
     "$ref": "#/definitions/URL"
    },
    "resolve_timeout": {
     "$ref": "#/definitions/Duration"
    },
    "slack_api_url": {
     "$ref": "#/definitions/SecretURL"
    },
    "slack_api_url_file": {
     "type": "string"
    },
    "smtp_auth_identity": {
     "type": "string"
    },
    "smtp_auth_password": {
     "$ref": "#/definitions/Secret"
    },
    "smtp_auth_password_file": {
     "type": "string"
    },
    "smtp_auth_secret": {
     "$ref": "#/definitions/Secret"
    },
    "smtp_auth_username": {
     "type": "string"
    },
    "smtp_from": {
     "type": "string"
    },
    "smtp_hello": {
     "type": "string"
    },
    "smtp_require_tls": {
     "type": "boolean"
    },
    "smtp_smarthost": {
     "$ref": "#/definitions/HostPort"
    },
    "telegram_api_url": {
     "$ref": "#/definitions/URL"
    },
    "victorops_api_key": {
     "$ref": "#/definitions/Secret"
    },
    "victorops_api_key_file": {
     "type": "string"
    },
    "victorops_api_url": {
     "$ref": "#/definitions/URL"
    },
    "webex_api_url": {
     "$ref": "#/definitions/URL"
    },
    "wechat_api_corp_id": {
     "type": "string"
    },
    "wechat_api_secret": {
     "$ref": "#/definitions/Secret"
    },
    "wechat_api_url": {
     "$ref": "#/definitions/URL"
    }
   },
   "type": "object"
  },
  "HTTPClientConfig": {
   "properties": {
    "authorization": {
     "$ref": "#/definitions/Authorization"
    },
    "basic_auth": {
     "$ref": "#/definitions/BasicAuth"
    },
    "bearer_token": {
     "$ref": "#/definitions/Secret"
    },
    "bearer_token_file": {
     "description": "The bearer token file for the targets. Deprecated in favour of\nAuthorization.CredentialsFile.",
     "type": "string"
    },
    "enable_http2": {
     "description": "EnableHTTP2 specifies whether the client should configure HTTP2.\nThe omitempty flag is not set, because it would be hidden from the\nmarshalled configuration when set to false.",
     "type": "boolean"
    },
    "follow_redirects": {
     "description": "FollowRedirects specifies whether the client should follow HTTP 3xx redirects.\nThe omitempty flag is not set, because it would be hidden from the\nmarshalled configuration when set to false.",
     "type": "boolean"
    },
    "no_proxy": {
     "description": "NoProxy contains addresses that should not use a proxy.",
     "type": "string"
    },
    "oauth2": {
     "$ref": "#/definitions/OAuth2"
    },
    "proxy_connect_header": {
     "$ref": "#/definitions/Header"
    },
    "proxy_from_environment": {
     "description": "ProxyFromEnvironment makes use of net/http ProxyFromEnvironment function\nto determine proxies.",
     "type": "boolean"
    },
    "proxy_url": {
     "$ref": "#/definitions/URL"
    },
    "tls_config": {
     "$ref": "#/definitions/TLSConfig"
    }
   },
   "title": "HTTPClientConfig configures an HTTP client.",
   "type": "object"
  },
  "Header": {
   "additionalProperties": {
    "items": {
     "$ref": "#/definitions/Secret"
    },
    "type": "array"
   },
   "type": "object"
  },
  "HostPort": {
   "properties": {
    "Host": {
     "type": "string"
    },
    "Port": {
     "type": "string"
    }
   },
   "title": "HostPort represents a \"host:port\" network address.",
   "type": "object"
  },
  "InhibitRule": {
   "description": "InhibitRule defines an inhibition rule that mutes alerts that match the\ntarget labels if an alert matching the source labels exists.\nBoth alerts have to have a set of labels being equal.",
   "properties": {
    "equal": {
     "$ref": "#/definitions/LabelNames"
    },
    "source_match": {
     "additionalProperties": {
      "type": "string"
     },
     "description": "SourceMatch defines a set of labels that have to equal the given\nvalue for source alerts. Deprecated. Remove before v1.0 release.",
     "type": "object"
    },
    "source_match_re": {
     "$ref": "#/definitions/MatchRegexps"
    },
    "source_matchers": {
     "$ref": "#/definitions/Matchers"
    },
    "target_match": {
     "additionalProperties": {
      "type": "string"
     },
     "description": "TargetMatch defines a set of labels that have to equal the given\nvalue for target alerts. Deprecated. Remove before v1.0 release.",
     "type": "object"
    },
    "target_match_re": {
     "$ref": "#/definitions/MatchRegexps"
    },
    "target_matchers": {
     "$ref": "#/definitions/Matchers"
    }
   },
   "type": "object"
  },
  "InspectType": {
   "format": "int64",
   "title": "InspectType is a type for the Inspect property of a Notice.",
   "type": "integer"
  },
  "InternalDataLink": {
   "description": "InternalDataLink definition to allow Explore links to be constructed in the backend",
   "properties": {
    "datasourceName": {
     "type": "string"
    },
    "datasourceUid": {
     "type": "string"
    },
    "panelsState": {
     "$ref": "#/definitions/ExplorePanelsState"
    },
    "query": {},
    "timeRange": {
     "$ref": "#/definitions/TimeRange"
    },
    "transformations": {
     "items": {
      "$ref": "#/definitions/LinkTransformationConfig"
     },
     "type": "array"
    }
   },
   "type": "object"
  },
  "Json": {
   "type": "object"
  },
  "Label": {
   "properties": {
    "Name": {
     "type": "string"
    }
   },
   "title": "Label is a key/value pair of strings.",
   "type": "object"
  },
  "LabelName": {
   "description": "A LabelName is a key for a LabelSet or Metric.  It has a value associated\ntherewith.",
   "type": "string"
  },
  "LabelNames": {
   "items": {
    "$ref": "#/definitions/LabelName"
   },
   "title": "LabelNames is a sortable LabelName slice. In implements sort.Interface.",
   "type": "array"
  },
  "LabelSet": {
   "additionalProperties": {
    "$ref": "#/definitions/LabelValue"
   },
   "description": "A LabelSet is a collection of LabelName and LabelValue pairs.  The LabelSet\nmay be fully-qualified down to the point where it may resolve to a single\nMetric in the data store or not.  All operations that occur within the realm\nof a LabelSet can emit a vector of Metric entities to which the LabelSet may\nmatch.",
   "type": "object"
  },
  "LabelValue": {
   "title": "A LabelValue is an associated value for a LabelName.",
   "type": "string"
  },
  "Labels": {
   "description": "Labels is a sorted set of labels. Order has to be guaranteed upon\ninstantiation.",
   "items": {
    "$ref": "#/definitions/Label"
   },
   "type": "array"
  },
  "LinkTransformationConfig": {
   "properties": {
    "expression": {
     "type": "string"
    },
    "field": {
     "type": "string"
    },
    "mapValue": {
     "type": "string"
    },
    "type": {
     "$ref": "#/definitions/SupportedTransformationTypes"
    }
   },
   "type": "object"
  },
  "MSTeamsConfig": {
   "properties": {
    "http_config": {
     "$ref": "#/definitions/HTTPClientConfig"
    },
    "send_resolved": {
     "type": "boolean"
    },
    "summary": {
     "type": "string"
    },
    "text": {
     "type": "string"
    },
    "title": {
     "type": "string"
    },
    "webhook_url": {
     "$ref": "#/definitions/SecretURL"
    },
    "webhook_url_file": {
     "type": "string"
    }
   },
   "type": "object"
  },
  "MatchRegexps": {
   "additionalProperties": {
    "type": "string"
   },
   "title": "MatchRegexps represents a map of Regexp.",
   "type": "object"
  },
  "MatchType": {
   "format": "int64",
   "title": "MatchType is an enum for label matching types.",
   "type": "integer"
  },
  "Matcher": {
   "properties": {
    "Name": {
     "type": "string"
    },
    "Type": {
     "$ref": "#/definitions/MatchType"
    },
    "Value": {
     "type": "string"
    }
   },
   "title": "Matcher models the matching of a label.",
   "type": "object"
  },
  "Matchers": {
   "description": "Matchers is a slice of Matchers that is sortable, implements Stringer, and\nprovides a Matches method to match a LabelSet against all Matchers in the\nslice. Note that some users of Matchers might require it to be sorted.",
   "items": {
    "$ref": "#/definitions/Matcher"
   },
   "type": "array"
  },
  "MultiStatus": {
   "type": "object"
  },
  "MuteTimeInterval": {
   "properties": {
    "name": {
     "type": "string"
    },
    "time_intervals": {
     "items": {
      "$ref": "#/definitions/TimeInterval"
     },
     "type": "array"
    }
   },
   "title": "MuteTimeInterval represents a named set of time intervals for which a route should be muted.",
   "type": "object"
  },
  "MuteTimeIntervalExport": {
   "properties": {
    "name": {
     "type": "string"
    },
    "orgId": {
     "format": "int64",
     "type": "integer"
    },
    "time_intervals": {
     "items": {
      "$ref": "#/definitions/TimeInterval"
     },
     "type": "array"
    }
   },
   "type": "object"
  },
  "MuteTimings": {
   "items": {
    "$ref": "#/definitions/MuteTimeInterval"
   },
   "type": "array"
  },
  "NamespaceConfigResponse": {
   "additionalProperties": {
    "items": {
     "$ref": "#/definitions/GettableRuleGroupConfig"
    },
    "type": "array"
   },
   "type": "object"
  },
  "NotFound": {
   "type": "object"
  },
  "Notice": {
   "properties": {
    "inspect": {
     "$ref": "#/definitions/InspectType"
    },
    "link": {
     "description": "Link is an optional link for display in the user interface and can be an\nabsolute URL or a path relative to Grafana's root url.",
     "type": "string"
    },
    "severity": {
     "$ref": "#/definitions/NoticeSeverity"
    },
    "text": {
     "description": "Text is freeform descriptive text for the notice.",
     "type": "string"
    }
   },
   "title": "Notice provides a structure for presenting notifications in Grafana's user interface.",
   "type": "object"
  },
  "NoticeSeverity": {
   "format": "int64",
   "title": "NoticeSeverity is a type for the Severity property of a Notice.",
   "type": "integer"
  },
  "NotificationPolicyExport": {
   "properties": {
    "continue": {
     "type": "boolean"
    },
    "group_by": {
     "items": {
      "type": "string"
     },
     "type": "array"
    },
    "group_interval": {
     "type": "string"
    },
    "group_wait": {
     "type": "string"
    },
    "match": {
     "additionalProperties": {
      "type": "string"
     },
     "description": "Deprecated. Remove before v1.0 release.",
     "type": "object"
    },
    "match_re": {
     "$ref": "#/definitions/MatchRegexps"
    },
    "matchers": {
     "$ref": "#/definitions/Matchers"
    },
    "mute_time_intervals": {
     "items": {
      "type": "string"
     },
     "type": "array"
    },
    "object_matchers": {
     "$ref": "#/definitions/ObjectMatchers"
    },
    "orgId": {
     "format": "int64",
     "type": "integer"
    },
    "receiver": {
     "type": "string"
    },
    "repeat_interval": {
     "type": "string"
    },
    "routes": {
     "items": {
      "$ref": "#/definitions/RouteExport"
     },
     "type": "array"
    }
   },
   "title": "NotificationPolicyExport is the provisioned file export of alerting.NotificiationPolicyV1.",
   "type": "object"
  },
  "NotificationTemplate": {
   "properties": {
    "name": {
     "type": "string"
    },
    "provenance": {
     "$ref": "#/definitions/Provenance"
    },
    "template": {
     "type": "string"
    }
   },
   "type": "object"
  },
  "NotificationTemplateContent": {
   "properties": {
    "template": {
     "type": "string"
    }
   },
   "type": "object"
  },
  "NotificationTemplates": {
   "items": {
    "$ref": "#/definitions/NotificationTemplate"
   },
   "type": "array"
  },
  "NotifierConfig": {
   "properties": {
    "send_resolved": {
     "type": "boolean"
    }
   },
   "title": "NotifierConfig contains base options common across all notifier configurations.",
   "type": "object"
  },
  "OAuth2": {
   "properties": {
    "TLSConfig": {
     "$ref": "#/definitions/TLSConfig"
    },
    "client_id": {
     "type": "string"
    },
    "client_secret": {
     "$ref": "#/definitions/Secret"
    },
    "client_secret_file": {
     "type": "string"
    },
    "endpoint_params": {
     "additionalProperties": {
      "type": "string"
     },
     "type": "object"
    },
    "no_proxy": {
     "description": "NoProxy contains addresses that should not use a proxy.",
     "type": "string"
    },
    "proxy_connect_header": {
     "$ref": "#/definitions/Header"
    },
    "proxy_from_environment": {
     "description": "ProxyFromEnvironment makes use of net/http ProxyFromEnvironment function\nto determine proxies.",
     "type": "boolean"
    },
    "proxy_url": {
     "$ref": "#/definitions/URL"
    },
    "scopes": {
     "items": {
      "type": "string"
     },
     "type": "array"
    },
    "token_url": {
     "type": "string"
    }
   },
   "title": "OAuth2 is the oauth2 client configuration.",
   "type": "object"
  },
  "ObjectMatcher": {
   "items": {
    "type": "string"
   },
   "title": "ObjectMatcher is a matcher that can be used to filter alerts.",
   "type": "array"
  },
  "ObjectMatchers": {
   "items": {
    "$ref": "#/definitions/ObjectMatcher"
   },
   "type": "array"
  },
  "OpsGenieConfig": {
   "properties": {
    "actions": {
     "type": "string"
    },
    "api_key": {
     "$ref": "#/definitions/Secret"
    },
    "api_key_file": {
     "type": "string"
    },
    "api_url": {
     "$ref": "#/definitions/URL"
    },
    "description": {
     "type": "string"
    },
    "details": {
     "additionalProperties": {
      "type": "string"
     },
     "type": "object"
    },
    "entity": {
     "type": "string"
    },
    "http_config": {
     "$ref": "#/definitions/HTTPClientConfig"
    },
    "message": {
     "type": "string"
    },
    "note": {
     "type": "string"
    },
    "priority": {
     "type": "string"
    },
    "responders": {
     "items": {
      "$ref": "#/definitions/OpsGenieConfigResponder"
     },
     "type": "array"
    },
    "send_resolved": {
     "type": "boolean"
    },
    "source": {
     "type": "string"
    },
    "tags": {
     "type": "string"
    },
    "update_alerts": {
     "type": "boolean"
    }
   },
   "title": "OpsGenieConfig configures notifications via OpsGenie.",
   "type": "object"
  },
  "OpsGenieConfigResponder": {
   "properties": {
    "id": {
     "description": "One of those 3 should be filled.",
     "type": "string"
    },
    "name": {
     "type": "string"
    },
    "type": {
     "description": "team, user, escalation, schedule etc.",
     "type": "string"
    },
    "username": {
     "type": "string"
    }
   },
   "type": "object"
  },
  "PagerdutyConfig": {
   "properties": {
    "class": {
     "type": "string"
    },
    "client": {
     "type": "string"
    },
    "client_url": {
     "type": "string"
    },
    "component": {
     "type": "string"
    },
    "description": {
     "type": "string"
    },
    "details": {
     "additionalProperties": {
      "type": "string"
     },
     "type": "object"
    },
    "group": {
     "type": "string"
    },
    "http_config": {
     "$ref": "#/definitions/HTTPClientConfig"
    },
    "images": {
     "items": {
      "$ref": "#/definitions/PagerdutyImage"
     },
     "type": "array"
    },
    "links": {
     "items": {
      "$ref": "#/definitions/PagerdutyLink"
     },
     "type": "array"
    },
    "routing_key": {
     "$ref": "#/definitions/Secret"
    },
    "routing_key_file": {
     "type": "string"
    },
    "send_resolved": {
     "type": "boolean"
    },
    "service_key": {
     "$ref": "#/definitions/Secret"
    },
    "service_key_file": {
     "type": "string"
    },
    "severity": {
     "type": "string"
    },
    "source": {
     "type": "string"
    },
    "url": {
     "$ref": "#/definitions/URL"
    }
   },
   "title": "PagerdutyConfig configures notifications via PagerDuty.",
   "type": "object"
  },
  "PagerdutyImage": {
   "properties": {
    "alt": {
     "type": "string"
    },
    "href": {
     "type": "string"
    },
    "src": {
     "type": "string"
    }
   },
   "title": "PagerdutyImage is an image.",
   "type": "object"
  },
  "PagerdutyLink": {
   "properties": {
    "href": {
     "type": "string"
    },
    "text": {
     "type": "string"
    }
   },
   "title": "PagerdutyLink is a link.",
   "type": "object"
  },
  "PermissionDenied": {
   "type": "object"
  },
  "PostableApiAlertingConfig": {
   "description": "nolint:revive",
   "properties": {
    "global": {
     "$ref": "#/definitions/GlobalConfig"
    },
    "inhibit_rules": {
     "items": {
      "$ref": "#/definitions/InhibitRule"
     },
     "type": "array"
    },
    "mute_time_intervals": {
     "description": "MuteTimeIntervals is deprecated and will be removed before Alertmanager 1.0.",
     "items": {
      "$ref": "#/definitions/MuteTimeInterval"
     },
     "type": "array"
    },
    "receivers": {
     "description": "Override with our superset receiver type",
     "items": {
      "$ref": "#/definitions/PostableApiReceiver"
     },
     "type": "array"
    },
    "route": {
     "$ref": "#/definitions/Route"
    },
    "templates": {
     "items": {
      "type": "string"
     },
     "type": "array"
    },
    "time_intervals": {
     "items": {
      "$ref": "#/definitions/TimeInterval"
     },
     "type": "array"
    }
   },
   "type": "object"
  },
  "PostableApiReceiver": {
   "description": "nolint:revive",
   "properties": {
    "discord_configs": {
     "items": {
      "$ref": "#/definitions/DiscordConfig"
     },
     "type": "array"
    },
    "email_configs": {
     "items": {
      "$ref": "#/definitions/EmailConfig"
     },
     "type": "array"
    },
    "grafana_managed_receiver_configs": {
     "items": {
      "$ref": "#/definitions/PostableGrafanaReceiver"
     },
     "type": "array"
    },
    "msteams_configs": {
     "items": {
      "$ref": "#/definitions/MSTeamsConfig"
     },
     "type": "array"
    },
    "name": {
     "description": "A unique identifier for this receiver.",
     "type": "string"
    },
    "opsgenie_configs": {
     "items": {
      "$ref": "#/definitions/OpsGenieConfig"
     },
     "type": "array"
    },
    "pagerduty_configs": {
     "items": {
      "$ref": "#/definitions/PagerdutyConfig"
     },
     "type": "array"
    },
    "pushover_configs": {
     "items": {
      "$ref": "#/definitions/PushoverConfig"
     },
     "type": "array"
    },
    "slack_configs": {
     "items": {
      "$ref": "#/definitions/SlackConfig"
     },
     "type": "array"
    },
    "sns_configs": {
     "items": {
      "$ref": "#/definitions/SNSConfig"
     },
     "type": "array"
    },
    "telegram_configs": {
     "items": {
      "$ref": "#/definitions/TelegramConfig"
     },
     "type": "array"
    },
    "victorops_configs": {
     "items": {
      "$ref": "#/definitions/VictorOpsConfig"
     },
     "type": "array"
    },
    "webex_configs": {
     "items": {
      "$ref": "#/definitions/WebexConfig"
     },
     "type": "array"
    },
    "webhook_configs": {
     "items": {
      "$ref": "#/definitions/WebhookConfig"
     },
     "type": "array"
    },
    "wechat_configs": {
     "items": {
      "$ref": "#/definitions/WechatConfig"
     },
     "type": "array"
    }
   },
   "type": "object"
  },
  "PostableExtendedRuleNode": {
   "properties": {
    "alert": {
     "type": "string"
    },
    "annotations": {
     "additionalProperties": {
      "type": "string"
     },
     "type": "object"
    },
    "expr": {
     "type": "string"
    },
    "for": {
     "type": "string"
    },
    "grafana_alert": {
     "$ref": "#/definitions/PostableGrafanaRule"
    },
    "keep_firing_for": {
     "type": "string"
    },
    "labels": {
     "additionalProperties": {
      "type": "string"
     },
     "type": "object"
    },
    "record": {
     "type": "string"
    }
   },
   "type": "object"
  },
  "PostableExtendedRuleNodeExtended": {
   "properties": {
    "folderTitle": {
     "example": "project_x",
     "type": "string"
    },
    "folderUid": {
     "example": "okrd3I0Vz",
     "type": "string"
    },
    "rule": {
     "$ref": "#/definitions/PostableExtendedRuleNode"
    },
    "ruleGroup": {
     "example": "eval_group_1",
     "type": "string"
    }
   },
   "required": [
    "rule"
   ],
   "type": "object"
  },
  "PostableGrafanaReceiver": {
   "properties": {
    "disableResolveMessage": {
     "type": "boolean"
    },
    "name": {
     "type": "string"
    },
    "secureSettings": {
     "additionalProperties": {
      "type": "string"
     },
     "type": "object"
    },
    "settings": {
     "$ref": "#/definitions/RawMessage"
    },
    "type": {
     "type": "string"
    },
    "uid": {
     "type": "string"
    }
   },
   "type": "object"
  },
  "PostableGrafanaReceivers": {
   "properties": {
    "grafana_managed_receiver_configs": {
     "items": {
      "$ref": "#/definitions/PostableGrafanaReceiver"
     },
     "type": "array"
    }
   },
   "type": "object"
  },
  "PostableGrafanaRule": {
   "properties": {
    "condition": {
     "type": "string"
    },
    "data": {
     "items": {
      "$ref": "#/definitions/AlertQuery"
     },
     "type": "array"
    },
    "exec_err_state": {
     "enum": [
      "OK",
      "Alerting",
      "Error"
     ],
     "type": "string"
    },
    "is_paused": {
     "type": "boolean"
    },
    "no_data_state": {
     "enum": [
      "Alerting",
      "NoData",
      "OK"
     ],
     "type": "string"
    },
    "notification_settings": {
     "$ref": "#/definitions/AlertRuleNotificationSettings"
    },
    "record": {
     "$ref": "#/definitions/Record"
    },
    "title": {
     "type": "string"
    },
    "uid": {
     "type": "string"
    }
   },
   "type": "object"
  },
  "PostableNGalertConfig": {
   "properties": {
    "alertmanagersChoice": {
     "enum": [
      "all",
      "internal",
      "external"
     ],
     "type": "string"
    }
   },
   "type": "object"
  },
  "PostableRuleGroupConfig": {
   "properties": {
    "interval": {
     "$ref": "#/definitions/Duration"
    },
    "name": {
     "type": "string"
    },
    "rules": {
     "items": {
      "$ref": "#/definitions/PostableExtendedRuleNode"
     },
     "type": "array"
    }
   },
   "type": "object"
  },
  "PostableTimeIntervals": {
   "properties": {
    "name": {
     "type": "string"
    },
    "time_intervals": {
     "items": {
      "$ref": "#/definitions/TimeIntervalItem"
     },
     "type": "array"
    }
   },
   "type": "object"
  },
  "PostableUserConfig": {
   "properties": {
    "alertmanager_config": {
     "$ref": "#/definitions/PostableApiAlertingConfig"
    },
    "template_files": {
     "additionalProperties": {
      "type": "string"
     },
     "type": "object"
    }
   },
   "type": "object"
  },
  "Provenance": {
   "type": "string"
  },
  "ProvisionedAlertRule": {
   "properties": {
    "annotations": {
     "additionalProperties": {
      "type": "string"
     },
     "example": {
      "runbook_url": "https://supercoolrunbook.com/page/13"
     },
     "type": "object"
    },
    "condition": {
     "example": "A",
     "type": "string"
    },
    "data": {
     "example": [
      {
       "datasourceUid": "__expr__",
       "model": {
        "conditions": [
         {
          "evaluator": {
           "params": [
            0,
            0
           ],
           "type": "gt"
          },
          "operator": {
           "type": "and"
          },
          "query": {
           "params": []
          },
          "reducer": {
           "params": [],
           "type": "avg"
          },
          "type": "query"
         }
        ],
        "datasource": {
         "type": "__expr__",
         "uid": "__expr__"
        },
        "expression": "1 == 1",
        "hide": false,
        "intervalMs": 1000,
        "maxDataPoints": 43200,
        "refId": "A",
        "type": "math"
       },
       "queryType": "",
       "refId": "A",
       "relativeTimeRange": {
        "from": 0,
        "to": 0
       }
      }
     ],
     "items": {
      "$ref": "#/definitions/AlertQuery"
     },
     "type": "array"
    },
    "execErrState": {
     "enum": [
      "OK",
      "Alerting",
      "Error"
     ],
     "type": "string"
    },
    "folderUID": {
     "example": "project_x",
     "type": "string"
    },
    "for": {
     "$ref": "#/definitions/Duration"
    },
    "id": {
     "format": "int64",
     "type": "integer"
    },
    "isPaused": {
     "example": false,
     "type": "boolean"
    },
    "labels": {
     "additionalProperties": {
      "type": "string"
     },
     "example": {
      "team": "sre-team-1"
     },
     "type": "object"
    },
    "noDataState": {
     "enum": [
      "Alerting",
      "NoData",
      "OK"
     ],
     "type": "string"
    },
    "notification_settings": {
     "$ref": "#/definitions/AlertRuleNotificationSettings"
    },
    "orgID": {
     "format": "int64",
     "type": "integer"
    },
    "provenance": {
     "$ref": "#/definitions/Provenance"
    },
    "record": {
     "$ref": "#/definitions/Record"
    },
    "ruleGroup": {
     "example": "eval_group_1",
     "maxLength": 190,
     "minLength": 1,
     "type": "string"
    },
    "title": {
     "example": "Always firing",
     "maxLength": 190,
     "minLength": 1,
     "type": "string"
    },
    "uid": {
     "maxLength": 40,
     "minLength": 1,
     "pattern": "^[a-zA-Z0-9-_]+$",
     "type": "string"
    },
    "updated": {
     "format": "date-time",
     "readOnly": true,
     "type": "string"
    }
   },
   "required": [
    "orgID",
    "folderUID",
    "ruleGroup",
    "title",
    "condition",
    "data",
    "noDataState",
    "execErrState",
    "for"
   ],
   "type": "object"
  },
  "ProvisionedAlertRules": {
   "items": {
    "$ref": "#/definitions/ProvisionedAlertRule"
   },
   "type": "array"
  },
  "ProxyConfig": {
   "properties": {
    "no_proxy": {
     "description": "NoProxy contains addresses that should not use a proxy.",
     "type": "string"
    },
    "proxy_connect_header": {
     "$ref": "#/definitions/Header"
    },
    "proxy_from_environment": {
     "description": "ProxyFromEnvironment makes use of net/http ProxyFromEnvironment function\nto determine proxies.",
     "type": "boolean"
    },
    "proxy_url": {
     "$ref": "#/definitions/URL"
    }
   },
   "type": "object"
  },
  "PublicError": {
   "description": "PublicError is derived from Error and only contains information\navailable to the end user.",
   "properties": {
    "extra": {
     "additionalProperties": {},
     "type": "object"
    },
    "message": {
     "type": "string"
    },
    "messageId": {
     "type": "string"
    },
    "statusCode": {
     "format": "int64",
     "type": "integer"
    }
   },
   "type": "object"
  },
  "PushoverConfig": {
   "properties": {
    "device": {
     "type": "string"
    },
    "expire": {
     "type": "string"
    },
    "html": {
     "type": "boolean"
    },
    "http_config": {
     "$ref": "#/definitions/HTTPClientConfig"
    },
    "message": {
     "type": "string"
    },
    "priority": {
     "type": "string"
    },
    "retry": {
     "type": "string"
    },
    "send_resolved": {
     "type": "boolean"
    },
    "sound": {
     "type": "string"
    },
    "title": {
     "type": "string"
    },
    "token": {
     "$ref": "#/definitions/Secret"
    },
    "token_file": {
     "type": "string"
    },
    "ttl": {
     "type": "string"
    },
    "url": {
     "type": "string"
    },
    "url_title": {
     "type": "string"
    },
    "user_key": {
     "$ref": "#/definitions/Secret"
    },
    "user_key_file": {
     "type": "string"
    }
   },
   "type": "object"
  },
  "QueryStat": {
   "description": "The embedded FieldConfig's display name must be set.\nIt corresponds to the QueryResultMetaStat on the frontend (https://github.com/grafana/grafana/blob/master/packages/grafana-data/src/types/data.ts#L53).",
   "properties": {
    "color": {
     "additionalProperties": {},
     "description": "Map values to a display color\nNOTE: this interface is under development in the frontend... so simple map for now",
     "type": "object"
    },
    "custom": {
     "additionalProperties": {},
     "description": "Panel Specific Values",
     "type": "object"
    },
    "decimals": {
     "format": "uint16",
     "type": "integer"
    },
    "description": {
     "description": "Description is human readable field metadata",
     "type": "string"
    },
    "displayName": {
     "description": "DisplayName overrides Grafana default naming, should not be used from a data source",
     "type": "string"
    },
    "displayNameFromDS": {
     "description": "DisplayNameFromDS overrides Grafana default naming strategy.",
     "type": "string"
    },
    "filterable": {
     "description": "Filterable indicates if the Field's data can be filtered by additional calls.",
     "type": "boolean"
    },
    "interval": {
     "description": "Interval indicates the expected regular step between values in the series.\nWhen an interval exists, consumers can identify \"missing\" values when the expected value is not present.\nThe grafana timeseries visualization will render disconnected values when missing values are found it the time field.\nThe interval uses the same units as the values.  For time.Time, this is defined in milliseconds.",
     "format": "double",
     "type": "number"
    },
    "links": {
     "description": "The behavior when clicking on a result",
     "items": {
      "$ref": "#/definitions/DataLink"
     },
     "type": "array"
    },
    "mappings": {
     "$ref": "#/definitions/ValueMappings"
    },
    "max": {
     "$ref": "#/definitions/ConfFloat64"
    },
    "min": {
     "$ref": "#/definitions/ConfFloat64"
    },
    "noValue": {
     "description": "Alternative to empty string",
     "type": "string"
    },
    "path": {
     "description": "Path is an explicit path to the field in the datasource. When the frame meta includes a path,\nthis will default to `${frame.meta.path}/${field.name}\n\nWhen defined, this value can be used as an identifier within the datasource scope, and\nmay be used as an identifier to update values in a subsequent request",
     "type": "string"
    },
    "thresholds": {
     "$ref": "#/definitions/ThresholdsConfig"
    },
    "type": {
     "$ref": "#/definitions/FieldTypeConfig"
    },
    "unit": {
     "description": "Numeric Options",
     "type": "string"
    },
    "value": {
     "format": "double",
     "type": "number"
    },
    "writeable": {
     "description": "Writeable indicates that the datasource knows how to update this value",
     "type": "boolean"
    }
   },
   "title": "QueryStat is used for storing arbitrary statistics metadata related to a query and its result, e.g. total request time, data processing time.",
   "type": "object"
  },
  "RawMessage": {
   "type": "object"
  },
  "Receiver": {
   "properties": {
    "discord_configs": {
     "items": {
      "$ref": "#/definitions/DiscordConfig"
     },
     "type": "array"
    },
    "email_configs": {
     "items": {
      "$ref": "#/definitions/EmailConfig"
     },
     "type": "array"
    },
    "msteams_configs": {
     "items": {
      "$ref": "#/definitions/MSTeamsConfig"
     },
     "type": "array"
    },
    "name": {
     "description": "A unique identifier for this receiver.",
     "type": "string"
    },
    "opsgenie_configs": {
     "items": {
      "$ref": "#/definitions/OpsGenieConfig"
     },
     "type": "array"
    },
    "pagerduty_configs": {
     "items": {
      "$ref": "#/definitions/PagerdutyConfig"
     },
     "type": "array"
    },
    "pushover_configs": {
     "items": {
      "$ref": "#/definitions/PushoverConfig"
     },
     "type": "array"
    },
    "slack_configs": {
     "items": {
      "$ref": "#/definitions/SlackConfig"
     },
     "type": "array"
    },
    "sns_configs": {
     "items": {
      "$ref": "#/definitions/SNSConfig"
     },
     "type": "array"
    },
    "telegram_configs": {
     "items": {
      "$ref": "#/definitions/TelegramConfig"
     },
     "type": "array"
    },
    "victorops_configs": {
     "items": {
      "$ref": "#/definitions/VictorOpsConfig"
     },
     "type": "array"
    },
    "webex_configs": {
     "items": {
      "$ref": "#/definitions/WebexConfig"
     },
     "type": "array"
    },
    "webhook_configs": {
     "items": {
      "$ref": "#/definitions/WebhookConfig"
     },
     "type": "array"
    },
    "wechat_configs": {
     "items": {
      "$ref": "#/definitions/WechatConfig"
     },
     "type": "array"
    }
   },
   "title": "Receiver configuration provides configuration on how to contact a receiver.",
   "type": "object"
  },
  "ReceiverExport": {
   "properties": {
    "disableResolveMessage": {
     "type": "boolean"
    },
    "settings": {
     "$ref": "#/definitions/RawMessage"
    },
    "type": {
     "type": "string"
    },
    "uid": {
     "type": "string"
    }
   },
   "title": "ReceiverExport is the provisioned file export of alerting.ReceiverV1.",
   "type": "object"
  },
  "Record": {
   "properties": {
    "from": {
<<<<<<< HEAD
     "description": "Which expression node should be used as the input for the recorded metric.",
     "example": "A",
     "type": "string"
    },
    "metric": {
     "description": "Name of the recorded metric.",
     "example": "grafana_alerts_ratio",
     "type": "string"
    }
   },
   "required": [
    "metric",
    "from"
   ],
=======
     "type": "string"
    },
    "metric": {
     "type": "string"
    }
   },
   "title": "Record defines how data produced by a recording rule is written.",
>>>>>>> 49c8deb1
   "type": "object"
  },
  "RelativeTimeRange": {
   "description": "RelativeTimeRange is the per query start and end time\nfor requests.",
   "properties": {
    "from": {
     "$ref": "#/definitions/Duration"
    },
    "to": {
     "$ref": "#/definitions/Duration"
    }
   },
   "type": "object"
  },
  "RelativeTimeRangeExport": {
   "properties": {
    "from": {
     "format": "int64",
     "type": "integer"
    },
    "to": {
     "format": "int64",
     "type": "integer"
    }
   },
   "type": "object"
  },
  "ResponseDetails": {
   "properties": {
    "msg": {
     "type": "string"
    }
   },
   "type": "object"
  },
  "Responses": {
   "additionalProperties": {
    "$ref": "#/definitions/DataResponse"
   },
   "description": "The QueryData method the QueryDataHandler method will set the RefId\nproperty on the DataResponses' frames based on these RefIDs.",
   "title": "Responses is a map of RefIDs (Unique Query ID) to DataResponses.",
   "type": "object"
  },
  "Route": {
   "description": "A Route is a node that contains definitions of how to handle alerts. This is modified\nfrom the upstream alertmanager in that it adds the ObjectMatchers property.",
   "properties": {
    "continue": {
     "type": "boolean"
    },
    "group_by": {
     "items": {
      "type": "string"
     },
     "type": "array"
    },
    "group_interval": {
     "type": "string"
    },
    "group_wait": {
     "type": "string"
    },
    "match": {
     "additionalProperties": {
      "type": "string"
     },
     "description": "Deprecated. Remove before v1.0 release.",
     "type": "object"
    },
    "match_re": {
     "$ref": "#/definitions/MatchRegexps"
    },
    "matchers": {
     "$ref": "#/definitions/Matchers"
    },
    "mute_time_intervals": {
     "items": {
      "type": "string"
     },
     "type": "array"
    },
    "object_matchers": {
     "$ref": "#/definitions/ObjectMatchers"
    },
    "provenance": {
     "$ref": "#/definitions/Provenance"
    },
    "receiver": {
     "type": "string"
    },
    "repeat_interval": {
     "type": "string"
    },
    "routes": {
     "items": {
      "$ref": "#/definitions/Route"
     },
     "type": "array"
    }
   },
   "type": "object"
  },
  "RouteExport": {
   "description": "RouteExport is the provisioned file export of definitions.Route. This is needed to hide fields that aren't useable in\nprovisioning file format. An alternative would be to define a custom MarshalJSON and MarshalYAML that excludes them.",
   "properties": {
    "continue": {
     "type": "boolean"
    },
    "group_by": {
     "items": {
      "type": "string"
     },
     "type": "array"
    },
    "group_interval": {
     "type": "string"
    },
    "group_wait": {
     "type": "string"
    },
    "match": {
     "additionalProperties": {
      "type": "string"
     },
     "description": "Deprecated. Remove before v1.0 release.",
     "type": "object"
    },
    "match_re": {
     "$ref": "#/definitions/MatchRegexps"
    },
    "matchers": {
     "$ref": "#/definitions/Matchers"
    },
    "mute_time_intervals": {
     "items": {
      "type": "string"
     },
     "type": "array"
    },
    "object_matchers": {
     "$ref": "#/definitions/ObjectMatchers"
    },
    "receiver": {
     "type": "string"
    },
    "repeat_interval": {
     "type": "string"
    },
    "routes": {
     "items": {
      "$ref": "#/definitions/RouteExport"
     },
     "type": "array"
    }
   },
   "type": "object"
  },
  "Rule": {
   "description": "adapted from cortex",
   "properties": {
    "evaluationTime": {
     "format": "double",
     "type": "number"
    },
    "health": {
     "type": "string"
    },
    "labels": {
     "$ref": "#/definitions/overrideLabels"
    },
    "lastError": {
     "type": "string"
    },
    "lastEvaluation": {
     "format": "date-time",
     "type": "string"
    },
    "name": {
     "type": "string"
    },
    "query": {
     "type": "string"
    },
    "type": {
     "$ref": "#/definitions/RuleType"
    }
   },
   "required": [
    "name",
    "query",
    "health",
    "type"
   ],
   "type": "object"
  },
  "RuleDiscovery": {
   "properties": {
    "groups": {
     "items": {
      "$ref": "#/definitions/RuleGroup"
     },
     "type": "array"
    },
    "totals": {
     "additionalProperties": {
      "format": "int64",
      "type": "integer"
     },
     "type": "object"
    }
   },
   "required": [
    "groups"
   ],
   "type": "object"
  },
  "RuleGroup": {
   "properties": {
    "evaluationTime": {
     "format": "double",
     "type": "number"
    },
    "file": {
     "type": "string"
    },
    "interval": {
     "format": "double",
     "type": "number"
    },
    "lastEvaluation": {
     "format": "date-time",
     "type": "string"
    },
    "name": {
     "type": "string"
    },
    "rules": {
     "description": "In order to preserve rule ordering, while exposing type (alerting or recording)\nspecific properties, both alerting and recording rules are exposed in the\nsame array.",
     "items": {
      "$ref": "#/definitions/AlertingRule"
     },
     "type": "array"
    },
    "totals": {
     "additionalProperties": {
      "format": "int64",
      "type": "integer"
     },
     "type": "object"
    }
   },
   "required": [
    "name",
    "file",
    "rules",
    "interval"
   ],
   "type": "object"
  },
  "RuleGroupConfigResponse": {
   "properties": {
    "interval": {
     "$ref": "#/definitions/Duration"
    },
    "name": {
     "type": "string"
    },
    "rules": {
     "items": {
      "$ref": "#/definitions/GettableExtendedRuleNode"
     },
     "type": "array"
    },
    "source_tenants": {
     "items": {
      "type": "string"
     },
     "type": "array"
    }
   },
   "type": "object"
  },
  "RuleResponse": {
   "properties": {
    "data": {
     "$ref": "#/definitions/RuleDiscovery"
    },
    "error": {
     "type": "string"
    },
    "errorType": {
     "$ref": "#/definitions/ErrorType"
    },
    "status": {
     "type": "string"
    }
   },
   "required": [
    "status"
   ],
   "type": "object"
  },
  "RuleType": {
   "title": "RuleType models the type of a rule.",
   "type": "string"
  },
  "SNSConfig": {
   "properties": {
    "api_url": {
     "type": "string"
    },
    "attributes": {
     "additionalProperties": {
      "type": "string"
     },
     "type": "object"
    },
    "http_config": {
     "$ref": "#/definitions/HTTPClientConfig"
    },
    "message": {
     "type": "string"
    },
    "phone_number": {
     "type": "string"
    },
    "send_resolved": {
     "type": "boolean"
    },
    "sigv4": {
     "$ref": "#/definitions/SigV4Config"
    },
    "subject": {
     "type": "string"
    },
    "target_arn": {
     "type": "string"
    },
    "topic_arn": {
     "type": "string"
    }
   },
   "type": "object"
  },
  "Sample": {
   "description": "Sample is a single sample belonging to a metric. It represents either a float\nsample or a histogram sample. If H is nil, it is a float sample. Otherwise,\nit is a histogram sample.",
   "properties": {
    "F": {
     "format": "double",
     "type": "number"
    },
    "H": {
     "$ref": "#/definitions/FloatHistogram"
    },
    "Metric": {
     "$ref": "#/definitions/Labels"
    },
    "T": {
     "format": "int64",
     "type": "integer"
    }
   },
   "type": "object"
  },
  "Secret": {
   "title": "Secret special type for storing secrets.",
   "type": "string"
  },
  "SecretURL": {
   "$ref": "#/definitions/URL",
   "title": "SecretURL is a URL that must not be revealed on marshaling."
  },
  "SigV4Config": {
   "description": "SigV4Config is the configuration for signing remote write requests with\nAWS's SigV4 verification process. Empty values will be retrieved using the\nAWS default credentials chain.",
   "properties": {
    "AccessKey": {
     "type": "string"
    },
    "Profile": {
     "type": "string"
    },
    "Region": {
     "type": "string"
    },
    "RoleARN": {
     "type": "string"
    },
    "SecretKey": {
     "$ref": "#/definitions/Secret"
    }
   },
   "type": "object"
  },
  "SlackAction": {
   "description": "See https://api.slack.com/docs/message-attachments#action_fields and https://api.slack.com/docs/message-buttons\nfor more information.",
   "properties": {
    "confirm": {
     "$ref": "#/definitions/SlackConfirmationField"
    },
    "name": {
     "type": "string"
    },
    "style": {
     "type": "string"
    },
    "text": {
     "type": "string"
    },
    "type": {
     "type": "string"
    },
    "url": {
     "type": "string"
    },
    "value": {
     "type": "string"
    }
   },
   "title": "SlackAction configures a single Slack action that is sent with each notification.",
   "type": "object"
  },
  "SlackConfig": {
   "properties": {
    "actions": {
     "items": {
      "$ref": "#/definitions/SlackAction"
     },
     "type": "array"
    },
    "api_url": {
     "$ref": "#/definitions/SecretURL"
    },
    "api_url_file": {
     "type": "string"
    },
    "callback_id": {
     "type": "string"
    },
    "channel": {
     "description": "Slack channel override, (like #other-channel or @username).",
     "type": "string"
    },
    "color": {
     "type": "string"
    },
    "fallback": {
     "type": "string"
    },
    "fields": {
     "items": {
      "$ref": "#/definitions/SlackField"
     },
     "type": "array"
    },
    "footer": {
     "type": "string"
    },
    "http_config": {
     "$ref": "#/definitions/HTTPClientConfig"
    },
    "icon_emoji": {
     "type": "string"
    },
    "icon_url": {
     "type": "string"
    },
    "image_url": {
     "type": "string"
    },
    "link_names": {
     "type": "boolean"
    },
    "mrkdwn_in": {
     "items": {
      "type": "string"
     },
     "type": "array"
    },
    "pretext": {
     "type": "string"
    },
    "send_resolved": {
     "type": "boolean"
    },
    "short_fields": {
     "type": "boolean"
    },
    "text": {
     "type": "string"
    },
    "thumb_url": {
     "type": "string"
    },
    "title": {
     "type": "string"
    },
    "title_link": {
     "type": "string"
    },
    "username": {
     "type": "string"
    }
   },
   "title": "SlackConfig configures notifications via Slack.",
   "type": "object"
  },
  "SlackConfirmationField": {
   "description": "SlackConfirmationField protect users from destructive actions or particularly distinguished decisions\nby asking them to confirm their button click one more time.\nSee https://api.slack.com/docs/interactive-message-field-guide#confirmation_fields for more information.",
   "properties": {
    "dismiss_text": {
     "type": "string"
    },
    "ok_text": {
     "type": "string"
    },
    "text": {
     "type": "string"
    },
    "title": {
     "type": "string"
    }
   },
   "type": "object"
  },
  "SlackField": {
   "description": "Each field must contain a title, value, and optionally, a boolean value to indicate if the field\nis short enough to be displayed next to other fields designated as short.\nSee https://api.slack.com/docs/message-attachments#fields for more information.",
   "properties": {
    "short": {
     "type": "boolean"
    },
    "title": {
     "type": "string"
    },
    "value": {
     "type": "string"
    }
   },
   "title": "SlackField configures a single Slack field that is sent with each notification.",
   "type": "object"
  },
  "SmtpNotEnabled": {
   "$ref": "#/definitions/ResponseDetails"
  },
  "Span": {
   "properties": {
    "Length": {
     "description": "Length of the span.",
     "format": "uint32",
     "type": "integer"
    },
    "Offset": {
     "description": "Gap to previous span (always positive), or starting index for the 1st\nspan (which can be negative).",
     "format": "int32",
     "type": "integer"
    }
   },
   "title": "A Span defines a continuous sequence of buckets.",
   "type": "object"
  },
  "Status": {
   "format": "int64",
   "type": "integer"
  },
  "Success": {
   "$ref": "#/definitions/ResponseDetails"
  },
  "SupportedTransformationTypes": {
   "type": "string"
  },
  "TLSConfig": {
   "properties": {
    "ca": {
     "description": "Text of the CA cert to use for the targets.",
     "type": "string"
    },
    "ca_file": {
     "description": "The CA cert to use for the targets.",
     "type": "string"
    },
    "cert": {
     "description": "Text of the client cert file for the targets.",
     "type": "string"
    },
    "cert_file": {
     "description": "The client cert file for the targets.",
     "type": "string"
    },
    "insecure_skip_verify": {
     "description": "Disable target certificate validation.",
     "type": "boolean"
    },
    "key": {
     "$ref": "#/definitions/Secret"
    },
    "key_file": {
     "description": "The client key file for the targets.",
     "type": "string"
    },
    "max_version": {
     "$ref": "#/definitions/TLSVersion"
    },
    "min_version": {
     "$ref": "#/definitions/TLSVersion"
    },
    "server_name": {
     "description": "Used to verify the hostname for the targets.",
     "type": "string"
    }
   },
   "title": "TLSConfig configures the options for TLS connections.",
   "type": "object"
  },
  "TLSVersion": {
   "format": "uint16",
   "type": "integer"
  },
  "TelegramConfig": {
   "properties": {
    "api_url": {
     "$ref": "#/definitions/URL"
    },
    "chat": {
     "format": "int64",
     "type": "integer"
    },
    "disable_notifications": {
     "type": "boolean"
    },
    "http_config": {
     "$ref": "#/definitions/HTTPClientConfig"
    },
    "message": {
     "type": "string"
    },
    "parse_mode": {
     "type": "string"
    },
    "send_resolved": {
     "type": "boolean"
    },
    "token": {
     "$ref": "#/definitions/Secret"
    },
    "token_file": {
     "type": "string"
    }
   },
   "title": "TelegramConfig configures notifications via Telegram.",
   "type": "object"
  },
  "TestReceiverConfigResult": {
   "properties": {
    "error": {
     "type": "string"
    },
    "name": {
     "type": "string"
    },
    "status": {
     "type": "string"
    },
    "uid": {
     "type": "string"
    }
   },
   "type": "object"
  },
  "TestReceiverResult": {
   "properties": {
    "grafana_managed_receiver_configs": {
     "items": {
      "$ref": "#/definitions/TestReceiverConfigResult"
     },
     "type": "array"
    },
    "name": {
     "type": "string"
    }
   },
   "type": "object"
  },
  "TestReceiversConfigAlertParams": {
   "properties": {
    "annotations": {
     "$ref": "#/definitions/LabelSet"
    },
    "labels": {
     "$ref": "#/definitions/LabelSet"
    }
   },
   "type": "object"
  },
  "TestReceiversConfigBodyParams": {
   "properties": {
    "alert": {
     "$ref": "#/definitions/TestReceiversConfigAlertParams"
    },
    "receivers": {
     "items": {
      "$ref": "#/definitions/PostableApiReceiver"
     },
     "type": "array"
    }
   },
   "type": "object"
  },
  "TestReceiversResult": {
   "properties": {
    "alert": {
     "$ref": "#/definitions/TestReceiversConfigAlertParams"
    },
    "notified_at": {
     "format": "date-time",
     "type": "string"
    },
    "receivers": {
     "items": {
      "$ref": "#/definitions/TestReceiverResult"
     },
     "type": "array"
    }
   },
   "type": "object"
  },
  "TestRulePayload": {
   "properties": {
    "expr": {
     "example": "(node_filesystem_avail_bytes{fstype!=\"\",job=\"integrations/node_exporter\"} node_filesystem_size_bytes{fstype!=\"\",job=\"integrations/node_exporter\"} * 100 \u003c 5 and node_filesystem_readonly{fstype!=\"\",job=\"integrations/node_exporter\"} == 0)",
     "type": "string"
    },
    "grafana_condition": {
     "$ref": "#/definitions/EvalAlertConditionCommand"
    }
   },
   "type": "object"
  },
  "TestRuleResponse": {
   "properties": {
    "alerts": {
     "$ref": "#/definitions/Vector"
    },
    "grafana_alert_instances": {
     "$ref": "#/definitions/AlertInstancesResponse"
    }
   },
   "type": "object"
  },
  "TestTemplatesConfigBodyParams": {
   "properties": {
    "alerts": {
     "description": "Alerts to use as data when testing the template.",
     "items": {
      "$ref": "#/definitions/postableAlert"
     },
     "type": "array"
    },
    "name": {
     "description": "Name of the template file.",
     "type": "string"
    },
    "template": {
     "description": "Template string to test.",
     "type": "string"
    }
   },
   "type": "object"
  },
  "TestTemplatesErrorResult": {
   "properties": {
    "kind": {
     "description": "Kind of template error that occurred.",
     "enum": [
      "invalid_template",
      "execution_error"
     ],
     "type": "string"
    },
    "message": {
     "description": "Error message.",
     "type": "string"
    },
    "name": {
     "description": "Name of the associated template for this error. Will be empty if the Kind is \"invalid_template\".",
     "type": "string"
    }
   },
   "type": "object"
  },
  "TestTemplatesResult": {
   "properties": {
    "name": {
     "description": "Name of the associated template definition for this result.",
     "type": "string"
    },
    "text": {
     "description": "Interpolated value of the template.",
     "type": "string"
    }
   },
   "type": "object"
  },
  "TestTemplatesResults": {
   "properties": {
    "errors": {
     "items": {
      "$ref": "#/definitions/TestTemplatesErrorResult"
     },
     "type": "array"
    },
    "results": {
     "items": {
      "$ref": "#/definitions/TestTemplatesResult"
     },
     "type": "array"
    }
   },
   "type": "object"
  },
  "Threshold": {
   "description": "Threshold a single step on the threshold list",
   "properties": {
    "color": {
     "type": "string"
    },
    "state": {
     "type": "string"
    },
    "value": {
     "$ref": "#/definitions/ConfFloat64"
    }
   },
   "type": "object"
  },
  "ThresholdsConfig": {
   "description": "ThresholdsConfig setup thresholds",
   "properties": {
    "mode": {
     "$ref": "#/definitions/ThresholdsMode"
    },
    "steps": {
     "description": "Must be sorted by 'value', first value is always -Infinity",
     "items": {
      "$ref": "#/definitions/Threshold"
     },
     "type": "array"
    }
   },
   "type": "object"
  },
  "ThresholdsMode": {
   "description": "ThresholdsMode absolute or percentage",
   "type": "string"
  },
  "TimeInterval": {
   "properties": {
    "name": {
     "type": "string"
    },
    "time_intervals": {
     "items": {
      "$ref": "#/definitions/TimeInterval"
     },
     "type": "array"
    }
   },
   "title": "TimeInterval represents a named set of time intervals for which a route should be muted.",
   "type": "object"
  },
  "TimeIntervalItem": {
   "properties": {
    "days_of_month": {
     "items": {
      "type": "string"
     },
     "type": "array"
    },
    "location": {
     "type": "string"
    },
    "months": {
     "items": {
      "type": "string"
     },
     "type": "array"
    },
    "times": {
     "items": {
      "$ref": "#/definitions/TimeIntervalTimeRange"
     },
     "type": "array"
    },
    "weekdays": {
     "items": {
      "type": "string"
     },
     "type": "array"
    },
    "years": {
     "items": {
      "type": "string"
     },
     "type": "array"
    }
   },
   "type": "object"
  },
  "TimeIntervalTimeRange": {
   "properties": {
    "end_time": {
     "type": "string"
    },
    "start_time": {
     "type": "string"
    }
   },
   "type": "object"
  },
  "TimeRange": {
   "description": "Redefining this to avoid an import cycle",
   "properties": {
    "from": {
     "format": "date-time",
     "type": "string"
    },
    "to": {
     "format": "date-time",
     "type": "string"
    }
   },
   "type": "object"
  },
  "URL": {
   "description": "The general form represented is:\n\n[scheme:][//[userinfo@]host][/]path[?query][#fragment]\n\nURLs that do not start with a slash after the scheme are interpreted as:\n\nscheme:opaque[?query][#fragment]\n\nThe Host field contains the host and port subcomponents of the URL.\nWhen the port is present, it is separated from the host with a colon.\nWhen the host is an IPv6 address, it must be enclosed in square brackets:\n\"[fe80::1]:80\". The [net.JoinHostPort] function combines a host and port\ninto a string suitable for the Host field, adding square brackets to\nthe host when necessary.\n\nNote that the Path field is stored in decoded form: /%47%6f%2f becomes /Go/.\nA consequence is that it is impossible to tell which slashes in the Path were\nslashes in the raw URL and which were %2f. This distinction is rarely important,\nbut when it is, the code should use the [URL.EscapedPath] method, which preserves\nthe original encoding of Path.\n\nThe RawPath field is an optional field which is only set when the default\nencoding of Path is different from the escaped path. See the EscapedPath method\nfor more details.\n\nURL's String method uses the EscapedPath method to obtain the path.",
   "properties": {
    "ForceQuery": {
     "type": "boolean"
    },
    "Fragment": {
     "type": "string"
    },
    "Host": {
     "type": "string"
    },
    "OmitHost": {
     "type": "boolean"
    },
    "Opaque": {
     "type": "string"
    },
    "Path": {
     "type": "string"
    },
    "RawFragment": {
     "type": "string"
    },
    "RawPath": {
     "type": "string"
    },
    "RawQuery": {
     "type": "string"
    },
    "Scheme": {
     "type": "string"
    },
    "User": {
     "$ref": "#/definitions/Userinfo"
    }
   },
   "title": "A URL represents a parsed URL (technically, a URI reference).",
   "type": "object"
  },
  "UpdateRuleGroupResponse": {
   "properties": {
    "created": {
     "items": {
      "type": "string"
     },
     "type": "array"
    },
    "deleted": {
     "items": {
      "type": "string"
     },
     "type": "array"
    },
    "message": {
     "type": "string"
    },
    "updated": {
     "items": {
      "type": "string"
     },
     "type": "array"
    }
   },
   "type": "object"
  },
  "Userinfo": {
   "description": "The Userinfo type is an immutable encapsulation of username and\npassword details for a [URL]. An existing Userinfo value is guaranteed\nto have a username set (potentially empty, as allowed by RFC 2396),\nand optionally a password.",
   "type": "object"
  },
  "ValidationError": {
   "properties": {
    "msg": {
     "example": "error message",
     "type": "string"
    }
   },
   "type": "object"
  },
  "ValueMapping": {
   "description": "ValueMapping allows mapping input values to text and color",
   "type": "object"
  },
  "ValueMappings": {
   "items": {
    "$ref": "#/definitions/ValueMapping"
   },
   "type": "array"
  },
  "Vector": {
   "description": "Vector is basically only an alias for []Sample, but the contract is that\nin a Vector, all Samples have the same timestamp.",
   "items": {
    "$ref": "#/definitions/Sample"
   },
   "type": "array"
  },
  "VictorOpsConfig": {
   "properties": {
    "api_key": {
     "$ref": "#/definitions/Secret"
    },
    "api_key_file": {
     "type": "string"
    },
    "api_url": {
     "$ref": "#/definitions/URL"
    },
    "custom_fields": {
     "additionalProperties": {
      "type": "string"
     },
     "type": "object"
    },
    "entity_display_name": {
     "type": "string"
    },
    "http_config": {
     "$ref": "#/definitions/HTTPClientConfig"
    },
    "message_type": {
     "type": "string"
    },
    "monitoring_tool": {
     "type": "string"
    },
    "routing_key": {
     "type": "string"
    },
    "send_resolved": {
     "type": "boolean"
    },
    "state_message": {
     "type": "string"
    }
   },
   "title": "VictorOpsConfig configures notifications via VictorOps.",
   "type": "object"
  },
  "VisType": {
   "title": "VisType is used to indicate how the data should be visualized in explore.",
   "type": "string"
  },
  "WebexConfig": {
   "properties": {
    "api_url": {
     "$ref": "#/definitions/URL"
    },
    "http_config": {
     "$ref": "#/definitions/HTTPClientConfig"
    },
    "message": {
     "type": "string"
    },
    "room_id": {
     "type": "string"
    },
    "send_resolved": {
     "type": "boolean"
    }
   },
   "title": "WebexConfig configures notifications via Webex.",
   "type": "object"
  },
  "WebhookConfig": {
   "properties": {
    "http_config": {
     "$ref": "#/definitions/HTTPClientConfig"
    },
    "max_alerts": {
     "description": "MaxAlerts is the maximum number of alerts to be sent per webhook message.\nAlerts exceeding this threshold will be truncated. Setting this to 0\nallows an unlimited number of alerts.",
     "format": "uint64",
     "type": "integer"
    },
    "send_resolved": {
     "type": "boolean"
    },
    "url": {
     "$ref": "#/definitions/SecretURL"
    },
    "url_file": {
     "type": "string"
    }
   },
   "title": "WebhookConfig configures notifications via a generic webhook.",
   "type": "object"
  },
  "WechatConfig": {
   "properties": {
    "agent_id": {
     "type": "string"
    },
    "api_secret": {
     "$ref": "#/definitions/Secret"
    },
    "api_url": {
     "$ref": "#/definitions/URL"
    },
    "corp_id": {
     "type": "string"
    },
    "http_config": {
     "$ref": "#/definitions/HTTPClientConfig"
    },
    "message": {
     "type": "string"
    },
    "message_type": {
     "type": "string"
    },
    "send_resolved": {
     "type": "boolean"
    },
    "to_party": {
     "type": "string"
    },
    "to_tag": {
     "type": "string"
    },
    "to_user": {
     "type": "string"
    }
   },
   "title": "WechatConfig configures notifications via Wechat.",
   "type": "object"
  },
  "alert": {
   "description": "Alert alert",
   "properties": {
    "generatorURL": {
     "description": "generator URL\nFormat: uri",
     "format": "uri",
     "type": "string"
    },
    "labels": {
     "$ref": "#/definitions/labelSet"
    }
   },
   "required": [
    "labels"
   ],
   "type": "object"
  },
  "alertGroup": {
   "description": "AlertGroup alert group",
   "properties": {
    "alerts": {
     "description": "alerts",
     "items": {
      "$ref": "#/definitions/gettableAlert"
     },
     "type": "array"
    },
    "labels": {
     "$ref": "#/definitions/labelSet"
    },
    "receiver": {
     "$ref": "#/definitions/receiver"
    }
   },
   "required": [
    "alerts",
    "labels",
    "receiver"
   ],
   "type": "object"
  },
  "alertGroups": {
   "items": {
    "$ref": "#/definitions/alertGroup"
   },
   "type": "array"
  },
  "alertStatus": {
   "description": "AlertStatus alert status",
   "properties": {
    "inhibitedBy": {
     "description": "inhibited by",
     "items": {
      "type": "string"
     },
     "type": "array"
    },
    "silencedBy": {
     "description": "silenced by",
     "items": {
      "type": "string"
     },
     "type": "array"
    },
    "state": {
     "description": "state",
     "enum": [
      "[unprocessed active suppressed]"
     ],
     "type": "string"
    }
   },
   "required": [
    "inhibitedBy",
    "silencedBy",
    "state"
   ],
   "type": "object"
  },
  "alertmanagerConfig": {
   "description": "AlertmanagerConfig alertmanager config",
   "properties": {
    "original": {
     "description": "original",
     "type": "string"
    }
   },
   "required": [
    "original"
   ],
   "type": "object"
  },
  "alertmanagerStatus": {
   "description": "AlertmanagerStatus alertmanager status",
   "properties": {
    "cluster": {
     "$ref": "#/definitions/clusterStatus"
    },
    "config": {
     "$ref": "#/definitions/alertmanagerConfig"
    },
    "uptime": {
     "description": "uptime",
     "format": "date-time",
     "type": "string"
    },
    "versionInfo": {
     "$ref": "#/definitions/versionInfo"
    }
   },
   "required": [
    "cluster",
    "config",
    "uptime",
    "versionInfo"
   ],
   "type": "object"
  },
  "clusterStatus": {
   "description": "ClusterStatus cluster status",
   "properties": {
    "name": {
     "description": "name",
     "type": "string"
    },
    "peers": {
     "description": "peers",
     "items": {
      "$ref": "#/definitions/peerStatus"
     },
     "type": "array"
    },
    "status": {
     "description": "status",
     "enum": [
      "[ready settling disabled]"
     ],
     "type": "string"
    }
   },
   "required": [
    "status"
   ],
   "type": "object"
  },
  "gettableAlert": {
   "description": "GettableAlert gettable alert",
   "properties": {
    "annotations": {
     "$ref": "#/definitions/labelSet"
    },
    "endsAt": {
     "description": "ends at",
     "format": "date-time",
     "type": "string"
    },
    "fingerprint": {
     "description": "fingerprint",
     "type": "string"
    },
    "generatorURL": {
     "description": "generator URL\nFormat: uri",
     "format": "uri",
     "type": "string"
    },
    "labels": {
     "$ref": "#/definitions/labelSet"
    },
    "receivers": {
     "description": "receivers",
     "items": {
      "$ref": "#/definitions/receiver"
     },
     "type": "array"
    },
    "startsAt": {
     "description": "starts at",
     "format": "date-time",
     "type": "string"
    },
    "status": {
     "$ref": "#/definitions/alertStatus"
    },
    "updatedAt": {
     "description": "updated at",
     "format": "date-time",
     "type": "string"
    }
   },
   "required": [
    "labels",
    "annotations",
    "endsAt",
    "fingerprint",
    "receivers",
    "startsAt",
    "status",
    "updatedAt"
   ],
   "type": "object"
  },
  "gettableAlerts": {
   "description": "GettableAlerts gettable alerts",
   "items": {
    "$ref": "#/definitions/gettableAlert"
   },
   "type": "array"
  },
  "gettableSilence": {
   "description": "GettableSilence gettable silence",
   "properties": {
    "comment": {
     "description": "comment",
     "type": "string"
    },
    "createdBy": {
     "description": "created by",
     "type": "string"
    },
    "endsAt": {
     "description": "ends at",
     "format": "date-time",
     "type": "string"
    },
    "id": {
     "description": "id",
     "type": "string"
    },
    "matchers": {
     "$ref": "#/definitions/matchers"
    },
    "startsAt": {
     "description": "starts at",
     "format": "date-time",
     "type": "string"
    },
    "status": {
     "$ref": "#/definitions/silenceStatus"
    },
    "updatedAt": {
     "description": "updated at",
     "format": "date-time",
     "type": "string"
    }
   },
   "required": [
    "comment",
    "createdBy",
    "endsAt",
    "matchers",
    "startsAt",
    "id",
    "status",
    "updatedAt"
   ],
   "type": "object"
  },
  "gettableSilences": {
   "items": {
    "$ref": "#/definitions/gettableSilence"
   },
   "type": "array"
  },
  "integration": {
   "properties": {
    "lastNotifyAttempt": {
     "description": "A timestamp indicating the last attempt to deliver a notification regardless of the outcome.\nFormat: date-time",
     "format": "date-time",
     "type": "string"
    },
    "lastNotifyAttemptDuration": {
     "description": "Duration of the last attempt to deliver a notification in humanized format (`1s` or `15ms`, etc).",
     "type": "string"
    },
    "lastNotifyAttemptError": {
     "description": "Error string for the last attempt to deliver a notification. Empty if the last attempt was successful.",
     "type": "string"
    },
    "name": {
     "description": "name",
     "type": "string"
    },
    "sendResolved": {
     "description": "send resolved",
     "type": "boolean"
    }
   },
   "required": [
    "name",
    "sendResolved"
   ],
   "type": "object"
  },
  "labelSet": {
   "additionalProperties": {
    "type": "string"
   },
   "description": "LabelSet label set",
   "type": "object"
  },
  "matcher": {
   "description": "Matcher matcher",
   "properties": {
    "isEqual": {
     "description": "is equal",
     "type": "boolean"
    },
    "isRegex": {
     "description": "is regex",
     "type": "boolean"
    },
    "name": {
     "description": "name",
     "type": "string"
    },
    "value": {
     "description": "value",
     "type": "string"
    }
   },
   "required": [
    "isRegex",
    "name",
    "value"
   ],
   "type": "object"
  },
  "matchers": {
   "description": "Matchers matchers",
   "items": {
    "$ref": "#/definitions/matcher"
   },
   "type": "array"
  },
  "overrideLabels": {
   "additionalProperties": {
    "type": "string"
   },
   "description": "The custom marshaling for labels.Labels ends up doing this anyways.",
   "title": "override the labels type with a map for generation.",
   "type": "object"
  },
  "peerStatus": {
   "description": "PeerStatus peer status",
   "properties": {
    "address": {
     "description": "address",
     "type": "string"
    },
    "name": {
     "description": "name",
     "type": "string"
    }
   },
   "required": [
    "address",
    "name"
   ],
   "type": "object"
  },
  "postSilencesOKBody": {
   "properties": {
    "silenceID": {
     "description": "silence ID",
     "type": "string"
    }
   },
   "type": "object"
  },
  "postableAlert": {
   "description": "PostableAlert postable alert",
   "properties": {
    "annotations": {
     "$ref": "#/definitions/labelSet"
    },
    "endsAt": {
     "description": "ends at\nFormat: date-time",
     "format": "date-time",
     "type": "string"
    },
    "generatorURL": {
     "description": "generator URL\nFormat: uri",
     "format": "uri",
     "type": "string"
    },
    "labels": {
     "$ref": "#/definitions/labelSet"
    },
    "startsAt": {
     "description": "starts at\nFormat: date-time",
     "format": "date-time",
     "type": "string"
    }
   },
   "required": [
    "labels"
   ],
   "type": "object"
  },
  "postableAlerts": {
   "description": "PostableAlerts postable alerts",
   "items": {
    "$ref": "#/definitions/postableAlert"
   },
   "type": "array"
  },
  "postableSilence": {
   "properties": {
    "comment": {
     "description": "comment",
     "type": "string"
    },
    "createdBy": {
     "description": "created by",
     "type": "string"
    },
    "endsAt": {
     "description": "ends at",
     "format": "date-time",
     "type": "string"
    },
    "id": {
     "description": "id",
     "type": "string"
    },
    "matchers": {
     "$ref": "#/definitions/matchers"
    },
    "startsAt": {
     "description": "starts at",
     "format": "date-time",
     "type": "string"
    }
   },
   "required": [
    "comment",
    "createdBy",
    "endsAt",
    "matchers",
    "startsAt"
   ],
   "type": "object"
  },
  "receiver": {
   "properties": {
    "active": {
     "description": "active",
     "type": "boolean"
    },
    "integrations": {
     "description": "integrations",
     "items": {
      "$ref": "#/definitions/integration"
     },
     "type": "array"
    },
    "name": {
     "description": "name",
     "type": "string"
    }
   },
   "required": [
    "active",
    "integrations",
    "name"
   ],
   "type": "object"
  },
  "silence": {
   "description": "Silence silence",
   "properties": {
    "comment": {
     "description": "comment",
     "type": "string"
    },
    "createdBy": {
     "description": "created by",
     "type": "string"
    },
    "endsAt": {
     "description": "ends at",
     "format": "date-time",
     "type": "string"
    },
    "matchers": {
     "$ref": "#/definitions/matchers"
    },
    "startsAt": {
     "description": "starts at",
     "format": "date-time",
     "type": "string"
    }
   },
   "required": [
    "comment",
    "createdBy",
    "endsAt",
    "matchers",
    "startsAt"
   ],
   "type": "object"
  },
  "silenceStatus": {
   "description": "SilenceStatus silence status",
   "properties": {
    "state": {
     "description": "state",
     "enum": [
      "[expired active pending]"
     ],
     "type": "string"
    }
   },
   "required": [
    "state"
   ],
   "type": "object"
  },
  "versionInfo": {
   "description": "VersionInfo version info",
   "properties": {
    "branch": {
     "description": "branch",
     "type": "string"
    },
    "buildDate": {
     "description": "build date",
     "type": "string"
    },
    "buildUser": {
     "description": "build user",
     "type": "string"
    },
    "goVersion": {
     "description": "go version",
     "type": "string"
    },
    "revision": {
     "description": "revision",
     "type": "string"
    },
    "version": {
     "description": "version",
     "type": "string"
    }
   },
   "required": [
    "branch",
    "buildDate",
    "buildUser",
    "goVersion",
    "revision",
    "version"
   ],
   "type": "object"
  }
 },
 "info": {
  "description": "Package definitions includes the types required for generating or consuming an OpenAPI\nspec for the Grafana Alerting API.",
  "title": "Grafana Alerting API.",
  "version": "1.1.0"
 },
 "paths": {
  "/alertmanager/grafana/api/v2/alerts": {
   "get": {
    "description": "get alertmanager alerts",
    "operationId": "RouteGetGrafanaAMAlerts",
    "parameters": [
     {
      "default": true,
      "description": "Show active alerts",
      "in": "query",
      "name": "active",
      "type": "boolean"
     },
     {
      "default": true,
      "description": "Show silenced alerts",
      "in": "query",
      "name": "silenced",
      "type": "boolean"
     },
     {
      "default": true,
      "description": "Show inhibited alerts",
      "in": "query",
      "name": "inhibited",
      "type": "boolean"
     },
     {
      "description": "A list of matchers to filter alerts by",
      "in": "query",
      "items": {
       "type": "string"
      },
      "name": "filter",
      "type": "array"
     },
     {
      "description": "A regex matching receivers to filter alerts by",
      "in": "query",
      "name": "receiver",
      "type": "string"
     }
    ],
    "responses": {
     "200": {
      "description": "gettableAlerts",
      "schema": {
       "$ref": "#/definitions/gettableAlerts"
      }
     },
     "400": {
      "description": "ValidationError",
      "schema": {
       "$ref": "#/definitions/ValidationError"
      }
     }
    },
    "tags": [
     "alertmanager"
    ]
   }
  },
  "/alertmanager/grafana/api/v2/alerts/groups": {
   "get": {
    "description": "get alertmanager alerts",
    "operationId": "RouteGetGrafanaAMAlertGroups",
    "parameters": [
     {
      "default": true,
      "description": "Show active alerts",
      "in": "query",
      "name": "active",
      "type": "boolean"
     },
     {
      "default": true,
      "description": "Show silenced alerts",
      "in": "query",
      "name": "silenced",
      "type": "boolean"
     },
     {
      "default": true,
      "description": "Show inhibited alerts",
      "in": "query",
      "name": "inhibited",
      "type": "boolean"
     },
     {
      "description": "A list of matchers to filter alerts by",
      "in": "query",
      "items": {
       "type": "string"
      },
      "name": "filter",
      "type": "array"
     },
     {
      "description": "A regex matching receivers to filter alerts by",
      "in": "query",
      "name": "receiver",
      "type": "string"
     }
    ],
    "responses": {
     "200": {
      "description": "alertGroups",
      "schema": {
       "$ref": "#/definitions/alertGroups"
      }
     },
     "400": {
      "description": "ValidationError",
      "schema": {
       "$ref": "#/definitions/ValidationError"
      }
     }
    },
    "tags": [
     "alertmanager"
    ]
   }
  },
  "/alertmanager/grafana/api/v2/silence/{SilenceId}": {
   "delete": {
    "description": "delete silence",
    "operationId": "RouteDeleteGrafanaSilence",
    "parameters": [
     {
      "in": "path",
      "name": "SilenceId",
      "required": true,
      "type": "string"
     }
    ],
    "responses": {
     "200": {
      "description": "Ack",
      "schema": {
       "$ref": "#/definitions/Ack"
      }
     },
     "400": {
      "description": "ValidationError",
      "schema": {
       "$ref": "#/definitions/ValidationError"
      }
     }
    },
    "tags": [
     "alertmanager"
    ]
   },
   "get": {
    "description": "get silence",
    "operationId": "RouteGetGrafanaSilence",
    "parameters": [
     {
      "in": "path",
      "name": "SilenceId",
      "required": true,
      "type": "string"
     }
    ],
    "responses": {
     "200": {
      "description": "gettableSilence",
      "schema": {
       "$ref": "#/definitions/gettableSilence"
      }
     },
     "400": {
      "description": "ValidationError",
      "schema": {
       "$ref": "#/definitions/ValidationError"
      }
     }
    },
    "tags": [
     "alertmanager"
    ]
   }
  },
  "/alertmanager/grafana/api/v2/silences": {
   "get": {
    "description": "get silences",
    "operationId": "RouteGetGrafanaSilences",
    "parameters": [
     {
      "in": "query",
      "items": {
       "type": "string"
      },
      "name": "filter",
      "type": "array"
     }
    ],
    "responses": {
     "200": {
      "description": "gettableSilences",
      "schema": {
       "$ref": "#/definitions/gettableSilences"
      }
     },
     "400": {
      "description": "ValidationError",
      "schema": {
       "$ref": "#/definitions/ValidationError"
      }
     }
    },
    "tags": [
     "alertmanager"
    ]
   },
   "post": {
    "description": "create silence",
    "operationId": "RouteCreateGrafanaSilence",
    "parameters": [
     {
      "in": "body",
      "name": "Silence",
      "schema": {
       "$ref": "#/definitions/postableSilence"
      }
     }
    ],
    "responses": {
     "202": {
      "description": "postSilencesOKBody",
      "schema": {
       "$ref": "#/definitions/postSilencesOKBody"
      }
     },
     "400": {
      "description": "ValidationError",
      "schema": {
       "$ref": "#/definitions/ValidationError"
      }
     }
    },
    "tags": [
     "alertmanager"
    ]
   }
  },
  "/alertmanager/grafana/api/v2/status": {
   "get": {
    "description": "get alertmanager status and configuration",
    "operationId": "RouteGetGrafanaAMStatus",
    "responses": {
     "200": {
      "description": "GettableStatus",
      "schema": {
       "$ref": "#/definitions/GettableStatus"
      }
     },
     "400": {
      "description": "ValidationError",
      "schema": {
       "$ref": "#/definitions/ValidationError"
      }
     }
    },
    "tags": [
     "alertmanager"
    ]
   }
  },
  "/alertmanager/grafana/config/api/v1/alerts": {
   "delete": {
    "description": "deletes the Alerting config for a tenant",
    "operationId": "RouteDeleteGrafanaAlertingConfig",
    "responses": {
     "200": {
      "description": "Ack",
      "schema": {
       "$ref": "#/definitions/Ack"
      }
     },
     "400": {
      "description": "ValidationError",
      "schema": {
       "$ref": "#/definitions/ValidationError"
      }
     }
    },
    "tags": [
     "alertmanager"
    ]
   },
   "get": {
    "description": "gets an Alerting config",
    "operationId": "RouteGetGrafanaAlertingConfig",
    "responses": {
     "200": {
      "description": "GettableUserConfig",
      "schema": {
       "$ref": "#/definitions/GettableUserConfig"
      }
     },
     "400": {
      "description": "ValidationError",
      "schema": {
       "$ref": "#/definitions/ValidationError"
      }
     }
    },
    "tags": [
     "alertmanager"
    ]
   },
   "post": {
    "description": "sets an Alerting config",
    "operationId": "RoutePostGrafanaAlertingConfig",
    "parameters": [
     {
      "in": "body",
      "name": "Body",
      "schema": {
       "$ref": "#/definitions/PostableUserConfig"
      }
     }
    ],
    "responses": {
     "201": {
      "description": "Ack",
      "schema": {
       "$ref": "#/definitions/Ack"
      }
     },
     "400": {
      "description": "ValidationError",
      "schema": {
       "$ref": "#/definitions/ValidationError"
      }
     }
    },
    "tags": [
     "alertmanager"
    ]
   }
  },
  "/alertmanager/grafana/config/api/v1/receivers": {
   "get": {
    "description": "Get a list of all receivers",
    "operationId": "RouteGetGrafanaReceivers",
    "responses": {
     "200": {
      "$ref": "#/responses/receiversResponse"
     }
    },
    "tags": [
     "alertmanager"
    ]
   }
  },
  "/alertmanager/grafana/config/api/v1/receivers/test": {
   "post": {
    "operationId": "RoutePostTestGrafanaReceivers",
    "parameters": [
     {
      "in": "body",
      "name": "Body",
      "schema": {
       "$ref": "#/definitions/TestReceiversConfigBodyParams"
      }
     }
    ],
    "responses": {
     "200": {
      "description": "Ack",
      "schema": {
       "$ref": "#/definitions/Ack"
      }
     },
     "207": {
      "description": "MultiStatus",
      "schema": {
       "$ref": "#/definitions/MultiStatus"
      }
     },
     "400": {
      "description": "ValidationError",
      "schema": {
       "$ref": "#/definitions/ValidationError"
      }
     },
     "403": {
      "description": "PermissionDenied",
      "schema": {
       "$ref": "#/definitions/PermissionDenied"
      }
     },
     "404": {
      "description": "NotFound",
      "schema": {
       "$ref": "#/definitions/NotFound"
      }
     },
     "408": {
      "description": "Failure",
      "schema": {
       "$ref": "#/definitions/Failure"
      }
     },
     "409": {
      "description": "AlertManagerNotReady",
      "schema": {
       "$ref": "#/definitions/AlertManagerNotReady"
      }
     }
    },
    "summary": "Test Grafana managed receivers without saving them.",
    "tags": [
     "alertmanager"
    ]
   }
  },
  "/alertmanager/grafana/config/api/v1/templates/test": {
   "post": {
    "operationId": "RoutePostTestGrafanaTemplates",
    "parameters": [
     {
      "in": "body",
      "name": "Body",
      "schema": {
       "$ref": "#/definitions/TestTemplatesConfigBodyParams"
      }
     }
    ],
    "produces": [
     "application/json"
    ],
    "responses": {
     "200": {
      "description": "TestTemplatesResults",
      "schema": {
       "$ref": "#/definitions/TestTemplatesResults"
      }
     },
     "400": {
      "description": "ValidationError",
      "schema": {
       "$ref": "#/definitions/ValidationError"
      }
     },
     "403": {
      "description": "PermissionDenied",
      "schema": {
       "$ref": "#/definitions/PermissionDenied"
      }
     },
     "409": {
      "description": "AlertManagerNotReady",
      "schema": {
       "$ref": "#/definitions/AlertManagerNotReady"
      }
     }
    },
    "summary": "Test Grafana managed templates without saving them.",
    "tags": [
     "alertmanager"
    ]
   }
  },
  "/alertmanager/grafana/config/history": {
   "get": {
    "description": "gets Alerting configurations that were successfully applied in the past",
    "operationId": "RouteGetGrafanaAlertingConfigHistory",
    "parameters": [
     {
      "description": "Limit response to n historic configurations.",
      "format": "int64",
      "in": "query",
      "name": "limit",
      "type": "integer"
     }
    ],
    "responses": {
     "200": {
      "$ref": "#/responses/GettableHistoricUserConfigs"
     }
    },
    "tags": [
     "alertmanager"
    ]
   }
  },
  "/alertmanager/grafana/config/history/{id}/_activate": {
   "post": {
    "description": "revert Alerting configuration to the historical configuration specified by the given id",
    "operationId": "RoutePostGrafanaAlertingConfigHistoryActivate",
    "parameters": [
     {
      "description": "Id should be the id of the GettableHistoricUserConfig",
      "format": "int64",
      "in": "path",
      "name": "id",
      "required": true,
      "type": "integer"
     }
    ],
    "responses": {
     "202": {
      "description": "Ack",
      "schema": {
       "$ref": "#/definitions/Ack"
      }
     },
     "400": {
      "description": "ValidationError",
      "schema": {
       "$ref": "#/definitions/ValidationError"
      }
     },
     "404": {
      "description": "NotFound",
      "schema": {
       "$ref": "#/definitions/NotFound"
      }
     }
    },
    "tags": [
     "alertmanager"
    ]
   }
  },
  "/alertmanager/{DatasourceUID}/api/v2/alerts": {
   "get": {
    "description": "get alertmanager alerts",
    "operationId": "RouteGetAMAlerts",
    "parameters": [
     {
      "default": true,
      "description": "Show active alerts",
      "in": "query",
      "name": "active",
      "type": "boolean"
     },
     {
      "default": true,
      "description": "Show silenced alerts",
      "in": "query",
      "name": "silenced",
      "type": "boolean"
     },
     {
      "default": true,
      "description": "Show inhibited alerts",
      "in": "query",
      "name": "inhibited",
      "type": "boolean"
     },
     {
      "description": "A list of matchers to filter alerts by",
      "in": "query",
      "items": {
       "type": "string"
      },
      "name": "filter",
      "type": "array"
     },
     {
      "description": "A regex matching receivers to filter alerts by",
      "in": "query",
      "name": "receiver",
      "type": "string"
     },
     {
      "description": "DatasoureUID should be the datasource UID identifier",
      "in": "path",
      "name": "DatasourceUID",
      "required": true,
      "type": "string"
     }
    ],
    "responses": {
     "200": {
      "description": "gettableAlerts",
      "schema": {
       "$ref": "#/definitions/gettableAlerts"
      }
     },
     "400": {
      "description": "ValidationError",
      "schema": {
       "$ref": "#/definitions/ValidationError"
      }
     },
     "404": {
      "description": "NotFound",
      "schema": {
       "$ref": "#/definitions/NotFound"
      }
     }
    },
    "tags": [
     "alertmanager"
    ]
   },
   "post": {
    "description": "create alertmanager alerts",
    "operationId": "RoutePostAMAlerts",
    "parameters": [
     {
      "in": "body",
      "name": "PostableAlerts",
      "schema": {
       "items": {
        "$ref": "#/definitions/postableAlert"
       },
       "type": "array"
      }
     },
     {
      "description": "DatasoureUID should be the datasource UID identifier",
      "in": "path",
      "name": "DatasourceUID",
      "required": true,
      "type": "string"
     }
    ],
    "responses": {
     "200": {
      "description": "Ack",
      "schema": {
       "$ref": "#/definitions/Ack"
      }
     },
     "400": {
      "description": "ValidationError",
      "schema": {
       "$ref": "#/definitions/ValidationError"
      }
     },
     "404": {
      "description": "NotFound",
      "schema": {
       "$ref": "#/definitions/NotFound"
      }
     }
    },
    "tags": [
     "alertmanager"
    ]
   }
  },
  "/alertmanager/{DatasourceUID}/api/v2/alerts/groups": {
   "get": {
    "description": "get alertmanager alerts",
    "operationId": "RouteGetAMAlertGroups",
    "parameters": [
     {
      "default": true,
      "description": "Show active alerts",
      "in": "query",
      "name": "active",
      "type": "boolean"
     },
     {
      "default": true,
      "description": "Show silenced alerts",
      "in": "query",
      "name": "silenced",
      "type": "boolean"
     },
     {
      "default": true,
      "description": "Show inhibited alerts",
      "in": "query",
      "name": "inhibited",
      "type": "boolean"
     },
     {
      "description": "A list of matchers to filter alerts by",
      "in": "query",
      "items": {
       "type": "string"
      },
      "name": "filter",
      "type": "array"
     },
     {
      "description": "A regex matching receivers to filter alerts by",
      "in": "query",
      "name": "receiver",
      "type": "string"
     },
     {
      "description": "DatasoureUID should be the datasource UID identifier",
      "in": "path",
      "name": "DatasourceUID",
      "required": true,
      "type": "string"
     }
    ],
    "responses": {
     "200": {
      "description": "alertGroups",
      "schema": {
       "$ref": "#/definitions/alertGroups"
      }
     },
     "400": {
      "description": "ValidationError",
      "schema": {
       "$ref": "#/definitions/ValidationError"
      }
     },
     "404": {
      "description": "NotFound",
      "schema": {
       "$ref": "#/definitions/NotFound"
      }
     }
    },
    "tags": [
     "alertmanager"
    ]
   }
  },
  "/alertmanager/{DatasourceUID}/api/v2/silence/{SilenceId}": {
   "delete": {
    "description": "delete silence",
    "operationId": "RouteDeleteSilence",
    "parameters": [
     {
      "in": "path",
      "name": "SilenceId",
      "required": true,
      "type": "string"
     },
     {
      "description": "DatasoureUID should be the datasource UID identifier",
      "in": "path",
      "name": "DatasourceUID",
      "required": true,
      "type": "string"
     }
    ],
    "responses": {
     "200": {
      "description": "Ack",
      "schema": {
       "$ref": "#/definitions/Ack"
      }
     },
     "400": {
      "description": "ValidationError",
      "schema": {
       "$ref": "#/definitions/ValidationError"
      }
     },
     "404": {
      "description": "NotFound",
      "schema": {
       "$ref": "#/definitions/NotFound"
      }
     }
    },
    "tags": [
     "alertmanager"
    ]
   },
   "get": {
    "description": "get silence",
    "operationId": "RouteGetSilence",
    "parameters": [
     {
      "in": "path",
      "name": "SilenceId",
      "required": true,
      "type": "string"
     },
     {
      "description": "DatasoureUID should be the datasource UID identifier",
      "in": "path",
      "name": "DatasourceUID",
      "required": true,
      "type": "string"
     }
    ],
    "responses": {
     "200": {
      "description": "gettableSilence",
      "schema": {
       "$ref": "#/definitions/gettableSilence"
      }
     },
     "400": {
      "description": "ValidationError",
      "schema": {
       "$ref": "#/definitions/ValidationError"
      }
     },
     "404": {
      "description": "NotFound",
      "schema": {
       "$ref": "#/definitions/NotFound"
      }
     }
    },
    "tags": [
     "alertmanager"
    ]
   }
  },
  "/alertmanager/{DatasourceUID}/api/v2/silences": {
   "get": {
    "description": "get silences",
    "operationId": "RouteGetSilences",
    "parameters": [
     {
      "in": "query",
      "items": {
       "type": "string"
      },
      "name": "filter",
      "type": "array"
     },
     {
      "description": "DatasoureUID should be the datasource UID identifier",
      "in": "path",
      "name": "DatasourceUID",
      "required": true,
      "type": "string"
     }
    ],
    "responses": {
     "200": {
      "description": "gettableSilences",
      "schema": {
       "$ref": "#/definitions/gettableSilences"
      }
     },
     "400": {
      "description": "ValidationError",
      "schema": {
       "$ref": "#/definitions/ValidationError"
      }
     },
     "404": {
      "description": "NotFound",
      "schema": {
       "$ref": "#/definitions/NotFound"
      }
     }
    },
    "tags": [
     "alertmanager"
    ]
   },
   "post": {
    "description": "create silence",
    "operationId": "RouteCreateSilence",
    "parameters": [
     {
      "in": "body",
      "name": "Silence",
      "schema": {
       "$ref": "#/definitions/postableSilence"
      }
     },
     {
      "description": "DatasoureUID should be the datasource UID identifier",
      "in": "path",
      "name": "DatasourceUID",
      "required": true,
      "type": "string"
     }
    ],
    "responses": {
     "201": {
      "description": "postSilencesOKBody",
      "schema": {
       "$ref": "#/definitions/postSilencesOKBody"
      }
     },
     "400": {
      "description": "ValidationError",
      "schema": {
       "$ref": "#/definitions/ValidationError"
      }
     },
     "404": {
      "description": "NotFound",
      "schema": {
       "$ref": "#/definitions/NotFound"
      }
     }
    },
    "tags": [
     "alertmanager"
    ]
   }
  },
  "/alertmanager/{DatasourceUID}/api/v2/status": {
   "get": {
    "description": "get alertmanager status and configuration",
    "operationId": "RouteGetAMStatus",
    "parameters": [
     {
      "description": "DatasoureUID should be the datasource UID identifier",
      "in": "path",
      "name": "DatasourceUID",
      "required": true,
      "type": "string"
     }
    ],
    "responses": {
     "200": {
      "description": "GettableStatus",
      "schema": {
       "$ref": "#/definitions/GettableStatus"
      }
     },
     "400": {
      "description": "ValidationError",
      "schema": {
       "$ref": "#/definitions/ValidationError"
      }
     },
     "404": {
      "description": "NotFound",
      "schema": {
       "$ref": "#/definitions/NotFound"
      }
     }
    },
    "tags": [
     "alertmanager"
    ]
   }
  },
  "/alertmanager/{DatasourceUID}/config/api/v1/alerts": {
   "delete": {
    "description": "deletes the Alerting config for a tenant",
    "operationId": "RouteDeleteAlertingConfig",
    "parameters": [
     {
      "description": "DatasoureUID should be the datasource UID identifier",
      "in": "path",
      "name": "DatasourceUID",
      "required": true,
      "type": "string"
     }
    ],
    "responses": {
     "200": {
      "description": "Ack",
      "schema": {
       "$ref": "#/definitions/Ack"
      }
     },
     "400": {
      "description": "ValidationError",
      "schema": {
       "$ref": "#/definitions/ValidationError"
      }
     },
     "404": {
      "description": "NotFound",
      "schema": {
       "$ref": "#/definitions/NotFound"
      }
     }
    },
    "tags": [
     "alertmanager"
    ]
   },
   "get": {
    "description": "gets an Alerting config",
    "operationId": "RouteGetAlertingConfig",
    "parameters": [
     {
      "description": "DatasoureUID should be the datasource UID identifier",
      "in": "path",
      "name": "DatasourceUID",
      "required": true,
      "type": "string"
     }
    ],
    "responses": {
     "200": {
      "description": "GettableUserConfig",
      "schema": {
       "$ref": "#/definitions/GettableUserConfig"
      }
     },
     "400": {
      "description": "ValidationError",
      "schema": {
       "$ref": "#/definitions/ValidationError"
      }
     },
     "404": {
      "description": "NotFound",
      "schema": {
       "$ref": "#/definitions/NotFound"
      }
     }
    },
    "tags": [
     "alertmanager"
    ]
   },
   "post": {
    "description": "sets an Alerting config",
    "operationId": "RoutePostAlertingConfig",
    "parameters": [
     {
      "in": "body",
      "name": "Body",
      "schema": {
       "$ref": "#/definitions/PostableUserConfig"
      }
     },
     {
      "description": "DatasoureUID should be the datasource UID identifier",
      "in": "path",
      "name": "DatasourceUID",
      "required": true,
      "type": "string"
     }
    ],
    "responses": {
     "201": {
      "description": "Ack",
      "schema": {
       "$ref": "#/definitions/Ack"
      }
     },
     "400": {
      "description": "ValidationError",
      "schema": {
       "$ref": "#/definitions/ValidationError"
      }
     },
     "404": {
      "description": "NotFound",
      "schema": {
       "$ref": "#/definitions/NotFound"
      }
     }
    },
    "tags": [
     "alertmanager"
    ]
   }
  },
  "/prometheus/grafana/api/v1/alerts": {
   "get": {
    "description": "gets the current alerts",
    "operationId": "RouteGetGrafanaAlertStatuses",
    "parameters": [
     {
      "default": false,
      "description": "Include Grafana specific labels as part of the response.",
      "in": "query",
      "name": "includeInternalLabels",
      "type": "boolean"
     }
    ],
    "responses": {
     "200": {
      "description": "AlertResponse",
      "schema": {
       "$ref": "#/definitions/AlertResponse"
      }
     }
    },
    "tags": [
     "prometheus"
    ]
   }
  },
  "/prometheus/grafana/api/v1/rules": {
   "get": {
    "description": "gets the evaluation statuses of all rules",
    "operationId": "RouteGetGrafanaRuleStatuses",
    "parameters": [
     {
      "default": false,
      "description": "Include Grafana specific labels as part of the response.",
      "in": "query",
      "name": "includeInternalLabels",
      "type": "boolean"
     },
     {
      "description": "Filter the list of rules to those that belong to the specified dashboard UID.",
      "in": "query",
      "name": "DashboardUID",
      "type": "string"
     },
     {
      "description": "Filter the list of rules to those that belong to the specified panel ID. Dashboard UID must be specified.",
      "format": "int64",
      "in": "query",
      "name": "PanelID",
      "type": "integer"
     }
    ],
    "responses": {
     "200": {
      "description": "RuleResponse",
      "schema": {
       "$ref": "#/definitions/RuleResponse"
      }
     }
    },
    "tags": [
     "prometheus"
    ]
   }
  },
  "/prometheus/{DatasourceUID}/api/v1/alerts": {
   "get": {
    "description": "gets the current alerts",
    "operationId": "RouteGetAlertStatuses",
    "parameters": [
     {
      "description": "DatasoureUID should be the datasource UID identifier",
      "in": "path",
      "name": "DatasourceUID",
      "required": true,
      "type": "string"
     }
    ],
    "responses": {
     "200": {
      "description": "AlertResponse",
      "schema": {
       "$ref": "#/definitions/AlertResponse"
      }
     },
     "404": {
      "description": "NotFound",
      "schema": {
       "$ref": "#/definitions/NotFound"
      }
     }
    },
    "tags": [
     "prometheus"
    ]
   }
  },
  "/prometheus/{DatasourceUID}/api/v1/rules": {
   "get": {
    "description": "gets the evaluation statuses of all rules",
    "operationId": "RouteGetRuleStatuses",
    "parameters": [
     {
      "description": "DatasoureUID should be the datasource UID identifier",
      "in": "path",
      "name": "DatasourceUID",
      "required": true,
      "type": "string"
     }
    ],
    "responses": {
     "200": {
      "description": "RuleResponse",
      "schema": {
       "$ref": "#/definitions/RuleResponse"
      }
     },
     "404": {
      "description": "NotFound",
      "schema": {
       "$ref": "#/definitions/NotFound"
      }
     }
    },
    "tags": [
     "prometheus"
    ]
   }
  },
  "/ruler/grafana/api/v1/export/rules": {
   "get": {
    "description": "List rules in provisioning format",
    "operationId": "RouteGetRulesForExport",
    "parameters": [
     {
      "default": false,
      "description": "Whether to initiate a download of the file or not.",
      "in": "query",
      "name": "download",
      "type": "boolean"
     },
     {
      "default": "yaml",
      "description": "Format of the downloaded file. Supported yaml, json or hcl. Accept header can also be used, but the query parameter will take precedence.",
      "enum": [
       "yaml",
       "json",
       "hcl"
      ],
      "in": "query",
      "name": "format",
      "type": "string"
     },
     {
      "description": "UIDs of folders from which to export rules",
      "in": "query",
      "items": {
       "type": "string"
      },
      "name": "folderUid",
      "type": "array"
     },
     {
      "description": "Name of group of rules to export. Must be specified only together with a single folder UID",
      "in": "query",
      "name": "group",
      "type": "string"
     },
     {
      "description": "UID of alert rule to export. If specified, parameters folderUid and group must be empty.",
      "in": "query",
      "name": "ruleUid",
      "type": "string"
     }
    ],
    "produces": [
     "application/json",
     "application/yaml",
     "application/terraform+hcl",
     "text/yaml",
     "text/hcl"
    ],
    "responses": {
     "200": {
      "description": "AlertingFileExport",
      "schema": {
       "$ref": "#/definitions/AlertingFileExport"
      }
     },
     "403": {
      "description": "ForbiddenError",
      "schema": {
       "$ref": "#/definitions/ForbiddenError"
      }
     },
     "404": {
      "description": " Not found."
     }
    },
    "tags": [
     "ruler"
    ]
   }
  },
  "/ruler/grafana/api/v1/rule/{RuleUID}": {
   "get": {
    "description": "Get rule by UID",
    "operationId": "RouteGetRuleByUID",
    "parameters": [
     {
      "in": "path",
      "name": "RuleUID",
      "required": true,
      "type": "string"
     }
    ],
    "produces": [
     "application/json"
    ],
    "responses": {
     "202": {
      "description": "GettableExtendedRuleNode",
      "schema": {
       "$ref": "#/definitions/GettableExtendedRuleNode"
      }
     },
     "403": {
      "description": "ForbiddenError",
      "schema": {
       "$ref": "#/definitions/ForbiddenError"
      }
     },
     "404": {
      "description": " Not found."
     }
    },
    "tags": [
     "ruler"
    ]
   }
  },
  "/ruler/grafana/api/v1/rules": {
   "get": {
    "description": "List rule groups",
    "operationId": "RouteGetGrafanaRulesConfig",
    "parameters": [
     {
      "in": "query",
      "name": "DashboardUID",
      "type": "string"
     },
     {
      "format": "int64",
      "in": "query",
      "name": "PanelID",
      "type": "integer"
     }
    ],
    "produces": [
     "application/json"
    ],
    "responses": {
     "202": {
      "description": "NamespaceConfigResponse",
      "schema": {
       "$ref": "#/definitions/NamespaceConfigResponse"
      }
     },
     "403": {
      "description": "ForbiddenError",
      "schema": {
       "$ref": "#/definitions/ForbiddenError"
      }
     }
    },
    "tags": [
     "ruler"
    ]
   }
  },
  "/ruler/grafana/api/v1/rules/{Namespace}": {
   "delete": {
    "description": "Delete namespace",
    "operationId": "RouteDeleteNamespaceGrafanaRulesConfig",
    "parameters": [
     {
      "description": "The UID of the rule folder",
      "in": "path",
      "name": "Namespace",
      "required": true,
      "type": "string"
     }
    ],
    "responses": {
     "202": {
      "description": "Ack",
      "schema": {
       "$ref": "#/definitions/Ack"
      }
     },
     "403": {
      "description": "ForbiddenError",
      "schema": {
       "$ref": "#/definitions/ForbiddenError"
      }
     }
    },
    "tags": [
     "ruler"
    ]
   },
   "get": {
    "description": "Get rule groups by namespace",
    "operationId": "RouteGetNamespaceGrafanaRulesConfig",
    "parameters": [
     {
      "description": "The UID of the rule folder",
      "in": "path",
      "name": "Namespace",
      "required": true,
      "type": "string"
     }
    ],
    "produces": [
     "application/json"
    ],
    "responses": {
     "202": {
      "description": "NamespaceConfigResponse",
      "schema": {
       "$ref": "#/definitions/NamespaceConfigResponse"
      }
     },
     "403": {
      "description": "ForbiddenError",
      "schema": {
       "$ref": "#/definitions/ForbiddenError"
      }
     }
    },
    "tags": [
     "ruler"
    ]
   },
   "post": {
    "consumes": [
     "application/json",
     "application/yaml"
    ],
    "description": "Creates or updates a rule group",
    "operationId": "RoutePostNameGrafanaRulesConfig",
    "parameters": [
     {
      "description": "The UID of the rule folder",
      "in": "path",
      "name": "Namespace",
      "required": true,
      "type": "string"
     },
     {
      "in": "body",
      "name": "Body",
      "schema": {
       "$ref": "#/definitions/PostableRuleGroupConfig"
      }
     }
    ],
    "responses": {
     "202": {
      "description": "UpdateRuleGroupResponse",
      "schema": {
       "$ref": "#/definitions/UpdateRuleGroupResponse"
      }
     },
     "403": {
      "description": "ForbiddenError",
      "schema": {
       "$ref": "#/definitions/ForbiddenError"
      }
     }
    },
    "tags": [
     "ruler"
    ]
   }
  },
  "/ruler/grafana/api/v1/rules/{Namespace}/export": {
   "post": {
    "consumes": [
     "application/json"
    ],
    "description": "Converts submitted rule group to provisioning format",
    "operationId": "RoutePostRulesGroupForExport",
    "parameters": [
     {
      "description": "The UID of the rule folder",
      "in": "path",
      "name": "Namespace",
      "required": true,
      "type": "string"
     },
     {
      "in": "body",
      "name": "Body",
      "schema": {
       "$ref": "#/definitions/PostableRuleGroupConfig"
      }
     },
     {
      "default": false,
      "description": "Whether to initiate a download of the file or not.",
      "in": "query",
      "name": "download",
      "type": "boolean"
     },
     {
      "default": "yaml",
      "description": "Format of the downloaded file. Supported yaml, json or hcl. Accept header can also be used, but the query parameter will take precedence.",
      "enum": [
       "yaml",
       "json",
       "hcl"
      ],
      "in": "query",
      "name": "format",
      "type": "string"
     }
    ],
    "produces": [
     "application/json",
     "application/yaml",
     "application/terraform+hcl",
     "text/yaml",
     "text/hcl"
    ],
    "responses": {
     "200": {
      "description": "AlertingFileExport",
      "schema": {
       "$ref": "#/definitions/AlertingFileExport"
      }
     },
     "403": {
      "description": "ForbiddenError",
      "schema": {
       "$ref": "#/definitions/ForbiddenError"
      }
     },
     "404": {
      "description": " Not found."
     }
    },
    "tags": [
     "ruler"
    ]
   }
  },
  "/ruler/grafana/api/v1/rules/{Namespace}/{Groupname}": {
   "delete": {
    "description": "Delete rule group",
    "operationId": "RouteDeleteGrafanaRuleGroupConfig",
    "parameters": [
     {
      "description": "The UID of the rule folder",
      "in": "path",
      "name": "Namespace",
      "required": true,
      "type": "string"
     },
     {
      "in": "path",
      "name": "Groupname",
      "required": true,
      "type": "string"
     }
    ],
    "responses": {
     "202": {
      "description": "Ack",
      "schema": {
       "$ref": "#/definitions/Ack"
      }
     },
     "403": {
      "description": "ForbiddenError",
      "schema": {
       "$ref": "#/definitions/ForbiddenError"
      }
     }
    },
    "tags": [
     "ruler"
    ]
   },
   "get": {
    "description": "Get rule group",
    "operationId": "RouteGetGrafanaRuleGroupConfig",
    "parameters": [
     {
      "description": "The UID of the rule folder",
      "in": "path",
      "name": "Namespace",
      "required": true,
      "type": "string"
     },
     {
      "in": "path",
      "name": "Groupname",
      "required": true,
      "type": "string"
     }
    ],
    "produces": [
     "application/json"
    ],
    "responses": {
     "202": {
      "description": "RuleGroupConfigResponse",
      "schema": {
       "$ref": "#/definitions/RuleGroupConfigResponse"
      }
     },
     "403": {
      "description": "ForbiddenError",
      "schema": {
       "$ref": "#/definitions/ForbiddenError"
      }
     }
    },
    "tags": [
     "ruler"
    ]
   }
  },
  "/ruler/{DatasourceUID}/api/v1/rules": {
   "get": {
    "description": "List rule groups",
    "operationId": "RouteGetRulesConfig",
    "parameters": [
     {
      "description": "DatasoureUID should be the datasource UID identifier",
      "in": "path",
      "name": "DatasourceUID",
      "required": true,
      "type": "string"
     },
     {
      "in": "query",
      "name": "DashboardUID",
      "type": "string"
     },
     {
      "format": "int64",
      "in": "query",
      "name": "PanelID",
      "type": "integer"
     }
    ],
    "produces": [
     "application/json"
    ],
    "responses": {
     "202": {
      "description": "NamespaceConfigResponse",
      "schema": {
       "$ref": "#/definitions/NamespaceConfigResponse"
      }
     },
     "403": {
      "description": "ForbiddenError",
      "schema": {
       "$ref": "#/definitions/ForbiddenError"
      }
     },
     "404": {
      "description": "NotFound",
      "schema": {
       "$ref": "#/definitions/NotFound"
      }
     }
    },
    "tags": [
     "ruler"
    ]
   }
  },
  "/ruler/{DatasourceUID}/api/v1/rules/{Namespace}": {
   "delete": {
    "description": "Delete namespace",
    "operationId": "RouteDeleteNamespaceRulesConfig",
    "parameters": [
     {
      "description": "DatasoureUID should be the datasource UID identifier",
      "in": "path",
      "name": "DatasourceUID",
      "required": true,
      "type": "string"
     },
     {
      "description": "The UID of the rule folder",
      "in": "path",
      "name": "Namespace",
      "required": true,
      "type": "string"
     }
    ],
    "responses": {
     "202": {
      "description": "Ack",
      "schema": {
       "$ref": "#/definitions/Ack"
      }
     },
     "403": {
      "description": "ForbiddenError",
      "schema": {
       "$ref": "#/definitions/ForbiddenError"
      }
     },
     "404": {
      "description": "NotFound",
      "schema": {
       "$ref": "#/definitions/NotFound"
      }
     }
    },
    "tags": [
     "ruler"
    ]
   },
   "get": {
    "description": "Get rule groups by namespace",
    "operationId": "RouteGetNamespaceRulesConfig",
    "parameters": [
     {
      "description": "DatasoureUID should be the datasource UID identifier",
      "in": "path",
      "name": "DatasourceUID",
      "required": true,
      "type": "string"
     },
     {
      "description": "The UID of the rule folder",
      "in": "path",
      "name": "Namespace",
      "required": true,
      "type": "string"
     }
    ],
    "produces": [
     "application/json"
    ],
    "responses": {
     "202": {
      "description": "NamespaceConfigResponse",
      "schema": {
       "$ref": "#/definitions/NamespaceConfigResponse"
      }
     },
     "403": {
      "description": "ForbiddenError",
      "schema": {
       "$ref": "#/definitions/ForbiddenError"
      }
     },
     "404": {
      "description": "NotFound",
      "schema": {
       "$ref": "#/definitions/NotFound"
      }
     }
    },
    "tags": [
     "ruler"
    ]
   },
   "post": {
    "consumes": [
     "application/json",
     "application/yaml"
    ],
    "description": "Creates or updates a rule group",
    "operationId": "RoutePostNameRulesConfig",
    "parameters": [
     {
      "description": "DatasoureUID should be the datasource UID identifier",
      "in": "path",
      "name": "DatasourceUID",
      "required": true,
      "type": "string"
     },
     {
      "description": "The UID of the rule folder",
      "in": "path",
      "name": "Namespace",
      "required": true,
      "type": "string"
     },
     {
      "in": "body",
      "name": "Body",
      "schema": {
       "$ref": "#/definitions/PostableRuleGroupConfig"
      }
     }
    ],
    "responses": {
     "202": {
      "description": "Ack",
      "schema": {
       "$ref": "#/definitions/Ack"
      }
     },
     "403": {
      "description": "ForbiddenError",
      "schema": {
       "$ref": "#/definitions/ForbiddenError"
      }
     },
     "404": {
      "description": "NotFound",
      "schema": {
       "$ref": "#/definitions/NotFound"
      }
     }
    },
    "tags": [
     "ruler"
    ]
   }
  },
  "/ruler/{DatasourceUID}/api/v1/rules/{Namespace}/{Groupname}": {
   "delete": {
    "description": "Delete rule group",
    "operationId": "RouteDeleteRuleGroupConfig",
    "parameters": [
     {
      "description": "DatasoureUID should be the datasource UID identifier",
      "in": "path",
      "name": "DatasourceUID",
      "required": true,
      "type": "string"
     },
     {
      "description": "The UID of the rule folder",
      "in": "path",
      "name": "Namespace",
      "required": true,
      "type": "string"
     },
     {
      "in": "path",
      "name": "Groupname",
      "required": true,
      "type": "string"
     }
    ],
    "responses": {
     "202": {
      "description": "Ack",
      "schema": {
       "$ref": "#/definitions/Ack"
      }
     },
     "403": {
      "description": "ForbiddenError",
      "schema": {
       "$ref": "#/definitions/ForbiddenError"
      }
     },
     "404": {
      "description": "NotFound",
      "schema": {
       "$ref": "#/definitions/NotFound"
      }
     }
    },
    "tags": [
     "ruler"
    ]
   },
   "get": {
    "description": "Get rule group",
    "operationId": "RouteGetRulegGroupConfig",
    "parameters": [
     {
      "description": "DatasoureUID should be the datasource UID identifier",
      "in": "path",
      "name": "DatasourceUID",
      "required": true,
      "type": "string"
     },
     {
      "description": "The UID of the rule folder",
      "in": "path",
      "name": "Namespace",
      "required": true,
      "type": "string"
     },
     {
      "in": "path",
      "name": "Groupname",
      "required": true,
      "type": "string"
     }
    ],
    "produces": [
     "application/json"
    ],
    "responses": {
     "202": {
      "description": "RuleGroupConfigResponse",
      "schema": {
       "$ref": "#/definitions/RuleGroupConfigResponse"
      }
     },
     "403": {
      "description": "ForbiddenError",
      "schema": {
       "$ref": "#/definitions/ForbiddenError"
      }
     },
     "404": {
      "description": "NotFound",
      "schema": {
       "$ref": "#/definitions/NotFound"
      }
     }
    },
    "tags": [
     "ruler"
    ]
   }
  },
  "/v1/eval": {
   "post": {
    "consumes": [
     "application/json"
    ],
    "description": "Test rule",
    "operationId": "RouteEvalQueries",
    "parameters": [
     {
      "in": "body",
      "name": "Body",
      "schema": {
       "$ref": "#/definitions/EvalQueriesPayload"
      }
     }
    ],
    "produces": [
     "application/json"
    ],
    "responses": {
     "200": {
      "description": "EvalQueriesResponse",
      "schema": {
       "$ref": "#/definitions/EvalQueriesResponse"
      }
     }
    },
    "tags": [
     "testing"
    ]
   }
  },
  "/v1/ngalert": {
   "get": {
    "description": "Get the status of the alerting engine",
    "operationId": "RouteGetStatus",
    "produces": [
     "application/json"
    ],
    "responses": {
     "200": {
      "description": "AlertingStatus",
      "schema": {
       "$ref": "#/definitions/AlertingStatus"
      }
     }
    },
    "tags": [
     "configuration"
    ]
   }
  },
  "/v1/ngalert/admin_config": {
   "delete": {
    "consumes": [
     "application/json"
    ],
    "operationId": "RouteDeleteNGalertConfig",
    "responses": {
     "200": {
      "description": "Ack",
      "schema": {
       "$ref": "#/definitions/Ack"
      }
     },
     "500": {
      "description": "Failure",
      "schema": {
       "$ref": "#/definitions/Failure"
      }
     }
    },
    "summary": "Deletes the NGalert configuration of the user's organization.",
    "tags": [
     "configuration"
    ]
   },
   "get": {
    "operationId": "RouteGetNGalertConfig",
    "produces": [
     "application/json"
    ],
    "responses": {
     "200": {
      "description": "GettableNGalertConfig",
      "schema": {
       "$ref": "#/definitions/GettableNGalertConfig"
      }
     },
     "404": {
      "description": "Failure",
      "schema": {
       "$ref": "#/definitions/Failure"
      }
     },
     "500": {
      "description": "Failure",
      "schema": {
       "$ref": "#/definitions/Failure"
      }
     }
    },
    "summary": "Get the NGalert configuration of the user's organization, returns 404 if no configuration is present.",
    "tags": [
     "configuration"
    ]
   },
   "post": {
    "consumes": [
     "application/json"
    ],
    "operationId": "RoutePostNGalertConfig",
    "parameters": [
     {
      "in": "body",
      "name": "Body",
      "schema": {
       "$ref": "#/definitions/PostableNGalertConfig"
      }
     }
    ],
    "responses": {
     "201": {
      "description": "Ack",
      "schema": {
       "$ref": "#/definitions/Ack"
      }
     },
     "400": {
      "description": "ValidationError",
      "schema": {
       "$ref": "#/definitions/ValidationError"
      }
     }
    },
    "summary": "Creates or updates the NGalert configuration of the user's organization. If no value is sent for alertmanagersChoice, it defaults to \"all\".",
    "tags": [
     "configuration"
    ]
   }
  },
  "/v1/ngalert/alertmanagers": {
   "get": {
    "operationId": "RouteGetAlertmanagers",
    "produces": [
     "application/json"
    ],
    "responses": {
     "200": {
      "description": "GettableAlertmanagers",
      "schema": {
       "$ref": "#/definitions/GettableAlertmanagers"
      }
     }
    },
    "summary": "Get the discovered and dropped Alertmanagers of the user's organization based on the specified configuration.",
    "tags": [
     "configuration"
    ]
   }
  },
  "/v1/notifications/receivers": {
   "get": {
    "operationId": "RouteGetReceivers",
    "parameters": [
     {
      "in": "query",
      "items": {
       "type": "string"
      },
      "name": "names",
      "type": "array"
     },
     {
      "format": "int64",
      "in": "query",
      "name": "limit",
      "type": "integer"
     },
     {
      "format": "int64",
      "in": "query",
      "name": "offset",
      "type": "integer"
     },
     {
      "in": "query",
      "name": "decrypt",
      "type": "boolean"
     }
    ],
    "responses": {
     "200": {
      "$ref": "#/responses/GetReceiversResponse"
     },
     "403": {
      "description": "PermissionDenied",
      "schema": {
       "$ref": "#/definitions/PermissionDenied"
      }
     }
    },
    "summary": "Get all receivers.",
    "tags": [
     "notifications"
    ]
   }
  },
  "/v1/notifications/receivers/{Name}": {
   "get": {
    "operationId": "RouteGetReceiver",
    "parameters": [
     {
      "in": "path",
      "name": "name",
      "required": true,
      "type": "string"
     },
     {
      "in": "query",
      "name": "decrypt",
      "type": "boolean"
     }
    ],
    "responses": {
     "200": {
      "$ref": "#/responses/GetReceiverResponse"
     },
     "403": {
      "description": "PermissionDenied",
      "schema": {
       "$ref": "#/definitions/PermissionDenied"
      }
     },
     "404": {
      "description": "NotFound",
      "schema": {
       "$ref": "#/definitions/NotFound"
      }
     }
    },
    "summary": "Get a receiver by name.",
    "tags": [
     "notifications"
    ]
   }
  },
  "/v1/notifications/time-intervals": {
   "get": {
    "description": "Get all the time intervals",
    "operationId": "RouteNotificationsGetTimeIntervals",
    "responses": {
     "200": {
      "$ref": "#/responses/GetAllIntervalsResponse"
     },
     "403": {
      "description": "ForbiddenError",
      "schema": {
       "$ref": "#/definitions/ForbiddenError"
      }
     }
    },
    "tags": [
     "notifications"
    ]
   }
  },
  "/v1/notifications/time-intervals/{name}": {
   "get": {
    "operationId": "RouteNotificationsGetTimeInterval",
    "parameters": [
     {
      "description": "Time interval name",
      "in": "path",
      "name": "name",
      "required": true,
      "type": "string"
     }
    ],
    "responses": {
     "200": {
      "$ref": "#/responses/GetIntervalsByNameResponse"
     },
     "403": {
      "description": "ForbiddenError",
      "schema": {
       "$ref": "#/definitions/ForbiddenError"
      }
     },
     "404": {
      "description": "NotFound",
      "schema": {
       "$ref": "#/definitions/NotFound"
      }
     }
    },
    "summary": "Get a time interval by name.",
    "tags": [
     "notifications"
    ]
   }
  },
  "/v1/provisioning/alert-rules": {
   "get": {
    "operationId": "RouteGetAlertRules",
    "responses": {
     "200": {
      "description": "ProvisionedAlertRules",
      "schema": {
       "$ref": "#/definitions/ProvisionedAlertRules"
      }
     }
    },
    "summary": "Get all the alert rules.",
    "tags": [
     "provisioning"
    ]
   },
   "post": {
    "consumes": [
     "application/json"
    ],
    "operationId": "RoutePostAlertRule",
    "parameters": [
     {
      "in": "body",
      "name": "Body",
      "schema": {
       "$ref": "#/definitions/ProvisionedAlertRule"
      }
     },
     {
      "in": "header",
      "name": "X-Disable-Provenance",
      "type": "string"
     }
    ],
    "responses": {
     "201": {
      "description": "ProvisionedAlertRule",
      "schema": {
       "$ref": "#/definitions/ProvisionedAlertRule"
      }
     },
     "400": {
      "description": "ValidationError",
      "schema": {
       "$ref": "#/definitions/ValidationError"
      }
     }
    },
    "summary": "Create a new alert rule.",
    "tags": [
     "provisioning"
    ]
   }
  },
  "/v1/provisioning/alert-rules/export": {
   "get": {
    "operationId": "RouteGetAlertRulesExport",
    "parameters": [
     {
      "default": false,
      "description": "Whether to initiate a download of the file or not.",
      "in": "query",
      "name": "download",
      "type": "boolean"
     },
     {
      "default": "yaml",
      "description": "Format of the downloaded file. Supported yaml, json or hcl. Accept header can also be used, but the query parameter will take precedence.",
      "enum": [
       "yaml",
       "json",
       "hcl"
      ],
      "in": "query",
      "name": "format",
      "type": "string"
     },
     {
      "description": "UIDs of folders from which to export rules",
      "in": "query",
      "items": {
       "type": "string"
      },
      "name": "folderUid",
      "type": "array"
     },
     {
      "description": "Name of group of rules to export. Must be specified only together with a single folder UID",
      "in": "query",
      "name": "group",
      "type": "string"
     },
     {
      "description": "UID of alert rule to export. If specified, parameters folderUid and group must be empty.",
      "in": "query",
      "name": "ruleUid",
      "type": "string"
     }
    ],
    "produces": [
     "application/json",
     "application/yaml",
     "application/terraform+hcl",
     "text/yaml",
     "text/hcl"
    ],
    "responses": {
     "200": {
      "description": "AlertingFileExport",
      "schema": {
       "$ref": "#/definitions/AlertingFileExport"
      }
     },
     "404": {
      "description": " Not found."
     }
    },
    "summary": "Export all alert rules in provisioning file format.",
    "tags": [
     "provisioning"
    ]
   }
  },
  "/v1/provisioning/alert-rules/{UID}": {
   "delete": {
    "operationId": "RouteDeleteAlertRule",
    "parameters": [
     {
      "description": "Alert rule UID",
      "in": "path",
      "name": "UID",
      "required": true,
      "type": "string"
     },
     {
      "in": "header",
      "name": "X-Disable-Provenance",
      "type": "string"
     }
    ],
    "responses": {
     "204": {
      "description": " The alert rule was deleted successfully."
     }
    },
    "summary": "Delete a specific alert rule by UID.",
    "tags": [
     "provisioning"
    ]
   },
   "get": {
    "operationId": "RouteGetAlertRule",
    "parameters": [
     {
      "description": "Alert rule UID",
      "in": "path",
      "name": "UID",
      "required": true,
      "type": "string"
     }
    ],
    "responses": {
     "200": {
      "description": "ProvisionedAlertRule",
      "schema": {
       "$ref": "#/definitions/ProvisionedAlertRule"
      }
     },
     "404": {
      "description": " Not found."
     }
    },
    "summary": "Get a specific alert rule by UID.",
    "tags": [
     "provisioning"
    ]
   },
   "put": {
    "consumes": [
     "application/json"
    ],
    "operationId": "RoutePutAlertRule",
    "parameters": [
     {
      "description": "Alert rule UID",
      "in": "path",
      "name": "UID",
      "required": true,
      "type": "string"
     },
     {
      "in": "body",
      "name": "Body",
      "schema": {
       "$ref": "#/definitions/ProvisionedAlertRule"
      }
     },
     {
      "in": "header",
      "name": "X-Disable-Provenance",
      "type": "string"
     }
    ],
    "responses": {
     "200": {
      "description": "ProvisionedAlertRule",
      "schema": {
       "$ref": "#/definitions/ProvisionedAlertRule"
      }
     },
     "400": {
      "description": "ValidationError",
      "schema": {
       "$ref": "#/definitions/ValidationError"
      }
     }
    },
    "summary": "Update an existing alert rule.",
    "tags": [
     "provisioning"
    ]
   }
  },
  "/v1/provisioning/alert-rules/{UID}/export": {
   "get": {
    "operationId": "RouteGetAlertRuleExport",
    "parameters": [
     {
      "default": false,
      "description": "Whether to initiate a download of the file or not.",
      "in": "query",
      "name": "download",
      "type": "boolean"
     },
     {
      "default": "yaml",
      "description": "Format of the downloaded file. Supported yaml, json or hcl. Accept header can also be used, but the query parameter will take precedence.",
      "enum": [
       "yaml",
       "json",
       "hcl"
      ],
      "in": "query",
      "name": "format",
      "type": "string"
     },
     {
      "description": "Alert rule UID",
      "in": "path",
      "name": "UID",
      "required": true,
      "type": "string"
     }
    ],
    "produces": [
     "application/json",
     "application/yaml",
     "application/terraform+hcl",
     "text/yaml",
     "text/hcl"
    ],
    "responses": {
     "200": {
      "description": "AlertingFileExport",
      "schema": {
       "$ref": "#/definitions/AlertingFileExport"
      }
     },
     "404": {
      "description": " Not found."
     }
    },
    "summary": "Export an alert rule in provisioning file format.",
    "tags": [
     "provisioning"
    ]
   }
  },
  "/v1/provisioning/contact-points": {
   "get": {
    "operationId": "RouteGetContactpoints",
    "parameters": [
     {
      "description": "Filter by name",
      "in": "query",
      "name": "name",
      "type": "string"
     }
    ],
    "responses": {
     "200": {
      "description": "ContactPoints",
      "schema": {
       "$ref": "#/definitions/ContactPoints"
      }
     }
    },
    "summary": "Get all the contact points.",
    "tags": [
     "provisioning"
    ]
   },
   "post": {
    "consumes": [
     "application/json"
    ],
    "operationId": "RoutePostContactpoints",
    "parameters": [
     {
      "in": "body",
      "name": "Body",
      "schema": {
       "$ref": "#/definitions/EmbeddedContactPoint"
      }
     },
     {
      "in": "header",
      "name": "X-Disable-Provenance",
      "type": "string"
     }
    ],
    "responses": {
     "202": {
      "description": "EmbeddedContactPoint",
      "schema": {
       "$ref": "#/definitions/EmbeddedContactPoint"
      }
     },
     "400": {
      "description": "ValidationError",
      "schema": {
       "$ref": "#/definitions/ValidationError"
      }
     }
    },
    "summary": "Create a contact point.",
    "tags": [
     "provisioning"
    ]
   }
  },
  "/v1/provisioning/contact-points/export": {
   "get": {
    "operationId": "RouteGetContactpointsExport",
    "parameters": [
     {
      "default": false,
      "description": "Whether to initiate a download of the file or not.",
      "in": "query",
      "name": "download",
      "type": "boolean"
     },
     {
      "default": "yaml",
      "description": "Format of the downloaded file. Supported yaml, json or hcl. Accept header can also be used, but the query parameter will take precedence.",
      "enum": [
       "yaml",
       "json",
       "hcl"
      ],
      "in": "query",
      "name": "format",
      "type": "string"
     },
     {
      "default": false,
      "description": "Whether any contained secure settings should be decrypted or left redacted. Redacted settings will contain RedactedValue instead. Currently, only org admin can view decrypted secure settings.",
      "in": "query",
      "name": "decrypt",
      "type": "boolean"
     },
     {
      "description": "Filter by name",
      "in": "query",
      "name": "name",
      "type": "string"
     }
    ],
    "produces": [
     "application/json",
     "application/yaml",
     "application/terraform+hcl",
     "text/yaml",
     "text/hcl"
    ],
    "responses": {
     "200": {
      "description": "AlertingFileExport",
      "schema": {
       "$ref": "#/definitions/AlertingFileExport"
      }
     },
     "403": {
      "description": "PermissionDenied",
      "schema": {
       "$ref": "#/definitions/PermissionDenied"
      }
     }
    },
    "summary": "Export all contact points in provisioning file format.",
    "tags": [
     "provisioning"
    ]
   }
  },
  "/v1/provisioning/contact-points/{UID}": {
   "delete": {
    "consumes": [
     "application/json"
    ],
    "operationId": "RouteDeleteContactpoints",
    "parameters": [
     {
      "description": "UID is the contact point unique identifier",
      "in": "path",
      "name": "UID",
      "required": true,
      "type": "string"
     }
    ],
    "responses": {
     "202": {
      "description": " The contact point was deleted successfully."
     }
    },
    "summary": "Delete a contact point.",
    "tags": [
     "provisioning"
    ]
   },
   "put": {
    "consumes": [
     "application/json"
    ],
    "operationId": "RoutePutContactpoint",
    "parameters": [
     {
      "description": "UID is the contact point unique identifier",
      "in": "path",
      "name": "UID",
      "required": true,
      "type": "string"
     },
     {
      "in": "body",
      "name": "Body",
      "schema": {
       "$ref": "#/definitions/EmbeddedContactPoint"
      }
     },
     {
      "in": "header",
      "name": "X-Disable-Provenance",
      "type": "string"
     }
    ],
    "responses": {
     "202": {
      "description": "Ack",
      "schema": {
       "$ref": "#/definitions/Ack"
      }
     },
     "400": {
      "description": "ValidationError",
      "schema": {
       "$ref": "#/definitions/ValidationError"
      }
     }
    },
    "summary": "Update an existing contact point.",
    "tags": [
     "provisioning"
    ]
   }
  },
  "/v1/provisioning/folder/{FolderUID}/rule-groups/{Group}": {
   "delete": {
    "description": "Delete rule group",
    "operationId": "RouteDeleteAlertRuleGroup",
    "parameters": [
     {
      "in": "path",
      "name": "FolderUID",
      "required": true,
      "type": "string"
     },
     {
      "in": "path",
      "name": "Group",
      "required": true,
      "type": "string"
     }
    ],
    "responses": {
     "204": {
      "description": " The alert rule group was deleted successfully."
     },
     "403": {
      "description": "ForbiddenError",
      "schema": {
       "$ref": "#/definitions/ForbiddenError"
      }
     },
     "404": {
      "description": "NotFound",
      "schema": {
       "$ref": "#/definitions/NotFound"
      }
     }
    },
    "tags": [
     "provisioning"
    ]
   },
   "get": {
    "operationId": "RouteGetAlertRuleGroup",
    "parameters": [
     {
      "in": "path",
      "name": "FolderUID",
      "required": true,
      "type": "string"
     },
     {
      "in": "path",
      "name": "Group",
      "required": true,
      "type": "string"
     }
    ],
    "responses": {
     "200": {
      "description": "AlertRuleGroup",
      "schema": {
       "$ref": "#/definitions/AlertRuleGroup"
      }
     },
     "404": {
      "description": " Not found."
     }
    },
    "summary": "Get a rule group.",
    "tags": [
     "provisioning"
    ]
   },
   "put": {
    "consumes": [
     "application/json"
    ],
    "operationId": "RoutePutAlertRuleGroup",
    "parameters": [
     {
      "in": "header",
      "name": "X-Disable-Provenance",
      "type": "string"
     },
     {
      "in": "path",
      "name": "FolderUID",
      "required": true,
      "type": "string"
     },
     {
      "in": "path",
      "name": "Group",
      "required": true,
      "type": "string"
     },
     {
      "in": "body",
      "name": "Body",
      "schema": {
       "$ref": "#/definitions/AlertRuleGroup"
      }
     }
    ],
    "responses": {
     "200": {
      "description": "AlertRuleGroup",
      "schema": {
       "$ref": "#/definitions/AlertRuleGroup"
      }
     },
     "400": {
      "description": "ValidationError",
      "schema": {
       "$ref": "#/definitions/ValidationError"
      }
     }
    },
    "summary": "Create or update alert rule group.",
    "tags": [
     "provisioning"
    ]
   }
  },
  "/v1/provisioning/folder/{FolderUID}/rule-groups/{Group}/export": {
   "get": {
    "operationId": "RouteGetAlertRuleGroupExport",
    "parameters": [
     {
      "default": false,
      "description": "Whether to initiate a download of the file or not.",
      "in": "query",
      "name": "download",
      "type": "boolean"
     },
     {
      "default": "yaml",
      "description": "Format of the downloaded file. Supported yaml, json or hcl. Accept header can also be used, but the query parameter will take precedence.",
      "enum": [
       "yaml",
       "json",
       "hcl"
      ],
      "in": "query",
      "name": "format",
      "type": "string"
     },
     {
      "in": "path",
      "name": "FolderUID",
      "required": true,
      "type": "string"
     },
     {
      "in": "path",
      "name": "Group",
      "required": true,
      "type": "string"
     }
    ],
    "produces": [
     "application/json",
     "application/yaml",
     "application/terraform+hcl",
     "text/yaml",
     "text/hcl"
    ],
    "responses": {
     "200": {
      "description": "AlertingFileExport",
      "schema": {
       "$ref": "#/definitions/AlertingFileExport"
      }
     },
     "404": {
      "description": " Not found."
     }
    },
    "summary": "Export an alert rule group in provisioning file format.",
    "tags": [
     "provisioning"
    ]
   }
  },
  "/v1/provisioning/mute-timings": {
   "get": {
    "operationId": "RouteGetMuteTimings",
    "responses": {
     "200": {
      "description": "MuteTimings",
      "schema": {
       "$ref": "#/definitions/MuteTimings"
      }
     }
    },
    "summary": "Get all the mute timings.",
    "tags": [
     "provisioning"
    ]
   },
   "post": {
    "consumes": [
     "application/json"
    ],
    "operationId": "RoutePostMuteTiming",
    "parameters": [
     {
      "in": "body",
      "name": "Body",
      "schema": {
       "$ref": "#/definitions/MuteTimeInterval"
      }
     },
     {
      "in": "header",
      "name": "X-Disable-Provenance",
      "type": "string"
     }
    ],
    "responses": {
     "201": {
      "description": "MuteTimeInterval",
      "schema": {
       "$ref": "#/definitions/MuteTimeInterval"
      }
     },
     "400": {
      "description": "ValidationError",
      "schema": {
       "$ref": "#/definitions/ValidationError"
      }
     }
    },
    "summary": "Create a new mute timing.",
    "tags": [
     "provisioning"
    ]
   }
  },
  "/v1/provisioning/mute-timings/export": {
   "get": {
    "operationId": "RouteExportMuteTimings",
    "parameters": [
     {
      "default": false,
      "description": "Whether to initiate a download of the file or not.",
      "in": "query",
      "name": "download",
      "type": "boolean"
     },
     {
      "default": "yaml",
      "description": "Format of the downloaded file. Supported yaml, json or hcl. Accept header can also be used, but the query parameter will take precedence.",
      "enum": [
       "yaml",
       "json",
       "hcl"
      ],
      "in": "query",
      "name": "format",
      "type": "string"
     }
    ],
    "produces": [
     "application/json",
     "application/yaml",
     "application/terraform+hcl",
     "text/yaml",
     "text/hcl"
    ],
    "responses": {
     "200": {
      "description": "AlertingFileExport",
      "schema": {
       "$ref": "#/definitions/AlertingFileExport"
      }
     },
     "403": {
      "description": "PermissionDenied",
      "schema": {
       "$ref": "#/definitions/PermissionDenied"
      }
     }
    },
    "summary": "Export all mute timings in provisioning format.",
    "tags": [
     "provisioning"
    ]
   }
  },
  "/v1/provisioning/mute-timings/{name}": {
   "delete": {
    "operationId": "RouteDeleteMuteTiming",
    "parameters": [
     {
      "description": "Mute timing name",
      "in": "path",
      "name": "name",
      "required": true,
      "type": "string"
     }
    ],
    "responses": {
     "204": {
      "description": " The mute timing was deleted successfully."
     },
     "409": {
      "description": "GenericPublicError",
      "schema": {
       "$ref": "#/definitions/GenericPublicError"
      }
     }
    },
    "summary": "Delete a mute timing.",
    "tags": [
     "provisioning"
    ]
   },
   "get": {
    "operationId": "RouteGetMuteTiming",
    "parameters": [
     {
      "description": "Mute timing name",
      "in": "path",
      "name": "name",
      "required": true,
      "type": "string"
     }
    ],
    "responses": {
     "200": {
      "description": "MuteTimeInterval",
      "schema": {
       "$ref": "#/definitions/MuteTimeInterval"
      }
     },
     "404": {
      "description": " Not found."
     }
    },
    "summary": "Get a mute timing.",
    "tags": [
     "provisioning"
    ]
   },
   "put": {
    "consumes": [
     "application/json"
    ],
    "operationId": "RoutePutMuteTiming",
    "parameters": [
     {
      "description": "Mute timing name",
      "in": "path",
      "name": "name",
      "required": true,
      "type": "string"
     },
     {
      "in": "body",
      "name": "Body",
      "schema": {
       "$ref": "#/definitions/MuteTimeInterval"
      }
     },
     {
      "in": "header",
      "name": "X-Disable-Provenance",
      "type": "string"
     }
    ],
    "responses": {
     "202": {
      "description": "MuteTimeInterval",
      "schema": {
       "$ref": "#/definitions/MuteTimeInterval"
      }
     },
     "400": {
      "description": "ValidationError",
      "schema": {
       "$ref": "#/definitions/ValidationError"
      }
     }
    },
    "summary": "Replace an existing mute timing.",
    "tags": [
     "provisioning"
    ]
   }
  },
  "/v1/provisioning/mute-timings/{name}/export": {
   "get": {
    "operationId": "RouteExportMuteTiming",
    "parameters": [
     {
      "default": false,
      "description": "Whether to initiate a download of the file or not.",
      "in": "query",
      "name": "download",
      "type": "boolean"
     },
     {
      "default": "yaml",
      "description": "Format of the downloaded file. Supported yaml, json or hcl. Accept header can also be used, but the query parameter will take precedence.",
      "enum": [
       "yaml",
       "json",
       "hcl"
      ],
      "in": "query",
      "name": "format",
      "type": "string"
     },
     {
      "description": "Mute timing name",
      "in": "path",
      "name": "name",
      "required": true,
      "type": "string"
     }
    ],
    "produces": [
     "application/json",
     "application/yaml",
     "application/terraform+hcl",
     "text/yaml",
     "text/hcl"
    ],
    "responses": {
     "200": {
      "description": "AlertingFileExport",
      "schema": {
       "$ref": "#/definitions/AlertingFileExport"
      }
     },
     "403": {
      "description": "PermissionDenied",
      "schema": {
       "$ref": "#/definitions/PermissionDenied"
      }
     }
    },
    "summary": "Export a mute timing in provisioning format.",
    "tags": [
     "provisioning"
    ]
   }
  },
  "/v1/provisioning/policies": {
   "delete": {
    "consumes": [
     "application/json"
    ],
    "operationId": "RouteResetPolicyTree",
    "responses": {
     "202": {
      "description": "Ack",
      "schema": {
       "$ref": "#/definitions/Ack"
      }
     }
    },
    "summary": "Clears the notification policy tree.",
    "tags": [
     "provisioning"
    ]
   },
   "get": {
    "operationId": "RouteGetPolicyTree",
    "responses": {
     "200": {
      "description": "Route",
      "schema": {
       "$ref": "#/definitions/Route"
      }
     }
    },
    "summary": "Get the notification policy tree.",
    "tags": [
     "provisioning"
    ]
   },
   "put": {
    "consumes": [
     "application/json"
    ],
    "operationId": "RoutePutPolicyTree",
    "parameters": [
     {
      "description": "The new notification routing tree to use",
      "in": "body",
      "name": "Body",
      "schema": {
       "$ref": "#/definitions/Route"
      }
     },
     {
      "in": "header",
      "name": "X-Disable-Provenance",
      "type": "string"
     }
    ],
    "responses": {
     "202": {
      "description": "Ack",
      "schema": {
       "$ref": "#/definitions/Ack"
      }
     },
     "400": {
      "description": "ValidationError",
      "schema": {
       "$ref": "#/definitions/ValidationError"
      }
     }
    },
    "summary": "Sets the notification policy tree.",
    "tags": [
     "provisioning"
    ]
   }
  },
  "/v1/provisioning/policies/export": {
   "get": {
    "operationId": "RouteGetPolicyTreeExport",
    "produces": [
     "application/json",
     "application/yaml",
     "application/terraform+hcl",
     "text/yaml",
     "text/hcl"
    ],
    "responses": {
     "200": {
      "description": "AlertingFileExport",
      "schema": {
       "$ref": "#/definitions/AlertingFileExport"
      }
     },
     "404": {
      "description": "NotFound",
      "schema": {
       "$ref": "#/definitions/NotFound"
      }
     }
    },
    "summary": "Export the notification policy tree in provisioning file format.",
    "tags": [
     "provisioning"
    ]
   }
  },
  "/v1/provisioning/templates": {
   "get": {
    "operationId": "RouteGetTemplates",
    "responses": {
     "200": {
      "description": "NotificationTemplates",
      "schema": {
       "$ref": "#/definitions/NotificationTemplates"
      }
     },
     "404": {
      "description": " Not found."
     }
    },
    "summary": "Get all notification templates.",
    "tags": [
     "provisioning"
    ]
   }
  },
  "/v1/provisioning/templates/{name}": {
   "delete": {
    "operationId": "RouteDeleteTemplate",
    "parameters": [
     {
      "description": "Template Name",
      "in": "path",
      "name": "name",
      "required": true,
      "type": "string"
     }
    ],
    "responses": {
     "204": {
      "description": " The template was deleted successfully."
     }
    },
    "summary": "Delete a template.",
    "tags": [
     "provisioning"
    ]
   },
   "get": {
    "operationId": "RouteGetTemplate",
    "parameters": [
     {
      "description": "Template Name",
      "in": "path",
      "name": "name",
      "required": true,
      "type": "string"
     }
    ],
    "responses": {
     "200": {
      "description": "NotificationTemplate",
      "schema": {
       "$ref": "#/definitions/NotificationTemplate"
      }
     },
     "404": {
      "description": " Not found."
     }
    },
    "summary": "Get a notification template.",
    "tags": [
     "provisioning"
    ]
   },
   "put": {
    "consumes": [
     "application/json"
    ],
    "operationId": "RoutePutTemplate",
    "parameters": [
     {
      "description": "Template Name",
      "in": "path",
      "name": "name",
      "required": true,
      "type": "string"
     },
     {
      "in": "body",
      "name": "Body",
      "schema": {
       "$ref": "#/definitions/NotificationTemplateContent"
      }
     },
     {
      "in": "header",
      "name": "X-Disable-Provenance",
      "type": "string"
     }
    ],
    "responses": {
     "202": {
      "description": "NotificationTemplate",
      "schema": {
       "$ref": "#/definitions/NotificationTemplate"
      }
     },
     "400": {
      "description": "ValidationError",
      "schema": {
       "$ref": "#/definitions/ValidationError"
      }
     }
    },
    "summary": "Updates an existing notification template.",
    "tags": [
     "provisioning"
    ]
   }
  },
  "/v1/rule/backtest": {
   "post": {
    "consumes": [
     "application/json"
    ],
    "description": "Test rule",
    "operationId": "BacktestConfig",
    "parameters": [
     {
      "in": "body",
      "name": "Body",
      "schema": {
       "$ref": "#/definitions/BacktestConfig"
      }
     }
    ],
    "produces": [
     "application/json"
    ],
    "responses": {
     "200": {
      "description": "BacktestResult",
      "schema": {
       "$ref": "#/definitions/BacktestResult"
      }
     }
    },
    "tags": [
     "testing"
    ]
   }
  },
  "/v1/rule/test/grafana": {
   "post": {
    "consumes": [
     "application/json"
    ],
    "description": "Test a rule against Grafana ruler",
    "operationId": "RouteTestRuleGrafanaConfig",
    "parameters": [
     {
      "in": "body",
      "name": "Body",
      "schema": {
       "$ref": "#/definitions/PostableExtendedRuleNodeExtended"
      }
     }
    ],
    "produces": [
     "application/json"
    ],
    "responses": {
     "200": {
      "$ref": "#/responses/TestGrafanaRuleResponse"
     },
     "400": {
      "description": "ValidationError",
      "schema": {
       "$ref": "#/definitions/ValidationError"
      }
     },
     "404": {
      "description": "NotFound",
      "schema": {
       "$ref": "#/definitions/NotFound"
      }
     }
    },
    "tags": [
     "testing"
    ]
   }
  },
  "/v1/rule/test/{DatasourceUID}": {
   "post": {
    "consumes": [
     "application/json"
    ],
    "description": "Test a rule against external data source ruler",
    "operationId": "RouteTestRuleConfig",
    "parameters": [
     {
      "description": "DatasoureUID should be the datasource UID identifier",
      "in": "path",
      "name": "DatasourceUID",
      "required": true,
      "type": "string"
     },
     {
      "in": "body",
      "name": "Body",
      "schema": {
       "$ref": "#/definitions/TestRulePayload"
      }
     }
    ],
    "produces": [
     "application/json"
    ],
    "responses": {
     "200": {
      "description": "TestRuleResponse",
      "schema": {
       "$ref": "#/definitions/TestRuleResponse"
      }
     },
     "404": {
      "description": "NotFound",
      "schema": {
       "$ref": "#/definitions/NotFound"
      }
     }
    },
    "tags": [
     "testing"
    ]
   }
  },
  "/v1/rules/history": {
   "get": {
    "operationId": "RouteGetStateHistory",
    "produces": [
     "application/json"
    ],
    "responses": {
     "200": {
      "$ref": "#/responses/StateHistory"
     }
    },
    "summary": "Query state history.",
    "tags": [
     "history"
    ]
   }
  }
 },
 "produces": [
  "application/json"
 ],
 "responses": {
  "GetAllIntervalsResponse": {
   "description": "",
   "schema": {
    "items": {
     "$ref": "#/definitions/GettableTimeIntervals"
    },
    "type": "array"
   }
  },
  "GetIntervalsByNameResponse": {
   "description": "",
   "schema": {
    "$ref": "#/definitions/GettableTimeIntervals"
   }
  },
  "GetReceiverResponse": {
   "description": "",
   "schema": {
    "$ref": "#/definitions/GettableApiReceiver"
   }
  },
  "GetReceiversResponse": {
   "description": "",
   "schema": {
    "items": {
     "$ref": "#/definitions/GettableApiReceiver"
    },
    "type": "array"
   }
  },
  "GettableHistoricUserConfigs": {
   "description": "",
   "schema": {
    "items": {
     "$ref": "#/definitions/GettableHistoricUserConfig"
    },
    "type": "array"
   }
  },
  "StateHistory": {
   "description": "",
   "schema": {
    "$ref": "#/definitions/Frame"
   }
  },
  "TestGrafanaRuleResponse": {
   "description": "",
   "schema": {
    "items": {
     "$ref": "#/definitions/postableAlert"
    },
    "type": "array"
   }
  },
  "receiversResponse": {
   "description": "",
   "schema": {
    "items": {
     "$ref": "#/definitions/receiver"
    },
    "type": "array"
   }
  }
 },
 "schemes": [
  "http",
  "https"
 ],
 "securityDefinitions": {
  "basic": {
   "type": "basic"
  }
 },
 "swagger": "2.0"
}<|MERGE_RESOLUTION|>--- conflicted
+++ resolved
@@ -982,7 +982,9 @@
    },
    "type": "object"
   },
-  "EvalQueriesResponse": {},
+  "EvalQueriesResponse": {
+   "type": "object"
+  },
   "ExplorePanelsState": {
    "description": "This is an object constructed with the keys as the values of the enum VisType and the value being a bag of properties"
   },
@@ -3274,7 +3276,6 @@
   "Record": {
    "properties": {
     "from": {
-<<<<<<< HEAD
      "description": "Which expression node should be used as the input for the recorded metric.",
      "example": "A",
      "type": "string"
@@ -3289,15 +3290,6 @@
     "metric",
     "from"
    ],
-=======
-     "type": "string"
-    },
-    "metric": {
-     "type": "string"
-    }
-   },
-   "title": "Record defines how data produced by a recording rule is written.",
->>>>>>> 49c8deb1
    "type": "object"
   },
   "RelativeTimeRange": {
@@ -4496,7 +4488,8 @@
   },
   "alertGroups": {
    "items": {
-    "$ref": "#/definitions/alertGroup"
+    "$ref": "#/definitions/alertGroup",
+    "type": "object"
    },
    "type": "array"
   },
@@ -4599,49 +4592,6 @@
    "type": "object"
   },
   "gettableAlert": {
-   "description": "GettableAlert gettable alert",
-   "properties": {
-    "annotations": {
-     "$ref": "#/definitions/labelSet"
-    },
-    "endsAt": {
-     "description": "ends at",
-     "format": "date-time",
-     "type": "string"
-    },
-    "fingerprint": {
-     "description": "fingerprint",
-     "type": "string"
-    },
-    "generatorURL": {
-     "description": "generator URL\nFormat: uri",
-     "format": "uri",
-     "type": "string"
-    },
-    "labels": {
-     "$ref": "#/definitions/labelSet"
-    },
-    "receivers": {
-     "description": "receivers",
-     "items": {
-      "$ref": "#/definitions/receiver"
-     },
-     "type": "array"
-    },
-    "startsAt": {
-     "description": "starts at",
-     "format": "date-time",
-     "type": "string"
-    },
-    "status": {
-     "$ref": "#/definitions/alertStatus"
-    },
-    "updatedAt": {
-     "description": "updated at",
-     "format": "date-time",
-     "type": "string"
-    }
-   },
    "required": [
     "labels",
     "annotations",
@@ -4655,49 +4605,13 @@
    "type": "object"
   },
   "gettableAlerts": {
-   "description": "GettableAlerts gettable alerts",
    "items": {
-    "$ref": "#/definitions/gettableAlert"
+    "$ref": "#/definitions/gettableAlert",
+    "type": "object"
    },
    "type": "array"
   },
   "gettableSilence": {
-   "description": "GettableSilence gettable silence",
-   "properties": {
-    "comment": {
-     "description": "comment",
-     "type": "string"
-    },
-    "createdBy": {
-     "description": "created by",
-     "type": "string"
-    },
-    "endsAt": {
-     "description": "ends at",
-     "format": "date-time",
-     "type": "string"
-    },
-    "id": {
-     "description": "id",
-     "type": "string"
-    },
-    "matchers": {
-     "$ref": "#/definitions/matchers"
-    },
-    "startsAt": {
-     "description": "starts at",
-     "format": "date-time",
-     "type": "string"
-    },
-    "status": {
-     "$ref": "#/definitions/silenceStatus"
-    },
-    "updatedAt": {
-     "description": "updated at",
-     "format": "date-time",
-     "type": "string"
-    }
-   },
    "required": [
     "comment",
     "createdBy",
@@ -4712,11 +4626,13 @@
   },
   "gettableSilences": {
    "items": {
-    "$ref": "#/definitions/gettableSilence"
+    "$ref": "#/definitions/gettableSilence",
+    "type": "object"
    },
    "type": "array"
   },
   "integration": {
+   "description": "Integration integration",
    "properties": {
     "lastNotifyAttempt": {
      "description": "A timestamp indicating the last attempt to deliver a notification regardless of the outcome.\nFormat: date-time",
@@ -4860,6 +4776,7 @@
    "type": "array"
   },
   "postableSilence": {
+   "description": "PostableSilence postable silence",
    "properties": {
     "comment": {
      "description": "comment",
@@ -4897,6 +4814,7 @@
    "type": "object"
   },
   "receiver": {
+   "description": "Receiver receiver",
    "properties": {
     "active": {
      "description": "active",
