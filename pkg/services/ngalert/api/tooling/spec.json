--- conflicted
+++ resolved
@@ -3498,81 +3498,6 @@
           "type": "array",
           "items": {
             "type": "string"
-<<<<<<< HEAD
-          },
-          "x-go-name": "Templates"
-        }
-      },
-      "x-go-package": "github.com/grafana/grafana/pkg/services/ngalert/api/tooling/definitions"
-    },
-    "ContactPoints": {
-      "type": "array",
-      "items": {
-        "$ref": "#/definitions/EmbeddedContactPoint"
-      },
-      "x-go-package": "github.com/grafana/grafana/pkg/services/ngalert/api/tooling/definitions"
-    },
-    "CreateDashboardSnapshotCommand": {
-      "type": "object",
-      "required": [
-        "dashboard"
-      ],
-      "properties": {
-        "Result": {
-          "$ref": "#/definitions/DashboardSnapshot"
-        },
-        "dashboard": {
-          "$ref": "#/definitions/Json"
-        },
-        "deleteKey": {
-          "description": "Unique key used to delete the snapshot. It is different from the `key` so that only the creator can delete the snapshot. Required if `external` is `true`.",
-          "type": "string",
-          "x-go-name": "DeleteKey"
-        },
-        "expires": {
-          "description": "When the snapshot should expire in seconds in seconds. Default is never to expire.",
-          "type": "integer",
-          "format": "int64",
-          "default": 0,
-          "x-go-name": "Expires"
-        },
-        "external": {
-          "description": "these are passed when storing an external snapshot ref\nSave the snapshot on an external server rather than locally.",
-          "type": "boolean",
-          "default": false,
-          "x-go-name": "External"
-        },
-        "key": {
-          "description": "Define the unique key. Required if `external` is `true`.",
-          "type": "string",
-          "x-go-name": "Key"
-        },
-        "name": {
-          "description": "Snapshot name",
-          "type": "string",
-          "x-go-name": "Name"
-        }
-      },
-      "x-go-package": "github.com/grafana/grafana/pkg/models"
-    },
-    "DashboardSnapshot": {
-      "description": "DashboardSnapshot model",
-      "type": "object",
-      "properties": {
-        "Created": {
-          "type": "string",
-          "format": "date-time"
-        },
-        "Dashboard": {
-          "$ref": "#/definitions/Json"
-        },
-        "DashboardEncrypted": {
-          "type": "array",
-          "items": {
-            "type": "integer",
-            "format": "uint8"
-=======
->>>>>>> 82e32447
           }
         }
       }
@@ -3692,27 +3617,15 @@
       "properties": {
         "disableResolveMessage": {
           "type": "boolean",
-<<<<<<< HEAD
-          "x-go-name": "DisableResolveMessage",
-=======
->>>>>>> 82e32447
           "example": false
         },
         "name": {
           "description": "Name is used as grouping key in the UI. Contact points with the\nsame name will be grouped in the UI.",
           "type": "string",
-<<<<<<< HEAD
-          "x-go-name": "Name",
-=======
->>>>>>> 82e32447
           "example": "webhook_1"
         },
         "provenance": {
           "type": "string",
-<<<<<<< HEAD
-          "x-go-name": "Provenance",
-=======
->>>>>>> 82e32447
           "readOnly": true
         },
         "settings": {
@@ -3740,19 +3653,11 @@
             " webhook",
             " wecom"
           ],
-<<<<<<< HEAD
-          "x-go-name": "Type",
-=======
->>>>>>> 82e32447
           "example": "webhook"
         },
         "uid": {
           "description": "UID is the unique identifier of the contact point. The UID can be\nset by the user.",
           "type": "string",
-<<<<<<< HEAD
-          "x-go-name": "UID",
-=======
->>>>>>> 82e32447
           "example": "my_external_reference"
         }
       }
@@ -4441,39 +4346,21 @@
       "type": "object",
       "properties": {
         "name": {
-<<<<<<< HEAD
-          "type": "string",
-          "x-go-name": "Name"
-=======
-          "type": "string"
->>>>>>> 82e32447
+          "type": "string"
         },
         "provenance": {
           "$ref": "#/definitions/Provenance"
         },
         "template": {
-<<<<<<< HEAD
-          "type": "string",
-          "x-go-name": "Template"
-        }
-      },
-      "x-go-package": "github.com/grafana/grafana/pkg/services/ngalert/api/tooling/definitions"
-=======
-          "type": "string"
-        }
-      }
->>>>>>> 82e32447
+          "type": "string"
+        }
+      }
     },
     "MessageTemplateContent": {
       "type": "object",
       "properties": {
         "template": {
-<<<<<<< HEAD
-          "type": "string",
-          "x-go-name": "Template"
-=======
-          "type": "string"
->>>>>>> 82e32447
+          "type": "string"
         }
       }
     },
@@ -6001,12 +5888,7 @@
         "User": {
           "$ref": "#/definitions/Userinfo"
         }
-<<<<<<< HEAD
-      },
-      "x-go-package": "net/url"
-=======
-      }
->>>>>>> 82e32447
+      }
     },
     "Userinfo": {
       "description": "The Userinfo type is an immutable encapsulation of username and\npassword details for a URL. An existing Userinfo value is guaranteed\nto have a username set (potentially empty, as allowed by RFC 2396),\nand optionally a password.",
@@ -6017,10 +5899,6 @@
       "properties": {
         "msg": {
           "type": "string",
-<<<<<<< HEAD
-          "x-go-name": "Msg",
-=======
->>>>>>> 82e32447
           "example": "error message"
         }
       }
