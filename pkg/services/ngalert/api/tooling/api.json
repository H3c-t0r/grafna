{
 "basePath": "/api/v1",
 "consumes": [
  "application/json"
 ],
 "definitions": {
  "Ack": {
   "type": "object"
  },
  "Alert": {
   "properties": {
    "activeAt": {
     "format": "date-time",
     "type": "string"
    },
    "annotations": {
     "$ref": "#/definitions/overrideLabels"
    },
    "labels": {
     "$ref": "#/definitions/overrideLabels"
    },
    "state": {
     "type": "string"
    },
    "value": {
     "type": "string"
    }
   },
   "required": [
    "labels",
    "annotations",
    "state",
    "value"
   ],
   "title": "Alert has info for an alert.",
   "type": "object"
  },
  "AlertDiscovery": {
   "properties": {
    "alerts": {
     "items": {
      "$ref": "#/definitions/Alert"
     },
     "type": "array"
    }
   },
   "required": [
    "alerts"
   ],
   "title": "AlertDiscovery has info for all active alerts.",
   "type": "object"
  },
  "AlertInstancesResponse": {
   "properties": {
    "instances": {
     "description": "Instances is an array of arrow encoded dataframes\neach frame has a single row, and a column for each instance (alert identified by unique labels) with a boolean value (firing/not firing)",
     "items": {
      "items": {
       "format": "uint8",
       "type": "integer"
      },
      "type": "array"
     },
     "type": "array"
    }
   },
   "type": "object"
  },
  "AlertManager": {
   "properties": {
    "url": {
     "type": "string"
    }
   },
   "title": "AlertManager models a configured Alert Manager.",
   "type": "object"
  },
  "AlertManagerNotReady": {
   "type": "object"
  },
  "AlertManagersResult": {
   "properties": {
    "activeAlertManagers": {
     "items": {
      "$ref": "#/definitions/AlertManager"
     },
     "type": "array"
    },
    "droppedAlertManagers": {
     "items": {
      "$ref": "#/definitions/AlertManager"
     },
     "type": "array"
    }
   },
   "title": "AlertManagersResult contains the result from querying the alertmanagers endpoint.",
   "type": "object"
  },
  "AlertQuery": {
   "properties": {
    "datasourceUid": {
     "description": "Grafana data source unique identifier; it should be '__expr__' for a Server Side Expression operation.",
     "type": "string"
    },
    "model": {
     "description": "JSON is the raw JSON query and includes the above properties as well as custom properties.",
     "type": "object"
    },
    "queryType": {
     "description": "QueryType is an optional identifier for the type of query.\nIt can be used to distinguish different types of queries.",
     "type": "string"
    },
    "refId": {
     "description": "RefID is the unique identifier of the query, set by the frontend call.",
     "type": "string"
    },
    "relativeTimeRange": {
     "$ref": "#/definitions/RelativeTimeRange"
    }
   },
   "title": "AlertQuery represents a single query associated with an alert definition.",
   "type": "object"
  },
  "AlertQueryExport": {
   "properties": {
    "datasourceUid": {
     "type": "string"
    },
    "model": {
     "additionalProperties": {},
     "type": "object"
    },
    "queryType": {
     "type": "string"
    },
    "refId": {
     "type": "string"
    },
    "relativeTimeRange": {
     "$ref": "#/definitions/RelativeTimeRangeExport"
    }
   },
   "title": "AlertQueryExport is the provisioned export of models.AlertQuery.",
   "type": "object"
  },
  "AlertResponse": {
   "properties": {
    "data": {
     "$ref": "#/definitions/AlertDiscovery"
    },
    "error": {
     "type": "string"
    },
    "errorType": {
     "$ref": "#/definitions/ErrorType"
    },
    "status": {
     "type": "string"
    }
   },
   "required": [
    "status"
   ],
   "type": "object"
  },
  "AlertRuleExport": {
   "properties": {
    "annotations": {
     "additionalProperties": {
      "type": "string"
     },
     "type": "object"
    },
    "condition": {
     "type": "string"
    },
    "dasboardUid": {
     "type": "string"
    },
    "data": {
     "items": {
      "$ref": "#/definitions/AlertQueryExport"
     },
     "type": "array"
    },
    "execErrState": {
     "enum": [
      "OK",
      "Alerting",
      "Error"
     ],
     "type": "string"
    },
    "for": {
     "$ref": "#/definitions/Duration"
    },
    "isPaused": {
     "type": "boolean"
    },
    "labels": {
     "additionalProperties": {
      "type": "string"
     },
     "type": "object"
    },
    "noDataState": {
     "enum": [
      "Alerting",
      "NoData",
      "OK"
     ],
     "type": "string"
    },
    "panelId": {
     "format": "int64",
     "type": "integer"
    },
    "title": {
     "type": "string"
    },
    "uid": {
     "type": "string"
    }
   },
   "title": "AlertRuleExport is the provisioned file export of models.AlertRule.",
   "type": "object"
  },
  "AlertRuleGroup": {
   "properties": {
    "folderUid": {
     "type": "string",
     "x-go-name": "FolderUID"
    },
    "interval": {
     "format": "int64",
     "type": "integer",
     "x-go-name": "Interval"
    },
    "rules": {
     "items": {
      "$ref": "#/definitions/ProvisionedAlertRule"
     },
     "type": "array",
     "x-go-name": "Rules"
    },
    "title": {
     "type": "string",
     "x-go-name": "Title"
    }
   },
   "type": "object",
   "x-go-package": "github.com/grafana/grafana/pkg/services/ngalert/api/tooling/definitions"
  },
  "AlertRuleGroupExport": {
   "properties": {
    "folder": {
     "type": "string"
    },
    "interval": {
     "$ref": "#/definitions/Duration"
    },
    "name": {
     "type": "string"
    },
    "orgId": {
     "format": "int64",
     "type": "integer"
    },
    "rules": {
     "items": {
      "$ref": "#/definitions/AlertRuleExport"
     },
     "type": "array"
    }
   },
   "title": "AlertRuleGroupExport is the provisioned file export of AlertRuleGroupV1.",
   "type": "object"
  },
  "AlertRuleGroupMetadata": {
   "properties": {
    "interval": {
     "format": "int64",
     "type": "integer",
     "x-go-name": "Interval"
    }
   },
   "type": "object",
   "x-go-package": "github.com/grafana/grafana/pkg/services/ngalert/api/tooling/definitions"
  },
  "AlertStateType": {
   "type": "string"
  },
  "AlertStateType": {
   "type": "string"
  },
  "AlertStateType": {
   "type": "string"
  },
  "AlertingFileExport": {
   "properties": {
    "apiVersion": {
     "format": "int64",
     "type": "integer"
    },
    "contactPoints": {
     "items": {
      "$ref": "#/definitions/ContactPointExport"
     },
     "type": "array"
    },
    "groups": {
     "items": {
      "$ref": "#/definitions/AlertRuleGroupExport"
     },
     "type": "array"
    },
    "policies": {
     "items": {
      "$ref": "#/definitions/NotificationPolicyExport"
     },
     "type": "array"
    }
   },
   "title": "AlertingFileExport is the full provisioned file export.",
   "type": "object"
  },
  "AlertingRule": {
   "description": "adapted from cortex",
   "properties": {
    "activeAt": {
     "format": "date-time",
     "type": "string"
    },
    "alerts": {
     "items": {
      "$ref": "#/definitions/Alert"
     },
     "type": "array"
    },
    "annotations": {
     "$ref": "#/definitions/overrideLabels"
    },
    "duration": {
     "format": "double",
     "type": "number"
    },
    "evaluationTime": {
     "format": "double",
     "type": "number"
    },
    "health": {
     "type": "string"
    },
    "labels": {
     "$ref": "#/definitions/overrideLabels"
    },
    "lastError": {
     "type": "string"
    },
    "lastEvaluation": {
     "format": "date-time",
     "type": "string"
    },
    "name": {
     "type": "string"
    },
    "query": {
     "type": "string"
    },
    "state": {
     "description": "State can be \"pending\", \"firing\", \"inactive\".",
     "type": "string"
    },
    "totals": {
     "additionalProperties": {
      "format": "int64",
      "type": "integer"
     },
     "type": "object"
    },
    "totalsFiltered": {
     "additionalProperties": {
      "format": "int64",
      "type": "integer"
     },
     "type": "object"
    },
    "type": {
     "$ref": "#/definitions/RuleType"
    }
   },
   "required": [
    "name",
    "query",
    "health",
    "type",
    "state",
    "annotations",
    "activeAt"
   ],
   "type": "object"
  },
  "AlertingStatus": {
   "properties": {
    "alertmanagersChoice": {
     "enum": [
      "all",
      "internal",
      "external"
     ],
     "type": "string"
    },
    "numExternalAlertmanagers": {
     "format": "int64",
     "type": "integer"
    }
   },
   "type": "object"
  },
  "ApiRuleNode": {
   "properties": {
    "alert": {
     "type": "string"
    },
    "annotations": {
     "additionalProperties": {
      "type": "string"
     },
     "type": "object"
    },
    "expr": {
     "type": "string"
    },
    "for": {
     "type": "string"
<<<<<<< HEAD
=======
    },
    "keep_firing_for": {
     "type": "string"
>>>>>>> ae830f68
    },
    "labels": {
     "additionalProperties": {
      "type": "string"
     },
     "type": "object"
    },
    "record": {
     "type": "string"
    }
   },
   "type": "object"
  },
  "Authorization": {
   "properties": {
    "credentials": {
     "$ref": "#/definitions/Secret"
    },
    "credentials_file": {
     "type": "string"
    },
    "type": {
     "type": "string"
    }
   },
   "title": "Authorization contains HTTP authorization credentials.",
   "type": "object"
  },
  "BacktestConfig": {
   "properties": {
    "annotations": {
     "additionalProperties": {
      "type": "string"
     },
     "type": "object"
    },
    "condition": {
     "type": "string"
    },
    "data": {
     "items": {
      "$ref": "#/definitions/AlertQuery"
     },
     "type": "array"
    },
    "for": {
     "$ref": "#/definitions/Duration"
    },
    "from": {
     "format": "date-time",
     "type": "string"
    },
    "interval": {
     "$ref": "#/definitions/Duration"
    },
    "labels": {
     "additionalProperties": {
      "type": "string"
     },
     "type": "object"
    },
    "no_data_state": {
     "enum": [
      "Alerting",
      "NoData",
      "OK"
     ],
     "type": "string"
    },
    "title": {
     "type": "string"
    },
    "to": {
     "format": "date-time",
     "type": "string"
    }
   },
   "type": "object"
  },
  "BacktestResult": {
   "$ref": "#/definitions/Frame"
  },
  "BasicAuth": {
   "properties": {
    "password": {
     "$ref": "#/definitions/Secret"
    },
    "password_file": {
     "type": "string"
    },
    "username": {
     "type": "string"
    }
   },
   "title": "BasicAuth contains basic HTTP authentication credentials.",
   "type": "object"
  },
  "ConfFloat64": {
   "description": "ConfFloat64 is a float64. It Marshals float64 values of NaN of Inf\nto null.",
   "format": "double",
   "type": "number"
  },
  "Config": {
   "properties": {
    "global": {
     "$ref": "#/definitions/GlobalConfig"
    },
    "inhibit_rules": {
     "items": {
      "$ref": "#/definitions/InhibitRule"
     },
     "type": "array"
    },
    "mute_time_intervals": {
     "items": {
      "$ref": "#/definitions/MuteTimeInterval"
     },
     "type": "array"
    },
    "route": {
     "$ref": "#/definitions/Route"
    },
    "templates": {
     "items": {
      "type": "string"
     },
     "type": "array"
    }
   },
   "title": "Config is the top-level configuration for Alertmanager's config files.",
   "type": "object"
  },
  "ContactPointExport": {
   "properties": {
    "name": {
     "type": "string"
    },
    "orgId": {
     "format": "int64",
     "type": "integer"
    },
    "receivers": {
     "items": {
      "$ref": "#/definitions/ReceiverExport"
     },
     "type": "array"
    }
   },
   "title": "ContactPointExport is the provisioned file export of alerting.ContactPointV1.",
   "type": "object"
  },
  "ContactPoints": {
   "items": {
    "$ref": "#/definitions/EmbeddedContactPoint"
   },
   "type": "array"
  },
  "CounterResetHint": {
   "description": "or alternatively that we are dealing with a gauge histogram, where counter resets do not apply.",
   "format": "uint8",
   "title": "CounterResetHint contains the known information about a counter reset,",
   "type": "integer"
  },
  "DataLink": {
   "description": "DataLink define what",
   "properties": {
    "internal": {
     "$ref": "#/definitions/InternalDataLink"
    },
    "targetBlank": {
     "type": "boolean"
    },
    "title": {
     "type": "string"
    },
    "url": {
     "type": "string"
    }
   },
   "type": "object"
  },
  "DataResponse": {
   "description": "A map of RefIDs (unique query identifiers) to this type makes up the Responses property of a QueryDataResponse.\nThe Error property is used to allow for partial success responses from the containing QueryDataResponse.",
   "properties": {
    "Error": {
     "description": "Error is a property to be set if the corresponding DataQuery has an error.",
     "type": "string"
    },
    "Frames": {
     "$ref": "#/definitions/Frames"
    },
    "Status": {
     "$ref": "#/definitions/Status"
    }
   },
   "title": "DataResponse contains the results from a DataQuery.",
   "type": "object"
  },
  "DataTopic": {
   "description": "nolint:revive",
   "title": "DataTopic is used to identify which topic the frame should be assigned to.",
   "type": "string"
  },
<<<<<<< HEAD
=======
  "DiscordConfig": {
   "properties": {
    "http_config": {
     "$ref": "#/definitions/HTTPClientConfig"
    },
    "message": {
     "type": "string"
    },
    "send_resolved": {
     "type": "boolean"
    },
    "title": {
     "type": "string"
    },
    "webhook_url": {
     "$ref": "#/definitions/SecretURL"
    }
   },
   "title": "DiscordConfig configures notifications via Discord.",
   "type": "object"
  },
>>>>>>> ae830f68
  "DiscoveryBase": {
   "properties": {
    "error": {
     "type": "string"
    },
    "errorType": {
     "$ref": "#/definitions/ErrorType"
    },
    "status": {
     "type": "string"
    }
   },
   "required": [
    "status"
   ],
   "type": "object"
  },
  "Duration": {
   "format": "int64",
   "title": "Duration is a type used for marshalling durations.",
   "type": "integer"
  },
  "EmailConfig": {
   "properties": {
    "auth_identity": {
     "type": "string"
    },
    "auth_password": {
     "$ref": "#/definitions/Secret"
    },
    "auth_password_file": {
     "type": "string"
    },
    "auth_secret": {
     "$ref": "#/definitions/Secret"
    },
    "auth_username": {
     "type": "string"
    },
    "from": {
     "type": "string"
    },
    "headers": {
     "additionalProperties": {
      "type": "string"
     },
     "type": "object"
    },
    "hello": {
     "type": "string"
    },
    "html": {
     "type": "string"
    },
    "require_tls": {
     "type": "boolean"
    },
    "send_resolved": {
     "type": "boolean"
    },
    "smarthost": {
     "$ref": "#/definitions/HostPort"
    },
    "text": {
     "type": "string"
    },
    "tls_config": {
     "$ref": "#/definitions/TLSConfig"
    },
    "to": {
     "description": "Email address to notify.",
     "type": "string"
    }
   },
   "title": "EmailConfig configures notifications via mail.",
   "type": "object"
  },
  "EmbeddedContactPoint": {
   "description": "EmbeddedContactPoint is the contact point type that is used\nby grafanas embedded alertmanager implementation.",
   "properties": {
    "disableResolveMessage": {
     "example": false,
     "type": "boolean"
    },
    "name": {
     "description": "Name is used as grouping key in the UI. Contact points with the\nsame name will be grouped in the UI.",
     "example": "webhook_1",
     "type": "string"
    },
    "provenance": {
     "readOnly": true,
     "type": "string"
    },
    "settings": {
     "$ref": "#/definitions/Json"
    },
    "type": {
     "enum": [
      "alertmanager",
      " dingding",
      " discord",
      " email",
      " googlechat",
      " kafka",
      " line",
      " opsgenie",
      " pagerduty",
      " pushover",
      " sensugo",
      " slack",
      " teams",
      " telegram",
      " threema",
      " victorops",
      " webhook",
      " wecom"
     ],
     "example": "webhook",
     "type": "string"
    },
    "uid": {
     "description": "UID is the unique identifier of the contact point. The UID can be\nset by the user.",
     "example": "my_external_reference",
     "maxLength": 40,
     "minLength": 1,
     "pattern": "^[a-zA-Z0-9\\-\\_]+$",
     "type": "string"
    }
   },
   "required": [
    "type",
    "settings"
   ],
   "type": "object"
  },
  "EnumFieldConfig": {
   "description": "Enum field config\nVector values are used as lookup keys into the enum fields",
   "properties": {
    "color": {
     "description": "Color is the color value for a given index (empty is undefined)",
     "items": {
      "type": "string"
     },
     "type": "array"
    },
    "description": {
     "description": "Description of the enum state",
     "items": {
      "type": "string"
     },
     "type": "array"
    },
    "icon": {
     "description": "Icon supports setting an icon for a given index value",
     "items": {
      "type": "string"
     },
     "type": "array"
    },
    "text": {
     "description": "Value is the string display value for a given index",
     "items": {
      "type": "string"
     },
     "type": "array"
    }
   },
   "type": "object"
  },
  "ErrorType": {
   "title": "ErrorType models the different API error types.",
   "type": "string"
  },
  "EvalAlertConditionCommand": {
   "description": "EvalAlertConditionCommand is the command for evaluating a condition",
   "properties": {
    "condition": {
     "type": "string"
    },
    "data": {
     "items": {
      "$ref": "#/definitions/AlertQuery"
     },
     "type": "array"
    },
    "now": {
     "format": "date-time",
     "type": "string"
    }
   },
   "type": "object"
  },
  "EvalQueriesPayload": {
   "properties": {
    "data": {
     "items": {
      "$ref": "#/definitions/AlertQuery"
     },
     "type": "array"
    },
    "now": {
     "format": "date-time",
     "type": "string"
    }
   },
   "type": "object"
  },
  "EvalQueriesResponse": {},
  "ExplorePanelsState": {
   "description": "This is an object constructed with the keys as the values of the enum VisType and the value being a bag of properties"
  },
  "ExtendedReceiver": {
   "properties": {
    "email_configs": {
     "$ref": "#/definitions/EmailConfig"
    },
    "grafana_managed_receiver": {
     "$ref": "#/definitions/PostableGrafanaReceiver"
    },
    "opsgenie_configs": {
     "$ref": "#/definitions/OpsGenieConfig"
    },
    "pagerduty_configs": {
     "$ref": "#/definitions/PagerdutyConfig"
    },
    "pushover_configs": {
     "$ref": "#/definitions/PushoverConfig"
    },
    "slack_configs": {
     "$ref": "#/definitions/SlackConfig"
    },
    "victorops_configs": {
     "$ref": "#/definitions/VictorOpsConfig"
    },
    "webhook_configs": {
     "$ref": "#/definitions/WebhookConfig"
    },
    "wechat_configs": {
     "$ref": "#/definitions/WechatConfig"
    }
   },
   "type": "object"
  },
  "Failure": {
   "$ref": "#/definitions/ResponseDetails"
  },
  "Field": {
   "description": "A Field is essentially a slice of various types with extra properties and methods.\nSee NewField() for supported types.\n\nThe slice data in the Field is a not exported, so methods on the Field are used to to manipulate its data.",
   "properties": {
    "config": {
     "$ref": "#/definitions/FieldConfig"
    },
    "labels": {
     "$ref": "#/definitions/FrameLabels"
    },
    "name": {
     "description": "Name is default identifier of the field. The name does not have to be unique, but the combination\nof name and Labels should be unique for proper behavior in all situations.",
     "type": "string"
    }
   },
   "title": "Field represents a typed column of data within a Frame.",
   "type": "object"
  },
  "FieldConfig": {
   "properties": {
    "color": {
     "additionalProperties": {},
     "description": "Map values to a display color\nNOTE: this interface is under development in the frontend... so simple map for now",
     "type": "object"
    },
    "custom": {
     "additionalProperties": {},
     "description": "Panel Specific Values",
     "type": "object"
    },
    "decimals": {
     "format": "uint16",
     "type": "integer"
    },
    "description": {
     "description": "Description is human readable field metadata",
     "type": "string"
    },
    "displayName": {
     "description": "DisplayName overrides Grafana default naming, should not be used from a data source",
     "type": "string"
    },
    "displayNameFromDS": {
     "description": "DisplayNameFromDS overrides Grafana default naming strategy.",
     "type": "string"
    },
    "filterable": {
     "description": "Filterable indicates if the Field's data can be filtered by additional calls.",
     "type": "boolean"
    },
    "interval": {
     "description": "Interval indicates the expected regular step between values in the series.\nWhen an interval exists, consumers can identify \"missing\" values when the expected value is not present.\nThe grafana timeseries visualization will render disconnected values when missing values are found it the time field.\nThe interval uses the same units as the values.  For time.Time, this is defined in milliseconds.",
     "format": "double",
     "type": "number"
    },
    "links": {
     "description": "The behavior when clicking on a result",
     "items": {
      "$ref": "#/definitions/DataLink"
     },
     "type": "array"
    },
    "mappings": {
     "$ref": "#/definitions/ValueMappings"
    },
    "max": {
     "$ref": "#/definitions/ConfFloat64"
    },
    "min": {
     "$ref": "#/definitions/ConfFloat64"
    },
    "noValue": {
     "description": "Alternative to empty string",
     "type": "string"
    },
    "path": {
     "description": "Path is an explicit path to the field in the datasource. When the frame meta includes a path,\nthis will default to `${frame.meta.path}/${field.name}\n\nWhen defined, this value can be used as an identifier within the datasource scope, and\nmay be used as an identifier to update values in a subsequent request",
     "type": "string"
    },
    "thresholds": {
     "$ref": "#/definitions/ThresholdsConfig"
    },
    "type": {
     "$ref": "#/definitions/FieldTypeConfig"
    },
    "unit": {
     "description": "Numeric Options",
     "type": "string"
    },
    "writeable": {
     "description": "Writeable indicates that the datasource knows how to update this value",
     "type": "boolean"
    }
   },
   "title": "FieldConfig represents the display properties for a Field.",
   "type": "object"
  },
  "FieldTypeConfig": {
   "description": "FieldTypeConfig has type specific configs, only one should be active at a time",
   "properties": {
    "enum": {
     "$ref": "#/definitions/EnumFieldConfig"
    }
   },
   "type": "object"
  },
  "FloatHistogram": {
   "description": "A FloatHistogram is needed by PromQL to handle operations that might result\nin fractional counts. Since the counts in a histogram are unlikely to be too\nlarge to be represented precisely by a float64, a FloatHistogram can also be\nused to represent a histogram with integer counts and thus serves as a more\ngeneralized representation.",
   "properties": {
    "Count": {
     "description": "Total number of observations. Must be zero or positive.",
     "format": "double",
     "type": "number"
    },
    "CounterResetHint": {
     "$ref": "#/definitions/CounterResetHint"
    },
    "PositiveBuckets": {
     "description": "Observation counts in buckets. Each represents an absolute count and\nmust be zero or positive.",
     "items": {
      "format": "double",
      "type": "number"
     },
     "type": "array"
    },
    "PositiveSpans": {
     "description": "Spans for positive and negative buckets (see Span below).",
     "items": {
      "$ref": "#/definitions/Span"
     },
     "type": "array"
    },
    "Schema": {
     "description": "Currently valid schema numbers are -4 \u003c= n \u003c= 8.  They are all for\nbase-2 bucket schemas, where 1 is a bucket boundary in each case, and\nthen each power of two is divided into 2^n logarithmic buckets.  Or\nin other words, each bucket boundary is the previous boundary times\n2^(2^-n).",
     "format": "int32",
     "type": "integer"
    },
    "Sum": {
     "description": "Sum of observations. This is also used as the stale marker.",
     "format": "double",
     "type": "number"
    },
    "ZeroCount": {
     "description": "Observations falling into the zero bucket. Must be zero or positive.",
     "format": "double",
     "type": "number"
    },
    "ZeroThreshold": {
     "description": "Width of the zero bucket.",
     "format": "double",
     "type": "number"
    }
   },
   "title": "FloatHistogram is similar to Histogram but uses float64 for all\ncounts. Additionally, bucket counts are absolute and not deltas.",
   "type": "object"
  },
  "Frame": {
   "description": "Each Field is well typed by its FieldType and supports optional Labels.\n\nA Frame is a general data container for Grafana. A Frame can be table data\nor time series data depending on its content and field types.",
   "properties": {
    "Fields": {
     "description": "Fields are the columns of a frame.\nAll Fields must be of the same the length when marshalling the Frame for transmission.\nThere should be no `nil` entries in the Fields slice (making them pointers was a mistake).",
     "items": {
      "$ref": "#/definitions/Field"
     },
     "type": "array"
    },
    "Meta": {
     "$ref": "#/definitions/FrameMeta"
    },
    "Name": {
     "description": "Name is used in some Grafana visualizations.",
     "type": "string"
    },
    "RefID": {
     "description": "RefID is a property that can be set to match a Frame to its originating query.",
     "type": "string"
    }
   },
   "title": "Frame is a columnar data structure where each column is a Field.",
   "type": "object"
  },
  "FrameLabels": {
   "additionalProperties": {
    "type": "string"
   },
   "description": "Labels are used to add metadata to an object.  The JSON will always be sorted keys",
   "type": "object"
  },
  "FrameMeta": {
   "description": "https://github.com/grafana/grafana/blob/master/packages/grafana-data/src/types/data.ts#L11\nNOTE -- in javascript this can accept any `[key: string]: any;` however\nthis interface only exposes the values we want to be exposed",
   "properties": {
    "channel": {
     "description": "Channel is the path to a stream in grafana live that has real-time updates for this data.",
     "type": "string"
    },
    "custom": {
     "description": "Custom datasource specific values."
    },
    "dataTopic": {
     "$ref": "#/definitions/DataTopic"
    },
    "executedQueryString": {
     "description": "ExecutedQueryString is the raw query sent to the underlying system. All macros and templating\nhave been applied.  When metadata contains this value, it will be shown in the query inspector.",
     "type": "string"
    },
    "notices": {
     "description": "Notices provide additional information about the data in the Frame that\nGrafana can display to the user in the user interface.",
     "items": {
      "$ref": "#/definitions/Notice"
     },
     "type": "array"
    },
    "path": {
     "description": "Path is a browsable path on the datasource.",
     "type": "string"
    },
    "pathSeparator": {
     "description": "PathSeparator defines the separator pattern to decode a hierarchy. The default separator is '/'.",
     "type": "string"
    },
    "preferredVisualisationPluginId": {
     "description": "PreferredVisualizationPluginId sets the panel plugin id to use to render the data when using Explore. If\nthe plugin cannot be found will fall back to PreferredVisualization.",
     "type": "string"
    },
    "preferredVisualisationType": {
     "$ref": "#/definitions/VisType"
    },
    "stats": {
     "description": "Stats is an array of query result statistics.",
     "items": {
      "$ref": "#/definitions/QueryStat"
     },
     "type": "array"
    },
    "type": {
     "$ref": "#/definitions/FrameType"
    },
    "typeVersion": {
     "$ref": "#/definitions/FrameTypeVersion"
    }
   },
   "title": "FrameMeta matches:",
   "type": "object"
  },
  "FrameType": {
   "description": "A FrameType string, when present in a frame's metadata, asserts that the\nframe's structure conforms to the FrameType's specification.\nThis property is currently optional, so FrameType may be FrameTypeUnknown even if the properties of\nthe Frame correspond to a defined FrameType.",
   "type": "string"
  },
  "FrameTypeVersion": {
   "items": {
    "format": "uint64",
    "type": "integer"
   },
   "title": "FrameType is a 2 number version (Major / Minor).",
   "type": "array"
  },
  "Frames": {
   "description": "It is the main data container within a backend.DataResponse.\nThere should be no `nil` entries in the Frames slice (making them pointers was a mistake).",
   "items": {
    "$ref": "#/definitions/Frame"
   },
   "title": "Frames is a slice of Frame pointers.",
   "type": "array"
  },
  "GettableAlertmanagers": {
   "properties": {
    "data": {
     "$ref": "#/definitions/AlertManagersResult"
    },
    "status": {
     "type": "string"
    }
   },
   "type": "object"
  },
  "GettableApiAlertingConfig": {
   "properties": {
    "global": {
     "$ref": "#/definitions/GlobalConfig"
    },
    "inhibit_rules": {
     "items": {
      "$ref": "#/definitions/InhibitRule"
     },
     "type": "array"
    },
    "muteTimeProvenances": {
     "additionalProperties": {
      "$ref": "#/definitions/Provenance"
     },
     "type": "object"
    },
    "muteTimeProvenances": {
     "additionalProperties": {
      "$ref": "#/definitions/Provenance"
     },
     "type": "object",
     "x-go-name": "MuteTimeProvenances"
    },
    "mute_time_intervals": {
     "items": {
      "$ref": "#/definitions/MuteTimeInterval"
     },
     "type": "array"
    },
    "receivers": {
     "description": "Override with our superset receiver type",
     "items": {
      "$ref": "#/definitions/GettableApiReceiver"
     },
     "type": "array"
    },
    "route": {
     "$ref": "#/definitions/Route"
    },
    "templates": {
     "items": {
      "type": "string"
     },
     "type": "array"
    }
   },
   "type": "object"
  },
  "GettableApiReceiver": {
   "properties": {
    "discord_configs": {
     "items": {
      "$ref": "#/definitions/DiscordConfig"
     },
     "type": "array"
    },
    "email_configs": {
     "items": {
      "$ref": "#/definitions/EmailConfig"
     },
     "type": "array"
    },
    "grafana_managed_receiver_configs": {
     "items": {
      "$ref": "#/definitions/GettableGrafanaReceiver"
     },
     "type": "array"
    },
    "msteams_configs": {
     "items": {
      "$ref": "#/definitions/MSTeamsConfig"
     },
     "type": "array"
    },
    "name": {
     "description": "A unique identifier for this receiver.",
     "type": "string"
    },
    "opsgenie_configs": {
     "items": {
      "$ref": "#/definitions/OpsGenieConfig"
     },
     "type": "array"
    },
    "pagerduty_configs": {
     "items": {
      "$ref": "#/definitions/PagerdutyConfig"
     },
     "type": "array"
    },
    "pushover_configs": {
     "items": {
      "$ref": "#/definitions/PushoverConfig"
     },
     "type": "array"
    },
    "slack_configs": {
     "items": {
      "$ref": "#/definitions/SlackConfig"
     },
     "type": "array"
    },
    "sns_configs": {
     "items": {
      "$ref": "#/definitions/SNSConfig"
     },
     "type": "array"
    },
    "telegram_configs": {
     "items": {
      "$ref": "#/definitions/TelegramConfig"
     },
     "type": "array"
    },
    "victorops_configs": {
     "items": {
      "$ref": "#/definitions/VictorOpsConfig"
     },
     "type": "array"
    },
    "webex_configs": {
     "items": {
      "$ref": "#/definitions/WebexConfig"
     },
     "type": "array"
    },
    "webhook_configs": {
     "items": {
      "$ref": "#/definitions/WebhookConfig"
     },
     "type": "array"
    },
    "wechat_configs": {
     "items": {
      "$ref": "#/definitions/WechatConfig"
     },
     "type": "array"
    }
   },
   "type": "object"
  },
  "GettableExtendedRuleNode": {
   "properties": {
    "alert": {
     "type": "string"
    },
    "annotations": {
     "additionalProperties": {
      "type": "string"
     },
     "type": "object"
    },
    "expr": {
     "type": "string"
    },
    "for": {
     "type": "string"
    },
    "grafana_alert": {
     "$ref": "#/definitions/GettableGrafanaRule"
    },
    "keep_firing_for": {
     "type": "string"
    },
    "labels": {
     "additionalProperties": {
      "type": "string"
     },
     "type": "object"
    },
    "record": {
     "type": "string"
    }
   },
   "type": "object"
  },
  "GettableGrafanaReceiver": {
   "properties": {
    "disableResolveMessage": {
     "type": "boolean"
    },
    "name": {
     "type": "string"
    },
    "provenance": {
     "$ref": "#/definitions/Provenance"
    },
    "secureFields": {
     "additionalProperties": {
      "type": "boolean"
     },
     "type": "object"
    },
    "settings": {
     "$ref": "#/definitions/RawMessage"
    },
    "type": {
     "type": "string"
    },
    "uid": {
     "type": "string"
    }
   },
   "type": "object"
  },
  "GettableGrafanaReceivers": {
   "properties": {
    "grafana_managed_receiver_configs": {
     "items": {
      "$ref": "#/definitions/GettableGrafanaReceiver"
     },
     "type": "array"
    }
   },
   "type": "object"
  },
  "GettableGrafanaRule": {
   "properties": {
    "condition": {
     "type": "string"
    },
    "data": {
     "items": {
      "$ref": "#/definitions/AlertQuery"
     },
     "type": "array"
    },
    "exec_err_state": {
     "enum": [
      "OK",
      "Alerting",
      "Error"
     ],
     "type": "string"
    },
    "id": {
     "format": "int64",
     "type": "integer"
    },
    "intervalSeconds": {
     "format": "int64",
     "type": "integer"
    },
    "is_paused": {
     "type": "boolean"
    },
    "namespace_id": {
     "format": "int64",
     "type": "integer"
    },
    "namespace_uid": {
     "type": "string"
    },
    "no_data_state": {
     "enum": [
      "Alerting",
      "NoData",
      "OK"
     ],
     "type": "string"
    },
    "orgId": {
     "format": "int64",
     "type": "integer"
    },
    "provenance": {
     "$ref": "#/definitions/Provenance"
    },
    "rule_group": {
     "type": "string"
    },
    "title": {
     "type": "string"
    },
    "uid": {
     "type": "string"
    },
    "updated": {
     "format": "date-time",
     "type": "string"
    },
    "version": {
     "format": "int64",
     "type": "integer"
    }
   },
   "type": "object"
  },
  "GettableHistoricUserConfig": {
   "properties": {
    "alertmanager_config": {
     "$ref": "#/definitions/GettableApiAlertingConfig"
    },
    "id": {
     "format": "int64",
     "type": "integer"
    },
    "last_applied": {
     "format": "date-time",
     "type": "string"
    },
    "template_file_provenances": {
     "additionalProperties": {
      "$ref": "#/definitions/Provenance"
     },
     "type": "object"
    },
    "template_files": {
     "additionalProperties": {
      "type": "string"
     },
     "type": "object"
    }
   },
   "type": "object"
  },
  "GettableNGalertConfig": {
   "properties": {
    "alertmanagersChoice": {
     "enum": [
      "all",
      "internal",
      "external"
     ],
     "type": "string"
    }
   },
   "type": "object"
  },
  "GettableRuleGroupConfig": {
   "properties": {
    "interval": {
     "$ref": "#/definitions/Duration"
    },
    "name": {
     "type": "string"
    },
    "rules": {
     "items": {
      "$ref": "#/definitions/GettableExtendedRuleNode"
     },
     "type": "array"
    },
    "source_tenants": {
     "items": {
      "type": "string"
     },
     "type": "array"
    }
   },
   "type": "object"
  },
  "GettableStatus": {
   "properties": {
    "cluster": {
     "$ref": "#/definitions/clusterStatus"
    },
    "config": {
     "$ref": "#/definitions/PostableApiAlertingConfig"
    },
    "uptime": {
     "description": "uptime",
     "format": "date-time",
     "type": "string"
    },
    "versionInfo": {
     "$ref": "#/definitions/versionInfo"
    }
   },
   "required": [
    "cluster",
    "config",
    "uptime",
    "versionInfo"
   ],
   "type": "object"
  },
  "GettableUserConfig": {
   "properties": {
    "alertmanager_config": {
     "$ref": "#/definitions/GettableApiAlertingConfig"
    },
    "template_file_provenances": {
     "additionalProperties": {
      "$ref": "#/definitions/Provenance"
     },
     "type": "object"
    },
    "template_files": {
     "additionalProperties": {
      "type": "string"
     },
     "type": "object"
    }
   },
   "type": "object"
  },
  "GlobalConfig": {
   "description": "GlobalConfig defines configuration parameters that are valid globally\nunless overwritten.",
   "properties": {
    "http_config": {
     "$ref": "#/definitions/HTTPClientConfig"
    },
    "opsgenie_api_key": {
     "$ref": "#/definitions/Secret"
    },
    "opsgenie_api_key_file": {
     "type": "string"
    },
    "opsgenie_api_url": {
     "$ref": "#/definitions/URL"
    },
    "pagerduty_url": {
     "$ref": "#/definitions/URL"
    },
    "resolve_timeout": {
     "$ref": "#/definitions/Duration"
    },
    "slack_api_url": {
     "$ref": "#/definitions/SecretURL"
    },
    "slack_api_url_file": {
     "type": "string"
    },
    "smtp_auth_identity": {
     "type": "string"
    },
    "smtp_auth_password": {
     "$ref": "#/definitions/Secret"
    },
    "smtp_auth_password_file": {
     "type": "string"
    },
    "smtp_auth_secret": {
     "$ref": "#/definitions/Secret"
    },
    "smtp_auth_username": {
     "type": "string"
    },
    "smtp_from": {
     "type": "string"
    },
    "smtp_hello": {
     "type": "string"
    },
    "smtp_require_tls": {
     "type": "boolean"
    },
    "smtp_smarthost": {
     "$ref": "#/definitions/HostPort"
    },
    "telegram_api_url": {
     "$ref": "#/definitions/URL"
    },
    "victorops_api_key": {
     "$ref": "#/definitions/Secret"
    },
    "victorops_api_key_file": {
     "type": "string"
    },
    "victorops_api_url": {
     "$ref": "#/definitions/URL"
    },
    "webex_api_url": {
     "$ref": "#/definitions/URL"
    },
    "wechat_api_corp_id": {
     "type": "string"
    },
    "wechat_api_secret": {
     "$ref": "#/definitions/Secret"
    },
    "wechat_api_url": {
     "$ref": "#/definitions/URL"
    }
   },
   "type": "object"
  },
  "HTTPClientConfig": {
   "properties": {
    "authorization": {
     "$ref": "#/definitions/Authorization"
    },
    "basic_auth": {
     "$ref": "#/definitions/BasicAuth"
    },
    "bearer_token": {
     "$ref": "#/definitions/Secret"
    },
    "bearer_token_file": {
     "description": "The bearer token file for the targets. Deprecated in favour of\nAuthorization.CredentialsFile.",
     "type": "string"
    },
    "enable_http2": {
     "description": "EnableHTTP2 specifies whether the client should configure HTTP2.\nThe omitempty flag is not set, because it would be hidden from the\nmarshalled configuration when set to false.",
     "type": "boolean"
    },
    "follow_redirects": {
     "description": "FollowRedirects specifies whether the client should follow HTTP 3xx redirects.\nThe omitempty flag is not set, because it would be hidden from the\nmarshalled configuration when set to false.",
     "type": "boolean"
    },
    "no_proxy": {
     "description": "NoProxy contains addresses that should not use a proxy.",
     "type": "string"
    },
    "oauth2": {
     "$ref": "#/definitions/OAuth2"
    },
    "proxy_connect_header": {
     "$ref": "#/definitions/Header"
    },
    "proxy_from_environment": {
     "description": "ProxyFromEnvironment makes use of net/http ProxyFromEnvironment function\nto determine proxies.",
     "type": "boolean"
    },
    "proxy_url": {
     "$ref": "#/definitions/URL"
    },
    "tls_config": {
     "$ref": "#/definitions/TLSConfig"
    }
   },
   "title": "HTTPClientConfig configures an HTTP client.",
   "type": "object"
  },
  "Header": {
   "additionalProperties": {
    "items": {
     "$ref": "#/definitions/Secret"
    },
    "type": "array"
   },
   "type": "object"
  },
  "HostPort": {
   "properties": {
    "Host": {
     "type": "string"
    },
    "Port": {
     "type": "string"
    }
   },
   "title": "HostPort represents a \"host:port\" network address.",
   "type": "object"
  },
  "InhibitRule": {
   "description": "InhibitRule defines an inhibition rule that mutes alerts that match the\ntarget labels if an alert matching the source labels exists.\nBoth alerts have to have a set of labels being equal.",
   "properties": {
    "equal": {
     "$ref": "#/definitions/LabelNames"
    },
    "source_match": {
     "additionalProperties": {
      "type": "string"
     },
     "description": "SourceMatch defines a set of labels that have to equal the given\nvalue for source alerts. Deprecated. Remove before v1.0 release.",
     "type": "object"
    },
    "source_match_re": {
     "$ref": "#/definitions/MatchRegexps"
    },
    "source_matchers": {
     "$ref": "#/definitions/Matchers"
    },
    "target_match": {
     "additionalProperties": {
      "type": "string"
     },
     "description": "TargetMatch defines a set of labels that have to equal the given\nvalue for target alerts. Deprecated. Remove before v1.0 release.",
     "type": "object"
    },
    "target_match_re": {
     "$ref": "#/definitions/MatchRegexps"
    },
    "target_matchers": {
     "$ref": "#/definitions/Matchers"
    }
   },
   "type": "object"
  },
  "InspectType": {
   "format": "int64",
   "title": "InspectType is a type for the Inspect property of a Notice.",
   "type": "integer"
  },
  "InternalDataLink": {
   "description": "InternalDataLink definition to allow Explore links to be constructed in the backend",
   "properties": {
    "datasourceName": {
     "type": "string"
    },
    "datasourceUid": {
     "type": "string"
    },
    "panelsState": {
     "$ref": "#/definitions/ExplorePanelsState"
    },
    "query": {},
    "timeRange": {
     "$ref": "#/definitions/TimeRange"
    },
    "transformations": {
     "items": {
      "$ref": "#/definitions/LinkTransformationConfig"
     },
     "type": "array"
    }
   },
   "type": "object"
  },
  "Json": {
   "type": "object"
  },
  "Label": {
   "properties": {
    "Name": {
     "type": "string"
    }
   },
   "title": "Label is a key/value pair of strings.",
   "type": "object"
  },
  "LabelName": {
   "description": "A LabelName is a key for a LabelSet or Metric.  It has a value associated\ntherewith.",
   "type": "string"
  },
  "LabelNames": {
   "items": {
    "$ref": "#/definitions/LabelName"
   },
   "title": "LabelNames is a sortable LabelName slice. In implements sort.Interface.",
   "type": "array"
  },
  "LabelSet": {
   "additionalProperties": {
    "$ref": "#/definitions/LabelValue"
   },
   "description": "A LabelSet is a collection of LabelName and LabelValue pairs.  The LabelSet\nmay be fully-qualified down to the point where it may resolve to a single\nMetric in the data store or not.  All operations that occur within the realm\nof a LabelSet can emit a vector of Metric entities to which the LabelSet may\nmatch.",
   "type": "object"
  },
  "LabelValue": {
   "title": "A LabelValue is an associated value for a LabelName.",
   "type": "string"
  },
  "Labels": {
   "description": "Labels is a sorted set of labels. Order has to be guaranteed upon\ninstantiation.",
   "items": {
    "$ref": "#/definitions/Label"
   },
   "type": "array"
  },
  "LinkTransformationConfig": {
   "properties": {
    "expression": {
     "type": "string"
    },
    "field": {
     "type": "string"
    },
    "mapValue": {
     "type": "string"
    },
    "type": {
     "$ref": "#/definitions/SupportedTransformationTypes"
    }
   },
   "type": "object"
  },
  "MSTeamsConfig": {
   "properties": {
    "http_config": {
     "$ref": "#/definitions/HTTPClientConfig"
    },
    "send_resolved": {
     "type": "boolean"
    },
    "text": {
     "type": "string"
    },
    "title": {
     "type": "string"
    },
    "webhook_url": {
     "$ref": "#/definitions/SecretURL"
    }
   },
   "type": "object"
  },
  "MatchRegexps": {
   "additionalProperties": {
    "$ref": "#/definitions/Regexp"
   },
   "title": "MatchRegexps represents a map of Regexp.",
   "type": "object"
  },
  "MatchType": {
   "format": "int64",
   "title": "MatchType is an enum for label matching types.",
   "type": "integer"
  },
  "Matcher": {
   "properties": {
    "Name": {
     "type": "string"
    },
    "Type": {
     "$ref": "#/definitions/MatchType"
    },
    "Value": {
     "type": "string"
    }
   },
   "title": "Matcher models the matching of a label.",
   "type": "object"
  },
  "Matchers": {
   "description": "Matchers is a slice of Matchers that is sortable, implements Stringer, and\nprovides a Matches method to match a LabelSet against all Matchers in the\nslice. Note that some users of Matchers might require it to be sorted.",
   "items": {
    "$ref": "#/definitions/Matcher"
   },
   "type": "array"
  },
<<<<<<< HEAD
  "MessageTemplate": {
   "properties": {
    "name": {
     "type": "string"
    },
    "provenance": {
     "$ref": "#/definitions/Provenance"
    },
    "template": {
     "type": "string"
    }
   },
   "type": "object"
  },
  "MessageTemplateContent": {
   "properties": {
    "template": {
     "type": "string"
    }
   },
   "type": "object"
  },
  "MessageTemplates": {
   "items": {
    "$ref": "#/definitions/MessageTemplate"
   },
   "type": "array"
  },
=======
>>>>>>> ae830f68
  "MultiStatus": {
   "type": "object"
  },
  "MuteTimeInterval": {
   "properties": {
    "name": {
     "type": "string"
    },
    "time_intervals": {
     "items": {
      "$ref": "#/definitions/TimeInterval"
     },
     "type": "array"
    }
   },
   "title": "MuteTimeInterval represents a named set of time intervals for which a route should be muted.",
   "type": "object"
  },
  "MuteTimings": {
   "items": {
    "$ref": "#/definitions/MuteTimeInterval"
   },
   "type": "array"
  },
  "MuteTimings": {
   "items": {
    "$ref": "#/definitions/MuteTimeInterval"
   },
   "type": "array",
   "x-go-package": "github.com/grafana/grafana/pkg/services/ngalert/api/tooling/definitions"
  },
  "NamespaceConfigResponse": {
   "additionalProperties": {
    "items": {
     "$ref": "#/definitions/GettableRuleGroupConfig"
    },
    "type": "array"
   },
   "type": "object"
  },
  "NotFound": {
   "type": "object"
  },
  "Notice": {
   "properties": {
    "inspect": {
     "$ref": "#/definitions/InspectType"
    },
    "link": {
     "description": "Link is an optional link for display in the user interface and can be an\nabsolute URL or a path relative to Grafana's root url.",
     "type": "string"
    },
    "severity": {
     "$ref": "#/definitions/NoticeSeverity"
    },
    "text": {
     "description": "Text is freeform descriptive text for the notice.",
     "type": "string"
    }
   },
   "title": "Notice provides a structure for presenting notifications in Grafana's user interface.",
   "type": "object"
  },
  "NoticeSeverity": {
   "format": "int64",
   "title": "NoticeSeverity is a type for the Severity property of a Notice.",
   "type": "integer"
  },
  "NotificationPolicyExport": {
   "properties": {
    "Policy": {
     "$ref": "#/definitions/RouteExport"
    },
    "orgId": {
     "format": "int64",
     "type": "integer"
    }
   },
   "title": "NotificationPolicyExport is the provisioned file export of alerting.NotificiationPolicyV1.",
   "type": "object"
  },
  "NotificationTemplate": {
   "properties": {
    "name": {
     "type": "string"
    },
    "provenance": {
     "$ref": "#/definitions/Provenance"
    },
    "template": {
     "type": "string"
    }
   },
   "type": "object"
  },
  "NotificationTemplateContent": {
   "properties": {
    "template": {
     "type": "string"
    }
   },
   "type": "object"
  },
  "NotificationTemplates": {
   "items": {
    "$ref": "#/definitions/NotificationTemplate"
   },
   "type": "array"
  },
  "NotifierConfig": {
   "properties": {
    "send_resolved": {
     "type": "boolean"
    }
   },
   "title": "NotifierConfig contains base options common across all notifier configurations.",
   "type": "object"
  },
  "OAuth2": {
   "properties": {
    "TLSConfig": {
     "$ref": "#/definitions/TLSConfig"
    },
    "client_id": {
     "type": "string"
    },
    "client_secret": {
     "$ref": "#/definitions/Secret"
    },
    "client_secret_file": {
     "type": "string"
    },
    "endpoint_params": {
     "additionalProperties": {
      "type": "string"
     },
     "type": "object"
    },
<<<<<<< HEAD
=======
    "no_proxy": {
     "description": "NoProxy contains addresses that should not use a proxy.",
     "type": "string"
    },
    "proxy_connect_header": {
     "$ref": "#/definitions/Header"
    },
    "proxy_from_environment": {
     "description": "ProxyFromEnvironment makes use of net/http ProxyFromEnvironment function\nto determine proxies.",
     "type": "boolean"
    },
>>>>>>> ae830f68
    "proxy_url": {
     "$ref": "#/definitions/URL"
    },
    "scopes": {
     "items": {
      "type": "string"
     },
     "type": "array"
    },
    "token_url": {
     "type": "string"
    }
   },
   "title": "OAuth2 is the oauth2 client configuration.",
   "type": "object"
  },
  "ObjectMatchers": {
   "$ref": "#/definitions/Matchers",
   "description": "ObjectMatchers is Matchers with a different Unmarshal and Marshal methods that accept matchers as objects\nthat have already been parsed."
  },
  "OpsGenieConfig": {
   "properties": {
    "actions": {
     "type": "string"
    },
    "api_key": {
     "$ref": "#/definitions/Secret"
    },
    "api_key_file": {
     "type": "string"
    },
    "api_url": {
     "$ref": "#/definitions/URL"
    },
    "description": {
     "type": "string"
    },
    "details": {
     "additionalProperties": {
      "type": "string"
     },
     "type": "object"
    },
    "entity": {
     "type": "string"
    },
    "http_config": {
     "$ref": "#/definitions/HTTPClientConfig"
    },
    "message": {
     "type": "string"
    },
    "note": {
     "type": "string"
    },
    "priority": {
     "type": "string"
    },
    "responders": {
     "items": {
      "$ref": "#/definitions/OpsGenieConfigResponder"
     },
     "type": "array"
    },
    "send_resolved": {
     "type": "boolean"
    },
    "source": {
     "type": "string"
    },
    "tags": {
     "type": "string"
    },
    "update_alerts": {
     "type": "boolean"
    }
   },
   "title": "OpsGenieConfig configures notifications via OpsGenie.",
   "type": "object"
  },
  "OpsGenieConfigResponder": {
   "properties": {
    "id": {
     "description": "One of those 3 should be filled.",
     "type": "string"
    },
    "name": {
     "type": "string"
    },
    "type": {
     "description": "team, user, escalation, schedule etc.",
     "type": "string"
    },
    "username": {
     "type": "string"
    }
   },
   "type": "object"
  },
  "PagerdutyConfig": {
   "properties": {
    "class": {
     "type": "string"
    },
    "client": {
     "type": "string"
    },
    "client_url": {
     "type": "string"
    },
    "component": {
     "type": "string"
    },
    "description": {
     "type": "string"
    },
    "details": {
     "additionalProperties": {
      "type": "string"
     },
     "type": "object"
    },
    "group": {
     "type": "string"
    },
    "http_config": {
     "$ref": "#/definitions/HTTPClientConfig"
    },
    "images": {
     "items": {
      "$ref": "#/definitions/PagerdutyImage"
     },
     "type": "array"
    },
    "links": {
     "items": {
      "$ref": "#/definitions/PagerdutyLink"
     },
     "type": "array"
    },
    "routing_key": {
     "$ref": "#/definitions/Secret"
    },
    "routing_key_file": {
     "type": "string"
    },
    "send_resolved": {
     "type": "boolean"
    },
    "service_key": {
     "$ref": "#/definitions/Secret"
    },
    "service_key_file": {
     "type": "string"
    },
    "severity": {
     "type": "string"
    },
    "source": {
     "type": "string"
    },
    "url": {
     "$ref": "#/definitions/URL"
    }
   },
   "title": "PagerdutyConfig configures notifications via PagerDuty.",
   "type": "object"
  },
  "PagerdutyImage": {
   "description": "PagerdutyImage is an image",
   "properties": {
    "alt": {
     "type": "string"
    },
    "href": {
     "type": "string"
    },
    "src": {
     "type": "string"
    }
   },
   "type": "object"
  },
  "PagerdutyLink": {
   "description": "PagerdutyLink is a link",
   "properties": {
    "href": {
     "type": "string"
    },
    "text": {
     "type": "string"
    }
   },
   "type": "object"
  },
  "PermissionDenied": {
   "type": "object"
  },
  "Point": {
   "description": "If H is not nil, then this is a histogram point and only (T, H) is valid.\nIf H is nil, then only (T, V) is valid.",
   "properties": {
    "H": {
     "$ref": "#/definitions/FloatHistogram"
    },
    "T": {
     "format": "int64",
     "type": "integer"
    },
    "V": {
     "format": "double",
     "type": "number"
    }
   },
   "title": "Point represents a single data point for a given timestamp.",
   "type": "object"
  },
  "PostableApiAlertingConfig": {
   "properties": {
    "global": {
     "$ref": "#/definitions/GlobalConfig"
    },
    "inhibit_rules": {
     "items": {
      "$ref": "#/definitions/InhibitRule"
     },
     "type": "array"
    },
    "mute_time_intervals": {
     "items": {
      "$ref": "#/definitions/MuteTimeInterval"
     },
     "type": "array"
    },
    "receivers": {
     "description": "Override with our superset receiver type",
     "items": {
      "$ref": "#/definitions/PostableApiReceiver"
     },
     "type": "array"
    },
    "route": {
     "$ref": "#/definitions/Route"
    },
    "templates": {
     "items": {
      "type": "string"
     },
     "type": "array"
    }
   },
   "type": "object"
  },
  "PostableApiReceiver": {
   "properties": {
    "discord_configs": {
     "items": {
      "$ref": "#/definitions/DiscordConfig"
     },
     "type": "array"
    },
    "email_configs": {
     "items": {
      "$ref": "#/definitions/EmailConfig"
     },
     "type": "array"
    },
    "grafana_managed_receiver_configs": {
     "items": {
      "$ref": "#/definitions/PostableGrafanaReceiver"
     },
     "type": "array"
    },
    "msteams_configs": {
     "items": {
      "$ref": "#/definitions/MSTeamsConfig"
     },
     "type": "array"
    },
    "name": {
     "description": "A unique identifier for this receiver.",
     "type": "string"
    },
    "opsgenie_configs": {
     "items": {
      "$ref": "#/definitions/OpsGenieConfig"
     },
     "type": "array"
    },
    "pagerduty_configs": {
     "items": {
      "$ref": "#/definitions/PagerdutyConfig"
     },
     "type": "array"
    },
    "pushover_configs": {
     "items": {
      "$ref": "#/definitions/PushoverConfig"
     },
     "type": "array"
    },
    "slack_configs": {
     "items": {
      "$ref": "#/definitions/SlackConfig"
     },
     "type": "array"
    },
    "sns_configs": {
     "items": {
      "$ref": "#/definitions/SNSConfig"
     },
     "type": "array"
    },
    "telegram_configs": {
     "items": {
      "$ref": "#/definitions/TelegramConfig"
     },
     "type": "array"
    },
    "victorops_configs": {
     "items": {
      "$ref": "#/definitions/VictorOpsConfig"
     },
     "type": "array"
    },
    "webex_configs": {
     "items": {
      "$ref": "#/definitions/WebexConfig"
     },
     "type": "array"
    },
    "webhook_configs": {
     "items": {
      "$ref": "#/definitions/WebhookConfig"
     },
     "type": "array"
    },
    "wechat_configs": {
     "items": {
      "$ref": "#/definitions/WechatConfig"
     },
     "type": "array"
    }
   },
   "type": "object"
  },
  "PostableExtendedRuleNode": {
   "properties": {
    "alert": {
     "type": "string"
    },
    "annotations": {
     "additionalProperties": {
      "type": "string"
     },
     "type": "object"
    },
    "expr": {
     "type": "string"
    },
    "for": {
     "type": "string"
    },
    "grafana_alert": {
     "$ref": "#/definitions/PostableGrafanaRule"
    },
    "keep_firing_for": {
     "type": "string"
    },
    "labels": {
     "additionalProperties": {
      "type": "string"
     },
     "type": "object"
    },
    "record": {
     "type": "string"
    }
   },
   "type": "object"
  },
  "PostableExtendedRuleNodeExtended": {
   "properties": {
    "folderTitle": {
     "example": "project_x",
     "type": "string"
    },
    "folderUid": {
     "example": "okrd3I0Vz",
     "type": "string"
    },
    "rule": {
     "$ref": "#/definitions/PostableExtendedRuleNode"
    },
    "ruleGroup": {
     "example": "eval_group_1",
     "type": "string"
    }
   },
   "required": [
    "rule"
   ],
   "type": "object"
  },
  "PostableGrafanaReceiver": {
   "properties": {
    "disableResolveMessage": {
     "type": "boolean"
    },
    "name": {
     "type": "string"
    },
    "secureSettings": {
     "additionalProperties": {
      "type": "string"
     },
     "type": "object"
    },
    "settings": {
     "$ref": "#/definitions/RawMessage"
    },
    "type": {
     "type": "string"
    },
    "uid": {
     "type": "string"
    }
   },
   "type": "object"
  },
  "PostableGrafanaReceivers": {
   "properties": {
    "grafana_managed_receiver_configs": {
     "items": {
      "$ref": "#/definitions/PostableGrafanaReceiver"
     },
     "type": "array"
    }
   },
   "type": "object"
  },
  "PostableGrafanaRule": {
   "properties": {
    "condition": {
     "type": "string"
    },
    "data": {
     "items": {
      "$ref": "#/definitions/AlertQuery"
     },
     "type": "array"
    },
    "exec_err_state": {
     "enum": [
      "OK",
      "Alerting",
      "Error"
     ],
     "type": "string"
    },
    "is_paused": {
     "type": "boolean"
    },
    "no_data_state": {
     "enum": [
      "Alerting",
      "NoData",
      "OK"
     ],
     "type": "string"
    },
    "title": {
     "type": "string"
    },
    "uid": {
     "type": "string"
    }
   },
   "type": "object"
  },
  "PostableNGalertConfig": {
   "properties": {
    "alertmanagersChoice": {
     "enum": [
      "all",
      "internal",
      "external"
     ],
     "type": "string"
    }
   },
   "type": "object"
  },
  "PostableRuleGroupConfig": {
   "properties": {
    "interval": {
     "$ref": "#/definitions/Duration"
    },
    "name": {
     "type": "string"
    },
    "rules": {
     "items": {
      "$ref": "#/definitions/PostableExtendedRuleNode"
     },
     "type": "array"
    }
   },
   "type": "object"
  },
  "PostableUserConfig": {
   "properties": {
    "alertmanager_config": {
     "$ref": "#/definitions/PostableApiAlertingConfig"
    },
    "template_files": {
     "additionalProperties": {
      "type": "string"
     },
     "type": "object"
    }
   },
   "type": "object"
  },
  "Provenance": {
   "type": "string"
  },
  "ProvisionedAlertRule": {
   "properties": {
    "annotations": {
     "additionalProperties": {
      "type": "string"
     },
     "example": {
      "runbook_url": "https://supercoolrunbook.com/page/13"
     },
     "type": "object"
    },
    "condition": {
     "example": "A",
     "type": "string"
    },
    "data": {
     "example": [
      {
       "datasourceUid": "__expr__",
       "model": {
        "conditions": [
         {
          "evaluator": {
           "params": [
            0,
            0
           ],
           "type": "gt"
          },
          "operator": {
           "type": "and"
          },
          "query": {
           "params": []
          },
          "reducer": {
           "params": [],
           "type": "avg"
          },
          "type": "query"
         }
        ],
        "datasource": {
         "type": "__expr__",
         "uid": "__expr__"
        },
        "expression": "1 == 1",
        "hide": false,
        "intervalMs": 1000,
        "maxDataPoints": 43200,
        "refId": "A",
        "type": "math"
       },
       "queryType": "",
       "refId": "A",
       "relativeTimeRange": {
        "from": 0,
        "to": 0
       }
      }
     ],
     "items": {
      "$ref": "#/definitions/AlertQuery"
     },
     "type": "array"
    },
    "execErrState": {
     "enum": [
      "OK",
      "Alerting",
      "Error"
     ],
     "type": "string"
    },
    "folderUID": {
     "example": "project_x",
     "type": "string"
    },
    "for": {
     "$ref": "#/definitions/Duration"
    },
    "id": {
     "format": "int64",
     "type": "integer"
    },
    "isPaused": {
     "example": false,
     "type": "boolean"
    },
    "labels": {
     "additionalProperties": {
      "type": "string"
     },
     "example": {
      "team": "sre-team-1"
     },
     "type": "object"
    },
    "noDataState": {
     "enum": [
      "Alerting",
      "NoData",
      "OK"
     ],
     "type": "string"
    },
    "orgID": {
     "format": "int64",
     "type": "integer"
    },
    "provenance": {
     "$ref": "#/definitions/Provenance"
    },
    "ruleGroup": {
     "example": "eval_group_1",
     "maxLength": 190,
     "minLength": 1,
     "type": "string"
    },
    "title": {
     "example": "Always firing",
     "maxLength": 190,
     "minLength": 1,
     "type": "string"
    },
    "uid": {
     "maxLength": 40,
     "minLength": 1,
     "pattern": "^[a-zA-Z0-9-_]+$",
     "type": "string"
    },
    "updated": {
     "format": "date-time",
     "readOnly": true,
     "type": "string"
    }
   },
   "required": [
    "orgID",
    "folderUID",
    "ruleGroup",
    "title",
    "condition",
    "data",
    "noDataState",
    "execErrState",
    "for"
   ],
   "type": "object"
  },
  "ProvisionedAlertRules": {
   "items": {
    "$ref": "#/definitions/ProvisionedAlertRule"
   },
   "type": "array"
  },
  "ProxyConfig": {
   "properties": {
    "no_proxy": {
     "description": "NoProxy contains addresses that should not use a proxy.",
     "type": "string"
    },
    "proxy_connect_header": {
     "$ref": "#/definitions/Header"
    },
    "proxy_from_environment": {
     "description": "ProxyFromEnvironment makes use of net/http ProxyFromEnvironment function\nto determine proxies.",
     "type": "boolean"
    },
    "proxy_url": {
     "$ref": "#/definitions/URL"
    }
   },
   "type": "object"
  },
  "PushoverConfig": {
   "properties": {
    "device": {
     "type": "string"
    },
    "expire": {
     "type": "string"
    },
    "html": {
     "type": "boolean"
    },
    "http_config": {
     "$ref": "#/definitions/HTTPClientConfig"
    },
    "message": {
     "type": "string"
    },
    "priority": {
     "type": "string"
    },
    "retry": {
     "type": "string"
    },
    "send_resolved": {
     "type": "boolean"
    },
    "sound": {
     "type": "string"
    },
    "title": {
     "type": "string"
    },
    "token": {
     "$ref": "#/definitions/Secret"
    },
    "token_file": {
     "type": "string"
    },
    "ttl": {
     "type": "string"
    },
    "url": {
     "type": "string"
    },
    "url_title": {
     "type": "string"
    },
    "user_key": {
     "$ref": "#/definitions/Secret"
    },
    "user_key_file": {
     "type": "string"
    }
   },
   "type": "object"
  },
  "QueryStat": {
   "description": "The embedded FieldConfig's display name must be set.\nIt corresponds to the QueryResultMetaStat on the frontend (https://github.com/grafana/grafana/blob/master/packages/grafana-data/src/types/data.ts#L53).",
   "properties": {
    "color": {
     "additionalProperties": {},
     "description": "Map values to a display color\nNOTE: this interface is under development in the frontend... so simple map for now",
     "type": "object"
    },
    "custom": {
     "additionalProperties": {},
     "description": "Panel Specific Values",
     "type": "object"
    },
    "decimals": {
     "format": "uint16",
     "type": "integer"
    },
    "description": {
     "description": "Description is human readable field metadata",
     "type": "string"
    },
    "displayName": {
     "description": "DisplayName overrides Grafana default naming, should not be used from a data source",
     "type": "string"
    },
    "displayNameFromDS": {
     "description": "DisplayNameFromDS overrides Grafana default naming strategy.",
     "type": "string"
    },
    "filterable": {
     "description": "Filterable indicates if the Field's data can be filtered by additional calls.",
     "type": "boolean"
    },
    "interval": {
     "description": "Interval indicates the expected regular step between values in the series.\nWhen an interval exists, consumers can identify \"missing\" values when the expected value is not present.\nThe grafana timeseries visualization will render disconnected values when missing values are found it the time field.\nThe interval uses the same units as the values.  For time.Time, this is defined in milliseconds.",
     "format": "double",
     "type": "number"
    },
    "links": {
     "description": "The behavior when clicking on a result",
     "items": {
      "$ref": "#/definitions/DataLink"
     },
     "type": "array"
    },
    "mappings": {
     "$ref": "#/definitions/ValueMappings"
    },
    "max": {
     "$ref": "#/definitions/ConfFloat64"
    },
    "min": {
     "$ref": "#/definitions/ConfFloat64"
    },
    "noValue": {
     "description": "Alternative to empty string",
     "type": "string"
    },
    "path": {
     "description": "Path is an explicit path to the field in the datasource. When the frame meta includes a path,\nthis will default to `${frame.meta.path}/${field.name}\n\nWhen defined, this value can be used as an identifier within the datasource scope, and\nmay be used as an identifier to update values in a subsequent request",
     "type": "string"
    },
    "thresholds": {
     "$ref": "#/definitions/ThresholdsConfig"
    },
    "type": {
     "$ref": "#/definitions/FieldTypeConfig"
    },
    "unit": {
     "description": "Numeric Options",
     "type": "string"
    },
    "value": {
     "format": "double",
     "type": "number"
    },
    "writeable": {
     "description": "Writeable indicates that the datasource knows how to update this value",
     "type": "boolean"
    }
   },
   "title": "QueryStat is used for storing arbitrary statistics metadata related to a query and its result, e.g. total request time, data processing time.",
   "type": "object"
  },
  "RawMessage": {
   "type": "object"
  },
  "Receiver": {
   "properties": {
    "discord_configs": {
     "items": {
      "$ref": "#/definitions/DiscordConfig"
     },
     "type": "array"
    },
    "email_configs": {
     "items": {
      "$ref": "#/definitions/EmailConfig"
     },
     "type": "array"
    },
    "msteams_configs": {
     "items": {
      "$ref": "#/definitions/MSTeamsConfig"
     },
     "type": "array"
    },
    "name": {
     "description": "A unique identifier for this receiver.",
     "type": "string"
    },
    "opsgenie_configs": {
     "items": {
      "$ref": "#/definitions/OpsGenieConfig"
     },
     "type": "array"
    },
    "pagerduty_configs": {
     "items": {
      "$ref": "#/definitions/PagerdutyConfig"
     },
     "type": "array"
    },
    "pushover_configs": {
     "items": {
      "$ref": "#/definitions/PushoverConfig"
     },
     "type": "array"
    },
    "slack_configs": {
     "items": {
      "$ref": "#/definitions/SlackConfig"
     },
     "type": "array"
    },
    "sns_configs": {
     "items": {
      "$ref": "#/definitions/SNSConfig"
     },
     "type": "array"
    },
    "telegram_configs": {
     "items": {
      "$ref": "#/definitions/TelegramConfig"
     },
     "type": "array"
    },
    "victorops_configs": {
     "items": {
      "$ref": "#/definitions/VictorOpsConfig"
     },
     "type": "array"
    },
    "webex_configs": {
     "items": {
      "$ref": "#/definitions/WebexConfig"
     },
     "type": "array"
    },
    "webhook_configs": {
     "items": {
      "$ref": "#/definitions/WebhookConfig"
     },
     "type": "array"
    },
    "wechat_configs": {
     "items": {
      "$ref": "#/definitions/WechatConfig"
     },
     "type": "array"
    }
   },
   "title": "Receiver configuration provides configuration on how to contact a receiver.",
   "type": "object"
  },
  "ReceiverExport": {
   "properties": {
    "disableResolveMessage": {
     "type": "boolean"
    },
    "settings": {
     "$ref": "#/definitions/RawMessage"
    },
    "type": {
     "type": "string"
    },
    "uid": {
     "type": "string"
    }
   },
   "title": "ReceiverExport is the provisioned file export of alerting.ReceiverV1.",
   "type": "object"
  },
  "Regexp": {
   "description": "A Regexp is safe for concurrent use by multiple goroutines,\nexcept for configuration methods, such as Longest.",
   "title": "Regexp is the representation of a compiled regular expression.",
   "type": "object"
  },
  "RelativeTimeRange": {
   "description": "RelativeTimeRange is the per query start and end time\nfor requests.",
   "properties": {
    "from": {
     "$ref": "#/definitions/Duration"
    },
    "to": {
     "$ref": "#/definitions/Duration"
    }
   },
   "type": "object"
  },
  "RelativeTimeRangeExport": {
   "properties": {
    "from": {
     "format": "int64",
     "type": "integer"
    },
    "to": {
     "format": "int64",
     "type": "integer"
    }
   },
   "type": "object"
  },
  "ResponseDetails": {
   "properties": {
    "msg": {
     "type": "string"
    }
   },
   "type": "object"
  },
  "Responses": {
   "additionalProperties": {
    "$ref": "#/definitions/DataResponse"
   },
   "description": "The QueryData method the QueryDataHandler method will set the RefId\nproperty on the DataResponses' frames based on these RefIDs.",
   "title": "Responses is a map of RefIDs (Unique Query ID) to DataResponses.",
   "type": "object"
  },
  "Route": {
   "description": "A Route is a node that contains definitions of how to handle alerts. This is modified\nfrom the upstream alertmanager in that it adds the ObjectMatchers property.",
   "properties": {
    "continue": {
     "type": "boolean"
    },
    "group_by": {
     "items": {
      "type": "string"
     },
     "type": "array"
    },
    "group_interval": {
     "type": "string"
    },
    "group_wait": {
     "type": "string"
    },
    "match": {
     "additionalProperties": {
      "type": "string"
     },
     "description": "Deprecated. Remove before v1.0 release.",
     "type": "object"
    },
    "match_re": {
     "$ref": "#/definitions/MatchRegexps"
    },
    "matchers": {
     "$ref": "#/definitions/Matchers"
    },
    "mute_time_intervals": {
     "items": {
      "type": "string"
     },
     "type": "array"
    },
    "object_matchers": {
     "$ref": "#/definitions/ObjectMatchers"
    },
    "provenance": {
     "$ref": "#/definitions/Provenance"
    },
    "receiver": {
     "type": "string"
    },
    "repeat_interval": {
     "type": "string"
    },
    "routes": {
     "items": {
      "$ref": "#/definitions/Route"
     },
     "type": "array"
    }
   },
   "type": "object"
  },
  "RouteExport": {
   "description": "RouteExport is the provisioned file export of definitions.Route. This is needed to hide fields that aren't useable in\nprovisioning file format. An alternative would be to define a custom MarshalJSON and MarshalYAML that excludes them.",
   "properties": {
    "continue": {
     "type": "boolean"
    },
    "group_by": {
     "items": {
      "type": "string"
     },
     "type": "array"
    },
    "group_interval": {
     "type": "string"
    },
    "group_wait": {
     "type": "string"
    },
    "match": {
     "additionalProperties": {
      "type": "string"
     },
     "description": "Deprecated. Remove before v1.0 release.",
     "type": "object"
    },
    "match_re": {
     "$ref": "#/definitions/MatchRegexps"
    },
    "matchers": {
     "$ref": "#/definitions/Matchers"
    },
    "mute_time_intervals": {
     "items": {
      "type": "string"
     },
     "type": "array"
    },
    "object_matchers": {
     "$ref": "#/definitions/ObjectMatchers"
    },
    "receiver": {
     "type": "string"
    },
    "repeat_interval": {
     "type": "string"
    },
    "routes": {
     "items": {
      "$ref": "#/definitions/RouteExport"
     },
     "type": "array"
    }
   },
   "type": "object"
  },
  "Rule": {
   "description": "adapted from cortex",
   "properties": {
    "evaluationTime": {
     "format": "double",
     "type": "number"
    },
    "health": {
     "type": "string"
    },
    "labels": {
     "$ref": "#/definitions/overrideLabels"
    },
    "lastError": {
     "type": "string"
    },
    "lastEvaluation": {
     "format": "date-time",
     "type": "string"
    },
    "name": {
     "type": "string"
    },
    "query": {
     "type": "string"
    },
    "type": {
     "$ref": "#/definitions/RuleType"
    }
   },
   "required": [
    "name",
    "query",
    "health",
    "type"
   ],
   "type": "object"
  },
  "RuleDiscovery": {
   "properties": {
    "groups": {
     "items": {
      "$ref": "#/definitions/RuleGroup"
     },
     "type": "array"
    },
    "totals": {
     "additionalProperties": {
      "format": "int64",
      "type": "integer"
     },
     "type": "object"
    }
   },
   "required": [
    "groups"
   ],
   "type": "object"
  },
  "RuleGroup": {
   "properties": {
    "evaluationTime": {
     "format": "double",
     "type": "number"
    },
    "file": {
     "type": "string"
    },
    "interval": {
     "format": "double",
     "type": "number"
    },
    "lastEvaluation": {
     "format": "date-time",
     "type": "string"
    },
    "name": {
     "type": "string"
    },
    "rules": {
     "description": "In order to preserve rule ordering, while exposing type (alerting or recording)\nspecific properties, both alerting and recording rules are exposed in the\nsame array.",
     "items": {
      "$ref": "#/definitions/AlertingRule"
     },
     "type": "array"
    },
    "totals": {
     "additionalProperties": {
      "format": "int64",
      "type": "integer"
     },
     "type": "object"
    }
   },
   "required": [
    "name",
    "file",
    "rules",
    "interval"
   ],
   "type": "object"
  },
  "RuleGroupConfigResponse": {
   "properties": {
    "interval": {
     "$ref": "#/definitions/Duration"
    },
    "name": {
     "type": "string"
    },
    "rules": {
     "items": {
      "$ref": "#/definitions/GettableExtendedRuleNode"
     },
     "type": "array"
    },
    "source_tenants": {
     "items": {
      "type": "string"
     },
     "type": "array"
    }
   },
   "type": "object"
  },
  "RuleResponse": {
   "properties": {
    "data": {
     "$ref": "#/definitions/RuleDiscovery"
    },
    "error": {
     "type": "string"
    },
    "errorType": {
     "$ref": "#/definitions/ErrorType"
    },
    "status": {
     "type": "string"
    }
   },
   "required": [
    "status"
   ],
   "type": "object"
  },
  "RuleType": {
   "title": "RuleType models the type of a rule.",
   "type": "string"
  },
  "SNSConfig": {
   "properties": {
    "api_url": {
     "type": "string"
    },
    "attributes": {
     "additionalProperties": {
      "type": "string"
     },
     "type": "object"
    },
    "http_config": {
     "$ref": "#/definitions/HTTPClientConfig"
    },
    "message": {
     "type": "string"
    },
    "phone_number": {
     "type": "string"
    },
    "send_resolved": {
     "type": "boolean"
    },
    "sigv4": {
     "$ref": "#/definitions/SigV4Config"
    },
    "subject": {
     "type": "string"
    },
    "target_arn": {
     "type": "string"
    },
    "topic_arn": {
     "type": "string"
    }
   },
   "type": "object"
  },
  "Sample": {
   "properties": {
    "H": {
     "$ref": "#/definitions/FloatHistogram"
    },
    "Metric": {
     "$ref": "#/definitions/Labels"
    },
    "T": {
     "format": "int64",
     "type": "integer"
    },
    "V": {
     "format": "double",
     "type": "number"
    }
   },
   "title": "Sample is a single sample belonging to a metric.",
   "type": "object"
  },
  "Secret": {
   "title": "Secret special type for storing secrets.",
   "type": "string"
  },
  "SecretURL": {
   "$ref": "#/definitions/URL",
   "title": "SecretURL is a URL that must not be revealed on marshaling."
  },
  "SigV4Config": {
   "description": "SigV4Config is the configuration for signing remote write requests with\nAWS's SigV4 verification process. Empty values will be retrieved using the\nAWS default credentials chain.",
   "properties": {
    "AccessKey": {
     "type": "string"
    },
    "Profile": {
     "type": "string"
    },
    "Region": {
     "type": "string"
    },
    "RoleARN": {
     "type": "string"
    },
    "SecretKey": {
     "$ref": "#/definitions/Secret"
    }
   },
   "type": "object"
  },
  "SlackAction": {
   "description": "See https://api.slack.com/docs/message-attachments#action_fields and https://api.slack.com/docs/message-buttons\nfor more information.",
   "properties": {
    "confirm": {
     "$ref": "#/definitions/SlackConfirmationField"
    },
    "name": {
     "type": "string"
    },
    "style": {
     "type": "string"
    },
    "text": {
     "type": "string"
    },
    "type": {
     "type": "string"
    },
    "url": {
     "type": "string"
    },
    "value": {
     "type": "string"
    }
   },
   "title": "SlackAction configures a single Slack action that is sent with each notification.",
   "type": "object"
  },
  "SlackConfig": {
   "properties": {
    "actions": {
     "items": {
      "$ref": "#/definitions/SlackAction"
     },
     "type": "array"
    },
    "api_url": {
     "$ref": "#/definitions/SecretURL"
    },
    "api_url_file": {
     "type": "string"
    },
    "callback_id": {
     "type": "string"
    },
    "channel": {
     "description": "Slack channel override, (like #other-channel or @username).",
     "type": "string"
    },
    "color": {
     "type": "string"
    },
    "fallback": {
     "type": "string"
    },
    "fields": {
     "items": {
      "$ref": "#/definitions/SlackField"
     },
     "type": "array"
    },
    "footer": {
     "type": "string"
    },
    "http_config": {
     "$ref": "#/definitions/HTTPClientConfig"
    },
    "icon_emoji": {
     "type": "string"
    },
    "icon_url": {
     "type": "string"
    },
    "image_url": {
     "type": "string"
    },
    "link_names": {
     "type": "boolean"
    },
    "mrkdwn_in": {
     "items": {
      "type": "string"
     },
     "type": "array"
    },
    "pretext": {
     "type": "string"
    },
    "send_resolved": {
     "type": "boolean"
    },
    "short_fields": {
     "type": "boolean"
    },
    "text": {
     "type": "string"
    },
    "thumb_url": {
     "type": "string"
    },
    "title": {
     "type": "string"
    },
    "title_link": {
     "type": "string"
    },
    "username": {
     "type": "string"
    }
   },
   "title": "SlackConfig configures notifications via Slack.",
   "type": "object"
  },
  "SlackConfirmationField": {
   "description": "SlackConfirmationField protect users from destructive actions or particularly distinguished decisions\nby asking them to confirm their button click one more time.\nSee https://api.slack.com/docs/interactive-message-field-guide#confirmation_fields for more information.",
   "properties": {
    "dismiss_text": {
     "type": "string"
    },
    "ok_text": {
     "type": "string"
    },
    "text": {
     "type": "string"
    },
    "title": {
     "type": "string"
    }
   },
   "type": "object"
  },
  "SlackField": {
   "description": "Each field must contain a title, value, and optionally, a boolean value to indicate if the field\nis short enough to be displayed next to other fields designated as short.\nSee https://api.slack.com/docs/message-attachments#fields for more information.",
   "properties": {
    "short": {
     "type": "boolean"
    },
    "title": {
     "type": "string"
    },
    "value": {
     "type": "string"
    }
   },
   "title": "SlackField configures a single Slack field that is sent with each notification.",
   "type": "object"
  },
  "SmtpNotEnabled": {
   "$ref": "#/definitions/ResponseDetails"
  },
  "Span": {
   "properties": {
    "Length": {
     "description": "Length of the span.",
     "format": "uint32",
     "type": "integer"
    },
    "Offset": {
     "description": "Gap to previous span (always positive), or starting index for the 1st\nspan (which can be negative).",
     "format": "int32",
     "type": "integer"
    }
   },
   "title": "A Span defines a continuous sequence of buckets.",
   "type": "object"
  },
  "Status": {
   "format": "int64",
   "type": "integer"
  },
  "Success": {
   "$ref": "#/definitions/ResponseDetails"
  },
  "SupportedTransformationTypes": {
   "type": "string"
  },
  "TLSConfig": {
   "properties": {
    "ca": {
     "description": "Text of the CA cert to use for the targets.",
     "type": "string"
    },
    "ca_file": {
     "description": "The CA cert to use for the targets.",
     "type": "string"
    },
    "cert": {
     "description": "Text of the client cert file for the targets.",
     "type": "string"
    },
    "cert_file": {
     "description": "The client cert file for the targets.",
     "type": "string"
    },
    "insecure_skip_verify": {
     "description": "Disable target certificate validation.",
     "type": "boolean"
    },
    "key": {
     "$ref": "#/definitions/Secret"
    },
    "key_file": {
     "description": "The client key file for the targets.",
     "type": "string"
    },
<<<<<<< HEAD
=======
    "max_version": {
     "$ref": "#/definitions/TLSVersion"
    },
>>>>>>> ae830f68
    "min_version": {
     "$ref": "#/definitions/TLSVersion"
    },
    "server_name": {
     "description": "Used to verify the hostname for the targets.",
     "type": "string"
    }
   },
   "title": "TLSConfig configures the options for TLS connections.",
   "type": "object"
  },
  "TLSVersion": {
   "format": "uint16",
   "type": "integer"
  },
  "TelegramConfig": {
   "properties": {
    "api_url": {
     "$ref": "#/definitions/URL"
    },
    "chat": {
     "format": "int64",
     "type": "integer"
    },
    "disable_notifications": {
     "type": "boolean"
    },
    "http_config": {
     "$ref": "#/definitions/HTTPClientConfig"
    },
    "message": {
     "type": "string"
    },
    "parse_mode": {
     "type": "string"
    },
    "send_resolved": {
     "type": "boolean"
    },
    "token": {
     "$ref": "#/definitions/Secret"
    },
    "token_file": {
     "type": "string"
    }
   },
   "title": "TelegramConfig configures notifications via Telegram.",
   "type": "object"
  },
  "TestReceiverConfigResult": {
   "properties": {
    "error": {
     "type": "string"
    },
    "name": {
     "type": "string"
    },
    "status": {
     "type": "string"
    },
    "uid": {
     "type": "string"
    }
   },
   "type": "object"
  },
  "TestReceiverResult": {
   "properties": {
    "grafana_managed_receiver_configs": {
     "items": {
      "$ref": "#/definitions/TestReceiverConfigResult"
     },
     "type": "array"
    },
    "name": {
     "type": "string"
    }
   },
   "type": "object"
  },
  "TestReceiversConfigAlertParams": {
   "properties": {
    "annotations": {
     "$ref": "#/definitions/LabelSet"
    },
    "labels": {
     "$ref": "#/definitions/LabelSet"
    }
   },
   "type": "object"
  },
  "TestReceiversConfigBodyParams": {
   "properties": {
    "alert": {
     "$ref": "#/definitions/TestReceiversConfigAlertParams"
    },
    "receivers": {
     "items": {
      "$ref": "#/definitions/PostableApiReceiver"
     },
     "type": "array"
    }
   },
   "type": "object"
  },
  "TestReceiversResult": {
   "properties": {
    "alert": {
     "$ref": "#/definitions/TestReceiversConfigAlertParams"
    },
    "notified_at": {
     "format": "date-time",
     "type": "string"
    },
    "receivers": {
     "items": {
      "$ref": "#/definitions/TestReceiverResult"
     },
     "type": "array"
    }
   },
   "type": "object"
  },
  "TestRulePayload": {
   "properties": {
    "expr": {
     "example": "(node_filesystem_avail_bytes{fstype!=\"\",job=\"integrations/node_exporter\"} node_filesystem_size_bytes{fstype!=\"\",job=\"integrations/node_exporter\"} * 100 \u003c 5 and node_filesystem_readonly{fstype!=\"\",job=\"integrations/node_exporter\"} == 0)",
     "type": "string"
    },
    "grafana_condition": {
     "$ref": "#/definitions/EvalAlertConditionCommand"
    }
   },
   "type": "object"
  },
  "TestRuleResponse": {
   "properties": {
    "alerts": {
     "$ref": "#/definitions/Vector"
    },
    "grafana_alert_instances": {
     "$ref": "#/definitions/AlertInstancesResponse"
    }
   },
   "type": "object"
  },
  "TestTemplatesConfigBodyParams": {
   "properties": {
    "alerts": {
     "description": "Alerts to use as data when testing the template.",
     "items": {
      "$ref": "#/definitions/postableAlert"
     },
     "type": "array"
    },
    "name": {
     "description": "Name of the template file.",
     "type": "string"
    },
    "template": {
     "description": "Template string to test.",
     "type": "string"
    }
   },
   "type": "object"
  },
  "TestTemplatesErrorResult": {
   "properties": {
    "kind": {
     "description": "Kind of template error that occurred.",
     "enum": [
      "invalid_template",
      "execution_error"
     ],
     "type": "string"
    },
    "message": {
     "description": "Error message.",
     "type": "string"
    },
    "name": {
     "description": "Name of the associated template for this error. Will be empty if the Kind is \"invalid_template\".",
     "type": "string"
    }
   },
   "type": "object"
  },
  "TestTemplatesResult": {
   "properties": {
    "name": {
     "description": "Name of the associated template definition for this result.",
     "type": "string"
    },
    "text": {
     "description": "Interpolated value of the template.",
     "type": "string"
    }
   },
   "type": "object"
  },
  "TestTemplatesResults": {
   "properties": {
    "errors": {
     "items": {
      "$ref": "#/definitions/TestTemplatesErrorResult"
     },
     "type": "array"
    },
    "results": {
     "items": {
      "$ref": "#/definitions/TestTemplatesResult"
     },
     "type": "array"
    }
   },
   "type": "object"
  },
  "Threshold": {
   "description": "Threshold a single step on the threshold list",
   "properties": {
    "color": {
     "type": "string"
    },
    "state": {
     "type": "string"
    },
    "value": {
     "$ref": "#/definitions/ConfFloat64"
    }
   },
   "type": "object"
  },
  "ThresholdsConfig": {
   "description": "ThresholdsConfig setup thresholds",
   "properties": {
    "mode": {
     "$ref": "#/definitions/ThresholdsMode"
    },
    "steps": {
     "description": "Must be sorted by 'value', first value is always -Infinity",
     "items": {
      "$ref": "#/definitions/Threshold"
     },
     "type": "array"
    }
   },
   "type": "object"
  },
  "ThresholdsMode": {
   "description": "ThresholdsMode absolute or percentage",
   "type": "string"
  },
  "TimeInterval": {
   "description": "TimeInterval describes intervals of time. ContainsTime will tell you if a golang time is contained\nwithin the interval.",
   "properties": {
    "days_of_month": {
     "items": {
      "type": "string"
     },
     "type": "array"
    },
    "location": {
     "type": "string"
    },
    "months": {
     "items": {
      "type": "string"
     },
     "type": "array"
    },
    "times": {
     "items": {
      "$ref": "#/definitions/TimeRange"
     },
     "type": "array"
    },
    "weekdays": {
     "items": {
      "type": "string"
     },
     "type": "array"
    },
    "years": {
     "items": {
      "type": "string"
     },
     "type": "array"
    }
   },
   "type": "object"
  },
  "TimeRange": {
   "description": "Redefining this to avoid an import cycle",
   "properties": {
    "from": {
     "format": "date-time",
     "type": "string"
    },
    "to": {
     "format": "date-time",
     "type": "string"
    }
   },
   "type": "object"
  },
  "URL": {
<<<<<<< HEAD
=======
   "description": "The general form represented is:\n\n[scheme:][//[userinfo@]host][/]path[?query][#fragment]\n\nURLs that do not start with a slash after the scheme are interpreted as:\n\nscheme:opaque[?query][#fragment]\n\nNote that the Path field is stored in decoded form: /%47%6f%2f becomes /Go/.\nA consequence is that it is impossible to tell which slashes in the Path were\nslashes in the raw URL and which were %2f. This distinction is rarely important,\nbut when it is, the code should use the EscapedPath method, which preserves\nthe original encoding of Path.\n\nThe RawPath field is an optional field which is only set when the default\nencoding of Path is different from the escaped path. See the EscapedPath method\nfor more details.\n\nURL's String method uses the EscapedPath method to obtain the path.",
>>>>>>> ae830f68
   "properties": {
    "ForceQuery": {
     "type": "boolean"
    },
    "Fragment": {
     "type": "string"
    },
    "Host": {
     "type": "string"
    },
    "OmitHost": {
     "type": "boolean"
    },
    "Opaque": {
     "type": "string"
    },
    "Path": {
     "type": "string"
    },
    "RawFragment": {
     "type": "string"
    },
    "RawPath": {
     "type": "string"
    },
    "RawQuery": {
     "type": "string"
    },
    "Scheme": {
     "type": "string"
    },
    "User": {
     "$ref": "#/definitions/Userinfo"
    }
   },
   "title": "URL is a custom URL type that allows validation at configuration load time.",
   "type": "object"
  },
  "UpdateRuleGroupResponse": {
   "properties": {
    "created": {
     "items": {
      "type": "string"
     },
     "type": "array"
    },
    "deleted": {
     "items": {
      "type": "string"
     },
     "type": "array"
    },
    "message": {
     "type": "string"
    },
    "updated": {
     "items": {
      "type": "string"
     },
     "type": "array"
    }
   },
   "type": "object"
  },
  "Userinfo": {
   "description": "The Userinfo type is an immutable encapsulation of username and\npassword details for a URL. An existing Userinfo value is guaranteed\nto have a username set (potentially empty, as allowed by RFC 2396),\nand optionally a password.",
   "type": "object"
  },
  "ValidationError": {
   "properties": {
    "msg": {
     "example": "error message",
     "type": "string"
    }
   },
   "type": "object"
  },
  "ValueMapping": {
   "description": "ValueMapping allows mapping input values to text and color",
   "type": "object"
  },
  "ValueMappings": {
   "items": {
    "$ref": "#/definitions/ValueMapping"
   },
   "type": "array"
  },
  "Vector": {
   "description": "Vector is basically only an alias for model.Samples, but the\ncontract is that in a Vector, all Samples have the same timestamp.",
   "items": {
    "$ref": "#/definitions/Sample"
   },
   "type": "array"
  },
  "VictorOpsConfig": {
   "properties": {
    "api_key": {
     "$ref": "#/definitions/Secret"
    },
    "api_key_file": {
     "type": "string"
    },
    "api_url": {
     "$ref": "#/definitions/URL"
    },
    "custom_fields": {
     "additionalProperties": {
      "type": "string"
     },
     "type": "object"
    },
    "entity_display_name": {
     "type": "string"
    },
    "http_config": {
     "$ref": "#/definitions/HTTPClientConfig"
    },
    "message_type": {
     "type": "string"
    },
    "monitoring_tool": {
     "type": "string"
    },
    "routing_key": {
     "type": "string"
    },
    "send_resolved": {
     "type": "boolean"
    },
    "state_message": {
     "type": "string"
    }
   },
   "title": "VictorOpsConfig configures notifications via VictorOps.",
   "type": "object"
  },
  "VisType": {
   "title": "VisType is used to indicate how the data should be visualized in explore.",
   "type": "string"
  },
  "WebexConfig": {
   "properties": {
    "api_url": {
     "$ref": "#/definitions/URL"
    },
    "http_config": {
     "$ref": "#/definitions/HTTPClientConfig"
    },
    "message": {
     "type": "string"
    },
    "room_id": {
     "type": "string"
    },
    "send_resolved": {
     "type": "boolean"
    }
   },
   "title": "WebexConfig configures notifications via Webex.",
   "type": "object"
  },
  "WebhookConfig": {
   "properties": {
    "http_config": {
     "$ref": "#/definitions/HTTPClientConfig"
    },
    "max_alerts": {
     "description": "MaxAlerts is the maximum number of alerts to be sent per webhook message.\nAlerts exceeding this threshold will be truncated. Setting this to 0\nallows an unlimited number of alerts.",
     "format": "uint64",
     "type": "integer"
    },
    "send_resolved": {
     "type": "boolean"
    },
    "url": {
     "$ref": "#/definitions/SecretURL"
    },
    "url_file": {
     "type": "string"
    }
   },
   "title": "WebhookConfig configures notifications via a generic webhook.",
   "type": "object"
  },
  "WechatConfig": {
   "properties": {
    "agent_id": {
     "type": "string"
    },
    "api_secret": {
     "$ref": "#/definitions/Secret"
    },
    "api_url": {
     "$ref": "#/definitions/URL"
    },
    "corp_id": {
     "type": "string"
    },
    "http_config": {
     "$ref": "#/definitions/HTTPClientConfig"
    },
    "message": {
     "type": "string"
    },
    "message_type": {
     "type": "string"
    },
    "send_resolved": {
     "type": "boolean"
    },
    "to_party": {
     "type": "string"
    },
    "to_tag": {
     "type": "string"
    },
    "to_user": {
     "type": "string"
    }
   },
   "title": "WechatConfig configures notifications via Wechat.",
   "type": "object"
  },
  "alert": {
   "description": "Alert alert",
   "properties": {
    "generatorURL": {
     "description": "generator URL\nFormat: uri",
     "format": "uri",
     "type": "string"
    },
    "labels": {
     "$ref": "#/definitions/labelSet"
    }
   },
   "required": [
    "labels"
   ],
   "type": "object"
  },
  "alertGroup": {
   "properties": {
    "alerts": {
     "description": "alerts",
     "items": {
      "$ref": "#/definitions/gettableAlert"
     },
     "type": "array"
    },
    "labels": {
     "$ref": "#/definitions/labelSet"
    },
    "receiver": {
     "$ref": "#/definitions/receiver"
    }
   },
   "required": [
    "alerts",
    "labels",
    "receiver"
   ],
   "type": "object"
  },
  "alertGroups": {
   "description": "AlertGroups alert groups",
   "items": {
    "$ref": "#/definitions/alertGroup"
   },
   "type": "array"
  },
  "alertStatus": {
   "description": "AlertStatus alert status",
   "properties": {
    "inhibitedBy": {
     "description": "inhibited by",
     "items": {
      "type": "string"
     },
     "type": "array"
    },
    "silencedBy": {
     "description": "silenced by",
     "items": {
      "type": "string"
     },
     "type": "array"
    },
    "state": {
     "description": "state",
     "enum": [
      "[unprocessed active suppressed]"
     ],
     "type": "string"
    }
   },
   "required": [
    "inhibitedBy",
    "silencedBy",
    "state"
   ],
   "type": "object"
  },
  "alertmanagerConfig": {
   "description": "AlertmanagerConfig alertmanager config",
   "properties": {
    "original": {
     "description": "original",
     "type": "string"
    }
   },
   "required": [
    "original"
   ],
   "type": "object"
  },
  "alertmanagerStatus": {
   "description": "AlertmanagerStatus alertmanager status",
   "properties": {
    "cluster": {
     "$ref": "#/definitions/clusterStatus"
    },
    "config": {
     "$ref": "#/definitions/alertmanagerConfig"
    },
    "uptime": {
     "description": "uptime",
     "format": "date-time",
     "type": "string"
    },
    "versionInfo": {
     "$ref": "#/definitions/versionInfo"
    }
   },
   "required": [
    "cluster",
    "config",
    "uptime",
    "versionInfo"
   ],
   "type": "object"
  },
  "clusterStatus": {
   "description": "ClusterStatus cluster status",
   "properties": {
    "name": {
     "description": "name",
     "type": "string"
    },
    "peers": {
     "description": "peers",
     "items": {
      "$ref": "#/definitions/peerStatus"
     },
     "type": "array"
    },
    "status": {
     "description": "status",
     "enum": [
      "[ready settling disabled]"
     ],
     "type": "string"
    }
   },
   "required": [
    "status"
   ],
   "type": "object"
  },
  "gettableAlert": {
   "description": "GettableAlert gettable alert",
   "properties": {
    "annotations": {
     "$ref": "#/definitions/labelSet"
    },
    "endsAt": {
     "description": "ends at",
     "format": "date-time",
     "type": "string"
    },
    "fingerprint": {
     "description": "fingerprint",
     "type": "string"
    },
    "generatorURL": {
     "description": "generator URL\nFormat: uri",
     "format": "uri",
     "type": "string"
    },
    "labels": {
     "$ref": "#/definitions/labelSet"
    },
    "receivers": {
     "description": "receivers",
     "items": {
      "$ref": "#/definitions/receiver"
     },
     "type": "array"
    },
    "startsAt": {
     "description": "starts at",
     "format": "date-time",
     "type": "string"
    },
    "status": {
     "$ref": "#/definitions/alertStatus"
    },
    "updatedAt": {
     "description": "updated at",
     "format": "date-time",
     "type": "string"
    }
   },
   "required": [
    "labels",
    "annotations",
    "endsAt",
    "fingerprint",
    "receivers",
    "startsAt",
    "status",
    "updatedAt"
   ],
   "type": "object"
  },
  "gettableAlerts": {
   "items": {
    "$ref": "#/definitions/gettableAlert"
   },
   "type": "array"
  },
  "gettableSilence": {
   "properties": {
    "comment": {
     "description": "comment",
     "type": "string"
    },
    "createdBy": {
     "description": "created by",
     "type": "string"
    },
    "endsAt": {
     "description": "ends at",
     "format": "date-time",
     "type": "string"
    },
    "id": {
     "description": "id",
     "type": "string"
    },
    "matchers": {
     "$ref": "#/definitions/matchers"
    },
    "startsAt": {
     "description": "starts at",
     "format": "date-time",
     "type": "string"
    },
    "status": {
     "$ref": "#/definitions/silenceStatus"
    },
    "updatedAt": {
     "description": "updated at",
     "format": "date-time",
     "type": "string"
    }
   },
   "required": [
    "comment",
    "createdBy",
    "endsAt",
    "matchers",
    "startsAt",
    "id",
    "status",
    "updatedAt"
   ],
   "type": "object"
  },
  "gettableSilences": {
   "description": "GettableSilences gettable silences",
   "items": {
    "$ref": "#/definitions/gettableSilence"
   },
   "type": "array",
   "x-go-name": "GettableSilences",
   "x-go-package": "github.com/prometheus/alertmanager/api/v2/models"
  },
  "integration": {
   "description": "Integration integration",
   "properties": {
    "lastNotifyAttempt": {
     "description": "A timestamp indicating the last attempt to deliver a notification regardless of the outcome.\nFormat: date-time",
     "format": "date-time",
     "type": "string"
    },
    "lastNotifyAttemptDuration": {
     "description": "Duration of the last attempt to deliver a notification in humanized format (`1s` or `15ms`, etc).",
     "type": "string"
    },
    "lastNotifyAttemptError": {
     "description": "Error string for the last attempt to deliver a notification. Empty if the last attempt was successful.",
     "type": "string"
    },
    "name": {
     "description": "name",
     "type": "string"
    },
    "sendResolved": {
     "description": "send resolved",
     "type": "boolean"
    }
   },
   "required": [
    "name",
    "sendResolved"
   ],
   "type": "object"
  },
  "integration": {
   "description": "Integration integration",
   "properties": {
    "lastNotifyAttempt": {
     "description": "A timestamp indicating the last attempt to deliver a notification regardless of the outcome.\nFormat: date-time",
     "format": "date-time",
     "type": "string"
    },
    "lastNotifyAttemptDuration": {
     "description": "Duration of the last attempt to deliver a notification in humanized format (`1s` or `15ms`, etc).",
     "type": "string"
    },
    "lastNotifyAttemptError": {
     "description": "Error string for the last attempt to deliver a notification. Empty if the last attempt was successful.",
     "type": "string"
    },
    "name": {
     "description": "name",
     "type": "string"
    },
    "sendResolved": {
     "description": "send resolved",
     "type": "boolean"
    }
   },
   "required": [
    "name",
    "sendResolved"
   ],
   "type": "object"
  },
  "integration": {
   "description": "Integration integration",
   "properties": {
    "lastNotifyAttempt": {
     "description": "A timestamp indicating the last attempt to deliver a notification regardless of the outcome.\nFormat: date-time",
     "format": "date-time",
     "type": "string"
    },
    "lastNotifyAttemptDuration": {
     "description": "Duration of the last attempt to deliver a notification in humanized format (`1s` or `15ms`, etc).",
     "type": "string"
    },
    "lastNotifyAttemptError": {
     "description": "Error string for the last attempt to deliver a notification. Empty if the last attempt was successful.",
     "type": "string"
    },
    "name": {
     "description": "name",
     "type": "string"
    },
    "sendResolved": {
     "description": "send resolved",
     "type": "boolean"
    }
   },
   "required": [
    "name",
    "sendResolved"
   ],
   "type": "object"
  },
  "integration": {
   "description": "Integration integration",
   "properties": {
    "lastNotifyAttempt": {
     "description": "A timestamp indicating the last attempt to deliver a notification regardless of the outcome.\nFormat: date-time",
     "format": "date-time",
     "type": "string"
    },
    "lastNotifyAttemptDuration": {
     "description": "Duration of the last attempt to deliver a notification in humanized format (`1s` or `15ms`, etc).",
     "type": "string"
    },
    "lastNotifyAttemptError": {
     "description": "Error string for the last attempt to deliver a notification. Empty if the last attempt was successful.",
     "type": "string"
    },
    "name": {
     "description": "name",
     "type": "string"
    },
    "sendResolved": {
     "description": "send resolved",
     "type": "boolean"
    }
   },
   "required": [
    "name",
    "sendResolved"
   ],
   "type": "object"
  },
  "integration": {
   "properties": {
    "lastNotifyAttempt": {
     "description": "A timestamp indicating the last attempt to deliver a notification regardless of the outcome.\nFormat: date-time",
     "format": "date-time",
     "type": "string"
    },
    "lastNotifyAttemptDuration": {
     "description": "Duration of the last attempt to deliver a notification in humanized format (`1s` or `15ms`, etc).",
     "type": "string"
    },
    "lastNotifyAttemptError": {
     "description": "Error string for the last attempt to deliver a notification. Empty if the last attempt was successful.",
     "type": "string"
    },
    "name": {
     "description": "name",
     "type": "string"
    },
    "sendResolved": {
     "description": "send resolved",
     "type": "boolean"
    }
   },
   "required": [
    "name",
    "sendResolved"
   ],
   "type": "object"
  },
  "labelSet": {
   "additionalProperties": {
    "type": "string"
   },
   "description": "LabelSet label set",
   "type": "object"
  },
  "matcher": {
   "description": "Matcher matcher",
   "properties": {
    "isEqual": {
     "description": "is equal",
     "type": "boolean"
    },
    "isRegex": {
     "description": "is regex",
     "type": "boolean"
    },
    "name": {
     "description": "name",
     "type": "string"
    },
    "value": {
     "description": "value",
     "type": "string"
    }
   },
   "required": [
    "isRegex",
    "name",
    "value"
   ],
   "type": "object"
  },
  "matchers": {
   "description": "Matchers matchers",
   "items": {
    "$ref": "#/definitions/matcher"
   },
   "type": "array"
  },
  "overrideLabels": {
   "additionalProperties": {
    "type": "string"
   },
   "description": "The custom marshaling for labels.Labels ends up doing this anyways.",
   "title": "override the labels type with a map for generation.",
   "type": "object"
  },
  "peerStatus": {
   "description": "PeerStatus peer status",
   "properties": {
    "address": {
     "description": "address",
     "type": "string"
    },
    "name": {
     "description": "name",
     "type": "string"
    }
   },
   "required": [
    "address",
    "name"
   ],
   "type": "object"
  },
  "postSilencesOKBody": {
   "properties": {
    "silenceID": {
     "description": "silence ID",
     "type": "string"
    }
   },
   "type": "object"
  },
  "postableAlert": {
   "description": "PostableAlert postable alert",
   "properties": {
    "annotations": {
     "$ref": "#/definitions/labelSet"
    },
    "endsAt": {
     "description": "ends at\nFormat: date-time",
     "format": "date-time",
     "type": "string"
    },
    "generatorURL": {
     "description": "generator URL\nFormat: uri",
     "format": "uri",
     "type": "string"
    },
    "labels": {
     "$ref": "#/definitions/labelSet"
    },
    "startsAt": {
     "description": "starts at\nFormat: date-time",
     "format": "date-time",
     "type": "string"
    }
   },
   "required": [
    "labels"
   ],
   "type": "object"
  },
  "postableAlerts": {
   "description": "PostableAlerts postable alerts",
   "items": {
    "$ref": "#/definitions/postableAlert"
   },
   "type": "array"
  },
  "postableSilence": {
   "description": "PostableSilence postable silence",
   "properties": {
    "comment": {
     "description": "comment",
     "type": "string"
    },
    "createdBy": {
     "description": "created by",
     "type": "string"
    },
    "endsAt": {
     "description": "ends at",
     "format": "date-time",
     "type": "string"
    },
    "id": {
     "description": "id",
     "type": "string"
    },
    "matchers": {
     "$ref": "#/definitions/matchers"
    },
    "startsAt": {
     "description": "starts at",
     "format": "date-time",
     "type": "string"
    }
   },
   "required": [
    "comment",
    "createdBy",
    "endsAt",
    "matchers",
    "startsAt"
   ],
   "type": "object"
  },
  "receiver": {
   "description": "Receiver receiver",
   "properties": {
    "active": {
     "description": "active",
     "type": "boolean"
    },
    "integrations": {
     "description": "integrations",
     "items": {
      "$ref": "#/definitions/integration"
     },
     "type": "array"
    },
    "name": {
     "description": "name",
     "type": "string"
    }
   },
   "required": [
    "active",
    "integrations",
    "name"
   ],
   "type": "object"
  },
  "silence": {
   "description": "Silence silence",
   "properties": {
    "comment": {
     "description": "comment",
     "type": "string"
    },
    "createdBy": {
     "description": "created by",
     "type": "string"
    },
    "endsAt": {
     "description": "ends at",
     "format": "date-time",
     "type": "string"
    },
    "matchers": {
     "$ref": "#/definitions/matchers"
    },
    "startsAt": {
     "description": "starts at",
     "format": "date-time",
     "type": "string"
    }
   },
   "required": [
    "comment",
    "createdBy",
    "endsAt",
    "matchers",
    "startsAt"
   ],
   "type": "object"
  },
  "silenceStatus": {
   "description": "SilenceStatus silence status",
   "properties": {
    "state": {
     "description": "state",
     "enum": [
      "[expired active pending]"
     ],
     "type": "string"
    }
   },
   "required": [
    "state"
   ],
   "type": "object"
  },
  "versionInfo": {
   "description": "VersionInfo version info",
   "properties": {
    "branch": {
     "description": "branch",
     "type": "string"
    },
    "buildDate": {
     "description": "build date",
     "type": "string"
    },
    "buildUser": {
     "description": "build user",
     "type": "string"
    },
    "goVersion": {
     "description": "go version",
     "type": "string"
    },
    "revision": {
     "description": "revision",
     "type": "string"
    },
    "version": {
     "description": "version",
     "type": "string"
    }
   },
   "required": [
    "branch",
    "buildDate",
    "buildUser",
    "goVersion",
    "revision",
    "version"
   ],
   "type": "object"
  }
 },
 "info": {
  "description": "Package definitions includes the types required for generating or consuming an OpenAPI\nspec for the Grafana Alerting API.",
  "title": "Grafana Alerting API.",
  "version": "1.1.0"
 },
 "paths": {
  "/api/v1/provisioning/alert-rules": {
   "get": {
    "operationId": "RouteGetAlertRules",
    "responses": {
     "200": {
      "description": "ProvisionedAlertRules",
      "schema": {
       "$ref": "#/definitions/ProvisionedAlertRules"
      }
     }
    },
    "summary": "Get all the alert rules.",
    "tags": [
     "provisioning"
    ]
   },
   "post": {
    "consumes": [
     "application/json"
    ],
    "operationId": "RoutePostAlertRule",
    "parameters": [
     {
      "in": "body",
      "name": "Body",
      "schema": {
       "$ref": "#/definitions/ProvisionedAlertRule"
      }
     },
     {
      "in": "header",
      "name": "X-Disable-Provenance",
      "type": "string"
     }
    ],
    "responses": {
     "201": {
      "description": "ProvisionedAlertRule",
      "schema": {
       "$ref": "#/definitions/ProvisionedAlertRule"
      }
     },
     "400": {
      "description": "ValidationError",
      "schema": {
       "$ref": "#/definitions/ValidationError"
      }
     }
    },
    "summary": "Create a new alert rule.",
    "tags": [
     "provisioning"
    ]
   }
  },
  "/api/v1/provisioning/alert-rules/export": {
   "get": {
    "operationId": "RouteGetAlertRulesExport",
    "parameters": [
     {
      "default": false,
      "description": "Whether to initiate a download of the file or not.",
      "in": "query",
      "name": "download",
      "type": "boolean"
     },
     {
      "default": "yaml",
      "description": "Format of the downloaded file, either yaml or json. Accept header can also be used, but the query parameter will take precedence.",
      "in": "query",
      "name": "format",
      "type": "string"
     },
     {
      "description": "UIDs of folders from which to export rules",
      "in": "query",
      "items": {
       "type": "string"
      },
      "name": "folderUid",
      "type": "array"
     },
     {
      "description": "Name of group of rules to export. Must be specified only together with a single folder UID",
      "in": "query",
      "name": "group",
      "type": "string"
     },
     {
      "description": "UID of alert rule to export. If specified, parameters folderUid and group must be empty.",
      "in": "query",
      "name": "ruleUid",
      "type": "string"
     }
    ],
    "responses": {
     "200": {
      "description": "AlertingFileExport",
      "schema": {
       "$ref": "#/definitions/AlertingFileExport"
      }
     },
     "404": {
      "description": " Not found."
     }
    },
    "summary": "Export all alert rules in provisioning file format.",
    "tags": [
     "provisioning"
    ]
   }
  },
  "/api/v1/provisioning/alert-rules/{UID}": {
   "delete": {
    "operationId": "RouteDeleteAlertRule",
    "parameters": [
     {
      "description": "Alert rule UID",
      "in": "path",
      "name": "UID",
      "required": true,
      "type": "string"
     }
    ],
    "responses": {
     "204": {
      "description": " The alert rule was deleted successfully."
     }
    },
    "summary": "Delete a specific alert rule by UID.",
    "tags": [
     "provisioning"
    ]
   },
   "get": {
    "operationId": "RouteGetAlertRule",
    "parameters": [
     {
      "description": "Alert rule UID",
      "in": "path",
      "name": "UID",
      "required": true,
      "type": "string"
     }
    ],
    "responses": {
     "200": {
      "description": "ProvisionedAlertRule",
      "schema": {
       "$ref": "#/definitions/ProvisionedAlertRule"
      }
     },
     "404": {
      "description": " Not found."
     }
    },
    "summary": "Get a specific alert rule by UID.",
    "tags": [
     "provisioning"
    ]
   },
   "put": {
    "consumes": [
     "application/json"
    ],
    "operationId": "RoutePutAlertRule",
    "parameters": [
     {
      "description": "Alert rule UID",
      "in": "path",
      "name": "UID",
      "required": true,
      "type": "string"
     },
     {
      "in": "body",
      "name": "Body",
      "schema": {
       "$ref": "#/definitions/ProvisionedAlertRule"
      }
     },
     {
      "in": "header",
      "name": "X-Disable-Provenance",
      "type": "string"
     }
    ],
    "responses": {
     "200": {
      "description": "ProvisionedAlertRule",
      "schema": {
       "$ref": "#/definitions/ProvisionedAlertRule"
      }
     },
     "400": {
      "description": "ValidationError",
      "schema": {
       "$ref": "#/definitions/ValidationError"
      }
     }
    },
    "summary": "Update an existing alert rule.",
    "tags": [
     "provisioning"
    ]
   }
  },
  "/api/v1/provisioning/alert-rules/{UID}/export": {
   "get": {
    "operationId": "RouteGetAlertRuleExport",
    "parameters": [
     {
      "default": false,
      "description": "Whether to initiate a download of the file or not.",
      "in": "query",
      "name": "download",
      "type": "boolean"
     },
     {
      "default": "yaml",
      "description": "Format of the downloaded file, either yaml or json. Accept header can also be used, but the query parameter will take precedence.",
      "in": "query",
      "name": "format",
      "type": "string"
     },
     {
      "description": "Alert rule UID",
      "in": "path",
      "name": "UID",
      "required": true,
      "type": "string"
     }
    ],
    "produces": [
     "application/json",
     "application/yaml",
     "text/yaml"
    ],
    "responses": {
     "200": {
      "description": "AlertingFileExport",
      "schema": {
       "$ref": "#/definitions/AlertingFileExport"
      }
     },
     "404": {
      "description": " Not found."
     }
    },
    "summary": "Export an alert rule in provisioning file format.",
    "tags": [
     "provisioning"
    ]
   }
  },
  "/api/v1/provisioning/contact-points": {
   "get": {
    "operationId": "RouteGetContactpoints",
    "parameters": [
     {
      "description": "Filter by name",
      "in": "query",
      "name": "name",
      "type": "string"
     }
    ],
    "responses": {
     "200": {
      "description": "ContactPoints",
      "schema": {
       "$ref": "#/definitions/ContactPoints"
      }
     }
    },
    "summary": "Get all the contact points.",
    "tags": [
     "provisioning"
    ]
   },
   "post": {
    "consumes": [
     "application/json"
    ],
    "operationId": "RoutePostContactpoints",
    "parameters": [
     {
      "in": "body",
      "name": "Body",
      "schema": {
       "$ref": "#/definitions/EmbeddedContactPoint"
      }
     }
    ],
    "responses": {
     "202": {
      "description": "EmbeddedContactPoint",
      "schema": {
       "$ref": "#/definitions/EmbeddedContactPoint"
      }
     },
     "400": {
      "description": "ValidationError",
      "schema": {
       "$ref": "#/definitions/ValidationError"
      }
     }
    },
    "summary": "Create a contact point.",
    "tags": [
     "provisioning"
    ]
   }
  },
  "/api/v1/provisioning/contact-points/export": {
   "get": {
    "operationId": "RouteGetContactpointsExport",
    "parameters": [
     {
      "default": false,
      "description": "Whether to initiate a download of the file or not.",
      "in": "query",
      "name": "download",
      "type": "boolean"
     },
     {
      "default": "yaml",
      "description": "Format of the downloaded file, either yaml or json. Accept header can also be used, but the query parameter will take precedence.",
      "in": "query",
      "name": "format",
      "type": "string"
     },
     {
      "default": false,
      "description": "Whether any contained secure settings should be decrypted or left redacted. Redacted settings will contain RedactedValue instead. Currently, only org admin can view decrypted secure settings.",
      "in": "query",
      "name": "decrypt",
      "type": "boolean"
     },
     {
      "description": "Filter by name",
      "in": "query",
      "name": "name",
      "type": "string"
     }
    ],
    "responses": {
     "200": {
      "description": "AlertingFileExport",
      "schema": {
       "$ref": "#/definitions/AlertingFileExport"
      }
     },
     "403": {
      "description": "PermissionDenied",
      "schema": {
       "$ref": "#/definitions/PermissionDenied"
      }
     }
    },
    "summary": "Export all contact points in provisioning file format.",
    "tags": [
     "provisioning"
    ]
   }
  },
  "/api/v1/provisioning/contact-points/{UID}": {
   "delete": {
    "consumes": [
     "application/json"
    ],
    "operationId": "RouteDeleteContactpoints",
    "parameters": [
     {
      "description": "UID is the contact point unique identifier",
      "in": "path",
      "name": "UID",
      "required": true,
      "type": "string"
     }
    ],
    "responses": {
     "204": {
      "description": " The contact point was deleted successfully."
     }
    },
    "summary": "Delete a contact point.",
    "tags": [
     "provisioning"
    ]
   },
   "put": {
    "consumes": [
     "application/json"
    ],
    "operationId": "RoutePutContactpoint",
    "parameters": [
     {
      "description": "UID is the contact point unique identifier",
      "in": "path",
      "name": "UID",
      "required": true,
      "type": "string"
     },
     {
      "in": "body",
      "name": "Body",
      "schema": {
       "$ref": "#/definitions/EmbeddedContactPoint"
      }
     }
    ],
    "responses": {
     "202": {
      "description": "Ack",
      "schema": {
       "$ref": "#/definitions/Ack"
      }
     },
     "400": {
      "description": "ValidationError",
      "schema": {
       "$ref": "#/definitions/ValidationError"
      }
     }
    },
    "summary": "Update an existing contact point.",
    "tags": [
     "provisioning"
    ]
   }
  },
  "/api/v1/provisioning/folder/{FolderUID}/rule-groups/{Group}": {
   "get": {
    "operationId": "RouteGetAlertRuleGroup",
    "parameters": [
     {
      "in": "path",
      "name": "FolderUID",
      "required": true,
      "type": "string"
     },
     {
      "in": "path",
      "name": "Group",
      "required": true,
      "type": "string"
     }
    ],
    "responses": {
     "200": {
      "description": "AlertRuleGroup",
      "schema": {
       "$ref": "#/definitions/AlertRuleGroup"
      }
     },
     "404": {
      "description": " Not found."
     }
    },
    "summary": "Get a rule group.",
    "tags": [
     "provisioning"
    ]
   },
   "put": {
    "consumes": [
     "application/json"
    ],
    "operationId": "RoutePutAlertRuleGroup",
    "parameters": [
     {
      "in": "path",
      "name": "FolderUID",
      "required": true,
      "type": "string"
     },
     {
      "in": "path",
      "name": "Group",
      "required": true,
      "type": "string"
     },
     {
      "in": "body",
      "name": "Body",
      "schema": {
       "$ref": "#/definitions/AlertRuleGroup"
      }
     }
    ],
    "responses": {
     "200": {
      "description": "AlertRuleGroup",
      "schema": {
       "$ref": "#/definitions/AlertRuleGroup"
      }
     },
     "400": {
      "description": "ValidationError",
      "schema": {
       "$ref": "#/definitions/ValidationError"
      }
     }
    },
    "summary": "Update the interval of a rule group.",
    "tags": [
     "provisioning"
    ]
   }
  },
  "/api/v1/provisioning/folder/{FolderUID}/rule-groups/{Group}/export": {
   "get": {
    "operationId": "RouteGetAlertRuleGroupExport",
    "parameters": [
     {
      "default": false,
      "description": "Whether to initiate a download of the file or not.",
      "in": "query",
      "name": "download",
      "type": "boolean"
     },
     {
      "default": "yaml",
      "description": "Format of the downloaded file, either yaml or json. Accept header can also be used, but the query parameter will take precedence.",
      "in": "query",
      "name": "format",
      "type": "string"
     },
     {
      "in": "path",
      "name": "FolderUID",
      "required": true,
      "type": "string"
     },
     {
      "in": "path",
      "name": "Group",
      "required": true,
      "type": "string"
     }
    ],
    "produces": [
     "application/json",
     "application/yaml",
     "text/yaml"
    ],
    "responses": {
     "200": {
      "description": "AlertingFileExport",
      "schema": {
       "$ref": "#/definitions/AlertingFileExport"
      }
     },
     "404": {
      "description": " Not found."
     }
    },
    "summary": "Export an alert rule group in provisioning file format.",
    "tags": [
     "provisioning"
    ]
   }
  },
  "/api/v1/provisioning/mute-timings": {
   "get": {
    "operationId": "RouteGetMuteTimings",
    "responses": {
     "200": {
      "description": "MuteTimings",
      "schema": {
       "$ref": "#/definitions/MuteTimings"
      }
     }
    },
    "summary": "Get all the mute timings.",
    "tags": [
     "provisioning"
    ]
   },
   "post": {
    "consumes": [
     "application/json"
    ],
    "operationId": "RoutePostMuteTiming",
    "parameters": [
     {
      "in": "body",
      "name": "Body",
      "schema": {
       "$ref": "#/definitions/MuteTimeInterval"
      }
     }
    ],
    "responses": {
     "201": {
      "description": "MuteTimeInterval",
      "schema": {
       "$ref": "#/definitions/MuteTimeInterval"
      }
     },
     "400": {
      "description": "ValidationError",
      "schema": {
       "$ref": "#/definitions/ValidationError"
      }
     }
    },
    "summary": "Create a new mute timing.",
    "tags": [
     "provisioning"
    ]
   }
  },
  "/api/v1/provisioning/mute-timings/{name}": {
   "delete": {
    "operationId": "RouteDeleteMuteTiming",
    "parameters": [
     {
      "description": "Mute timing name",
      "in": "path",
      "name": "name",
      "required": true,
      "type": "string"
     }
    ],
    "responses": {
     "204": {
      "description": " The mute timing was deleted successfully."
     }
    },
    "summary": "Delete a mute timing.",
    "tags": [
     "provisioning"
    ]
   },
   "get": {
    "operationId": "RouteGetMuteTiming",
    "parameters": [
     {
      "description": "Mute timing name",
      "in": "path",
      "name": "name",
      "required": true,
      "type": "string"
     }
    ],
    "responses": {
     "200": {
      "description": "MuteTimeInterval",
      "schema": {
       "$ref": "#/definitions/MuteTimeInterval"
      }
     },
     "404": {
      "description": " Not found."
     }
    },
    "summary": "Get a mute timing.",
    "tags": [
     "provisioning"
    ]
   },
   "put": {
    "consumes": [
     "application/json"
    ],
    "operationId": "RoutePutMuteTiming",
    "parameters": [
     {
      "description": "Mute timing name",
      "in": "path",
      "name": "name",
      "required": true,
      "type": "string"
     },
     {
      "in": "body",
      "name": "Body",
      "schema": {
       "$ref": "#/definitions/MuteTimeInterval"
      }
     }
    ],
    "responses": {
     "200": {
      "description": "MuteTimeInterval",
      "schema": {
       "$ref": "#/definitions/MuteTimeInterval"
      }
     },
     "400": {
      "description": "ValidationError",
      "schema": {
       "$ref": "#/definitions/ValidationError"
      }
     }
    },
    "summary": "Replace an existing mute timing.",
    "tags": [
     "provisioning"
    ]
   }
  },
  "/api/v1/provisioning/policies": {
   "delete": {
    "consumes": [
     "application/json"
    ],
    "operationId": "RouteResetPolicyTree",
    "responses": {
     "202": {
      "description": "Ack",
      "schema": {
       "$ref": "#/definitions/Ack"
      }
     }
    },
    "summary": "Clears the notification policy tree.",
    "tags": [
     "provisioning"
    ]
   },
   "get": {
    "operationId": "RouteGetPolicyTree",
    "responses": {
     "200": {
      "description": "Route",
      "schema": {
       "$ref": "#/definitions/Route"
      }
     }
    },
    "summary": "Get the notification policy tree.",
    "tags": [
     "provisioning"
    ]
   },
   "put": {
    "consumes": [
     "application/json"
    ],
    "operationId": "RoutePutPolicyTree",
    "parameters": [
     {
      "description": "The new notification routing tree to use",
      "in": "body",
      "name": "Body",
      "schema": {
       "$ref": "#/definitions/Route"
      }
     }
    ],
    "responses": {
     "202": {
      "description": "Ack",
      "schema": {
       "$ref": "#/definitions/Ack"
      }
     },
     "400": {
      "description": "ValidationError",
      "schema": {
       "$ref": "#/definitions/ValidationError"
      }
     }
    },
    "summary": "Sets the notification policy tree.",
    "tags": [
     "provisioning"
    ]
   }
  },
  "/api/v1/provisioning/policies/export": {
   "get": {
    "operationId": "RouteGetPolicyTreeExport",
    "responses": {
     "200": {
      "description": "AlertingFileExport",
      "schema": {
       "$ref": "#/definitions/AlertingFileExport"
      }
     },
     "404": {
      "description": "NotFound",
      "schema": {
       "$ref": "#/definitions/NotFound"
      }
     }
    },
    "summary": "Export the notification policy tree in provisioning file format.",
    "tags": [
     "provisioning"
    ]
   }
  },
  "/api/v1/provisioning/templates": {
   "get": {
    "operationId": "RouteGetTemplates",
    "responses": {
     "200": {
      "description": "NotificationTemplates",
      "schema": {
       "$ref": "#/definitions/NotificationTemplates"
      }
     },
     "404": {
      "description": " Not found."
     }
    },
    "summary": "Get all notification templates.",
    "tags": [
     "provisioning"
    ]
   }
  },
  "/api/v1/provisioning/templates/{name}": {
   "delete": {
    "operationId": "RouteDeleteTemplate",
    "parameters": [
     {
      "description": "Template Name",
      "in": "path",
      "name": "name",
      "required": true,
      "type": "string"
     }
    ],
    "responses": {
     "204": {
      "description": " The template was deleted successfully."
     }
    },
    "summary": "Delete a template.",
    "tags": [
     "provisioning"
    ]
   },
   "get": {
    "operationId": "RouteGetTemplate",
    "parameters": [
     {
      "description": "Template Name",
      "in": "path",
      "name": "name",
      "required": true,
      "type": "string"
     }
    ],
    "responses": {
     "200": {
      "description": "NotificationTemplate",
      "schema": {
       "$ref": "#/definitions/NotificationTemplate"
      }
     },
     "404": {
      "description": " Not found."
     }
    },
    "summary": "Get a notification template.",
    "tags": [
     "provisioning"
    ]
   },
   "put": {
    "consumes": [
     "application/json"
    ],
    "operationId": "RoutePutTemplate",
    "parameters": [
     {
      "description": "Template Name",
      "in": "path",
      "name": "name",
      "required": true,
      "type": "string"
     },
     {
      "in": "body",
      "name": "Body",
      "schema": {
       "$ref": "#/definitions/NotificationTemplateContent"
      }
     }
    ],
    "responses": {
     "202": {
      "description": "NotificationTemplate",
      "schema": {
       "$ref": "#/definitions/NotificationTemplate"
      }
     },
     "400": {
      "description": "ValidationError",
      "schema": {
       "$ref": "#/definitions/ValidationError"
      }
     }
    },
    "summary": "Updates an existing notification template.",
    "tags": [
     "provisioning"
    ]
   }
  }
 },
 "produces": [
  "application/json"
 ],
 "responses": {
<<<<<<< HEAD
=======
  "GettableHistoricUserConfigs": {
   "description": "",
   "schema": {
    "items": {
     "$ref": "#/definitions/GettableHistoricUserConfig"
    },
    "type": "array"
   }
  },
  "StateHistory": {
   "description": "",
   "schema": {
    "$ref": "#/definitions/Frame"
   }
  },
  "TestGrafanaRuleResponse": {
   "description": "",
   "schema": {
    "items": {
     "$ref": "#/definitions/postableAlert"
    },
    "type": "array"
   }
  },
>>>>>>> ae830f68
  "receiversResponse": {
   "description": "",
   "schema": {
    "items": {
     "$ref": "#/definitions/receiver"
    },
    "type": "array"
   }
  }
 },
 "schemes": [
  "http",
  "https"
 ],
 "securityDefinitions": {
  "basic": {
   "type": "basic"
  }
 },
 "swagger": "2.0"
}<|MERGE_RESOLUTION|>--- conflicted
+++ resolved
@@ -228,28 +228,23 @@
   "AlertRuleGroup": {
    "properties": {
     "folderUid": {
-     "type": "string",
-     "x-go-name": "FolderUID"
+     "type": "string"
     },
     "interval": {
      "format": "int64",
-     "type": "integer",
-     "x-go-name": "Interval"
+     "type": "integer"
     },
     "rules": {
      "items": {
       "$ref": "#/definitions/ProvisionedAlertRule"
      },
-     "type": "array",
-     "x-go-name": "Rules"
+     "type": "array"
     },
     "title": {
-     "type": "string",
-     "x-go-name": "Title"
-    }
-   },
-   "type": "object",
-   "x-go-package": "github.com/grafana/grafana/pkg/services/ngalert/api/tooling/definitions"
+     "type": "string"
+    }
+   },
+   "type": "object"
   },
   "AlertRuleGroupExport": {
    "properties": {
@@ -280,21 +275,10 @@
    "properties": {
     "interval": {
      "format": "int64",
-     "type": "integer",
-     "x-go-name": "Interval"
-    }
-   },
-   "type": "object",
-   "x-go-package": "github.com/grafana/grafana/pkg/services/ngalert/api/tooling/definitions"
-  },
-  "AlertStateType": {
-   "type": "string"
-  },
-  "AlertStateType": {
-   "type": "string"
-  },
-  "AlertStateType": {
-   "type": "string"
+     "type": "integer"
+    }
+   },
+   "type": "object"
   },
   "AlertingFileExport": {
    "properties": {
@@ -433,12 +417,9 @@
     },
     "for": {
      "type": "string"
-<<<<<<< HEAD
-=======
     },
     "keep_firing_for": {
      "type": "string"
->>>>>>> ae830f68
     },
     "labels": {
      "additionalProperties": {
@@ -642,8 +623,6 @@
    "title": "DataTopic is used to identify which topic the frame should be assigned to.",
    "type": "string"
   },
-<<<<<<< HEAD
-=======
   "DiscordConfig": {
    "properties": {
     "http_config": {
@@ -665,7 +644,6 @@
    "title": "DiscordConfig configures notifications via Discord.",
    "type": "object"
   },
->>>>>>> ae830f68
   "DiscoveryBase": {
    "properties": {
     "error": {
@@ -1203,13 +1181,6 @@
      },
      "type": "object"
     },
-    "muteTimeProvenances": {
-     "additionalProperties": {
-      "$ref": "#/definitions/Provenance"
-     },
-     "type": "object",
-     "x-go-name": "MuteTimeProvenances"
-    },
     "mute_time_intervals": {
      "items": {
       "$ref": "#/definitions/MuteTimeInterval"
@@ -1910,37 +1881,6 @@
    },
    "type": "array"
   },
-<<<<<<< HEAD
-  "MessageTemplate": {
-   "properties": {
-    "name": {
-     "type": "string"
-    },
-    "provenance": {
-     "$ref": "#/definitions/Provenance"
-    },
-    "template": {
-     "type": "string"
-    }
-   },
-   "type": "object"
-  },
-  "MessageTemplateContent": {
-   "properties": {
-    "template": {
-     "type": "string"
-    }
-   },
-   "type": "object"
-  },
-  "MessageTemplates": {
-   "items": {
-    "$ref": "#/definitions/MessageTemplate"
-   },
-   "type": "array"
-  },
-=======
->>>>>>> ae830f68
   "MultiStatus": {
    "type": "object"
   },
@@ -1964,13 +1904,6 @@
     "$ref": "#/definitions/MuteTimeInterval"
    },
    "type": "array"
-  },
-  "MuteTimings": {
-   "items": {
-    "$ref": "#/definitions/MuteTimeInterval"
-   },
-   "type": "array",
-   "x-go-package": "github.com/grafana/grafana/pkg/services/ngalert/api/tooling/definitions"
   },
   "NamespaceConfigResponse": {
    "additionalProperties": {
@@ -2079,8 +2012,6 @@
      },
      "type": "object"
     },
-<<<<<<< HEAD
-=======
     "no_proxy": {
      "description": "NoProxy contains addresses that should not use a proxy.",
      "type": "string"
@@ -2092,7 +2023,6 @@
      "description": "ProxyFromEnvironment makes use of net/http ProxyFromEnvironment function\nto determine proxies.",
      "type": "boolean"
     },
->>>>>>> ae830f68
     "proxy_url": {
      "$ref": "#/definitions/URL"
     },
@@ -3643,12 +3573,9 @@
      "description": "The client key file for the targets.",
      "type": "string"
     },
-<<<<<<< HEAD
-=======
     "max_version": {
      "$ref": "#/definitions/TLSVersion"
     },
->>>>>>> ae830f68
     "min_version": {
      "$ref": "#/definitions/TLSVersion"
     },
@@ -3955,10 +3882,7 @@
    "type": "object"
   },
   "URL": {
-<<<<<<< HEAD
-=======
    "description": "The general form represented is:\n\n[scheme:][//[userinfo@]host][/]path[?query][#fragment]\n\nURLs that do not start with a slash after the scheme are interpreted as:\n\nscheme:opaque[?query][#fragment]\n\nNote that the Path field is stored in decoded form: /%47%6f%2f becomes /Go/.\nA consequence is that it is impossible to tell which slashes in the Path were\nslashes in the raw URL and which were %2f. This distinction is rarely important,\nbut when it is, the code should use the EscapedPath method, which preserves\nthe original encoding of Path.\n\nThe RawPath field is an optional field which is only set when the default\nencoding of Path is different from the escaped path. See the EscapedPath method\nfor more details.\n\nURL's String method uses the EscapedPath method to obtain the path.",
->>>>>>> ae830f68
    "properties": {
     "ForceQuery": {
      "type": "boolean"
@@ -3994,7 +3918,7 @@
      "$ref": "#/definitions/Userinfo"
     }
    },
-   "title": "URL is a custom URL type that allows validation at configuration load time.",
+   "title": "A URL represents a parsed URL (technically, a URI reference).",
    "type": "object"
   },
   "UpdateRuleGroupResponse": {
@@ -4438,137 +4362,10 @@
    "type": "object"
   },
   "gettableSilences": {
-   "description": "GettableSilences gettable silences",
    "items": {
     "$ref": "#/definitions/gettableSilence"
    },
-   "type": "array",
-   "x-go-name": "GettableSilences",
-   "x-go-package": "github.com/prometheus/alertmanager/api/v2/models"
-  },
-  "integration": {
-   "description": "Integration integration",
-   "properties": {
-    "lastNotifyAttempt": {
-     "description": "A timestamp indicating the last attempt to deliver a notification regardless of the outcome.\nFormat: date-time",
-     "format": "date-time",
-     "type": "string"
-    },
-    "lastNotifyAttemptDuration": {
-     "description": "Duration of the last attempt to deliver a notification in humanized format (`1s` or `15ms`, etc).",
-     "type": "string"
-    },
-    "lastNotifyAttemptError": {
-     "description": "Error string for the last attempt to deliver a notification. Empty if the last attempt was successful.",
-     "type": "string"
-    },
-    "name": {
-     "description": "name",
-     "type": "string"
-    },
-    "sendResolved": {
-     "description": "send resolved",
-     "type": "boolean"
-    }
-   },
-   "required": [
-    "name",
-    "sendResolved"
-   ],
-   "type": "object"
-  },
-  "integration": {
-   "description": "Integration integration",
-   "properties": {
-    "lastNotifyAttempt": {
-     "description": "A timestamp indicating the last attempt to deliver a notification regardless of the outcome.\nFormat: date-time",
-     "format": "date-time",
-     "type": "string"
-    },
-    "lastNotifyAttemptDuration": {
-     "description": "Duration of the last attempt to deliver a notification in humanized format (`1s` or `15ms`, etc).",
-     "type": "string"
-    },
-    "lastNotifyAttemptError": {
-     "description": "Error string for the last attempt to deliver a notification. Empty if the last attempt was successful.",
-     "type": "string"
-    },
-    "name": {
-     "description": "name",
-     "type": "string"
-    },
-    "sendResolved": {
-     "description": "send resolved",
-     "type": "boolean"
-    }
-   },
-   "required": [
-    "name",
-    "sendResolved"
-   ],
-   "type": "object"
-  },
-  "integration": {
-   "description": "Integration integration",
-   "properties": {
-    "lastNotifyAttempt": {
-     "description": "A timestamp indicating the last attempt to deliver a notification regardless of the outcome.\nFormat: date-time",
-     "format": "date-time",
-     "type": "string"
-    },
-    "lastNotifyAttemptDuration": {
-     "description": "Duration of the last attempt to deliver a notification in humanized format (`1s` or `15ms`, etc).",
-     "type": "string"
-    },
-    "lastNotifyAttemptError": {
-     "description": "Error string for the last attempt to deliver a notification. Empty if the last attempt was successful.",
-     "type": "string"
-    },
-    "name": {
-     "description": "name",
-     "type": "string"
-    },
-    "sendResolved": {
-     "description": "send resolved",
-     "type": "boolean"
-    }
-   },
-   "required": [
-    "name",
-    "sendResolved"
-   ],
-   "type": "object"
-  },
-  "integration": {
-   "description": "Integration integration",
-   "properties": {
-    "lastNotifyAttempt": {
-     "description": "A timestamp indicating the last attempt to deliver a notification regardless of the outcome.\nFormat: date-time",
-     "format": "date-time",
-     "type": "string"
-    },
-    "lastNotifyAttemptDuration": {
-     "description": "Duration of the last attempt to deliver a notification in humanized format (`1s` or `15ms`, etc).",
-     "type": "string"
-    },
-    "lastNotifyAttemptError": {
-     "description": "Error string for the last attempt to deliver a notification. Empty if the last attempt was successful.",
-     "type": "string"
-    },
-    "name": {
-     "description": "name",
-     "type": "string"
-    },
-    "sendResolved": {
-     "description": "send resolved",
-     "type": "boolean"
-    }
-   },
-   "required": [
-    "name",
-    "sendResolved"
-   ],
-   "type": "object"
+   "type": "array"
   },
   "integration": {
    "properties": {
@@ -5782,8 +5579,6 @@
   "application/json"
  ],
  "responses": {
-<<<<<<< HEAD
-=======
   "GettableHistoricUserConfigs": {
    "description": "",
    "schema": {
@@ -5808,7 +5603,6 @@
     "type": "array"
    }
   },
->>>>>>> ae830f68
   "receiversResponse": {
    "description": "",
    "schema": {
