--- conflicted
+++ resolved
@@ -4639,7 +4639,6 @@
    "type": "object"
   },
   "gettableAlert": {
-   "description": "GettableAlert gettable alert",
    "properties": {
     "annotations": {
      "$ref": "#/definitions/labelSet"
@@ -4695,13 +4694,13 @@
    "type": "object"
   },
   "gettableAlerts": {
+   "description": "GettableAlerts gettable alerts",
    "items": {
     "$ref": "#/definitions/gettableAlert"
    },
    "type": "array"
   },
   "gettableSilence": {
-   "description": "GettableSilence gettable silence",
    "properties": {
     "comment": {
      "description": "comment",
@@ -4750,13 +4749,13 @@
    "type": "object"
   },
   "gettableSilences": {
+   "description": "GettableSilences gettable silences",
    "items": {
     "$ref": "#/definitions/gettableSilence"
    },
    "type": "array"
   },
   "integration": {
-   "description": "Integration integration",
    "properties": {
     "lastNotifyAttempt": {
      "description": "A timestamp indicating the last attempt to deliver a notification regardless of the outcome.\nFormat: date-time",
@@ -4900,7 +4899,6 @@
    "type": "array"
   },
   "postableSilence": {
-   "description": "PostableSilence postable silence",
    "properties": {
     "comment": {
      "description": "comment",
@@ -6153,7 +6151,21 @@
   "application/json"
  ],
  "responses": {
-<<<<<<< HEAD
+  "GetAllIntervalsResponse": {
+   "description": "",
+   "schema": {
+    "items": {
+     "$ref": "#/definitions/GettableTimeIntervals"
+    },
+    "type": "array"
+   }
+  },
+  "GetIntervalsByNameResponse": {
+   "description": "",
+   "schema": {
+    "$ref": "#/definitions/GettableTimeIntervals"
+   }
+  },
   "GetReceiverResponse": {
    "description": "",
    "schema": {
@@ -6167,21 +6179,6 @@
      "$ref": "#/definitions/GettableApiReceiver"
     },
     "type": "array"
-=======
-  "GetAllIntervalsResponse": {
-   "description": "",
-   "schema": {
-    "items": {
-     "$ref": "#/definitions/GettableTimeIntervals"
-    },
-    "type": "array"
-   }
-  },
-  "GetIntervalsByNameResponse": {
-   "description": "",
-   "schema": {
-    "$ref": "#/definitions/GettableTimeIntervals"
->>>>>>> 67b6be55
    }
   },
   "GettableHistoricUserConfigs": {
