--- conflicted
+++ resolved
@@ -3274,7 +3274,6 @@
   "Record": {
    "properties": {
     "from": {
-<<<<<<< HEAD
      "description": "Which expression node should be used as the input for the recorded metric.",
      "example": "A",
      "type": "string"
@@ -3289,15 +3288,6 @@
     "metric",
     "from"
    ],
-=======
-     "type": "string"
-    },
-    "metric": {
-     "type": "string"
-    }
-   },
-   "title": "Record defines how data produced by a recording rule is written.",
->>>>>>> 49c8deb1
    "type": "object"
   },
   "RelativeTimeRange": {
@@ -4470,7 +4460,6 @@
    "type": "object"
   },
   "alertGroup": {
-   "description": "AlertGroup alert group",
    "properties": {
     "alerts": {
      "description": "alerts",
@@ -4494,7 +4483,6 @@
    "type": "object"
   },
   "alertGroups": {
-   "description": "AlertGroups alert groups",
    "items": {
     "$ref": "#/definitions/alertGroup"
    },
@@ -4661,6 +4649,7 @@
    "type": "array"
   },
   "gettableSilence": {
+   "description": "GettableSilence gettable silence",
    "properties": {
     "comment": {
      "description": "comment",
@@ -4716,6 +4705,7 @@
    "type": "array"
   },
   "integration": {
+   "description": "Integration integration",
    "properties": {
     "lastNotifyAttempt": {
      "description": "A timestamp indicating the last attempt to deliver a notification regardless of the outcome.\nFormat: date-time",
@@ -4896,7 +4886,6 @@
    "type": "object"
   },
   "receiver": {
-   "description": "Receiver receiver",
    "properties": {
     "active": {
      "description": "active",
