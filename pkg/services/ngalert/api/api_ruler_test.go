package api

import (
	"context"
	"errors"
	"math/rand"
	"net/http"
	"testing"
	"time"

	"github.com/stretchr/testify/mock"
	"github.com/stretchr/testify/require"

<<<<<<< HEAD
=======
	"github.com/grafana/grafana/pkg/infra/log"
	models2 "github.com/grafana/grafana/pkg/models"
	"github.com/grafana/grafana/pkg/services/accesscontrol"
	acMock "github.com/grafana/grafana/pkg/services/accesscontrol/mock"
	"github.com/grafana/grafana/pkg/services/datasources"
>>>>>>> 6c86f268
	"github.com/grafana/grafana/pkg/services/ngalert/models"
	"github.com/grafana/grafana/pkg/services/ngalert/schedule"
	"github.com/grafana/grafana/pkg/services/ngalert/store"
	"github.com/grafana/grafana/pkg/util"
	"github.com/grafana/grafana/pkg/web"
)

func TestCalculateChanges(t *testing.T) {
	orgId := rand.Int63()

	t.Run("detects alerts that need to be added", func(t *testing.T) {
		fakeStore := store.NewFakeRuleStore(t)

		namespace := randNamespace()
		groupName := util.GenerateShortUID()
		submitted := models.GenerateAlertRules(rand.Intn(5)+1, models.AlertRuleGen(withOrgID(orgId), simulateSubmitted, withoutUID))

		changes, err := calculateChanges(context.Background(), fakeStore, orgId, namespace, groupName, submitted)
		require.NoError(t, err)

		require.Len(t, changes.New, len(submitted))
		require.Empty(t, changes.Delete)
		require.Empty(t, changes.Update)

	outerloop:
		for _, expected := range submitted {
			for _, rule := range changes.New {
				if len(expected.Diff(rule)) == 0 {
					continue outerloop
				}
			}
			require.Fail(t, "changes did not contain rule that was submitted")
		}
	})

	t.Run("detects alerts that need to be deleted", func(t *testing.T) {
		namespace := randNamespace()
		groupName := util.GenerateShortUID()
		inDatabaseMap, inDatabase := models.GenerateUniqueAlertRules(rand.Intn(5)+1, models.AlertRuleGen(withOrgID(orgId), withGroup(groupName), withNamespace(namespace)))

		fakeStore := store.NewFakeRuleStore(t)
		fakeStore.PutRule(context.Background(), inDatabase...)

		changes, err := calculateChanges(context.Background(), fakeStore, orgId, namespace, groupName, make([]*models.AlertRule, 0))
		require.NoError(t, err)

		require.Empty(t, changes.New)
		require.Empty(t, changes.Update)
		require.Len(t, changes.Delete, len(inDatabaseMap))
		for _, toDelete := range changes.Delete {
			require.Contains(t, inDatabaseMap, toDelete.UID)
			db := inDatabaseMap[toDelete.UID]
			require.Equal(t, db, toDelete)
		}
	})

	t.Run("should detect alerts that needs to be updated", func(t *testing.T) {
		namespace := randNamespace()
		groupName := util.GenerateShortUID()
		inDatabaseMap, inDatabase := models.GenerateUniqueAlertRules(rand.Intn(5)+1, models.AlertRuleGen(withOrgID(orgId), withGroup(groupName), withNamespace(namespace)))
		submittedMap, submitted := models.GenerateUniqueAlertRules(len(inDatabase), models.AlertRuleGen(simulateSubmitted, withOrgID(orgId), withGroup(groupName), withNamespace(namespace), withUIDs(inDatabaseMap)))

		fakeStore := store.NewFakeRuleStore(t)
		fakeStore.PutRule(context.Background(), inDatabase...)

		changes, err := calculateChanges(context.Background(), fakeStore, orgId, namespace, groupName, submitted)
		require.NoError(t, err)

		require.Len(t, changes.Update, len(inDatabase))
		for _, upsert := range changes.Update {
			require.NotNil(t, upsert.Existing)
			require.Equal(t, upsert.Existing.UID, upsert.New.UID)
			require.Equal(t, inDatabaseMap[upsert.Existing.UID], upsert.Existing)
			require.Equal(t, submittedMap[upsert.Existing.UID], upsert.New)
			require.NotEmpty(t, upsert.Diff)
		}
		require.Empty(t, changes.Delete)
		require.Empty(t, changes.New)
	})

	t.Run("should include only if there are changes ignoring specific fields", func(t *testing.T) {
		namespace := randNamespace()
		groupName := util.GenerateShortUID()
		_, inDatabase := models.GenerateUniqueAlertRules(rand.Intn(5)+1, models.AlertRuleGen(withOrgID(orgId), withGroup(groupName), withNamespace(namespace)))

		submitted := make([]*models.AlertRule, 0, len(inDatabase))
		for _, rule := range inDatabase {
			r := models.CopyRule(rule)

			// Ignore difference in the following fields as submitted models do not have them set
			r.ID = rand.Int63()
			r.Version = rand.Int63()
			r.Updated = r.Updated.Add(1 * time.Minute)

			submitted = append(submitted, r)
		}

		fakeStore := store.NewFakeRuleStore(t)
		fakeStore.PutRule(context.Background(), inDatabase...)

		changes, err := calculateChanges(context.Background(), fakeStore, orgId, namespace, groupName, submitted)
		require.NoError(t, err)

		require.Empty(t, changes.Update)
		require.Empty(t, changes.Delete)
		require.Empty(t, changes.New)
	})

	t.Run("should patch rule with UID specified by existing rule", func(t *testing.T) {
		testCases := []struct {
			name    string
			mutator func(r *models.AlertRule)
		}{
			{
				name: "title is empty",
				mutator: func(r *models.AlertRule) {
					r.Title = ""
				},
			},
			{
				name: "condition and data are empty",
				mutator: func(r *models.AlertRule) {
					r.Condition = ""
					r.Data = nil
				},
			},
			{
				name: "ExecErrState is empty",
				mutator: func(r *models.AlertRule) {
					r.ExecErrState = ""
				},
			},
			{
				name: "NoDataState is empty",
				mutator: func(r *models.AlertRule) {
					r.NoDataState = ""
				},
			},
			{
				name: "For is 0",
				mutator: func(r *models.AlertRule) {
					r.For = 0
				},
			},
		}

		dbRule := models.AlertRuleGen(withOrgID(orgId))()

		fakeStore := store.NewFakeRuleStore(t)
		fakeStore.PutRule(context.Background(), dbRule)

		namespace := randNamespace()
		groupName := util.GenerateShortUID()

		for _, testCase := range testCases {
			t.Run(testCase.name, func(t *testing.T) {
				expected := models.AlertRuleGen(simulateSubmitted, testCase.mutator)()
				expected.UID = dbRule.UID
				submitted := *expected
				changes, err := calculateChanges(context.Background(), fakeStore, orgId, namespace, groupName, []*models.AlertRule{&submitted})
				require.NoError(t, err)
				require.Len(t, changes.Update, 1)
				ch := changes.Update[0]
				require.Equal(t, ch.Existing, dbRule)
				fixed := *expected
				models.PatchPartialAlertRule(dbRule, &fixed)
				require.Equal(t, fixed, *ch.New)
			})
		}
	})

	t.Run("should be able to find alerts by UID in other group/namespace", func(t *testing.T) {
		inDatabaseMap, inDatabase := models.GenerateUniqueAlertRules(rand.Intn(10)+10, models.AlertRuleGen(withOrgID(orgId)))

		fakeStore := store.NewFakeRuleStore(t)
		fakeStore.PutRule(context.Background(), inDatabase...)

		namespace := randNamespace()
		groupName := util.GenerateShortUID()
		submittedMap, submitted := models.GenerateUniqueAlertRules(rand.Intn(len(inDatabase)-5)+5, models.AlertRuleGen(simulateSubmitted, withOrgID(orgId), withGroup(groupName), withNamespace(namespace), withUIDs(inDatabaseMap)))

		changes, err := calculateChanges(context.Background(), fakeStore, orgId, namespace, groupName, submitted)
		require.NoError(t, err)

		require.Empty(t, changes.Delete)
		require.Empty(t, changes.New)
		require.Len(t, changes.Update, len(submitted))
		for _, update := range changes.Update {
			require.NotNil(t, update.Existing)
			require.Equal(t, update.Existing.UID, update.New.UID)
			require.Equal(t, inDatabaseMap[update.Existing.UID], update.Existing)
			require.Equal(t, submittedMap[update.Existing.UID], update.New)
			require.NotEmpty(t, update.Diff)
		}
	})

	t.Run("should fail when submitted rule has UID that does not exist in db", func(t *testing.T) {
		fakeStore := store.NewFakeRuleStore(t)

		namespace := randNamespace()
		groupName := util.GenerateShortUID()
		submitted := models.AlertRuleGen(withOrgID(orgId), simulateSubmitted)()
		require.NotEqual(t, "", submitted.UID)

		_, err := calculateChanges(context.Background(), fakeStore, orgId, namespace, groupName, []*models.AlertRule{submitted})
		require.Error(t, err)
	})

	t.Run("should fail if cannot fetch current rules in the group", func(t *testing.T) {
		fakeStore := store.NewFakeRuleStore(t)
		expectedErr := errors.New("TEST ERROR")
		fakeStore.Hook = func(cmd interface{}) error {
			switch cmd.(type) {
			case models.GetAlertRulesQuery:
				return expectedErr
			}
			return nil
		}

		namespace := randNamespace()
		groupName := util.GenerateShortUID()
		submitted := models.AlertRuleGen(withOrgID(orgId), simulateSubmitted, withoutUID)()

		_, err := calculateChanges(context.Background(), fakeStore, orgId, namespace, groupName, []*models.AlertRule{submitted})
		require.ErrorIs(t, err, expectedErr)
	})

	t.Run("should fail if cannot fetch rule by UID", func(t *testing.T) {
		fakeStore := store.NewFakeRuleStore(t)
		expectedErr := errors.New("TEST ERROR")
		fakeStore.Hook = func(cmd interface{}) error {
			switch cmd.(type) {
			case models.GetAlertRuleByUIDQuery:
				return expectedErr
			}
			return nil
		}

		namespace := randNamespace()
		groupName := util.GenerateShortUID()
		submitted := models.AlertRuleGen(withOrgID(orgId), simulateSubmitted)()

		_, err := calculateChanges(context.Background(), fakeStore, orgId, namespace, groupName, []*models.AlertRule{submitted})
		require.Error(t, err, expectedErr)
	})
}

func TestRouteDeleteAlertRules(t *testing.T) {
	createService := func(ac *acMock.Mock, store *store.FakeRuleStore, scheduler schedule.ScheduleService) *RulerSrv {
		return &RulerSrv{
			xactManager:     store,
			store:           store,
			DatasourceCache: nil,
			QuotaService:    nil,
			scheduleService: scheduler,
			log:             log.New("test"),
			cfg:             nil,
			ac:              ac,
		}
	}

	getRecordedCommand := func(ruleStore *store.FakeRuleStore) []store.GenericRecordedQuery {
		results := ruleStore.GetRecordedCommands(func(cmd interface{}) (interface{}, bool) {
			c, ok := cmd.(store.GenericRecordedQuery)
			if !ok || c.Name != "DeleteAlertRulesByUID" {
				return nil, false
			}
			return c, ok
		})
		var result []store.GenericRecordedQuery
		for _, cmd := range results {
			result = append(result, cmd.(store.GenericRecordedQuery))
		}
		return result
	}

	assertRulesDeleted := func(t *testing.T, expectedRules []*models.AlertRule, ruleStore *store.FakeRuleStore, scheduler *schedule.FakeScheduleService) {
		deleteCommands := getRecordedCommand(ruleStore)
		require.Len(t, deleteCommands, 1)
		cmd := deleteCommands[0]
		actualUIDs := cmd.Params[1].([]string)
		require.Len(t, actualUIDs, len(expectedRules))
		for _, rule := range expectedRules {
			require.Containsf(t, actualUIDs, rule.UID, "Rule %s was expected to be deleted but it wasn't", rule.UID)
		}

		require.Len(t, scheduler.Calls, len(expectedRules))
		for _, call := range scheduler.Calls {
			require.Equal(t, "DeleteAlertRule", call.Method)
			key, ok := call.Arguments.Get(0).(models.AlertRuleKey)
			require.Truef(t, ok, "Expected AlertRuleKey but got something else")
			found := false
			for _, rule := range expectedRules {
				if rule.GetKey() == key {
					found = true
					break
				}
			}
			require.Truef(t, found, "Key %v was not expected to be submitted to scheduler", key)
		}
	}

	t.Run("when fine-grained access is disabled", func(t *testing.T) {
		t.Run("viewer should not be authorized", func(t *testing.T) {
			ruleStore := store.NewFakeRuleStore(t)
			orgID := rand.Int63()
			folder := randFolder()
			ruleStore.Folders[orgID] = append(ruleStore.Folders[orgID], folder)
			ruleStore.PutRule(context.Background(), models.GenerateAlertRules(rand.Intn(4)+2, models.AlertRuleGen(withOrgID(orgID), withNamespace(folder)))...)
			ruleStore.PutRule(context.Background(), models.GenerateAlertRules(rand.Intn(4)+2, models.AlertRuleGen(withOrgID(orgID)))...)

			scheduler := &schedule.FakeScheduleService{}
			scheduler.On("DeleteAlertRule", mock.Anything).Panic("should not be called")

			ac := acMock.New().WithDisabled()
			request := createRequestContext(orgID, models2.ROLE_VIEWER, map[string]string{
				":Namespace": folder.Title,
			})
			response := createService(ac, ruleStore, scheduler).RouteDeleteAlertRules(request)
			require.Equalf(t, 401, response.Status(), "Expected 403 but got %d: %v", response.Status(), string(response.Body()))

			scheduler.AssertNotCalled(t, "DeleteAlertRule")
			require.Empty(t, getRecordedCommand(ruleStore))
		})
		t.Run("editor should be able to delete all rules in folder", func(t *testing.T) {
			ruleStore := store.NewFakeRuleStore(t)
			orgID := rand.Int63()
			folder := randFolder()
			ruleStore.Folders[orgID] = append(ruleStore.Folders[orgID], folder)
			rulesInFolder := models.GenerateAlertRules(rand.Intn(4)+2, models.AlertRuleGen(withOrgID(orgID), withNamespace(folder)))
			ruleStore.PutRule(context.Background(), rulesInFolder...)
			ruleStore.PutRule(context.Background(), models.GenerateAlertRules(rand.Intn(4)+2, models.AlertRuleGen(withOrgID(orgID)))...)

			scheduler := &schedule.FakeScheduleService{}
			scheduler.On("DeleteAlertRule", mock.Anything)

			ac := acMock.New().WithDisabled()
			request := createRequestContext(orgID, models2.ROLE_EDITOR, map[string]string{
				":Namespace": folder.Title,
			})
			response := createService(ac, ruleStore, scheduler).RouteDeleteAlertRules(request)
			require.Equalf(t, 202, response.Status(), "Expected 202 but got %d: %v", response.Status(), string(response.Body()))
			assertRulesDeleted(t, rulesInFolder, ruleStore, scheduler)
		})
		t.Run("editor should be able to delete rules in a group in a folder", func(t *testing.T) {
			ruleStore := store.NewFakeRuleStore(t)
			orgID := rand.Int63()
			groupName := util.GenerateShortUID()
			folder := randFolder()
			ruleStore.Folders[orgID] = append(ruleStore.Folders[orgID], folder)
			rulesInFolderInGroup := models.GenerateAlertRules(rand.Intn(4)+2, models.AlertRuleGen(withOrgID(orgID), withNamespace(folder), withGroup(groupName)))
			ruleStore.PutRule(context.Background(), rulesInFolderInGroup...)
			// rules in different groups but in the same namespace
			ruleStore.PutRule(context.Background(), models.GenerateAlertRules(rand.Intn(4)+2, models.AlertRuleGen(withOrgID(orgID), withNamespace(folder)))...)
			// rules in the same group but different folder
			ruleStore.PutRule(context.Background(), models.GenerateAlertRules(rand.Intn(4)+2, models.AlertRuleGen(withOrgID(orgID), withGroup(groupName)))...)

			scheduler := &schedule.FakeScheduleService{}
			scheduler.On("DeleteAlertRule", mock.Anything)

			ac := acMock.New().WithDisabled()
			request := createRequestContext(orgID, models2.ROLE_EDITOR, map[string]string{
				":Namespace": folder.Title,
				":Groupname": groupName,
			})
			response := createService(ac, ruleStore, scheduler).RouteDeleteAlertRules(request)
			require.Equalf(t, 202, response.Status(), "Expected 202 but got %d: %v", response.Status(), string(response.Body()))
			assertRulesDeleted(t, rulesInFolderInGroup, ruleStore, scheduler)
		})
	})
	t.Run("when fine-grained access is enabled", func(t *testing.T) {
		t.Run("and user does not have access to any of data sources used by alert rules", func(t *testing.T) {
			ruleStore := store.NewFakeRuleStore(t)
			orgID := rand.Int63()
			folder := randFolder()
			ruleStore.Folders[orgID] = append(ruleStore.Folders[orgID], folder)
			ruleStore.PutRule(context.Background(), models.GenerateAlertRules(rand.Intn(4)+2, models.AlertRuleGen(withOrgID(orgID), withNamespace(folder)))...)
			ruleStore.PutRule(context.Background(), models.GenerateAlertRules(rand.Intn(4)+2, models.AlertRuleGen(withOrgID(orgID)))...)

			scheduler := &schedule.FakeScheduleService{}
			scheduler.On("DeleteAlertRule", mock.Anything).Panic("should not be called")

			ac := acMock.New()
			request := createRequestContext(orgID, "None", map[string]string{
				":Namespace": folder.Title,
			})
			response := createService(ac, ruleStore, scheduler).RouteDeleteAlertRules(request)
			require.Equalf(t, 401, response.Status(), "Expected 403 but got %d: %v", response.Status(), string(response.Body()))

			scheduler.AssertNotCalled(t, "DeleteAlertRule")
			require.Empty(t, getRecordedCommand(ruleStore))
		})
		t.Run("and user has access to all alert rules", func(t *testing.T) {
			t.Run("should delete all rules", func(t *testing.T) {
				ruleStore := store.NewFakeRuleStore(t)
				orgID := rand.Int63()
				folder := randFolder()
				ruleStore.Folders[orgID] = append(ruleStore.Folders[orgID], folder)
				rulesInFolder := models.GenerateAlertRules(rand.Intn(4)+2, models.AlertRuleGen(withOrgID(orgID), withNamespace(folder)))
				ruleStore.PutRule(context.Background(), rulesInFolder...)
				ruleStore.PutRule(context.Background(), models.GenerateAlertRules(rand.Intn(4)+2, models.AlertRuleGen(withOrgID(orgID)))...)

				scheduler := &schedule.FakeScheduleService{}
				scheduler.On("DeleteAlertRule", mock.Anything)

				var permissions []*accesscontrol.Permission
				for _, rule := range rulesInFolder {
					for _, query := range rule.Data {
						permissions = append(permissions, &accesscontrol.Permission{
							Action: datasources.ActionQuery, Scope: datasources.ScopeProvider.GetResourceScopeUID(query.DatasourceUID),
						})
					}
				}
				ac := acMock.New().WithPermissions(permissions)
				request := createRequestContext(orgID, "None", map[string]string{
					":Namespace": folder.Title,
				})

				response := createService(ac, ruleStore, scheduler).RouteDeleteAlertRules(request)
				require.Equalf(t, 202, response.Status(), "Expected 202 but got %d: %v", response.Status(), string(response.Body()))
				assertRulesDeleted(t, rulesInFolder, ruleStore, scheduler)
			})
		})
		t.Run("and user has access to data sources of some of alert rules", func(t *testing.T) {
			t.Run("should delete only those that are accessible in folder", func(t *testing.T) {
				ruleStore := store.NewFakeRuleStore(t)
				orgID := rand.Int63()
				folder := randFolder()
				ruleStore.Folders[orgID] = append(ruleStore.Folders[orgID], folder)
				authorizedRulesInFolder := models.GenerateAlertRules(rand.Intn(4)+2, models.AlertRuleGen(withOrgID(orgID), withNamespace(folder)))
				ruleStore.PutRule(context.Background(), authorizedRulesInFolder...)
				// more rules in the same namespace but user does not have access to them
				ruleStore.PutRule(context.Background(), models.GenerateAlertRules(rand.Intn(4)+2, models.AlertRuleGen(withOrgID(orgID), withNamespace(folder)))...)
				ruleStore.PutRule(context.Background(), models.GenerateAlertRules(rand.Intn(4)+2, models.AlertRuleGen(withOrgID(orgID)))...)

				scheduler := &schedule.FakeScheduleService{}
				scheduler.On("DeleteAlertRule", mock.Anything)

				var permissions []*accesscontrol.Permission
				for _, rule := range authorizedRulesInFolder {
					for _, query := range rule.Data {
						permissions = append(permissions, &accesscontrol.Permission{
							Action: datasources.ActionQuery, Scope: datasources.ScopeProvider.GetResourceScopeUID(query.DatasourceUID),
						})
					}
				}
				ac := acMock.New().WithPermissions(permissions)
				request := createRequestContext(orgID, "None", map[string]string{
					":Namespace": folder.Title,
				})

				response := createService(ac, ruleStore, scheduler).RouteDeleteAlertRules(request)
				require.Equalf(t, 202, response.Status(), "Expected 202 but got %d: %v", response.Status(), string(response.Body()))
				assertRulesDeleted(t, authorizedRulesInFolder, ruleStore, scheduler)
			})
			t.Run("should delete only rules in a group that are authorized", func(t *testing.T) {
				ruleStore := store.NewFakeRuleStore(t)
				orgID := rand.Int63()
				groupName := util.GenerateShortUID()
				folder := randFolder()
				ruleStore.Folders[orgID] = append(ruleStore.Folders[orgID], folder)
				authorizedRulesInGroup := models.GenerateAlertRules(rand.Intn(4)+2, models.AlertRuleGen(withOrgID(orgID), withNamespace(folder), withGroup(groupName)))
				ruleStore.PutRule(context.Background(), authorizedRulesInGroup...)
				// more rules in the same group but user is not authorized to access them
				ruleStore.PutRule(context.Background(), models.GenerateAlertRules(rand.Intn(4)+2, models.AlertRuleGen(withOrgID(orgID), withNamespace(folder), withGroup(groupName)))...)
				// rules in different groups but in the same namespace
				ruleStore.PutRule(context.Background(), models.GenerateAlertRules(rand.Intn(4)+2, models.AlertRuleGen(withOrgID(orgID), withNamespace(folder)))...)
				// rules in the same group but different folder
				ruleStore.PutRule(context.Background(), models.GenerateAlertRules(rand.Intn(4)+2, models.AlertRuleGen(withOrgID(orgID), withGroup(groupName)))...)

				scheduler := &schedule.FakeScheduleService{}
				scheduler.On("DeleteAlertRule", mock.Anything)

				var permissions []*accesscontrol.Permission
				for _, rule := range authorizedRulesInGroup {
					for _, query := range rule.Data {
						permissions = append(permissions, &accesscontrol.Permission{
							Action: datasources.ActionQuery, Scope: datasources.ScopeProvider.GetResourceScopeUID(query.DatasourceUID),
						})
					}
				}
				ac := acMock.New().WithPermissions(permissions)
				request := createRequestContext(orgID, "None", map[string]string{
					":Namespace": folder.Title,
					":Groupname": groupName,
				})
				response := createService(ac, ruleStore, scheduler).RouteDeleteAlertRules(request)
				require.Equalf(t, 202, response.Status(), "Expected 202 but got %d: %v", response.Status(), string(response.Body()))
				assertRulesDeleted(t, authorizedRulesInGroup, ruleStore, scheduler)
			})
		})
	})
}

func createRequestContext(orgID int64, role models2.RoleType, params map[string]string) *models2.ReqContext {
	ctx := web.Context{Req: &http.Request{}}
	ctx.Req = web.SetURLParams(ctx.Req, params)

	return &models2.ReqContext{
		SignedInUser: &models2.SignedInUser{
			OrgRole: role,
			OrgId:   orgID,
		},
		Context: &ctx,
	}
}

func withOrgID(orgId int64) func(rule *models.AlertRule) {
	return func(rule *models.AlertRule) {
		rule.OrgID = orgId
	}
}

func withGroup(groupName string) func(rule *models.AlertRule) {
	return func(rule *models.AlertRule) {
		rule.RuleGroup = groupName
	}
}

func withNamespace(namespace string) func(rule *models.AlertRule) {
	return func(rule *models.AlertRule) {
		rule.NamespaceUID = namespace
	}
}

// simulateSubmitted resets some fields of the structure that are not populated by API model to model conversion
func simulateSubmitted(rule *models.AlertRule) {
	rule.ID = 0
	rule.Version = 0
	rule.Updated = time.Time{}
}

func withoutUID(rule *models.AlertRule) {
	rule.UID = ""
}

func withUIDs(uids map[string]*models.AlertRule) func(rule *models.AlertRule) {
	unused := make([]string, 0, len(uids))
	for s := range uids {
		unused = append(unused, s)
	}
	return func(rule *models.AlertRule) {
		if len(unused) == 0 {
			return
		}
		rule.UID = unused[0]
		unused = unused[1:]
	}
}<|MERGE_RESOLUTION|>--- conflicted
+++ resolved
@@ -11,14 +11,11 @@
 	"github.com/stretchr/testify/mock"
 	"github.com/stretchr/testify/require"
 
-<<<<<<< HEAD
-=======
 	"github.com/grafana/grafana/pkg/infra/log"
 	models2 "github.com/grafana/grafana/pkg/models"
 	"github.com/grafana/grafana/pkg/services/accesscontrol"
 	acMock "github.com/grafana/grafana/pkg/services/accesscontrol/mock"
 	"github.com/grafana/grafana/pkg/services/datasources"
->>>>>>> 6c86f268
 	"github.com/grafana/grafana/pkg/services/ngalert/models"
 	"github.com/grafana/grafana/pkg/services/ngalert/schedule"
 	"github.com/grafana/grafana/pkg/services/ngalert/store"
@@ -326,8 +323,9 @@
 			ruleStore := store.NewFakeRuleStore(t)
 			orgID := rand.Int63()
 			folder := randFolder()
+			namespace := randNamespace()
 			ruleStore.Folders[orgID] = append(ruleStore.Folders[orgID], folder)
-			ruleStore.PutRule(context.Background(), models.GenerateAlertRules(rand.Intn(4)+2, models.AlertRuleGen(withOrgID(orgID), withNamespace(folder)))...)
+			ruleStore.PutRule(context.Background(), models.GenerateAlertRules(rand.Intn(4)+2, models.AlertRuleGen(withOrgID(orgID), withNamespace(namespace)))...)
 			ruleStore.PutRule(context.Background(), models.GenerateAlertRules(rand.Intn(4)+2, models.AlertRuleGen(withOrgID(orgID)))...)
 
 			scheduler := &schedule.FakeScheduleService{}
@@ -335,7 +333,7 @@
 
 			ac := acMock.New().WithDisabled()
 			request := createRequestContext(orgID, models2.ROLE_VIEWER, map[string]string{
-				":Namespace": folder.Title,
+				":Namespace": namespace,
 			})
 			response := createService(ac, ruleStore, scheduler).RouteDeleteAlertRules(request)
 			require.Equalf(t, 401, response.Status(), "Expected 403 but got %d: %v", response.Status(), string(response.Body()))
@@ -347,8 +345,9 @@
 			ruleStore := store.NewFakeRuleStore(t)
 			orgID := rand.Int63()
 			folder := randFolder()
+			namespace := randNamespace()
 			ruleStore.Folders[orgID] = append(ruleStore.Folders[orgID], folder)
-			rulesInFolder := models.GenerateAlertRules(rand.Intn(4)+2, models.AlertRuleGen(withOrgID(orgID), withNamespace(folder)))
+			rulesInFolder := models.GenerateAlertRules(rand.Intn(4)+2, models.AlertRuleGen(withOrgID(orgID), withNamespace(namespace)))
 			ruleStore.PutRule(context.Background(), rulesInFolder...)
 			ruleStore.PutRule(context.Background(), models.GenerateAlertRules(rand.Intn(4)+2, models.AlertRuleGen(withOrgID(orgID)))...)
 
@@ -357,7 +356,7 @@
 
 			ac := acMock.New().WithDisabled()
 			request := createRequestContext(orgID, models2.ROLE_EDITOR, map[string]string{
-				":Namespace": folder.Title,
+				":Namespace": namespace,
 			})
 			response := createService(ac, ruleStore, scheduler).RouteDeleteAlertRules(request)
 			require.Equalf(t, 202, response.Status(), "Expected 202 but got %d: %v", response.Status(), string(response.Body()))
@@ -366,13 +365,14 @@
 		t.Run("editor should be able to delete rules in a group in a folder", func(t *testing.T) {
 			ruleStore := store.NewFakeRuleStore(t)
 			orgID := rand.Int63()
-			groupName := util.GenerateShortUID()
+			namespace := randNamespace()
 			folder := randFolder()
+			groupName := folder.Title
 			ruleStore.Folders[orgID] = append(ruleStore.Folders[orgID], folder)
-			rulesInFolderInGroup := models.GenerateAlertRules(rand.Intn(4)+2, models.AlertRuleGen(withOrgID(orgID), withNamespace(folder), withGroup(groupName)))
+			rulesInFolderInGroup := models.GenerateAlertRules(rand.Intn(4)+2, models.AlertRuleGen(withOrgID(orgID), withNamespace(namespace), withGroup(groupName)))
 			ruleStore.PutRule(context.Background(), rulesInFolderInGroup...)
 			// rules in different groups but in the same namespace
-			ruleStore.PutRule(context.Background(), models.GenerateAlertRules(rand.Intn(4)+2, models.AlertRuleGen(withOrgID(orgID), withNamespace(folder)))...)
+			ruleStore.PutRule(context.Background(), models.GenerateAlertRules(rand.Intn(4)+2, models.AlertRuleGen(withOrgID(orgID), withNamespace(namespace)))...)
 			// rules in the same group but different folder
 			ruleStore.PutRule(context.Background(), models.GenerateAlertRules(rand.Intn(4)+2, models.AlertRuleGen(withOrgID(orgID), withGroup(groupName)))...)
 
@@ -381,7 +381,7 @@
 
 			ac := acMock.New().WithDisabled()
 			request := createRequestContext(orgID, models2.ROLE_EDITOR, map[string]string{
-				":Namespace": folder.Title,
+				":Namespace": namespace,
 				":Groupname": groupName,
 			})
 			response := createService(ac, ruleStore, scheduler).RouteDeleteAlertRules(request)
@@ -394,8 +394,9 @@
 			ruleStore := store.NewFakeRuleStore(t)
 			orgID := rand.Int63()
 			folder := randFolder()
+			namespace := randNamespace()
 			ruleStore.Folders[orgID] = append(ruleStore.Folders[orgID], folder)
-			ruleStore.PutRule(context.Background(), models.GenerateAlertRules(rand.Intn(4)+2, models.AlertRuleGen(withOrgID(orgID), withNamespace(folder)))...)
+			ruleStore.PutRule(context.Background(), models.GenerateAlertRules(rand.Intn(4)+2, models.AlertRuleGen(withOrgID(orgID), withNamespace(namespace)))...)
 			ruleStore.PutRule(context.Background(), models.GenerateAlertRules(rand.Intn(4)+2, models.AlertRuleGen(withOrgID(orgID)))...)
 
 			scheduler := &schedule.FakeScheduleService{}
@@ -403,7 +404,7 @@
 
 			ac := acMock.New()
 			request := createRequestContext(orgID, "None", map[string]string{
-				":Namespace": folder.Title,
+				":Namespace": namespace,
 			})
 			response := createService(ac, ruleStore, scheduler).RouteDeleteAlertRules(request)
 			require.Equalf(t, 401, response.Status(), "Expected 403 but got %d: %v", response.Status(), string(response.Body()))
@@ -416,8 +417,9 @@
 				ruleStore := store.NewFakeRuleStore(t)
 				orgID := rand.Int63()
 				folder := randFolder()
+				namespace := randNamespace()
 				ruleStore.Folders[orgID] = append(ruleStore.Folders[orgID], folder)
-				rulesInFolder := models.GenerateAlertRules(rand.Intn(4)+2, models.AlertRuleGen(withOrgID(orgID), withNamespace(folder)))
+				rulesInFolder := models.GenerateAlertRules(rand.Intn(4)+2, models.AlertRuleGen(withOrgID(orgID), withNamespace(namespace)))
 				ruleStore.PutRule(context.Background(), rulesInFolder...)
 				ruleStore.PutRule(context.Background(), models.GenerateAlertRules(rand.Intn(4)+2, models.AlertRuleGen(withOrgID(orgID)))...)
 
@@ -434,7 +436,7 @@
 				}
 				ac := acMock.New().WithPermissions(permissions)
 				request := createRequestContext(orgID, "None", map[string]string{
-					":Namespace": folder.Title,
+					":Namespace": namespace,
 				})
 
 				response := createService(ac, ruleStore, scheduler).RouteDeleteAlertRules(request)
@@ -447,11 +449,12 @@
 				ruleStore := store.NewFakeRuleStore(t)
 				orgID := rand.Int63()
 				folder := randFolder()
+				namespace := randNamespace()
 				ruleStore.Folders[orgID] = append(ruleStore.Folders[orgID], folder)
-				authorizedRulesInFolder := models.GenerateAlertRules(rand.Intn(4)+2, models.AlertRuleGen(withOrgID(orgID), withNamespace(folder)))
+				authorizedRulesInFolder := models.GenerateAlertRules(rand.Intn(4)+2, models.AlertRuleGen(withOrgID(orgID), withNamespace(namespace)))
 				ruleStore.PutRule(context.Background(), authorizedRulesInFolder...)
 				// more rules in the same namespace but user does not have access to them
-				ruleStore.PutRule(context.Background(), models.GenerateAlertRules(rand.Intn(4)+2, models.AlertRuleGen(withOrgID(orgID), withNamespace(folder)))...)
+				ruleStore.PutRule(context.Background(), models.GenerateAlertRules(rand.Intn(4)+2, models.AlertRuleGen(withOrgID(orgID), withNamespace(namespace)))...)
 				ruleStore.PutRule(context.Background(), models.GenerateAlertRules(rand.Intn(4)+2, models.AlertRuleGen(withOrgID(orgID)))...)
 
 				scheduler := &schedule.FakeScheduleService{}
@@ -467,7 +470,7 @@
 				}
 				ac := acMock.New().WithPermissions(permissions)
 				request := createRequestContext(orgID, "None", map[string]string{
-					":Namespace": folder.Title,
+					":Namespace": namespace,
 				})
 
 				response := createService(ac, ruleStore, scheduler).RouteDeleteAlertRules(request)
@@ -479,13 +482,14 @@
 				orgID := rand.Int63()
 				groupName := util.GenerateShortUID()
 				folder := randFolder()
+				namespace := randNamespace()
 				ruleStore.Folders[orgID] = append(ruleStore.Folders[orgID], folder)
-				authorizedRulesInGroup := models.GenerateAlertRules(rand.Intn(4)+2, models.AlertRuleGen(withOrgID(orgID), withNamespace(folder), withGroup(groupName)))
+				authorizedRulesInGroup := models.GenerateAlertRules(rand.Intn(4)+2, models.AlertRuleGen(withOrgID(orgID), withNamespace(namespace), withGroup(groupName)))
 				ruleStore.PutRule(context.Background(), authorizedRulesInGroup...)
 				// more rules in the same group but user is not authorized to access them
-				ruleStore.PutRule(context.Background(), models.GenerateAlertRules(rand.Intn(4)+2, models.AlertRuleGen(withOrgID(orgID), withNamespace(folder), withGroup(groupName)))...)
+				ruleStore.PutRule(context.Background(), models.GenerateAlertRules(rand.Intn(4)+2, models.AlertRuleGen(withOrgID(orgID), withNamespace(namespace), withGroup(groupName)))...)
 				// rules in different groups but in the same namespace
-				ruleStore.PutRule(context.Background(), models.GenerateAlertRules(rand.Intn(4)+2, models.AlertRuleGen(withOrgID(orgID), withNamespace(folder)))...)
+				ruleStore.PutRule(context.Background(), models.GenerateAlertRules(rand.Intn(4)+2, models.AlertRuleGen(withOrgID(orgID), withNamespace(namespace)))...)
 				// rules in the same group but different folder
 				ruleStore.PutRule(context.Background(), models.GenerateAlertRules(rand.Intn(4)+2, models.AlertRuleGen(withOrgID(orgID), withGroup(groupName)))...)
 
@@ -502,7 +506,7 @@
 				}
 				ac := acMock.New().WithPermissions(permissions)
 				request := createRequestContext(orgID, "None", map[string]string{
-					":Namespace": folder.Title,
+					":Namespace": namespace,
 					":Groupname": groupName,
 				})
 				response := createService(ac, ruleStore, scheduler).RouteDeleteAlertRules(request)
