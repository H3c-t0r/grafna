package api

import (
	"context"
	"errors"
	"fmt"
	"net/http"
	"strings"

	"github.com/grafana/grafana/pkg/api/response"
	"github.com/grafana/grafana/pkg/infra/log"
	contextmodel "github.com/grafana/grafana/pkg/services/contexthandler/model"
	"github.com/grafana/grafana/pkg/services/ngalert/api/hcl"
	"github.com/grafana/grafana/pkg/services/ngalert/api/tooling/definitions"
	alerting_models "github.com/grafana/grafana/pkg/services/ngalert/models"
	"github.com/grafana/grafana/pkg/services/ngalert/provisioning"
	"github.com/grafana/grafana/pkg/services/ngalert/store"
	"github.com/grafana/grafana/pkg/services/user"
	"github.com/grafana/grafana/pkg/util"
)

const disableProvenanceHeaderName = "X-Disable-Provenance"

type ProvisioningSrv struct {
	log                 log.Logger
	policies            NotificationPolicyService
	contactPointService ContactPointService
	templates           TemplateService
	muteTimings         MuteTimingService
	alertRules          AlertRuleService
}

type ContactPointService interface {
	GetContactPoints(ctx context.Context, q provisioning.ContactPointQuery, user *user.SignedInUser) ([]definitions.EmbeddedContactPoint, error)
	CreateContactPoint(ctx context.Context, orgID int64, contactPoint definitions.EmbeddedContactPoint, p alerting_models.Provenance) (definitions.EmbeddedContactPoint, error)
	UpdateContactPoint(ctx context.Context, orgID int64, contactPoint definitions.EmbeddedContactPoint, p alerting_models.Provenance) error
	DeleteContactPoint(ctx context.Context, orgID int64, uid string) error
}

type TemplateService interface {
	GetTemplates(ctx context.Context, orgID int64) (map[string]string, error)
	SetTemplate(ctx context.Context, orgID int64, tmpl definitions.NotificationTemplate) (definitions.NotificationTemplate, error)
	DeleteTemplate(ctx context.Context, orgID int64, name string) error
}

type NotificationPolicyService interface {
	GetPolicyTree(ctx context.Context, orgID int64) (definitions.Route, error)
	UpdatePolicyTree(ctx context.Context, orgID int64, tree definitions.Route, p alerting_models.Provenance) error
	ResetPolicyTree(ctx context.Context, orgID int64) (definitions.Route, error)
}

type MuteTimingService interface {
	GetMuteTimings(ctx context.Context, orgID int64) ([]definitions.MuteTimeInterval, error)
	CreateMuteTiming(ctx context.Context, mt definitions.MuteTimeInterval, orgID int64) (*definitions.MuteTimeInterval, error)
	UpdateMuteTiming(ctx context.Context, mt definitions.MuteTimeInterval, orgID int64) (*definitions.MuteTimeInterval, error)
	DeleteMuteTiming(ctx context.Context, name string, orgID int64) error
}

type AlertRuleService interface {
	GetAlertRules(ctx context.Context, orgID int64) ([]*alerting_models.AlertRule, map[string]alerting_models.Provenance, error)
	GetAlertRule(ctx context.Context, orgID int64, ruleUID string) (alerting_models.AlertRule, alerting_models.Provenance, error)
	CreateAlertRule(ctx context.Context, rule alerting_models.AlertRule, provenance alerting_models.Provenance, userID int64) (alerting_models.AlertRule, error)
	UpdateAlertRule(ctx context.Context, rule alerting_models.AlertRule, provenance alerting_models.Provenance) (alerting_models.AlertRule, error)
	DeleteAlertRule(ctx context.Context, orgID int64, ruleUID string, provenance alerting_models.Provenance) error
	GetRuleGroup(ctx context.Context, orgID int64, folder, group string) (alerting_models.AlertRuleGroup, error)
	ReplaceRuleGroup(ctx context.Context, orgID int64, group alerting_models.AlertRuleGroup, userID int64, provenance alerting_models.Provenance) error
	GetAlertRuleWithFolderTitle(ctx context.Context, orgID int64, ruleUID string) (provisioning.AlertRuleWithFolderTitle, error)
	GetAlertRuleGroupWithFolderTitle(ctx context.Context, orgID int64, folder, group string) (alerting_models.AlertRuleGroupWithFolderTitle, error)
	GetAlertGroupsWithFolderTitle(ctx context.Context, orgID int64, folderUIDs []string) ([]alerting_models.AlertRuleGroupWithFolderTitle, error)
}

func (srv *ProvisioningSrv) RouteGetPolicyTree(c *contextmodel.ReqContext) response.Response {
	policies, err := srv.policies.GetPolicyTree(c.Req.Context(), c.SignedInUser.GetOrgID())
	if errors.Is(err, store.ErrNoAlertmanagerConfiguration) {
		return ErrResp(http.StatusNotFound, err, "")
	}
	if err != nil {
		return ErrResp(http.StatusInternalServerError, err, "")
	}

	return response.JSON(http.StatusOK, policies)
}

func (srv *ProvisioningSrv) RouteGetPolicyTreeExport(c *contextmodel.ReqContext) response.Response {
	policies, err := srv.policies.GetPolicyTree(c.Req.Context(), c.SignedInUser.GetOrgID())
	if err != nil {
		if errors.Is(err, store.ErrNoAlertmanagerConfiguration) {
			return ErrResp(http.StatusNotFound, err, "")
		}
		return ErrResp(http.StatusInternalServerError, err, "")
	}

	e, err := AlertingFileExportFromRoute(c.SignedInUser.GetOrgID(), policies)
	if err != nil {
		return ErrResp(http.StatusInternalServerError, err, "failed to create alerting file export")
	}

	return exportResponse(c, e)
}

func (srv *ProvisioningSrv) RoutePutPolicyTree(c *contextmodel.ReqContext, tree definitions.Route) response.Response {
	provenance := determineProvenance(c)
	err := srv.policies.UpdatePolicyTree(c.Req.Context(), c.SignedInUser.GetOrgID(), tree, alerting_models.Provenance(provenance))
	if errors.Is(err, store.ErrNoAlertmanagerConfiguration) {
		return ErrResp(http.StatusNotFound, err, "")
	}
	if errors.Is(err, provisioning.ErrValidation) {
		return ErrResp(http.StatusBadRequest, err, "")
	}
	if err != nil {
		return ErrResp(http.StatusInternalServerError, err, "")
	}

	return response.JSON(http.StatusAccepted, util.DynMap{"message": "policies updated"})
}

func (srv *ProvisioningSrv) RouteResetPolicyTree(c *contextmodel.ReqContext) response.Response {
	tree, err := srv.policies.ResetPolicyTree(c.Req.Context(), c.SignedInUser.GetOrgID())
	if err != nil {
		return ErrResp(http.StatusInternalServerError, err, "")
	}
	return response.JSON(http.StatusAccepted, tree)
}

func (srv *ProvisioningSrv) RouteGetContactPoints(c *contextmodel.ReqContext) response.Response {
	q := provisioning.ContactPointQuery{
		Name:  c.Query("name"),
		OrgID: c.SignedInUser.GetOrgID(),
	}
	cps, err := srv.contactPointService.GetContactPoints(c.Req.Context(), q, nil)
	if err != nil {
		if errors.Is(err, provisioning.ErrPermissionDenied) {
			return ErrResp(http.StatusForbidden, err, "")
		}
		return ErrResp(http.StatusInternalServerError, err, "")
	}
	return response.JSON(http.StatusOK, cps)
}

func (srv *ProvisioningSrv) RouteGetContactPointsExport(c *contextmodel.ReqContext) response.Response {
	q := provisioning.ContactPointQuery{
		Name:    c.Query("name"),
		OrgID:   c.SignedInUser.GetOrgID(),
		Decrypt: c.QueryBoolWithDefault("decrypt", false),
	}
	cps, err := srv.contactPointService.GetContactPoints(c.Req.Context(), q, c.SignedInUser)
	if err != nil {
		if errors.Is(err, provisioning.ErrPermissionDenied) {
			return ErrResp(http.StatusForbidden, err, "")
		}
		return ErrResp(http.StatusInternalServerError, err, "")
	}

	e, err := AlertingFileExportFromEmbeddedContactPoints(c.SignedInUser.GetOrgID(), cps)
	if err != nil {
		return ErrResp(http.StatusInternalServerError, err, "failed to create alerting file export")
	}

	return exportResponse(c, e)
}

func (srv *ProvisioningSrv) RoutePostContactPoint(c *contextmodel.ReqContext, cp definitions.EmbeddedContactPoint) response.Response {
	provenance := determineProvenance(c)
	contactPoint, err := srv.contactPointService.CreateContactPoint(c.Req.Context(), c.SignedInUser.GetOrgID(), cp, alerting_models.Provenance(provenance))
	if errors.Is(err, provisioning.ErrValidation) {
		return ErrResp(http.StatusBadRequest, err, "")
	}
	if err != nil {
		return ErrResp(http.StatusInternalServerError, err, "")
	}
	return response.JSON(http.StatusAccepted, contactPoint)
}

func (srv *ProvisioningSrv) RoutePutContactPoint(c *contextmodel.ReqContext, cp definitions.EmbeddedContactPoint, UID string) response.Response {
	cp.UID = UID
	provenance := determineProvenance(c)
	err := srv.contactPointService.UpdateContactPoint(c.Req.Context(), c.SignedInUser.GetOrgID(), cp, alerting_models.Provenance(provenance))
	if errors.Is(err, provisioning.ErrValidation) {
		return ErrResp(http.StatusBadRequest, err, "")
	}
	if errors.Is(err, provisioning.ErrNotFound) {
		return ErrResp(http.StatusNotFound, err, "")
	}
	if err != nil {
		return ErrResp(http.StatusInternalServerError, err, "")
	}
	return response.JSON(http.StatusAccepted, util.DynMap{"message": "contactpoint updated"})
}

func (srv *ProvisioningSrv) RouteDeleteContactPoint(c *contextmodel.ReqContext, UID string) response.Response {
	err := srv.contactPointService.DeleteContactPoint(c.Req.Context(), c.SignedInUser.GetOrgID(), UID)
	if err != nil {
		return ErrResp(http.StatusInternalServerError, err, "")
	}
	return response.JSON(http.StatusAccepted, util.DynMap{"message": "contactpoint deleted"})
}

func (srv *ProvisioningSrv) RouteGetTemplates(c *contextmodel.ReqContext) response.Response {
	templates, err := srv.templates.GetTemplates(c.Req.Context(), c.SignedInUser.GetOrgID())
	if err != nil {
		return ErrResp(http.StatusInternalServerError, err, "")
	}
	result := make([]definitions.NotificationTemplate, 0, len(templates))
	for k, v := range templates {
		result = append(result, definitions.NotificationTemplate{Name: k, Template: v})
	}
	return response.JSON(http.StatusOK, result)
}

func (srv *ProvisioningSrv) RouteGetTemplate(c *contextmodel.ReqContext, name string) response.Response {
	templates, err := srv.templates.GetTemplates(c.Req.Context(), c.SignedInUser.GetOrgID())
	if err != nil {
		return ErrResp(http.StatusInternalServerError, err, "")
	}
	if tmpl, ok := templates[name]; ok {
		return response.JSON(http.StatusOK, definitions.NotificationTemplate{Name: name, Template: tmpl})
	}
	return response.Empty(http.StatusNotFound)
}

func (srv *ProvisioningSrv) RoutePutTemplate(c *contextmodel.ReqContext, body definitions.NotificationTemplateContent, name string) response.Response {
	tmpl := definitions.NotificationTemplate{
		Name:       name,
		Template:   body.Template,
		Provenance: determineProvenance(c),
	}
	modified, err := srv.templates.SetTemplate(c.Req.Context(), c.SignedInUser.GetOrgID(), tmpl)
	if err != nil {
		if errors.Is(err, provisioning.ErrValidation) {
			return ErrResp(http.StatusBadRequest, err, "")
		}
		return ErrResp(http.StatusInternalServerError, err, "")
	}
	return response.JSON(http.StatusAccepted, modified)
}

func (srv *ProvisioningSrv) RouteDeleteTemplate(c *contextmodel.ReqContext, name string) response.Response {
	err := srv.templates.DeleteTemplate(c.Req.Context(), c.SignedInUser.GetOrgID(), name)
	if err != nil {
		return ErrResp(http.StatusInternalServerError, err, "")
	}
	return response.JSON(http.StatusNoContent, nil)
}

func (srv *ProvisioningSrv) RouteGetMuteTiming(c *contextmodel.ReqContext, name string) response.Response {
	timings, err := srv.muteTimings.GetMuteTimings(c.Req.Context(), c.SignedInUser.GetOrgID())
	if err != nil {
		return ErrResp(http.StatusInternalServerError, err, "")
	}
	for _, timing := range timings {
		if name == timing.Name {
			return response.JSON(http.StatusOK, timing)
		}
	}
	return response.Empty(http.StatusNotFound)
}

func (srv *ProvisioningSrv) RouteGetMuteTimings(c *contextmodel.ReqContext) response.Response {
	timings, err := srv.muteTimings.GetMuteTimings(c.Req.Context(), c.SignedInUser.GetOrgID())
	if err != nil {
		return ErrResp(http.StatusInternalServerError, err, "")
	}
	return response.JSON(http.StatusOK, timings)
}

func (srv *ProvisioningSrv) RoutePostMuteTiming(c *contextmodel.ReqContext, mt definitions.MuteTimeInterval) response.Response {
	mt.Provenance = determineProvenance(c)
	created, err := srv.muteTimings.CreateMuteTiming(c.Req.Context(), mt, c.SignedInUser.GetOrgID())
	if err != nil {
		if errors.Is(err, provisioning.ErrValidation) {
			return ErrResp(http.StatusBadRequest, err, "")
		}
		return ErrResp(http.StatusInternalServerError, err, "")
	}
	return response.JSON(http.StatusCreated, created)
}

func (srv *ProvisioningSrv) RoutePutMuteTiming(c *contextmodel.ReqContext, mt definitions.MuteTimeInterval, name string) response.Response {
	mt.Name = name
	mt.Provenance = determineProvenance(c)
	updated, err := srv.muteTimings.UpdateMuteTiming(c.Req.Context(), mt, c.SignedInUser.GetOrgID())
	if err != nil {
		if errors.Is(err, provisioning.ErrValidation) {
			return ErrResp(http.StatusBadRequest, err, "")
		}
		return ErrResp(http.StatusInternalServerError, err, "")
	}
	if updated == nil {
		return response.Empty(http.StatusNotFound)
	}
	return response.JSON(http.StatusAccepted, updated)
}

func (srv *ProvisioningSrv) RouteDeleteMuteTiming(c *contextmodel.ReqContext, name string) response.Response {
	err := srv.muteTimings.DeleteMuteTiming(c.Req.Context(), name, c.SignedInUser.GetOrgID())
	if err != nil {
		return ErrResp(http.StatusInternalServerError, err, "")
	}
	return response.JSON(http.StatusNoContent, nil)
}

func (srv *ProvisioningSrv) RouteGetAlertRules(c *contextmodel.ReqContext) response.Response {
	rules, provenances, err := srv.alertRules.GetAlertRules(c.Req.Context(), c.SignedInUser.GetOrgID())
	if err != nil {
		return ErrResp(http.StatusInternalServerError, err, "")
	}
	return response.JSON(http.StatusOK, ProvisionedAlertRuleFromAlertRules(rules, provenances))
}

func (srv *ProvisioningSrv) RouteRouteGetAlertRule(c *contextmodel.ReqContext, UID string) response.Response {
	rule, provenace, err := srv.alertRules.GetAlertRule(c.Req.Context(), c.SignedInUser.GetOrgID(), UID)
	if err != nil {
		if errors.Is(err, alerting_models.ErrAlertRuleNotFound) {
			return response.Empty(http.StatusNotFound)
		}
		return ErrResp(http.StatusInternalServerError, err, "")
	}
	return response.JSON(http.StatusOK, ProvisionedAlertRuleFromAlertRule(rule, provenace))
}

func (srv *ProvisioningSrv) RoutePostAlertRule(c *contextmodel.ReqContext, ar definitions.ProvisionedAlertRule) response.Response {
	upstreamModel, err := AlertRuleFromProvisionedAlertRule(ar)
	upstreamModel.OrgID = c.SignedInUser.GetOrgID()
	if err != nil {
		return ErrResp(http.StatusBadRequest, err, "")
	}
	provenance := determineProvenance(c)
	createdAlertRule, err := srv.alertRules.CreateAlertRule(c.Req.Context(), upstreamModel, alerting_models.Provenance(provenance), c.UserID)
	if errors.Is(err, alerting_models.ErrAlertRuleFailedValidation) {
		return ErrResp(http.StatusBadRequest, err, "")
	}
	if err != nil {
		if errors.Is(err, store.ErrOptimisticLock) {
			return ErrResp(http.StatusConflict, err, "")
		}
		if errors.Is(err, alerting_models.ErrQuotaReached) {
			return ErrResp(http.StatusForbidden, err, "")
		}
		return ErrResp(http.StatusInternalServerError, err, "")
	}

	resp := ProvisionedAlertRuleFromAlertRule(createdAlertRule, alerting_models.Provenance(provenance))
	return response.JSON(http.StatusCreated, resp)
}

func (srv *ProvisioningSrv) RoutePutAlertRule(c *contextmodel.ReqContext, ar definitions.ProvisionedAlertRule, UID string) response.Response {
	updated, err := AlertRuleFromProvisionedAlertRule(ar)
	if err != nil {
		ErrResp(http.StatusBadRequest, err, "")
	}
	updated.OrgID = c.SignedInUser.GetOrgID()
	updated.UID = UID
	provenance := determineProvenance(c)
	updatedAlertRule, err := srv.alertRules.UpdateAlertRule(c.Req.Context(), updated, alerting_models.Provenance(provenance))
	if errors.Is(err, alerting_models.ErrAlertRuleNotFound) {
		return response.Empty(http.StatusNotFound)
	}
	if errors.Is(err, alerting_models.ErrAlertRuleFailedValidation) {
		return ErrResp(http.StatusBadRequest, err, "")
	}
	if err != nil {
		if errors.Is(err, store.ErrOptimisticLock) {
			return ErrResp(http.StatusConflict, err, "")
		}
		return ErrResp(http.StatusInternalServerError, err, "")
	}

	resp := ProvisionedAlertRuleFromAlertRule(updatedAlertRule, alerting_models.Provenance(provenance))
	return response.JSON(http.StatusOK, resp)
}

func (srv *ProvisioningSrv) RouteDeleteAlertRule(c *contextmodel.ReqContext, UID string) response.Response {
	provenance := determineProvenance(c)
	err := srv.alertRules.DeleteAlertRule(c.Req.Context(), c.SignedInUser.GetOrgID(), UID, alerting_models.Provenance(provenance))
	if err != nil {
		return ErrResp(http.StatusInternalServerError, err, "")
	}
	return response.JSON(http.StatusNoContent, "")
}

func (srv *ProvisioningSrv) RouteGetAlertRuleGroup(c *contextmodel.ReqContext, folder string, group string) response.Response {
	g, err := srv.alertRules.GetRuleGroup(c.Req.Context(), c.SignedInUser.GetOrgID(), folder, group)
	if err != nil {
		if errors.Is(err, store.ErrAlertRuleGroupNotFound) {
			return ErrResp(http.StatusNotFound, err, "")
		}
		return ErrResp(http.StatusInternalServerError, err, "")
	}
	return response.JSON(http.StatusOK, ApiAlertRuleGroupFromAlertRuleGroup(g))
}

// RouteGetAlertRulesExport retrieves all alert rules in a format compatible with file provisioning.
func (srv *ProvisioningSrv) RouteGetAlertRulesExport(c *contextmodel.ReqContext) response.Response {
	folderUIDs := c.QueryStrings("folderUid")
	group := c.Query("group")
	uid := c.Query("ruleUid")
	if uid != "" {
		if group != "" || len(folderUIDs) > 0 {
			return ErrResp(http.StatusBadRequest, errors.New("group and folder should not be specified when a single rule is requested"), "")
		}
		return srv.RouteGetAlertRuleExport(c, uid)
	}
	if group != "" {
		if len(folderUIDs) != 1 || folderUIDs[0] == "" {
			return ErrResp(http.StatusBadRequest,
				fmt.Errorf("group name must be specified together with a single folder_uid parameter. Got %d", len(folderUIDs)),
				"",
			)
		}
		return srv.RouteGetAlertRuleGroupExport(c, folderUIDs[0], group)
	}

	groupsWithTitle, err := srv.alertRules.GetAlertGroupsWithFolderTitle(c.Req.Context(), c.SignedInUser.GetOrgID(), folderUIDs)
	if err != nil {
		return ErrResp(http.StatusInternalServerError, err, "failed to get alert rules")
	}
	if len(groupsWithTitle) == 0 {
		return response.Empty(http.StatusNotFound)
	}

	e, err := AlertingFileExportFromAlertRuleGroupWithFolderTitle(groupsWithTitle)
	if err != nil {
		return ErrResp(http.StatusInternalServerError, err, "failed to create alerting file export")
	}

	return exportResponse(c, e)
}

// RouteGetAlertRuleGroupExport retrieves the given alert rule group in a format compatible with file provisioning.
func (srv *ProvisioningSrv) RouteGetAlertRuleGroupExport(c *contextmodel.ReqContext, folder string, group string) response.Response {
	g, err := srv.alertRules.GetAlertRuleGroupWithFolderTitle(c.Req.Context(), c.SignedInUser.GetOrgID(), folder, group)
	if err != nil {
		if errors.Is(err, store.ErrAlertRuleGroupNotFound) {
			return ErrResp(http.StatusNotFound, err, "")
		}
		return ErrResp(http.StatusInternalServerError, err, "failed to get alert rule group")
	}

	e, err := AlertingFileExportFromAlertRuleGroupWithFolderTitle([]alerting_models.AlertRuleGroupWithFolderTitle{g})
	if err != nil {
		return ErrResp(http.StatusInternalServerError, err, "failed to create alerting file export")
	}

	return exportResponse(c, e)
}

// RouteGetAlertRuleExport retrieves the given alert rule in a format compatible with file provisioning.
func (srv *ProvisioningSrv) RouteGetAlertRuleExport(c *contextmodel.ReqContext, UID string) response.Response {
	rule, err := srv.alertRules.GetAlertRuleWithFolderTitle(c.Req.Context(), c.SignedInUser.GetOrgID(), UID)
	if err != nil {
		if errors.Is(err, alerting_models.ErrAlertRuleNotFound) {
			return ErrResp(http.StatusNotFound, err, "")
		}
		return ErrResp(http.StatusInternalServerError, err, "")
	}

	e, err := AlertingFileExportFromAlertRuleGroupWithFolderTitle([]alerting_models.AlertRuleGroupWithFolderTitle{
		alerting_models.NewAlertRuleGroupWithFolderTitleFromRulesGroup(rule.AlertRule.GetGroupKey(), alerting_models.RulesGroup{&rule.AlertRule}, rule.FolderTitle),
	})
	if err != nil {
		return ErrResp(http.StatusInternalServerError, err, "failed to create alerting file export")
	}

	return exportResponse(c, e)
}

func (srv *ProvisioningSrv) RoutePutAlertRuleGroup(c *contextmodel.ReqContext, ag definitions.AlertRuleGroup, folderUID string, group string) response.Response {
	ag.FolderUID = folderUID
	ag.Title = group
	groupModel, err := AlertRuleGroupFromApiAlertRuleGroup(ag)
	if err != nil {
		ErrResp(http.StatusBadRequest, err, "")
	}
	provenance := determineProvenance(c)
	err = srv.alertRules.ReplaceRuleGroup(c.Req.Context(), c.SignedInUser.GetOrgID(), groupModel, c.UserID, alerting_models.Provenance(provenance))
	if errors.Is(err, alerting_models.ErrAlertRuleFailedValidation) {
		return ErrResp(http.StatusBadRequest, err, "")
	}
	if err != nil {
		if errors.Is(err, store.ErrOptimisticLock) {
			return ErrResp(http.StatusConflict, err, "")
		}
		return ErrResp(http.StatusInternalServerError, err, "")
	}
	return response.JSON(http.StatusOK, ag)
}

func determineProvenance(ctx *contextmodel.ReqContext) definitions.Provenance {
	if _, disabled := ctx.Req.Header[disableProvenanceHeaderName]; disabled {
		return definitions.Provenance(alerting_models.ProvenanceNone)
	}
	return definitions.Provenance(alerting_models.ProvenanceAPI)
}

func extractExportRequest(c *contextmodel.ReqContext) definitions.ExportQueryParams {
	var format = "yaml"

	acceptHeader := c.Req.Header.Get("Accept")
	if strings.Contains(acceptHeader, "yaml") {
		format = "yaml"
	}

	if strings.Contains(acceptHeader, "json") {
		format = "json"
	}

	queryFormat := c.Query("format")
	if queryFormat == "yaml" || queryFormat == "json" || queryFormat == "hcl" {
		format = queryFormat
	}

	params := definitions.ExportQueryParams{
		Format:   format,
		Download: c.QueryBoolWithDefault("download", false),
	}

	return params
}

func exportResponse(c *contextmodel.ReqContext, body definitions.AlertingFileExport) response.Response {
	params := extractExportRequest(c)
	if params.Format == "hcl" {
		return exportHcl(params.Download, body)
	}

	if params.Download {
		r := response.JSONDownload
		if params.Format == "yaml" {
			r = response.YAMLDownload
		}
		return r(http.StatusOK, body, fmt.Sprintf("export.%s", params.Format))
	}

	r := response.JSON
	if params.Format == "yaml" {
		r = response.YAML
	}
	return r(http.StatusOK, body)
}

func exportHcl(download bool, body definitions.AlertingFileExport) response.Response {
	resources := make([]hcl.Resource, 0, len(body.Groups)+len(body.ContactPoints)+len(body.Policies))
	for idx, group := range body.Groups {
		gr := group
		resources = append(resources, hcl.Resource{
			Type: "grafana_rule_group",
			Name: fmt.Sprintf("rule_group_%04d", idx),
			Body: &gr,
		})
	}
	for idx, cp := range body.ContactPoints {
		upd, err := ContactPointFromContactPointExport(cp)
		if err != nil {
			return response.Error(http.StatusInternalServerError, "failed to convert contact points to HCL", err)
		}
		resources = append(resources, hcl.Resource{
			Type: "grafana_contact_point",
			Name: fmt.Sprintf("contact_point_%d", idx),
			Body: &upd,
		})
	}

<<<<<<< HEAD
	// for idx, cp := range ex.Policies {
	// 	resources = append(resources, resourceBlock{
	// 		Type: "grafana_notification_policy",
	// 		Name: fmt.Sprintf("notification_policy_%d", idx),
	// 		Body: &cp,
	// 	})
	//
=======
	// TODO implement support.
	// for idx, cp := range ex.ContactPoints {
	// 	resources = append(resources, resourceBlock{
	// 		Type: "grafana_contact_point",
	// 		Name: fmt.Sprintf("contact_point_%d", idx),
	// 		Body: &cp,
	// 	})
	// }
	for idx, cp := range body.Policies {
		policy := cp.Policy
		resources = append(resources, hcl.Resource{
			Type: "grafana_notification_policy",
			Name: fmt.Sprintf("notification_policy_%d", idx+1),
			Body: policy,
		})
	}
>>>>>>> c4ac4eb4

	hclBody, err := hcl.Encode(resources...)
	if err != nil {
		return response.Error(500, "body hcl encode", err)
	}
	resp := response.Respond(http.StatusOK, hclBody)
	if download {
		return resp.
			SetHeader("Content-Type", "application/terraform+hcl").
			SetHeader("Content-Disposition", `attachment;filename=export.tf`)
	}
	return resp.SetHeader("Content-Type", "text/hcl")
}<|MERGE_RESOLUTION|>--- conflicted
+++ resolved
@@ -560,23 +560,6 @@
 		})
 	}
 
-<<<<<<< HEAD
-	// for idx, cp := range ex.Policies {
-	// 	resources = append(resources, resourceBlock{
-	// 		Type: "grafana_notification_policy",
-	// 		Name: fmt.Sprintf("notification_policy_%d", idx),
-	// 		Body: &cp,
-	// 	})
-	//
-=======
-	// TODO implement support.
-	// for idx, cp := range ex.ContactPoints {
-	// 	resources = append(resources, resourceBlock{
-	// 		Type: "grafana_contact_point",
-	// 		Name: fmt.Sprintf("contact_point_%d", idx),
-	// 		Body: &cp,
-	// 	})
-	// }
 	for idx, cp := range body.Policies {
 		policy := cp.Policy
 		resources = append(resources, hcl.Resource{
@@ -585,7 +568,6 @@
 			Body: policy,
 		})
 	}
->>>>>>> c4ac4eb4
 
 	hclBody, err := hcl.Encode(resources...)
 	if err != nil {
