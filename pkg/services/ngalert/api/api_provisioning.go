--- conflicted
+++ resolved
@@ -312,18 +312,13 @@
 	return response.JSON(http.StatusOK, g)
 }
 
-<<<<<<< HEAD
-func (srv *ProvisioningSrv) RoutePutAlertRuleGroup(c *models.ReqContext, ag definitions.AlertRuleGroupMetadata, folderUID string, group string) response.Response {
-	err := srv.alertRules.UpdateRuleGroup(c.Req.Context(), c.OrgID, folderUID, group, ag.Interval)
-=======
 func (srv *ProvisioningSrv) RoutePutAlertRuleGroup(c *models.ReqContext, ag definitions.AlertRuleGroup, folderUID string, group string) response.Response {
 	ag.FolderUID = folderUID
 	ag.Title = group
-	err := srv.alertRules.ReplaceRuleGroup(c.Req.Context(), c.OrgId, ag, c.UserId, alerting_models.ProvenanceAPI)
+	err := srv.alertRules.ReplaceRuleGroup(c.Req.Context(), c.OrgID, ag, c.UserID, alerting_models.ProvenanceAPI)
 	if errors.Is(err, alerting_models.ErrAlertRuleFailedValidation) {
 		return ErrResp(http.StatusBadRequest, err, "")
 	}
->>>>>>> 72367f99
 	if err != nil {
 		if errors.Is(err, store.ErrOptimisticLock) {
 			return ErrResp(http.StatusConflict, err, "")
