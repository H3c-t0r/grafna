--- conflicted
+++ resolved
@@ -310,14 +310,10 @@
 func (srv *ProvisioningSrv) RouteRouteGetAlertRule(c *contextmodel.ReqContext, UID string) response.Response {
 	rule, provenace, err := srv.alertRules.GetAlertRule(c.Req.Context(), c.SignedInUser.GetOrgID(), UID)
 	if err != nil {
-<<<<<<< HEAD
-		return ErrResp(http.StatusBadRequest, err, "")
-=======
 		if errors.Is(err, alerting_models.ErrAlertRuleNotFound) {
 			return response.Empty(http.StatusNotFound)
 		}
 		return ErrResp(http.StatusInternalServerError, err, "")
->>>>>>> ae830f68
 	}
 	return response.JSON(http.StatusOK, ProvisionedAlertRuleFromAlertRule(rule, provenace))
 }
