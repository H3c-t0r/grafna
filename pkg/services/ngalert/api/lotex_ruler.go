--- conflicted
+++ resolved
@@ -206,20 +206,12 @@
 	if !ok {
 		r.log.Debug(
 			"Unable to determine prometheus datasource subtype, using default prefix",
-<<<<<<< HEAD
-			"datasource", ds.Uid, "datasourceType", ds.Type, "subtype", subtype, "prefix", prefix)
-=======
 			"datasource", ds.UID, "datasourceType", ds.Type, "subtype", subtype, "prefix", prefix)
->>>>>>> ae830f68
 		return prefix, nil
 	}
 
 	r.log.Debug("Determined prometheus datasource subtype",
-<<<<<<< HEAD
-		"datasource", ds.Uid, "datasourceType", ds.Type, "subtype", subtype)
-=======
 		"datasource", ds.UID, "datasourceType", ds.Type, "subtype", subtype)
->>>>>>> ae830f68
 	return subTypePrefix, nil
 }
 
