package api

import (
	"bytes"
	"fmt"
	"io"
	"io/ioutil"
	"net/http"
	"net/url"

	apimodels "github.com/grafana/alerting-api/pkg/api"
	"gopkg.in/yaml.v3"

	"github.com/grafana/grafana/pkg/api/response"
	"github.com/grafana/grafana/pkg/infra/log"
	"github.com/grafana/grafana/pkg/models"
)

var dsTypeToRulerPrefix = map[string]string{
	"prometheus": "/rules",
	"loki":       "/api/prom/rules",
}

type LotexRuler struct {
	log log.Logger
	*AlertingProxy
}

func NewLotexRuler(proxy *AlertingProxy, log log.Logger) *LotexRuler {
	return &LotexRuler{
		log:           log,
		AlertingProxy: proxy,
	}
}

func (r *LotexRuler) RouteDeleteNamespaceRulesConfig(ctx *models.ReqContext) response.Response {
	legacyRulerPrefix, err := r.getPrefix(ctx)
	if err != nil {
		return response.Error(500, err.Error(), nil)
	}
	return r.withReq(
		ctx,
		&http.Request{
			Method: "DELETE",
			URL: withPath(
				*ctx.Req.URL,
				fmt.Sprintf("%s/%s", legacyRulerPrefix, ctx.Params("Namespace")),
			),
		},
		messageExtractor,
	)
}

func (r *LotexRuler) RouteDeleteRuleGroupConfig(ctx *models.ReqContext) response.Response {
	legacyRulerPrefix, err := r.getPrefix(ctx)
	if err != nil {
		return response.Error(500, err.Error(), nil)
	}
	return r.withReq(
		ctx,
		&http.Request{
			Method: "DELETE",
			URL: withPath(
				*ctx.Req.URL,
				fmt.Sprintf(
					"%s/%s/%s",
					legacyRulerPrefix,
					ctx.Params("Namespace"),
					ctx.Params("Groupname"),
				),
			),
		},
		messageExtractor,
	)
}

func (r *LotexRuler) RouteGetNamespaceRulesConfig(ctx *models.ReqContext) response.Response {
	legacyRulerPrefix, err := r.getPrefix(ctx)
	if err != nil {
		return response.Error(500, err.Error(), nil)
	}
	return r.withReq(
		ctx, &http.Request{
			URL: withPath(
				*ctx.Req.URL,
				fmt.Sprintf(
					"%s/%s",
					legacyRulerPrefix,
					ctx.Params("Namespace"),
				),
			),
		},
		yamlExtractor(apimodels.NamespaceConfigResponse{}),
	)
}

func (r *LotexRuler) RouteGetRulegGroupConfig(ctx *models.ReqContext) response.Response {
	legacyRulerPrefix, err := r.getPrefix(ctx)
	if err != nil {
		return response.Error(500, err.Error(), nil)
	}
	return r.withReq(
		ctx,
		&http.Request{
			URL: withPath(
				*ctx.Req.URL,
				fmt.Sprintf(
					"%s/%s/%s",
					legacyRulerPrefix,
					ctx.Params("Namespace"),
					ctx.Params("Groupname"),
				),
			),
		},
		yamlExtractor(apimodels.RuleGroupConfigResponse{}),
	)
}

func (r *LotexRuler) RouteGetRulesConfig(ctx *models.ReqContext) response.Response {
	legacyRulerPrefix, err := r.getPrefix(ctx)
	if err != nil {
		return response.Error(500, err.Error(), nil)
	}
	return r.withReq(
		ctx,
		&http.Request{
			URL: withPath(
				*ctx.Req.URL,
				legacyRulerPrefix,
			),
		},
		yamlExtractor(apimodels.NamespaceConfigResponse{}),
	)
}

<<<<<<< HEAD
func (r *LotexRuler) RoutePostNameRulesConfig(ctx *models.ReqContext, conf apimodels.PostableRuleGroupConfig) response.Response {
=======
func (r *LotexRuler) RoutePostNameRulesConfig(ctx *models.ReqContext, conf apimodels.RuleGroupConfig) response.Response {
	legacyRulerPrefix, err := r.getPrefix(ctx)
	if err != nil {
		return response.Error(500, err.Error(), nil)
	}
>>>>>>> 230f95dc
	yml, err := yaml.Marshal(conf)
	if err != nil {
		return response.Error(500, "Failed marshal rule group", err)
	}
	body, ln := payload(yml)

	ns := ctx.Params("Namespace")

	u := withPath(*ctx.Req.URL, fmt.Sprintf("%s/%s", legacyRulerPrefix, ns))
	req := &http.Request{
		Method:        "POST",
		URL:           u,
		Body:          body,
		ContentLength: ln,
	}
	return r.withReq(ctx, req, jsonExtractor(nil))
}

func (r *LotexRuler) getPrefix(ctx *models.ReqContext) (string, error) {
	ds, err := r.DataProxy.DatasourceCache.GetDatasource(ctx.ParamsInt64("Recipient"), ctx.SignedInUser, ctx.SkipCache)
	if err != nil {
		return "", err
	}
	prefix, ok := dsTypeToRulerPrefix[ds.Type]
	if !ok {
		return "", fmt.Errorf("unexpected datasource type. expecting loki or prometheus")
	}
	return prefix, nil
}

func withPath(u url.URL, newPath string) *url.URL {
	// TODO: handle path escaping
	u.Path = newPath
	return &u
}

func payload(b []byte) (io.ReadCloser, int64) {
	return ioutil.NopCloser(bytes.NewBuffer(b)), int64(len(b))
}<|MERGE_RESOLUTION|>--- conflicted
+++ resolved
@@ -133,15 +133,11 @@
 	)
 }
 
-<<<<<<< HEAD
 func (r *LotexRuler) RoutePostNameRulesConfig(ctx *models.ReqContext, conf apimodels.PostableRuleGroupConfig) response.Response {
-=======
-func (r *LotexRuler) RoutePostNameRulesConfig(ctx *models.ReqContext, conf apimodels.RuleGroupConfig) response.Response {
 	legacyRulerPrefix, err := r.getPrefix(ctx)
 	if err != nil {
 		return response.Error(500, err.Error(), nil)
 	}
->>>>>>> 230f95dc
 	yml, err := yaml.Marshal(conf)
 	if err != nil {
 		return response.Error(500, "Failed marshal rule group", err)
