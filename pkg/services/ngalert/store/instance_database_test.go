package store_test

import (
	"context"
	"fmt"
	"testing"

	"github.com/stretchr/testify/require"

	"github.com/grafana/grafana/pkg/services/ngalert/models"
	"github.com/grafana/grafana/pkg/services/ngalert/tests"
)

const baseIntervalSeconds = 10

func BenchmarkAlertInstanceOperations(b *testing.B) {
	b.StopTimer()
	ctx := context.Background()
	_, dbstore := tests.SetupTestEnv(b, baseIntervalSeconds)
	dbstore.FeatureToggles.(*tests.FakeFeatures).BigTransactions = false

	const mainOrgID int64 = 1

	alertRule := tests.CreateTestAlertRule(b, ctx, dbstore, 60, mainOrgID)

	// Create some instances to write down and then delete.
	count := 10_003
	instances := make([]models.AlertInstance, 0, count)
	keys := make([]models.AlertInstanceKey, 0, count)
	for i := 0; i < count; i++ {
		labels := models.InstanceLabels{"test": fmt.Sprint(i)}
		_, labelsHash, _ := labels.StringAndHash()
		instance := models.AlertInstance{
			AlertInstanceKey: models.AlertInstanceKey{
				RuleOrgID:  alertRule.OrgID,
				RuleUID:    alertRule.UID,
				LabelsHash: labelsHash,
			},
			CurrentState:  models.InstanceStateFiring,
			CurrentReason: string(models.InstanceStateError),
			Labels:        labels,
		}
		instances = append(instances, instance)
		keys = append(keys, instance.AlertInstanceKey)
	}

	b.StartTimer()
	for i := 0; i < b.N; i++ {
		_ = dbstore.SaveAlertInstances(ctx, instances...)
		_ = dbstore.DeleteAlertInstances(ctx, keys...)
	}
}

func TestIntegrationAlertInstanceBulkWrite(t *testing.T) {
	if testing.Short() {
		t.Skip("skipping integration test")
	}
	ctx := context.Background()
	_, dbstore := tests.SetupTestEnv(t, baseIntervalSeconds)

	orgIDs := []int64{1, 2, 3, 4, 5}
	counts := []int{20_000, 200, 503, 0, 1256}
	instances := []models.AlertInstance{}
	keys := []models.AlertInstanceKey{}

	for i, id := range orgIDs {
		alertRule := tests.CreateTestAlertRule(t, ctx, dbstore, 60, id)

		// Create some instances to write down and then delete.
		for j := 0; j < counts[i]; j++ {
			labels := models.InstanceLabels{"test": fmt.Sprint(j)}
			_, labelsHash, _ := labels.StringAndHash()
			instance := models.AlertInstance{
				AlertInstanceKey: models.AlertInstanceKey{
					RuleOrgID:  alertRule.OrgID,
					RuleUID:    alertRule.UID,
					LabelsHash: labelsHash,
				},
				CurrentState:  models.InstanceStateFiring,
				CurrentReason: string(models.InstanceStateError),
				Labels:        labels,
			}
			instances = append(instances, instance)
			keys = append(keys, instance.AlertInstanceKey)
		}
	}

	for _, bigStmts := range []bool{false, true} {
		dbstore.FeatureToggles.(*tests.FakeFeatures).BigTransactions = bigStmts
		err := dbstore.SaveAlertInstances(ctx, instances...)
		require.NoError(t, err)
		t.Log("Finished database write")

		// List our instances. Make sure we have the right count.
		for i, id := range orgIDs {
			q := &models.ListAlertInstancesQuery{
				RuleOrgID: id,
			}
			err = dbstore.ListAlertInstances(ctx, q)
			require.NoError(t, err)
			require.Equal(t, counts[i], len(q.Result), "Org %v: Expected %v instances but got %v", id, counts[i], len(q.Result))
		}
		t.Log("Finished database read")

		err = dbstore.DeleteAlertInstances(ctx, keys...)
		require.NoError(t, err)
		t.Log("Finished database delete")

		for _, id := range orgIDs {
			q := &models.ListAlertInstancesQuery{
				RuleOrgID: id,
			}
			err = dbstore.ListAlertInstances(ctx, q)
			require.NoError(t, err)
			require.Zero(t, len(q.Result), "Org %v: Deleted instances but still had %v", id, len(q.Result))
		}
	}
}

func TestIntegrationAlertInstanceOperations(t *testing.T) {
	if testing.Short() {
		t.Skip("skipping integration test")
	}
	ctx := context.Background()
	_, dbstore := tests.SetupTestEnv(t, baseIntervalSeconds)

	const mainOrgID int64 = 1

	alertRule1 := tests.CreateTestAlertRule(t, ctx, dbstore, 60, mainOrgID)
	orgID := alertRule1.OrgID

	alertRule2 := tests.CreateTestAlertRule(t, ctx, dbstore, 60, mainOrgID)
	require.Equal(t, orgID, alertRule2.OrgID)

	alertRule3 := tests.CreateTestAlertRule(t, ctx, dbstore, 60, mainOrgID)
	require.Equal(t, orgID, alertRule3.OrgID)

	alertRule4 := tests.CreateTestAlertRule(t, ctx, dbstore, 60, mainOrgID)
	require.Equal(t, orgID, alertRule4.OrgID)

	t.Run("can save and read new alert instance", func(t *testing.T) {
		labels := models.InstanceLabels{"test": "testValue"}
		_, hash, _ := labels.StringAndHash()
		instance := models.AlertInstance{
			AlertInstanceKey: models.AlertInstanceKey{
				RuleOrgID:  alertRule1.OrgID,
				RuleUID:    alertRule1.UID,
				LabelsHash: hash,
			},
			CurrentState:  models.InstanceStateFiring,
			CurrentReason: string(models.InstanceStateError),
			Labels:        labels,
		}
		err := dbstore.SaveAlertInstances(ctx, instance)
		require.NoError(t, err)

<<<<<<< HEAD
		getCmd := &models.GetAlertInstanceQuery{
			RuleOrgID: instance.RuleOrgID,
			RuleUID:   instance.RuleUID,
			Labels:    models.InstanceLabels{"test": "testValue"},
=======
		listCmd := &models.ListAlertInstancesQuery{
			RuleOrgID: saveCmd.RuleOrgID,
			RuleUID:   saveCmd.RuleUID,
>>>>>>> e7e77632
		}
		err = dbstore.ListAlertInstances(ctx, listCmd)
		require.NoError(t, err)

<<<<<<< HEAD
		require.Equal(t, instance.Labels, getCmd.Result.Labels)
		require.Equal(t, alertRule1.OrgID, getCmd.Result.RuleOrgID)
		require.Equal(t, alertRule1.UID, getCmd.Result.RuleUID)
		require.Equal(t, instance.CurrentReason, getCmd.Result.CurrentReason)
=======
		require.Len(t, listCmd.Result, 1)
		require.Equal(t, saveCmd.Labels, listCmd.Result[0].Labels)
		require.Equal(t, alertRule1.OrgID, listCmd.Result[0].RuleOrgID)
		require.Equal(t, alertRule1.UID, listCmd.Result[0].RuleUID)
		require.Equal(t, saveCmd.StateReason, listCmd.Result[0].CurrentReason)
>>>>>>> e7e77632
	})

	t.Run("can save and read new alert instance with no labels", func(t *testing.T) {
		labels := models.InstanceLabels{}
		_, hash, _ := labels.StringAndHash()
		instance := models.AlertInstance{
			AlertInstanceKey: models.AlertInstanceKey{
				RuleOrgID:  alertRule2.OrgID,
				RuleUID:    alertRule2.UID,
				LabelsHash: hash,
			},
			CurrentState: models.InstanceStateNormal,
			Labels:       labels,
		}
		err := dbstore.SaveAlertInstances(ctx, instance)
		require.NoError(t, err)

<<<<<<< HEAD
		getCmd := &models.GetAlertInstanceQuery{
			RuleOrgID: instance.RuleOrgID,
			RuleUID:   instance.RuleUID,
=======
		listCmd := &models.ListAlertInstancesQuery{
			RuleOrgID: saveCmd.RuleOrgID,
			RuleUID:   saveCmd.RuleUID,
>>>>>>> e7e77632
		}

		err = dbstore.ListAlertInstances(ctx, listCmd)
		require.NoError(t, err)

<<<<<<< HEAD
		require.Equal(t, alertRule2.OrgID, getCmd.Result.RuleOrgID)
		require.Equal(t, alertRule2.UID, getCmd.Result.RuleUID)
		require.Equal(t, instance.Labels, getCmd.Result.Labels)
=======
		require.Len(t, listCmd.Result, 1)
		require.Equal(t, alertRule2.OrgID, listCmd.Result[0].RuleOrgID)
		require.Equal(t, alertRule2.UID, listCmd.Result[0].RuleUID)
		require.Equal(t, saveCmd.Labels, listCmd.Result[0].Labels)
>>>>>>> e7e77632
	})

	t.Run("can save two instances with same org_id, uid and different labels", func(t *testing.T) {
		labels := models.InstanceLabels{"test": "testValue"}
		_, hash, _ := labels.StringAndHash()
		instance1 := models.AlertInstance{
			AlertInstanceKey: models.AlertInstanceKey{
				RuleOrgID:  alertRule3.OrgID,
				RuleUID:    alertRule3.UID,
				LabelsHash: hash,
			},
			CurrentState: models.InstanceStateFiring,
			Labels:       labels,
		}

		err := dbstore.SaveAlertInstances(ctx, instance1)
		require.NoError(t, err)

		labels = models.InstanceLabels{"test": "testValue2"}
		_, hash, _ = labels.StringAndHash()
		instance2 := models.AlertInstance{
			AlertInstanceKey: models.AlertInstanceKey{
				RuleOrgID:  instance1.RuleOrgID,
				RuleUID:    instance1.RuleUID,
				LabelsHash: hash,
			},
			CurrentState: models.InstanceStateFiring,
			Labels:       labels,
		}
		err = dbstore.SaveAlertInstances(ctx, instance2)
		require.NoError(t, err)

		listQuery := &models.ListAlertInstancesQuery{
			RuleOrgID: instance1.RuleOrgID,
			RuleUID:   instance1.RuleUID,
		}

		err = dbstore.ListAlertInstances(ctx, listQuery)
		require.NoError(t, err)

		require.Len(t, listQuery.Result, 2)
	})

	t.Run("can list all added instances in org", func(t *testing.T) {
		listQuery := &models.ListAlertInstancesQuery{
			RuleOrgID: orgID,
		}

		err := dbstore.ListAlertInstances(ctx, listQuery)
		require.NoError(t, err)

		require.Len(t, listQuery.Result, 4)
	})

	t.Run("can list all added instances in org filtered by current state", func(t *testing.T) {
		listQuery := &models.ListAlertInstancesQuery{
			RuleOrgID: orgID,
			State:     models.InstanceStateNormal,
		}

		err := dbstore.ListAlertInstances(ctx, listQuery)
		require.NoError(t, err)

		require.Len(t, listQuery.Result, 1)
	})

	t.Run("update instance with same org_id, uid and different state", func(t *testing.T) {
		labels := models.InstanceLabels{"test": "testValue"}
		_, hash, _ := labels.StringAndHash()
		instance1 := models.AlertInstance{
			AlertInstanceKey: models.AlertInstanceKey{
				RuleOrgID:  alertRule4.OrgID,
				RuleUID:    alertRule4.UID,
				LabelsHash: hash,
			},
			CurrentState: models.InstanceStateFiring,
			Labels:       labels,
		}

		err := dbstore.SaveAlertInstances(ctx, instance1)
		require.NoError(t, err)

		instance2 := models.AlertInstance{
			AlertInstanceKey: models.AlertInstanceKey{
				RuleOrgID:  alertRule4.OrgID,
				RuleUID:    instance1.RuleUID,
				LabelsHash: instance1.LabelsHash,
			},
			CurrentState: models.InstanceStateNormal,
			Labels:       instance1.Labels,
		}
		err = dbstore.SaveAlertInstances(ctx, instance2)
		require.NoError(t, err)

		listQuery := &models.ListAlertInstancesQuery{
			RuleOrgID: alertRule4.OrgID,
			RuleUID:   alertRule4.UID,
		}

		err = dbstore.ListAlertInstances(ctx, listQuery)
		require.NoError(t, err)

		require.Len(t, listQuery.Result, 1)

		require.Equal(t, instance2.RuleOrgID, listQuery.Result[0].RuleOrgID)
		require.Equal(t, instance2.RuleUID, listQuery.Result[0].RuleUID)
		require.Equal(t, instance2.Labels, listQuery.Result[0].Labels)
		require.Equal(t, instance2.CurrentState, listQuery.Result[0].CurrentState)
	})
}<|MERGE_RESOLUTION|>--- conflicted
+++ resolved
@@ -154,32 +154,18 @@
 		err := dbstore.SaveAlertInstances(ctx, instance)
 		require.NoError(t, err)
 
-<<<<<<< HEAD
-		getCmd := &models.GetAlertInstanceQuery{
+		listCmd := &models.ListAlertInstancesQuery{
 			RuleOrgID: instance.RuleOrgID,
 			RuleUID:   instance.RuleUID,
-			Labels:    models.InstanceLabels{"test": "testValue"},
-=======
-		listCmd := &models.ListAlertInstancesQuery{
-			RuleOrgID: saveCmd.RuleOrgID,
-			RuleUID:   saveCmd.RuleUID,
->>>>>>> e7e77632
 		}
 		err = dbstore.ListAlertInstances(ctx, listCmd)
 		require.NoError(t, err)
 
-<<<<<<< HEAD
-		require.Equal(t, instance.Labels, getCmd.Result.Labels)
-		require.Equal(t, alertRule1.OrgID, getCmd.Result.RuleOrgID)
-		require.Equal(t, alertRule1.UID, getCmd.Result.RuleUID)
-		require.Equal(t, instance.CurrentReason, getCmd.Result.CurrentReason)
-=======
 		require.Len(t, listCmd.Result, 1)
-		require.Equal(t, saveCmd.Labels, listCmd.Result[0].Labels)
+		require.Equal(t, instance.Labels, listCmd.Result[0].Labels)
 		require.Equal(t, alertRule1.OrgID, listCmd.Result[0].RuleOrgID)
 		require.Equal(t, alertRule1.UID, listCmd.Result[0].RuleUID)
-		require.Equal(t, saveCmd.StateReason, listCmd.Result[0].CurrentReason)
->>>>>>> e7e77632
+		require.Equal(t, instance.CurrentReason, listCmd.Result[0].CurrentReason)
 	})
 
 	t.Run("can save and read new alert instance with no labels", func(t *testing.T) {
@@ -197,30 +183,18 @@
 		err := dbstore.SaveAlertInstances(ctx, instance)
 		require.NoError(t, err)
 
-<<<<<<< HEAD
-		getCmd := &models.GetAlertInstanceQuery{
+		listCmd := &models.ListAlertInstancesQuery{
 			RuleOrgID: instance.RuleOrgID,
 			RuleUID:   instance.RuleUID,
-=======
-		listCmd := &models.ListAlertInstancesQuery{
-			RuleOrgID: saveCmd.RuleOrgID,
-			RuleUID:   saveCmd.RuleUID,
->>>>>>> e7e77632
 		}
 
 		err = dbstore.ListAlertInstances(ctx, listCmd)
 		require.NoError(t, err)
 
-<<<<<<< HEAD
-		require.Equal(t, alertRule2.OrgID, getCmd.Result.RuleOrgID)
-		require.Equal(t, alertRule2.UID, getCmd.Result.RuleUID)
-		require.Equal(t, instance.Labels, getCmd.Result.Labels)
-=======
 		require.Len(t, listCmd.Result, 1)
 		require.Equal(t, alertRule2.OrgID, listCmd.Result[0].RuleOrgID)
 		require.Equal(t, alertRule2.UID, listCmd.Result[0].RuleUID)
-		require.Equal(t, saveCmd.Labels, listCmd.Result[0].Labels)
->>>>>>> e7e77632
+		require.Equal(t, instance.Labels, listCmd.Result[0].Labels)
 	})
 
 	t.Run("can save two instances with same org_id, uid and different labels", func(t *testing.T) {
