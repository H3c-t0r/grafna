--- conflicted
+++ resolved
@@ -60,334 +60,6 @@
 	return nil
 }
 
-<<<<<<< HEAD
-func NewFakeRuleStore(t *testing.T) *FakeRuleStore {
-	return &FakeRuleStore{
-		t:     t,
-		Rules: map[int64][]*models.AlertRule{},
-		Hook: func(interface{}) error {
-			return nil
-		},
-		Folders: map[int64][]*models2.Folder{},
-	}
-}
-
-// FakeRuleStore mocks the RuleStore of the scheduler.
-type FakeRuleStore struct {
-	t   *testing.T
-	mtx sync.Mutex
-	// OrgID -> RuleGroup -> Namespace -> Rules
-	Rules       map[int64][]*models.AlertRule
-	Hook        func(cmd interface{}) error // use Hook if you need to intercept some query and return an error
-	RecordedOps []interface{}
-	Folders     map[int64][]*models2.Folder
-}
-
-type GenericRecordedQuery struct {
-	Name   string
-	Params []interface{}
-}
-
-// PutRule puts the rule in the Rules map. If there are existing rule in the same namespace, they will be overwritten
-func (f *FakeRuleStore) PutRule(_ context.Context, rules ...*models.AlertRule) {
-	f.mtx.Lock()
-	defer f.mtx.Unlock()
-mainloop:
-	for _, r := range rules {
-		rgs := f.Rules[r.OrgID]
-		for idx, rulePtr := range rgs {
-			if rulePtr.UID == r.UID {
-				rgs[idx] = r
-				continue mainloop
-			}
-		}
-		rgs = append(rgs, r)
-		f.Rules[r.OrgID] = rgs
-
-		var existing *models2.Folder
-		folders := f.Folders[r.OrgID]
-		for _, folder := range folders {
-			if folder.Uid == r.NamespaceUID {
-				existing = folder
-				break
-			}
-		}
-		if existing == nil {
-			folders = append(folders, &models2.Folder{
-				Id:    rand.Int63n(1500),
-				Uid:   r.NamespaceUID,
-				Title: "TEST-FOLDER-" + util.GenerateShortUID(),
-			})
-			f.Folders[r.OrgID] = folders
-		}
-	}
-}
-
-// GetRecordedCommands filters recorded commands using predicate function. Returns the subset of the recorded commands that meet the predicate
-func (f *FakeRuleStore) GetRecordedCommands(predicate func(cmd interface{}) (interface{}, bool)) []interface{} {
-	f.mtx.Lock()
-	defer f.mtx.Unlock()
-
-	result := make([]interface{}, 0, len(f.RecordedOps))
-	for _, op := range f.RecordedOps {
-		cmd, ok := predicate(op)
-		if !ok {
-			continue
-		}
-		result = append(result, cmd)
-	}
-	return result
-}
-
-func (f *FakeRuleStore) DeleteAlertRulesByUID(_ context.Context, orgID int64, UIDs ...string) error {
-	f.RecordedOps = append(f.RecordedOps, GenericRecordedQuery{
-		Name:   "DeleteAlertRulesByUID",
-		Params: []interface{}{orgID, UIDs},
-	})
-
-	rules := f.Rules[orgID]
-
-	var result = make([]*models.AlertRule, 0, len(rules))
-
-	for _, rule := range rules {
-		add := true
-		for _, UID := range UIDs {
-			if rule.UID == UID {
-				add = false
-				break
-			}
-		}
-		if add {
-			result = append(result, rule)
-		}
-	}
-
-	f.Rules[orgID] = result
-	return nil
-}
-
-func (f *FakeRuleStore) GetAlertRuleByUID(_ context.Context, q *models.GetAlertRuleByUIDQuery) error {
-	f.mtx.Lock()
-	defer f.mtx.Unlock()
-	f.RecordedOps = append(f.RecordedOps, *q)
-	if err := f.Hook(*q); err != nil {
-		return err
-	}
-	rules, ok := f.Rules[q.OrgID]
-	if !ok {
-		return nil
-	}
-
-	for _, rule := range rules {
-		if rule.UID == q.UID {
-			q.Result = rule
-			break
-		}
-	}
-	return nil
-}
-
-func (f *FakeRuleStore) GetAlertRulesGroupByRuleUID(_ context.Context, q *models.GetAlertRulesGroupByRuleUIDQuery) error {
-	f.mtx.Lock()
-	defer f.mtx.Unlock()
-	f.RecordedOps = append(f.RecordedOps, *q)
-	if err := f.Hook(*q); err != nil {
-		return err
-	}
-	rules, ok := f.Rules[q.OrgID]
-	if !ok {
-		return nil
-	}
-
-	var selected *models.AlertRule
-	for _, rule := range rules {
-		if rule.UID == q.UID {
-			selected = rule
-			break
-		}
-	}
-	if selected == nil {
-		return nil
-	}
-
-	for _, rule := range rules {
-		if rule.GetGroupKey() == selected.GetGroupKey() {
-			q.Result = append(q.Result, rule)
-		}
-	}
-	return nil
-}
-
-func (f *FakeRuleStore) ListAlertRules(_ context.Context, q *models.ListAlertRulesQuery) error {
-	f.mtx.Lock()
-	defer f.mtx.Unlock()
-	f.RecordedOps = append(f.RecordedOps, *q)
-
-	if err := f.Hook(*q); err != nil {
-		return err
-	}
-
-	hasDashboard := func(r *models.AlertRule, dashboardUID string, panelID int64) bool {
-		if dashboardUID != "" {
-			if r.DashboardUID == nil || *r.DashboardUID != dashboardUID {
-				return false
-			}
-			if panelID > 0 {
-				if r.PanelID == nil || *r.PanelID != panelID {
-					return false
-				}
-			}
-		}
-		return true
-	}
-
-	hasNamespace := func(r *models.AlertRule, namespaceUIDs []string) bool {
-		if len(namespaceUIDs) > 0 {
-			var ok bool
-			for _, uid := range q.NamespaceUIDs {
-				if uid == r.NamespaceUID {
-					ok = true
-					break
-				}
-			}
-			if !ok {
-				return false
-			}
-		}
-		return true
-	}
-
-	for _, r := range f.Rules[q.OrgID] {
-		if !hasDashboard(r, q.DashboardUID, q.PanelID) {
-			continue
-		}
-		if !hasNamespace(r, q.NamespaceUIDs) {
-			continue
-		}
-		if q.RuleGroup != "" && r.RuleGroup != q.RuleGroup {
-			continue
-		}
-		q.Result = append(q.Result, r)
-	}
-
-	return nil
-}
-
-func (f *FakeRuleStore) GetUserVisibleNamespaces(_ context.Context, orgID int64, _ *user.SignedInUser) (map[string]*models2.Folder, error) {
-	f.mtx.Lock()
-	defer f.mtx.Unlock()
-
-	namespacesMap := map[string]*models2.Folder{}
-
-	_, ok := f.Rules[orgID]
-	if !ok {
-		return namespacesMap, nil
-	}
-
-	for _, folder := range f.Folders[orgID] {
-		namespacesMap[folder.Uid] = folder
-	}
-	return namespacesMap, nil
-}
-
-func (f *FakeRuleStore) GetNamespaceByTitle(_ context.Context, title string, orgID int64, _ *user.SignedInUser, _ bool) (*models2.Folder, error) {
-	folders := f.Folders[orgID]
-	for _, folder := range folders {
-		if folder.Title == title {
-			return folder, nil
-		}
-	}
-	return nil, fmt.Errorf("not found")
-}
-
-func (f *FakeRuleStore) GetNamespaceByUID(_ context.Context, uid string, orgID int64, _ *user.SignedInUser) (*models2.Folder, error) {
-	f.RecordedOps = append(f.RecordedOps, GenericRecordedQuery{
-		Name:   "GetNamespaceByUID",
-		Params: []interface{}{orgID, uid},
-	})
-
-	folders := f.Folders[orgID]
-	for _, folder := range folders {
-		if folder.Uid == uid {
-			return folder, nil
-		}
-	}
-	return nil, fmt.Errorf("not found")
-}
-
-func (f *FakeRuleStore) UpdateAlertRules(_ context.Context, q []UpdateRule) error {
-	f.mtx.Lock()
-	defer f.mtx.Unlock()
-	f.RecordedOps = append(f.RecordedOps, q)
-	if err := f.Hook(q); err != nil {
-		return err
-	}
-	return nil
-}
-
-func (f *FakeRuleStore) InsertAlertRules(_ context.Context, q []models.AlertRule) (map[string]int64, error) {
-	f.mtx.Lock()
-	defer f.mtx.Unlock()
-	f.RecordedOps = append(f.RecordedOps, q)
-	ids := make(map[string]int64, len(q))
-	if err := f.Hook(q); err != nil {
-		return ids, err
-	}
-	return ids, nil
-}
-
-func (f *FakeRuleStore) InTransaction(ctx context.Context, fn func(c context.Context) error) error {
-	return fn(ctx)
-}
-
-func (f *FakeRuleStore) GetRuleGroupInterval(ctx context.Context, orgID int64, namespaceUID string, ruleGroup string) (int64, error) {
-	f.mtx.Lock()
-	defer f.mtx.Unlock()
-	for _, rule := range f.Rules[orgID] {
-		if rule.RuleGroup == ruleGroup && rule.NamespaceUID == namespaceUID {
-			return rule.IntervalSeconds, nil
-		}
-	}
-	return 0, ErrAlertRuleGroupNotFound
-}
-
-func (f *FakeRuleStore) UpdateRuleGroup(ctx context.Context, orgID int64, namespaceUID string, ruleGroup string, interval int64) error {
-	f.mtx.Lock()
-	defer f.mtx.Unlock()
-	for _, rule := range f.Rules[orgID] {
-		if rule.RuleGroup == ruleGroup && rule.NamespaceUID == namespaceUID {
-			rule.IntervalSeconds = interval
-		}
-	}
-	return nil
-}
-
-func (f *FakeRuleStore) IncreaseVersionForAllRulesInNamespace(_ context.Context, orgID int64, namespaceUID string) ([]models.AlertRuleKeyWithVersion, error) {
-	f.mtx.Lock()
-	defer f.mtx.Unlock()
-
-	f.RecordedOps = append(f.RecordedOps, GenericRecordedQuery{
-		Name:   "IncreaseVersionForAllRulesInNamespace",
-		Params: []interface{}{orgID, namespaceUID},
-	})
-
-	var result []models.AlertRuleKeyWithVersion
-
-	for _, rule := range f.Rules[orgID] {
-		if rule.NamespaceUID == namespaceUID && rule.OrgID == orgID {
-			rule.Version++
-			rule.Updated = TimeNow()
-			result = append(result, models.AlertRuleKeyWithVersion{
-				Version:      rule.Version,
-				AlertRuleKey: rule.GetKey(),
-			})
-		}
-	}
-	return result, nil
-}
-
-=======
->>>>>>> fc62f7ae
 func NewFakeAdminConfigStore(t *testing.T) *FakeAdminConfigStore {
 	t.Helper()
 	return &FakeAdminConfigStore{Configs: map[int64]*models.AdminConfiguration{}}
