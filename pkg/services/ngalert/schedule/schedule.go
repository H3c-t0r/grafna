--- conflicted
+++ resolved
@@ -84,11 +84,8 @@
 	sendersCfgHash          map[int64]string
 	senders                 map[int64]*sender.Sender
 	adminConfigPollInterval time.Duration
-<<<<<<< HEAD
 	disabledOrgs            map[int64]struct{}
-=======
 	minRuleInterval         time.Duration
->>>>>>> 178cc3ee
 }
 
 // SchedulerCfg is the scheduler configuration.
@@ -107,11 +104,8 @@
 	MultiOrgNotifier        *notifier.MultiOrgAlertmanager
 	Metrics                 *metrics.Scheduler
 	AdminConfigPollInterval time.Duration
-<<<<<<< HEAD
 	DisabledOrgs            map[int64]struct{}
-=======
 	MinRuleInterval         time.Duration
->>>>>>> 178cc3ee
 }
 
 // NewScheduler returns a new schedule.
@@ -140,11 +134,8 @@
 		senders:                 map[int64]*sender.Sender{},
 		sendersCfgHash:          map[int64]string{},
 		adminConfigPollInterval: cfg.AdminConfigPollInterval,
-<<<<<<< HEAD
 		disabledOrgs:            cfg.DisabledOrgs,
-=======
 		minRuleInterval:         cfg.MinRuleInterval,
->>>>>>> 178cc3ee
 	}
 	return &sch
 }
