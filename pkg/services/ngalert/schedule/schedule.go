--- conflicted
+++ resolved
@@ -6,15 +6,12 @@
 	"sync"
 	"time"
 
-<<<<<<< HEAD
 	"github.com/grafana/grafana/pkg/services/ngalert/state"
 
 	"github.com/grafana/grafana/pkg/services/ngalert/store"
-=======
 	"golang.org/x/sync/errgroup"
 
 	"github.com/benbjohnson/clock"
->>>>>>> 8e148180
 
 	"github.com/grafana/grafana/pkg/services/ngalert/models"
 	"github.com/grafana/grafana/pkg/services/ngalert/notifier"
@@ -92,23 +89,12 @@
 						sch.log.Error("failed saving alert instance", "title", alertDefinition.Title, "key", key, "attempt", attempt, "now", ctx.now, "instance", r.Instance, "state", r.State.String(), "error", err)
 					}
 				}
-<<<<<<< HEAD
 				transitionedStates := stateTracker.ProcessEvalResults(key.DefinitionUID, results, condition)
-				_ = state.FromAlertStateToPostableAlerts(transitionedStates)
-=======
-				states := stateTracker.ProcessEvalResults(key.DefinitionUID, results, condition)
-				alerts := []*notifier.PostableAlert{}
-				for _, state := range states {
-					if state.State == eval.Alerting {
-						alerts = append(alerts, FromStateToPostableAlert(state))
-					}
-				}
-
+				alerts = state.FromAlertStateToPostableAlerts(transitionedStates)
 				err = sch.SendAlerts(alerts)
 				if err != nil {
 					sch.log.Error("failed to put alerts in the notifier", "count", len(alerts), "err", err)
 				}
->>>>>>> 8e148180
 				return nil
 			}
 
