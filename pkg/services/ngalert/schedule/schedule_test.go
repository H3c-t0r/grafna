--- conflicted
+++ resolved
@@ -155,17 +155,12 @@
 			disabledOrgID: {},
 		},
 	}
-<<<<<<< HEAD
 	st := state.NewManager(schedCfg.Logger, testMetrics.GetStateMetrics(), nil, dbstore, dbstore)
-	sched := schedule.NewScheduler(schedCfg, nil, "http://localhost", st)
-=======
-	st := state.NewManager(schedCfg.Logger, testMetrics.GetStateMetrics(), dbstore, dbstore)
 	appUrl := &url.URL{
 		Scheme: "http",
 		Host:   "localhost",
 	}
 	sched := schedule.NewScheduler(schedCfg, nil, appUrl, st)
->>>>>>> 29f3e175
 
 	ctx := context.Background()
 
