package schedule

import (
	"bytes"
	"context"
	"encoding/json"
	"errors"
	"fmt"
	"math/rand"
	"net/url"
	"sync"
	"testing"
	"time"

	"github.com/benbjohnson/clock"
	"github.com/grafana/grafana-plugin-sdk-go/data"
	"github.com/prometheus/client_golang/prometheus"
	"github.com/prometheus/client_golang/prometheus/testutil"
	"github.com/stretchr/testify/require"

	busmock "github.com/grafana/grafana/pkg/bus/mock"
	"github.com/grafana/grafana/pkg/expr"
	"github.com/grafana/grafana/pkg/infra/log"
	"github.com/grafana/grafana/pkg/services/annotations"
	"github.com/grafana/grafana/pkg/services/dashboards"
	"github.com/grafana/grafana/pkg/services/ngalert/eval"
	"github.com/grafana/grafana/pkg/services/ngalert/image"
	"github.com/grafana/grafana/pkg/services/ngalert/metrics"
	"github.com/grafana/grafana/pkg/services/ngalert/models"
	"github.com/grafana/grafana/pkg/services/ngalert/notifier"
	"github.com/grafana/grafana/pkg/services/ngalert/provisioning"
	"github.com/grafana/grafana/pkg/services/ngalert/sender"
	"github.com/grafana/grafana/pkg/services/ngalert/state"
	"github.com/grafana/grafana/pkg/services/ngalert/store"
	"github.com/grafana/grafana/pkg/services/secrets/fakes"
	secretsManager "github.com/grafana/grafana/pkg/services/secrets/manager"
	"github.com/grafana/grafana/pkg/setting"
	"github.com/grafana/grafana/pkg/util"
)

func TestSendingToExternalAlertmanager(t *testing.T) {
	fakeAM := store.NewFakeExternalAlertmanager(t)
	defer fakeAM.Close()
	fakeRuleStore := store.NewFakeRuleStore(t)
	fakeInstanceStore := &store.FakeInstanceStore{}
	fakeAdminConfigStore := store.NewFakeAdminConfigStore(t)

	// create alert rule with one second interval
	alertRule := CreateTestAlertRule(t, fakeRuleStore, 1, 1, eval.Alerting)

	// First, let's create an admin configuration that holds an alertmanager.
	adminConfig := &models.AdminConfiguration{OrgID: 1, Alertmanagers: []string{fakeAM.Server.URL}, SendAlertsTo: models.AllAlertmanagers}
	cmd := store.UpdateAdminConfigurationCmd{AdminConfiguration: adminConfig}
	require.NoError(t, fakeAdminConfigStore.UpdateAdminConfiguration(cmd))

	sched, mockedClock, alertsRouter := setupScheduler(t, fakeRuleStore, fakeInstanceStore, fakeAdminConfigStore, nil)

	// Make sure we sync the configuration at least once before the evaluation happens to guarantee the sender is running
	// when the first alert triggers.
	require.NoError(t, alertsRouter.SyncAndApplyConfigFromDatabase())
	alertsRouter.AdminConfigMtx.Lock()
	require.Equal(t, 1, len(alertsRouter.Senders))
	require.Equal(t, 1, len(alertsRouter.SendersCfgHash))
	alertsRouter.AdminConfigMtx.Unlock()

	// Then, ensure we've discovered the Alertmanager.
	require.Eventually(t, func() bool {
		return len(alertsRouter.AlertmanagersFor(1)) == 1 && len(alertsRouter.DroppedAlertmanagersFor(1)) == 0
	}, 10*time.Second, 200*time.Millisecond)

	ctx, cancel := context.WithCancel(context.Background())
	t.Cleanup(func() {
		cancel()
	})
	go func() {
		err := sched.Run(ctx)
		require.NoError(t, err)
	}()

	// With everything up and running, let's advance the time to make sure we get at least one alert iteration.
	mockedClock.Add(2 * time.Second)

	// Eventually, our Alertmanager should have received at least one alert.
	require.Eventually(t, func() bool {
		return fakeAM.AlertsCount() >= 1 && fakeAM.AlertNamesCompare([]string{alertRule.Title})
	}, 10*time.Second, 200*time.Millisecond)

	// Now, let's remove the Alertmanager from the admin configuration.
	adminConfig.Alertmanagers = []string{}
	cmd = store.UpdateAdminConfigurationCmd{AdminConfiguration: adminConfig}
	require.NoError(t, fakeAdminConfigStore.UpdateAdminConfiguration(cmd))

	// Again, make sure we sync and verify the senders.
	require.NoError(t, alertsRouter.SyncAndApplyConfigFromDatabase())
	alertsRouter.AdminConfigMtx.Lock()
	require.Equal(t, 0, len(alertsRouter.Senders))
	require.Equal(t, 0, len(alertsRouter.SendersCfgHash))
	alertsRouter.AdminConfigMtx.Unlock()

	// Then, ensure we've dropped the Alertmanager.
	require.Eventually(t, func() bool {
		return len(alertsRouter.AlertmanagersFor(1)) == 0 && len(alertsRouter.DroppedAlertmanagersFor(1)) == 0
	}, 10*time.Second, 200*time.Millisecond)
}

func TestSendingToExternalAlertmanager_WithMultipleOrgs(t *testing.T) {
	fakeAM := store.NewFakeExternalAlertmanager(t)
	defer fakeAM.Close()
	fakeRuleStore := store.NewFakeRuleStore(t)
	fakeInstanceStore := &store.FakeInstanceStore{}
	fakeAdminConfigStore := store.NewFakeAdminConfigStore(t)

	// First, let's create an admin configuration that holds an alertmanager.
	adminConfig := &models.AdminConfiguration{OrgID: 1, Alertmanagers: []string{fakeAM.Server.URL}}
	cmd := store.UpdateAdminConfigurationCmd{AdminConfiguration: adminConfig}
	require.NoError(t, fakeAdminConfigStore.UpdateAdminConfiguration(cmd))

	sched, mockedClock, alertsRouter := setupScheduler(t, fakeRuleStore, fakeInstanceStore, fakeAdminConfigStore, nil)

	// Make sure we sync the configuration at least once before the evaluation happens to guarantee the sender is running
	// when the first alert triggers.
	require.NoError(t, alertsRouter.SyncAndApplyConfigFromDatabase())
	alertsRouter.AdminConfigMtx.Lock()
	require.Equal(t, 1, len(alertsRouter.Senders))
	require.Equal(t, 1, len(alertsRouter.SendersCfgHash))
	alertsRouter.AdminConfigMtx.Unlock()

	// Then, ensure we've discovered the Alertmanager.
	require.Eventuallyf(t, func() bool {
		return len(alertsRouter.AlertmanagersFor(1)) == 1 && len(alertsRouter.DroppedAlertmanagersFor(1)) == 0
	}, 10*time.Second, 200*time.Millisecond, "Alertmanager for org 1 was never discovered")

	ctx, cancel := context.WithCancel(context.Background())
	t.Cleanup(func() {
		cancel()
	})
	go func() {
		err := sched.Run(ctx)
		require.NoError(t, err)
	}()

	// 1. Now, let's assume a new org comes along.
	adminConfig2 := &models.AdminConfiguration{OrgID: 2, Alertmanagers: []string{fakeAM.Server.URL}}
	cmd = store.UpdateAdminConfigurationCmd{AdminConfiguration: adminConfig2}
	require.NoError(t, fakeAdminConfigStore.UpdateAdminConfiguration(cmd))

	// If we sync again, new senders must have spawned.
	require.NoError(t, alertsRouter.SyncAndApplyConfigFromDatabase())
	alertsRouter.AdminConfigMtx.Lock()
	require.Equal(t, 2, len(alertsRouter.Senders))
	require.Equal(t, 2, len(alertsRouter.SendersCfgHash))
	alertsRouter.AdminConfigMtx.Unlock()

	// Then, ensure we've discovered the Alertmanager for the new organization.
	require.Eventuallyf(t, func() bool {
		return len(alertsRouter.AlertmanagersFor(2)) == 1 && len(alertsRouter.DroppedAlertmanagersFor(2)) == 0
	}, 10*time.Second, 200*time.Millisecond, "Alertmanager for org 2 was never discovered")

	// With everything up and running, let's advance the time to make sure we get at least one alert iteration.
	mockedClock.Add(10 * time.Second)

	// TODO(gotjosh): Disabling this assertion as for some reason even after advancing the clock the alert is not being delivered.
	// the check previous to this assertion would ensure that the sender is up and running before sending the notification.
	// However, sometimes this does not happen.

	// Create two alert rules with one second interval.
	// alertRuleOrgOne := CreateTestAlertRule(t, FakeRuleStore, 1, 1)
	// alertRuleOrgTwo := CreateTestAlertRule(t, FakeRuleStore, 1, 2)
	// Eventually, our Alertmanager should have received at least two alerts.
	// var count int
	// require.Eventuallyf(t, func() bool {
	//	count := fakeAM.AlertsCount()
	//	return count == 2 && fakeAM.AlertNamesCompare([]string{alertRuleOrgOne.Title, alertRuleOrgTwo.Title})
	// }, 20*time.Second, 200*time.Millisecond, "Alertmanager never received an '%s' from org 1 or '%s' from org 2, the alert count was: %d", alertRuleOrgOne.Title, alertRuleOrgTwo.Title, count)

	// 2. Next, let's modify the configuration of an organization by adding an extra alertmanager.
	fakeAM2 := store.NewFakeExternalAlertmanager(t)
	adminConfig2 = &models.AdminConfiguration{OrgID: 2, Alertmanagers: []string{fakeAM.Server.URL, fakeAM2.Server.URL}}
	cmd = store.UpdateAdminConfigurationCmd{AdminConfiguration: adminConfig2}
	require.NoError(t, fakeAdminConfigStore.UpdateAdminConfiguration(cmd))

	// Before we sync, let's grab the existing hash of this particular org.
	alertsRouter.AdminConfigMtx.Lock()
	currentHash := alertsRouter.SendersCfgHash[2]
	alertsRouter.AdminConfigMtx.Unlock()

	// Now, sync again.
	require.NoError(t, alertsRouter.SyncAndApplyConfigFromDatabase())

	// The hash for org two should not be the same and we should still have two senders.
	alertsRouter.AdminConfigMtx.Lock()
	require.NotEqual(t, alertsRouter.SendersCfgHash[2], currentHash)
	require.Equal(t, 2, len(alertsRouter.Senders))
	require.Equal(t, 2, len(alertsRouter.SendersCfgHash))
	alertsRouter.AdminConfigMtx.Unlock()

	// Wait for the discovery of the new Alertmanager for orgID = 2.
	require.Eventuallyf(t, func() bool {
		return len(alertsRouter.AlertmanagersFor(2)) == 2 && len(alertsRouter.DroppedAlertmanagersFor(2)) == 0
	}, 10*time.Second, 200*time.Millisecond, "Alertmanager for org 2 was never re-discovered after fix")

	// 3. Now, let's provide a configuration that fails for OrgID = 1.
	adminConfig2 = &models.AdminConfiguration{OrgID: 1, Alertmanagers: []string{"123://invalid.org"}}
	cmd = store.UpdateAdminConfigurationCmd{AdminConfiguration: adminConfig2}
	require.NoError(t, fakeAdminConfigStore.UpdateAdminConfiguration(cmd))

	// Before we sync, let's get the current config hash.
	alertsRouter.AdminConfigMtx.Lock()
	currentHash = alertsRouter.SendersCfgHash[1]
	alertsRouter.AdminConfigMtx.Unlock()

	// Now, sync again.
	require.NoError(t, alertsRouter.SyncAndApplyConfigFromDatabase())

	// The old configuration should still be running.
	alertsRouter.AdminConfigMtx.Lock()
	require.Equal(t, alertsRouter.SendersCfgHash[1], currentHash)
	alertsRouter.AdminConfigMtx.Unlock()
	require.Equal(t, 1, len(alertsRouter.AlertmanagersFor(1)))

	// If we fix it - it should be applied.
	adminConfig2 = &models.AdminConfiguration{OrgID: 1, Alertmanagers: []string{"notarealalertmanager:3030"}}
	cmd = store.UpdateAdminConfigurationCmd{AdminConfiguration: adminConfig2}
	require.NoError(t, fakeAdminConfigStore.UpdateAdminConfiguration(cmd))
	require.NoError(t, alertsRouter.SyncAndApplyConfigFromDatabase())
	alertsRouter.AdminConfigMtx.Lock()
	require.NotEqual(t, alertsRouter.SendersCfgHash[1], currentHash)
	alertsRouter.AdminConfigMtx.Unlock()

	// Finally, remove everything.
	require.NoError(t, fakeAdminConfigStore.DeleteAdminConfiguration(1))
	require.NoError(t, fakeAdminConfigStore.DeleteAdminConfiguration(2))
	require.NoError(t, alertsRouter.SyncAndApplyConfigFromDatabase())
	alertsRouter.AdminConfigMtx.Lock()
	require.Equal(t, 0, len(alertsRouter.Senders))
	require.Equal(t, 0, len(alertsRouter.SendersCfgHash))
	alertsRouter.AdminConfigMtx.Unlock()

	require.Eventuallyf(t, func() bool {
		NoAlertmanagerOrgOne := len(alertsRouter.AlertmanagersFor(1)) == 0 && len(alertsRouter.DroppedAlertmanagersFor(1)) == 0
		NoAlertmanagerOrgTwo := len(alertsRouter.AlertmanagersFor(2)) == 0 && len(alertsRouter.DroppedAlertmanagersFor(2)) == 0

		return NoAlertmanagerOrgOne && NoAlertmanagerOrgTwo
	}, 10*time.Second, 200*time.Millisecond, "Alertmanager for org 1 and 2 were never removed")
}

func TestChangingAlertmanagersChoice(t *testing.T) {
	fakeAM := store.NewFakeExternalAlertmanager(t)
	defer fakeAM.Close()
	fakeRuleStore := store.NewFakeRuleStore(t)
	fakeInstanceStore := &store.FakeInstanceStore{}
	fakeAdminConfigStore := store.NewFakeAdminConfigStore(t)

	// create alert rule with one second interval and an Alertmanagers choice.
	alertRule := CreateTestAlertRule(t, fakeRuleStore, 1, 1, eval.Alerting)

	// First, let's create an admin configuration that holds an alertmanager
	// and sends alerts to both internal and external alertmanagers (default).
	adminConfig := &models.AdminConfiguration{OrgID: 1, Alertmanagers: []string{fakeAM.Server.URL}}
	cmd := store.UpdateAdminConfigurationCmd{AdminConfiguration: adminConfig}
	require.NoError(t, fakeAdminConfigStore.UpdateAdminConfiguration(cmd))

	sched, mockedClock, alertsRouter := setupScheduler(t, fakeRuleStore, fakeInstanceStore, fakeAdminConfigStore, nil)

	// Make sure we sync the configuration at least once before the evaluation happens to guarantee the sender is running
	// when the first alert triggers.
	require.NoError(t, alertsRouter.SyncAndApplyConfigFromDatabase())
	alertsRouter.AdminConfigMtx.Lock()
	require.Equal(t, 1, len(alertsRouter.Senders))
	require.Equal(t, 1, len(alertsRouter.SendersCfgHash))
	alertsRouter.AdminConfigMtx.Unlock()

	// Then, ensure we've discovered the Alertmanager and the Alertmanagers choice is correct.
	require.Eventually(t, func() bool {
		return len(alertsRouter.AlertmanagersFor(1)) == 1 &&
			len(alertsRouter.DroppedAlertmanagersFor(1)) == 0 &&
			alertsRouter.SendAlertsTo[1] == adminConfig.SendAlertsTo
	}, 10*time.Second, 200*time.Millisecond)

	ctx, cancel := context.WithCancel(context.Background())
	t.Cleanup(func() {
		cancel()
	})
	go func() {
		err := sched.Run(ctx)
		require.NoError(t, err)
	}()

	// With everything up and running, let's advance the time to make sure we get at least one alert iteration.
	mockedClock.Add(2 * time.Second)

	// Eventually, our Alertmanager should have received alerts.
	require.Eventuallyf(t, func() bool {
		return fakeAM.AlertsCount() >= 1 &&
			fakeAM.AlertNamesCompare([]string{alertRule.Title})
	}, 10*time.Second, 200*time.Millisecond, "expected at least one alert to be received and the title of the first one to be '%s'. but got [%d]: [%v]", alertRule.Title, fakeAM.AlertsCount(), fakeAM.Alerts())

	// Now, let's change the Alertmanagers choice to send only to the external Alertmanager.
	adminConfig.SendAlertsTo = models.ExternalAlertmanagers
	cmd = store.UpdateAdminConfigurationCmd{AdminConfiguration: adminConfig}
	require.NoError(t, fakeAdminConfigStore.UpdateAdminConfiguration(cmd))

	// Again, make sure we sync and verify the senders.
	require.NoError(t, alertsRouter.SyncAndApplyConfigFromDatabase())
	alertsRouter.AdminConfigMtx.Lock()
	require.Equal(t, 1, len(alertsRouter.Senders))
	require.Equal(t, 1, len(alertsRouter.SendersCfgHash))
	alertsRouter.AdminConfigMtx.Unlock()

	// Then, ensure we still have the Alertmanager but the Alertmanagers choice has changed.
	require.Eventually(t, func() bool {
		return len(alertsRouter.AlertmanagersFor(1)) == 1 &&
			len(alertsRouter.DroppedAlertmanagersFor(1)) == 0 &&
			alertsRouter.SendAlertsTo[1] == adminConfig.SendAlertsTo
	}, 10*time.Second, 200*time.Millisecond)

	// Finally, let's change the Alertmanagers choice to send only to the internal Alertmanager.
	adminConfig.SendAlertsTo = models.InternalAlertmanager
	cmd = store.UpdateAdminConfigurationCmd{AdminConfiguration: adminConfig}
	require.NoError(t, fakeAdminConfigStore.UpdateAdminConfiguration(cmd))

	// Again, make sure we sync and verify the senders.
	// Senders should be running even though alerts are being handled externally.
	require.NoError(t, alertsRouter.SyncAndApplyConfigFromDatabase())
	alertsRouter.AdminConfigMtx.Lock()
	require.Equal(t, 1, len(alertsRouter.Senders))
	require.Equal(t, 1, len(alertsRouter.SendersCfgHash))
	alertsRouter.AdminConfigMtx.Unlock()

	// Then, ensure the Alertmanager is still listed and the Alertmanagers choice has changed.
	require.Eventually(t, func() bool {
		return len(alertsRouter.AlertmanagersFor(1)) == 1 &&
			len(alertsRouter.DroppedAlertmanagersFor(1)) == 0 &&
			alertsRouter.SendAlertsTo[1] == adminConfig.SendAlertsTo
	}, 10*time.Second, 200*time.Millisecond)
}

func TestSchedule_ruleRoutine(t *testing.T) {
	createSchedule := func(
		evalAppliedChan chan time.Time,
	) (*schedule, *store.FakeRuleStore, *store.FakeInstanceStore, *store.FakeAdminConfigStore, prometheus.Gatherer, *sender.AlertsRouter) {
		ruleStore := store.NewFakeRuleStore(t)
		instanceStore := &store.FakeInstanceStore{}
		adminConfigStore := store.NewFakeAdminConfigStore(t)

		registry := prometheus.NewPedanticRegistry()
		sch, _, alertsRouter := setupScheduler(t, ruleStore, instanceStore, adminConfigStore, registry)
		sch.evalAppliedFunc = func(key models.AlertRuleKey, t time.Time) {
			evalAppliedChan <- t
		}
		return sch, ruleStore, instanceStore, adminConfigStore, registry, alertsRouter
	}

	// normal states do not include NoData and Error because currently it is not possible to perform any sensible test
	normalStates := []eval.State{eval.Normal, eval.Alerting, eval.Pending}
	allStates := [...]eval.State{eval.Normal, eval.Alerting, eval.Pending, eval.NoData, eval.Error}
	randomNormalState := func() eval.State {
		// pick only supported cases
		return normalStates[rand.Intn(3)]
	}

	for _, evalState := range normalStates {
		// TODO rewrite when we are able to mock/fake state manager
		t.Run(fmt.Sprintf("when rule evaluation happens (evaluation state %s)", evalState), func(t *testing.T) {
			evalChan := make(chan *evaluation)
			evalAppliedChan := make(chan time.Time)
			sch, ruleStore, instanceStore, _, reg, _ := createSchedule(evalAppliedChan)

			rule := CreateTestAlertRule(t, ruleStore, 10, rand.Int63(), evalState)

			go func() {
				ctx, cancel := context.WithCancel(context.Background())
				t.Cleanup(cancel)
				_ = sch.ruleRoutine(ctx, rule.GetKey(), evalChan, make(chan struct{}))
			}()

			expectedTime := time.UnixMicro(rand.Int63())

			evalChan <- &evaluation{
				scheduledAt: expectedTime,
				version:     rule.Version,
			}

			actualTime := waitForTimeChannel(t, evalAppliedChan)
			require.Equal(t, expectedTime, actualTime)

			t.Run("it should get rule from database when run the first time", func(t *testing.T) {
				queries := make([]models.GetAlertRuleByUIDQuery, 0)
				for _, op := range ruleStore.RecordedOps {
					switch q := op.(type) {
					case models.GetAlertRuleByUIDQuery:
						queries = append(queries, q)
					}
				}
				require.NotEmptyf(t, queries, "Expected a %T request to rule store but nothing was recorded", models.GetAlertRuleByUIDQuery{})
				require.Len(t, queries, 1, "Expected exactly one request of %T but got %d", models.GetAlertRuleByUIDQuery{}, len(queries))
				require.Equal(t, rule.UID, queries[0].UID)
				require.Equal(t, rule.OrgID, queries[0].OrgID)
			})
			t.Run("it should get rule folder title from database and attach as label", func(t *testing.T) {
				queries := make([]store.GenericRecordedQuery, 0)
				for _, op := range ruleStore.RecordedOps {
					switch q := op.(type) {
					case store.GenericRecordedQuery:
						queries = append(queries, q)
					}
				}
				require.NotEmptyf(t, queries, "Expected a %T request to rule store but nothing was recorded", store.GenericRecordedQuery{})
				require.Len(t, queries, 1, "Expected exactly one request of %T but got %d", store.GenericRecordedQuery{}, len(queries))
				require.Equal(t, rule.NamespaceUID, queries[0].Params[1])
				require.Equal(t, rule.OrgID, queries[0].Params[0])
				require.NotEmptyf(t, rule.Labels[models.FolderTitleLabel], "Expected a non-empty title in label %s", models.FolderTitleLabel)
				require.Equal(t, rule.Labels[models.FolderTitleLabel], ruleStore.Folders[rule.OrgID][0].Title)
			})
			t.Run("it should process evaluation results via state manager", func(t *testing.T) {
				// TODO rewrite when we are able to mock/fake state manager
				states := sch.stateManager.GetStatesForRuleUID(rule.OrgID, rule.UID)
				require.Len(t, states, 1)
				s := states[0]
				t.Logf("State: %v", s)
				require.Equal(t, rule.UID, s.AlertRuleUID)
				require.Len(t, s.Results, 1)
				var expectedStatus = evalState
				if evalState == eval.Pending {
					expectedStatus = eval.Alerting
				}
				require.Equal(t, expectedStatus.String(), s.Results[0].EvaluationState.String())
				require.Equal(t, expectedTime, s.Results[0].EvaluationTime)
			})
			t.Run("it should save alert instances to storage", func(t *testing.T) {
				// TODO rewrite when we are able to mock/fake state manager
				states := sch.stateManager.GetStatesForRuleUID(rule.OrgID, rule.UID)
				require.Len(t, states, 1)
				s := states[0]

				var cmd *models.SaveAlertInstanceCommand
				for _, op := range instanceStore.RecordedOps {
					switch q := op.(type) {
					case models.SaveAlertInstanceCommand:
						cmd = &q
					}
					if cmd != nil {
						break
					}
				}

				require.NotNil(t, cmd)
				t.Logf("Saved alert instance: %v", cmd)
				require.Equal(t, rule.OrgID, cmd.RuleOrgID)
				require.Equal(t, expectedTime, cmd.LastEvalTime)
				require.Equal(t, cmd.RuleUID, cmd.RuleUID)
				require.Equal(t, evalState.String(), string(cmd.State))
				require.Equal(t, s.Labels, data.Labels(cmd.Labels))
			})
			t.Run("it reports metrics", func(t *testing.T) {
				// duration metric has 0 values because of mocked clock that do not advance
				expectedMetric := fmt.Sprintf(
					`# HELP grafana_alerting_rule_evaluation_duration_seconds The duration for a rule to execute.
        	            	# TYPE grafana_alerting_rule_evaluation_duration_seconds histogram
        	            	grafana_alerting_rule_evaluation_duration_seconds_bucket{org="%[1]d",le="0.005"} 1
        	            	grafana_alerting_rule_evaluation_duration_seconds_bucket{org="%[1]d",le="0.01"} 1
        	            	grafana_alerting_rule_evaluation_duration_seconds_bucket{org="%[1]d",le="0.025"} 1
        	            	grafana_alerting_rule_evaluation_duration_seconds_bucket{org="%[1]d",le="0.05"} 1
        	            	grafana_alerting_rule_evaluation_duration_seconds_bucket{org="%[1]d",le="0.1"} 1
        	            	grafana_alerting_rule_evaluation_duration_seconds_bucket{org="%[1]d",le="0.25"} 1
        	            	grafana_alerting_rule_evaluation_duration_seconds_bucket{org="%[1]d",le="0.5"} 1
        	            	grafana_alerting_rule_evaluation_duration_seconds_bucket{org="%[1]d",le="1"} 1
        	            	grafana_alerting_rule_evaluation_duration_seconds_bucket{org="%[1]d",le="2.5"} 1
        	            	grafana_alerting_rule_evaluation_duration_seconds_bucket{org="%[1]d",le="5"} 1
        	            	grafana_alerting_rule_evaluation_duration_seconds_bucket{org="%[1]d",le="10"} 1
        	            	grafana_alerting_rule_evaluation_duration_seconds_bucket{org="%[1]d",le="25"} 1
        	            	grafana_alerting_rule_evaluation_duration_seconds_bucket{org="%[1]d",le="50"} 1
        	            	grafana_alerting_rule_evaluation_duration_seconds_bucket{org="%[1]d",le="100"} 1
        	            	grafana_alerting_rule_evaluation_duration_seconds_bucket{org="%[1]d",le="+Inf"} 1
        	            	grafana_alerting_rule_evaluation_duration_seconds_sum{org="%[1]d"} 0
        	            	grafana_alerting_rule_evaluation_duration_seconds_count{org="%[1]d"} 1
							# HELP grafana_alerting_rule_evaluation_failures_total The total number of rule evaluation failures.
        	            	# TYPE grafana_alerting_rule_evaluation_failures_total counter
        	            	grafana_alerting_rule_evaluation_failures_total{org="%[1]d"} 0
        	            	# HELP grafana_alerting_rule_evaluations_total The total number of rule evaluations.
        	            	# TYPE grafana_alerting_rule_evaluations_total counter
        	            	grafana_alerting_rule_evaluations_total{org="%[1]d"} 1
				`, rule.OrgID)

				err := testutil.GatherAndCompare(reg, bytes.NewBufferString(expectedMetric), "grafana_alerting_rule_evaluation_duration_seconds", "grafana_alerting_rule_evaluations_total", "grafana_alerting_rule_evaluation_failures_total")
				require.NoError(t, err)
			})
		})
	}

	t.Run("should exit", func(t *testing.T) {
		t.Run("when context is cancelled", func(t *testing.T) {
			stoppedChan := make(chan error)
			sch, _, _, _, _, _ := createSchedule(make(chan time.Time))

			ctx, cancel := context.WithCancel(context.Background())
			go func() {
				err := sch.ruleRoutine(ctx, models.AlertRuleKey{}, make(chan *evaluation), make(chan struct{}))
				stoppedChan <- err
			}()

			cancel()
			err := waitForErrChannel(t, stoppedChan)
			require.NoError(t, err)
		})
	})

	t.Run("should fetch rule from database only if new version is greater than current", func(t *testing.T) {
		evalChan := make(chan *evaluation)
		evalAppliedChan := make(chan time.Time)

		ctx := context.Background()
		sch, ruleStore, _, _, _, _ := createSchedule(evalAppliedChan)

		rule := CreateTestAlertRule(t, ruleStore, 10, rand.Int63(), randomNormalState())

		go func() {
			ctx, cancel := context.WithCancel(context.Background())
			t.Cleanup(cancel)
			_ = sch.ruleRoutine(ctx, rule.GetKey(), evalChan, make(chan struct{}))
		}()

		expectedTime := time.UnixMicro(rand.Int63())
		evalChan <- &evaluation{
			scheduledAt: expectedTime,
			version:     rule.Version,
		}

		actualTime := waitForTimeChannel(t, evalAppliedChan)
		require.Equal(t, expectedTime, actualTime)

		// Now update the rule
		newRule := *rule
		newRule.Version++
		ruleStore.PutRule(ctx, &newRule)

		// and call with new version
		expectedTime = expectedTime.Add(time.Duration(rand.Intn(10)) * time.Second)
		evalChan <- &evaluation{
			scheduledAt: expectedTime,
			version:     newRule.Version,
		}

		actualTime = waitForTimeChannel(t, evalAppliedChan)
		require.Equal(t, expectedTime, actualTime)

		queries := make([]models.GetAlertRuleByUIDQuery, 0)
		for _, op := range ruleStore.RecordedOps {
			switch q := op.(type) {
			case models.GetAlertRuleByUIDQuery:
				queries = append(queries, q)
			}
		}
		require.Len(t, queries, 2, "Expected exactly two request of %T", models.GetAlertRuleByUIDQuery{})
		require.Equal(t, rule.UID, queries[0].UID)
		require.Equal(t, rule.OrgID, queries[0].OrgID)
		require.Equal(t, rule.UID, queries[1].UID)
		require.Equal(t, rule.OrgID, queries[1].OrgID)
	})

	t.Run("should not fetch rule if version is equal or less than current", func(t *testing.T) {
		evalChan := make(chan *evaluation)
		evalAppliedChan := make(chan time.Time)

		sch, ruleStore, _, _, _, _ := createSchedule(evalAppliedChan)

		rule := CreateTestAlertRule(t, ruleStore, 10, rand.Int63(), randomNormalState())

		go func() {
			ctx, cancel := context.WithCancel(context.Background())
			t.Cleanup(cancel)
			_ = sch.ruleRoutine(ctx, rule.GetKey(), evalChan, make(chan struct{}))
		}()

		expectedTime := time.UnixMicro(rand.Int63())
		evalChan <- &evaluation{
			scheduledAt: expectedTime,
			version:     rule.Version,
		}

		actualTime := waitForTimeChannel(t, evalAppliedChan)
		require.Equal(t, expectedTime, actualTime)

		// try again with the same version
		expectedTime = expectedTime.Add(time.Duration(rand.Intn(10)) * time.Second)
		evalChan <- &evaluation{
			scheduledAt: expectedTime,
			version:     rule.Version,
		}
		actualTime = waitForTimeChannel(t, evalAppliedChan)
		require.Equal(t, expectedTime, actualTime)

		expectedTime = expectedTime.Add(time.Duration(rand.Intn(10)) * time.Second)
		evalChan <- &evaluation{
			scheduledAt: expectedTime,
			version:     rule.Version - 1,
		}
		actualTime = waitForTimeChannel(t, evalAppliedChan)
		require.Equal(t, expectedTime, actualTime)

		queries := make([]models.GetAlertRuleByUIDQuery, 0)
		for _, op := range ruleStore.RecordedOps {
			switch q := op.(type) {
			case models.GetAlertRuleByUIDQuery:
				queries = append(queries, q)
			}
		}
		require.Len(t, queries, 1, "Expected exactly one request of %T", models.GetAlertRuleByUIDQuery{})
	})

	t.Run("when update channel is not empty", func(t *testing.T) {
		t.Run("should fetch the alert rule from database", func(t *testing.T) {
			evalChan := make(chan *evaluation)
			evalAppliedChan := make(chan time.Time)
			updateChan := make(chan struct{})

			sch, ruleStore, _, _, _, _ := createSchedule(evalAppliedChan)

			rule := CreateTestAlertRule(t, ruleStore, 10, rand.Int63(), eval.Alerting) // we want the alert to fire

			go func() {
				ctx, cancel := context.WithCancel(context.Background())
				t.Cleanup(cancel)
				_ = sch.ruleRoutine(ctx, rule.GetKey(), evalChan, updateChan)
			}()
			updateChan <- struct{}{}

			// wait for command to be executed
			var queries []interface{}
			require.Eventuallyf(t, func() bool {
				queries = ruleStore.GetRecordedCommands(func(cmd interface{}) (interface{}, bool) {
					c, ok := cmd.(models.GetAlertRuleByUIDQuery)
					return c, ok
				})
				return len(queries) == 1
			}, 5*time.Second, 100*time.Millisecond, "Expected command a single %T to be recorded. All recordings: %#v", models.GetAlertRuleByUIDQuery{}, ruleStore.RecordedOps)

			m := queries[0].(models.GetAlertRuleByUIDQuery)
			require.Equal(t, rule.UID, m.UID)
			require.Equal(t, rule.OrgID, m.OrgID)

			// now call evaluation loop to make sure that the rule was persisted
			evalChan <- &evaluation{
				scheduledAt: time.UnixMicro(rand.Int63()),
				version:     rule.Version,
			}
			waitForTimeChannel(t, evalAppliedChan)

			queries = ruleStore.GetRecordedCommands(func(cmd interface{}) (interface{}, bool) {
				c, ok := cmd.(models.GetAlertRuleByUIDQuery)
				return c, ok
			})
			require.Lenf(t, queries, 1, "evaluation loop requested a rule from database but it should not be")
		})

		t.Run("should retry when database fails", func(t *testing.T) {
			evalAppliedChan := make(chan time.Time)
			updateChan := make(chan struct{})

			sch, ruleStore, _, _, _, _ := createSchedule(evalAppliedChan)
			sch.maxAttempts = rand.Int63n(4) + 1

			rule := CreateTestAlertRule(t, ruleStore, 10, rand.Int63(), randomNormalState())

			go func() {
				ctx, cancel := context.WithCancel(context.Background())
				t.Cleanup(cancel)
				_ = sch.ruleRoutine(ctx, rule.GetKey(), make(chan *evaluation), updateChan)
			}()

			ruleStore.Hook = func(cmd interface{}) error {
				if _, ok := cmd.(models.GetAlertRuleByUIDQuery); !ok {
					return nil
				}
				return errors.New("TEST")
			}
			updateChan <- struct{}{}

			var queries []interface{}
			require.Eventuallyf(t, func() bool {
				queries = ruleStore.GetRecordedCommands(func(cmd interface{}) (interface{}, bool) {
					c, ok := cmd.(models.GetAlertRuleByUIDQuery)
					return c, ok
				})
				return int64(len(queries)) == sch.maxAttempts
			}, 5*time.Second, 100*time.Millisecond, "Expected exactly two request of %T. All recordings: %#v", models.GetAlertRuleByUIDQuery{}, ruleStore.RecordedOps)
		})
	})

	t.Run("when rule version is updated", func(t *testing.T) {
		t.Run("should clear the state and expire firing alerts", func(t *testing.T) {
			fakeAM := store.NewFakeExternalAlertmanager(t)
			defer fakeAM.Close()

			orgID := rand.Int63()
			s, err := sender.New()
			require.NoError(t, err)
			adminConfig := &models.AdminConfiguration{OrgID: orgID, Alertmanagers: []string{fakeAM.Server.URL}}
			err = s.ApplyConfig(adminConfig)
			require.NoError(t, err)
			s.Run()
			defer s.Stop()

			require.Eventuallyf(t, func() bool {
				return len(s.Alertmanagers()) == 1
			}, 20*time.Second, 200*time.Millisecond, "external Alertmanager was not discovered.")

			evalChan := make(chan *evaluation)
			evalAppliedChan := make(chan time.Time)
			updateChan := make(chan struct{})

			ctx := context.Background()
			sch, ruleStore, _, _, _, alertsRouter := createSchedule(evalAppliedChan)
			alertsRouter.Senders[orgID] = s

			var rulePtr = CreateTestAlertRule(t, ruleStore, 10, orgID, eval.Alerting) // we want the alert to fire
			var rule = *rulePtr

			// define some state
			states := make([]*state.State, 0, len(allStates))
			for _, s := range allStates {
				for i := 0; i < 2; i++ {
					states = append(states, &state.State{
						AlertRuleUID: rule.UID,
						CacheId:      util.GenerateShortUID(),
						OrgID:        rule.OrgID,
						State:        s,
						StartsAt:     sch.clock.Now(),
						EndsAt:       sch.clock.Now().Add(time.Duration(rand.Intn(25)+5) * time.Second),
						Labels:       rule.Labels,
					})
				}
			}
			sch.stateManager.Put(states)
			states = sch.stateManager.GetStatesForRuleUID(rule.OrgID, rule.UID)

			expectedToBeSent := 0
			for _, s := range states {
				if s.State == eval.Normal || s.State == eval.Pending {
					continue
				}
				expectedToBeSent++
			}
			require.Greaterf(t, expectedToBeSent, 0, "State manger was expected to return at least one state that can be expired")

			go func() {
				ctx, cancel := context.WithCancel(context.Background())
				t.Cleanup(cancel)
				_ = sch.ruleRoutine(ctx, rule.GetKey(), evalChan, updateChan)
			}()

			wg := sync.WaitGroup{}
			wg.Add(1)
			ruleStore.Hook = func(cmd interface{}) error {
				_, ok := cmd.(models.GetAlertRuleByUIDQuery)
				if ok {
					wg.Done() // add synchronization.
				}
				return nil
			}

			updateChan <- struct{}{}

			wg.Wait()
			newRule := rule
			newRule.Version++
			ruleStore.PutRule(ctx, &newRule)
			wg.Add(1)
			updateChan <- struct{}{}
			wg.Wait()

			require.Eventually(t, func() bool {
				return len(sch.stateManager.GetStatesForRuleUID(rule.OrgID, rule.UID)) == 0
			}, 5*time.Second, 100*time.Millisecond)

			var count int
			require.Eventuallyf(t, func() bool {
				count = fakeAM.AlertsCount()
				return count == expectedToBeSent
			}, 20*time.Second, 200*time.Millisecond, "Alertmanager was expected to receive %d alerts, but received only %d", expectedToBeSent, count)

			for _, alert := range fakeAM.Alerts() {
				require.Equalf(t, sch.clock.Now().UTC(), time.Time(alert.EndsAt).UTC(), "Alert received by Alertmanager should be expired as of now")
			}
		})
	})

	t.Run("when evaluation fails", func(t *testing.T) {
		t.Run("it should increase failure counter", func(t *testing.T) {
			t.Skip()
			// TODO implement check for counter
		})
		t.Run("it should retry up to configured times", func(t *testing.T) {
			// TODO figure out how to simulate failure
			t.Skip()
		})
	})

	t.Run("when there are alerts that should be firing", func(t *testing.T) {
		t.Run("it should send to local alertmanager if configured for organization", func(t *testing.T) {
			// TODO figure out how to simulate multiorg alertmanager
			t.Skip()
		})
		t.Run("it should send to external alertmanager if configured for organization", func(t *testing.T) {
			fakeAM := store.NewFakeExternalAlertmanager(t)
			defer fakeAM.Close()

			orgID := rand.Int63()
			s, err := sender.New()
			require.NoError(t, err)
			adminConfig := &models.AdminConfiguration{OrgID: orgID, Alertmanagers: []string{fakeAM.Server.URL}}
			err = s.ApplyConfig(adminConfig)
			require.NoError(t, err)
			s.Run()
			defer s.Stop()

			require.Eventuallyf(t, func() bool {
				return len(s.Alertmanagers()) == 1
			}, 20*time.Second, 200*time.Millisecond, "external Alertmanager was not discovered.")

			evalChan := make(chan *evaluation)
			evalAppliedChan := make(chan time.Time)

			sch, ruleStore, _, _, _, alertsRouter := createSchedule(evalAppliedChan)
			alertsRouter.Senders[orgID] = s
			// eval.Alerting makes state manager to create notifications for alertmanagers
			rule := CreateTestAlertRule(t, ruleStore, 10, orgID, eval.Alerting)

			go func() {
				ctx, cancel := context.WithCancel(context.Background())
				t.Cleanup(cancel)
				_ = sch.ruleRoutine(ctx, rule.GetKey(), evalChan, make(chan struct{}))
			}()

			evalChan <- &evaluation{
				scheduledAt: time.Now(),
				version:     rule.Version,
			}
			waitForTimeChannel(t, evalAppliedChan)

			var count int
			require.Eventuallyf(t, func() bool {
				count = fakeAM.AlertsCount()
				return count == 1 && fakeAM.AlertNamesCompare([]string{rule.Title})
			}, 20*time.Second, 200*time.Millisecond, "Alertmanager never received an '%s', received alerts count: %d", rule.Title, count)
		})
	})

	t.Run("when there are no alerts to send it should not call notifiers", func(t *testing.T) {
		// TODO needs some mocking/stubbing for Alertmanager and Sender to make sure it was not called
		t.Skip()
	})
}

func TestSchedule_UpdateAlertRule(t *testing.T) {
	t.Run("when rule exists", func(t *testing.T) {
		t.Run("it should call Update", func(t *testing.T) {
			sch := setupSchedulerWithFakeStores(t)
			key := generateRuleKey()
			info, _ := sch.registry.getOrCreateInfo(context.Background(), key)
			go func() {
				sch.UpdateAlertRule(key)
			}()

			select {
			case <-info.updateCh:
			case <-time.After(5 * time.Second):
				t.Fatal("No message was received on update channel")
			}
		})
		t.Run("should exit if it is closed", func(t *testing.T) {
			sch := setupSchedulerWithFakeStores(t)
			key := generateRuleKey()
			info, _ := sch.registry.getOrCreateInfo(context.Background(), key)
			info.stop()
			sch.UpdateAlertRule(key)
		})
	})
	t.Run("when rule does not exist", func(t *testing.T) {
		t.Run("should exit", func(t *testing.T) {
			sch := setupSchedulerWithFakeStores(t)
			key := generateRuleKey()
			sch.UpdateAlertRule(key)
		})
	})
}

func TestSchedule_DeleteAlertRule(t *testing.T) {
	t.Run("when rule exists", func(t *testing.T) {
		t.Run("it should stop evaluation loop and remove the controller from registry", func(t *testing.T) {
			sch := setupSchedulerWithFakeStores(t)
			key := generateRuleKey()
			info, _ := sch.registry.getOrCreateInfo(context.Background(), key)
			sch.DeleteAlertRule(key)
			require.False(t, info.update())
			success, dropped := info.eval(time.Now(), 1)
			require.False(t, success)
			require.Nilf(t, dropped, "expected no dropped evaluations but got one")
			require.False(t, sch.registry.exists(key))
		})
		t.Run("should remove controller from registry", func(t *testing.T) {
			sch := setupSchedulerWithFakeStores(t)
			key := generateRuleKey()
			info, _ := sch.registry.getOrCreateInfo(context.Background(), key)
			info.stop()
			sch.DeleteAlertRule(key)
			require.False(t, info.update())
			success, dropped := info.eval(time.Now(), 1)
			require.False(t, success)
			require.Nilf(t, dropped, "expected no dropped evaluations but got one")
			require.False(t, sch.registry.exists(key))
		})
	})
	t.Run("when rule does not exist", func(t *testing.T) {
		t.Run("should exit", func(t *testing.T) {
			sch := setupSchedulerWithFakeStores(t)
			key := generateRuleKey()
			sch.DeleteAlertRule(key)
		})
	})
}

func generateRuleKey() models.AlertRuleKey {
	return models.AlertRuleKey{
		OrgID: rand.Int63(),
		UID:   util.GenerateShortUID(),
	}
}

func setupSchedulerWithFakeStores(t *testing.T) *schedule {
	t.Helper()
	ruleStore := store.NewFakeRuleStore(t)
	instanceStore := &store.FakeInstanceStore{}
	adminConfigStore := store.NewFakeAdminConfigStore(t)
	sch, _, _ := setupScheduler(t, ruleStore, instanceStore, adminConfigStore, nil)
	return sch
}

func setupScheduler(t *testing.T, rs store.RuleStore, is store.InstanceStore, acs store.AdminConfigurationStore, registry *prometheus.Registry) (*schedule, *clock.Mock, *sender.AlertsRouter) {
	t.Helper()

	fakeAnnoRepo := store.NewFakeAnnotationsRepo()
	annotations.SetRepository(fakeAnnoRepo)
	mockedClock := clock.NewMock()
	logger := log.New("ngalert schedule test")
	if registry == nil {
		registry = prometheus.NewPedanticRegistry()
	}
	m := metrics.NewNGAlert(registry)
	secretsService := secretsManager.SetupTestService(t, fakes.NewFakeSecretsStore())
	decryptFn := secretsService.GetDecryptedValue
	moa, err := notifier.NewMultiOrgAlertmanager(&setting.Cfg{}, &notifier.FakeConfigStore{}, &notifier.FakeOrgStore{}, &notifier.FakeKVStore{}, provisioning.NewFakeProvisioningStore(), decryptFn, m.GetMultiOrgAlertmanagerMetrics(), nil, log.New("testlogger"), secretsService)
	require.NoError(t, err)

	appUrl := &url.URL{
		Scheme: "http",
		Host:   "localhost",
	}

	alertsRouter := sender.NewAlertsRouter(moa, acs, mockedClock, appUrl, map[int64]struct{}{}, 10*time.Minute) // do not poll in unit tests.

	cfg := setting.UnifiedAlertingSettings{
		BaseInterval:            time.Second,
		MaxAttempts:             1,
<<<<<<< HEAD
		Evaluator:               eval.NewEvaluator(&setting.Cfg{ExpressionsEnabled: true}, logger, nil, secretsService, expr.ProvideService(&setting.Cfg{ExpressionsEnabled: true}, nil, nil)),
		RuleStore:               rs,
		InstanceStore:           is,
		AdminConfigStore:        acs,
		MultiOrgNotifier:        moa,
		Logger:                  logger,
		Metrics:                 m.GetSchedulerMetrics(),
		AdminConfigPollInterval: 10 * time.Minute, // do not poll in unit tests.
	}
	st := state.NewManager(schedCfg.Logger, m.GetStateMetrics(), nil, rs, is, &dashboards.FakeDashboardService{}, &image.NoopImageService{}, clock.NewMock())
	appUrl := &url.URL{
		Scheme: "http",
		Host:   "localhost",
	}
	return NewScheduler(schedCfg, appUrl, st, busmock.New()), mockedClock
=======
		AdminConfigPollInterval: 10 * time.Minute, // do not poll in unit tests.
	}

	schedCfg := SchedulerCfg{
		Cfg:           cfg,
		C:             mockedClock,
		Evaluator:     eval.NewEvaluator(&setting.Cfg{ExpressionsEnabled: true}, logger, nil, secretsService, expr.ProvideService(&setting.Cfg{ExpressionsEnabled: true}, nil, nil)),
		RuleStore:     rs,
		InstanceStore: is,
		Logger:        logger,
		Metrics:       m.GetSchedulerMetrics(),
		AlertSender:   alertsRouter,
	}
	st := state.NewManager(schedCfg.Logger, m.GetStateMetrics(), nil, rs, is, &dashboards.FakeDashboardService{}, &image.NoopImageService{}, clock.NewMock())
	return NewScheduler(schedCfg, appUrl, st, busmock.New()), mockedClock, alertsRouter
>>>>>>> a6b10908
}

// createTestAlertRule creates a dummy alert definition to be used by the tests.
func CreateTestAlertRule(t *testing.T, dbstore *store.FakeRuleStore, intervalSeconds int64, orgID int64, evalResult eval.State) *models.AlertRule {
	ctx := context.Background()

	t.Helper()
	records := make([]interface{}, 0, len(dbstore.RecordedOps))
	copy(records, dbstore.RecordedOps)
	defer func() {
		// erase queries that were made by the testing suite
		dbstore.RecordedOps = records
	}()
	d := rand.Intn(1000)
	ruleGroup := fmt.Sprintf("ruleGroup-%d", d)

	var expression string
	var forDuration time.Duration
	switch evalResult {
	case eval.Normal:
		expression = `{
			"datasourceUid": "-100",
			"type":"math",
			"expression":"2 + 1 < 1"
		}`
	case eval.Pending, eval.Alerting:
		expression = `{
			"datasourceUid": "-100",
			"type":"math",
			"expression":"2 + 2 > 1"
		}`
		if evalResult == eval.Pending {
			forDuration = 100 * time.Second
		}
	case eval.Error:
		expression = `{
			"datasourceUid": "-100",
			"type":"math",
			"expression":"$A"
		}`
	case eval.NoData:
		// TODO Implement support for NoData
		require.Fail(t, "Alert rule with desired evaluation result NoData is not supported yet")
	}

	rule := &models.AlertRule{
		ID:        1,
		OrgID:     orgID,
		Title:     fmt.Sprintf("an alert definition %d", d),
		Condition: "A",
		Data: []models.AlertQuery{
			{
				DatasourceUID: "-100",
				Model:         json.RawMessage(expression),
				RelativeTimeRange: models.RelativeTimeRange{
					From: models.Duration(5 * time.Hour),
					To:   models.Duration(3 * time.Hour),
				},
				RefID: "A",
			},
		},
		Updated:         time.Now(),
		IntervalSeconds: intervalSeconds,
		Version:         1,
		UID:             util.GenerateShortUID(),
		NamespaceUID:    "namespace",
		RuleGroup:       ruleGroup,
		NoDataState:     models.NoData,
		ExecErrState:    models.AlertingErrState,
		For:             forDuration,
		Annotations:     map[string]string{"testAnnoKey": "testAnnoValue"},
		Labels:          make(map[string]string),
	}

	dbstore.PutRule(ctx, rule)

	t.Logf("alert definition: %v with interval: %d created", rule.GetKey(), rule.IntervalSeconds)
	return rule
}<|MERGE_RESOLUTION|>--- conflicted
+++ resolved
@@ -962,23 +962,6 @@
 	cfg := setting.UnifiedAlertingSettings{
 		BaseInterval:            time.Second,
 		MaxAttempts:             1,
-<<<<<<< HEAD
-		Evaluator:               eval.NewEvaluator(&setting.Cfg{ExpressionsEnabled: true}, logger, nil, secretsService, expr.ProvideService(&setting.Cfg{ExpressionsEnabled: true}, nil, nil)),
-		RuleStore:               rs,
-		InstanceStore:           is,
-		AdminConfigStore:        acs,
-		MultiOrgNotifier:        moa,
-		Logger:                  logger,
-		Metrics:                 m.GetSchedulerMetrics(),
-		AdminConfigPollInterval: 10 * time.Minute, // do not poll in unit tests.
-	}
-	st := state.NewManager(schedCfg.Logger, m.GetStateMetrics(), nil, rs, is, &dashboards.FakeDashboardService{}, &image.NoopImageService{}, clock.NewMock())
-	appUrl := &url.URL{
-		Scheme: "http",
-		Host:   "localhost",
-	}
-	return NewScheduler(schedCfg, appUrl, st, busmock.New()), mockedClock
-=======
 		AdminConfigPollInterval: 10 * time.Minute, // do not poll in unit tests.
 	}
 
@@ -994,7 +977,6 @@
 	}
 	st := state.NewManager(schedCfg.Logger, m.GetStateMetrics(), nil, rs, is, &dashboards.FakeDashboardService{}, &image.NoopImageService{}, clock.NewMock())
 	return NewScheduler(schedCfg, appUrl, st, busmock.New()), mockedClock, alertsRouter
->>>>>>> a6b10908
 }
 
 // createTestAlertRule creates a dummy alert definition to be used by the tests.
