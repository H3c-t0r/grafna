package schedule

import (
	"bytes"
	"context"
	"encoding/json"
	"errors"
	"fmt"
	"math/rand"
	"net/url"
	"sync"
	"testing"
	"time"

	"github.com/benbjohnson/clock"
	"github.com/grafana/grafana-plugin-sdk-go/data"
	"github.com/prometheus/client_golang/prometheus"
	"github.com/prometheus/client_golang/prometheus/testutil"
	"github.com/stretchr/testify/require"

	busmock "github.com/grafana/grafana/pkg/bus/mock"
	"github.com/grafana/grafana/pkg/expr"
	"github.com/grafana/grafana/pkg/infra/log"
	"github.com/grafana/grafana/pkg/services/annotations"
	"github.com/grafana/grafana/pkg/services/dashboards"
	"github.com/grafana/grafana/pkg/services/ngalert/eval"
	"github.com/grafana/grafana/pkg/services/ngalert/image"
	"github.com/grafana/grafana/pkg/services/ngalert/metrics"
	"github.com/grafana/grafana/pkg/services/ngalert/models"
	"github.com/grafana/grafana/pkg/services/ngalert/notifier"
	"github.com/grafana/grafana/pkg/services/ngalert/provisioning"
	"github.com/grafana/grafana/pkg/services/ngalert/sender"
	"github.com/grafana/grafana/pkg/services/ngalert/state"
	"github.com/grafana/grafana/pkg/services/ngalert/store"
	"github.com/grafana/grafana/pkg/services/secrets/fakes"
	secretsManager "github.com/grafana/grafana/pkg/services/secrets/manager"
	"github.com/grafana/grafana/pkg/setting"
	"github.com/grafana/grafana/pkg/util"
)

func TestSendingToExternalAlertmanager(t *testing.T) {
	fakeAM := store.NewFakeExternalAlertmanager(t)
	defer fakeAM.Close()
	fakeRuleStore := store.NewFakeRuleStore(t)
	fakeInstanceStore := &store.FakeInstanceStore{}
	fakeAdminConfigStore := store.NewFakeAdminConfigStore(t)

	// create alert rule with one second interval
	alertRule := CreateTestAlertRule(t, fakeRuleStore, 1, 1, eval.Alerting)

	// First, let's create an admin configuration that holds an alertmanager.
	adminConfig := &models.AdminConfiguration{OrgID: 1, Alertmanagers: []string{fakeAM.Server.URL}, SendAlertsTo: models.AllAlertmanagers}
	cmd := store.UpdateAdminConfigurationCmd{AdminConfiguration: adminConfig}
	require.NoError(t, fakeAdminConfigStore.UpdateAdminConfiguration(cmd))

	sched, mockedClock, alertsRouter := setupScheduler(t, fakeRuleStore, fakeInstanceStore, fakeAdminConfigStore, nil)

	// Make sure we sync the configuration at least once before the evaluation happens to guarantee the sender is running
	// when the first alert triggers.
	require.NoError(t, alertsRouter.SyncAndApplyConfigFromDatabase())
	alertsRouter.AdminConfigMtx.Lock()
	require.Equal(t, 1, len(alertsRouter.Senders))
	require.Equal(t, 1, len(alertsRouter.SendersCfgHash))
	alertsRouter.AdminConfigMtx.Unlock()

	// Then, ensure we've discovered the Alertmanager.
	require.Eventually(t, func() bool {
		return len(alertsRouter.AlertmanagersFor(1)) == 1 && len(alertsRouter.DroppedAlertmanagersFor(1)) == 0
	}, 10*time.Second, 200*time.Millisecond)

	ctx, cancel := context.WithCancel(context.Background())
	t.Cleanup(func() {
		cancel()
	})
	go func() {
		err := sched.Run(ctx)
		require.NoError(t, err)
	}()

	// With everything up and running, let's advance the time to make sure we get at least one alert iteration.
	mockedClock.Add(2 * time.Second)

	// Eventually, our Alertmanager should have received at least one alert.
	require.Eventually(t, func() bool {
		return fakeAM.AlertsCount() >= 1 && fakeAM.AlertNamesCompare([]string{alertRule.Title})
	}, 10*time.Second, 200*time.Millisecond)

	// Now, let's remove the Alertmanager from the admin configuration.
	adminConfig.Alertmanagers = []string{}
	cmd = store.UpdateAdminConfigurationCmd{AdminConfiguration: adminConfig}
	require.NoError(t, fakeAdminConfigStore.UpdateAdminConfiguration(cmd))

	// Again, make sure we sync and verify the senders.
	require.NoError(t, alertsRouter.SyncAndApplyConfigFromDatabase())
	alertsRouter.AdminConfigMtx.Lock()
	require.Equal(t, 0, len(alertsRouter.Senders))
	require.Equal(t, 0, len(alertsRouter.SendersCfgHash))
	alertsRouter.AdminConfigMtx.Unlock()

	// Then, ensure we've dropped the Alertmanager.
	require.Eventually(t, func() bool {
		return len(alertsRouter.AlertmanagersFor(1)) == 0 && len(alertsRouter.DroppedAlertmanagersFor(1)) == 0
	}, 10*time.Second, 200*time.Millisecond)
}

func TestSendingToExternalAlertmanager_WithMultipleOrgs(t *testing.T) {
	fakeAM := store.NewFakeExternalAlertmanager(t)
	defer fakeAM.Close()
	fakeRuleStore := store.NewFakeRuleStore(t)
	fakeInstanceStore := &store.FakeInstanceStore{}
	fakeAdminConfigStore := store.NewFakeAdminConfigStore(t)

	// First, let's create an admin configuration that holds an alertmanager.
	adminConfig := &models.AdminConfiguration{OrgID: 1, Alertmanagers: []string{fakeAM.Server.URL}}
	cmd := store.UpdateAdminConfigurationCmd{AdminConfiguration: adminConfig}
	require.NoError(t, fakeAdminConfigStore.UpdateAdminConfiguration(cmd))

	sched, mockedClock, alertsRouter := setupScheduler(t, fakeRuleStore, fakeInstanceStore, fakeAdminConfigStore, nil)

	// Make sure we sync the configuration at least once before the evaluation happens to guarantee the sender is running
	// when the first alert triggers.
	require.NoError(t, alertsRouter.SyncAndApplyConfigFromDatabase())
	alertsRouter.AdminConfigMtx.Lock()
	require.Equal(t, 1, len(alertsRouter.Senders))
	require.Equal(t, 1, len(alertsRouter.SendersCfgHash))
	alertsRouter.AdminConfigMtx.Unlock()

	// Then, ensure we've discovered the Alertmanager.
	require.Eventuallyf(t, func() bool {
		return len(alertsRouter.AlertmanagersFor(1)) == 1 && len(alertsRouter.DroppedAlertmanagersFor(1)) == 0
	}, 10*time.Second, 200*time.Millisecond, "Alertmanager for org 1 was never discovered")

	ctx, cancel := context.WithCancel(context.Background())
	t.Cleanup(func() {
		cancel()
	})
	go func() {
		err := sched.Run(ctx)
		require.NoError(t, err)
	}()

	// 1. Now, let's assume a new org comes along.
	adminConfig2 := &models.AdminConfiguration{OrgID: 2, Alertmanagers: []string{fakeAM.Server.URL}}
	cmd = store.UpdateAdminConfigurationCmd{AdminConfiguration: adminConfig2}
	require.NoError(t, fakeAdminConfigStore.UpdateAdminConfiguration(cmd))

	// If we sync again, new senders must have spawned.
	require.NoError(t, alertsRouter.SyncAndApplyConfigFromDatabase())
	alertsRouter.AdminConfigMtx.Lock()
	require.Equal(t, 2, len(alertsRouter.Senders))
	require.Equal(t, 2, len(alertsRouter.SendersCfgHash))
	alertsRouter.AdminConfigMtx.Unlock()

	// Then, ensure we've discovered the Alertmanager for the new organization.
	require.Eventuallyf(t, func() bool {
		return len(alertsRouter.AlertmanagersFor(2)) == 1 && len(alertsRouter.DroppedAlertmanagersFor(2)) == 0
	}, 10*time.Second, 200*time.Millisecond, "Alertmanager for org 2 was never discovered")

	// With everything up and running, let's advance the time to make sure we get at least one alert iteration.
	mockedClock.Add(10 * time.Second)

	// TODO(gotjosh): Disabling this assertion as for some reason even after advancing the clock the alert is not being delivered.
	// the check previous to this assertion would ensure that the sender is up and running before sending the notification.
	// However, sometimes this does not happen.

	// Create two alert rules with one second interval.
	// alertRuleOrgOne := CreateTestAlertRule(t, FakeRuleStore, 1, 1)
	// alertRuleOrgTwo := CreateTestAlertRule(t, FakeRuleStore, 1, 2)
	// Eventually, our Alertmanager should have received at least two alerts.
	// var count int
	// require.Eventuallyf(t, func() bool {
	//	count := fakeAM.AlertsCount()
	//	return count == 2 && fakeAM.AlertNamesCompare([]string{alertRuleOrgOne.Title, alertRuleOrgTwo.Title})
	// }, 20*time.Second, 200*time.Millisecond, "Alertmanager never received an '%s' from org 1 or '%s' from org 2, the alert count was: %d", alertRuleOrgOne.Title, alertRuleOrgTwo.Title, count)

	// 2. Next, let's modify the configuration of an organization by adding an extra alertmanager.
	fakeAM2 := store.NewFakeExternalAlertmanager(t)
	adminConfig2 = &models.AdminConfiguration{OrgID: 2, Alertmanagers: []string{fakeAM.Server.URL, fakeAM2.Server.URL}}
	cmd = store.UpdateAdminConfigurationCmd{AdminConfiguration: adminConfig2}
	require.NoError(t, fakeAdminConfigStore.UpdateAdminConfiguration(cmd))

	// Before we sync, let's grab the existing hash of this particular org.
	alertsRouter.AdminConfigMtx.Lock()
	currentHash := alertsRouter.SendersCfgHash[2]
	alertsRouter.AdminConfigMtx.Unlock()

	// Now, sync again.
	require.NoError(t, alertsRouter.SyncAndApplyConfigFromDatabase())

	// The hash for org two should not be the same and we should still have two senders.
	alertsRouter.AdminConfigMtx.Lock()
	require.NotEqual(t, alertsRouter.SendersCfgHash[2], currentHash)
	require.Equal(t, 2, len(alertsRouter.Senders))
	require.Equal(t, 2, len(alertsRouter.SendersCfgHash))
	alertsRouter.AdminConfigMtx.Unlock()

	// Wait for the discovery of the new Alertmanager for orgID = 2.
	require.Eventuallyf(t, func() bool {
		return len(alertsRouter.AlertmanagersFor(2)) == 2 && len(alertsRouter.DroppedAlertmanagersFor(2)) == 0
	}, 10*time.Second, 200*time.Millisecond, "Alertmanager for org 2 was never re-discovered after fix")

	// 3. Now, let's provide a configuration that fails for OrgID = 1.
	adminConfig2 = &models.AdminConfiguration{OrgID: 1, Alertmanagers: []string{"123://invalid.org"}}
	cmd = store.UpdateAdminConfigurationCmd{AdminConfiguration: adminConfig2}
	require.NoError(t, fakeAdminConfigStore.UpdateAdminConfiguration(cmd))

	// Before we sync, let's get the current config hash.
	alertsRouter.AdminConfigMtx.Lock()
	currentHash = alertsRouter.SendersCfgHash[1]
	alertsRouter.AdminConfigMtx.Unlock()

	// Now, sync again.
	require.NoError(t, alertsRouter.SyncAndApplyConfigFromDatabase())

	// The old configuration should still be running.
	alertsRouter.AdminConfigMtx.Lock()
	require.Equal(t, alertsRouter.SendersCfgHash[1], currentHash)
	alertsRouter.AdminConfigMtx.Unlock()
	require.Equal(t, 1, len(alertsRouter.AlertmanagersFor(1)))

	// If we fix it - it should be applied.
	adminConfig2 = &models.AdminConfiguration{OrgID: 1, Alertmanagers: []string{"notarealalertmanager:3030"}}
	cmd = store.UpdateAdminConfigurationCmd{AdminConfiguration: adminConfig2}
	require.NoError(t, fakeAdminConfigStore.UpdateAdminConfiguration(cmd))
	require.NoError(t, alertsRouter.SyncAndApplyConfigFromDatabase())
	alertsRouter.AdminConfigMtx.Lock()
	require.NotEqual(t, alertsRouter.SendersCfgHash[1], currentHash)
	alertsRouter.AdminConfigMtx.Unlock()

	// Finally, remove everything.
	require.NoError(t, fakeAdminConfigStore.DeleteAdminConfiguration(1))
	require.NoError(t, fakeAdminConfigStore.DeleteAdminConfiguration(2))
	require.NoError(t, alertsRouter.SyncAndApplyConfigFromDatabase())
	alertsRouter.AdminConfigMtx.Lock()
	require.Equal(t, 0, len(alertsRouter.Senders))
	require.Equal(t, 0, len(alertsRouter.SendersCfgHash))
	alertsRouter.AdminConfigMtx.Unlock()

	require.Eventuallyf(t, func() bool {
		NoAlertmanagerOrgOne := len(alertsRouter.AlertmanagersFor(1)) == 0 && len(alertsRouter.DroppedAlertmanagersFor(1)) == 0
		NoAlertmanagerOrgTwo := len(alertsRouter.AlertmanagersFor(2)) == 0 && len(alertsRouter.DroppedAlertmanagersFor(2)) == 0

		return NoAlertmanagerOrgOne && NoAlertmanagerOrgTwo
	}, 10*time.Second, 200*time.Millisecond, "Alertmanager for org 1 and 2 were never removed")
}

func TestChangingAlertmanagersChoice(t *testing.T) {
	fakeAM := store.NewFakeExternalAlertmanager(t)
	defer fakeAM.Close()
	fakeRuleStore := store.NewFakeRuleStore(t)
	fakeInstanceStore := &store.FakeInstanceStore{}
	fakeAdminConfigStore := store.NewFakeAdminConfigStore(t)

	// create alert rule with one second interval and an Alertmanagers choice.
	alertRule := CreateTestAlertRule(t, fakeRuleStore, 1, 1, eval.Alerting)

	// First, let's create an admin configuration that holds an alertmanager
	// and sends alerts to both internal and external alertmanagers (default).
	adminConfig := &models.AdminConfiguration{OrgID: 1, Alertmanagers: []string{fakeAM.Server.URL}}
	cmd := store.UpdateAdminConfigurationCmd{AdminConfiguration: adminConfig}
	require.NoError(t, fakeAdminConfigStore.UpdateAdminConfiguration(cmd))

	sched, mockedClock, alertsRouter := setupScheduler(t, fakeRuleStore, fakeInstanceStore, fakeAdminConfigStore, nil)

	// Make sure we sync the configuration at least once before the evaluation happens to guarantee the sender is running
	// when the first alert triggers.
	require.NoError(t, alertsRouter.SyncAndApplyConfigFromDatabase())
	alertsRouter.AdminConfigMtx.Lock()
	require.Equal(t, 1, len(alertsRouter.Senders))
	require.Equal(t, 1, len(alertsRouter.SendersCfgHash))
	alertsRouter.AdminConfigMtx.Unlock()

	// Then, ensure we've discovered the Alertmanager and the Alertmanagers choice is correct.
	require.Eventually(t, func() bool {
		return len(alertsRouter.AlertmanagersFor(1)) == 1 &&
			len(alertsRouter.DroppedAlertmanagersFor(1)) == 0 &&
			alertsRouter.SendAlertsTo[1] == adminConfig.SendAlertsTo
	}, 10*time.Second, 200*time.Millisecond)

	ctx, cancel := context.WithCancel(context.Background())
	t.Cleanup(func() {
		cancel()
	})
	go func() {
		err := sched.Run(ctx)
		require.NoError(t, err)
	}()

	// With everything up and running, let's advance the time to make sure we get at least one alert iteration.
	mockedClock.Add(2 * time.Second)

	// Eventually, our Alertmanager should have received alerts.
	require.Eventuallyf(t, func() bool {
		return fakeAM.AlertsCount() >= 1 &&
			fakeAM.AlertNamesCompare([]string{alertRule.Title})
	}, 10*time.Second, 200*time.Millisecond, "expected at least one alert to be received and the title of the first one to be '%s'. but got [%d]: [%v]", alertRule.Title, fakeAM.AlertsCount(), fakeAM.Alerts())

	// Now, let's change the Alertmanagers choice to send only to the external Alertmanager.
	adminConfig.SendAlertsTo = models.ExternalAlertmanagers
	cmd = store.UpdateAdminConfigurationCmd{AdminConfiguration: adminConfig}
	require.NoError(t, fakeAdminConfigStore.UpdateAdminConfiguration(cmd))

	// Again, make sure we sync and verify the senders.
	require.NoError(t, alertsRouter.SyncAndApplyConfigFromDatabase())
	alertsRouter.AdminConfigMtx.Lock()
	require.Equal(t, 1, len(alertsRouter.Senders))
	require.Equal(t, 1, len(alertsRouter.SendersCfgHash))
	alertsRouter.AdminConfigMtx.Unlock()

	// Then, ensure we still have the Alertmanager but the Alertmanagers choice has changed.
	require.Eventually(t, func() bool {
		return len(alertsRouter.AlertmanagersFor(1)) == 1 &&
			len(alertsRouter.DroppedAlertmanagersFor(1)) == 0 &&
			alertsRouter.SendAlertsTo[1] == adminConfig.SendAlertsTo
	}, 10*time.Second, 200*time.Millisecond)

	// Finally, let's change the Alertmanagers choice to send only to the internal Alertmanager.
	adminConfig.SendAlertsTo = models.InternalAlertmanager
	cmd = store.UpdateAdminConfigurationCmd{AdminConfiguration: adminConfig}
	require.NoError(t, fakeAdminConfigStore.UpdateAdminConfiguration(cmd))

	// Again, make sure we sync and verify the senders.
	// Senders should be running even though alerts are being handled externally.
	require.NoError(t, alertsRouter.SyncAndApplyConfigFromDatabase())
	alertsRouter.AdminConfigMtx.Lock()
	require.Equal(t, 1, len(alertsRouter.Senders))
	require.Equal(t, 1, len(alertsRouter.SendersCfgHash))
	alertsRouter.AdminConfigMtx.Unlock()

	// Then, ensure the Alertmanager is still listed and the Alertmanagers choice has changed.
	require.Eventually(t, func() bool {
		return len(alertsRouter.AlertmanagersFor(1)) == 1 &&
			len(alertsRouter.DroppedAlertmanagersFor(1)) == 0 &&
			alertsRouter.SendAlertsTo[1] == adminConfig.SendAlertsTo
	}, 10*time.Second, 200*time.Millisecond)
}

func TestSchedule_ruleRoutine(t *testing.T) {
	createSchedule := func(
		evalAppliedChan chan time.Time,
	) (*schedule, *store.FakeRuleStore, *store.FakeInstanceStore, *store.FakeAdminConfigStore, prometheus.Gatherer, *sender.AlertsRouter) {
		ruleStore := store.NewFakeRuleStore(t)
		instanceStore := &store.FakeInstanceStore{}
		adminConfigStore := store.NewFakeAdminConfigStore(t)

		registry := prometheus.NewPedanticRegistry()
		sch, _, alertsRouter := setupScheduler(t, ruleStore, instanceStore, adminConfigStore, registry)
		sch.evalAppliedFunc = func(key models.AlertRuleKey, t time.Time) {
			evalAppliedChan <- t
		}
		return sch, ruleStore, instanceStore, adminConfigStore, registry, alertsRouter
	}

	// normal states do not include NoData and Error because currently it is not possible to perform any sensible test
	normalStates := []eval.State{eval.Normal, eval.Alerting, eval.Pending}
	allStates := [...]eval.State{eval.Normal, eval.Alerting, eval.Pending, eval.NoData, eval.Error}
	randomNormalState := func() eval.State {
		// pick only supported cases
		return normalStates[rand.Intn(3)]
	}

	for _, evalState := range normalStates {
		// TODO rewrite when we are able to mock/fake state manager
		t.Run(fmt.Sprintf("when rule evaluation happens (evaluation state %s)", evalState), func(t *testing.T) {
			evalChan := make(chan *evaluation)
			evalAppliedChan := make(chan time.Time)
			sch, ruleStore, instanceStore, _, reg, _ := createSchedule(evalAppliedChan)

			rule := CreateTestAlertRule(t, ruleStore, 10, rand.Int63(), evalState)

			go func() {
				ctx, cancel := context.WithCancel(context.Background())
				t.Cleanup(cancel)
				_ = sch.ruleRoutine(ctx, rule.GetKey(), evalChan, make(chan struct{}))
			}()

			expectedTime := time.UnixMicro(rand.Int63())

			evalChan <- &evaluation{
				scheduledAt: expectedTime,
				version:     rule.Version,
			}

			actualTime := waitForTimeChannel(t, evalAppliedChan)
			require.Equal(t, expectedTime, actualTime)

			t.Run("it should get rule from database when run the first time", func(t *testing.T) {
				queries := make([]models.GetAlertRuleByUIDQuery, 0)
				for _, op := range ruleStore.RecordedOps {
					switch q := op.(type) {
					case models.GetAlertRuleByUIDQuery:
						queries = append(queries, q)
					}
				}
				require.NotEmptyf(t, queries, "Expected a %T request to rule store but nothing was recorded", models.GetAlertRuleByUIDQuery{})
				require.Len(t, queries, 1, "Expected exactly one request of %T but got %d", models.GetAlertRuleByUIDQuery{}, len(queries))
				require.Equal(t, rule.UID, queries[0].UID)
				require.Equal(t, rule.OrgID, queries[0].OrgID)
			})
			t.Run("it should get rule folder title from database and attach as label", func(t *testing.T) {
				queries := make([]store.GenericRecordedQuery, 0)
				for _, op := range ruleStore.RecordedOps {
					switch q := op.(type) {
					case store.GenericRecordedQuery:
						queries = append(queries, q)
					}
				}
				require.NotEmptyf(t, queries, "Expected a %T request to rule store but nothing was recorded", store.GenericRecordedQuery{})
				require.Len(t, queries, 1, "Expected exactly one request of %T but got %d", store.GenericRecordedQuery{}, len(queries))
				require.Equal(t, rule.NamespaceUID, queries[0].Params[1])
				require.Equal(t, rule.OrgID, queries[0].Params[0])
				require.NotEmptyf(t, rule.Labels[models.FolderTitleLabel], "Expected a non-empty title in label %s", models.FolderTitleLabel)
				require.Equal(t, rule.Labels[models.FolderTitleLabel], ruleStore.Folders[rule.OrgID][0].Title)
			})
			t.Run("it should process evaluation results via state manager", func(t *testing.T) {
				// TODO rewrite when we are able to mock/fake state manager
				states := sch.stateManager.GetStatesForRuleUID(rule.OrgID, rule.UID)
				require.Len(t, states, 1)
				s := states[0]
				t.Logf("State: %v", s)
				require.Equal(t, rule.UID, s.AlertRuleUID)
				require.Len(t, s.Results, 1)
				var expectedStatus = evalState
				if evalState == eval.Pending {
					expectedStatus = eval.Alerting
				}
				require.Equal(t, expectedStatus.String(), s.Results[0].EvaluationState.String())
				require.Equal(t, expectedTime, s.Results[0].EvaluationTime)
			})
			t.Run("it should save alert instances to storage", func(t *testing.T) {
				// TODO rewrite when we are able to mock/fake state manager
				states := sch.stateManager.GetStatesForRuleUID(rule.OrgID, rule.UID)
				require.Len(t, states, 1)
				s := states[0]

				var cmd *models.SaveAlertInstanceCommand
				for _, op := range instanceStore.RecordedOps {
					switch q := op.(type) {
					case models.SaveAlertInstanceCommand:
						cmd = &q
					}
					if cmd != nil {
						break
					}
				}

				require.NotNil(t, cmd)
				t.Logf("Saved alert instance: %v", cmd)
				require.Equal(t, rule.OrgID, cmd.RuleOrgID)
				require.Equal(t, expectedTime, cmd.LastEvalTime)
				require.Equal(t, cmd.RuleUID, cmd.RuleUID)
				require.Equal(t, evalState.String(), string(cmd.State))
				require.Equal(t, s.Labels, data.Labels(cmd.Labels))
			})
			t.Run("it reports metrics", func(t *testing.T) {
				// duration metric has 0 values because of mocked clock that do not advance
				expectedMetric := fmt.Sprintf(
					`# HELP grafana_alerting_rule_evaluation_duration_seconds The duration for a rule to execute.
        	            	# TYPE grafana_alerting_rule_evaluation_duration_seconds histogram
        	            	grafana_alerting_rule_evaluation_duration_seconds_bucket{org="%[1]d",le="0.005"} 1
        	            	grafana_alerting_rule_evaluation_duration_seconds_bucket{org="%[1]d",le="0.01"} 1
        	            	grafana_alerting_rule_evaluation_duration_seconds_bucket{org="%[1]d",le="0.025"} 1
        	            	grafana_alerting_rule_evaluation_duration_seconds_bucket{org="%[1]d",le="0.05"} 1
        	            	grafana_alerting_rule_evaluation_duration_seconds_bucket{org="%[1]d",le="0.1"} 1
        	            	grafana_alerting_rule_evaluation_duration_seconds_bucket{org="%[1]d",le="0.25"} 1
        	            	grafana_alerting_rule_evaluation_duration_seconds_bucket{org="%[1]d",le="0.5"} 1
        	            	grafana_alerting_rule_evaluation_duration_seconds_bucket{org="%[1]d",le="1"} 1
        	            	grafana_alerting_rule_evaluation_duration_seconds_bucket{org="%[1]d",le="2.5"} 1
        	            	grafana_alerting_rule_evaluation_duration_seconds_bucket{org="%[1]d",le="5"} 1
        	            	grafana_alerting_rule_evaluation_duration_seconds_bucket{org="%[1]d",le="10"} 1
        	            	grafana_alerting_rule_evaluation_duration_seconds_bucket{org="%[1]d",le="25"} 1
        	            	grafana_alerting_rule_evaluation_duration_seconds_bucket{org="%[1]d",le="50"} 1
        	            	grafana_alerting_rule_evaluation_duration_seconds_bucket{org="%[1]d",le="100"} 1
        	            	grafana_alerting_rule_evaluation_duration_seconds_bucket{org="%[1]d",le="+Inf"} 1
        	            	grafana_alerting_rule_evaluation_duration_seconds_sum{org="%[1]d"} 0
        	            	grafana_alerting_rule_evaluation_duration_seconds_count{org="%[1]d"} 1
							# HELP grafana_alerting_rule_evaluation_failures_total The total number of rule evaluation failures.
        	            	# TYPE grafana_alerting_rule_evaluation_failures_total counter
        	            	grafana_alerting_rule_evaluation_failures_total{org="%[1]d"} 0
        	            	# HELP grafana_alerting_rule_evaluations_total The total number of rule evaluations.
        	            	# TYPE grafana_alerting_rule_evaluations_total counter
        	            	grafana_alerting_rule_evaluations_total{org="%[1]d"} 1
				`, rule.OrgID)

				err := testutil.GatherAndCompare(reg, bytes.NewBufferString(expectedMetric), "grafana_alerting_rule_evaluation_duration_seconds", "grafana_alerting_rule_evaluations_total", "grafana_alerting_rule_evaluation_failures_total")
				require.NoError(t, err)
			})
		})
	}

	t.Run("should exit", func(t *testing.T) {
		t.Run("when context is cancelled", func(t *testing.T) {
			stoppedChan := make(chan error)
			sch, _, _, _, _, _ := createSchedule(make(chan time.Time))

			ctx, cancel := context.WithCancel(context.Background())
			go func() {
				err := sch.ruleRoutine(ctx, models.AlertRuleKey{}, make(chan *evaluation), make(chan struct{}))
				stoppedChan <- err
			}()

			cancel()
			err := waitForErrChannel(t, stoppedChan)
			require.NoError(t, err)
		})
	})

	t.Run("should fetch rule from database only if new version is greater than current", func(t *testing.T) {
		evalChan := make(chan *evaluation)
		evalAppliedChan := make(chan time.Time)

		ctx := context.Background()
		sch, ruleStore, _, _, _, _ := createSchedule(evalAppliedChan)

		rule := CreateTestAlertRule(t, ruleStore, 10, rand.Int63(), randomNormalState())

		go func() {
			ctx, cancel := context.WithCancel(context.Background())
			t.Cleanup(cancel)
			_ = sch.ruleRoutine(ctx, rule.GetKey(), evalChan, make(chan struct{}))
		}()

		expectedTime := time.UnixMicro(rand.Int63())
		evalChan <- &evaluation{
			scheduledAt: expectedTime,
			version:     rule.Version,
		}

		actualTime := waitForTimeChannel(t, evalAppliedChan)
		require.Equal(t, expectedTime, actualTime)

		// Now update the rule
		newRule := *rule
		newRule.Version++
		ruleStore.PutRule(ctx, &newRule)

		// and call with new version
		expectedTime = expectedTime.Add(time.Duration(rand.Intn(10)) * time.Second)
		evalChan <- &evaluation{
			scheduledAt: expectedTime,
			version:     newRule.Version,
		}

		actualTime = waitForTimeChannel(t, evalAppliedChan)
		require.Equal(t, expectedTime, actualTime)

		queries := make([]models.GetAlertRuleByUIDQuery, 0)
		for _, op := range ruleStore.RecordedOps {
			switch q := op.(type) {
			case models.GetAlertRuleByUIDQuery:
				queries = append(queries, q)
			}
		}
		require.Len(t, queries, 2, "Expected exactly two request of %T", models.GetAlertRuleByUIDQuery{})
		require.Equal(t, rule.UID, queries[0].UID)
		require.Equal(t, rule.OrgID, queries[0].OrgID)
		require.Equal(t, rule.UID, queries[1].UID)
		require.Equal(t, rule.OrgID, queries[1].OrgID)
	})

	t.Run("should not fetch rule if version is equal or less than current", func(t *testing.T) {
		evalChan := make(chan *evaluation)
		evalAppliedChan := make(chan time.Time)

		sch, ruleStore, _, _, _, _ := createSchedule(evalAppliedChan)

		rule := CreateTestAlertRule(t, ruleStore, 10, rand.Int63(), randomNormalState())

		go func() {
			ctx, cancel := context.WithCancel(context.Background())
			t.Cleanup(cancel)
			_ = sch.ruleRoutine(ctx, rule.GetKey(), evalChan, make(chan struct{}))
		}()

		expectedTime := time.UnixMicro(rand.Int63())
		evalChan <- &evaluation{
			scheduledAt: expectedTime,
			version:     rule.Version,
		}

		actualTime := waitForTimeChannel(t, evalAppliedChan)
		require.Equal(t, expectedTime, actualTime)

		// try again with the same version
		expectedTime = expectedTime.Add(time.Duration(rand.Intn(10)) * time.Second)
		evalChan <- &evaluation{
			scheduledAt: expectedTime,
			version:     rule.Version,
		}
		actualTime = waitForTimeChannel(t, evalAppliedChan)
		require.Equal(t, expectedTime, actualTime)

		expectedTime = expectedTime.Add(time.Duration(rand.Intn(10)) * time.Second)
		evalChan <- &evaluation{
			scheduledAt: expectedTime,
			version:     rule.Version - 1,
		}
		actualTime = waitForTimeChannel(t, evalAppliedChan)
		require.Equal(t, expectedTime, actualTime)

		queries := make([]models.GetAlertRuleByUIDQuery, 0)
		for _, op := range ruleStore.RecordedOps {
			switch q := op.(type) {
			case models.GetAlertRuleByUIDQuery:
				queries = append(queries, q)
			}
		}
		require.Len(t, queries, 1, "Expected exactly one request of %T", models.GetAlertRuleByUIDQuery{})
	})

	t.Run("when update channel is not empty", func(t *testing.T) {
		t.Run("should fetch the alert rule from database", func(t *testing.T) {
			evalChan := make(chan *evaluation)
			evalAppliedChan := make(chan time.Time)
			updateChan := make(chan struct{})

			sch, ruleStore, _, _, _, _ := createSchedule(evalAppliedChan)

			rule := CreateTestAlertRule(t, ruleStore, 10, rand.Int63(), eval.Alerting) // we want the alert to fire

			go func() {
				ctx, cancel := context.WithCancel(context.Background())
				t.Cleanup(cancel)
				_ = sch.ruleRoutine(ctx, rule.GetKey(), evalChan, updateChan)
			}()
			updateChan <- struct{}{}

			// wait for command to be executed
			var queries []interface{}
			require.Eventuallyf(t, func() bool {
				queries = ruleStore.GetRecordedCommands(func(cmd interface{}) (interface{}, bool) {
					c, ok := cmd.(models.GetAlertRuleByUIDQuery)
					return c, ok
				})
				return len(queries) == 1
			}, 5*time.Second, 100*time.Millisecond, "Expected command a single %T to be recorded. All recordings: %#v", models.GetAlertRuleByUIDQuery{}, ruleStore.RecordedOps)

			m := queries[0].(models.GetAlertRuleByUIDQuery)
			require.Equal(t, rule.UID, m.UID)
			require.Equal(t, rule.OrgID, m.OrgID)

			// now call evaluation loop to make sure that the rule was persisted
			evalChan <- &evaluation{
				scheduledAt: time.UnixMicro(rand.Int63()),
				version:     rule.Version,
			}
			waitForTimeChannel(t, evalAppliedChan)

			queries = ruleStore.GetRecordedCommands(func(cmd interface{}) (interface{}, bool) {
				c, ok := cmd.(models.GetAlertRuleByUIDQuery)
				return c, ok
			})
			require.Lenf(t, queries, 1, "evaluation loop requested a rule from database but it should not be")
		})

		t.Run("should retry when database fails", func(t *testing.T) {
			evalAppliedChan := make(chan time.Time)
			updateChan := make(chan struct{})

			sch, ruleStore, _, _, _, _ := createSchedule(evalAppliedChan)
			sch.maxAttempts = rand.Int63n(4) + 1

			rule := CreateTestAlertRule(t, ruleStore, 10, rand.Int63(), randomNormalState())

			go func() {
				ctx, cancel := context.WithCancel(context.Background())
				t.Cleanup(cancel)
				_ = sch.ruleRoutine(ctx, rule.GetKey(), make(chan *evaluation), updateChan)
			}()

			ruleStore.Hook = func(cmd interface{}) error {
				if _, ok := cmd.(models.GetAlertRuleByUIDQuery); !ok {
					return nil
				}
				return errors.New("TEST")
			}
			updateChan <- struct{}{}

			var queries []interface{}
			require.Eventuallyf(t, func() bool {
				queries = ruleStore.GetRecordedCommands(func(cmd interface{}) (interface{}, bool) {
					c, ok := cmd.(models.GetAlertRuleByUIDQuery)
					return c, ok
				})
				return int64(len(queries)) == sch.maxAttempts
			}, 5*time.Second, 100*time.Millisecond, "Expected exactly two request of %T. All recordings: %#v", models.GetAlertRuleByUIDQuery{}, ruleStore.RecordedOps)
		})
	})

	t.Run("when rule version is updated", func(t *testing.T) {
		t.Run("should clear the state and expire firing alerts", func(t *testing.T) {
			fakeAM := store.NewFakeExternalAlertmanager(t)
			defer fakeAM.Close()

			orgID := rand.Int63()
			s, err := sender.New()
			require.NoError(t, err)
			adminConfig := &models.AdminConfiguration{OrgID: orgID, Alertmanagers: []string{fakeAM.Server.URL}}
			err = s.ApplyConfig(adminConfig)
			require.NoError(t, err)
			s.Run()
			defer s.Stop()

			require.Eventuallyf(t, func() bool {
				return len(s.Alertmanagers()) == 1
			}, 20*time.Second, 200*time.Millisecond, "external Alertmanager was not discovered.")

			evalChan := make(chan *evaluation)
			evalAppliedChan := make(chan time.Time)
			updateChan := make(chan struct{})

			ctx := context.Background()
			sch, ruleStore, _, _, _, alertsRouter := createSchedule(evalAppliedChan)
			alertsRouter.Senders[orgID] = s

			var rulePtr = CreateTestAlertRule(t, ruleStore, 10, orgID, eval.Alerting) // we want the alert to fire
			var rule = *rulePtr

			// define some state
			states := make([]*state.State, 0, len(allStates))
			for _, s := range allStates {
				for i := 0; i < 2; i++ {
					states = append(states, &state.State{
						AlertRuleUID: rule.UID,
						CacheId:      util.GenerateShortUID(),
						OrgID:        rule.OrgID,
						State:        s,
						StartsAt:     sch.clock.Now(),
						EndsAt:       sch.clock.Now().Add(time.Duration(rand.Intn(25)+5) * time.Second),
						Labels:       rule.Labels,
					})
				}
			}
			sch.stateManager.Put(states)
			states = sch.stateManager.GetStatesForRuleUID(rule.OrgID, rule.UID)

			expectedToBeSent := 0
			for _, s := range states {
				if s.State == eval.Normal || s.State == eval.Pending {
					continue
				}
				expectedToBeSent++
			}
			require.Greaterf(t, expectedToBeSent, 0, "State manger was expected to return at least one state that can be expired")

			go func() {
				ctx, cancel := context.WithCancel(context.Background())
				t.Cleanup(cancel)
				_ = sch.ruleRoutine(ctx, rule.GetKey(), evalChan, updateChan)
			}()

			wg := sync.WaitGroup{}
			wg.Add(1)
			ruleStore.Hook = func(cmd interface{}) error {
				_, ok := cmd.(models.GetAlertRuleByUIDQuery)
				if ok {
					wg.Done() // add synchronization.
				}
				return nil
			}

			updateChan <- struct{}{}

			wg.Wait()
			newRule := rule
			newRule.Version++
			ruleStore.PutRule(ctx, &newRule)
			wg.Add(1)
			updateChan <- struct{}{}
			wg.Wait()

			require.Eventually(t, func() bool {
				return len(sch.stateManager.GetStatesForRuleUID(rule.OrgID, rule.UID)) == 0
			}, 5*time.Second, 100*time.Millisecond)

			var count int
			require.Eventuallyf(t, func() bool {
				count = fakeAM.AlertsCount()
				return count == expectedToBeSent
			}, 20*time.Second, 200*time.Millisecond, "Alertmanager was expected to receive %d alerts, but received only %d", expectedToBeSent, count)

			for _, alert := range fakeAM.Alerts() {
				require.Equalf(t, sch.clock.Now().UTC(), time.Time(alert.EndsAt).UTC(), "Alert received by Alertmanager should be expired as of now")
			}
		})
	})

	t.Run("when evaluation fails", func(t *testing.T) {
		t.Run("it should increase failure counter", func(t *testing.T) {
			t.Skip()
			// TODO implement check for counter
		})
		t.Run("it should retry up to configured times", func(t *testing.T) {
			// TODO figure out how to simulate failure
			t.Skip()
		})
	})

	t.Run("when there are alerts that should be firing", func(t *testing.T) {
		t.Run("it should send to local alertmanager if configured for organization", func(t *testing.T) {
			// TODO figure out how to simulate multiorg alertmanager
			t.Skip()
		})
		t.Run("it should send to external alertmanager if configured for organization", func(t *testing.T) {
			fakeAM := store.NewFakeExternalAlertmanager(t)
			defer fakeAM.Close()

			orgID := rand.Int63()
			s, err := sender.New()
			require.NoError(t, err)
			adminConfig := &models.AdminConfiguration{OrgID: orgID, Alertmanagers: []string{fakeAM.Server.URL}}
			err = s.ApplyConfig(adminConfig)
			require.NoError(t, err)
			s.Run()
			defer s.Stop()

			require.Eventuallyf(t, func() bool {
				return len(s.Alertmanagers()) == 1
			}, 20*time.Second, 200*time.Millisecond, "external Alertmanager was not discovered.")

			evalChan := make(chan *evaluation)
			evalAppliedChan := make(chan time.Time)

			sch, ruleStore, _, _, _, alertsRouter := createSchedule(evalAppliedChan)
			alertsRouter.Senders[orgID] = s
			// eval.Alerting makes state manager to create notifications for alertmanagers
			rule := CreateTestAlertRule(t, ruleStore, 10, orgID, eval.Alerting)

			go func() {
				ctx, cancel := context.WithCancel(context.Background())
				t.Cleanup(cancel)
				_ = sch.ruleRoutine(ctx, rule.GetKey(), evalChan, make(chan struct{}))
			}()

			evalChan <- &evaluation{
				scheduledAt: time.Now(),
				version:     rule.Version,
			}
			waitForTimeChannel(t, evalAppliedChan)

			var count int
			require.Eventuallyf(t, func() bool {
				count = fakeAM.AlertsCount()
				return count == 1 && fakeAM.AlertNamesCompare([]string{rule.Title})
			}, 20*time.Second, 200*time.Millisecond, "Alertmanager never received an '%s', received alerts count: %d", rule.Title, count)
		})
	})

	t.Run("when there are no alerts to send it should not call notifiers", func(t *testing.T) {
		// TODO needs some mocking/stubbing for Alertmanager and Sender to make sure it was not called
		t.Skip()
	})
}

func TestSchedule_UpdateAlertRule(t *testing.T) {
	t.Run("when rule exists", func(t *testing.T) {
		t.Run("it should call Update", func(t *testing.T) {
			sch := setupSchedulerWithFakeStores(t)
			key := generateRuleKey()
			info, _ := sch.registry.getOrCreateInfo(context.Background(), key)
			go func() {
				sch.UpdateAlertRule(key)
			}()

			select {
			case <-info.updateCh:
			case <-time.After(5 * time.Second):
				t.Fatal("No message was received on update channel")
			}
		})
		t.Run("should exit if it is closed", func(t *testing.T) {
			sch := setupSchedulerWithFakeStores(t)
			key := generateRuleKey()
			info, _ := sch.registry.getOrCreateInfo(context.Background(), key)
			info.stop()
			sch.UpdateAlertRule(key)
		})
	})
	t.Run("when rule does not exist", func(t *testing.T) {
		t.Run("should exit", func(t *testing.T) {
			sch := setupSchedulerWithFakeStores(t)
			key := generateRuleKey()
			sch.UpdateAlertRule(key)
		})
	})
}

func TestSchedule_DeleteAlertRule(t *testing.T) {
	t.Run("when rule exists", func(t *testing.T) {
		t.Run("it should stop evaluation loop and remove the controller from registry", func(t *testing.T) {
			sch := setupSchedulerWithFakeStores(t)
			key := generateRuleKey()
			info, _ := sch.registry.getOrCreateInfo(context.Background(), key)
			sch.DeleteAlertRule(key)
			require.False(t, info.update())
			success, dropped := info.eval(time.Now(), 1)
			require.False(t, success)
			require.Nilf(t, dropped, "expected no dropped evaluations but got one")
			require.False(t, sch.registry.exists(key))
		})
		t.Run("should remove controller from registry", func(t *testing.T) {
			sch := setupSchedulerWithFakeStores(t)
			key := generateRuleKey()
			info, _ := sch.registry.getOrCreateInfo(context.Background(), key)
			info.stop()
			sch.DeleteAlertRule(key)
			require.False(t, info.update())
			success, dropped := info.eval(time.Now(), 1)
			require.False(t, success)
			require.Nilf(t, dropped, "expected no dropped evaluations but got one")
			require.False(t, sch.registry.exists(key))
		})
	})
	t.Run("when rule does not exist", func(t *testing.T) {
		t.Run("should exit", func(t *testing.T) {
			sch := setupSchedulerWithFakeStores(t)
			key := generateRuleKey()
			sch.DeleteAlertRule(key)
		})
	})
}

func generateRuleKey() models.AlertRuleKey {
	return models.AlertRuleKey{
		OrgID: rand.Int63(),
		UID:   util.GenerateShortUID(),
	}
}

func setupSchedulerWithFakeStores(t *testing.T) *schedule {
	t.Helper()
	ruleStore := store.NewFakeRuleStore(t)
	instanceStore := &store.FakeInstanceStore{}
	adminConfigStore := store.NewFakeAdminConfigStore(t)
	sch, _, _ := setupScheduler(t, ruleStore, instanceStore, adminConfigStore, nil)
	return sch
}

func setupScheduler(t *testing.T, rs store.RuleStore, is store.InstanceStore, acs store.AdminConfigurationStore, registry *prometheus.Registry) (*schedule, *clock.Mock, *sender.AlertsRouter) {
	t.Helper()

	fakeAnnoRepo := store.NewFakeAnnotationsRepo()
	annotations.SetRepository(fakeAnnoRepo)
	mockedClock := clock.NewMock()
	logger := log.New("ngalert schedule test")
	if registry == nil {
		registry = prometheus.NewPedanticRegistry()
	}
	m := metrics.NewNGAlert(registry)
	secretsService := secretsManager.SetupTestService(t, fakes.NewFakeSecretsStore())
	decryptFn := secretsService.GetDecryptedValue
	moa, err := notifier.NewMultiOrgAlertmanager(&setting.Cfg{}, &notifier.FakeConfigStore{}, &notifier.FakeOrgStore{}, &notifier.FakeKVStore{}, provisioning.NewFakeProvisioningStore(), decryptFn, m.GetMultiOrgAlertmanagerMetrics(), nil, log.New("testlogger"), secretsService)
	require.NoError(t, err)

<<<<<<< HEAD
=======
	cfg := setting.UnifiedAlertingSettings{
		BaseInterval:            time.Second,
		MaxAttempts:             1,
		AdminConfigPollInterval: 10 * time.Minute, // do not poll in unit tests.
	}

	schedCfg := SchedulerCfg{
		Cfg:              cfg,
		C:                mockedClock,
		Evaluator:        eval.NewEvaluator(&setting.Cfg{ExpressionsEnabled: true}, logger, nil, secretsService, expr.ProvideService(&setting.Cfg{ExpressionsEnabled: true}, nil, nil)),
		RuleStore:        rs,
		InstanceStore:    is,
		AdminConfigStore: acs,
		MultiOrgNotifier: moa,
		Logger:           logger,
		Metrics:          m.GetSchedulerMetrics(),
	}
	st := state.NewManager(schedCfg.Logger, m.GetStateMetrics(), nil, rs, is, &dashboards.FakeDashboardService{}, &image.NoopImageService{}, clock.NewMock())
>>>>>>> 28dd413c
	appUrl := &url.URL{
		Scheme: "http",
		Host:   "localhost",
	}

	alertsRouter := sender.NewAlertsRouter(moa, acs, mockedClock, appUrl, map[int64]struct{}{}, 10*time.Minute) // do not poll in unit tests.

	schedCfg := SchedulerCfg{
		C:             mockedClock,
		BaseInterval:  time.Second,
		MaxAttempts:   1,
		Evaluator:     eval.NewEvaluator(&setting.Cfg{ExpressionsEnabled: true}, logger, nil, secretsService, expr.ProvideService(&setting.Cfg{ExpressionsEnabled: true}, nil, nil)),
		RuleStore:     rs,
		InstanceStore: is,
		Logger:        logger,
		Metrics:       m.GetSchedulerMetrics(),
		AlertSender:   alertsRouter,
	}
	st := state.NewManager(schedCfg.Logger, m.GetStateMetrics(), nil, rs, is, &dashboards.FakeDashboardService{}, &image.NoopImageService{}, clock.NewMock())
	return NewScheduler(schedCfg, appUrl, st, busmock.New()), mockedClock, alertsRouter
}

// createTestAlertRule creates a dummy alert definition to be used by the tests.
func CreateTestAlertRule(t *testing.T, dbstore *store.FakeRuleStore, intervalSeconds int64, orgID int64, evalResult eval.State) *models.AlertRule {
	ctx := context.Background()

	t.Helper()
	records := make([]interface{}, 0, len(dbstore.RecordedOps))
	copy(records, dbstore.RecordedOps)
	defer func() {
		// erase queries that were made by the testing suite
		dbstore.RecordedOps = records
	}()
	d := rand.Intn(1000)
	ruleGroup := fmt.Sprintf("ruleGroup-%d", d)

	var expression string
	var forDuration time.Duration
	switch evalResult {
	case eval.Normal:
		expression = `{
			"datasourceUid": "-100",
			"type":"math",
			"expression":"2 + 1 < 1"
		}`
	case eval.Pending, eval.Alerting:
		expression = `{
			"datasourceUid": "-100",
			"type":"math",
			"expression":"2 + 2 > 1"
		}`
		if evalResult == eval.Pending {
			forDuration = 100 * time.Second
		}
	case eval.Error:
		expression = `{
			"datasourceUid": "-100",
			"type":"math",
			"expression":"$A"
		}`
	case eval.NoData:
		// TODO Implement support for NoData
		require.Fail(t, "Alert rule with desired evaluation result NoData is not supported yet")
	}

	rule := &models.AlertRule{
		ID:        1,
		OrgID:     orgID,
		Title:     fmt.Sprintf("an alert definition %d", d),
		Condition: "A",
		Data: []models.AlertQuery{
			{
				DatasourceUID: "-100",
				Model:         json.RawMessage(expression),
				RelativeTimeRange: models.RelativeTimeRange{
					From: models.Duration(5 * time.Hour),
					To:   models.Duration(3 * time.Hour),
				},
				RefID: "A",
			},
		},
		Updated:         time.Now(),
		IntervalSeconds: intervalSeconds,
		Version:         1,
		UID:             util.GenerateShortUID(),
		NamespaceUID:    "namespace",
		RuleGroup:       ruleGroup,
		NoDataState:     models.NoData,
		ExecErrState:    models.AlertingErrState,
		For:             forDuration,
		Annotations:     map[string]string{"testAnnoKey": "testAnnoValue"},
		Labels:          make(map[string]string),
	}

	dbstore.PutRule(ctx, rule)

	t.Logf("alert definition: %v with interval: %d created", rule.GetKey(), rule.IntervalSeconds)
	return rule
}<|MERGE_RESOLUTION|>--- conflicted
+++ resolved
@@ -952,8 +952,13 @@
 	moa, err := notifier.NewMultiOrgAlertmanager(&setting.Cfg{}, &notifier.FakeConfigStore{}, &notifier.FakeOrgStore{}, &notifier.FakeKVStore{}, provisioning.NewFakeProvisioningStore(), decryptFn, m.GetMultiOrgAlertmanagerMetrics(), nil, log.New("testlogger"), secretsService)
 	require.NoError(t, err)
 
-<<<<<<< HEAD
-=======
+	appUrl := &url.URL{
+		Scheme: "http",
+		Host:   "localhost",
+	}
+
+	alertsRouter := sender.NewAlertsRouter(moa, acs, mockedClock, appUrl, map[int64]struct{}{}, 10*time.Minute) // do not poll in unit tests.
+
 	cfg := setting.UnifiedAlertingSettings{
 		BaseInterval:            time.Second,
 		MaxAttempts:             1,
@@ -961,29 +966,8 @@
 	}
 
 	schedCfg := SchedulerCfg{
-		Cfg:              cfg,
-		C:                mockedClock,
-		Evaluator:        eval.NewEvaluator(&setting.Cfg{ExpressionsEnabled: true}, logger, nil, secretsService, expr.ProvideService(&setting.Cfg{ExpressionsEnabled: true}, nil, nil)),
-		RuleStore:        rs,
-		InstanceStore:    is,
-		AdminConfigStore: acs,
-		MultiOrgNotifier: moa,
-		Logger:           logger,
-		Metrics:          m.GetSchedulerMetrics(),
-	}
-	st := state.NewManager(schedCfg.Logger, m.GetStateMetrics(), nil, rs, is, &dashboards.FakeDashboardService{}, &image.NoopImageService{}, clock.NewMock())
->>>>>>> 28dd413c
-	appUrl := &url.URL{
-		Scheme: "http",
-		Host:   "localhost",
-	}
-
-	alertsRouter := sender.NewAlertsRouter(moa, acs, mockedClock, appUrl, map[int64]struct{}{}, 10*time.Minute) // do not poll in unit tests.
-
-	schedCfg := SchedulerCfg{
+		Cfg:           cfg,
 		C:             mockedClock,
-		BaseInterval:  time.Second,
-		MaxAttempts:   1,
 		Evaluator:     eval.NewEvaluator(&setting.Cfg{ExpressionsEnabled: true}, logger, nil, secretsService, expr.ProvideService(&setting.Cfg{ExpressionsEnabled: true}, nil, nil)),
 		RuleStore:     rs,
 		InstanceStore: is,
