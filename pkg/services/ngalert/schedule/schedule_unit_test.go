package schedule

import (
	"bytes"
	"context"
	"encoding/json"
	"errors"
	"fmt"
	"math/rand"
	"net/url"
	"sync"
	"testing"
	"time"

	"github.com/benbjohnson/clock"
	"github.com/grafana/grafana-plugin-sdk-go/data"
	"github.com/prometheus/client_golang/prometheus"
	"github.com/prometheus/client_golang/prometheus/testutil"
	"github.com/stretchr/testify/require"

	"github.com/grafana/grafana/pkg/expr"
	"github.com/grafana/grafana/pkg/infra/log"
	"github.com/grafana/grafana/pkg/services/annotations"
	"github.com/grafana/grafana/pkg/services/dashboards"
	"github.com/grafana/grafana/pkg/services/ngalert/eval"
	"github.com/grafana/grafana/pkg/services/ngalert/image"
	"github.com/grafana/grafana/pkg/services/ngalert/metrics"
	"github.com/grafana/grafana/pkg/services/ngalert/models"
	"github.com/grafana/grafana/pkg/services/ngalert/notifier"
	"github.com/grafana/grafana/pkg/services/ngalert/provisioning"
	"github.com/grafana/grafana/pkg/services/ngalert/sender"
	"github.com/grafana/grafana/pkg/services/ngalert/state"
	"github.com/grafana/grafana/pkg/services/ngalert/store"
	"github.com/grafana/grafana/pkg/services/secrets/fakes"
	secretsManager "github.com/grafana/grafana/pkg/services/secrets/manager"
	"github.com/grafana/grafana/pkg/services/sqlstore/mockstore"
	"github.com/grafana/grafana/pkg/setting"
	"github.com/grafana/grafana/pkg/util"
)

func TestSendingToExternalAlertmanager(t *testing.T) {
	fakeAM := store.NewFakeExternalAlertmanager(t)
	defer fakeAM.Close()
	fakeRuleStore := store.NewFakeRuleStore(t)
	fakeInstanceStore := &store.FakeInstanceStore{}
	fakeAdminConfigStore := store.NewFakeAdminConfigStore(t)

	// create alert rule with one second interval
	alertRule := CreateTestAlertRule(t, fakeRuleStore, 1, 1, eval.Alerting)

	// First, let's create an admin configuration that holds an alertmanager.
	adminConfig := &models.AdminConfiguration{OrgID: 1, Alertmanagers: []string{fakeAM.Server.URL}, SendAlertsTo: models.AllAlertmanagers}
	cmd := store.UpdateAdminConfigurationCmd{AdminConfiguration: adminConfig}
	require.NoError(t, fakeAdminConfigStore.UpdateAdminConfiguration(cmd))

	sched, mockedClock, dispatcher := setupScheduler(t, fakeRuleStore, fakeInstanceStore, fakeAdminConfigStore, nil)

	// Make sure we sync the configuration at least once before the evaluation happens to guarantee the sender is running
	// when the first alert triggers.
	require.NoError(t, dispatcher.SyncAndApplyConfigFromDatabase())
	dispatcher.AdminConfigMtx.Lock()
	require.Equal(t, 1, len(dispatcher.Senders))
	require.Equal(t, 1, len(dispatcher.SendersCfgHash))
	dispatcher.AdminConfigMtx.Unlock()

	// Then, ensure we've discovered the Alertmanager.
	require.Eventually(t, func() bool {
		return len(dispatcher.AlertmanagersFor(1)) == 1 && len(dispatcher.DroppedAlertmanagersFor(1)) == 0
	}, 10*time.Second, 200*time.Millisecond)

	ctx, cancel := context.WithCancel(context.Background())
	t.Cleanup(func() {
		cancel()
	})
	go func() {
		err := sched.Run(ctx)
		require.NoError(t, err)
	}()

	// With everything up and running, let's advance the time to make sure we get at least one alert iteration.
	mockedClock.Add(2 * time.Second)

	// Eventually, our Alertmanager should have received at least one alert.
	require.Eventually(t, func() bool {
		return fakeAM.AlertsCount() >= 1 && fakeAM.AlertNamesCompare([]string{alertRule.Title})
	}, 10*time.Second, 200*time.Millisecond)

	// Now, let's remove the Alertmanager from the admin configuration.
	adminConfig.Alertmanagers = []string{}
	cmd = store.UpdateAdminConfigurationCmd{AdminConfiguration: adminConfig}
	require.NoError(t, fakeAdminConfigStore.UpdateAdminConfiguration(cmd))

	// Again, make sure we sync and verify the senders.
	require.NoError(t, dispatcher.SyncAndApplyConfigFromDatabase())
	dispatcher.AdminConfigMtx.Lock()
	require.Equal(t, 0, len(dispatcher.Senders))
	require.Equal(t, 0, len(dispatcher.SendersCfgHash))
	dispatcher.AdminConfigMtx.Unlock()

	// Then, ensure we've dropped the Alertmanager.
	require.Eventually(t, func() bool {
		return len(dispatcher.AlertmanagersFor(1)) == 0 && len(dispatcher.DroppedAlertmanagersFor(1)) == 0
	}, 10*time.Second, 200*time.Millisecond)
}

func TestSendingToExternalAlertmanager_WithMultipleOrgs(t *testing.T) {
	fakeAM := store.NewFakeExternalAlertmanager(t)
	defer fakeAM.Close()
	fakeRuleStore := store.NewFakeRuleStore(t)
	fakeInstanceStore := &store.FakeInstanceStore{}
	fakeAdminConfigStore := store.NewFakeAdminConfigStore(t)

	// First, let's create an admin configuration that holds an alertmanager.
	adminConfig := &models.AdminConfiguration{OrgID: 1, Alertmanagers: []string{fakeAM.Server.URL}}
	cmd := store.UpdateAdminConfigurationCmd{AdminConfiguration: adminConfig}
	require.NoError(t, fakeAdminConfigStore.UpdateAdminConfiguration(cmd))

	sched, mockedClock, dispatcher := setupScheduler(t, fakeRuleStore, fakeInstanceStore, fakeAdminConfigStore, nil)

	// Make sure we sync the configuration at least once before the evaluation happens to guarantee the sender is running
	// when the first alert triggers.
	require.NoError(t, dispatcher.SyncAndApplyConfigFromDatabase())
	dispatcher.AdminConfigMtx.Lock()
	require.Equal(t, 1, len(dispatcher.Senders))
	require.Equal(t, 1, len(dispatcher.SendersCfgHash))
	dispatcher.AdminConfigMtx.Unlock()

	// Then, ensure we've discovered the Alertmanager.
	require.Eventuallyf(t, func() bool {
		return len(dispatcher.AlertmanagersFor(1)) == 1 && len(dispatcher.DroppedAlertmanagersFor(1)) == 0
	}, 10*time.Second, 200*time.Millisecond, "Alertmanager for org 1 was never discovered")

	ctx, cancel := context.WithCancel(context.Background())
	t.Cleanup(func() {
		cancel()
	})
	go func() {
		err := sched.Run(ctx)
		require.NoError(t, err)
	}()

	// 1. Now, let's assume a new org comes along.
	adminConfig2 := &models.AdminConfiguration{OrgID: 2, Alertmanagers: []string{fakeAM.Server.URL}}
	cmd = store.UpdateAdminConfigurationCmd{AdminConfiguration: adminConfig2}
	require.NoError(t, fakeAdminConfigStore.UpdateAdminConfiguration(cmd))

	// If we sync again, new senders must have spawned.
	require.NoError(t, dispatcher.SyncAndApplyConfigFromDatabase())
	dispatcher.AdminConfigMtx.Lock()
	require.Equal(t, 2, len(dispatcher.Senders))
	require.Equal(t, 2, len(dispatcher.SendersCfgHash))
	dispatcher.AdminConfigMtx.Unlock()

	// Then, ensure we've discovered the Alertmanager for the new organization.
	require.Eventuallyf(t, func() bool {
		return len(dispatcher.AlertmanagersFor(2)) == 1 && len(dispatcher.DroppedAlertmanagersFor(2)) == 0
	}, 10*time.Second, 200*time.Millisecond, "Alertmanager for org 2 was never discovered")

	// With everything up and running, let's advance the time to make sure we get at least one alert iteration.
	mockedClock.Add(10 * time.Second)

	// TODO(gotjosh): Disabling this assertion as for some reason even after advancing the clock the alert is not being delivered.
	// the check previous to this assertion would ensure that the sender is up and running before sending the notification.
	// However, sometimes this does not happen.

	// Create two alert rules with one second interval.
	// alertRuleOrgOne := CreateTestAlertRule(t, FakeRuleStore, 1, 1)
	// alertRuleOrgTwo := CreateTestAlertRule(t, FakeRuleStore, 1, 2)
	// Eventually, our Alertmanager should have received at least two alerts.
	// var count int
	// require.Eventuallyf(t, func() bool {
	//	count := fakeAM.AlertsCount()
	//	return count == 2 && fakeAM.AlertNamesCompare([]string{alertRuleOrgOne.Title, alertRuleOrgTwo.Title})
	// }, 20*time.Second, 200*time.Millisecond, "Alertmanager never received an '%s' from org 1 or '%s' from org 2, the alert count was: %d", alertRuleOrgOne.Title, alertRuleOrgTwo.Title, count)

	// 2. Next, let's modify the configuration of an organization by adding an extra alertmanager.
	fakeAM2 := store.NewFakeExternalAlertmanager(t)
	adminConfig2 = &models.AdminConfiguration{OrgID: 2, Alertmanagers: []string{fakeAM.Server.URL, fakeAM2.Server.URL}}
	cmd = store.UpdateAdminConfigurationCmd{AdminConfiguration: adminConfig2}
	require.NoError(t, fakeAdminConfigStore.UpdateAdminConfiguration(cmd))

	// Before we sync, let's grab the existing hash of this particular org.
	dispatcher.AdminConfigMtx.Lock()
	currentHash := dispatcher.SendersCfgHash[2]
	dispatcher.AdminConfigMtx.Unlock()

	// Now, sync again.
	require.NoError(t, dispatcher.SyncAndApplyConfigFromDatabase())

	// The hash for org two should not be the same and we should still have two senders.
	dispatcher.AdminConfigMtx.Lock()
	require.NotEqual(t, dispatcher.SendersCfgHash[2], currentHash)
	require.Equal(t, 2, len(dispatcher.Senders))
	require.Equal(t, 2, len(dispatcher.SendersCfgHash))
	dispatcher.AdminConfigMtx.Unlock()

	// Wait for the discovery of the new Alertmanager for orgID = 2.
	require.Eventuallyf(t, func() bool {
		return len(dispatcher.AlertmanagersFor(2)) == 2 && len(dispatcher.DroppedAlertmanagersFor(2)) == 0
	}, 10*time.Second, 200*time.Millisecond, "Alertmanager for org 2 was never re-discovered after fix")

	// 3. Now, let's provide a configuration that fails for OrgID = 1.
	adminConfig2 = &models.AdminConfiguration{OrgID: 1, Alertmanagers: []string{"123://invalid.org"}}
	cmd = store.UpdateAdminConfigurationCmd{AdminConfiguration: adminConfig2}
	require.NoError(t, fakeAdminConfigStore.UpdateAdminConfiguration(cmd))

	// Before we sync, let's get the current config hash.
	dispatcher.AdminConfigMtx.Lock()
	currentHash = dispatcher.SendersCfgHash[1]
	dispatcher.AdminConfigMtx.Unlock()

	// Now, sync again.
	require.NoError(t, dispatcher.SyncAndApplyConfigFromDatabase())

	// The old configuration should still be running.
	dispatcher.AdminConfigMtx.Lock()
	require.Equal(t, dispatcher.SendersCfgHash[1], currentHash)
	dispatcher.AdminConfigMtx.Unlock()
	require.Equal(t, 1, len(dispatcher.AlertmanagersFor(1)))

	// If we fix it - it should be applied.
	adminConfig2 = &models.AdminConfiguration{OrgID: 1, Alertmanagers: []string{"notarealalertmanager:3030"}}
	cmd = store.UpdateAdminConfigurationCmd{AdminConfiguration: adminConfig2}
	require.NoError(t, fakeAdminConfigStore.UpdateAdminConfiguration(cmd))
	require.NoError(t, dispatcher.SyncAndApplyConfigFromDatabase())
	dispatcher.AdminConfigMtx.Lock()
	require.NotEqual(t, dispatcher.SendersCfgHash[1], currentHash)
	dispatcher.AdminConfigMtx.Unlock()

	// Finally, remove everything.
	require.NoError(t, fakeAdminConfigStore.DeleteAdminConfiguration(1))
	require.NoError(t, fakeAdminConfigStore.DeleteAdminConfiguration(2))
	require.NoError(t, dispatcher.SyncAndApplyConfigFromDatabase())
	dispatcher.AdminConfigMtx.Lock()
	require.Equal(t, 0, len(dispatcher.Senders))
	require.Equal(t, 0, len(dispatcher.SendersCfgHash))
	dispatcher.AdminConfigMtx.Unlock()

	require.Eventuallyf(t, func() bool {
		NoAlertmanagerOrgOne := len(dispatcher.AlertmanagersFor(1)) == 0 && len(dispatcher.DroppedAlertmanagersFor(1)) == 0
		NoAlertmanagerOrgTwo := len(dispatcher.AlertmanagersFor(2)) == 0 && len(dispatcher.DroppedAlertmanagersFor(2)) == 0

		return NoAlertmanagerOrgOne && NoAlertmanagerOrgTwo
	}, 10*time.Second, 200*time.Millisecond, "Alertmanager for org 1 and 2 were never removed")
}

func TestChangingAlertmanagersChoice(t *testing.T) {
	fakeAM := store.NewFakeExternalAlertmanager(t)
	defer fakeAM.Close()
	fakeRuleStore := store.NewFakeRuleStore(t)
	fakeInstanceStore := &store.FakeInstanceStore{}
	fakeAdminConfigStore := store.NewFakeAdminConfigStore(t)

	// create alert rule with one second interval and an Alertmanagers choice.
	alertRule := CreateTestAlertRule(t, fakeRuleStore, 1, 1, eval.Alerting)

	// First, let's create an admin configuration that holds an alertmanager
	// and sends alerts to both internal and external alertmanagers (default).
	adminConfig := &models.AdminConfiguration{OrgID: 1, Alertmanagers: []string{fakeAM.Server.URL}}
	cmd := store.UpdateAdminConfigurationCmd{AdminConfiguration: adminConfig}
	require.NoError(t, fakeAdminConfigStore.UpdateAdminConfiguration(cmd))

	sched, mockedClock, dispatcher := setupScheduler(t, fakeRuleStore, fakeInstanceStore, fakeAdminConfigStore, nil)

	// Make sure we sync the configuration at least once before the evaluation happens to guarantee the sender is running
	// when the first alert triggers.
	require.NoError(t, dispatcher.SyncAndApplyConfigFromDatabase())
	dispatcher.AdminConfigMtx.Lock()
	require.Equal(t, 1, len(dispatcher.Senders))
	require.Equal(t, 1, len(dispatcher.SendersCfgHash))
	dispatcher.AdminConfigMtx.Unlock()

	// Then, ensure we've discovered the Alertmanager and the Alertmanagers choice is correct.
	require.Eventually(t, func() bool {
		return len(dispatcher.AlertmanagersFor(1)) == 1 &&
			len(dispatcher.DroppedAlertmanagersFor(1)) == 0 &&
			dispatcher.SendAlertsTo[1] == adminConfig.SendAlertsTo
	}, 10*time.Second, 200*time.Millisecond)

	ctx, cancel := context.WithCancel(context.Background())
	t.Cleanup(func() {
		cancel()
	})
	go func() {
		err := sched.Run(ctx)
		require.NoError(t, err)
	}()

	// With everything up and running, let's advance the time to make sure we get at least one alert iteration.
	mockedClock.Add(2 * time.Second)

	// Eventually, our Alertmanager should have received alerts.
	require.Eventuallyf(t, func() bool {
		return fakeAM.AlertsCount() >= 1 &&
			fakeAM.AlertNamesCompare([]string{alertRule.Title})
	}, 10*time.Second, 200*time.Millisecond, "expected at least one alert to be received and the title of the first one to be '%s'. but got [%d]: [%v]", alertRule.Title, fakeAM.AlertsCount(), fakeAM.Alerts())

	// Now, let's change the Alertmanagers choice to send only to the external Alertmanager.
	adminConfig.SendAlertsTo = models.ExternalAlertmanagers
	cmd = store.UpdateAdminConfigurationCmd{AdminConfiguration: adminConfig}
	require.NoError(t, fakeAdminConfigStore.UpdateAdminConfiguration(cmd))

	// Again, make sure we sync and verify the senders.
	require.NoError(t, dispatcher.SyncAndApplyConfigFromDatabase())
	dispatcher.AdminConfigMtx.Lock()
	require.Equal(t, 1, len(dispatcher.Senders))
	require.Equal(t, 1, len(dispatcher.SendersCfgHash))
	dispatcher.AdminConfigMtx.Unlock()

	// Then, ensure we still have the Alertmanager but the Alertmanagers choice has changed.
	require.Eventually(t, func() bool {
		return len(dispatcher.AlertmanagersFor(1)) == 1 &&
			len(dispatcher.DroppedAlertmanagersFor(1)) == 0 &&
			dispatcher.SendAlertsTo[1] == adminConfig.SendAlertsTo
	}, 10*time.Second, 200*time.Millisecond)

	// Finally, let's change the Alertmanagers choice to send only to the internal Alertmanager.
	adminConfig.SendAlertsTo = models.InternalAlertmanager
	cmd = store.UpdateAdminConfigurationCmd{AdminConfiguration: adminConfig}
	require.NoError(t, fakeAdminConfigStore.UpdateAdminConfiguration(cmd))

	// Again, make sure we sync and verify the senders.
	// Senders should be running even though alerts are being handled externally.
	require.NoError(t, dispatcher.SyncAndApplyConfigFromDatabase())
	dispatcher.AdminConfigMtx.Lock()
	require.Equal(t, 1, len(dispatcher.Senders))
	require.Equal(t, 1, len(dispatcher.SendersCfgHash))
	dispatcher.AdminConfigMtx.Unlock()

	// Then, ensure the Alertmanager is still listed and the Alertmanagers choice has changed.
	require.Eventually(t, func() bool {
		return len(dispatcher.AlertmanagersFor(1)) == 1 &&
			len(dispatcher.DroppedAlertmanagersFor(1)) == 0 &&
			dispatcher.SendAlertsTo[1] == adminConfig.SendAlertsTo
	}, 10*time.Second, 200*time.Millisecond)
}

func TestSchedule_ruleRoutine(t *testing.T) {
	createSchedule := func(
		evalAppliedChan chan time.Time,
	) (*schedule, *store.FakeRuleStore, *store.FakeInstanceStore, *store.FakeAdminConfigStore, prometheus.Gatherer, *sender.AlertsRouter) {
		ruleStore := store.NewFakeRuleStore(t)
		instanceStore := &store.FakeInstanceStore{}
		adminConfigStore := store.NewFakeAdminConfigStore(t)

		registry := prometheus.NewPedanticRegistry()
		sch, _, dispatcher := setupScheduler(t, ruleStore, instanceStore, adminConfigStore, registry)
		sch.evalAppliedFunc = func(key models.AlertRuleKey, t time.Time) {
			evalAppliedChan <- t
		}
		return sch, ruleStore, instanceStore, adminConfigStore, registry, dispatcher
	}

	// normal states do not include NoData and Error because currently it is not possible to perform any sensible test
	normalStates := []eval.State{eval.Normal, eval.Alerting, eval.Pending}
	allStates := [...]eval.State{eval.Normal, eval.Alerting, eval.Pending, eval.NoData, eval.Error}
	randomNormalState := func() eval.State {
		// pick only supported cases
		return normalStates[rand.Intn(3)]
	}

	for _, evalState := range normalStates {
		// TODO rewrite when we are able to mock/fake state manager
		t.Run(fmt.Sprintf("when rule evaluation happens (evaluation state %s)", evalState), func(t *testing.T) {
			evalChan := make(chan *evaluation)
			evalAppliedChan := make(chan time.Time)
			sch, ruleStore, instanceStore, _, reg, _ := createSchedule(evalAppliedChan)

			rule := CreateTestAlertRule(t, ruleStore, 10, rand.Int63(), evalState)

			go func() {
				ctx, cancel := context.WithCancel(context.Background())
				t.Cleanup(cancel)
				_ = sch.ruleRoutine(ctx, rule.GetKey(), evalChan, make(chan struct{}))
			}()

			expectedTime := time.UnixMicro(rand.Int63())

			evalChan <- &evaluation{
				scheduledAt: expectedTime,
				version:     rule.Version,
			}

			actualTime := waitForTimeChannel(t, evalAppliedChan)
			require.Equal(t, expectedTime, actualTime)

			t.Run("it should get rule from database when run the first time", func(t *testing.T) {
				queries := make([]models.GetAlertRuleByUIDQuery, 0)
				for _, op := range ruleStore.RecordedOps {
					switch q := op.(type) {
					case models.GetAlertRuleByUIDQuery:
						queries = append(queries, q)
					}
				}
				require.NotEmptyf(t, queries, "Expected a %T request to rule store but nothing was recorded", models.GetAlertRuleByUIDQuery{})
				require.Len(t, queries, 1, "Expected exactly one request of %T but got %d", models.GetAlertRuleByUIDQuery{}, len(queries))
				require.Equal(t, rule.UID, queries[0].UID)
				require.Equal(t, rule.OrgID, queries[0].OrgID)
			})
			t.Run("it should process evaluation results via state manager", func(t *testing.T) {
				// TODO rewrite when we are able to mock/fake state manager
				states := sch.stateManager.GetStatesForRuleUID(rule.OrgID, rule.UID)
				require.Len(t, states, 1)
				s := states[0]
				t.Logf("State: %v", s)
				require.Equal(t, rule.UID, s.AlertRuleUID)
				require.Len(t, s.Results, 1)
				var expectedStatus = evalState
				if evalState == eval.Pending {
					expectedStatus = eval.Alerting
				}
				require.Equal(t, expectedStatus.String(), s.Results[0].EvaluationState.String())
				require.Equal(t, expectedTime, s.Results[0].EvaluationTime)
			})
			t.Run("it should save alert instances to storage", func(t *testing.T) {
				// TODO rewrite when we are able to mock/fake state manager
				states := sch.stateManager.GetStatesForRuleUID(rule.OrgID, rule.UID)
				require.Len(t, states, 1)
				s := states[0]

				var cmd *models.SaveAlertInstanceCommand
				for _, op := range instanceStore.RecordedOps {
					switch q := op.(type) {
					case models.SaveAlertInstanceCommand:
						cmd = &q
					}
					if cmd != nil {
						break
					}
				}

				require.NotNil(t, cmd)
				t.Logf("Saved alert instance: %v", cmd)
				require.Equal(t, rule.OrgID, cmd.RuleOrgID)
				require.Equal(t, expectedTime, cmd.LastEvalTime)
				require.Equal(t, cmd.RuleUID, cmd.RuleUID)
				require.Equal(t, evalState.String(), string(cmd.State))
				require.Equal(t, s.Labels, data.Labels(cmd.Labels))
			})
			t.Run("it reports metrics", func(t *testing.T) {
				// duration metric has 0 values because of mocked clock that do not advance
				expectedMetric := fmt.Sprintf(
					`# HELP grafana_alerting_rule_evaluation_duration_seconds The duration for a rule to execute.
        	            	# TYPE grafana_alerting_rule_evaluation_duration_seconds summary
        	            	grafana_alerting_rule_evaluation_duration_seconds{org="%[1]d",quantile="0.5"} 0
        	            	grafana_alerting_rule_evaluation_duration_seconds{org="%[1]d",quantile="0.9"} 0
        	            	grafana_alerting_rule_evaluation_duration_seconds{org="%[1]d",quantile="0.99"} 0
        	            	grafana_alerting_rule_evaluation_duration_seconds_sum{org="%[1]d"} 0
        	            	grafana_alerting_rule_evaluation_duration_seconds_count{org="%[1]d"} 1
							# HELP grafana_alerting_rule_evaluation_failures_total The total number of rule evaluation failures.
        	            	# TYPE grafana_alerting_rule_evaluation_failures_total counter
        	            	grafana_alerting_rule_evaluation_failures_total{org="%[1]d"} 0
        	            	# HELP grafana_alerting_rule_evaluations_total The total number of rule evaluations.
        	            	# TYPE grafana_alerting_rule_evaluations_total counter
        	            	grafana_alerting_rule_evaluations_total{org="%[1]d"} 1
				`, rule.OrgID)

				err := testutil.GatherAndCompare(reg, bytes.NewBufferString(expectedMetric), "grafana_alerting_rule_evaluation_duration_seconds", "grafana_alerting_rule_evaluations_total", "grafana_alerting_rule_evaluation_failures_total")
				require.NoError(t, err)
			})
		})
	}

	t.Run("should exit", func(t *testing.T) {
		t.Run("when context is cancelled", func(t *testing.T) {
			stoppedChan := make(chan error)
			sch, _, _, _, _, _ := createSchedule(make(chan time.Time))

			ctx, cancel := context.WithCancel(context.Background())
			go func() {
				err := sch.ruleRoutine(ctx, models.AlertRuleKey{}, make(chan *evaluation), make(chan struct{}))
				stoppedChan <- err
			}()

			cancel()
			err := waitForErrChannel(t, stoppedChan)
			require.NoError(t, err)
		})
	})

	t.Run("should fetch rule from database only if new version is greater than current", func(t *testing.T) {
		evalChan := make(chan *evaluation)
		evalAppliedChan := make(chan time.Time)

		ctx := context.Background()
		sch, ruleStore, _, _, _, _ := createSchedule(evalAppliedChan)

		rule := CreateTestAlertRule(t, ruleStore, 10, rand.Int63(), randomNormalState())

		go func() {
			ctx, cancel := context.WithCancel(context.Background())
			t.Cleanup(cancel)
			_ = sch.ruleRoutine(ctx, rule.GetKey(), evalChan, make(chan struct{}))
		}()

		expectedTime := time.UnixMicro(rand.Int63())
		evalChan <- &evaluation{
			scheduledAt: expectedTime,
			version:     rule.Version,
		}

		actualTime := waitForTimeChannel(t, evalAppliedChan)
		require.Equal(t, expectedTime, actualTime)

		// Now update the rule
		newRule := *rule
		newRule.Version++
		ruleStore.PutRule(ctx, &newRule)

		// and call with new version
		expectedTime = expectedTime.Add(time.Duration(rand.Intn(10)) * time.Second)
		evalChan <- &evaluation{
			scheduledAt: expectedTime,
			version:     newRule.Version,
		}

		actualTime = waitForTimeChannel(t, evalAppliedChan)
		require.Equal(t, expectedTime, actualTime)

		queries := make([]models.GetAlertRuleByUIDQuery, 0)
		for _, op := range ruleStore.RecordedOps {
			switch q := op.(type) {
			case models.GetAlertRuleByUIDQuery:
				queries = append(queries, q)
			}
		}
		require.Len(t, queries, 2, "Expected exactly two request of %T", models.GetAlertRuleByUIDQuery{})
		require.Equal(t, rule.UID, queries[0].UID)
		require.Equal(t, rule.OrgID, queries[0].OrgID)
		require.Equal(t, rule.UID, queries[1].UID)
		require.Equal(t, rule.OrgID, queries[1].OrgID)
	})

	t.Run("should not fetch rule if version is equal or less than current", func(t *testing.T) {
		evalChan := make(chan *evaluation)
		evalAppliedChan := make(chan time.Time)

		sch, ruleStore, _, _, _, _ := createSchedule(evalAppliedChan)

		rule := CreateTestAlertRule(t, ruleStore, 10, rand.Int63(), randomNormalState())

		go func() {
			ctx, cancel := context.WithCancel(context.Background())
			t.Cleanup(cancel)
			_ = sch.ruleRoutine(ctx, rule.GetKey(), evalChan, make(chan struct{}))
		}()

		expectedTime := time.UnixMicro(rand.Int63())
		evalChan <- &evaluation{
			scheduledAt: expectedTime,
			version:     rule.Version,
		}

		actualTime := waitForTimeChannel(t, evalAppliedChan)
		require.Equal(t, expectedTime, actualTime)

		// try again with the same version
		expectedTime = expectedTime.Add(time.Duration(rand.Intn(10)) * time.Second)
		evalChan <- &evaluation{
			scheduledAt: expectedTime,
			version:     rule.Version,
		}
		actualTime = waitForTimeChannel(t, evalAppliedChan)
		require.Equal(t, expectedTime, actualTime)

		expectedTime = expectedTime.Add(time.Duration(rand.Intn(10)) * time.Second)
		evalChan <- &evaluation{
			scheduledAt: expectedTime,
			version:     rule.Version - 1,
		}
		actualTime = waitForTimeChannel(t, evalAppliedChan)
		require.Equal(t, expectedTime, actualTime)

		queries := make([]models.GetAlertRuleByUIDQuery, 0)
		for _, op := range ruleStore.RecordedOps {
			switch q := op.(type) {
			case models.GetAlertRuleByUIDQuery:
				queries = append(queries, q)
			}
		}
		require.Len(t, queries, 1, "Expected exactly one request of %T", models.GetAlertRuleByUIDQuery{})
	})

	t.Run("when update channel is not empty", func(t *testing.T) {
		t.Run("should fetch the alert rule from database", func(t *testing.T) {
			evalChan := make(chan *evaluation)
			evalAppliedChan := make(chan time.Time)
			updateChan := make(chan struct{})

			sch, ruleStore, _, _, _, _ := createSchedule(evalAppliedChan)

			rule := CreateTestAlertRule(t, ruleStore, 10, rand.Int63(), eval.Alerting) // we want the alert to fire

			go func() {
				ctx, cancel := context.WithCancel(context.Background())
				t.Cleanup(cancel)
				_ = sch.ruleRoutine(ctx, rule.GetKey(), evalChan, updateChan)
			}()
			updateChan <- struct{}{}

			// wait for command to be executed
			var queries []interface{}
			require.Eventuallyf(t, func() bool {
				queries = ruleStore.GetRecordedCommands(func(cmd interface{}) (interface{}, bool) {
					c, ok := cmd.(models.GetAlertRuleByUIDQuery)
					return c, ok
				})
				return len(queries) == 1
			}, 5*time.Second, 100*time.Millisecond, "Expected command a single %T to be recorded. All recordings: %#v", models.GetAlertRuleByUIDQuery{}, ruleStore.RecordedOps)

			m := queries[0].(models.GetAlertRuleByUIDQuery)
			require.Equal(t, rule.UID, m.UID)
			require.Equal(t, rule.OrgID, m.OrgID)

			// now call evaluation loop to make sure that the rule was persisted
			evalChan <- &evaluation{
				scheduledAt: time.UnixMicro(rand.Int63()),
				version:     rule.Version,
			}
			waitForTimeChannel(t, evalAppliedChan)

			queries = ruleStore.GetRecordedCommands(func(cmd interface{}) (interface{}, bool) {
				c, ok := cmd.(models.GetAlertRuleByUIDQuery)
				return c, ok
			})
			require.Lenf(t, queries, 1, "evaluation loop requested a rule from database but it should not be")
		})

		t.Run("should retry when database fails", func(t *testing.T) {
			evalAppliedChan := make(chan time.Time)
			updateChan := make(chan struct{})

			sch, ruleStore, _, _, _, _ := createSchedule(evalAppliedChan)
			sch.maxAttempts = rand.Int63n(4) + 1

			rule := CreateTestAlertRule(t, ruleStore, 10, rand.Int63(), randomNormalState())

			go func() {
				ctx, cancel := context.WithCancel(context.Background())
				t.Cleanup(cancel)
				_ = sch.ruleRoutine(ctx, rule.GetKey(), make(chan *evaluation), updateChan)
			}()

			ruleStore.Hook = func(cmd interface{}) error {
				if _, ok := cmd.(models.GetAlertRuleByUIDQuery); !ok {
					return nil
				}
				return errors.New("TEST")
			}
			updateChan <- struct{}{}

			var queries []interface{}
			require.Eventuallyf(t, func() bool {
				queries = ruleStore.GetRecordedCommands(func(cmd interface{}) (interface{}, bool) {
					c, ok := cmd.(models.GetAlertRuleByUIDQuery)
					return c, ok
				})
				return int64(len(queries)) == sch.maxAttempts
			}, 5*time.Second, 100*time.Millisecond, "Expected exactly two request of %T. All recordings: %#v", models.GetAlertRuleByUIDQuery{}, ruleStore.RecordedOps)
		})
	})

	t.Run("when rule version is updated", func(t *testing.T) {
		t.Run("should clear the state and expire firing alerts", func(t *testing.T) {
			fakeAM := store.NewFakeExternalAlertmanager(t)
			defer fakeAM.Close()

			orgID := rand.Int63()
			s, err := sender.New()
			require.NoError(t, err)
			adminConfig := &models.AdminConfiguration{OrgID: orgID, Alertmanagers: []string{fakeAM.Server.URL}}
			err = s.ApplyConfig(adminConfig)
			require.NoError(t, err)
			s.Run()
			defer s.Stop()

			require.Eventuallyf(t, func() bool {
				return len(s.Alertmanagers()) == 1
			}, 20*time.Second, 200*time.Millisecond, "external Alertmanager was not discovered.")

			evalChan := make(chan *evaluation)
			evalAppliedChan := make(chan time.Time)
			updateChan := make(chan struct{})

			ctx := context.Background()
			sch, ruleStore, _, _, _, dispatchers := createSchedule(evalAppliedChan)
			dispatchers.Senders[orgID] = s

			var rulePtr = CreateTestAlertRule(t, ruleStore, 10, orgID, eval.Alerting) // we want the alert to fire
			var rule = *rulePtr

			// define some state
			states := make([]*state.State, 0, len(allStates))
			for _, s := range allStates {
				for i := 0; i < 2; i++ {
					states = append(states, &state.State{
						AlertRuleUID: rule.UID,
						CacheId:      util.GenerateShortUID(),
						OrgID:        rule.OrgID,
						State:        s,
						StartsAt:     sch.clock.Now(),
						EndsAt:       sch.clock.Now().Add(time.Duration(rand.Intn(25)+5) * time.Second),
						Labels:       rule.Labels,
					})
				}
			}
			sch.stateManager.Put(states)
			states = sch.stateManager.GetStatesForRuleUID(rule.OrgID, rule.UID)

			expectedToBeSent := 0
			for _, s := range states {
				if s.State == eval.Normal || s.State == eval.Pending {
					continue
				}
				expectedToBeSent++
			}
			require.Greaterf(t, expectedToBeSent, 0, "State manger was expected to return at least one state that can be expired")

			go func() {
				ctx, cancel := context.WithCancel(context.Background())
				t.Cleanup(cancel)
				_ = sch.ruleRoutine(ctx, rule.GetKey(), evalChan, updateChan)
			}()

			wg := sync.WaitGroup{}
			wg.Add(1)
			ruleStore.Hook = func(cmd interface{}) error {
				_, ok := cmd.(models.GetAlertRuleByUIDQuery)
				if ok {
					wg.Done() // add synchronization.
				}
				return nil
			}

			updateChan <- struct{}{}

			wg.Wait()
			newRule := rule
			newRule.Version++
			ruleStore.PutRule(ctx, &newRule)
			wg.Add(1)
			updateChan <- struct{}{}
			wg.Wait()

			require.Eventually(t, func() bool {
				return len(sch.stateManager.GetStatesForRuleUID(rule.OrgID, rule.UID)) == 0
			}, 5*time.Second, 100*time.Millisecond)

			var count int
			require.Eventuallyf(t, func() bool {
				count = fakeAM.AlertsCount()
				return count == expectedToBeSent
			}, 20*time.Second, 200*time.Millisecond, "Alertmanager was expected to receive %d alerts, but received only %d", expectedToBeSent, count)

			for _, alert := range fakeAM.Alerts() {
				require.Equalf(t, sch.clock.Now().UTC(), time.Time(alert.EndsAt).UTC(), "Alert received by Alertmanager should be expired as of now")
			}
		})
	})

	t.Run("when evaluation fails", func(t *testing.T) {
		t.Run("it should increase failure counter", func(t *testing.T) {
			t.Skip()
			// TODO implement check for counter
		})
		t.Run("it should retry up to configured times", func(t *testing.T) {
			// TODO figure out how to simulate failure
			t.Skip()
		})
	})

	t.Run("when there are alerts that should be firing", func(t *testing.T) {
		t.Run("it should send to local alertmanager if configured for organization", func(t *testing.T) {
			// TODO figure out how to simulate multiorg alertmanager
			t.Skip()
		})
		t.Run("it should send to external alertmanager if configured for organization", func(t *testing.T) {
			fakeAM := store.NewFakeExternalAlertmanager(t)
			defer fakeAM.Close()

			orgID := rand.Int63()
			s, err := sender.New()
			require.NoError(t, err)
			adminConfig := &models.AdminConfiguration{OrgID: orgID, Alertmanagers: []string{fakeAM.Server.URL}}
			err = s.ApplyConfig(adminConfig)
			require.NoError(t, err)
			s.Run()
			defer s.Stop()

			require.Eventuallyf(t, func() bool {
				return len(s.Alertmanagers()) == 1
			}, 20*time.Second, 200*time.Millisecond, "external Alertmanager was not discovered.")

			evalChan := make(chan *evaluation)
			evalAppliedChan := make(chan time.Time)

			sch, ruleStore, _, _, _, dispatcher := createSchedule(evalAppliedChan)
			dispatcher.Senders[orgID] = s
			// eval.Alerting makes state manager to create notifications for alertmanagers
			rule := CreateTestAlertRule(t, ruleStore, 10, orgID, eval.Alerting)

			go func() {
				ctx, cancel := context.WithCancel(context.Background())
				t.Cleanup(cancel)
				_ = sch.ruleRoutine(ctx, rule.GetKey(), evalChan, make(chan struct{}))
			}()

			evalChan <- &evaluation{
				scheduledAt: time.Now(),
				version:     rule.Version,
			}
			waitForTimeChannel(t, evalAppliedChan)

			var count int
			require.Eventuallyf(t, func() bool {
				count = fakeAM.AlertsCount()
				return count == 1 && fakeAM.AlertNamesCompare([]string{rule.Title})
			}, 20*time.Second, 200*time.Millisecond, "Alertmanager never received an '%s', received alerts count: %d", rule.Title, count)
		})
	})

	t.Run("when there are no alerts to send it should not call notifiers", func(t *testing.T) {
		// TODO needs some mocking/stubbing for Alertmanager and Sender to make sure it was not called
		t.Skip()
	})
}

func TestSchedule_UpdateAlertRule(t *testing.T) {
	t.Run("when rule exists", func(t *testing.T) {
		t.Run("it should call Update", func(t *testing.T) {
			sch := setupSchedulerWithFakeStores(t)
			key := generateRuleKey()
			info, _ := sch.registry.getOrCreateInfo(context.Background(), key)
			go func() {
				sch.UpdateAlertRule(key)
			}()

			select {
			case <-info.updateCh:
			case <-time.After(5 * time.Second):
				t.Fatal("No message was received on update channel")
			}
		})
		t.Run("should exit if it is closed", func(t *testing.T) {
			sch := setupSchedulerWithFakeStores(t)
			key := generateRuleKey()
			info, _ := sch.registry.getOrCreateInfo(context.Background(), key)
			info.stop()
			sch.UpdateAlertRule(key)
		})
	})
	t.Run("when rule does not exist", func(t *testing.T) {
		t.Run("should exit", func(t *testing.T) {
			sch := setupSchedulerWithFakeStores(t)
			key := generateRuleKey()
			sch.UpdateAlertRule(key)
		})
	})
}

func TestSchedule_DeleteAlertRule(t *testing.T) {
	t.Run("when rule exists", func(t *testing.T) {
		t.Run("it should stop evaluation loop and remove the controller from registry", func(t *testing.T) {
			sch := setupSchedulerWithFakeStores(t)
			key := generateRuleKey()
			info, _ := sch.registry.getOrCreateInfo(context.Background(), key)
			sch.DeleteAlertRule(key)
			require.False(t, info.update())
			require.False(t, info.eval(time.Now(), 1))
			require.False(t, sch.registry.exists(key))
		})
		t.Run("should remove controller from registry", func(t *testing.T) {
			sch := setupSchedulerWithFakeStores(t)
			key := generateRuleKey()
			info, _ := sch.registry.getOrCreateInfo(context.Background(), key)
			info.stop()
			sch.DeleteAlertRule(key)
			require.False(t, info.update())
			require.False(t, info.eval(time.Now(), 1))
			require.False(t, sch.registry.exists(key))
		})
	})
	t.Run("when rule does not exist", func(t *testing.T) {
		t.Run("should exit", func(t *testing.T) {
			sch := setupSchedulerWithFakeStores(t)
			key := generateRuleKey()
			sch.DeleteAlertRule(key)
		})
	})
}

func generateRuleKey() models.AlertRuleKey {
	return models.AlertRuleKey{
		OrgID: rand.Int63(),
		UID:   util.GenerateShortUID(),
	}
}

func setupSchedulerWithFakeStores(t *testing.T) *schedule {
	t.Helper()
	ruleStore := store.NewFakeRuleStore(t)
	instanceStore := &store.FakeInstanceStore{}
	adminConfigStore := store.NewFakeAdminConfigStore(t)
	sch, _, _ := setupScheduler(t, ruleStore, instanceStore, adminConfigStore, nil)
	return sch
}

func setupScheduler(t *testing.T, rs store.RuleStore, is store.InstanceStore, acs store.AdminConfigurationStore, registry *prometheus.Registry) (*schedule, *clock.Mock, *sender.AlertsRouter) {
	t.Helper()

	fakeAnnoRepo := store.NewFakeAnnotationsRepo()
	annotations.SetRepository(fakeAnnoRepo)
	mockedClock := clock.NewMock()
	logger := log.New("ngalert schedule test")
	if registry == nil {
		registry = prometheus.NewPedanticRegistry()
	}
	m := metrics.NewNGAlert(registry)
	secretsService := secretsManager.SetupTestService(t, fakes.NewFakeSecretsStore())
	decryptFn := secretsService.GetDecryptedValue
	moa, err := notifier.NewMultiOrgAlertmanager(&setting.Cfg{}, &notifier.FakeConfigStore{}, &notifier.FakeOrgStore{}, &notifier.FakeKVStore{}, provisioning.NewFakeProvisioningStore(), decryptFn, m.GetMultiOrgAlertmanagerMetrics(), nil, log.New("testlogger"), secretsService)
	require.NoError(t, err)

<<<<<<< HEAD
=======
	schedCfg := SchedulerCfg{
		C:                       mockedClock,
		BaseInterval:            time.Second,
		MaxAttempts:             1,
		Evaluator:               eval.NewEvaluator(&setting.Cfg{ExpressionsEnabled: true}, logger, nil, secretsService),
		RuleStore:               rs,
		InstanceStore:           is,
		AdminConfigStore:        acs,
		MultiOrgNotifier:        moa,
		Logger:                  logger,
		Metrics:                 m.GetSchedulerMetrics(),
		AdminConfigPollInterval: 10 * time.Minute, // do not poll in unit tests.
	}
	st := state.NewManager(schedCfg.Logger, m.GetStateMetrics(), nil, rs, is, mockstore.NewSQLStoreMock(), &dashboards.FakeDashboardService{}, &image.NoopImageService{})
>>>>>>> 2449f62d
	appUrl := &url.URL{
		Scheme: "http",
		Host:   "localhost",
	}

	dispatcher := sender.NewAlertDispatcher(moa, acs, mockedClock, appUrl, map[int64]struct{}{}, 10*time.Minute) // do not poll in unit tests.

	schedCfg := SchedulerCfg{
		C:             mockedClock,
		BaseInterval:  time.Second,
		MaxAttempts:   1,
		Evaluator:     eval.NewEvaluator(&setting.Cfg{ExpressionsEnabled: true}, logger, nil, secretsService),
		RuleStore:     rs,
		InstanceStore: is,
		Logger:        logger,
		Metrics:       m.GetSchedulerMetrics(),
		AlertSender:   dispatcher,
	}
	st := state.NewManager(schedCfg.Logger, m.GetStateMetrics(), nil, rs, is, mockstore.NewSQLStoreMock())
	return NewScheduler(schedCfg, expr.ProvideService(&setting.Cfg{ExpressionsEnabled: true}, nil, nil), appUrl, st), mockedClock, dispatcher
}

// createTestAlertRule creates a dummy alert definition to be used by the tests.
func CreateTestAlertRule(t *testing.T, dbstore *store.FakeRuleStore, intervalSeconds int64, orgID int64, evalResult eval.State) *models.AlertRule {
	ctx := context.Background()

	t.Helper()
	records := make([]interface{}, 0, len(dbstore.RecordedOps))
	copy(records, dbstore.RecordedOps)
	defer func() {
		// erase queries that were made by the testing suite
		dbstore.RecordedOps = records
	}()
	d := rand.Intn(1000)
	ruleGroup := fmt.Sprintf("ruleGroup-%d", d)

	var expression string
	var forDuration time.Duration
	switch evalResult {
	case eval.Normal:
		expression = `{
			"datasourceUid": "-100",
			"type":"math",
			"expression":"2 + 1 < 1"
		}`
	case eval.Pending, eval.Alerting:
		expression = `{
			"datasourceUid": "-100",
			"type":"math",
			"expression":"2 + 2 > 1"
		}`
		if evalResult == eval.Pending {
			forDuration = 100 * time.Second
		}
	case eval.Error:
		expression = `{
			"datasourceUid": "-100",
			"type":"math",
			"expression":"$A"
		}`
	case eval.NoData:
		// TODO Implement support for NoData
		require.Fail(t, "Alert rule with desired evaluation result NoData is not supported yet")
	}

	rule := &models.AlertRule{
		ID:        1,
		OrgID:     orgID,
		Title:     fmt.Sprintf("an alert definition %d", d),
		Condition: "A",
		Data: []models.AlertQuery{
			{
				DatasourceUID: "-100",
				Model:         json.RawMessage(expression),
				RelativeTimeRange: models.RelativeTimeRange{
					From: models.Duration(5 * time.Hour),
					To:   models.Duration(3 * time.Hour),
				},
				RefID: "A",
			},
		},
		Updated:         time.Now(),
		IntervalSeconds: intervalSeconds,
		Version:         1,
		UID:             util.GenerateShortUID(),
		NamespaceUID:    "namespace",
		RuleGroup:       ruleGroup,
		NoDataState:     models.NoData,
		ExecErrState:    models.AlertingErrState,
		For:             forDuration,
		Annotations:     map[string]string{"testAnnoKey": "testAnnoValue"},
		Labels:          nil,
	}

	dbstore.PutRule(ctx, rule)

	t.Logf("alert definition: %v with interval: %d created", rule.GetKey(), rule.IntervalSeconds)
	return rule
}<|MERGE_RESOLUTION|>--- conflicted
+++ resolved
@@ -921,23 +921,6 @@
 	moa, err := notifier.NewMultiOrgAlertmanager(&setting.Cfg{}, &notifier.FakeConfigStore{}, &notifier.FakeOrgStore{}, &notifier.FakeKVStore{}, provisioning.NewFakeProvisioningStore(), decryptFn, m.GetMultiOrgAlertmanagerMetrics(), nil, log.New("testlogger"), secretsService)
 	require.NoError(t, err)
 
-<<<<<<< HEAD
-=======
-	schedCfg := SchedulerCfg{
-		C:                       mockedClock,
-		BaseInterval:            time.Second,
-		MaxAttempts:             1,
-		Evaluator:               eval.NewEvaluator(&setting.Cfg{ExpressionsEnabled: true}, logger, nil, secretsService),
-		RuleStore:               rs,
-		InstanceStore:           is,
-		AdminConfigStore:        acs,
-		MultiOrgNotifier:        moa,
-		Logger:                  logger,
-		Metrics:                 m.GetSchedulerMetrics(),
-		AdminConfigPollInterval: 10 * time.Minute, // do not poll in unit tests.
-	}
-	st := state.NewManager(schedCfg.Logger, m.GetStateMetrics(), nil, rs, is, mockstore.NewSQLStoreMock(), &dashboards.FakeDashboardService{}, &image.NoopImageService{})
->>>>>>> 2449f62d
 	appUrl := &url.URL{
 		Scheme: "http",
 		Host:   "localhost",
@@ -956,7 +939,7 @@
 		Metrics:       m.GetSchedulerMetrics(),
 		AlertSender:   dispatcher,
 	}
-	st := state.NewManager(schedCfg.Logger, m.GetStateMetrics(), nil, rs, is, mockstore.NewSQLStoreMock())
+	st := state.NewManager(schedCfg.Logger, m.GetStateMetrics(), nil, rs, is, mockstore.NewSQLStoreMock(), &dashboards.FakeDashboardService{}, &image.NoopImageService{})
 	return NewScheduler(schedCfg, expr.ProvideService(&setting.Cfg{ExpressionsEnabled: true}, nil, nil), appUrl, st), mockedClock, dispatcher
 }
 
