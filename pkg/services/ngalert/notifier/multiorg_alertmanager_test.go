--- conflicted
+++ resolved
@@ -27,12 +27,8 @@
 	}
 
 	SyncOrgsPollInterval = 10 * time.Minute // Don't poll in unit tests.
-<<<<<<< HEAD
-	mam := NewMultiOrgAlertmanager(&setting.Cfg{DataPath: tmpDir}, configStore, orgStore)
-=======
 	kvStore := newFakeKVStore(t)
-	mam := NewMultiOrgAlertmanager(&setting.Cfg{}, configStore, orgStore, kvStore)
->>>>>>> be2e9d35
+	mam := NewMultiOrgAlertmanager(&setting.Cfg{DataPath: tmpDir}, configStore, orgStore, kvStore)
 	ctx := context.Background()
 
 	t.Cleanup(cleanOrgDirectories(tmpDir, t))
@@ -70,12 +66,8 @@
 	}
 
 	SyncOrgsPollInterval = 10 * time.Minute // Don't poll in unit tests.
-<<<<<<< HEAD
-	mam := NewMultiOrgAlertmanager(&setting.Cfg{DataPath: tmpDir}, configStore, orgStore)
-=======
 	kvStore := newFakeKVStore(t)
-	mam := NewMultiOrgAlertmanager(&setting.Cfg{}, configStore, orgStore, kvStore)
->>>>>>> be2e9d35
+	mam := NewMultiOrgAlertmanager(&setting.Cfg{DataPath: tmpDir}, configStore, orgStore, kvStore)
 	ctx := context.Background()
 
 	t.Cleanup(cleanOrgDirectories(tmpDir, t))
