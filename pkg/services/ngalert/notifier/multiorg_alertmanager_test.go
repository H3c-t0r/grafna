package notifier

import (
	"bytes"
	"context"
	"io/ioutil"
	"os"
	"testing"
	"time"

	"github.com/grafana/grafana/pkg/services/ngalert/metrics"
	"github.com/grafana/grafana/pkg/services/ngalert/models"
	"github.com/grafana/grafana/pkg/setting"

	"github.com/prometheus/client_golang/prometheus"
	"github.com/prometheus/client_golang/prometheus/testutil"
	"github.com/stretchr/testify/require"
)

func TestMultiOrgAlertmanager_SyncAlertmanagersForOrgs(t *testing.T) {
	t.Skipf("Skipping multiorg alertmanager tests for now")
	configStore := &FakeConfigStore{
		configs: map[int64]*models.AlertConfiguration{},
	}
	orgStore := &FakeOrgStore{
		orgs: []int64{1, 2, 3},
	}

	tmpDir, err := ioutil.TempDir("", "test")
	require.NoError(t, err)

	SyncOrgsPollInterval = 10 * time.Minute // Don't poll in unit tests.
	kvStore := newFakeKVStore(t)
<<<<<<< HEAD
	mam := NewMultiOrgAlertmanager(&setting.Cfg{DataPath: tmpDir}, configStore, orgStore, kvStore)
=======
	reg := prometheus.NewPedanticRegistry()
	m := metrics.NewNGAlert(reg)
	mam := NewMultiOrgAlertmanager(&setting.Cfg{}, configStore, orgStore, kvStore, m.GetMultiOrgAlertmanagerMetrics())
>>>>>>> 2a4b08ea
	ctx := context.Background()

	t.Cleanup(cleanOrgDirectories(tmpDir, t))

	// Ensure that one Alertmanager is created per org.
	{
		require.NoError(t, mam.LoadAndSyncAlertmanagersForOrgs(ctx))
		require.Len(t, mam.alertmanagers, 3)
		require.NoError(t, testutil.GatherAndCompare(reg, bytes.NewBufferString(`
# HELP grafana_alerting_active_configurations The number of active Alertmanager configurations.
# TYPE grafana_alerting_active_configurations gauge
grafana_alerting_active_configurations 3
# HELP grafana_alerting_discovered_configurations The number of organizations we've discovered that require an Alertmanager configuration.
# TYPE grafana_alerting_discovered_configurations gauge
grafana_alerting_discovered_configurations 3
`), "grafana_alerting_discovered_configurations", "grafana_alerting_active_configurations"))
	}
	// When an org is removed, it should detect it.
	{
		orgStore.orgs = []int64{1, 3}
		require.NoError(t, mam.LoadAndSyncAlertmanagersForOrgs(ctx))
		require.Len(t, mam.alertmanagers, 2)
		require.NoError(t, testutil.GatherAndCompare(reg, bytes.NewBufferString(`
# HELP grafana_alerting_active_configurations The number of active Alertmanager configurations.
# TYPE grafana_alerting_active_configurations gauge
grafana_alerting_active_configurations 2
# HELP grafana_alerting_discovered_configurations The number of organizations we've discovered that require an Alertmanager configuration.
# TYPE grafana_alerting_discovered_configurations gauge
grafana_alerting_discovered_configurations 2
`), "grafana_alerting_discovered_configurations", "grafana_alerting_active_configurations"))
	}
	// if the org comes back, it should detect it.
	{
		orgStore.orgs = []int64{1, 2, 3, 4}
		require.NoError(t, mam.LoadAndSyncAlertmanagersForOrgs(ctx))
		require.Len(t, mam.alertmanagers, 4)
		require.NoError(t, testutil.GatherAndCompare(reg, bytes.NewBufferString(`
# HELP grafana_alerting_active_configurations The number of active Alertmanager configurations.
# TYPE grafana_alerting_active_configurations gauge
grafana_alerting_active_configurations 4
# HELP grafana_alerting_discovered_configurations The number of organizations we've discovered that require an Alertmanager configuration.
# TYPE grafana_alerting_discovered_configurations gauge
grafana_alerting_discovered_configurations 4
`), "grafana_alerting_discovered_configurations", "grafana_alerting_active_configurations"))
	}
}

func TestMultiOrgAlertmanager_AlertmanagerFor(t *testing.T) {
	t.Skipf("Skipping multiorg alertmanager tests for now")
	configStore := &FakeConfigStore{
		configs: map[int64]*models.AlertConfiguration{},
	}
	orgStore := &FakeOrgStore{
		orgs: []int64{1, 2, 3},
	}

	tmpDir, err := ioutil.TempDir("", "test")
	require.NoError(t, err)

	SyncOrgsPollInterval = 10 * time.Minute // Don't poll in unit tests.
	kvStore := newFakeKVStore(t)
<<<<<<< HEAD
	mam := NewMultiOrgAlertmanager(&setting.Cfg{DataPath: tmpDir}, configStore, orgStore, kvStore)
=======
	reg := prometheus.NewPedanticRegistry()
	m := metrics.NewNGAlert(reg)
	mam := NewMultiOrgAlertmanager(&setting.Cfg{}, configStore, orgStore, kvStore, m.GetMultiOrgAlertmanagerMetrics())
>>>>>>> 2a4b08ea
	ctx := context.Background()

	t.Cleanup(cleanOrgDirectories(tmpDir, t))

	// Ensure that one Alertmanagers is created per org.
	{
		require.NoError(t, mam.LoadAndSyncAlertmanagersForOrgs(ctx))
		require.Len(t, mam.alertmanagers, 3)
	}

	// First, let's try to request an Alertmanager from an org that doesn't exist.
	{
		_, err := mam.AlertmanagerFor(5)
		require.EqualError(t, err, ErrNoAlertmanagerForOrg.Error())
	}

	// Now, let's try to request an Alertmanager that is not ready.
	{
		// let's delete its "running config" to make it non-ready
		mam.alertmanagers[1].config = nil
		_, err := mam.AlertmanagerFor(1)
		require.EqualError(t, err, ErrAlertmanagerNotReady.Error())
	}

	// With an Alertmanager that exists, it responds correctly.
	{
		am, err := mam.AlertmanagerFor(2)
		require.NoError(t, err)
		require.Equal(t, *am.GetStatus().VersionInfo.Version, "N/A")
		require.Equal(t, am.orgID, int64(2))
		require.NotNil(t, am.config)
	}

	// Let's now remove the previous queried organization.
	orgStore.orgs = []int64{1, 3}
	require.NoError(t, mam.LoadAndSyncAlertmanagersForOrgs(ctx))
	{
		_, err := mam.AlertmanagerFor(2)
		require.EqualError(t, err, ErrNoAlertmanagerForOrg.Error())
	}
}

func cleanOrgDirectories(path string, t *testing.T) func() {
	return func() {
		require.NoError(t, os.RemoveAll(path))
	}
}<|MERGE_RESOLUTION|>--- conflicted
+++ resolved
@@ -31,13 +31,9 @@
 
 	SyncOrgsPollInterval = 10 * time.Minute // Don't poll in unit tests.
 	kvStore := newFakeKVStore(t)
-<<<<<<< HEAD
-	mam := NewMultiOrgAlertmanager(&setting.Cfg{DataPath: tmpDir}, configStore, orgStore, kvStore)
-=======
 	reg := prometheus.NewPedanticRegistry()
 	m := metrics.NewNGAlert(reg)
-	mam := NewMultiOrgAlertmanager(&setting.Cfg{}, configStore, orgStore, kvStore, m.GetMultiOrgAlertmanagerMetrics())
->>>>>>> 2a4b08ea
+	mam := NewMultiOrgAlertmanager(&setting.Cfg{DataPath: tmpDir}, configStore, orgStore, kvStore, m.GetMultiOrgAlertmanagerMetrics())
 	ctx := context.Background()
 
 	t.Cleanup(cleanOrgDirectories(tmpDir, t))
@@ -99,13 +95,9 @@
 
 	SyncOrgsPollInterval = 10 * time.Minute // Don't poll in unit tests.
 	kvStore := newFakeKVStore(t)
-<<<<<<< HEAD
-	mam := NewMultiOrgAlertmanager(&setting.Cfg{DataPath: tmpDir}, configStore, orgStore, kvStore)
-=======
 	reg := prometheus.NewPedanticRegistry()
 	m := metrics.NewNGAlert(reg)
-	mam := NewMultiOrgAlertmanager(&setting.Cfg{}, configStore, orgStore, kvStore, m.GetMultiOrgAlertmanagerMetrics())
->>>>>>> 2a4b08ea
+	mam := NewMultiOrgAlertmanager(&setting.Cfg{DataPath: tmpDir}, configStore, orgStore, kvStore, m.GetMultiOrgAlertmanagerMetrics())
 	ctx := context.Background()
 
 	t.Cleanup(cleanOrgDirectories(tmpDir, t))
@@ -148,6 +140,7 @@
 	}
 }
 
+// nolint:unused
 func cleanOrgDirectories(path string, t *testing.T) func() {
 	return func() {
 		require.NoError(t, os.RemoveAll(path))
