--- conflicted
+++ resolved
@@ -87,11 +87,7 @@
 				GroupKey: "alertname",
 				Title:    "[FIRING:1]  (val1)",
 				State:    "alerting",
-<<<<<<< HEAD
-				Message:  "**Firing**\n\nValue: [no value]\nLabels:\n - alertname = alert1\n - lbl1 = val1\nAnnotations:\n - ann1 = annv1\nSilence: http://localhost/alerting/silence/new?alertmanager=grafana&matchers=alertname%3Dalert1%2Clbl1%3Dval1\nDashboard: http://localhost/d/abcd\nPanel: http://localhost/d/abcd?viewPanel=efgh\n",
-=======
 				Message:  "**Firing**\n\nValue: [no value]\nLabels:\n - alertname = alert1\n - lbl1 = val1\nAnnotations:\n - ann1 = annv1\nSilence: http://localhost/alerting/silence/new?alertmanager=grafana&matcher=alertname%3Dalert1&matcher=lbl1%3Dval1\nDashboard: http://localhost/d/abcd\nPanel: http://localhost/d/abcd?viewPanel=efgh\n",
->>>>>>> 0ca4ccfa
 				OrgID:    orgID,
 			},
 			expMsgError: nil,
@@ -169,11 +165,7 @@
 				TruncatedAlerts: 1,
 				Title:           "[FIRING:2]  ",
 				State:           "alerting",
-<<<<<<< HEAD
-				Message:         "**Firing**\n\nValue: [no value]\nLabels:\n - alertname = alert1\n - lbl1 = val1\nAnnotations:\n - ann1 = annv1\nSilence: http://localhost/alerting/silence/new?alertmanager=grafana&matchers=alertname%3Dalert1%2Clbl1%3Dval1\n\nValue: [no value]\nLabels:\n - alertname = alert1\n - lbl1 = val2\nAnnotations:\n - ann1 = annv2\nSilence: http://localhost/alerting/silence/new?alertmanager=grafana&matchers=alertname%3Dalert1%2Clbl1%3Dval2\n",
-=======
 				Message:         "**Firing**\n\nValue: [no value]\nLabels:\n - alertname = alert1\n - lbl1 = val1\nAnnotations:\n - ann1 = annv1\nSilence: http://localhost/alerting/silence/new?alertmanager=grafana&matcher=alertname%3Dalert1&matcher=lbl1%3Dval1\n\nValue: [no value]\nLabels:\n - alertname = alert1\n - lbl1 = val2\nAnnotations:\n - ann1 = annv2\nSilence: http://localhost/alerting/silence/new?alertmanager=grafana&matcher=alertname%3Dalert1&matcher=lbl1%3Dval2\n",
->>>>>>> 0ca4ccfa
 				OrgID:           orgID,
 			},
 			expMsgError: nil,
