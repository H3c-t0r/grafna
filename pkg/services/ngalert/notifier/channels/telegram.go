package channels

import (
	"bytes"
	"context"
	"errors"
	"fmt"
	"io"
	"mime/multipart"
	"os"

	"github.com/prometheus/alertmanager/template"
	"github.com/prometheus/alertmanager/types"

	"github.com/grafana/grafana/pkg/infra/log"
	"github.com/grafana/grafana/pkg/models"
	ngmodels "github.com/grafana/grafana/pkg/services/ngalert/models"
	"github.com/grafana/grafana/pkg/services/notifications"
)

var (
	TelegramAPIURL = "https://api.telegram.org/bot%s/%s"
)

// TelegramNotifier is responsible for sending
// alert notifications to Telegram.
type TelegramNotifier struct {
	*Base
	BotToken string
	ChatID   string
	Message  string
	log      log.Logger
	images   ImageStore
	ns       notifications.WebhookSender
	tmpl     *template.Template
}

<<<<<<< HEAD
// NewTelegramNotifier is the constructor for the Telegram notifier
func NewTelegramNotifier(model *NotificationChannelConfig, t *template.Template, fn GetDecryptedValueFn) (*TelegramNotifier, error) {
	if model.Settings == nil {
		return nil, receiverInitError{Cfg: *model, Reason: "no settings supplied"}
	}
	if model.SecureSettings == nil {
		return nil, receiverInitError{Cfg: *model, Reason: "no secure settings supplied"}
	}
=======
type TelegramConfig struct {
	*NotificationChannelConfig
	BotToken string
	ChatID   string
	Message  string
}
>>>>>>> 0ca4ccfa

func TelegramFactory(fc FactoryConfig) (NotificationChannel, error) {
	config, err := NewTelegramConfig(fc.Config, fc.DecryptFunc)
	if err != nil {
		return nil, receiverInitError{
			Reason: err.Error(),
			Cfg:    *fc.Config,
		}
	}
	return NewTelegramNotifier(config, fc.ImageStore, fc.NotificationService, fc.Template), nil
}

func NewTelegramConfig(config *NotificationChannelConfig, fn GetDecryptedValueFn) (*TelegramConfig, error) {
	botToken := fn(context.Background(), config.SecureSettings, "bottoken", config.Settings.Get("bottoken").MustString())
	if botToken == "" {
		return &TelegramConfig{}, errors.New("could not find Bot Token in settings")
	}
	chatID := config.Settings.Get("chatid").MustString()
	if chatID == "" {
		return &TelegramConfig{}, errors.New("could not find Chat Id in settings")
	}
	return &TelegramConfig{
		NotificationChannelConfig: config,
		BotToken:                  botToken,
		ChatID:                    chatID,
		Message:                   config.Settings.Get("message").MustString(`{{ template "default.message" . }}`),
	}, nil
}

// NewTelegramNotifier is the constructor for the Telegram notifier
func NewTelegramNotifier(config *TelegramConfig, images ImageStore, ns notifications.WebhookSender, t *template.Template) *TelegramNotifier {
	return &TelegramNotifier{
		Base: NewBase(&models.AlertNotification{
			Uid:                   config.UID,
			Name:                  config.Name,
			Type:                  config.Type,
			DisableResolveMessage: config.DisableResolveMessage,
			Settings:              config.Settings,
		}),
		BotToken: config.BotToken,
		ChatID:   config.ChatID,
		Message:  config.Message,
		tmpl:     t,
		log:      log.New("alerting.notifier.telegram"),
		images:   images,
		ns:       ns,
	}
}

// Notify send an alert notification to Telegram.
func (tn *TelegramNotifier) Notify(ctx context.Context, as ...*types.Alert) (bool, error) {
	// Create the cmd for sendMessage
	cmd, err := tn.newWebhookSyncCmd("sendMessage", func(w *multipart.Writer) error {
		msg, err := tn.buildTelegramMessage(ctx, as)
		if err != nil {
			return fmt.Errorf("failed to build message: %w", err)
		}
		for k, v := range msg {
			fw, err := w.CreateFormField(k)
			if err != nil {
				return fmt.Errorf("failed to create form field: %w", err)
			}
			if _, err := fw.Write([]byte(v)); err != nil {
				return fmt.Errorf("failed to write value: %w", err)
			}
		}
		return nil
	})
	if err != nil {
		return false, fmt.Errorf("failed to create telegram message: %w", err)
	}
	if err := tn.ns.SendWebhookSync(ctx, cmd); err != nil {
		return false, fmt.Errorf("failed to send telegram message: %w", err)
	}

	// Create the cmd to upload each image
	_ = withStoredImages(ctx, tn.log, tn.images, func(index int, image ngmodels.Image) error {
		cmd, err = tn.newWebhookSyncCmd("sendPhoto", func(w *multipart.Writer) error {
			f, err := os.Open(image.Path)
			if err != nil {
				return fmt.Errorf("failed to open image: %w", err)
			}
			defer func() {
				if err := f.Close(); err != nil {
					tn.log.Warn("failed to close image", "err", err)
				}
			}()
			fw, err := w.CreateFormFile("photo", image.Path)
			if err != nil {
				return fmt.Errorf("failed to create form file: %w", err)
			}
			if _, err := io.Copy(fw, f); err != nil {
				return fmt.Errorf("failed to write to form file: %w", err)
			}
			return nil
		})
		if err != nil {
			return fmt.Errorf("failed to create image: %w", err)
		}
		if err := tn.ns.SendWebhookSync(ctx, cmd); err != nil {
			return fmt.Errorf("failed to upload image to telegram: %w", err)
		}
		return nil
	}, as...)

	return true, nil
}

func (tn *TelegramNotifier) buildTelegramMessage(ctx context.Context, as []*types.Alert) (map[string]string, error) {
	var tmplErr error
	defer func() {
		if tmplErr != nil {
			tn.log.Warn("failed to template Telegram message", "err", tmplErr)
		}
	}()

	tmpl, _ := TmplText(ctx, tn.tmpl, as, tn.log, &tmplErr)
	m := make(map[string]string)
	m["text"] = tmpl(tn.Message)
	m["parse_mode"] = "html"
	return m, nil
}

func (tn *TelegramNotifier) newWebhookSyncCmd(action string, fn func(writer *multipart.Writer) error) (*models.SendWebhookSync, error) {
	b := bytes.Buffer{}
	w := multipart.NewWriter(&b)

	boundary := GetBoundary()
	if boundary != "" {
		if err := w.SetBoundary(boundary); err != nil {
			return nil, err
		}
	}

	fw, err := w.CreateFormField("chat_id")
	if err != nil {
		return nil, err
	}
	if _, err := fw.Write([]byte(tn.ChatID)); err != nil {
		return nil, err
	}

	if err := fn(w); err != nil {
		return nil, err
	}

	if err := w.Close(); err != nil {
		return nil, fmt.Errorf("failed to close multipart: %w", err)
	}

	cmd := &models.SendWebhookSync{
		Url:        fmt.Sprintf(TelegramAPIURL, tn.BotToken, action),
		Body:       b.String(),
		HttpMethod: "POST",
		HttpHeader: map[string]string{
			"Content-Type": w.FormDataContentType(),
		},
	}
<<<<<<< HEAD

	if err := bus.DispatchCtx(ctx, cmd); err != nil {
		tn.log.Error("Failed to send webhook", "error", err, "webhook", tn.Name)
		return false, err
	}

	return true, nil
}

func (tn *TelegramNotifier) buildTelegramMessage(ctx context.Context, as []*types.Alert) (map[string]string, error) {
	var tmplErr error
	tmpl, _ := TmplText(ctx, tn.tmpl, as, tn.log, &tmplErr)

	msg := map[string]string{}
	msg["chat_id"] = tmpl(tn.ChatID)
	msg["parse_mode"] = "html"

	message := tmpl(tn.Message)
	if tmplErr != nil {
		tn.log.Warn("failed to template Telegram message", "err", tmplErr.Error())
	}

	msg["text"] = message

	return msg, nil
}

func writeField(w *multipart.Writer, name, value string) error {
	fw, err := w.CreateFormField(name)
	if err != nil {
		return err
	}
	if _, err := fw.Write([]byte(value)); err != nil {
		return err
	}
	return nil
=======
	return cmd, nil
>>>>>>> 0ca4ccfa
}

func (tn *TelegramNotifier) SendResolved() bool {
	return !tn.GetDisableResolveMessage()
}<|MERGE_RESOLUTION|>--- conflicted
+++ resolved
@@ -35,23 +35,12 @@
 	tmpl     *template.Template
 }
 
-<<<<<<< HEAD
-// NewTelegramNotifier is the constructor for the Telegram notifier
-func NewTelegramNotifier(model *NotificationChannelConfig, t *template.Template, fn GetDecryptedValueFn) (*TelegramNotifier, error) {
-	if model.Settings == nil {
-		return nil, receiverInitError{Cfg: *model, Reason: "no settings supplied"}
-	}
-	if model.SecureSettings == nil {
-		return nil, receiverInitError{Cfg: *model, Reason: "no secure settings supplied"}
-	}
-=======
 type TelegramConfig struct {
 	*NotificationChannelConfig
 	BotToken string
 	ChatID   string
 	Message  string
 }
->>>>>>> 0ca4ccfa
 
 func TelegramFactory(fc FactoryConfig) (NotificationChannel, error) {
 	config, err := NewTelegramConfig(fc.Config, fc.DecryptFunc)
@@ -210,46 +199,7 @@
 			"Content-Type": w.FormDataContentType(),
 		},
 	}
-<<<<<<< HEAD
-
-	if err := bus.DispatchCtx(ctx, cmd); err != nil {
-		tn.log.Error("Failed to send webhook", "error", err, "webhook", tn.Name)
-		return false, err
-	}
-
-	return true, nil
-}
-
-func (tn *TelegramNotifier) buildTelegramMessage(ctx context.Context, as []*types.Alert) (map[string]string, error) {
-	var tmplErr error
-	tmpl, _ := TmplText(ctx, tn.tmpl, as, tn.log, &tmplErr)
-
-	msg := map[string]string{}
-	msg["chat_id"] = tmpl(tn.ChatID)
-	msg["parse_mode"] = "html"
-
-	message := tmpl(tn.Message)
-	if tmplErr != nil {
-		tn.log.Warn("failed to template Telegram message", "err", tmplErr.Error())
-	}
-
-	msg["text"] = message
-
-	return msg, nil
-}
-
-func writeField(w *multipart.Writer, name, value string) error {
-	fw, err := w.CreateFormField(name)
-	if err != nil {
-		return err
-	}
-	if _, err := fw.Write([]byte(value)); err != nil {
-		return err
-	}
-	return nil
-=======
 	return cmd, nil
->>>>>>> 0ca4ccfa
 }
 
 func (tn *TelegramNotifier) SendResolved() bool {
