--- conflicted
+++ resolved
@@ -117,27 +117,6 @@
 	if err != nil {
 		return nil, err
 	}
-<<<<<<< HEAD
-
-	logger := factoryConfig.Logger
-	maxAlerts := 0
-	if settings.MaxAlerts != nil {
-		switch value := settings.MaxAlerts.(type) {
-		case int:
-			maxAlerts = value
-		case string:
-			maxAlerts, err = strconv.Atoi(value)
-			if err != nil {
-				logger.Warn("Failed to convert setting maxAlerts to integer. Using default", "error", err, "original", value)
-				maxAlerts = 0
-			}
-		default:
-			logger.Warn("Unexpected type of setting maxAlerts. Expected integer. Using default", "type", fmt.Sprintf("%T", settings.MaxAlerts))
-		}
-	}
-
-=======
->>>>>>> 39a4ba43
 	return &WebhookNotifier{
 		Base: NewBase(&models.AlertNotification{
 			Uid:                   factoryConfig.Config.UID,
@@ -147,7 +126,7 @@
 			Settings:              factoryConfig.Config.Settings,
 		}),
 		orgID:    factoryConfig.Config.OrgID,
-		log:      log.New("alerting.notifier.webhook"),
+		log:      factoryConfig.Logger,
 		ns:       factoryConfig.NotificationService,
 		images:   factoryConfig.ImageStore,
 		tmpl:     factoryConfig.Template,
