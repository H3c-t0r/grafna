package channels

import (
	"context"
	"encoding/json"
	"errors"

	"github.com/grafana/grafana/pkg/infra/log"
	"github.com/grafana/grafana/pkg/models"
	ngmodels "github.com/grafana/grafana/pkg/services/ngalert/models"
	"github.com/grafana/grafana/pkg/services/notifications"
	"github.com/prometheus/alertmanager/notify"
	"github.com/prometheus/alertmanager/template"
	"github.com/prometheus/alertmanager/types"
	"github.com/prometheus/common/model"
)

// WebhookNotifier is responsible for sending
// alert notifications as webhooks.
type WebhookNotifier struct {
	*Base
	URL        string
	User       string
	Password   string
	HTTPMethod string
	MaxAlerts  int
	log        log.Logger
	ns         notifications.WebhookSender
	images     ImageStore
	tmpl       *template.Template
	orgID      int64
}

<<<<<<< HEAD
// NewWebHookNotifier is the constructor for
// the WebHook notifier.
func NewWebHookNotifier(model *NotificationChannelConfig, t *template.Template, fn GetDecryptedValueFn) (*WebhookNotifier, error) {
	if model.Settings == nil {
		return nil, receiverInitError{Cfg: *model, Reason: "no settings supplied"}
	}
	if model.SecureSettings == nil {
		return nil, receiverInitError{Cfg: *model, Reason: "no secure settings supplied"}
=======
type WebhookConfig struct {
	*NotificationChannelConfig
	URL        string
	User       string
	Password   string
	HTTPMethod string
	MaxAlerts  int
}

func WebHookFactory(fc FactoryConfig) (NotificationChannel, error) {
	cfg, err := NewWebHookConfig(fc.Config, fc.DecryptFunc)
	if err != nil {
		return nil, receiverInitError{
			Reason: err.Error(),
			Cfg:    *fc.Config,
		}
>>>>>>> 0ca4ccfa
	}
	return NewWebHookNotifier(cfg, fc.NotificationService, fc.ImageStore, fc.Template), nil
}

func NewWebHookConfig(config *NotificationChannelConfig, decryptFunc GetDecryptedValueFn) (*WebhookConfig, error) {
	url := config.Settings.Get("url").MustString()
	if url == "" {
		return nil, errors.New("could not find url property in settings")
	}
	return &WebhookConfig{
		NotificationChannelConfig: config,
		URL:                       url,
		User:                      config.Settings.Get("username").MustString(),
		Password:                  decryptFunc(context.Background(), config.SecureSettings, "password", config.Settings.Get("password").MustString()),
		HTTPMethod:                config.Settings.Get("httpMethod").MustString("POST"),
		MaxAlerts:                 config.Settings.Get("maxAlerts").MustInt(0),
	}, nil
}

// NewWebHookNotifier is the constructor for
// the WebHook notifier.
func NewWebHookNotifier(config *WebhookConfig, ns notifications.WebhookSender, images ImageStore, t *template.Template) *WebhookNotifier {
	return &WebhookNotifier{
		Base: NewBase(&models.AlertNotification{
			Uid:                   config.UID,
			Name:                  config.Name,
			Type:                  config.Type,
			DisableResolveMessage: config.DisableResolveMessage,
			Settings:              config.Settings,
		}),
		orgID:      config.OrgID,
		URL:        config.URL,
		User:       config.User,
		Password:   config.Password,
		HTTPMethod: config.HTTPMethod,
		MaxAlerts:  config.MaxAlerts,
		log:        log.New("alerting.notifier.webhook"),
		ns:         ns,
		images:     images,
		tmpl:       t,
	}
}

// webhookMessage defines the JSON object send to webhook endpoints.
type webhookMessage struct {
	*ExtendedData

	// The protocol version.
	Version         string `json:"version"`
	GroupKey        string `json:"groupKey"`
	TruncatedAlerts int    `json:"truncatedAlerts"`
	OrgID           int64  `json:"orgId"`

	// Deprecated, to be removed in 8.1.
	// These are present to make migration a little less disruptive.
	Title   string `json:"title"`
	State   string `json:"state"`
	Message string `json:"message"`
}

// Notify implements the Notifier interface.
func (wn *WebhookNotifier) Notify(ctx context.Context, as ...*types.Alert) (bool, error) {
	groupKey, err := notify.ExtractGroupKey(ctx)
	if err != nil {
		return false, err
	}

	as, numTruncated := truncateAlerts(wn.MaxAlerts, as)
	var tmplErr error
	tmpl, data := TmplText(ctx, wn.tmpl, as, wn.log, &tmplErr)

	// Augment our Alert data with ImageURLs if available.
	_ = withStoredImages(ctx, wn.log, wn.images,
		func(index int, image ngmodels.Image) error {
			if len(image.URL) != 0 {
				data.Alerts[index].ImageURL = image.URL
			}
			return nil
		},
		as...)

	msg := &webhookMessage{
		Version:         "1",
		ExtendedData:    data,
		GroupKey:        groupKey.String(),
		TruncatedAlerts: numTruncated,
		OrgID:           wn.orgID,
		Title:           tmpl(DefaultMessageTitleEmbed),
		Message:         tmpl(`{{ template "default.message" . }}`),
	}
	if types.Alerts(as...).Status() == model.AlertFiring {
		msg.State = string(models.AlertStateAlerting)
	} else {
		msg.State = string(models.AlertStateOK)
	}

	if tmplErr != nil {
		wn.log.Warn("failed to template webhook message", "err", tmplErr.Error())
	}

	body, err := json.Marshal(msg)
	if err != nil {
		return false, err
	}

	cmd := &models.SendWebhookSync{
		Url:        wn.URL,
		User:       wn.User,
		Password:   wn.Password,
		Body:       string(body),
		HttpMethod: wn.HTTPMethod,
	}

	if err := wn.ns.SendWebhookSync(ctx, cmd); err != nil {
		return false, err
	}

	return true, nil
}

func truncateAlerts(maxAlerts int, alerts []*types.Alert) ([]*types.Alert, int) {
	if maxAlerts > 0 && len(alerts) > maxAlerts {
		return alerts[:maxAlerts], len(alerts) - maxAlerts
	}

	return alerts, 0
}

func (wn *WebhookNotifier) SendResolved() bool {
	return !wn.GetDisableResolveMessage()
}<|MERGE_RESOLUTION|>--- conflicted
+++ resolved
@@ -31,16 +31,6 @@
 	orgID      int64
 }
 
-<<<<<<< HEAD
-// NewWebHookNotifier is the constructor for
-// the WebHook notifier.
-func NewWebHookNotifier(model *NotificationChannelConfig, t *template.Template, fn GetDecryptedValueFn) (*WebhookNotifier, error) {
-	if model.Settings == nil {
-		return nil, receiverInitError{Cfg: *model, Reason: "no settings supplied"}
-	}
-	if model.SecureSettings == nil {
-		return nil, receiverInitError{Cfg: *model, Reason: "no secure settings supplied"}
-=======
 type WebhookConfig struct {
 	*NotificationChannelConfig
 	URL        string
@@ -57,7 +47,6 @@
 			Reason: err.Error(),
 			Cfg:    *fc.Config,
 		}
->>>>>>> 0ca4ccfa
 	}
 	return NewWebHookNotifier(cfg, fc.NotificationService, fc.ImageStore, fc.Template), nil
 }
