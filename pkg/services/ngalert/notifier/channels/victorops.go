package channels

import (
	"context"
	"errors"
	"strings"
	"time"

	"github.com/prometheus/alertmanager/notify"
	"github.com/prometheus/alertmanager/template"
	"github.com/prometheus/alertmanager/types"
	"github.com/prometheus/common/model"

	"github.com/grafana/grafana/pkg/components/simplejson"
	"github.com/grafana/grafana/pkg/infra/log"
	"github.com/grafana/grafana/pkg/models"
	ngmodels "github.com/grafana/grafana/pkg/services/ngalert/models"
	"github.com/grafana/grafana/pkg/services/notifications"
	"github.com/grafana/grafana/pkg/setting"
)

const (
	// victoropsAlertStateCritical - Victorops uses "CRITICAL" string to indicate "Alerting" state
	victoropsAlertStateCritical = "CRITICAL"

	// victoropsAlertStateRecovery - VictorOps "RECOVERY" message type
	victoropsAlertStateRecovery = "RECOVERY"
)

<<<<<<< HEAD
// NewVictoropsNotifier creates an instance of VictoropsNotifier that
// handles posting notifications to Victorops REST API
func NewVictoropsNotifier(model *NotificationChannelConfig, t *template.Template) (*VictoropsNotifier, error) {
	if model.Settings == nil {
		return nil, receiverInitError{Cfg: *model, Reason: "no settings supplied"}
	}

	url := model.Settings.Get("url").MustString()
=======
type VictorOpsConfig struct {
	*NotificationChannelConfig
	URL         string
	MessageType string
}

func VictorOpsFactory(fc FactoryConfig) (NotificationChannel, error) {
	cfg, err := NewVictorOpsConfig(fc.Config)
	if err != nil {
		return nil, receiverInitError{
			Reason: err.Error(),
			Cfg:    *fc.Config,
		}
	}
	return NewVictoropsNotifier(cfg, fc.ImageStore, fc.NotificationService, fc.Template), nil
}

func NewVictorOpsConfig(config *NotificationChannelConfig) (*VictorOpsConfig, error) {
	url := config.Settings.Get("url").MustString()
>>>>>>> 0ca4ccfa
	if url == "" {
		return nil, errors.New("could not find victorops url property in settings")
	}
	return &VictorOpsConfig{
		NotificationChannelConfig: config,
		URL:                       url,
		MessageType:               config.Settings.Get("messageType").MustString(),
	}, nil
}

// NewVictoropsNotifier creates an instance of VictoropsNotifier that
// handles posting notifications to Victorops REST API
func NewVictoropsNotifier(config *VictorOpsConfig, images ImageStore, ns notifications.WebhookSender, t *template.Template) *VictoropsNotifier {
	return &VictoropsNotifier{
		Base: NewBase(&models.AlertNotification{
			Uid:                   config.UID,
			Name:                  config.Name,
			Type:                  config.Type,
			DisableResolveMessage: config.DisableResolveMessage,
			Settings:              config.Settings,
		}),
		URL:         config.URL,
		MessageType: config.MessageType,
		log:         log.New("alerting.notifier.victorops"),
		images:      images,
		ns:          ns,
		tmpl:        t,
	}
}

// VictoropsNotifier defines URL property for Victorops REST API
// and handles notification process by formatting POST body according to
// Victorops specifications (http://victorops.force.com/knowledgebase/articles/Integration/Alert-Ingestion-API-Documentation/)
type VictoropsNotifier struct {
	*Base
	URL         string
	MessageType string
	log         log.Logger
	images      ImageStore
	ns          notifications.WebhookSender
	tmpl        *template.Template
}

// Notify sends notification to Victorops via POST to URL endpoint
func (vn *VictoropsNotifier) Notify(ctx context.Context, as ...*types.Alert) (bool, error) {
	vn.log.Debug("executing victorops notification", "notification", vn.Name)

	var tmplErr error
	tmpl, _ := TmplText(ctx, vn.tmpl, as, vn.log, &tmplErr)

	messageType := strings.ToUpper(tmpl(vn.MessageType))
	if messageType == "" {
		messageType = victoropsAlertStateCritical
	}
	alerts := types.Alerts(as...)
	if alerts.Status() == model.AlertResolved {
		messageType = victoropsAlertStateRecovery
	}

	groupKey, err := notify.ExtractGroupKey(ctx)
	if err != nil {
		return false, err
	}

	bodyJSON := simplejson.New()
	bodyJSON.Set("message_type", messageType)
	bodyJSON.Set("entity_id", groupKey.Hash())
	bodyJSON.Set("entity_display_name", tmpl(DefaultMessageTitleEmbed))
	bodyJSON.Set("timestamp", time.Now().Unix())
	bodyJSON.Set("state_message", tmpl(`{{ template "default.message" . }}`))
	bodyJSON.Set("monitoring_tool", "Grafana v"+setting.BuildVersion)

	_ = withStoredImages(ctx, vn.log, vn.images,
		func(index int, image ngmodels.Image) error {
			if image.URL != "" {
				bodyJSON.Set("image_url", image.URL)
				return ErrImagesDone
			}
			return nil
		}, as...)

	ruleURL := joinUrlPath(vn.tmpl.ExternalURL.String(), "/alerting/list", vn.log)
	bodyJSON.Set("alert_url", ruleURL)

	if tmplErr != nil {
		vn.log.Warn("failed to template VictorOps message", "err", tmplErr.Error())
		tmplErr = nil
	}

	u := tmpl(vn.URL)
	if tmplErr != nil {
<<<<<<< HEAD
		vn.log.Warn("failed to template VictorOps message", "err", tmplErr.Error())
=======
		vn.log.Info("failed to template VictorOps URL", "err", tmplErr.Error(), "fallback", vn.URL)
		u = vn.URL
>>>>>>> 0ca4ccfa
	}

	b, err := bodyJSON.MarshalJSON()
	if err != nil {
		return false, err
	}
	cmd := &models.SendWebhookSync{
		Url:  u,
		Body: string(b),
	}

	if err := vn.ns.SendWebhookSync(ctx, cmd); err != nil {
		vn.log.Error("Failed to send Victorops notification", "err", err, "webhook", vn.Name)
		return false, err
	}

	return true, nil
}

func (vn *VictoropsNotifier) SendResolved() bool {
	return !vn.GetDisableResolveMessage()
}<|MERGE_RESOLUTION|>--- conflicted
+++ resolved
@@ -27,16 +27,6 @@
 	victoropsAlertStateRecovery = "RECOVERY"
 )
 
-<<<<<<< HEAD
-// NewVictoropsNotifier creates an instance of VictoropsNotifier that
-// handles posting notifications to Victorops REST API
-func NewVictoropsNotifier(model *NotificationChannelConfig, t *template.Template) (*VictoropsNotifier, error) {
-	if model.Settings == nil {
-		return nil, receiverInitError{Cfg: *model, Reason: "no settings supplied"}
-	}
-
-	url := model.Settings.Get("url").MustString()
-=======
 type VictorOpsConfig struct {
 	*NotificationChannelConfig
 	URL         string
@@ -56,7 +46,6 @@
 
 func NewVictorOpsConfig(config *NotificationChannelConfig) (*VictorOpsConfig, error) {
 	url := config.Settings.Get("url").MustString()
->>>>>>> 0ca4ccfa
 	if url == "" {
 		return nil, errors.New("could not find victorops url property in settings")
 	}
@@ -148,12 +137,8 @@
 
 	u := tmpl(vn.URL)
 	if tmplErr != nil {
-<<<<<<< HEAD
-		vn.log.Warn("failed to template VictorOps message", "err", tmplErr.Error())
-=======
 		vn.log.Info("failed to template VictorOps URL", "err", tmplErr.Error(), "fallback", vn.URL)
 		u = vn.URL
->>>>>>> 0ca4ccfa
 	}
 
 	b, err := bodyJSON.MarshalJSON()
