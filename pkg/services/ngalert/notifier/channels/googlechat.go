--- conflicted
+++ resolved
@@ -24,23 +24,12 @@
 	*Base
 	URL     string
 	log     log.Logger
-<<<<<<< HEAD
-=======
 	ns      notifications.WebhookSender
 	images  ImageStore
->>>>>>> 0ca4ccfa
 	tmpl    *template.Template
 	content string
 }
 
-<<<<<<< HEAD
-func NewGoogleChatNotifier(model *NotificationChannelConfig, t *template.Template) (*GoogleChatNotifier, error) {
-	if model.Settings == nil {
-		return nil, receiverInitError{Cfg: *model, Reason: "no settings supplied"}
-	}
-
-	url := model.Settings.Get("url").MustString()
-=======
 type GoogleChatConfig struct {
 	*NotificationChannelConfig
 	URL     string
@@ -60,7 +49,6 @@
 
 func NewGoogleChatConfig(config *NotificationChannelConfig) (*GoogleChatConfig, error) {
 	url := config.Settings.Get("url").MustString()
->>>>>>> 0ca4ccfa
 	if url == "" {
 		return nil, errors.New("could not find url property in settings")
 	}
@@ -71,12 +59,7 @@
 	}, nil
 }
 
-<<<<<<< HEAD
-	content := model.Settings.Get("message").MustString(`{{ template "default.message" . }}`)
-
-=======
 func NewGoogleChatNotifier(config *GoogleChatConfig, images ImageStore, ns notifications.WebhookSender, t *template.Template) *GoogleChatNotifier {
->>>>>>> 0ca4ccfa
 	return &GoogleChatNotifier{
 		Base: NewBase(&models.AlertNotification{
 			Uid:                   config.UID,
@@ -85,13 +68,6 @@
 			DisableResolveMessage: config.DisableResolveMessage,
 			Settings:              config.Settings,
 		}),
-<<<<<<< HEAD
-		URL:     url,
-		log:     log.New("alerting.notifier.googlechat"),
-		tmpl:    t,
-		content: content,
-	}, nil
-=======
 		content: config.Content,
 		URL:     config.URL,
 		log:     log.New("alerting.notifier.googlechat"),
@@ -99,7 +75,6 @@
 		images:  images,
 		tmpl:    t,
 	}
->>>>>>> 0ca4ccfa
 }
 
 // Notify send an alert notification to Google Chat.
@@ -182,12 +157,8 @@
 
 	u := tmpl(gcn.URL)
 	if tmplErr != nil {
-<<<<<<< HEAD
-		gcn.log.Warn("failed to template GoogleChat message", "err", tmplErr.Error())
-=======
 		gcn.log.Warn("failed to template GoogleChat URL", "err", tmplErr.Error(), "fallback", gcn.URL)
 		u = gcn.URL
->>>>>>> 0ca4ccfa
 	}
 
 	body, err := json.Marshal(res)
