--- conflicted
+++ resolved
@@ -134,32 +134,11 @@
 			DisableResolveMessage: fc.Config.DisableResolveMessage,
 			Settings:              fc.Config.Settings,
 		}),
-<<<<<<< HEAD
-		tmpl:   fc.Template,
-		log:    fc.Logger,
-		ns:     fc.NotificationService,
-		images: fc.ImageStore,
-		settings: pagerdutySettings{
-			Key:      key,
-			Severity: fc.Config.Settings.Get("severity").MustString("critical"),
-			customDetails: map[string]string{
-				"firing":       `{{ template "__text_alert_list" .Alerts.Firing }}`,
-				"resolved":     `{{ template "__text_alert_list" .Alerts.Resolved }}`,
-				"num_firing":   `{{ .Alerts.Firing | len }}`,
-				"num_resolved": `{{ .Alerts.Resolved | len }}`,
-			},
-			Class:     fc.Config.Settings.Get("class").MustString("default"),
-			Component: fc.Config.Settings.Get("component").MustString("Grafana"),
-			Group:     fc.Config.Settings.Get("group").MustString("default"),
-			Summary:   fc.Config.Settings.Get("summary").MustString(DefaultMessageTitleEmbed),
-		},
-=======
 		tmpl:     fc.Template,
-		log:      log.New("alerting.notifier." + fc.Config.Name),
+		log:      fc.Logger,
 		ns:       fc.NotificationService,
 		images:   fc.ImageStore,
 		settings: settings,
->>>>>>> 39a4ba43
 	}, nil
 }
 
