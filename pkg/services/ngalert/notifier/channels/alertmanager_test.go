package channels

import (
	"context"
	"encoding/json"
	"errors"
	"net/url"
	"testing"

	"github.com/grafana/grafana/pkg/components/simplejson"
	"github.com/grafana/grafana/pkg/infra/log"
	"github.com/grafana/grafana/pkg/services/secrets/fakes"
	secretsManager "github.com/grafana/grafana/pkg/services/secrets/manager"

	"github.com/prometheus/alertmanager/notify"
	"github.com/prometheus/alertmanager/types"
	"github.com/prometheus/common/model"
	"github.com/stretchr/testify/require"
)

func TestNewAlertmanagerNotifier(t *testing.T) {
	tmpl := templateForTests(t)

	externalURL, err := url.Parse("http://localhost")
	require.NoError(t, err)
	tmpl.ExternalURL = externalURL

	cases := []struct {
		name              string
		settings          string
		alerts            []*types.Alert
		expectedInitError string
		receiverName      string
	}{
		{
			name:              "Error in initing: missing URL",
			settings:          `{}`,
			expectedInitError: `could not find url property in settings`,
		}, {
			name: "Error in initing: invalid URL",
			settings: `{
				"url": "://alertmanager.com"
			}`,
			expectedInitError: `invalid url property in settings: parse "://alertmanager.com/api/v1/alerts": missing protocol scheme`,
			receiverName:      "Alertmanager",
		},
	}
	for _, c := range cases {
		t.Run(c.name, func(t *testing.T) {
			settingsJSON, err := simplejson.NewJson([]byte(c.settings))
			require.NoError(t, err)
			secureSettings := make(map[string][]byte)

			m := &NotificationChannelConfig{
				Name:           c.receiverName,
				Type:           "prometheus-alertmanager",
				Settings:       settingsJSON,
				SecureSettings: secureSettings,
			}

			secretsService := secretsManager.SetupTestService(t, fakes.NewFakeSecretsStore())
			decryptFn := secretsService.GetDecryptedValue
			cfg, err := NewAlertmanagerConfig(m, decryptFn)
			if c.expectedInitError != "" {
				require.Equal(t, c.expectedInitError, err.Error())
				return
			}
			require.NoError(t, err)
			sn := NewAlertmanagerNotifier(cfg, &UnavailableImageStore{}, tmpl, decryptFn)
			require.NotNil(t, sn)
		})
	}
}

func TestAlertmanagerNotifier_Notify(t *testing.T) {
	tmpl := templateForTests(t)

	images := newFakeImageStore(1)

	externalURL, err := url.Parse("http://localhost")
	require.NoError(t, err)
	tmpl.ExternalURL = externalURL

	cases := []struct {
		name                 string
		settings             string
		alerts               []*types.Alert
		expectedError        string
		sendHTTPRequestError error
		receiverName         string
	}{
		{
			name:     "Default config with one alert",
			settings: `{"url": "https://alertmanager.com"}`,
			alerts: []*types.Alert{
				{
					Alert: model.Alert{
						Labels:      model.LabelSet{"__alert_rule_uid__": "rule uid", "alertname": "alert1", "lbl1": "val1"},
						Annotations: model.LabelSet{"ann1": "annv1"},
					},
				},
			},
			receiverName: "Alertmanager",
		}, {
			name:     "Default config with one alert with image URL",
			settings: `{"url": "https://alertmanager.com"}`,
			alerts: []*types.Alert{
				{
					Alert: model.Alert{
						Labels:      model.LabelSet{"__alert_rule_uid__": "rule uid", "alertname": "alert1"},
<<<<<<< HEAD
						Annotations: model.LabelSet{"__alertScreenshotToken__": "test-image-1"},
=======
						Annotations: model.LabelSet{"__alertImageToken__": "test-image-1"},
>>>>>>> 82e32447
					},
				},
			},
			receiverName: "Alertmanager",
		}, {
			name:     "Default config with one alert with empty receiver name",
			settings: `{"url": "https://alertmanager.com"}`,
			alerts: []*types.Alert{
				{
					Alert: model.Alert{
						Labels:      model.LabelSet{"__alert_rule_uid__": "rule uid", "alertname": "alert1", "lbl1": "val1"},
						Annotations: model.LabelSet{"ann1": "annv1"},
					},
				},
			},
		}, {
			name: "Error sending to Alertmanager",
			settings: `{
				"url": "https://alertmanager.com"
			}`,
			alerts: []*types.Alert{
				{
					Alert: model.Alert{
						Labels:      model.LabelSet{"__alert_rule_uid__": "rule uid", "alertname": "alert1", "lbl1": "val1"},
						Annotations: model.LabelSet{"ann1": "annv1"},
					},
				},
			},
			expectedError:        "failed to send alert to Alertmanager: expected error",
			sendHTTPRequestError: errors.New("expected error"),
			receiverName:         "Alertmanager",
		},
	}
	for _, c := range cases {
		t.Run(c.name, func(t *testing.T) {
			settingsJSON, err := simplejson.NewJson([]byte(c.settings))
			require.NoError(t, err)
			secureSettings := make(map[string][]byte)

			m := &NotificationChannelConfig{
				Name:           c.receiverName,
				Type:           "prometheus-alertmanager",
				Settings:       settingsJSON,
				SecureSettings: secureSettings,
			}

			secretsService := secretsManager.SetupTestService(t, fakes.NewFakeSecretsStore())
			decryptFn := secretsService.GetDecryptedValue
			cfg, err := NewAlertmanagerConfig(m, decryptFn)
			require.NoError(t, err)
			sn := NewAlertmanagerNotifier(cfg, images, tmpl, decryptFn)
			var body []byte
			origSendHTTPRequest := sendHTTPRequest
			t.Cleanup(func() {
				sendHTTPRequest = origSendHTTPRequest
			})
			sendHTTPRequest = func(ctx context.Context, url *url.URL, cfg httpCfg, logger log.Logger) ([]byte, error) {
				body = cfg.body
				return nil, c.sendHTTPRequestError
			}

			ctx := notify.WithGroupKey(context.Background(), "alertname")
			ctx = notify.WithGroupLabels(ctx, model.LabelSet{"alertname": ""})
			ok, err := sn.Notify(ctx, c.alerts...)

			if c.sendHTTPRequestError != nil {
				require.EqualError(t, err, c.expectedError)
				require.False(t, ok)
			} else {
				require.NoError(t, err)
				require.True(t, ok)
				expBody, err := json.Marshal(c.alerts)
				require.NoError(t, err)
				require.JSONEq(t, string(expBody), string(body))
			}
		})
	}
}<|MERGE_RESOLUTION|>--- conflicted
+++ resolved
@@ -108,11 +108,7 @@
 				{
 					Alert: model.Alert{
 						Labels:      model.LabelSet{"__alert_rule_uid__": "rule uid", "alertname": "alert1"},
-<<<<<<< HEAD
-						Annotations: model.LabelSet{"__alertScreenshotToken__": "test-image-1"},
-=======
 						Annotations: model.LabelSet{"__alertImageToken__": "test-image-1"},
->>>>>>> 82e32447
 					},
 				},
 			},
