package channels

import (
	"context"
	"encoding/json"
	"errors"
	"io"
	"mime"
	"mime/multipart"
	"net/http"
	"net/http/httptest"
	"net/url"
	"os"
	"testing"

	"github.com/prometheus/alertmanager/notify"
	"github.com/prometheus/alertmanager/types"
	"github.com/prometheus/common/model"
	"github.com/stretchr/testify/assert"
	"github.com/stretchr/testify/require"

	"github.com/grafana/grafana/pkg/components/simplejson"
	"github.com/grafana/grafana/pkg/infra/log"
	"github.com/grafana/grafana/pkg/infra/log/logtest"
	"github.com/grafana/grafana/pkg/services/ngalert/models"
	"github.com/grafana/grafana/pkg/services/secrets/fakes"
	secretsManager "github.com/grafana/grafana/pkg/services/secrets/manager"
	"github.com/grafana/grafana/pkg/setting"
)

func TestSlackIncomingWebhook(t *testing.T) {
	tests := []struct {
		name            string
		alerts          []*types.Alert
		expectedMessage *slackMessage
		expectedError   string
		settings        string
	}{{
		name: "Message is sent",
		settings: `{
			"icon_emoji": ":emoji:",
			"recipient": "#test",
			"url": "https://example.com/hooks/xxxx"
		}`,
		alerts: []*types.Alert{{
			Alert: model.Alert{
				Labels:      model.LabelSet{"alertname": "alert1", "lbl1": "val1"},
				Annotations: model.LabelSet{"ann1": "annv1"},
			},
		}},
		expectedMessage: &slackMessage{
			Channel:   "#test",
			Username:  "Grafana",
			IconEmoji: ":emoji:",
			Attachments: []attachment{
				{
					Title:      "[FIRING:1]  (val1)",
					TitleLink:  "http://localhost/alerting/list",
					Text:       "**Firing**\n\nValue: [no value]\nLabels:\n - alertname = alert1\n - lbl1 = val1\nAnnotations:\n - ann1 = annv1\nSilence: http://localhost/alerting/silence/new?alertmanager=grafana&matcher=alertname%3Dalert1&matcher=lbl1%3Dval1\n",
					Fallback:   "[FIRING:1]  (val1)",
					Fields:     nil,
					Footer:     "Grafana v" + setting.BuildVersion,
					FooterIcon: "https://grafana.com/static/assets/img/fav32.png",
					Color:      "#D63232",
				},
			},
		},
	}, {
		name: "Message is sent with image URL",
		settings: `{
				"icon_emoji": ":emoji:",
				"recipient": "#test",
				"url": "https://example.com/hooks/xxxx"
			}`,
		alerts: []*types.Alert{{
			Alert: model.Alert{
				Labels:      model.LabelSet{"alertname": "alert1", "lbl1": "val1"},
				Annotations: model.LabelSet{"ann1": "annv1", "__dashboardUid__": "abcd", "__panelId__": "efgh", "__alertImageToken__": "image-with-url"},
			},
		}},
		expectedMessage: &slackMessage{
			Channel:   "#test",
			Username:  "Grafana",
			IconEmoji: ":emoji:",
			Attachments: []attachment{
				{
					Title:      "[FIRING:1]  (val1)",
					TitleLink:  "http://localhost/alerting/list",
					Text:       "**Firing**\n\nValue: [no value]\nLabels:\n - alertname = alert1\n - lbl1 = val1\nAnnotations:\n - ann1 = annv1\nSilence: http://localhost/alerting/silence/new?alertmanager=grafana&matcher=alertname%3Dalert1&matcher=lbl1%3Dval1\nDashboard: http://localhost/d/abcd\nPanel: http://localhost/d/abcd?viewPanel=efgh\n",
					Fallback:   "[FIRING:1]  (val1)",
					Fields:     nil,
					Footer:     "Grafana v" + setting.BuildVersion,
					FooterIcon: "https://grafana.com/static/assets/img/fav32.png",
					Color:      "#D63232",
					ImageURL:   "https://www.example.com/test.png",
				},
			},
		},
	}, {
		name: "Message is sent and image on local disk is ignored",
		settings: `{
				"icon_emoji": ":emoji:",
				"recipient": "#test",
				"url": "https://example.com/hooks/xxxx"
			}`,
		alerts: []*types.Alert{{
			Alert: model.Alert{
				Labels:      model.LabelSet{"alertname": "alert1", "lbl1": "val1"},
				Annotations: model.LabelSet{"ann1": "annv1", "__dashboardUid__": "abcd", "__panelId__": "efgh", "__alertImageToken__": "image-on-disk"},
			},
		}},
		expectedMessage: &slackMessage{
			Channel:   "#test",
			Username:  "Grafana",
			IconEmoji: ":emoji:",
			Attachments: []attachment{
				{
					Title:      "[FIRING:1]  (val1)",
					TitleLink:  "http://localhost/alerting/list",
					Text:       "**Firing**\n\nValue: [no value]\nLabels:\n - alertname = alert1\n - lbl1 = val1\nAnnotations:\n - ann1 = annv1\nSilence: http://localhost/alerting/silence/new?alertmanager=grafana&matcher=alertname%3Dalert1&matcher=lbl1%3Dval1\nDashboard: http://localhost/d/abcd\nPanel: http://localhost/d/abcd?viewPanel=efgh\n",
					Fallback:   "[FIRING:1]  (val1)",
					Fields:     nil,
					Footer:     "Grafana v" + setting.BuildVersion,
					FooterIcon: "https://grafana.com/static/assets/img/fav32.png",
					Color:      "#D63232",
				},
			},
		},
	}}

	for _, test := range tests {
		t.Run(test.name, func(t *testing.T) {
			notifier, recorder, err := setupSlackForTests(t, test.settings)
			require.NoError(t, err)

			ctx := context.Background()
			ctx = notify.WithGroupKey(ctx, "alertname")
			ctx = notify.WithGroupLabels(ctx, model.LabelSet{"alertname": ""})

			ok, err := notifier.Notify(ctx, test.alerts...)
			if test.expectedError != "" {
				assert.EqualError(t, err, test.expectedError)
				assert.False(t, ok)
			} else {
				assert.NoError(t, err)
				assert.True(t, ok)

				// When sending a notification to an Incoming Webhook there should a single request.
				// This is different from PostMessage where some content, such as images, are sent
				// as replies to the original message
				require.Len(t, recorder.requests, 1)

				// Get the request and check that it's sending to the URL of the Incoming Webhook
				r := recorder.requests[0]
				assert.Equal(t, notifier.settings.URL, r.URL.String())

				// Check that the request contains the expected message
				b, err := io.ReadAll(r.Body)
				require.NoError(t, err)

				message := slackMessage{}
				require.NoError(t, json.Unmarshal(b, &message))
				for i, v := range message.Attachments {
					// Need to update the ts as these cannot be set in the test definition
					test.expectedMessage.Attachments[i].Ts = v.Ts
				}
				assert.Equal(t, *test.expectedMessage, message)
			}
		})
	}
}

func TestSlackPostMessage(t *testing.T) {
	tests := []struct {
		name            string
		alerts          []*types.Alert
		expectedMessage *slackMessage
		expectedReplies []interface{} // can contain either slackMessage or map[string]struct{} for multipart/form-data
		expectedError   string
		settings        string
	}{{
		name: "Message is sent",
		settings: `{
			"icon_emoji": ":emoji:",
			"recipient": "#test",
			"token": "1234"
		}`,
		alerts: []*types.Alert{{
			Alert: model.Alert{
				Labels:      model.LabelSet{"alertname": "alert1", "lbl1": "val1"},
				Annotations: model.LabelSet{"ann1": "annv1", "__dashboardUid__": "abcd", "__panelId__": "efgh"},
			},
		}},
		expectedMessage: &slackMessage{
			Channel:   "#test",
			Username:  "Grafana",
			IconEmoji: ":emoji:",
			Attachments: []attachment{
				{
					Title:      "[FIRING:1]  (val1)",
					TitleLink:  "http://localhost/alerting/list",
					Text:       "**Firing**\n\nValue: [no value]\nLabels:\n - alertname = alert1\n - lbl1 = val1\nAnnotations:\n - ann1 = annv1\nSilence: http://localhost/alerting/silence/new?alertmanager=grafana&matcher=alertname%3Dalert1&matcher=lbl1%3Dval1\nDashboard: http://localhost/d/abcd\nPanel: http://localhost/d/abcd?viewPanel=efgh\n",
					Fallback:   "[FIRING:1]  (val1)",
					Fields:     nil,
					Footer:     "Grafana v" + setting.BuildVersion,
					FooterIcon: "https://grafana.com/static/assets/img/fav32.png",
					Color:      "#D63232",
				},
			},
		},
	}, {
		name: "Message is sent with two firing alerts",
		settings: `{
			"title": "{{ .Alerts.Firing | len }} firing, {{ .Alerts.Resolved | len }} resolved",
			"icon_emoji": ":emoji:",
			"recipient": "#test",
			"token": "1234"
		}`,
		alerts: []*types.Alert{{
			Alert: model.Alert{
				Labels:      model.LabelSet{"alertname": "alert1", "lbl1": "val1"},
				Annotations: model.LabelSet{"ann1": "annv1"},
			},
		}, {
			Alert: model.Alert{
				Labels:      model.LabelSet{"alertname": "alert1", "lbl1": "val2"},
				Annotations: model.LabelSet{"ann1": "annv2"},
			},
		}},
		expectedMessage: &slackMessage{
			Channel:   "#test",
			Username:  "Grafana",
			IconEmoji: ":emoji:",
			Attachments: []attachment{
				{
					Title:      "2 firing, 0 resolved",
					TitleLink:  "http://localhost/alerting/list",
					Text:       "**Firing**\n\nValue: [no value]\nLabels:\n - alertname = alert1\n - lbl1 = val1\nAnnotations:\n - ann1 = annv1\nSilence: http://localhost/alerting/silence/new?alertmanager=grafana&matcher=alertname%3Dalert1&matcher=lbl1%3Dval1\n\nValue: [no value]\nLabels:\n - alertname = alert1\n - lbl1 = val2\nAnnotations:\n - ann1 = annv2\nSilence: http://localhost/alerting/silence/new?alertmanager=grafana&matcher=alertname%3Dalert1&matcher=lbl1%3Dval2\n",
					Fallback:   "2 firing, 0 resolved",
					Fields:     nil,
					Footer:     "Grafana v" + setting.BuildVersion,
					FooterIcon: "https://grafana.com/static/assets/img/fav32.png",
					Color:      "#D63232",
				},
			},
		},
	}, {
		name: "Message is sent and image is uploaded",
		settings: `{
			"icon_emoji": ":emoji:",
			"recipient": "#test",
			"token": "1234"
		}`,
		alerts: []*types.Alert{{
			Alert: model.Alert{
				Labels:      model.LabelSet{"alertname": "alert1", "lbl1": "val1"},
				Annotations: model.LabelSet{"ann1": "annv1", "__dashboardUid__": "abcd", "__panelId__": "efgh", "__alertImageToken__": "image-on-disk"},
			},
		}},
		expectedMessage: &slackMessage{
			Channel:   "#test",
			Username:  "Grafana",
			IconEmoji: ":emoji:",
			Attachments: []attachment{
				{
					Title:      "[FIRING:1]  (val1)",
					TitleLink:  "http://localhost/alerting/list",
					Text:       "**Firing**\n\nValue: [no value]\nLabels:\n - alertname = alert1\n - lbl1 = val1\nAnnotations:\n - ann1 = annv1\nSilence: http://localhost/alerting/silence/new?alertmanager=grafana&matcher=alertname%3Dalert1&matcher=lbl1%3Dval1\nDashboard: http://localhost/d/abcd\nPanel: http://localhost/d/abcd?viewPanel=efgh\n",
					Fallback:   "[FIRING:1]  (val1)",
					Fields:     nil,
					Footer:     "Grafana v" + setting.BuildVersion,
					FooterIcon: "https://grafana.com/static/assets/img/fav32.png",
					Color:      "#D63232",
				},
			},
		},
		expectedReplies: []interface{}{
			// check that the following parts are present in the multipart/form-data
			map[string]struct{}{
				"file":            {},
				"channels":        {},
				"initial_comment": {},
				"thread_ts":       {},
			},
		},
	}, {
		name: "Message is sent to custom URL",
		settings: `{
			"icon_emoji": ":emoji:",
			"recipient": "#test",
			"endpointUrl": "https://example.com/api",
			"token": "1234"
		}`,
		alerts: []*types.Alert{{
			Alert: model.Alert{
				Labels:      model.LabelSet{"alertname": "alert1", "lbl1": "val1"},
				Annotations: model.LabelSet{"ann1": "annv1"},
			},
		}},
		expectedMessage: &slackMessage{
			Channel:   "#test",
			Username:  "Grafana",
			IconEmoji: ":emoji:",
			Attachments: []attachment{
				{
					Title:      "[FIRING:1]  (val1)",
					TitleLink:  "http://localhost/alerting/list",
					Text:       "**Firing**\n\nValue: [no value]\nLabels:\n - alertname = alert1\n - lbl1 = val1\nAnnotations:\n - ann1 = annv1\nSilence: http://localhost/alerting/silence/new?alertmanager=grafana&matcher=alertname%3Dalert1&matcher=lbl1%3Dval1\n",
					Fallback:   "[FIRING:1]  (val1)",
					Fields:     nil,
					Footer:     "Grafana v" + setting.BuildVersion,
					FooterIcon: "https://grafana.com/static/assets/img/fav32.png",
					Color:      "#D63232",
				},
			},
		},
	}}

	for _, test := range tests {
		t.Run(test.name, func(t *testing.T) {
			notifier, recorder, err := setupSlackForTests(t, test.settings)
			require.NoError(t, err)
<<<<<<< HEAD
			secureSettings := make(map[string][]byte)

			secretsService := secretsManager.SetupTestService(t, fakes.NewFakeSecretsStore())
			decryptFn := secretsService.GetDecryptedValue
			notificationService := mockNotificationService()

			fc := FactoryConfig{
				Config: &NotificationChannelConfig{
					Name:           "slack_testing",
					Type:           "slack",
					Settings:       settingsJSON,
					SecureSettings: secureSettings,
				},
				ImageStore: fakeImageStore,
				// TODO: allow changing the associated values for different tests.
				NotificationService: notificationService,
				DecryptFunc:         decryptFn,
				Template:            tmpl,
				Logger:              &logtest.Fake{},
			}
=======
>>>>>>> 39a4ba43

			ctx := context.Background()
			ctx = notify.WithGroupKey(ctx, "alertname")
			ctx = notify.WithGroupLabels(ctx, model.LabelSet{"alertname": ""})

			ok, err := notifier.Notify(ctx, test.alerts...)
			if test.expectedError != "" {
				assert.EqualError(t, err, test.expectedError)
				assert.False(t, ok)
			} else {
				assert.NoError(t, err)
				assert.True(t, ok)

				// When sending a notification via PostMessage some content, such as images,
				// are sent as replies to the original message
				require.Len(t, recorder.requests, len(test.expectedReplies)+1)

				// Get the request and check that it's sending to the URL
				r := recorder.requests[0]
				assert.Equal(t, notifier.settings.URL, r.URL.String())

				// Check that the request contains the expected message
				b, err := io.ReadAll(r.Body)
				require.NoError(t, err)

				message := slackMessage{}
				require.NoError(t, json.Unmarshal(b, &message))
				for i, v := range message.Attachments {
					// Need to update the ts as these cannot be set in the test definition
					test.expectedMessage.Attachments[i].Ts = v.Ts
				}
				assert.Equal(t, *test.expectedMessage, message)

				// Check that the replies match expectations
				for i := 1; i < len(recorder.requests); i++ {
					r = recorder.requests[i]
					assert.Equal(t, "https://slack.com/api/files.upload", r.URL.String())

					media, params, err := mime.ParseMediaType(r.Header.Get("Content-Type"))
					require.NoError(t, err)
					if media == "multipart/form-data" {
						// Some replies are file uploads, so check the multipart form
						checkMultipart(t, test.expectedReplies[i-1].(map[string]struct{}), r.Body, params["boundary"])
					} else {
						b, err = io.ReadAll(r.Body)
						require.NoError(t, err)
						message = slackMessage{}
						require.NoError(t, json.Unmarshal(b, &message))
						assert.Equal(t, test.expectedReplies[i-1], message)
					}
				}
			}
		})
	}
}

// slackRequestRecorder is used in tests to record all requests.
type slackRequestRecorder struct {
	requests []*http.Request
}

func (s *slackRequestRecorder) fn(_ context.Context, r *http.Request, _ log.Logger) (string, error) {
	s.requests = append(s.requests, r)
	return "", nil
}

// checkMulipart checks that each part is present, but not its contents
func checkMultipart(t *testing.T, expected map[string]struct{}, r io.Reader, boundary string) {
	m := multipart.NewReader(r, boundary)
	visited := make(map[string]struct{})
	for {
		part, err := m.NextPart()
		if errors.Is(err, io.EOF) {
			break
		}
		require.NoError(t, err)
		visited[part.FormName()] = struct{}{}
	}
	assert.Equal(t, expected, visited)
}

func setupSlackForTests(t *testing.T, settings string) (*SlackNotifier, *slackRequestRecorder, error) {
	tmpl := templateForTests(t)
	externalURL, err := url.Parse("http://localhost")
	require.NoError(t, err)
	tmpl.ExternalURL = externalURL

	f, err := os.Create(t.TempDir() + "test.png")
	require.NoError(t, err)
	t.Cleanup(func() {
		if err := os.Remove(f.Name()); err != nil {
			t.Logf("failed to delete test file: %s", err)
		}
	})

	images := &fakeImageStore{
		Images: []*models.Image{{
			Token: "image-on-disk",
			Path:  f.Name(),
		}, {
			Token: "image-with-url",
			URL:   "https://www.example.com/test.png",
		}},
	}

	settingsJSON, err := simplejson.NewJson([]byte(settings))
	require.NoError(t, err)

	secretsService := secretsManager.SetupTestService(t, fakes.NewFakeSecretsStore())
	notificationService := mockNotificationService()

	c := FactoryConfig{
		Config: &NotificationChannelConfig{
			Name:           "slack_testing",
			Type:           "slack",
			Settings:       settingsJSON,
			SecureSettings: make(map[string][]byte),
		},
		ImageStore:          images,
		NotificationService: notificationService,
		DecryptFunc:         secretsService.GetDecryptedValue,
		Template:            tmpl,
	}

	sn, err := buildSlackNotifier(c)
	if err != nil {
		return nil, nil, err
	}

	sr := &slackRequestRecorder{}
	sn.sendFn = sr.fn
	return sn, sr, nil
}

func TestCreateSlackNotifierFromConfig(t *testing.T) {
	tests := []struct {
		name          string
		settings      string
		expectedError string
	}{{
		name: "Missing token",
		settings: `{
			"recipient": "#testchannel"
		}`,
		expectedError: "token must be specified when using the Slack chat API",
	}, {
		name: "Missing recipient",
		settings: `{
			"token": "1234"
		}`,
		expectedError: "recipient must be specified when using the Slack chat API",
	}}

	for _, test := range tests {
		t.Run(test.name, func(t *testing.T) {
			n, _, err := setupSlackForTests(t, test.settings)
			if test.expectedError != "" {
				assert.Nil(t, n)
				assert.EqualError(t, err, test.expectedError)
			} else {
				assert.NotNil(t, n)
				assert.Nil(t, err)
			}
		})
	}
}

func TestSendSlackRequest(t *testing.T) {
	tests := []struct {
		name        string
		response    string
		statusCode  int
		expectError bool
	}{
		{
			name: "Example error",
			response: `{
					"ok": false,
					"error": "too_many_attachments"
				}`,
			statusCode:  http.StatusBadRequest,
			expectError: true,
		},
		{
			name:        "Non 200 status code, no response body",
			statusCode:  http.StatusMovedPermanently,
			expectError: true,
		},
		{
			name: "Success case, normal response body",
			response: `{
				"ok": true,
				"channel": "C1H9RESGL",
				"ts": "1503435956.000247",
				"message": {
					"text": "Here's a message for you",
					"username": "ecto1",
					"bot_id": "B19LU7CSY",
					"attachments": [
						{
							"text": "This is an attachment",
							"id": 1,
							"fallback": "This is an attachment's fallback"
						}
					],
					"type": "message",
					"subtype": "bot_message",
					"ts": "1503435956.000247"
				}
			}`,
			statusCode:  http.StatusOK,
			expectError: false,
		},
		{
			name:        "No response body",
			statusCode:  http.StatusOK,
			expectError: true,
		},
		{
			name:        "Success case, unexpected response body",
			statusCode:  http.StatusOK,
			response:    `{"test": true}`,
			expectError: true,
		},
		{
			name:        "Success case, ok: true",
			statusCode:  http.StatusOK,
			response:    `{"ok": true}`,
			expectError: false,
		},
		{
			name:        "200 status code, error in body",
			statusCode:  http.StatusOK,
			response:    `{"ok": false, "error": "test error"}`,
			expectError: true,
		},
	}

	for _, test := range tests {
		t.Run(test.name, func(tt *testing.T) {
			server := httptest.NewServer(http.HandlerFunc(func(w http.ResponseWriter, r *http.Request) {
				w.WriteHeader(test.statusCode)
				_, err := w.Write([]byte(test.response))
				require.NoError(tt, err)
			}))
			defer server.Close()
			req, err := http.NewRequest(http.MethodGet, server.URL, nil)
			require.NoError(tt, err)

			_, err = sendSlackRequest(context.Background(), req, log.New("test"))
			if !test.expectError {
				require.NoError(tt, err)
			} else {
				require.Error(tt, err)
			}
		})
	}
}<|MERGE_RESOLUTION|>--- conflicted
+++ resolved
@@ -320,29 +320,6 @@
 		t.Run(test.name, func(t *testing.T) {
 			notifier, recorder, err := setupSlackForTests(t, test.settings)
 			require.NoError(t, err)
-<<<<<<< HEAD
-			secureSettings := make(map[string][]byte)
-
-			secretsService := secretsManager.SetupTestService(t, fakes.NewFakeSecretsStore())
-			decryptFn := secretsService.GetDecryptedValue
-			notificationService := mockNotificationService()
-
-			fc := FactoryConfig{
-				Config: &NotificationChannelConfig{
-					Name:           "slack_testing",
-					Type:           "slack",
-					Settings:       settingsJSON,
-					SecureSettings: secureSettings,
-				},
-				ImageStore: fakeImageStore,
-				// TODO: allow changing the associated values for different tests.
-				NotificationService: notificationService,
-				DecryptFunc:         decryptFn,
-				Template:            tmpl,
-				Logger:              &logtest.Fake{},
-			}
-=======
->>>>>>> 39a4ba43
 
 			ctx := context.Background()
 			ctx = notify.WithGroupKey(ctx, "alertname")
@@ -465,6 +442,7 @@
 		NotificationService: notificationService,
 		DecryptFunc:         secretsService.GetDecryptedValue,
 		Template:            tmpl,
+		Logger:              &logtest.Fake{},
 	}
 
 	sn, err := buildSlackNotifier(c)
