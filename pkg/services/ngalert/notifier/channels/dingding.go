package channels

import (
	"context"
	"encoding/json"
	"errors"
	"fmt"
	"net/url"

	"github.com/prometheus/alertmanager/template"
	"github.com/prometheus/alertmanager/types"

	"github.com/grafana/grafana/pkg/infra/log"
	"github.com/grafana/grafana/pkg/models"
	"github.com/grafana/grafana/pkg/services/notifications"
)

const defaultDingdingMsgType = "link"

<<<<<<< HEAD
// NewDingDingNotifier is the constructor for the Dingding notifier
func NewDingDingNotifier(model *NotificationChannelConfig, t *template.Template) (*DingDingNotifier, error) {
	if model.Settings == nil {
		return nil, receiverInitError{Cfg: *model, Reason: "no settings supplied"}
	}
=======
type DingDingConfig struct {
	*NotificationChannelConfig
	MsgType string
	Message string
	URL     string
}
>>>>>>> 0ca4ccfa

func NewDingDingConfig(config *NotificationChannelConfig) (*DingDingConfig, error) {
	url := config.Settings.Get("url").MustString()
	if url == "" {
		return nil, errors.New("could not find url property in settings")
	}
	return &DingDingConfig{
		NotificationChannelConfig: config,
		MsgType:                   config.Settings.Get("msgType").MustString(defaultDingdingMsgType),
		Message:                   config.Settings.Get("message").MustString(`{{ template "default.message" .}}`),
		URL:                       config.Settings.Get("url").MustString(),
	}, nil
}
func DingDingFactory(fc FactoryConfig) (NotificationChannel, error) {
	cfg, err := NewDingDingConfig(fc.Config)
	if err != nil {
		return nil, receiverInitError{
			Reason: err.Error(),
			Cfg:    *fc.Config,
		}
	}
	return NewDingDingNotifier(cfg, fc.NotificationService, fc.Template), nil
}

// NewDingDingNotifier is the constructor for the Dingding notifier
func NewDingDingNotifier(config *DingDingConfig, ns notifications.WebhookSender, t *template.Template) *DingDingNotifier {
	return &DingDingNotifier{
		Base: NewBase(&models.AlertNotification{
			Uid:                   config.UID,
			Name:                  config.Name,
			Type:                  config.Type,
			DisableResolveMessage: config.DisableResolveMessage,
			Settings:              config.Settings,
		}),
		MsgType: config.MsgType,
		Message: config.Message,
		URL:     config.URL,
		log:     log.New("alerting.notifier.dingding"),
		tmpl:    t,
		ns:      ns,
	}
}

// DingDingNotifier is responsible for sending alert notifications to ding ding.
type DingDingNotifier struct {
	*Base
	MsgType string
	URL     string
	Message string
	tmpl    *template.Template
	ns      notifications.WebhookSender
	log     log.Logger
}

// Notify sends the alert notification to dingding.
func (dd *DingDingNotifier) Notify(ctx context.Context, as ...*types.Alert) (bool, error) {
	dd.log.Info("sending dingding")

	ruleURL := joinUrlPath(dd.tmpl.ExternalURL.String(), "/alerting/list", dd.log)

	q := url.Values{
		"pc_slide": {"false"},
		"url":      {ruleURL},
	}

	// Use special link to auto open the message url outside of Dingding
	// Refer: https://open-doc.dingtalk.com/docs/doc.htm?treeId=385&articleId=104972&docType=1#s9
	messageURL := "dingtalk://dingtalkclient/page/link?" + q.Encode()

	var tmplErr error
	tmpl, _ := TmplText(ctx, dd.tmpl, as, dd.log, &tmplErr)

	message := tmpl(dd.Message)
	title := tmpl(DefaultMessageTitleEmbed)

	var bodyMsg map[string]interface{}
	if tmpl(dd.MsgType) == "actionCard" {
		bodyMsg = map[string]interface{}{
			"msgtype": "actionCard",
			"actionCard": map[string]string{
				"text":        message,
				"title":       title,
				"singleTitle": "More",
				"singleURL":   messageURL,
			},
		}
	} else {
		link := map[string]string{
			"text":       message,
			"title":      title,
			"messageUrl": messageURL,
		}

		bodyMsg = map[string]interface{}{
			"msgtype": "link",
			"link":    link,
		}
	}

	if tmplErr != nil {
		dd.log.Warn("failed to template DingDing message", "err", tmplErr.Error())
		tmplErr = nil
	}

	u := tmpl(dd.URL)
	if tmplErr != nil {
<<<<<<< HEAD
		dd.log.Warn("failed to template DingDing message", "err", tmplErr.Error())
=======
		dd.log.Warn("failed to template DingDing URL", "err", tmplErr.Error(), "fallback", dd.URL)
		u = dd.URL
>>>>>>> 0ca4ccfa
	}

	body, err := json.Marshal(bodyMsg)
	if err != nil {
		return false, err
	}

	cmd := &models.SendWebhookSync{
		Url:  u,
		Body: string(body),
	}

	if err := dd.ns.SendWebhookSync(ctx, cmd); err != nil {
		return false, fmt.Errorf("send notification to dingding: %w", err)
	}

	return true, nil
}

func (dd *DingDingNotifier) SendResolved() bool {
	return !dd.GetDisableResolveMessage()
}<|MERGE_RESOLUTION|>--- conflicted
+++ resolved
@@ -17,20 +17,12 @@
 
 const defaultDingdingMsgType = "link"
 
-<<<<<<< HEAD
-// NewDingDingNotifier is the constructor for the Dingding notifier
-func NewDingDingNotifier(model *NotificationChannelConfig, t *template.Template) (*DingDingNotifier, error) {
-	if model.Settings == nil {
-		return nil, receiverInitError{Cfg: *model, Reason: "no settings supplied"}
-	}
-=======
 type DingDingConfig struct {
 	*NotificationChannelConfig
 	MsgType string
 	Message string
 	URL     string
 }
->>>>>>> 0ca4ccfa
 
 func NewDingDingConfig(config *NotificationChannelConfig) (*DingDingConfig, error) {
 	url := config.Settings.Get("url").MustString()
@@ -137,12 +129,8 @@
 
 	u := tmpl(dd.URL)
 	if tmplErr != nil {
-<<<<<<< HEAD
-		dd.log.Warn("failed to template DingDing message", "err", tmplErr.Error())
-=======
 		dd.log.Warn("failed to template DingDing URL", "err", tmplErr.Error(), "fallback", dd.URL)
 		u = dd.URL
->>>>>>> 0ca4ccfa
 	}
 
 	body, err := json.Marshal(bodyMsg)
