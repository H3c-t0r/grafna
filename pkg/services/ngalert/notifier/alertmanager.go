package notifier

import (
	"context"
	"crypto/md5"
	"encoding/base64"
	"encoding/json"
	"errors"
	"fmt"
	"path/filepath"
	"strconv"
	"time"

	"github.com/grafana/alerting/alerting"
	"github.com/grafana/alerting/alerting/notifier/channels"
	"github.com/grafana/grafana/pkg/infra/kvstore"
	"github.com/grafana/grafana/pkg/infra/log"
	apimodels "github.com/grafana/grafana/pkg/services/ngalert/api/tooling/definitions"
	"github.com/grafana/grafana/pkg/services/ngalert/metrics"
	ngmodels "github.com/grafana/grafana/pkg/services/ngalert/models"
	"github.com/grafana/grafana/pkg/services/ngalert/notifier/channels_config"
	"github.com/grafana/grafana/pkg/services/ngalert/store"
	"github.com/grafana/grafana/pkg/services/notifications"
	"github.com/grafana/grafana/pkg/setting"

	amv2 "github.com/prometheus/alertmanager/api/v2/models"
)

const (
	notificationLogFilename = "notifications"
	silencesFilename        = "silences"

	workingDir = "alerting"
	// maintenanceNotificationAndSilences how often should we flush and garbage collect notifications
	notificationLogMaintenanceInterval = 15 * time.Minute
)

// How long should we keep silences and notification entries on-disk after they've served their purpose.
var retentionNotificationsAndSilences = 5 * 24 * time.Hour
var silenceMaintenanceInterval = 15 * time.Minute

type AlertingStore interface {
	store.AlertingStore
	store.ImageStore
}

type Alertmanager struct {
	Base   *alerting.GrafanaAlertmanager
	logger log.Logger

	Settings            *setting.Cfg
	Store               AlertingStore
	fileStore           *FileStore
	NotificationService notifications.Service

	decryptFn channels.GetDecryptedValueFn
	orgID     int64
}

// maintenanceOptions represent the options for components that need maintenance on a frequency within the Alertmanager.
// It implements the alerting.MaintenanceOptions interface.
type maintenanceOptions struct {
	filepath             string
	retention            time.Duration
	maintenanceFrequency time.Duration
	maintenanceFunc      func(alerting.State) (int64, error)
}

func (m maintenanceOptions) Filepath() string {
	return m.filepath
}

func (m maintenanceOptions) Retention() time.Duration {
	return m.retention
}

func (m maintenanceOptions) MaintenanceFrequency() time.Duration {
	return m.maintenanceFrequency
}

func (m maintenanceOptions) MaintenanceFunc(state alerting.State) (int64, error) {
	return m.maintenanceFunc(state)
}

func newAlertmanager(ctx context.Context, orgID int64, cfg *setting.Cfg, store AlertingStore, kvStore kvstore.KVStore,
	peer alerting.ClusterPeer, decryptFn channels.GetDecryptedValueFn, ns notifications.Service,
	m *metrics.Alertmanager) (*Alertmanager, error) {
	workingPath := filepath.Join(cfg.DataPath, workingDir, strconv.Itoa(int(orgID)))
	fileStore := NewFileStore(orgID, kvStore, workingPath)

	nflogFilepath, err := fileStore.FilepathFor(ctx, notificationLogFilename)
	if err != nil {
		return nil, err
	}
	silencesFilePath, err := fileStore.FilepathFor(ctx, silencesFilename)
	if err != nil {
		return nil, err
	}

	silencesOptions := maintenanceOptions{
		filepath:             silencesFilePath,
		retention:            retentionNotificationsAndSilences,
		maintenanceFrequency: silenceMaintenanceInterval,
		maintenanceFunc: func(state alerting.State) (int64, error) {
			return fileStore.Persist(ctx, silencesFilename, state)
		},
	}

	nflogOptions := maintenanceOptions{
		filepath:             nflogFilepath,
		retention:            retentionNotificationsAndSilences,
		maintenanceFrequency: notificationLogMaintenanceInterval,
		maintenanceFunc: func(state alerting.State) (int64, error) {
			return fileStore.Persist(ctx, notificationLogFilename, state)
		},
	}

	amcfg := &alerting.GrafanaAlertmanagerConfig{
		WorkingDirectory:   workingDir,
		AlertStoreCallback: nil,
		PeerTimeout:        cfg.UnifiedAlerting.HAPeerTimeout,
		Silences:           silencesOptions,
		Nflog:              nflogOptions,
	}

	l := log.New("alertmanager", "org", orgID)
	gam, err := alerting.NewGrafanaAlertmanager("orgID", orgID, amcfg, peer, l, alerting.NewGrafanaAlertmanagerMetrics(m.Registerer))
	if err != nil {
		return nil, err
	}

	am := &Alertmanager{
		Base:                gam,
		Settings:            cfg,
		Store:               store,
		NotificationService: ns,
		orgID:               orgID,
		decryptFn:           decryptFn,
		fileStore:           fileStore,
		logger:              l,
	}

	return am, nil
}

func (am *Alertmanager) Ready() bool {
	// We consider AM as ready only when the config has been
	// applied at least once successfully. Until then, some objects
	// can still be nil.
	return am.Base.Ready()
}

func (am *Alertmanager) StopAndWait() {
	am.Base.StopAndWait()
}

<<<<<<< HEAD
// SaveAndApplyDefaultConfig saves the default configuration to the database and applies it to the Alertmanager.
// It rollbacks the save if we fail to apply the configuration.
=======
// SaveAndApplyDefaultConfig saves the default configuration the database and applies the configuration to the Alertmanager.
// It rolls back the save if we fail to apply the configuration.
>>>>>>> fe27acc3
func (am *Alertmanager) SaveAndApplyDefaultConfig(ctx context.Context) error {
	var outerErr error
	am.Base.WithLock(func() {
		cmd := &ngmodels.SaveAlertmanagerConfigurationCmd{
			AlertmanagerConfiguration: am.Settings.UnifiedAlerting.DefaultConfiguration,
			Default:                   true,
			ConfigurationVersion:      fmt.Sprintf("v%d", ngmodels.AlertConfigurationVersion),
			OrgID:                     am.orgID,
			AppliedAt:                 time.Now().UTC().Unix(),
		}

		cfg, err := Load([]byte(am.Settings.UnifiedAlerting.DefaultConfiguration))
		if err != nil {
			outerErr = err
			return
		}

		err = am.Store.SaveAlertmanagerConfigurationWithCallback(ctx, cmd, func() error {
			return am.applyConfig(cfg, []byte(am.Settings.UnifiedAlerting.DefaultConfiguration))
		})
		if err != nil {
			outerErr = nil
			return
		}
	})

	return outerErr
}

// SaveAndApplyConfig saves the configuration the database and applies the configuration to the Alertmanager.
// It rollbacks the save if we fail to apply the configuration.
func (am *Alertmanager) SaveAndApplyConfig(ctx context.Context, cfg *apimodels.PostableUserConfig) error {
	rawConfig, err := json.Marshal(&cfg)
	if err != nil {
		return fmt.Errorf("failed to serialize to the Alertmanager configuration: %w", err)
	}

	var outerErr error
	am.Base.WithLock(func() {
		cmd := &ngmodels.SaveAlertmanagerConfigurationCmd{
			AlertmanagerConfiguration: string(rawConfig),
			ConfigurationVersion:      fmt.Sprintf("v%d", ngmodels.AlertConfigurationVersion),
			OrgID:                     am.orgID,
			AppliedAt:                 time.Now().UTC().Unix(),
		}

		err = am.Store.SaveAlertmanagerConfigurationWithCallback(ctx, cmd, func() error {
			return am.applyConfig(cfg, rawConfig)
		})
		if err != nil {
			outerErr = err
			return
		}
	})

	return outerErr
}

// ApplyConfig applies the configuration to the Alertmanager.
func (am *Alertmanager) ApplyConfig(ctx context.Context, dbCfg *ngmodels.AlertConfiguration) error {
	var err error
	cfg, err := Load([]byte(dbCfg.AlertmanagerConfiguration))
	if err != nil {
		return fmt.Errorf("failed to parse Alertmanager config: %w", err)
	}

	var outerErr error
	am.Base.WithLock(func() {
		// If the config is not marked as applied, we mark it in the DB.
		if dbCfg.AppliedAt == 0 {
			if err := am.applyAndMarkConfig(ctx, dbCfg.ID, dbCfg.ConfigurationHash, cfg, nil); err != nil {
				outerErr = fmt.Errorf("unable to apply configuration: %w", err)
				return
			}
		} else {
			// If the config is already marked, we just apply it.
			if err := am.applyConfig(cfg, nil); err != nil {
				outerErr = fmt.Errorf("unable to apply configuration: %w", err)
				return
			}
		}
	})

	return outerErr
}

// applyConfig applies a new configuration by re-initializing all components using the configuration provided.
// It is not safe to call concurrently.
func (am *Alertmanager) applyConfig(cfg *apimodels.PostableUserConfig, rawConfig []byte) error {
	// First, let's make sure this config is not already loaded
	var configChanged bool
	if rawConfig == nil {
		enc, err := json.Marshal(cfg.AlertmanagerConfig)
		if err != nil {
			// In theory, this should never happen.
			return err
		}
		rawConfig = enc
	}

	if am.Base.ConfigHash() != md5.Sum(rawConfig) {
		configChanged = true
	}

	if cfg.TemplateFiles == nil {
		cfg.TemplateFiles = map[string]string{}
	}
	cfg.TemplateFiles["__default__.tmpl"] = channels.DefaultTemplateString

	// next, we need to make sure we persist the templates to disk.
	paths, templatesChanged, err := PersistTemplates(cfg, am.WorkingDirPath())
	if err != nil {
		return err
	}

	// If neither the configuration nor templates have changed, we've got nothing to do.
	if !configChanged && !templatesChanged {
		am.logger.Debug("neither config nor template have changed, skipping configuration sync.")
		return nil
	}

	// With the templates persisted, create the template list using the paths.
	tmpl, err := am.Base.TemplateFromPaths(am.Settings.AppURL, paths...)
	if err != nil {
		return err
	}

	err = am.Base.ApplyConfig(AlertingConfiguration{
		RawAlertmanagerConfig:    rawConfig,
		AlertmanagerConfig:       cfg.AlertmanagerConfig,
		AlertmanagerTemplates:    tmpl,
		IntegrationsFunc:         am.buildIntegrationsMap,
		ReceiverIntegrationsFunc: am.buildReceiverIntegration,
	})
	if err != nil {
		return err
	}

	return nil
}

// applyAndMarkConfig applies a configuration and marks it as applied if no errors occur.
func (am *Alertmanager) applyAndMarkConfig(ctx context.Context, id int64, hash string, cfg *apimodels.PostableUserConfig, rawConfig []byte) error {
	if err := am.applyConfig(cfg, rawConfig); err != nil {
		return err
	}
	markConfigCmd := ngmodels.MarkConfigurationAsAppliedCmd{
		ConfigID:          id,
		OrgID:             am.orgID,
		ConfigurationHash: hash,
	}
	return am.Store.MarkConfigurationAsApplied(ctx, &markConfigCmd)
}

func (am *Alertmanager) WorkingDirPath() string {
	return filepath.Join(am.Settings.DataPath, workingDir, strconv.Itoa(int(am.orgID)))
}

// buildIntegrationsMap builds a map of name to the list of Grafana integration notifiers off of a list of receiver config.
func (am *Alertmanager) buildIntegrationsMap(receivers []*apimodels.PostableApiReceiver, templates *alerting.Template) (map[string][]*alerting.Integration, error) {
	integrationsMap := make(map[string][]*alerting.Integration, len(receivers))
	for _, receiver := range receivers {
		integrations, err := am.buildReceiverIntegrations(receiver, templates)
		if err != nil {
			return nil, err
		}
		integrationsMap[receiver.Name] = integrations
	}

	return integrationsMap, nil
}

// buildReceiverIntegrations builds a list of integration notifiers off of a receiver config.
func (am *Alertmanager) buildReceiverIntegrations(receiver *apimodels.PostableApiReceiver, tmpl *alerting.Template) ([]*alerting.Integration, error) {
	integrations := make([]*alerting.Integration, 0, len(receiver.GrafanaManagedReceivers))
	for i, r := range receiver.GrafanaManagedReceivers {
		n, err := am.buildReceiverIntegration(r, tmpl)
		if err != nil {
			return nil, err
		}
		integrations = append(integrations, alerting.NewIntegration(n, n, r.Type, i))
	}
	return integrations, nil
}

func (am *Alertmanager) buildReceiverIntegration(r *apimodels.PostableGrafanaReceiver, tmpl *alerting.Template) (channels.NotificationChannel, error) {
	// secure settings are already encrypted at this point
	secureSettings := make(map[string][]byte, len(r.SecureSettings))

	for k, v := range r.SecureSettings {
		d, err := base64.StdEncoding.DecodeString(v)
		if err != nil {
			return nil, InvalidReceiverError{
				Receiver: r,
				Err:      errors.New("failed to decode secure setting"),
			}
		}
		secureSettings[k] = d
	}

	var (
		cfg = &channels.NotificationChannelConfig{
			UID:                   r.UID,
			OrgID:                 am.orgID,
			Name:                  r.Name,
			Type:                  r.Type,
			DisableResolveMessage: r.DisableResolveMessage,
			Settings:              json.RawMessage(r.Settings),
			SecureSettings:        secureSettings,
		}
	)
	factoryConfig, err := channels.NewFactoryConfig(cfg, NewNotificationSender(am.NotificationService), am.decryptFn, tmpl, newImageStore(am.Store), LoggerFactory, setting.BuildVersion)
	if err != nil {
		return nil, InvalidReceiverError{
			Receiver: r,
			Err:      err,
		}
	}
	receiverFactory, exists := channels_config.Factory(r.Type)
	if !exists {
		return nil, InvalidReceiverError{
			Receiver: r,
			Err:      fmt.Errorf("notifier %s is not supported", r.Type),
		}
	}
	n, err := receiverFactory(factoryConfig)
	if err != nil {
		return nil, InvalidReceiverError{
			Receiver: r,
			Err:      err,
		}
	}
	return n, nil
}

// PutAlerts receives the alerts and then sends them through the corresponding route based on whenever the alert has a receiver embedded or not
func (am *Alertmanager) PutAlerts(postableAlerts apimodels.PostableAlerts) error {
	alerts := make(alerting.PostableAlerts, 0, len(postableAlerts.PostableAlerts))
	for _, pa := range postableAlerts.PostableAlerts {
		alerts = append(alerts, &alerting.PostableAlert{
			Annotations: pa.Annotations,
			EndsAt:      pa.EndsAt,
			StartsAt:    pa.StartsAt,
			Alert:       pa.Alert,
		})
	}

	return am.Base.PutAlerts(alerts)
}

// AlertValidationError is the error capturing the validation errors
// faced on the alerts.
type AlertValidationError struct {
	Alerts []amv2.PostableAlert
	Errors []error // Errors[i] refers to Alerts[i].
}

func (e AlertValidationError) Error() string {
	errMsg := ""
	if len(e.Errors) != 0 {
		errMsg = e.Errors[0].Error()
		for _, e := range e.Errors[1:] {
			errMsg += ";" + e.Error()
		}
	}
	return errMsg
}

type nilLimits struct{}

func (n nilLimits) MaxNumberOfAggregationGroups() int { return 0 }<|MERGE_RESOLUTION|>--- conflicted
+++ resolved
@@ -154,13 +154,8 @@
 	am.Base.StopAndWait()
 }
 
-<<<<<<< HEAD
 // SaveAndApplyDefaultConfig saves the default configuration to the database and applies it to the Alertmanager.
-// It rollbacks the save if we fail to apply the configuration.
-=======
-// SaveAndApplyDefaultConfig saves the default configuration the database and applies the configuration to the Alertmanager.
 // It rolls back the save if we fail to apply the configuration.
->>>>>>> fe27acc3
 func (am *Alertmanager) SaveAndApplyDefaultConfig(ctx context.Context) error {
 	var outerErr error
 	am.Base.WithLock(func() {
