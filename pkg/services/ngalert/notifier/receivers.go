--- conflicted
+++ resolved
@@ -5,18 +5,7 @@
 	"encoding/json"
 	"time"
 
-<<<<<<< HEAD
-	"github.com/go-openapi/strfmt"
-	apimodels "github.com/grafana/grafana/pkg/services/ngalert/api/tooling/definitions"
-	"github.com/prometheus/alertmanager/api/v2/models"
-	"github.com/prometheus/alertmanager/notify"
-	"github.com/prometheus/alertmanager/types"
-	"github.com/prometheus/common/model"
-	"golang.org/x/sync/errgroup"
-)
-=======
 	alertingNotify "github.com/grafana/alerting/notify"
->>>>>>> ae830f68
 
 	"github.com/go-openapi/strfmt"
 	"github.com/prometheus/alertmanager/api/v2/models"
@@ -69,74 +58,10 @@
 		alert = &alertingNotify.TestReceiversConfigAlertParams{Annotations: c.Alert.Annotations, Labels: c.Alert.Labels}
 	}
 
-<<<<<<< HEAD
-	return newTestReceiversResult(testAlert, append(invalid, results...), now), nil
-}
-
-func (am *Alertmanager) GetReceivers(ctx context.Context) []apimodels.Receiver {
-	am.reloadConfigMtx.RLock()
-	defer am.reloadConfigMtx.RUnlock()
-
-	var apiReceivers []apimodels.Receiver
-	for _, rcv := range am.receivers {
-		// Build integrations slice for each receiver.
-		var integrations []*models.Integration
-		for _, integration := range rcv.Integrations() {
-			name := integration.Name()
-			sendResolved := integration.SendResolved()
-			ts, d, err := integration.GetReport()
-			integrations = append(integrations, &apimodels.Integration{
-				Name:                      &name,
-				SendResolved:              &sendResolved,
-				LastNotifyAttempt:         strfmt.DateTime(ts),
-				LastNotifyAttemptDuration: d.String(),
-				LastNotifyAttemptError: func() string {
-					if err != nil {
-						return err.Error()
-					}
-					return ""
-				}(),
-			})
-		}
-
-		active := rcv.Active()
-		name := rcv.Name()
-		apiReceivers = append(apiReceivers, apimodels.Receiver{
-			Active:       &active,
-			Integrations: integrations,
-			Name:         &name,
-		})
-	}
-
-	return apiReceivers
-}
-
-func newTestAlert(c apimodels.TestReceiversConfigBodyParams, startsAt, updatedAt time.Time) types.Alert {
-	var (
-		defaultAnnotations = model.LabelSet{
-			"summary":          "Notification test",
-			"__value_string__": "[ metric='foo' labels={instance=bar} value=10 ]",
-		}
-		defaultLabels = model.LabelSet{
-			"alertname": "TestAlert",
-			"instance":  "Grafana",
-		}
-	)
-
-	alert := types.Alert{
-		Alert: model.Alert{
-			Labels:      defaultLabels,
-			Annotations: defaultAnnotations,
-			StartsAt:    startsAt,
-		},
-		UpdatedAt: updatedAt,
-	}
-=======
 	result, err := am.Base.TestReceivers(ctx, alertingNotify.TestReceiversConfigBodyParams{
 		Alert:     alert,
 		Receivers: receivers,
 	})
->>>>>>> ae830f68
 
 	if err != nil {
 		return nil, err
