package remote

import (
	"context"
<<<<<<< HEAD
	"encoding/json"
	"fmt"
	"time"
=======
	"fmt"
	"sync"
>>>>>>> 72f17222

	"github.com/grafana/grafana/pkg/infra/log"
	apimodels "github.com/grafana/grafana/pkg/services/ngalert/api/tooling/definitions"
	"github.com/grafana/grafana/pkg/services/ngalert/models"
	"github.com/grafana/grafana/pkg/services/ngalert/notifier"
)

type RemotePrimaryForkedAlertmanager struct {
<<<<<<< HEAD
	log   log.Logger
	orgID int64
	store configStore
=======
	log log.Logger
	mtx sync.Mutex
>>>>>>> 72f17222

	internal notifier.Alertmanager
	remote   remoteAlertmanager

<<<<<<< HEAD
	currentConfig string
}

type RemotePrimaryConfig struct {
	Logger log.Logger
	OrgID  int64
	Store  configStore
}

func (c *RemotePrimaryConfig) Validate() error {
	if c.Logger == nil {
		return fmt.Errorf("logger cannot be nil")
	}
	return nil
}

func NewRemotePrimaryForkedAlertmanager(cfg RemotePrimaryConfig, internal notifier.Alertmanager, remote remoteAlertmanager) (*RemotePrimaryForkedAlertmanager, error) {
	if err := cfg.Validate(); err != nil {
		return nil, err
	}
	return &RemotePrimaryForkedAlertmanager{
		log:   cfg.Logger,
		orgID: cfg.OrgID,
		store: cfg.Store,

=======
	currentConfigHash string
}

func NewRemotePrimaryForkedAlertmanager(log log.Logger, internal notifier.Alertmanager, remote remoteAlertmanager) *RemotePrimaryForkedAlertmanager {
	return &RemotePrimaryForkedAlertmanager{
		log:      log,
>>>>>>> 72f17222
		internal: internal,
		remote:   remote,
	}, nil
}

<<<<<<< HEAD
// ApplyConfig calls ApplyConfig on the remote Alertmanager in case the config has changed.
// This way we send the configuration on startup and config change.
// It then calls ApplyConfig on the internal Alertmanager.
func (fam *RemotePrimaryForkedAlertmanager) ApplyConfig(ctx context.Context, config *models.AlertConfiguration) error {
	// ApplyConfig will perform a readiness check and sync the Alertmanagers.
	// Note: we don't really need this check, the remote AM struct checks the readiness on every call.
	if !fam.remote.Ready() {
		if err := fam.remote.ApplyConfig(ctx, config); err != nil {
			// In remote primary mode we care about errors in the remote Alertmanager.
			return fmt.Errorf("failed to call ApplyConfig on the remote Alertmanager: %w", err)
		}
		fam.currentConfig = config.ConfigurationHash
	}

	// If the configuration has changed, we need to send it to the remote Alertmanager.
	if config.ConfigurationHash != fam.currentConfig {
		fam.log.Info("Configuration has changed, sending it to the remote Alertmanager")
		if err := fam.remote.SendConfiguration(ctx, config); err != nil {
			return fmt.Errorf("failed to send config to the remote Alertmanager: %w", err)
		}
		fam.currentConfig = config.ConfigurationHash
	} else {
		fam.log.Debug("Configuration has not changed, skipping sending it to the remote Alertmanager")
	}

	return fam.internal.ApplyConfig(ctx, config)
=======
// ApplyConfig will send the configuration to the remote Alertmanager on startup and on change.
// The call is always first delegated to the internal Alertmanager.
func (fam *RemotePrimaryForkedAlertmanager) ApplyConfig(ctx context.Context, config *models.AlertConfiguration) error {
	if err := fam.internal.ApplyConfig(ctx, config); err != nil {
		return fmt.Errorf("failed to call ApplyConfig on the internal Alertmanager: %w", err)
	}

	fam.mtx.Lock()
	defer fam.mtx.Unlock()
	if !fam.remote.Ready() {
		// On startup, ApplyConfig will perform a readiness check and sync the Alertmanagers.
		if err := fam.remote.ApplyConfig(ctx, config); err != nil {
			return fmt.Errorf("failed to call ApplyConfig on the remote Alertmanager: %w", err)
		}
		fam.currentConfigHash = config.ConfigurationHash
		return nil
	}

	// If the remote Alertmanager was ready and the configuration changed, send it.
	if config.ConfigurationHash != fam.currentConfigHash {
		fam.log.Info("Configuration has changed, sending it to the remote Alertmanager")
		if err := fam.remote.DecryptAndSendConfiguration(ctx, config); err != nil {
			return fmt.Errorf("failed to send config to the remote Alertmanager: %w", err)
		}
		fam.currentConfigHash = config.ConfigurationHash
	} else {
		fam.log.Debug("Configuration has not changed, skipping sending it to the remote Alertmanager")
	}
	return nil
>>>>>>> 72f17222
}

// TODO: save the new configuration hash in memory.
func (fam *RemotePrimaryForkedAlertmanager) SaveAndApplyConfig(ctx context.Context, config *apimodels.PostableUserConfig) error {
	rawConfig, err := json.Marshal(config)
	if err != nil {
		return fmt.Errorf("failed to serialize to the Alertmanager configuration: %w", err)
	}

	cmd := &models.SaveAlertmanagerConfigurationCmd{
		AlertmanagerConfiguration: string(rawConfig),
		Default:                   false,
		ConfigurationVersion:      fmt.Sprintf("v%d", models.AlertConfigurationVersion),
		OrgID:                     fam.orgID,
		LastApplied:               time.Now().UTC().Unix(),
	}

	// TODO: what if we fail in the remote Alertmanager but not here?
	dbCfg, err := fam.store.SaveAlertmanagerConfiguration(ctx, cmd)
	if err != nil {
		return err
	}

	// Note: the id is always 1 when there's only one org.
	dbCfg.ID = 1
	if err := fam.remote.SendConfiguration(ctx, dbCfg); err != nil {
		return fmt.Errorf("failed to send config to the remote Alertmanager: %w", err)
	}
	fam.currentConfig = dbCfg.ConfigurationHash
	return nil
}

// TODO: save the new configuration hash in memory.
func (fam *RemotePrimaryForkedAlertmanager) SaveAndApplyDefaultConfig(ctx context.Context) error {
	// Do nothing on the remote Alertmanager side, it will receive a configuration on startup or config change.
	return fam.internal.SaveAndApplyDefaultConfig(ctx)
}

func (fam *RemotePrimaryForkedAlertmanager) GetStatus() apimodels.GettableStatus {
	fmt.Println("forked.GetStatus()")
	return fam.remote.GetStatus()
}

func (fam *RemotePrimaryForkedAlertmanager) CreateSilence(ctx context.Context, silence *apimodels.PostableSilence) (string, error) {
	// Create que silence in the remote Alertmanager.
	_, err := fam.remote.CreateSilence(ctx, silence)
	if err != nil {
		return "", fmt.Errorf("failed to create silence in the remote Alertmanager: %w", err)
	}

	// Use the returned ID to create a silence in the internal Alertmanager.
	// TODO: refactor silence creation to be able to specify the ID.
	return fam.internal.CreateSilence(ctx, silence)
}

func (fam *RemotePrimaryForkedAlertmanager) DeleteSilence(ctx context.Context, id string) error {
	if err := fam.remote.DeleteSilence(ctx, id); err != nil {
		return fmt.Errorf("failed to delete silence in the remote Alertmanager: %w", err)
	}
	// TODO: use the same uid to delete the silence in the internal Alertmanager.
	if err := fam.internal.DeleteSilence(ctx, id); err != nil {
		// If deleting the silence fails in the internal Alertmanager, log it and return nil.
		fam.log.Error("Error deleting silence in the internal Alertmanager", "id", id, "err", err)
	}
	return nil
}

func (fam *RemotePrimaryForkedAlertmanager) GetSilence(ctx context.Context, id string) (apimodels.GettableSilence, error) {
	return fam.remote.GetSilence(ctx, id)
}

func (fam *RemotePrimaryForkedAlertmanager) ListSilences(ctx context.Context, filter []string) (apimodels.GettableSilences, error) {
	return fam.remote.ListSilences(ctx, filter)
}

func (fam *RemotePrimaryForkedAlertmanager) GetAlerts(ctx context.Context, active, silenced, inhibited bool, filter []string, receiver string) (apimodels.GettableAlerts, error) {
	return fam.remote.GetAlerts(ctx, active, silenced, inhibited, filter, receiver)
}

func (fam *RemotePrimaryForkedAlertmanager) GetAlertGroups(ctx context.Context, active, silenced, inhibited bool, filter []string, receiver string) (apimodels.AlertGroups, error) {
	return fam.remote.GetAlertGroups(ctx, active, silenced, inhibited, filter, receiver)
}

func (fam *RemotePrimaryForkedAlertmanager) PutAlerts(ctx context.Context, alerts apimodels.PostableAlerts) error {
	return fam.remote.PutAlerts(ctx, alerts)
	// TODO: no-op sender for internal.
}

func (fam *RemotePrimaryForkedAlertmanager) GetReceivers(ctx context.Context) ([]apimodels.Receiver, error) {
	return fam.remote.GetReceivers(ctx)
}

func (fam *RemotePrimaryForkedAlertmanager) TestReceivers(ctx context.Context, c apimodels.TestReceiversConfigBodyParams) (*notifier.TestReceiversResult, error) {
	return fam.remote.TestReceivers(ctx, c)
}

func (fam *RemotePrimaryForkedAlertmanager) TestTemplate(ctx context.Context, c apimodels.TestTemplatesConfigBodyParams) (*notifier.TestTemplatesResults, error) {
	return fam.remote.TestTemplate(ctx, c)
}

func (fam *RemotePrimaryForkedAlertmanager) CleanUp() {
	// No cleanup to do in the remote Alertmanager.
	fam.internal.CleanUp()
}

func (fam *RemotePrimaryForkedAlertmanager) StopAndWait() {
	fam.internal.StopAndWait()
	fam.remote.StopAndWait()
}

func (fam *RemotePrimaryForkedAlertmanager) Ready() bool {
	// Both Alertmanagers must be ready.
	if ready := fam.remote.Ready(); !ready {
		return false
	}
	return fam.internal.Ready()
}<|MERGE_RESOLUTION|>--- conflicted
+++ resolved
@@ -2,14 +2,10 @@
 
 import (
 	"context"
-<<<<<<< HEAD
 	"encoding/json"
 	"fmt"
+	"sync"
 	"time"
-=======
-	"fmt"
-	"sync"
->>>>>>> 72f17222
 
 	"github.com/grafana/grafana/pkg/infra/log"
 	apimodels "github.com/grafana/grafana/pkg/services/ngalert/api/tooling/definitions"
@@ -18,85 +14,23 @@
 )
 
 type RemotePrimaryForkedAlertmanager struct {
-<<<<<<< HEAD
-	log   log.Logger
-	orgID int64
-	store configStore
-=======
 	log log.Logger
 	mtx sync.Mutex
->>>>>>> 72f17222
 
 	internal notifier.Alertmanager
 	remote   remoteAlertmanager
 
-<<<<<<< HEAD
-	currentConfig string
-}
-
-type RemotePrimaryConfig struct {
-	Logger log.Logger
-	OrgID  int64
-	Store  configStore
-}
-
-func (c *RemotePrimaryConfig) Validate() error {
-	if c.Logger == nil {
-		return fmt.Errorf("logger cannot be nil")
-	}
-	return nil
-}
-
-func NewRemotePrimaryForkedAlertmanager(cfg RemotePrimaryConfig, internal notifier.Alertmanager, remote remoteAlertmanager) (*RemotePrimaryForkedAlertmanager, error) {
-	if err := cfg.Validate(); err != nil {
-		return nil, err
-	}
-	return &RemotePrimaryForkedAlertmanager{
-		log:   cfg.Logger,
-		orgID: cfg.OrgID,
-		store: cfg.Store,
-
-=======
 	currentConfigHash string
 }
 
 func NewRemotePrimaryForkedAlertmanager(log log.Logger, internal notifier.Alertmanager, remote remoteAlertmanager) *RemotePrimaryForkedAlertmanager {
 	return &RemotePrimaryForkedAlertmanager{
 		log:      log,
->>>>>>> 72f17222
 		internal: internal,
 		remote:   remote,
-	}, nil
+	}
 }
 
-<<<<<<< HEAD
-// ApplyConfig calls ApplyConfig on the remote Alertmanager in case the config has changed.
-// This way we send the configuration on startup and config change.
-// It then calls ApplyConfig on the internal Alertmanager.
-func (fam *RemotePrimaryForkedAlertmanager) ApplyConfig(ctx context.Context, config *models.AlertConfiguration) error {
-	// ApplyConfig will perform a readiness check and sync the Alertmanagers.
-	// Note: we don't really need this check, the remote AM struct checks the readiness on every call.
-	if !fam.remote.Ready() {
-		if err := fam.remote.ApplyConfig(ctx, config); err != nil {
-			// In remote primary mode we care about errors in the remote Alertmanager.
-			return fmt.Errorf("failed to call ApplyConfig on the remote Alertmanager: %w", err)
-		}
-		fam.currentConfig = config.ConfigurationHash
-	}
-
-	// If the configuration has changed, we need to send it to the remote Alertmanager.
-	if config.ConfigurationHash != fam.currentConfig {
-		fam.log.Info("Configuration has changed, sending it to the remote Alertmanager")
-		if err := fam.remote.SendConfiguration(ctx, config); err != nil {
-			return fmt.Errorf("failed to send config to the remote Alertmanager: %w", err)
-		}
-		fam.currentConfig = config.ConfigurationHash
-	} else {
-		fam.log.Debug("Configuration has not changed, skipping sending it to the remote Alertmanager")
-	}
-
-	return fam.internal.ApplyConfig(ctx, config)
-=======
 // ApplyConfig will send the configuration to the remote Alertmanager on startup and on change.
 // The call is always first delegated to the internal Alertmanager.
 func (fam *RemotePrimaryForkedAlertmanager) ApplyConfig(ctx context.Context, config *models.AlertConfiguration) error {
@@ -126,7 +60,6 @@
 		fam.log.Debug("Configuration has not changed, skipping sending it to the remote Alertmanager")
 	}
 	return nil
->>>>>>> 72f17222
 }
 
 // TODO: save the new configuration hash in memory.
