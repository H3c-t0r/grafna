package remote

import (
	"context"
	"crypto/md5"
	"encoding/base64"
	"encoding/json"
	"errors"
	"fmt"
	"io"
	"math/rand"
	"net/http"
	"net/http/httptest"
	"os"
	"strings"
	"testing"
	"time"

	"github.com/go-openapi/strfmt"
	amv2 "github.com/prometheus/alertmanager/api/v2/models"
	"github.com/prometheus/client_golang/prometheus"
	"github.com/stretchr/testify/require"

	"github.com/grafana/alerting/cluster/clusterpb"
	"github.com/grafana/grafana/pkg/infra/db"
	apimodels "github.com/grafana/grafana/pkg/services/ngalert/api/tooling/definitions"
	"github.com/grafana/grafana/pkg/services/ngalert/metrics"
	ngmodels "github.com/grafana/grafana/pkg/services/ngalert/models"
	"github.com/grafana/grafana/pkg/services/ngalert/notifier"
	"github.com/grafana/grafana/pkg/services/ngalert/remote/client"
	ngfakes "github.com/grafana/grafana/pkg/services/ngalert/tests/fakes"
	"github.com/grafana/grafana/pkg/services/secrets"
	"github.com/grafana/grafana/pkg/services/secrets/database"
	"github.com/grafana/grafana/pkg/services/secrets/fakes"
	secretsManager "github.com/grafana/grafana/pkg/services/secrets/manager"
	"github.com/grafana/grafana/pkg/setting"
	"github.com/grafana/grafana/pkg/tests/testsuite"
	"github.com/grafana/grafana/pkg/util"
	"gopkg.in/yaml.v3"
)

// Valid Grafana Alertmanager configurations.
const testGrafanaConfig = `{"template_files":{},"alertmanager_config":{"route":{"receiver":"grafana-default-email","group_by":["grafana_folder","alertname"]},"templates":null,"receivers":[{"name":"grafana-default-email","grafana_managed_receiver_configs":[{"uid":"","name":"some other name","type":"email","disableResolveMessage":false,"settings":{"addresses":"\u003cexample@email.com\u003e"},"secureSettings":null}]}]}}`
const testGrafanaConfig2 = `{"template_files":{},"alertmanager_config":{"route":{"receiver":"test-email-receiver","group_by":["grafana_folder","alertname"]},"templates":null,"receivers":[{"name":"test-email-receiver","grafana_managed_receiver_configs":[{"uid":"","name":"test","type":"email","disableResolveMessage":false,"settings":{"addresses":"\u003cexample@email.com\u003e"},"secureSettings":null}]}]}}`
const testGrafanaConfigWithSecret = `{"template_files":{},"alertmanager_config":{"route":{"receiver":"grafana-default-email","group_by":["grafana_folder","alertname"]},"templates":null,"receivers":[{"name":"grafana-default-email","grafana_managed_receiver_configs":[{"uid":"dde6ntuob69dtf","name":"WH","type":"webhook","disableResolveMessage":false,"settings":{"url":"http://localhost:8080","username":"test"},"secureSettings":{"password":"test"}}]}]}}`

var (
	defaultGrafanaConfig = setting.GetAlertmanagerDefaultConfiguration()
)

func TestMain(m *testing.M) {
	testsuite.Run(m)
}

func TestNewAlertmanager(t *testing.T) {
	tests := []struct {
		name     string
		url      string
		tenantID string
		password string
		orgID    int64
		expErr   string
	}{
		{
			name:     "empty URL",
			url:      "",
			tenantID: "1234",
			password: "test",
			orgID:    1,
			expErr:   "empty remote Alertmanager URL for tenant '1234'",
		},
		{
			name:     "invalid URL",
			url:      "asdasd%sasdsd",
			tenantID: "1234",
			password: "test",
			orgID:    1,
			expErr:   "unable to parse remote Alertmanager URL: parse \"asdasd%sasdsd\": invalid URL escape \"%sa\"",
		},
		{
			name:     "valid parameters",
			url:      "http://localhost:8080",
			tenantID: "1234",
			password: "test",
			orgID:    1,
		},
	}

	secretsService := secretsManager.SetupTestService(t, fakes.NewFakeSecretsStore())
	for _, test := range tests {
		t.Run(test.name, func(tt *testing.T) {
			cfg := AlertmanagerConfig{
				OrgID:             test.orgID,
				URL:               test.url,
				TenantID:          test.tenantID,
				BasicAuthPassword: test.password,
			}
			m := metrics.NewRemoteAlertmanagerMetrics(prometheus.NewRegistry())
			am, err := NewAlertmanager(cfg, nil, secretsService.Decrypt, defaultGrafanaConfig, m)
			if test.expErr != "" {
				require.EqualError(tt, err, test.expErr)
				return
			}

			require.NoError(tt, err)
			require.Equal(tt, am.tenantID, test.tenantID)
			require.Equal(tt, am.url, test.url)
			require.Equal(tt, am.orgID, test.orgID)
			require.NotNil(tt, am.amClient)
		})
	}
}

func TestApplyConfig(t *testing.T) {
	errorHandler := http.HandlerFunc(func(w http.ResponseWriter, r *http.Request) {
		w.WriteHeader(http.StatusInternalServerError)
	})

	var configSent string
	okHandler := http.HandlerFunc(func(w http.ResponseWriter, r *http.Request) {
		if r.Method == http.MethodPost && strings.Contains(r.URL.Path, "/config") {
			var c client.UserGrafanaConfig
			require.NoError(t, json.NewDecoder(r.Body).Decode(&c))
			configSent = c.GrafanaAlertmanagerConfig
		}

		w.WriteHeader(http.StatusOK)
	})

	// Encrypt receivers to save secrets in the database.
	var c apimodels.PostableUserConfig
	require.NoError(t, json.Unmarshal([]byte(testGrafanaConfigWithSecret), &c))
	secretsService := secretsManager.SetupTestService(t, database.ProvideSecretsStore(db.InitTestDB(t)))
	err := notifier.EncryptReceiverConfigs(c.AlertmanagerConfig.Receivers, func(ctx context.Context, payload []byte) ([]byte, error) {
		return secretsService.Encrypt(ctx, payload, secrets.WithoutScope())
	})
	require.NoError(t, err)

	// The encrypted configuration should be different than the one we will send.
	encryptedConfig, err := json.Marshal(c)
	require.NoError(t, err)
	require.NotEqual(t, testGrafanaConfigWithSecret, encryptedConfig)

	// ApplyConfig performs a readiness check at startup.
	// A non-200 response should result in an error.
	server := httptest.NewServer(errorHandler)
	cfg := AlertmanagerConfig{
		OrgID:    1,
		TenantID: "test",
		URL:      server.URL,
	}

	ctx := context.Background()
	store := ngfakes.NewFakeKVStore(t)
	fstore := notifier.NewFileStore(1, store)
	require.NoError(t, store.Set(ctx, cfg.OrgID, "alertmanager", notifier.SilencesFilename, "test"))
	require.NoError(t, store.Set(ctx, cfg.OrgID, "alertmanager", notifier.NotificationLogFilename, "test"))

	// An error response from the remote Alertmanager should result in the readiness check failing.
	m := metrics.NewRemoteAlertmanagerMetrics(prometheus.NewRegistry())
	am, err := NewAlertmanager(cfg, fstore, secretsService.Decrypt, defaultGrafanaConfig, m)
	require.NoError(t, err)

	config := &ngmodels.AlertConfiguration{
		AlertmanagerConfiguration: string(encryptedConfig),
	}
	require.Error(t, am.ApplyConfig(ctx, config))
	require.False(t, am.Ready())

	// A 200 status code response should make the check succeed.
	server.Config.Handler = okHandler
	require.NoError(t, am.ApplyConfig(ctx, config))
	require.True(t, am.Ready())

	// Secrets in the sent configuration should be unencrypted.
	require.JSONEq(t, testGrafanaConfigWithSecret, configSent)

	// If we already got a 200 status code response, we shouldn't make the HTTP request again.
	server.Config.Handler = errorHandler
	require.NoError(t, am.ApplyConfig(ctx, config))
	require.True(t, am.Ready())
}

func TestCompareAndSendConfiguration(t *testing.T) {
	testValue := []byte("test")
	testErr := errors.New("test error")
	decryptFn := func(_ context.Context, payload []byte) ([]byte, error) {
		if string(payload) == string(testValue) {
			return testValue, nil
		}
		return nil, testErr
	}

	var got string
	server := httptest.NewServer(http.HandlerFunc(func(w http.ResponseWriter, r *http.Request) {
		w.Header().Add("content-type", "application/json")

		b, err := io.ReadAll(r.Body)
		require.NoError(t, err)
		require.NoError(t, r.Body.Close())
		got = string(b)

		_, err = w.Write([]byte(`{"status": "success"}`))
		require.NoError(t, err)
	}))

	fstore := notifier.NewFileStore(1, ngfakes.NewFakeKVStore(t))
	m := metrics.NewRemoteAlertmanagerMetrics(prometheus.NewRegistry())
	cfg := AlertmanagerConfig{
		OrgID:    1,
		TenantID: "test",
		URL:      server.URL,
	}
	am, err := NewAlertmanager(cfg,
		fstore,
		decryptFn,
		defaultGrafanaConfig,
		m,
	)
	require.NoError(t, err)

	tests := []struct {
		name   string
		config string
		expCfg *client.UserGrafanaConfig
		expErr string
	}{
		{
			"invalid config",
			"{}",
			nil,
			"unable to parse Alertmanager configuration: no route provided in config",
		},
		{
			"invalid base-64 in key",
			strings.Replace(testGrafanaConfigWithSecret, `"password":"test"`, `"password":"!"`, 1),
			nil,
			"failed to decode value for key 'password': illegal base64 data at input byte 0",
		},
		{
			"decrypt error",
			testGrafanaConfigWithSecret,
			nil,
			fmt.Sprintf("failed to decrypt value for key 'password': %s", testErr.Error()),
		},
		{
			"no error",
			strings.Replace(testGrafanaConfigWithSecret, `"password":"test"`, fmt.Sprintf("%q:%q", "password", base64.StdEncoding.EncodeToString(testValue)), 1),
			&client.UserGrafanaConfig{
				GrafanaAlertmanagerConfig: testGrafanaConfigWithSecret,
			},
			"",
		},
	}

	for _, test := range tests {
		t.Run(test.name, func(tt *testing.T) {
			cfg := ngmodels.AlertConfiguration{
				AlertmanagerConfiguration: test.config,
			}
			err = am.CompareAndSendConfiguration(context.Background(), &cfg)
			if test.expErr == "" {
				require.NoError(tt, err)
				rawCfg, err := json.Marshal(test.expCfg)
				require.NoError(tt, err)
				require.JSONEq(tt, string(rawCfg), got)
				return
			}
			require.Equal(tt, test.expErr, err.Error())
		})
	}
}

func TestIntegrationRemoteAlertmanagerConfiguration(t *testing.T) {
	if testing.Short() {
		t.Skip("skipping integration test")
	}

	amURL, ok := os.LookupEnv("AM_URL")
	if !ok {
		t.Skip("No Alertmanager URL provided")
	}
	tenantID := os.Getenv("AM_TENANT_ID")
	password := os.Getenv("AM_PASSWORD")

	// ApplyConfig performs a readiness check.
	cfg := AlertmanagerConfig{
		OrgID:             1,
		URL:               amURL,
		TenantID:          tenantID,
		BasicAuthPassword: password,
	}

	testConfigHash := fmt.Sprintf("%x", md5.Sum([]byte(testGrafanaConfig)))
<<<<<<< HEAD
	testConfigCreatedAt := time.Now().Unix()
=======
	testConfigCreatedAt := time.Date(2020, 6, 5, 12, 6, 0, 0, time.UTC).Unix()
>>>>>>> 22c460fc
	testConfig := &ngmodels.AlertConfiguration{
		AlertmanagerConfiguration: testGrafanaConfig,
		ConfigurationHash:         testConfigHash,
		ConfigurationVersion:      "v2",
		CreatedAt:                 testConfigCreatedAt,
<<<<<<< HEAD
=======
		Default:                   true,
>>>>>>> 22c460fc
		OrgID:                     1,
	}

	silences := []byte("test-silences")
	nflog := []byte("test-notifications")
	store := ngfakes.NewFakeKVStore(t)
	fstore := notifier.NewFileStore(cfg.OrgID, store)

	ctx := context.Background()
	require.NoError(t, store.Set(ctx, cfg.OrgID, "alertmanager", notifier.SilencesFilename, base64.StdEncoding.EncodeToString(silences)))
	require.NoError(t, store.Set(ctx, cfg.OrgID, "alertmanager", notifier.NotificationLogFilename, base64.StdEncoding.EncodeToString(nflog)))

	fs := clusterpb.FullState{
		Parts: []clusterpb.Part{
			{Key: "silences", Data: silences},
			{Key: "notifications", Data: nflog},
		},
	}
	fullState, err := fs.Marshal()
	require.NoError(t, err)
	encodedFullState := base64.StdEncoding.EncodeToString(fullState)

	secretsService := secretsManager.SetupTestService(t, database.ProvideSecretsStore(db.InitTestDB(t)))
	m := metrics.NewRemoteAlertmanagerMetrics(prometheus.NewRegistry())
	am, err := NewAlertmanager(cfg, fstore, secretsService.Decrypt, defaultGrafanaConfig, m)
	require.NoError(t, err)

	encodedFullState, err := am.getFullState(ctx)
	require.NoError(t, err)

	// We should have no configuration or state at first.
	{
		_, err := am.mimirClient.GetGrafanaAlertmanagerConfig(ctx)
		require.Error(t, err)
		require.Equal(t, "Error response from the Mimir API: alertmanager storage object not found", err.Error())

		_, err = am.mimirClient.GetGrafanaAlertmanagerState(ctx)
		require.Error(t, err)
		require.Equal(t, "Error response from the Mimir API: alertmanager storage object not found", err.Error())
	}

	// Using `ApplyConfig` as a heuristic of a function that gets called when the Alertmanager starts
	// We call it as if the Alertmanager were starting.
	{
		require.NoError(t, am.ApplyConfig(ctx, testConfig))

		// First, we need to verify that the readiness check passes.
		require.True(t, am.Ready())

		// Next, we need to verify that Mimir received both the configuration and state.
		config, err := am.mimirClient.GetGrafanaAlertmanagerConfig(ctx)
		require.NoError(t, err)
		require.Equal(t, testGrafanaConfig, config.GrafanaAlertmanagerConfig)
		require.Equal(t, testConfigHash, config.Hash)
		require.Equal(t, testConfigCreatedAt, config.CreatedAt)
<<<<<<< HEAD
		require.Equal(t, testConfig.Default, config.Default)
=======
		require.Equal(t, true, config.Default)
>>>>>>> 22c460fc

		state, err := am.mimirClient.GetGrafanaAlertmanagerState(ctx)
		require.NoError(t, err)
		require.Equal(t, encodedFullState, state.State)
	}

	// Calling `ApplyConfig` again with a changed configuration and state yields no effect.
	{
		require.NoError(t, store.Set(ctx, cfg.OrgID, "alertmanager", "silences", base64.StdEncoding.EncodeToString([]byte("abc123"))))
		require.NoError(t, store.Set(ctx, cfg.OrgID, "alertmanager", "notifications", base64.StdEncoding.EncodeToString([]byte("abc123"))))
<<<<<<< HEAD
		testConfig.AlertmanagerConfiguration = testGrafanaConfigWithSecret
=======
		testConfig.CreatedAt = time.Now().Unix()
>>>>>>> 22c460fc
		require.NoError(t, am.ApplyConfig(ctx, testConfig))

		// The remote Alertmanager continues to be ready.
		require.True(t, am.Ready())

		// Next, we need to verify that the config that was uploaded remains the same.
		config, err := am.mimirClient.GetGrafanaAlertmanagerConfig(ctx)
		require.NoError(t, err)
		require.Equal(t, testGrafanaConfig, config.GrafanaAlertmanagerConfig)
		require.Equal(t, testConfigHash, config.Hash)
		require.Equal(t, testConfigCreatedAt, config.CreatedAt)
<<<<<<< HEAD
		require.False(t, config.Default)
=======
		require.True(t, config.Default)
>>>>>>> 22c460fc

		// Check that the state is the same as before.
		state, err := am.mimirClient.GetGrafanaAlertmanagerState(ctx)
		require.NoError(t, err)
		require.Equal(t, encodedFullState, state.State)
	}

<<<<<<< HEAD
	// `SaveAndApplyDefaultConfig` should send the default Alertmanager configuration to the remote Alertmanager.
	{
		require.NoError(t, am.SaveAndApplyDefaultConfig(ctx))

		// Check that the default configuration was uploaded.
		config, err := am.mimirClient.GetGrafanaAlertmanagerConfig(ctx)
		require.NoError(t, err)

		pCfg, err := notifier.Load([]byte(defaultGrafanaConfig))
		require.NoError(t, err)

		want, err := json.Marshal(pCfg)
		require.NoError(t, err)

		require.JSONEq(t, string(want), config.GrafanaAlertmanagerConfig)
		require.Equal(t, fmt.Sprintf("%x", md5.Sum(want)), config.Hash)
		require.True(t, config.Default)
=======
	// `SaveAndApplyConfig` is called whenever a user manually changes the Alertmanager configuration.
	// Calling this method should decrypt and send a configuration to the remote Alertmanager.
	{
		postableCfg, err := notifier.Load([]byte(testGrafanaConfigWithSecret))
		require.NoError(t, err)
		err = notifier.EncryptReceiverConfigs(postableCfg.AlertmanagerConfig.Receivers, func(ctx context.Context, payload []byte) ([]byte, error) {
			return secretsService.Encrypt(ctx, payload, secrets.WithoutScope())
		})
		require.NoError(t, err)

		// The encrypted configuration should be different than the one we will send.
		encryptedConfig, err := json.Marshal(postableCfg)
		require.NoError(t, err)
		require.NotEqual(t, testGrafanaConfigWithSecret, encryptedConfig)

		// Call `SaveAndApplyConfig` with the encrypted configuration.
		require.NoError(t, err)
		require.NoError(t, am.SaveAndApplyConfig(ctx, postableCfg))

		// Check that the configuration was uploaded to the remote Alertmanager.
		config, err := am.mimirClient.GetGrafanaAlertmanagerConfig(ctx)
		require.NoError(t, err)
		require.Equal(t, testGrafanaConfigWithSecret, config.GrafanaAlertmanagerConfig)
		require.Equal(t, fmt.Sprintf("%x", md5.Sum([]byte(encryptedConfig))), config.Hash)
		require.False(t, config.Default)
>>>>>>> 22c460fc
	}

	// TODO: Now, shutdown the Alertmanager and we expect the latest configuration to be uploaded.
	{
	}
}

func TestIntegrationRemoteAlertmanagerGetStatus(t *testing.T) {
	if testing.Short() {
		t.Skip("skipping integration test")
	}

	amURL, ok := os.LookupEnv("AM_URL")
	if !ok {
		t.Skip("No Alertmanager URL provided")
	}
	tenantID := os.Getenv("AM_TENANT_ID")
	password := os.Getenv("AM_PASSWORD")

	cfg := AlertmanagerConfig{
		OrgID:             1,
		URL:               amURL,
		TenantID:          tenantID,
		BasicAuthPassword: password,
	}

	secretsService := secretsManager.SetupTestService(t, fakes.NewFakeSecretsStore())
	m := metrics.NewRemoteAlertmanagerMetrics(prometheus.NewRegistry())
	am, err := NewAlertmanager(cfg, nil, secretsService.Decrypt, defaultGrafanaConfig, m)
	require.NoError(t, err)

	// We should get the default Cloud Alertmanager configuration.
	ctx := context.Background()
	status, err := am.GetStatus(ctx)
	require.NoError(t, err)
	b, err := yaml.Marshal(status.Config)
	require.NoError(t, err)
	require.YAMLEq(t, defaultCloudAMConfig, string(b))
}

func TestIntegrationRemoteAlertmanagerSilences(t *testing.T) {
	if testing.Short() {
		t.Skip("skipping integration test")
	}

	amURL, ok := os.LookupEnv("AM_URL")
	if !ok {
		t.Skip("No Alertmanager URL provided")
	}
	tenantID := os.Getenv("AM_TENANT_ID")
	password := os.Getenv("AM_PASSWORD")

	cfg := AlertmanagerConfig{
		OrgID:             1,
		URL:               amURL,
		TenantID:          tenantID,
		BasicAuthPassword: password,
	}

	secretsService := secretsManager.SetupTestService(t, fakes.NewFakeSecretsStore())
	m := metrics.NewRemoteAlertmanagerMetrics(prometheus.NewRegistry())
	am, err := NewAlertmanager(cfg, nil, secretsService.Decrypt, defaultGrafanaConfig, m)
	require.NoError(t, err)

	// We should have no silences at first.
	silences, err := am.ListSilences(context.Background(), []string{})
	require.NoError(t, err)
	require.Equal(t, 0, len(silences))

	// Creating a silence should succeed.
	testSilence := genSilence("test")
	id, err := am.CreateSilence(context.Background(), &testSilence)
	require.NoError(t, err)
	require.NotEmpty(t, id)
	testSilence.ID = id

	// We should be able to retrieve a specific silence.
	silence, err := am.GetSilence(context.Background(), testSilence.ID)
	require.NoError(t, err)
	require.Equal(t, testSilence.ID, *silence.ID)

	// Trying to retrieve a non-existing silence should fail.
	_, err = am.GetSilence(context.Background(), util.GenerateShortUID())
	require.Error(t, err)

	// After creating another silence, the total amount should be 2.
	testSilence2 := genSilence("test")
	id, err = am.CreateSilence(context.Background(), &testSilence2)
	require.NoError(t, err)
	require.NotEmpty(t, id)
	testSilence2.ID = id

	silences, err = am.ListSilences(context.Background(), []string{})
	require.NoError(t, err)
	require.Equal(t, 2, len(silences))
	require.True(t, *silences[0].ID == testSilence.ID || *silences[0].ID == testSilence2.ID)
	require.True(t, *silences[1].ID == testSilence.ID || *silences[1].ID == testSilence2.ID)

	// After deleting one of those silences, the total amount should be 2 but one of those should be expired.
	err = am.DeleteSilence(context.Background(), testSilence.ID)
	require.NoError(t, err)

	silences, err = am.ListSilences(context.Background(), []string{})
	require.NoError(t, err)

	for _, s := range silences {
		if *s.ID == testSilence.ID {
			require.Equal(t, *s.Status.State, "expired")
		} else {
			require.Equal(t, *s.Status.State, "pending")
		}
	}

	// When deleting the other silence, both should be expired.
	err = am.DeleteSilence(context.Background(), testSilence2.ID)
	require.NoError(t, err)

	silences, err = am.ListSilences(context.Background(), []string{})
	require.NoError(t, err)
	require.Equal(t, *silences[0].Status.State, "expired")
	require.Equal(t, *silences[1].Status.State, "expired")
}

func TestIntegrationRemoteAlertmanagerAlerts(t *testing.T) {
	if testing.Short() {
		t.Skip("skipping integration test")
	}

	amURL, ok := os.LookupEnv("AM_URL")
	if !ok {
		t.Skip("No Alertmanager URL provided")
	}
	tenantID := os.Getenv("AM_TENANT_ID")
	password := os.Getenv("AM_PASSWORD")

	cfg := AlertmanagerConfig{
		OrgID:             1,
		URL:               amURL,
		TenantID:          tenantID,
		BasicAuthPassword: password,
	}

	secretsService := secretsManager.SetupTestService(t, fakes.NewFakeSecretsStore())
	m := metrics.NewRemoteAlertmanagerMetrics(prometheus.NewRegistry())
	am, err := NewAlertmanager(cfg, nil, secretsService.Decrypt, defaultGrafanaConfig, m)
	require.NoError(t, err)

	// Wait until the Alertmanager is ready to send alerts.
	require.NoError(t, am.checkReadiness(context.Background()))
	require.True(t, am.Ready())
	require.Eventually(t, func() bool {
		return len(am.sender.Alertmanagers()) > 0
	}, 10*time.Second, 500*time.Millisecond)

	// We should have no alerts and no groups at first.
	alerts, err := am.GetAlerts(context.Background(), true, true, true, []string{}, "")
	require.NoError(t, err)
	require.Equal(t, 0, len(alerts))

	alertGroups, err := am.GetAlertGroups(context.Background(), true, true, true, []string{}, "")
	require.NoError(t, err)
	require.Equal(t, 0, len(alertGroups))

	// Let's create two active alerts and one expired one.
	alert1 := genAlert(true, map[string]string{"test_1": "test_1"})
	alert2 := genAlert(true, map[string]string{"test_2": "test_2"})
	alert3 := genAlert(false, map[string]string{"test_3": "test_3"})
	postableAlerts := apimodels.PostableAlerts{
		PostableAlerts: []amv2.PostableAlert{alert1, alert2, alert3},
	}
	err = am.PutAlerts(context.Background(), postableAlerts)
	require.NoError(t, err)

	// We should have two alerts and one group now.
	require.Eventually(t, func() bool {
		alerts, err = am.GetAlerts(context.Background(), true, true, true, []string{}, "")
		require.NoError(t, err)
		return len(alerts) == 2
	}, 16*time.Second, 1*time.Second)

	alertGroups, err = am.GetAlertGroups(context.Background(), true, true, true, []string{}, "")
	require.NoError(t, err)
	require.Equal(t, 1, len(alertGroups))

	// Filtering by `test_1=test_1` should return one alert.
	alerts, err = am.GetAlerts(context.Background(), true, true, true, []string{"test_1=test_1"}, "")
	require.NoError(t, err)
	require.Equal(t, 1, len(alerts))
}

func TestIntegrationRemoteAlertmanagerReceivers(t *testing.T) {
	if testing.Short() {
		t.Skip("skipping integration test")
	}

	amURL, ok := os.LookupEnv("AM_URL")
	if !ok {
		t.Skip("No Alertmanager URL provided")
	}

	tenantID := os.Getenv("AM_TENANT_ID")
	password := os.Getenv("AM_PASSWORD")

	cfg := AlertmanagerConfig{
		OrgID:             1,
		URL:               amURL,
		TenantID:          tenantID,
		BasicAuthPassword: password,
	}

	secretsService := secretsManager.SetupTestService(t, fakes.NewFakeSecretsStore())
	m := metrics.NewRemoteAlertmanagerMetrics(prometheus.NewRegistry())
	am, err := NewAlertmanager(cfg, nil, secretsService.Decrypt, defaultGrafanaConfig, m)
	require.NoError(t, err)

	// We should start with the default config.
	rcvs, err := am.GetReceivers(context.Background())
	require.NoError(t, err)
	require.Equal(t, "empty-receiver", *rcvs[0].Name)
}

func genSilence(createdBy string) apimodels.PostableSilence {
	starts := strfmt.DateTime(time.Now().Add(time.Duration(rand.Int63n(9)+1) * time.Second))
	ends := strfmt.DateTime(time.Now().Add(time.Duration(rand.Int63n(9)+10) * time.Second))
	comment := "test comment"
	isEqual := true
	name := "test"
	value := "test"
	isRegex := false
	matchers := amv2.Matchers{&amv2.Matcher{IsEqual: &isEqual, Name: &name, Value: &value, IsRegex: &isRegex}}

	return apimodels.PostableSilence{
		Silence: amv2.Silence{
			Comment:   &comment,
			CreatedBy: &createdBy,
			Matchers:  matchers,
			StartsAt:  &starts,
			EndsAt:    &ends,
		},
	}
}

func genAlert(active bool, labels map[string]string) amv2.PostableAlert {
	endsAt := time.Now()
	if active {
		endsAt = time.Now().Add(1 * time.Minute)
	}

	return amv2.PostableAlert{
		Annotations: map[string]string{"test_annotation": "test_annotation_value"},
		StartsAt:    strfmt.DateTime(time.Now()),
		EndsAt:      strfmt.DateTime(endsAt),
		Alert: amv2.Alert{
			GeneratorURL: "http://localhost:8080",
			Labels:       labels,
		},
	}
}

const defaultCloudAMConfig = `
global:
    resolve_timeout: 5m
    http_config:
        follow_redirects: true
        enable_http2: true
    smtp_hello: localhost
    smtp_require_tls: true
    pagerduty_url: https://events.pagerduty.com/v2/enqueue
    opsgenie_api_url: https://api.opsgenie.com/
    wechat_api_url: https://qyapi.weixin.qq.com/cgi-bin/
    victorops_api_url: https://alert.victorops.com/integrations/generic/20131114/alert/
    telegram_api_url: https://api.telegram.org
    webex_api_url: https://webexapis.com/v1/messages
route:
    receiver: empty-receiver
    continue: false
templates: []
receivers:
    - name: empty-receiver
`<|MERGE_RESOLUTION|>--- conflicted
+++ resolved
@@ -41,7 +41,6 @@
 
 // Valid Grafana Alertmanager configurations.
 const testGrafanaConfig = `{"template_files":{},"alertmanager_config":{"route":{"receiver":"grafana-default-email","group_by":["grafana_folder","alertname"]},"templates":null,"receivers":[{"name":"grafana-default-email","grafana_managed_receiver_configs":[{"uid":"","name":"some other name","type":"email","disableResolveMessage":false,"settings":{"addresses":"\u003cexample@email.com\u003e"},"secureSettings":null}]}]}}`
-const testGrafanaConfig2 = `{"template_files":{},"alertmanager_config":{"route":{"receiver":"test-email-receiver","group_by":["grafana_folder","alertname"]},"templates":null,"receivers":[{"name":"test-email-receiver","grafana_managed_receiver_configs":[{"uid":"","name":"test","type":"email","disableResolveMessage":false,"settings":{"addresses":"\u003cexample@email.com\u003e"},"secureSettings":null}]}]}}`
 const testGrafanaConfigWithSecret = `{"template_files":{},"alertmanager_config":{"route":{"receiver":"grafana-default-email","group_by":["grafana_folder","alertname"]},"templates":null,"receivers":[{"name":"grafana-default-email","grafana_managed_receiver_configs":[{"uid":"dde6ntuob69dtf","name":"WH","type":"webhook","disableResolveMessage":false,"settings":{"url":"http://localhost:8080","username":"test"},"secureSettings":{"password":"test"}}]}]}}`
 
 var (
@@ -292,20 +291,12 @@
 	}
 
 	testConfigHash := fmt.Sprintf("%x", md5.Sum([]byte(testGrafanaConfig)))
-<<<<<<< HEAD
 	testConfigCreatedAt := time.Now().Unix()
-=======
-	testConfigCreatedAt := time.Date(2020, 6, 5, 12, 6, 0, 0, time.UTC).Unix()
->>>>>>> 22c460fc
 	testConfig := &ngmodels.AlertConfiguration{
 		AlertmanagerConfiguration: testGrafanaConfig,
 		ConfigurationHash:         testConfigHash,
 		ConfigurationVersion:      "v2",
 		CreatedAt:                 testConfigCreatedAt,
-<<<<<<< HEAD
-=======
-		Default:                   true,
->>>>>>> 22c460fc
 		OrgID:                     1,
 	}
 
@@ -331,9 +322,6 @@
 	secretsService := secretsManager.SetupTestService(t, database.ProvideSecretsStore(db.InitTestDB(t)))
 	m := metrics.NewRemoteAlertmanagerMetrics(prometheus.NewRegistry())
 	am, err := NewAlertmanager(cfg, fstore, secretsService.Decrypt, defaultGrafanaConfig, m)
-	require.NoError(t, err)
-
-	encodedFullState, err := am.getFullState(ctx)
 	require.NoError(t, err)
 
 	// We should have no configuration or state at first.
@@ -361,11 +349,7 @@
 		require.Equal(t, testGrafanaConfig, config.GrafanaAlertmanagerConfig)
 		require.Equal(t, testConfigHash, config.Hash)
 		require.Equal(t, testConfigCreatedAt, config.CreatedAt)
-<<<<<<< HEAD
 		require.Equal(t, testConfig.Default, config.Default)
-=======
-		require.Equal(t, true, config.Default)
->>>>>>> 22c460fc
 
 		state, err := am.mimirClient.GetGrafanaAlertmanagerState(ctx)
 		require.NoError(t, err)
@@ -376,11 +360,7 @@
 	{
 		require.NoError(t, store.Set(ctx, cfg.OrgID, "alertmanager", "silences", base64.StdEncoding.EncodeToString([]byte("abc123"))))
 		require.NoError(t, store.Set(ctx, cfg.OrgID, "alertmanager", "notifications", base64.StdEncoding.EncodeToString([]byte("abc123"))))
-<<<<<<< HEAD
 		testConfig.AlertmanagerConfiguration = testGrafanaConfigWithSecret
-=======
-		testConfig.CreatedAt = time.Now().Unix()
->>>>>>> 22c460fc
 		require.NoError(t, am.ApplyConfig(ctx, testConfig))
 
 		// The remote Alertmanager continues to be ready.
@@ -392,11 +372,7 @@
 		require.Equal(t, testGrafanaConfig, config.GrafanaAlertmanagerConfig)
 		require.Equal(t, testConfigHash, config.Hash)
 		require.Equal(t, testConfigCreatedAt, config.CreatedAt)
-<<<<<<< HEAD
 		require.False(t, config.Default)
-=======
-		require.True(t, config.Default)
->>>>>>> 22c460fc
 
 		// Check that the state is the same as before.
 		state, err := am.mimirClient.GetGrafanaAlertmanagerState(ctx)
@@ -404,25 +380,6 @@
 		require.Equal(t, encodedFullState, state.State)
 	}
 
-<<<<<<< HEAD
-	// `SaveAndApplyDefaultConfig` should send the default Alertmanager configuration to the remote Alertmanager.
-	{
-		require.NoError(t, am.SaveAndApplyDefaultConfig(ctx))
-
-		// Check that the default configuration was uploaded.
-		config, err := am.mimirClient.GetGrafanaAlertmanagerConfig(ctx)
-		require.NoError(t, err)
-
-		pCfg, err := notifier.Load([]byte(defaultGrafanaConfig))
-		require.NoError(t, err)
-
-		want, err := json.Marshal(pCfg)
-		require.NoError(t, err)
-
-		require.JSONEq(t, string(want), config.GrafanaAlertmanagerConfig)
-		require.Equal(t, fmt.Sprintf("%x", md5.Sum(want)), config.Hash)
-		require.True(t, config.Default)
-=======
 	// `SaveAndApplyConfig` is called whenever a user manually changes the Alertmanager configuration.
 	// Calling this method should decrypt and send a configuration to the remote Alertmanager.
 	{
@@ -442,13 +399,12 @@
 		require.NoError(t, err)
 		require.NoError(t, am.SaveAndApplyConfig(ctx, postableCfg))
 
-		// Check that the configuration was uploaded to the remote Alertmanager.
+		// Check that the default configuration was uploaded.
 		config, err := am.mimirClient.GetGrafanaAlertmanagerConfig(ctx)
 		require.NoError(t, err)
 		require.Equal(t, testGrafanaConfigWithSecret, config.GrafanaAlertmanagerConfig)
 		require.Equal(t, fmt.Sprintf("%x", md5.Sum([]byte(encryptedConfig))), config.Hash)
 		require.False(t, config.Default)
->>>>>>> 22c460fc
 	}
 
 	// TODO: Now, shutdown the Alertmanager and we expect the latest configuration to be uploaded.
