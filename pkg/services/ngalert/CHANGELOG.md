# Changelog

**Please note that this is not a direct replacement of Grafana's "add to changelog" label. It is _mostly_ for internal consumption of the Alerting team that owns this part of Grafana.**

## Scope Glossary

### `[ADMIN]`
The ADMIN scope denotes a change that affect the structure and layout of this repository. This includes updates to the following:

- CODEOWNERS
- README
- DotFiles (.gitignore, .git-attributes, etc)

Anything that a developer working on this repo should be aware of from a standards and practice perspective.

### `[BUGFIX]`

The BUGFIX scope denotes a change that fixes an issue with the project in question. A BUGFIX should align the behaviour of the service with the current expected behaviour of the service. If a BUGFIX introduces new unexpected behaviour to ameliorate the issue, a corresponding FEATURE or ENHANCEMENT scope should also be added to the changelog.

### `[CHANGE]`

The CHANGE scope denotes a change that changes the expected behavior of the project while not adding new functionality or fixing an underling issue. This commonly occurs when renaming things to make them more consistent or to accommodate updated versions of vendored dependencies.

### `[FEATURE]`

The FEATURE scope denotes a change that adds new functionality to the project/service.

### `[ENHANCEMENT]`

The ENHANCEMENT scope denotes a change that improves upon the current functionality of the project/service. Generally, an enhancement is something that improves upon something that is already present. Either by making it simpler, more powerful, or more performant. For Example:

An optimization on a particular process in a service that makes it more performant
Simpler syntax for setting a configuration value, like allowing 1m instead of 60 for a duration setting.

## Order

Scopes must have an order to ensure consistency and ease of search, this helps us identify which section do we need to look for what. The order must be:

1. `[CHANGE]`
2. `[FEATURE]`
3. `[BUGFIX]`
4. `[ENHANCEMENT]`
5. `[ADMIN]`


## Grafana Alerting - main / unreleased

- [ENHANCEMENT] Scheduler: Ticker expose new metrics. In legacy, metrics are prefixed with `legacy_` #47828, #48190
  - `grafana_alerting_ticker_last_consumed_tick_timestamp_seconds`
  - `grafana_alerting_ticker_next_tick_timestamp_seconds`
  - `grafana_alerting_ticker_interval_seconds`
- [ENHANCEMENT] Create folder 'General Alerting' when Grafana starts from the scratch #48866
- [ENHANCEMENT] Rule changes authorization logic to use UID folder scope instead of ID scope #48970
- [FEATURE] Indicate whether routes are provisioned when GETting Alertmanager configuration #47857
- [FEATURE] Indicate whether contact point is provisioned when GETting Alertmanager configuration #48323
- [FEATURE] Indicate whether alert rule is provisioned when GETting the rule #48458
<<<<<<< HEAD
- [BUGFIX] RBAC: replace create\update\delete actions for notification policies by alert.notifications:write #49185
=======
- [BUGFIX] Migration: ignore alerts that do not belong to any existing organization\dashboard #49192
- [BUGFIX] Allow anonymous access to alerts #49203 
>>>>>>> 2b8909a9

## 8.5.3

- [BUGFIX] Migration: Remove data source disabled property when migrating alerts #48559

## 8.5.2

- [FEATURE] Migration: Adds `force_migration` as a flag to prevent truncating the unified alerting tables as we migrate. #48526
- [BUGFIX] Use `NaN` and do not panic when captured alert values are empty #48370

## 8.5.1

- [BUGFIX] Silences: Invalid silences created through the API made grafana panic, they are now validated. #46892
- [ENHANCEMENT] Migration: Migrate each legacy notification channel to its own contact point, use nested routes to reproduce multi-channel alerts #47291

## 8.5.0

- [CHANGE] Prometheus Compatible API: Use float-like values for `api/prometheus/grafana/api/v1/alerts` and `api/prometheus/grafana/api/v1/rules` instead of the evaluation string #47216
- [CHANGE] Notification URL points to alert view page instead of alert edit page. #47752
- [BUGFIX] (Legacy) Templates: Parse notification templates using all the matches of the alert rule when going from `Alerting` to `OK` in legacy alerting #47355
- [BUGFIX] Scheduler: Fix state manager to support OK option of `AlertRule.ExecErrState` #47670
- [ENHANCEMENT] Templates: Enable the use of classic condition values in templates #46971
<|MERGE_RESOLUTION|>--- conflicted
+++ resolved
@@ -54,12 +54,9 @@
 - [FEATURE] Indicate whether routes are provisioned when GETting Alertmanager configuration #47857
 - [FEATURE] Indicate whether contact point is provisioned when GETting Alertmanager configuration #48323
 - [FEATURE] Indicate whether alert rule is provisioned when GETting the rule #48458
-<<<<<<< HEAD
-- [BUGFIX] RBAC: replace create\update\delete actions for notification policies by alert.notifications:write #49185
-=======
 - [BUGFIX] Migration: ignore alerts that do not belong to any existing organization\dashboard #49192
 - [BUGFIX] Allow anonymous access to alerts #49203 
->>>>>>> 2b8909a9
+- [BUGFIX] RBAC: replace create\update\delete actions for notification policies by alert.notifications:write #49185
 
 ## 8.5.3
 
