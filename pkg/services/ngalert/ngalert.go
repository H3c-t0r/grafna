package ngalert

import (
	"context"
	"time"

	"github.com/benbjohnson/clock"
	"github.com/grafana/grafana/pkg/services/ngalert/eval"
<<<<<<< HEAD
	"github.com/grafana/grafana/pkg/tsdb"
=======
	"github.com/grafana/grafana/pkg/services/sqlstore"
>>>>>>> f33bbbd9

	"github.com/grafana/grafana/pkg/api/routing"
	"github.com/grafana/grafana/pkg/infra/log"
	"github.com/grafana/grafana/pkg/registry"
	"github.com/grafana/grafana/pkg/services/datasources"
	"github.com/grafana/grafana/pkg/services/sqlstore/migrator"
	"github.com/grafana/grafana/pkg/setting"
)

const (
	maxAttempts int64 = 3
	// scheduler interval
	// changing this value is discouraged
	// because this could cause existing alert definition
	// with intervals that are not exactly divided by this number
	// not to be evaluated
	baseIntervalSeconds = 10
	// default alert definiiton interval
	defaultIntervalSeconds int64 = 6 * baseIntervalSeconds
)

// AlertNG is the service for evaluating the condition of an alert definition.
type AlertNG struct {
	Cfg             *setting.Cfg             `inject:""`
	DatasourceCache datasources.CacheService `inject:""`
	RouteRegister   routing.RouteRegister    `inject:""`
	SQLStore        *sqlstore.SQLStore       `inject:""`
	DataService     *tsdb.Service            `inject:""`
	log             log.Logger
	schedule        scheduleService
}

func init() {
	registry.RegisterService(&AlertNG{})
}

// Init initializes the AlertingService.
func (ng *AlertNG) Init() error {
	ng.log = log.New("ngalert")

	baseInterval := baseIntervalSeconds * time.Second

	store := storeImpl{baseInterval: baseInterval, SQLStore: ng.SQLStore}

	schedCfg := schedulerCfg{
		c:            clock.New(),
		baseInterval: baseInterval,
		logger:       ng.log,
		evaluator:    eval.Evaluator{Cfg: ng.Cfg},
		store:        store,
	}
	ng.schedule = newScheduler(schedCfg)

	api := apiImpl{
		Cfg:             ng.Cfg,
		DatasourceCache: ng.DatasourceCache,
		RouteRegister:   ng.RouteRegister,
		schedule:        ng.schedule,
		store:           store}
	api.registerAPIEndpoints()

	return nil
}

// Run starts the scheduler
func (ng *AlertNG) Run(ctx context.Context) error {
	ng.log.Debug("ngalert starting")
	return ng.schedule.Ticker(ctx)
}

// IsDisabled returns true if the alerting service is disable for this instance.
func (ng *AlertNG) IsDisabled() bool {
	if ng.Cfg == nil {
		return true
	}
	// Check also about expressions?
	return !ng.Cfg.IsNgAlertEnabled()
}

// AddMigration defines database migrations.
// If Alerting NG is not enabled does nothing.
func (ng *AlertNG) AddMigration(mg *migrator.Migrator) {
	if ng.IsDisabled() {
		return
	}
	addAlertDefinitionMigrations(mg)
	addAlertDefinitionVersionMigrations(mg)
	// Create alert_instance table
	alertInstanceMigration(mg)
}

// LoadAlertCondition returns a Condition object for the given alertDefinitionID.
func (api *apiImpl) LoadAlertCondition(alertDefinitionUID string, orgID int64) (*eval.Condition, error) {
	q := getAlertDefinitionByUIDQuery{UID: alertDefinitionUID, OrgID: orgID}
	if err := api.store.getAlertDefinitionByUID(&q); err != nil {
		return nil, err
	}
	alertDefinition := q.Result

	err := api.store.validateAlertDefinition(alertDefinition, true)
	if err != nil {
		return nil, err
	}

	return &eval.Condition{
		RefID:                 alertDefinition.Condition,
		OrgID:                 alertDefinition.OrgID,
		QueriesAndExpressions: alertDefinition.Data,
	}, nil
}<|MERGE_RESOLUTION|>--- conflicted
+++ resolved
@@ -6,11 +6,8 @@
 
 	"github.com/benbjohnson/clock"
 	"github.com/grafana/grafana/pkg/services/ngalert/eval"
-<<<<<<< HEAD
+	"github.com/grafana/grafana/pkg/services/sqlstore"
 	"github.com/grafana/grafana/pkg/tsdb"
-=======
-	"github.com/grafana/grafana/pkg/services/sqlstore"
->>>>>>> f33bbbd9
 
 	"github.com/grafana/grafana/pkg/api/routing"
 	"github.com/grafana/grafana/pkg/infra/log"
@@ -62,14 +59,16 @@
 		evaluator:    eval.Evaluator{Cfg: ng.Cfg},
 		store:        store,
 	}
-	ng.schedule = newScheduler(schedCfg)
+	ng.schedule = newScheduler(schedCfg, ng.DataService)
 
 	api := apiImpl{
 		Cfg:             ng.Cfg,
 		DatasourceCache: ng.DatasourceCache,
 		RouteRegister:   ng.RouteRegister,
+		DataService:     ng.DataService,
 		schedule:        ng.schedule,
-		store:           store}
+		store:           store,
+	}
 	api.registerAPIEndpoints()
 
 	return nil
