package ngalert

import (
	"context"
	"fmt"
	"net/url"
	"time"

	"github.com/benbjohnson/clock"
	"github.com/prometheus/alertmanager/featurecontrol"
	"github.com/prometheus/alertmanager/matchers/compat"
	"golang.org/x/sync/errgroup"

	"github.com/grafana/grafana/pkg/api/routing"
	"github.com/grafana/grafana/pkg/bus"
	"github.com/grafana/grafana/pkg/events"
	"github.com/grafana/grafana/pkg/expr"
	"github.com/grafana/grafana/pkg/infra/db"
	"github.com/grafana/grafana/pkg/infra/kvstore"
	"github.com/grafana/grafana/pkg/infra/log"
	"github.com/grafana/grafana/pkg/infra/tracing"
	"github.com/grafana/grafana/pkg/services/accesscontrol"
	"github.com/grafana/grafana/pkg/services/annotations"
	"github.com/grafana/grafana/pkg/services/dashboards"
	"github.com/grafana/grafana/pkg/services/datasourceproxy"
	"github.com/grafana/grafana/pkg/services/datasources"
	"github.com/grafana/grafana/pkg/services/featuremgmt"
	"github.com/grafana/grafana/pkg/services/folder"
	ac "github.com/grafana/grafana/pkg/services/ngalert/accesscontrol"
	"github.com/grafana/grafana/pkg/services/ngalert/api"
	"github.com/grafana/grafana/pkg/services/ngalert/eval"
	"github.com/grafana/grafana/pkg/services/ngalert/image"
	"github.com/grafana/grafana/pkg/services/ngalert/metrics"
	"github.com/grafana/grafana/pkg/services/ngalert/models"
	"github.com/grafana/grafana/pkg/services/ngalert/notifier"
	"github.com/grafana/grafana/pkg/services/ngalert/provisioning"
	"github.com/grafana/grafana/pkg/services/ngalert/remote"
	"github.com/grafana/grafana/pkg/services/ngalert/schedule"
	"github.com/grafana/grafana/pkg/services/ngalert/sender"
	"github.com/grafana/grafana/pkg/services/ngalert/state"
	"github.com/grafana/grafana/pkg/services/ngalert/state/historian"
	"github.com/grafana/grafana/pkg/services/ngalert/store"
	"github.com/grafana/grafana/pkg/services/ngalert/writer"
	"github.com/grafana/grafana/pkg/services/notifications"
	"github.com/grafana/grafana/pkg/services/pluginsintegration/pluginstore"
	"github.com/grafana/grafana/pkg/services/quota"
	"github.com/grafana/grafana/pkg/services/rendering"
	"github.com/grafana/grafana/pkg/services/secrets"
	"github.com/grafana/grafana/pkg/setting"
)

func ProvideService(
	cfg *setting.Cfg,
	featureToggles featuremgmt.FeatureToggles,
	dataSourceCache datasources.CacheService,
	dataSourceService datasources.DataSourceService,
	routeRegister routing.RouteRegister,
	sqlStore db.DB,
	kvStore kvstore.KVStore,
	expressionService *expr.Service,
	dataProxy *datasourceproxy.DataSourceProxyService,
	quotaService quota.Service,
	secretsService secrets.Service,
	notificationService notifications.Service,
	m *metrics.NGAlert,
	folderService folder.Service,
	ac accesscontrol.AccessControl,
	dashboardService dashboards.DashboardService,
	renderService rendering.Service,
	bus bus.Bus,
	accesscontrolService accesscontrol.Service,
	annotationsRepo annotations.Repository,
	pluginsStore pluginstore.Store,
	tracer tracing.Tracer,
	ruleStore *store.DBstore,
) (*AlertNG, error) {
	ng := &AlertNG{
		Cfg:                  cfg,
		FeatureToggles:       featureToggles,
		DataSourceCache:      dataSourceCache,
		DataSourceService:    dataSourceService,
		RouteRegister:        routeRegister,
		SQLStore:             sqlStore,
		KVStore:              kvStore,
		ExpressionService:    expressionService,
		DataProxy:            dataProxy,
		QuotaService:         quotaService,
		SecretsService:       secretsService,
		Metrics:              m,
		Log:                  log.New("ngalert"),
		NotificationService:  notificationService,
		folderService:        folderService,
		accesscontrol:        ac,
		dashboardService:     dashboardService,
		renderService:        renderService,
		bus:                  bus,
		accesscontrolService: accesscontrolService,
		annotationsRepo:      annotationsRepo,
		pluginsStore:         pluginsStore,
		tracer:               tracer,
		store:                ruleStore,
	}

	if ng.IsDisabled() {
		return ng, nil
	}

	if err := ng.init(); err != nil {
		return nil, err
	}

	return ng, nil
}

// AlertNG is the service for evaluating the condition of an alert definition.
type AlertNG struct {
	Cfg                 *setting.Cfg
	FeatureToggles      featuremgmt.FeatureToggles
	DataSourceCache     datasources.CacheService
	DataSourceService   datasources.DataSourceService
	RouteRegister       routing.RouteRegister
	SQLStore            db.DB
	KVStore             kvstore.KVStore
	ExpressionService   *expr.Service
	DataProxy           *datasourceproxy.DataSourceProxyService
	QuotaService        quota.Service
	SecretsService      secrets.Service
	Metrics             *metrics.NGAlert
	NotificationService notifications.Service
	Log                 log.Logger
	renderService       rendering.Service
	ImageService        image.ImageService
	schedule            schedule.ScheduleService
	stateManager        *state.Manager
	folderService       folder.Service
	dashboardService    dashboards.DashboardService
	api                 *api.API

	// Alerting notification services
	MultiOrgAlertmanager *notifier.MultiOrgAlertmanager
	AlertsRouter         *sender.AlertsRouter
	accesscontrol        accesscontrol.AccessControl
	accesscontrolService accesscontrol.Service
	annotationsRepo      annotations.Repository
	store                *store.DBstore

	bus          bus.Bus
	pluginsStore pluginstore.Store
	tracer       tracing.Tracer
}

func (ng *AlertNG) init() error {
	// AlertNG should be initialized before the cancellation deadline of initCtx
	initCtx, cancelFunc := context.WithTimeout(context.Background(), 30*time.Second)
	defer cancelFunc()

	ng.store.Logger = ng.Log

	// This initializes the compat package in fallback mode with logging. It parses first
	// using the UTF-8 parser and then fallsback to the classic parser on error.
	// UTF-8 is permitted in label names. This should be removed when the compat package
	// is removed from Alertmanager.
	compat.InitFromFlags(ng.Log, featurecontrol.NoopFlags{})

	// If enabled, configure the remote Alertmanager.
	// - If several toggles are enabled, the order of precedence is RemoteOnly, RemotePrimary, RemoteSecondary
	// - If no toggles are enabled, we default to using only the internal Alertmanager
	// We currently do not support remote primary mode, so we fall back to remote secondary.
	var overrides []notifier.Option
	moaLogger := log.New("ngalert.multiorg.alertmanager")
	remoteOnly := ng.FeatureToggles.IsEnabled(initCtx, featuremgmt.FlagAlertmanagerRemoteOnly)
	remotePrimary := ng.FeatureToggles.IsEnabled(initCtx, featuremgmt.FlagAlertmanagerRemotePrimary)
	remoteSecondary := ng.FeatureToggles.IsEnabled(initCtx, featuremgmt.FlagAlertmanagerRemoteSecondary)
	if ng.Cfg.UnifiedAlerting.RemoteAlertmanager.Enable {
		switch {
		case remoteOnly:
			ng.Log.Debug("Starting Grafana with remote only mode enabled")
			m := ng.Metrics.GetRemoteAlertmanagerMetrics()
			m.Info.WithLabelValues(metrics.ModeRemoteOnly).Set(1)
			ng.Cfg.UnifiedAlerting.SkipClustering = true

			// This function will be used by the MOA to create new Alertmanagers.
			override := notifier.WithAlertmanagerOverride(func(_ notifier.OrgAlertmanagerFactory) notifier.OrgAlertmanagerFactory {
				return func(ctx context.Context, orgID int64) (notifier.Alertmanager, error) {
					// Create remote Alertmanager.
					cfg := remote.AlertmanagerConfig{
						BasicAuthPassword: ng.Cfg.UnifiedAlerting.RemoteAlertmanager.Password,
						DefaultConfig:     ng.Cfg.UnifiedAlerting.DefaultConfiguration,
						OrgID:             orgID,
						TenantID:          ng.Cfg.UnifiedAlerting.RemoteAlertmanager.TenantID,
						URL:               ng.Cfg.UnifiedAlerting.RemoteAlertmanager.URL,
						PromoteConfig:     true,
					}
					remoteAM, err := createRemoteAlertmanager(cfg, ng.KVStore, ng.SecretsService.Decrypt, m)
					if err != nil {
						moaLogger.Error("Failed to create remote Alertmanager", "err", err)
						return nil, err
					}
					return remoteAM, nil
				}
			})

			overrides = append(overrides, override)

		case remotePrimary:
<<<<<<< HEAD
			ng.Log.Debug("Starting Grafana with remote primary mode enabled")
			m := ng.Metrics.GetRemoteAlertmanagerMetrics()
			m.Info.WithLabelValues(metrics.ModeRemotePrimary).Set(1)
			// This function will be used by the MOA to create new Alertmanagers.
			override := notifier.WithAlertmanagerOverride(func(factoryFn notifier.OrgAlertmanagerFactory) notifier.OrgAlertmanagerFactory {
				return func(ctx context.Context, orgID int64) (notifier.Alertmanager, error) {
					// Create internal Alertmanager.
					internalAM, err := factoryFn(ctx, orgID)
					if err != nil {
						return nil, err
					}

					// Create remote Alertmanager.
					cfg := remote.AlertmanagerConfig{
						BasicAuthPassword: ng.Cfg.UnifiedAlerting.RemoteAlertmanager.Password,
						DefaultConfig:     ng.Cfg.UnifiedAlerting.DefaultConfiguration,
						OrgID:             orgID,
						PromoteConfig:     true,
						TenantID:          ng.Cfg.UnifiedAlerting.RemoteAlertmanager.TenantID,
						URL:               ng.Cfg.UnifiedAlerting.RemoteAlertmanager.URL,
					}
					remoteAM, err := createRemoteAlertmanager(cfg, ng.KVStore, ng.SecretsService.Decrypt, m)
					if err != nil {
						moaLogger.Error("Failed to create remote Alertmanager, falling back to using only the internal one", "err", err)
						return internalAM, nil
					}

					// Use both Alertmanager implementations in the forked Alertmanager.
					return remote.NewRemotePrimaryForkedAlertmanager(log.New("ngalert.forked-alertmanager.remote-primary"), internalAM, remoteAM), nil
				}
			})

			overrides = append(overrides, override)
=======
			ng.Log.Warn("Only remote secondary mode is supported at the moment, falling back to remote secondary")
			// TODO: Skip setting up clustering with ng.Cfg.UnifiedAlerting.SkipClustering = true
			fallthrough
>>>>>>> 20767236

		case remoteSecondary:
			ng.Log.Debug("Starting Grafana with remote secondary mode enabled")
			m := ng.Metrics.GetRemoteAlertmanagerMetrics()
			m.Info.WithLabelValues(metrics.ModeRemoteSecondary).Set(1)

			// This function will be used by the MOA to create new Alertmanagers.
			override := notifier.WithAlertmanagerOverride(func(factoryFn notifier.OrgAlertmanagerFactory) notifier.OrgAlertmanagerFactory {
				return func(ctx context.Context, orgID int64) (notifier.Alertmanager, error) {
					// Create internal Alertmanager.
					internalAM, err := factoryFn(ctx, orgID)
					if err != nil {
						return nil, err
					}

					// Create remote Alertmanager.
					cfg := remote.AlertmanagerConfig{
						BasicAuthPassword: ng.Cfg.UnifiedAlerting.RemoteAlertmanager.Password,
						DefaultConfig:     ng.Cfg.UnifiedAlerting.DefaultConfiguration,
						OrgID:             orgID,
						TenantID:          ng.Cfg.UnifiedAlerting.RemoteAlertmanager.TenantID,
						URL:               ng.Cfg.UnifiedAlerting.RemoteAlertmanager.URL,
					}
					remoteAM, err := createRemoteAlertmanager(cfg, ng.KVStore, ng.SecretsService.Decrypt, m)
					if err != nil {
						moaLogger.Error("Failed to create remote Alertmanager, falling back to using only the internal one", "err", err)
						return internalAM, nil
					}

					// Use both Alertmanager implementations in the forked Alertmanager.
					rsCfg := remote.RemoteSecondaryConfig{
						Logger:       log.New("ngalert.forked-alertmanager.remote-secondary"),
						OrgID:        orgID,
						Store:        ng.store,
						SyncInterval: ng.Cfg.UnifiedAlerting.RemoteAlertmanager.SyncInterval,
					}
					return remote.NewRemoteSecondaryForkedAlertmanager(rsCfg, internalAM, remoteAM)
				}
			})

			overrides = append(overrides, override)

		default:
			ng.Log.Error("A mode should be selected when enabling the remote Alertmanager, falling back to using only the internal Alertmanager")
		}
	}

	decryptFn := ng.SecretsService.GetDecryptedValue
	multiOrgMetrics := ng.Metrics.GetMultiOrgAlertmanagerMetrics()
	moa, err := notifier.NewMultiOrgAlertmanager(ng.Cfg, ng.store, ng.store, ng.KVStore, ng.store, decryptFn, multiOrgMetrics, ng.NotificationService, moaLogger, ng.SecretsService, ng.FeatureToggles, overrides...)
	if err != nil {
		return err
	}
	ng.MultiOrgAlertmanager = moa

	imageService, err := image.NewScreenshotImageServiceFromCfg(ng.Cfg, ng.store, ng.dashboardService, ng.renderService, ng.Metrics.Registerer)
	if err != nil {
		return err
	}
	ng.ImageService = imageService

	// Let's make sure we're able to complete an initial sync of Alertmanagers before we start the alerting components.
	if err := ng.MultiOrgAlertmanager.LoadAndSyncAlertmanagersForOrgs(initCtx); err != nil {
		return fmt.Errorf("failed to initialize alerting because multiorg alertmanager manager failed to warm up: %w", err)
	}

	appUrl, err := url.Parse(ng.Cfg.AppURL)
	if err != nil {
		ng.Log.Error("Failed to parse application URL. Continue without it.", "error", err)
		appUrl = nil
	}

	clk := clock.New()

	alertsRouter := sender.NewAlertsRouter(ng.MultiOrgAlertmanager, ng.store, clk, appUrl, ng.Cfg.UnifiedAlerting.DisabledOrgs,
		ng.Cfg.UnifiedAlerting.AdminConfigPollInterval, ng.DataSourceService, ng.SecretsService, ng.FeatureToggles)

	// Make sure we sync at least once as Grafana starts to get the router up and running before we start sending any alerts.
	if err := alertsRouter.SyncAndApplyConfigFromDatabase(initCtx); err != nil {
		return fmt.Errorf("failed to initialize alerting because alert notifications router failed to warm up: %w", err)
	}

	ng.AlertsRouter = alertsRouter

	evalFactory := eval.NewEvaluatorFactory(ng.Cfg.UnifiedAlerting, ng.DataSourceCache, ng.ExpressionService, ng.pluginsStore)
	schedCfg := schedule.SchedulerCfg{
		MaxAttempts:          ng.Cfg.UnifiedAlerting.MaxAttempts,
		C:                    clk,
		BaseInterval:         ng.Cfg.UnifiedAlerting.BaseInterval,
		MinRuleInterval:      ng.Cfg.UnifiedAlerting.MinInterval,
		DisableGrafanaFolder: ng.Cfg.UnifiedAlerting.ReservedLabels.IsReservedLabelDisabled(models.FolderTitleLabel),
		JitterEvaluations:    schedule.JitterStrategyFrom(ng.Cfg.UnifiedAlerting, ng.FeatureToggles),
		AppURL:               appUrl,
		EvaluatorFactory:     evalFactory,
		RuleStore:            ng.store,
		FeatureToggles:       ng.FeatureToggles,
		Metrics:              ng.Metrics.GetSchedulerMetrics(),
		AlertSender:          alertsRouter,
		Tracer:               ng.tracer,
		Log:                  log.New("ngalert.scheduler"),
		RecordingWriter:      writer.NewPrometheusWriter(log.New("ngalert.recording.writer")),
	}

	// There are a set of feature toggles available that act as short-circuits for common configurations.
	// If any are set, override the config accordingly.
	ApplyStateHistoryFeatureToggles(&ng.Cfg.UnifiedAlerting.StateHistory, ng.FeatureToggles, ng.Log)
	history, err := configureHistorianBackend(initCtx, ng.Cfg.UnifiedAlerting.StateHistory, ng.annotationsRepo, ng.dashboardService, ng.store, ng.Metrics.GetHistorianMetrics(), ng.Log)
	if err != nil {
		return err
	}
	cfg := state.ManagerCfg{
		Metrics:                        ng.Metrics.GetStateMetrics(),
		ExternalURL:                    appUrl,
		DisableExecution:               !ng.Cfg.UnifiedAlerting.ExecuteAlerts,
		InstanceStore:                  ng.store,
		Images:                         ng.ImageService,
		Clock:                          clk,
		Historian:                      history,
		DoNotSaveNormalState:           ng.FeatureToggles.IsEnabledGlobally(featuremgmt.FlagAlertingNoNormalState),
		ApplyNoDataAndErrorToAllStates: ng.FeatureToggles.IsEnabledGlobally(featuremgmt.FlagAlertingNoDataErrorExecution),
		MaxStateSaveConcurrency:        ng.Cfg.UnifiedAlerting.MaxStateSaveConcurrency,
		RulesPerRuleGroupLimit:         ng.Cfg.UnifiedAlerting.RulesPerRuleGroupLimit,
		Tracer:                         ng.tracer,
		Log:                            log.New("ngalert.state.manager"),
	}
	logger := log.New("ngalert.state.manager.persist")
	statePersister := state.NewSyncStatePersisiter(logger, cfg)
	if ng.FeatureToggles.IsEnabledGlobally(featuremgmt.FlagAlertingSaveStatePeriodic) {
		ticker := clock.New().Ticker(ng.Cfg.UnifiedAlerting.StatePeriodicSaveInterval)
		statePersister = state.NewAsyncStatePersister(logger, ticker, cfg)
	}
	stateManager := state.NewManager(cfg, statePersister)
	scheduler := schedule.NewScheduler(schedCfg, stateManager)

	// if it is required to include folder title to the alerts, we need to subscribe to changes of alert title
	if !ng.Cfg.UnifiedAlerting.ReservedLabels.IsReservedLabelDisabled(models.FolderTitleLabel) {
		subscribeToFolderChanges(ng.Log, ng.bus, ng.store)
	}

	ng.stateManager = stateManager
	ng.schedule = scheduler

	receiverService := notifier.NewReceiverService(ng.accesscontrol, ng.store, ng.store, ng.SecretsService, ng.store, ng.Log)

	// Provisioning
	policyService := provisioning.NewNotificationPolicyService(ng.store, ng.store, ng.store, ng.Cfg.UnifiedAlerting, ng.Log)
	contactPointService := provisioning.NewContactPointService(ng.store, ng.SecretsService, ng.store, ng.store, receiverService, ng.Log, ng.store)
	templateService := provisioning.NewTemplateService(ng.store, ng.store, ng.store, ng.Log)
	muteTimingService := provisioning.NewMuteTimingService(ng.store, ng.store, ng.store, ng.Log)
	alertRuleService := provisioning.NewAlertRuleService(ng.store, ng.store, ng.folderService, ng.QuotaService, ng.store,
		int64(ng.Cfg.UnifiedAlerting.DefaultRuleEvaluationInterval.Seconds()),
		int64(ng.Cfg.UnifiedAlerting.BaseInterval.Seconds()),
		ng.Cfg.UnifiedAlerting.RulesPerRuleGroupLimit, ng.Log, notifier.NewNotificationSettingsValidationService(ng.store),
		ac.NewRuleService(ng.accesscontrol))

	ng.api = &api.API{
		Cfg:                  ng.Cfg,
		DatasourceCache:      ng.DataSourceCache,
		DatasourceService:    ng.DataSourceService,
		RouteRegister:        ng.RouteRegister,
		DataProxy:            ng.DataProxy,
		QuotaService:         ng.QuotaService,
		TransactionManager:   ng.store,
		RuleStore:            ng.store,
		AlertingStore:        ng.store,
		AdminConfigStore:     ng.store,
		ProvenanceStore:      ng.store,
		MultiOrgAlertmanager: ng.MultiOrgAlertmanager,
		StateManager:         ng.stateManager,
		AccessControl:        ng.accesscontrol,
		Policies:             policyService,
		ReceiverService:      receiverService,
		ContactPointService:  contactPointService,
		Templates:            templateService,
		MuteTimings:          muteTimingService,
		AlertRules:           alertRuleService,
		AlertsRouter:         alertsRouter,
		EvaluatorFactory:     evalFactory,
		FeatureManager:       ng.FeatureToggles,
		AppUrl:               appUrl,
		Historian:            history,
		Hooks:                api.NewHooks(ng.Log),
		Tracer:               ng.tracer,
	}
	ng.api.RegisterAPIEndpoints(ng.Metrics.GetAPIMetrics())

	if err := RegisterQuotas(ng.Cfg, ng.QuotaService, ng.store); err != nil {
		return err
	}

	log.RegisterContextualLogProvider(func(ctx context.Context) ([]interface{}, bool) {
		key, ok := models.RuleKeyFromContext(ctx)
		if !ok {
			return nil, false
		}
		return key.LogContext(), true
	})

	return DeclareFixedRoles(ng.accesscontrolService)
}

func subscribeToFolderChanges(logger log.Logger, bus bus.Bus, dbStore api.RuleStore) {
	// if folder title is changed, we update all alert rules in that folder to make sure that all peers (in HA mode) will update folder title and
	// clean up the current state
	bus.AddEventListener(func(ctx context.Context, evt *events.FolderTitleUpdated) error {
		logger.Info("Got folder title updated event. updating rules in the folder", "folderUID", evt.UID)
		_, err := dbStore.IncreaseVersionForAllRulesInNamespace(ctx, evt.OrgID, evt.UID)
		if err != nil {
			logger.Error("Failed to update alert rules in the folder after its title was changed", "error", err, "folderUID", evt.UID, "folder", evt.Title)
			return err
		}
		return nil
	})
}

// Run starts the scheduler and Alertmanager.
func (ng *AlertNG) Run(ctx context.Context) error {
	ng.Log.Debug("Starting", "execute_alerts", ng.Cfg.UnifiedAlerting.ExecuteAlerts)

	children, subCtx := errgroup.WithContext(ctx)

	children.Go(func() error {
		return ng.MultiOrgAlertmanager.Run(subCtx)
	})
	children.Go(func() error {
		return ng.AlertsRouter.Run(subCtx)
	})

	if ng.Cfg.UnifiedAlerting.ExecuteAlerts {
		// Only Warm() the state manager if we are actually executing alerts.
		// Doing so when we are not executing alerts is wasteful and could lead
		// to misleading rule status queries, as the status returned will be
		// always based on the state loaded from the database at startup, and
		// not the most recent evaluation state.
		//
		// Also note that this runs synchronously to ensure state is loaded
		// before rule evaluation begins, hence we use ctx and not subCtx.
		//
		ng.stateManager.Warm(ctx, ng.store)

		children.Go(func() error {
			return ng.schedule.Run(subCtx)
		})
		children.Go(func() error {
			return ng.stateManager.Run(subCtx)
		})
	}
	return children.Wait()
}

// IsDisabled returns true if the alerting service is disabled for this instance.
func (ng *AlertNG) IsDisabled() bool {
	if ng.Cfg == nil {
		return true
	}

	return !ng.Cfg.UnifiedAlerting.IsEnabled()
}

// GetHooks returns a facility for replacing handlers for paths. The handler hook for a path
// is invoked after all other middleware is invoked (authentication, instrumentation).
func (ng *AlertNG) GetHooks() *api.Hooks {
	return ng.api.Hooks
}

type Historian interface {
	api.Historian
	state.Historian
}

func configureHistorianBackend(ctx context.Context, cfg setting.UnifiedAlertingStateHistorySettings, ar annotations.Repository, ds dashboards.DashboardService, rs historian.RuleStore, met *metrics.Historian, l log.Logger) (Historian, error) {
	if !cfg.Enabled {
		met.Info.WithLabelValues("noop").Set(0)
		return historian.NewNopHistorian(), nil
	}

	backend, err := historian.ParseBackendType(cfg.Backend)
	if err != nil {
		return nil, err
	}

	met.Info.WithLabelValues(backend.String()).Set(1)
	if backend == historian.BackendTypeMultiple {
		primaryCfg := cfg
		primaryCfg.Backend = cfg.MultiPrimary
		primary, err := configureHistorianBackend(ctx, primaryCfg, ar, ds, rs, met, l)
		if err != nil {
			return nil, fmt.Errorf("multi-backend target \"%s\" was misconfigured: %w", cfg.MultiPrimary, err)
		}

		var secondaries []historian.Backend
		for _, b := range cfg.MultiSecondaries {
			secCfg := cfg
			secCfg.Backend = b
			sec, err := configureHistorianBackend(ctx, secCfg, ar, ds, rs, met, l)
			if err != nil {
				return nil, fmt.Errorf("multi-backend target \"%s\" was miconfigured: %w", b, err)
			}
			secondaries = append(secondaries, sec)
		}

		l.Info("State history is operating in multi-backend mode", "primary", cfg.MultiPrimary, "secondaries", cfg.MultiSecondaries)
		return historian.NewMultipleBackend(primary, secondaries...), nil
	}
	if backend == historian.BackendTypeAnnotations {
		store := historian.NewAnnotationStore(ar, ds, met)
		annotationBackendLogger := log.New("ngalert.state.historian", "backend", "annotations")
		return historian.NewAnnotationBackend(annotationBackendLogger, store, rs, met), nil
	}
	if backend == historian.BackendTypeLoki {
		lcfg, err := historian.NewLokiConfig(cfg)
		if err != nil {
			return nil, fmt.Errorf("invalid remote loki configuration: %w", err)
		}
		req := historian.NewRequester()
		lokiBackendLogger := log.New("ngalert.state.historian", "backend", "loki")
		backend := historian.NewRemoteLokiBackend(lokiBackendLogger, lcfg, req, met)

		testConnCtx, cancelFunc := context.WithTimeout(ctx, 10*time.Second)
		defer cancelFunc()
		if err := backend.TestConnection(testConnCtx); err != nil {
			l.Error("Failed to communicate with configured remote Loki backend, state history may not be persisted", "error", err)
		}
		return backend, nil
	}

	return nil, fmt.Errorf("unrecognized state history backend: %s", backend)
}

// ApplyStateHistoryFeatureToggles edits state history configuration to comply with currently active feature toggles.
func ApplyStateHistoryFeatureToggles(cfg *setting.UnifiedAlertingStateHistorySettings, ft featuremgmt.FeatureToggles, logger log.Logger) {
	backend, _ := historian.ParseBackendType(cfg.Backend)
	// These feature toggles represent specific, common backend configurations.
	// If all toggles are enabled, we listen to the state history config as written.
	// If any of them are disabled, we ignore the configured backend and treat the toggles as an override.
	// If multiple toggles are disabled, we go with the most "restrictive" one.
	if !ft.IsEnabledGlobally(featuremgmt.FlagAlertStateHistoryLokiSecondary) {
		// If we cannot even treat Loki as a secondary, we must use annotations only.
		if backend == historian.BackendTypeMultiple || backend == historian.BackendTypeLoki {
			logger.Info("Forcing Annotation backend due to state history feature toggles")
			cfg.Backend = historian.BackendTypeAnnotations.String()
			cfg.MultiPrimary = ""
			cfg.MultiSecondaries = make([]string, 0)
		}
		return
	}
	if !ft.IsEnabledGlobally(featuremgmt.FlagAlertStateHistoryLokiPrimary) {
		// If we're using multiple backends, Loki must be the secondary.
		if backend == historian.BackendTypeMultiple {
			logger.Info("Coercing Loki to a secondary backend due to state history feature toggles")
			cfg.MultiPrimary = historian.BackendTypeAnnotations.String()
			cfg.MultiSecondaries = []string{historian.BackendTypeLoki.String()}
		}
		// If we're using loki, we are only allowed to use it as a secondary. Dual write to it, plus annotations.
		if backend == historian.BackendTypeLoki {
			logger.Info("Coercing Loki to dual writes with a secondary backend due to state history feature toggles")
			cfg.Backend = historian.BackendTypeMultiple.String()
			cfg.MultiPrimary = historian.BackendTypeAnnotations.String()
			cfg.MultiSecondaries = []string{historian.BackendTypeLoki.String()}
		}
		return
	}
	if !ft.IsEnabledGlobally(featuremgmt.FlagAlertStateHistoryLokiOnly) {
		// If we're not allowed to use Loki only, make it the primary but keep the annotation writes.
		if backend == historian.BackendTypeLoki {
			logger.Info("Forcing dual writes to Loki and Annotations due to state history feature toggles")
			cfg.Backend = historian.BackendTypeMultiple.String()
			cfg.MultiPrimary = historian.BackendTypeLoki.String()
			cfg.MultiSecondaries = []string{historian.BackendTypeAnnotations.String()}
		}
		return
	}
}

func createRemoteAlertmanager(cfg remote.AlertmanagerConfig, kvstore kvstore.KVStore, decryptFn remote.DecryptFn, m *metrics.RemoteAlertmanager) (*remote.Alertmanager, error) {
	return remote.NewAlertmanager(cfg, notifier.NewFileStore(cfg.OrgID, kvstore), decryptFn, m)
}<|MERGE_RESOLUTION|>--- conflicted
+++ resolved
@@ -203,10 +203,10 @@
 			overrides = append(overrides, override)
 
 		case remotePrimary:
-<<<<<<< HEAD
 			ng.Log.Debug("Starting Grafana with remote primary mode enabled")
 			m := ng.Metrics.GetRemoteAlertmanagerMetrics()
 			m.Info.WithLabelValues(metrics.ModeRemotePrimary).Set(1)
+			ng.Cfg.UnifiedAlerting.SkipClustering = true
 			// This function will be used by the MOA to create new Alertmanagers.
 			override := notifier.WithAlertmanagerOverride(func(factoryFn notifier.OrgAlertmanagerFactory) notifier.OrgAlertmanagerFactory {
 				return func(ctx context.Context, orgID int64) (notifier.Alertmanager, error) {
@@ -237,11 +237,6 @@
 			})
 
 			overrides = append(overrides, override)
-=======
-			ng.Log.Warn("Only remote secondary mode is supported at the moment, falling back to remote secondary")
-			// TODO: Skip setting up clustering with ng.Cfg.UnifiedAlerting.SkipClustering = true
-			fallthrough
->>>>>>> 20767236
 
 		case remoteSecondary:
 			ng.Log.Debug("Starting Grafana with remote secondary mode enabled")
