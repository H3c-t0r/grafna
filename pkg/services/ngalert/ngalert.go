package ngalert

import (
	"context"
	"fmt"
	"net/url"

	"github.com/benbjohnson/clock"
	"golang.org/x/sync/errgroup"

	"github.com/grafana/grafana/pkg/api/routing"
	"github.com/grafana/grafana/pkg/bus"
	"github.com/grafana/grafana/pkg/expr"
	"github.com/grafana/grafana/pkg/infra/kvstore"
	"github.com/grafana/grafana/pkg/infra/log"
	"github.com/grafana/grafana/pkg/services/accesscontrol"
	"github.com/grafana/grafana/pkg/services/dashboards"
	"github.com/grafana/grafana/pkg/services/datasourceproxy"
	"github.com/grafana/grafana/pkg/services/datasources"
	"github.com/grafana/grafana/pkg/services/ngalert/api"
	"github.com/grafana/grafana/pkg/services/ngalert/eval"
	"github.com/grafana/grafana/pkg/services/ngalert/image"
	"github.com/grafana/grafana/pkg/services/ngalert/metrics"
	"github.com/grafana/grafana/pkg/services/ngalert/notifier"
	"github.com/grafana/grafana/pkg/services/ngalert/provisioning"
	"github.com/grafana/grafana/pkg/services/ngalert/schedule"
	"github.com/grafana/grafana/pkg/services/ngalert/sender"
	"github.com/grafana/grafana/pkg/services/ngalert/state"
	"github.com/grafana/grafana/pkg/services/ngalert/store"
	"github.com/grafana/grafana/pkg/services/notifications"
	"github.com/grafana/grafana/pkg/services/quota"
	"github.com/grafana/grafana/pkg/services/rendering"
	"github.com/grafana/grafana/pkg/services/secrets"
	"github.com/grafana/grafana/pkg/services/sqlstore"
	"github.com/grafana/grafana/pkg/setting"
)

func ProvideService(cfg *setting.Cfg, dataSourceCache datasources.CacheService, routeRegister routing.RouteRegister,
	sqlStore *sqlstore.SQLStore, kvStore kvstore.KVStore, expressionService *expr.Service, dataProxy *datasourceproxy.DataSourceProxyService,
	quotaService *quota.QuotaService, secretsService secrets.Service, notificationService notifications.Service, m *metrics.NGAlert,
	folderService dashboards.FolderService, ac accesscontrol.AccessControl, dashboardService dashboards.DashboardService, renderService rendering.Service,
	bus bus.Bus) (*AlertNG, error) {
	ng := &AlertNG{
		Cfg:                 cfg,
		DataSourceCache:     dataSourceCache,
		RouteRegister:       routeRegister,
		SQLStore:            sqlStore,
		KVStore:             kvStore,
		ExpressionService:   expressionService,
		DataProxy:           dataProxy,
		QuotaService:        quotaService,
		SecretsService:      secretsService,
		Metrics:             m,
		Log:                 log.New("ngalert"),
		NotificationService: notificationService,
		folderService:       folderService,
		accesscontrol:       ac,
		dashboardService:    dashboardService,
		renderService:       renderService,
		bus:                 bus,
	}

	if ng.IsDisabled() {
		return ng, nil
	}

	if err := ng.init(); err != nil {
		return nil, err
	}

	return ng, nil
}

// AlertNG is the service for evaluating the condition of an alert definition.
type AlertNG struct {
	Cfg                 *setting.Cfg
	DataSourceCache     datasources.CacheService
	RouteRegister       routing.RouteRegister
	SQLStore            *sqlstore.SQLStore
	KVStore             kvstore.KVStore
	ExpressionService   *expr.Service
	DataProxy           *datasourceproxy.DataSourceProxyService
	QuotaService        *quota.QuotaService
	SecretsService      secrets.Service
	Metrics             *metrics.NGAlert
	NotificationService notifications.Service
	Log                 log.Logger
	renderService       rendering.Service
	imageService        image.ImageService
	schedule            schedule.ScheduleService
	stateManager        *state.Manager
	folderService       dashboards.FolderService
	dashboardService    dashboards.DashboardService

	// Alerting notification services
	MultiOrgAlertmanager *notifier.MultiOrgAlertmanager
	AlertsRouter         *sender.AlertsRouter
	accesscontrol        accesscontrol.AccessControl

	bus bus.Bus
}

func (ng *AlertNG) init() error {
	var err error

	store := &store.DBstore{
		BaseInterval:     ng.Cfg.UnifiedAlerting.BaseInterval,
		DefaultInterval:  ng.Cfg.UnifiedAlerting.DefaultRuleEvaluationInterval,
		SQLStore:         ng.SQLStore,
		Logger:           ng.Log,
		FolderService:    ng.folderService,
		AccessControl:    ng.accesscontrol,
		DashboardService: ng.dashboardService,
	}

	decryptFn := ng.SecretsService.GetDecryptedValue
	multiOrgMetrics := ng.Metrics.GetMultiOrgAlertmanagerMetrics()
	ng.MultiOrgAlertmanager, err = notifier.NewMultiOrgAlertmanager(ng.Cfg, store, store, ng.KVStore, store, decryptFn, multiOrgMetrics, ng.NotificationService, log.New("ngalert.multiorg.alertmanager"), ng.SecretsService)
	if err != nil {
		return err
	}

	imageService, err := image.NewScreenshotImageServiceFromCfg(ng.Cfg, ng.Metrics.Registerer, store, ng.dashboardService, ng.renderService)
	if err != nil {
		return err
	}
	ng.imageService = imageService

	// Let's make sure we're able to complete an initial sync of Alertmanagers before we start the alerting components.
	if err := ng.MultiOrgAlertmanager.LoadAndSyncAlertmanagersForOrgs(context.Background()); err != nil {
<<<<<<< HEAD
		return err
	}

	schedCfg := schedule.SchedulerCfg{
		C:                       clock.New(),
		BaseInterval:            ng.Cfg.UnifiedAlerting.BaseInterval,
		Logger:                  ng.Log,
		MaxAttempts:             ng.Cfg.UnifiedAlerting.MaxAttempts,
		Evaluator:               eval.NewEvaluator(ng.Cfg, ng.Log, ng.DataSourceCache, ng.SecretsService, ng.ExpressionService),
		InstanceStore:           store,
		RuleStore:               store,
		AdminConfigStore:        store,
		OrgStore:                store,
		MultiOrgNotifier:        ng.MultiOrgAlertmanager,
		Metrics:                 ng.Metrics.GetSchedulerMetrics(),
		AdminConfigPollInterval: ng.Cfg.UnifiedAlerting.AdminConfigPollInterval,
		DisabledOrgs:            ng.Cfg.UnifiedAlerting.DisabledOrgs,
		MinRuleInterval:         ng.Cfg.UnifiedAlerting.MinInterval,
=======
		return fmt.Errorf("failed to initialize alerting because multiorg alertmanager manager failed to warm up: %w", err)
>>>>>>> a6b10908
	}

	appUrl, err := url.Parse(ng.Cfg.AppURL)
	if err != nil {
		ng.Log.Error("Failed to parse application URL. Continue without it.", "err", err)
		appUrl = nil
	}

<<<<<<< HEAD
	stateManager := state.NewManager(ng.Log, ng.Metrics.GetStateMetrics(), appUrl, store, store, ng.dashboardService, ng.imageService, clock.New())
=======
	clk := clock.New()

	alertsRouter := sender.NewAlertsRouter(ng.MultiOrgAlertmanager, store, clk, appUrl, ng.Cfg.UnifiedAlerting.DisabledOrgs, ng.Cfg.UnifiedAlerting.AdminConfigPollInterval)

	// Make sure we sync at least once as Grafana starts to get the router up and running before we start sending any alerts.
	if err := alertsRouter.SyncAndApplyConfigFromDatabase(); err != nil {
		return fmt.Errorf("failed to initialize alerting because alert notifications router failed to warm up: %w", err)
	}

	ng.AlertsRouter = alertsRouter

	schedCfg := schedule.SchedulerCfg{
		Cfg:           ng.Cfg.UnifiedAlerting,
		C:             clk,
		Logger:        ng.Log,
		Evaluator:     eval.NewEvaluator(ng.Cfg, ng.Log, ng.DataSourceCache, ng.SecretsService, ng.ExpressionService),
		InstanceStore: store,
		RuleStore:     store,
		OrgStore:      store,
		Metrics:       ng.Metrics.GetSchedulerMetrics(),
		AlertSender:   alertsRouter,
	}

	stateManager := state.NewManager(ng.Log, ng.Metrics.GetStateMetrics(), appUrl, store, store, ng.dashboardService, ng.imageService, clk)
>>>>>>> a6b10908
	scheduler := schedule.NewScheduler(schedCfg, appUrl, stateManager, ng.bus)

	ng.stateManager = stateManager
	ng.schedule = scheduler

	// Provisioning
	policyService := provisioning.NewNotificationPolicyService(store, store, store, ng.Cfg.UnifiedAlerting, ng.Log)
	contactPointService := provisioning.NewContactPointService(store, ng.SecretsService, store, store, ng.Log)
	templateService := provisioning.NewTemplateService(store, store, store, ng.Log)
	muteTimingService := provisioning.NewMuteTimingService(store, store, store, ng.Log)
	alertRuleService := provisioning.NewAlertRuleService(store, store, store,
		int64(ng.Cfg.UnifiedAlerting.DefaultRuleEvaluationInterval.Seconds()),
		int64(ng.Cfg.UnifiedAlerting.BaseInterval.Seconds()), ng.Log)

	api := api.API{
		Cfg:                  ng.Cfg,
		DatasourceCache:      ng.DataSourceCache,
		RouteRegister:        ng.RouteRegister,
		ExpressionService:    ng.ExpressionService,
		Schedule:             ng.schedule,
		DataProxy:            ng.DataProxy,
		QuotaService:         ng.QuotaService,
		SecretsService:       ng.SecretsService,
		TransactionManager:   store,
		InstanceStore:        store,
		RuleStore:            store,
		AlertingStore:        store,
		AdminConfigStore:     store,
		ProvenanceStore:      store,
		MultiOrgAlertmanager: ng.MultiOrgAlertmanager,
		StateManager:         ng.stateManager,
		AccessControl:        ng.accesscontrol,
		Policies:             policyService,
		ContactPointService:  contactPointService,
		Templates:            templateService,
		MuteTimings:          muteTimingService,
		AlertRules:           alertRuleService,
		AlertsRouter:         alertsRouter,
	}
	api.RegisterAPIEndpoints(ng.Metrics.GetAPIMetrics())

	return DeclareFixedRoles(ng.accesscontrol)
}

// Run starts the scheduler and Alertmanager.
func (ng *AlertNG) Run(ctx context.Context) error {
	ng.Log.Debug("ngalert starting")
	ng.stateManager.Warm(ctx)

	children, subCtx := errgroup.WithContext(ctx)

	children.Go(func() error {
		return ng.MultiOrgAlertmanager.Run(subCtx)
	})
	children.Go(func() error {
		return ng.AlertsRouter.Run(subCtx)
	})

	if ng.Cfg.UnifiedAlerting.ExecuteAlerts {
		children.Go(func() error {
			return ng.schedule.Run(subCtx)
		})
	}
	return children.Wait()
}

// IsDisabled returns true if the alerting service is disable for this instance.
func (ng *AlertNG) IsDisabled() bool {
	if ng.Cfg == nil {
		return true
	}
	return !ng.Cfg.UnifiedAlerting.IsEnabled()
}<|MERGE_RESOLUTION|>--- conflicted
+++ resolved
@@ -128,28 +128,7 @@
 
 	// Let's make sure we're able to complete an initial sync of Alertmanagers before we start the alerting components.
 	if err := ng.MultiOrgAlertmanager.LoadAndSyncAlertmanagersForOrgs(context.Background()); err != nil {
-<<<<<<< HEAD
-		return err
-	}
-
-	schedCfg := schedule.SchedulerCfg{
-		C:                       clock.New(),
-		BaseInterval:            ng.Cfg.UnifiedAlerting.BaseInterval,
-		Logger:                  ng.Log,
-		MaxAttempts:             ng.Cfg.UnifiedAlerting.MaxAttempts,
-		Evaluator:               eval.NewEvaluator(ng.Cfg, ng.Log, ng.DataSourceCache, ng.SecretsService, ng.ExpressionService),
-		InstanceStore:           store,
-		RuleStore:               store,
-		AdminConfigStore:        store,
-		OrgStore:                store,
-		MultiOrgNotifier:        ng.MultiOrgAlertmanager,
-		Metrics:                 ng.Metrics.GetSchedulerMetrics(),
-		AdminConfigPollInterval: ng.Cfg.UnifiedAlerting.AdminConfigPollInterval,
-		DisabledOrgs:            ng.Cfg.UnifiedAlerting.DisabledOrgs,
-		MinRuleInterval:         ng.Cfg.UnifiedAlerting.MinInterval,
-=======
 		return fmt.Errorf("failed to initialize alerting because multiorg alertmanager manager failed to warm up: %w", err)
->>>>>>> a6b10908
 	}
 
 	appUrl, err := url.Parse(ng.Cfg.AppURL)
@@ -158,9 +137,6 @@
 		appUrl = nil
 	}
 
-<<<<<<< HEAD
-	stateManager := state.NewManager(ng.Log, ng.Metrics.GetStateMetrics(), appUrl, store, store, ng.dashboardService, ng.imageService, clock.New())
-=======
 	clk := clock.New()
 
 	alertsRouter := sender.NewAlertsRouter(ng.MultiOrgAlertmanager, store, clk, appUrl, ng.Cfg.UnifiedAlerting.DisabledOrgs, ng.Cfg.UnifiedAlerting.AdminConfigPollInterval)
@@ -185,7 +161,6 @@
 	}
 
 	stateManager := state.NewManager(ng.Log, ng.Metrics.GetStateMetrics(), appUrl, store, store, ng.dashboardService, ng.imageService, clk)
->>>>>>> a6b10908
 	scheduler := schedule.NewScheduler(schedCfg, appUrl, stateManager, ng.bus)
 
 	ng.stateManager = stateManager
