--- conflicted
+++ resolved
@@ -4,12 +4,9 @@
 	"context"
 	"time"
 
-<<<<<<< HEAD
 	"github.com/grafana/grafana/pkg/services/quota"
 
-=======
 	"github.com/grafana/grafana/pkg/services/ngalert/metrics"
->>>>>>> 675922b5
 	"github.com/grafana/grafana/pkg/services/ngalert/state"
 
 	"github.com/benbjohnson/clock"
@@ -51,11 +48,8 @@
 	DataService     *tsdb.Service                           `inject:""`
 	Alertmanager    *notifier.Alertmanager                  `inject:""`
 	DataProxy       *datasourceproxy.DatasourceProxyService `inject:""`
-<<<<<<< HEAD
 	QuotaService    *quota.QuotaService                     `inject:""`
-=======
 	Metrics         *metrics.Metrics                        `inject:""`
->>>>>>> 675922b5
 	Log             log.Logger
 	schedule        schedule.ScheduleService
 	stateManager    *state.Manager
@@ -92,12 +86,8 @@
 		DataService:     ng.DataService,
 		Schedule:        ng.schedule,
 		DataProxy:       ng.DataProxy,
-<<<<<<< HEAD
 		QuotaService:    ng.QuotaService,
-		Store:           store,
-=======
 		InstanceStore:   store,
->>>>>>> 675922b5
 		RuleStore:       store,
 		AlertingStore:   store,
 		Alertmanager:    ng.Alertmanager,
