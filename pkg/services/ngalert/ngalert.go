--- conflicted
+++ resolved
@@ -132,7 +132,6 @@
 		appUrl = nil
 	}
 
-<<<<<<< HEAD
 	clk := clock.New()
 
 	alertsRouter := sender.NewAlertDispatcher(ng.MultiOrgAlertmanager, store, clk, appUrl, ng.Cfg.UnifiedAlerting.DisabledOrgs, ng.Cfg.UnifiedAlerting.AdminConfigPollInterval)
@@ -158,10 +157,7 @@
 		AlertSender:     alertsRouter,
 	}
 
-	stateManager := state.NewManager(ng.Log, ng.Metrics.GetStateMetrics(), appUrl, store, store, ng.SQLStore)
-=======
 	stateManager := state.NewManager(ng.Log, ng.Metrics.GetStateMetrics(), appUrl, store, store, ng.SQLStore, ng.dashboardService, ng.imageService)
->>>>>>> 2449f62d
 	scheduler := schedule.NewScheduler(schedCfg, ng.ExpressionService, appUrl, stateManager)
 
 	ng.stateManager = stateManager
@@ -194,11 +190,8 @@
 		Policies:             policyService,
 		ContactPointService:  contactPointService,
 		Templates:            templateService,
-<<<<<<< HEAD
+		MuteTimings:          muteTimingService,
 		AlertsRouter:         alertsRouter,
-=======
-		MuteTimings:          muteTimingService,
->>>>>>> 2449f62d
 	}
 	api.RegisterAPIEndpoints(ng.Metrics.GetAPIMetrics())
 
