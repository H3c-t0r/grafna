--- conflicted
+++ resolved
@@ -57,11 +57,7 @@
 // Init initializes the AlertingService.
 func (ng *AlertNG) Init() error {
 	ng.Log = log.New("ngalert")
-<<<<<<< HEAD
 	ng.stateTracker = state.NewStateTracker(ng.Log)
-=======
-	ng.stateTracker = state.NewStateTracker()
->>>>>>> 8e148180
 	baseInterval := baseIntervalSeconds * time.Second
 
 	store := store.DBstore{BaseInterval: baseInterval, DefaultIntervalSeconds: defaultIntervalSeconds, SQLStore: ng.SQLStore}
