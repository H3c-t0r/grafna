package ngalert

import (
	"github.com/grafana/grafana/pkg/models"
)

<<<<<<< HEAD
func (api *apiImpl) validateOrgAlertDefinition(c *models.ReqContext) {
	uid := c.Params(":alertDefinitionUID")
=======
func (ng *AlertNG) validateOrgAlertDefinition(c *models.ReqContext) {
	uid := c.ParamsEscape(":alertDefinitionUID")

	query := getAlertDefinitionByUIDQuery{UID: uid, OrgID: c.SignedInUser.OrgId}
>>>>>>> f5d1fa48

	if uid == "" {
		c.JsonApiErr(403, "Permission denied", nil)
		return
	}
<<<<<<< HEAD

	query := getAlertDefinitionByUIDQuery{UID: uid, OrgID: c.SignedInUser.OrgId}

	if err := api.definitionStore.getAlertDefinitionByUID(&query); err != nil {
		c.JsonApiErr(404, "Alert definition not found", nil)
		return
	}
=======
>>>>>>> f5d1fa48
}<|MERGE_RESOLUTION|>--- conflicted
+++ resolved
@@ -4,21 +4,13 @@
 	"github.com/grafana/grafana/pkg/models"
 )
 
-<<<<<<< HEAD
 func (api *apiImpl) validateOrgAlertDefinition(c *models.ReqContext) {
-	uid := c.Params(":alertDefinitionUID")
-=======
-func (ng *AlertNG) validateOrgAlertDefinition(c *models.ReqContext) {
 	uid := c.ParamsEscape(":alertDefinitionUID")
-
-	query := getAlertDefinitionByUIDQuery{UID: uid, OrgID: c.SignedInUser.OrgId}
->>>>>>> f5d1fa48
 
 	if uid == "" {
 		c.JsonApiErr(403, "Permission denied", nil)
 		return
 	}
-<<<<<<< HEAD
 
 	query := getAlertDefinitionByUIDQuery{UID: uid, OrgID: c.SignedInUser.OrgId}
 
@@ -26,6 +18,4 @@
 		c.JsonApiErr(404, "Alert definition not found", nil)
 		return
 	}
-=======
->>>>>>> f5d1fa48
 }