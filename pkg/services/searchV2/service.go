package searchV2

import (
	"context"
	"encoding/json"
	"errors"
	"fmt"
	"strconv"

	"github.com/grafana/grafana/pkg/infra/log"
	"github.com/grafana/grafana/pkg/models"
	"github.com/grafana/grafana/pkg/registry"
	"github.com/grafana/grafana/pkg/services/accesscontrol"
	"github.com/grafana/grafana/pkg/services/featuremgmt"
	"github.com/grafana/grafana/pkg/services/searchV2/extract"
	"github.com/grafana/grafana/pkg/services/sqlstore"
	"github.com/grafana/grafana/pkg/services/store"
	"github.com/grafana/grafana/pkg/setting"

	"github.com/grafana/grafana-plugin-sdk-go/backend"
	"github.com/grafana/grafana-plugin-sdk-go/data"
)

type StandardSearchService struct {
	registry.BackgroundService

	cfg  *setting.Cfg
	sql  *sqlstore.SQLStore
	auth FutureAuthService // eventually injected from elsewhere
	ac   accesscontrol.AccessControl

	logger         log.Logger
	dashboardIndex *dashboardIndex
}

func ProvideService(cfg *setting.Cfg, sql *sqlstore.SQLStore, entityEventStore store.EntityEventsService, ac accesscontrol.AccessControl) SearchService {
	return &StandardSearchService{
		cfg: cfg,
		sql: sql,
		ac:  ac,
		auth: &simpleSQLAuthService{
			sql: sql,
			ac:  ac,
		},
		dashboardIndex: newDashboardIndex(newSQLDashboardLoader(sql), entityEventStore),
		logger:         log.New("searchV2"),
	}
}

func (s *StandardSearchService) IsDisabled() bool {
	if s.cfg == nil {
		return true
	}
	return !s.cfg.IsFeatureToggleEnabled(featuremgmt.FlagPanelTitleSearch)
}

func (s *StandardSearchService) Run(ctx context.Context) error {
	return s.dashboardIndex.run(ctx)
}

func (s *StandardSearchService) getUser(ctx context.Context, backendUser *backend.User, orgId int64) (*models.SignedInUser, error) {
	// TODO: get user & user's permissions from the request context

<<<<<<< HEAD
	getSignedInUserQuery := &models.GetSignedInUserQuery{
		Login: backendUser.Login,
		Email: backendUser.Email,
		OrgId: orgId,
	}

	err := s.sql.GetSignedInUser(ctx, getSignedInUserQuery)
=======
	dashboards, err := s.dashboardIndex.getDashboards(ctx, orgId)
>>>>>>> 4551f059
	if err != nil {
		s.logger.Error("Error while retrieving user", "error", err, "email", backendUser.Email)
		return nil, errors.New("auth error")
	}

	if getSignedInUserQuery.Result == nil {
		s.logger.Error("No user found", "email", backendUser.Email)
		return nil, errors.New("auth error")
	}

	user := getSignedInUserQuery.Result

	if s.ac.IsDisabled() {
		return user, nil
	}

	if user.Permissions == nil {
		user.Permissions = make(map[int64]map[string][]string)
	}

	if _, ok := user.Permissions[orgId]; ok {
		// permissions as part of the `s.sql.GetSignedInUser` query - return early
		return user, nil
	}

	// TODO: ensure this is cached
	permissions, err := s.ac.GetUserPermissions(ctx, user,
		accesscontrol.Options{ReloadCache: false})
	if err != nil {
		s.logger.Error("failed to retrieve user permissions", "error", err, "email", backendUser.Email)
		return nil, errors.New("auth error")
	}

	user.Permissions[orgId] = accesscontrol.GroupScopesByAction(permissions)
	return user, nil
}

func (s *StandardSearchService) DoDashboardQuery(ctx context.Context, user *backend.User, orgId int64, _ DashboardQuery) *backend.DataResponse {
	rsp := &backend.DataResponse{}

	dash, err := s.dashboardIndex.getDashboards(ctx, orgId)
	if err != nil {
		rsp.Error = err
		return rsp
	}

	signedInUser, err := s.getUser(ctx, user, orgId)
	if err != nil {
		rsp.Error = err
		return rsp
	}

<<<<<<< HEAD
	dash, err = s.applyAuthFilter(signedInUser, orgId, dash)
=======
	dashboards, err = s.applyAuthFilter(getSignedInUserQuery.Result, dashboards)
>>>>>>> 4551f059
	if err != nil {
		rsp.Error = err
		return rsp
	}

	rsp.Frames = metaToFrame(dashboards)

	return rsp
}

<<<<<<< HEAD
func (s *StandardSearchService) applyAuthFilter(user *models.SignedInUser, orgId int64, dash []dashboard) ([]dashboard, error) {
=======
func (s *StandardSearchService) applyAuthFilter(user *models.SignedInUser, dashboards []dashboard) ([]dashboard, error) {
>>>>>>> 4551f059
	filter, err := s.auth.GetDashboardReadFilter(user)
	if err != nil {
		return nil, err
	}

	// create a list of all viewable dashboards for this user.
	res := make([]dashboard, 0, len(dashboards))
	for _, dash := range dashboards {
		if filter(dash.uid) || (dash.isFolder && dash.uid == "") { // include the "General" folder
			res = append(res, dash)
		}
	}
	return res, nil
}

type simpleCounter struct {
	values map[string]int64
}

func (c *simpleCounter) add(key string) {
	v, ok := c.values[key]
	if !ok {
		v = 0
	}
	c.values[key] = v + 1
}

func (c *simpleCounter) toFrame(name string) *data.Frame {
	key := data.NewFieldFromFieldType(data.FieldTypeString, 0)
	val := data.NewFieldFromFieldType(data.FieldTypeInt64, 0)
	for k, v := range c.values {
		key.Append(k)
		val.Append(v)
	}
	return data.NewFrame(name, key, val)
}

// UGLY... but helpful for now
func metaToFrame(meta []dashboard) data.Frames {
	folderID := data.NewFieldFromFieldType(data.FieldTypeInt64, 0)
	folderUID := data.NewFieldFromFieldType(data.FieldTypeString, 0)
	folderName := data.NewFieldFromFieldType(data.FieldTypeString, 0)
	folderDashCount := data.NewFieldFromFieldType(data.FieldTypeInt64, 0)

	folderID.Name = "id"
	folderUID.Name = "uid"
	folderName.Name = "name"
	folderDashCount.Name = "DashCount"

	dashID := data.NewFieldFromFieldType(data.FieldTypeInt64, 0)
	dashUID := data.NewFieldFromFieldType(data.FieldTypeString, 0)
	dashURL := data.NewFieldFromFieldType(data.FieldTypeString, 0)
	dashFolderID := data.NewFieldFromFieldType(data.FieldTypeInt64, 0)
	dashName := data.NewFieldFromFieldType(data.FieldTypeString, 0)
	dashDescr := data.NewFieldFromFieldType(data.FieldTypeString, 0)
	dashCreated := data.NewFieldFromFieldType(data.FieldTypeTime, 0)
	dashUpdated := data.NewFieldFromFieldType(data.FieldTypeTime, 0)
	dashSchemaVersion := data.NewFieldFromFieldType(data.FieldTypeInt64, 0)
	dashTags := data.NewFieldFromFieldType(data.FieldTypeNullableString, 0)
	dashPanelCount := data.NewFieldFromFieldType(data.FieldTypeInt64, 0)
	dashVarCount := data.NewFieldFromFieldType(data.FieldTypeInt64, 0)
	dashDSList := data.NewFieldFromFieldType(data.FieldTypeNullableString, 0)

	dashID.Name = "id"
	dashUID.Name = "uid"
	dashFolderID.Name = "folderID"
	dashName.Name = "name"
	dashDescr.Name = "description"
	dashTags.Name = "tags"
	dashSchemaVersion.Name = "SchemaVersion"
	dashCreated.Name = "Created"
	dashUpdated.Name = "Updated"
	dashURL.Name = "url"
	dashURL.Config = &data.FieldConfig{
		Links: []data.DataLink{
			{Title: "link", URL: "${__value.text}"},
		},
	}
	dashPanelCount.Name = "panelCount"
	dashVarCount.Name = "varCount"
	dashDSList.Name = "datasource"

	dashTags.Config = &data.FieldConfig{
		Custom: map[string]interface{}{
			// Table panel default styling
			"displayMode": "json-view",
		},
	}

	panelDashID := data.NewFieldFromFieldType(data.FieldTypeInt64, 0)
	panelID := data.NewFieldFromFieldType(data.FieldTypeInt64, 0)
	panelName := data.NewFieldFromFieldType(data.FieldTypeString, 0)
	panelDescr := data.NewFieldFromFieldType(data.FieldTypeString, 0)
	panelType := data.NewFieldFromFieldType(data.FieldTypeString, 0)

	panelDashID.Name = "dashboardID"
	panelID.Name = "id"
	panelName.Name = "name"
	panelDescr.Name = "description"
	panelType.Name = "type"

	panelTypeCounter := simpleCounter{
		values: make(map[string]int64, 30),
	}

	schemaVersionCounter := simpleCounter{
		values: make(map[string]int64, 30),
	}

	folderCounter := make(map[int64]int64, 20)

	for _, row := range meta {
		if row.isFolder {
			folderID.Append(row.id)
			folderUID.Append(row.uid)
			folderName.Append(row.info.Title)
			folderDashCount.Append(int64(0)) // filled in later
			continue
		}

		dashID.Append(row.id)
		dashUID.Append(row.uid)
		dashFolderID.Append(row.folderID)
		dashName.Append(row.info.Title)
		dashDescr.Append(row.info.Title)
		dashSchemaVersion.Append(row.info.SchemaVersion)
		dashCreated.Append(row.created)
		dashUpdated.Append(row.updated)

		// Increment the folder counter
		fcount, ok := folderCounter[row.folderID]
		if !ok {
			fcount = 0
		}
		folderCounter[row.folderID] = fcount + 1

		url := fmt.Sprintf("/d/%s/%s", row.uid, row.slug)
		dashURL.Append(url)

		// stats
		schemaVersionCounter.add(strconv.FormatInt(row.info.SchemaVersion, 10))

		dashTags.Append(toJSONString(row.info.Tags))
		dashPanelCount.Append(int64(len(row.info.Panels)))
		dashVarCount.Append(int64(len(row.info.TemplateVars)))
		dashDSList.Append(dsAsJSONString(row.info.Datasource))

		// Row for each panel
		for _, panel := range row.info.Panels {
			panelDashID.Append(row.id)
			panelID.Append(panel.ID)
			panelName.Append(panel.Title)
			panelDescr.Append(panel.Description)
			panelType.Append(panel.Type)
			panelTypeCounter.add(panel.Type)
		}
	}

	// Update the folder counts
	for i := 0; i < folderID.Len(); i++ {
		id, ok := folderID.At(i).(int64)
		if ok {
			folderDashCount.Set(i, folderCounter[id])
		}
	}

	return data.Frames{
		data.NewFrame("folders", folderID, folderUID, folderName, folderDashCount),
		data.NewFrame("dashboards", dashID, dashUID, dashURL, dashFolderID,
			dashName, dashDescr, dashTags,
			dashSchemaVersion,
			dashPanelCount, dashVarCount, dashDSList,
			dashCreated, dashUpdated),
		data.NewFrame("panels", panelDashID, panelID, panelName, panelDescr, panelType),
		panelTypeCounter.toFrame("panel-type-counts"),
		schemaVersionCounter.toFrame("schema-version-counts"),
	}
}

func toJSONString(vals []string) *string {
	if len(vals) < 1 {
		return nil
	}
	b, err := json.Marshal(vals)
	if err == nil {
		s := string(b)
		return &s
	}
	return nil
}

func dsAsJSONString(vals []extract.DataSourceRef) *string {
	if len(vals) < 1 {
		return nil
	}
	b, err := json.Marshal(vals)
	if err == nil {
		s := string(b)
		return &s
	}
	return nil
}<|MERGE_RESOLUTION|>--- conflicted
+++ resolved
@@ -61,7 +61,6 @@
 func (s *StandardSearchService) getUser(ctx context.Context, backendUser *backend.User, orgId int64) (*models.SignedInUser, error) {
 	// TODO: get user & user's permissions from the request context
 
-<<<<<<< HEAD
 	getSignedInUserQuery := &models.GetSignedInUserQuery{
 		Login: backendUser.Login,
 		Email: backendUser.Email,
@@ -69,9 +68,6 @@
 	}
 
 	err := s.sql.GetSignedInUser(ctx, getSignedInUserQuery)
-=======
-	dashboards, err := s.dashboardIndex.getDashboards(ctx, orgId)
->>>>>>> 4551f059
 	if err != nil {
 		s.logger.Error("Error while retrieving user", "error", err, "email", backendUser.Email)
 		return nil, errors.New("auth error")
@@ -112,7 +108,7 @@
 func (s *StandardSearchService) DoDashboardQuery(ctx context.Context, user *backend.User, orgId int64, _ DashboardQuery) *backend.DataResponse {
 	rsp := &backend.DataResponse{}
 
-	dash, err := s.dashboardIndex.getDashboards(ctx, orgId)
+	dashboards, err := s.dashboardIndex.getDashboards(ctx, orgId)
 	if err != nil {
 		rsp.Error = err
 		return rsp
@@ -124,26 +120,19 @@
 		return rsp
 	}
 
-<<<<<<< HEAD
-	dash, err = s.applyAuthFilter(signedInUser, orgId, dash)
-=======
-	dashboards, err = s.applyAuthFilter(getSignedInUserQuery.Result, dashboards)
->>>>>>> 4551f059
+	dashboards, err = s.applyAuthFilter(signedInUser, dashboards)
 	if err != nil {
 		rsp.Error = err
 		return rsp
 	}
 
+
 	rsp.Frames = metaToFrame(dashboards)
 
 	return rsp
 }
 
-<<<<<<< HEAD
-func (s *StandardSearchService) applyAuthFilter(user *models.SignedInUser, orgId int64, dash []dashboard) ([]dashboard, error) {
-=======
 func (s *StandardSearchService) applyAuthFilter(user *models.SignedInUser, dashboards []dashboard) ([]dashboard, error) {
->>>>>>> 4551f059
 	filter, err := s.auth.GetDashboardReadFilter(user)
 	if err != nil {
 		return nil, err
