--- conflicted
+++ resolved
@@ -39,18 +39,14 @@
 			sql: sql,
 			ac:  ac,
 		},
-<<<<<<< HEAD
 		dashboardIndex: newDashboardIndex(
 			newSQLDashboardLoader(sql),
 			entityEventStore,
+			extender.GetDocumentExtender(),
 			newFolderIDLookup(sql),
 		),
-		logger: log.New("searchV2"),
-=======
-		dashboardIndex: newDashboardIndex(newSQLDashboardLoader(sql), entityEventStore, extender.GetDocumentExtender()),
-		logger:         log.New("searchV2"),
-		extender:       extender,
->>>>>>> 64aedb78
+		logger:   log.New("searchV2"),
+		extender: extender,
 	}
 	return s
 }
