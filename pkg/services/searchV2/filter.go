--- conflicted
+++ resolved
@@ -19,18 +19,11 @@
 type entityKind string
 
 const (
-<<<<<<< HEAD
 	entityKindPanel      entityKind = kind.StandardKindPanel
 	entityKindDashboard  entityKind = kind.StandardKindDashboard
 	entityKindFolder     entityKind = kind.StandardKindFolder
 	entityKindDatasource entityKind = kind.StandardKindDataSource
-=======
-	entityKindPanel      entityKind = object.StandardKindPanel
-	entityKindDashboard  entityKind = object.StandardKindDashboard
-	entityKindFolder     entityKind = object.StandardKindFolder
-	entityKindDatasource entityKind = object.StandardKindDataSource
-	entityKindQuery      entityKind = object.StandardKindQuery
->>>>>>> 4b2a9406
+	entityKindQuery      entityKind = kind.StandardKindQuery
 )
 
 func (r entityKind) IsValid() bool {
