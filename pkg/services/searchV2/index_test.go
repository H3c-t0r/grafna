package searchV2

import (
	"context"
	"fmt"
	"path/filepath"
	"testing"

	"github.com/grafana/grafana-plugin-sdk-go/backend"
	"github.com/grafana/grafana-plugin-sdk-go/data"
	"github.com/grafana/grafana/pkg/infra/tracing"
	"github.com/grafana/grafana/pkg/services/featuremgmt"
	"github.com/grafana/grafana/pkg/services/store/object"
	"github.com/grafana/grafana/pkg/setting"

	"github.com/grafana/grafana/pkg/infra/log"
	"github.com/grafana/grafana/pkg/services/store"

	"github.com/blugelabs/bluge"
	"github.com/grafana/grafana-plugin-sdk-go/experimental"
	"github.com/stretchr/testify/require"
)

type testDashboardLoader struct {
	dashboards []dashboard
}

func (t *testDashboardLoader) LoadDashboards(_ context.Context, _ int64, _ string) ([]dashboard, error) {
	return t.dashboards, nil
}

var testLogger = log.New("index-test-logger")

var testAllowAllFilter = func(uid string) bool {
	return true
}

var testDisallowAllFilter = func(uid string) bool {
	return false
}

var testOrgID int64 = 1

func initTestOrgIndexFromDashes(t *testing.T, dashboards []dashboard) *orgIndex {
	t.Helper()
	searchIdx := initTestIndexFromDashesExtended(t, dashboards, &NoopDocumentExtender{})
	return searchIdx.perOrgIndex[testOrgID]
}

func initTestOrgIndexFromDashesExtended(t *testing.T, dashboards []dashboard, extender DocumentExtender) *orgIndex {
	t.Helper()
	searchIdx := initTestIndexFromDashesExtended(t, dashboards, extender)
	return searchIdx.perOrgIndex[testOrgID]
}

func initTestIndexFromDashes(t *testing.T, dashboards []dashboard) *searchIndex {
	t.Helper()
	return initTestIndexFromDashesExtended(t, dashboards, &NoopDocumentExtender{})
}

func initTestIndexFromDashesExtended(t *testing.T, dashboards []dashboard, extender DocumentExtender) *searchIndex {
	t.Helper()
	dashboardLoader := &testDashboardLoader{
		dashboards: dashboards,
	}
	index := newSearchIndex(dashboardLoader, &store.MockEntityEventsService{}, extender, func(ctx context.Context, folderId int64) (string, error) { return "x", nil }, tracing.InitializeTracerForTest(), featuremgmt.WithFeatures(), setting.SearchSettings{})
	require.NotNil(t, index)
	numDashboards, err := index.buildOrgIndex(context.Background(), testOrgID)
	require.NoError(t, err)
	require.Equal(t, len(dashboardLoader.dashboards), numDashboards)
	return index
}

func checkSearchResponse(t *testing.T, fileName string, index *orgIndex, filter ResourceFilter, query DashboardQuery) {
	t.Helper()
	checkSearchResponseExtended(t, fileName, index, filter, query, &NoopQueryExtender{})
}

func checkSearchResponseExtended(t *testing.T, fileName string, index *orgIndex, filter ResourceFilter, query DashboardQuery, extender QueryExtender) {
	t.Helper()
	resp := doSearchQuery(context.Background(), testLogger, index, filter, query, extender, "/pfix")
	experimental.CheckGoldenJSONResponse(t, "testdata", fileName, resp, true)
}

func getFrameWithNames(resp *backend.DataResponse) *data.Frame {
	if resp == nil || len(resp.Frames) == 0 {
		return nil
	}

	frame := resp.Frames[0]
	nameField, idx := frame.FieldByName(documentFieldName)
	if nameField.Len() == 0 || idx == -1 {
		return nil
	}

	scoreField, _ := frame.FieldByName("score")
	return data.NewFrame("ordering frame", nameField, scoreField)
}

func checkSearchResponseOrdering(t *testing.T, fileName string, index *orgIndex, filter ResourceFilter, query DashboardQuery) {
	t.Helper()
	checkSearchResponseOrderingExtended(t, fileName, index, filter, query, &NoopQueryExtender{})
}

func checkSearchResponseOrderingExtended(t *testing.T, fileName string, index *orgIndex, filter ResourceFilter, query DashboardQuery, extender QueryExtender) {
	t.Helper()
	query.Explain = true
	resp := doSearchQuery(context.Background(), testLogger, index, filter, query, extender, "/pfix")
	experimental.CheckGoldenJSONFrame(t, "testdata", fileName, getFrameWithNames(resp), true)
}

var testDashboards = []dashboard{
	{
		id:  1,
		uid: "1",
		summary: &object.ObjectSummary{
			Name: "test",
		},
	},
	{
		id:  2,
		uid: "2",
		summary: &object.ObjectSummary{
			Name: "boom",
		},
	},
}

func TestDashboardIndex(t *testing.T) {
	t.Run("basic-search", func(t *testing.T) {
		index := initTestOrgIndexFromDashes(t, testDashboards)
		checkSearchResponse(t, filepath.Base(t.Name()), index, testAllowAllFilter,
			DashboardQuery{Query: "boom"},
		)
	})

	t.Run("basic-filter", func(t *testing.T) {
		index := initTestOrgIndexFromDashes(t, testDashboards)
		checkSearchResponse(t, filepath.Base(t.Name()), index, testDisallowAllFilter,
			DashboardQuery{Query: "boom"},
		)
	})
}

func TestDashboardIndexUpdates(t *testing.T) {
	t.Run("dashboard-delete", func(t *testing.T) {
		index := initTestIndexFromDashes(t, testDashboards)
		orgIdx, ok := index.getOrgIndex(testOrgID)
		require.True(t, ok)
		err := index.removeDashboard(context.Background(), orgIdx, "2")
		require.NoError(t, err)
		checkSearchResponse(t, filepath.Base(t.Name()), orgIdx, testAllowAllFilter,
			DashboardQuery{Query: "boom"},
		)
	})

	t.Run("dashboard-create", func(t *testing.T) {
		index := initTestIndexFromDashes(t, testDashboards)
		orgIdx, ok := index.getOrgIndex(testOrgID)
		require.True(t, ok)

		err := index.updateDashboard(context.Background(), testOrgID, orgIdx, dashboard{
			id:  3,
			uid: "3",
			summary: &object.ObjectSummary{
				Name: "created",
			},
		})
		require.NoError(t, err)

		checkSearchResponse(t, filepath.Base(t.Name()), orgIdx, testAllowAllFilter,
			DashboardQuery{Query: "created"},
		)
	})

	t.Run("dashboard-update", func(t *testing.T) {
		index := initTestIndexFromDashes(t, testDashboards)
		orgIdx, ok := index.getOrgIndex(testOrgID)
		require.True(t, ok)

		err := index.updateDashboard(context.Background(), testOrgID, orgIdx, dashboard{
			id:  2,
			uid: "2",
			summary: &object.ObjectSummary{
				Name: "nginx",
			},
		})
		require.NoError(t, err)

		checkSearchResponse(t, filepath.Base(t.Name()), orgIdx, testAllowAllFilter,
			DashboardQuery{Query: "nginx"},
		)
	})
}

var testSortDashboards = []dashboard{
	{
		id:  1,
		uid: "1",
		summary: &object.ObjectSummary{
			Name: "a-test",
		},
	},
	{
		id:  2,
		uid: "2",
		summary: &object.ObjectSummary{
			Name: "z-test",
		},
	},
}

type testExtender struct {
	documentExtender DocumentExtender
	queryExtender    QueryExtender
}

func (t *testExtender) GetDocumentExtender() DocumentExtender {
	return t.documentExtender
}

func (t *testExtender) GetQueryExtender() QueryExtender {
	return t.queryExtender
}

type testDocumentExtender struct {
	ExtendDashboardFunc ExtendDashboardFunc
}

func (t *testDocumentExtender) GetDashboardExtender(_ int64, _ ...string) ExtendDashboardFunc {
	return t.ExtendDashboardFunc
}

type testQueryExtender struct {
	getFramer func(frame *data.Frame) FramerFunc
}

func (t *testQueryExtender) GetFramer(frame *data.Frame) FramerFunc {
	return t.getFramer(frame)
}

func TestDashboardIndexSort(t *testing.T) {
	var i float64
	extender := &testExtender{
		documentExtender: &testDocumentExtender{
			ExtendDashboardFunc: func(uid string, doc *bluge.Document) error {
				doc.AddField(bluge.NewNumericField("test", i).StoreValue().Sortable())
				i++
				return nil
			},
		},
		queryExtender: &testQueryExtender{
			getFramer: func(frame *data.Frame) FramerFunc {
				testNum := data.NewFieldFromFieldType(data.FieldTypeFloat64, 0)
				testNum.Name = "test num"
				frame.Fields = append(
					frame.Fields,
					testNum,
				)
				return func(field string, value []byte) {
					if field == "test" {
						if num, err := bluge.DecodeNumericFloat64(value); err == nil {
							testNum.Append(num)
							return
						}
					}
				}
			},
		},
	}

	t.Run("sort-asc", func(t *testing.T) {
		index := initTestOrgIndexFromDashesExtended(t, testSortDashboards, extender.GetDocumentExtender())
		checkSearchResponseExtended(t, filepath.Base(t.Name()), index, testAllowAllFilter,
			DashboardQuery{Query: "*", Sort: "test"}, extender.GetQueryExtender(),
		)
	})

	t.Run("sort-desc", func(t *testing.T) {
		index := initTestOrgIndexFromDashesExtended(t, testSortDashboards, extender.GetDocumentExtender())
		checkSearchResponseExtended(t, filepath.Base(t.Name()), index, testAllowAllFilter,
			DashboardQuery{Query: "*", Sort: "-test"}, extender.GetQueryExtender(),
		)
	})
}

var testPrefixDashboards = []dashboard{
	{
		id:  1,
		uid: "1",
		summary: &object.ObjectSummary{
			Name: "Archer Data System",
		},
	},
	{
		id:  2,
		uid: "2",
		summary: &object.ObjectSummary{
			Name: "Document Sync repo",
		},
	},
}

func TestDashboardIndex_PrefixSearch(t *testing.T) {
	t.Run("prefix-search-beginning", func(t *testing.T) {
		index := initTestOrgIndexFromDashes(t, testPrefixDashboards)
		checkSearchResponse(t, filepath.Base(t.Name()), index, testAllowAllFilter,
			DashboardQuery{Query: "Arch"},
		)
	})

	t.Run("prefix-search-middle", func(t *testing.T) {
		index := initTestOrgIndexFromDashes(t, testPrefixDashboards)
		checkSearchResponse(t, filepath.Base(t.Name()), index, testAllowAllFilter,
			DashboardQuery{Query: "Syn"},
		)
	})

	t.Run("prefix-search-beginning-lower", func(t *testing.T) {
		index := initTestOrgIndexFromDashes(t, testPrefixDashboards)
		checkSearchResponse(t, filepath.Base(t.Name()), index, testAllowAllFilter,
			DashboardQuery{Query: "arch"},
		)
	})

	t.Run("prefix-search-middle-lower", func(t *testing.T) {
		index := initTestOrgIndexFromDashes(t, testPrefixDashboards)
		checkSearchResponse(t, filepath.Base(t.Name()), index, testAllowAllFilter,
			DashboardQuery{Query: "syn"},
		)
	})
}

func TestDashboardIndex_MultipleTokensInRow(t *testing.T) {
	t.Run("multiple-tokens-beginning", func(t *testing.T) {
		index := initTestOrgIndexFromDashes(t, testPrefixDashboards)
		checkSearchResponse(t, filepath.Base(t.Name()), index, testAllowAllFilter,
			DashboardQuery{Query: "Archer da"},
		)
	})

	t.Run("multiple-tokens-beginning-lower", func(t *testing.T) {
		index := initTestOrgIndexFromDashes(t, testPrefixDashboards)
		checkSearchResponse(t, filepath.Base(t.Name()), index, testAllowAllFilter,
			DashboardQuery{Query: "da archer"},
		)
	})

	// Not sure it is great this matches, but
	t.Run("multiple-tokens-middle", func(t *testing.T) {
		index := initTestOrgIndexFromDashes(t, testPrefixDashboards)
		checkSearchResponse(t, filepath.Base(t.Name()), index, testAllowAllFilter,
			DashboardQuery{Query: "ar Da"},
		)
	})

	t.Run("multiple-tokens-middle-lower", func(t *testing.T) {
		index := initTestOrgIndexFromDashes(t, testPrefixDashboards)
		checkSearchResponse(t, filepath.Base(t.Name()), index, testAllowAllFilter,
			DashboardQuery{Query: "doc sy"},
		)
	})
}

var longPrefixDashboards = []dashboard{
	{
		id:  1,
		uid: "1",
		summary: &object.ObjectSummary{
			Name: "Eyjafjallajökull Eruption data",
		},
	},
}

func TestDashboardIndex_PrefixNgramExceeded(t *testing.T) {
	t.Run("prefix-search-ngram-exceeded", func(t *testing.T) {
		index := initTestOrgIndexFromDashes(t, longPrefixDashboards)
		checkSearchResponse(t, filepath.Base(t.Name()), index, testAllowAllFilter,
			DashboardQuery{Query: "Eyjafjallajöku"},
		)
	})
}

var scatteredTokensDashboards = []dashboard{
	{
		id:  1,
		uid: "1",
		summary: &object.ObjectSummary{
			Name: "Three can keep a secret, if two of them are dead (Benjamin Franklin)",
		},
	},
	{
		id:  3,
		uid: "2",
		summary: &object.ObjectSummary{
			Name: "A secret is powerful when it is empty (Umberto Eco)",
		},
	},
}

func TestDashboardIndex_MultipleTokensScattered(t *testing.T) {
	t.Run("scattered-tokens-match", func(t *testing.T) {
		index := initTestOrgIndexFromDashes(t, scatteredTokensDashboards)
		checkSearchResponse(t, filepath.Base(t.Name()), index, testAllowAllFilter,
			DashboardQuery{Query: "dead secret"},
		)
	})
	t.Run("scattered-tokens-match-reversed", func(t *testing.T) {
		index := initTestOrgIndexFromDashes(t, scatteredTokensDashboards)
		checkSearchResponse(t, filepath.Base(t.Name()), index, testAllowAllFilter,
			DashboardQuery{Query: "powerful secret"},
		)
	})
}

var dashboardsWithFolders = []dashboard{
	{
		id:       1,
		uid:      "1",
		isFolder: true,
		summary: &object.ObjectSummary{
			Name: "My folder",
		},
	},
	{
		id:       2,
		uid:      "2",
		folderID: 1,
		summary: &object.ObjectSummary{
			Name: "Dashboard in folder 1",
<<<<<<< HEAD
			Nested: []object.ObjectSummary{
=======
			Nested: []*object.ObjectSummary{
>>>>>>> e7e77632
				newNestedPanel(1, "Panel 1"),
				newNestedPanel(2, "Panel 2"),
			},
		},
	},
	{
		id:       3,
		uid:      "3",
		folderID: 1,
		summary: &object.ObjectSummary{
			Name: "Dashboard in folder 2",
<<<<<<< HEAD
			Nested: []object.ObjectSummary{
=======
			Nested: []*object.ObjectSummary{
>>>>>>> e7e77632
				newNestedPanel(3, "Panel 3"),
			},
		},
	},
	{
		id:  4,
		uid: "4",
		summary: &object.ObjectSummary{
			Name: "One more dash",
<<<<<<< HEAD
			Nested: []object.ObjectSummary{
=======
			Nested: []*object.ObjectSummary{
>>>>>>> e7e77632
				newNestedPanel(4, "Panel 4"),
			},
		},
	},
}

func TestDashboardIndex_Folders(t *testing.T) {
	t.Run("folders-indexed", func(t *testing.T) {
		index := initTestOrgIndexFromDashes(t, dashboardsWithFolders)
		checkSearchResponse(t, filepath.Base(t.Name()), index, testAllowAllFilter,
			DashboardQuery{Query: "My folder", Kind: []string{string(entityKindFolder)}},
		)
	})
	t.Run("folders-dashboard-has-folder", func(t *testing.T) {
		index := initTestOrgIndexFromDashes(t, dashboardsWithFolders)
		// TODO: golden file compare does not work here.
		resp := doSearchQuery(context.Background(), testLogger, index, testAllowAllFilter,
			DashboardQuery{Query: "Dashboard in folder", Kind: []string{string(entityKindDashboard)}},
			&NoopQueryExtender{}, "")
		custom, ok := resp.Frames[0].Meta.Custom.(*customMeta)
		require.Equal(t, uint64(2), custom.Count)
		require.True(t, ok, fmt.Sprintf("actual type: %T", resp.Frames[0].Meta.Custom))
		require.Equal(t, "/dashboards/f/1/", custom.Locations["1"].URL)
	})
	t.Run("folders-dashboard-removed-on-folder-removed", func(t *testing.T) {
		index := initTestIndexFromDashes(t, dashboardsWithFolders)
		orgIdx, ok := index.getOrgIndex(testOrgID)
		require.True(t, ok)
		err := index.removeFolder(context.Background(), orgIdx, "1")
		require.NoError(t, err)
		// In response we expect one dashboard which does not belong to removed folder.
		checkSearchResponse(t, filepath.Base(t.Name()), orgIdx, testAllowAllFilter,
			DashboardQuery{Query: "dash", Kind: []string{string(entityKindDashboard)}},
		)
	})
	t.Run("folders-panels-removed-on-folder-removed", func(t *testing.T) {
		index := initTestIndexFromDashes(t, dashboardsWithFolders)
		orgIdx, ok := index.getOrgIndex(testOrgID)
		require.True(t, ok)
		err := index.removeFolder(context.Background(), orgIdx, "1")
		require.NoError(t, err)
		resp := doSearchQuery(context.Background(), testLogger, orgIdx, testAllowAllFilter,
			DashboardQuery{Query: "Panel", Kind: []string{string(entityKindPanel)}},
			&NoopQueryExtender{}, "")
		custom, ok := resp.Frames[0].Meta.Custom.(*customMeta)
		require.True(t, ok)
		require.Equal(t, uint64(1), custom.Count) // 1 panel which does not belong to dashboards in removed folder.
	})
}

var dashboardsWithPanels = []dashboard{
	{
		id:  1,
		uid: "1",
		summary: &object.ObjectSummary{
			Name: "My Dash",
<<<<<<< HEAD
			Nested: []object.ObjectSummary{
=======
			Nested: []*object.ObjectSummary{
>>>>>>> e7e77632
				newNestedPanel(1, "Panel 1"),
				newNestedPanel(2, "Panel 2"),
			},
		},
	},
}

<<<<<<< HEAD
func newNestedPanel(id int64, name string) object.ObjectSummary {
	summary := object.ObjectSummary{
=======
func newNestedPanel(id int64, name string) *object.ObjectSummary {
	summary := &object.ObjectSummary{
>>>>>>> e7e77632
		Kind: "panel",
		UID:  fmt.Sprintf("???#%d", id),
	}
	summary.Name = name
	return summary
}

func TestDashboardIndex_Panels(t *testing.T) {
	t.Run("panels-indexed", func(t *testing.T) {
		index := initTestOrgIndexFromDashes(t, dashboardsWithPanels)
		// TODO: golden file compare does not work here.
		resp := doSearchQuery(
			context.Background(), testLogger, index, testAllowAllFilter,
			DashboardQuery{Query: "Panel", Kind: []string{string(entityKindPanel)}},
			&NoopQueryExtender{}, "")
		custom, ok := resp.Frames[0].Meta.Custom.(*customMeta)
		require.True(t, ok, fmt.Sprintf("actual type: %T", resp.Frames[0].Meta.Custom))
		require.Equal(t, uint64(2), custom.Count)
		require.Equal(t, "/d/1/", custom.Locations["1"].URL)
	})
	t.Run("panels-panel-removed-on-dashboard-removed", func(t *testing.T) {
		index := initTestIndexFromDashes(t, dashboardsWithPanels)
		orgIdx, ok := index.getOrgIndex(testOrgID)
		require.True(t, ok)
		err := index.removeDashboard(context.Background(), orgIdx, "1")
		require.NoError(t, err)
		checkSearchResponse(t, filepath.Base(t.Name()), orgIdx, testAllowAllFilter,
			DashboardQuery{Query: "Panel", Kind: []string{string(entityKindPanel)}},
		)
	})
}

var punctuationSplitNgramDashboards = []dashboard{
	{
		id:  1,
		uid: "1",
		summary: &object.ObjectSummary{
			Name: "heat-torkel",
		},
	},
	{
		id:  2,
		uid: "2",
		summary: &object.ObjectSummary{
			Name: "topology heatmap",
		},
	},
}

func TestDashboardIndex_PunctuationNgram(t *testing.T) {
	t.Run("ngram-punctuation-split", func(t *testing.T) {
		index := initTestOrgIndexFromDashes(t, punctuationSplitNgramDashboards)
		checkSearchResponse(t, filepath.Base(t.Name()), index, testAllowAllFilter,
			DashboardQuery{Query: "tork he"},
		)
	})

	t.Run("ngram-simple", func(t *testing.T) {
		index := initTestOrgIndexFromDashes(t, punctuationSplitNgramDashboards)
		checkSearchResponse(t, filepath.Base(t.Name()), index, testAllowAllFilter,
			DashboardQuery{Query: "hea"},
		)
	})
}

var camelCaseNgramDashboards = []dashboard{
	{
		id:  1,
		uid: "1",
		summary: &object.ObjectSummary{
			Name: "heatTorkel",
		},
	},
}

func TestDashboardIndex_CamelCaseNgram(t *testing.T) {
	t.Run("ngram-camel-case-split", func(t *testing.T) {
		index := initTestOrgIndexFromDashes(t, camelCaseNgramDashboards)
		checkSearchResponse(t, filepath.Base(t.Name()), index, testAllowAllFilter,
			DashboardQuery{Query: "tork"},
		)
	})
}

func dashboardsWithTitles(names ...string) []dashboard {
	out := make([]dashboard, 0)
	for i, name := range names {
		no := int64(i + 1)
		out = append(out, dashboard{
			id:  no,
			uid: fmt.Sprintf("%d", no),
			summary: &object.ObjectSummary{
				Name: name,
			},
		})
	}

	return out
}

func TestDashboardIndex_MultiTermPrefixMatch(t *testing.T) {
	var tests = []struct {
		dashboards []dashboard
		query      string
	}{
		{
			dashboards: dashboardsWithTitles(
				"Panel Tests - Bar Gauge 2",
				"Prometheus 2.0",
				"Prometheus 2.0 Stats",
				"Prometheus 20.0",
				"Prometheus Second Word",
				"Prometheus Stats",
				"dynamic (2)",
				"prometheus histogram",
				"prometheus histogram2",
				"roci-simple-2",
				"x not y",
			),
			query: "Prometheus 2.",
		},
		{
			dashboards: dashboardsWithTitles(
				"From AAA",
				"Grafana Dev Overview & Home",
				"Home automation",
				"Prometheus 2.0",
				"Prometheus 2.0 Stats",
				"Prometheus 20.0",
				"Prometheus Stats",
				"Transforms - config from query",
				"iot-testing",
				"prom style with exemplars",
				"prop history",
				"simple frame",
				"with-hide-from",
				"xy broke",
			),
			query: "Prome",
		},
		{
			dashboards: dashboardsWithTitles(
				"Panel Tests - Bar Gauge 2",
				"Prometheus 2.0",
				"Prometheus 2.0 Stats",
				"Prometheus 20.0",
				"Prometheus Second Word",
				"Prometheus Stats",
				"dynamic (2)",
				"prometheus histogram",
				"prometheus histogram2",
				"roci-simple-2",
				"x not y",
			),
			query: "Prometheus stat",
		},
		{
			dashboards: dashboardsWithTitles(
				"Loki Tests - Bar Gauge 2",
				"Loki 2.0",
				"Loki 2.0 Stats",
				"Loki 20.0",
				"Loki Second Word",
				"Loki Stats",
				"dynamic (2)",
				"Loki histogram",
				"Loki histogram2",
				"roci-simple-2",
				"x not y",
			),
			query: "Loki 2.",
		},
		{
			dashboards: dashboardsWithTitles(
				"Loki Tests - Bar Gauge 2",
				"Loki 2.0",
				"Loki 2.0 Stats",
				"Loki 20.0",
				"Loki Second Word",
				"Loki Stats",
				"dynamic (2)",
				"Loki histogram",
				"Loki histogram2",
				"roci-simple-2",
				"x not y",
			),
			query: "Lok",
		},
		{
			dashboards: dashboardsWithTitles(
				"Loki Tests - Bar Gauge 2",
				"Loki 2.0",
				"Loki 2.0 Stats",
				"Loki 20.0",
				"Loki Second Word",
				"Loki Stats",
				"dynamic (2)",
				"Loki histogram",
				"Loki histogram2",
				"roci-simple-2",
				"x not y",
			),
			query: "Loki stats",
		},
	}

	for i, tt := range tests {
		t.Run(fmt.Sprintf("ordering-tests-%d-[%s]", i+1, tt.query), func(t *testing.T) {
			index := initTestOrgIndexFromDashes(t, tt.dashboards)
			checkSearchResponseOrdering(t, filepath.Base(t.Name()), index, testAllowAllFilter,
				DashboardQuery{Query: tt.query},
			)
		})
	}
}<|MERGE_RESOLUTION|>--- conflicted
+++ resolved
@@ -428,11 +428,7 @@
 		folderID: 1,
 		summary: &object.ObjectSummary{
 			Name: "Dashboard in folder 1",
-<<<<<<< HEAD
-			Nested: []object.ObjectSummary{
-=======
 			Nested: []*object.ObjectSummary{
->>>>>>> e7e77632
 				newNestedPanel(1, "Panel 1"),
 				newNestedPanel(2, "Panel 2"),
 			},
@@ -444,11 +440,7 @@
 		folderID: 1,
 		summary: &object.ObjectSummary{
 			Name: "Dashboard in folder 2",
-<<<<<<< HEAD
-			Nested: []object.ObjectSummary{
-=======
 			Nested: []*object.ObjectSummary{
->>>>>>> e7e77632
 				newNestedPanel(3, "Panel 3"),
 			},
 		},
@@ -458,11 +450,7 @@
 		uid: "4",
 		summary: &object.ObjectSummary{
 			Name: "One more dash",
-<<<<<<< HEAD
-			Nested: []object.ObjectSummary{
-=======
 			Nested: []*object.ObjectSummary{
->>>>>>> e7e77632
 				newNestedPanel(4, "Panel 4"),
 			},
 		},
@@ -519,11 +507,7 @@
 		uid: "1",
 		summary: &object.ObjectSummary{
 			Name: "My Dash",
-<<<<<<< HEAD
-			Nested: []object.ObjectSummary{
-=======
 			Nested: []*object.ObjectSummary{
->>>>>>> e7e77632
 				newNestedPanel(1, "Panel 1"),
 				newNestedPanel(2, "Panel 2"),
 			},
@@ -531,13 +515,8 @@
 	},
 }
 
-<<<<<<< HEAD
-func newNestedPanel(id int64, name string) object.ObjectSummary {
-	summary := object.ObjectSummary{
-=======
 func newNestedPanel(id int64, name string) *object.ObjectSummary {
 	summary := &object.ObjectSummary{
->>>>>>> e7e77632
 		Kind: "panel",
 		UID:  fmt.Sprintf("???#%d", id),
 	}
