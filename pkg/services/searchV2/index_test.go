package searchV2

import (
	"context"
	"fmt"
	"path/filepath"
	"testing"

	"github.com/grafana/grafana-plugin-sdk-go/data"

	"github.com/grafana/grafana/pkg/infra/log"
	"github.com/grafana/grafana/pkg/services/searchV2/extract"
	"github.com/grafana/grafana/pkg/services/store"

	"github.com/blugelabs/bluge"
	"github.com/grafana/grafana-plugin-sdk-go/experimental"
	"github.com/stretchr/testify/require"
)

type testDashboardLoader struct {
	dashboards []dashboard
}

func (t *testDashboardLoader) LoadDashboards(_ context.Context, _ int64, _ string) ([]dashboard, error) {
	return t.dashboards, nil
}

var testLogger = log.New("index-test-logger")

var testAllowAllFilter = func(uid string) bool {
	return true
}

var testDisallowAllFilter = func(uid string) bool {
	return false
}

var testOrgID int64 = 1

func initTestOrgIndexFromDashes(t *testing.T, dashboards []dashboard) *orgIndex {
	t.Helper()
	searchIdx := initTestIndexFromDashesExtended(t, dashboards, &NoopDocumentExtender{})
	return searchIdx.perOrgIndex[testOrgID]
}

func initTestOrgIndexFromDashesExtended(t *testing.T, dashboards []dashboard, extender DocumentExtender) *orgIndex {
	t.Helper()
	searchIdx := initTestIndexFromDashesExtended(t, dashboards, extender)
	return searchIdx.perOrgIndex[testOrgID]
}

func initTestIndexFromDashes(t *testing.T, dashboards []dashboard) *searchIndex {
	t.Helper()
	return initTestIndexFromDashesExtended(t, dashboards, &NoopDocumentExtender{})
}

func initTestIndexFromDashesExtended(t *testing.T, dashboards []dashboard, extender DocumentExtender) *searchIndex {
	t.Helper()
	dashboardLoader := &testDashboardLoader{
		dashboards: dashboards,
	}
	index := newSearchIndex(
		dashboardLoader,
		&store.MockEntityEventsService{},
		extender,
		func(ctx context.Context, folderId int64) (string, error) { return "x", nil })
	require.NotNil(t, index)
	numDashboards, err := index.buildOrgIndex(context.Background(), testOrgID)
	require.NoError(t, err)
	require.Equal(t, len(dashboardLoader.dashboards), numDashboards)
	return index
}

func checkSearchResponse(t *testing.T, fileName string, index *orgIndex, filter ResourceFilter, query DashboardQuery) {
	t.Helper()
	checkSearchResponseExtended(t, fileName, index, filter, query, &NoopQueryExtender{})
}

func checkSearchResponseExtended(t *testing.T, fileName string, index *orgIndex, filter ResourceFilter, query DashboardQuery, extender QueryExtender) {
	t.Helper()
	resp := doSearchQuery(context.Background(), testLogger, index, filter, query, extender, "/pfix")
	experimental.CheckGoldenJSONResponse(t, "testdata", fileName, resp, true)
}

var testDashboards = []dashboard{
	{
		id:  1,
		uid: "1",
		info: &extract.DashboardInfo{
			Title: "test",
		},
	},
	{
		id:  2,
		uid: "2",
		info: &extract.DashboardInfo{
			Title: "boom",
		},
	},
}

func TestDashboardIndex(t *testing.T) {
	t.Run("basic-search", func(t *testing.T) {
		index := initTestOrgIndexFromDashes(t, testDashboards)
		checkSearchResponse(t, filepath.Base(t.Name()), index, testAllowAllFilter,
			DashboardQuery{Query: "boom"},
		)
	})

	t.Run("basic-filter", func(t *testing.T) {
		index := initTestOrgIndexFromDashes(t, testDashboards)
		checkSearchResponse(t, filepath.Base(t.Name()), index, testDisallowAllFilter,
			DashboardQuery{Query: "boom"},
		)
	})
}

func TestDashboardIndexUpdates(t *testing.T) {
	t.Run("dashboard-delete", func(t *testing.T) {
		index := initTestIndexFromDashes(t, testDashboards)
		orgIdx, ok := index.getOrgIndex(testOrgID)
		require.True(t, ok)
		err := index.removeDashboard(context.Background(), orgIdx, "2")
		require.NoError(t, err)
		checkSearchResponse(t, filepath.Base(t.Name()), orgIdx, testAllowAllFilter,
			DashboardQuery{Query: "boom"},
		)
	})

	t.Run("dashboard-create", func(t *testing.T) {
		index := initTestIndexFromDashes(t, testDashboards)
		orgIdx, ok := index.getOrgIndex(testOrgID)
		require.True(t, ok)

		err := index.updateDashboard(context.Background(), testOrgID, orgIdx, dashboard{
			id:  3,
			uid: "3",
			info: &extract.DashboardInfo{
				Title: "created",
			},
		})
		require.NoError(t, err)

		checkSearchResponse(t, filepath.Base(t.Name()), orgIdx, testAllowAllFilter,
			DashboardQuery{Query: "created"},
		)
	})

	t.Run("dashboard-update", func(t *testing.T) {
		index := initTestIndexFromDashes(t, testDashboards)
		orgIdx, ok := index.getOrgIndex(testOrgID)
		require.True(t, ok)

		err := index.updateDashboard(context.Background(), testOrgID, orgIdx, dashboard{
			id:  2,
			uid: "2",
			info: &extract.DashboardInfo{
				Title: "nginx",
			},
		})
		require.NoError(t, err)

		checkSearchResponse(t, filepath.Base(t.Name()), orgIdx, testAllowAllFilter,
			DashboardQuery{Query: "nginx"},
		)
	})
}

var testSortDashboards = []dashboard{
	{
		id:  1,
		uid: "1",
		info: &extract.DashboardInfo{
			Title: "a-test",
		},
	},
	{
		id:  2,
		uid: "2",
		info: &extract.DashboardInfo{
			Title: "z-test",
		},
	},
}

type testExtender struct {
	documentExtender DocumentExtender
	queryExtender    QueryExtender
}

func (t *testExtender) GetDocumentExtender() DocumentExtender {
	return t.documentExtender
}

func (t *testExtender) GetQueryExtender() QueryExtender {
	return t.queryExtender
}

type testDocumentExtender struct {
	ExtendDashboardFunc ExtendDashboardFunc
}

func (t *testDocumentExtender) GetDashboardExtender(_ int64, _ ...string) ExtendDashboardFunc {
	return t.ExtendDashboardFunc
}

type testQueryExtender struct {
	getFramer func(frame *data.Frame) FramerFunc
}

func (t *testQueryExtender) GetFramer(frame *data.Frame) FramerFunc {
	return t.getFramer(frame)
}

func TestDashboardIndexSort(t *testing.T) {
	var i float64
	extender := &testExtender{
		documentExtender: &testDocumentExtender{
			ExtendDashboardFunc: func(uid string, doc *bluge.Document) error {
				doc.AddField(bluge.NewNumericField("test", i).StoreValue().Sortable())
				i++
				return nil
			},
		},
		queryExtender: &testQueryExtender{
			getFramer: func(frame *data.Frame) FramerFunc {
				testNum := data.NewFieldFromFieldType(data.FieldTypeFloat64, 0)
				testNum.Name = "test num"
				frame.Fields = append(
					frame.Fields,
					testNum,
				)
				return func(field string, value []byte) {
					if field == "test" {
						if num, err := bluge.DecodeNumericFloat64(value); err == nil {
							testNum.Append(num)
							return
						}
					}
				}
			},
		},
	}

	t.Run("sort-asc", func(t *testing.T) {
		index := initTestOrgIndexFromDashesExtended(t, testSortDashboards, extender.GetDocumentExtender())
		checkSearchResponseExtended(t, filepath.Base(t.Name()), index, testAllowAllFilter,
			DashboardQuery{Query: "*", Sort: "test"}, extender.GetQueryExtender(),
		)
	})

	t.Run("sort-desc", func(t *testing.T) {
		index := initTestOrgIndexFromDashesExtended(t, testSortDashboards, extender.GetDocumentExtender())
		checkSearchResponseExtended(t, filepath.Base(t.Name()), index, testAllowAllFilter,
			DashboardQuery{Query: "*", Sort: "-test"}, extender.GetQueryExtender(),
		)
	})
}

var testPrefixDashboards = []dashboard{
	{
		id:  1,
		uid: "1",
		info: &extract.DashboardInfo{
			Title: "Archer Data System",
		},
	},
	{
		id:  2,
		uid: "2",
		info: &extract.DashboardInfo{
			Title: "Document Sync repo",
		},
	},
}

func TestDashboardIndex_PrefixSearch(t *testing.T) {
	t.Run("prefix-search-beginning", func(t *testing.T) {
		index := initTestOrgIndexFromDashes(t, testPrefixDashboards)
		checkSearchResponse(t, filepath.Base(t.Name()), index, testAllowAllFilter,
			DashboardQuery{Query: "Arch"},
		)
	})

	t.Run("prefix-search-middle", func(t *testing.T) {
		index := initTestOrgIndexFromDashes(t, testPrefixDashboards)
		checkSearchResponse(t, filepath.Base(t.Name()), index, testAllowAllFilter,
			DashboardQuery{Query: "Syn"},
		)
	})

	t.Run("prefix-search-beginning-lower", func(t *testing.T) {
		index := initTestOrgIndexFromDashes(t, testPrefixDashboards)
		checkSearchResponse(t, filepath.Base(t.Name()), index, testAllowAllFilter,
			DashboardQuery{Query: "arch"},
		)
	})

	t.Run("prefix-search-middle-lower", func(t *testing.T) {
		index := initTestOrgIndexFromDashes(t, testPrefixDashboards)
		checkSearchResponse(t, filepath.Base(t.Name()), index, testAllowAllFilter,
			DashboardQuery{Query: "syn"},
		)
	})
}

func TestDashboardIndex_MultipleTokensInRow(t *testing.T) {
	t.Run("multiple-tokens-beginning", func(t *testing.T) {
		index := initTestOrgIndexFromDashes(t, testPrefixDashboards)
		checkSearchResponse(t, filepath.Base(t.Name()), index, testAllowAllFilter,
			DashboardQuery{Query: "Archer da"},
		)
	})

	t.Run("multiple-tokens-beginning-lower", func(t *testing.T) {
<<<<<<< HEAD
		index := initTestOrgIndexFromDashes(t, testPrefixDashboards)
		checkSearchResponse(t, filepath.Base(t.Name()), index, testAllowAllFilter,
			DashboardQuery{Query: "archer da"},
=======
		_, reader, _ := initTestIndexFromDashes(t, testPrefixDashboards)
		checkSearchResponse(t, filepath.Base(t.Name()), reader, testAllowAllFilter,
			DashboardQuery{Query: "da archer"},
>>>>>>> a2478c3a
		)
	})

	// Not sure it is great this matches, but
	t.Run("multiple-tokens-middle", func(t *testing.T) {
<<<<<<< HEAD
		index := initTestOrgIndexFromDashes(t, testPrefixDashboards)
		checkSearchResponse(t, filepath.Base(t.Name()), index, testAllowAllFilter,
			DashboardQuery{Query: "rcher Da"},
=======
		_, reader, _ := initTestIndexFromDashes(t, testPrefixDashboards)
		checkSearchResponse(t, filepath.Base(t.Name()), reader, testAllowAllFilter,
			DashboardQuery{Query: "ar Da"},
>>>>>>> a2478c3a
		)
	})

	t.Run("multiple-tokens-middle-lower", func(t *testing.T) {
<<<<<<< HEAD
		index := initTestOrgIndexFromDashes(t, testPrefixDashboards)
		checkSearchResponse(t, filepath.Base(t.Name()), index, testAllowAllFilter,
			DashboardQuery{Query: "cument sy"},
=======
		_, reader, _ := initTestIndexFromDashes(t, testPrefixDashboards)
		checkSearchResponse(t, filepath.Base(t.Name()), reader, testAllowAllFilter,
			DashboardQuery{Query: "doc sy"},
>>>>>>> a2478c3a
		)
	})
}

var longPrefixDashboards = []dashboard{
	{
		id:  1,
		uid: "1",
		info: &extract.DashboardInfo{
			Title: "Eyjafjallajökull Eruption data",
		},
	},
}

func TestDashboardIndex_PrefixNgramExceeded(t *testing.T) {
	t.Run("prefix-search-ngram-exceeded", func(t *testing.T) {
		index := initTestOrgIndexFromDashes(t, longPrefixDashboards)
		checkSearchResponse(t, filepath.Base(t.Name()), index, testAllowAllFilter,
			DashboardQuery{Query: "Eyjafjallajöku"},
		)
	})
}

var scatteredTokensDashboards = []dashboard{
	{
		id:  1,
		uid: "1",
		info: &extract.DashboardInfo{
			Title: "Three can keep a secret, if two of them are dead (Benjamin Franklin)",
		},
	},
	{
		id:  3,
		uid: "2",
		info: &extract.DashboardInfo{
			Title: "A secret is powerful when it is empty (Umberto Eco)",
		},
	},
}

func TestDashboardIndex_MultipleTokensScattered(t *testing.T) {
	t.Run("scattered-tokens-match", func(t *testing.T) {
		index := initTestOrgIndexFromDashes(t, scatteredTokensDashboards)
		checkSearchResponse(t, filepath.Base(t.Name()), index, testAllowAllFilter,
			DashboardQuery{Query: "dead secret"},
		)
	})
	t.Run("scattered-tokens-match-reversed", func(t *testing.T) {
		index := initTestOrgIndexFromDashes(t, scatteredTokensDashboards)
		checkSearchResponse(t, filepath.Base(t.Name()), index, testAllowAllFilter,
			DashboardQuery{Query: "powerful secret"},
		)
	})
}

var dashboardsWithFolders = []dashboard{
	{
		id:       1,
		uid:      "1",
		isFolder: true,
		info: &extract.DashboardInfo{
			Title: "My folder",
		},
	},
	{
		id:       2,
		uid:      "2",
		folderID: 1,
		info: &extract.DashboardInfo{
			Title: "Dashboard in folder 1",
			Panels: []extract.PanelInfo{
				{
					ID:    1,
					Title: "Panel 1",
				},
				{
					ID:    2,
					Title: "Panel 2",
				},
			},
		},
	},
	{
		id:       3,
		uid:      "3",
		folderID: 1,
		info: &extract.DashboardInfo{
			Title: "Dashboard in folder 2",
			Panels: []extract.PanelInfo{
				{
					ID:    3,
					Title: "Panel 3",
				},
			},
		},
	},
	{
		id:  4,
		uid: "4",
		info: &extract.DashboardInfo{
			Title: "One more dash",
			Panels: []extract.PanelInfo{
				{
					ID:    3,
					Title: "Panel 4",
				},
			},
		},
	},
}

func TestDashboardIndex_Folders(t *testing.T) {
	t.Run("folders-indexed", func(t *testing.T) {
		index := initTestOrgIndexFromDashes(t, dashboardsWithFolders)
		checkSearchResponse(t, filepath.Base(t.Name()), index, testAllowAllFilter,
			DashboardQuery{Query: "My folder", Kind: []string{string(entityKindFolder)}},
		)
	})
	t.Run("folders-dashboard-has-folder", func(t *testing.T) {
		index := initTestOrgIndexFromDashes(t, dashboardsWithFolders)
		// TODO: golden file compare does not work here.
		resp := doSearchQuery(context.Background(), testLogger, index, testAllowAllFilter,
			DashboardQuery{Query: "Dashboard in folder", Kind: []string{string(entityKindDashboard)}},
			&NoopQueryExtender{}, "")
		custom, ok := resp.Frames[0].Meta.Custom.(*customMeta)
		require.Equal(t, uint64(2), custom.Count)
		require.True(t, ok, fmt.Sprintf("actual type: %T", resp.Frames[0].Meta.Custom))
		require.Equal(t, "/dashboards/f/1/", custom.Locations["1"].URL)
	})
	t.Run("folders-dashboard-removed-on-folder-removed", func(t *testing.T) {
		index := initTestIndexFromDashes(t, dashboardsWithFolders)
		orgIdx, ok := index.getOrgIndex(testOrgID)
		require.True(t, ok)
		err := index.removeFolder(context.Background(), orgIdx, "1")
		require.NoError(t, err)
		// In response we expect one dashboard which does not belong to removed folder.
		checkSearchResponse(t, filepath.Base(t.Name()), orgIdx, testAllowAllFilter,
			DashboardQuery{Query: "dash", Kind: []string{string(entityKindDashboard)}},
		)
	})
	t.Run("folders-panels-removed-on-folder-removed", func(t *testing.T) {
		index := initTestIndexFromDashes(t, dashboardsWithFolders)
		orgIdx, ok := index.getOrgIndex(testOrgID)
		require.True(t, ok)
		err := index.removeFolder(context.Background(), orgIdx, "1")
		require.NoError(t, err)
		resp := doSearchQuery(context.Background(), testLogger, orgIdx, testAllowAllFilter,
			DashboardQuery{Query: "Panel", Kind: []string{string(entityKindPanel)}},
			&NoopQueryExtender{}, "")
		custom, ok := resp.Frames[0].Meta.Custom.(*customMeta)
		require.True(t, ok)
		require.Equal(t, uint64(1), custom.Count) // 1 panel which does not belong to dashboards in removed folder.
	})
}

var dashboardsWithPanels = []dashboard{
	{
		id:  1,
		uid: "1",
		info: &extract.DashboardInfo{
			Title: "My Dash",
			Panels: []extract.PanelInfo{
				{
					ID:    1,
					Title: "Panel 1",
				},
				{
					ID:    2,
					Title: "Panel 2",
				},
			},
		},
	},
}

func TestDashboardIndex_Panels(t *testing.T) {
	t.Run("panels-indexed", func(t *testing.T) {
		index := initTestOrgIndexFromDashes(t, dashboardsWithPanels)
		// TODO: golden file compare does not work here.
		resp := doSearchQuery(
			context.Background(), testLogger, index, testAllowAllFilter,
			DashboardQuery{Query: "Panel", Kind: []string{string(entityKindPanel)}},
			&NoopQueryExtender{}, "")
		custom, ok := resp.Frames[0].Meta.Custom.(*customMeta)
		require.True(t, ok, fmt.Sprintf("actual type: %T", resp.Frames[0].Meta.Custom))
		require.Equal(t, uint64(2), custom.Count)
		require.Equal(t, "/d/1/", custom.Locations["1"].URL)
	})
	t.Run("panels-panel-removed-on-dashboard-removed", func(t *testing.T) {
		index := initTestIndexFromDashes(t, dashboardsWithPanels)
		orgIdx, ok := index.getOrgIndex(testOrgID)
		require.True(t, ok)
		err := index.removeDashboard(context.Background(), orgIdx, "1")
		require.NoError(t, err)
		checkSearchResponse(t, filepath.Base(t.Name()), orgIdx, testAllowAllFilter,
			DashboardQuery{Query: "Panel", Kind: []string{string(entityKindPanel)}},
		)
	})
}

var punctuationSplitNgramDashboards = []dashboard{
	{
		id:  1,
		uid: "1",
		info: &extract.DashboardInfo{
			Title: "heat-torkel",
		},
	},
	{
		id:  2,
		uid: "2",
		info: &extract.DashboardInfo{
			Title: "topology heatmap",
		},
	},
}

func TestDashboardIndex_PunctuationNgram(t *testing.T) {
	t.Run("ngram-punctuation-split", func(t *testing.T) {
		_, reader, _ := initTestIndexFromDashes(t, punctuationSplitNgramDashboards)
		checkSearchResponse(t, filepath.Base(t.Name()), reader, testAllowAllFilter,
			DashboardQuery{Query: "tork he"},
		)
	})

	t.Run("ngram-simple", func(t *testing.T) {
		_, reader, _ := initTestIndexFromDashes(t, punctuationSplitNgramDashboards)
		checkSearchResponse(t, filepath.Base(t.Name()), reader, testAllowAllFilter,
			DashboardQuery{Query: "hea"},
		)
	})
}

var camelCaseNgramDashboards = []dashboard{
	{
		id:  1,
		uid: "1",
		info: &extract.DashboardInfo{
			Title: "heatTorkel",
		},
	},
}

func TestDashboardIndex_CamelCaseNgram(t *testing.T) {
	t.Run("ngram-camel-case-split", func(t *testing.T) {
		_, reader, _ := initTestIndexFromDashes(t, camelCaseNgramDashboards)
		checkSearchResponse(t, filepath.Base(t.Name()), reader, testAllowAllFilter,
			DashboardQuery{Query: "tork"},
		)
	})
}<|MERGE_RESOLUTION|>--- conflicted
+++ resolved
@@ -313,42 +313,24 @@
 	})
 
 	t.Run("multiple-tokens-beginning-lower", func(t *testing.T) {
-<<<<<<< HEAD
-		index := initTestOrgIndexFromDashes(t, testPrefixDashboards)
-		checkSearchResponse(t, filepath.Base(t.Name()), index, testAllowAllFilter,
-			DashboardQuery{Query: "archer da"},
-=======
-		_, reader, _ := initTestIndexFromDashes(t, testPrefixDashboards)
-		checkSearchResponse(t, filepath.Base(t.Name()), reader, testAllowAllFilter,
+		index := initTestOrgIndexFromDashes(t, testPrefixDashboards)
+		checkSearchResponse(t, filepath.Base(t.Name()), index, testAllowAllFilter,
 			DashboardQuery{Query: "da archer"},
->>>>>>> a2478c3a
 		)
 	})
 
 	// Not sure it is great this matches, but
 	t.Run("multiple-tokens-middle", func(t *testing.T) {
-<<<<<<< HEAD
-		index := initTestOrgIndexFromDashes(t, testPrefixDashboards)
-		checkSearchResponse(t, filepath.Base(t.Name()), index, testAllowAllFilter,
-			DashboardQuery{Query: "rcher Da"},
-=======
-		_, reader, _ := initTestIndexFromDashes(t, testPrefixDashboards)
-		checkSearchResponse(t, filepath.Base(t.Name()), reader, testAllowAllFilter,
+		index := initTestOrgIndexFromDashes(t, testPrefixDashboards)
+		checkSearchResponse(t, filepath.Base(t.Name()), index, testAllowAllFilter,
 			DashboardQuery{Query: "ar Da"},
->>>>>>> a2478c3a
 		)
 	})
 
 	t.Run("multiple-tokens-middle-lower", func(t *testing.T) {
-<<<<<<< HEAD
-		index := initTestOrgIndexFromDashes(t, testPrefixDashboards)
-		checkSearchResponse(t, filepath.Base(t.Name()), index, testAllowAllFilter,
-			DashboardQuery{Query: "cument sy"},
-=======
-		_, reader, _ := initTestIndexFromDashes(t, testPrefixDashboards)
-		checkSearchResponse(t, filepath.Base(t.Name()), reader, testAllowAllFilter,
+		index := initTestOrgIndexFromDashes(t, testPrefixDashboards)
+		checkSearchResponse(t, filepath.Base(t.Name()), index, testAllowAllFilter,
 			DashboardQuery{Query: "doc sy"},
->>>>>>> a2478c3a
 		)
 	})
 }
@@ -568,15 +550,15 @@
 
 func TestDashboardIndex_PunctuationNgram(t *testing.T) {
 	t.Run("ngram-punctuation-split", func(t *testing.T) {
-		_, reader, _ := initTestIndexFromDashes(t, punctuationSplitNgramDashboards)
-		checkSearchResponse(t, filepath.Base(t.Name()), reader, testAllowAllFilter,
+		index := initTestOrgIndexFromDashes(t, punctuationSplitNgramDashboards)
+		checkSearchResponse(t, filepath.Base(t.Name()), index, testAllowAllFilter,
 			DashboardQuery{Query: "tork he"},
 		)
 	})
 
 	t.Run("ngram-simple", func(t *testing.T) {
-		_, reader, _ := initTestIndexFromDashes(t, punctuationSplitNgramDashboards)
-		checkSearchResponse(t, filepath.Base(t.Name()), reader, testAllowAllFilter,
+		index := initTestOrgIndexFromDashes(t, punctuationSplitNgramDashboards)
+		checkSearchResponse(t, filepath.Base(t.Name()), index, testAllowAllFilter,
 			DashboardQuery{Query: "hea"},
 		)
 	})
@@ -594,8 +576,8 @@
 
 func TestDashboardIndex_CamelCaseNgram(t *testing.T) {
 	t.Run("ngram-camel-case-split", func(t *testing.T) {
-		_, reader, _ := initTestIndexFromDashes(t, camelCaseNgramDashboards)
-		checkSearchResponse(t, filepath.Base(t.Name()), reader, testAllowAllFilter,
+		index := initTestOrgIndexFromDashes(t, camelCaseNgramDashboards)
+		checkSearchResponse(t, filepath.Base(t.Name()), index, testAllowAllFilter,
 			DashboardQuery{Query: "tork"},
 		)
 	})
