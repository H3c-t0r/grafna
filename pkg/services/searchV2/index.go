package searchV2

import (
	"bytes"
	"context"
	"errors"
	"fmt"
	"os"
	"os/exec"
	"runtime"
	"strconv"
	"strings"
	"sync"
	"time"

	"github.com/blugelabs/bluge"
	"go.opentelemetry.io/otel/attribute"

	"github.com/grafana/grafana/pkg/infra/db"
	"github.com/grafana/grafana/pkg/infra/log"
	"github.com/grafana/grafana/pkg/infra/tracing"
	"github.com/grafana/grafana/pkg/services/featuremgmt"
	"github.com/grafana/grafana/pkg/services/folder"
	"github.com/grafana/grafana/pkg/services/store"
	"github.com/grafana/grafana/pkg/services/store/entity"
	kdash "github.com/grafana/grafana/pkg/services/store/kind/dashboard"
	"github.com/grafana/grafana/pkg/setting"
)

type dashboardLoader interface {
	// LoadDashboards returns slice of dashboards. If dashboardUID is empty – then
	// implementation must return all dashboards in instance to build an entire
	// dashboard index for an organization. If dashboardUID is not empty – then only
	// return dashboard with specified UID or empty slice if not found (this is required
	// to apply partial update).
	LoadDashboards(ctx context.Context, orgID int64, dashboardUID string) ([]dashboard, error)
}

type eventStore interface {
	GetLastEvent(ctx context.Context) (*store.EntityEvent, error)
	GetAllEventsAfter(ctx context.Context, id int64) ([]*store.EntityEvent, error)
}

// While we migrate away from internal IDs... this lets us lookup values in SQL
// NOTE: folderId is unique across all orgs
type folderUIDLookup = func(ctx context.Context, folderId int64) (string, error)

type dashboard struct {
	id       int64
	uid      string
	isFolder bool
	folderID int64
	slug     string
	created  time.Time
	updated  time.Time

	// Use generic structure
	summary *entity.EntitySummary
}

// buildSignal is sent when search index is accessed in organization for which
// we have not constructed an index yet.
type buildSignal struct {
	orgID int64
	done  chan error
}

type orgIndex struct {
	writers map[indexType]*bluge.Writer
}

type indexType string

const (
	indexTypeDashboard indexType = "dashboard"
)

func (i *orgIndex) writerForIndex(idxType indexType) *bluge.Writer {
	return i.writers[idxType]
}

func (i *orgIndex) readerForIndex(idxType indexType) (*bluge.Reader, func(), error) {
	reader, err := i.writers[idxType].Reader()
	if err != nil {
		return nil, nil, err
	}
	return reader, func() { _ = reader.Close() }, nil
}

type searchIndex struct {
	mu                      sync.RWMutex
	loader                  dashboardLoader
	perOrgIndex             map[int64]*orgIndex
	initializedOrgs         map[int64]bool
	initialIndexingComplete bool
	initializationMutex     sync.RWMutex
	eventStore              eventStore
	logger                  log.Logger
	buildSignals            chan buildSignal
	extender                DocumentExtender
	folderIdLookup          folderUIDLookup
	syncCh                  chan chan struct{}
	tracer                  tracing.Tracer
	features                featuremgmt.FeatureToggles
	settings                setting.SearchSettings
}

func newSearchIndex(dashLoader dashboardLoader, evStore eventStore, extender DocumentExtender, folderIDs folderUIDLookup, tracer tracing.Tracer, features featuremgmt.FeatureToggles, settings setting.SearchSettings) *searchIndex {
	return &searchIndex{
		loader:          dashLoader,
		eventStore:      evStore,
		perOrgIndex:     map[int64]*orgIndex{},
		initializedOrgs: map[int64]bool{},
		logger:          log.New("searchIndex"),
		buildSignals:    make(chan buildSignal),
		extender:        extender,
		folderIdLookup:  folderIDs,
		syncCh:          make(chan chan struct{}),
		tracer:          tracer,
		features:        features,
		settings:        settings,
	}
}

func (i *searchIndex) isInitialized(_ context.Context, orgId int64) IsSearchReadyResponse {
	i.initializationMutex.RLock()
	orgInitialized := i.initializedOrgs[orgId]
	initialInitComplete := i.initialIndexingComplete
	i.initializationMutex.RUnlock()

	if orgInitialized && initialInitComplete {
		return IsSearchReadyResponse{IsReady: true}
	}

	if !initialInitComplete {
		return IsSearchReadyResponse{IsReady: false, Reason: "initial-indexing-ongoing"}
	}

	i.triggerBuildingOrgIndex(orgId)
	return IsSearchReadyResponse{IsReady: false, Reason: "org-indexing-ongoing"}
}

func (i *searchIndex) triggerBuildingOrgIndex(orgId int64) {
	go func() {
		ctx, cancel := context.WithTimeout(context.Background(), 5*time.Minute)
		defer cancel()

		doneIndexing := make(chan error, 1)
		signal := buildSignal{orgID: orgId, done: doneIndexing}
		select {
		case i.buildSignals <- signal:
		case <-ctx.Done():
			i.logger.Warn("Failed to send a build signal to initialize org index", "orgId", orgId)
			return
		}
		select {
		case err := <-doneIndexing:
			if err != nil {
				i.logger.Error("Failed to build org index", "orgId", orgId, "error", err)
			} else {
				i.logger.Debug("Successfully built org index", "orgId", orgId)
			}
		case <-ctx.Done():
			i.logger.Warn("Building org index timeout", "orgId", orgId)
		}
	}()
}

func (i *searchIndex) sync(ctx context.Context) error {
	doneCh := make(chan struct{}, 1)
	select {
	case i.syncCh <- doneCh:
	case <-ctx.Done():
		return ctx.Err()
	}
	select {
	case <-doneCh:
		return nil
	case <-ctx.Done():
		return ctx.Err()
	}
}

func (i *searchIndex) run(ctx context.Context, orgIDs []int64, reIndexSignalCh chan struct{}) error {
	i.logger.Info("Initializing SearchV2", "dashboardLoadingBatchSize", i.settings.DashboardLoadingBatchSize, "fullReindexInterval", i.settings.FullReindexInterval, "indexUpdateInterval", i.settings.IndexUpdateInterval)
	initialSetupCtx, initialSetupSpan := i.tracer.Start(ctx, "searchV2 initialSetup")

	reIndexInterval := i.settings.FullReindexInterval
	fullReIndexTimer := time.NewTimer(reIndexInterval)
	defer fullReIndexTimer.Stop()

	partialUpdateInterval := i.settings.IndexUpdateInterval
	partialUpdateTimer := time.NewTimer(partialUpdateInterval)
	defer partialUpdateTimer.Stop()

	var lastEventID int64
	lastEvent, err := i.eventStore.GetLastEvent(initialSetupCtx)
	if err != nil {
		initialSetupSpan.End()
		return err
	}
	if lastEvent != nil {
		lastEventID = lastEvent.Id
	}

	err = i.buildInitialIndexes(initialSetupCtx, orgIDs)
	if err != nil {
		initialSetupSpan.End()
		return err
	}

	// This semaphore channel allows limiting concurrent async re-indexing routines to 1.
	asyncReIndexSemaphore := make(chan struct{}, 1)

	// Channel to handle signals about asynchronous full re-indexing completion.
	reIndexDoneCh := make(chan int64, 1)

	i.initializationMutex.Lock()
	i.initialIndexingComplete = true
	i.initializationMutex.Unlock()

	initialSetupSpan.End()

	for {
		select {
		case doneCh := <-i.syncCh:
			// Executed on search read requests to make sure index is consistent.
			lastEventID = i.applyIndexUpdates(ctx, lastEventID)
			close(doneCh)
		case <-partialUpdateTimer.C:
			// Periodically apply updates collected in entity events table.
			partialIndexUpdateCtx, span := i.tracer.Start(ctx, "searchV2 partial update timer")
			lastEventID = i.applyIndexUpdates(partialIndexUpdateCtx, lastEventID)
			span.End()
			partialUpdateTimer.Reset(partialUpdateInterval)
		case <-reIndexSignalCh:
			// External systems may trigger re-indexing, at this moment provisioning does this.
			i.logger.Info("Full re-indexing due to external signal")
			fullReIndexTimer.Reset(0)
		case signal := <-i.buildSignals:
			buildSignalCtx, span := i.tracer.Start(ctx, "searchV2 build signal")

			// When search read request meets new not-indexed org we build index for it.
			i.mu.RLock()
			_, ok := i.perOrgIndex[signal.orgID]
			if ok {
				span.End()
				// Index for org already exists, do nothing.
				i.mu.RUnlock()
				close(signal.done)
				continue
			}
			i.mu.RUnlock()
			lastIndexedEventID := lastEventID
			// Prevent full re-indexing while we are building index for new org.
			// Full re-indexing will be later re-started in `case lastIndexedEventID := <-reIndexDoneCh`
			// branch.
			fullReIndexTimer.Stop()
			go func() {
				defer span.End()
				// We need semaphore here since asynchronous re-indexing may be in progress already.
				asyncReIndexSemaphore <- struct{}{}
				defer func() { <-asyncReIndexSemaphore }()
				_, err = i.buildOrgIndex(buildSignalCtx, signal.orgID)
				signal.done <- err
				reIndexDoneCh <- lastIndexedEventID
			}()
		case <-fullReIndexTimer.C:
			fullReindexCtx, span := i.tracer.Start(ctx, "searchV2 full reindex timer")

			// Periodically rebuild indexes since we could miss updates. At this moment we are issuing
			// entity events non-atomically (outside of transaction) and do not cover all possible dashboard
			// change places, so periodic re-indexing fixes possibly broken state. But ideally we should
			// come to an approach which does not require periodic re-indexing at all. One possible way
			// is to use DB triggers, see https://github.com/grafana/grafana/pull/47712.
			lastIndexedEventID := lastEventID
			go func() {
				defer span.End()
				// Do full re-index asynchronously to avoid blocking index synchronization
				// on read for a long time.

				// We need semaphore here since re-indexing due to build signal may be in progress already.
				asyncReIndexSemaphore <- struct{}{}
				defer func() { <-asyncReIndexSemaphore }()

				started := time.Now()
				i.logger.Info("Start re-indexing", i.withCtxData(fullReindexCtx)...)
				i.reIndexFromScratch(fullReindexCtx)
				i.logger.Info("Full re-indexing finished", i.withCtxData(fullReindexCtx, "fullReIndexElapsed", time.Since(started))...)
				reIndexDoneCh <- lastIndexedEventID
			}()
		case lastIndexedEventID := <-reIndexDoneCh:
			// Asynchronous re-indexing is finished. Set lastEventID to the value which
			// was actual at the re-indexing start – so that we could re-apply all the
			// events happened during async index build process and make sure it's consistent.
			if lastEventID != lastIndexedEventID {
				i.logger.Info("Re-apply event ID to last indexed", "currentEventID", lastEventID, "lastIndexedEventID", lastIndexedEventID)
				lastEventID = lastIndexedEventID
				// Apply events immediately.
				partialUpdateTimer.Reset(0)
			}
			fullReIndexTimer.Reset(reIndexInterval)
		case <-ctx.Done():
			return ctx.Err()
		}
	}
}

func (i *searchIndex) buildInitialIndexes(ctx context.Context, orgIDs []int64) error {
	started := time.Now()
	i.logger.Info("Start building in-memory indexes")
	for _, orgID := range orgIDs {
		err := i.buildInitialIndex(ctx, orgID)
		if err != nil {
			return fmt.Errorf("can't build initial dashboard search index for org %d: %w", orgID, err)
		}
	}
	i.logger.Info("Finish building in-memory indexes", "elapsed", time.Since(started))
	return nil
}

func (i *searchIndex) buildInitialIndex(ctx context.Context, orgID int64) error {
	debugCtx, debugCtxCancel := context.WithCancel(ctx)
	if os.Getenv("GF_SEARCH_DEBUG") != "" {
		go i.debugResourceUsage(debugCtx, 200*time.Millisecond)
	}

	started := time.Now()
	numDashboards, err := i.buildOrgIndex(ctx, orgID)
	if err != nil {
		debugCtxCancel()
		return fmt.Errorf("can't build dashboard search index for org ID 1: %w", err)
	}
	i.logger.Info("Indexing for org finished", "orgIndexElapsed", time.Since(started), "orgId", orgID, "numDashboards", numDashboards)
	debugCtxCancel()

	if os.Getenv("GF_SEARCH_DEBUG") != "" {
		// May help to estimate size of index when introducing changes. Though it's not a direct
		// match to a memory consumption, but at least make give some relative difference understanding.
		// Moreover, changes in indexing can cause additional memory consumption upon initial index build
		// which is not reflected here.
		i.reportSizeOfIndexDiskBackup(orgID)
	}
	return nil
}

// This is a naive implementation of process CPU getting (credits to
// https://stackoverflow.com/a/11357813/1288429). Should work on both Linux and Darwin.
// Since we only use this during development – seems simple and cheap solution to get
// process CPU usage in cross-platform way.
func getProcessCPU(currentPid int) (float64, error) {
	cmd := exec.Command("ps", "aux")
	var out bytes.Buffer
	cmd.Stdout = &out
	err := cmd.Run()
	if err != nil {
		return 0, err
	}
	for {
		line, err := out.ReadString('\n')
		if err != nil {
			break
		}
		tokens := strings.Split(line, " ")
		ft := make([]string, 0)
		for _, t := range tokens {
			if t != "" && t != "\t" {
				ft = append(ft, t)
			}
		}
		pid, err := strconv.Atoi(ft[1])
		if err != nil {
			continue
		}
		if pid != currentPid {
			continue
		}
		cpu, err := strconv.ParseFloat(ft[2], 64)
		if err != nil {
			return 0, err
		}
		return cpu, nil
	}
	return 0, errors.New("process not found")
}

func (i *searchIndex) debugResourceUsage(ctx context.Context, frequency time.Duration) {
	var maxHeapInuse uint64
	var maxSys uint64

	captureMemStats := func() {
		var m runtime.MemStats
		runtime.ReadMemStats(&m)
		if m.HeapInuse > maxHeapInuse {
			maxHeapInuse = m.HeapInuse
		}
		if m.Sys > maxSys {
			maxSys = m.Sys
		}
	}

	var cpuUtilization []float64

	captureCPUStats := func() {
		cpu, err := getProcessCPU(os.Getpid())
		if err != nil {
			i.logger.Error("CPU stats error", "error", err)
			return
		}
		// Just collect CPU utilization to a slice and show in the of index build.
		cpuUtilization = append(cpuUtilization, cpu)
	}

	captureMemStats()
	captureCPUStats()

	for {
		select {
		case <-ctx.Done():
			i.logger.Warn("Resource usage during indexing", "maxHeapInUse", formatBytes(maxHeapInuse), "maxSys", formatBytes(maxSys), "cpuPercent", cpuUtilization)
			return
		case <-time.After(frequency):
			captureMemStats()
			captureCPUStats()
		}
	}
}

func (i *searchIndex) reportSizeOfIndexDiskBackup(orgID int64) {
	index, _ := i.getOrgIndex(orgID)
	reader, cancel, err := index.readerForIndex(indexTypeDashboard)
	if err != nil {
		i.logger.Warn("Error getting reader", "error", err)
		return
	}
	defer cancel()

	// create a temp directory to store the index
	tmpDir, err := os.MkdirTemp("", "grafana.dashboard_index")
	if err != nil {
		i.logger.Error("can't create temp dir", "error", err)
		return
	}
	defer func() {
		err := os.RemoveAll(tmpDir)
		if err != nil {
			i.logger.Error("can't remove temp dir", "error", err, "tmpDir", tmpDir)
			return
		}
	}()

	cancelCh := make(chan struct{})
	err = reader.Backup(tmpDir, cancelCh)
	if err != nil {
		i.logger.Error("can't create index disk backup", "error", err)
		return
	}

	size, err := dirSize(tmpDir)
	if err != nil {
		i.logger.Error("can't calculate dir size", "error", err)
		return
	}

	i.logger.Warn("Size of index disk backup", "size", formatBytes(uint64(size)))
}

func (i *searchIndex) buildOrgIndex(ctx context.Context, orgID int64) (int, error) {
	spanCtx, span := i.tracer.Start(ctx, "searchV2 buildOrgIndex")
	span.SetAttributes("org_id", orgID, attribute.Key("org_id").Int64(orgID))

	started := time.Now()
	ctx, cancel := context.WithTimeout(spanCtx, time.Minute)
	ctx = log.InitCounter(ctx)

	defer func() {
		span.End()
		cancel()
	}()

	i.logger.Info("Start building org index", "orgId", orgID)
	dashboards, err := i.loader.LoadDashboards(ctx, orgID, "")
	orgSearchIndexLoadTime := time.Since(started)

	if err != nil {
		return 0, fmt.Errorf("error loading dashboards: %w, elapsed: %s", err, orgSearchIndexLoadTime.String())
	}
	i.logger.Info("Finish loading org dashboards", "elapsed", orgSearchIndexLoadTime, "orgId", orgID)

	dashboardExtender := i.extender.GetDashboardExtender(orgID)

	_, initOrgIndexSpan := i.tracer.Start(ctx, "searchV2 buildOrgIndex init org index")
	initOrgIndexSpan.SetAttributes("org_id", orgID, attribute.Key("org_id").Int64(orgID))
	initOrgIndexSpan.SetAttributes("dashboardCount", len(dashboards), attribute.Key("dashboardCount").Int(len(dashboards)))

	index, err := initOrgIndex(dashboards, i.logger, dashboardExtender)

	initOrgIndexSpan.End()

	if err != nil {
		return 0, fmt.Errorf("error initializing index: %w", err)
	}
	orgSearchIndexTotalTime := time.Since(started)
	orgSearchIndexBuildTime := orgSearchIndexTotalTime - orgSearchIndexLoadTime

	i.logger.Info("Re-indexed dashboards for organization",
		i.withCtxData(ctx, "orgId", orgID,
			"orgSearchIndexLoadTime", orgSearchIndexLoadTime,
			"orgSearchIndexBuildTime", orgSearchIndexBuildTime,
			"orgSearchIndexTotalTime", orgSearchIndexTotalTime,
			"orgSearchDashboardCount", len(dashboards))...)

	i.mu.Lock()
	if oldIndex, ok := i.perOrgIndex[orgID]; ok {
		for _, w := range oldIndex.writers {
			_ = w.Close()
		}
	}
	i.perOrgIndex[orgID] = index
	i.mu.Unlock()

	i.initializationMutex.Lock()
	i.initializedOrgs[orgID] = true
	i.initializationMutex.Unlock()

	if orgID == 1 {
		go func() {
			if reader, cancel, err := index.readerForIndex(indexTypeDashboard); err == nil {
				defer cancel()
				updateUsageStats(context.Background(), reader, i.logger, i.tracer)
			}
		}()
	}
	return len(dashboards), nil
}

func (i *searchIndex) getOrgIndex(orgID int64) (*orgIndex, bool) {
	i.mu.RLock()
	defer i.mu.RUnlock()
	r, ok := i.perOrgIndex[orgID]
	return r, ok
}

func (i *searchIndex) getOrCreateOrgIndex(ctx context.Context, orgID int64) (*orgIndex, error) {
	index, ok := i.getOrgIndex(orgID)
	if !ok {
		// For non-main organization indexes are built lazily.
		// If we don't have an index then we are blocking here until an index for
		// an organization is ready. This actually takes time only during the first
		// access, all the consequent search requests do not fall into this branch.
		doneIndexing := make(chan error, 1)
		signal := buildSignal{orgID: orgID, done: doneIndexing}
		select {
		case i.buildSignals <- signal:
		case <-ctx.Done():
			return nil, ctx.Err()
		}
		select {
		case err := <-doneIndexing:
			if err != nil {
				return nil, err
			}
		case <-ctx.Done():
			return nil, ctx.Err()
		}
		index, _ = i.getOrgIndex(orgID)
	}
	return index, nil
}

func (i *searchIndex) reIndexFromScratch(ctx context.Context) {
	i.mu.RLock()
	orgIDs := make([]int64, 0, len(i.perOrgIndex))
	for orgID := range i.perOrgIndex {
		orgIDs = append(orgIDs, orgID)
	}
	i.mu.RUnlock()

	for _, orgID := range orgIDs {
		_, err := i.buildOrgIndex(ctx, orgID)
		if err != nil {
			i.logger.Error("Error re-indexing dashboards for organization", "orgId", orgID, "error", err)
			continue
		}
	}
}

func (i *searchIndex) withCtxData(ctx context.Context, params ...interface{}) []interface{} {
	traceID := tracing.TraceIDFromContext(ctx, false)
	if traceID != "" {
		params = append(params, "traceID", traceID)
	}

	if i.features.IsEnabled(featuremgmt.FlagDatabaseMetrics) {
		params = append(params, "db_call_count", log.TotalDBCallCount(ctx))
	}

	return params
}

func (i *searchIndex) applyIndexUpdates(ctx context.Context, lastEventID int64) int64 {
	ctx = log.InitCounter(ctx)
	events, err := i.eventStore.GetAllEventsAfter(ctx, lastEventID)
	if err != nil {
		i.logger.Error("can't load events", "error", err)
		return lastEventID
	}
	if len(events) == 0 {
		return lastEventID
	}
	started := time.Now()
	for _, e := range events {
		err := i.applyEventOnIndex(ctx, e)
		if err != nil {
			i.logger.Error("can't apply event", "error", err)
			return lastEventID
		}
		lastEventID = e.Id
	}
	i.logger.Info("Index updates applied", i.withCtxData(ctx, "indexEventsAppliedElapsed", time.Since(started), "numEvents", len(events))...)
	return lastEventID
}

func (i *searchIndex) applyEventOnIndex(ctx context.Context, e *store.EntityEvent) error {
	i.logger.Debug("processing event", "event", e)

	if !strings.HasPrefix(e.EntityId, "database/") {
		i.logger.Warn("unknown storage", "entityId", e.EntityId)
		return nil
	}
	// database/org/entityType/path*
	parts := strings.SplitN(strings.TrimPrefix(e.EntityId, "database/"), "/", 3)
	if len(parts) != 3 {
		i.logger.Error("can't parse entityId", "entityId", e.EntityId)
		return nil
	}
	orgIDStr := parts[0]
	orgID, err := strconv.ParseInt(orgIDStr, 10, 64)
	if err != nil {
		i.logger.Error("can't extract org ID", "entityId", e.EntityId)
		return nil
	}
	kind := store.EntityType(parts[1])
	uid := parts[2]
	return i.applyEvent(ctx, orgID, kind, uid, e.EventType)
}

func (i *searchIndex) applyEvent(ctx context.Context, orgID int64, kind store.EntityType, uid string, _ store.EntityEventType) error {
	i.mu.Lock()
	_, ok := i.perOrgIndex[orgID]
	if !ok {
		// Skip event for org not yet indexed.
		i.mu.Unlock()
		return nil
	}
	i.mu.Unlock()

	// Both dashboard and folder share same DB table.
	dbDashboards, err := i.loader.LoadDashboards(ctx, orgID, uid)
	if err != nil {
		return err
	}

	i.mu.Lock()
	defer i.mu.Unlock()

	index, ok := i.perOrgIndex[orgID]
	if !ok {
		// Skip event for org not yet fully indexed.
		return nil
	}

	// In the future we can rely on operation types to reduce work here.
	if len(dbDashboards) == 0 {
		switch kind {
		case store.EntityTypeDashboard:
			err = i.removeDashboard(ctx, index, uid)
		case store.EntityTypeFolder:
			err = i.removeFolder(ctx, index, uid)
		default:
			return nil
		}
	} else {
		err = i.updateDashboard(ctx, orgID, index, dbDashboards[0])
	}
	if err != nil {
		return err
	}
	return nil
}

func (i *searchIndex) removeDashboard(_ context.Context, index *orgIndex, dashboardUID string) error {
	dashboardLocation, ok, err := getDashboardLocation(index, dashboardUID)
	if err != nil {
		return err
	}
	if !ok {
		// No dashboard, nothing to remove.
		return nil
	}

	// Find all panel docs to remove with dashboard.
	panelLocation := dashboardUID
	if dashboardLocation != "" {
		panelLocation = dashboardLocation + "/" + dashboardUID
	}
	panelIDs, err := getDocsIDsByLocationPrefix(index, panelLocation)
	if err != nil {
		return err
	}

	writer := index.writerForIndex(indexTypeDashboard)

	batch := bluge.NewBatch()
	batch.Delete(bluge.NewDocument(dashboardUID).ID())
	for _, panelID := range panelIDs {
		batch.Delete(bluge.NewDocument(panelID).ID())
	}

	return writer.Batch(batch)
}

func (i *searchIndex) removeFolder(_ context.Context, index *orgIndex, folderUID string) error {
	ids, err := getDocsIDsByLocationPrefix(index, folderUID)
	if err != nil {
		return fmt.Errorf("error getting by location prefix: %w", err)
	}

	batch := bluge.NewBatch()
	batch.Delete(bluge.NewDocument(folderUID).ID())
	for _, id := range ids {
		batch.Delete(bluge.NewDocument(id).ID())
	}
	writer := index.writerForIndex(indexTypeDashboard)
	return writer.Batch(batch)
}

func stringInSlice(str string, slice []string) bool {
	for _, s := range slice {
		if s == str {
			return true
		}
	}
	return false
}

func (i *searchIndex) updateDashboard(ctx context.Context, orgID int64, index *orgIndex, dash dashboard) error {
	extendDoc := i.extender.GetDashboardExtender(orgID, dash.uid)

	writer := index.writerForIndex(indexTypeDashboard)

	var doc *bluge.Document
	if dash.isFolder {
		doc = getFolderDashboardDoc(dash)
		if err := extendDoc(dash.uid, doc); err != nil {
			return err
		}
		return writer.Update(doc.ID(), doc)
	}

	batch := bluge.NewBatch()

	var folderUID string
	if dash.folderID == 0 {
		folderUID = folder.GeneralFolderUID
	} else {
		var err error
		folderUID, err = i.folderIdLookup(ctx, dash.folderID)
		if err != nil {
			return err
		}
	}

	location := folderUID
	doc = getNonFolderDashboardDoc(dash, location)
	if err := extendDoc(dash.uid, doc); err != nil {
		return err
	}

	if location != "" {
		location += "/"
	}
	location += dash.uid
	panelDocs := getDashboardPanelDocs(dash, location)
	actualPanelIDs := make([]string, 0, len(panelDocs))
	for _, panelDoc := range panelDocs {
		actualPanelIDs = append(actualPanelIDs, string(panelDoc.ID().Term()))
		batch.Update(panelDoc.ID(), panelDoc)
	}

	indexedPanelIDs, err := getDashboardPanelIDs(index, location)
	if err != nil {
		return err
	}

	for _, panelID := range indexedPanelIDs {
		if !stringInSlice(panelID, actualPanelIDs) {
			batch.Delete(bluge.NewDocument(panelID).ID())
		}
	}

	batch.Update(doc.ID(), doc)

	return writer.Batch(batch)
}

type sqlDashboardLoader struct {
	sql      db.DB
	logger   log.Logger
	tracer   tracing.Tracer
	settings setting.SearchSettings
}

func newSQLDashboardLoader(sql db.DB, tracer tracing.Tracer, settings setting.SearchSettings) *sqlDashboardLoader {
	return &sqlDashboardLoader{sql: sql, logger: log.New("sqlDashboardLoader"), tracer: tracer, settings: settings}
}

type dashboardsRes struct {
	dashboards []*dashboardQueryResult
	err        error
}

func (l sqlDashboardLoader) loadAllDashboards(ctx context.Context, limit int, orgID int64, dashboardUID string) chan *dashboardsRes {
	ch := make(chan *dashboardsRes, 3)

	go func() {
		defer close(ch)

		var lastID int64
		for {
			select {
			case <-ctx.Done():
				err := ctx.Err()
				if err != nil {
					ch <- &dashboardsRes{
						dashboards: nil,
						err:        err,
					}
				}
				return
			default:
			}

			dashboardQueryCtx, dashboardQuerySpan := l.tracer.Start(ctx, "sqlDashboardLoader dashboardQuery")
			dashboardQuerySpan.SetAttributes("orgID", orgID, attribute.Key("orgID").Int64(orgID))
			dashboardQuerySpan.SetAttributes("dashboardUID", dashboardUID, attribute.Key("dashboardUID").String(dashboardUID))
			dashboardQuerySpan.SetAttributes("lastID", lastID, attribute.Key("lastID").Int64(lastID))

			rows := make([]*dashboardQueryResult, 0)
			err := l.sql.WithDbSession(dashboardQueryCtx, func(sess *db.Session) error {
				sess.Table("dashboard").
					Where("org_id = ?", orgID)

				if lastID > 0 {
					sess.Where("id > ?", lastID)
				}

				if dashboardUID != "" {
					sess.Where("uid = ?", dashboardUID)
				}

				sess.Cols("id", "uid", "is_folder", "folder_id", "data", "slug", "created", "updated")

				sess.OrderBy("id ASC")
				sess.Limit(limit)

				return sess.Find(&rows)
			})

			dashboardQuerySpan.End()

			if err != nil || len(rows) < limit || dashboardUID != "" {
				ch <- &dashboardsRes{
					dashboards: rows,
					err:        err,
				}
				break
			}

			ch <- &dashboardsRes{
				dashboards: rows,
			}

			if len(rows) > 0 {
				lastID = rows[len(rows)-1].Id
			}
		}
	}()

	return ch
}

func (l sqlDashboardLoader) LoadDashboards(ctx context.Context, orgID int64, dashboardUID string) ([]dashboard, error) {
	ctx, span := l.tracer.Start(ctx, "sqlDashboardLoader LoadDashboards")
	span.SetAttributes("orgID", orgID, attribute.Key("orgID").Int64(orgID))

	defer span.End()

	var dashboards []dashboard

	limit := 1

	if dashboardUID == "" {
<<<<<<< HEAD
		dashboards = make([]dashboard, 0, l.settings.DashboardLoadingBatchSize)
=======
		limit = l.settings.DashboardLoadingBatchSize
		dashboards = make([]dashboard, 0, limit+1)

		// Add the root folder ID (does not exist in SQL).
		dashboards = append(dashboards, dashboard{
			id:       0,
			uid:      "",
			isFolder: true,
			folderID: 0,
			slug:     "",
			created:  time.Now(),
			updated:  time.Now(),
			summary: &entity.EntitySummary{
				//ID:    0,
				Name: "General",
			},
		})
>>>>>>> 18465bc0
	}

	loadDatasourceCtx, loadDatasourceSpan := l.tracer.Start(ctx, "sqlDashboardLoader LoadDatasourceLookup")
	loadDatasourceSpan.SetAttributes("orgID", orgID, attribute.Key("orgID").Int64(orgID))

	// key will allow name or uid
	lookup, err := kdash.LoadDatasourceLookup(loadDatasourceCtx, orgID, l.sql)
	if err != nil {
		loadDatasourceSpan.End()
		return dashboards, err
	}
	loadDatasourceSpan.End()

	loadingDashboardCtx, cancelLoadingDashboardCtx := context.WithCancel(ctx)
	defer cancelLoadingDashboardCtx()

	dashboardsChannel := l.loadAllDashboards(loadingDashboardCtx, limit, orgID, dashboardUID)

	for {
		res, ok := <-dashboardsChannel
		if res != nil && res.err != nil {
			l.logger.Error("Error when loading dashboards", "error", err, "orgID", orgID, "dashboardUID", dashboardUID)
			break
		}

		if res == nil || !ok {
			break
		}

		rows := res.dashboards

		_, readDashboardSpan := l.tracer.Start(ctx, "sqlDashboardLoader readDashboard")
		readDashboardSpan.SetAttributes("orgID", orgID, attribute.Key("orgID").Int64(orgID))
		readDashboardSpan.SetAttributes("dashboardCount", len(rows), attribute.Key("dashboardCount").Int(len(rows)))

		reader := kdash.NewStaticDashboardSummaryBuilder(lookup, false)

		for _, row := range rows {
			summary, _, err := reader(ctx, row.Uid, row.Data)
			if err != nil {
				l.logger.Warn("Error indexing dashboard data", "error", err, "dashboardId", row.Id, "dashboardSlug", row.Slug)
				// But append info anyway for now, since we possibly extracted useful information.
			}
			dashboards = append(dashboards, dashboard{
				id:       row.Id,
				uid:      row.Uid,
				isFolder: row.IsFolder,
				folderID: row.FolderID,
				slug:     row.Slug,
				created:  row.Created,
				updated:  row.Updated,
				summary:  summary,
			})
		}
		readDashboardSpan.End()
	}

	return dashboards, err
}

func newFolderIDLookup(sql db.DB) folderUIDLookup {
	return func(ctx context.Context, folderID int64) (string, error) {
		uid := ""
		err := sql.WithDbSession(ctx, func(sess *db.Session) error {
			res, err := sess.Query("SELECT uid FROM dashboard WHERE id=?", folderID)
			if err != nil {
				return err
			}
			if len(res) > 0 {
				uid = string(res[0]["uid"])
			}
			return nil
		})
		return uid, err
	}
}

type dashboardQueryResult struct {
	Id       int64
	Uid      string
	IsFolder bool   `xorm:"is_folder"`
	FolderID int64  `xorm:"folder_id"`
	Slug     string `xorm:"slug"`
	Data     []byte
	Created  time.Time
	Updated  time.Time
}<|MERGE_RESOLUTION|>--- conflicted
+++ resolved
@@ -901,27 +901,7 @@
 	limit := 1
 
 	if dashboardUID == "" {
-<<<<<<< HEAD
 		dashboards = make([]dashboard, 0, l.settings.DashboardLoadingBatchSize)
-=======
-		limit = l.settings.DashboardLoadingBatchSize
-		dashboards = make([]dashboard, 0, limit+1)
-
-		// Add the root folder ID (does not exist in SQL).
-		dashboards = append(dashboards, dashboard{
-			id:       0,
-			uid:      "",
-			isFolder: true,
-			folderID: 0,
-			slug:     "",
-			created:  time.Now(),
-			updated:  time.Now(),
-			summary: &entity.EntitySummary{
-				//ID:    0,
-				Name: "General",
-			},
-		})
->>>>>>> 18465bc0
 	}
 
 	loadDatasourceCtx, loadDatasourceSpan := l.tracer.Start(ctx, "sqlDashboardLoader LoadDatasourceLookup")
