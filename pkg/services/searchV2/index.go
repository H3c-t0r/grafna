--- conflicted
+++ resolved
@@ -99,16 +99,10 @@
 	}
 }
 
-<<<<<<< HEAD
 func (i *dashboardIndex) run(ctx context.Context, orgIDs []int64) error {
-	fullReIndexTicker := time.NewTicker(5 * time.Minute)
-	defer fullReIndexTicker.Stop()
-=======
-func (i *dashboardIndex) run(ctx context.Context) error {
 	reIndexInterval := 5 * time.Minute
 	fullReIndexTimer := time.NewTimer(reIndexInterval)
 	defer fullReIndexTimer.Stop()
->>>>>>> 1ca2e2b6
 
 	partialUpdateInterval := 5 * time.Second
 	partialUpdateTimer := time.NewTimer(partialUpdateInterval)
@@ -138,12 +132,8 @@
 			close(doneCh)
 		case <-partialUpdateTimer.C:
 			lastEventID = i.applyIndexUpdates(ctx, lastEventID)
-<<<<<<< HEAD
+			partialUpdateTimer.Reset(partialUpdateInterval)
 		case signal := <-i.buildSignals:
-=======
-			partialUpdateTimer.Reset(partialUpdateInterval)
-		case orgID := <-i.buildSignals:
->>>>>>> 1ca2e2b6
 			i.mu.RLock()
 			_, ok := i.perOrgWriter[signal.orgID]
 			if ok {
@@ -153,15 +143,16 @@
 				continue
 			}
 			i.mu.RUnlock()
-<<<<<<< HEAD
-			_, err = i.buildOrgIndex(ctx, signal.orgID)
-			signal.done <- err
-		case <-fullReIndexTicker.C:
-			started := time.Now()
-			i.reIndexFromScratch(ctx)
-			i.logger.Info("Full re-indexing finished", "fullReIndexElapsed", time.Since(started))
-=======
-			_, _ = i.buildOrgIndex(ctx, orgID)
+			lastIndexedEventID := lastEventID
+			// Prevent full re-indexing while we are building index for new org.
+			// Full re-indexing will be later re-started in `case lastIndexedEventID := <-reIndexDoneCh`
+			// branch.
+			fullReIndexTimer.Stop()
+			go func() {
+				_, err = i.buildOrgIndex(ctx, signal.orgID)
+				signal.done <- err
+				reIndexDoneCh <- lastIndexedEventID
+			}()
 		case <-fullReIndexTimer.C:
 			lastIndexedEventID := lastEventID
 			go func() {
@@ -184,7 +175,6 @@
 				partialUpdateTimer.Reset(0)
 			}
 			fullReIndexTimer.Reset(reIndexInterval)
->>>>>>> 1ca2e2b6
 		case <-ctx.Done():
 			return ctx.Err()
 		}
