--- conflicted
+++ resolved
@@ -120,19 +120,18 @@
 	return f.ExpectedOrgUsers, f.ExpectedError
 }
 
-<<<<<<< HEAD
 func (f *FakeOrgStore) GetByID(ctx context.Context, query *org.GetOrgByIdQuery) (*org.Org, error) {
 	return f.ExpectedOrg, f.ExpectedError
 }
 
 func (f *FakeOrgStore) GetByNameHandler(ctx context.Context, query *org.GetOrgByNameQuery) (*org.Org, error) {
 	return f.ExpectedOrg, f.ExpectedError
-=======
+}
+
 func (f *FakeOrgStore) SearchOrgUsers(ctx context.Context, query *org.SearchOrgUsersQuery) (*org.SearchOrgUsersQueryResult, error) {
 	return f.ExpectedSearchOrgUsersQueryResult, f.ExpectedError
 }
 
 func (f *FakeOrgStore) RemoveOrgUser(ctx context.Context, cmd *org.RemoveOrgUserCommand) error {
 	return f.ExpectedError
->>>>>>> 56cfe02c
 }