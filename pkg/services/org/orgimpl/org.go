package orgimpl

import (
	"context"
	"fmt"
	"time"

	"github.com/grafana/grafana/pkg/infra/log"
	"github.com/grafana/grafana/pkg/services/org"
	"github.com/grafana/grafana/pkg/services/sqlstore/db"
	"github.com/grafana/grafana/pkg/setting"
	"github.com/grafana/grafana/pkg/util"
)

type Service struct {
	store store
	cfg   *setting.Cfg
	log   log.Logger
}

func ProvideService(db db.DB, cfg *setting.Cfg) org.Service {
	return &Service{
		store: &sqlStore{
			db:      db,
			dialect: db.GetDialect(),
		},
		cfg: cfg,
		log: log.New("org service"),
	}
}

func (s *Service) GetIDForNewUser(ctx context.Context, cmd org.GetOrgIDForNewUserCommand) (int64, error) {
	var orga org.Org
	if cmd.SkipOrgSetup {
		return -1, nil
	}

	if setting.AutoAssignOrg && cmd.OrgID != 0 {
		_, err := s.store.Get(ctx, cmd.OrgID)
		if err != nil {
			return -1, err
		}
		return cmd.OrgID, nil
	}

	orgName := cmd.OrgName
	if len(orgName) == 0 {
		orgName = util.StringsFallback2(cmd.Email, cmd.Login)
	}

	if setting.AutoAssignOrg {
		orga, err := s.store.Get(ctx, int64(s.cfg.AutoAssignOrgId))
		if err != nil {
			return 0, err
		}
		if orga.ID != 0 {
			return orga.ID, nil
		}
		if setting.AutoAssignOrgId != 1 {
			s.log.Error("Could not create user: organization ID does not exist", "orgID",
				setting.AutoAssignOrgId)
			return 0, fmt.Errorf("could not create user: organization ID %d does not exist",
				setting.AutoAssignOrgId)
		}
		orga.Name = MainOrgName
		orga.ID = int64(setting.AutoAssignOrgId)
	} else {
		orga.Name = orgName
	}
	orga.Created = time.Now()
	orga.Updated = time.Now()

	return s.store.Insert(ctx, &orga)
}

func (s *Service) InsertOrgUser(ctx context.Context, orguser *org.OrgUser) (int64, error) {
	return s.store.InsertOrgUser(ctx, orguser)
}

<<<<<<< HEAD
func (s *Service) DeleteOrgUser(ctx context.Context, userID int64) error {
	return s.store.DeleteOrgUser(ctx, userID)
=======
func (s *Service) DeleteUserFromAll(ctx context.Context, userID int64) error {
	return s.store.DeleteUserFromAll(ctx, userID)
>>>>>>> f5cace8b
}<|MERGE_RESOLUTION|>--- conflicted
+++ resolved
@@ -77,11 +77,6 @@
 	return s.store.InsertOrgUser(ctx, orguser)
 }
 
-<<<<<<< HEAD
-func (s *Service) DeleteOrgUser(ctx context.Context, userID int64) error {
-	return s.store.DeleteOrgUser(ctx, userID)
-=======
 func (s *Service) DeleteUserFromAll(ctx context.Context, userID int64) error {
 	return s.store.DeleteUserFromAll(ctx, userID)
->>>>>>> f5cace8b
 }