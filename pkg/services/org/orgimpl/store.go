--- conflicted
+++ resolved
@@ -39,13 +39,10 @@
 	AddOrgUser(context.Context, *org.AddOrgUserCommand) error
 	UpdateOrgUser(context.Context, *org.UpdateOrgUserCommand) error
 	GetOrgUsers(context.Context, *org.GetOrgUsersQuery) ([]*org.OrgUserDTO, error)
-<<<<<<< HEAD
 	GetByID(context.Context, *org.GetOrgByIdQuery) (*org.Org, error)
 	GetByNameHandler(context.Context, *org.GetOrgByNameQuery) (*org.Org, error)
-=======
 	SearchOrgUsers(context.Context, *org.SearchOrgUsersQuery) (*org.SearchOrgUsersQueryResult, error)
 	RemoveOrgUser(context.Context, *org.RemoveOrgUserCommand) error
->>>>>>> 56cfe02c
 }
 
 type sqlStore struct {
@@ -523,7 +520,6 @@
 	return result, nil
 }
 
-<<<<<<< HEAD
 func (ss *sqlStore) GetByID(ctx context.Context, query *org.GetOrgByIdQuery) (*org.Org, error) {
 	var orga org.Org
 	err := ss.db.WithDbSession(ctx, func(dbSession *sqlstore.DBSession) error {
@@ -535,7 +531,14 @@
 		if !exists {
 			return models.ErrOrgNotFound
 		}
-=======
+		return nil
+	})
+	if err != nil {
+		return nil, err
+	}
+	return &orga, nil
+}
+
 func (ss *sqlStore) SearchOrgUsers(ctx context.Context, query *org.SearchOrgUsersQuery) (*org.SearchOrgUsersQueryResult, error) {
 	result := org.SearchOrgUsersQueryResult{
 		OrgUsers: make([]*org.OrgUserDTO, 0),
@@ -610,22 +613,31 @@
 			user.LastSeenAtAge = util.GetAgeString(user.LastSeenAt)
 		}
 
->>>>>>> 56cfe02c
 		return nil
 	})
 	if err != nil {
 		return nil, err
 	}
-<<<<<<< HEAD
-	return &orga, nil
+	return &result, nil
 }
 
 func (ss *sqlStore) GetByNameHandler(ctx context.Context, query *org.GetOrgByNameQuery) (*org.Org, error) {
 	var orga org.Org
 	err := ss.db.WithDbSession(ctx, func(dbSession *sqlstore.DBSession) error {
 		exists, err := dbSession.Where("name=?", query.Name).Get(&orga)
-=======
-	return &result, nil
+		if err != nil {
+			return err
+		}
+
+		if !exists {
+			return models.ErrOrgNotFound
+		}
+		return nil
+	})
+	if err != nil {
+		return nil, err
+	}
+	return &orga, nil
 }
 
 func (ss *sqlStore) RemoveOrgUser(ctx context.Context, cmd *org.RemoveOrgUserCommand) error {
@@ -665,22 +677,10 @@
 		sess.Cols("org.name", "org_user.role", "org_user.org_id")
 		err := sess.Find(&userOrgs)
 
->>>>>>> 56cfe02c
-		if err != nil {
-			return err
-		}
-
-<<<<<<< HEAD
-		if !exists {
-			return models.ErrOrgNotFound
-		}
-		return nil
-	})
-	if err != nil {
-		return nil, err
-	}
-	return &orga, nil
-=======
+		if err != nil {
+			return err
+		}
+
 		if len(userOrgs) > 0 {
 			hasCurrentOrgSet := false
 			for _, userOrg := range userOrgs {
@@ -798,5 +798,4 @@
 
 	_, err := sess.ID(userID).MustCols("org_id").Update(&user)
 	return err
->>>>>>> 56cfe02c
 }