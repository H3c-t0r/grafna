package datasources

import (
	"time"

	"github.com/grafana/grafana/pkg/components/simplejson"
	"github.com/grafana/grafana/pkg/services/quota"
	"github.com/grafana/grafana/pkg/services/user"
)

const (
	DS_GRAPHITE       = "graphite"
	DS_INFLUXDB       = "influxdb"
	DS_INFLUXDB_08    = "influxdb_08"
	DS_ES             = "elasticsearch"
	DS_PROMETHEUS     = "prometheus"
	DS_ALERTMANAGER   = "alertmanager"
	DS_JAEGER         = "jaeger"
	DS_LOKI           = "loki"
	DS_OPENTSDB       = "opentsdb"
	DS_TEMPO          = "tempo"
	DS_ZIPKIN         = "zipkin"
	DS_MYSQL          = "mysql"
	DS_POSTGRES       = "postgres"
	DS_MSSQL          = "mssql"
	DS_ACCESS_DIRECT  = "direct"
	DS_ACCESS_PROXY   = "proxy"
	DS_ES_OPEN_DISTRO = "grafana-es-open-distro-datasource"
	DS_ES_OPENSEARCH  = "grafana-opensearch-datasource"
	DS_AZURE_MONITOR  = "grafana-azure-monitor-datasource"
	DS_TESTDATA       = "grafana-testdata-datasource"
	// CustomHeaderName is the prefix that is used to store the name of a custom header.
	CustomHeaderName = "httpHeaderName"
	// CustomHeaderValue is the prefix that is used to store the value of a custom header.
	CustomHeaderValue = "httpHeaderValue"
)

type DsAccess string

type DataSource struct {
	ID      int64 `json:"id,omitempty" xorm:"pk autoincr 'id'"`
	OrgID   int64 `json:"orgId,omitempty" xorm:"org_id"`
	Version int   `json:"version,omitempty"`

	Name   string   `json:"name"`
	Type   string   `json:"type"`
	Access DsAccess `json:"access"`
	URL    string   `json:"url" xorm:"url"`
	// swagger:ignore
	Password      string `json:"-"`
	User          string `json:"user"`
	Database      string `json:"database"`
	BasicAuth     bool   `json:"basicAuth"`
	BasicAuthUser string `json:"basicAuthUser"`
	// swagger:ignore
	BasicAuthPassword string            `json:"-"`
	WithCredentials   bool              `json:"withCredentials"`
	IsDefault         bool              `json:"isDefault"`
	JsonData          *simplejson.Json  `json:"jsonData"`
	SecureJsonData    map[string][]byte `json:"secureJsonData"`
	ReadOnly          bool              `json:"readOnly"`
	UID               string            `json:"uid" xorm:"uid"`

	Created time.Time `json:"created,omitempty"`
	Updated time.Time `json:"updated,omitempty"`
}

// AllowedCookies parses the jsondata.keepCookies and returns a list of
// allowed cookies, otherwise an empty list.
func (ds DataSource) AllowedCookies() []string {
	if ds.JsonData != nil {
		if keepCookies := ds.JsonData.Get("keepCookies"); keepCookies != nil {
			return keepCookies.MustStringArray()
		}
	}

	return []string{}
}

// Specific error type for grpc secrets management so that we can show more detailed plugin errors to users
type ErrDatasourceSecretsPluginUserFriendly struct {
	Err string
}

func (e ErrDatasourceSecretsPluginUserFriendly) Error() string {
	return e.Err
}

// ----------------------
// COMMANDS

// Also acts as api DTO
type AddDataSourceCommand struct {
	Name            string            `json:"name" binding:"Required"`
	Type            string            `json:"type" binding:"Required"`
	Access          DsAccess          `json:"access" binding:"Required"`
	URL             string            `json:"url"`
	Database        string            `json:"database"`
	User            string            `json:"user"`
	BasicAuth       bool              `json:"basicAuth"`
	BasicAuthUser   string            `json:"basicAuthUser"`
	WithCredentials bool              `json:"withCredentials"`
	IsDefault       bool              `json:"isDefault"`
	JsonData        *simplejson.Json  `json:"jsonData"`
	SecureJsonData  map[string]string `json:"secureJsonData"`
	UID             string            `json:"uid"`

	OrgID                   int64             `json:"-"`
	UserID                  int64             `json:"-"`
	ReadOnly                bool              `json:"-"`
	EncryptedSecureJsonData map[string][]byte `json:"-"`
	UpdateSecretFn          UpdateSecretFn    `json:"-"`
}

// Also acts as api DTO
type UpdateDataSourceCommand struct {
	Name            string            `json:"name" binding:"Required"`
	Type            string            `json:"type" binding:"Required"`
	Access          DsAccess          `json:"access" binding:"Required"`
	URL             string            `json:"url"`
	User            string            `json:"user"`
	Database        string            `json:"database"`
	BasicAuth       bool              `json:"basicAuth"`
	BasicAuthUser   string            `json:"basicAuthUser"`
	WithCredentials bool              `json:"withCredentials"`
	IsDefault       bool              `json:"isDefault"`
	JsonData        *simplejson.Json  `json:"jsonData"`
	SecureJsonData  map[string]string `json:"secureJsonData"`
	Version         int               `json:"version"`
	UID             string            `json:"uid"`

	OrgID                   int64             `json:"-"`
	ID                      int64             `json:"-"`
	ReadOnly                bool              `json:"-"`
	EncryptedSecureJsonData map[string][]byte `json:"-"`
	UpdateSecretFn          UpdateSecretFn    `json:"-"`
	IgnoreOldSecureJsonData bool              `json:"-"`
}

// DeleteDataSourceCommand will delete a DataSource based on OrgID as well as the UID (preferred), ID, or Name.
// At least one of the UID, ID, or Name properties must be set in addition to OrgID.
type DeleteDataSourceCommand struct {
	ID   int64
	UID  string
	Name string

	OrgID int64

	DeletedDatasourcesCount int64

	UpdateSecretFn UpdateSecretFn

	// Optional way to skip publishing delete event for data sources that are
	// deleted just to be re-created with the same UID during provisioning.
	// In such case we don't want to publish the event that triggers clean-up
	// of related resources (like correlations)
	SkipPublish bool
}

// Function for updating secrets along with datasources, to ensure atomicity
type UpdateSecretFn func() error

// ---------------------
// QUERIES

type GetDataSourcesQuery struct {
	OrgID           int64
	DataSourceLimit int
	User            *user.SignedInUser
}

type GetAllDataSourcesQuery struct{}

type GetDataSourcesByTypeQuery struct {
	OrgID int64 // optional: filter by org_id
	Type  string
}

type GetDefaultDataSourceQuery struct {
	OrgID int64
	User  *user.SignedInUser
}

// GetDataSourceQuery will get a DataSource based on OrgID as well as the UID (preferred), ID, or Name.
// At least one of the UID, ID, or Name properties must be set in addition to OrgID.
type GetDataSourceQuery struct {
	ID   int64
	UID  string
	Name string

<<<<<<< HEAD
	OrgId int64

	Result *DataSource
=======
	OrgID int64
>>>>>>> ae830f68
}

type DatasourcesPermissionFilterQuery struct {
	User        *user.SignedInUser
	Datasources []*DataSource
}

const (
	QuotaTargetSrv quota.TargetSrv = "data_source"
	QuotaTarget    quota.Target    = "data_source"
)<|MERGE_RESOLUTION|>--- conflicted
+++ resolved
@@ -188,13 +188,7 @@
 	UID  string
 	Name string
 
-<<<<<<< HEAD
-	OrgId int64
-
-	Result *DataSource
-=======
 	OrgID int64
->>>>>>> ae830f68
 }
 
 type DatasourcesPermissionFilterQuery struct {
