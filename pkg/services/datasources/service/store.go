package service

import (
	"context"
	"errors"
	"fmt"
	"strings"
	"time"

	"xorm.io/xorm"

	"github.com/grafana/grafana/pkg/components/simplejson"
	"github.com/grafana/grafana/pkg/events"
	"github.com/grafana/grafana/pkg/infra/db"
	"github.com/grafana/grafana/pkg/infra/log"
	"github.com/grafana/grafana/pkg/infra/metrics"
	ac "github.com/grafana/grafana/pkg/services/accesscontrol"
	"github.com/grafana/grafana/pkg/services/datasources"
	"github.com/grafana/grafana/pkg/services/quota"
	"github.com/grafana/grafana/pkg/services/sqlstore"
	"github.com/grafana/grafana/pkg/util"
)

// Store is the interface for the datasource Service's storage.
type Store interface {
	GetDataSource(context.Context, *datasources.GetDataSourceQuery) (*datasources.DataSource, error)
	GetDataSources(context.Context, *datasources.GetDataSourcesQuery) ([]*datasources.DataSource, error)
	GetDataSourcesByType(context.Context, *datasources.GetDataSourcesByTypeQuery) ([]*datasources.DataSource, error)
	DeleteDataSource(context.Context, *datasources.DeleteDataSourceCommand) error
	AddDataSource(context.Context, *datasources.AddDataSourceCommand) (*datasources.DataSource, error)
	UpdateDataSource(context.Context, *datasources.UpdateDataSourceCommand) (*datasources.DataSource, error)
	GetAllDataSources(ctx context.Context, query *datasources.GetAllDataSourcesQuery) (res []*datasources.DataSource, err error)
	GetPrunableProvisionedDataSources(ctx context.Context) (res []*datasources.DataSource, err error)

	Count(context.Context, *quota.ScopeParameters) (*quota.Map, error)
}

type SqlStore struct {
	db     db.DB
	logger log.Logger
}

func CreateStore(db db.DB, logger log.Logger) *SqlStore {
	return &SqlStore{db: db, logger: logger}
}

// GetDataSource adds a datasource to the query model by querying by org_id as well as
// either uid (preferred), id, or name and is added to the bus.
func (ss *SqlStore) GetDataSource(ctx context.Context, query *datasources.GetDataSourceQuery) (*datasources.DataSource, error) {
	metrics.MDBDataSourceQueryByID.Inc()

	var (
		dataSource *datasources.DataSource
		err        error
	)
	return dataSource, ss.db.WithDbSession(ctx, func(sess *db.Session) error {
		dataSource, err = ss.getDataSource(ctx, query, sess)
		return err
	})
}

func (ss *SqlStore) getDataSource(ctx context.Context, query *datasources.GetDataSourceQuery, sess *db.Session) (*datasources.DataSource, error) {
	if query.OrgID == 0 || (query.ID == 0 && len(query.Name) == 0 && len(query.UID) == 0) {
		return nil, datasources.ErrDataSourceIdentifierNotSet
	}

	datasource := &datasources.DataSource{Name: query.Name, OrgID: query.OrgID, ID: query.ID, UID: query.UID}
	has, err := sess.Get(datasource)

	if err != nil {
		ss.logger.Error("Failed getting data source", "err", err, "uid", query.UID, "id", query.ID, "name", query.Name, "orgId", query.OrgID)
		return nil, err
	} else if !has {
		return nil, datasources.ErrDataSourceNotFound
	}

	return datasource, nil
}

func (ss *SqlStore) GetDataSources(ctx context.Context, query *datasources.GetDataSourcesQuery) ([]*datasources.DataSource, error) {
	var (
		sess        *xorm.Session
		dataSources []*datasources.DataSource
	)
	return dataSources, ss.db.WithDbSession(ctx, func(dbSess *db.Session) error {
		if query.DataSourceLimit <= 0 {
			sess = dbSess.Where("org_id=?", query.OrgID).Asc("name")
		} else {
			sess = dbSess.Limit(query.DataSourceLimit, 0).Where("org_id=?", query.OrgID).Asc("name")
		}

		return sess.Find(&dataSources)
	})
}

func (ss *SqlStore) GetAllDataSources(ctx context.Context, query *datasources.GetAllDataSourcesQuery) (res []*datasources.DataSource, err error) {
	err = ss.db.WithDbSession(ctx, func(sess *db.Session) error {
		res = make([]*datasources.DataSource, 0)
		return sess.Asc("name").Find(&res)
	})
	return res, err
}

// GetDataSourcesByType returns all datasources for a given type or an error if the specified type is an empty string
func (ss *SqlStore) GetDataSourcesByType(ctx context.Context, query *datasources.GetDataSourcesByTypeQuery) ([]*datasources.DataSource, error) {
	if query.Type == "" {
		return nil, fmt.Errorf("datasource type cannot be empty")
	}

	typeQuery := "type=?"
	args := []interface{}{query.Type}
	for _, alias := range query.AliasIDs {
		typeQuery += " OR type=?"
		args = append(args, alias)
	}
	typeQuery = "(" + typeQuery + ")"

	dataSources := make([]*datasources.DataSource, 0)
	return dataSources, ss.db.WithDbSession(ctx, func(sess *db.Session) error {
		if query.OrgID > 0 {
			args = append([]interface{}{query.OrgID}, args...)
			return sess.Where("org_id=? AND "+typeQuery, args...).Asc("id").Find(&dataSources)
		}
		return sess.Where(typeQuery, args...).Asc("id").Find(&dataSources)
	})
}

<<<<<<< HEAD
// GetPrunableProvisionedDataSources returns all datasources that can be pruned
func (ss *SqlStore) GetPrunableProvisionedDataSources(ctx context.Context) ([]*datasources.DataSource, error) {
	prunableQuery := "is_prunable IS TRUE"

	dataSources := make([]*datasources.DataSource, 0)
	return dataSources, ss.db.WithDbSession(ctx, func(sess *db.Session) error {
		return sess.Where(prunableQuery).Asc("id").Find(&dataSources)
	})
}

// GetDefaultDataSource is used to get the default datasource of organization
func (ss *SqlStore) GetDefaultDataSource(ctx context.Context, query *datasources.GetDefaultDataSourceQuery) (*datasources.DataSource, error) {
	dataSource := datasources.DataSource{}
	return &dataSource, ss.db.WithDbSession(ctx, func(sess *db.Session) error {
		exists, err := sess.Where("org_id=? AND is_default=?", query.OrgID, true).Get(&dataSource)

		if !exists {
			return datasources.ErrDataSourceNotFound
		}

		return err
	})
}

=======
>>>>>>> 1522499c
// DeleteDataSource removes a datasource by org_id as well as either uid (preferred), id, or name
// and is added to the bus. It also removes permissions related to the datasource.
func (ss *SqlStore) DeleteDataSource(ctx context.Context, cmd *datasources.DeleteDataSourceCommand) error {
	return ss.db.WithTransactionalDbSession(ctx, func(sess *db.Session) error {
		dsQuery := &datasources.GetDataSourceQuery{ID: cmd.ID, UID: cmd.UID, Name: cmd.Name, OrgID: cmd.OrgID}
		ds, errGettingDS := ss.getDataSource(ctx, dsQuery, sess)

		if errGettingDS != nil && !errors.Is(errGettingDS, datasources.ErrDataSourceNotFound) {
			return errGettingDS
		}

		if ds != nil {
			// Delete the data source
			result, err := sess.Exec("DELETE FROM data_source WHERE org_id=? AND id=?", ds.OrgID, ds.ID)
			if err != nil {
				return err
			}

			cmd.DeletedDatasourcesCount, _ = result.RowsAffected()

			// Remove associated AccessControl permissions
			if _, errDeletingPerms := sess.Exec("DELETE FROM permission WHERE scope=?",
				ac.Scope(datasources.ScopeProvider.GetResourceScope(ds.UID))); errDeletingPerms != nil {
				return errDeletingPerms
			}
		}

		if cmd.UpdateSecretFn != nil {
			if err := cmd.UpdateSecretFn(); err != nil {
				ss.logger.Error("Failed to update datasource secrets -- rolling back update", "UID", cmd.UID, "name", cmd.Name, "orgId", cmd.OrgID)
				return err
			}
		}

		// Publish data source deletion event
		if cmd.DeletedDatasourcesCount > 0 && !cmd.SkipPublish {
			sess.PublishAfterCommit(&events.DataSourceDeleted{
				Timestamp: time.Now(),
				Name:      ds.Name,
				ID:        ds.ID,
				UID:       ds.UID,
				OrgID:     ds.OrgID,
			})
		}

		return nil
	})
}

func (ss *SqlStore) Count(ctx context.Context, scopeParams *quota.ScopeParameters) (*quota.Map, error) {
	u := &quota.Map{}
	type result struct {
		Count int64
	}

	r := result{}
	if err := ss.db.WithDbSession(ctx, func(sess *sqlstore.DBSession) error {
		rawSQL := "SELECT COUNT(*) AS count FROM data_source"
		if _, err := sess.SQL(rawSQL).Get(&r); err != nil {
			return err
		}
		return nil
	}); err != nil {
		return u, err
	} else {
		tag, err := quota.NewTag(datasources.QuotaTargetSrv, datasources.QuotaTarget, quota.GlobalScope)
		if err != nil {
			return u, err
		}
		u.Set(tag, r.Count)
	}

	if scopeParams != nil && scopeParams.OrgID != 0 {
		if err := ss.db.WithDbSession(ctx, func(sess *sqlstore.DBSession) error {
			rawSQL := "SELECT COUNT(*) AS count FROM data_source WHERE org_id=?"
			if _, err := sess.SQL(rawSQL, scopeParams.OrgID).Get(&r); err != nil {
				return err
			}
			return nil
		}); err != nil {
			return u, err
		} else {
			tag, err := quota.NewTag(datasources.QuotaTargetSrv, datasources.QuotaTarget, quota.OrgScope)
			if err != nil {
				return u, err
			}
			u.Set(tag, r.Count)
		}
	}

	return u, nil
}

func (ss *SqlStore) AddDataSource(ctx context.Context, cmd *datasources.AddDataSourceCommand) (*datasources.DataSource, error) {
	var ds *datasources.DataSource

	return ds, ss.db.WithTransactionalDbSession(ctx, func(sess *db.Session) error {
		existing := datasources.DataSource{OrgID: cmd.OrgID, Name: cmd.Name}
		has, _ := sess.Get(&existing)

		if has {
			return datasources.ErrDataSourceNameExists
		}

		if cmd.JsonData == nil {
			cmd.JsonData = simplejson.New()
		}

		if cmd.UID == "" {
			uid, err := generateNewDatasourceUid(sess, cmd.OrgID)
			if err != nil {
				return fmt.Errorf("failed to generate UID for datasource %q: %w", cmd.Name, err)
			}
			cmd.UID = uid
		} else if err := util.ValidateUID(cmd.UID); err != nil {
			logDeprecatedInvalidDsUid(ss.logger, cmd.UID, cmd.Name, err)
		}

		ds = &datasources.DataSource{
			OrgID:           cmd.OrgID,
			Name:            cmd.Name,
			Type:            cmd.Type,
			Access:          cmd.Access,
			URL:             cmd.URL,
			User:            cmd.User,
			Database:        cmd.Database,
			IsDefault:       cmd.IsDefault,
			BasicAuth:       cmd.BasicAuth,
			BasicAuthUser:   cmd.BasicAuthUser,
			WithCredentials: cmd.WithCredentials,
			JsonData:        cmd.JsonData,
			SecureJsonData:  cmd.EncryptedSecureJsonData,
			Created:         time.Now(),
			Updated:         time.Now(),
			Version:         1,
			ReadOnly:        cmd.ReadOnly,
			UID:             cmd.UID,
			IsPrunable:      cmd.IsPrunable,
		}

		if _, err := sess.Insert(ds); err != nil {
			if ss.db.GetDialect().IsUniqueConstraintViolation(err) && strings.Contains(strings.ToLower(ss.db.GetDialect().ErrorMessage(err)), "uid") {
				return datasources.ErrDataSourceUidExists
			}
			return err
		}
		if err := updateIsDefaultFlag(ds, sess); err != nil {
			return err
		}

		if cmd.UpdateSecretFn != nil {
			if err := cmd.UpdateSecretFn(); err != nil {
				// ss.logger.Error("Failed to update datasource secrets -- rolling back update", "name", cmd.Name, "type", cmd.Type, "orgId", cmd.OrgID)
				return err
			}
		}

		sess.PublishAfterCommit(&events.DataSourceCreated{
			Timestamp: time.Now(),
			Name:      cmd.Name,
			ID:        ds.ID,
			UID:       cmd.UID,
			OrgID:     cmd.OrgID,
		})
		return nil
	})
}

func updateIsDefaultFlag(ds *datasources.DataSource, sess *db.Session) error {
	// Handle is default flag
	if ds.IsDefault {
		rawSQL := "UPDATE data_source SET is_default=? WHERE org_id=? AND id <> ?"
		if _, err := sess.Exec(rawSQL, false, ds.OrgID, ds.ID); err != nil {
			return err
		}
	}
	return nil
}

func (ss *SqlStore) UpdateDataSource(ctx context.Context, cmd *datasources.UpdateDataSourceCommand) (*datasources.DataSource, error) {
	var ds *datasources.DataSource
	return ds, ss.db.WithTransactionalDbSession(ctx, func(sess *db.Session) error {
		if cmd.JsonData == nil {
			cmd.JsonData = simplejson.New()
		}

		ds = &datasources.DataSource{
			ID:              cmd.ID,
			OrgID:           cmd.OrgID,
			Name:            cmd.Name,
			Type:            cmd.Type,
			Access:          cmd.Access,
			URL:             cmd.URL,
			User:            cmd.User,
			Database:        cmd.Database,
			IsDefault:       cmd.IsDefault,
			BasicAuth:       cmd.BasicAuth,
			BasicAuthUser:   cmd.BasicAuthUser,
			WithCredentials: cmd.WithCredentials,
			JsonData:        cmd.JsonData,
			SecureJsonData:  cmd.EncryptedSecureJsonData,
			Updated:         time.Now(),
			ReadOnly:        cmd.ReadOnly,
			Version:         cmd.Version + 1,
			UID:             cmd.UID,
			IsPrunable:      cmd.IsPrunable,
		}

		sess.UseBool("is_default")
		sess.UseBool("basic_auth")
		sess.UseBool("with_credentials")
		sess.UseBool("read_only")
		sess.UseBool("is_prunable")
		// Make sure database field is zeroed out if empty. We want to migrate away from this field.
		sess.MustCols("database")
		// Make sure password are zeroed out if empty. We do this as we want to migrate passwords from
		// plain text fields to SecureJsonData.
		sess.MustCols("password")
		sess.MustCols("basic_auth_password")
		sess.MustCols("user")
		// Make sure secure json data is zeroed out if empty. We do this as we want to migrate secrets from
		// secure json data to the unified secrets table.
		sess.MustCols("secure_json_data")

		var updateSession *xorm.Session
		if cmd.Version != 0 {
			// the reason we allow cmd.version > db.version is make it possible for people to force
			// updates to datasources using the datasource.yaml file without knowing exactly what version
			// a datasource have in the db.
			updateSession = sess.Where("id=? and org_id=? and version < ?", ds.ID, ds.OrgID, ds.Version)
		} else {
			updateSession = sess.Where("id=? and org_id=?", ds.ID, ds.OrgID)
		}

		affected, err := updateSession.Update(ds)
		if err != nil {
			return err
		}

		if affected == 0 {
			return datasources.ErrDataSourceUpdatingOldVersion
		}

		err = updateIsDefaultFlag(ds, sess)

		if cmd.UpdateSecretFn != nil {
			if err := cmd.UpdateSecretFn(); err != nil {
				ss.logger.Error("Failed to update datasource secrets -- rolling back update", "UID", cmd.UID, "name", cmd.Name, "type", cmd.Type, "orgId", cmd.OrgID)
				return err
			}
		}

		if cmd.UID != "" {
			if err := util.ValidateUID(cmd.UID); err != nil {
				logDeprecatedInvalidDsUid(ss.logger, cmd.UID, cmd.Name, err)
			}
		}

		return err
	})
}

func generateNewDatasourceUid(sess *db.Session, orgId int64) (string, error) {
	for i := 0; i < 3; i++ {
		uid := generateNewUid()

		exists, err := sess.Where("org_id=? AND uid=?", orgId, uid).Get(&datasources.DataSource{})
		if err != nil {
			return "", err
		}

		if !exists {
			return uid, nil
		}
	}

	return "", datasources.ErrDataSourceFailedGenerateUniqueUid
}

var generateNewUid func() string = util.GenerateShortUID

func logDeprecatedInvalidDsUid(logger log.Logger, uid string, name string, err error) {
	logger.Warn(
		"Invalid datasource uid. The use of invalid uids is deprecated and this operation will fail in a future "+
			"version of Grafana. A valid uid is a combination of a-z, A-Z, 0-9 (alphanumeric), - (dash) and _ "+
			"(underscore) characters, maximum length 40",
		"uid", uid, "name", name, "error", err,
	)
}<|MERGE_RESOLUTION|>--- conflicted
+++ resolved
@@ -125,7 +125,6 @@
 	})
 }
 
-<<<<<<< HEAD
 // GetPrunableProvisionedDataSources returns all datasources that can be pruned
 func (ss *SqlStore) GetPrunableProvisionedDataSources(ctx context.Context) ([]*datasources.DataSource, error) {
 	prunableQuery := "is_prunable IS TRUE"
@@ -150,8 +149,6 @@
 	})
 }
 
-=======
->>>>>>> 1522499c
 // DeleteDataSource removes a datasource by org_id as well as either uid (preferred), id, or name
 // and is added to the bus. It also removes permissions related to the datasource.
 func (ss *SqlStore) DeleteDataSource(ctx context.Context, cmd *datasources.DeleteDataSourceCommand) error {
