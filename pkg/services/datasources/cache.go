--- conflicted
+++ resolved
@@ -31,16 +31,11 @@
 	return nil
 }
 
-<<<<<<< HEAD
-func (dc *CacheServiceImpl) GetDatasource(datasourceID int64, user *models.SignedInUser, skipCache bool) (
-	*models.DataSource, error) {
-=======
 func (dc *CacheServiceImpl) GetDatasource(
 	datasourceID int64,
 	user *models.SignedInUser,
 	skipCache bool,
 ) (*models.DataSource, error) {
->>>>>>> 45adfe77
 	cacheKey := fmt.Sprintf("ds-%d", datasourceID)
 
 	if !skipCache {
