package query

import (
	"context"
	"fmt"
<<<<<<< HEAD
=======
	"net/http"
	"runtime"
>>>>>>> ae830f68
	"time"

	"github.com/grafana/grafana-plugin-sdk-go/backend"
	"golang.org/x/exp/slices"
	"golang.org/x/sync/errgroup"

	"github.com/grafana/grafana/pkg/api/dtos"
	"github.com/grafana/grafana/pkg/components/simplejson"
	"github.com/grafana/grafana/pkg/expr"
	"github.com/grafana/grafana/pkg/infra/log"
	"github.com/grafana/grafana/pkg/plugins"
	"github.com/grafana/grafana/pkg/services/auth/identity"
	"github.com/grafana/grafana/pkg/services/contexthandler"
	"github.com/grafana/grafana/pkg/services/datasources"
	"github.com/grafana/grafana/pkg/services/pluginsintegration/plugincontext"
	"github.com/grafana/grafana/pkg/services/validations"
	"github.com/grafana/grafana/pkg/setting"
	"github.com/grafana/grafana/pkg/tsdb/grafanads"
	"github.com/grafana/grafana/pkg/tsdb/legacydata"
	"github.com/grafana/grafana/pkg/util/errutil"
)

const (
	HeaderPluginID       = "X-Plugin-Id"         // can be used for routing
	HeaderDatasourceUID  = "X-Datasource-Uid"    // can be used for routing/ load balancing
	HeaderDashboardUID   = "X-Dashboard-Uid"     // mainly useful for debugging slow queries
	HeaderPanelID        = "X-Panel-Id"          // mainly useful for debugging slow queries
	HeaderQueryGroupID   = "X-Query-Group-Id"    // mainly useful for finding related queries with query chunking
	HeaderFromExpression = "X-Grafana-From-Expr" // used by datasources to identify expression queries
)

func ProvideService(
	cfg *setting.Cfg,
	dataSourceCache datasources.CacheService,
	expressionService *expr.Service,
	pluginRequestValidator validations.PluginRequestValidator,
	pluginClient plugins.Client,
	pCtxProvider *plugincontext.Provider,
) *ServiceImpl {
	g := &ServiceImpl{
		cfg:                    cfg,
		dataSourceCache:        dataSourceCache,
		expressionService:      expressionService,
		pluginRequestValidator: pluginRequestValidator,
		pluginClient:           pluginClient,
		pCtxProvider:           pCtxProvider,
		log:                    log.New("query_data"),
		concurrentQueryLimit:   cfg.SectionWithEnvOverrides("query").Key("concurrent_query_limit").MustInt(runtime.NumCPU()),
	}
	g.log.Info("Query Service initialization")
	return g
}

//go:generate mockery --name Service --structname FakeQueryService --inpackage --filename query_service_mock.go
type Service interface {
	Run(ctx context.Context) error
	QueryData(ctx context.Context, user identity.Requester, skipDSCache bool, reqDTO dtos.MetricRequest) (*backend.QueryDataResponse, error)
}

// Gives us compile time error if the service does not adhere to the contract of the interface
var _ Service = (*ServiceImpl)(nil)

type ServiceImpl struct {
	cfg                    *setting.Cfg
	dataSourceCache        datasources.CacheService
	expressionService      *expr.Service
	pluginRequestValidator validations.PluginRequestValidator
	pluginClient           plugins.Client
	pCtxProvider           *plugincontext.Provider
	log                    log.Logger
	concurrentQueryLimit   int
}

// Run ServiceImpl.
func (s *ServiceImpl) Run(ctx context.Context) error {
	<-ctx.Done()
	return ctx.Err()
}

// QueryData processes queries and returns query responses. It handles queries to single or mixed datasources, as well as expressions.
func (s *ServiceImpl) QueryData(ctx context.Context, user identity.Requester, skipDSCache bool, reqDTO dtos.MetricRequest) (*backend.QueryDataResponse, error) {
	// Parse the request into parsed queries grouped by datasource uid
	parsedReq, err := s.parseMetricRequest(ctx, user, skipDSCache, reqDTO)
	if err != nil {
		return nil, err
	}

	// If there are expressions, handle them and return
	if parsedReq.hasExpression {
		return s.handleExpressions(ctx, user, parsedReq)
	}
	// If there is only one datasource, query it and return
	if len(parsedReq.parsedQueries) == 1 {
		return s.handleQuerySingleDatasource(ctx, user, parsedReq)
	}
	// If there are multiple datasources, handle their queries concurrently and return the aggregate result
	return s.executeConcurrentQueries(ctx, user, skipDSCache, reqDTO, parsedReq.parsedQueries)
}

// splitResponse contains the results of a concurrent data source query - the response and any headers
type splitResponse struct {
	responses backend.Responses
	header    http.Header
}

// executeConcurrentQueries executes queries to multiple datasources concurrently and returns the aggregate result.
func (s *ServiceImpl) executeConcurrentQueries(ctx context.Context, user identity.Requester, skipDSCache bool, reqDTO dtos.MetricRequest, queriesbyDs map[string][]parsedQuery) (*backend.QueryDataResponse, error) {
	g, ctx := errgroup.WithContext(ctx)
	g.SetLimit(s.concurrentQueryLimit) // prevent too many concurrent requests
	rchan := make(chan splitResponse, len(queriesbyDs))

	// Create panic recovery function for loop below
	recoveryFn := func(queries []*simplejson.Json) {
		if r := recover(); r != nil {
			var err error
			s.log.Error("query datasource panic", "error", r, "stack", log.Stack(1))
			if theErr, ok := r.(error); ok {
				err = theErr
			} else if theErrString, ok := r.(string); ok {
				err = fmt.Errorf(theErrString)
			} else {
				err = fmt.Errorf("unexpected error - %s", s.cfg.UserFacingDefaultError)
			}
			// Due to the panic, there is no valid response for any query for this datasource. Append an error for each one.
			rchan <- buildErrorResponses(err, queries)
		}
	}

	// Query each datasource concurrently
	for _, queries := range queriesbyDs {
		rawQueries := make([]*simplejson.Json, len(queries))
		for i := 0; i < len(queries); i++ {
			rawQueries[i] = queries[i].rawQuery
		}
		g.Go(func() error {
			subDTO := reqDTO.CloneWithQueries(rawQueries)
			// Handle panics in the datasource qery
			defer recoveryFn(subDTO.Queries)

			ctxCopy := contexthandler.CopyWithReqContext(ctx)
			subResp, err := s.QueryData(ctxCopy, user, skipDSCache, subDTO)
			if err == nil {
				reqCtx, header := contexthandler.FromContext(ctxCopy), http.Header{}
				if reqCtx != nil {
					header = reqCtx.Resp.Header()
				}
				rchan <- splitResponse{subResp.Responses, header}
			} else {
				// If there was an error, return an error response for each query for this datasource
				rchan <- buildErrorResponses(err, subDTO.Queries)
			}
			return nil
		})
	}

	if err := g.Wait(); err != nil {
		return nil, err
	}
	close(rchan)
	resp := backend.NewQueryDataResponse()
	reqCtx := contexthandler.FromContext(ctx)
	for result := range rchan {
		for refId, dataResponse := range result.responses {
			resp.Responses[refId] = dataResponse
		}
		if reqCtx != nil {
			for k, v := range result.header {
				for _, val := range v {
					if !slices.Contains(reqCtx.Resp.Header().Values(k), val) {
						reqCtx.Resp.Header().Add(k, val)
					} else {
						s.log.Warn("skipped duplicate response header", "header", k, "value", val)
					}
				}
			}
		}
	}

	return resp, nil
}

// buildErrorResponses applies the provided error to each query response in the list. These queries should all belong to the same datasource.
func buildErrorResponses(err error, queries []*simplejson.Json) splitResponse {
	er := backend.Responses{}
	for _, query := range queries {
		er[query.Get("refId").MustString("A")] = backend.DataResponse{
			Error: err,
		}
	}
	return splitResponse{er, http.Header{}}
}

// handleExpressions handles POST /api/ds/query when there is an expression.
func (s *ServiceImpl) handleExpressions(ctx context.Context, user identity.Requester, parsedReq *parsedRequest) (*backend.QueryDataResponse, error) {
	exprReq := expr.Request{
		Queries: []expr.Query{},
	}

	if user != nil { // for passthrough authentication, SSE does not authenticate
<<<<<<< HEAD
		exprReq.User = adapters.BackendUserFromSignedInUser(user)
		exprReq.OrgId = user.OrgID
	}

	disallowedCookies := []string{s.cfg.LoginCookieName}
	queryEnrichers := parsedReq.createDataSourceQueryEnrichers(ctx, user, s.oAuthTokenService, disallowedCookies)

	for _, pq := range parsedReq.parsedQueries {
=======
		exprReq.User = user
		exprReq.OrgId = user.GetOrgID()
	}

	for _, pq := range parsedReq.getFlattenedQueries() {
>>>>>>> ae830f68
		if pq.datasource == nil {
			return nil, ErrMissingDataSourceInfo.Build(errutil.TemplateData{
				Public: map[string]any{
					"RefId": pq.query.RefID,
				},
			})
		}

		exprReq.Queries = append(exprReq.Queries, expr.Query{
			JSON:          pq.query.JSON,
			Interval:      pq.query.Interval,
			RefID:         pq.query.RefID,
			MaxDataPoints: pq.query.MaxDataPoints,
			QueryType:     pq.query.QueryType,
			DataSource:    pq.datasource,
			TimeRange: expr.AbsoluteTimeRange{
				From: pq.query.TimeRange.From,
				To:   pq.query.TimeRange.To,
			},
			QueryEnricher: queryEnrichers[pq.datasource.Uid],
		})
	}

	qdr, err := s.expressionService.TransformData(ctx, time.Now(), &exprReq) // use time now because all queries have absolute time range
	if err != nil {
		return nil, fmt.Errorf("expression request error: %w", err)
	}
	return qdr, nil
}

<<<<<<< HEAD
func (s *Service) handleQueryData(ctx context.Context, user *user.SignedInUser, parsedReq *parsedRequest) (*backend.QueryDataResponse, error) {
	ds := parsedReq.parsedQueries[0].datasource
	xProxyFilter := parsedReq.httpRequest.Header.Get("X-Proxy-Filter")

	if err := s.pluginRequestValidator.Validate(ds.Url, nil); err != nil {
=======
// handleQuerySingleDatasource handles one or more queries to a single datasource
func (s *ServiceImpl) handleQuerySingleDatasource(ctx context.Context, user identity.Requester, parsedReq *parsedRequest) (*backend.QueryDataResponse, error) {
	queries := parsedReq.getFlattenedQueries()
	ds := queries[0].datasource
	if err := s.pluginRequestValidator.Validate(ds.URL, nil); err != nil {
>>>>>>> ae830f68
		return nil, datasources.ErrDataSourceAccessDenied
	}

	// ensure that each query passed to this function has the same datasource
	for _, pq := range queries {
		if ds.UID != pq.datasource.UID {
			return nil, fmt.Errorf("all queries must have the same datasource - found %s and %s", ds.UID, pq.datasource.UID)
		}
	}

	pCtx, err := s.pCtxProvider.GetWithDataSource(ctx, ds.Type, user, ds)
	if err != nil {
		return nil, err
	}
	req := &backend.QueryDataRequest{
<<<<<<< HEAD
		PluginContext: backend.PluginContext{
			OrgID:                      ds.OrgId,
			PluginID:                   ds.Type,
			User:                       adapters.BackendUserFromSignedInUser(user),
			DataSourceInstanceSettings: instanceSettings,
		},
		Headers: map[string]string{},
		Queries: []backend.DataQuery{},
	}

	disallowedCookies := []string{s.cfg.LoginCookieName}
	middlewares := []httpclient.Middleware{}
	if parsedReq.httpRequest != nil {
		middlewares = append(middlewares,
			httpclientprovider.ForwardedCookiesMiddleware(parsedReq.httpRequest.Cookies(), ds.AllowedCookies(), disallowedCookies),
		)
	}

	req.Headers["X-Proxy-Filter"] = xProxyFilter
	middlewares = append(middlewares, httpclientprovider.ForwardedProxyFilterMiddleware(xProxyFilter))

	if s.oAuthTokenService.IsOAuthPassThruEnabled(ds) {
		if token := s.oAuthTokenService.GetCurrentOAuthToken(ctx, user); token != nil {
			req.Headers["Authorization"] = fmt.Sprintf("%s %s", token.Type(), token.AccessToken)

			idToken, ok := token.Extra("id_token").(string)
			if ok && idToken != "" {
				req.Headers["X-ID-Token"] = idToken
			}
			middlewares = append(middlewares, httpclientprovider.ForwardedOAuthIdentityMiddleware(token))
		}
	}

	if parsedReq.httpRequest != nil {
		proxyutil.ClearCookieHeader(parsedReq.httpRequest, ds.AllowedCookies(), disallowedCookies)
		if cookieStr := parsedReq.httpRequest.Header.Get("Cookie"); cookieStr != "" {
			req.Headers["Cookie"] = cookieStr
		}
=======
		PluginContext: pCtx,
		Headers:       map[string]string{},
		Queries:       []backend.DataQuery{},
>>>>>>> ae830f68
	}

	for _, q := range queries {
		req.Queries = append(req.Queries, q.query)
	}

	return s.pluginClient.QueryData(ctx, req)
}

// parseRequest parses a request into parsed queries grouped by datasource uid
<<<<<<< HEAD
func (s *Service) parseMetricRequest(ctx context.Context, user *user.SignedInUser, skipCache bool, reqDTO dtos.MetricRequest) (*parsedRequest, error) {
=======
func (s *ServiceImpl) parseMetricRequest(ctx context.Context, user identity.Requester, skipDSCache bool, reqDTO dtos.MetricRequest) (*parsedRequest, error) {
>>>>>>> ae830f68
	if len(reqDTO.Queries) == 0 {
		return nil, ErrNoQueriesFound
	}

	timeRange := legacydata.NewDataTimeRange(reqDTO.From, reqDTO.To)
	req := &parsedRequest{
		hasExpression: false,
		parsedQueries: make(map[string][]parsedQuery),
		dsTypes:       make(map[string]bool),
	}

	// Parse the queries and store them by datasource
	datasourcesByUid := map[string]*datasources.DataSource{}
	for _, query := range reqDTO.Queries {
		ds, err := s.getDataSourceFromQuery(ctx, user, skipDSCache, query, datasourcesByUid)
		if err != nil {
			return nil, err
		}
		if ds == nil {
			return nil, ErrInvalidDatasourceID
		}

		datasourcesByUid[ds.UID] = ds
		if expr.NodeTypeFromDatasourceUID(ds.UID) != expr.TypeDatasourceNode {
			req.hasExpression = true
		} else {
			req.dsTypes[ds.Type] = true
		}

		if _, ok := req.parsedQueries[ds.UID]; !ok {
			req.parsedQueries[ds.UID] = []parsedQuery{}
		}

		s.log.Debug("Processing metrics query", "query", query)

		modelJSON, err := query.MarshalJSON()
		if err != nil {
			return nil, err
		}

		req.parsedQueries[ds.UID] = append(req.parsedQueries[ds.UID], parsedQuery{
			datasource: ds,
			query: backend.DataQuery{
				TimeRange: backend.TimeRange{
					From: timeRange.GetFromAsTimeUTC(),
					To:   timeRange.GetToAsTimeUTC(),
				},
				RefID:         query.Get("refId").MustString("A"),
				MaxDataPoints: query.Get("maxDataPoints").MustInt64(100),
				Interval:      time.Duration(query.Get("intervalMs").MustInt64(1000)) * time.Millisecond,
				QueryType:     query.Get("queryType").MustString(""),
				JSON:          modelJSON,
			},
			rawQuery: query,
		})
	}

	return req, req.validateRequest(ctx)
}

func (s *ServiceImpl) getDataSourceFromQuery(ctx context.Context, user identity.Requester, skipDSCache bool, query *simplejson.Json, history map[string]*datasources.DataSource) (*datasources.DataSource, error) {
	var err error
	uid := query.Get("datasource").Get("uid").MustString()

	// before 8.3 special types could be sent as datasource (expr)
	if uid == "" {
		uid = query.Get("datasource").MustString()
	}

	// check cache value
	ds, ok := history[uid]
	if ok {
		return ds, nil
	}

	if kind := expr.NodeTypeFromDatasourceUID(uid); kind != expr.TypeDatasourceNode {
		return expr.DataSourceModelFromNodeType(kind)
	}

	if uid == grafanads.DatasourceUID {
		return grafanads.DataSourceModel(user.GetOrgID()), nil
	}

	if uid != "" {
		ds, err = s.dataSourceCache.GetDatasourceByUID(ctx, uid, user, skipDSCache)
		if err != nil {
			return nil, err
		}
		return ds, nil
	}

	// use datasourceId if it exists
	id := query.Get("datasourceId").MustInt64(0)
	if id > 0 {
		ds, err = s.dataSourceCache.GetDatasource(ctx, id, user, skipDSCache)
		if err != nil {
			return nil, err
		}
		return ds, nil
	}

	return nil, ErrInvalidDatasourceID
}<|MERGE_RESOLUTION|>--- conflicted
+++ resolved
@@ -3,11 +3,8 @@
 import (
 	"context"
 	"fmt"
-<<<<<<< HEAD
-=======
 	"net/http"
 	"runtime"
->>>>>>> ae830f68
 	"time"
 
 	"github.com/grafana/grafana-plugin-sdk-go/backend"
@@ -207,22 +204,11 @@
 	}
 
 	if user != nil { // for passthrough authentication, SSE does not authenticate
-<<<<<<< HEAD
-		exprReq.User = adapters.BackendUserFromSignedInUser(user)
-		exprReq.OrgId = user.OrgID
-	}
-
-	disallowedCookies := []string{s.cfg.LoginCookieName}
-	queryEnrichers := parsedReq.createDataSourceQueryEnrichers(ctx, user, s.oAuthTokenService, disallowedCookies)
-
-	for _, pq := range parsedReq.parsedQueries {
-=======
 		exprReq.User = user
 		exprReq.OrgId = user.GetOrgID()
 	}
 
 	for _, pq := range parsedReq.getFlattenedQueries() {
->>>>>>> ae830f68
 		if pq.datasource == nil {
 			return nil, ErrMissingDataSourceInfo.Build(errutil.TemplateData{
 				Public: map[string]any{
@@ -242,7 +228,6 @@
 				From: pq.query.TimeRange.From,
 				To:   pq.query.TimeRange.To,
 			},
-			QueryEnricher: queryEnrichers[pq.datasource.Uid],
 		})
 	}
 
@@ -253,19 +238,11 @@
 	return qdr, nil
 }
 
-<<<<<<< HEAD
-func (s *Service) handleQueryData(ctx context.Context, user *user.SignedInUser, parsedReq *parsedRequest) (*backend.QueryDataResponse, error) {
-	ds := parsedReq.parsedQueries[0].datasource
-	xProxyFilter := parsedReq.httpRequest.Header.Get("X-Proxy-Filter")
-
-	if err := s.pluginRequestValidator.Validate(ds.Url, nil); err != nil {
-=======
 // handleQuerySingleDatasource handles one or more queries to a single datasource
 func (s *ServiceImpl) handleQuerySingleDatasource(ctx context.Context, user identity.Requester, parsedReq *parsedRequest) (*backend.QueryDataResponse, error) {
 	queries := parsedReq.getFlattenedQueries()
 	ds := queries[0].datasource
 	if err := s.pluginRequestValidator.Validate(ds.URL, nil); err != nil {
->>>>>>> ae830f68
 		return nil, datasources.ErrDataSourceAccessDenied
 	}
 
@@ -280,52 +257,18 @@
 	if err != nil {
 		return nil, err
 	}
+
 	req := &backend.QueryDataRequest{
-<<<<<<< HEAD
-		PluginContext: backend.PluginContext{
-			OrgID:                      ds.OrgId,
-			PluginID:                   ds.Type,
-			User:                       adapters.BackendUserFromSignedInUser(user),
-			DataSourceInstanceSettings: instanceSettings,
-		},
-		Headers: map[string]string{},
-		Queries: []backend.DataQuery{},
-	}
-
-	disallowedCookies := []string{s.cfg.LoginCookieName}
-	middlewares := []httpclient.Middleware{}
-	if parsedReq.httpRequest != nil {
-		middlewares = append(middlewares,
-			httpclientprovider.ForwardedCookiesMiddleware(parsedReq.httpRequest.Cookies(), ds.AllowedCookies(), disallowedCookies),
-		)
-	}
-
-	req.Headers["X-Proxy-Filter"] = xProxyFilter
-	middlewares = append(middlewares, httpclientprovider.ForwardedProxyFilterMiddleware(xProxyFilter))
-
-	if s.oAuthTokenService.IsOAuthPassThruEnabled(ds) {
-		if token := s.oAuthTokenService.GetCurrentOAuthToken(ctx, user); token != nil {
-			req.Headers["Authorization"] = fmt.Sprintf("%s %s", token.Type(), token.AccessToken)
-
-			idToken, ok := token.Extra("id_token").(string)
-			if ok && idToken != "" {
-				req.Headers["X-ID-Token"] = idToken
-			}
-			middlewares = append(middlewares, httpclientprovider.ForwardedOAuthIdentityMiddleware(token))
-		}
-	}
-
-	if parsedReq.httpRequest != nil {
-		proxyutil.ClearCookieHeader(parsedReq.httpRequest, ds.AllowedCookies(), disallowedCookies)
-		if cookieStr := parsedReq.httpRequest.Header.Get("Cookie"); cookieStr != "" {
-			req.Headers["Cookie"] = cookieStr
-		}
-=======
 		PluginContext: pCtx,
 		Headers:       map[string]string{},
 		Queries:       []backend.DataQuery{},
->>>>>>> ae830f68
-	}
+	}
+
+	// @PERCONA
+	// @PERCONA_TODO
+	// xProxyFilter := parsedReq.httpRequest.Header.Get("X-Proxy-Filter")
+	// req.Headers["X-Proxy-Filter"] = xProxyFilter
+	// middlewares = append(middlewares, httpclientprovider.ForwardedProxyFilterMiddleware(xProxyFilter))
 
 	for _, q := range queries {
 		req.Queries = append(req.Queries, q.query)
@@ -335,11 +278,7 @@
 }
 
 // parseRequest parses a request into parsed queries grouped by datasource uid
-<<<<<<< HEAD
-func (s *Service) parseMetricRequest(ctx context.Context, user *user.SignedInUser, skipCache bool, reqDTO dtos.MetricRequest) (*parsedRequest, error) {
-=======
 func (s *ServiceImpl) parseMetricRequest(ctx context.Context, user identity.Requester, skipDSCache bool, reqDTO dtos.MetricRequest) (*parsedRequest, error) {
->>>>>>> ae830f68
 	if len(reqDTO.Queries) == 0 {
 		return nil, ErrNoQueriesFound
 	}
