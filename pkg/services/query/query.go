package query

import (
	"context"
	"fmt"
<<<<<<< HEAD
	"strings"
=======
>>>>>>> 5e53582b
	"time"

	"github.com/grafana/grafana/pkg/api/dtos"
	"github.com/grafana/grafana/pkg/components/simplejson"
	"github.com/grafana/grafana/pkg/expr"
	"github.com/grafana/grafana/pkg/infra/log"
	"github.com/grafana/grafana/pkg/models"
	"github.com/grafana/grafana/pkg/plugins"
	"github.com/grafana/grafana/pkg/plugins/adapters"
	"github.com/grafana/grafana/pkg/services/contexthandler"
	"github.com/grafana/grafana/pkg/services/datasources"
	"github.com/grafana/grafana/pkg/services/user"
	"github.com/grafana/grafana/pkg/setting"
	"github.com/grafana/grafana/pkg/tsdb/grafanads"
	"github.com/grafana/grafana/pkg/tsdb/legacydata"
	"github.com/grafana/grafana/pkg/util/errutil"
<<<<<<< HEAD

	"github.com/grafana/grafana-plugin-sdk-go/backend"
	"golang.org/x/sync/errgroup"
=======
	"github.com/grafana/grafana/pkg/util/proxyutil"
	"golang.org/x/sync/errgroup"

	"github.com/grafana/grafana-plugin-sdk-go/backend"
	"github.com/grafana/grafana-plugin-sdk-go/backend/httpclient"
>>>>>>> 5e53582b
)

const (
	HeaderPluginID      = "X-Plugin-Id"      // can be used for routing
	HeaderDatasourceUID = "X-Datasource-Uid" // can be used for routing/ load balancing
	HeaderDashboardUID  = "X-Dashboard-Uid"  // mainly useful for debuging slow queries
	HeaderPanelID       = "X-Panel-Id"       // mainly useful for debuging slow queries
)

func ProvideService(
	cfg *setting.Cfg,
	dataSourceCache datasources.CacheService,
	expressionService *expr.Service,
	pluginRequestValidator models.PluginRequestValidator,
	dataSourceService datasources.DataSourceService,
	pluginClient plugins.Client,
) *Service {
	g := &Service{
		cfg:                    cfg,
		dataSourceCache:        dataSourceCache,
		expressionService:      expressionService,
		pluginRequestValidator: pluginRequestValidator,
		dataSourceService:      dataSourceService,
		pluginClient:           pluginClient,
		log:                    log.New("query_data"),
	}
	g.log.Info("Query Service initialization")
	return g
}

type Service struct {
	cfg                    *setting.Cfg
	dataSourceCache        datasources.CacheService
	expressionService      *expr.Service
	pluginRequestValidator models.PluginRequestValidator
	dataSourceService      datasources.DataSourceService
	pluginClient           plugins.Client
	log                    log.Logger
}

// Run Service.
func (s *Service) Run(ctx context.Context) error {
	<-ctx.Done()
	return ctx.Err()
}

// QueryData processes queries and returns query responses. It handles queries to single or mixed datasources, as well as expressions.
func (s *Service) QueryData(ctx context.Context, user *user.SignedInUser, skipCache bool, reqDTO dtos.MetricRequest) (*backend.QueryDataResponse, error) {
	// Parse the request into parsed queries grouped by datasource uid
	parsedReq, err := s.parseMetricRequest(ctx, user, skipCache, reqDTO)
	if err != nil {
		return nil, err
	}

	// If there are expressions, handle them and return
	if parsedReq.hasExpression {
		return s.handleExpressions(ctx, user, parsedReq)
	}
	// If there is only one datasource, query it and return
	if len(parsedReq.parsedQueries) == 1 {
		return s.handleQuerySingleDatasource(ctx, user, parsedReq)
	}
	// If there are multiple datasources, handle their queries concurrently and return the aggregate result
	return s.executeConcurrentQueries(ctx, user, skipCache, reqDTO, parsedReq.parsedQueries)
}

// executeConcurrentQueries executes queries to multiple datasources concurrently and returns the aggregate result.
func (s *Service) executeConcurrentQueries(ctx context.Context, user *user.SignedInUser, skipCache bool, reqDTO dtos.MetricRequest, queriesbyDs map[string][]parsedQuery) (*backend.QueryDataResponse, error) {
	g, ctx := errgroup.WithContext(ctx)
	g.SetLimit(8) // arbitrary limit to prevent too many concurrent requests
	rchan := make(chan backend.Responses, len(queriesbyDs))

	// Create panic recovery function for loop below
	recoveryFn := func(queries []*simplejson.Json) {
		if r := recover(); r != nil {
			var err error
			s.log.Error("query datasource panic", "error", r, "stack", log.Stack(1))
			if theErr, ok := r.(error); ok {
				err = theErr
			} else if theErrString, ok := r.(string); ok {
				err = fmt.Errorf(theErrString)
			} else {
				err = fmt.Errorf("unexpected error, see the server log for details")
			}
			// Due to the panic, there is no valid response for any query for this datasource. Append an error for each one.
			rchan <- buildErrorResponses(err, queries)
		}
	}

	// Query each datasource concurrently
	for _, queries := range queriesbyDs {
		rawQueries := make([]*simplejson.Json, len(queries))
		for i := 0; i < len(queries); i++ {
			rawQueries[i] = queries[i].rawQuery
		}
		g.Go(func() error {
			subDTO := reqDTO.CloneWithQueries(rawQueries)
			// Handle panics in the datasource qery
			defer recoveryFn(subDTO.Queries)

			subResp, err := s.QueryData(ctx, user, skipCache, subDTO)
			if err == nil {
				rchan <- subResp.Responses
			} else {
				// If there was an error, return an error response for each query for this datasource
				rchan <- buildErrorResponses(err, subDTO.Queries)
			}
			return nil
		})
	}

	if err := g.Wait(); err != nil {
		return nil, err
	}
	close(rchan)
	resp := backend.NewQueryDataResponse()
	for result := range rchan {
		for refId, dataResponse := range result {
			resp.Responses[refId] = dataResponse
		}
	}

	return resp, nil
}

// buildErrorResponses applies the provided error to each query response in the list. These queries should all belong to the same datasource.
func buildErrorResponses(err error, queries []*simplejson.Json) backend.Responses {
	er := backend.Responses{}
	for _, query := range queries {
		er[query.Get("refId").MustString("A")] = backend.DataResponse{
			Error: err,
		}
	}
	return er
}

// handleExpressions handles POST /api/ds/query when there is an expression.
func (s *Service) handleExpressions(ctx context.Context, user *user.SignedInUser, parsedReq *parsedRequest) (*backend.QueryDataResponse, error) {
	exprReq := expr.Request{
		Queries: []expr.Query{},
	}

	if user != nil { // for passthrough authentication, SSE does not authenticate
		exprReq.User = adapters.BackendUserFromSignedInUser(user)
		exprReq.OrgId = user.OrgID
	}

	disallowedCookies := []string{s.cfg.LoginCookieName}
	queryEnrichers := parsedReq.createDataSourceQueryEnrichers(ctx, user, s.oAuthTokenService, disallowedCookies)

	for _, pq := range parsedReq.getFlattenedQueries() {
		if pq.datasource == nil {
			return nil, ErrMissingDataSourceInfo.Build(errutil.TemplateData{
				Public: map[string]interface{}{
					"RefId": pq.query.RefID,
				},
			})
		}

		exprReq.Queries = append(exprReq.Queries, expr.Query{
			JSON:          pq.query.JSON,
			Interval:      pq.query.Interval,
			RefID:         pq.query.RefID,
			MaxDataPoints: pq.query.MaxDataPoints,
			QueryType:     pq.query.QueryType,
			DataSource:    pq.datasource,
			TimeRange: expr.AbsoluteTimeRange{
				From: pq.query.TimeRange.From,
				To:   pq.query.TimeRange.To,
			},
			QueryEnricher: queryEnrichers[pq.datasource.Uid],
		})
	}

	qdr, err := s.expressionService.TransformData(ctx, time.Now(), &exprReq) // use time now because all queries have absolute time range
	if err != nil {
		return nil, fmt.Errorf("expression request error: %w", err)
	}
	return qdr, nil
}

// handleQuerySingleDatasource handles one or more queries to a single datasource
func (s *Service) handleQuerySingleDatasource(ctx context.Context, user *user.SignedInUser, parsedReq *parsedRequest) (*backend.QueryDataResponse, error) {
	queries := parsedReq.getFlattenedQueries()
	ds := queries[0].datasource
	if err := s.pluginRequestValidator.Validate(ds.Url, nil); err != nil {
		return nil, datasources.ErrDataSourceAccessDenied
	}

	// ensure that each query passed to this function has the same datasource
	for _, pq := range queries {
		if ds.Uid != pq.datasource.Uid {
			return nil, fmt.Errorf("all queries must have the same datasource - found %s and %s", ds.Uid, pq.datasource.Uid)
		}
	}

	instanceSettings, err := adapters.ModelToInstanceSettings(ds, s.decryptSecureJsonDataFn(ctx))
	if err != nil {
		return nil, err
	}

	req := &backend.QueryDataRequest{
		PluginContext: backend.PluginContext{
			OrgID:                      ds.OrgId,
			PluginID:                   ds.Type,
			User:                       adapters.BackendUserFromSignedInUser(user),
			DataSourceInstanceSettings: instanceSettings,
		},
		Headers: map[string]string{},
		Queries: []backend.DataQuery{},
	}

<<<<<<< HEAD
=======
	disallowedCookies := []string{s.cfg.LoginCookieName}
	middlewares := []httpclient.Middleware{}
	if parsedReq.httpRequest != nil {
		middlewares = append(middlewares,
			httpclientprovider.ForwardedCookiesMiddleware(parsedReq.httpRequest.Cookies(), ds.AllowedCookies(), disallowedCookies),
		)
	}

	if s.oAuthTokenService.IsOAuthPassThruEnabled(ds) {
		if token := s.oAuthTokenService.GetCurrentOAuthToken(ctx, user); token != nil {
			req.Headers["Authorization"] = fmt.Sprintf("%s %s", token.Type(), token.AccessToken)

			idToken, ok := token.Extra("id_token").(string)
			if ok && idToken != "" {
				req.Headers["X-ID-Token"] = idToken
			}
			middlewares = append(middlewares, httpclientprovider.ForwardedOAuthIdentityMiddleware(token))
		}
	}

	if parsedReq.httpRequest != nil {
		proxyutil.ClearCookieHeader(parsedReq.httpRequest, ds.AllowedCookies(), disallowedCookies)
		if cookieStr := parsedReq.httpRequest.Header.Get("Cookie"); cookieStr != "" {
			req.Headers["Cookie"] = cookieStr
		}
	}

>>>>>>> 5e53582b
	for _, q := range queries {
		req.Queries = append(req.Queries, q.query)
	}

	return s.pluginClient.QueryData(ctx, req)
}

<<<<<<< HEAD
type parsedQuery struct {
	datasource *datasources.DataSource
	query      backend.DataQuery
	rawQuery   *simplejson.Json
}

type parsedRequest struct {
	hasExpression bool
	parsedQueries map[string][]parsedQuery
	dsTypes       map[string]bool
}

func (pr parsedRequest) getFlattenedQueries() []parsedQuery {
	queries := make([]parsedQuery, 0)
	for _, pq := range pr.parsedQueries {
		queries = append(queries, pq...)
	}
	return queries
}

func (pr parsedRequest) validateRequest(ctx context.Context) error {
	reqCtx := contexthandler.FromContext(ctx)

	if reqCtx == nil || reqCtx.Req == nil {
		return nil
	}

	httpReq := reqCtx.Req

	if pr.hasExpression {
		hasExpr := httpReq.URL.Query().Get("expression")
		if hasExpr == "" || hasExpr == "true" {
			return nil
		}
		return ErrQueryParamMismatch
	}

	vals := splitHeaders(httpReq.Header.Values(HeaderDatasourceUID))
	count := len(vals)
	if count > 0 { // header exists
		if count != len(pr.parsedQueries) {
			return ErrQueryParamMismatch
		}
		for _, t := range vals {
			if pr.parsedQueries[t] == nil {
				return ErrQueryParamMismatch
			}
		}
	}

	vals = splitHeaders(httpReq.Header.Values(HeaderPluginID))
	count = len(vals)
	if count > 0 { // header exists
		if count != len(pr.dsTypes) {
			return ErrQueryParamMismatch
		}
		for _, t := range vals {
			if !pr.dsTypes[t] {
				return ErrQueryParamMismatch
			}
		}
	}
	return nil
}

func splitHeaders(headers []string) []string {
	out := []string{}
	for _, v := range headers {
		if strings.Contains(v, ",") {
			for _, sub := range strings.Split(v, ",") {
				out = append(out, strings.TrimSpace(sub))
			}
		} else {
			out = append(out, v)
		}
	}
	return out
}

=======
>>>>>>> 5e53582b
// parseRequest parses a request into parsed queries grouped by datasource uid
func (s *Service) parseMetricRequest(ctx context.Context, user *user.SignedInUser, skipCache bool, reqDTO dtos.MetricRequest) (*parsedRequest, error) {
	if len(reqDTO.Queries) == 0 {
		return nil, ErrNoQueriesFound
	}

	timeRange := legacydata.NewDataTimeRange(reqDTO.From, reqDTO.To)
	req := &parsedRequest{
		hasExpression: false,
		parsedQueries: make(map[string][]parsedQuery),
		dsTypes:       make(map[string]bool),
	}

	// Parse the queries and store them by datasource
	datasourcesByUid := map[string]*datasources.DataSource{}
	for _, query := range reqDTO.Queries {
		ds, err := s.getDataSourceFromQuery(ctx, user, skipCache, query, datasourcesByUid)
		if err != nil {
			return nil, err
		}
		if ds == nil {
			return nil, ErrInvalidDatasourceID
		}

		datasourcesByUid[ds.Uid] = ds
		if expr.IsDataSource(ds.Uid) {
			req.hasExpression = true
		} else {
			req.dsTypes[ds.Type] = true
		}

		if _, ok := req.parsedQueries[ds.Uid]; !ok {
			req.parsedQueries[ds.Uid] = []parsedQuery{}
		}

		s.log.Debug("Processing metrics query", "query", query)

		modelJSON, err := query.MarshalJSON()
		if err != nil {
			return nil, err
		}

		req.parsedQueries[ds.Uid] = append(req.parsedQueries[ds.Uid], parsedQuery{
			datasource: ds,
			query: backend.DataQuery{
				TimeRange: backend.TimeRange{
					From: timeRange.GetFromAsTimeUTC(),
					To:   timeRange.GetToAsTimeUTC(),
				},
				RefID:         query.Get("refId").MustString("A"),
				MaxDataPoints: query.Get("maxDataPoints").MustInt64(100),
				Interval:      time.Duration(query.Get("intervalMs").MustInt64(1000)) * time.Millisecond,
				QueryType:     query.Get("queryType").MustString(""),
				JSON:          modelJSON,
			},
			rawQuery: query,
		})
	}

	_ = req.validateRequest(ctx)
	return req, nil // TODO req.validateRequest()
}

func (s *Service) getDataSourceFromQuery(ctx context.Context, user *user.SignedInUser, skipCache bool, query *simplejson.Json, history map[string]*datasources.DataSource) (*datasources.DataSource, error) {
	var err error
	uid := query.Get("datasource").Get("uid").MustString()

	// before 8.3 special types could be sent as datasource (expr)
	if uid == "" {
		uid = query.Get("datasource").MustString()
	}

	// check cache value
	ds, ok := history[uid]
	if ok {
		return ds, nil
	}

	if expr.IsDataSource(uid) {
		return expr.DataSourceModel(), nil
	}

	if uid == grafanads.DatasourceUID {
		return grafanads.DataSourceModel(user.OrgID), nil
	}

	// use datasourceId if it exists
	id := query.Get("datasourceId").MustInt64(0)
	if id > 0 {
		ds, err = s.dataSourceCache.GetDatasource(ctx, id, user, skipCache)
		if err != nil {
			return nil, err
		}
		return ds, nil
	}

	if uid != "" {
		ds, err = s.dataSourceCache.GetDatasourceByUID(ctx, uid, user, skipCache)
		if err != nil {
			return nil, err
		}
		return ds, nil
	}

	return nil, ErrInvalidDatasourceID
}

func (s *Service) decryptSecureJsonDataFn(ctx context.Context) func(ds *datasources.DataSource) (map[string]string, error) {
	return func(ds *datasources.DataSource) (map[string]string, error) {
		return s.dataSourceService.DecryptedValues(ctx, ds)
	}
}<|MERGE_RESOLUTION|>--- conflicted
+++ resolved
@@ -3,12 +3,9 @@
 import (
 	"context"
 	"fmt"
-<<<<<<< HEAD
-	"strings"
-=======
->>>>>>> 5e53582b
 	"time"
 
+	"github.com/grafana/grafana-plugin-sdk-go/backend"
 	"github.com/grafana/grafana/pkg/api/dtos"
 	"github.com/grafana/grafana/pkg/components/simplejson"
 	"github.com/grafana/grafana/pkg/expr"
@@ -16,24 +13,13 @@
 	"github.com/grafana/grafana/pkg/models"
 	"github.com/grafana/grafana/pkg/plugins"
 	"github.com/grafana/grafana/pkg/plugins/adapters"
-	"github.com/grafana/grafana/pkg/services/contexthandler"
 	"github.com/grafana/grafana/pkg/services/datasources"
 	"github.com/grafana/grafana/pkg/services/user"
 	"github.com/grafana/grafana/pkg/setting"
 	"github.com/grafana/grafana/pkg/tsdb/grafanads"
 	"github.com/grafana/grafana/pkg/tsdb/legacydata"
 	"github.com/grafana/grafana/pkg/util/errutil"
-<<<<<<< HEAD
-
-	"github.com/grafana/grafana-plugin-sdk-go/backend"
 	"golang.org/x/sync/errgroup"
-=======
-	"github.com/grafana/grafana/pkg/util/proxyutil"
-	"golang.org/x/sync/errgroup"
-
-	"github.com/grafana/grafana-plugin-sdk-go/backend"
-	"github.com/grafana/grafana-plugin-sdk-go/backend/httpclient"
->>>>>>> 5e53582b
 )
 
 const (
@@ -181,9 +167,6 @@
 		exprReq.OrgId = user.OrgID
 	}
 
-	disallowedCookies := []string{s.cfg.LoginCookieName}
-	queryEnrichers := parsedReq.createDataSourceQueryEnrichers(ctx, user, s.oAuthTokenService, disallowedCookies)
-
 	for _, pq := range parsedReq.getFlattenedQueries() {
 		if pq.datasource == nil {
 			return nil, ErrMissingDataSourceInfo.Build(errutil.TemplateData{
@@ -204,7 +187,6 @@
 				From: pq.query.TimeRange.From,
 				To:   pq.query.TimeRange.To,
 			},
-			QueryEnricher: queryEnrichers[pq.datasource.Uid],
 		})
 	}
 
@@ -246,36 +228,6 @@
 		Queries: []backend.DataQuery{},
 	}
 
-<<<<<<< HEAD
-=======
-	disallowedCookies := []string{s.cfg.LoginCookieName}
-	middlewares := []httpclient.Middleware{}
-	if parsedReq.httpRequest != nil {
-		middlewares = append(middlewares,
-			httpclientprovider.ForwardedCookiesMiddleware(parsedReq.httpRequest.Cookies(), ds.AllowedCookies(), disallowedCookies),
-		)
-	}
-
-	if s.oAuthTokenService.IsOAuthPassThruEnabled(ds) {
-		if token := s.oAuthTokenService.GetCurrentOAuthToken(ctx, user); token != nil {
-			req.Headers["Authorization"] = fmt.Sprintf("%s %s", token.Type(), token.AccessToken)
-
-			idToken, ok := token.Extra("id_token").(string)
-			if ok && idToken != "" {
-				req.Headers["X-ID-Token"] = idToken
-			}
-			middlewares = append(middlewares, httpclientprovider.ForwardedOAuthIdentityMiddleware(token))
-		}
-	}
-
-	if parsedReq.httpRequest != nil {
-		proxyutil.ClearCookieHeader(parsedReq.httpRequest, ds.AllowedCookies(), disallowedCookies)
-		if cookieStr := parsedReq.httpRequest.Header.Get("Cookie"); cookieStr != "" {
-			req.Headers["Cookie"] = cookieStr
-		}
-	}
-
->>>>>>> 5e53582b
 	for _, q := range queries {
 		req.Queries = append(req.Queries, q.query)
 	}
@@ -283,88 +235,6 @@
 	return s.pluginClient.QueryData(ctx, req)
 }
 
-<<<<<<< HEAD
-type parsedQuery struct {
-	datasource *datasources.DataSource
-	query      backend.DataQuery
-	rawQuery   *simplejson.Json
-}
-
-type parsedRequest struct {
-	hasExpression bool
-	parsedQueries map[string][]parsedQuery
-	dsTypes       map[string]bool
-}
-
-func (pr parsedRequest) getFlattenedQueries() []parsedQuery {
-	queries := make([]parsedQuery, 0)
-	for _, pq := range pr.parsedQueries {
-		queries = append(queries, pq...)
-	}
-	return queries
-}
-
-func (pr parsedRequest) validateRequest(ctx context.Context) error {
-	reqCtx := contexthandler.FromContext(ctx)
-
-	if reqCtx == nil || reqCtx.Req == nil {
-		return nil
-	}
-
-	httpReq := reqCtx.Req
-
-	if pr.hasExpression {
-		hasExpr := httpReq.URL.Query().Get("expression")
-		if hasExpr == "" || hasExpr == "true" {
-			return nil
-		}
-		return ErrQueryParamMismatch
-	}
-
-	vals := splitHeaders(httpReq.Header.Values(HeaderDatasourceUID))
-	count := len(vals)
-	if count > 0 { // header exists
-		if count != len(pr.parsedQueries) {
-			return ErrQueryParamMismatch
-		}
-		for _, t := range vals {
-			if pr.parsedQueries[t] == nil {
-				return ErrQueryParamMismatch
-			}
-		}
-	}
-
-	vals = splitHeaders(httpReq.Header.Values(HeaderPluginID))
-	count = len(vals)
-	if count > 0 { // header exists
-		if count != len(pr.dsTypes) {
-			return ErrQueryParamMismatch
-		}
-		for _, t := range vals {
-			if !pr.dsTypes[t] {
-				return ErrQueryParamMismatch
-			}
-		}
-	}
-	return nil
-}
-
-func splitHeaders(headers []string) []string {
-	out := []string{}
-	for _, v := range headers {
-		if strings.Contains(v, ",") {
-			for _, sub := range strings.Split(v, ",") {
-				out = append(out, strings.TrimSpace(sub))
-			}
-		} else {
-			out = append(out, v)
-		}
-	}
-	return out
-}
-
-=======
->>>>>>> 5e53582b
 // parseRequest parses a request into parsed queries grouped by datasource uid
 func (s *Service) parseMetricRequest(ctx context.Context, user *user.SignedInUser, skipCache bool, reqDTO dtos.MetricRequest) (*parsedRequest, error) {
 	if len(reqDTO.Queries) == 0 {
