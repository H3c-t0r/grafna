package query

import (
	"context"
	"fmt"
	"strings"
	"time"

	"github.com/grafana/grafana/pkg/api/dtos"
	"github.com/grafana/grafana/pkg/components/simplejson"
	"github.com/grafana/grafana/pkg/expr"
	"github.com/grafana/grafana/pkg/infra/log"
	"github.com/grafana/grafana/pkg/models"
	"github.com/grafana/grafana/pkg/plugins"
	"github.com/grafana/grafana/pkg/plugins/adapters"
	"github.com/grafana/grafana/pkg/services/contexthandler"
	"github.com/grafana/grafana/pkg/services/datasources"
	"github.com/grafana/grafana/pkg/services/user"
	"github.com/grafana/grafana/pkg/setting"
	"github.com/grafana/grafana/pkg/tsdb/grafanads"
	"github.com/grafana/grafana/pkg/tsdb/legacydata"
	"github.com/grafana/grafana/pkg/util/errutil"

	"github.com/grafana/grafana-plugin-sdk-go/backend"
	"golang.org/x/sync/errgroup"
)

const (
	HeaderPluginID      = "X-Plugin-Id"      // can be used for routing
	HeaderDatasourceUID = "X-Datasource-Uid" // can be used for routing/ load balancing
	HeaderDashboardUID  = "X-Dashboard-Uid"  // mainly useful for debuging slow queries
	HeaderPanelID       = "X-Panel-Id"       // mainly useful for debuging slow queries
)

func ProvideService(
	cfg *setting.Cfg,
	dataSourceCache datasources.CacheService,
	expressionService *expr.Service,
	pluginRequestValidator models.PluginRequestValidator,
	dataSourceService datasources.DataSourceService,
	pluginClient plugins.Client,
) *Service {
	g := &Service{
		cfg:                    cfg,
		dataSourceCache:        dataSourceCache,
		expressionService:      expressionService,
		pluginRequestValidator: pluginRequestValidator,
		dataSourceService:      dataSourceService,
		pluginClient:           pluginClient,
		log:                    log.New("query_data"),
	}
	g.log.Info("Query Service initialization")
	return g
}

type Service struct {
	cfg                    *setting.Cfg
	dataSourceCache        datasources.CacheService
	expressionService      *expr.Service
	pluginRequestValidator models.PluginRequestValidator
	dataSourceService      datasources.DataSourceService
	pluginClient           plugins.Client
	log                    log.Logger
}

// Run Service.
func (s *Service) Run(ctx context.Context) error {
	<-ctx.Done()
	return ctx.Err()
}

// QueryData processes queries and returns query responses. It handles queries to single or mixed datasources, as well as expressions.
func (s *Service) QueryData(ctx context.Context, user *user.SignedInUser, skipCache bool, reqDTO dtos.MetricRequest) (*backend.QueryDataResponse, error) {
	// Parse the request into parsed queries grouped by datasource uid
	parsedReq, err := s.parseMetricRequest(ctx, user, skipCache, reqDTO)
	if err != nil {
		return nil, err
	}

	// If there are expressions, handle them and return
	if parsedReq.hasExpression {
		return s.handleExpressions(ctx, user, parsedReq)
	}
	// If there is only one datasource, query it and return
	if len(parsedReq.parsedQueries) == 1 {
		return s.handleQuerySingleDatasource(ctx, user, parsedReq)
	}
	// If there are multiple datasources, handle their queries concurrently and return the aggregate result
	byDataSource := parsedReq.parsedQueries
	resp := backend.NewQueryDataResponse()

	g, ctx := errgroup.WithContext(ctx)
	results := make([]backend.Responses, len(byDataSource))

	for _, queries := range byDataSource {
		rawQueries := make([]*simplejson.Json, len(queries))
		for i := 0; i < len(queries); i++ {
			rawQueries[i] = queries[i].rawQuery
		}
		g.Go(func() error {
			subDTO := reqDTO.CloneWithQueries(rawQueries)

			subResp, err := s.QueryData(ctx, user, skipCache, subDTO)

			if err == nil {
				results = append(results, subResp.Responses)
			}

			return err
		})
	}

	if err := g.Wait(); err != nil {
		return nil, err
	}

	for _, result := range results {
		for refId, dataResponse := range result {
			resp.Responses[refId] = dataResponse
		}
	}

	return resp, nil
}

// handleExpressions handles POST /api/ds/query when there is an expression.
func (s *Service) handleExpressions(ctx context.Context, user *user.SignedInUser, parsedReq *parsedRequest) (*backend.QueryDataResponse, error) {
	exprReq := expr.Request{
		OrgId:   user.OrgID,
		Queries: []expr.Query{},
	}

	for _, pq := range parsedReq.getFlattenedQueries() {
		if pq.datasource == nil {
			return nil, ErrMissingDataSourceInfo.Build(errutil.TemplateData{
				Public: map[string]interface{}{
					"RefId": pq.query.RefID,
				},
			})
		}

		exprReq.Queries = append(exprReq.Queries, expr.Query{
			JSON:          pq.query.JSON,
			Interval:      pq.query.Interval,
			RefID:         pq.query.RefID,
			MaxDataPoints: pq.query.MaxDataPoints,
			QueryType:     pq.query.QueryType,
			DataSource:    pq.datasource,
			TimeRange: expr.AbsoluteTimeRange{
				From: pq.query.TimeRange.From,
				To:   pq.query.TimeRange.To,
			},
		})
	}

	qdr, err := s.expressionService.TransformData(ctx, time.Now(), &exprReq) // use time now because all queries have absolute time range
	if err != nil {
		return nil, fmt.Errorf("expression request error: %w", err)
	}
	return qdr, nil
}

// handleQuerySingleDatasource handles one or more queries to a single datasource
func (s *Service) handleQuerySingleDatasource(ctx context.Context, user *user.SignedInUser, parsedReq *parsedRequest) (*backend.QueryDataResponse, error) {
	queries := parsedReq.getFlattenedQueries()
	ds := queries[0].datasource
	if err := s.pluginRequestValidator.Validate(ds.Url, nil); err != nil {
		return nil, datasources.ErrDataSourceAccessDenied
	}

	// ensure that each query passed to this function has the same datasource
	for _, pq := range queries {
		if ds.Uid != pq.datasource.Uid {
			return nil, fmt.Errorf("all queries must have the same datasource - found %s and %s", ds.Uid, pq.datasource.Uid)
		}
	}

	instanceSettings, err := adapters.ModelToInstanceSettings(ds, s.decryptSecureJsonDataFn(ctx))
	if err != nil {
		return nil, err
	}

	req := &backend.QueryDataRequest{
		PluginContext: backend.PluginContext{
			OrgID:                      ds.OrgId,
			PluginID:                   ds.Type,
			User:                       adapters.BackendUserFromSignedInUser(user),
			DataSourceInstanceSettings: instanceSettings,
		},
		Headers: map[string]string{},
		Queries: []backend.DataQuery{},
	}

	for _, q := range queries {
		req.Queries = append(req.Queries, q.query)
	}

	return s.pluginClient.QueryData(ctx, req)
}

type parsedQuery struct {
	datasource *datasources.DataSource
	query      backend.DataQuery
	rawQuery   *simplejson.Json
}

type parsedRequest struct {
	hasExpression bool
	parsedQueries map[string][]parsedQuery
	dsTypes       map[string]bool
}

func (pr parsedRequest) getFlattenedQueries() []parsedQuery {
	queries := make([]parsedQuery, 0)
	for _, pq := range pr.parsedQueries {
		queries = append(queries, pq...)
	}
	return queries
}

func (pr parsedRequest) validateRequest(ctx context.Context) error {
	reqCtx := contexthandler.FromContext(ctx)

	if reqCtx == nil || reqCtx.Req == nil {
		return nil
	}

	httpReq := reqCtx.Req

	if pr.hasExpression {
		hasExpr := httpReq.URL.Query().Get("expression")
		if hasExpr == "" || hasExpr == "true" {
			return nil
		}
		return ErrQueryParamMismatch
	}

	vals := splitHeaders(httpReq.Header.Values(HeaderDatasourceUID))
	count := len(vals)
	if count > 0 { // header exists
		if count != len(pr.parsedQueries) {
			return ErrQueryParamMismatch
		}
		for _, t := range vals {
			if pr.parsedQueries[t] == nil {
				return ErrQueryParamMismatch
			}
		}
	}

	vals = splitHeaders(httpReq.Header.Values(HeaderPluginID))
	count = len(vals)
	if count > 0 { // header exists
		if count != len(pr.dsTypes) {
			return ErrQueryParamMismatch
		}
		for _, t := range vals {
			if !pr.dsTypes[t] {
				return ErrQueryParamMismatch
			}
		}
	}
	return nil
}

func splitHeaders(headers []string) []string {
	out := []string{}
	for _, v := range headers {
		if strings.Contains(v, ",") {
			for _, sub := range strings.Split(v, ",") {
				out = append(out, strings.TrimSpace(sub))
			}
		} else {
			out = append(out, v)
		}
	}
	return out
}

// parseRequest parses a request into parsed queries grouped by datasource uid
func (s *Service) parseMetricRequest(ctx context.Context, user *user.SignedInUser, skipCache bool, reqDTO dtos.MetricRequest) (*parsedRequest, error) {
	if len(reqDTO.Queries) == 0 {
		return nil, ErrNoQueriesFound
	}

	timeRange := legacydata.NewDataTimeRange(reqDTO.From, reqDTO.To)
	req := &parsedRequest{
		hasExpression: false,
		parsedQueries: make(map[string][]parsedQuery),
		dsTypes:       make(map[string]bool),
	}

	// Parse the queries and store them by datasource
	datasourcesByUid := map[string]*datasources.DataSource{}
	for _, query := range reqDTO.Queries {
		ds, err := s.getDataSourceFromQuery(ctx, user, skipCache, query, datasourcesByUid)
		if err != nil {
			return nil, err
		}
		if ds == nil {
			return nil, ErrInvalidDatasourceID
		}

		datasourcesByUid[ds.Uid] = ds
		if expr.IsDataSource(ds.Uid) {
			req.hasExpression = true
		} else {
			req.dsTypes[ds.Type] = true
		}

		if _, ok := req.parsedQueries[ds.Uid]; !ok {
			req.parsedQueries[ds.Uid] = []parsedQuery{}
		}

		s.log.Debug("Processing metrics query", "query", query)

		modelJSON, err := query.MarshalJSON()
		if err != nil {
			return nil, err
		}

		req.parsedQueries[ds.Uid] = append(req.parsedQueries[ds.Uid], parsedQuery{
			datasource: ds,
			query: backend.DataQuery{
				TimeRange: backend.TimeRange{
					From: timeRange.GetFromAsTimeUTC(),
					To:   timeRange.GetToAsTimeUTC(),
				},
				RefID:         query.Get("refId").MustString("A"),
				MaxDataPoints: query.Get("maxDataPoints").MustInt64(100),
				Interval:      time.Duration(query.Get("intervalMs").MustInt64(1000)) * time.Millisecond,
				QueryType:     query.Get("queryType").MustString(""),
				JSON:          modelJSON,
			},
			rawQuery: query,
		})
	}

<<<<<<< HEAD
	return req, req.validateRequest(ctx)
=======
	if reqDTO.HTTPRequest != nil {
		req.httpRequest = reqDTO.HTTPRequest
	}

	_ = req.validateRequest()
	return req, nil // TODO req.validateRequest()
>>>>>>> 19ff3645
}

func (s *Service) getDataSourceFromQuery(ctx context.Context, user *user.SignedInUser, skipCache bool, query *simplejson.Json, history map[string]*datasources.DataSource) (*datasources.DataSource, error) {
	var err error
	uid := query.Get("datasource").Get("uid").MustString()

	// before 8.3 special types could be sent as datasource (expr)
	if uid == "" {
		uid = query.Get("datasource").MustString()
	}

	// check cache value
	ds, ok := history[uid]
	if ok {
		return ds, nil
	}

	if expr.IsDataSource(uid) {
		return expr.DataSourceModel(), nil
	}

	if uid == grafanads.DatasourceUID {
		return grafanads.DataSourceModel(user.OrgID), nil
	}

	// use datasourceId if it exists
	id := query.Get("datasourceId").MustInt64(0)
	if id > 0 {
		ds, err = s.dataSourceCache.GetDatasource(ctx, id, user, skipCache)
		if err != nil {
			return nil, err
		}
		return ds, nil
	}

	if uid != "" {
		ds, err = s.dataSourceCache.GetDatasourceByUID(ctx, uid, user, skipCache)
		if err != nil {
			return nil, err
		}
		return ds, nil
	}

	return nil, ErrInvalidDatasourceID
}

func (s *Service) decryptSecureJsonDataFn(ctx context.Context) func(ds *datasources.DataSource) (map[string]string, error) {
	return func(ds *datasources.DataSource) (map[string]string, error) {
		return s.dataSourceService.DecryptedValues(ctx, ds)
	}
}<|MERGE_RESOLUTION|>--- conflicted
+++ resolved
@@ -336,16 +336,8 @@
 		})
 	}
 
-<<<<<<< HEAD
-	return req, req.validateRequest(ctx)
-=======
-	if reqDTO.HTTPRequest != nil {
-		req.httpRequest = reqDTO.HTTPRequest
-	}
-
-	_ = req.validateRequest()
+	_ = req.validateRequest(ctx)
 	return req, nil // TODO req.validateRequest()
->>>>>>> 19ff3645
 }
 
 func (s *Service) getDataSourceFromQuery(ctx context.Context, user *user.SignedInUser, skipCache bool, query *simplejson.Json, history map[string]*datasources.DataSource) (*datasources.DataSource, error) {
