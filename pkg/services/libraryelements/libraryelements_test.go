--- conflicted
+++ resolved
@@ -218,21 +218,16 @@
 	features := featuremgmt.WithFeatures()
 	permissionsServices := acmock.NewPermissionsServicesMock()
 	dashboardStore := database.ProvideDashboardStore(sqlStore)
-<<<<<<< HEAD
-	d := dashboardservice.ProvideDashboardService(dashboardStore, nil)
-	ac := acmock.New()
-	s := dashboardservice.ProvideFolderService(d, dashboardStore, nil, ac)
-=======
 
 	d := dashboardservice.ProvideDashboardService(
 		cfg, dashboardStore, nil,
 		features, permissionsServices,
 	)
+	ac := acmock.New()
 	s := dashboardservice.ProvideFolderService(
 		cfg, d, dashboardStore, nil,
-		features, permissionsServices,
+		features, permissionsServices, ac,
 	)
->>>>>>> 3d5ebba0
 	t.Logf("Creating folder with title and UID %q", title)
 	folder, err := s.CreateFolder(context.Background(), &user, user.OrgId, title, title)
 	require.NoError(t, err)
@@ -317,26 +312,18 @@
 		role := models.ROLE_ADMIN
 		sqlStore := sqlstore.InitTestDB(t)
 		dashboardStore := database.ProvideDashboardStore(sqlStore)
-<<<<<<< HEAD
-		dashboardService := dashboardservice.ProvideDashboardService(dashboardStore, &alerting.DashAlertExtractorService{})
-		ac := acmock.New()
-		service := LibraryElementService{
-			Cfg:           setting.NewCfg(),
-			SQLStore:      sqlStore,
-			folderService: dashboardservice.ProvideFolderService(dashboardService, dashboardStore, nil, ac),
-=======
 		dashboardService := dashboardservice.ProvideDashboardService(
 			setting.NewCfg(), dashboardStore, nil,
 			featuremgmt.WithFeatures(), acmock.NewPermissionsServicesMock(),
 		)
+		ac := acmock.New()
 		service := LibraryElementService{
 			Cfg:      setting.NewCfg(),
 			SQLStore: sqlStore,
 			folderService: dashboardservice.ProvideFolderService(
 				setting.NewCfg(), dashboardService, dashboardStore, nil,
-				featuremgmt.WithFeatures(), acmock.NewPermissionsServicesMock(),
+				featuremgmt.WithFeatures(), acmock.NewPermissionsServicesMock(), ac,
 			),
->>>>>>> 3d5ebba0
 		}
 
 		user := models.SignedInUser{
