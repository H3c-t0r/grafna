--- conflicted
+++ resolved
@@ -28,16 +28,6 @@
 		UpdatedBy: c.SignedInUser.UserId,
 	}
 	err := lps.SQLStore.WithTransactionalDbSession(context.Background(), func(session *sqlstore.DBSession) error {
-<<<<<<< HEAD
-		if res, err := session.Query("SELECT 1 FROM library_panel WHERE org_id=? AND folder_id=? AND name=?",
-			c.SignedInUser.OrgId, cmd.FolderID, cmd.Name); err != nil {
-			return err
-		} else if len(res) == 1 {
-			return errLibraryPanelAlreadyExists
-		}
-
-=======
->>>>>>> efc553c9
 		if _, err := session.Insert(&libraryPanel); err != nil {
 			if lps.SQLStore.Dialect.IsUniqueConstraintViolation(err) {
 				return errLibraryPanelAlreadyExists
@@ -72,11 +62,7 @@
 func getLibraryPanel(session *sqlstore.DBSession, uid string, orgID int64) (LibraryPanel, error) {
 	libraryPanels := make([]LibraryPanel, 0)
 	session.Table("library_panel")
-<<<<<<< HEAD
-	session.Where("uid=? and org_id=?", uid, orgID)
-=======
 	session.Where("uid=? AND org_id=?", uid, orgID)
->>>>>>> efc553c9
 	err := session.Find(&libraryPanels)
 	if err != nil {
 		return LibraryPanel{}, err
@@ -119,19 +105,11 @@
 	return libraryPanels, err
 }
 
-<<<<<<< HEAD
-// updateLibraryPanel updates a Library Panel.
-func (lps *LibraryPanelService) updateLibraryPanel(c *models.ReqContext, cmd updateLibraryPanelCommand) (LibraryPanel, error) {
-	var libraryPanel LibraryPanel
-	err := lps.SQLStore.WithTransactionalDbSession(context.Background(), func(session *sqlstore.DBSession) error {
-		panelInDb, err := getLibraryPanel(session, cmd.UID, c.SignedInUser.OrgId)
-=======
 // patchLibraryPanel updates a Library Panel.
 func (lps *LibraryPanelService) patchLibraryPanel(c *models.ReqContext, cmd patchLibraryPanelCommand, uid string) (LibraryPanel, error) {
 	var libraryPanel LibraryPanel
 	err := lps.SQLStore.WithTransactionalDbSession(context.Background(), func(session *sqlstore.DBSession) error {
 		panelInDb, err := getLibraryPanel(session, uid, c.SignedInUser.OrgId)
->>>>>>> efc553c9
 		if err != nil {
 			return err
 		}
@@ -140,11 +118,7 @@
 			ID:        panelInDb.ID,
 			OrgID:     c.SignedInUser.OrgId,
 			FolderID:  cmd.FolderID,
-<<<<<<< HEAD
-			UID:       cmd.UID,
-=======
 			UID:       uid,
->>>>>>> efc553c9
 			Name:      cmd.Name,
 			Model:     cmd.Model,
 			Created:   panelInDb.Created,
@@ -163,21 +137,10 @@
 			libraryPanel.Model = panelInDb.Model
 		}
 
-<<<<<<< HEAD
-		if res, err := session.Query("SELECT 1 FROM library_panel WHERE org_id=? AND folder_id=? AND name=? AND uid <>?",
-			libraryPanel.OrgID, libraryPanel.FolderID, libraryPanel.Name, libraryPanel.UID); err != nil {
-			return err
-		} else if len(res) == 1 {
-			return errLibraryPanelAlreadyExists
-		}
-
-		if rowsAffected, err := session.ID(panelInDb.ID).Update(&libraryPanel); err != nil {
-=======
 		if rowsAffected, err := session.ID(panelInDb.ID).Update(&libraryPanel); err != nil {
 			if lps.SQLStore.Dialect.IsUniqueConstraintViolation(err) {
 				return errLibraryPanelAlreadyExists
 			}
->>>>>>> efc553c9
 			return err
 		} else if rowsAffected != 1 {
 			return errLibraryPanelNotFound
