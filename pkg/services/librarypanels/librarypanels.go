package librarypanels

import (
	"context"
	"encoding/json"
	"errors"

	"github.com/grafana/grafana/pkg/api/routing"
	"github.com/grafana/grafana/pkg/components/simplejson"
	"github.com/grafana/grafana/pkg/infra/db"
	"github.com/grafana/grafana/pkg/infra/log"
	"github.com/grafana/grafana/pkg/infra/metrics"
	"github.com/grafana/grafana/pkg/services/auth/identity"
	"github.com/grafana/grafana/pkg/services/dashboards"
	"github.com/grafana/grafana/pkg/services/folder"
	"github.com/grafana/grafana/pkg/services/libraryelements"
	"github.com/grafana/grafana/pkg/services/libraryelements/model"
	"github.com/grafana/grafana/pkg/services/store/entity"
	"github.com/grafana/grafana/pkg/setting"
)

func ProvideService(cfg *setting.Cfg, sqlStore db.DB, routeRegister routing.RouteRegister,
	libraryElementService libraryelements.Service, folderService folder.Service) (*LibraryPanelService, error) {
	lps := LibraryPanelService{
		Cfg:                   cfg,
		SQLStore:              sqlStore,
		RouteRegister:         routeRegister,
		LibraryElementService: libraryElementService,
		FolderService:         folderService,
		log:                   log.New("library-panels"),
	}

	if err := folderService.RegisterService(lps); err != nil {
		return nil, err
	}

	return &lps, nil
}

// Service is a service for operating on library panels.
type Service interface {
	ConnectLibraryPanelsForDashboard(c context.Context, signedInUser identity.Requester, dash *dashboards.Dashboard) error
	ImportLibraryPanelsForDashboard(c context.Context, signedInUser identity.Requester, libraryPanels *simplejson.Json, panels []any, folderID int64) error
}

type LibraryInfo struct {
	Panels        []*any
	LibraryPanels *simplejson.Json
}

// LibraryPanelService is the service for the Panel Library feature.
type LibraryPanelService struct {
	Cfg                   *setting.Cfg
	SQLStore              db.DB
	RouteRegister         routing.RouteRegister
	LibraryElementService libraryelements.Service
	FolderService         folder.Service
	log                   log.Logger
}

var _ Service = (*LibraryPanelService)(nil)

// ConnectLibraryPanelsForDashboard loops through all panels in dashboard JSON and connects any library panels to the dashboard.
func (lps *LibraryPanelService) ConnectLibraryPanelsForDashboard(c context.Context, signedInUser identity.Requester, dash *dashboards.Dashboard) error {
	panels := dash.Data.Get("panels").MustArray()
	libraryPanels := make(map[string]string)
	err := connectLibraryPanelsRecursively(c, panels, libraryPanels)
	if err != nil {
		return err
	}

	elementUIDs := make([]string, 0, len(libraryPanels))
	for libraryPanel := range libraryPanels {
		elementUIDs = append(elementUIDs, libraryPanel)
	}

	return lps.LibraryElementService.ConnectElementsToDashboard(c, signedInUser, elementUIDs, dash.ID)
}

func isLibraryPanelOrRow(panel *simplejson.Json, panelType string) bool {
	return panel.Interface() != nil || panelType == "row"
}

func connectLibraryPanelsRecursively(c context.Context, panels []any, libraryPanels map[string]string) error {
	for _, panel := range panels {
		panelAsJSON := simplejson.NewFromAny(panel)
		libraryPanel := panelAsJSON.Get("libraryPanel")
		panelType := panelAsJSON.Get("type").MustString()
		if !isLibraryPanelOrRow(libraryPanel, panelType) {
			continue
		}

		// we have a row
		if panelType == "row" {
			rowPanels := panelAsJSON.Get("panels").MustArray()
			err := connectLibraryPanelsRecursively(c, rowPanels, libraryPanels)
			if err != nil {
				return err
			}
			continue
		}

		// we have a library panel
		UID := libraryPanel.Get("uid").MustString()
		if len(UID) == 0 {
			return errLibraryPanelHeaderUIDMissing
		}
		_, exists := libraryPanels[UID]
		if !exists {
			libraryPanels[UID] = UID
		}
	}

	return nil
}

// ImportLibraryPanelsForDashboard loops through all panels in dashboard JSON and creates any missing library panels in the database.
func (lps *LibraryPanelService) ImportLibraryPanelsForDashboard(c context.Context, signedInUser identity.Requester, libraryPanels *simplejson.Json, panels []any, folderID int64) error {
	return importLibraryPanelsRecursively(c, lps.LibraryElementService, signedInUser, libraryPanels, panels, folderID)
}

func importLibraryPanelsRecursively(c context.Context, service libraryelements.Service, signedInUser identity.Requester, libraryPanels *simplejson.Json, panels []any, folderID int64) error {
	for _, panel := range panels {
		panelAsJSON := simplejson.NewFromAny(panel)
		libraryPanel := panelAsJSON.Get("libraryPanel")
		panelType := panelAsJSON.Get("type").MustString()
		if !isLibraryPanelOrRow(libraryPanel, panelType) {
			continue
		}

		// we have a row
		if panelType == "row" {
			err := importLibraryPanelsRecursively(c, service, signedInUser, libraryPanels, panelAsJSON.Get("panels").MustArray(), folderID)
			if err != nil {
				return err
			}
			continue
		}

		// we have a library panel
		UID := libraryPanel.Get("uid").MustString()
		if len(UID) == 0 {
			return errLibraryPanelHeaderUIDMissing
		}

		_, err := service.GetElement(c, signedInUser, model.GetLibraryElementCommand{UID: UID, FolderName: dashboards.RootFolderName})
		if err == nil {
			continue
		}

		if errors.Is(err, model.ErrLibraryElementNotFound) {
			name := libraryPanel.Get("name").MustString()
			if len(name) == 0 {
				return errLibraryPanelHeaderNameMissing
			}

			elementModel := libraryPanels.Get(UID).Get("model")
			elementModel.Set("libraryPanel", map[string]any{
				"uid": UID,
			})

			Model, err := json.Marshal(&elementModel)
			if err != nil {
				return err
			}

			metrics.MFolderIDsServiceCount.WithLabelValues(metrics.LibraryPanels).Inc()
			var cmd = model.CreateLibraryElementCommand{
				FolderID: folderID, // nolint:staticcheck
				Name:     name,
				Model:    Model,
				Kind:     int64(model.PanelElement),
				UID:      UID,
			}
			_, err = service.CreateElement(c, signedInUser, cmd)
			if err != nil {
				return err
			}

			continue
		}

		return err
	}

	return nil
}

// CountInFolder is a handler for retrieving the number of library panels contained
// within a given folder and for a specific organisation.
func (lps LibraryPanelService) CountInFolder(ctx context.Context, orgID int64, folderUID string, u identity.Requester) (int64, error) {
	var count int64
	return count, lps.SQLStore.WithDbSession(ctx, func(sess *db.Session) error {
		s := `SELECT COUNT(*) FROM library_element
			WHERE org_id = ? AND folder_id = (SELECT id FROM dashboard WHERE org_id = ? AND uid = ?) AND kind = ?`
		_, err := sess.SQL(s, orgID, orgID, folderUID, int64(model.PanelElement)).Get(&count)
		if err != nil {
			return err
		}
<<<<<<< HEAD
=======
		metrics.MFolderIDsServiceCount.WithLabelValues(metrics.LibraryPanels).Inc()
		// nolint:staticcheck
		q := sess.Table("library_element").Where("org_id = ?", u.GetOrgID()).
			Where("folder_id = ?", folder.ID).Where("kind = ?", int64(model.PanelElement))
		count, err = q.Count()
>>>>>>> 5195e534
		return err
	})
}

// DeleteInFolder deletes the library panels contained in a given folder.
func (lps LibraryPanelService) DeleteInFolder(ctx context.Context, orgID int64, folderUID string, user identity.Requester) error {
	return lps.LibraryElementService.DeleteLibraryElementsInFolder(ctx, user, folderUID)
}

// Kind returns the name of the library panel type of entity.
func (lps LibraryPanelService) Kind() string { return entity.StandardKindLibraryPanel }<|MERGE_RESOLUTION|>--- conflicted
+++ resolved
@@ -191,20 +191,13 @@
 func (lps LibraryPanelService) CountInFolder(ctx context.Context, orgID int64, folderUID string, u identity.Requester) (int64, error) {
 	var count int64
 	return count, lps.SQLStore.WithDbSession(ctx, func(sess *db.Session) error {
+		metrics.MFolderIDsServiceCount.WithLabelValues(metrics.LibraryPanels).Inc()
 		s := `SELECT COUNT(*) FROM library_element
 			WHERE org_id = ? AND folder_id = (SELECT id FROM dashboard WHERE org_id = ? AND uid = ?) AND kind = ?`
 		_, err := sess.SQL(s, orgID, orgID, folderUID, int64(model.PanelElement)).Get(&count)
 		if err != nil {
 			return err
 		}
-<<<<<<< HEAD
-=======
-		metrics.MFolderIDsServiceCount.WithLabelValues(metrics.LibraryPanels).Inc()
-		// nolint:staticcheck
-		q := sess.Table("library_element").Where("org_id = ?", u.GetOrgID()).
-			Where("folder_id = ?", folder.ID).Where("kind = ?", int64(model.PanelElement))
-		count, err = q.Count()
->>>>>>> 5195e534
 		return err
 	})
 }
