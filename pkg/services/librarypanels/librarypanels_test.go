package librarypanels

import (
	"context"
	"encoding/json"
	"fmt"
	"testing"
	"time"

	"github.com/google/go-cmp/cmp"
	"github.com/stretchr/testify/require"

	"github.com/grafana/grafana/pkg/api/routing"
	"github.com/grafana/grafana/pkg/components/simplejson"
	"github.com/grafana/grafana/pkg/models"
	acmock "github.com/grafana/grafana/pkg/services/accesscontrol/mock"
	"github.com/grafana/grafana/pkg/services/alerting"
	"github.com/grafana/grafana/pkg/services/dashboards"
	"github.com/grafana/grafana/pkg/services/dashboards/database"
	dashboardservice "github.com/grafana/grafana/pkg/services/dashboards/manager"
	"github.com/grafana/grafana/pkg/services/featuremgmt"
	"github.com/grafana/grafana/pkg/services/libraryelements"
	"github.com/grafana/grafana/pkg/services/sqlstore"
	"github.com/grafana/grafana/pkg/setting"
)

const userInDbName = "user_in_db"
const userInDbAvatar = "/avatar/402d08de060496d6b6874495fe20f5ad"

func TestLoadLibraryPanelsForDashboard(t *testing.T) {
	scenarioWithLibraryPanel(t, "When an admin tries to load a dashboard with a library panel, it should copy JSON properties from library panel.",
		func(t *testing.T, sc scenarioContext) {
			dashJSON := map[string]interface{}{
				"panels": []interface{}{
					map[string]interface{}{
						"id": int64(1),
						"gridPos": map[string]interface{}{
							"h": 6,
							"w": 6,
							"x": 0,
							"y": 0,
						},
					},
					map[string]interface{}{
						"id": int64(2),
						"gridPos": map[string]interface{}{
							"h": 6,
							"w": 6,
							"x": 6,
							"y": 0,
						},
						"libraryPanel": map[string]interface{}{
							"uid":  sc.initialResult.Result.UID,
							"name": sc.initialResult.Result.Name,
						},
					},
				},
			}
			dash := models.Dashboard{
				Title: "Testing LoadLibraryPanelsForDashboard",
				Data:  simplejson.NewFromAny(dashJSON),
			}
			dashInDB := createDashboard(t, sc.sqlStore, sc.user, &dash, sc.folder.Id)
			err := sc.elementService.ConnectElementsToDashboard(sc.ctx, sc.user, []string{sc.initialResult.Result.UID}, dashInDB.Id)
			require.NoError(t, err)

			err = sc.service.LoadLibraryPanelsForDashboard(sc.ctx, dashInDB)
			require.NoError(t, err)
			expectedJSON := map[string]interface{}{
				"title":   "Testing LoadLibraryPanelsForDashboard",
				"uid":     dashInDB.Uid,
				"version": dashInDB.Version,
				"panels": []interface{}{
					map[string]interface{}{
						"id": int64(1),
						"gridPos": map[string]interface{}{
							"h": 6,
							"w": 6,
							"x": 0,
							"y": 0,
						},
					},
					map[string]interface{}{
						"id": int64(2),
						"gridPos": map[string]interface{}{
							"h": 6,
							"w": 6,
							"x": 6,
							"y": 0,
						},
						"datasource":  "${DS_GDEV-TESTDATA}",
						"description": "A description",
						"libraryPanel": map[string]interface{}{
							"uid":         sc.initialResult.Result.UID,
							"name":        sc.initialResult.Result.Name,
							"type":        sc.initialResult.Result.Type,
							"description": sc.initialResult.Result.Description,
							"version":     sc.initialResult.Result.Version,
							"meta": map[string]interface{}{
								"folderName":          "ScenarioFolder",
								"folderUid":           sc.folder.Uid,
								"connectedDashboards": int64(1),
								"created":             sc.initialResult.Result.Meta.Created,
								"updated":             sc.initialResult.Result.Meta.Updated,
								"createdBy": map[string]interface{}{
									"id":        sc.initialResult.Result.Meta.CreatedBy.ID,
									"name":      userInDbName,
									"avatarUrl": userInDbAvatar,
								},
								"updatedBy": map[string]interface{}{
									"id":        sc.initialResult.Result.Meta.UpdatedBy.ID,
									"name":      userInDbName,
									"avatarUrl": userInDbAvatar,
								},
							},
						},
						"title": "Text - Library Panel",
						"type":  "text",
					},
				},
			}
			expected := simplejson.NewFromAny(expectedJSON)
			if diff := cmp.Diff(expected.Interface(), dash.Data.Interface(), getCompareOptions()...); diff != "" {
				t.Fatalf("Result mismatch (-want +got):\n%s", diff)
			}
		})

	scenarioWithLibraryPanel(t, "When an admin tries to load a dashboard with library panels inside and outside of rows, it should copy JSON properties from library panels",
		func(t *testing.T, sc scenarioContext) {
			cmd := libraryelements.CreateLibraryElementCommand{
				FolderID: sc.initialResult.Result.FolderID,
				Name:     "Outside row",
				Model: []byte(`
			{
			  "datasource": "${DS_GDEV-TESTDATA}",
			  "id": 1,
			  "title": "Text - Library Panel",
			  "type": "text",
			  "description": "A description"
			}
		`),
				Kind: int64(models.PanelElement),
			}
			outsidePanel, err := sc.elementService.CreateElement(sc.ctx, sc.user, cmd)
			require.NoError(t, err)
			dashJSON := map[string]interface{}{
				"panels": []interface{}{
					map[string]interface{}{
						"id": int64(1),
						"gridPos": map[string]interface{}{
							"h": 6,
							"w": 6,
							"x": 0,
							"y": 0,
						},
					},
					map[string]interface{}{
						"collapsed": true,
						"gridPos": map[string]interface{}{
							"h": 6,
							"w": 6,
							"x": 0,
							"y": 6,
						},
						"id":   int64(2),
						"type": "row",
						"panels": []interface{}{
							map[string]interface{}{
								"id": int64(3),
								"gridPos": map[string]interface{}{
									"h": 6,
									"w": 6,
									"x": 0,
									"y": 7,
								},
							},
							map[string]interface{}{
								"id": int64(4),
								"gridPos": map[string]interface{}{
									"h": 6,
									"w": 6,
									"x": 6,
									"y": 13,
								},
								"datasource": "${DS_GDEV-TESTDATA}",
								"libraryPanel": map[string]interface{}{
									"uid":  sc.initialResult.Result.UID,
									"name": sc.initialResult.Result.Name,
								},
								"title": "Inside row",
								"type":  "text",
							},
						},
					},
					map[string]interface{}{
						"id": int64(5),
						"gridPos": map[string]interface{}{
							"h": 6,
							"w": 6,
							"x": 0,
							"y": 19,
						},
						"datasource": "${DS_GDEV-TESTDATA}",
						"libraryPanel": map[string]interface{}{
							"uid":  outsidePanel.UID,
							"name": outsidePanel.Name,
						},
						"title": "Outside row",
						"type":  "text",
					},
				},
			}
			dash := models.Dashboard{
				Title: "Testing LoadLibraryPanelsForDashboard",
				Data:  simplejson.NewFromAny(dashJSON),
			}
			dashInDB := createDashboard(t, sc.sqlStore, sc.user, &dash, sc.folder.Id)
			err = sc.elementService.ConnectElementsToDashboard(sc.ctx, sc.user, []string{outsidePanel.UID, sc.initialResult.Result.UID}, dashInDB.Id)
			require.NoError(t, err)

			err = sc.service.LoadLibraryPanelsForDashboard(sc.ctx, dashInDB)
			require.NoError(t, err)
			expectedJSON := map[string]interface{}{
				"title":   "Testing LoadLibraryPanelsForDashboard",
				"uid":     dashInDB.Uid,
				"version": dashInDB.Version,
				"panels": []interface{}{
					map[string]interface{}{
						"id": int64(1),
						"gridPos": map[string]interface{}{
							"h": 6,
							"w": 6,
							"x": 0,
							"y": 0,
						},
					},
					map[string]interface{}{
						"collapsed": true,
						"gridPos": map[string]interface{}{
							"h": 6,
							"w": 6,
							"x": 0,
							"y": 6,
						},
						"id":   int64(2),
						"type": "row",
						"panels": []interface{}{
							map[string]interface{}{
								"id": int64(3),
								"gridPos": map[string]interface{}{
									"h": 6,
									"w": 6,
									"x": 0,
									"y": 7,
								},
							},
							map[string]interface{}{
								"id": int64(4),
								"gridPos": map[string]interface{}{
									"h": 6,
									"w": 6,
									"x": 6,
									"y": 13,
								},
								"datasource":  "${DS_GDEV-TESTDATA}",
								"description": "A description",
								"libraryPanel": map[string]interface{}{
									"uid":         sc.initialResult.Result.UID,
									"name":        sc.initialResult.Result.Name,
									"type":        sc.initialResult.Result.Type,
									"description": sc.initialResult.Result.Description,
									"version":     sc.initialResult.Result.Version,
									"meta": map[string]interface{}{
										"folderName":          "ScenarioFolder",
										"folderUid":           sc.folder.Uid,
										"connectedDashboards": int64(1),
										"created":             sc.initialResult.Result.Meta.Created,
										"updated":             sc.initialResult.Result.Meta.Updated,
										"createdBy": map[string]interface{}{
											"id":        sc.initialResult.Result.Meta.CreatedBy.ID,
											"name":      userInDbName,
											"avatarUrl": userInDbAvatar,
										},
										"updatedBy": map[string]interface{}{
											"id":        sc.initialResult.Result.Meta.UpdatedBy.ID,
											"name":      userInDbName,
											"avatarUrl": userInDbAvatar,
										},
									},
								},
								"title": "Text - Library Panel",
								"type":  "text",
							},
						},
					},
					map[string]interface{}{
						"id": int64(5),
						"gridPos": map[string]interface{}{
							"h": 6,
							"w": 6,
							"x": 0,
							"y": 19,
						},
						"datasource":  "${DS_GDEV-TESTDATA}",
						"description": "A description",
						"libraryPanel": map[string]interface{}{
							"uid":         outsidePanel.UID,
							"name":        outsidePanel.Name,
							"type":        outsidePanel.Type,
							"description": outsidePanel.Description,
							"version":     outsidePanel.Version,
							"meta": map[string]interface{}{
								"folderName":          "ScenarioFolder",
								"folderUid":           sc.folder.Uid,
								"connectedDashboards": int64(1),
								"created":             outsidePanel.Meta.Created,
								"updated":             outsidePanel.Meta.Updated,
								"createdBy": map[string]interface{}{
									"id":        outsidePanel.Meta.CreatedBy.ID,
									"name":      userInDbName,
									"avatarUrl": userInDbAvatar,
								},
								"updatedBy": map[string]interface{}{
									"id":        outsidePanel.Meta.UpdatedBy.ID,
									"name":      userInDbName,
									"avatarUrl": userInDbAvatar,
								},
							},
						},
						"title": "Text - Library Panel",
						"type":  "text",
					},
				},
			}
			expected := simplejson.NewFromAny(expectedJSON)
			if diff := cmp.Diff(expected.Interface(), dash.Data.Interface(), getCompareOptions()...); diff != "" {
				t.Fatalf("Result mismatch (-want +got):\n%s", diff)
			}
		})

	scenarioWithLibraryPanel(t, "When an admin tries to load a dashboard with a library panel without uid, it should fail",
		func(t *testing.T, sc scenarioContext) {
			dashJSON := map[string]interface{}{
				"panels": []interface{}{
					map[string]interface{}{
						"id": int64(1),
						"gridPos": map[string]interface{}{
							"h": 6,
							"w": 6,
							"x": 0,
							"y": 0,
						},
					},
					map[string]interface{}{
						"id": int64(2),
						"gridPos": map[string]interface{}{
							"h": 6,
							"w": 6,
							"x": 6,
							"y": 0,
						},
						"libraryPanel": map[string]interface{}{
							"name": sc.initialResult.Result.Name,
						},
					},
				},
			}
			dash := models.Dashboard{
				Title: "Testing LoadLibraryPanelsForDashboard",
				Data:  simplejson.NewFromAny(dashJSON),
			}
			dashInDB := createDashboard(t, sc.sqlStore, sc.user, &dash, sc.folder.Id)
			err := sc.elementService.ConnectElementsToDashboard(sc.ctx, sc.user, []string{sc.initialResult.Result.UID}, dashInDB.Id)
			require.NoError(t, err)

			err = sc.service.LoadLibraryPanelsForDashboard(sc.ctx, dashInDB)
			require.EqualError(t, err, errLibraryPanelHeaderUIDMissing.Error())
		})

	scenarioWithLibraryPanel(t, "When an admin tries to load a dashboard with a library panel that is not connected, it should set correct JSON and continue",
		func(t *testing.T, sc scenarioContext) {
			dashJSON := map[string]interface{}{
				"panels": []interface{}{
					map[string]interface{}{
						"id": int64(1),
						"gridPos": map[string]interface{}{
							"h": 6,
							"w": 6,
							"x": 0,
							"y": 0,
						},
					},
					map[string]interface{}{
						"id": int64(2),
						"gridPos": map[string]interface{}{
							"h": 6,
							"w": 6,
							"x": 6,
							"y": 0,
						},
						"libraryPanel": map[string]interface{}{
							"uid":  sc.initialResult.Result.UID,
							"name": sc.initialResult.Result.Name,
						},
					},
				},
			}
			dash := models.Dashboard{
				Title: "Testing LoadLibraryPanelsForDashboard",
				Data:  simplejson.NewFromAny(dashJSON),
			}
			dashInDB := createDashboard(t, sc.sqlStore, sc.user, &dash, sc.folder.Id)

			err := sc.service.LoadLibraryPanelsForDashboard(sc.ctx, dashInDB)
			require.NoError(t, err)
			expectedJSON := map[string]interface{}{
				"title":   "Testing LoadLibraryPanelsForDashboard",
				"uid":     dashInDB.Uid,
				"version": dashInDB.Version,
				"panels": []interface{}{
					map[string]interface{}{
						"id": int64(1),
						"gridPos": map[string]interface{}{
							"h": 6,
							"w": 6,
							"x": 0,
							"y": 0,
						},
					},
					map[string]interface{}{
						"id": int64(2),
						"gridPos": map[string]interface{}{
							"h": 6,
							"w": 6,
							"x": 6,
							"y": 0,
						},
						"libraryPanel": map[string]interface{}{
							"uid":  sc.initialResult.Result.UID,
							"name": sc.initialResult.Result.Name,
						},
						"type": fmt.Sprintf("Name: \"%s\", UID: \"%s\"", sc.initialResult.Result.Name, sc.initialResult.Result.UID),
					},
				},
			}
			expected := simplejson.NewFromAny(expectedJSON)
			if diff := cmp.Diff(expected.Interface(), dash.Data.Interface(), getCompareOptions()...); diff != "" {
				t.Fatalf("Result mismatch (-want +got):\n%s", diff)
			}
		})
}

func TestCleanLibraryPanelsForDashboard(t *testing.T) {
	scenarioWithLibraryPanel(t, "When an admin tries to store a dashboard with a library panel, it should just keep the correct JSON properties in library panel",
		func(t *testing.T, sc scenarioContext) {
			dashJSON := map[string]interface{}{
				"panels": []interface{}{
					map[string]interface{}{
						"id": int64(1),
						"gridPos": map[string]interface{}{
							"h": 6,
							"w": 6,
							"x": 0,
							"y": 0,
						},
					},
					map[string]interface{}{
						"id": int64(2),
						"gridPos": map[string]interface{}{
							"h": 6,
							"w": 6,
							"x": 6,
							"y": 0,
						},
						"datasource": "${DS_GDEV-TESTDATA}",
						"libraryPanel": map[string]interface{}{
							"uid":  sc.initialResult.Result.UID,
							"name": sc.initialResult.Result.Name,
						},
						"title": "Text - Library Panel",
						"type":  "text",
					},
				},
			}
			dash := models.Dashboard{
				Title: "Testing CleanLibraryPanelsForDashboard",
				Data:  simplejson.NewFromAny(dashJSON),
			}
			dashInDB := createDashboard(t, sc.sqlStore, sc.user, &dash, sc.folder.Id)

			err := sc.service.CleanLibraryPanelsForDashboard(dashInDB)
			require.NoError(t, err)
			expectedJSON := map[string]interface{}{
				"title":   "Testing CleanLibraryPanelsForDashboard",
				"uid":     dashInDB.Uid,
				"version": dashInDB.Version,
				"panels": []interface{}{
					map[string]interface{}{
						"id": int64(1),
						"gridPos": map[string]interface{}{
							"h": 6,
							"w": 6,
							"x": 0,
							"y": 0,
						},
					},
					map[string]interface{}{
						"id": int64(2),
						"gridPos": map[string]interface{}{
							"h": 6,
							"w": 6,
							"x": 6,
							"y": 0,
						},
						"libraryPanel": map[string]interface{}{
							"uid":  sc.initialResult.Result.UID,
							"name": sc.initialResult.Result.Name,
						},
					},
				},
			}
			expected := simplejson.NewFromAny(expectedJSON)
			if diff := cmp.Diff(expected.Interface(), dash.Data.Interface(), getCompareOptions()...); diff != "" {
				t.Fatalf("Result mismatch (-want +got):\n%s", diff)
			}
		})

	scenarioWithLibraryPanel(t, "When an admin tries to store a dashboard with library panels inside and outside of rows, it should just keep the correct JSON properties",
		func(t *testing.T, sc scenarioContext) {
			cmd := libraryelements.CreateLibraryElementCommand{
				FolderID: sc.initialResult.Result.FolderID,
				Name:     "Outside row",
				Model: []byte(`
			{
			  "datasource": "${DS_GDEV-TESTDATA}",
			  "id": 1,
			  "title": "Text - Library Panel",
			  "type": "text",
			  "description": "A description"
			}
		`),
				Kind: int64(models.PanelElement),
			}
			outsidePanel, err := sc.elementService.CreateElement(sc.ctx, sc.user, cmd)
			require.NoError(t, err)
			dashJSON := map[string]interface{}{
				"panels": []interface{}{
					map[string]interface{}{
						"id": int64(1),
						"gridPos": map[string]interface{}{
							"h": 6,
							"w": 6,
							"x": 0,
							"y": 0,
						},
					},
					map[string]interface{}{
						"collapsed": true,
						"gridPos": map[string]interface{}{
							"h": 6,
							"w": 6,
							"x": 0,
							"y": 6,
						},
						"id":   int64(2),
						"type": "row",
						"panels": []interface{}{
							map[string]interface{}{
								"id": int64(3),
								"gridPos": map[string]interface{}{
									"h": 6,
									"w": 6,
									"x": 0,
									"y": 7,
								},
							},
							map[string]interface{}{
								"id": int64(4),
								"gridPos": map[string]interface{}{
									"h": 6,
									"w": 6,
									"x": 6,
									"y": 13,
								},
								"datasource": "${DS_GDEV-TESTDATA}",
								"libraryPanel": map[string]interface{}{
									"uid":  sc.initialResult.Result.UID,
									"name": sc.initialResult.Result.Name,
								},
								"title": "Inside row",
								"type":  "text",
							},
						},
					},
					map[string]interface{}{
						"id": int64(5),
						"gridPos": map[string]interface{}{
							"h": 6,
							"w": 6,
							"x": 0,
							"y": 19,
						},
						"datasource": "${DS_GDEV-TESTDATA}",
						"libraryPanel": map[string]interface{}{
							"uid":  outsidePanel.UID,
							"name": outsidePanel.Name,
						},
						"title": "Outside row",
						"type":  "text",
					},
				},
			}
			dash := models.Dashboard{
				Title: "Testing CleanLibraryPanelsForDashboard",
				Data:  simplejson.NewFromAny(dashJSON),
			}
			dashInDB := createDashboard(t, sc.sqlStore, sc.user, &dash, sc.folder.Id)

			err = sc.service.CleanLibraryPanelsForDashboard(dashInDB)
			require.NoError(t, err)
			expectedJSON := map[string]interface{}{
				"title":   "Testing CleanLibraryPanelsForDashboard",
				"uid":     dashInDB.Uid,
				"version": dashInDB.Version,
				"panels": []interface{}{
					map[string]interface{}{
						"id": int64(1),
						"gridPos": map[string]interface{}{
							"h": 6,
							"w": 6,
							"x": 0,
							"y": 0,
						},
					},
					map[string]interface{}{
						"collapsed": true,
						"gridPos": map[string]interface{}{
							"h": 6,
							"w": 6,
							"x": 0,
							"y": 6,
						},
						"id":   int64(2),
						"type": "row",
						"panels": []interface{}{
							map[string]interface{}{
								"id": int64(3),
								"gridPos": map[string]interface{}{
									"h": 6,
									"w": 6,
									"x": 0,
									"y": 7,
								},
							},
							map[string]interface{}{
								"id": int64(4),
								"gridPos": map[string]interface{}{
									"h": 6,
									"w": 6,
									"x": 6,
									"y": 13,
								},
								"libraryPanel": map[string]interface{}{
									"uid":  sc.initialResult.Result.UID,
									"name": sc.initialResult.Result.Name,
								},
							},
						},
					},
					map[string]interface{}{
						"id": int64(5),
						"gridPos": map[string]interface{}{
							"h": 6,
							"w": 6,
							"x": 0,
							"y": 19,
						},
						"libraryPanel": map[string]interface{}{
							"uid":  outsidePanel.UID,
							"name": outsidePanel.Name,
						},
					},
				},
			}
			expected := simplejson.NewFromAny(expectedJSON)
			if diff := cmp.Diff(expected.Interface(), dash.Data.Interface(), getCompareOptions()...); diff != "" {
				t.Fatalf("Result mismatch (-want +got):\n%s", diff)
			}
		})

	scenarioWithLibraryPanel(t, "When an admin tries to store a dashboard with a library panel without uid, it should fail",
		func(t *testing.T, sc scenarioContext) {
			dashJSON := map[string]interface{}{
				"panels": []interface{}{
					map[string]interface{}{
						"id": int64(1),
						"gridPos": map[string]interface{}{
							"h": 6,
							"w": 6,
							"x": 0,
							"y": 0,
						},
					},
					map[string]interface{}{
						"id": int64(2),
						"gridPos": map[string]interface{}{
							"h": 6,
							"w": 6,
							"x": 6,
							"y": 0,
						},
						"datasource": "${DS_GDEV-TESTDATA}",
						"libraryPanel": map[string]interface{}{
							"name": sc.initialResult.Result.Name,
						},
						"title": "Text - Library Panel",
						"type":  "text",
					},
				},
			}
			dash := models.Dashboard{
				Title: "Testing CleanLibraryPanelsForDashboard",
				Data:  simplejson.NewFromAny(dashJSON),
			}
			dashInDB := createDashboard(t, sc.sqlStore, sc.user, &dash, sc.folder.Id)

			err := sc.service.CleanLibraryPanelsForDashboard(dashInDB)
			require.EqualError(t, err, errLibraryPanelHeaderUIDMissing.Error())
		})

	scenarioWithLibraryPanel(t, "When an admin tries to store a dashboard with a library panel without name, it should fail",
		func(t *testing.T, sc scenarioContext) {
			dashJSON := map[string]interface{}{
				"panels": []interface{}{
					map[string]interface{}{
						"id": int64(1),
						"gridPos": map[string]interface{}{
							"h": 6,
							"w": 6,
							"x": 0,
							"y": 0,
						},
					},
					map[string]interface{}{
						"id": int64(2),
						"gridPos": map[string]interface{}{
							"h": 6,
							"w": 6,
							"x": 6,
							"y": 0,
						},
						"datasource": "${DS_GDEV-TESTDATA}",
						"libraryPanel": map[string]interface{}{
							"uid": sc.initialResult.Result.UID,
						},
						"title": "Text - Library Panel",
						"type":  "text",
					},
				},
			}
			dash := models.Dashboard{
				Title: "Testing CleanLibraryPanelsForDashboard",
				Data:  simplejson.NewFromAny(dashJSON),
			}
			dashInDB := createDashboard(t, sc.sqlStore, sc.user, &dash, sc.folder.Id)

			err := sc.service.CleanLibraryPanelsForDashboard(dashInDB)
			require.EqualError(t, err, errLibraryPanelHeaderNameMissing.Error())
		})
}

func TestConnectLibraryPanelsForDashboard(t *testing.T) {
	scenarioWithLibraryPanel(t, "When an admin tries to store a dashboard with a library panel, it should connect the two",
		func(t *testing.T, sc scenarioContext) {
			dashJSON := map[string]interface{}{
				"panels": []interface{}{
					map[string]interface{}{
						"id": int64(1),
						"gridPos": map[string]interface{}{
							"h": 6,
							"w": 6,
							"x": 0,
							"y": 0,
						},
					},
					map[string]interface{}{
						"id": int64(2),
						"gridPos": map[string]interface{}{
							"h": 6,
							"w": 6,
							"x": 6,
							"y": 0,
						},
						"datasource": "${DS_GDEV-TESTDATA}",
						"libraryPanel": map[string]interface{}{
							"uid":  sc.initialResult.Result.UID,
							"name": sc.initialResult.Result.Name,
						},
						"title": "Text - Library Panel",
						"type":  "text",
					},
				},
			}
			dash := models.Dashboard{
				Title: "Testing ConnectLibraryPanelsForDashboard",
				Data:  simplejson.NewFromAny(dashJSON),
			}
			dashInDB := createDashboard(t, sc.sqlStore, sc.user, &dash, sc.folder.Id)

			err := sc.service.ConnectLibraryPanelsForDashboard(sc.ctx, sc.user, dashInDB)
			require.NoError(t, err)

			elements, err := sc.elementService.GetElementsForDashboard(sc.ctx, dashInDB.Id)
			require.NoError(t, err)
			require.Len(t, elements, 1)
			require.Equal(t, sc.initialResult.Result.UID, elements[sc.initialResult.Result.UID].UID)
		})

	scenarioWithLibraryPanel(t, "When an admin tries to store a dashboard with library panels inside and outside of rows, it should connect all",
		func(t *testing.T, sc scenarioContext) {
			cmd := libraryelements.CreateLibraryElementCommand{
				FolderID: sc.initialResult.Result.FolderID,
				Name:     "Outside row",
				Model: []byte(`
			{
			  "datasource": "${DS_GDEV-TESTDATA}",
			  "id": 1,
			  "title": "Text - Library Panel",
			  "type": "text",
			  "description": "A description"
			}
		`),
				Kind: int64(models.PanelElement),
			}
			outsidePanel, err := sc.elementService.CreateElement(sc.ctx, sc.user, cmd)
			require.NoError(t, err)
			dashJSON := map[string]interface{}{
				"panels": []interface{}{
					map[string]interface{}{
						"id": int64(1),
						"gridPos": map[string]interface{}{
							"h": 6,
							"w": 6,
							"x": 0,
							"y": 0,
						},
					},
					map[string]interface{}{
						"collapsed": true,
						"gridPos": map[string]interface{}{
							"h": 6,
							"w": 6,
							"x": 0,
							"y": 6,
						},
						"id":   int64(2),
						"type": "row",
						"panels": []interface{}{
							map[string]interface{}{
								"id": int64(3),
								"gridPos": map[string]interface{}{
									"h": 6,
									"w": 6,
									"x": 0,
									"y": 7,
								},
							},
							map[string]interface{}{
								"id": int64(4),
								"gridPos": map[string]interface{}{
									"h": 6,
									"w": 6,
									"x": 6,
									"y": 13,
								},
								"datasource": "${DS_GDEV-TESTDATA}",
								"libraryPanel": map[string]interface{}{
									"uid":  sc.initialResult.Result.UID,
									"name": sc.initialResult.Result.Name,
								},
								"title": "Inside row",
								"type":  "text",
							},
						},
					},
					map[string]interface{}{
						"id": int64(5),
						"gridPos": map[string]interface{}{
							"h": 6,
							"w": 6,
							"x": 0,
							"y": 19,
						},
						"datasource": "${DS_GDEV-TESTDATA}",
						"libraryPanel": map[string]interface{}{
							"uid":  outsidePanel.UID,
							"name": outsidePanel.Name,
						},
						"title": "Outside row",
						"type":  "text",
					},
				},
			}
			dash := models.Dashboard{
				Title: "Testing ConnectLibraryPanelsForDashboard",
				Data:  simplejson.NewFromAny(dashJSON),
			}
			dashInDB := createDashboard(t, sc.sqlStore, sc.user, &dash, sc.folder.Id)

			err = sc.service.ConnectLibraryPanelsForDashboard(sc.ctx, sc.user, dashInDB)
			require.NoError(t, err)

			elements, err := sc.elementService.GetElementsForDashboard(sc.ctx, dashInDB.Id)
			require.NoError(t, err)
			require.Len(t, elements, 2)
			require.Equal(t, sc.initialResult.Result.UID, elements[sc.initialResult.Result.UID].UID)
			require.Equal(t, outsidePanel.UID, elements[outsidePanel.UID].UID)
		})

	scenarioWithLibraryPanel(t, "When an admin tries to store a dashboard with a library panel without uid, it should fail",
		func(t *testing.T, sc scenarioContext) {
			dashJSON := map[string]interface{}{
				"panels": []interface{}{
					map[string]interface{}{
						"id": int64(1),
						"gridPos": map[string]interface{}{
							"h": 6,
							"w": 6,
							"x": 0,
							"y": 0,
						},
					},
					map[string]interface{}{
						"id": int64(2),
						"gridPos": map[string]interface{}{
							"h": 6,
							"w": 6,
							"x": 6,
							"y": 0,
						},
						"datasource": "${DS_GDEV-TESTDATA}",
						"libraryPanel": map[string]interface{}{
							"name": sc.initialResult.Result.Name,
						},
						"title": "Text - Library Panel",
						"type":  "text",
					},
				},
			}
			dash := models.Dashboard{
				Title: "Testing ConnectLibraryPanelsForDashboard",
				Data:  simplejson.NewFromAny(dashJSON),
			}
			dashInDB := createDashboard(t, sc.sqlStore, sc.user, &dash, sc.folder.Id)

			err := sc.service.ConnectLibraryPanelsForDashboard(sc.ctx, sc.user, dashInDB)
			require.EqualError(t, err, errLibraryPanelHeaderUIDMissing.Error())
		})

	scenarioWithLibraryPanel(t, "When an admin tries to store a dashboard with unused/removed library panels, it should disconnect unused/removed library panels",
		func(t *testing.T, sc scenarioContext) {
			unused, err := sc.elementService.CreateElement(sc.ctx, sc.user, libraryelements.CreateLibraryElementCommand{
				FolderID: sc.folder.Id,
				Name:     "Unused Libray Panel",
				Model: []byte(`
			{
			  "datasource": "${DS_GDEV-TESTDATA}",
			  "id": 4,
			  "title": "Unused Libray Panel",
			  "type": "text",
			  "description": "Unused description"
			}
		`),
				Kind: int64(models.PanelElement),
			})
			require.NoError(t, err)
			dashJSON := map[string]interface{}{
				"panels": []interface{}{
					map[string]interface{}{
						"id": int64(1),
						"gridPos": map[string]interface{}{
							"h": 6,
							"w": 6,
							"x": 0,
							"y": 0,
						},
					},
					map[string]interface{}{
						"id": int64(4),
						"gridPos": map[string]interface{}{
							"h": 6,
							"w": 6,
							"x": 6,
							"y": 0,
						},
						"datasource": "${DS_GDEV-TESTDATA}",
						"libraryPanel": map[string]interface{}{
							"uid":  unused.UID,
							"name": unused.Name,
						},
						"title":       "Unused Libray Panel",
						"description": "Unused description",
					},
				},
			}

			dash := models.Dashboard{
				Title: "Testing ConnectLibraryPanelsForDashboard",
				Data:  simplejson.NewFromAny(dashJSON),
			}
			dashInDB := createDashboard(t, sc.sqlStore, sc.user, &dash, sc.folder.Id)
			err = sc.elementService.ConnectElementsToDashboard(sc.ctx, sc.user, []string{sc.initialResult.Result.UID}, dashInDB.Id)
			require.NoError(t, err)

			panelJSON := []interface{}{
				map[string]interface{}{
					"id": int64(1),
					"gridPos": map[string]interface{}{
						"h": 6,
						"w": 6,
						"x": 0,
						"y": 0,
					},
				},
				map[string]interface{}{
					"id": int64(2),
					"gridPos": map[string]interface{}{
						"h": 6,
						"w": 6,
						"x": 6,
						"y": 0,
					},
					"datasource": "${DS_GDEV-TESTDATA}",
					"libraryPanel": map[string]interface{}{
						"uid":  sc.initialResult.Result.UID,
						"name": sc.initialResult.Result.Name,
					},
					"title": "Text - Library Panel",
					"type":  "text",
				},
			}
			dashInDB.Data.Set("panels", panelJSON)
			err = sc.service.ConnectLibraryPanelsForDashboard(sc.ctx, sc.user, dashInDB)
			require.NoError(t, err)

			elements, err := sc.elementService.GetElementsForDashboard(sc.ctx, dashInDB.Id)
			require.NoError(t, err)
			require.Len(t, elements, 1)
			require.Equal(t, sc.initialResult.Result.UID, elements[sc.initialResult.Result.UID].UID)
		})
}

func TestImportLibraryPanelsForDashboard(t *testing.T) {
	testScenario(t, "When an admin tries to import a dashboard with a library panel that does not exist, it should import the library panel",
		func(t *testing.T, sc scenarioContext) {
			var missingUID = "jL6MrxCMz"
			var missingName = "Missing Library Panel"
			var missingModel = map[string]interface{}{
				"id": int64(2),
				"gridPos": map[string]interface{}{
					"h": int64(6),
					"w": int64(6),
					"x": int64(0),
					"y": int64(0),
				},
				"description": "",
				"datasource":  "${DS_GDEV-TESTDATA}",
				"libraryPanel": map[string]interface{}{
					"uid":  missingUID,
					"name": missingName,
				},
				"title": "Text - Library Panel",
				"type":  "text",
			}

			dashJSON := map[string]interface{}{
				"panels": []interface{}{
					map[string]interface{}{
						"id": int64(1),
						"gridPos": map[string]interface{}{
							"h": 6,
							"w": 6,
							"x": 0,
							"y": 0,
						},
					},
					missingModel,
				},
			}
			dash := models.Dashboard{
				Title: "Testing ImportLibraryPanelsForDashboard",
				Data:  simplejson.NewFromAny(dashJSON),
			}
			dashInDB := createDashboard(t, sc.sqlStore, sc.user, &dash, sc.folder.Id)
			_, err := sc.elementService.GetElement(sc.ctx, sc.user, missingUID)
			require.EqualError(t, err, libraryelements.ErrLibraryElementNotFound.Error())

			err = sc.service.ImportLibraryPanelsForDashboard(sc.ctx, sc.user, dashInDB, 0)
			require.NoError(t, err)

			element, err := sc.elementService.GetElement(sc.ctx, sc.user, missingUID)
			require.NoError(t, err)
			var expected = getExpected(t, element, missingUID, missingName, missingModel)
			var result = toLibraryElement(t, element)
			if diff := cmp.Diff(expected, result, getCompareOptions()...); diff != "" {
				t.Fatalf("Result mismatch (-want +got):\n%s", diff)
			}
		})

	scenarioWithLibraryPanel(t, "When an admin tries to import a dashboard with a library panel that already exist, it should not import the library panel and existing library panel should be unchanged",
		func(t *testing.T, sc scenarioContext) {
			var existingUID = sc.initialResult.Result.UID
			var existingName = sc.initialResult.Result.Name

			dashJSON := map[string]interface{}{
				"panels": []interface{}{
					map[string]interface{}{
						"id": int64(1),
						"gridPos": map[string]interface{}{
							"h": 6,
							"w": 6,
							"x": 0,
							"y": 0,
						},
					},
					map[string]interface{}{
						"id":          int64(1),
						"description": "Updated description",
						"datasource":  "Updated datasource",
						"libraryPanel": map[string]interface{}{
							"uid":  sc.initialResult.Result.UID,
							"name": sc.initialResult.Result.Name,
						},
						"title": "Updated Title",
						"type":  "stat",
					},
				},
			}
			dash := models.Dashboard{
				Title: "Testing ImportLibraryPanelsForDashboard",
				Data:  simplejson.NewFromAny(dashJSON),
			}
			dashInDB := createDashboard(t, sc.sqlStore, sc.user, &dash, sc.folder.Id)
			_, err := sc.elementService.GetElement(sc.ctx, sc.user, existingUID)
			require.NoError(t, err)

			err = sc.service.ImportLibraryPanelsForDashboard(sc.ctx, sc.user, dashInDB, sc.folder.Id)
			require.NoError(t, err)

			element, err := sc.elementService.GetElement(sc.ctx, sc.user, existingUID)
			require.NoError(t, err)
			var expected = getExpected(t, element, existingUID, existingName, sc.initialResult.Result.Model)
			expected.FolderID = sc.initialResult.Result.FolderID
			expected.Description = sc.initialResult.Result.Description
			expected.Meta.FolderUID = sc.folder.Uid
			expected.Meta.FolderName = sc.folder.Title
			var result = toLibraryElement(t, element)
			if diff := cmp.Diff(expected, result, getCompareOptions()...); diff != "" {
				t.Fatalf("Result mismatch (-want +got):\n%s", diff)
			}
		})

	testScenario(t, "When an admin tries to import a dashboard with library panels inside and outside of rows, it should import all that do not exist",
		func(t *testing.T, sc scenarioContext) {
			var outsideUID = "jL6MrxCMz"
			var outsideName = "Outside Library Panel"
			var outsideModel = map[string]interface{}{
				"id": int64(5),
				"gridPos": map[string]interface{}{
					"h": 6,
					"w": 6,
					"x": 0,
					"y": 19,
				},
				"datasource": "${DS_GDEV-TESTDATA}",
				"libraryPanel": map[string]interface{}{
					"uid":  outsideUID,
					"name": outsideName,
				},
				"title": "Outside row",
				"type":  "text",
			}
			var insideUID = "iK7NsyDNz"
			var insideName = "Inside Library Panel"
			var insideModel = map[string]interface{}{
				"id": int64(4),
				"gridPos": map[string]interface{}{
					"h": 6,
					"w": 6,
					"x": 6,
					"y": 13,
				},
				"datasource": "${DS_GDEV-TESTDATA}",
				"libraryPanel": map[string]interface{}{
					"uid":  insideUID,
					"name": insideName,
				},
				"title": "Inside row",
				"type":  "text",
			}

			dashJSON := map[string]interface{}{
				"panels": []interface{}{
					map[string]interface{}{
						"id": int64(1),
						"gridPos": map[string]interface{}{
							"h": 6,
							"w": 6,
							"x": 0,
							"y": 0,
						},
					},
					map[string]interface{}{
						"collapsed": true,
						"gridPos": map[string]interface{}{
							"h": 6,
							"w": 6,
							"x": 0,
							"y": 6,
						},
						"id":   int64(2),
						"type": "row",
						"panels": []interface{}{
							map[string]interface{}{
								"id": int64(3),
								"gridPos": map[string]interface{}{
									"h": 6,
									"w": 6,
									"x": 0,
									"y": 7,
								},
							},
							insideModel,
						},
					},
					outsideModel,
				},
			}
			dash := models.Dashboard{
				Title: "Testing ImportLibraryPanelsForDashboard",
				Data:  simplejson.NewFromAny(dashJSON),
			}
			dashInDB := createDashboard(t, sc.sqlStore, sc.user, &dash, sc.folder.Id)
			_, err := sc.elementService.GetElement(sc.ctx, sc.user, outsideUID)
			require.EqualError(t, err, libraryelements.ErrLibraryElementNotFound.Error())
			_, err = sc.elementService.GetElement(sc.ctx, sc.user, insideUID)
			require.EqualError(t, err, libraryelements.ErrLibraryElementNotFound.Error())

			err = sc.service.ImportLibraryPanelsForDashboard(sc.ctx, sc.user, dashInDB, 0)
			require.NoError(t, err)

			element, err := sc.elementService.GetElement(sc.ctx, sc.user, outsideUID)
			require.NoError(t, err)
			expected := getExpected(t, element, outsideUID, outsideName, outsideModel)
			result := toLibraryElement(t, element)
			if diff := cmp.Diff(expected, result, getCompareOptions()...); diff != "" {
				t.Fatalf("Result mismatch (-want +got):\n%s", diff)
			}

			element, err = sc.elementService.GetElement(sc.ctx, sc.user, insideUID)
			require.NoError(t, err)
			expected = getExpected(t, element, insideUID, insideName, insideModel)
			result = toLibraryElement(t, element)
			if diff := cmp.Diff(expected, result, getCompareOptions()...); diff != "" {
				t.Fatalf("Result mismatch (-want +got):\n%s", diff)
			}
		})
}

type libraryPanel struct {
	ID          int64
	OrgID       int64
	FolderID    int64
	UID         string
	Name        string
	Type        string
	Description string
	Model       map[string]interface{}
	Version     int64
	Meta        libraryelements.LibraryElementDTOMeta
}

type libraryElementGridPos struct {
	H int64 `json:"h"`
	W int64 `json:"w"`
	X int64 `json:"x"`
	Y int64 `json:"y"`
}

type libraryElementLibraryPanel struct {
	UID  string `json:"uid"`
	Name string `json:"name"`
}

type libraryElementModel struct {
	ID           int64                      `json:"id"`
	Datasource   string                     `json:"datasource"`
	Description  string                     `json:"description"`
	Title        string                     `json:"title"`
	Type         string                     `json:"type"`
	GridPos      libraryElementGridPos      `json:"gridPos"`
	LibraryPanel libraryElementLibraryPanel `json:"libraryPanel"`
}

type libraryElement struct {
	ID          int64                                 `json:"id"`
	OrgID       int64                                 `json:"orgId"`
	FolderID    int64                                 `json:"folderId"`
	UID         string                                `json:"uid"`
	Name        string                                `json:"name"`
	Kind        int64                                 `json:"kind"`
	Type        string                                `json:"type"`
	Description string                                `json:"description"`
	Model       libraryElementModel                   `json:"model"`
	Version     int64                                 `json:"version"`
	Meta        libraryelements.LibraryElementDTOMeta `json:"meta"`
}

type libraryPanelResult struct {
	Result libraryPanel `json:"result"`
}

type scenarioContext struct {
	ctx            context.Context
	service        Service
	elementService libraryelements.Service
	user           *models.SignedInUser
	folder         *models.Folder
	initialResult  libraryPanelResult
	sqlStore       *sqlstore.SQLStore
}

type folderACLItem struct {
	roleType   models.RoleType
	permission models.PermissionType
}

func toLibraryElement(t *testing.T, res libraryelements.LibraryElementDTO) libraryElement {
	var model = libraryElementModel{}
	err := json.Unmarshal(res.Model, &model)
	require.NoError(t, err)

	return libraryElement{
		ID:          res.ID,
		OrgID:       res.OrgID,
		FolderID:    res.FolderID,
		UID:         res.UID,
		Name:        res.Name,
		Type:        res.Type,
		Description: res.Description,
		Kind:        res.Kind,
		Model:       model,
		Version:     res.Version,
		Meta: libraryelements.LibraryElementDTOMeta{
			FolderName:          res.Meta.FolderName,
			FolderUID:           res.Meta.FolderUID,
			ConnectedDashboards: res.Meta.ConnectedDashboards,
			Created:             res.Meta.Created,
			Updated:             res.Meta.Updated,
			CreatedBy: libraryelements.LibraryElementDTOMetaUser{
				ID:        res.Meta.CreatedBy.ID,
				Name:      res.Meta.CreatedBy.Name,
				AvatarURL: res.Meta.CreatedBy.AvatarURL,
			},
			UpdatedBy: libraryelements.LibraryElementDTOMetaUser{
				ID:        res.Meta.UpdatedBy.ID,
				Name:      res.Meta.UpdatedBy.Name,
				AvatarURL: res.Meta.UpdatedBy.AvatarURL,
			},
		},
	}
}

func getExpected(t *testing.T, res libraryelements.LibraryElementDTO, UID string, name string, model map[string]interface{}) libraryElement {
	marshalled, err := json.Marshal(model)
	require.NoError(t, err)
	var libModel libraryElementModel
	err = json.Unmarshal(marshalled, &libModel)
	require.NoError(t, err)

	return libraryElement{
		ID:          res.ID,
		OrgID:       1,
		FolderID:    0,
		UID:         UID,
		Name:        name,
		Type:        "text",
		Description: "",
		Kind:        1,
		Model:       libModel,
		Version:     1,
		Meta: libraryelements.LibraryElementDTOMeta{
			FolderName:          "General",
			FolderUID:           "",
			ConnectedDashboards: 0,
			Created:             res.Meta.Created,
			Updated:             res.Meta.Updated,
			CreatedBy: libraryelements.LibraryElementDTOMetaUser{
				ID:        1,
				Name:      userInDbName,
				AvatarURL: userInDbAvatar,
			},
			UpdatedBy: libraryelements.LibraryElementDTOMetaUser{
				ID:        1,
				Name:      userInDbName,
				AvatarURL: userInDbAvatar,
			},
		},
	}
}

func createDashboard(t *testing.T, sqlStore *sqlstore.SQLStore, user *models.SignedInUser, dash *models.Dashboard, folderID int64) *models.Dashboard {
	dash.FolderId = folderID
	dashItem := &dashboards.SaveDashboardDTO{
		Dashboard: dash,
		Message:   "",
		OrgId:     user.OrgId,
		User:      user,
		Overwrite: false,
	}

	dashboardStore := database.ProvideDashboardStore(sqlStore)
	dashAlertService := alerting.ProvideDashAlertExtractorService(nil, nil)
	service := dashboardservice.ProvideDashboardService(
		setting.NewCfg(), dashboardStore, dashAlertService,
		featuremgmt.WithFeatures(), acmock.NewPermissionsServicesMock(),
	)
	dashboard, err := service.SaveDashboard(context.Background(), dashItem, true)
	require.NoError(t, err)

	return dashboard
}

func createFolderWithACL(t *testing.T, sqlStore *sqlstore.SQLStore, title string, user *models.SignedInUser,
	items []folderACLItem) *models.Folder {
	t.Helper()

	cfg := setting.NewCfg()
	features := featuremgmt.WithFeatures()
	permissionsServices := acmock.NewPermissionsServicesMock()
	dashboardStore := database.ProvideDashboardStore(sqlStore)
<<<<<<< HEAD
	d := dashboardservice.ProvideDashboardService(dashboardStore, nil)
	ac := acmock.New()
	s := dashboardservice.ProvideFolderService(d, dashboardStore, nil, ac)
=======
	d := dashboardservice.ProvideDashboardService(cfg, dashboardStore, nil, features, permissionsServices)
	s := dashboardservice.ProvideFolderService(cfg, d, dashboardStore, nil, features, permissionsServices)

>>>>>>> 3d5ebba0
	t.Logf("Creating folder with title and UID %q", title)
	folder, err := s.CreateFolder(context.Background(), user, user.OrgId, title, title)
	require.NoError(t, err)

	updateFolderACL(t, dashboardStore, folder.Id, items)

	return folder
}

func updateFolderACL(t *testing.T, dashboardStore *database.DashboardStore, folderID int64, items []folderACLItem) {
	t.Helper()

	if len(items) == 0 {
		return
	}

	var aclItems []*models.DashboardAcl
	for _, item := range items {
		role := item.roleType
		permission := item.permission
		aclItems = append(aclItems, &models.DashboardAcl{
			DashboardID: folderID,
			Role:        &role,
			Permission:  permission,
			Created:     time.Now(),
			Updated:     time.Now(),
		})
	}

	err := dashboardStore.UpdateDashboardACL(context.Background(), folderID, aclItems)
	require.NoError(t, err)
}

func scenarioWithLibraryPanel(t *testing.T, desc string, fn func(t *testing.T, sc scenarioContext)) {
	t.Helper()

	testScenario(t, desc, func(t *testing.T, sc scenarioContext) {
		command := libraryelements.CreateLibraryElementCommand{
			FolderID: sc.folder.Id,
			Name:     "Text - Library Panel",
			Model: []byte(`
			{
			  "datasource": "${DS_GDEV-TESTDATA}",
			  "id": 1,
			  "title": "Text - Library Panel",
			  "type": "text",
			  "description": "A description"
			}
		`),
			Kind: int64(models.PanelElement),
		}
		resp, err := sc.elementService.CreateElement(sc.ctx, sc.user, command)
		require.NoError(t, err)
		var model map[string]interface{}
		err = json.Unmarshal(resp.Model, &model)
		require.NoError(t, err)

		sc.initialResult = libraryPanelResult{
			Result: libraryPanel{
				ID:          resp.ID,
				OrgID:       resp.OrgID,
				FolderID:    resp.FolderID,
				UID:         resp.UID,
				Name:        resp.Name,
				Type:        resp.Type,
				Description: resp.Description,
				Model:       model,
				Version:     resp.Version,
				Meta:        resp.Meta,
			},
		}

		fn(t, sc)
	})
}

// testScenario is a wrapper around t.Run performing common setup for library panel tests.
// It takes your real test function as a callback.
func testScenario(t *testing.T, desc string, fn func(t *testing.T, sc scenarioContext)) {
	t.Helper()

	t.Run(desc, func(t *testing.T) {
		cfg := setting.NewCfg()
		orgID := int64(1)
		role := models.ROLE_ADMIN
		sqlStore := sqlstore.InitTestDB(t)
		dashboardStore := database.ProvideDashboardStore(sqlStore)
<<<<<<< HEAD
		ac := acmock.New()
		folderService := dashboardservice.ProvideFolderService(dashboardservice.ProvideDashboardService(dashboardStore, &alerting.DashAlertExtractorService{}), dashboardStore, nil, ac)
=======

		features := featuremgmt.WithFeatures()
		permissionsServices := acmock.NewPermissionsServicesMock()

		dashboardService := dashboardservice.ProvideDashboardService(
			cfg, dashboardStore, &alerting.DashAlertExtractorService{},
			features, permissionsServices,
		)
		folderService := dashboardservice.ProvideFolderService(
			cfg, dashboardService, dashboardStore, nil,
			features, permissionsServices,
		)
>>>>>>> 3d5ebba0

		elementService := libraryelements.ProvideService(cfg, sqlStore, routing.NewRouteRegister(), folderService)
		service := LibraryPanelService{
			Cfg:                   cfg,
			SQLStore:              sqlStore,
			LibraryElementService: elementService,
		}

		user := &models.SignedInUser{
			UserId:     1,
			Name:       "Signed In User",
			Login:      "signed_in_user",
			Email:      "signed.in.user@test.com",
			OrgId:      orgID,
			OrgRole:    role,
			LastSeenAt: time.Now(),
		}

		// deliberate difference between signed in user and user in db to make it crystal clear
		// what to expect in the tests
		// In the real world these are identical
		cmd := models.CreateUserCommand{
			Email: "user.in.db@test.com",
			Name:  "User In DB",
			Login: userInDbName,
		}

		_, err := sqlStore.CreateUser(context.Background(), cmd)
		require.NoError(t, err)

		sc := scenarioContext{
			user:           user,
			ctx:            context.Background(),
			service:        &service,
			elementService: elementService,
			sqlStore:       sqlStore,
		}

		sc.folder = createFolderWithACL(t, sc.sqlStore, "ScenarioFolder", sc.user, []folderACLItem{})

		fn(t, sc)
	})
}

func getCompareOptions() []cmp.Option {
	return []cmp.Option{
		cmp.Transformer("Time", func(in time.Time) int64 {
			return in.UTC().Unix()
		}),
	}
}<|MERGE_RESOLUTION|>--- conflicted
+++ resolved
@@ -1439,15 +1439,10 @@
 	features := featuremgmt.WithFeatures()
 	permissionsServices := acmock.NewPermissionsServicesMock()
 	dashboardStore := database.ProvideDashboardStore(sqlStore)
-<<<<<<< HEAD
-	d := dashboardservice.ProvideDashboardService(dashboardStore, nil)
+	d := dashboardservice.ProvideDashboardService(cfg, dashboardStore, nil, features, permissionsServices)
 	ac := acmock.New()
-	s := dashboardservice.ProvideFolderService(d, dashboardStore, nil, ac)
-=======
-	d := dashboardservice.ProvideDashboardService(cfg, dashboardStore, nil, features, permissionsServices)
-	s := dashboardservice.ProvideFolderService(cfg, d, dashboardStore, nil, features, permissionsServices)
-
->>>>>>> 3d5ebba0
+	s := dashboardservice.ProvideFolderService(cfg, d, dashboardStore, nil, features, permissionsServices, ac)
+
 	t.Logf("Creating folder with title and UID %q", title)
 	folder, err := s.CreateFolder(context.Background(), user, user.OrgId, title, title)
 	require.NoError(t, err)
@@ -1535,10 +1530,6 @@
 		role := models.ROLE_ADMIN
 		sqlStore := sqlstore.InitTestDB(t)
 		dashboardStore := database.ProvideDashboardStore(sqlStore)
-<<<<<<< HEAD
-		ac := acmock.New()
-		folderService := dashboardservice.ProvideFolderService(dashboardservice.ProvideDashboardService(dashboardStore, &alerting.DashAlertExtractorService{}), dashboardStore, nil, ac)
-=======
 
 		features := featuremgmt.WithFeatures()
 		permissionsServices := acmock.NewPermissionsServicesMock()
@@ -1547,11 +1538,12 @@
 			cfg, dashboardStore, &alerting.DashAlertExtractorService{},
 			features, permissionsServices,
 		)
+		ac := acmock.New()
+
 		folderService := dashboardservice.ProvideFolderService(
 			cfg, dashboardService, dashboardStore, nil,
-			features, permissionsServices,
+			features, permissionsServices, ac,
 		)
->>>>>>> 3d5ebba0
 
 		elementService := libraryelements.ProvideService(cfg, sqlStore, routing.NewRouteRegister(), folderService)
 		service := LibraryPanelService{
