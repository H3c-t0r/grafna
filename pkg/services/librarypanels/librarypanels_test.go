package librarypanels

import (
	"encoding/json"
	"testing"
	"time"

	"github.com/google/go-cmp/cmp"
	"github.com/google/go-cmp/cmp/cmpopts"
	"github.com/stretchr/testify/require"
	"gopkg.in/macaron.v1"

	"github.com/grafana/grafana/pkg/models"
	"github.com/grafana/grafana/pkg/registry"
	"github.com/grafana/grafana/pkg/services/sqlstore"
	"github.com/grafana/grafana/pkg/setting"
)

func TestCreateLibraryPanel(t *testing.T) {
	testScenario(t, "When an admin tries to create a library panel that already exists, it should fail",
		func(t *testing.T, sc scenarioContext) {
			command := getCreateCommand(1, "Text - Library Panel")
			response := sc.service.createHandler(sc.reqContext, command)
			require.Equal(t, 200, response.Status())

			response = sc.service.createHandler(sc.reqContext, command)
			require.Equal(t, 400, response.Status())
		})
}

func TestDeleteLibraryPanel(t *testing.T) {
	testScenario(t, "When an admin tries to delete a library panel that does not exist, it should fail",
		func(t *testing.T, sc scenarioContext) {
			response := sc.service.deleteHandler(sc.reqContext)
			require.Equal(t, 404, response.Status())
		})

	testScenario(t, "When an admin tries to delete a library panel that exists, it should succeed",
		func(t *testing.T, sc scenarioContext) {
			command := getCreateCommand(1, "Text - Library Panel")
			response := sc.service.createHandler(sc.reqContext, command)
			require.Equal(t, 200, response.Status())

			var result libraryPanelResult
			err := json.Unmarshal(response.Body(), &result)
			require.NoError(t, err)

			sc.reqContext.ReplaceAllParams(map[string]string{":uid": result.Result.UID})
			response = sc.service.deleteHandler(sc.reqContext)
			require.Equal(t, 200, response.Status())
		})

	testScenario(t, "When an admin tries to delete a library panel in another org, it should fail",
		func(t *testing.T, sc scenarioContext) {
			command := getCreateCommand(1, "Text - Library Panel")
			response := sc.service.createHandler(sc.reqContext, command)
			require.Equal(t, 200, response.Status())

			var result libraryPanelResult
			err := json.Unmarshal(response.Body(), &result)
			require.NoError(t, err)

			sc.reqContext.ReplaceAllParams(map[string]string{":uid": result.Result.UID})
			sc.reqContext.SignedInUser.OrgId = 2
			sc.reqContext.SignedInUser.OrgRole = models.ROLE_ADMIN
			response = sc.service.deleteHandler(sc.reqContext)
			require.Equal(t, 404, response.Status())
		})
}

func TestGetLibraryPanel(t *testing.T) {
	testScenario(t, "When an admin tries to get a library panel that does not exist, it should fail",
		func(t *testing.T, sc scenarioContext) {
			sc.reqContext.ReplaceAllParams(map[string]string{":uid": "unknown"})
			response := sc.service.getHandler(sc.reqContext)
			require.Equal(t, 404, response.Status())
		})

	testScenario(t, "When an admin tries to get a library panel that exists, it should succeed and return correct result",
		func(t *testing.T, sc scenarioContext) {
			command := getCreateCommand(1, "Text - Library Panel")
			response := sc.service.createHandler(sc.reqContext, command)
			require.Equal(t, 200, response.Status())

			var result libraryPanelResult
			err := json.Unmarshal(response.Body(), &result)
			require.NoError(t, err)

			sc.reqContext.ReplaceAllParams(map[string]string{":uid": result.Result.UID})
			response = sc.service.getHandler(sc.reqContext)
			require.Equal(t, 200, response.Status())
			err = json.Unmarshal(response.Body(), &result)
			require.NoError(t, err)
			require.Equal(t, int64(1), result.Result.FolderID)
			require.Equal(t, "Text - Library Panel", result.Result.Name)
		})

	testScenario(t, "When an admin tries to get a library panel that exists in an other org, it should fail",
		func(t *testing.T, sc scenarioContext) {
			command := getCreateCommand(1, "Text - Library Panel")
			response := sc.service.createHandler(sc.reqContext, command)
			require.Equal(t, 200, response.Status())

			var result libraryPanelResult
			err := json.Unmarshal(response.Body(), &result)
			require.NoError(t, err)

			sc.reqContext.ReplaceAllParams(map[string]string{":uid": result.Result.UID})
			sc.reqContext.SignedInUser.OrgId = 2
			sc.reqContext.SignedInUser.OrgRole = models.ROLE_ADMIN
			response = sc.service.getHandler(sc.reqContext)
			require.Equal(t, 404, response.Status())
		})
}

func TestGetAllLibraryPanels(t *testing.T) {
	testScenario(t, "When an admin tries to get all library panels and none exists, it should return none",
		func(t *testing.T, sc scenarioContext) {
			response := sc.service.getAllHandler(sc.reqContext)
			require.Equal(t, 200, response.Status())

			var result libraryPanelsResult
			err := json.Unmarshal(response.Body(), &result)
			require.NoError(t, err)
			require.NotNil(t, result.Result)
			require.Equal(t, 0, len(result.Result))
		})

	testScenario(t, "When an admin tries to get all library panels and two exist, it should work",
		func(t *testing.T, sc scenarioContext) {
			command := getCreateCommand(1, "Text - Library Panel")
			response := sc.service.createHandler(sc.reqContext, command)
			require.Equal(t, 200, response.Status())

			command = getCreateCommand(1, "Text - Library Panel2")
			response = sc.service.createHandler(sc.reqContext, command)
			require.Equal(t, 200, response.Status())

			response = sc.service.getAllHandler(sc.reqContext)
			require.Equal(t, 200, response.Status())

			var result libraryPanelsResult
			err := json.Unmarshal(response.Body(), &result)
			require.NoError(t, err)
			require.Equal(t, 2, len(result.Result))
			require.Equal(t, int64(1), result.Result[0].FolderID)
			require.Equal(t, "Text - Library Panel", result.Result[0].Name)
			require.Equal(t, int64(1), result.Result[1].FolderID)
			require.Equal(t, "Text - Library Panel2", result.Result[1].Name)
		})

	testScenario(t, "When an admin tries to get all library panels in a different org, none should be returned",
		func(t *testing.T, sc scenarioContext) {
			command := getCreateCommand(1, "Text - Library Panel")

			response := sc.service.createHandler(sc.reqContext, command)
			require.Equal(t, 200, response.Status())

			response = sc.service.getAllHandler(sc.reqContext)
			require.Equal(t, 200, response.Status())

			var result libraryPanelsResult
			err := json.Unmarshal(response.Body(), &result)
			require.NoError(t, err)
			require.Equal(t, 1, len(result.Result))
			require.Equal(t, int64(1), result.Result[0].FolderID)
			require.Equal(t, "Text - Library Panel", result.Result[0].Name)

			sc.reqContext.SignedInUser.OrgId = 2
			sc.reqContext.SignedInUser.OrgRole = models.ROLE_ADMIN
			response = sc.service.getAllHandler(sc.reqContext)
			require.Equal(t, 200, response.Status())

			result = libraryPanelsResult{}
			err = json.Unmarshal(response.Body(), &result)
			require.NoError(t, err)
			require.NotNil(t, result.Result)
			require.Equal(t, 0, len(result.Result))
		})
}

func TestUpdateLibraryPanel(t *testing.T) {
	testScenario(t, "When an admin tries to update a library panel that does not exist, it should fail",
		func(t *testing.T, sc scenarioContext) {
			cmd := patchLibraryPanelCommand{}
			sc.reqContext.ReplaceAllParams(map[string]string{":uid": "unknown"})
			response := sc.service.patchHandler(sc.reqContext, cmd)
			require.Equal(t, 404, response.Status())
		})

	testScenario(t, "When an admin tries to update a library panel that exists, it should succeed",
		func(t *testing.T, sc scenarioContext) {
			command := getCreateCommand(1, "Text - Library Panel")
			response := sc.service.createHandler(sc.reqContext, command)
			require.Equal(t, 200, response.Status())

			var existing libraryPanelResult
			err := json.Unmarshal(response.Body(), &existing)
			require.NoError(t, err)

			cmd := patchLibraryPanelCommand{
				FolderID: 2,
				Name:     "Panel - New name",
				Model: []byte(`
								{
								  "datasource": "${DS_GDEV-TESTDATA}",
								  "id": 1,
								  "name": "Model - New name",
								  "type": "text"
								}
							`),
			}
			sc.reqContext.ReplaceAllParams(map[string]string{":uid": existing.Result.UID})
			response = sc.service.patchHandler(sc.reqContext, cmd)
			require.Equal(t, 200, response.Status())

			var result libraryPanelResult
			err = json.Unmarshal(response.Body(), &result)
			require.NoError(t, err)
			require.Equal(t, int64(2), result.Result.FolderID)
			require.Equal(t, "Panel - New name", result.Result.Name)
			require.Equal(t, "Model - New name", result.Result.Model["name"])
			if diff := cmp.Diff(existing.Result, result.Result, getCompareOptions("FolderID", "Name", "Model")...); diff != "" {
				t.Fatalf("Result mismatch (-want +got):\n%s", diff)
			}
		})

	testScenario(t, "When an admin tries to update a library panel with folder only, it should change folder successfully and return correct result",
		func(t *testing.T, sc scenarioContext) {
			command := getCreateCommand(1, "Text - Library Panel")
			response := sc.service.createHandler(sc.reqContext, command)
			require.Equal(t, 200, response.Status())

			var existing libraryPanelResult
			err := json.Unmarshal(response.Body(), &existing)
			require.NoError(t, err)

			cmd := patchLibraryPanelCommand{
				FolderID: 100,
			}
			sc.reqContext.ReplaceAllParams(map[string]string{":uid": existing.Result.UID})
			response = sc.service.patchHandler(sc.reqContext, cmd)
			require.Equal(t, 200, response.Status())

			var result libraryPanelResult
			err = json.Unmarshal(response.Body(), &result)
			require.NoError(t, err)
			require.Equal(t, int64(100), result.Result.FolderID)
			if diff := cmp.Diff(existing.Result, result.Result, getCompareOptions("FolderID")...); diff != "" {
				t.Fatalf("Result mismatch (-want +got):\n%s", diff)
			}
		})

	testScenario(t, "When an admin tries to update a library panel with name only, it should change name successfully and return correct result",
		func(t *testing.T, sc scenarioContext) {
			command := getCreateCommand(1, "Text - Library Panel")
			response := sc.service.createHandler(sc.reqContext, command)
			require.Equal(t, 200, response.Status())

			var existing libraryPanelResult
			err := json.Unmarshal(response.Body(), &existing)
			require.NoError(t, err)

			cmd := patchLibraryPanelCommand{
				Name: "New Name",
			}
			sc.reqContext.ReplaceAllParams(map[string]string{":uid": existing.Result.UID})
			response = sc.service.patchHandler(sc.reqContext, cmd)
			require.Equal(t, 200, response.Status())
			var result libraryPanelResult
			err = json.Unmarshal(response.Body(), &result)
			require.NoError(t, err)
			require.Equal(t, "New Name", result.Result.Name)
			if diff := cmp.Diff(existing.Result, result.Result, getCompareOptions("Name")...); diff != "" {
				t.Fatalf("Result mismatch (-want +got):\n%s", diff)
			}
		})

	testScenario(t, "When an admin tries to update a library panel with model only, it should change model successfully and return correct result",
		func(t *testing.T, sc scenarioContext) {
			command := getCreateCommand(1, "Text - Library Panel")
			response := sc.service.createHandler(sc.reqContext, command)
			require.Equal(t, 200, response.Status())

			var existing libraryPanelResult
			err := json.Unmarshal(response.Body(), &existing)
			require.NoError(t, err)

			cmd := patchLibraryPanelCommand{
				Model: []byte(`{ "name": "New Model Name" }`),
			}
			sc.reqContext.ReplaceAllParams(map[string]string{":uid": existing.Result.UID})
			response = sc.service.patchHandler(sc.reqContext, cmd)
			require.Equal(t, 200, response.Status())
			var result libraryPanelResult
			err = json.Unmarshal(response.Body(), &result)
			require.NoError(t, err)
			require.Equal(t, "New Model Name", result.Result.Model["name"])
			if diff := cmp.Diff(existing.Result, result.Result, getCompareOptions("Model")...); diff != "" {
				t.Fatalf("Result mismatch (-want +got):\n%s", diff)
			}
		})

	testScenario(t, "When another admin tries to update a library panel, it should change UpdatedBy successfully and return correct result",
		func(t *testing.T, sc scenarioContext) {
			command := getCreateCommand(1, "Text - Library Panel")
			response := sc.service.createHandler(sc.reqContext, command)
			require.Equal(t, 200, response.Status())

			var existing libraryPanelResult
			err := json.Unmarshal(response.Body(), &existing)
			require.NoError(t, err)

			cmd := patchLibraryPanelCommand{}
			sc.reqContext.UserId = 2
			sc.reqContext.ReplaceAllParams(map[string]string{":uid": existing.Result.UID})
			response = sc.service.patchHandler(sc.reqContext, cmd)
			require.Equal(t, 200, response.Status())
			var result libraryPanelResult
			err = json.Unmarshal(response.Body(), &result)
			require.NoError(t, err)
			require.Equal(t, int64(2), result.Result.UpdatedBy)
			if diff := cmp.Diff(existing.Result, result.Result, getCompareOptions("UpdatedBy")...); diff != "" {
				t.Fatalf("Result mismatch (-want +got):\n%s", diff)
			}
		})

	testScenario(t, "When an admin tries to update a library panel with a name that already exists, it should fail",
		func(t *testing.T, sc scenarioContext) {
			command := getCreateCommand(1, "Existing")
			response := sc.service.createHandler(sc.reqContext, command)
			require.Equal(t, 200, response.Status())

			command = getCreateCommand(1, "Text - Library Panel")
			response = sc.service.createHandler(sc.reqContext, command)
			require.Equal(t, 200, response.Status())

			var result libraryPanelResult
			err := json.Unmarshal(response.Body(), &result)
			require.NoError(t, err)

			cmd := patchLibraryPanelCommand{
				Name: "Existing",
			}
			sc.reqContext.ReplaceAllParams(map[string]string{":uid": result.Result.UID})
			response = sc.service.patchHandler(sc.reqContext, cmd)
			require.Equal(t, 400, response.Status())
		})

	testScenario(t, "When an admin tries to update a library panel with a folder where a library panel with the same name already exists, it should fail",
		func(t *testing.T, sc scenarioContext) {
			command := getCreateCommand(2, "Text - Library Panel")
			response := sc.service.createHandler(sc.reqContext, command)
			require.Equal(t, 200, response.Status())

			command = getCreateCommand(1, "Text - Library Panel")
			response = sc.service.createHandler(sc.reqContext, command)
			require.Equal(t, 200, response.Status())

			var result libraryPanelResult
			err := json.Unmarshal(response.Body(), &result)
			require.NoError(t, err)

			cmd := patchLibraryPanelCommand{
				FolderID: 2,
			}
			sc.reqContext.ReplaceAllParams(map[string]string{":uid": result.Result.UID})
			response = sc.service.patchHandler(sc.reqContext, cmd)
			require.Equal(t, 400, response.Status())
		})

	testScenario(t, "When an admin tries to update a library panel in another org, it should fail",
		func(t *testing.T, sc scenarioContext) {
			command := getCreateCommand(1, "Text - Library Panel")
			response := sc.service.createHandler(sc.reqContext, command)
			require.Equal(t, 200, response.Status())

			var result libraryPanelResult
			err := json.Unmarshal(response.Body(), &result)
			require.NoError(t, err)

			cmd := patchLibraryPanelCommand{
				FolderID: 2,
			}
			sc.reqContext.OrgId = 2
			sc.reqContext.ReplaceAllParams(map[string]string{":uid": result.Result.UID})
			response = sc.service.patchHandler(sc.reqContext, cmd)
			require.Equal(t, 404, response.Status())
		})
}

type libraryPanel struct {
<<<<<<< HEAD
	ID        int64                  `json:"ID"`
	OrgID     int64                  `json:"OrgID"`
	FolderID  int64                  `json:"FolderID"`
	UID       string                 `json:"UID"`
	Name      string                 `json:"Name"`
	Model     map[string]interface{} `json:"Model"`
	Created   time.Time              `json:"Created"`
	Updated   time.Time              `json:"Updated"`
	CreatedBy int64                  `json:"CreatedBy"`
	UpdatedBy int64                  `json:"UpdatedBy"`
=======
	ID       int64  `json:"id"`
	OrgID    int64  `json:"orgId"`
	FolderID int64  `json:"folderId"`
	UID      string `json:"uid"`
	Name     string `json:"name"`
>>>>>>> fdda4067
}

type libraryPanelResult struct {
	Result libraryPanel `json:"result"`
}

type libraryPanelsResult struct {
	Result []libraryPanel `json:"result"`
}

func overrideLibraryPanelServiceInRegistry(cfg *setting.Cfg) LibraryPanelService {
	lps := LibraryPanelService{
		SQLStore: nil,
		Cfg:      cfg,
	}

	overrideServiceFunc := func(d registry.Descriptor) (*registry.Descriptor, bool) {
		descriptor := registry.Descriptor{
			Name:         "LibraryPanelService",
			Instance:     &lps,
			InitPriority: 0,
		}

		return &descriptor, true
	}

	registry.RegisterOverride(overrideServiceFunc)

	return lps
}

func getCreateCommand(folderID int64, name string) createLibraryPanelCommand {
	command := createLibraryPanelCommand{
		FolderID: folderID,
		Name:     name,
		Model: []byte(`
			{
			  "datasource": "${DS_GDEV-TESTDATA}",
			  "id": 1,
			  "name": "Text - Library Panel",
			  "type": "text"
			}
		`),
	}

	return command
}

type scenarioContext struct {
	ctx        *macaron.Context
	service    *LibraryPanelService
	reqContext *models.ReqContext
	user       models.SignedInUser
}

// testScenario is a wrapper around t.Run performing common setup for library panel tests.
// It takes your real test function as a callback.
func testScenario(t *testing.T, desc string, fn func(t *testing.T, sc scenarioContext)) {
	t.Helper()

	t.Run(desc, func(t *testing.T) {
		t.Cleanup(registry.ClearOverrides)

		ctx := macaron.Context{}
		orgID := int64(1)
		role := models.ROLE_ADMIN

		cfg := setting.NewCfg()
		// Everything in this service is behind the feature toggle "panelLibrary"
		cfg.FeatureToggles = map[string]bool{"panelLibrary": true}
		// Because the LibraryPanelService is behind a feature toggle, we need to override the service in the registry
		// with a Cfg that contains the feature toggle so migrations are run properly
		service := overrideLibraryPanelServiceInRegistry(cfg)

		// We need to assign SQLStore after the override and migrations are done
		sqlStore := sqlstore.InitTestDB(t)
		service.SQLStore = sqlStore

		user := models.SignedInUser{
			UserId:     1,
			OrgId:      orgID,
			OrgRole:    role,
			LastSeenAt: time.Now(),
		}
		sc := scenarioContext{
			user:    user,
			ctx:     &ctx,
			service: &service,
			reqContext: &models.ReqContext{
				Context:      &ctx,
				SignedInUser: &user,
			},
		}
		fn(t, sc)
	})
}

func getCompareOptions(ignore ...string) []cmp.Option {
	return []cmp.Option{
		cmpopts.IgnoreFields(libraryPanel{}, ignore...),
		cmp.Transformer("Time", func(in time.Time) int64 {
			return in.UTC().Unix()
		}),
	}
}<|MERGE_RESOLUTION|>--- conflicted
+++ resolved
@@ -390,24 +390,16 @@
 }
 
 type libraryPanel struct {
-<<<<<<< HEAD
-	ID        int64                  `json:"ID"`
-	OrgID     int64                  `json:"OrgID"`
-	FolderID  int64                  `json:"FolderID"`
-	UID       string                 `json:"UID"`
-	Name      string                 `json:"Name"`
-	Model     map[string]interface{} `json:"Model"`
-	Created   time.Time              `json:"Created"`
-	Updated   time.Time              `json:"Updated"`
-	CreatedBy int64                  `json:"CreatedBy"`
-	UpdatedBy int64                  `json:"UpdatedBy"`
-=======
-	ID       int64  `json:"id"`
-	OrgID    int64  `json:"orgId"`
-	FolderID int64  `json:"folderId"`
-	UID      string `json:"uid"`
-	Name     string `json:"name"`
->>>>>>> fdda4067
+	ID        int64                  `json:"id"`
+	OrgID     int64                  `json:"orgId"`
+	FolderID  int64                  `json:"folderId"`
+	UID       string                 `json:"uid"`
+	Name      string                 `json:"name"`
+	Model     map[string]interface{} `json:"model"`
+	Created   time.Time              `json:"created"`
+	Updated   time.Time              `json:"updated"`
+	CreatedBy int64                  `json:"createdBy"`
+	UpdatedBy int64                  `json:"updatedBy"`
 }
 
 type libraryPanelResult struct {
