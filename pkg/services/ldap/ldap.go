package ldap

import (
	"crypto/tls"
	"crypto/x509"
	"errors"
	"fmt"
	"math"
	"net"
	"os"
	"strconv"
	"strings"
	"time"

	"github.com/go-ldap/ldap/v3"

	"github.com/grafana/grafana/pkg/infra/log"
	"github.com/grafana/grafana/pkg/services/login"
	"github.com/grafana/grafana/pkg/services/org"
	"github.com/grafana/grafana/pkg/setting"
)

// IConnection is interface for LDAP connection manipulation
type IConnection interface {
	Bind(username, password string) error
	UnauthenticatedBind(username string) error
	Add(*ldap.AddRequest) error
	Del(*ldap.DelRequest) error
	Search(*ldap.SearchRequest) (*ldap.SearchResult, error)
	StartTLS(*tls.Config) error
	Close()
}

// IServer is interface for LDAP authorization
type IServer interface {
	Login(*login.LoginUserQuery) (*login.ExternalUserInfo, error)
	Users([]string) ([]*login.ExternalUserInfo, error)
	Bind() error
	UserBind(string, string) error
	Dial() error
	Close()
}

// Server is basic struct of LDAP authorization
type Server struct {
	cfg        *setting.Cfg
	Config     *ServerConfig
	Connection IConnection
	log        log.Logger
}

// Bind authenticates the connection with the LDAP server
// - with the username and password setup in the config
// - or, anonymously
//
// Dial() sets the connection with the server for this Struct. Therefore, we require a
// call to Dial() before being able to execute this function.
func (server *Server) Bind() error {
	if server.shouldAdminBind() {
		if err := server.AdminBind(); err != nil {
			return err
		}
	} else {
		err := server.Connection.UnauthenticatedBind(server.Config.BindDN)
		if err != nil {
			return err
		}
	}
	return nil
}

// UsersMaxRequest is a max amount of users we can request via Users().
// Since many LDAP servers has limitations
// on how much items can we return in one request
const UsersMaxRequest = 500

var (

	// ErrInvalidCredentials is returned if username and password do not match
	ErrInvalidCredentials = errors.New("invalid username or password")

	// ErrCouldNotFindUser is returned when username hasn't been found (not username+password)
	ErrCouldNotFindUser = errors.New("can't find user in LDAP")
)

// New creates the new LDAP connection
func New(config *ServerConfig, cfg *setting.Cfg) IServer {
	return &Server{
		Config: config,
		cfg:    cfg,
		log:    log.New("ldap"),
	}
}

// Dial dials in the LDAP
// TODO: decrease cyclomatic complexity
func (server *Server) Dial() error {
	var err error
	var certPool *x509.CertPool
	if server.Config.RootCACert != "" {
		certPool = x509.NewCertPool()
		for _, caCertFile := range strings.Split(server.Config.RootCACert, " ") {
			// nolint:gosec
			// We can ignore the gosec G304 warning on this one because `caCertFile` comes from ldap config.
			pem, err := os.ReadFile(caCertFile)
			if err != nil {
				return err
			}
			if !certPool.AppendCertsFromPEM(pem) {
				return errors.New("Failed to append CA certificate " + caCertFile)
			}
		}
	}
	var clientCert tls.Certificate
	if server.Config.ClientCert != "" && server.Config.ClientKey != "" {
		clientCert, err = tls.LoadX509KeyPair(server.Config.ClientCert, server.Config.ClientKey)
		if err != nil {
			return err
		}
	}

	timeout := time.Duration(server.Config.Timeout) * time.Second

	for _, host := range strings.Split(server.Config.Host, " ") {
		// Remove any square brackets enclosing IPv6 addresses, a format we support for backwards compatibility
		host = strings.TrimSuffix(strings.TrimPrefix(host, "["), "]")
		address := net.JoinHostPort(host, strconv.Itoa(server.Config.Port))
		if server.Config.UseSSL {
			tlsCfg := &tls.Config{
				InsecureSkipVerify: server.Config.SkipVerifySSL,
				ServerName:         host,
				RootCAs:            certPool,
				MinVersion:         server.Config.minTLSVersion,
				CipherSuites:       server.Config.tlsCiphers,
			}
			if len(clientCert.Certificate) > 0 {
				tlsCfg.Certificates = append(tlsCfg.Certificates, clientCert)
			}
			if server.Config.StartTLS {
				server.Connection, err = dialWithTimeout("tcp", address, timeout)
				if err == nil {
					if err = server.Connection.StartTLS(tlsCfg); err == nil {
						return nil
					}
				}
			} else {
				server.Connection, err = dialTLSWithTimeout("tcp", address, tlsCfg, timeout)
			}
		} else {
			server.Connection, err = dialWithTimeout("tcp", address, timeout)
		}

		if err == nil {
			return nil
		}
	}
	return err
}

// dialWithTimeout applies the specified timeout
// and connects to the given address on the given network using net.Dial
func dialWithTimeout(network, addr string, timeout time.Duration) (*ldap.Conn, error) {
	c, err := net.DialTimeout(network, addr, timeout)
	if err != nil {
		return nil, err
	}
	conn := ldap.NewConn(c, false)
	conn.Start()
	return conn, nil
}

// dialTLSWithTimeout applies the specified timeout
// connects to the given address on the given network using tls.Dial
func dialTLSWithTimeout(network, addr string, config *tls.Config, timeout time.Duration) (*ldap.Conn, error) {
	c, err := tls.DialWithDialer(&net.Dialer{Timeout: timeout}, network, addr, config)
	if err != nil {
		return nil, err
	}
	conn := ldap.NewConn(c, true)
	conn.Start()
	return conn, nil
}

// Close closes the LDAP connection
// Dial() sets the connection with the server for this Struct. Therefore, we require a
// call to Dial() before being able to execute this function.
func (server *Server) Close() {
	server.Connection.Close()
}

// Login the user.
// There are several cases -
// 1. "admin" user
// Bind the "admin" user (defined in Grafana config file) which has the search privileges
// in LDAP server, then we search the targeted user through that bind, then the second
// perform the bind via passed login/password.
// 2. Single bind
// // If all the users meant to be used with Grafana have the ability to search in LDAP server
// then we bind with LDAP server with targeted login/password
// and then search for the said user in order to retrieve all the information about them
// 3. Unauthenticated bind
// For some LDAP configurations it is allowed to search the
// user without login/password binding with LDAP server, in such case
// we will perform "unauthenticated bind", then search for the
// targeted user and then perform the bind with passed login/password.
//
// Dial() sets the connection with the server for this Struct. Therefore, we require a
// call to Dial() before being able to execute this function.
func (server *Server) Login(query *login.LoginUserQuery) (
	*login.ExternalUserInfo, error,
) {
	var err error
	var authAndBind bool

	// Check if we can use a search user
	switch {
	case server.shouldAdminBind():
		if err := server.AdminBind(); err != nil {
			return nil, err
		}
	case server.shouldSingleBind():
		authAndBind = true
		err = server.UserBind(
			server.singleBindDN(query.Username),
			query.Password,
		)
		if err != nil {
			return nil, err
		}
	default:
		err := server.Connection.UnauthenticatedBind(server.Config.BindDN)
		if err != nil {
			return nil, err
		}
	}

	// Find user entry & attributes
	users, err := server.Users([]string{query.Username})
	if err != nil {
		return nil, err
	}

	// If we couldn't find the user -
	// we should show incorrect credentials err
	if len(users) == 0 {
		return nil, ErrCouldNotFindUser
	}

	user := users[0]
	if err := server.validateGrafanaUser(user); err != nil {
		return nil, err
	}

	if !authAndBind {
		// Authenticate user
		err = server.UserBind(user.AuthId, query.Password)
		if err != nil {
			return nil, err
		}
	}

	return user, nil
}

// shouldAdminBind checks if we should use
// admin username & password for LDAP bind
func (server *Server) shouldAdminBind() bool {
	return server.Config.BindPassword != ""
}

// singleBindDN combines the bind with the username
// in order to get the proper path
func (server *Server) singleBindDN(username string) string {
	return fmt.Sprintf(server.Config.BindDN, username)
}

// shouldSingleBind checks if we can use "single bind" approach
func (server *Server) shouldSingleBind() bool {
	return strings.Contains(server.Config.BindDN, "%s")
}

// Users gets LDAP users by logins
// Dial() sets the connection with the server for this Struct. Therefore, we require a
// call to Dial() before being able to execute this function.
func (server *Server) Users(logins []string) (
	[]*login.ExternalUserInfo,
	error,
) {
	var users [][]*ldap.Entry
	err := getUsersIteration(logins, func(previous, current int) error {
		iterationUsers, err := server.users(logins[previous:current])
		users = append(users, iterationUsers...)
		return err
	})
	if err != nil {
		return nil, err
	}

	if len(users) == 0 {
		return []*login.ExternalUserInfo{}, nil
	}

	serializedUsers, err := server.serializeUsers(users)
	if err != nil {
		return nil, err
	}

	server.log.Debug(
		"LDAP users found", "users", fmt.Sprintf("%+v", serializedUsers),
	)

	return serializedUsers, nil
}

// getUsersIteration is a helper function for Users() method.
// It divides the users by equal parts for the anticipated requests
func getUsersIteration(logins []string, fn func(int, int) error) error {
	lenLogins := len(logins)
	iterations := int(
		math.Ceil(
			float64(lenLogins) / float64(UsersMaxRequest),
		),
	)

	for i := 1; i < iterations+1; i++ {
		previous := float64(UsersMaxRequest * (i - 1))
		current := math.Min(float64(i*UsersMaxRequest), float64(lenLogins))

		err := fn(int(previous), int(current))
		if err != nil {
			return err
		}
	}

	return nil
}

// users is helper method for the Users()
func (server *Server) users(logins []string) (
	[][]*ldap.Entry,
	error,
) {
	var result *ldap.SearchResult
	var Config = server.Config
	var err error

	var entries = make([][]*ldap.Entry, 0, len(Config.SearchBaseDNs))

	for _, base := range Config.SearchBaseDNs {
		result, err = server.Connection.Search(
			server.getSearchRequest(base, logins),
		)
		if err != nil {
			return nil, err
		}

		if len(result.Entries) > 0 {
			entries = append(entries, result.Entries)
		}
	}

	return entries, nil
}

// validateGrafanaUser validates user access.
// If there are no ldap group mappings access is true
// otherwise a single group must match
<<<<<<< HEAD
func (server *Server) validateGrafanaUser(user *models.ExternalUserInfo) error {
	if !SkipOrgRoleSync() && len(server.Config.Groups) > 0 &&
		(len(user.OrgRoles) == 0 && (user.IsGrafanaAdmin == nil || !*user.IsGrafanaAdmin)) {
		server.log.Error(
=======
func (server *Server) validateGrafanaUser(user *login.ExternalUserInfo) error {
	if !server.cfg.LDAPSkipOrgRoleSync && len(server.Config.Groups) > 0 &&
		(len(user.OrgRoles) == 0 && (user.IsGrafanaAdmin == nil || !*user.IsGrafanaAdmin)) {
		server.log.Warn(
>>>>>>> ae830f68
			"User does not belong in any of the specified LDAP groups",
			"username", user.Login,
			"groups", user.Groups,
		)
		return ErrInvalidCredentials
	}

	return nil
}

// getSearchRequest returns LDAP search request for users
func (server *Server) getSearchRequest(
	base string,
	logins []string,
) *ldap.SearchRequest {
	attributes := []string{}

	inputs := server.Config.Attr
	attributes = appendIfNotEmpty(
		attributes,
		inputs.Username,
		inputs.Surname,
		inputs.Email,
		inputs.Name,
		inputs.MemberOf,

		// In case for the POSIX LDAP schema server
		server.Config.GroupSearchFilterUserAttribute,
	)

	search := ""
	for _, login := range logins {
		query := strings.ReplaceAll(
			server.Config.SearchFilter,
			"%s", ldap.EscapeFilter(login),
		)

		search += query
	}

	filter := fmt.Sprintf("(|%s)", search)

	searchRequest := &ldap.SearchRequest{
		BaseDN:       base,
		Scope:        ldap.ScopeWholeSubtree,
		DerefAliases: ldap.NeverDerefAliases,
		Attributes:   attributes,
		Filter:       filter,
	}

	server.log.Debug(
		"LDAP SearchRequest", "searchRequest", fmt.Sprintf("%+v\n", searchRequest),
	)

	return searchRequest
}

// buildGrafanaUser extracts info from UserInfo model to ExternalUserInfo
func (server *Server) buildGrafanaUser(user *ldap.Entry) (*login.ExternalUserInfo, error) {
	memberOf, err := server.getMemberOf(user)
	if err != nil {
		return nil, err
	}

	attrs := server.Config.Attr
	extUser := &login.ExternalUserInfo{
		AuthModule: login.LDAPAuthModule,
		AuthId:     user.DN,
		Name: strings.TrimSpace(
			fmt.Sprintf(
				"%s %s",
				getAttribute(attrs.Name, user),
				getAttribute(attrs.Surname, user),
			),
		),
		Login:    getAttribute(attrs.Username, user),
		Email:    getAttribute(attrs.Email, user),
		Groups:   memberOf,
		OrgRoles: map[int64]org.RoleType{},
	}

	// Skipping org role sync
<<<<<<< HEAD
	if SkipOrgRoleSync() {
		server.log.Debug("skipping organization role mapping.")
		return extUser, nil
	}

=======
	if server.cfg.LDAPSkipOrgRoleSync {
		server.log.Debug("Skipping organization role mapping.")
		return extUser, nil
	}

	isGrafanaAdmin := false
>>>>>>> ae830f68
	for _, group := range server.Config.Groups {
		// only use the first match for each org
		if extUser.OrgRoles[group.OrgId] != "" {
			continue
		}

		if IsMemberOf(memberOf, group.GroupDN) {
			if group.OrgRole != "" {
				extUser.OrgRoles[group.OrgId] = group.OrgRole
			}

			if !isGrafanaAdmin && (group.IsGrafanaAdmin != nil && *group.IsGrafanaAdmin) {
				isGrafanaAdmin = true
			}
		}
	}
	extUser.IsGrafanaAdmin = &isGrafanaAdmin

	// If there are group org mappings configured, but no matching mappings,
	// the user will not be able to login and will be disabled
	if len(server.Config.Groups) > 0 && (len(extUser.OrgRoles) == 0 && (extUser.IsGrafanaAdmin == nil || !*extUser.IsGrafanaAdmin)) {
		extUser.IsDisabled = true
	}

	return extUser, nil
}

// UserBind binds the user with the LDAP server
// Dial() sets the connection with the server for this Struct. Therefore, we require a
// call to Dial() before being able to execute this function.
func (server *Server) UserBind(username, password string) error {
	err := server.userBind(username, password)
	if err != nil {
		server.log.Error(
			fmt.Sprintf("Cannot bind user %s with LDAP", username),
			"error",
			err,
		)
		return err
	}

	return nil
}

// AdminBind binds "admin" user with LDAP
// Dial() sets the connection with the server for this Struct. Therefore, we require a
// call to Dial() before being able to execute this function.
func (server *Server) AdminBind() error {
	err := server.userBind(server.Config.BindDN, server.Config.BindPassword)
	if err != nil {
		server.log.Error(
			"Cannot authenticate admin user in LDAP. Verify bind configuration",
			"error",
			err,
		)
		return err
	}

	return nil
}

// userBind binds the user with the LDAP server
func (server *Server) userBind(path, password string) error {
	err := server.Connection.Bind(path, password)
	if err != nil {
		var ldapErr *ldap.Error
		if errors.As(err, &ldapErr) && ldapErr.ResultCode == 49 {
			return ErrInvalidCredentials
		}

		return err
	}

	return nil
}

// requestMemberOf use this function when POSIX LDAP
// schema does not support memberOf, so it manually search the groups
func (server *Server) requestMemberOf(entry *ldap.Entry) ([]string, error) {
	var memberOf []string
	var config = server.Config
	var searchBaseDNs []string

	if len(config.GroupSearchBaseDNs) > 0 {
		searchBaseDNs = config.GroupSearchBaseDNs
	} else {
		searchBaseDNs = config.SearchBaseDNs
	}

	for _, groupSearchBase := range searchBaseDNs {
		var filterReplace string
		if config.GroupSearchFilterUserAttribute == "" {
			filterReplace = getAttribute(config.Attr.Username, entry)
		} else {
			filterReplace = getAttribute(
				config.GroupSearchFilterUserAttribute,
				entry,
			)
		}

		filter := strings.ReplaceAll(
			config.GroupSearchFilter, "%s",
			ldap.EscapeFilter(filterReplace),
		)

		server.log.Info("Searching for user's groups", "filter", filter)

		// support old way of reading settings
		groupIDAttribute := config.Attr.MemberOf
		// but prefer dn attribute if default settings are used
		if groupIDAttribute == "" || groupIDAttribute == "memberOf" {
			groupIDAttribute = "dn"
		}

		groupSearchReq := ldap.SearchRequest{
			BaseDN:       groupSearchBase,
			Scope:        ldap.ScopeWholeSubtree,
			DerefAliases: ldap.NeverDerefAliases,
			Attributes:   []string{groupIDAttribute},
			Filter:       filter,
		}

		groupSearchResult, err := server.Connection.Search(&groupSearchReq)
		if err != nil {
			return nil, err
		}

		if len(groupSearchResult.Entries) > 0 {
			for _, group := range groupSearchResult.Entries {
				memberOf = append(
					memberOf,
					getAttribute(groupIDAttribute, group),
				)
			}
		}
	}

	return memberOf, nil
}

// serializeUsers serializes the users
// from LDAP result to ExternalInfo struct
func (server *Server) serializeUsers(
	entries [][]*ldap.Entry,
) ([]*login.ExternalUserInfo, error) {
	var serialized []*login.ExternalUserInfo
	var users = map[string]struct{}{}

	for _, dn := range entries {
		for _, user := range dn {
			extUser, err := server.buildGrafanaUser(user)
			if err != nil {
				return nil, err
			}

			if _, exists := users[extUser.Login]; exists {
				// ignore duplicates
				continue
			}
			users[extUser.Login] = struct{}{}

			serialized = append(serialized, extUser)
		}
	}

	return serialized, nil
}

// getMemberOf finds memberOf property or request it
func (server *Server) getMemberOf(result *ldap.Entry) (
	[]string, error,
) {
	if server.Config.GroupSearchFilter == "" {
		memberOf := getArrayAttribute(server.Config.Attr.MemberOf, result)

		return memberOf, nil
	}

	memberOf, err := server.requestMemberOf(result)
	if err != nil {
		return nil, err
	}

	return memberOf, nil
}<|MERGE_RESOLUTION|>--- conflicted
+++ resolved
@@ -365,17 +365,10 @@
 // validateGrafanaUser validates user access.
 // If there are no ldap group mappings access is true
 // otherwise a single group must match
-<<<<<<< HEAD
-func (server *Server) validateGrafanaUser(user *models.ExternalUserInfo) error {
-	if !SkipOrgRoleSync() && len(server.Config.Groups) > 0 &&
-		(len(user.OrgRoles) == 0 && (user.IsGrafanaAdmin == nil || !*user.IsGrafanaAdmin)) {
-		server.log.Error(
-=======
 func (server *Server) validateGrafanaUser(user *login.ExternalUserInfo) error {
 	if !server.cfg.LDAPSkipOrgRoleSync && len(server.Config.Groups) > 0 &&
 		(len(user.OrgRoles) == 0 && (user.IsGrafanaAdmin == nil || !*user.IsGrafanaAdmin)) {
 		server.log.Warn(
->>>>>>> ae830f68
 			"User does not belong in any of the specified LDAP groups",
 			"username", user.Login,
 			"groups", user.Groups,
@@ -458,20 +451,12 @@
 	}
 
 	// Skipping org role sync
-<<<<<<< HEAD
-	if SkipOrgRoleSync() {
-		server.log.Debug("skipping organization role mapping.")
-		return extUser, nil
-	}
-
-=======
 	if server.cfg.LDAPSkipOrgRoleSync {
 		server.log.Debug("Skipping organization role mapping.")
 		return extUser, nil
 	}
 
 	isGrafanaAdmin := false
->>>>>>> ae830f68
 	for _, group := range server.Config.Groups {
 		// only use the first match for each org
 		if extUser.OrgRoles[group.OrgId] != "" {
