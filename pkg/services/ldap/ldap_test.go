--- conflicted
+++ resolved
@@ -243,15 +243,12 @@
 				{Name: "username", Values: []string{"groot"}},
 				{Name: "name", Values: []string{"I am Groot"}},
 			}}}}
-<<<<<<< HEAD
-=======
 		babyGrootDN := "dn=babygroot," + usersOU
 		babyGrootSearch := ldap.SearchResult{Entries: []*ldap.Entry{{DN: grootDN,
 			Attributes: []*ldap.EntryAttribute{
 				{Name: "username", Values: []string{"babygroot"}},
 				{Name: "name", Values: []string{"I am baby Groot"}},
 			}}}}
->>>>>>> ae830f68
 		peterDN := "dn=peter," + usersOU
 		peterSearch := ldap.SearchResult{Entries: []*ldap.Entry{{DN: peterDN,
 			Attributes: []*ldap.EntryAttribute{
@@ -265,15 +262,12 @@
 				{Name: "member", Values: []string{grootDN}},
 			}}},
 		}
-<<<<<<< HEAD
-=======
 		babyCreaturesDN := "dn=babycreatures," + groupsOU
 		babyGrootGroups := ldap.SearchResult{Entries: []*ldap.Entry{{DN: babyCreaturesDN,
 			Attributes: []*ldap.EntryAttribute{
 				{Name: "member", Values: []string{babyGrootDN}},
 			}}},
 		}
->>>>>>> ae830f68
 		humansDN := "dn=humans," + groupsOU
 		peterGroups := ldap.SearchResult{Entries: []*ldap.Entry{{DN: humansDN,
 			Attributes: []*ldap.EntryAttribute{
@@ -287,11 +281,8 @@
 				switch request.Filter {
 				case "(|(username=groot))":
 					return &grootSearch, nil
-<<<<<<< HEAD
-=======
 				case "(|(username=babygroot))":
 					return &babyGrootSearch, nil
->>>>>>> ae830f68
 				case "(|(username=peter))":
 					return &peterSearch, nil
 				default:
@@ -301,11 +292,8 @@
 				switch request.Filter {
 				case "(member=groot)":
 					return &grootGroups, nil
-<<<<<<< HEAD
-=======
 				case "(member=babygroot)":
 					return &babyGrootGroups, nil
->>>>>>> ae830f68
 				case "(member=peter)":
 					return &peterGroups, nil
 				default:
@@ -316,16 +304,12 @@
 			}
 		})
 
-<<<<<<< HEAD
-		server := &Server{
-=======
 		isGrafanaAdmin := true
 		cfg := setting.NewCfg()
 		cfg.LDAPAuthEnabled = true
 
 		server := &Server{
 			cfg: cfg,
->>>>>>> ae830f68
 			Config: &ServerConfig{
 				Attr: AttributeMap{
 					Username: "username",
@@ -339,11 +323,6 @@
 					{
 						GroupDN:        creaturesDN,
 						OrgId:          2,
-<<<<<<< HEAD
-						IsGrafanaAdmin: new(bool),
-						OrgRole:        "Admin",
-					},
-=======
 						IsGrafanaAdmin: &isGrafanaAdmin,
 						OrgRole:        "Admin",
 					},
@@ -352,7 +331,6 @@
 						OrgId:   2,
 						OrgRole: "Editor",
 					},
->>>>>>> ae830f68
 				},
 			},
 			Connection: conn,
@@ -369,15 +347,7 @@
 			require.True(t, res[0].IsDisabled)
 		})
 		t.Run("skip org role sync", func(t *testing.T) {
-<<<<<<< HEAD
-			backup := setting.LDAPSkipOrgRoleSync
-			defer func() {
-				setting.LDAPSkipOrgRoleSync = backup
-			}()
-			setting.LDAPSkipOrgRoleSync = true
-=======
 			server.cfg.LDAPSkipOrgRoleSync = true
->>>>>>> ae830f68
 
 			res, err := server.Users([]string{"groot"})
 			require.NoError(t, err)
@@ -388,10 +358,7 @@
 			require.False(t, res[0].IsDisabled)
 		})
 		t.Run("sync org role", func(t *testing.T) {
-<<<<<<< HEAD
-=======
 			server.cfg.LDAPSkipOrgRoleSync = false
->>>>>>> ae830f68
 			res, err := server.Users([]string{"groot"})
 			require.NoError(t, err)
 			require.Len(t, res, 1)
@@ -402,8 +369,6 @@
 			require.True(t, mappingExist)
 			require.Equal(t, roletype.RoleAdmin, role)
 			require.False(t, res[0].IsDisabled)
-<<<<<<< HEAD
-=======
 			require.NotNil(t, res[0].IsGrafanaAdmin)
 			assert.True(t, *res[0].IsGrafanaAdmin)
 		})
@@ -420,7 +385,6 @@
 			require.False(t, res[0].IsDisabled)
 			require.NotNil(t, res[0].IsGrafanaAdmin)
 			assert.False(t, *res[0].IsGrafanaAdmin)
->>>>>>> ae830f68
 		})
 	})
 }
