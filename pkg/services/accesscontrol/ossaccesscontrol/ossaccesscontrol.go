package ossaccesscontrol

import (
	"context"
	"errors"

	"github.com/grafana/grafana/pkg/infra/log"
	"github.com/grafana/grafana/pkg/infra/metrics"
	"github.com/grafana/grafana/pkg/infra/usagestats"
	"github.com/grafana/grafana/pkg/models"
	"github.com/grafana/grafana/pkg/services/accesscontrol"
	"github.com/grafana/grafana/pkg/services/featuremgmt"
	"github.com/prometheus/client_golang/prometheus"
)

<<<<<<< HEAD
func ProvideService(cfg *setting.Cfg, usageStats usagestats.Service, provider accesscontrol.PermissionsProvider) *OSSAccessControlService {
	s := &OSSAccessControlService{
		cfg:           cfg,
		log:           log.New("accesscontrol"),
		provider:      provider,
		usageStats:    usageStats,
		scopeResolver: accesscontrol.NewScopeResolver(),
=======
func ProvideService(features featuremgmt.FeatureToggles, usageStats usagestats.Service) *OSSAccessControlService {
	s := &OSSAccessControlService{
		features:      features,
		UsageStats:    usageStats,
		Log:           log.New("accesscontrol"),
		ScopeResolver: accesscontrol.NewScopeResolver(),
>>>>>>> bf63ccbe
	}
	s.registerUsageMetrics()
	return s
}

// OSSAccessControlService is the service implementing role based access control.
type OSSAccessControlService struct {
<<<<<<< HEAD
	cfg           *setting.Cfg
	log           log.Logger
	provider      accesscontrol.PermissionsProvider
	usageStats    usagestats.Service
=======
	features      featuremgmt.FeatureToggles
	UsageStats    usagestats.Service
	Log           log.Logger
>>>>>>> bf63ccbe
	registrations accesscontrol.RegistrationList
	ScopeResolver accesscontrol.ScopeResolver
}

func (ac *OSSAccessControlService) IsDisabled() bool {
<<<<<<< HEAD
	if ac.cfg == nil {
		return true
	}

	_, exists := ac.cfg.FeatureToggles["accesscontrol"]
	return !exists
=======
	if ac.features == nil {
		return true
	}
	return !ac.features.IsEnabled(featuremgmt.FlagAccesscontrol)
>>>>>>> bf63ccbe
}

func (ac *OSSAccessControlService) registerUsageMetrics() {
	ac.usageStats.RegisterMetricsFunc(func(context.Context) (map[string]interface{}, error) {
		return map[string]interface{}{
			"stats.oss.accesscontrol.enabled.count": ac.getUsageMetrics(),
		}, nil
	})
}

func (ac *OSSAccessControlService) getUsageMetrics() interface{} {
	if ac.IsDisabled() {
		return 0
	}

	return 1
}

// Evaluate evaluates access to the given resources
func (ac *OSSAccessControlService) Evaluate(ctx context.Context, user *models.SignedInUser, evaluator accesscontrol.Evaluator) (bool, error) {
	timer := prometheus.NewTimer(metrics.MAccessEvaluationsSummary)
	defer timer.ObserveDuration()
	metrics.MAccessEvaluationCount.Inc()

	if user.Permissions == nil {
		user.Permissions = map[int64]map[string][]string{}
	}

	if _, ok := user.Permissions[user.OrgId]; !ok {
		permissions, err := ac.GetUserPermissions(ctx, user)
		if err != nil {
			return false, err
		}
		user.Permissions[user.OrgId] = accesscontrol.GroupScopesByAction(permissions)
	}

	attributeMutator := ac.ScopeResolver.GetResolveAttributeScopeMutator(user.OrgId)
	resolvedEvaluator, err := evaluator.MutateScopes(ctx, attributeMutator)
	if err != nil {
		return false, err
	}
	return resolvedEvaluator.Evaluate(user.Permissions[user.OrgId])
}

// GetUserRoles returns user permissions based on built-in roles
func (ac *OSSAccessControlService) GetUserRoles(ctx context.Context, user *models.SignedInUser) ([]*accesscontrol.RoleDTO, error) {
	return nil, errors.New("unsupported function") //OSS users will continue to use builtin roles via GetUserPermissions
}

// GetUserPermissions returns user permissions based on built-in roles
func (ac *OSSAccessControlService) GetUserPermissions(ctx context.Context, user *models.SignedInUser) ([]*accesscontrol.Permission, error) {
	timer := prometheus.NewTimer(metrics.MAccessPermissionsSummary)
	defer timer.ObserveDuration()

<<<<<<< HEAD
	permissions := ac.getFixedPermissions(ctx, user)

	dbPermissions, err := ac.provider.GetUserPermissions(ctx, accesscontrol.GetUserPermissionsQuery{
		OrgID:  user.OrgId,
		UserID: user.UserId,
		Roles:  ac.GetUserBuiltInRoles(user),
	})
	if err != nil {
		return nil, err
	}

	permissions = append(permissions, dbPermissions...)
	resolved := make([]*accesscontrol.Permission, 0, len(permissions))
	for _, p := range permissions {
		// if the permission has a keyword in its scope it will be resolved
		permission, err := ac.scopeResolver.ResolveKeyword(user, *p)
		if err != nil {
			return nil, err
		}
		resolved = append(resolved, permission)
	}

	return resolved, nil
}

func (ac *OSSAccessControlService) getFixedPermissions(ctx context.Context, user *models.SignedInUser) []*accesscontrol.Permission {
=======
	var err error
	keywordMutator := ac.ScopeResolver.GetResolveKeywordScopeMutator(user)

	builtinRoles := ac.GetUserBuiltInRoles(user)
>>>>>>> bf63ccbe
	permissions := make([]*accesscontrol.Permission, 0)

	for _, builtin := range ac.GetUserBuiltInRoles(user) {
		if roleNames, ok := accesscontrol.FixedRoleGrants[builtin]; ok {
			for _, name := range roleNames {
				role, exists := accesscontrol.FixedRoles[name]
				if !exists {
					continue
				}
				for i := range role.Permissions {
<<<<<<< HEAD
					permissions = append(permissions, &role.Permissions[i])
=======
					// if the permission has a keyword in its scope it will be resolved
					p := (role.Permissions[i])
					p.Scope, err = keywordMutator(ctx, p.Scope)
					if err != nil {
						return nil, err
					}
					permissions = append(permissions, &p)
>>>>>>> bf63ccbe
				}
			}
		}
	}

	return permissions
}

func (ac *OSSAccessControlService) GetUserBuiltInRoles(user *models.SignedInUser) []string {
	roles := []string{string(user.OrgRole)}
	for _, role := range user.OrgRole.Children() {
		roles = append(roles, string(role))
	}
	if user.IsGrafanaAdmin {
		roles = append(roles, accesscontrol.RoleGrafanaAdmin)
	}

	return roles
}

func (ac *OSSAccessControlService) saveFixedRole(role accesscontrol.RoleDTO) {
	if storedRole, ok := accesscontrol.FixedRoles[role.Name]; ok {
		// If a package wants to override another package's role, the version
		// needs to be increased. Hence, we don't overwrite a role with a
		// greater version.
		if storedRole.Version >= role.Version {
			ac.log.Debug("the has already been stored in a greater version, skipping registration", "role", role.Name)
			return
		}
	}
	// Save role
	accesscontrol.FixedRoles[role.Name] = role
}

func (ac *OSSAccessControlService) assignFixedRole(role accesscontrol.RoleDTO, builtInRoles []string) {
	for _, builtInRole := range builtInRoles {
		// Only record new assignments
		alreadyAssigned := false
		assignments, ok := accesscontrol.FixedRoleGrants[builtInRole]
		if ok {
			for _, assignedRole := range assignments {
				if assignedRole == role.Name {
					ac.log.Debug("the role has already been assigned", "rolename", role.Name, "build_in_role", builtInRole)
					alreadyAssigned = true
				}
			}
		}
		if !alreadyAssigned {
			assignments = append(assignments, role.Name)
			accesscontrol.FixedRoleGrants[builtInRole] = assignments
		}
	}
}

// RegisterFixedRoles registers all declared roles in RAM
func (ac *OSSAccessControlService) RegisterFixedRoles() error {
	// If accesscontrol is disabled no need to register roles
	if ac.IsDisabled() {
		return nil
	}
	var err error
	ac.registrations.Range(func(registration accesscontrol.RoleRegistration) bool {
		ac.registerFixedRole(registration.Role, registration.Grants)
		return true
	})
	return err
}

// RegisterFixedRole saves a fixed role and assigns it to built-in roles
func (ac *OSSAccessControlService) registerFixedRole(role accesscontrol.RoleDTO, builtInRoles []string) {
	ac.saveFixedRole(role)
	ac.assignFixedRole(role, builtInRoles)
}

// DeclareFixedRoles allow the caller to declare, to the service, fixed roles and their assignments
// to organization roles ("Viewer", "Editor", "Admin") or "Grafana Admin"
func (ac *OSSAccessControlService) DeclareFixedRoles(registrations ...accesscontrol.RoleRegistration) error {
	// If accesscontrol is disabled no need to register roles
	if ac.IsDisabled() {
		return nil
	}

	for _, r := range registrations {
		err := accesscontrol.ValidateFixedRole(r.Role)
		if err != nil {
			return err
		}

		err = accesscontrol.ValidateBuiltInRoles(r.Grants)
		if err != nil {
			return err
		}

		ac.registrations.Append(r)
	}

	return nil
}

// RegisterAttributeScopeResolver allows the caller to register scope resolvers for a
// specific scope prefix (ex: datasources:name:)
func (ac *OSSAccessControlService) RegisterAttributeScopeResolver(scopePrefix string, resolver accesscontrol.AttributeScopeResolveFunc) {
	ac.ScopeResolver.AddAttributeResolver(scopePrefix, resolver)
}<|MERGE_RESOLUTION|>--- conflicted
+++ resolved
@@ -13,22 +13,13 @@
 	"github.com/prometheus/client_golang/prometheus"
 )
 
-<<<<<<< HEAD
-func ProvideService(cfg *setting.Cfg, usageStats usagestats.Service, provider accesscontrol.PermissionsProvider) *OSSAccessControlService {
+func ProvideService(features featuremgmt.FeatureToggles, usageStats usagestats.Service, provider accesscontrol.PermissionsProvider) *OSSAccessControlService {
 	s := &OSSAccessControlService{
-		cfg:           cfg,
-		log:           log.New("accesscontrol"),
+		features:      features,
 		provider:      provider,
 		usageStats:    usageStats,
+		log:           log.New("accesscontrol"),
 		scopeResolver: accesscontrol.NewScopeResolver(),
-=======
-func ProvideService(features featuremgmt.FeatureToggles, usageStats usagestats.Service) *OSSAccessControlService {
-	s := &OSSAccessControlService{
-		features:      features,
-		UsageStats:    usageStats,
-		Log:           log.New("accesscontrol"),
-		ScopeResolver: accesscontrol.NewScopeResolver(),
->>>>>>> bf63ccbe
 	}
 	s.registerUsageMetrics()
 	return s
@@ -36,34 +27,19 @@
 
 // OSSAccessControlService is the service implementing role based access control.
 type OSSAccessControlService struct {
-<<<<<<< HEAD
-	cfg           *setting.Cfg
 	log           log.Logger
+	usageStats    usagestats.Service
+	features      featuremgmt.FeatureToggles
+	scopeResolver accesscontrol.ScopeResolver
 	provider      accesscontrol.PermissionsProvider
-	usageStats    usagestats.Service
-=======
-	features      featuremgmt.FeatureToggles
-	UsageStats    usagestats.Service
-	Log           log.Logger
->>>>>>> bf63ccbe
 	registrations accesscontrol.RegistrationList
-	ScopeResolver accesscontrol.ScopeResolver
 }
 
 func (ac *OSSAccessControlService) IsDisabled() bool {
-<<<<<<< HEAD
-	if ac.cfg == nil {
-		return true
-	}
-
-	_, exists := ac.cfg.FeatureToggles["accesscontrol"]
-	return !exists
-=======
 	if ac.features == nil {
 		return true
 	}
 	return !ac.features.IsEnabled(featuremgmt.FlagAccesscontrol)
->>>>>>> bf63ccbe
 }
 
 func (ac *OSSAccessControlService) registerUsageMetrics() {
@@ -100,7 +76,7 @@
 		user.Permissions[user.OrgId] = accesscontrol.GroupScopesByAction(permissions)
 	}
 
-	attributeMutator := ac.ScopeResolver.GetResolveAttributeScopeMutator(user.OrgId)
+	attributeMutator := ac.scopeResolver.GetResolveAttributeScopeMutator(user.OrgId)
 	resolvedEvaluator, err := evaluator.MutateScopes(ctx, attributeMutator)
 	if err != nil {
 		return false, err
@@ -118,7 +94,6 @@
 	timer := prometheus.NewTimer(metrics.MAccessPermissionsSummary)
 	defer timer.ObserveDuration()
 
-<<<<<<< HEAD
 	permissions := ac.getFixedPermissions(ctx, user)
 
 	dbPermissions, err := ac.provider.GetUserPermissions(ctx, accesscontrol.GetUserPermissionsQuery{
@@ -132,25 +107,20 @@
 
 	permissions = append(permissions, dbPermissions...)
 	resolved := make([]*accesscontrol.Permission, 0, len(permissions))
+	keywordMutator := ac.scopeResolver.GetResolveKeywordScopeMutator(user)
 	for _, p := range permissions {
 		// if the permission has a keyword in its scope it will be resolved
-		permission, err := ac.scopeResolver.ResolveKeyword(user, *p)
+		p.Scope, err = keywordMutator(ctx, p.Scope)
 		if err != nil {
 			return nil, err
 		}
-		resolved = append(resolved, permission)
+		resolved = append(resolved, p)
 	}
 
 	return resolved, nil
 }
 
 func (ac *OSSAccessControlService) getFixedPermissions(ctx context.Context, user *models.SignedInUser) []*accesscontrol.Permission {
-=======
-	var err error
-	keywordMutator := ac.ScopeResolver.GetResolveKeywordScopeMutator(user)
-
-	builtinRoles := ac.GetUserBuiltInRoles(user)
->>>>>>> bf63ccbe
 	permissions := make([]*accesscontrol.Permission, 0)
 
 	for _, builtin := range ac.GetUserBuiltInRoles(user) {
@@ -161,17 +131,7 @@
 					continue
 				}
 				for i := range role.Permissions {
-<<<<<<< HEAD
 					permissions = append(permissions, &role.Permissions[i])
-=======
-					// if the permission has a keyword in its scope it will be resolved
-					p := (role.Permissions[i])
-					p.Scope, err = keywordMutator(ctx, p.Scope)
-					if err != nil {
-						return nil, err
-					}
-					permissions = append(permissions, &p)
->>>>>>> bf63ccbe
 				}
 			}
 		}
@@ -274,5 +234,5 @@
 // RegisterAttributeScopeResolver allows the caller to register scope resolvers for a
 // specific scope prefix (ex: datasources:name:)
 func (ac *OSSAccessControlService) RegisterAttributeScopeResolver(scopePrefix string, resolver accesscontrol.AttributeScopeResolveFunc) {
-	ac.ScopeResolver.AddAttributeResolver(scopePrefix, resolver)
+	ac.scopeResolver.AddAttributeResolver(scopePrefix, resolver)
 }