package evaluator

import (
	"context"

	"github.com/gobwas/glob"

	"github.com/grafana/grafana/pkg/models"
	"github.com/grafana/grafana/pkg/services/accesscontrol"
)

// Evaluate evaluates access to the given resource, using provided AccessControl instance
func Evaluate(ctx context.Context, ac accesscontrol.AccessControl, user *models.SignedInUser, permission string, scope ...string) (bool, error) {
<<<<<<< HEAD
	roles := []string{string(user.OrgRole)}
	for _, role := range user.OrgRole.Children() {
		roles = append(roles, string(role))
	}
	if user.IsGrafanaAdmin {
		roles = append(roles, accesscontrol.RoleGrafanaAdmin)
	}

	res, err := ac.GetUserPermissions(ctx, user, roles)
=======
	res, err := ac.GetUserPermissions(ctx, user)
>>>>>>> b0470c84
	if err != nil {
		return false, err
	}

	ok, dbScopes := extractPermission(res, permission)
	if !ok {
		return false, nil
	}
	for _, s := range scope {
		var match bool
		for dbScope := range dbScopes {
			rule, err := glob.Compile(dbScope, ':', '/')
			if err != nil {
				return false, err
			}

			match = rule.Match(s)
			if match {
				break
			}
		}

		if !match {
			return false, nil
		}
	}

	return true, nil
}

func extractPermission(permissions []*accesscontrol.Permission, permission string) (bool, map[string]struct{}) {
	scopes := map[string]struct{}{}
	ok := false

	for _, p := range permissions {
		if p == nil {
			continue
		}
		if p.Action == permission {
			ok = true
			scopes[p.Scope] = struct{}{}
		}
	}

	return ok, scopes
}<|MERGE_RESOLUTION|>--- conflicted
+++ resolved
@@ -11,19 +11,7 @@
 
 // Evaluate evaluates access to the given resource, using provided AccessControl instance
 func Evaluate(ctx context.Context, ac accesscontrol.AccessControl, user *models.SignedInUser, permission string, scope ...string) (bool, error) {
-<<<<<<< HEAD
-	roles := []string{string(user.OrgRole)}
-	for _, role := range user.OrgRole.Children() {
-		roles = append(roles, string(role))
-	}
-	if user.IsGrafanaAdmin {
-		roles = append(roles, accesscontrol.RoleGrafanaAdmin)
-	}
-
-	res, err := ac.GetUserPermissions(ctx, user, roles)
-=======
 	res, err := ac.GetUserPermissions(ctx, user)
->>>>>>> b0470c84
 	if err != nil {
 		return false, err
 	}
