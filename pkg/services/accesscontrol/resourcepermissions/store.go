--- conflicted
+++ resolved
@@ -665,13 +665,8 @@
 	/*
 		Add ACTION SET of managed permissions to in-memory store
 	*/
-<<<<<<< HEAD
-	if s.features.IsEnabled(context.TODO(), featuremgmt.FlagAccessActionSets) {
+	if s.features.IsEnabled(context.TODO(), featuremgmt.FlagAccessActionSets) && permission != "" {
 		actionSetName := GetActionSetName(resource, permission)
-=======
-	if s.features.IsEnabled(context.TODO(), featuremgmt.FlagAccessActionSets) && permission != "" {
-		actionSetName := s.actionSetService.GetActionSetName(resource, permission)
->>>>>>> f3422171
 		p := managedPermission(actionSetName, resource, resourceID, resourceAttribute)
 		p.RoleID = roleID
 		p.Created = time.Now()
