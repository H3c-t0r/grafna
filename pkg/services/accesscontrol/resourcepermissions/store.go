--- conflicted
+++ resolved
@@ -8,12 +8,10 @@
 	"time"
 
 	"github.com/grafana/grafana/pkg/infra/db"
+	"github.com/grafana/grafana/pkg/infra/log"
 	"github.com/grafana/grafana/pkg/services/accesscontrol"
-<<<<<<< HEAD
 	"github.com/grafana/grafana/pkg/services/accesscontrol/embedserver"
-=======
 	"github.com/grafana/grafana/pkg/services/dashboards"
->>>>>>> f28905f8
 	"github.com/grafana/grafana/pkg/services/featuremgmt"
 	"github.com/grafana/grafana/pkg/services/org"
 	"github.com/grafana/grafana/pkg/services/serviceaccounts"
@@ -26,31 +24,19 @@
 	openfgav1 "github.com/openfga/api/proto/openfga/v1"
 )
 
-<<<<<<< HEAD
-func NewStore(sql db.DB, features featuremgmt.FeatureToggles, actionsetService *ActionSetService, embedServer *embedserver.Service) *store {
-	zCLient, _ := embedServer.GetClient(context.Background(), "1")
+func NewStore(cfg *setting.Cfg, sql db.DB, features featuremgmt.FeatureToggles, embedServer *embedserver.Service) *store {
+	zClient, _ := embedServer.GetClient(context.Background(), "1")
 	logger := log.New("resourcepermissions.store")
-	return &store{sql, features, *actionsetService, embedServer, zCLient, logger}
+	return &store{cfg, sql, features, embedServer, zClient, logger}
 }
 
 type store struct {
-	sql              db.DB
-	features         featuremgmt.FeatureToggles
-	actionSetService ActionSetService
-	zanzanaService   *embedserver.Service
-	zClient          *zclient.GRPCClient
-	logger           log.Logger
-=======
-func NewStore(cfg *setting.Cfg, sql db.DB, features featuremgmt.FeatureToggles) *store {
-	store := &store{cfg: cfg, sql: sql, features: features}
-	return store
-}
-
-type store struct {
-	cfg      *setting.Cfg
-	sql      db.DB
-	features featuremgmt.FeatureToggles
->>>>>>> f28905f8
+	cfg            *setting.Cfg
+	sql            db.DB
+	features       featuremgmt.FeatureToggles
+	zanzanaService *embedserver.Service
+	zClient        *zclient.GRPCClient
+	logger         log.Logger
 }
 
 type flatResourcePermission struct {
