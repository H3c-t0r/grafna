--- conflicted
+++ resolved
@@ -29,9 +29,5 @@
 	OnlyManaged          bool
 	InheritedScopes      []string
 	EnforceAccessControl bool
-<<<<<<< HEAD
-	User                 *user.SignedInUser
-=======
 	User                 identity.Requester
->>>>>>> ae830f68
 }