--- conflicted
+++ resolved
@@ -12,12 +12,9 @@
 var sqlIDAcceptList = map[string]struct{}{
 	"org_user.user_id": {},
 	"role.id":          {},
-<<<<<<< HEAD
+	"team.id":          {},
 	"\"user\".\"id\"":  {}, // For Postgres
 	"`user`.`id`":      {}, // For MySQL and SQLite
-=======
-	"team.id":          {},
->>>>>>> 01b88adb
 }
 
 var (
