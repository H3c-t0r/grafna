--- conflicted
+++ resolved
@@ -16,10 +16,7 @@
 )
 
 var AllVariants = []Variant{
-<<<<<<< HEAD
-=======
 	// https://github.com/golang/go/issues/58425 disabling arm builds until go issue is resolved
->>>>>>> 1e84fede
 	// VariantArmV6,
 	// VariantArmV7,
 	// VariantArmV7Musl,
