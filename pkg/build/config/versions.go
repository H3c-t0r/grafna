package config

const PublicBucket = "grafana-downloads"

var Versions = VersionMap{
	PullRequestMode: {
		Variants: []Variant{
			VariantLinuxAmd64,
			VariantLinuxAmd64Musl,
			VariantDarwinAmd64,
			VariantWindowsAmd64,
			// https://github.com/golang/go/issues/58425 disabling arm builds until go issue is resolved
			// VariantArm64,
			// VariantArm64Musl,
		},
		PluginSignature: PluginSignature{
			Sign:      false,
			AdminSign: false,
		},
		Docker: Docker{
			ShouldSave: false,
			Architectures: []Architecture{
				ArchAMD64,
				ArchARM64,
			},
			Distribution: []Distribution{
				Alpine,
			},
		},
	},
	MainMode: {
		Variants: []Variant{
			// https://github.com/golang/go/issues/58425 disabling arm builds until go issue is resolved
			// VariantArmV6,
			// VariantArmV7,
			// VariantArmV7Musl,
			VariantArm64,
			VariantArm64Musl,
			VariantDarwinAmd64,
			VariantWindowsAmd64,
			VariantLinuxAmd64,
			VariantLinuxAmd64Musl,
		},
		PluginSignature: PluginSignature{
			Sign:      true,
			AdminSign: true,
		},
		Docker: Docker{
			ShouldSave: false,
			Architectures: []Architecture{
				ArchAMD64,
				ArchARM64,
				// https://github.com/golang/go/issues/58425 disabling arm builds until go issue is resolved
				// ArchARMv7, // GOARCH=ARM is used for both armv6 and armv7. They are differentiated by the GOARM variable.
			},
			Distribution: []Distribution{
				Alpine,
				Ubuntu,
			},
		},
		Buckets: Buckets{
			Artifacts:            "grafana-downloads",
			ArtifactsEnterprise2: "grafana-downloads-enterprise2",
			CDNAssets:            "grafana-static-assets",
			Storybook:            "grafana-storybook",
		},
	},
	DownstreamMode: {
		Variants: []Variant{
			// https://github.com/golang/go/issues/58425 disabling arm builds until go issue is resolved
			// VariantArmV6,
			//VariantArmV7,
			// VariantArmV7Musl,
			VariantArm64,
			VariantArm64Musl,
			VariantDarwinAmd64,
			VariantWindowsAmd64,
			VariantLinuxAmd64,
			VariantLinuxAmd64Musl,
		},
		PluginSignature: PluginSignature{
			Sign:      true,
			AdminSign: true,
		},
		Docker: Docker{
			ShouldSave: true,
			Architectures: []Architecture{
				ArchAMD64,
				ArchARM64,
				// https://github.com/golang/go/issues/58425 disabling arm builds until go issue is resolved
				// ArchARMv7, // GOARCH=ARM is used for both armv6 and armv7. They are differentiated by the GOARM variable.
			},
			Distribution: []Distribution{
				Alpine,
				Ubuntu,
			},
		},
		Buckets: Buckets{
			Artifacts:            "grafana-downloads",
			ArtifactsEnterprise2: "grafana-downloads-enterprise2",
			CDNAssets:            "grafana-static-assets",
		},
	},
	ReleaseBranchMode: {
		Variants: []Variant{
			// https://github.com/golang/go/issues/58425 disabling arm builds until go issue is resolved
			// VariantArmV6,
			// VariantArmV7,
			// VariantArmV7Musl,
			VariantArm64,
			VariantArm64Musl,
			VariantDarwinAmd64,
			VariantWindowsAmd64,
			VariantLinuxAmd64,
			VariantLinuxAmd64Musl,
		},
		PluginSignature: PluginSignature{
			Sign:      true,
			AdminSign: true,
		},
		Docker: Docker{
			ShouldSave: true,
			Architectures: []Architecture{
				ArchAMD64,
				ArchARM64,
				ArchARMv7,
			},
			Distribution: []Distribution{
				Alpine,
				Ubuntu,
			},
			PrereleaseBucket: "grafana-prerelease/artifacts/docker",
		},
		Buckets: Buckets{
			Artifacts:            "grafana-downloads",
			ArtifactsEnterprise2: "grafana-downloads-enterprise2",
			CDNAssets:            "grafana-static-assets",
		},
	},
	TagMode: {
		Variants: []Variant{
			// https://github.com/golang/go/issues/58425 disabling arm builds until go issue is resolved
			// VariantArmV6,
			// VariantArmV7,
			// VariantArmV7Musl,
			VariantArm64,
			VariantArm64Musl,
			VariantDarwinAmd64,
			VariantWindowsAmd64,
			VariantLinuxAmd64,
			VariantLinuxAmd64Musl,
		},
		PluginSignature: PluginSignature{
			Sign:      true,
			AdminSign: true,
		},
		Docker: Docker{
			ShouldSave: true,
			Architectures: []Architecture{
				ArchAMD64,
				ArchARM64,
				// https://github.com/golang/go/issues/58425 disabling arm builds until go issue is resolved
				// ArchARMv7,
			},
			Distribution: []Distribution{
				Alpine,
				Ubuntu,
			},
			PrereleaseBucket: "grafana-prerelease/artifacts/docker",
		},
		Buckets: Buckets{
			Artifacts:            "grafana-prerelease/artifacts/downloads",
			ArtifactsEnterprise2: "grafana-prerelease/artifacts/downloads-enterprise2",
			CDNAssets:            "grafana-prerelease",
			CDNAssetsDir:         "artifacts/static-assets",
			Storybook:            "grafana-prerelease",
			StorybookSrcDir:      "artifacts/storybook",
		},
	},
	Enterprise2Mode: {
		Variants: []Variant{
<<<<<<< HEAD
			VariantArmV6,
			VariantArmV7,
			VariantArmV7Musl,
=======
			// https://github.com/golang/go/issues/58425 disabling arm builds until go issue is resolved
			// VariantArmV6,
			// VariantArmV7,
			// VariantArmV7Musl,
>>>>>>> ae830f68
			VariantArm64,
			VariantArm64Musl,
			VariantDarwinAmd64,
			VariantWindowsAmd64,
			VariantLinuxAmd64,
			VariantLinuxAmd64Musl,
		},
		PluginSignature: PluginSignature{
			Sign:      true,
			AdminSign: true,
		},
		Docker: Docker{
			ShouldSave: true,
			Architectures: []Architecture{
				ArchAMD64,
				ArchARM64,
<<<<<<< HEAD
				ArchARMv7,
=======
				// https://github.com/golang/go/issues/58425 disabling arm builds until go issue is resolved
				// ArchARMv7,
>>>>>>> ae830f68
			},
			Distribution: []Distribution{
				Alpine,
				Ubuntu,
			},
			PrereleaseBucket: "grafana-prerelease/artifacts/docker",
		},
		Buckets: Buckets{
			Artifacts:            "grafana-prerelease/artifacts/downloads",
			ArtifactsEnterprise2: "grafana-prerelease/artifacts/downloads-enterprise2",
			CDNAssets:            "grafana-prerelease",
			CDNAssetsDir:         "artifacts/static-assets",
			Storybook:            "grafana-prerelease",
			StorybookSrcDir:      "artifacts/storybook",
		},
	},
	CloudMode: {
		Variants: []Variant{
			VariantLinuxAmd64Musl,
			// We still need this variant to build the .deb file
			VariantLinuxAmd64,
		},
		PluginSignature: PluginSignature{
			Sign:      true,
			AdminSign: true,
		},
		Docker: Docker{
			ShouldSave: true,
			Architectures: []Architecture{
				ArchAMD64,
			},
			Distribution: []Distribution{
				Alpine,
			},
			PrereleaseBucket: "grafana-prerelease/artifacts/docker",
		},
		Buckets: Buckets{
			Artifacts:            "grafana-prerelease/artifacts/downloads",
			ArtifactsEnterprise2: "grafana-prerelease/artifacts/downloads-enterprise2",
			CDNAssets:            "grafana-prerelease",
			CDNAssetsDir:         "artifacts/static-assets",
			Storybook:            "grafana-prerelease",
			StorybookSrcDir:      "artifacts/storybook",
		},
	},
}<|MERGE_RESOLUTION|>--- conflicted
+++ resolved
@@ -1,6 +1,4 @@
 package config
-
-const PublicBucket = "grafana-downloads"
 
 var Versions = VersionMap{
 	PullRequestMode: {
@@ -179,38 +177,28 @@
 	},
 	Enterprise2Mode: {
 		Variants: []Variant{
-<<<<<<< HEAD
-			VariantArmV6,
-			VariantArmV7,
-			VariantArmV7Musl,
-=======
-			// https://github.com/golang/go/issues/58425 disabling arm builds until go issue is resolved
-			// VariantArmV6,
-			// VariantArmV7,
-			// VariantArmV7Musl,
->>>>>>> ae830f68
-			VariantArm64,
-			VariantArm64Musl,
-			VariantDarwinAmd64,
-			VariantWindowsAmd64,
-			VariantLinuxAmd64,
-			VariantLinuxAmd64Musl,
-		},
-		PluginSignature: PluginSignature{
-			Sign:      true,
-			AdminSign: true,
-		},
-		Docker: Docker{
-			ShouldSave: true,
-			Architectures: []Architecture{
-				ArchAMD64,
-				ArchARM64,
-<<<<<<< HEAD
-				ArchARMv7,
-=======
+			// https://github.com/golang/go/issues/58425 disabling arm builds until go issue is resolved
+			// VariantArmV6,
+			// VariantArmV7,
+			// VariantArmV7Musl,
+			VariantArm64,
+			VariantArm64Musl,
+			VariantDarwinAmd64,
+			VariantWindowsAmd64,
+			VariantLinuxAmd64,
+			VariantLinuxAmd64Musl,
+		},
+		PluginSignature: PluginSignature{
+			Sign:      true,
+			AdminSign: true,
+		},
+		Docker: Docker{
+			ShouldSave: true,
+			Architectures: []Architecture{
+				ArchAMD64,
+				ArchARM64,
 				// https://github.com/golang/go/issues/58425 disabling arm builds until go issue is resolved
 				// ArchARMv7,
->>>>>>> ae830f68
 			},
 			Distribution: []Distribution{
 				Alpine,
