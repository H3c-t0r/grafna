--- conflicted
+++ resolved
@@ -78,16 +78,6 @@
 
 	pm.log.Info("Starting plugin search")
 
-<<<<<<< HEAD
-	pm.log.Info("Scanning main plugin directory")
-	plugDir := path.Join(setting.StaticRootPath, "app/plugins")
-	if err := pm.scan(plugDir, false); err != nil {
-		return errutil.Wrapf(err, "failed to scan main plugin directory '%s'", plugDir)
-	}
-
-	pm.log.Info("Scanning bundled plugins directory")
-	plugDir = path.Join(setting.HomePath, "plugins-bundled")
-=======
 	plugDir := path.Join(setting.StaticRootPath, "app/plugins")
 	pm.log.Debug("Scanning core plugin directory", "dir", plugDir)
 	if err := pm.scan(plugDir, false); err != nil {
@@ -96,7 +86,6 @@
 
 	plugDir = pm.Cfg.BundledPluginsPath
 	pm.log.Debug("Scanning bundled plugins directory", "dir", plugDir)
->>>>>>> 6fb7a60a
 	exists, err := fs.Exists(plugDir)
 	if err != nil {
 		return err
@@ -119,11 +108,7 @@
 			pm.log.Info("External plugins directory created", "directory", setting.PluginsPath)
 		}
 	} else {
-<<<<<<< HEAD
-		pm.log.Info("Scanning external plugins directory")
-=======
 		pm.log.Debug("Scanning external plugins directory", "dir", setting.PluginsPath)
->>>>>>> 6fb7a60a
 		if err := pm.scan(setting.PluginsPath, true); err != nil {
 			return errutil.Wrapf(err, "failed to scan external plugins directory '%s'",
 				setting.PluginsPath)
@@ -284,7 +269,6 @@
 		return errors.New("did not find type or id properties in plugin.json")
 	}
 
-<<<<<<< HEAD
 	if pluginCommon.Id == "gel" {
 		isEnabled := scanner.cfg.IsExpressionsEnabled()
 		scanner.log.Debug("Plugin is dependent on a feature flag, checking if enabled", "pluginID", pluginCommon.Id,
@@ -296,8 +280,6 @@
 		}
 	}
 
-=======
->>>>>>> 6fb7a60a
 	pluginCommon.PluginDir = filepath.Dir(pluginJsonFilePath)
 
 	// For the time being, we choose to only require back-end plugins to be signed
