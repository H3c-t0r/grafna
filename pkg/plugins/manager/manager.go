package manager

import (
	"context"
	"errors"
	"fmt"
	"path/filepath"
	"sync"
	"time"

	"github.com/grafana/grafana/pkg/infra/log"
	"github.com/grafana/grafana/pkg/plugins"
	"github.com/grafana/grafana/pkg/plugins/backendplugin"
	"github.com/grafana/grafana/pkg/plugins/manager/installer"
	"github.com/grafana/grafana/pkg/setting"
)

const (
	grafanaComURL = "https://grafana.com/api/plugins"
)

var _ plugins.Client = (*PluginManager)(nil)
var _ plugins.Store = (*PluginManager)(nil)
var _ plugins.StaticRouteResolver = (*PluginManager)(nil)
var _ plugins.RendererManager = (*PluginManager)(nil)

type PluginManager struct {
	cfg             *plugins.Cfg
	store           map[string]*plugins.Plugin
	pluginInstaller plugins.Installer
	pluginLoader    plugins.Loader
	pluginsMu       sync.RWMutex
	pluginSources   []PluginSource
	log             log.Logger
}

type PluginSource struct {
	Class plugins.Class
	Paths []string
}

func ProvideService(grafanaCfg *setting.Cfg, pluginLoader plugins.Loader) (*PluginManager, error) {
	pm := New(plugins.FromGrafanaCfg(grafanaCfg), []PluginSource{
		{Class: plugins.Core, Paths: corePluginPaths(grafanaCfg)},
		{Class: plugins.Bundled, Paths: []string{grafanaCfg.BundledPluginsPath}},
		{Class: plugins.External, Paths: append([]string{grafanaCfg.PluginsPath}, pluginSettingPaths(grafanaCfg)...)},
	}, pluginLoader)
	if err := pm.Init(); err != nil {
		return nil, err
	}
	return pm, nil
}

func New(cfg *plugins.Cfg, pluginSources []PluginSource, pluginLoader plugins.Loader) *PluginManager {
	return &PluginManager{
		cfg:             cfg,
		pluginLoader:    pluginLoader,
		pluginSources:   pluginSources,
		store:           make(map[string]*plugins.Plugin),
		log:             log.New("plugin.manager"),
		pluginInstaller: installer.New(false, cfg.BuildVersion, newInstallerLogger("plugin.installer", true)),
	}
}

func (m *PluginManager) Init() error {
	for _, ps := range m.pluginSources {
		err := m.loadPlugins(context.Background(), ps.Class, ps.Paths...)
		if err != nil {
			return err
		}
	}

	return nil
}

func (m *PluginManager) Run(ctx context.Context) error {
	<-ctx.Done()
	m.shutdown(ctx)
	return ctx.Err()
}

func (m *PluginManager) loadPlugins(ctx context.Context, class plugins.Class, paths ...string) error {
	if len(paths) == 0 {
		return nil
	}

	var pluginPaths []string
	for _, p := range paths {
		if p != "" {
			pluginPaths = append(pluginPaths, p)
		}
	}

	loadedPlugins, err := m.pluginLoader.Load(ctx, class, pluginPaths, m.registeredPlugins())
	if err != nil {
		m.log.Error("Could not load plugins", "paths", pluginPaths, "err", err)
		return err
	}

	for _, p := range loadedPlugins {
		if err := m.registerAndStart(context.Background(), p); err != nil {
			m.log.Error("Could not start plugin", "pluginId", p.ID, "err", err)
		}
	}

	return nil
}

<<<<<<< HEAD
func (m *PluginManager) registeredPlugins() map[string]struct{} {
	pluginsByID := make(map[string]struct{})
	for _, p := range m.store {
		pluginsByID[p.ID] = struct{}{}
	}

	return pluginsByID
}

=======
>>>>>>> 42e090cd
func (m *PluginManager) Renderer() *plugins.Plugin {
	for _, p := range m.plugins() {
		if p.IsRenderer() {
			return p
		}
	}

	return nil
}

func (m *PluginManager) Routes() []*plugins.StaticRoute {
	staticRoutes := make([]*plugins.StaticRoute, 0)

	for _, p := range m.plugins() {
		if p.StaticRoute() != nil {
			staticRoutes = append(staticRoutes, p.StaticRoute())
		}
	}
	return staticRoutes
}

func (m *PluginManager) registerAndStart(ctx context.Context, plugin *plugins.Plugin) error {
	err := m.register(plugin)
	if err != nil {
		return err
	}

	if !m.isRegistered(plugin.ID) {
		return fmt.Errorf("plugin %s is not registered", plugin.ID)
	}

	return m.start(ctx, plugin)
}

func (m *PluginManager) register(p *plugins.Plugin) error {
	if m.isRegistered(p.ID) {
		return fmt.Errorf("plugin %s is already registered", p.ID)
	}

	m.pluginsMu.Lock()
	m.store[p.ID] = p
	m.pluginsMu.Unlock()

	if !p.IsCorePlugin() {
		m.log.Info("Plugin registered", "pluginId", p.ID)
	}

	return nil
}

func (m *PluginManager) unregisterAndStop(ctx context.Context, p *plugins.Plugin) error {
	m.log.Debug("Stopping plugin process", "pluginId", p.ID)
	m.pluginsMu.Lock()
	defer m.pluginsMu.Unlock()

	if err := p.Decommission(); err != nil {
		return err
	}

	if err := p.Stop(ctx); err != nil {
		return err
	}

	delete(m.store, p.ID)

	m.log.Debug("Plugin unregistered", "pluginId", p.ID)
	return nil
}

// start starts a backend plugin process
func (m *PluginManager) start(ctx context.Context, p *plugins.Plugin) error {
	if !p.IsManaged() || !p.Backend || p.SignatureError != nil {
		return nil
	}

	if !m.isRegistered(p.ID) {
		return backendplugin.ErrPluginNotRegistered
	}

	if err := startPluginAndRestartKilledProcesses(ctx, p); err != nil {
		return err
	}

	if !p.IsCorePlugin() {
		p.Logger().Debug("Successfully started backend plugin process")
	}

	return nil
}

func startPluginAndRestartKilledProcesses(ctx context.Context, p *plugins.Plugin) error {
	if err := p.Start(ctx); err != nil {
		return err
	}

	go func(ctx context.Context, p *plugins.Plugin) {
		if err := restartKilledProcess(ctx, p); err != nil {
			p.Logger().Error("Attempt to restart killed plugin process failed", "error", err)
		}
	}(ctx, p)

	return nil
}

func restartKilledProcess(ctx context.Context, p *plugins.Plugin) error {
	ticker := time.NewTicker(time.Second * 1)

	for {
		select {
		case <-ctx.Done():
			if err := ctx.Err(); err != nil && !errors.Is(err, context.Canceled) {
				return err
			}
			return nil
		case <-ticker.C:
			if p.IsDecommissioned() {
				p.Logger().Debug("Plugin decommissioned")
				return nil
			}

			if !p.Exited() {
				continue
			}

			p.Logger().Debug("Restarting plugin")
			if err := p.Start(ctx); err != nil {
				p.Logger().Error("Failed to restart plugin", "error", err)
				continue
			}
			p.Logger().Debug("Plugin restarted")
		}
	}
}

// shutdown stops all backend plugin processes
func (m *PluginManager) shutdown(ctx context.Context) {
	var wg sync.WaitGroup
	for _, p := range m.plugins() {
		wg.Add(1)
		go func(p backendplugin.Plugin, ctx context.Context) {
			defer wg.Done()
			p.Logger().Debug("Stopping plugin")
			if err := p.Stop(ctx); err != nil {
				p.Logger().Error("Failed to stop plugin", "error", err)
			}
			p.Logger().Debug("Plugin stopped")
		}(p, ctx)
	}
	wg.Wait()
}

// corePluginPaths provides a list of the Core plugin paths which need to be scanned on init()
func corePluginPaths(cfg *setting.Cfg) []string {
	datasourcePaths := filepath.Join(cfg.StaticRootPath, "app/plugins/datasource")
	panelsPath := filepath.Join(cfg.StaticRootPath, "app/plugins/panel")

	return []string{datasourcePaths, panelsPath}
}

// pluginSettingPaths provides a plugin paths defined in cfg.PluginSettings which need to be scanned on init()
func pluginSettingPaths(cfg *setting.Cfg) []string {
	var pluginSettingDirs []string
	for _, settings := range cfg.PluginSettings {
		path, exists := settings["path"]
		if !exists || path == "" {
			continue
		}
		pluginSettingDirs = append(pluginSettingDirs, path)
	}

	return pluginSettingDirs
}<|MERGE_RESOLUTION|>--- conflicted
+++ resolved
@@ -106,18 +106,6 @@
 	return nil
 }
 
-<<<<<<< HEAD
-func (m *PluginManager) registeredPlugins() map[string]struct{} {
-	pluginsByID := make(map[string]struct{})
-	for _, p := range m.store {
-		pluginsByID[p.ID] = struct{}{}
-	}
-
-	return pluginsByID
-}
-
-=======
->>>>>>> 42e090cd
 func (m *PluginManager) Renderer() *plugins.Plugin {
 	for _, p := range m.plugins() {
 		if p.IsRenderer() {
