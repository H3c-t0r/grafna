package loader

import (
	"context"
	"errors"
	"fmt"
	"path"
	"strings"

	"github.com/grafana/grafana/pkg/infra/metrics"
	"github.com/grafana/grafana/pkg/infra/slugify"
	"github.com/grafana/grafana/pkg/plugins"
	"github.com/grafana/grafana/pkg/plugins/config"
	"github.com/grafana/grafana/pkg/plugins/log"
	"github.com/grafana/grafana/pkg/plugins/manager/loader/assetpath"
	"github.com/grafana/grafana/pkg/plugins/manager/loader/finder"
	"github.com/grafana/grafana/pkg/plugins/manager/loader/initializer"
	"github.com/grafana/grafana/pkg/plugins/manager/process"
	"github.com/grafana/grafana/pkg/plugins/manager/registry"
	"github.com/grafana/grafana/pkg/plugins/manager/signature"
	"github.com/grafana/grafana/pkg/util"
)

var _ plugins.ErrorResolver = (*Loader)(nil)

type Loader struct {
<<<<<<< HEAD
	pluginFinder       finder.Finder
	processManager     process.Service
	pluginRegistry     registry.Service
	roleRegistry       plugins.RoleRegistry
	pluginInitializer  initializer.Initializer
	signatureValidator signature.Validator
	assetPath          *assetpath.Service
	log                log.Logger
	cfg                *config.Cfg

	errs map[string]*plugins.SignatureError
=======
	pluginFinder        finder.Finder
	processManager      process.Service
	pluginRegistry      registry.Service
	roleRegistry        plugins.RoleRegistry
	pluginInitializer   initializer.Initializer
	signatureValidator  signature.Validator
	signatureCalculator plugins.SignatureCalculator
	pluginStorage       storage.Manager
	assetPath           *assetpath.Service
	log                 log.Logger
	cfg                 *config.Cfg
	errs                map[string]*plugins.SignatureError
>>>>>>> 82a6c8a6
}

func ProvideService(cfg *config.Cfg, license plugins.Licensing, authorizer plugins.PluginLoaderAuthorizer,
	pluginRegistry registry.Service, backendProvider plugins.BackendFactoryProvider, pluginFinder finder.Finder,
	roleRegistry plugins.RoleRegistry, assetPath *assetpath.Service, signatureCalculator plugins.SignatureCalculator) *Loader {
	return New(cfg, license, authorizer, pluginRegistry, backendProvider, process.NewManager(pluginRegistry),
<<<<<<< HEAD
		roleRegistry, assetPath, pluginFinder)
=======
		storage.FileSystem(log.NewPrettyLogger("loader.fs"), cfg.PluginsPath), roleRegistry, assetPath,
		pluginFinder, signatureCalculator)
>>>>>>> 82a6c8a6
}

func New(cfg *config.Cfg, license plugins.Licensing, authorizer plugins.PluginLoaderAuthorizer,
	pluginRegistry registry.Service, backendProvider plugins.BackendFactoryProvider,
<<<<<<< HEAD
	processManager process.Service, roleRegistry plugins.RoleRegistry,
	assetPath *assetpath.Service, pluginFinder finder.Finder) *Loader {
	return &Loader{
		pluginFinder:       pluginFinder,
		pluginRegistry:     pluginRegistry,
		pluginInitializer:  initializer.New(cfg, backendProvider, license),
		signatureValidator: signature.NewValidator(authorizer),
		processManager:     processManager,
		errs:               make(map[string]*plugins.SignatureError),
		log:                log.New("plugin.loader"),
		roleRegistry:       roleRegistry,
		cfg:                cfg,
		assetPath:          assetPath,
=======
	processManager process.Service, pluginStorage storage.Manager, roleRegistry plugins.RoleRegistry,
	assetPath *assetpath.Service, pluginFinder finder.Finder, signatureCalculator plugins.SignatureCalculator) *Loader {
	return &Loader{
		pluginFinder:        pluginFinder,
		pluginRegistry:      pluginRegistry,
		pluginInitializer:   initializer.New(cfg, backendProvider, license),
		signatureValidator:  signature.NewValidator(authorizer),
		signatureCalculator: signatureCalculator,
		processManager:      processManager,
		pluginStorage:       pluginStorage,
		errs:                make(map[string]*plugins.SignatureError),
		log:                 log.New("plugin.loader"),
		roleRegistry:        roleRegistry,
		cfg:                 cfg,
		assetPath:           assetPath,
>>>>>>> 82a6c8a6
	}
}

func (l *Loader) Load(ctx context.Context, src plugins.PluginSource) ([]*plugins.Plugin, error) {
	found, err := l.pluginFinder.Find(ctx, src)
	if err != nil {
		return nil, err
	}

	return l.loadPlugins(ctx, src, found)
}

func (l *Loader) loadPlugins(ctx context.Context, src plugins.PluginSource, found []*plugins.FoundBundle) ([]*plugins.Plugin, error) {
	var loadedPlugins []*plugins.Plugin

	for _, p := range found {
		if _, exists := l.pluginRegistry.Plugin(ctx, p.Primary.JSONData.ID); exists {
			l.log.Warn("Skipping plugin loading as it's a duplicate", "pluginID", p.Primary.JSONData.ID)
			continue
		}

		sig, err := l.signatureCalculator.Calculate(ctx, src, p.Primary)
		if err != nil {
			l.log.Warn("Could not calculate plugin signature state", "pluginID", p.Primary.JSONData.ID, "err", err)
			continue
		}
		plugin, err := l.createPluginBase(p.Primary.JSONData, src.PluginClass(ctx), p.Primary.FS)
		if err != nil {
			l.log.Error("Could not create primary plugin base", "pluginID", p.Primary.JSONData.ID, "err", err)
			continue
		}

		plugin.Signature = sig.Status
		plugin.SignatureType = sig.Type
		plugin.SignatureOrg = sig.SigningOrg

		loadedPlugins = append(loadedPlugins, plugin)

		for _, c := range p.Children {
			if _, exists := l.pluginRegistry.Plugin(ctx, c.JSONData.ID); exists {
				l.log.Warn("Skipping plugin loading as it's a duplicate", "pluginID", p.Primary.JSONData.ID)
				continue
			}

			cp, err := l.createPluginBase(c.JSONData, plugin.Class, c.FS)
			if err != nil {
				l.log.Error("Could not create child plugin base", "pluginID", p.Primary.JSONData.ID, "err", err)
				continue
			}
			cp.Parent = plugin
			cp.Signature = sig.Status
			cp.SignatureType = sig.Type
			cp.SignatureOrg = sig.SigningOrg

			plugin.Children = append(plugin.Children, cp)

			loadedPlugins = append(loadedPlugins, cp)
		}
	}

	// validate signatures
	verifiedPlugins := make([]*plugins.Plugin, 0)
	for _, plugin := range loadedPlugins {
		signingError := l.signatureValidator.Validate(plugin)
		if signingError != nil {
			l.log.Warn("Skipping loading plugin due to problem with signature",
				"pluginID", plugin.ID, "status", signingError.SignatureStatus)
			plugin.SignatureError = signingError
			l.errs[plugin.ID] = signingError
			// skip plugin so it will not be loaded any further
			continue
		}

		// clear plugin error if a pre-existing error has since been resolved
		delete(l.errs, plugin.ID)

		// verify module.js exists for SystemJS to load.
		// CDN plugins can be loaded with plugin.json only, so do not warn for those.
		if !plugin.IsRenderer() && !plugin.IsCorePlugin() {
			f, err := plugin.FS.Open("module.js")
			if err != nil {
				if errors.Is(err, plugins.ErrFileNotExist) {
					l.log.Warn("Plugin missing module.js", "pluginID", plugin.ID,
						"warning", "Missing module.js, If you loaded this plugin from git, make sure to compile it.")
				}
			} else if f != nil {
				if err := f.Close(); err != nil {
					l.log.Warn("Could not close module.js", "pluginID", plugin.ID, "err", err)
				}
			}
		}

		if plugin.IsApp() {
			setDefaultNavURL(plugin)
		}

		if plugin.Parent != nil && plugin.Parent.IsApp() {
			configureAppChildPlugin(plugin.Parent, plugin)
		}

		verifiedPlugins = append(verifiedPlugins, plugin)
	}

	// initialize plugins
	initializedPlugins := make([]*plugins.Plugin, 0)
	for _, p := range verifiedPlugins {
		err := l.pluginInitializer.Initialize(ctx, p)
		if err != nil {
			l.log.Error("Could not initialize plugin", "pluginId", p.ID, "err", err)
			continue
		}
		if errDeclareRoles := l.roleRegistry.DeclarePluginRoles(ctx, p.ID, p.Name, p.Roles); errDeclareRoles != nil {
			l.log.Warn("Declare plugin roles failed.", "pluginID", p.ID, "err", errDeclareRoles)
		}

		initializedPlugins = append(initializedPlugins, p)
	}

	for _, p := range initializedPlugins {
		if err := l.load(ctx, p); err != nil {
			l.log.Error("Could not start plugin", "pluginId", p.ID, "err", err)
		}

		if !p.IsCorePlugin() && !p.IsBundledPlugin() {
			metrics.SetPluginBuildInformation(p.ID, string(p.Type), p.Info.Version, string(p.Signature))
		}
	}

	return initializedPlugins, nil
}

func (l *Loader) Unload(ctx context.Context, pluginID string) error {
	plugin, exists := l.pluginRegistry.Plugin(ctx, pluginID)
	if !exists {
		return plugins.ErrPluginNotInstalled
	}

	if plugin.IsCorePlugin() || plugin.IsBundledPlugin() {
		return plugins.ErrUninstallCorePlugin
	}

	if err := l.unload(ctx, plugin); err != nil {
		return err
	}
	return nil
}

func (l *Loader) load(ctx context.Context, p *plugins.Plugin) error {
	if err := l.pluginRegistry.Add(ctx, p); err != nil {
		return err
	}

	if !p.IsCorePlugin() {
		l.log.Info("Plugin registered", "pluginID", p.ID)
	}

	return l.processManager.Start(ctx, p.ID)
}

func (l *Loader) unload(ctx context.Context, p *plugins.Plugin) error {
	l.log.Debug("Stopping plugin process", "pluginId", p.ID)

	if err := l.processManager.Stop(ctx, p.ID); err != nil {
		return err
	}

	if err := l.pluginRegistry.Remove(ctx, p.ID); err != nil {
		return err
	}
	l.log.Debug("Plugin unregistered", "pluginId", p.ID)

	if err := p.FS.Remove(); err != nil {
		return err
	}
	return nil
}

func (l *Loader) createPluginBase(pluginJSON plugins.JSONData, class plugins.Class, files plugins.FS) (*plugins.Plugin, error) {
	baseURL, err := l.assetPath.Base(pluginJSON, class, files.Base())
	if err != nil {
		return nil, fmt.Errorf("base url: %w", err)
	}
	moduleURL, err := l.assetPath.Module(pluginJSON, class, files.Base())
	if err != nil {
		return nil, fmt.Errorf("module url: %w", err)
	}
	plugin := &plugins.Plugin{
		JSONData: pluginJSON,
		FS:       files,
		BaseURL:  baseURL,
		Module:   moduleURL,
		Class:    class,
	}

	plugin.SetLogger(log.New(fmt.Sprintf("plugin.%s", plugin.ID)))
	if err := l.setImages(plugin); err != nil {
		return nil, err
	}

	return plugin, nil
}

func (l *Loader) setImages(p *plugins.Plugin) error {
	var err error
	for _, dst := range []*string{&p.Info.Logos.Small, &p.Info.Logos.Large} {
		*dst, err = l.assetPath.RelativeURL(p, *dst, defaultLogoPath(p.Type))
		if err != nil {
			return fmt.Errorf("logo: %w", err)
		}
	}
	for i := 0; i < len(p.Info.Screenshots); i++ {
		screenshot := &p.Info.Screenshots[i]
		screenshot.Path, err = l.assetPath.RelativeURL(p, screenshot.Path, "")
		if err != nil {
			return fmt.Errorf("screenshot %d relative url: %w", i, err)
		}
	}
	return nil
}

func setDefaultNavURL(p *plugins.Plugin) {
	// slugify pages
	for _, include := range p.Includes {
		if include.Slug == "" {
			include.Slug = slugify.Slugify(include.Name)
		}

		if !include.DefaultNav {
			continue
		}

		if include.Type == "page" {
			p.DefaultNavURL = path.Join("/plugins/", p.ID, "/page/", include.Slug)
		}
		if include.Type == "dashboard" {
			dboardURL := include.DashboardURLPath()
			if dboardURL == "" {
				p.Logger().Warn("Included dashboard is missing a UID field")
				continue
			}

			p.DefaultNavURL = dboardURL
		}
	}
}

func configureAppChildPlugin(parent *plugins.Plugin, child *plugins.Plugin) {
	if !parent.IsApp() {
		return
	}
	appSubPath := strings.ReplaceAll(strings.Replace(child.FS.Base(), parent.FS.Base(), "", 1), "\\", "/")
	child.IncludedInAppID = parent.ID
	child.BaseURL = parent.BaseURL

	if parent.IsCorePlugin() {
		child.Module = util.JoinURLFragments("app/plugins/app/"+parent.ID, appSubPath) + "/module"
	} else {
		child.Module = util.JoinURLFragments("plugins/"+parent.ID, appSubPath) + "/module"
	}
}

func defaultLogoPath(pluginType plugins.Type) string {
	return "public/img/icn-" + string(pluginType) + ".svg"
}

func (l *Loader) PluginErrors() []*plugins.Error {
	errs := make([]*plugins.Error, 0)
	for _, err := range l.errs {
		errs = append(errs, &plugins.Error{
			PluginID:  err.PluginID,
			ErrorCode: err.AsErrorCode(),
		})
	}

	return errs
}<|MERGE_RESOLUTION|>--- conflicted
+++ resolved
@@ -24,19 +24,6 @@
 var _ plugins.ErrorResolver = (*Loader)(nil)
 
 type Loader struct {
-<<<<<<< HEAD
-	pluginFinder       finder.Finder
-	processManager     process.Service
-	pluginRegistry     registry.Service
-	roleRegistry       plugins.RoleRegistry
-	pluginInitializer  initializer.Initializer
-	signatureValidator signature.Validator
-	assetPath          *assetpath.Service
-	log                log.Logger
-	cfg                *config.Cfg
-
-	errs map[string]*plugins.SignatureError
-=======
 	pluginFinder        finder.Finder
 	processManager      process.Service
 	pluginRegistry      registry.Service
@@ -44,44 +31,23 @@
 	pluginInitializer   initializer.Initializer
 	signatureValidator  signature.Validator
 	signatureCalculator plugins.SignatureCalculator
-	pluginStorage       storage.Manager
 	assetPath           *assetpath.Service
 	log                 log.Logger
 	cfg                 *config.Cfg
-	errs                map[string]*plugins.SignatureError
->>>>>>> 82a6c8a6
+
+	errs map[string]*plugins.SignatureError
 }
 
 func ProvideService(cfg *config.Cfg, license plugins.Licensing, authorizer plugins.PluginLoaderAuthorizer,
 	pluginRegistry registry.Service, backendProvider plugins.BackendFactoryProvider, pluginFinder finder.Finder,
 	roleRegistry plugins.RoleRegistry, assetPath *assetpath.Service, signatureCalculator plugins.SignatureCalculator) *Loader {
 	return New(cfg, license, authorizer, pluginRegistry, backendProvider, process.NewManager(pluginRegistry),
-<<<<<<< HEAD
-		roleRegistry, assetPath, pluginFinder)
-=======
-		storage.FileSystem(log.NewPrettyLogger("loader.fs"), cfg.PluginsPath), roleRegistry, assetPath,
-		pluginFinder, signatureCalculator)
->>>>>>> 82a6c8a6
+		roleRegistry, assetPath, pluginFinder, signatureCalculator)
 }
 
 func New(cfg *config.Cfg, license plugins.Licensing, authorizer plugins.PluginLoaderAuthorizer,
 	pluginRegistry registry.Service, backendProvider plugins.BackendFactoryProvider,
-<<<<<<< HEAD
 	processManager process.Service, roleRegistry plugins.RoleRegistry,
-	assetPath *assetpath.Service, pluginFinder finder.Finder) *Loader {
-	return &Loader{
-		pluginFinder:       pluginFinder,
-		pluginRegistry:     pluginRegistry,
-		pluginInitializer:  initializer.New(cfg, backendProvider, license),
-		signatureValidator: signature.NewValidator(authorizer),
-		processManager:     processManager,
-		errs:               make(map[string]*plugins.SignatureError),
-		log:                log.New("plugin.loader"),
-		roleRegistry:       roleRegistry,
-		cfg:                cfg,
-		assetPath:          assetPath,
-=======
-	processManager process.Service, pluginStorage storage.Manager, roleRegistry plugins.RoleRegistry,
 	assetPath *assetpath.Service, pluginFinder finder.Finder, signatureCalculator plugins.SignatureCalculator) *Loader {
 	return &Loader{
 		pluginFinder:        pluginFinder,
@@ -90,13 +56,11 @@
 		signatureValidator:  signature.NewValidator(authorizer),
 		signatureCalculator: signatureCalculator,
 		processManager:      processManager,
-		pluginStorage:       pluginStorage,
 		errs:                make(map[string]*plugins.SignatureError),
 		log:                 log.New("plugin.loader"),
 		roleRegistry:        roleRegistry,
 		cfg:                 cfg,
 		assetPath:           assetPath,
->>>>>>> 82a6c8a6
 	}
 }
 
