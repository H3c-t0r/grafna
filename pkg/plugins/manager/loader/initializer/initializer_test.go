package initializer

import (
	"context"
	"strings"
	"testing"

	"github.com/grafana/grafana/pkg/setting"
	"github.com/stretchr/testify/assert"
	"github.com/stretchr/testify/require"

	"github.com/grafana/grafana/pkg/plugins"
	"github.com/grafana/grafana/pkg/plugins/backendplugin"
	"github.com/grafana/grafana/pkg/plugins/config"
	"github.com/grafana/grafana/pkg/plugins/log"
	"github.com/grafana/grafana/pkg/plugins/manager/fakes"
)

func TestInitializer_Initialize(t *testing.T) {
	t.Run("core backend datasource", func(t *testing.T) {
		p := &plugins.Plugin{
			JSONData: plugins.JSONData{
				ID:   "test",
				Type: plugins.DataSource,
				Includes: []*plugins.Includes{
					{
						Name: "Example dashboard",
						Type: plugins.TypeDashboard,
					},
				},
				Backend: true,
			},
			Class: plugins.Core,
		}

		i := &Initializer{
			cfg: &config.Cfg{},
			log: log.NewTestLogger(),
			backendProvider: &fakeBackendProvider{
				plugin: p,
			},
		}

		err := i.Initialize(context.Background(), p)
		assert.NoError(t, err)

		c, exists := p.Client()
		assert.True(t, exists)
		assert.NotNil(t, c)
	})

	t.Run("renderer", func(t *testing.T) {
		p := &plugins.Plugin{
			JSONData: plugins.JSONData{
				ID:   "test",
				Type: plugins.Renderer,
				Dependencies: plugins.Dependencies{
					GrafanaVersion: ">=8.x",
				},
				Backend: true,
			},
			Class: plugins.External,
		}

		i := &Initializer{
			cfg: &config.Cfg{},
			log: log.NewTestLogger(),
			backendProvider: &fakeBackendProvider{
				plugin: p,
			},
		}

		err := i.Initialize(context.Background(), p)
		assert.NoError(t, err)

		c, exists := p.Client()
		assert.True(t, exists)
		assert.NotNil(t, c)
	})

	t.Run("secretsmanager", func(t *testing.T) {
		p := &plugins.Plugin{
			JSONData: plugins.JSONData{
				ID:   "test",
				Type: plugins.SecretsManager,
				Dependencies: plugins.Dependencies{
					GrafanaVersion: ">=8.x",
				},
				Backend: true,
			},
			Class: plugins.External,
		}

		i := &Initializer{
			cfg: &config.Cfg{},
			log: log.NewTestLogger(),
			backendProvider: &fakeBackendProvider{
				plugin: p,
			},
		}

		err := i.Initialize(context.Background(), p)
		assert.NoError(t, err)

		c, exists := p.Client()
		assert.True(t, exists)
		assert.NotNil(t, c)
	})

	t.Run("non backend plugin app", func(t *testing.T) {
		p := &plugins.Plugin{
			JSONData: plugins.JSONData{
				Backend: false,
			},
		}

		i := &Initializer{
			cfg: &config.Cfg{},
			log: log.NewTestLogger(),
			backendProvider: &fakeBackendProvider{
				plugin: p,
			},
		}

		err := i.Initialize(context.Background(), p)
		assert.NoError(t, err)

		c, exists := p.Client()
		assert.False(t, exists)
		assert.Nil(t, c)
	})
}

func TestInitializer_envVars(t *testing.T) {
<<<<<<< HEAD
	t.Run("version", func(t *testing.T) {
		for _, tc := range []struct {
			name  string
			setup func(p *plugins.Plugin)
			exp   func(t *testing.T, i *Initializer, p *plugins.Plugin)
		}{
			{
				name: "not provided",
				setup: func(p *plugins.Plugin) {
					p.Info = plugins.Info{}
				},
				exp: func(t *testing.T, i *Initializer, p *plugins.Plugin) {
					for _, k := range i.envVars(p) {
						if strings.HasPrefix("GF_PLUGIN_VERSION=", k) {
							require.Fail(t, "found unexpected env var GF_PLUGIN_VERSION")
						}
					}
				},
			},
			{
				name: "provided",
				setup: func(p *plugins.Plugin) {
					p.Info = plugins.Info{Version: "0.1"}
				},
				exp: func(t *testing.T, i *Initializer, p *plugins.Plugin) {
					require.Contains(t, i.envVars(p), "GF_PLUGIN_VERSION=0.1")
				},
			},
		} {
			t.Run(tc.name, func(t *testing.T) {
				p := &plugins.Plugin{
					JSONData: plugins.JSONData{
						ID:   "test",
						Info: plugins.Info{Version: "0.1"},
					},
				}
				tc.setup(p)
				i := &Initializer{
					cfg: &config.Cfg{
						Tracing: config.Tracing{Enabled: true},
					},
					log:             log.NewTestLogger(),
					backendProvider: &fakeBackendProvider{plugin: p},
				}
				tc.exp(t, i, p)
			})
		}
	})

=======
>>>>>>> c7d3c5a6
	t.Run("backend datasource with license", func(t *testing.T) {
		p := &plugins.Plugin{
			JSONData: plugins.JSONData{
				ID: "test",
			},
		}

		licensing := &fakes.FakeLicensingService{
			LicenseEdition: "test",
			TokenRaw:       "token",
			LicensePath:    "/path/to/ent/license",
			LicenseAppURL:  "https://myorg.com/",
		}

		i := &Initializer{
			cfg: &config.Cfg{
				PluginSettings: map[string]map[string]string{
					"test": {
						"custom_env_var": "customVal",
					},
				},
			},
			license: licensing,
			log:     log.NewTestLogger(),
			backendProvider: &fakeBackendProvider{
				plugin: p,
			},
		}

		envVars := i.envVars(p)
		assert.Len(t, envVars, 6)
		assert.Equal(t, "GF_PLUGIN_CUSTOM_ENV_VAR=customVal", envVars[0])
		assert.Equal(t, "GF_VERSION=", envVars[1])
		assert.Equal(t, "GF_EDITION=test", envVars[2])
		assert.Equal(t, "GF_ENTERPRISE_LICENSE_PATH=/path/to/ent/license", envVars[3])
		assert.Equal(t, "GF_ENTERPRISE_APP_URL=https://myorg.com/", envVars[4])
		assert.Equal(t, "GF_ENTERPRISE_LICENSE_TEXT=token", envVars[5])
	})
}

func TestInitializer_tracingEnvironmentVariables(t *testing.T) {
	const pluginID = "plugin_id"

	defaultPlugin := &plugins.Plugin{
		JSONData: plugins.JSONData{
			ID:   pluginID,
			Info: plugins.Info{Version: "1.0.0"},
		},
	}
	pluginWithoutVersion := &plugins.Plugin{
		JSONData: plugins.JSONData{ID: pluginID},
	}

	defaultTracingCfg := config.Tracing{
		Enabled: true,
		OpenTelemetry: config.OpenTelemetryCfg{
			Address:     "127.0.0.1:4317",
			Propagation: "",
		},
	}

	expDefaultOtlp := func(t *testing.T, envVars []string) {
		found := map[string]bool{
			"address":        false,
			"plugin_version": false,
			"propagation":    false,
		}
		setFound := func(v string) {
			require.False(t, found[v], "duplicate env var found")
			found[v] = true
		}
		for _, v := range envVars {
			switch v {
			case "GF_PLUGIN_VERSION=1.0.0":
				setFound("plugin_version")
			case "GF_INSTANCE_OTLP_ADDRESS=127.0.0.1:4317":
				setFound("address")
			case "GF_INSTANCE_OTLP_PROPAGATION=":
				setFound("propagation")
			}
		}
		for k, f := range found {
			require.Truef(t, f, "%q env var not found: %+v", k, envVars)
		}
	}
	expNoTracing := func(t *testing.T, envVars []string) {
		for _, v := range envVars {
			assert.False(t, strings.HasPrefix(v, "GF_TRACING"), "should not have tracing env var")
			assert.False(
				t,
				strings.HasPrefix(v, "GF_PLUGIN_VERSION"),
				"GF_PLUGIN_VERSION is tracing-only and should not be present when tracing is disabled",
			)
		}
	}
	expGfPluginVersionNotPresent := func(t *testing.T, envVars []string) {
		for _, e := range envVars {
			assert.False(t, strings.HasPrefix("GF_PLUGIN_VERSION=", e), "GF_PLUGIN_VERSION shouldn't be present")
		}
	}
	expGfPluginVersionPresent := func(t *testing.T, envVars []string) {
		var found bool
		for _, e := range envVars {
			if e != "GF_PLUGIN_VERSION=1.0.0" {
				continue
			}
			assert.False(t, found, "GF_PLUGIN_VERSION is present multiple times")
			found = true
		}
		assert.Truef(t, found, "GF_PLUGIN_VERSION is not present: %+v", envVars)
	}

	for _, tc := range []struct {
		name   string
		cfg    *config.Cfg
		plugin *plugins.Plugin
		exp    func(t *testing.T, envVars []string)
	}{
		{
			name: "otel not configured",
			cfg: &config.Cfg{
				Tracing: config.Tracing{},
			},
			plugin: defaultPlugin,
			exp:    expNoTracing,
		},
		{
			name: "otel not configured but plugin-tracing enabled",
			cfg: &config.Cfg{
				Opentelemetry:  config.OpentelemetryCfg{},
				PluginSettings: map[string]map[string]string{pluginID: {"tracing": "true"}},
			},
			plugin: defaultPlugin,
			exp:    expNoTracing,
		},
		{
			name: "otlp no propagation plugin enabled",
			cfg: &config.Cfg{
				Opentelemetry: defaultOtelCfg,
				PluginSettings: map[string]map[string]string{
					pluginID: {"tracing": "true"},
				},
			},
			plugin: defaultPlugin,
			exp:    expDefaultOtlp,
		},
		{
			name: "otlp no propagation disabled by default",
			cfg: &config.Cfg{
				Tracing: defaultTracingCfg,
			},
			plugin: defaultPlugin,
			exp:    expNoTracing,
		},
		{
			name: "otlp propagation plugin enabled",
			cfg: &config.Cfg{
				Tracing: config.Tracing{
					Enabled: true,
					OpenTelemetry: config.OpenTelemetryCfg{
						Address:     "127.0.0.1:4317",
						Propagation: "w3c",
					},
				},
				PluginSettings: map[string]map[string]string{
					pluginID: {"tracing": "true"},
				},
			},
			plugin: defaultPlugin,
			exp: func(t *testing.T, envVars []string) {
				assert.Len(t, envVars, 5)
				assert.Equal(t, "GF_PLUGIN_TRACING=true", envVars[0])
				assert.Equal(t, "GF_VERSION=", envVars[1])
				assert.Equal(t, "GF_PLUGIN_VERSION=1.0.0", envVars[2])
				assert.Equal(t, "GF_INSTANCE_OTLP_ADDRESS=127.0.0.1:4317", envVars[3])
				assert.Equal(t, "GF_INSTANCE_OTLP_PROPAGATION=w3c", envVars[4])
			},
		},
		{
			name: "otlp no propagation disabled by default",
			cfg: &config.Cfg{
				Opentelemetry: config.OpentelemetryCfg{
					Address:     "127.0.0.1:4317",
					Propagation: "w3c",
				},
			},
			plugin: defaultPlugin,
			exp:    expNoTracing,
		},
		{
			name: "disabled on plugin",
			cfg: &config.Cfg{
				Tracing: defaultTracingCfg,
				PluginSettings: setting.PluginSettings{
					pluginID: map[string]string{"tracing": "false"},
				},
			},
			plugin: defaultPlugin,
			exp:    expNoTracing,
		},
		{
			name: "disabled on plugin with other plugin settings",
			cfg: &config.Cfg{
				Tracing: defaultTracingCfg,
				PluginSettings: map[string]map[string]string{
					pluginID: {"some_other_option": "true"},
				},
			},
			plugin: defaultPlugin,
			exp:    expNoTracing,
		},
		{
			name: "enabled on plugin with other plugin settings",
			cfg: &config.Cfg{
				Opentelemetry: defaultOtelCfg,
				PluginSettings: map[string]map[string]string{
					pluginID: {"some_other_option": "true", "tracing": "true"},
				},
			},
			plugin: defaultPlugin,
			exp:    expDefaultOtlp,
		},
		{
			name: "GF_PLUGIN_VERSION is not present if tracing is disabled",
			cfg: &config.Cfg{
				Opentelemetry:  config.OpentelemetryCfg{}, // no OTEL config
				PluginSettings: map[string]map[string]string{pluginID: {"tracing": "true"}},
			},
			plugin: defaultPlugin,
			exp:    expGfPluginVersionNotPresent,
		},
		{
			name: "GF_PLUGIN_VERSION is present if tracing is enabled and plugin has version",
			cfg: &config.Cfg{
				Opentelemetry:  defaultOtelCfg,
				PluginSettings: map[string]map[string]string{pluginID: {"tracing": "true"}},
			},
			plugin: defaultPlugin,
			exp:    expGfPluginVersionPresent,
		},
		{
			name: "GF_PLUGIN_VERSION is not present if tracing is enabled but plugin doesn't have a version",
			cfg: &config.Cfg{
				Opentelemetry:  config.OpentelemetryCfg{},
				PluginSettings: map[string]map[string]string{pluginID: {"tracing": "true"}},
			},
			plugin: pluginWithoutVersion,
			exp:    expGfPluginVersionNotPresent,
		},
	} {
		t.Run(tc.name, func(t *testing.T) {
			i := &Initializer{
				cfg: tc.cfg,
				log: log.NewTestLogger(),
			}
			envVars := i.envVars(tc.plugin)
			tc.exp(t, envVars)
		})
	}
}

func TestInitializer_getAWSEnvironmentVariables(t *testing.T) {

}

func TestInitializer_handleModuleDefaults(t *testing.T) {

}

func Test_defaultLogoPath(t *testing.T) {

}

func Test_evalRelativePluginUrlPath(t *testing.T) {

}

func Test_getPluginLogoUrl(t *testing.T) {

}

func Test_getPluginSettings(t *testing.T) {

}

func Test_pluginSettings_ToEnv(t *testing.T) {

}

type fakeBackendProvider struct {
	plugins.BackendFactoryProvider

	plugin *plugins.Plugin
}

func (f *fakeBackendProvider) BackendFactory(_ context.Context, _ *plugins.Plugin) backendplugin.PluginFactoryFunc {
	return func(_ string, _ log.Logger, _ []string) (backendplugin.Plugin, error) {
		return f.plugin, nil
	}
}<|MERGE_RESOLUTION|>--- conflicted
+++ resolved
@@ -132,58 +132,6 @@
 }
 
 func TestInitializer_envVars(t *testing.T) {
-<<<<<<< HEAD
-	t.Run("version", func(t *testing.T) {
-		for _, tc := range []struct {
-			name  string
-			setup func(p *plugins.Plugin)
-			exp   func(t *testing.T, i *Initializer, p *plugins.Plugin)
-		}{
-			{
-				name: "not provided",
-				setup: func(p *plugins.Plugin) {
-					p.Info = plugins.Info{}
-				},
-				exp: func(t *testing.T, i *Initializer, p *plugins.Plugin) {
-					for _, k := range i.envVars(p) {
-						if strings.HasPrefix("GF_PLUGIN_VERSION=", k) {
-							require.Fail(t, "found unexpected env var GF_PLUGIN_VERSION")
-						}
-					}
-				},
-			},
-			{
-				name: "provided",
-				setup: func(p *plugins.Plugin) {
-					p.Info = plugins.Info{Version: "0.1"}
-				},
-				exp: func(t *testing.T, i *Initializer, p *plugins.Plugin) {
-					require.Contains(t, i.envVars(p), "GF_PLUGIN_VERSION=0.1")
-				},
-			},
-		} {
-			t.Run(tc.name, func(t *testing.T) {
-				p := &plugins.Plugin{
-					JSONData: plugins.JSONData{
-						ID:   "test",
-						Info: plugins.Info{Version: "0.1"},
-					},
-				}
-				tc.setup(p)
-				i := &Initializer{
-					cfg: &config.Cfg{
-						Tracing: config.Tracing{Enabled: true},
-					},
-					log:             log.NewTestLogger(),
-					backendProvider: &fakeBackendProvider{plugin: p},
-				}
-				tc.exp(t, i, p)
-			})
-		}
-	})
-
-=======
->>>>>>> c7d3c5a6
 	t.Run("backend datasource with license", func(t *testing.T) {
 		p := &plugins.Plugin{
 			JSONData: plugins.JSONData{
@@ -237,12 +185,9 @@
 		JSONData: plugins.JSONData{ID: pluginID},
 	}
 
-	defaultTracingCfg := config.Tracing{
-		Enabled: true,
-		OpenTelemetry: config.OpenTelemetryCfg{
-			Address:     "127.0.0.1:4317",
-			Propagation: "",
-		},
+	defaultOTelCfg := config.OpenTelemetryCfg{
+		Address:     "127.0.0.1:4317",
+		Propagation: "",
 	}
 
 	expDefaultOtlp := func(t *testing.T, envVars []string) {
@@ -313,7 +258,7 @@
 		{
 			name: "otel not configured but plugin-tracing enabled",
 			cfg: &config.Cfg{
-				Opentelemetry:  config.OpentelemetryCfg{},
+				Tracing:        config.Tracing{},
 				PluginSettings: map[string]map[string]string{pluginID: {"tracing": "true"}},
 			},
 			plugin: defaultPlugin,
@@ -322,7 +267,9 @@
 		{
 			name: "otlp no propagation plugin enabled",
 			cfg: &config.Cfg{
-				Opentelemetry: defaultOtelCfg,
+				Tracing: config.Tracing{
+					OpenTelemetry: defaultOTelCfg,
+				},
 				PluginSettings: map[string]map[string]string{
 					pluginID: {"tracing": "true"},
 				},
@@ -333,7 +280,9 @@
 		{
 			name: "otlp no propagation disabled by default",
 			cfg: &config.Cfg{
-				Tracing: defaultTracingCfg,
+				Tracing: config.Tracing{
+					OpenTelemetry: defaultOTelCfg,
+				},
 			},
 			plugin: defaultPlugin,
 			exp:    expNoTracing,
@@ -342,7 +291,6 @@
 			name: "otlp propagation plugin enabled",
 			cfg: &config.Cfg{
 				Tracing: config.Tracing{
-					Enabled: true,
 					OpenTelemetry: config.OpenTelemetryCfg{
 						Address:     "127.0.0.1:4317",
 						Propagation: "w3c",
@@ -365,9 +313,11 @@
 		{
 			name: "otlp no propagation disabled by default",
 			cfg: &config.Cfg{
-				Opentelemetry: config.OpentelemetryCfg{
-					Address:     "127.0.0.1:4317",
-					Propagation: "w3c",
+				Tracing: config.Tracing{
+					OpenTelemetry: config.OpenTelemetryCfg{
+						Address:     "127.0.0.1:4317",
+						Propagation: "w3c",
+					},
 				},
 			},
 			plugin: defaultPlugin,
@@ -376,7 +326,9 @@
 		{
 			name: "disabled on plugin",
 			cfg: &config.Cfg{
-				Tracing: defaultTracingCfg,
+				Tracing: config.Tracing{
+					OpenTelemetry: defaultOTelCfg,
+				},
 				PluginSettings: setting.PluginSettings{
 					pluginID: map[string]string{"tracing": "false"},
 				},
@@ -387,7 +339,9 @@
 		{
 			name: "disabled on plugin with other plugin settings",
 			cfg: &config.Cfg{
-				Tracing: defaultTracingCfg,
+				Tracing: config.Tracing{
+					OpenTelemetry: defaultOTelCfg,
+				},
 				PluginSettings: map[string]map[string]string{
 					pluginID: {"some_other_option": "true"},
 				},
@@ -398,7 +352,9 @@
 		{
 			name: "enabled on plugin with other plugin settings",
 			cfg: &config.Cfg{
-				Opentelemetry: defaultOtelCfg,
+				Tracing: config.Tracing{
+					OpenTelemetry: defaultOTelCfg,
+				},
 				PluginSettings: map[string]map[string]string{
 					pluginID: {"some_other_option": "true", "tracing": "true"},
 				},
@@ -409,7 +365,9 @@
 		{
 			name: "GF_PLUGIN_VERSION is not present if tracing is disabled",
 			cfg: &config.Cfg{
-				Opentelemetry:  config.OpentelemetryCfg{}, // no OTEL config
+				Tracing: config.Tracing{
+					OpenTelemetry: config.OpenTelemetryCfg{},
+				},
 				PluginSettings: map[string]map[string]string{pluginID: {"tracing": "true"}},
 			},
 			plugin: defaultPlugin,
@@ -418,7 +376,9 @@
 		{
 			name: "GF_PLUGIN_VERSION is present if tracing is enabled and plugin has version",
 			cfg: &config.Cfg{
-				Opentelemetry:  defaultOtelCfg,
+				Tracing: config.Tracing{
+					OpenTelemetry: defaultOTelCfg,
+				},
 				PluginSettings: map[string]map[string]string{pluginID: {"tracing": "true"}},
 			},
 			plugin: defaultPlugin,
@@ -427,7 +387,9 @@
 		{
 			name: "GF_PLUGIN_VERSION is not present if tracing is enabled but plugin doesn't have a version",
 			cfg: &config.Cfg{
-				Opentelemetry:  config.OpentelemetryCfg{},
+				Tracing: config.Tracing{
+					OpenTelemetry: config.OpenTelemetryCfg{},
+				},
 				PluginSettings: map[string]map[string]string{pluginID: {"tracing": "true"}},
 			},
 			plugin: pluginWithoutVersion,
