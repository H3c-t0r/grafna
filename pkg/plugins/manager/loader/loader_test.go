package loader

import (
	"context"
	"errors"
	"path/filepath"
	"sort"
	"testing"

	"github.com/google/go-cmp/cmp"
	"github.com/google/go-cmp/cmp/cmpopts"
	"github.com/stretchr/testify/require"

	"github.com/grafana/grafana/pkg/plugins"
	"github.com/grafana/grafana/pkg/plugins/backendplugin"
	"github.com/grafana/grafana/pkg/plugins/config"
	"github.com/grafana/grafana/pkg/plugins/log"
	"github.com/grafana/grafana/pkg/plugins/manager/fakes"
	"github.com/grafana/grafana/pkg/plugins/manager/loader/angular/angularinspector"
	"github.com/grafana/grafana/pkg/plugins/manager/loader/assetpath"
	"github.com/grafana/grafana/pkg/plugins/manager/loader/initializer"
	"github.com/grafana/grafana/pkg/plugins/manager/pipeline/bootstrap"
	"github.com/grafana/grafana/pkg/plugins/manager/pipeline/discovery"
	"github.com/grafana/grafana/pkg/plugins/manager/registry"
	"github.com/grafana/grafana/pkg/plugins/manager/signature"
	"github.com/grafana/grafana/pkg/plugins/manager/sources"
	"github.com/grafana/grafana/pkg/plugins/pluginscdn"
	"github.com/grafana/grafana/pkg/services/org"
	"github.com/grafana/grafana/pkg/setting"
)

var compareOpts = []cmp.Option{cmpopts.IgnoreFields(plugins.Plugin{}, "client", "log"), fsComparer}

var fsComparer = cmp.Comparer(func(fs1 plugins.FS, fs2 plugins.FS) bool {
	fs1Files, err := fs1.Files()
	if err != nil {
		panic(err)
	}
	fs2Files, err := fs2.Files()
	if err != nil {
		panic(err)
	}

	sort.SliceStable(fs1Files, func(i, j int) bool {
		return fs1Files[i] < fs1Files[j]
	})

	sort.SliceStable(fs2Files, func(i, j int) bool {
		return fs2Files[i] < fs2Files[j]
	})

	return cmp.Equal(fs1Files, fs2Files) && fs1.Base() == fs2.Base()
})

func TestLoader_Load(t *testing.T) {
	corePluginDir, err := filepath.Abs("./../../../../public")
	if err != nil {
		t.Errorf("could not construct absolute path of core plugins dir")
		return
	}
	parentDir, err := filepath.Abs("../")
	if err != nil {
		t.Errorf("could not construct absolute path of current dir")
		return
	}
	tests := []struct {
		name         string
		class        plugins.Class
		cfg          *config.Cfg
		pluginPaths  []string
		want         []*plugins.Plugin
		pluginErrors map[string]*plugins.Error
	}{
		{
			name:        "Load a Core plugin",
			class:       plugins.ClassCore,
			cfg:         &config.Cfg{},
			pluginPaths: []string{filepath.Join(corePluginDir, "app/plugins/datasource/cloudwatch")},
			want: []*plugins.Plugin{
				{
					JSONData: plugins.JSONData{
						ID:   "cloudwatch",
						Type: plugins.TypeDataSource,
						Name: "CloudWatch",
						Info: plugins.Info{
							Author: plugins.InfoLink{
								Name: "Grafana Labs",
								URL:  "https://grafana.com",
							},
							Description: "Data source for Amazon AWS monitoring service",
							Logos: plugins.Logos{
								Small: "/public/app/plugins/datasource/cloudwatch/img/amazon-web-services.png",
								Large: "/public/app/plugins/datasource/cloudwatch/img/amazon-web-services.png",
							},
						},
						Includes: []*plugins.Includes{
							{Name: "EC2", Path: "dashboards/ec2.json", Type: "dashboard", Role: "Viewer"},
							{Name: "EBS", Path: "dashboards/EBS.json", Type: "dashboard", Role: "Viewer"},
							{Name: "Lambda", Path: "dashboards/Lambda.json", Type: "dashboard", Role: "Viewer"},
							{Name: "Logs", Path: "dashboards/Logs.json", Type: "dashboard", Role: "Viewer"},
							{Name: "RDS", Path: "dashboards/RDS.json", Type: "dashboard", Role: "Viewer"},
						},
						Dependencies: plugins.Dependencies{
							GrafanaVersion: "*",
							Plugins:        []plugins.Dependency{},
						},
						Category:     "cloud",
						Annotations:  true,
						Metrics:      true,
						Alerting:     true,
						Logs:         true,
						Backend:      true,
						QueryOptions: map[string]bool{"minInterval": true},
					},
					Module:  "core:plugin/cloudwatch",
					BaseURL: "/public/app/plugins/datasource/cloudwatch",

					FS:        mustNewStaticFSForTests(t, filepath.Join(corePluginDir, "app/plugins/datasource/cloudwatch")),
					Signature: plugins.SignatureStatusInternal,
					Class:     plugins.ClassCore,
				},
			},
		},
		{
			name:        "Load a Bundled plugin",
			class:       plugins.ClassBundled,
			cfg:         &config.Cfg{},
			pluginPaths: []string{"../testdata/valid-v2-signature"},
			want: []*plugins.Plugin{
				{
					JSONData: plugins.JSONData{
						ID:   "test-datasource",
						Type: plugins.TypeDataSource,
						Name: "Test",
						Info: plugins.Info{
							Author: plugins.InfoLink{
								Name: "Will Browne",
								URL:  "https://willbrowne.com",
							},
							Version: "1.0.0",
							Logos: plugins.Logos{
								Small: "/public/img/icn-datasource.svg",
								Large: "/public/img/icn-datasource.svg",
							},
							Description: "Test",
						},
						Dependencies: plugins.Dependencies{
							GrafanaVersion: "*",
							Plugins:        []plugins.Dependency{},
						},
						Executable: "test",
						Backend:    true,
						State:      "alpha",
					},
					Module:        "/public/plugins/test-datasource/module.js",
					BaseURL:       "/public/plugins/test-datasource",
					FS:            mustNewStaticFSForTests(t, filepath.Join(parentDir, "testdata/valid-v2-signature/plugin/")),
					Signature:     "valid",
					SignatureType: plugins.SignatureTypeGrafana,
					SignatureOrg:  "Grafana Labs",
					Class:         plugins.ClassBundled,
				},
			},
		}, {
			name:        "Load plugin with symbolic links",
			class:       plugins.ClassExternal,
			cfg:         &config.Cfg{},
			pluginPaths: []string{"../testdata/symbolic-plugin-dirs"},
			want: []*plugins.Plugin{
				{
					JSONData: plugins.JSONData{
						ID:   "test-app",
						Type: "app",
						Name: "Test App",
						Info: plugins.Info{
							Author: plugins.InfoLink{
								Name: "Test Inc.",
								URL:  "http://test.com",
							},
							Logos: plugins.Logos{
								Small: "/public/plugins/test-app/img/logo_small.png",
								Large: "/public/plugins/test-app/img/logo_large.png",
							},
							Links: []plugins.InfoLink{
								{Name: "Project site", URL: "http://project.com"},
								{Name: "License & Terms", URL: "http://license.com"},
							},
							Description: "Official Grafana Test App & Dashboard bundle",
							Screenshots: []plugins.Screenshots{
								{Path: "/public/plugins/test-app/img/screenshot1.png", Name: "img1"},
								{Path: "/public/plugins/test-app/img/screenshot2.png", Name: "img2"},
							},
							Version: "1.0.0",
							Updated: "2015-02-10",
						},
						Dependencies: plugins.Dependencies{
							GrafanaVersion: "3.x.x",
							Plugins: []plugins.Dependency{
								{Type: "datasource", ID: "graphite", Name: "Graphite", Version: "1.0.0"},
								{Type: "panel", ID: "graph", Name: "Graph", Version: "1.0.0"},
							},
						},
						Includes: []*plugins.Includes{
							{
								Name: "Nginx Connections",
								Path: "dashboards/connections.json",
								Type: "dashboard",
								Role: org.RoleViewer,
								Slug: "nginx-connections",
							},
							{
								Name: "Nginx Memory",
								Path: "dashboards/memory.json",
								Type: "dashboard",
								Role: org.RoleViewer,
								Slug: "nginx-memory",
							},
							{
								Name: "Nginx Panel",
								Type: string(plugins.TypePanel),
								Role: org.RoleViewer,
								Slug: "nginx-panel"},
							{
								Name: "Nginx Datasource",
								Type: string(plugins.TypeDataSource),
								Role: org.RoleViewer,
								Slug: "nginx-datasource",
							},
						},
					},
					Class:         plugins.ClassExternal,
					Module:        "/public/plugins/test-app/module.js",
					BaseURL:       "/public/plugins/test-app",
					FS:            mustNewStaticFSForTests(t, filepath.Join(parentDir, "testdata/includes-symlinks")),
					Signature:     "valid",
					SignatureType: plugins.SignatureTypeGrafana,
					SignatureOrg:  "Grafana Labs",
				},
			},
		}, {
			name:  "Load an unsigned plugin (development)",
			class: plugins.ClassExternal,
			cfg: &config.Cfg{
				DevMode: true,
			},
			pluginPaths: []string{"../testdata/unsigned-datasource"},
			want: []*plugins.Plugin{
				{
					JSONData: plugins.JSONData{
						ID:   "test-datasource",
						Type: plugins.TypeDataSource,
						Name: "Test",
						Info: plugins.Info{
							Author: plugins.InfoLink{
								Name: "Grafana Labs",
								URL:  "https://grafana.com",
							},
							Logos: plugins.Logos{
								Small: "/public/img/icn-datasource.svg",
								Large: "/public/img/icn-datasource.svg",
							},
							Description: "Test",
						},
						Dependencies: plugins.Dependencies{
							GrafanaVersion: "*",
							Plugins:        []plugins.Dependency{},
						},
						Backend: true,
						State:   plugins.ReleaseStateAlpha,
					},
					Class:     plugins.ClassExternal,
					Module:    "/public/plugins/test-datasource/module.js",
					BaseURL:   "/public/plugins/test-datasource",
					FS:        mustNewStaticFSForTests(t, filepath.Join(parentDir, "testdata/unsigned-datasource/plugin")),
					Signature: "unsigned",
				},
			},
		}, {
			name:        "Load an unsigned plugin (production)",
			class:       plugins.ClassExternal,
			cfg:         &config.Cfg{},
			pluginPaths: []string{"../testdata/unsigned-datasource"},
			want:        []*plugins.Plugin{},
			pluginErrors: map[string]*plugins.Error{
				"test-datasource": {
					PluginID:  "test-datasource",
					ErrorCode: "signatureMissing",
				},
			},
		},
		{
			name:  "Load an unsigned plugin using PluginsAllowUnsigned config (production)",
			class: plugins.ClassExternal,
			cfg: &config.Cfg{
				PluginsAllowUnsigned: []string{"test-datasource"},
			},
			pluginPaths: []string{"../testdata/unsigned-datasource"},
			want: []*plugins.Plugin{
				{
					JSONData: plugins.JSONData{
						ID:   "test-datasource",
						Type: plugins.TypeDataSource,
						Name: "Test",
						Info: plugins.Info{
							Author: plugins.InfoLink{
								Name: "Grafana Labs",
								URL:  "https://grafana.com",
							},
							Logos: plugins.Logos{
								Small: "/public/img/icn-datasource.svg",
								Large: "/public/img/icn-datasource.svg",
							},
							Description: "Test",
						},
						Dependencies: plugins.Dependencies{
							GrafanaVersion: "*",
							Plugins:        []plugins.Dependency{},
						},
						Backend: true,
						State:   plugins.ReleaseStateAlpha,
					},
					Class:     plugins.ClassExternal,
					Module:    "/public/plugins/test-datasource/module.js",
					BaseURL:   "/public/plugins/test-datasource",
					FS:        mustNewStaticFSForTests(t, filepath.Join(parentDir, "testdata/unsigned-datasource/plugin")),
					Signature: plugins.SignatureStatusUnsigned,
				},
			},
		},
		{
			name:        "Load a plugin with v1 manifest should return signatureInvalid",
			class:       plugins.ClassExternal,
			cfg:         &config.Cfg{},
			pluginPaths: []string{"../testdata/lacking-files"},
			want:        []*plugins.Plugin{},
			pluginErrors: map[string]*plugins.Error{
				"test-datasource": {
					PluginID:  "test-datasource",
					ErrorCode: "signatureInvalid",
				},
			},
		},
		{
			name:  "Load a plugin with v1 manifest using PluginsAllowUnsigned config (production) should return signatureInvali",
			class: plugins.ClassExternal,
			cfg: &config.Cfg{
				PluginsAllowUnsigned: []string{"test-datasource"},
			},
			pluginPaths: []string{"../testdata/lacking-files"},
			want:        []*plugins.Plugin{},
			pluginErrors: map[string]*plugins.Error{
				"test-datasource": {
					PluginID:  "test-datasource",
					ErrorCode: "signatureInvalid",
				},
			},
		},
		{
			name:  "Load a plugin with manifest which has a file not found in plugin folder",
			class: plugins.ClassExternal,
			cfg: &config.Cfg{
				PluginsAllowUnsigned: []string{"test-datasource"},
			},
			pluginPaths: []string{"../testdata/invalid-v2-missing-file"},
			want:        []*plugins.Plugin{},
			pluginErrors: map[string]*plugins.Error{
				"test-datasource": {
					PluginID:  "test-datasource",
					ErrorCode: "signatureModified",
				},
			},
		},
		{
			name:  "Load a plugin with file which is missing from the manifest",
			class: plugins.ClassExternal,
			cfg: &config.Cfg{
				PluginsAllowUnsigned: []string{"test-datasource"},
			},
			pluginPaths: []string{"../testdata/invalid-v2-extra-file"},
			want:        []*plugins.Plugin{},
			pluginErrors: map[string]*plugins.Error{
				"test-datasource": {
					PluginID:  "test-datasource",
					ErrorCode: "signatureModified",
				},
			},
		},
		{
			name:  "Load an app with includes",
			class: plugins.ClassExternal,
			cfg: &config.Cfg{
				PluginsAllowUnsigned: []string{"test-app"},
			},
			pluginPaths: []string{"../testdata/test-app-with-includes"},
			want: []*plugins.Plugin{
				{JSONData: plugins.JSONData{
					ID:   "test-app",
					Type: plugins.TypeApp,
					Name: "Test App",
					Info: plugins.Info{
						Author: plugins.InfoLink{
							Name: "Test Inc.",
							URL:  "http://test.com",
						},
						Description: "Official Grafana Test App & Dashboard bundle",
						Version:     "1.0.0",
						Links: []plugins.InfoLink{
							{Name: "Project site", URL: "http://project.com"},
							{Name: "License & Terms", URL: "http://license.com"},
						},
						Logos: plugins.Logos{
							Small: "/public/img/icn-app.svg",
							Large: "/public/img/icn-app.svg",
						},
						Updated: "2015-02-10",
					},
					Dependencies: plugins.Dependencies{
						GrafanaDependency: ">=8.0.0",
						GrafanaVersion:    "*",
						Plugins:           []plugins.Dependency{},
					},
					Includes: []*plugins.Includes{
						{Name: "Nginx Memory", Path: "dashboards/memory.json", Type: "dashboard", Role: org.RoleViewer, Slug: "nginx-memory"},
						{Name: "Root Page (react)", Type: "page", Role: org.RoleViewer, Path: "/a/my-simple-app", DefaultNav: true, AddToNav: true, Slug: "root-page-react"},
					},
					Backend: false,
				},
					DefaultNavURL: "/plugins/test-app/page/root-page-react",
					FS:            mustNewStaticFSForTests(t, filepath.Join(parentDir, "testdata/test-app-with-includes")),
					Class:         plugins.ClassExternal,
					Signature:     plugins.SignatureStatusUnsigned,
					Module:        "/public/plugins/test-app/module.js",
					BaseURL:       "/public/plugins/test-app",
				},
			},
		},
		{
			name:  "Load a plugin with app sub url set",
			class: plugins.ClassExternal,
			cfg: &config.Cfg{
				DevMode:          true,
				GrafanaAppSubURL: "grafana",
			},
			pluginPaths: []string{"../testdata/unsigned-datasource"},
			want: []*plugins.Plugin{
				{
					JSONData: plugins.JSONData{
						ID:   "test-datasource",
						Type: plugins.TypeDataSource,
						Name: "Test",
						Info: plugins.Info{
							Author: plugins.InfoLink{
								Name: "Grafana Labs",
								URL:  "https://grafana.com",
							},
							Logos: plugins.Logos{
								Small: "/grafana/public/img/icn-datasource.svg",
								Large: "/grafana/public/img/icn-datasource.svg",
							},
							Description: "Test",
						},
						Dependencies: plugins.Dependencies{
							GrafanaVersion: "*",
							Plugins:        []plugins.Dependency{},
						},
						Backend: true,
						State:   plugins.ReleaseStateAlpha,
					},
					Class:     plugins.ClassExternal,
					Module:    "/grafana/public/plugins/test-datasource/module.js",
					BaseURL:   "/grafana/public/plugins/test-datasource",
					FS:        mustNewStaticFSForTests(t, filepath.Join(parentDir, "testdata/unsigned-datasource/plugin")),
					Signature: plugins.SignatureStatusUnsigned,
				},
			},
		},
	}
	for _, tt := range tests {
		reg := fakes.NewFakePluginRegistry()
		procPrvdr := fakes.NewFakeBackendProcessProvider()
		procMgr := fakes.NewFakeProcessManager()
		l := newLoader(t, tt.cfg, func(l *Loader) {
			l.pluginRegistry = reg
			l.processManager = procMgr
			l.pluginInitializer = initializer.New(tt.cfg, procPrvdr, &fakes.FakeLicensingService{})
		})

		t.Run(tt.name, func(t *testing.T) {
			got, err := l.Load(context.Background(), sources.NewLocalSource(tt.class, tt.pluginPaths))
			require.NoError(t, err)
			if !cmp.Equal(got, tt.want, compareOpts...) {
				t.Fatalf("Result mismatch (-want +got):\n%s", cmp.Diff(got, tt.want, compareOpts...))
			}

			pluginErrs := l.PluginErrors()
			require.Equal(t, len(tt.pluginErrors), len(pluginErrs))
			for _, pluginErr := range pluginErrs {
				require.Equal(t, tt.pluginErrors[pluginErr.PluginID], pluginErr)
			}

			verifyState(t, tt.want, reg, procPrvdr, procMgr)
		})
	}
}

func TestLoader_Load_CustomSource(t *testing.T) {
	t.Run("Load a plugin", func(t *testing.T) {
		parentDir, err := filepath.Abs("../")
		if err != nil {
			t.Errorf("could not construct absolute path of current dir")
			return
		}

		cfg := &config.Cfg{
			PluginsCDNURLTemplate: "https://cdn.example.com",
			PluginSettings: setting.PluginSettings{
				"grafana-worldmap-panel": {"cdn": "true"},
			},
		}

		pluginPaths := []string{"../testdata/cdn"}
		expected := []*plugins.Plugin{{
			JSONData: plugins.JSONData{
				ID:   "grafana-worldmap-panel",
				Type: plugins.TypePanel,
				Name: "Worldmap Panel",
				Info: plugins.Info{
					Version: "0.3.3",
					Links: []plugins.InfoLink{
						{Name: "Project site", URL: "https://github.com/grafana/worldmap-panel"},
						{Name: "MIT License", URL: "https://github.com/grafana/worldmap-panel/blob/master/LICENSE"},
					},
					Logos: plugins.Logos{
						// Path substitution
						Small: "https://cdn.example.com/grafana-worldmap-panel/0.3.3/public/plugins/grafana-worldmap-panel/images/worldmap_logo.svg",
						Large: "https://cdn.example.com/grafana-worldmap-panel/0.3.3/public/plugins/grafana-worldmap-panel/images/worldmap_logo.svg",
					},
					Screenshots: []plugins.Screenshots{
						{
							Name: "World",
							Path: "https://cdn.example.com/grafana-worldmap-panel/0.3.3/public/plugins/grafana-worldmap-panel/images/worldmap-world.png",
						},
						{
							Name: "USA",
							Path: "https://cdn.example.com/grafana-worldmap-panel/0.3.3/public/plugins/grafana-worldmap-panel/images/worldmap-usa.png",
						},
						{
							Name: "Light Theme",
							Path: "https://cdn.example.com/grafana-worldmap-panel/0.3.3/public/plugins/grafana-worldmap-panel/images/worldmap-light-theme.png",
						},
					},
				},
				Dependencies: plugins.Dependencies{
					GrafanaVersion: "3.x.x",
					Plugins:        []plugins.Dependency{},
				},
			},
			FS:        mustNewStaticFSForTests(t, filepath.Join(parentDir, "testdata/cdn/plugin")),
			Class:     plugins.ClassBundled,
			Signature: plugins.SignatureStatusValid,
			BaseURL:   "https://cdn.example.com/grafana-worldmap-panel/0.3.3/public/plugins/grafana-worldmap-panel",
			Module:    "https://cdn.example.com/grafana-worldmap-panel/0.3.3/public/plugins/grafana-worldmap-panel/module.js",
		}}

		l := newLoader(t, cfg)
		got, err := l.Load(context.Background(), &fakes.FakePluginSource{
			PluginClassFunc: func(ctx context.Context) plugins.Class {
				return plugins.ClassBundled
			},
			PluginURIsFunc: func(ctx context.Context) []string {
				return pluginPaths
			},
			DefaultSignatureFunc: func(ctx context.Context) (plugins.Signature, bool) {
				return plugins.Signature{
					Status: plugins.SignatureStatusValid,
				}, true
			},
		})

		require.NoError(t, err)
		if !cmp.Equal(got, expected, compareOpts...) {
			t.Fatalf("Result mismatch (-want +got):\n%s", cmp.Diff(got, expected, compareOpts...))
		}
	})
}

func TestLoader_Load_MultiplePlugins(t *testing.T) {
	parentDir, err := filepath.Abs("../")
	if err != nil {
		t.Errorf("could not construct absolute path of current dir")
		return
	}

	t.Run("Load multiple", func(t *testing.T) {
		tests := []struct {
			name            string
			cfg             *config.Cfg
			pluginPaths     []string
			existingPlugins map[string]struct{}
			want            []*plugins.Plugin
			pluginErrors    map[string]*plugins.Error
		}{
			{
				name: "Load multiple plugins (broken, valid, unsigned)",
				cfg: &config.Cfg{
					GrafanaAppURL: "http://localhost:3000",
				},
				pluginPaths: []string{
					"../testdata/invalid-plugin-json",    // test-app
					"../testdata/valid-v2-pvt-signature", // test
					"../testdata/unsigned-panel",         // test-panel
				},
				want: []*plugins.Plugin{
					{
						JSONData: plugins.JSONData{
							ID:   "test-datasource",
							Type: plugins.TypeDataSource,
							Name: "Test",
							Info: plugins.Info{
								Author: plugins.InfoLink{
									Name: "Will Browne",
									URL:  "https://willbrowne.com",
								},
								Logos: plugins.Logos{
									Small: "/public/img/icn-datasource.svg",
									Large: "/public/img/icn-datasource.svg",
								},
								Description: "Test",
								Version:     "1.0.0",
							},
							Dependencies: plugins.Dependencies{
								GrafanaVersion: "*",
								Plugins:        []plugins.Dependency{},
							},
							Backend:    true,
							Executable: "test",
							State:      plugins.ReleaseStateAlpha,
						},
						Class:         plugins.ClassExternal,
						Module:        "/public/plugins/test-datasource/module.js",
						BaseURL:       "/public/plugins/test-datasource",
						FS:            mustNewStaticFSForTests(t, filepath.Join(parentDir, "testdata/valid-v2-pvt-signature/plugin")),
						Signature:     "valid",
						SignatureType: plugins.SignatureTypePrivate,
						SignatureOrg:  "Will Browne",
					},
				},
				pluginErrors: map[string]*plugins.Error{
					"test-panel": {
						PluginID:  "test-panel",
						ErrorCode: "signatureMissing",
					},
				},
			},
		}

		for _, tt := range tests {
			reg := fakes.NewFakePluginRegistry()
			procPrvdr := fakes.NewFakeBackendProcessProvider()
			procMgr := fakes.NewFakeProcessManager()
			l := newLoader(t, tt.cfg, func(l *Loader) {
				l.pluginRegistry = reg
				l.processManager = procMgr
				l.pluginInitializer = initializer.New(tt.cfg, procPrvdr, fakes.NewFakeLicensingService())
			})
			t.Run(tt.name, func(t *testing.T) {
				got, err := l.Load(context.Background(), &fakes.FakePluginSource{
					PluginClassFunc: func(ctx context.Context) plugins.Class {
						return plugins.ClassExternal
					},
					PluginURIsFunc: func(ctx context.Context) []string {
						return tt.pluginPaths
					},
				})
				require.NoError(t, err)
				sort.SliceStable(got, func(i, j int) bool {
					return got[i].ID < got[j].ID
				})
				if !cmp.Equal(got, tt.want, compareOpts...) {
					t.Fatalf("Result mismatch (-want +got):\n%s", cmp.Diff(got, tt.want, compareOpts...))
				}
				pluginErrs := l.PluginErrors()
				require.Equal(t, len(tt.pluginErrors), len(pluginErrs))
				for _, pluginErr := range pluginErrs {
					require.Equal(t, tt.pluginErrors[pluginErr.PluginID], pluginErr)
				}
				verifyState(t, tt.want, reg, procPrvdr, procMgr)
			})
		}
	})
}

func TestLoader_Load_RBACReady(t *testing.T) {
	pluginDir, err := filepath.Abs("../testdata/test-app-with-roles")
	if err != nil {
		t.Errorf("could not construct absolute path of current dir")
		return
	}

	tests := []struct {
		name            string
		cfg             *config.Cfg
		pluginPaths     []string
		existingPlugins map[string]struct{}
		want            []*plugins.Plugin
	}{
		{
			name: "Load plugin defining one RBAC role",
			cfg: &config.Cfg{
				GrafanaAppURL: "http://localhost:3000",
			},
			pluginPaths: []string{"../testdata/test-app-with-roles"},
			want: []*plugins.Plugin{
				{
					JSONData: plugins.JSONData{
						ID:   "test-app",
						Type: plugins.TypeApp,
						Name: "Test App",
						Info: plugins.Info{
							Author: plugins.InfoLink{
								Name: "Test Inc.",
								URL:  "http://test.com",
							},
							Description: "Test App",
							Version:     "1.0.0",
							Links:       []plugins.InfoLink{},
							Logos: plugins.Logos{
								Small: "/public/img/icn-app.svg",
								Large: "/public/img/icn-app.svg",
							},
							Updated: "2015-02-10",
						},
						Dependencies: plugins.Dependencies{
							GrafanaVersion:    "*",
							GrafanaDependency: ">=8.0.0",
							Plugins:           []plugins.Dependency{},
						},
						Includes: []*plugins.Includes{},
						Roles: []plugins.RoleRegistration{
							{
								Role: plugins.Role{
									Name:        "Reader",
									Description: "View everything in the test-app plugin",
									Permissions: []plugins.Permission{
										{Action: "plugins.app:access", Scope: "plugins.app:id:test-app"},
										{Action: "test-app.resource:read", Scope: "resources:*"},
										{Action: "test-app.otherresource:toggle"},
									},
								},
								Grants: []string{"Admin"},
							},
						},
						Backend: false,
					},
					FS:            mustNewStaticFSForTests(t, pluginDir),
					Class:         plugins.ClassExternal,
					Signature:     plugins.SignatureStatusValid,
					SignatureType: plugins.SignatureTypePrivate,
					SignatureOrg:  "gabrielmabille",
					Module:        "/public/plugins/test-app/module.js",
					BaseURL:       "/public/plugins/test-app",
				},
			},
		},
	}

	for _, tt := range tests {
		reg := fakes.NewFakePluginRegistry()
		procPrvdr := fakes.NewFakeBackendProcessProvider()
		procMgr := fakes.NewFakeProcessManager()
		l := newLoader(t, tt.cfg, func(l *Loader) {
			l.pluginRegistry = reg
			l.processManager = procMgr
			l.pluginInitializer = initializer.New(tt.cfg, procPrvdr, fakes.NewFakeLicensingService())
		})

		got, err := l.Load(context.Background(), &fakes.FakePluginSource{
			PluginClassFunc: func(ctx context.Context) plugins.Class {
				return plugins.ClassExternal
			},
			PluginURIsFunc: func(ctx context.Context) []string {
				return tt.pluginPaths
			},
		})
		require.NoError(t, err)

		if !cmp.Equal(got, tt.want, compareOpts...) {
			t.Fatalf("Result mismatch (-want +got):\n%s", cmp.Diff(got, tt.want, compareOpts...))
		}
		pluginErrs := l.PluginErrors()
		require.Len(t, pluginErrs, 0)

		verifyState(t, tt.want, reg, procPrvdr, procMgr)
	}
}

func TestLoader_Load_Signature_RootURL(t *testing.T) {
	const defaultAppURL = "http://localhost:3000/grafana"

	parentDir, err := filepath.Abs("../")
	if err != nil {
		t.Errorf("could not construct absolute path of current dir")
		return
	}

	t.Run("Private signature verification ignores trailing slash in root URL", func(t *testing.T) {
		paths := []string{"../testdata/valid-v2-pvt-signature-root-url-uri"}

		expected := []*plugins.Plugin{
			{
				JSONData: plugins.JSONData{
					ID:   "test-datasource",
					Type: plugins.TypeDataSource,
					Name: "Test",
					Info: plugins.Info{
						Author:      plugins.InfoLink{Name: "Will Browne", URL: "https://willbrowne.com"},
						Description: "Test",
						Logos: plugins.Logos{
							Small: "/public/img/icn-datasource.svg",
							Large: "/public/img/icn-datasource.svg",
						},
						Version: "1.0.0",
					},
					State:        plugins.ReleaseStateAlpha,
					Dependencies: plugins.Dependencies{GrafanaVersion: "*", Plugins: []plugins.Dependency{}},
					Backend:      true,
					Executable:   "test",
				},
				FS:            mustNewStaticFSForTests(t, filepath.Join(parentDir, "/testdata/valid-v2-pvt-signature-root-url-uri/plugin")),
				Class:         plugins.ClassExternal,
				Signature:     plugins.SignatureStatusValid,
				SignatureType: plugins.SignatureTypePrivate,
				SignatureOrg:  "Will Browne",
				Module:        "/public/plugins/test-datasource/module.js",
				BaseURL:       "/public/plugins/test-datasource",
			},
		}

		reg := fakes.NewFakePluginRegistry()
		procPrvdr := fakes.NewFakeBackendProcessProvider()
		procMgr := fakes.NewFakeProcessManager()
		l := newLoader(t, &config.Cfg{GrafanaAppURL: defaultAppURL}, func(l *Loader) {
			l.pluginRegistry = reg
			l.processManager = procMgr
			l.pluginInitializer = initializer.New(&config.Cfg{}, procPrvdr, fakes.NewFakeLicensingService())
		})
		got, err := l.Load(context.Background(), &fakes.FakePluginSource{
			PluginClassFunc: func(ctx context.Context) plugins.Class {
				return plugins.ClassExternal
			},
			PluginURIsFunc: func(ctx context.Context) []string {
				return paths
			},
		})
		require.NoError(t, err)

		if !cmp.Equal(got, expected, compareOpts...) {
			t.Fatalf("Result mismatch (-want +got):\n%s", cmp.Diff(got, expected, compareOpts...))
		}
		verifyState(t, expected, reg, procPrvdr, procMgr)
	})
}

func TestLoader_Load_DuplicatePlugins(t *testing.T) {
	t.Run("Load duplicate plugin folders", func(t *testing.T) {
		pluginDir, err := filepath.Abs("../testdata/test-app")
		if err != nil {
			t.Errorf("could not construct absolute path of plugin dir")
			return
		}
		expected := []*plugins.Plugin{
			{
				JSONData: plugins.JSONData{
					ID:   "test-app",
					Type: plugins.TypeApp,
					Name: "Test App",
					Info: plugins.Info{
						Author: plugins.InfoLink{
							Name: "Test Inc.",
							URL:  "http://test.com",
						},
						Description: "Official Grafana Test App & Dashboard bundle",
						Version:     "1.0.0",
						Links: []plugins.InfoLink{
							{Name: "Project site", URL: "http://project.com"},
							{Name: "License & Terms", URL: "http://license.com"},
						},
						Logos: plugins.Logos{
							Small: "/public/plugins/test-app/img/logo_small.png",
							Large: "/public/plugins/test-app/img/logo_large.png",
						},
						Screenshots: []plugins.Screenshots{
							{Path: "/public/plugins/test-app/img/screenshot1.png", Name: "img1"},
							{Path: "/public/plugins/test-app/img/screenshot2.png", Name: "img2"},
						},
						Updated: "2015-02-10",
					},
					Dependencies: plugins.Dependencies{
						GrafanaVersion: "3.x.x",
						Plugins: []plugins.Dependency{
							{Type: "datasource", ID: "graphite", Name: "Graphite", Version: "1.0.0"},
							{Type: "panel", ID: "graph", Name: "Graph", Version: "1.0.0"},
						},
					},
					Includes: []*plugins.Includes{
						{Name: "Nginx Connections", Path: "dashboards/connections.json", Type: "dashboard", Role: org.RoleViewer, Slug: "nginx-connections"},
						{Name: "Nginx Memory", Path: "dashboards/memory.json", Type: "dashboard", Role: org.RoleViewer, Slug: "nginx-memory"},
						{Name: "Nginx Panel", Type: "panel", Role: org.RoleViewer, Slug: "nginx-panel"},
						{Name: "Nginx Datasource", Type: "datasource", Role: org.RoleViewer, Slug: "nginx-datasource"},
					},
					Backend: false,
				},
				FS:            mustNewStaticFSForTests(t, pluginDir),
				Class:         plugins.ClassExternal,
				Signature:     plugins.SignatureStatusValid,
				SignatureType: plugins.SignatureTypeGrafana,
				SignatureOrg:  "Grafana Labs",
				Module:        "/public/plugins/test-app/module.js",
				BaseURL:       "/public/plugins/test-app",
			},
		}

		reg := fakes.NewFakePluginRegistry()
		procPrvdr := fakes.NewFakeBackendProcessProvider()
		procMgr := fakes.NewFakeProcessManager()
		l := newLoader(t, &config.Cfg{}, func(l *Loader) {
			l.pluginRegistry = reg
			l.processManager = procMgr
			l.pluginInitializer = initializer.New(&config.Cfg{}, procPrvdr, fakes.NewFakeLicensingService())
		})
		got, err := l.Load(context.Background(), &fakes.FakePluginSource{
			PluginClassFunc: func(ctx context.Context) plugins.Class {
				return plugins.ClassExternal
			},
			PluginURIsFunc: func(ctx context.Context) []string {
				return []string{pluginDir, pluginDir}
			},
		})
		require.NoError(t, err)

		if !cmp.Equal(got, expected, compareOpts...) {
			t.Fatalf("Result mismatch (-want +got):\n%s", cmp.Diff(got, expected, compareOpts...))
		}

		verifyState(t, expected, reg, procPrvdr, procMgr)
	})
}

func TestLoader_Load_SkipUninitializedPlugins(t *testing.T) {
	t.Run("Load duplicate plugin folders", func(t *testing.T) {
		pluginDir1, err := filepath.Abs("../testdata/test-app")
		if err != nil {
			t.Errorf("could not construct absolute path of plugin dir")
			return
		}
		pluginDir2, err := filepath.Abs("../testdata/valid-v2-signature")
		if err != nil {
			t.Errorf("could not construct absolute path of plugin dir")
			return
		}
		expected := []*plugins.Plugin{
			{
				JSONData: plugins.JSONData{
					ID:   "test-app",
					Type: plugins.TypeApp,
					Name: "Test App",
					Info: plugins.Info{
						Author: plugins.InfoLink{
							Name: "Test Inc.",
							URL:  "http://test.com",
						},
						Description: "Official Grafana Test App & Dashboard bundle",
						Version:     "1.0.0",
						Links: []plugins.InfoLink{
							{Name: "Project site", URL: "http://project.com"},
							{Name: "License & Terms", URL: "http://license.com"},
						},
						Logos: plugins.Logos{
							Small: "/public/plugins/test-app/img/logo_small.png",
							Large: "/public/plugins/test-app/img/logo_large.png",
						},
						Screenshots: []plugins.Screenshots{
							{Path: "/public/plugins/test-app/img/screenshot1.png", Name: "img1"},
							{Path: "/public/plugins/test-app/img/screenshot2.png", Name: "img2"},
						},
						Updated: "2015-02-10",
					},
					Dependencies: plugins.Dependencies{
						GrafanaVersion: "3.x.x",
						Plugins: []plugins.Dependency{
							{Type: "datasource", ID: "graphite", Name: "Graphite", Version: "1.0.0"},
							{Type: "panel", ID: "graph", Name: "Graph", Version: "1.0.0"},
						},
					},
					Includes: []*plugins.Includes{
						{Name: "Nginx Connections", Path: "dashboards/connections.json", Type: "dashboard", Role: org.RoleViewer, Slug: "nginx-connections"},
						{Name: "Nginx Memory", Path: "dashboards/memory.json", Type: "dashboard", Role: org.RoleViewer, Slug: "nginx-memory"},
						{Name: "Nginx Panel", Type: "panel", Role: org.RoleViewer, Slug: "nginx-panel"},
						{Name: "Nginx Datasource", Type: "datasource", Role: org.RoleViewer, Slug: "nginx-datasource"},
					},
					Backend: false,
				},
				FS:            mustNewStaticFSForTests(t, pluginDir1),
				Class:         plugins.ClassExternal,
				Signature:     plugins.SignatureStatusValid,
				SignatureType: plugins.SignatureTypeGrafana,
				SignatureOrg:  "Grafana Labs",
				Module:        "/public/plugins/test-app/module.js",
				BaseURL:       "/public/plugins/test-app",
			},
		}

		reg := fakes.NewFakePluginRegistry()
		procPrvdr := fakes.NewFakeBackendProcessProvider()
		// Cause an initialization error
		procPrvdr.BackendFactoryFunc = func(ctx context.Context, p *plugins.Plugin) backendplugin.PluginFactoryFunc {
			return func(pluginID string, _ log.Logger, _ []string) (backendplugin.Plugin, error) {
				if pluginID == "test-datasource" {
					return nil, errors.New("failed to initialize")
				}
				return &fakes.FakePluginClient{}, nil
			}
		}
		procMgr := fakes.NewFakeProcessManager()
		l := newLoader(t, &config.Cfg{}, func(l *Loader) {
			l.pluginRegistry = reg
			l.processManager = procMgr
			l.pluginInitializer = initializer.New(&config.Cfg{}, procPrvdr, fakes.NewFakeLicensingService())
		})
		got, err := l.Load(context.Background(), &fakes.FakePluginSource{
			PluginClassFunc: func(ctx context.Context) plugins.Class {
				return plugins.ClassExternal
			},
			PluginURIsFunc: func(ctx context.Context) []string {
				return []string{pluginDir1, pluginDir2}
			},
		})
		require.NoError(t, err)

		if !cmp.Equal(got, expected, compareOpts...) {
			t.Fatalf("Result mismatch (-want +got):\n%s", cmp.Diff(got, expected, compareOpts...))
		}

		verifyState(t, expected, reg, procPrvdr, procMgr)
	})
}

func TestLoader_AngularClass(t *testing.T) {
	for _, tc := range []struct {
		name                   string
		class                  plugins.Class
		expAngularDetectionRun bool
	}{
		{
			name:                   "core plugin should skip angular detection",
			class:                  plugins.ClassCore,
			expAngularDetectionRun: false,
		},
		{
			name:                   "bundled plugin should skip angular detection",
			class:                  plugins.ClassBundled,
			expAngularDetectionRun: false,
		},
		{
			name:                   "external plugin should run angular detection",
			class:                  plugins.ClassExternal,
			expAngularDetectionRun: true,
		},
		{
			name:                   "other-class plugin should run angular detection",
			class:                  "CDN", // (enterprise-only class)
			expAngularDetectionRun: true,
		},
	} {
		t.Run(tc.name, func(t *testing.T) {
			fakePluginSource := &fakes.FakePluginSource{
				PluginClassFunc: func(ctx context.Context) plugins.Class {
					return tc.class
				},
				PluginURIsFunc: func(ctx context.Context) []string {
					return []string{"../testdata/valid-v2-signature"}
				},
			}
			l := newLoader(t, &config.Cfg{AngularSupportEnabled: true}, func(l *Loader) {
				// So if angularDetected = true, it means that the detection has run
				l.angularInspector = angularinspector.AlwaysAngularFakeInspector
			})
			p, err := l.Load(context.Background(), fakePluginSource)
			require.NoError(t, err)
			require.Len(t, p, 1, "should load 1 plugin")
			if tc.expAngularDetectionRun {
				require.True(t, p[0].AngularDetected, "angular detection should run")
			} else {
				require.False(t, p[0].AngularDetected, "angular detection should not run")
			}
		})
	}
}

func TestLoader_Load_Angular(t *testing.T) {
	fakePluginSource := &fakes.FakePluginSource{
		PluginClassFunc: func(ctx context.Context) plugins.Class {
			return plugins.ClassExternal
		},
		PluginURIsFunc: func(ctx context.Context) []string {
			return []string{"../testdata/valid-v2-signature"}
		},
	}
	for _, cfgTc := range []struct {
		name string
		cfg  *config.Cfg
	}{
		{name: "angular support enabled", cfg: &config.Cfg{AngularSupportEnabled: true}},
		{name: "angular support disabled", cfg: &config.Cfg{AngularSupportEnabled: false}},
	} {
		t.Run(cfgTc.name, func(t *testing.T) {
			for _, tc := range []struct {
				name             string
				angularInspector angularinspector.Inspector
				shouldLoad       bool
			}{
				{
					name:             "angular plugin",
					angularInspector: angularinspector.AlwaysAngularFakeInspector,
					// angular plugins should load only if allowed by the cfg
					shouldLoad: cfgTc.cfg.AngularSupportEnabled,
				},
				{
					name:             "non angular plugin",
					angularInspector: angularinspector.NeverAngularFakeInspector,
					// non-angular plugins should always load
					shouldLoad: true,
				},
			} {
				t.Run(tc.name, func(t *testing.T) {
					l := newLoader(t, cfgTc.cfg, func(l *Loader) {
						l.angularInspector = tc.angularInspector
					})
					p, err := l.Load(context.Background(), fakePluginSource)
					require.NoError(t, err)
					if tc.shouldLoad {
						require.Len(t, p, 1, "plugin should have been loaded")
					} else {
						require.Empty(t, p, "plugin shouldn't have been loaded")
					}
				})
			}
		})
	}
}

func TestLoader_Load_NestedPlugins(t *testing.T) {
	rootDir, err := filepath.Abs("../")
	if err != nil {
		t.Errorf("could not construct absolute path of root dir")
		return
	}
	parent := &plugins.Plugin{
		JSONData: plugins.JSONData{
			ID:   "test-datasource",
			Type: plugins.TypeDataSource,
			Name: "Parent",
			Info: plugins.Info{
				Author: plugins.InfoLink{
					Name: "Grafana Labs",
					URL:  "http://grafana.com",
				},
				Logos: plugins.Logos{
					Small: "/public/img/icn-datasource.svg",
					Large: "/public/img/icn-datasource.svg",
				},
				Description: "Parent plugin",
				Version:     "1.0.0",
				Updated:     "2020-10-20",
			},
			Dependencies: plugins.Dependencies{
				GrafanaVersion: "*",
				Plugins:        []plugins.Dependency{},
			},
			Backend: true,
		},
		Module:        "/public/plugins/test-datasource/module.js",
		BaseURL:       "/public/plugins/test-datasource",
		FS:            mustNewStaticFSForTests(t, filepath.Join(rootDir, "testdata/nested-plugins/parent")),
		Signature:     plugins.SignatureStatusValid,
		SignatureType: plugins.SignatureTypeGrafana,
		SignatureOrg:  "Grafana Labs",
		Class:         plugins.ClassExternal,
	}

	child := &plugins.Plugin{
		JSONData: plugins.JSONData{
			ID:   "test-panel",
			Type: plugins.TypePanel,
			Name: "Child",
			Info: plugins.Info{
				Author: plugins.InfoLink{
					Name: "Grafana Labs",
					URL:  "http://grafana.com",
				},
				Logos: plugins.Logos{
					Small: "/public/img/icn-panel.svg",
					Large: "/public/img/icn-panel.svg",
				},
				Description: "Child plugin",
				Version:     "1.0.1",
				Updated:     "2020-10-30",
			},
			Dependencies: plugins.Dependencies{
				GrafanaVersion: "*",
				Plugins:        []plugins.Dependency{},
			},
		},
		Module:        "/public/plugins/test-panel/module.js",
		BaseURL:       "/public/plugins/test-panel",
		FS:            mustNewStaticFSForTests(t, filepath.Join(rootDir, "testdata/nested-plugins/parent/nested")),
		Signature:     plugins.SignatureStatusValid,
		SignatureType: plugins.SignatureTypeGrafana,
		SignatureOrg:  "Grafana Labs",
		Class:         plugins.ClassExternal,
	}

	parent.Children = []*plugins.Plugin{child}
	child.Parent = parent

	t.Run("Load nested External plugins", func(t *testing.T) {
		procPrvdr := fakes.NewFakeBackendProcessProvider()
		procMgr := fakes.NewFakeProcessManager()
		l := newLoader(t, &config.Cfg{}, func(l *Loader) {
			l.processManager = procMgr
			l.pluginInitializer = initializer.New(&config.Cfg{}, procPrvdr, fakes.NewFakeLicensingService())
			l.discovery = discovery.New(l.cfg, discovery.Opts{
				FindFilterFuncs: []discovery.FindFilterFunc{
					func(ctx context.Context, class plugins.Class, bundles []*plugins.FoundBundle) ([]*plugins.FoundBundle, error) {
						return discovery.NewDuplicatePluginFilterStep(l.pluginRegistry).Filter(ctx, bundles)
					},
				},
			},
			)
		})

		got, err := l.Load(context.Background(), &fakes.FakePluginSource{
			PluginClassFunc: func(ctx context.Context) plugins.Class {
				return plugins.ClassExternal
			},
			PluginURIsFunc: func(ctx context.Context) []string {
				return []string{"../testdata/nested-plugins"}
			},
		})
		require.NoError(t, err)

		// to ensure we can compare with expected
		sort.SliceStable(got, func(i, j int) bool {
			return got[i].ID < got[j].ID
		})

		expected := []*plugins.Plugin{parent, child}
		if !cmp.Equal(got, expected, compareOpts...) {
			t.Fatalf("Result mismatch (-want +got):\n%s", cmp.Diff(got, expected, compareOpts...))
		}

		verifyState(t, expected, l.pluginRegistry, procPrvdr, procMgr)

		t.Run("Load will exclude plugins that already exist", func(t *testing.T) {
			got, err := l.Load(context.Background(), &fakes.FakePluginSource{
				PluginClassFunc: func(ctx context.Context) plugins.Class {
					return plugins.ClassExternal
				},
				PluginURIsFunc: func(ctx context.Context) []string {
					return []string{"../testdata/nested-plugins"}
				},
			})
			require.NoError(t, err)

			// to ensure we can compare with expected
			sort.SliceStable(got, func(i, j int) bool {
				return got[i].ID < got[j].ID
			})

			if !cmp.Equal(got, []*plugins.Plugin{}, compareOpts...) {
				t.Fatalf("Result mismatch (-want +got):\n%s", cmp.Diff(got, expected, compareOpts...))
			}

			verifyState(t, expected, l.pluginRegistry, procPrvdr, procMgr)
		})
	})

	t.Run("Plugin child field `IncludedInAppID` is set to parent app's plugin ID", func(t *testing.T) {
		parent := &plugins.Plugin{
			JSONData: plugins.JSONData{
				ID:   "myorgid-simple-app",
				Type: plugins.TypeApp,
				Name: "Simple App",
				Info: plugins.Info{
					Author: plugins.InfoLink{
						Name: "Your Name",
					},
					Links: []plugins.InfoLink{
						{Name: "Website", URL: "https://github.com/grafana/grafana-starter-app"},
						{Name: "License", URL: "https://github.com/grafana/grafana-starter-app/blob/master/LICENSE"},
					},
					Logos: plugins.Logos{
						Small: "/public/plugins/myorgid-simple-app/img/logo.svg",
						Large: "/public/plugins/myorgid-simple-app/img/logo.svg",
					},
					Screenshots: []plugins.Screenshots{},
					Description: "Grafana App Plugin Template",
					Version:     "%VERSION%",
					Updated:     "%TODAY%",
				},
				Dependencies: plugins.Dependencies{
					GrafanaVersion:    "7.0.0",
					GrafanaDependency: ">=7.0.0",
					Plugins:           []plugins.Dependency{},
				},
				Includes: []*plugins.Includes{
					{
						Name:       "Root Page (react)",
						Path:       "/a/myorgid-simple-app",
						Type:       "page",
						Role:       org.RoleViewer,
						AddToNav:   true,
						DefaultNav: true,
						Slug:       "root-page-react",
					},
					{
						Name:     "Root Page (Tab B)",
						Path:     "/a/myorgid-simple-app/?tab=b",
						Type:     "page",
						Role:     org.RoleViewer,
						AddToNav: true,
						Slug:     "root-page-tab-b",
					},
					{
						Name:     "React Config",
						Path:     "/plugins/myorgid-simple-app/?page=page2",
						Type:     "page",
						Role:     org.RoleAdmin,
						AddToNav: true,
						Slug:     "react-config",
					},
					{
						Name: "Streaming Example",
						Path: "dashboards/streaming.json",
						Type: "dashboard",
						Role: org.RoleViewer,
						Slug: "streaming-example",
					},
					{
						Name: "Lots of Stats",
						Path: "dashboards/stats.json",
						Type: "dashboard",
						Role: org.RoleViewer,
						Slug: "lots-of-stats",
					},
				},
				Backend: false,
			},
			Module:        "/public/plugins/myorgid-simple-app/module.js",
			BaseURL:       "/public/plugins/myorgid-simple-app",
			FS:            mustNewStaticFSForTests(t, filepath.Join(rootDir, "testdata/app-with-child/dist")),
			DefaultNavURL: "/plugins/myorgid-simple-app/page/root-page-react",
			Signature:     plugins.SignatureStatusValid,
			SignatureType: plugins.SignatureTypeGrafana,
			SignatureOrg:  "Grafana Labs",
			Class:         plugins.ClassExternal,
		}

		child := &plugins.Plugin{
			JSONData: plugins.JSONData{
				ID:   "myorgid-simple-panel",
				Type: plugins.TypePanel,
				Name: "Grafana Panel Plugin Template",
				Info: plugins.Info{
					Author: plugins.InfoLink{
						Name: "Your Name",
					},
					Links: []plugins.InfoLink{
						{Name: "Website", URL: "https://github.com/grafana/grafana-starter-panel"},
						{Name: "License", URL: "https://github.com/grafana/grafana-starter-panel/blob/master/LICENSE"},
					},
					Logos: plugins.Logos{
						Small: "/public/plugins/myorgid-simple-panel/img/logo.svg",
						Large: "/public/plugins/myorgid-simple-panel/img/logo.svg",
					},
					Screenshots: []plugins.Screenshots{},
					Description: "Grafana Panel Plugin Template",
					Version:     "%VERSION%",
					Updated:     "%TODAY%",
				},
				Dependencies: plugins.Dependencies{
					GrafanaDependency: ">=7.0.0",
					GrafanaVersion:    "*",
					Plugins:           []plugins.Dependency{},
				},
			},
			Module:          "/public/plugins/myorgid-simple-app/child/module.js",
			BaseURL:         "/public/plugins/myorgid-simple-app",
			FS:              mustNewStaticFSForTests(t, filepath.Join(rootDir, "testdata/app-with-child/dist/child")),
			IncludedInAppID: parent.ID,
			Signature:       plugins.SignatureStatusValid,
			SignatureType:   plugins.SignatureTypeGrafana,
			SignatureOrg:    "Grafana Labs",
			Class:           plugins.ClassExternal,
		}

		parent.Children = []*plugins.Plugin{child}
		child.Parent = parent
		expected := []*plugins.Plugin{parent, child}

		reg := fakes.NewFakePluginRegistry()
		procPrvdr := fakes.NewFakeBackendProcessProvider()
		procMgr := fakes.NewFakeProcessManager()
		l := newLoader(t, &config.Cfg{}, func(l *Loader) {
			l.pluginRegistry = reg
			l.processManager = procMgr
			l.pluginInitializer = initializer.New(&config.Cfg{}, procPrvdr, fakes.NewFakeLicensingService())
		})
		got, err := l.Load(context.Background(), &fakes.FakePluginSource{
			PluginClassFunc: func(ctx context.Context) plugins.Class {
				return plugins.ClassExternal
			},
			PluginURIsFunc: func(ctx context.Context) []string {
				return []string{"../testdata/app-with-child"}
			},
		})
		require.NoError(t, err)

		// to ensure we can compare with expected
		sort.SliceStable(got, func(i, j int) bool {
			return got[i].ID < got[j].ID
		})

		if !cmp.Equal(got, expected, compareOpts...) {
			t.Fatalf("Result mismatch (-want +got):\n%s", cmp.Diff(got, expected, compareOpts...))
		}

		verifyState(t, expected, reg, procPrvdr, procMgr)
	})
}

<<<<<<< HEAD
func Test_setPathsBasedOnApp(t *testing.T) {
	t.Run("When setting paths based on core plugin on Windows", func(t *testing.T) {
		child := &plugins.Plugin{
			FS: fakes.NewFakePluginFiles("c:\\grafana\\public\\app\\plugins\\app\\testdata-app\\datasources\\datasource"),
		}
		parent := &plugins.Plugin{
			JSONData: plugins.JSONData{
				Type: plugins.TypeApp,
				ID:   "testdata-app",
			},
			Class:   plugins.ClassCore,
			FS:      fakes.NewFakePluginFiles("c:\\grafana\\public\\app\\plugins\\app\\testdata-app"),
			BaseURL: "/public/app/plugins/app/testdata-app",
		}

		configureAppChildPlugin(&config.Cfg{}, parent, child)

		require.Equal(t, "app/plugins/app/testdata-app/datasources/datasource/module", child.Module)
		require.Equal(t, "testdata-app", child.IncludedInAppID)
		require.Equal(t, "/public/app/plugins/app/testdata-app", child.BaseURL)

		configureAppChildPlugin(&config.Cfg{GrafanaAppSubURL: "/grafana"}, parent, child)

		require.Equal(t, "app/plugins/app/testdata-app/datasources/datasource/module", child.Module)
		require.Equal(t, "testdata-app", child.IncludedInAppID)
		require.Equal(t, "/public/app/plugins/app/testdata-app", child.BaseURL)
	})

	t.Run("When setting paths based on external plugin with app sub URL", func(t *testing.T) {
		child := &plugins.Plugin{
			FS: fakes.NewFakePluginFiles("/plugins/parent-app/child-panel"),
		}
		parent := &plugins.Plugin{
			JSONData: plugins.JSONData{
				Type: plugins.TypeApp,
				ID:   "testdata-app",
			},
			Class:   plugins.ClassExternal,
			FS:      fakes.NewFakePluginFiles("/plugins/parent-app"),
			BaseURL: "/grafana/plugins/parent-app",
		}

		configureAppChildPlugin(&config.Cfg{GrafanaAppSubURL: "/grafana"}, parent, child)

		require.Equal(t, "/grafana/public/plugins/testdata-app/child-panel/module.js", child.Module)
		require.Equal(t, "testdata-app", child.IncludedInAppID)
		require.Equal(t, "/grafana/plugins/parent-app", child.BaseURL)
	})
}

=======
>>>>>>> ae4810f8
func newLoader(t *testing.T, cfg *config.Cfg, cbs ...func(loader *Loader)) *Loader {
	angularInspector, err := angularinspector.NewStaticInspector()
	reg := fakes.NewFakePluginRegistry()
	assets := assetpath.ProvideService(pluginscdn.ProvideService(cfg))
	require.NoError(t, err)
	l := New(cfg, &fakes.FakeLicensingService{}, signature.NewUnsignedAuthorizer(cfg), reg,
		fakes.NewFakeBackendProcessProvider(), fakes.NewFakeProcessManager(), fakes.NewFakeRoleRegistry(),
<<<<<<< HEAD
		assetpath.ProvideService(cfg, pluginscdn.ProvideService(cfg)), finder.NewLocalFinder(cfg.DevMode),
		signature.ProvideService(statickey.New()), angularInspector, &fakes.FakeOauthService{})
=======
		assets, angularInspector, &fakes.FakeOauthService{},
		discovery.New(cfg, discovery.Opts{}), bootstrap.New(cfg, bootstrap.Opts{}))
>>>>>>> ae4810f8

	for _, cb := range cbs {
		cb(l)
	}

	return l
}

func verifyState(t *testing.T, ps []*plugins.Plugin, reg registry.Service,
	procPrvdr *fakes.FakeBackendProcessProvider, procMngr *fakes.FakeProcessManager) {
	t.Helper()

	for _, p := range ps {
		regP, exists := reg.Plugin(context.Background(), p.ID)
		require.True(t, exists)
		if !cmp.Equal(p, regP, compareOpts...) {
			t.Fatalf("Result mismatch (-want +got):\n%s", cmp.Diff(p, regP, compareOpts...))
		}

		if p.Backend {
			require.Equal(t, 1, procPrvdr.Requested[p.ID])
			require.Equal(t, 1, procPrvdr.Invoked[p.ID])
		} else {
			require.Zero(t, procPrvdr.Requested[p.ID])
			require.Zero(t, procPrvdr.Invoked[p.ID])
		}

		require.Equal(t, 1, procMngr.Started[p.ID])
		require.Zero(t, procMngr.Stopped[p.ID])
	}
}

func mustNewStaticFSForTests(t *testing.T, dir string) plugins.FS {
	sfs, err := plugins.NewStaticFS(plugins.NewLocalFS(dir))
	require.NoError(t, err)
	return sfs
}<|MERGE_RESOLUTION|>--- conflicted
+++ resolved
@@ -1439,73 +1439,15 @@
 	})
 }
 
-<<<<<<< HEAD
-func Test_setPathsBasedOnApp(t *testing.T) {
-	t.Run("When setting paths based on core plugin on Windows", func(t *testing.T) {
-		child := &plugins.Plugin{
-			FS: fakes.NewFakePluginFiles("c:\\grafana\\public\\app\\plugins\\app\\testdata-app\\datasources\\datasource"),
-		}
-		parent := &plugins.Plugin{
-			JSONData: plugins.JSONData{
-				Type: plugins.TypeApp,
-				ID:   "testdata-app",
-			},
-			Class:   plugins.ClassCore,
-			FS:      fakes.NewFakePluginFiles("c:\\grafana\\public\\app\\plugins\\app\\testdata-app"),
-			BaseURL: "/public/app/plugins/app/testdata-app",
-		}
-
-		configureAppChildPlugin(&config.Cfg{}, parent, child)
-
-		require.Equal(t, "app/plugins/app/testdata-app/datasources/datasource/module", child.Module)
-		require.Equal(t, "testdata-app", child.IncludedInAppID)
-		require.Equal(t, "/public/app/plugins/app/testdata-app", child.BaseURL)
-
-		configureAppChildPlugin(&config.Cfg{GrafanaAppSubURL: "/grafana"}, parent, child)
-
-		require.Equal(t, "app/plugins/app/testdata-app/datasources/datasource/module", child.Module)
-		require.Equal(t, "testdata-app", child.IncludedInAppID)
-		require.Equal(t, "/public/app/plugins/app/testdata-app", child.BaseURL)
-	})
-
-	t.Run("When setting paths based on external plugin with app sub URL", func(t *testing.T) {
-		child := &plugins.Plugin{
-			FS: fakes.NewFakePluginFiles("/plugins/parent-app/child-panel"),
-		}
-		parent := &plugins.Plugin{
-			JSONData: plugins.JSONData{
-				Type: plugins.TypeApp,
-				ID:   "testdata-app",
-			},
-			Class:   plugins.ClassExternal,
-			FS:      fakes.NewFakePluginFiles("/plugins/parent-app"),
-			BaseURL: "/grafana/plugins/parent-app",
-		}
-
-		configureAppChildPlugin(&config.Cfg{GrafanaAppSubURL: "/grafana"}, parent, child)
-
-		require.Equal(t, "/grafana/public/plugins/testdata-app/child-panel/module.js", child.Module)
-		require.Equal(t, "testdata-app", child.IncludedInAppID)
-		require.Equal(t, "/grafana/plugins/parent-app", child.BaseURL)
-	})
-}
-
-=======
->>>>>>> ae4810f8
 func newLoader(t *testing.T, cfg *config.Cfg, cbs ...func(loader *Loader)) *Loader {
 	angularInspector, err := angularinspector.NewStaticInspector()
 	reg := fakes.NewFakePluginRegistry()
-	assets := assetpath.ProvideService(pluginscdn.ProvideService(cfg))
+	assets := assetpath.ProvideService(cfg, pluginscdn.ProvideService(cfg))
 	require.NoError(t, err)
 	l := New(cfg, &fakes.FakeLicensingService{}, signature.NewUnsignedAuthorizer(cfg), reg,
 		fakes.NewFakeBackendProcessProvider(), fakes.NewFakeProcessManager(), fakes.NewFakeRoleRegistry(),
-<<<<<<< HEAD
-		assetpath.ProvideService(cfg, pluginscdn.ProvideService(cfg)), finder.NewLocalFinder(cfg.DevMode),
-		signature.ProvideService(statickey.New()), angularInspector, &fakes.FakeOauthService{})
-=======
 		assets, angularInspector, &fakes.FakeOauthService{},
 		discovery.New(cfg, discovery.Opts{}), bootstrap.New(cfg, bootstrap.Opts{}))
->>>>>>> ae4810f8
 
 	for _, cb := range cbs {
 		cb(l)
