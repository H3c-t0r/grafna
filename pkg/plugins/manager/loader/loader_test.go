package loader

import (
	"context"
	"errors"
	"path/filepath"
	"sort"
	"testing"

	"github.com/google/go-cmp/cmp"
	"github.com/google/go-cmp/cmp/cmpopts"
	"github.com/stretchr/testify/require"

	"github.com/grafana/grafana/pkg/plugins"
	"github.com/grafana/grafana/pkg/plugins/config"
	"github.com/grafana/grafana/pkg/plugins/manager/fakes"
	"github.com/grafana/grafana/pkg/plugins/manager/pipeline/bootstrap"
	"github.com/grafana/grafana/pkg/plugins/manager/pipeline/discovery"
	"github.com/grafana/grafana/pkg/plugins/manager/pipeline/initialization"
	"github.com/grafana/grafana/pkg/plugins/manager/pipeline/termination"
	"github.com/grafana/grafana/pkg/plugins/manager/pipeline/validation"
	"github.com/grafana/grafana/pkg/plugins/manager/sources"
	"github.com/grafana/grafana/pkg/services/org"
)

var compareOpts = []cmp.Option{cmpopts.IgnoreFields(plugins.Plugin{}, "client", "log", "mu"), fsComparer}

var fsComparer = cmp.Comparer(func(fs1 plugins.FS, fs2 plugins.FS) bool {
	fs1Files, err := fs1.Files()
	if err != nil {
		panic(err)
	}
	fs2Files, err := fs2.Files()
	if err != nil {
		panic(err)
	}

	sort.SliceStable(fs1Files, func(i, j int) bool {
		return fs1Files[i] < fs1Files[j]
	})

	sort.SliceStable(fs2Files, func(i, j int) bool {
		return fs2Files[i] < fs2Files[j]
	})

	return cmp.Equal(fs1Files, fs2Files) && fs1.Base() == fs2.Base()
})

func TestLoader_Load(t *testing.T) {
	corePluginDir, err := filepath.Abs("./../../../../public")
	if err != nil {
		t.Errorf("could not construct absolute path of core plugins dir")
		return
	}
	parentDir, err := filepath.Abs("../")
	if err != nil {
		t.Errorf("could not construct absolute path of current dir")
		return
	}
	tests := []struct {
		name        string
		class       plugins.Class
		cfg         *config.Cfg
		pluginPaths []string
		want        []*plugins.Plugin
	}{
		{
			name:        "Load a Core plugin",
			class:       plugins.ClassCore,
			cfg:         &config.Cfg{},
			pluginPaths: []string{filepath.Join(corePluginDir, "app/plugins/datasource/cloudwatch")},
			want: []*plugins.Plugin{
				{
					JSONData: plugins.JSONData{
						ID:   "cloudwatch",
						Type: plugins.TypeDataSource,
						Name: "CloudWatch",
						Info: plugins.Info{
							Author: plugins.InfoLink{
								Name: "Grafana Labs",
								URL:  "https://grafana.com",
							},
							Description: "Data source for Amazon AWS monitoring service",
							Logos: plugins.Logos{
								Small: "/public/app/plugins/datasource/cloudwatch/img/amazon-web-services.png",
								Large: "/public/app/plugins/datasource/cloudwatch/img/amazon-web-services.png",
							},
						},
						Includes: []*plugins.Includes{
							{Name: "EC2", Path: "dashboards/ec2.json", Type: "dashboard", Role: "Viewer"},
							{Name: "EBS", Path: "dashboards/EBS.json", Type: "dashboard", Role: "Viewer"},
							{Name: "Lambda", Path: "dashboards/Lambda.json", Type: "dashboard", Role: "Viewer"},
							{Name: "Logs", Path: "dashboards/Logs.json", Type: "dashboard", Role: "Viewer"},
							{Name: "RDS", Path: "dashboards/RDS.json", Type: "dashboard", Role: "Viewer"},
						},
						Dependencies: plugins.Dependencies{
							GrafanaVersion: "*",
							Plugins:        []plugins.Dependency{},
						},
						Category:     "cloud",
						Annotations:  true,
						Metrics:      true,
						Alerting:     true,
						Logs:         true,
						Backend:      true,
						QueryOptions: map[string]bool{"minInterval": true},
					},
					Module:  "core:plugin/cloudwatch",
					BaseURL: "/public/app/plugins/datasource/cloudwatch",

					FS:        mustNewStaticFSForTests(t, filepath.Join(corePluginDir, "app/plugins/datasource/cloudwatch")),
					Signature: plugins.SignatureStatusInternal,
					Class:     plugins.ClassCore,
				},
			},
		},
		{
			name:        "Load a Bundled plugin",
			class:       plugins.ClassBundled,
			cfg:         &config.Cfg{},
			pluginPaths: []string{"../testdata/valid-v2-signature"},
			want: []*plugins.Plugin{
				{
					JSONData: plugins.JSONData{
						ID:   "test-datasource",
						Type: plugins.TypeDataSource,
						Name: "Test",
						Info: plugins.Info{
							Author: plugins.InfoLink{
								Name: "Will Browne",
								URL:  "https://willbrowne.com",
							},
							Version: "1.0.0",
							Logos: plugins.Logos{
								Small: "/public/img/icn-datasource.svg",
								Large: "/public/img/icn-datasource.svg",
							},
							Description: "Test",
						},
						Dependencies: plugins.Dependencies{
							GrafanaVersion: "*",
							Plugins:        []plugins.Dependency{},
						},
						Executable: "test",
						Backend:    true,
						State:      "alpha",
					},
					Module:        "/public/plugins/test-datasource/module.js",
					BaseURL:       "/public/plugins/test-datasource",
					FS:            mustNewStaticFSForTests(t, filepath.Join(parentDir, "testdata/valid-v2-signature/plugin/")),
					Signature:     "valid",
					SignatureType: plugins.SignatureTypeGrafana,
					SignatureOrg:  "Grafana Labs",
					Class:         plugins.ClassBundled,
				},
			},
		}, {
			name:        "Load plugin with symbolic links",
			class:       plugins.ClassExternal,
			cfg:         &config.Cfg{},
			pluginPaths: []string{"../testdata/symbolic-plugin-dirs"},
			want: []*plugins.Plugin{
				{
					JSONData: plugins.JSONData{
						ID:   "test-app",
						Type: "app",
						Name: "Test App",
						Info: plugins.Info{
							Author: plugins.InfoLink{
								Name: "Test Inc.",
								URL:  "http://test.com",
							},
							Logos: plugins.Logos{
								Small: "/public/plugins/test-app/img/logo_small.png",
								Large: "/public/plugins/test-app/img/logo_large.png",
							},
							Links: []plugins.InfoLink{
								{Name: "Project site", URL: "http://project.com"},
								{Name: "License & Terms", URL: "http://license.com"},
							},
							Description: "Official Grafana Test App & Dashboard bundle",
							Screenshots: []plugins.Screenshots{
								{Path: "/public/plugins/test-app/img/screenshot1.png", Name: "img1"},
								{Path: "/public/plugins/test-app/img/screenshot2.png", Name: "img2"},
							},
							Version: "1.0.0",
							Updated: "2015-02-10",
						},
						Dependencies: plugins.Dependencies{
							GrafanaVersion: "3.x.x",
							Plugins: []plugins.Dependency{
								{Type: "datasource", ID: "graphite", Name: "Graphite", Version: "1.0.0"},
								{Type: "panel", ID: "graph", Name: "Graph", Version: "1.0.0"},
							},
						},
						Includes: []*plugins.Includes{
							{
								Name: "Nginx Connections",
								Path: "dashboards/connections.json",
								Type: "dashboard",
								Role: org.RoleViewer,
								Slug: "nginx-connections",
							},
							{
								Name: "Nginx Memory",
								Path: "dashboards/memory.json",
								Type: "dashboard",
								Role: org.RoleViewer,
								Slug: "nginx-memory",
							},
							{
								Name: "Nginx Panel",
								Type: string(plugins.TypePanel),
								Role: org.RoleViewer,
								Slug: "nginx-panel"},
							{
								Name: "Nginx Datasource",
								Type: string(plugins.TypeDataSource),
								Role: org.RoleViewer,
								Slug: "nginx-datasource",
							},
						},
					},
					Class:         plugins.ClassExternal,
					Module:        "/public/plugins/test-app/module.js",
					BaseURL:       "/public/plugins/test-app",
					FS:            mustNewStaticFSForTests(t, filepath.Join(parentDir, "testdata/includes-symlinks")),
					Signature:     "valid",
					SignatureType: plugins.SignatureTypeGrafana,
					SignatureOrg:  "Grafana Labs",
				},
			},
		}, {
			name:  "Load an unsigned plugin (development)",
			class: plugins.ClassExternal,
			cfg: &config.Cfg{
				DevMode: true,
			},
			pluginPaths: []string{"../testdata/unsigned-datasource"},
			want: []*plugins.Plugin{
				{
					JSONData: plugins.JSONData{
						ID:   "test-datasource",
						Type: plugins.TypeDataSource,
						Name: "Test",
						Info: plugins.Info{
							Author: plugins.InfoLink{
								Name: "Grafana Labs",
								URL:  "https://grafana.com",
							},
							Logos: plugins.Logos{
								Small: "/public/img/icn-datasource.svg",
								Large: "/public/img/icn-datasource.svg",
							},
							Description: "Test",
						},
						Dependencies: plugins.Dependencies{
							GrafanaVersion: "*",
							Plugins:        []plugins.Dependency{},
						},
						Backend: true,
						State:   plugins.ReleaseStateAlpha,
					},
					Class:     plugins.ClassExternal,
					Module:    "/public/plugins/test-datasource/module.js",
					BaseURL:   "/public/plugins/test-datasource",
					FS:        mustNewStaticFSForTests(t, filepath.Join(parentDir, "testdata/unsigned-datasource/plugin")),
					Signature: "unsigned",
				},
			},
		},
		{
			name:        "Load an unsigned plugin (production)",
			class:       plugins.ClassExternal,
			cfg:         &config.Cfg{},
			pluginPaths: []string{"../testdata/unsigned-datasource"},
			want:        []*plugins.Plugin{},
		},
		{
			name:  "Load an unsigned plugin using PluginsAllowUnsigned config (production)",
			class: plugins.ClassExternal,
			cfg: &config.Cfg{
				PluginsAllowUnsigned: []string{"test-datasource"},
			},
			pluginPaths: []string{"../testdata/unsigned-datasource"},
			want: []*plugins.Plugin{
				{
					JSONData: plugins.JSONData{
						ID:   "test-datasource",
						Type: plugins.TypeDataSource,
						Name: "Test",
						Info: plugins.Info{
							Author: plugins.InfoLink{
								Name: "Grafana Labs",
								URL:  "https://grafana.com",
							},
							Logos: plugins.Logos{
								Small: "/public/img/icn-datasource.svg",
								Large: "/public/img/icn-datasource.svg",
							},
							Description: "Test",
						},
						Dependencies: plugins.Dependencies{
							GrafanaVersion: "*",
							Plugins:        []plugins.Dependency{},
						},
						Backend: true,
						State:   plugins.ReleaseStateAlpha,
					},
					Class:     plugins.ClassExternal,
					Module:    "/public/plugins/test-datasource/module.js",
					BaseURL:   "/public/plugins/test-datasource",
					FS:        mustNewStaticFSForTests(t, filepath.Join(parentDir, "testdata/unsigned-datasource/plugin")),
					Signature: plugins.SignatureStatusUnsigned,
				},
			},
		},
		{
			name:        "Load a plugin with v1 manifest should return signatureInvalid",
			class:       plugins.ClassExternal,
			cfg:         &config.Cfg{},
			pluginPaths: []string{"../testdata/lacking-files"},
			want:        []*plugins.Plugin{},
		},
		{
			name:  "Load a plugin with v1 manifest using PluginsAllowUnsigned config (production) should return signatureInvali",
			class: plugins.ClassExternal,
			cfg: &config.Cfg{
				PluginsAllowUnsigned: []string{"test-datasource"},
			},
			pluginPaths: []string{"../testdata/lacking-files"},
			want:        []*plugins.Plugin{},
		},
		{
			name:  "Load a plugin with manifest which has a file not found in plugin folder",
			class: plugins.ClassExternal,
			cfg: &config.Cfg{
				PluginsAllowUnsigned: []string{"test-datasource"},
			},
			pluginPaths: []string{"../testdata/invalid-v2-missing-file"},
			want:        []*plugins.Plugin{},
		},
		{
			name:  "Load a plugin with file which is missing from the manifest",
			class: plugins.ClassExternal,
			cfg: &config.Cfg{
				PluginsAllowUnsigned: []string{"test-datasource"},
			},
			pluginPaths: []string{"../testdata/invalid-v2-extra-file"},
			want:        []*plugins.Plugin{},
		},
		{
			name:  "Load an app with includes",
			class: plugins.ClassExternal,
			cfg: &config.Cfg{
				PluginsAllowUnsigned: []string{"test-app"},
			},
			pluginPaths: []string{"../testdata/test-app-with-includes"},
			want: []*plugins.Plugin{
<<<<<<< HEAD
				{JSONData: plugins.JSONData{
					ID:   "test-app",
					Type: plugins.TypeApp,
					Name: "Test App",
					Info: plugins.Info{
						Author: plugins.InfoLink{
							Name: "Test Inc.",
							URL:  "http://test.com",
						},
						Description: "Official Grafana Test App & Dashboard bundle",
						Version:     "1.0.0",
						Links: []plugins.InfoLink{
							{Name: "Project site", URL: "http://project.com"},
							{Name: "License & Terms", URL: "http://license.com"},
						},
						Logos: plugins.Logos{
							Small: "/public/img/icn-app.svg",
							Large: "/public/img/icn-app.svg",
						},
						Updated: "2015-02-10",
					},
					Dependencies: plugins.Dependencies{
						GrafanaDependency: ">=8.0.0",
						GrafanaVersion:    "*",
						Plugins:           []plugins.Dependency{},
					},
					Includes: []*plugins.Includes{
						{Name: "Nginx Memory", Path: "dashboards/memory.json", Type: "dashboard", Role: org.RoleViewer, Slug: "nginx-memory"},
						{Name: "Root Page (react)", Type: "page", Role: org.RoleViewer, Path: "/a/my-simple-app", DefaultNav: true, AddToNav: true, Slug: "root-page-react"},
					},
					Backend: false,
				},
					DefaultNavURL: "/plugins/test-app/page/root-page-react",
					FS:            mustNewStaticFSForTests(t, filepath.Join(parentDir, "testdata/test-app-with-includes")),
					Class:         plugins.ClassExternal,
					Signature:     plugins.SignatureStatusUnsigned,
					Module:        "/public/plugins/test-app/module.js",
					BaseURL:       "/public/plugins/test-app",
				},
			},
		},
		{
			name:  "Load a plugin with app sub url set",
			class: plugins.ClassExternal,
			cfg: &config.Cfg{
				DevMode:          true,
				GrafanaAppSubURL: "grafana",
			},
			pluginPaths: []string{"../testdata/unsigned-datasource"},
			want: []*plugins.Plugin{
				{
					JSONData: plugins.JSONData{
						ID:   "test-datasource",
						Type: plugins.TypeDataSource,
						Name: "Test",
						Info: plugins.Info{
							Author: plugins.InfoLink{
								Name: "Grafana Labs",
								URL:  "https://grafana.com",
							},
							Logos: plugins.Logos{
								Small: "/grafana/public/img/icn-datasource.svg",
								Large: "/grafana/public/img/icn-datasource.svg",
							},
							Description: "Test",
						},
						Dependencies: plugins.Dependencies{
							GrafanaVersion: "*",
							Plugins:        []plugins.Dependency{},
						},
						Backend: true,
						State:   plugins.ReleaseStateAlpha,
					},
					Class:     plugins.ClassExternal,
					Module:    "/grafana/public/plugins/test-datasource/module.js",
					BaseURL:   "/grafana/public/plugins/test-datasource",
					FS:        mustNewStaticFSForTests(t, filepath.Join(parentDir, "testdata/unsigned-datasource/plugin")),
					Signature: plugins.SignatureStatusUnsigned,
				},
			},
		},
	}
	for _, tt := range tests {
		reg := fakes.NewFakePluginRegistry()
		procPrvdr := fakes.NewFakeBackendProcessProvider()
		procMgr := fakes.NewFakeProcessManager()
		l := newLoader(t, tt.cfg, func(l *Loader) {
			l.pluginRegistry = reg
			l.processManager = procMgr
			l.pluginInitializer = initializer.New(tt.cfg, procPrvdr, &fakes.FakeLicensingService{})
		})

		t.Run(tt.name, func(t *testing.T) {
			got, err := l.Load(context.Background(), sources.NewLocalSource(tt.class, tt.pluginPaths))
			require.NoError(t, err)
			if !cmp.Equal(got, tt.want, compareOpts...) {
				t.Fatalf("Result mismatch (-want +got):\n%s", cmp.Diff(got, tt.want, compareOpts...))
			}

			pluginErrs := l.PluginErrors()
			require.Equal(t, len(tt.pluginErrors), len(pluginErrs))
			for _, pluginErr := range pluginErrs {
				require.Equal(t, tt.pluginErrors[pluginErr.PluginID], pluginErr)
			}

			verifyState(t, tt.want, reg, procPrvdr, procMgr)
		})
	}
}

func TestLoader_Load_CustomSource(t *testing.T) {
	t.Run("Load a plugin", func(t *testing.T) {
		parentDir, err := filepath.Abs("../")
		if err != nil {
			t.Errorf("could not construct absolute path of current dir")
			return
		}

		cfg := &config.Cfg{
			PluginsCDNURLTemplate: "https://cdn.example.com",
			PluginSettings: setting.PluginSettings{
				"grafana-worldmap-panel": {"cdn": "true"},
			},
		}

		pluginPaths := []string{"../testdata/cdn"}
		expected := []*plugins.Plugin{{
			JSONData: plugins.JSONData{
				ID:   "grafana-worldmap-panel",
				Type: plugins.TypePanel,
				Name: "Worldmap Panel",
				Info: plugins.Info{
					Version: "0.3.3",
					Links: []plugins.InfoLink{
						{Name: "Project site", URL: "https://github.com/grafana/worldmap-panel"},
						{Name: "MIT License", URL: "https://github.com/grafana/worldmap-panel/blob/master/LICENSE"},
					},
					Logos: plugins.Logos{
						// Path substitution
						Small: "https://cdn.example.com/grafana-worldmap-panel/0.3.3/public/plugins/grafana-worldmap-panel/images/worldmap_logo.svg",
						Large: "https://cdn.example.com/grafana-worldmap-panel/0.3.3/public/plugins/grafana-worldmap-panel/images/worldmap_logo.svg",
					},
					Screenshots: []plugins.Screenshots{
						{
							Name: "World",
							Path: "https://cdn.example.com/grafana-worldmap-panel/0.3.3/public/plugins/grafana-worldmap-panel/images/worldmap-world.png",
						},
						{
							Name: "USA",
							Path: "https://cdn.example.com/grafana-worldmap-panel/0.3.3/public/plugins/grafana-worldmap-panel/images/worldmap-usa.png",
						},
						{
							Name: "Light Theme",
							Path: "https://cdn.example.com/grafana-worldmap-panel/0.3.3/public/plugins/grafana-worldmap-panel/images/worldmap-light-theme.png",
						},
					},
				},
				Dependencies: plugins.Dependencies{
					GrafanaVersion: "3.x.x",
					Plugins:        []plugins.Dependency{},
				},
			},
			FS:        mustNewStaticFSForTests(t, filepath.Join(parentDir, "testdata/cdn/plugin")),
			Class:     plugins.ClassBundled,
			Signature: plugins.SignatureStatusValid,
			BaseURL:   "https://cdn.example.com/grafana-worldmap-panel/0.3.3/public/plugins/grafana-worldmap-panel",
			Module:    "https://cdn.example.com/grafana-worldmap-panel/0.3.3/public/plugins/grafana-worldmap-panel/module.js",
		}}

		l := newLoader(t, cfg)
		got, err := l.Load(context.Background(), &fakes.FakePluginSource{
			PluginClassFunc: func(ctx context.Context) plugins.Class {
				return plugins.ClassBundled
			},
			PluginURIsFunc: func(ctx context.Context) []string {
				return pluginPaths
			},
			DefaultSignatureFunc: func(ctx context.Context) (plugins.Signature, bool) {
				return plugins.Signature{
					Status: plugins.SignatureStatusValid,
				}, true
			},
		})

		require.NoError(t, err)
		if !cmp.Equal(got, expected, compareOpts...) {
			t.Fatalf("Result mismatch (-want +got):\n%s", cmp.Diff(got, expected, compareOpts...))
		}
	})
}

func TestLoader_Load_MultiplePlugins(t *testing.T) {
	parentDir, err := filepath.Abs("../")
	if err != nil {
		t.Errorf("could not construct absolute path of current dir")
		return
	}

	t.Run("Load multiple", func(t *testing.T) {
		tests := []struct {
			name            string
			cfg             *config.Cfg
			pluginPaths     []string
			existingPlugins map[string]struct{}
			want            []*plugins.Plugin
			pluginErrors    map[string]*plugins.Error
		}{
			{
				name: "Load multiple plugins (broken, valid, unsigned)",
				cfg: &config.Cfg{
					GrafanaAppURL: "http://localhost:3000",
				},
				pluginPaths: []string{
					"../testdata/invalid-plugin-json",    // test-app
					"../testdata/valid-v2-pvt-signature", // test
					"../testdata/unsigned-panel",         // test-panel
				},
				want: []*plugins.Plugin{
					{
						JSONData: plugins.JSONData{
							ID:   "test-datasource",
							Type: plugins.TypeDataSource,
							Name: "Test",
							Info: plugins.Info{
								Author: plugins.InfoLink{
									Name: "Will Browne",
									URL:  "https://willbrowne.com",
								},
								Logos: plugins.Logos{
									Small: "/public/img/icn-datasource.svg",
									Large: "/public/img/icn-datasource.svg",
								},
								Description: "Test",
								Version:     "1.0.0",
							},
							Dependencies: plugins.Dependencies{
								GrafanaVersion: "*",
								Plugins:        []plugins.Dependency{},
							},
							Backend:    true,
							Executable: "test",
							State:      plugins.ReleaseStateAlpha,
						},
						Class:         plugins.ClassExternal,
						Module:        "/public/plugins/test-datasource/module.js",
						BaseURL:       "/public/plugins/test-datasource",
						FS:            mustNewStaticFSForTests(t, filepath.Join(parentDir, "testdata/valid-v2-pvt-signature/plugin")),
						Signature:     "valid",
						SignatureType: plugins.SignatureTypePrivate,
						SignatureOrg:  "Will Browne",
					},
				},
				pluginErrors: map[string]*plugins.Error{
					"test-panel": {
						PluginID:  "test-panel",
						ErrorCode: "signatureMissing",
					},
				},
			},
		}

		for _, tt := range tests {
			reg := fakes.NewFakePluginRegistry()
			procPrvdr := fakes.NewFakeBackendProcessProvider()
			procMgr := fakes.NewFakeProcessManager()
			l := newLoader(t, tt.cfg, func(l *Loader) {
				l.pluginRegistry = reg
				l.processManager = procMgr
				l.pluginInitializer = initializer.New(tt.cfg, procPrvdr, fakes.NewFakeLicensingService())
			})
			t.Run(tt.name, func(t *testing.T) {
				got, err := l.Load(context.Background(), &fakes.FakePluginSource{
					PluginClassFunc: func(ctx context.Context) plugins.Class {
						return plugins.ClassExternal
					},
					PluginURIsFunc: func(ctx context.Context) []string {
						return tt.pluginPaths
					},
				})
				require.NoError(t, err)
				sort.SliceStable(got, func(i, j int) bool {
					return got[i].ID < got[j].ID
				})
				if !cmp.Equal(got, tt.want, compareOpts...) {
					t.Fatalf("Result mismatch (-want +got):\n%s", cmp.Diff(got, tt.want, compareOpts...))
				}
				pluginErrs := l.PluginErrors()
				require.Equal(t, len(tt.pluginErrors), len(pluginErrs))
				for _, pluginErr := range pluginErrs {
					require.Equal(t, tt.pluginErrors[pluginErr.PluginID], pluginErr)
				}
				verifyState(t, tt.want, reg, procPrvdr, procMgr)
			})
		}
	})
}

func TestLoader_Load_RBACReady(t *testing.T) {
	pluginDir, err := filepath.Abs("../testdata/test-app-with-roles")
	if err != nil {
		t.Errorf("could not construct absolute path of current dir")
		return
	}

	tests := []struct {
		name            string
		cfg             *config.Cfg
		pluginPaths     []string
		existingPlugins map[string]struct{}
		want            []*plugins.Plugin
	}{
		{
			name: "Load plugin defining one RBAC role",
			cfg: &config.Cfg{
				GrafanaAppURL: "http://localhost:3000",
			},
			pluginPaths: []string{"../testdata/test-app-with-roles"},
			want: []*plugins.Plugin{
=======
>>>>>>> 02f2ff18
				{
					JSONData: plugins.JSONData{
						ID:   "test-app",
						Type: plugins.TypeApp,
						Name: "Test App",
						Info: plugins.Info{
							Author: plugins.InfoLink{
								Name: "Test Inc.",
								URL:  "http://test.com",
							},
							Description: "Official Grafana Test App & Dashboard bundle",
							Version:     "1.0.0",
							Links: []plugins.InfoLink{
								{Name: "Project site", URL: "http://project.com"},
								{Name: "License & Terms", URL: "http://license.com"},
							},
							Logos: plugins.Logos{
								Small: "/public/img/icn-app.svg",
								Large: "/public/img/icn-app.svg",
							},
							Updated: "2015-02-10",
						},
						Dependencies: plugins.Dependencies{
							GrafanaDependency: ">=8.0.0",
							GrafanaVersion:    "*",
							Plugins:           []plugins.Dependency{},
						},
						Includes: []*plugins.Includes{
							{Name: "Nginx Memory", Path: "dashboards/memory.json", Type: "dashboard", Role: org.RoleViewer, Slug: "nginx-memory"},
							{Name: "Root Page (react)", Type: "page", Role: org.RoleViewer, Path: "/a/my-simple-app", DefaultNav: true, AddToNav: true, Slug: "root-page-react"},
						},
						Backend: false,
					},
					DefaultNavURL: "/plugins/test-app/page/root-page-react",
					FS:            mustNewStaticFSForTests(t, filepath.Join(parentDir, "testdata/test-app-with-includes")),
					Class:         plugins.ClassExternal,
<<<<<<< HEAD
					Signature:     plugins.SignatureStatusValid,
					SignatureType: plugins.SignatureTypePrivate,
					SignatureOrg:  "gabrielmabille",
					Module:        "/public/plugins/test-app/module.js",
					BaseURL:       "/public/plugins/test-app",
=======
					Signature:     plugins.SignatureStatusUnsigned,
					Module:        "plugins/test-app/module",
					BaseURL:       "public/plugins/test-app",
>>>>>>> 02f2ff18
				},
			},
		},
	}
	for _, tt := range tests {
		t.Run(tt.name, func(t *testing.T) {
			terminationStage, err := termination.New(tt.cfg, termination.Opts{})
			require.NoError(t, err)

			l := New(discovery.New(tt.cfg, discovery.Opts{}), bootstrap.New(tt.cfg, bootstrap.Opts{}),
				validation.New(tt.cfg, validation.Opts{}), initialization.New(tt.cfg, initialization.Opts{}),
				terminationStage)

			got, err := l.Load(context.Background(), sources.NewLocalSource(tt.class, tt.pluginPaths))
			require.NoError(t, err)
			if !cmp.Equal(got, tt.want, compareOpts...) {
				t.Fatalf("Result mismatch (-want +got):\n%s", cmp.Diff(got, tt.want, compareOpts...))
			}
		})
	}

<<<<<<< HEAD
	t.Run("Private signature verification ignores trailing slash in root URL", func(t *testing.T) {
		paths := []string{"../testdata/valid-v2-pvt-signature-root-url-uri"}

		expected := []*plugins.Plugin{
			{
				JSONData: plugins.JSONData{
					ID:   "test-datasource",
					Type: plugins.TypeDataSource,
					Name: "Test",
					Info: plugins.Info{
						Author:      plugins.InfoLink{Name: "Will Browne", URL: "https://willbrowne.com"},
						Description: "Test",
						Logos: plugins.Logos{
							Small: "/public/img/icn-datasource.svg",
							Large: "/public/img/icn-datasource.svg",
						},
						Version: "1.0.0",
					},
					State:        plugins.ReleaseStateAlpha,
					Dependencies: plugins.Dependencies{GrafanaVersion: "*", Plugins: []plugins.Dependency{}},
					Backend:      true,
					Executable:   "test",
				},
				FS:            mustNewStaticFSForTests(t, filepath.Join(parentDir, "/testdata/valid-v2-pvt-signature-root-url-uri/plugin")),
				Class:         plugins.ClassExternal,
				Signature:     plugins.SignatureStatusValid,
				SignatureType: plugins.SignatureTypePrivate,
				SignatureOrg:  "Will Browne",
				Module:        "/public/plugins/test-datasource/module.js",
				BaseURL:       "/public/plugins/test-datasource",
			},
		}

		reg := fakes.NewFakePluginRegistry()
		procPrvdr := fakes.NewFakeBackendProcessProvider()
		procMgr := fakes.NewFakeProcessManager()
		l := newLoader(t, &config.Cfg{GrafanaAppURL: defaultAppURL}, func(l *Loader) {
			l.pluginRegistry = reg
			l.processManager = procMgr
			l.pluginInitializer = initializer.New(&config.Cfg{}, procPrvdr, fakes.NewFakeLicensingService())
		})
		got, err := l.Load(context.Background(), &fakes.FakePluginSource{
=======
	t.Run("Simple", func(t *testing.T) {
		src := &fakes.FakePluginSource{
>>>>>>> 02f2ff18
			PluginClassFunc: func(ctx context.Context) plugins.Class {
				return plugins.ClassExternal
			},
			PluginURIsFunc: func(ctx context.Context) []string {
				return []string{"http://example.com"}
			},
<<<<<<< HEAD
		})
		require.NoError(t, err)

		if !cmp.Equal(got, expected, compareOpts...) {
			t.Fatalf("Result mismatch (-want +got):\n%s", cmp.Diff(got, expected, compareOpts...))
		}
		verifyState(t, expected, reg, procPrvdr, procMgr)
	})
}

func TestLoader_Load_DuplicatePlugins(t *testing.T) {
	t.Run("Load duplicate plugin folders", func(t *testing.T) {
		pluginDir, err := filepath.Abs("../testdata/test-app")
		if err != nil {
			t.Errorf("could not construct absolute path of plugin dir")
			return
		}
		expected := []*plugins.Plugin{
			{
				JSONData: plugins.JSONData{
					ID:   "test-app",
					Type: plugins.TypeApp,
					Name: "Test App",
					Info: plugins.Info{
						Author: plugins.InfoLink{
							Name: "Test Inc.",
							URL:  "http://test.com",
						},
						Description: "Official Grafana Test App & Dashboard bundle",
						Version:     "1.0.0",
						Links: []plugins.InfoLink{
							{Name: "Project site", URL: "http://project.com"},
							{Name: "License & Terms", URL: "http://license.com"},
						},
						Logos: plugins.Logos{
							Small: "/public/plugins/test-app/img/logo_small.png",
							Large: "/public/plugins/test-app/img/logo_large.png",
						},
						Screenshots: []plugins.Screenshots{
							{Path: "/public/plugins/test-app/img/screenshot1.png", Name: "img1"},
							{Path: "/public/plugins/test-app/img/screenshot2.png", Name: "img2"},
						},
						Updated: "2015-02-10",
					},
					Dependencies: plugins.Dependencies{
						GrafanaVersion: "3.x.x",
						Plugins: []plugins.Dependency{
							{Type: "datasource", ID: "graphite", Name: "Graphite", Version: "1.0.0"},
							{Type: "panel", ID: "graph", Name: "Graph", Version: "1.0.0"},
						},
					},
					Includes: []*plugins.Includes{
						{Name: "Nginx Connections", Path: "dashboards/connections.json", Type: "dashboard", Role: org.RoleViewer, Slug: "nginx-connections"},
						{Name: "Nginx Memory", Path: "dashboards/memory.json", Type: "dashboard", Role: org.RoleViewer, Slug: "nginx-memory"},
						{Name: "Nginx Panel", Type: "panel", Role: org.RoleViewer, Slug: "nginx-panel"},
						{Name: "Nginx Datasource", Type: "datasource", Role: org.RoleViewer, Slug: "nginx-datasource"},
					},
					Backend: false,
				},
				FS:            mustNewStaticFSForTests(t, pluginDir),
				Class:         plugins.ClassExternal,
				Signature:     plugins.SignatureStatusValid,
				SignatureType: plugins.SignatureTypeGrafana,
				SignatureOrg:  "Grafana Labs",
				Module:        "/public/plugins/test-app/module.js",
				BaseURL:       "/public/plugins/test-app",
=======
			DefaultSignatureFunc: func(ctx context.Context) (plugins.Signature, bool) {
				return plugins.Signature{}, false
>>>>>>> 02f2ff18
			},
		}
		pluginJSON := plugins.JSONData{ID: "test-datasource", Type: plugins.TypeDataSource, Info: plugins.Info{Version: "1.0.0"}}
		plugin := &plugins.Plugin{
			JSONData:      pluginJSON,
			Signature:     plugins.SignatureStatusValid,
			SignatureType: plugins.SignatureTypeCommunity,
			FS:            plugins.NewFakeFS(),
		}

		var steps []string
		l := New(
			&fakes.FakeDiscoverer{
				DiscoverFunc: func(ctx context.Context, s plugins.PluginSource) ([]*plugins.FoundBundle, error) {
					require.Equal(t, src, s)
					steps = append(steps, "discover")
					return []*plugins.FoundBundle{{Primary: plugins.FoundPlugin{JSONData: pluginJSON}}}, nil
				},
			}, &fakes.FakeBootstrapper{
				BootstrapFunc: func(ctx context.Context, s plugins.PluginSource, b []*plugins.FoundBundle) ([]*plugins.Plugin, error) {
					require.True(t, len(b) == 1)
					require.Equal(t, b[0].Primary.JSONData, pluginJSON)
					require.Equal(t, src, s)

					steps = append(steps, "bootstrap")
					return []*plugins.Plugin{plugin}, nil
				},
			}, &fakes.FakeValidator{ValidateFunc: func(ctx context.Context, ps []*plugins.Plugin) ([]*plugins.Plugin, error) {
				require.Equal(t, []*plugins.Plugin{plugin}, ps)

				steps = append(steps, "validate")
				return ps, nil
			}},
			&fakes.FakeInitializer{
				IntializeFunc: func(ctx context.Context, ps []*plugins.Plugin) ([]*plugins.Plugin, error) {
					require.True(t, len(ps) == 1)
					require.Equal(t, ps[0].JSONData, pluginJSON)
					steps = append(steps, "initialize")
					return ps, nil
				},
			}, &fakes.FakeTerminator{})

		got, err := l.Load(context.Background(), src)
		require.NoError(t, err)
		require.Equal(t, []*plugins.Plugin{plugin}, got)
		require.Equal(t, []string{"discover", "bootstrap", "validate", "initialize"}, steps)
	})
}

func TestLoader_Unload(t *testing.T) {
	t.Run("Termination stage error is returned from Unload", func(t *testing.T) {
		plugin := &plugins.Plugin{
			JSONData: plugins.JSONData{ID: "test-datasource", Type: plugins.TypeDataSource, Info: plugins.Info{Version: "1.0.0"}},
		}
		tcs := []struct {
			expectedErr error
		}{
			{
<<<<<<< HEAD
				JSONData: plugins.JSONData{
					ID:   "test-app",
					Type: plugins.TypeApp,
					Name: "Test App",
					Info: plugins.Info{
						Author: plugins.InfoLink{
							Name: "Test Inc.",
							URL:  "http://test.com",
						},
						Description: "Official Grafana Test App & Dashboard bundle",
						Version:     "1.0.0",
						Links: []plugins.InfoLink{
							{Name: "Project site", URL: "http://project.com"},
							{Name: "License & Terms", URL: "http://license.com"},
						},
						Logos: plugins.Logos{
							Small: "/public/plugins/test-app/img/logo_small.png",
							Large: "/public/plugins/test-app/img/logo_large.png",
						},
						Screenshots: []plugins.Screenshots{
							{Path: "/public/plugins/test-app/img/screenshot1.png", Name: "img1"},
							{Path: "/public/plugins/test-app/img/screenshot2.png", Name: "img2"},
						},
						Updated: "2015-02-10",
					},
					Dependencies: plugins.Dependencies{
						GrafanaVersion: "3.x.x",
						Plugins: []plugins.Dependency{
							{Type: "datasource", ID: "graphite", Name: "Graphite", Version: "1.0.0"},
							{Type: "panel", ID: "graph", Name: "Graph", Version: "1.0.0"},
						},
					},
					Includes: []*plugins.Includes{
						{Name: "Nginx Connections", Path: "dashboards/connections.json", Type: "dashboard", Role: org.RoleViewer, Slug: "nginx-connections"},
						{Name: "Nginx Memory", Path: "dashboards/memory.json", Type: "dashboard", Role: org.RoleViewer, Slug: "nginx-memory"},
						{Name: "Nginx Panel", Type: "panel", Role: org.RoleViewer, Slug: "nginx-panel"},
						{Name: "Nginx Datasource", Type: "datasource", Role: org.RoleViewer, Slug: "nginx-datasource"},
					},
					Backend: false,
				},
				FS:            mustNewStaticFSForTests(t, pluginDir1),
				Class:         plugins.ClassExternal,
				Signature:     plugins.SignatureStatusValid,
				SignatureType: plugins.SignatureTypeGrafana,
				SignatureOrg:  "Grafana Labs",
				Module:        "/public/plugins/test-app/module.js",
				BaseURL:       "/public/plugins/test-app",
			},
		}

		reg := fakes.NewFakePluginRegistry()
		procPrvdr := fakes.NewFakeBackendProcessProvider()
		// Cause an initialization error
		procPrvdr.BackendFactoryFunc = func(ctx context.Context, p *plugins.Plugin) backendplugin.PluginFactoryFunc {
			return func(pluginID string, _ log.Logger, _ []string) (backendplugin.Plugin, error) {
				if pluginID == "test-datasource" {
					return nil, errors.New("failed to initialize")
				}
				return &fakes.FakePluginClient{}, nil
			}
		}
		procMgr := fakes.NewFakeProcessManager()
		l := newLoader(t, &config.Cfg{}, func(l *Loader) {
			l.pluginRegistry = reg
			l.processManager = procMgr
			l.pluginInitializer = initializer.New(&config.Cfg{}, procPrvdr, fakes.NewFakeLicensingService())
		})
		got, err := l.Load(context.Background(), &fakes.FakePluginSource{
			PluginClassFunc: func(ctx context.Context) plugins.Class {
				return plugins.ClassExternal
			},
			PluginURIsFunc: func(ctx context.Context) []string {
				return []string{pluginDir1, pluginDir2}
			},
		})
		require.NoError(t, err)

		if !cmp.Equal(got, expected, compareOpts...) {
			t.Fatalf("Result mismatch (-want +got):\n%s", cmp.Diff(got, expected, compareOpts...))
		}

		verifyState(t, expected, reg, procPrvdr, procMgr)
	})
}

func TestLoader_AngularClass(t *testing.T) {
	for _, tc := range []struct {
		name                   string
		class                  plugins.Class
		expAngularDetectionRun bool
	}{
		{
			name:                   "core plugin should skip angular detection",
			class:                  plugins.ClassCore,
			expAngularDetectionRun: false,
		},
		{
			name:                   "bundled plugin should skip angular detection",
			class:                  plugins.ClassBundled,
			expAngularDetectionRun: false,
		},
		{
			name:                   "external plugin should run angular detection",
			class:                  plugins.ClassExternal,
			expAngularDetectionRun: true,
		},
		{
			name:                   "other-class plugin should run angular detection",
			class:                  "CDN", // (enterprise-only class)
			expAngularDetectionRun: true,
		},
	} {
		t.Run(tc.name, func(t *testing.T) {
			fakePluginSource := &fakes.FakePluginSource{
				PluginClassFunc: func(ctx context.Context) plugins.Class {
					return tc.class
				},
				PluginURIsFunc: func(ctx context.Context) []string {
					return []string{"../testdata/valid-v2-signature"}
				},
			}
			l := newLoader(t, &config.Cfg{AngularSupportEnabled: true}, func(l *Loader) {
				// So if angularDetected = true, it means that the detection has run
				l.angularInspector = angularinspector.AlwaysAngularFakeInspector
			})
			p, err := l.Load(context.Background(), fakePluginSource)
			require.NoError(t, err)
			require.Len(t, p, 1, "should load 1 plugin")
			if tc.expAngularDetectionRun {
				require.True(t, p[0].AngularDetected, "angular detection should run")
			} else {
				require.False(t, p[0].AngularDetected, "angular detection should not run")
			}
		})
	}
}

func TestLoader_Load_Angular(t *testing.T) {
	fakePluginSource := &fakes.FakePluginSource{
		PluginClassFunc: func(ctx context.Context) plugins.Class {
			return plugins.ClassExternal
		},
		PluginURIsFunc: func(ctx context.Context) []string {
			return []string{"../testdata/valid-v2-signature"}
		},
	}
	for _, cfgTc := range []struct {
		name string
		cfg  *config.Cfg
	}{
		{name: "angular support enabled", cfg: &config.Cfg{AngularSupportEnabled: true}},
		{name: "angular support disabled", cfg: &config.Cfg{AngularSupportEnabled: false}},
	} {
		t.Run(cfgTc.name, func(t *testing.T) {
			for _, tc := range []struct {
				name             string
				angularInspector angularinspector.Inspector
				shouldLoad       bool
			}{
				{
					name:             "angular plugin",
					angularInspector: angularinspector.AlwaysAngularFakeInspector,
					// angular plugins should load only if allowed by the cfg
					shouldLoad: cfgTc.cfg.AngularSupportEnabled,
				},
				{
					name:             "non angular plugin",
					angularInspector: angularinspector.NeverAngularFakeInspector,
					// non-angular plugins should always load
					shouldLoad: true,
				},
			} {
				t.Run(tc.name, func(t *testing.T) {
					l := newLoader(t, cfgTc.cfg, func(l *Loader) {
						l.angularInspector = tc.angularInspector
					})
					p, err := l.Load(context.Background(), fakePluginSource)
					require.NoError(t, err)
					if tc.shouldLoad {
						require.Len(t, p, 1, "plugin should have been loaded")
					} else {
						require.Empty(t, p, "plugin shouldn't have been loaded")
					}
				})
			}
		})
	}
}

func TestLoader_Load_NestedPlugins(t *testing.T) {
	rootDir, err := filepath.Abs("../")
	if err != nil {
		t.Errorf("could not construct absolute path of root dir")
		return
	}
	parent := &plugins.Plugin{
		JSONData: plugins.JSONData{
			ID:   "test-datasource",
			Type: plugins.TypeDataSource,
			Name: "Parent",
			Info: plugins.Info{
				Author: plugins.InfoLink{
					Name: "Grafana Labs",
					URL:  "http://grafana.com",
				},
				Logos: plugins.Logos{
					Small: "/public/img/icn-datasource.svg",
					Large: "/public/img/icn-datasource.svg",
				},
				Description: "Parent plugin",
				Version:     "1.0.0",
				Updated:     "2020-10-20",
			},
			Dependencies: plugins.Dependencies{
				GrafanaVersion: "*",
				Plugins:        []plugins.Dependency{},
			},
			Backend: true,
		},
		Module:        "/public/plugins/test-datasource/module.js",
		BaseURL:       "/public/plugins/test-datasource",
		FS:            mustNewStaticFSForTests(t, filepath.Join(rootDir, "testdata/nested-plugins/parent")),
		Signature:     plugins.SignatureStatusValid,
		SignatureType: plugins.SignatureTypeGrafana,
		SignatureOrg:  "Grafana Labs",
		Class:         plugins.ClassExternal,
	}

	child := &plugins.Plugin{
		JSONData: plugins.JSONData{
			ID:   "test-panel",
			Type: plugins.TypePanel,
			Name: "Child",
			Info: plugins.Info{
				Author: plugins.InfoLink{
					Name: "Grafana Labs",
					URL:  "http://grafana.com",
				},
				Logos: plugins.Logos{
					Small: "/public/img/icn-panel.svg",
					Large: "/public/img/icn-panel.svg",
				},
				Description: "Child plugin",
				Version:     "1.0.1",
				Updated:     "2020-10-30",
			},
			Dependencies: plugins.Dependencies{
				GrafanaVersion: "*",
				Plugins:        []plugins.Dependency{},
			},
		},
		Module:        "/public/plugins/test-panel/module.js",
		BaseURL:       "/public/plugins/test-panel",
		FS:            mustNewStaticFSForTests(t, filepath.Join(rootDir, "testdata/nested-plugins/parent/nested")),
		Signature:     plugins.SignatureStatusValid,
		SignatureType: plugins.SignatureTypeGrafana,
		SignatureOrg:  "Grafana Labs",
		Class:         plugins.ClassExternal,
	}

	parent.Children = []*plugins.Plugin{child}
	child.Parent = parent

	t.Run("Load nested External plugins", func(t *testing.T) {
		procPrvdr := fakes.NewFakeBackendProcessProvider()
		procMgr := fakes.NewFakeProcessManager()
		l := newLoader(t, &config.Cfg{}, func(l *Loader) {
			l.processManager = procMgr
			l.pluginInitializer = initializer.New(&config.Cfg{}, procPrvdr, fakes.NewFakeLicensingService())
			l.discovery = discovery.New(l.cfg, discovery.Opts{
				FindFilterFuncs: []discovery.FindFilterFunc{
					func(ctx context.Context, class plugins.Class, bundles []*plugins.FoundBundle) ([]*plugins.FoundBundle, error) {
						return discovery.NewDuplicatePluginFilterStep(l.pluginRegistry).Filter(ctx, bundles)
					},
				},
			},
			)
		})

		got, err := l.Load(context.Background(), &fakes.FakePluginSource{
			PluginClassFunc: func(ctx context.Context) plugins.Class {
				return plugins.ClassExternal
			},
			PluginURIsFunc: func(ctx context.Context) []string {
				return []string{"../testdata/nested-plugins"}
			},
		})
		require.NoError(t, err)

		// to ensure we can compare with expected
		sort.SliceStable(got, func(i, j int) bool {
			return got[i].ID < got[j].ID
		})

		expected := []*plugins.Plugin{parent, child}
		if !cmp.Equal(got, expected, compareOpts...) {
			t.Fatalf("Result mismatch (-want +got):\n%s", cmp.Diff(got, expected, compareOpts...))
		}

		verifyState(t, expected, l.pluginRegistry, procPrvdr, procMgr)

		t.Run("Load will exclude plugins that already exist", func(t *testing.T) {
			got, err := l.Load(context.Background(), &fakes.FakePluginSource{
				PluginClassFunc: func(ctx context.Context) plugins.Class {
					return plugins.ClassExternal
				},
				PluginURIsFunc: func(ctx context.Context) []string {
					return []string{"../testdata/nested-plugins"}
				},
			})
			require.NoError(t, err)

			// to ensure we can compare with expected
			sort.SliceStable(got, func(i, j int) bool {
				return got[i].ID < got[j].ID
			})

			if !cmp.Equal(got, []*plugins.Plugin{}, compareOpts...) {
				t.Fatalf("Result mismatch (-want +got):\n%s", cmp.Diff(got, expected, compareOpts...))
			}

			verifyState(t, expected, l.pluginRegistry, procPrvdr, procMgr)
		})
	})

	t.Run("Plugin child field `IncludedInAppID` is set to parent app's plugin ID", func(t *testing.T) {
		parent := &plugins.Plugin{
			JSONData: plugins.JSONData{
				ID:   "myorgid-simple-app",
				Type: plugins.TypeApp,
				Name: "Simple App",
				Info: plugins.Info{
					Author: plugins.InfoLink{
						Name: "Your Name",
					},
					Links: []plugins.InfoLink{
						{Name: "Website", URL: "https://github.com/grafana/grafana-starter-app"},
						{Name: "License", URL: "https://github.com/grafana/grafana-starter-app/blob/master/LICENSE"},
					},
					Logos: plugins.Logos{
						Small: "/public/plugins/myorgid-simple-app/img/logo.svg",
						Large: "/public/plugins/myorgid-simple-app/img/logo.svg",
					},
					Screenshots: []plugins.Screenshots{},
					Description: "Grafana App Plugin Template",
					Version:     "%VERSION%",
					Updated:     "%TODAY%",
				},
				Dependencies: plugins.Dependencies{
					GrafanaVersion:    "7.0.0",
					GrafanaDependency: ">=7.0.0",
					Plugins:           []plugins.Dependency{},
				},
				Includes: []*plugins.Includes{
					{
						Name:       "Root Page (react)",
						Path:       "/a/myorgid-simple-app",
						Type:       "page",
						Role:       org.RoleViewer,
						AddToNav:   true,
						DefaultNav: true,
						Slug:       "root-page-react",
					},
					{
						Name:     "Root Page (Tab B)",
						Path:     "/a/myorgid-simple-app/?tab=b",
						Type:     "page",
						Role:     org.RoleViewer,
						AddToNav: true,
						Slug:     "root-page-tab-b",
					},
					{
						Name:     "React Config",
						Path:     "/plugins/myorgid-simple-app/?page=page2",
						Type:     "page",
						Role:     org.RoleAdmin,
						AddToNav: true,
						Slug:     "react-config",
					},
					{
						Name: "Streaming Example",
						Path: "dashboards/streaming.json",
						Type: "dashboard",
						Role: org.RoleViewer,
						Slug: "streaming-example",
					},
					{
						Name: "Lots of Stats",
						Path: "dashboards/stats.json",
						Type: "dashboard",
						Role: org.RoleViewer,
						Slug: "lots-of-stats",
					},
				},
				Backend: false,
			},
			Module:        "/public/plugins/myorgid-simple-app/module.js",
			BaseURL:       "/public/plugins/myorgid-simple-app",
			FS:            mustNewStaticFSForTests(t, filepath.Join(rootDir, "testdata/app-with-child/dist")),
			DefaultNavURL: "/plugins/myorgid-simple-app/page/root-page-react",
			Signature:     plugins.SignatureStatusValid,
			SignatureType: plugins.SignatureTypeGrafana,
			SignatureOrg:  "Grafana Labs",
			Class:         plugins.ClassExternal,
		}

		child := &plugins.Plugin{
			JSONData: plugins.JSONData{
				ID:   "myorgid-simple-panel",
				Type: plugins.TypePanel,
				Name: "Grafana Panel Plugin Template",
				Info: plugins.Info{
					Author: plugins.InfoLink{
						Name: "Your Name",
					},
					Links: []plugins.InfoLink{
						{Name: "Website", URL: "https://github.com/grafana/grafana-starter-panel"},
						{Name: "License", URL: "https://github.com/grafana/grafana-starter-panel/blob/master/LICENSE"},
					},
					Logos: plugins.Logos{
						Small: "/public/plugins/myorgid-simple-panel/img/logo.svg",
						Large: "/public/plugins/myorgid-simple-panel/img/logo.svg",
					},
					Screenshots: []plugins.Screenshots{},
					Description: "Grafana Panel Plugin Template",
					Version:     "%VERSION%",
					Updated:     "%TODAY%",
				},
				Dependencies: plugins.Dependencies{
					GrafanaDependency: ">=7.0.0",
					GrafanaVersion:    "*",
					Plugins:           []plugins.Dependency{},
				},
			},
			Module:          "/public/plugins/myorgid-simple-app/child/module.js",
			BaseURL:         "/public/plugins/myorgid-simple-app",
			FS:              mustNewStaticFSForTests(t, filepath.Join(rootDir, "testdata/app-with-child/dist/child")),
			IncludedInAppID: parent.ID,
			Signature:       plugins.SignatureStatusValid,
			SignatureType:   plugins.SignatureTypeGrafana,
			SignatureOrg:    "Grafana Labs",
			Class:           plugins.ClassExternal,
		}

		parent.Children = []*plugins.Plugin{child}
		child.Parent = parent
		expected := []*plugins.Plugin{parent, child}

		reg := fakes.NewFakePluginRegistry()
		procPrvdr := fakes.NewFakeBackendProcessProvider()
		procMgr := fakes.NewFakeProcessManager()
		l := newLoader(t, &config.Cfg{}, func(l *Loader) {
			l.pluginRegistry = reg
			l.processManager = procMgr
			l.pluginInitializer = initializer.New(&config.Cfg{}, procPrvdr, fakes.NewFakeLicensingService())
		})
		got, err := l.Load(context.Background(), &fakes.FakePluginSource{
			PluginClassFunc: func(ctx context.Context) plugins.Class {
				return plugins.ClassExternal
			},
			PluginURIsFunc: func(ctx context.Context) []string {
				return []string{"../testdata/app-with-child"}
			},
		})
		require.NoError(t, err)

		// to ensure we can compare with expected
		sort.SliceStable(got, func(i, j int) bool {
			return got[i].ID < got[j].ID
		})
=======
				expectedErr: errors.New("plugin not found"),
			},
			{
				expectedErr: nil,
			},
		}

		for _, tc := range tcs {
			l := New(&fakes.FakeDiscoverer{},
				&fakes.FakeBootstrapper{},
				&fakes.FakeValidator{},
				&fakes.FakeInitializer{},
				&fakes.FakeTerminator{
					TerminateFunc: func(ctx context.Context, p *plugins.Plugin) (*plugins.Plugin, error) {
						require.Equal(t, plugin, p)
						return p, tc.expectedErr
					},
				})
>>>>>>> 02f2ff18

			_, err := l.Unload(context.Background(), plugin)
			require.ErrorIs(t, err, tc.expectedErr)
		}
	})
}

<<<<<<< HEAD
func newLoader(t *testing.T, cfg *config.Cfg, cbs ...func(loader *Loader)) *Loader {
	angularInspector, err := angularinspector.NewStaticInspector()
	reg := fakes.NewFakePluginRegistry()
	assets := assetpath.ProvideService(cfg, pluginscdn.ProvideService(cfg))
	require.NoError(t, err)
	l := New(cfg, &fakes.FakeLicensingService{}, signature.NewUnsignedAuthorizer(cfg), reg,
		fakes.NewFakeBackendProcessProvider(), fakes.NewFakeProcessManager(), fakes.NewFakeRoleRegistry(),
		assets, angularInspector, &fakes.FakeOauthService{},
		discovery.New(cfg, discovery.Opts{}), bootstrap.New(cfg, bootstrap.Opts{}))

	for _, cb := range cbs {
		cb(l)
	}

	return l
}

func verifyState(t *testing.T, ps []*plugins.Plugin, reg registry.Service,
	procPrvdr *fakes.FakeBackendProcessProvider, procMngr *fakes.FakeProcessManager) {
	t.Helper()

	for _, p := range ps {
		regP, exists := reg.Plugin(context.Background(), p.ID)
		require.True(t, exists)
		if !cmp.Equal(p, regP, compareOpts...) {
			t.Fatalf("Result mismatch (-want +got):\n%s", cmp.Diff(p, regP, compareOpts...))
		}

		if p.Backend {
			require.Equal(t, 1, procPrvdr.Requested[p.ID])
			require.Equal(t, 1, procPrvdr.Invoked[p.ID])
		} else {
			require.Zero(t, procPrvdr.Requested[p.ID])
			require.Zero(t, procPrvdr.Invoked[p.ID])
		}

		require.Equal(t, 1, procMngr.Started[p.ID])
		require.Zero(t, procMngr.Stopped[p.ID])
	}
}

=======
>>>>>>> 02f2ff18
func mustNewStaticFSForTests(t *testing.T, dir string) plugins.FS {
	sfs, err := plugins.NewStaticFS(plugins.NewLocalFS(dir))
	require.NoError(t, err)
	return sfs
}<|MERGE_RESOLUTION|>--- conflicted
+++ resolved
@@ -357,39 +357,39 @@
 			},
 			pluginPaths: []string{"../testdata/test-app-with-includes"},
 			want: []*plugins.Plugin{
-<<<<<<< HEAD
-				{JSONData: plugins.JSONData{
-					ID:   "test-app",
-					Type: plugins.TypeApp,
-					Name: "Test App",
-					Info: plugins.Info{
-						Author: plugins.InfoLink{
-							Name: "Test Inc.",
-							URL:  "http://test.com",
-						},
-						Description: "Official Grafana Test App & Dashboard bundle",
-						Version:     "1.0.0",
-						Links: []plugins.InfoLink{
-							{Name: "Project site", URL: "http://project.com"},
-							{Name: "License & Terms", URL: "http://license.com"},
-						},
-						Logos: plugins.Logos{
-							Small: "/public/img/icn-app.svg",
-							Large: "/public/img/icn-app.svg",
-						},
-						Updated: "2015-02-10",
-					},
-					Dependencies: plugins.Dependencies{
-						GrafanaDependency: ">=8.0.0",
-						GrafanaVersion:    "*",
-						Plugins:           []plugins.Dependency{},
-					},
-					Includes: []*plugins.Includes{
-						{Name: "Nginx Memory", Path: "dashboards/memory.json", Type: "dashboard", Role: org.RoleViewer, Slug: "nginx-memory"},
-						{Name: "Root Page (react)", Type: "page", Role: org.RoleViewer, Path: "/a/my-simple-app", DefaultNav: true, AddToNav: true, Slug: "root-page-react"},
-					},
-					Backend: false,
-				},
+				{
+					JSONData: plugins.JSONData{
+						ID:   "test-app",
+						Type: plugins.TypeApp,
+						Name: "Test App",
+						Info: plugins.Info{
+							Author: plugins.InfoLink{
+								Name: "Test Inc.",
+								URL:  "http://test.com",
+							},
+							Description: "Official Grafana Test App & Dashboard bundle",
+							Version:     "1.0.0",
+							Links: []plugins.InfoLink{
+								{Name: "Project site", URL: "http://project.com"},
+								{Name: "License & Terms", URL: "http://license.com"},
+							},
+							Logos: plugins.Logos{
+								Small: "/public/img/icn-app.svg",
+								Large: "/public/img/icn-app.svg",
+							},
+							Updated: "2015-02-10",
+						},
+						Dependencies: plugins.Dependencies{
+							GrafanaDependency: ">=8.0.0",
+							GrafanaVersion:    "*",
+							Plugins:           []plugins.Dependency{},
+						},
+						Includes: []*plugins.Includes{
+							{Name: "Nginx Memory", Path: "dashboards/memory.json", Type: "dashboard", Role: org.RoleViewer, Slug: "nginx-memory"},
+							{Name: "Root Page (react)", Type: "page", Role: org.RoleViewer, Path: "/a/my-simple-app", DefaultNav: true, AddToNav: true, Slug: "root-page-react"},
+						},
+						Backend: false,
+					},
 					DefaultNavURL: "/plugins/test-app/page/root-page-react",
 					FS:            mustNewStaticFSForTests(t, filepath.Join(parentDir, "testdata/test-app-with-includes")),
 					Class:         plugins.ClassExternal,
@@ -436,295 +436,6 @@
 					BaseURL:   "/grafana/public/plugins/test-datasource",
 					FS:        mustNewStaticFSForTests(t, filepath.Join(parentDir, "testdata/unsigned-datasource/plugin")),
 					Signature: plugins.SignatureStatusUnsigned,
-				},
-			},
-		},
-	}
-	for _, tt := range tests {
-		reg := fakes.NewFakePluginRegistry()
-		procPrvdr := fakes.NewFakeBackendProcessProvider()
-		procMgr := fakes.NewFakeProcessManager()
-		l := newLoader(t, tt.cfg, func(l *Loader) {
-			l.pluginRegistry = reg
-			l.processManager = procMgr
-			l.pluginInitializer = initializer.New(tt.cfg, procPrvdr, &fakes.FakeLicensingService{})
-		})
-
-		t.Run(tt.name, func(t *testing.T) {
-			got, err := l.Load(context.Background(), sources.NewLocalSource(tt.class, tt.pluginPaths))
-			require.NoError(t, err)
-			if !cmp.Equal(got, tt.want, compareOpts...) {
-				t.Fatalf("Result mismatch (-want +got):\n%s", cmp.Diff(got, tt.want, compareOpts...))
-			}
-
-			pluginErrs := l.PluginErrors()
-			require.Equal(t, len(tt.pluginErrors), len(pluginErrs))
-			for _, pluginErr := range pluginErrs {
-				require.Equal(t, tt.pluginErrors[pluginErr.PluginID], pluginErr)
-			}
-
-			verifyState(t, tt.want, reg, procPrvdr, procMgr)
-		})
-	}
-}
-
-func TestLoader_Load_CustomSource(t *testing.T) {
-	t.Run("Load a plugin", func(t *testing.T) {
-		parentDir, err := filepath.Abs("../")
-		if err != nil {
-			t.Errorf("could not construct absolute path of current dir")
-			return
-		}
-
-		cfg := &config.Cfg{
-			PluginsCDNURLTemplate: "https://cdn.example.com",
-			PluginSettings: setting.PluginSettings{
-				"grafana-worldmap-panel": {"cdn": "true"},
-			},
-		}
-
-		pluginPaths := []string{"../testdata/cdn"}
-		expected := []*plugins.Plugin{{
-			JSONData: plugins.JSONData{
-				ID:   "grafana-worldmap-panel",
-				Type: plugins.TypePanel,
-				Name: "Worldmap Panel",
-				Info: plugins.Info{
-					Version: "0.3.3",
-					Links: []plugins.InfoLink{
-						{Name: "Project site", URL: "https://github.com/grafana/worldmap-panel"},
-						{Name: "MIT License", URL: "https://github.com/grafana/worldmap-panel/blob/master/LICENSE"},
-					},
-					Logos: plugins.Logos{
-						// Path substitution
-						Small: "https://cdn.example.com/grafana-worldmap-panel/0.3.3/public/plugins/grafana-worldmap-panel/images/worldmap_logo.svg",
-						Large: "https://cdn.example.com/grafana-worldmap-panel/0.3.3/public/plugins/grafana-worldmap-panel/images/worldmap_logo.svg",
-					},
-					Screenshots: []plugins.Screenshots{
-						{
-							Name: "World",
-							Path: "https://cdn.example.com/grafana-worldmap-panel/0.3.3/public/plugins/grafana-worldmap-panel/images/worldmap-world.png",
-						},
-						{
-							Name: "USA",
-							Path: "https://cdn.example.com/grafana-worldmap-panel/0.3.3/public/plugins/grafana-worldmap-panel/images/worldmap-usa.png",
-						},
-						{
-							Name: "Light Theme",
-							Path: "https://cdn.example.com/grafana-worldmap-panel/0.3.3/public/plugins/grafana-worldmap-panel/images/worldmap-light-theme.png",
-						},
-					},
-				},
-				Dependencies: plugins.Dependencies{
-					GrafanaVersion: "3.x.x",
-					Plugins:        []plugins.Dependency{},
-				},
-			},
-			FS:        mustNewStaticFSForTests(t, filepath.Join(parentDir, "testdata/cdn/plugin")),
-			Class:     plugins.ClassBundled,
-			Signature: plugins.SignatureStatusValid,
-			BaseURL:   "https://cdn.example.com/grafana-worldmap-panel/0.3.3/public/plugins/grafana-worldmap-panel",
-			Module:    "https://cdn.example.com/grafana-worldmap-panel/0.3.3/public/plugins/grafana-worldmap-panel/module.js",
-		}}
-
-		l := newLoader(t, cfg)
-		got, err := l.Load(context.Background(), &fakes.FakePluginSource{
-			PluginClassFunc: func(ctx context.Context) plugins.Class {
-				return plugins.ClassBundled
-			},
-			PluginURIsFunc: func(ctx context.Context) []string {
-				return pluginPaths
-			},
-			DefaultSignatureFunc: func(ctx context.Context) (plugins.Signature, bool) {
-				return plugins.Signature{
-					Status: plugins.SignatureStatusValid,
-				}, true
-			},
-		})
-
-		require.NoError(t, err)
-		if !cmp.Equal(got, expected, compareOpts...) {
-			t.Fatalf("Result mismatch (-want +got):\n%s", cmp.Diff(got, expected, compareOpts...))
-		}
-	})
-}
-
-func TestLoader_Load_MultiplePlugins(t *testing.T) {
-	parentDir, err := filepath.Abs("../")
-	if err != nil {
-		t.Errorf("could not construct absolute path of current dir")
-		return
-	}
-
-	t.Run("Load multiple", func(t *testing.T) {
-		tests := []struct {
-			name            string
-			cfg             *config.Cfg
-			pluginPaths     []string
-			existingPlugins map[string]struct{}
-			want            []*plugins.Plugin
-			pluginErrors    map[string]*plugins.Error
-		}{
-			{
-				name: "Load multiple plugins (broken, valid, unsigned)",
-				cfg: &config.Cfg{
-					GrafanaAppURL: "http://localhost:3000",
-				},
-				pluginPaths: []string{
-					"../testdata/invalid-plugin-json",    // test-app
-					"../testdata/valid-v2-pvt-signature", // test
-					"../testdata/unsigned-panel",         // test-panel
-				},
-				want: []*plugins.Plugin{
-					{
-						JSONData: plugins.JSONData{
-							ID:   "test-datasource",
-							Type: plugins.TypeDataSource,
-							Name: "Test",
-							Info: plugins.Info{
-								Author: plugins.InfoLink{
-									Name: "Will Browne",
-									URL:  "https://willbrowne.com",
-								},
-								Logos: plugins.Logos{
-									Small: "/public/img/icn-datasource.svg",
-									Large: "/public/img/icn-datasource.svg",
-								},
-								Description: "Test",
-								Version:     "1.0.0",
-							},
-							Dependencies: plugins.Dependencies{
-								GrafanaVersion: "*",
-								Plugins:        []plugins.Dependency{},
-							},
-							Backend:    true,
-							Executable: "test",
-							State:      plugins.ReleaseStateAlpha,
-						},
-						Class:         plugins.ClassExternal,
-						Module:        "/public/plugins/test-datasource/module.js",
-						BaseURL:       "/public/plugins/test-datasource",
-						FS:            mustNewStaticFSForTests(t, filepath.Join(parentDir, "testdata/valid-v2-pvt-signature/plugin")),
-						Signature:     "valid",
-						SignatureType: plugins.SignatureTypePrivate,
-						SignatureOrg:  "Will Browne",
-					},
-				},
-				pluginErrors: map[string]*plugins.Error{
-					"test-panel": {
-						PluginID:  "test-panel",
-						ErrorCode: "signatureMissing",
-					},
-				},
-			},
-		}
-
-		for _, tt := range tests {
-			reg := fakes.NewFakePluginRegistry()
-			procPrvdr := fakes.NewFakeBackendProcessProvider()
-			procMgr := fakes.NewFakeProcessManager()
-			l := newLoader(t, tt.cfg, func(l *Loader) {
-				l.pluginRegistry = reg
-				l.processManager = procMgr
-				l.pluginInitializer = initializer.New(tt.cfg, procPrvdr, fakes.NewFakeLicensingService())
-			})
-			t.Run(tt.name, func(t *testing.T) {
-				got, err := l.Load(context.Background(), &fakes.FakePluginSource{
-					PluginClassFunc: func(ctx context.Context) plugins.Class {
-						return plugins.ClassExternal
-					},
-					PluginURIsFunc: func(ctx context.Context) []string {
-						return tt.pluginPaths
-					},
-				})
-				require.NoError(t, err)
-				sort.SliceStable(got, func(i, j int) bool {
-					return got[i].ID < got[j].ID
-				})
-				if !cmp.Equal(got, tt.want, compareOpts...) {
-					t.Fatalf("Result mismatch (-want +got):\n%s", cmp.Diff(got, tt.want, compareOpts...))
-				}
-				pluginErrs := l.PluginErrors()
-				require.Equal(t, len(tt.pluginErrors), len(pluginErrs))
-				for _, pluginErr := range pluginErrs {
-					require.Equal(t, tt.pluginErrors[pluginErr.PluginID], pluginErr)
-				}
-				verifyState(t, tt.want, reg, procPrvdr, procMgr)
-			})
-		}
-	})
-}
-
-func TestLoader_Load_RBACReady(t *testing.T) {
-	pluginDir, err := filepath.Abs("../testdata/test-app-with-roles")
-	if err != nil {
-		t.Errorf("could not construct absolute path of current dir")
-		return
-	}
-
-	tests := []struct {
-		name            string
-		cfg             *config.Cfg
-		pluginPaths     []string
-		existingPlugins map[string]struct{}
-		want            []*plugins.Plugin
-	}{
-		{
-			name: "Load plugin defining one RBAC role",
-			cfg: &config.Cfg{
-				GrafanaAppURL: "http://localhost:3000",
-			},
-			pluginPaths: []string{"../testdata/test-app-with-roles"},
-			want: []*plugins.Plugin{
-=======
->>>>>>> 02f2ff18
-				{
-					JSONData: plugins.JSONData{
-						ID:   "test-app",
-						Type: plugins.TypeApp,
-						Name: "Test App",
-						Info: plugins.Info{
-							Author: plugins.InfoLink{
-								Name: "Test Inc.",
-								URL:  "http://test.com",
-							},
-							Description: "Official Grafana Test App & Dashboard bundle",
-							Version:     "1.0.0",
-							Links: []plugins.InfoLink{
-								{Name: "Project site", URL: "http://project.com"},
-								{Name: "License & Terms", URL: "http://license.com"},
-							},
-							Logos: plugins.Logos{
-								Small: "/public/img/icn-app.svg",
-								Large: "/public/img/icn-app.svg",
-							},
-							Updated: "2015-02-10",
-						},
-						Dependencies: plugins.Dependencies{
-							GrafanaDependency: ">=8.0.0",
-							GrafanaVersion:    "*",
-							Plugins:           []plugins.Dependency{},
-						},
-						Includes: []*plugins.Includes{
-							{Name: "Nginx Memory", Path: "dashboards/memory.json", Type: "dashboard", Role: org.RoleViewer, Slug: "nginx-memory"},
-							{Name: "Root Page (react)", Type: "page", Role: org.RoleViewer, Path: "/a/my-simple-app", DefaultNav: true, AddToNav: true, Slug: "root-page-react"},
-						},
-						Backend: false,
-					},
-					DefaultNavURL: "/plugins/test-app/page/root-page-react",
-					FS:            mustNewStaticFSForTests(t, filepath.Join(parentDir, "testdata/test-app-with-includes")),
-					Class:         plugins.ClassExternal,
-<<<<<<< HEAD
-					Signature:     plugins.SignatureStatusValid,
-					SignatureType: plugins.SignatureTypePrivate,
-					SignatureOrg:  "gabrielmabille",
-					Module:        "/public/plugins/test-app/module.js",
-					BaseURL:       "/public/plugins/test-app",
-=======
-					Signature:     plugins.SignatureStatusUnsigned,
-					Module:        "plugins/test-app/module",
-					BaseURL:       "public/plugins/test-app",
->>>>>>> 02f2ff18
 				},
 			},
 		},
@@ -746,130 +457,16 @@
 		})
 	}
 
-<<<<<<< HEAD
-	t.Run("Private signature verification ignores trailing slash in root URL", func(t *testing.T) {
-		paths := []string{"../testdata/valid-v2-pvt-signature-root-url-uri"}
-
-		expected := []*plugins.Plugin{
-			{
-				JSONData: plugins.JSONData{
-					ID:   "test-datasource",
-					Type: plugins.TypeDataSource,
-					Name: "Test",
-					Info: plugins.Info{
-						Author:      plugins.InfoLink{Name: "Will Browne", URL: "https://willbrowne.com"},
-						Description: "Test",
-						Logos: plugins.Logos{
-							Small: "/public/img/icn-datasource.svg",
-							Large: "/public/img/icn-datasource.svg",
-						},
-						Version: "1.0.0",
-					},
-					State:        plugins.ReleaseStateAlpha,
-					Dependencies: plugins.Dependencies{GrafanaVersion: "*", Plugins: []plugins.Dependency{}},
-					Backend:      true,
-					Executable:   "test",
-				},
-				FS:            mustNewStaticFSForTests(t, filepath.Join(parentDir, "/testdata/valid-v2-pvt-signature-root-url-uri/plugin")),
-				Class:         plugins.ClassExternal,
-				Signature:     plugins.SignatureStatusValid,
-				SignatureType: plugins.SignatureTypePrivate,
-				SignatureOrg:  "Will Browne",
-				Module:        "/public/plugins/test-datasource/module.js",
-				BaseURL:       "/public/plugins/test-datasource",
-			},
-		}
-
-		reg := fakes.NewFakePluginRegistry()
-		procPrvdr := fakes.NewFakeBackendProcessProvider()
-		procMgr := fakes.NewFakeProcessManager()
-		l := newLoader(t, &config.Cfg{GrafanaAppURL: defaultAppURL}, func(l *Loader) {
-			l.pluginRegistry = reg
-			l.processManager = procMgr
-			l.pluginInitializer = initializer.New(&config.Cfg{}, procPrvdr, fakes.NewFakeLicensingService())
-		})
-		got, err := l.Load(context.Background(), &fakes.FakePluginSource{
-=======
 	t.Run("Simple", func(t *testing.T) {
 		src := &fakes.FakePluginSource{
->>>>>>> 02f2ff18
 			PluginClassFunc: func(ctx context.Context) plugins.Class {
 				return plugins.ClassExternal
 			},
 			PluginURIsFunc: func(ctx context.Context) []string {
 				return []string{"http://example.com"}
 			},
-<<<<<<< HEAD
-		})
-		require.NoError(t, err)
-
-		if !cmp.Equal(got, expected, compareOpts...) {
-			t.Fatalf("Result mismatch (-want +got):\n%s", cmp.Diff(got, expected, compareOpts...))
-		}
-		verifyState(t, expected, reg, procPrvdr, procMgr)
-	})
-}
-
-func TestLoader_Load_DuplicatePlugins(t *testing.T) {
-	t.Run("Load duplicate plugin folders", func(t *testing.T) {
-		pluginDir, err := filepath.Abs("../testdata/test-app")
-		if err != nil {
-			t.Errorf("could not construct absolute path of plugin dir")
-			return
-		}
-		expected := []*plugins.Plugin{
-			{
-				JSONData: plugins.JSONData{
-					ID:   "test-app",
-					Type: plugins.TypeApp,
-					Name: "Test App",
-					Info: plugins.Info{
-						Author: plugins.InfoLink{
-							Name: "Test Inc.",
-							URL:  "http://test.com",
-						},
-						Description: "Official Grafana Test App & Dashboard bundle",
-						Version:     "1.0.0",
-						Links: []plugins.InfoLink{
-							{Name: "Project site", URL: "http://project.com"},
-							{Name: "License & Terms", URL: "http://license.com"},
-						},
-						Logos: plugins.Logos{
-							Small: "/public/plugins/test-app/img/logo_small.png",
-							Large: "/public/plugins/test-app/img/logo_large.png",
-						},
-						Screenshots: []plugins.Screenshots{
-							{Path: "/public/plugins/test-app/img/screenshot1.png", Name: "img1"},
-							{Path: "/public/plugins/test-app/img/screenshot2.png", Name: "img2"},
-						},
-						Updated: "2015-02-10",
-					},
-					Dependencies: plugins.Dependencies{
-						GrafanaVersion: "3.x.x",
-						Plugins: []plugins.Dependency{
-							{Type: "datasource", ID: "graphite", Name: "Graphite", Version: "1.0.0"},
-							{Type: "panel", ID: "graph", Name: "Graph", Version: "1.0.0"},
-						},
-					},
-					Includes: []*plugins.Includes{
-						{Name: "Nginx Connections", Path: "dashboards/connections.json", Type: "dashboard", Role: org.RoleViewer, Slug: "nginx-connections"},
-						{Name: "Nginx Memory", Path: "dashboards/memory.json", Type: "dashboard", Role: org.RoleViewer, Slug: "nginx-memory"},
-						{Name: "Nginx Panel", Type: "panel", Role: org.RoleViewer, Slug: "nginx-panel"},
-						{Name: "Nginx Datasource", Type: "datasource", Role: org.RoleViewer, Slug: "nginx-datasource"},
-					},
-					Backend: false,
-				},
-				FS:            mustNewStaticFSForTests(t, pluginDir),
-				Class:         plugins.ClassExternal,
-				Signature:     plugins.SignatureStatusValid,
-				SignatureType: plugins.SignatureTypeGrafana,
-				SignatureOrg:  "Grafana Labs",
-				Module:        "/public/plugins/test-app/module.js",
-				BaseURL:       "/public/plugins/test-app",
-=======
 			DefaultSignatureFunc: func(ctx context.Context) (plugins.Signature, bool) {
 				return plugins.Signature{}, false
->>>>>>> 02f2ff18
 			},
 		}
 		pluginJSON := plugins.JSONData{ID: "test-datasource", Type: plugins.TypeDataSource, Info: plugins.Info{Version: "1.0.0"}}
@@ -928,478 +525,6 @@
 			expectedErr error
 		}{
 			{
-<<<<<<< HEAD
-				JSONData: plugins.JSONData{
-					ID:   "test-app",
-					Type: plugins.TypeApp,
-					Name: "Test App",
-					Info: plugins.Info{
-						Author: plugins.InfoLink{
-							Name: "Test Inc.",
-							URL:  "http://test.com",
-						},
-						Description: "Official Grafana Test App & Dashboard bundle",
-						Version:     "1.0.0",
-						Links: []plugins.InfoLink{
-							{Name: "Project site", URL: "http://project.com"},
-							{Name: "License & Terms", URL: "http://license.com"},
-						},
-						Logos: plugins.Logos{
-							Small: "/public/plugins/test-app/img/logo_small.png",
-							Large: "/public/plugins/test-app/img/logo_large.png",
-						},
-						Screenshots: []plugins.Screenshots{
-							{Path: "/public/plugins/test-app/img/screenshot1.png", Name: "img1"},
-							{Path: "/public/plugins/test-app/img/screenshot2.png", Name: "img2"},
-						},
-						Updated: "2015-02-10",
-					},
-					Dependencies: plugins.Dependencies{
-						GrafanaVersion: "3.x.x",
-						Plugins: []plugins.Dependency{
-							{Type: "datasource", ID: "graphite", Name: "Graphite", Version: "1.0.0"},
-							{Type: "panel", ID: "graph", Name: "Graph", Version: "1.0.0"},
-						},
-					},
-					Includes: []*plugins.Includes{
-						{Name: "Nginx Connections", Path: "dashboards/connections.json", Type: "dashboard", Role: org.RoleViewer, Slug: "nginx-connections"},
-						{Name: "Nginx Memory", Path: "dashboards/memory.json", Type: "dashboard", Role: org.RoleViewer, Slug: "nginx-memory"},
-						{Name: "Nginx Panel", Type: "panel", Role: org.RoleViewer, Slug: "nginx-panel"},
-						{Name: "Nginx Datasource", Type: "datasource", Role: org.RoleViewer, Slug: "nginx-datasource"},
-					},
-					Backend: false,
-				},
-				FS:            mustNewStaticFSForTests(t, pluginDir1),
-				Class:         plugins.ClassExternal,
-				Signature:     plugins.SignatureStatusValid,
-				SignatureType: plugins.SignatureTypeGrafana,
-				SignatureOrg:  "Grafana Labs",
-				Module:        "/public/plugins/test-app/module.js",
-				BaseURL:       "/public/plugins/test-app",
-			},
-		}
-
-		reg := fakes.NewFakePluginRegistry()
-		procPrvdr := fakes.NewFakeBackendProcessProvider()
-		// Cause an initialization error
-		procPrvdr.BackendFactoryFunc = func(ctx context.Context, p *plugins.Plugin) backendplugin.PluginFactoryFunc {
-			return func(pluginID string, _ log.Logger, _ []string) (backendplugin.Plugin, error) {
-				if pluginID == "test-datasource" {
-					return nil, errors.New("failed to initialize")
-				}
-				return &fakes.FakePluginClient{}, nil
-			}
-		}
-		procMgr := fakes.NewFakeProcessManager()
-		l := newLoader(t, &config.Cfg{}, func(l *Loader) {
-			l.pluginRegistry = reg
-			l.processManager = procMgr
-			l.pluginInitializer = initializer.New(&config.Cfg{}, procPrvdr, fakes.NewFakeLicensingService())
-		})
-		got, err := l.Load(context.Background(), &fakes.FakePluginSource{
-			PluginClassFunc: func(ctx context.Context) plugins.Class {
-				return plugins.ClassExternal
-			},
-			PluginURIsFunc: func(ctx context.Context) []string {
-				return []string{pluginDir1, pluginDir2}
-			},
-		})
-		require.NoError(t, err)
-
-		if !cmp.Equal(got, expected, compareOpts...) {
-			t.Fatalf("Result mismatch (-want +got):\n%s", cmp.Diff(got, expected, compareOpts...))
-		}
-
-		verifyState(t, expected, reg, procPrvdr, procMgr)
-	})
-}
-
-func TestLoader_AngularClass(t *testing.T) {
-	for _, tc := range []struct {
-		name                   string
-		class                  plugins.Class
-		expAngularDetectionRun bool
-	}{
-		{
-			name:                   "core plugin should skip angular detection",
-			class:                  plugins.ClassCore,
-			expAngularDetectionRun: false,
-		},
-		{
-			name:                   "bundled plugin should skip angular detection",
-			class:                  plugins.ClassBundled,
-			expAngularDetectionRun: false,
-		},
-		{
-			name:                   "external plugin should run angular detection",
-			class:                  plugins.ClassExternal,
-			expAngularDetectionRun: true,
-		},
-		{
-			name:                   "other-class plugin should run angular detection",
-			class:                  "CDN", // (enterprise-only class)
-			expAngularDetectionRun: true,
-		},
-	} {
-		t.Run(tc.name, func(t *testing.T) {
-			fakePluginSource := &fakes.FakePluginSource{
-				PluginClassFunc: func(ctx context.Context) plugins.Class {
-					return tc.class
-				},
-				PluginURIsFunc: func(ctx context.Context) []string {
-					return []string{"../testdata/valid-v2-signature"}
-				},
-			}
-			l := newLoader(t, &config.Cfg{AngularSupportEnabled: true}, func(l *Loader) {
-				// So if angularDetected = true, it means that the detection has run
-				l.angularInspector = angularinspector.AlwaysAngularFakeInspector
-			})
-			p, err := l.Load(context.Background(), fakePluginSource)
-			require.NoError(t, err)
-			require.Len(t, p, 1, "should load 1 plugin")
-			if tc.expAngularDetectionRun {
-				require.True(t, p[0].AngularDetected, "angular detection should run")
-			} else {
-				require.False(t, p[0].AngularDetected, "angular detection should not run")
-			}
-		})
-	}
-}
-
-func TestLoader_Load_Angular(t *testing.T) {
-	fakePluginSource := &fakes.FakePluginSource{
-		PluginClassFunc: func(ctx context.Context) plugins.Class {
-			return plugins.ClassExternal
-		},
-		PluginURIsFunc: func(ctx context.Context) []string {
-			return []string{"../testdata/valid-v2-signature"}
-		},
-	}
-	for _, cfgTc := range []struct {
-		name string
-		cfg  *config.Cfg
-	}{
-		{name: "angular support enabled", cfg: &config.Cfg{AngularSupportEnabled: true}},
-		{name: "angular support disabled", cfg: &config.Cfg{AngularSupportEnabled: false}},
-	} {
-		t.Run(cfgTc.name, func(t *testing.T) {
-			for _, tc := range []struct {
-				name             string
-				angularInspector angularinspector.Inspector
-				shouldLoad       bool
-			}{
-				{
-					name:             "angular plugin",
-					angularInspector: angularinspector.AlwaysAngularFakeInspector,
-					// angular plugins should load only if allowed by the cfg
-					shouldLoad: cfgTc.cfg.AngularSupportEnabled,
-				},
-				{
-					name:             "non angular plugin",
-					angularInspector: angularinspector.NeverAngularFakeInspector,
-					// non-angular plugins should always load
-					shouldLoad: true,
-				},
-			} {
-				t.Run(tc.name, func(t *testing.T) {
-					l := newLoader(t, cfgTc.cfg, func(l *Loader) {
-						l.angularInspector = tc.angularInspector
-					})
-					p, err := l.Load(context.Background(), fakePluginSource)
-					require.NoError(t, err)
-					if tc.shouldLoad {
-						require.Len(t, p, 1, "plugin should have been loaded")
-					} else {
-						require.Empty(t, p, "plugin shouldn't have been loaded")
-					}
-				})
-			}
-		})
-	}
-}
-
-func TestLoader_Load_NestedPlugins(t *testing.T) {
-	rootDir, err := filepath.Abs("../")
-	if err != nil {
-		t.Errorf("could not construct absolute path of root dir")
-		return
-	}
-	parent := &plugins.Plugin{
-		JSONData: plugins.JSONData{
-			ID:   "test-datasource",
-			Type: plugins.TypeDataSource,
-			Name: "Parent",
-			Info: plugins.Info{
-				Author: plugins.InfoLink{
-					Name: "Grafana Labs",
-					URL:  "http://grafana.com",
-				},
-				Logos: plugins.Logos{
-					Small: "/public/img/icn-datasource.svg",
-					Large: "/public/img/icn-datasource.svg",
-				},
-				Description: "Parent plugin",
-				Version:     "1.0.0",
-				Updated:     "2020-10-20",
-			},
-			Dependencies: plugins.Dependencies{
-				GrafanaVersion: "*",
-				Plugins:        []plugins.Dependency{},
-			},
-			Backend: true,
-		},
-		Module:        "/public/plugins/test-datasource/module.js",
-		BaseURL:       "/public/plugins/test-datasource",
-		FS:            mustNewStaticFSForTests(t, filepath.Join(rootDir, "testdata/nested-plugins/parent")),
-		Signature:     plugins.SignatureStatusValid,
-		SignatureType: plugins.SignatureTypeGrafana,
-		SignatureOrg:  "Grafana Labs",
-		Class:         plugins.ClassExternal,
-	}
-
-	child := &plugins.Plugin{
-		JSONData: plugins.JSONData{
-			ID:   "test-panel",
-			Type: plugins.TypePanel,
-			Name: "Child",
-			Info: plugins.Info{
-				Author: plugins.InfoLink{
-					Name: "Grafana Labs",
-					URL:  "http://grafana.com",
-				},
-				Logos: plugins.Logos{
-					Small: "/public/img/icn-panel.svg",
-					Large: "/public/img/icn-panel.svg",
-				},
-				Description: "Child plugin",
-				Version:     "1.0.1",
-				Updated:     "2020-10-30",
-			},
-			Dependencies: plugins.Dependencies{
-				GrafanaVersion: "*",
-				Plugins:        []plugins.Dependency{},
-			},
-		},
-		Module:        "/public/plugins/test-panel/module.js",
-		BaseURL:       "/public/plugins/test-panel",
-		FS:            mustNewStaticFSForTests(t, filepath.Join(rootDir, "testdata/nested-plugins/parent/nested")),
-		Signature:     plugins.SignatureStatusValid,
-		SignatureType: plugins.SignatureTypeGrafana,
-		SignatureOrg:  "Grafana Labs",
-		Class:         plugins.ClassExternal,
-	}
-
-	parent.Children = []*plugins.Plugin{child}
-	child.Parent = parent
-
-	t.Run("Load nested External plugins", func(t *testing.T) {
-		procPrvdr := fakes.NewFakeBackendProcessProvider()
-		procMgr := fakes.NewFakeProcessManager()
-		l := newLoader(t, &config.Cfg{}, func(l *Loader) {
-			l.processManager = procMgr
-			l.pluginInitializer = initializer.New(&config.Cfg{}, procPrvdr, fakes.NewFakeLicensingService())
-			l.discovery = discovery.New(l.cfg, discovery.Opts{
-				FindFilterFuncs: []discovery.FindFilterFunc{
-					func(ctx context.Context, class plugins.Class, bundles []*plugins.FoundBundle) ([]*plugins.FoundBundle, error) {
-						return discovery.NewDuplicatePluginFilterStep(l.pluginRegistry).Filter(ctx, bundles)
-					},
-				},
-			},
-			)
-		})
-
-		got, err := l.Load(context.Background(), &fakes.FakePluginSource{
-			PluginClassFunc: func(ctx context.Context) plugins.Class {
-				return plugins.ClassExternal
-			},
-			PluginURIsFunc: func(ctx context.Context) []string {
-				return []string{"../testdata/nested-plugins"}
-			},
-		})
-		require.NoError(t, err)
-
-		// to ensure we can compare with expected
-		sort.SliceStable(got, func(i, j int) bool {
-			return got[i].ID < got[j].ID
-		})
-
-		expected := []*plugins.Plugin{parent, child}
-		if !cmp.Equal(got, expected, compareOpts...) {
-			t.Fatalf("Result mismatch (-want +got):\n%s", cmp.Diff(got, expected, compareOpts...))
-		}
-
-		verifyState(t, expected, l.pluginRegistry, procPrvdr, procMgr)
-
-		t.Run("Load will exclude plugins that already exist", func(t *testing.T) {
-			got, err := l.Load(context.Background(), &fakes.FakePluginSource{
-				PluginClassFunc: func(ctx context.Context) plugins.Class {
-					return plugins.ClassExternal
-				},
-				PluginURIsFunc: func(ctx context.Context) []string {
-					return []string{"../testdata/nested-plugins"}
-				},
-			})
-			require.NoError(t, err)
-
-			// to ensure we can compare with expected
-			sort.SliceStable(got, func(i, j int) bool {
-				return got[i].ID < got[j].ID
-			})
-
-			if !cmp.Equal(got, []*plugins.Plugin{}, compareOpts...) {
-				t.Fatalf("Result mismatch (-want +got):\n%s", cmp.Diff(got, expected, compareOpts...))
-			}
-
-			verifyState(t, expected, l.pluginRegistry, procPrvdr, procMgr)
-		})
-	})
-
-	t.Run("Plugin child field `IncludedInAppID` is set to parent app's plugin ID", func(t *testing.T) {
-		parent := &plugins.Plugin{
-			JSONData: plugins.JSONData{
-				ID:   "myorgid-simple-app",
-				Type: plugins.TypeApp,
-				Name: "Simple App",
-				Info: plugins.Info{
-					Author: plugins.InfoLink{
-						Name: "Your Name",
-					},
-					Links: []plugins.InfoLink{
-						{Name: "Website", URL: "https://github.com/grafana/grafana-starter-app"},
-						{Name: "License", URL: "https://github.com/grafana/grafana-starter-app/blob/master/LICENSE"},
-					},
-					Logos: plugins.Logos{
-						Small: "/public/plugins/myorgid-simple-app/img/logo.svg",
-						Large: "/public/plugins/myorgid-simple-app/img/logo.svg",
-					},
-					Screenshots: []plugins.Screenshots{},
-					Description: "Grafana App Plugin Template",
-					Version:     "%VERSION%",
-					Updated:     "%TODAY%",
-				},
-				Dependencies: plugins.Dependencies{
-					GrafanaVersion:    "7.0.0",
-					GrafanaDependency: ">=7.0.0",
-					Plugins:           []plugins.Dependency{},
-				},
-				Includes: []*plugins.Includes{
-					{
-						Name:       "Root Page (react)",
-						Path:       "/a/myorgid-simple-app",
-						Type:       "page",
-						Role:       org.RoleViewer,
-						AddToNav:   true,
-						DefaultNav: true,
-						Slug:       "root-page-react",
-					},
-					{
-						Name:     "Root Page (Tab B)",
-						Path:     "/a/myorgid-simple-app/?tab=b",
-						Type:     "page",
-						Role:     org.RoleViewer,
-						AddToNav: true,
-						Slug:     "root-page-tab-b",
-					},
-					{
-						Name:     "React Config",
-						Path:     "/plugins/myorgid-simple-app/?page=page2",
-						Type:     "page",
-						Role:     org.RoleAdmin,
-						AddToNav: true,
-						Slug:     "react-config",
-					},
-					{
-						Name: "Streaming Example",
-						Path: "dashboards/streaming.json",
-						Type: "dashboard",
-						Role: org.RoleViewer,
-						Slug: "streaming-example",
-					},
-					{
-						Name: "Lots of Stats",
-						Path: "dashboards/stats.json",
-						Type: "dashboard",
-						Role: org.RoleViewer,
-						Slug: "lots-of-stats",
-					},
-				},
-				Backend: false,
-			},
-			Module:        "/public/plugins/myorgid-simple-app/module.js",
-			BaseURL:       "/public/plugins/myorgid-simple-app",
-			FS:            mustNewStaticFSForTests(t, filepath.Join(rootDir, "testdata/app-with-child/dist")),
-			DefaultNavURL: "/plugins/myorgid-simple-app/page/root-page-react",
-			Signature:     plugins.SignatureStatusValid,
-			SignatureType: plugins.SignatureTypeGrafana,
-			SignatureOrg:  "Grafana Labs",
-			Class:         plugins.ClassExternal,
-		}
-
-		child := &plugins.Plugin{
-			JSONData: plugins.JSONData{
-				ID:   "myorgid-simple-panel",
-				Type: plugins.TypePanel,
-				Name: "Grafana Panel Plugin Template",
-				Info: plugins.Info{
-					Author: plugins.InfoLink{
-						Name: "Your Name",
-					},
-					Links: []plugins.InfoLink{
-						{Name: "Website", URL: "https://github.com/grafana/grafana-starter-panel"},
-						{Name: "License", URL: "https://github.com/grafana/grafana-starter-panel/blob/master/LICENSE"},
-					},
-					Logos: plugins.Logos{
-						Small: "/public/plugins/myorgid-simple-panel/img/logo.svg",
-						Large: "/public/plugins/myorgid-simple-panel/img/logo.svg",
-					},
-					Screenshots: []plugins.Screenshots{},
-					Description: "Grafana Panel Plugin Template",
-					Version:     "%VERSION%",
-					Updated:     "%TODAY%",
-				},
-				Dependencies: plugins.Dependencies{
-					GrafanaDependency: ">=7.0.0",
-					GrafanaVersion:    "*",
-					Plugins:           []plugins.Dependency{},
-				},
-			},
-			Module:          "/public/plugins/myorgid-simple-app/child/module.js",
-			BaseURL:         "/public/plugins/myorgid-simple-app",
-			FS:              mustNewStaticFSForTests(t, filepath.Join(rootDir, "testdata/app-with-child/dist/child")),
-			IncludedInAppID: parent.ID,
-			Signature:       plugins.SignatureStatusValid,
-			SignatureType:   plugins.SignatureTypeGrafana,
-			SignatureOrg:    "Grafana Labs",
-			Class:           plugins.ClassExternal,
-		}
-
-		parent.Children = []*plugins.Plugin{child}
-		child.Parent = parent
-		expected := []*plugins.Plugin{parent, child}
-
-		reg := fakes.NewFakePluginRegistry()
-		procPrvdr := fakes.NewFakeBackendProcessProvider()
-		procMgr := fakes.NewFakeProcessManager()
-		l := newLoader(t, &config.Cfg{}, func(l *Loader) {
-			l.pluginRegistry = reg
-			l.processManager = procMgr
-			l.pluginInitializer = initializer.New(&config.Cfg{}, procPrvdr, fakes.NewFakeLicensingService())
-		})
-		got, err := l.Load(context.Background(), &fakes.FakePluginSource{
-			PluginClassFunc: func(ctx context.Context) plugins.Class {
-				return plugins.ClassExternal
-			},
-			PluginURIsFunc: func(ctx context.Context) []string {
-				return []string{"../testdata/app-with-child"}
-			},
-		})
-		require.NoError(t, err)
-
-		// to ensure we can compare with expected
-		sort.SliceStable(got, func(i, j int) bool {
-			return got[i].ID < got[j].ID
-		})
-=======
 				expectedErr: errors.New("plugin not found"),
 			},
 			{
@@ -1418,7 +543,6 @@
 						return p, tc.expectedErr
 					},
 				})
->>>>>>> 02f2ff18
 
 			_, err := l.Unload(context.Background(), plugin)
 			require.ErrorIs(t, err, tc.expectedErr)
@@ -1426,50 +550,6 @@
 	})
 }
 
-<<<<<<< HEAD
-func newLoader(t *testing.T, cfg *config.Cfg, cbs ...func(loader *Loader)) *Loader {
-	angularInspector, err := angularinspector.NewStaticInspector()
-	reg := fakes.NewFakePluginRegistry()
-	assets := assetpath.ProvideService(cfg, pluginscdn.ProvideService(cfg))
-	require.NoError(t, err)
-	l := New(cfg, &fakes.FakeLicensingService{}, signature.NewUnsignedAuthorizer(cfg), reg,
-		fakes.NewFakeBackendProcessProvider(), fakes.NewFakeProcessManager(), fakes.NewFakeRoleRegistry(),
-		assets, angularInspector, &fakes.FakeOauthService{},
-		discovery.New(cfg, discovery.Opts{}), bootstrap.New(cfg, bootstrap.Opts{}))
-
-	for _, cb := range cbs {
-		cb(l)
-	}
-
-	return l
-}
-
-func verifyState(t *testing.T, ps []*plugins.Plugin, reg registry.Service,
-	procPrvdr *fakes.FakeBackendProcessProvider, procMngr *fakes.FakeProcessManager) {
-	t.Helper()
-
-	for _, p := range ps {
-		regP, exists := reg.Plugin(context.Background(), p.ID)
-		require.True(t, exists)
-		if !cmp.Equal(p, regP, compareOpts...) {
-			t.Fatalf("Result mismatch (-want +got):\n%s", cmp.Diff(p, regP, compareOpts...))
-		}
-
-		if p.Backend {
-			require.Equal(t, 1, procPrvdr.Requested[p.ID])
-			require.Equal(t, 1, procPrvdr.Invoked[p.ID])
-		} else {
-			require.Zero(t, procPrvdr.Requested[p.ID])
-			require.Zero(t, procPrvdr.Invoked[p.ID])
-		}
-
-		require.Equal(t, 1, procMngr.Started[p.ID])
-		require.Zero(t, procMngr.Stopped[p.ID])
-	}
-}
-
-=======
->>>>>>> 02f2ff18
 func mustNewStaticFSForTests(t *testing.T, dir string) plugins.FS {
 	sfs, err := plugins.NewStaticFS(plugins.NewLocalFS(dir))
 	require.NoError(t, err)
