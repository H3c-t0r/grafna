package manager

import (
	"context"
	"net/http"
	"sync"
	"testing"
	"time"

	"github.com/grafana/grafana-plugin-sdk-go/backend"

	"github.com/grafana/grafana/pkg/infra/log"
	"github.com/grafana/grafana/pkg/plugins"
	"github.com/grafana/grafana/pkg/plugins/backendplugin"
	"github.com/stretchr/testify/assert"
	"github.com/stretchr/testify/require"
)

const (
	testPluginID = "test-plugin"
)

func TestPluginManager_Init(t *testing.T) {
	t.Run("Plugin sources are loaded in order", func(t *testing.T) {
		loader := &fakeLoader{}
		pm := New(&plugins.Cfg{}, []PluginSource{
			{Class: plugins.Bundled, Paths: []string{"path1"}},
			{Class: plugins.Core, Paths: []string{"path2"}},
			{Class: plugins.External, Paths: []string{"path3"}},
		}, loader)

		err := pm.Init()
		require.NoError(t, err)
		require.Equal(t, []string{"path1", "path2", "path3"}, loader.loadedPaths)
	})
}

func TestPluginManager_loadPlugins(t *testing.T) {
	t.Run("Managed backend plugin", func(t *testing.T) {
		p, pc := createPlugin(t, testPluginID, "", plugins.External, true, true)

		loader := &fakeLoader{
			mockedLoadedPlugins: []*plugins.Plugin{p},
		}

		pm := createManager(t, func(pm *PluginManager) {
			pm.pluginLoader = loader
		})
		err := pm.loadPlugins(context.Background(), plugins.External, "test/path")
		require.NoError(t, err)

		assert.Equal(t, 1, pc.startCount)
		assert.Equal(t, 0, pc.stopCount)
		assert.False(t, pc.exited)
		assert.False(t, pc.decommissioned)

		testPlugin, exists := pm.Plugin(context.Background(), testPluginID)
		assert.True(t, exists)
		assert.Equal(t, p.ToDTO(), testPlugin)
		assert.Len(t, pm.Plugins(context.Background()), 1)

		verifyNoPluginErrors(t, pm)
	})

	t.Run("Unmanaged backend plugin", func(t *testing.T) {
		p, pc := createPlugin(t, testPluginID, "", plugins.External, false, true)

		loader := &fakeLoader{
			mockedLoadedPlugins: []*plugins.Plugin{p},
		}

		pm := createManager(t, func(pm *PluginManager) {
			pm.pluginLoader = loader
		})
		err := pm.loadPlugins(context.Background(), plugins.External, "test/path")
		require.NoError(t, err)

		assert.Equal(t, 0, pc.startCount)
		assert.Equal(t, 0, pc.stopCount)
		assert.False(t, pc.exited)
		assert.False(t, pc.decommissioned)

		testPlugin, exists := pm.Plugin(context.Background(), testPluginID)
		assert.True(t, exists)
		assert.Equal(t, p.ToDTO(), testPlugin)
		assert.Len(t, pm.Plugins(context.Background()), 1)

		verifyNoPluginErrors(t, pm)
	})

	t.Run("Managed non-backend plugin", func(t *testing.T) {
		p, pc := createPlugin(t, testPluginID, "", plugins.External, false, true)

		loader := &fakeLoader{
			mockedLoadedPlugins: []*plugins.Plugin{p},
		}

		pm := createManager(t, func(pm *PluginManager) {
			pm.pluginLoader = loader
		})
		err := pm.loadPlugins(context.Background(), plugins.External, "test/path")
		require.NoError(t, err)

		assert.Equal(t, 0, pc.startCount)
		assert.Equal(t, 0, pc.stopCount)
		assert.False(t, pc.exited)
		assert.False(t, pc.decommissioned)

		testPlugin, exists := pm.Plugin(context.Background(), testPluginID)
		assert.True(t, exists)
		assert.Equal(t, p.ToDTO(), testPlugin)
		assert.Len(t, pm.Plugins(context.Background()), 1)

		verifyNoPluginErrors(t, pm)
	})

	t.Run("Unmanaged non-backend plugin", func(t *testing.T) {
		p, pc := createPlugin(t, testPluginID, "", plugins.External, false, false)

		loader := &fakeLoader{
			mockedLoadedPlugins: []*plugins.Plugin{p},
		}

		pm := createManager(t, func(pm *PluginManager) {
			pm.pluginLoader = loader
		})
		err := pm.loadPlugins(context.Background(), plugins.External, "test/path")
		require.NoError(t, err)

		assert.Equal(t, 0, pc.startCount)
		assert.Equal(t, 0, pc.stopCount)
		assert.False(t, pc.exited)
		assert.False(t, pc.decommissioned)

		testPlugin, exists := pm.Plugin(context.Background(), testPluginID)
		assert.True(t, exists)
		assert.Equal(t, p.ToDTO(), testPlugin)
		assert.Len(t, pm.Plugins(context.Background()), 1)

		verifyNoPluginErrors(t, pm)
	})
}

func TestPluginManager_Installer(t *testing.T) {
	t.Run("Install", func(t *testing.T) {
		p, pc := createPlugin(t, testPluginID, "1.0.0", plugins.External, true, true)

		l := &fakeLoader{
			mockedLoadedPlugins: []*plugins.Plugin{p},
		}

		i := &fakePluginInstaller{}
		pm := createManager(t, func(pm *PluginManager) {
			pm.pluginInstaller = i
			pm.pluginLoader = l
		})

		err := pm.Add(context.Background(), testPluginID, "1.0.0")
		require.NoError(t, err)

		assert.Equal(t, 1, i.installCount)
		assert.Equal(t, 0, i.uninstallCount)

		verifyNoPluginErrors(t, pm)

		assert.Len(t, pm.Routes(), 1)
		assert.Equal(t, p.ID, pm.Routes()[0].PluginID)
		assert.Equal(t, p.PluginDir, pm.Routes()[0].Directory)

		assert.Equal(t, 1, pc.startCount)
		assert.Equal(t, 0, pc.stopCount)
		assert.False(t, pc.exited)
		assert.False(t, pc.decommissioned)

		testPlugin, exists := pm.Plugin(context.Background(), testPluginID)
		assert.True(t, exists)
		assert.Equal(t, p.ToDTO(), testPlugin)
		assert.Len(t, pm.Plugins(context.Background()), 1)

		t.Run("Won't install if already installed", func(t *testing.T) {
			err := pm.Add(context.Background(), testPluginID, "1.0.0")
			assert.Equal(t, plugins.DuplicateError{
				PluginID:          p.ID,
				ExistingPluginDir: p.PluginDir,
			}, err)
		})

		t.Run("Update", func(t *testing.T) {
			p, pc := createPlugin(t, testPluginID, "1.2.0", plugins.External, true, true)

			l := &fakeLoader{
				mockedLoadedPlugins: []*plugins.Plugin{p},
			}
			pm.pluginLoader = l

			err = pm.Add(context.Background(), testPluginID, "1.2.0")
			assert.NoError(t, err)

			assert.Equal(t, 2, i.installCount)
			assert.Equal(t, 1, i.uninstallCount)

			assert.Equal(t, 1, pc.startCount)
			assert.Equal(t, 0, pc.stopCount)
			assert.False(t, pc.exited)
			assert.False(t, pc.decommissioned)

			testPlugin, exists := pm.Plugin(context.Background(), testPluginID)
			assert.True(t, exists)
			assert.Equal(t, p.ToDTO(), testPlugin)
			assert.Len(t, pm.Plugins(context.Background()), 1)
		})

		t.Run("Uninstall", func(t *testing.T) {
			err := pm.Remove(context.Background(), p.ID)
			require.NoError(t, err)

			assert.Equal(t, 2, i.installCount)
			assert.Equal(t, 2, i.uninstallCount)

			p, exists := pm.Plugin(context.Background(), p.ID)
			assert.False(t, exists)
			assert.Equal(t, plugins.PluginDTO{}, p)
			assert.Len(t, pm.Routes(), 0)

			t.Run("Won't uninstall if not installed", func(t *testing.T) {
				err := pm.Remove(context.Background(), p.ID)
				require.Equal(t, plugins.ErrPluginNotInstalled, err)
			})
		})
	})

	t.Run("Can't update core plugin", func(t *testing.T) {
		p, pc := createPlugin(t, testPluginID, "", plugins.Core, true, true)

		loader := &fakeLoader{
			mockedLoadedPlugins: []*plugins.Plugin{p},
		}

		pm := createManager(t, func(pm *PluginManager) {
			pm.pluginLoader = loader
		})
		err := pm.loadPlugins(context.Background(), plugins.Core, "test/path")
		require.NoError(t, err)

		assert.Equal(t, 0, pc.startCount)
		assert.Equal(t, 0, pc.stopCount)
		assert.False(t, pc.exited)
		assert.False(t, pc.decommissioned)

		testPlugin, exists := pm.Plugin(context.Background(), testPluginID)
		assert.True(t, exists)
		assert.Equal(t, p.ToDTO(), testPlugin)
		assert.Len(t, pm.Plugins(context.Background()), 1)

		verifyNoPluginErrors(t, pm)

		err = pm.Add(context.Background(), testPluginID, "")
		assert.Equal(t, plugins.ErrInstallCorePlugin, err)

		t.Run("Can't uninstall core plugin", func(t *testing.T) {
			err := pm.Remove(context.Background(), p.ID)
			require.Equal(t, plugins.ErrUninstallCorePlugin, err)
		})
	})

	t.Run("Can't update bundled plugin", func(t *testing.T) {
		p, pc := createPlugin(t, testPluginID, "", plugins.Bundled, true, true)

		loader := &fakeLoader{
			mockedLoadedPlugins: []*plugins.Plugin{p},
		}

		pm := createManager(t, func(pm *PluginManager) {
			pm.pluginLoader = loader
		})
		err := pm.loadPlugins(context.Background(), plugins.Bundled, "test/path")
		require.NoError(t, err)

		assert.Equal(t, 1, pc.startCount)
		assert.Equal(t, 0, pc.stopCount)
		assert.False(t, pc.exited)
		assert.False(t, pc.decommissioned)

		testPlugin, exists := pm.Plugin(context.Background(), testPluginID)
		assert.True(t, exists)
		assert.Equal(t, p.ToDTO(), testPlugin)
		assert.Len(t, pm.Plugins(context.Background()), 1)

		verifyNoPluginErrors(t, pm)

		err = pm.Add(context.Background(), testPluginID, "")
		assert.Equal(t, plugins.ErrInstallCorePlugin, err)

		t.Run("Can't uninstall bundled plugin", func(t *testing.T) {
			err := pm.Remove(context.Background(), p.ID)
			require.Equal(t, plugins.ErrUninstallCorePlugin, err)
		})
	})
}

func TestPluginManager_registeredPlugins(t *testing.T) {
	t.Run("Decommissioned plugins are included in registeredPlugins", func(t *testing.T) {
		pm := New(&plugins.Cfg{}, []PluginSource{}, &fakeLoader{})

		decommissionedPlugin, _ := createPlugin(t, testPluginID, "", plugins.Core, false, true,
			func(plugin *plugins.Plugin) {
				err := plugin.Decommission()
				require.NoError(t, err)
			},
		)
		require.True(t, decommissionedPlugin.IsDecommissioned())

		pm.store = map[string]*plugins.Plugin{
			testPluginID: decommissionedPlugin,
			"test-app":   {},
		}

		rps := pm.registeredPlugins()
		require.Equal(t, 2, len(rps))
		require.NotNil(t, rps[testPluginID])
		require.NotNil(t, rps["test-app"])
	})
}

func TestPluginManager_lifecycle_managed(t *testing.T) {
	newScenario(t, true, func(t *testing.T, ctx *managerScenarioCtx) {
		t.Run("Managed plugin scenario", func(t *testing.T) {
			t.Run("Should be able to register plugin", func(t *testing.T) {
				err := ctx.manager.registerAndStart(context.Background(), ctx.plugin)
				require.NoError(t, err)
				require.NotNil(t, ctx.plugin)
				require.Equal(t, testPluginID, ctx.plugin.ID)
				require.Equal(t, 1, ctx.pluginClient.startCount)
				testPlugin, exists := ctx.manager.Plugin(context.Background(), testPluginID)
				assert.True(t, exists)
				require.NotNil(t, testPlugin)

				t.Run("Should not be able to register an already registered plugin", func(t *testing.T) {
					err := ctx.manager.registerAndStart(context.Background(), ctx.plugin)
					require.Equal(t, 1, ctx.pluginClient.startCount)
					require.Error(t, err)
				})

				t.Run("When manager runs should start and stop plugin", func(t *testing.T) {
					pCtx := context.Background()
					cCtx, cancel := context.WithCancel(pCtx)
					var wg sync.WaitGroup
					wg.Add(1)
					var runErr error
					go func() {
						runErr = ctx.manager.Run(cCtx)
						wg.Done()
					}()
					time.Sleep(time.Millisecond)
					cancel()
					wg.Wait()
					require.Equal(t, context.Canceled, runErr)
					require.Equal(t, 1, ctx.pluginClient.startCount)
					require.Equal(t, 1, ctx.pluginClient.stopCount)
				})

				t.Run("When manager runs should restart plugin process when killed", func(t *testing.T) {
					ctx.pluginClient.stopCount = 0
					ctx.pluginClient.startCount = 0
					pCtx := context.Background()
					cCtx, cancel := context.WithCancel(pCtx)
					var wgRun sync.WaitGroup
					wgRun.Add(1)
					var runErr error
					go func() {
						runErr = ctx.manager.Run(cCtx)
						wgRun.Done()
					}()

					time.Sleep(time.Millisecond)

					var wgKill sync.WaitGroup
					wgKill.Add(1)
					go func() {
						ctx.pluginClient.kill()
						for {
							if !ctx.plugin.Exited() {
								break
							}
						}
						cancel()
						wgKill.Done()
					}()
					wgKill.Wait()
					wgRun.Wait()
					require.Equal(t, context.Canceled, runErr)
					require.Equal(t, 1, ctx.pluginClient.stopCount)
					require.Equal(t, 1, ctx.pluginClient.startCount)
				})

				t.Run("Unimplemented handlers", func(t *testing.T) {
					t.Run("Collect metrics should return method not implemented error", func(t *testing.T) {
						_, err = ctx.manager.CollectMetrics(context.Background(), &backend.CollectMetricsRequest{PluginContext: backend.PluginContext{PluginID: testPluginID}})
						require.Equal(t, backendplugin.ErrMethodNotImplemented, err)
					})

					t.Run("Check health should return method not implemented error", func(t *testing.T) {
						_, err = ctx.manager.CheckHealth(context.Background(), &backend.CheckHealthRequest{PluginContext: backend.PluginContext{PluginID: testPluginID}})
						require.Equal(t, backendplugin.ErrMethodNotImplemented, err)
					})
				})

				t.Run("Implemented handlers", func(t *testing.T) {
					t.Run("Collect metrics should return expected result", func(t *testing.T) {
						ctx.pluginClient.CollectMetricsHandlerFunc = func(_ context.Context, _ *backend.CollectMetricsRequest) (*backend.CollectMetricsResult, error) {
							return &backend.CollectMetricsResult{
								PrometheusMetrics: []byte("hello"),
							}, nil
						}

						res, err := ctx.manager.CollectMetrics(context.Background(), &backend.CollectMetricsRequest{PluginContext: backend.PluginContext{PluginID: testPluginID}})
						require.NoError(t, err)
						require.NotNil(t, res)
						require.Equal(t, "hello", string(res.PrometheusMetrics))
					})

					t.Run("Check health should return expected result", func(t *testing.T) {
						json := []byte(`{
							"key": "value"
						}`)
						ctx.pluginClient.CheckHealthHandlerFunc = func(ctx context.Context, req *backend.CheckHealthRequest) (*backend.CheckHealthResult, error) {
							return &backend.CheckHealthResult{
								Status:      backend.HealthStatusOk,
								Message:     "All good",
								JSONDetails: json,
							}, nil
						}

						res, err := ctx.manager.CheckHealth(context.Background(), &backend.CheckHealthRequest{PluginContext: backend.PluginContext{PluginID: testPluginID}})
						require.NoError(t, err)
						require.NotNil(t, res)
						require.Equal(t, backend.HealthStatusOk, res.Status)
						require.Equal(t, "All good", res.Message)
						require.Equal(t, json, res.JSONDetails)
					})

					t.Run("Call resource should return expected response", func(t *testing.T) {
						ctx.pluginClient.CallResourceHandlerFunc = func(ctx context.Context,
							req *backend.CallResourceRequest, sender backend.CallResourceResponseSender) error {
							return sender.Send(&backend.CallResourceResponse{
								Status: http.StatusOK,
							})
						}

						sender := &fakeSender{}
						err = ctx.manager.CallResource(context.Background(), &backend.CallResourceRequest{PluginContext: backend.PluginContext{PluginID: testPluginID}}, sender)
						require.NoError(t, err)
						require.NotNil(t, sender.resp)
						require.Equal(t, http.StatusOK, sender.resp.Status)
					})
				})
			})
		})
	})

	newScenario(t, true, func(t *testing.T, ctx *managerScenarioCtx) {
		t.Run("Backend core plugin is registered but not started", func(t *testing.T) {
			ctx.plugin.Class = plugins.Core
			err := ctx.manager.registerAndStart(context.Background(), ctx.plugin)
			require.NoError(t, err)
			require.NotNil(t, ctx.plugin)
			require.Equal(t, testPluginID, ctx.plugin.ID)
			require.Equal(t, 0, ctx.pluginClient.startCount)
			testPlugin, exists := ctx.manager.Plugin(context.Background(), testPluginID)
			assert.True(t, exists)
			require.NotNil(t, testPlugin)
		})
	})
}

func TestPluginManager_lifecycle_unmanaged(t *testing.T) {
	newScenario(t, false, func(t *testing.T, ctx *managerScenarioCtx) {
		t.Run("Unmanaged plugin scenario", func(t *testing.T) {
			t.Run("Should be able to register plugin", func(t *testing.T) {
				err := ctx.manager.registerAndStart(context.Background(), ctx.plugin)
				require.NoError(t, err)
				require.True(t, ctx.manager.isRegistered(testPluginID))
				require.False(t, ctx.pluginClient.managed)

				t.Run("When manager runs should not start plugin", func(t *testing.T) {
					pCtx := context.Background()
					cCtx, cancel := context.WithCancel(pCtx)
					var wg sync.WaitGroup
					wg.Add(1)
					var runErr error
					go func() {
						runErr = ctx.manager.Run(cCtx)
						wg.Done()
					}()
					go func() {
						cancel()
					}()
					wg.Wait()
					require.Equal(t, context.Canceled, runErr)
					require.Equal(t, 0, ctx.pluginClient.startCount)
					require.Equal(t, 1, ctx.pluginClient.stopCount)
					require.True(t, ctx.plugin.Exited())
				})

				t.Run("Should be not be able to start unmanaged plugin", func(t *testing.T) {
					pCtx := context.Background()
					cCtx, cancel := context.WithCancel(pCtx)
					defer cancel()
					err := ctx.manager.start(cCtx, ctx.plugin)
					require.Nil(t, err)
					require.Equal(t, 0, ctx.pluginClient.startCount)
					require.True(t, ctx.plugin.Exited())
				})
			})
		})
	})
}

func createManager(t *testing.T, cbs ...func(*PluginManager)) *PluginManager {
	t.Helper()

	pm := New(&plugins.Cfg{}, nil, &fakeLoader{})

	for _, cb := range cbs {
		cb(pm)
	}

	return pm
}

func createPlugin(t *testing.T, pluginID, version string, class plugins.Class, managed, backend bool, cbs ...func(*plugins.Plugin)) (*plugins.Plugin, *fakePluginClient) {
	t.Helper()

	p := &plugins.Plugin{
		Class: class,
		JSONData: plugins.JSONData{
			ID:      pluginID,
			Type:    plugins.DataSource,
			Backend: backend,
			Info: plugins.Info{
				Version: version,
			},
		},
	}

	logger := fakeLogger{}

	p.SetLogger(logger)

	pc := &fakePluginClient{
		pluginID: pluginID,
		logger:   logger,
		managed:  managed,
	}

	p.RegisterClient(pc)

	for _, cb := range cbs {
		cb(p)
	}

	return p, pc
}

type managerScenarioCtx struct {
	manager      *PluginManager
	plugin       *plugins.Plugin
	pluginClient *fakePluginClient
}

func newScenario(t *testing.T, managed bool, fn func(t *testing.T, ctx *managerScenarioCtx)) {
	t.Helper()
	cfg := &plugins.Cfg{}
	cfg.AWSAllowedAuthProviders = []string{"keys", "credentials"}
	cfg.AWSAssumeRoleEnabled = true

	cfg.Azure.ManagedIdentityEnabled = true
	cfg.Azure.Cloud = "AzureCloud"
	cfg.Azure.ManagedIdentityClientId = "client-id"

	loader := &fakeLoader{}
	manager := New(cfg, nil, loader)
	manager.pluginLoader = loader
	ctx := &managerScenarioCtx{
		manager: manager,
	}

<<<<<<< HEAD
	ctx.plugin, ctx.pluginClient = createPlugin(t, testPluginID, "", plugins.Core, managed, true)
=======
	ctx.plugin, ctx.pluginClient = createPlugin(testPluginID, "", plugins.External, managed, true)
>>>>>>> 23dde457

	fn(t, ctx)
}

func verifyNoPluginErrors(t *testing.T, pm *PluginManager) {
	for _, plugin := range pm.Plugins(context.Background()) {
		assert.Nil(t, plugin.SignatureError)
	}
}

type fakePluginInstaller struct {
	plugins.Installer

	installCount   int
	uninstallCount int
}

func (f *fakePluginInstaller) Install(_ context.Context, _, _, _, _, _ string) error {
	f.installCount++
	return nil
}

func (f *fakePluginInstaller) Uninstall(_ context.Context, _ string) error {
	f.uninstallCount++
	return nil
}

func (f *fakePluginInstaller) GetUpdateInfo(_ context.Context, _, _, _ string) (plugins.UpdateInfo, error) {
	return plugins.UpdateInfo{}, nil
}

type fakeLoader struct {
	mockedLoadedPlugins       []*plugins.Plugin
	mockedFactoryLoadedPlugin *plugins.Plugin

	loadedPaths []string

	plugins.Loader
}

func (l *fakeLoader) Load(_ context.Context, _ plugins.Class, paths []string, _ map[string]struct{}) ([]*plugins.Plugin, error) {
	l.loadedPaths = append(l.loadedPaths, paths...)

	return l.mockedLoadedPlugins, nil
}

func (l *fakeLoader) LoadWithFactory(_ context.Context, _ plugins.Class, path string, _ backendplugin.PluginFactoryFunc) (*plugins.Plugin, error) {
	l.loadedPaths = append(l.loadedPaths, path)

	return l.mockedFactoryLoadedPlugin, nil
}

type fakePluginClient struct {
	pluginID       string
	logger         log.Logger
	startCount     int
	stopCount      int
	managed        bool
	exited         bool
	decommissioned bool
	backend.CollectMetricsHandlerFunc
	backend.CheckHealthHandlerFunc
	backend.QueryDataHandlerFunc
	backend.CallResourceHandlerFunc
	mutex sync.RWMutex

	backendplugin.Plugin
}

func (pc *fakePluginClient) PluginID() string {
	return pc.pluginID
}

func (pc *fakePluginClient) Logger() log.Logger {
	return pc.logger
}

func (pc *fakePluginClient) Start(_ context.Context) error {
	pc.mutex.Lock()
	defer pc.mutex.Unlock()
	pc.exited = false
	pc.startCount++
	return nil
}

func (pc *fakePluginClient) Stop(_ context.Context) error {
	pc.mutex.Lock()
	defer pc.mutex.Unlock()
	pc.stopCount++
	pc.exited = true
	return nil
}

func (pc *fakePluginClient) IsManaged() bool {
	return pc.managed
}

func (pc *fakePluginClient) Exited() bool {
	pc.mutex.RLock()
	defer pc.mutex.RUnlock()
	return pc.exited
}

func (pc *fakePluginClient) Decommission() error {
	pc.mutex.Lock()
	defer pc.mutex.Unlock()

	pc.decommissioned = true

	return nil
}

func (pc *fakePluginClient) IsDecommissioned() bool {
	pc.mutex.RLock()
	defer pc.mutex.RUnlock()
	return pc.decommissioned
}

func (pc *fakePluginClient) kill() {
	pc.mutex.Lock()
	defer pc.mutex.Unlock()
	pc.exited = true
}

func (pc *fakePluginClient) CollectMetrics(ctx context.Context, req *backend.CollectMetricsRequest) (*backend.CollectMetricsResult, error) {
	if pc.CollectMetricsHandlerFunc != nil {
		return pc.CollectMetricsHandlerFunc(ctx, req)
	}

	return nil, backendplugin.ErrMethodNotImplemented
}

func (pc *fakePluginClient) CheckHealth(ctx context.Context, req *backend.CheckHealthRequest) (*backend.CheckHealthResult, error) {
	if pc.CheckHealthHandlerFunc != nil {
		return pc.CheckHealthHandlerFunc(ctx, req)
	}

	return nil, backendplugin.ErrMethodNotImplemented
}

func (pc *fakePluginClient) QueryData(ctx context.Context, req *backend.QueryDataRequest) (*backend.QueryDataResponse, error) {
	if pc.QueryDataHandlerFunc != nil {
		return pc.QueryDataHandlerFunc(ctx, req)
	}

	return nil, backendplugin.ErrMethodNotImplemented
}

func (pc *fakePluginClient) CallResource(ctx context.Context, req *backend.CallResourceRequest, sender backend.CallResourceResponseSender) error {
	if pc.CallResourceHandlerFunc != nil {
		return pc.CallResourceHandlerFunc(ctx, req, sender)
	}

	return backendplugin.ErrMethodNotImplemented
}

func (pc *fakePluginClient) SubscribeStream(_ context.Context, _ *backend.SubscribeStreamRequest) (*backend.SubscribeStreamResponse, error) {
	return nil, backendplugin.ErrMethodNotImplemented
}

func (pc *fakePluginClient) PublishStream(_ context.Context, _ *backend.PublishStreamRequest) (*backend.PublishStreamResponse, error) {
	return nil, backendplugin.ErrMethodNotImplemented
}

func (pc *fakePluginClient) RunStream(_ context.Context, _ *backend.RunStreamRequest, _ *backend.StreamSender) error {
	return backendplugin.ErrMethodNotImplemented
}

type fakeLogger struct {
	log.Logger
}

func (l fakeLogger) Info(_ string, _ ...interface{}) {

}

func (l fakeLogger) Debug(_ string, _ ...interface{}) {

}

type fakeSender struct {
	resp *backend.CallResourceResponse
}

func (s *fakeSender) Send(crr *backend.CallResourceResponse) error {
	s.resp = crr

	return nil
}<|MERGE_RESOLUTION|>--- conflicted
+++ resolved
@@ -585,11 +585,7 @@
 		manager: manager,
 	}
 
-<<<<<<< HEAD
-	ctx.plugin, ctx.pluginClient = createPlugin(t, testPluginID, "", plugins.Core, managed, true)
-=======
-	ctx.plugin, ctx.pluginClient = createPlugin(testPluginID, "", plugins.External, managed, true)
->>>>>>> 23dde457
+	ctx.plugin, ctx.pluginClient = createPlugin(t, testPluginID, "", plugins.External, managed, true)
 
 	fn(t, ctx)
 }
