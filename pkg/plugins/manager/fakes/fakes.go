package fakes

import (
	"archive/zip"
	"context"
	"fmt"
	"io/fs"
	"sync"

	"github.com/grafana/grafana-plugin-sdk-go/backend"

	"github.com/grafana/grafana/pkg/plugins"
	"github.com/grafana/grafana/pkg/plugins/backendplugin"
	"github.com/grafana/grafana/pkg/plugins/log"
	"github.com/grafana/grafana/pkg/plugins/oauth"
	"github.com/grafana/grafana/pkg/plugins/plugindef"
	"github.com/grafana/grafana/pkg/plugins/repo"
	"github.com/grafana/grafana/pkg/plugins/storage"
)

type FakePluginInstaller struct {
	AddFunc func(ctx context.Context, pluginID, version string, opts plugins.CompatOpts) error
	// Remove removes a plugin from the store.
	RemoveFunc func(ctx context.Context, pluginID string) error
}

func (i *FakePluginInstaller) Add(ctx context.Context, pluginID, version string, opts plugins.CompatOpts) error {
	if i.AddFunc != nil {
		return i.AddFunc(ctx, pluginID, version, opts)
	}
	return nil
}

func (i *FakePluginInstaller) Remove(ctx context.Context, pluginID string) error {
	if i.RemoveFunc != nil {
		return i.RemoveFunc(ctx, pluginID)
	}
	return nil
}

type FakeLoader struct {
	LoadFunc   func(_ context.Context, _ plugins.PluginSource) ([]*plugins.Plugin, error)
	UnloadFunc func(_ context.Context, _ string) error
}

func (l *FakeLoader) Load(ctx context.Context, src plugins.PluginSource) ([]*plugins.Plugin, error) {
	if l.LoadFunc != nil {
		return l.LoadFunc(ctx, src)
	}
	return nil, nil
}

func (l *FakeLoader) Unload(ctx context.Context, pluginID string) error {
	if l.UnloadFunc != nil {
		return l.UnloadFunc(ctx, pluginID)
	}
	return nil
}

type FakePluginClient struct {
	ID      string
	Managed bool
	Log     log.Logger

	startCount     int
	stopCount      int
	exited         bool
	decommissioned bool
	backend.CollectMetricsHandlerFunc
	backend.CheckHealthHandlerFunc
	backend.QueryDataHandlerFunc
	backend.CallResourceHandlerFunc
	mutex sync.RWMutex

	backendplugin.Plugin
}

func (pc *FakePluginClient) PluginID() string {
	return pc.ID
}

func (pc *FakePluginClient) Logger() log.Logger {
	return pc.Log
}

func (pc *FakePluginClient) Start(_ context.Context) error {
	pc.mutex.Lock()
	defer pc.mutex.Unlock()
	pc.exited = false
	pc.startCount++
	return nil
}

func (pc *FakePluginClient) Stop(_ context.Context) error {
	pc.mutex.Lock()
	defer pc.mutex.Unlock()
	pc.stopCount++
	pc.exited = true
	return nil
}

func (pc *FakePluginClient) IsManaged() bool {
	return pc.Managed
}

func (pc *FakePluginClient) Exited() bool {
	pc.mutex.RLock()
	defer pc.mutex.RUnlock()
	return pc.exited
}

func (pc *FakePluginClient) Decommission() error {
	pc.mutex.Lock()
	defer pc.mutex.Unlock()
	pc.decommissioned = true
	return nil
}

func (pc *FakePluginClient) IsDecommissioned() bool {
	pc.mutex.RLock()
	defer pc.mutex.RUnlock()
	return pc.decommissioned
}

func (pc *FakePluginClient) CollectMetrics(ctx context.Context, req *backend.CollectMetricsRequest) (*backend.CollectMetricsResult, error) {
	if pc.CollectMetricsHandlerFunc != nil {
		return pc.CollectMetricsHandlerFunc(ctx, req)
	}

	return nil, backendplugin.ErrMethodNotImplemented
}

func (pc *FakePluginClient) CheckHealth(ctx context.Context, req *backend.CheckHealthRequest) (*backend.CheckHealthResult, error) {
	if pc.CheckHealthHandlerFunc != nil {
		return pc.CheckHealthHandlerFunc(ctx, req)
	}

	return nil, backendplugin.ErrMethodNotImplemented
}

func (pc *FakePluginClient) QueryData(ctx context.Context, req *backend.QueryDataRequest) (*backend.QueryDataResponse, error) {
	if pc.QueryDataHandlerFunc != nil {
		return pc.QueryDataHandlerFunc(ctx, req)
	}

	return nil, backendplugin.ErrMethodNotImplemented
}

func (pc *FakePluginClient) CallResource(ctx context.Context, req *backend.CallResourceRequest, sender backend.CallResourceResponseSender) error {
	if pc.CallResourceHandlerFunc != nil {
		return pc.CallResourceHandlerFunc(ctx, req, sender)
	}

	return backendplugin.ErrMethodNotImplemented
}

func (pc *FakePluginClient) SubscribeStream(_ context.Context, _ *backend.SubscribeStreamRequest) (*backend.SubscribeStreamResponse, error) {
	return nil, backendplugin.ErrMethodNotImplemented
}

func (pc *FakePluginClient) PublishStream(_ context.Context, _ *backend.PublishStreamRequest) (*backend.PublishStreamResponse, error) {
	return nil, backendplugin.ErrMethodNotImplemented
}

func (pc *FakePluginClient) RunStream(_ context.Context, _ *backend.RunStreamRequest, _ *backend.StreamSender) error {
	return backendplugin.ErrMethodNotImplemented
}

type FakePluginRegistry struct {
	Store map[string]*plugins.Plugin
}

func NewFakePluginRegistry() *FakePluginRegistry {
	return &FakePluginRegistry{
		Store: make(map[string]*plugins.Plugin),
	}
}

func (f *FakePluginRegistry) Plugin(_ context.Context, id string) (*plugins.Plugin, bool) {
	p, exists := f.Store[id]
	return p, exists
}

func (f *FakePluginRegistry) Plugins(_ context.Context) []*plugins.Plugin {
	res := make([]*plugins.Plugin, 0, len(f.Store))
	for _, p := range f.Store {
		res = append(res, p)
	}

	return res
}

func (f *FakePluginRegistry) Add(_ context.Context, p *plugins.Plugin) error {
	f.Store[p.ID] = p
	return nil
}

func (f *FakePluginRegistry) Remove(_ context.Context, id string) error {
	delete(f.Store, id)
	return nil
}

type FakePluginRepo struct {
	GetPluginArchiveFunc      func(_ context.Context, pluginID, version string, _ repo.CompatOpts) (*repo.PluginArchive, error)
	GetPluginArchiveByURLFunc func(_ context.Context, archiveURL string, _ repo.CompatOpts) (*repo.PluginArchive, error)
	GetPluginArchiveInfoFunc  func(_ context.Context, pluginID, version string, _ repo.CompatOpts) (*repo.PluginArchiveInfo, error)
}

// GetPluginArchive fetches the requested plugin archive.
func (r *FakePluginRepo) GetPluginArchive(ctx context.Context, pluginID, version string, opts repo.CompatOpts) (*repo.PluginArchive, error) {
	if r.GetPluginArchiveFunc != nil {
		return r.GetPluginArchiveFunc(ctx, pluginID, version, opts)
	}

	return &repo.PluginArchive{}, nil
}

// GetPluginArchiveByURL fetches the requested plugin from the specified URL.
func (r *FakePluginRepo) GetPluginArchiveByURL(ctx context.Context, archiveURL string, opts repo.CompatOpts) (*repo.PluginArchive, error) {
	if r.GetPluginArchiveByURLFunc != nil {
		return r.GetPluginArchiveByURLFunc(ctx, archiveURL, opts)
	}

	return &repo.PluginArchive{}, nil
}

// GetPluginArchiveInfo fetches information for downloading the requested plugin.
func (r *FakePluginRepo) GetPluginArchiveInfo(ctx context.Context, pluginID, version string, opts repo.CompatOpts) (*repo.PluginArchiveInfo, error) {
	if r.GetPluginArchiveInfoFunc != nil {
		return r.GetPluginArchiveInfoFunc(ctx, pluginID, version, opts)
	}
	return &repo.PluginArchiveInfo{}, nil
}

type FakePluginStorage struct {
	ExtractFunc func(_ context.Context, pluginID string, dirNameFunc storage.DirNameGeneratorFunc, z *zip.ReadCloser) (*storage.ExtractedPluginArchive, error)
}

func NewFakePluginStorage() *FakePluginStorage {
	return &FakePluginStorage{}
}

func (s *FakePluginStorage) Extract(ctx context.Context, pluginID string, dirNameFunc storage.DirNameGeneratorFunc, z *zip.ReadCloser) (*storage.ExtractedPluginArchive, error) {
	if s.ExtractFunc != nil {
		return s.ExtractFunc(ctx, pluginID, dirNameFunc, z)
	}
	return &storage.ExtractedPluginArchive{}, nil
}

type FakeProcessManager struct {
	StartFunc func(_ context.Context, pluginID string) error
	StopFunc  func(_ context.Context, pluginID string) error
	Started   map[string]int
	Stopped   map[string]int
}

func NewFakeProcessManager() *FakeProcessManager {
	return &FakeProcessManager{
		Started: make(map[string]int),
		Stopped: make(map[string]int),
	}
}

func (m *FakeProcessManager) Start(ctx context.Context, pluginID string) error {
	m.Started[pluginID]++
	if m.StartFunc != nil {
		return m.StartFunc(ctx, pluginID)
	}
	return nil
}

func (m *FakeProcessManager) Stop(ctx context.Context, pluginID string) error {
	m.Stopped[pluginID]++
	if m.StopFunc != nil {
		return m.StopFunc(ctx, pluginID)
	}
	return nil
}

type FakeBackendProcessProvider struct {
	Requested          map[string]int
	Invoked            map[string]int
	BackendFactoryFunc func(context.Context, *plugins.Plugin) backendplugin.PluginFactoryFunc
}

func NewFakeBackendProcessProvider() *FakeBackendProcessProvider {
	f := &FakeBackendProcessProvider{
		Requested: make(map[string]int),
		Invoked:   make(map[string]int),
	}
	f.BackendFactoryFunc = func(ctx context.Context, p *plugins.Plugin) backendplugin.PluginFactoryFunc {
		f.Requested[p.ID]++
		return func(pluginID string, _ log.Logger, _ []string) (backendplugin.Plugin, error) {
			f.Invoked[pluginID]++
			return &FakePluginClient{}, nil
		}
	}
	return f
}

func (pr *FakeBackendProcessProvider) BackendFactory(ctx context.Context, p *plugins.Plugin) backendplugin.PluginFactoryFunc {
	return pr.BackendFactoryFunc(ctx, p)
}

type FakeLicensingService struct {
	LicenseEdition string
	TokenRaw       string
	LicensePath    string
	LicenseAppURL  string
}

func NewFakeLicensingService() *FakeLicensingService {
	return &FakeLicensingService{}
}

func (s *FakeLicensingService) Edition() string {
	return s.LicenseEdition
}

func (s *FakeLicensingService) Path() string {
	return s.LicensePath
}

func (s *FakeLicensingService) AppURL() string {
	return s.LicenseAppURL
}

func (s *FakeLicensingService) Environment() []string {
	return []string{fmt.Sprintf("GF_ENTERPRISE_LICENSE_TEXT=%s", s.TokenRaw)}
}

type FakeRoleRegistry struct {
	ExpectedErr error
}

func NewFakeRoleRegistry() *FakeRoleRegistry {
	return &FakeRoleRegistry{}
}

func (f *FakeRoleRegistry) DeclarePluginRoles(_ context.Context, _ string, _ string, _ []plugins.RoleRegistration) error {
	return f.ExpectedErr
}

type FakePluginFiles struct {
	OpenFunc   func(name string) (fs.File, error)
	RemoveFunc func() error

	base string
}

func NewFakePluginFiles(base string) *FakePluginFiles {
	return &FakePluginFiles{
		base: base,
	}
}

func (f *FakePluginFiles) Open(name string) (fs.File, error) {
	if f.OpenFunc != nil {
		return f.OpenFunc(name)
	}
	return nil, nil
}

func (f *FakePluginFiles) Base() string {
	return f.base
}

func (f *FakePluginFiles) Files() ([]string, error) {
	return []string{}, nil
}

func (f *FakePluginFiles) Remove() error {
	if f.RemoveFunc != nil {
		return f.RemoveFunc()
	}
	return nil
}

type FakeSourceRegistry struct {
	ListFunc func(_ context.Context) []plugins.PluginSource
}

func (s *FakeSourceRegistry) List(ctx context.Context) []plugins.PluginSource {
	if s.ListFunc != nil {
		return s.ListFunc(ctx)
	}
	return []plugins.PluginSource{}
}

type FakePluginSource struct {
	PluginClassFunc      func(ctx context.Context) plugins.Class
	PluginURIsFunc       func(ctx context.Context) []string
	DefaultSignatureFunc func(ctx context.Context) (plugins.Signature, bool)
}

func (s *FakePluginSource) PluginClass(ctx context.Context) plugins.Class {
	if s.PluginClassFunc != nil {
		return s.PluginClassFunc(ctx)
	}
	return ""
}

func (s *FakePluginSource) PluginURIs(ctx context.Context) []string {
	if s.PluginURIsFunc != nil {
		return s.PluginURIsFunc(ctx)
	}
	return []string{}
}

func (s *FakePluginSource) DefaultSignature(ctx context.Context) (plugins.Signature, bool) {
	if s.DefaultSignatureFunc != nil {
		return s.DefaultSignatureFunc(ctx)
	}
	return plugins.Signature{}, false
}

type FakePluginFileStore struct {
	FileFunc func(ctx context.Context, pluginID, filename string) (*plugins.File, error)
}

func (f *FakePluginFileStore) File(ctx context.Context, pluginID, filename string) (*plugins.File, error) {
	if f.FileFunc != nil {
		return f.FileFunc(ctx, pluginID, filename)
	}
	return nil, nil
}

<<<<<<< HEAD
=======
type FakeOauthService struct {
	Result *oauth.ExternalService
}

func (f *FakeOauthService) RegisterExternalService(ctx context.Context, name string, svc *plugindef.ExternalServiceRegistration) (*oauth.ExternalService, error) {
	return f.Result, nil
}

>>>>>>> 4c7b97cd
type FakePluginStore struct {
	PluginList []plugins.PluginDTO
}

func (pr *FakePluginStore) Plugin(_ context.Context, pluginID string) (plugins.PluginDTO, bool) {
	for _, v := range pr.PluginList {
		if v.ID == pluginID {
			return v, true
		}
	}

	return plugins.PluginDTO{}, false
}

func (pr *FakePluginStore) Plugins(_ context.Context, pluginTypes ...plugins.Type) []plugins.PluginDTO {
	var result []plugins.PluginDTO
	if len(pluginTypes) == 0 {
		pluginTypes = plugins.PluginTypes
	}

	for _, v := range pr.PluginList {
		for _, t := range pluginTypes {
			if v.Type == t {
				result = append(result, v)
			}
		}
	}

	return result
}<|MERGE_RESOLUTION|>--- conflicted
+++ resolved
@@ -425,8 +425,6 @@
 	return nil, nil
 }
 
-<<<<<<< HEAD
-=======
 type FakeOauthService struct {
 	Result *oauth.ExternalService
 }
@@ -435,7 +433,6 @@
 	return f.Result, nil
 }
 
->>>>>>> 4c7b97cd
 type FakePluginStore struct {
 	PluginList []plugins.PluginDTO
 }
