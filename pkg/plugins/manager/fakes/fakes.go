--- conflicted
+++ resolved
@@ -437,13 +437,8 @@
 	Result *auth.ExternalService
 }
 
-<<<<<<< HEAD
-func (f *FakeAuthService) HasExternalService(ctx context.Context, pluginID string) bool {
-	return f.Result != nil
-=======
 func (f *FakeAuthService) HasExternalService(ctx context.Context, pluginID string) (bool, error) {
 	return f.Result != nil, nil
->>>>>>> ea12eeca
 }
 
 func (f *FakeAuthService) RegisterExternalService(ctx context.Context, pluginID string, pType plugindef.Type, svc *plugindef.ExternalServiceRegistration) (*auth.ExternalService, error) {
