--- conflicted
+++ resolved
@@ -97,18 +97,12 @@
 	if defaultSignature, exists := src.DefaultSignature(ctx); exists {
 		return defaultSignature, nil
 	}
-<<<<<<< HEAD
-
-	if len(plugin.FS.Files()) == 0 {
+	fsFiles, err := plugin.FS.Files()
+	if err != nil {
+		return plugins.Signature{}, fmt.Errorf("files: %w", err)
+	}
+	if len(fsFiles) == 0 {
 		s.log.Warn("No plugin file information in directory", "pluginID", plugin.JSONData.ID)
-=======
-	fsFiles, err := plugin.FS.Files()
-	if err != nil {
-		return plugins.Signature{}, fmt.Errorf("files: %w", err)
-	}
-	if len(fsFiles) == 0 {
-		s.mlog.Warn("No plugin file information in directory", "pluginID", plugin.JSONData.ID)
->>>>>>> 334ecd1b
 		return plugins.Signature{
 			Status: plugins.SignatureInvalid,
 		}, nil
