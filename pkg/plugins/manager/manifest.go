--- conflicted
+++ resolved
@@ -181,25 +181,7 @@
 			}, nil
 		}
 
-<<<<<<< HEAD
-		h := sha256.New()
-		if _, err := io.Copy(h, f); err != nil {
-			log.Warn("Couldn't read plugin file", "plugin", plugin.Id, "filename", fp)
-			return plugins.PluginSignatureState{
-				Status: plugins.PluginSignatureModified,
-			}, nil
-		}
-		sum := hex.EncodeToString(h.Sum(nil))
-		if sum != hash {
-			log.Warn("Plugin file's signature has been modified versus manifest", "plugin", plugin.Id, "filename", fp)
-			return plugins.PluginSignatureState{
-				Status: plugins.PluginSignatureModified,
-			}, nil
-		}
-		manifestFiles[p] = struct{}{}
-=======
 		manifestFiles[fp] = struct{}{}
->>>>>>> 8d179010
 	}
 
 	if manifest.isV2() {
