package grafanaplugin

composableKinds: PanelCfg: lineage: {
	schemas: [
		{
<<<<<<< HEAD
			version: [0, 0]
			schema: {
				PanelOptions: {
					foo: string
				} @cuetsy(kind="interface")
			}
=======
			schemas: [
				{
					Options: {
						foo: string
					} @cuetsy(kind="interface")
				},
			]
>>>>>>> c4242b8c
		},
	]
}<|MERGE_RESOLUTION|>--- conflicted
+++ resolved
@@ -3,22 +3,12 @@
 composableKinds: PanelCfg: lineage: {
 	schemas: [
 		{
-<<<<<<< HEAD
 			version: [0, 0]
 			schema: {
-				PanelOptions: {
+				Options: {
 					foo: string
 				} @cuetsy(kind="interface")
 			}
-=======
-			schemas: [
-				{
-					Options: {
-						foo: string
-					} @cuetsy(kind="interface")
-				},
-			]
->>>>>>> c4242b8c
 		},
 	]
 }