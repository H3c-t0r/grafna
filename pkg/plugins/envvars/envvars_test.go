package envvars

import (
	"context"
	"strings"
	"testing"

	"github.com/stretchr/testify/assert"
	"github.com/stretchr/testify/require"

	"github.com/grafana/grafana-azure-sdk-go/azsettings"

	"github.com/grafana/grafana/pkg/plugins"
	"github.com/grafana/grafana/pkg/plugins/auth"
	"github.com/grafana/grafana/pkg/plugins/config"
	"github.com/grafana/grafana/pkg/plugins/manager/fakes"
	"github.com/grafana/grafana/pkg/plugins/plugindef"
	"github.com/grafana/grafana/pkg/services/featuremgmt"
	"github.com/grafana/grafana/pkg/setting"
)

func TestInitializer_envVars(t *testing.T) {
	t.Run("backend datasource with license", func(t *testing.T) {
		p := &plugins.Plugin{
			JSONData: plugins.JSONData{
				ID: "test",
			},
		}

		licensing := &fakes.FakeLicensingService{
			LicenseEdition: "test",
			TokenRaw:       "token",
			LicensePath:    "/path/to/ent/license",
			LicenseAppURL:  "https://myorg.com/",
		}

		envVarsProvider := NewProvider(&config.Cfg{
			PluginSettings: map[string]map[string]string{
				"test": {
					"custom_env_var": "customVal",
				},
			},
			AWSAssumeRoleEnabled: true,
		}, licensing)

		envVars := envVarsProvider.Get(context.Background(), p)
		assert.Len(t, envVars, 6)
		assert.Equal(t, "GF_PLUGIN_CUSTOM_ENV_VAR=customVal", envVars[0])
		assert.Equal(t, "GF_VERSION=", envVars[1])
		assert.Equal(t, "GF_EDITION=test", envVars[2])
		assert.Equal(t, "GF_ENTERPRISE_LICENSE_PATH=/path/to/ent/license", envVars[3])
		assert.Equal(t, "GF_ENTERPRISE_APP_URL=https://myorg.com/", envVars[4])
		assert.Equal(t, "GF_ENTERPRISE_LICENSE_TEXT=token", envVars[5])
	})
}

func TestInitializer_skipHostEnvVars(t *testing.T) {
	const (
		envVarName  = "HTTP_PROXY"
		envVarValue = "lorem ipsum"
	)

	t.Setenv(envVarName, envVarValue)

	p := &plugins.Plugin{
		JSONData: plugins.JSONData{
			ID: "test",
		},
	}

	t.Run("without FlagPluginsSkipHostEnvVars should not populate host env vars", func(t *testing.T) {
		envVarsProvider := NewProvider(&config.Cfg{Features: featuremgmt.WithFeatures()}, nil)
		envVars := envVarsProvider.Get(context.Background(), p)

		// We want to test that the envvars.Provider does not add any of the host env vars.
		// When starting the plugin via go-plugin, ALL host env vars will be added by go-plugin,
		// but we are testing the envvars.Provider here, so that's outside the scope of this test.
		_, ok := getEnvVarWithExists(envVars, envVarName)
		require.False(t, ok, "host env var should not be present")
	})

	t.Run("with SkipHostEnvVars = true", func(t *testing.T) {
		p := &plugins.Plugin{
			JSONData:        plugins.JSONData{ID: "test"},
			SkipHostEnvVars: true,
		}
		envVarsProvider := NewProvider(&config.Cfg{}, nil)

		t.Run("should populate allowed host env vars", func(t *testing.T) {
			// Set all allowed variables
			for _, ev := range allowedHostEnvVarNames {
				t.Setenv(ev, envVarValue)
			}
			envVars := envVarsProvider.Get(context.Background(), p)

			// Test against each variable
			for _, expEvName := range allowedHostEnvVarNames {
				gotEvValue, ok := getEnvVarWithExists(envVars, expEvName)
				require.True(t, ok, "host env var should be present")
				require.Equal(t, envVarValue, gotEvValue)
			}
		})

		t.Run("should not populate host env vars that aren't allowed", func(t *testing.T) {
			// Set all allowed variables
			for _, ev := range allowedHostEnvVarNames {
				t.Setenv(ev, envVarValue)
			}
			// ...and an extra one, which should not leak
			const superSecretEnvVariableName = "SUPER_SECRET_VALUE"
			t.Setenv(superSecretEnvVariableName, "01189998819991197253")
			envVars := envVarsProvider.Get(context.Background(), p)

			// Super secret should not leak
			_, ok := getEnvVarWithExists(envVars, superSecretEnvVariableName)
			require.False(t, ok, "super secret env var should not be leaked")

			// Everything else should be present
			for _, expEvName := range allowedHostEnvVarNames {
				var gotEvValue string
				gotEvValue, ok = getEnvVarWithExists(envVars, expEvName)
				require.True(t, ok, "host env var should be present")
				require.Equal(t, envVarValue, gotEvValue)
			}
		})
	})
}

func TestInitializer_tracingEnvironmentVariables(t *testing.T) {
	const pluginID = "plugin_id"

	defaultPlugin := &plugins.Plugin{
		JSONData: plugins.JSONData{
			ID:   pluginID,
			Info: plugins.Info{Version: "1.0.0"},
		},
	}
	pluginWithoutVersion := &plugins.Plugin{
		JSONData: plugins.JSONData{ID: pluginID},
	}

	defaultOTelCfg := config.OpenTelemetryCfg{
		Address:     "127.0.0.1:4317",
		Propagation: "",
	}

	expDefaultOtlp := func(t *testing.T, envVars []string) {
		found := map[string]bool{
			"address":        false,
			"plugin_version": false,
			"propagation":    false,
		}
		setFound := func(v string) {
			require.False(t, found[v], "duplicate env var found")
			found[v] = true
		}
		for _, v := range envVars {
			switch v {
			case "GF_PLUGIN_VERSION=1.0.0":
				setFound("plugin_version")
			case "GF_INSTANCE_OTLP_ADDRESS=127.0.0.1:4317":
				setFound("address")
			case "GF_INSTANCE_OTLP_PROPAGATION=":
				setFound("propagation")
			}
		}
		for k, f := range found {
			require.Truef(t, f, "%q env var not found: %+v", k, envVars)
		}
	}
	expNoTracing := func(t *testing.T, envVars []string) {
		for _, v := range envVars {
			assert.False(t, strings.HasPrefix(v, "GF_TRACING"), "should not have tracing env var")
			assert.False(
				t,
				strings.HasPrefix(v, "GF_PLUGIN_VERSION"),
				"GF_PLUGIN_VERSION is tracing-only and should not be present when tracing is disabled",
			)
		}
	}
	expGfPluginVersionNotPresent := func(t *testing.T, envVars []string) {
		for _, e := range envVars {
			assert.False(t, strings.HasPrefix("GF_PLUGIN_VERSION=", e), "GF_PLUGIN_VERSION shouldn't be present")
		}
	}
	expGfPluginVersionPresent := func(t *testing.T, envVars []string) {
		var found bool
		for _, e := range envVars {
			if e != "GF_PLUGIN_VERSION=1.0.0" {
				continue
			}
			assert.False(t, found, "GF_PLUGIN_VERSION is present multiple times")
			found = true
		}
		assert.Truef(t, found, "GF_PLUGIN_VERSION is not present: %+v", envVars)
	}

	for _, tc := range []struct {
		name   string
		cfg    *config.Cfg
		plugin *plugins.Plugin
		exp    func(t *testing.T, envVars []string)
	}{
		{
			name: "otel not configured",
			cfg: &config.Cfg{
				Tracing:              config.Tracing{},
				AWSAssumeRoleEnabled: false,
			},
			plugin: defaultPlugin,
			exp:    expNoTracing,
		},
		{
			name: "otel not configured but plugin-tracing enabled",
			cfg: &config.Cfg{
				Tracing:        config.Tracing{},
				PluginSettings: map[string]map[string]string{pluginID: {"tracing": "true"}},
			},
			plugin: defaultPlugin,
			exp:    expNoTracing,
		},
		{
			name: "otlp no propagation plugin enabled",
			cfg: &config.Cfg{
				Tracing: config.Tracing{
					OpenTelemetry: defaultOTelCfg,
				},
				PluginSettings: map[string]map[string]string{
					pluginID: {"tracing": "true"},
				},
			},
			plugin: defaultPlugin,
			exp:    expDefaultOtlp,
		},
		{
			name: "otlp no propagation disabled by default",
			cfg: &config.Cfg{
				Tracing: config.Tracing{
					OpenTelemetry: defaultOTelCfg,
				},
			},
			plugin: defaultPlugin,
			exp:    expNoTracing,
		},
		{
			name: "otlp propagation plugin enabled",
			cfg: &config.Cfg{
				Tracing: config.Tracing{
					OpenTelemetry: config.OpenTelemetryCfg{
						Address:     "127.0.0.1:4317",
						Propagation: "w3c",

						// Sensible default values for the sampler set by pkg/infra/tracing while reading config.ini
						Sampler:          "",
						SamplerParam:     1.0,
						SamplerRemoteURL: "",
					},
				},
				PluginSettings: map[string]map[string]string{
					pluginID: {"tracing": "true"},
				},
				AWSAssumeRoleEnabled: true,
			},
			plugin: defaultPlugin,
			exp: func(t *testing.T, envVars []string) {
				assert.Len(t, envVars, 8)
				assert.Equal(t, "GF_PLUGIN_TRACING=true", envVars[0])
				assert.Equal(t, "GF_VERSION=", envVars[1])
				assert.Equal(t, "GF_INSTANCE_OTLP_ADDRESS=127.0.0.1:4317", envVars[2])
				assert.Equal(t, "GF_INSTANCE_OTLP_PROPAGATION=w3c", envVars[3])
				assert.Equal(t, "GF_INSTANCE_OTLP_SAMPLER_TYPE=", envVars[4])
				assert.Equal(t, "GF_INSTANCE_OTLP_SAMPLER_PARAM=1.000000", envVars[5])
				assert.Equal(t, "GF_INSTANCE_OTLP_SAMPLER_REMOTE_URL=", envVars[6])
				assert.Equal(t, "GF_PLUGIN_VERSION=1.0.0", envVars[7])
			},
		},
		{
			name: "otlp enabled composite propagation",
			cfg: &config.Cfg{
				Tracing: config.Tracing{
					OpenTelemetry: config.OpenTelemetryCfg{
						Address:     "127.0.0.1:4317",
						Propagation: "w3c,jaeger",

						// Sensible default values for the sampler set by pkg/infra/tracing while reading config.ini
						Sampler:          "",
						SamplerParam:     1.0,
						SamplerRemoteURL: "",
					},
				},
				PluginSettings: map[string]map[string]string{
					pluginID: {"tracing": "true"},
				},
				AWSAssumeRoleEnabled: true,
			},
			plugin: defaultPlugin,
			exp: func(t *testing.T, envVars []string) {
				assert.Len(t, envVars, 8)
				assert.Equal(t, "GF_PLUGIN_TRACING=true", envVars[0])
				assert.Equal(t, "GF_VERSION=", envVars[1])
				assert.Equal(t, "GF_INSTANCE_OTLP_ADDRESS=127.0.0.1:4317", envVars[2])
				assert.Equal(t, "GF_INSTANCE_OTLP_PROPAGATION=w3c,jaeger", envVars[3])
				assert.Equal(t, "GF_INSTANCE_OTLP_SAMPLER_TYPE=", envVars[4])
				assert.Equal(t, "GF_INSTANCE_OTLP_SAMPLER_PARAM=1.000000", envVars[5])
				assert.Equal(t, "GF_INSTANCE_OTLP_SAMPLER_REMOTE_URL=", envVars[6])
				assert.Equal(t, "GF_PLUGIN_VERSION=1.0.0", envVars[7])
			},
		},
		{
			name: "otlp no propagation disabled by default",
			cfg: &config.Cfg{
				Tracing: config.Tracing{
					OpenTelemetry: config.OpenTelemetryCfg{
						Address:     "127.0.0.1:4317",
						Propagation: "w3c",
					},
				},
			},
			plugin: defaultPlugin,
			exp:    expNoTracing,
		},
		{
			name: "disabled on plugin",
			cfg: &config.Cfg{
				Tracing: config.Tracing{
					OpenTelemetry: defaultOTelCfg,
				},
				PluginSettings: setting.PluginSettings{
					pluginID: map[string]string{"tracing": "false"},
				},
			},
			plugin: defaultPlugin,
			exp:    expNoTracing,
		},
		{
			name: "disabled on plugin with other plugin settings",
			cfg: &config.Cfg{
				Tracing: config.Tracing{
					OpenTelemetry: defaultOTelCfg,
				},
				PluginSettings: map[string]map[string]string{
					pluginID: {"some_other_option": "true"},
				},
				AWSAssumeRoleEnabled: true,
			},
			plugin: defaultPlugin,
			exp:    expNoTracing,
		},
		{
			name: "enabled on plugin with other plugin settings",
			cfg: &config.Cfg{
				Tracing: config.Tracing{
					OpenTelemetry: defaultOTelCfg,
				},
				PluginSettings: map[string]map[string]string{
					pluginID: {"some_other_option": "true", "tracing": "true"},
				},
			},
			plugin: defaultPlugin,
			exp:    expDefaultOtlp,
		},
		{
			name: `enabled on plugin with no "tracing" plugin setting but with enablePluginsTracingByDefault feature flag`,
			cfg: &config.Cfg{
				Tracing: config.Tracing{
					OpenTelemetry: defaultOTelCfg,
				},
				PluginSettings: map[string]map[string]string{pluginID: {}},
				Features:       featuremgmt.WithFeatures(featuremgmt.FlagEnablePluginsTracingByDefault),
			},
			plugin: defaultPlugin,
			exp:    expDefaultOtlp,
		},
		{
			name: `enabled on plugin with plugin setting "tracing=false" but with enablePluginsTracingByDefault feature flag`,
			cfg: &config.Cfg{
				Tracing: config.Tracing{
					OpenTelemetry: defaultOTelCfg,
				},
				PluginSettings: map[string]map[string]string{pluginID: {"tracing": "false"}},
				Features:       featuremgmt.WithFeatures(featuremgmt.FlagEnablePluginsTracingByDefault),
			},
			plugin: defaultPlugin,
			exp:    expDefaultOtlp,
		},
		{
			name: "GF_PLUGIN_VERSION is not present if tracing is disabled",
			cfg: &config.Cfg{
				Tracing: config.Tracing{
					OpenTelemetry: config.OpenTelemetryCfg{},
				},
				PluginSettings: map[string]map[string]string{pluginID: {"tracing": "true"}},
			},
			plugin: defaultPlugin,
			exp:    expGfPluginVersionNotPresent,
		},
		{
			name: "GF_PLUGIN_VERSION is present if tracing is enabled and plugin has version",
			cfg: &config.Cfg{
				Tracing: config.Tracing{
					OpenTelemetry: defaultOTelCfg,
				},
				PluginSettings: map[string]map[string]string{pluginID: {"tracing": "true"}},
			},
			plugin: defaultPlugin,
			exp:    expGfPluginVersionPresent,
		},
		{
			name: "GF_PLUGIN_VERSION is not present if tracing is enabled but plugin doesn't have a version",
			cfg: &config.Cfg{
				Tracing: config.Tracing{
					OpenTelemetry: config.OpenTelemetryCfg{},
				},
				PluginSettings: map[string]map[string]string{pluginID: {"tracing": "true"}},
			},
			plugin: pluginWithoutVersion,
			exp:    expGfPluginVersionNotPresent,
		},
		{
			name: "no sampling (neversample)",
			cfg: &config.Cfg{
				Tracing: config.Tracing{
					OpenTelemetry: config.OpenTelemetryCfg{
						Address:          "127.0.0.1:4317",
						Propagation:      "jaeger",
						Sampler:          "",
						SamplerParam:     0.0,
						SamplerRemoteURL: "",
					},
				},
				PluginSettings: map[string]map[string]string{pluginID: {"tracing": "true"}},
			},
			plugin: defaultPlugin,
			exp: func(t *testing.T, envVars []string) {
				require.Empty(t, getEnvVar(envVars, "GF_INSTANCE_OTLP_SAMPLER_TYPE"))
				require.Equal(t, "0.000000", getEnvVar(envVars, "GF_INSTANCE_OTLP_SAMPLER_PARAM"))
				require.Empty(t, getEnvVar(envVars, "GF_INSTANCE_OTLP_SAMPLER_REMOTE_URL"))
			},
		},
		{
			name: "empty sampler with param",
			cfg: &config.Cfg{
				Tracing: config.Tracing{
					OpenTelemetry: config.OpenTelemetryCfg{
						Address:          "127.0.0.1:4317",
						Propagation:      "jaeger",
						Sampler:          "",
						SamplerParam:     0.5,
						SamplerRemoteURL: "",
					},
				},
				PluginSettings: map[string]map[string]string{pluginID: {"tracing": "true"}},
			},
			plugin: defaultPlugin,
			exp: func(t *testing.T, envVars []string) {
				require.Equal(t, "", getEnvVar(envVars, "GF_INSTANCE_OTLP_SAMPLER_TYPE"))
				require.Equal(t, "0.500000", getEnvVar(envVars, "GF_INSTANCE_OTLP_SAMPLER_PARAM"))
				require.Equal(t, "", getEnvVar(envVars, "GF_INSTANCE_OTLP_SAMPLER_REMOTE_URL"))
			},
		},
		{
			name: "const sampler with param",
			cfg: &config.Cfg{
				Tracing: config.Tracing{
					OpenTelemetry: config.OpenTelemetryCfg{
						Address:          "127.0.0.1:4317",
						Propagation:      "jaeger",
						Sampler:          "const",
						SamplerParam:     0.5,
						SamplerRemoteURL: "",
					},
				},
				PluginSettings: map[string]map[string]string{pluginID: {"tracing": "true"}},
			},
			plugin: defaultPlugin,
			exp: func(t *testing.T, envVars []string) {
				require.Equal(t, "const", getEnvVar(envVars, "GF_INSTANCE_OTLP_SAMPLER_TYPE"))
				require.Equal(t, "0.500000", getEnvVar(envVars, "GF_INSTANCE_OTLP_SAMPLER_PARAM"))
				require.Equal(t, "", getEnvVar(envVars, "GF_INSTANCE_OTLP_SAMPLER_REMOTE_URL"))
			},
		},
		{
			name: "rateLimiting sampler",
			cfg: &config.Cfg{
				Tracing: config.Tracing{
					OpenTelemetry: config.OpenTelemetryCfg{
						Address:          "127.0.0.1:4317",
						Propagation:      "jaeger",
						Sampler:          "rateLimiting",
						SamplerParam:     0.5,
						SamplerRemoteURL: "",
					},
				},
				PluginSettings: map[string]map[string]string{pluginID: {"tracing": "true"}},
			},
			plugin: defaultPlugin,
			exp: func(t *testing.T, envVars []string) {
				require.Equal(t, "rateLimiting", getEnvVar(envVars, "GF_INSTANCE_OTLP_SAMPLER_TYPE"))
				require.Equal(t, "0.500000", getEnvVar(envVars, "GF_INSTANCE_OTLP_SAMPLER_PARAM"))
				require.Equal(t, "", getEnvVar(envVars, "GF_INSTANCE_OTLP_SAMPLER_REMOTE_URL"))
			},
		},
		{
			name: "remote sampler",
			cfg: &config.Cfg{
				Tracing: config.Tracing{
					OpenTelemetry: config.OpenTelemetryCfg{
						Address:          "127.0.0.1:4317",
						Propagation:      "jaeger",
						Sampler:          "remote",
						SamplerParam:     0.5,
						SamplerRemoteURL: "127.0.0.1:10001",
					},
				},
				PluginSettings: map[string]map[string]string{pluginID: {"tracing": "true"}},
			},
			plugin: defaultPlugin,
			exp: func(t *testing.T, envVars []string) {
				require.Equal(t, "remote", getEnvVar(envVars, "GF_INSTANCE_OTLP_SAMPLER_TYPE"))
				require.Equal(t, "0.500000", getEnvVar(envVars, "GF_INSTANCE_OTLP_SAMPLER_PARAM"))
				require.Equal(t, "127.0.0.1:10001", getEnvVar(envVars, "GF_INSTANCE_OTLP_SAMPLER_REMOTE_URL"))
			},
		},
	} {
		t.Run(tc.name, func(t *testing.T) {
			envVarsProvider := NewProvider(tc.cfg, nil)
			envVars := envVarsProvider.Get(context.Background(), tc.plugin)
			tc.exp(t, envVars)
		})
	}
}

// getEnvVarWithExists takes a slice of strings in this format: "K=V" (env vars), and returns the "V" where K = wanted.
// If there's no such key, it returns false as the second argument.
func getEnvVarWithExists(vars []string, wanted string) (string, bool) {
	for _, v := range vars {
		parts := strings.SplitN(v, "=", 2)
		if parts[0] != wanted {
			continue
		}
		var r string
		if len(parts) < 2 {
			r = ""
		} else {
			r = parts[1]
		}
		return r, true
	}
	return "", false
}

// getEnvVar is like getEnvVarWithExists, but it returns just one string, without the boolean "ok" value.
// If the wanted environment variable does not exist, it returns an empty string.
func getEnvVar(vars []string, wanted string) string {
	v, _ := getEnvVarWithExists(vars, wanted)
	return v
}

func TestInitializer_authEnvVars(t *testing.T) {
	t.Run("backend datasource with auth registration", func(t *testing.T) {
		p := &plugins.Plugin{
			JSONData: plugins.JSONData{
				ID:  "test",
				IAM: &plugindef.IAM{},
			},
			ExternalService: &auth.ExternalService{
				ClientID:     "clientID",
				ClientSecret: "clientSecret",
				PrivateKey:   "privatePem",
			},
		}

		envVarsProvider := NewProvider(&config.Cfg{
			GrafanaAppURL: "https://myorg.com/",
		}, nil)
		envVars := envVarsProvider.Get(context.Background(), p)
		assert.Equal(t, "GF_VERSION=", envVars[0])
		assert.Equal(t, "GF_APP_URL=https://myorg.com/", envVars[1])
		assert.Equal(t, "GF_PLUGIN_APP_CLIENT_ID=clientID", envVars[2])
		assert.Equal(t, "GF_PLUGIN_APP_CLIENT_SECRET=clientSecret", envVars[3])
		assert.Equal(t, "GF_PLUGIN_APP_PRIVATE_KEY=privatePem", envVars[4])
	})
}

func TestInitalizer_awsEnvVars(t *testing.T) {
	t.Run("backend datasource with aws settings", func(t *testing.T) {
		p := &plugins.Plugin{}
		envVarsProvider := NewProvider(&config.Cfg{
			AWSAssumeRoleEnabled:    false,
			AWSAllowedAuthProviders: []string{"grafana_assume_role", "keys"},
			AWSExternalId:           "mock_external_id",
			AWSSessionDuration:      "10m",
			AWSListMetricsPageLimit: "100",
		}, nil)
		envVars := envVarsProvider.Get(context.Background(), p)
		assert.ElementsMatch(t, []string{"GF_VERSION=", "AWS_AUTH_AssumeRoleEnabled=false", "AWS_AUTH_AllowedAuthProviders=grafana_assume_role,keys", "AWS_AUTH_EXTERNAL_ID=mock_external_id", "AWS_AUTH_SESSION_DURATION=10m", "AWS_CW_LIST_METRICS_PAGE_LIMIT=100"}, envVars)
	})
}

func TestInitializer_featureToggleEnvVar(t *testing.T) {
	t.Run("backend datasource with feature toggle", func(t *testing.T) {
		expectedFeatures := []string{"feat-1", "feat-2"}
		featuresLookup := map[string]bool{
			expectedFeatures[0]: true,
			expectedFeatures[1]: true,
		}

		p := &plugins.Plugin{}
		envVarsProvider := NewProvider(&config.Cfg{
			Features: featuremgmt.WithFeatures(expectedFeatures[0], true, expectedFeatures[1], true),
		}, nil)
		envVars := envVarsProvider.Get(context.Background(), p)

		assert.Equal(t, 3, len(envVars))

		toggleExpression := strings.Split(envVars[1], "=")
		assert.Equal(t, 2, len(toggleExpression))

		assert.Equal(t, "GF_INSTANCE_FEATURE_TOGGLES_ENABLE", toggleExpression[0])

		toggleArgs := toggleExpression[1]
		features := strings.Split(toggleArgs, ",")

		assert.Equal(t, len(expectedFeatures), len(features))

		// this is necessary because the features are not returned in the order they are provided
		for _, f := range features {
			_, ok := featuresLookup[f]
			assert.True(t, ok)
		}
	})
}

func TestInitalizer_azureEnvVars(t *testing.T) {
	t.Run("backend datasource with azure settings", func(t *testing.T) {
		p := &plugins.Plugin{}
		envVarsProvider := NewProvider(&config.Cfg{
			AWSAssumeRoleEnabled: true,
			Azure: &azsettings.AzureSettings{
				Cloud:                   azsettings.AzurePublic,
				ManagedIdentityEnabled:  true,
				ManagedIdentityClientId: "mock_managed_identity_client_id",
				WorkloadIdentityEnabled: true,
				WorkloadIdentitySettings: &azsettings.WorkloadIdentitySettings{
					TenantId:  "mock_workload_identity_tenant_id",
					ClientId:  "mock_workload_identity_client_id",
					TokenFile: "mock_workload_identity_token_file",
				},
				UserIdentityEnabled:                    true,
				UserIdentityFallbackCredentialsEnabled: false,
				UserIdentityTokenEndpoint: &azsettings.TokenEndpointSettings{
					TokenUrl:          "mock_user_identity_token_url",
					ClientId:          "mock_user_identity_client_id",
					ClientSecret:      "mock_user_identity_client_secret",
					UsernameAssertion: true,
				},
			},
		}, nil)
		envVars := envVarsProvider.Get(context.Background(), p)
		assert.ElementsMatch(t, []string{"GF_VERSION=", "GFAZPL_AZURE_CLOUD=AzureCloud", "GFAZPL_MANAGED_IDENTITY_ENABLED=true",
			"GFAZPL_MANAGED_IDENTITY_CLIENT_ID=mock_managed_identity_client_id",
			"GFAZPL_WORKLOAD_IDENTITY_ENABLED=true",
			"GFAZPL_WORKLOAD_IDENTITY_TENANT_ID=mock_workload_identity_tenant_id",
			"GFAZPL_WORKLOAD_IDENTITY_CLIENT_ID=mock_workload_identity_client_id",
			"GFAZPL_WORKLOAD_IDENTITY_TOKEN_FILE=mock_workload_identity_token_file",
			"GFAZPL_USER_IDENTITY_ENABLED=true",
			"GFAZPL_USER_IDENTITY_TOKEN_URL=mock_user_identity_token_url",
			"GFAZPL_USER_IDENTITY_CLIENT_ID=mock_user_identity_client_id",
			"GFAZPL_USER_IDENTITY_CLIENT_SECRET=mock_user_identity_client_secret",
			"GFAZPL_USER_IDENTITY_ASSERTION=username",
			"GFAZPL_USER_IDENTITY_FALLBACK_SERVICE_CREDENTIALS_ENABLED=false",
		}, envVars)
	})
}

func TestService_GetConfigMap_Defaults(t *testing.T) {
	s := &Service{
		cfg: &config.Cfg{},
	}

	require.Equal(t, map[string]string{
		"GF_SQL_MAX_OPEN_CONNS_DEFAULT":            "0",
		"GF_SQL_MAX_IDLE_CONNS_DEFAULT":            "0",
		"GF_SQL_MAX_CONN_LIFETIME_SECONDS_DEFAULT": "0",
	}, s.GetConfigMap(context.Background(), "", nil))
}

func TestService_GetConfigMap(t *testing.T) {
	tcs := []struct {
		name     string
		cfg      *config.Cfg
		expected map[string]string
	}{
		{
			name: "Both features and proxy settings enabled",
			cfg: &config.Cfg{
				Features: featuremgmt.WithFeatures("feat-2", "feat-500", "feat-1"),
				ProxySettings: setting.SecureSocksDSProxySettings{
					Enabled:       true,
					ShowUI:        true,
					ClientCert:    "c3rt",
					ClientKey:     "k3y",
					RootCA:        "ca",
					ProxyAddress:  "https://proxy.grafana.com",
					ServerName:    "secureProxy",
					AllowInsecure: true,
				},
			},
			expected: map[string]string{
				"GF_INSTANCE_FEATURE_TOGGLES_ENABLE":              "feat-1,feat-2,feat-500",
				"GF_SECURE_SOCKS_DATASOURCE_PROXY_SERVER_ENABLED": "true",
				"GF_SECURE_SOCKS_DATASOURCE_PROXY_CLIENT_CERT":    "c3rt",
				"GF_SECURE_SOCKS_DATASOURCE_PROXY_CLIENT_KEY":     "k3y",
				"GF_SECURE_SOCKS_DATASOURCE_PROXY_ROOT_CA_CERT":   "ca",
				"GF_SECURE_SOCKS_DATASOURCE_PROXY_PROXY_ADDRESS":  "https://proxy.grafana.com",
				"GF_SECURE_SOCKS_DATASOURCE_PROXY_SERVER_NAME":    "secureProxy",
				"GF_SECURE_SOCKS_DATASOURCE_PROXY_ALLOW_INSECURE": "true",
			},
		},
		{
			name: "Features enabled but proxy settings disabled",
			cfg: &config.Cfg{
				Features: featuremgmt.WithFeatures("feat-2", "feat-500", "feat-1"),
				ProxySettings: setting.SecureSocksDSProxySettings{
					Enabled:      false,
					ShowUI:       true,
					ClientCert:   "c3rt",
					ClientKey:    "k3y",
					RootCA:       "ca",
					ProxyAddress: "https://proxy.grafana.com",
					ServerName:   "secureProxy",
				},
			},
			expected: map[string]string{
				"GF_INSTANCE_FEATURE_TOGGLES_ENABLE": "feat-1,feat-2,feat-500",
			},
		},
		{
			name: "Both features and proxy settings disabled",
			cfg: &config.Cfg{
				Features: featuremgmt.WithFeatures("feat-2", false),
				ProxySettings: setting.SecureSocksDSProxySettings{
					Enabled:      false,
					ShowUI:       true,
					ClientCert:   "c3rt",
					ClientKey:    "k3y",
					RootCA:       "ca",
					ProxyAddress: "https://proxy.grafana.com",
					ServerName:   "secureProxy",
				},
			},
			expected: map[string]string{},
		},
		{
			name: "Both features and proxy settings empty",
			cfg: &config.Cfg{
				Features:      nil,
				ProxySettings: setting.SecureSocksDSProxySettings{},
			},
			expected: map[string]string{},
		},
	}
	for _, tc := range tcs {
		t.Run(tc.name, func(t *testing.T) {
			s := &Service{
				cfg: tc.cfg,
			}
			require.Subset(t, s.GetConfigMap(context.Background(), "", nil), tc.expected)
		})
	}
}

func TestService_GetConfigMap_featureToggles(t *testing.T) {
	t.Run("Feature toggles list is deterministic", func(t *testing.T) {
		tcs := []struct {
			features       featuremgmt.FeatureToggles
			expectedConfig map[string]string
		}{
			{
				features:       nil,
				expectedConfig: map[string]string{},
			},
			{
				features:       featuremgmt.WithFeatures(),
				expectedConfig: map[string]string{},
			},
			{
				features:       featuremgmt.WithFeatures("A", "B", "C"),
				expectedConfig: map[string]string{"GF_INSTANCE_FEATURE_TOGGLES_ENABLE": "A,B,C"},
			},
			{
				features:       featuremgmt.WithFeatures("C", "B", "A"),
				expectedConfig: map[string]string{"GF_INSTANCE_FEATURE_TOGGLES_ENABLE": "A,B,C"},
			},
			{
				features:       featuremgmt.WithFeatures("b", "a", "c", "d"),
				expectedConfig: map[string]string{"GF_INSTANCE_FEATURE_TOGGLES_ENABLE": "a,b,c,d"},
			},
		}

		for _, tc := range tcs {
			s := &Service{
				cfg: &config.Cfg{
					Features: tc.features,
				},
			}
			require.Subset(t, s.GetConfigMap(context.Background(), "", nil), tc.expectedConfig)
		}
	})
}

func TestService_GetConfigMap_appURL(t *testing.T) {
	t.Run("Uses the configured app URL", func(t *testing.T) {
		s := &Service{
			cfg: &config.Cfg{
				GrafanaAppURL: "https://myorg.com/",
			},
		}
		require.Subset(t, s.GetConfigMap(context.Background(), "", nil), map[string]string{"GF_APP_URL": "https://myorg.com/"})
	})
}

func TestService_GetConfigMap_SQL(t *testing.T) {
	t.Run("Uses the configured values", func(t *testing.T) {
		s := &Service{
			cfg: &config.Cfg{
				DataProxyRowLimit:                   23,
				SQLDatasourceMaxOpenConnsDefault:    24,
				SQLDatasourceMaxIdleConnsDefault:    25,
				SQLDatasourceMaxConnLifetimeDefault: 26,
			},
		}

		require.Subset(t, s.GetConfigMap(context.Background(), "", nil), map[string]string{
			"GF_SQL_ROW_LIMIT":                         "23",
			"GF_SQL_MAX_OPEN_CONNS_DEFAULT":            "24",
			"GF_SQL_MAX_IDLE_CONNS_DEFAULT":            "25",
			"GF_SQL_MAX_CONN_LIFETIME_SECONDS_DEFAULT": "26",
		})
	})

	t.Run("Uses the configured max-default-values, even when they are zero", func(t *testing.T) {
		s := &Service{
			cfg: &config.Cfg{
				SQLDatasourceMaxOpenConnsDefault:    0,
				SQLDatasourceMaxIdleConnsDefault:    0,
				SQLDatasourceMaxConnLifetimeDefault: 0,
			},
		}

		require.Equal(t, map[string]string{
			"GF_SQL_MAX_OPEN_CONNS_DEFAULT":            "0",
			"GF_SQL_MAX_IDLE_CONNS_DEFAULT":            "0",
			"GF_SQL_MAX_CONN_LIFETIME_SECONDS_DEFAULT": "0",
		}, s.GetConfigMap(context.Background(), "", nil))
	})
}

func TestService_GetConfigMap_concurrentQueryCount(t *testing.T) {
	t.Run("Uses the configured concurrent query count", func(t *testing.T) {
		s := &Service{
			cfg: &config.Cfg{
				ConcurrentQueryCount: 42,
			},
		}
		require.Subset(t, s.GetConfigMap(context.Background(), "", nil), map[string]string{"GF_CONCURRENT_QUERY_COUNT": "42"})
	})

	t.Run("Doesn't set the concurrent query count if it is not in the config", func(t *testing.T) {
		s := &Service{
			cfg: &config.Cfg{},
		}
		require.NotContains(t, s.GetConfigMap(context.Background(), "", nil), "GF_CONCURRENT_QUERY_COUNT")
	})

	t.Run("Doesn't set the concurrent query count if it is zero", func(t *testing.T) {
		s := &Service{
			cfg: &config.Cfg{
				ConcurrentQueryCount: 0,
			},
		}
		require.NotContains(t, s.GetConfigMap(context.Background(), "", nil), "GF_CONCURRENT_QUERY_COUNT")
	})
}

func TestService_GetConfigMap_azureAuthEnabled(t *testing.T) {
	t.Run("Uses the configured azureAuthEnabled", func(t *testing.T) {
		s := &Service{
			cfg: &config.Cfg{
				AzureAuthEnabled: true,
			},
		}
		require.Subset(t, s.GetConfigMap(context.Background(), "", nil), map[string]string{"GFAZPL_AZURE_AUTH_ENABLED": "true"})
	})

	t.Run("Doesn't set the azureAuthEnabled if it is not in the config", func(t *testing.T) {
		s := &Service{
			cfg: &config.Cfg{},
		}
		require.NotContains(t, s.GetConfigMap(context.Background(), "", nil), "GFAZPL_AZURE_AUTH_ENABLED")
	})

	t.Run("Doesn't set the azureAuthEnabled if it is false", func(t *testing.T) {
		s := &Service{
			cfg: &config.Cfg{
				AzureAuthEnabled: false,
			},
		}
		require.NotContains(t, s.GetConfigMap(context.Background(), "", nil), "GFAZPL_AZURE_AUTH_ENABLED")
	})
}

func TestService_GetConfigMap_azure(t *testing.T) {
	azSettings := &azsettings.AzureSettings{
		Cloud:                   azsettings.AzurePublic,
		ManagedIdentityEnabled:  true,
		ManagedIdentityClientId: "mock_managed_identity_client_id",
		WorkloadIdentityEnabled: true,
		WorkloadIdentitySettings: &azsettings.WorkloadIdentitySettings{
			TenantId:  "mock_workload_identity_tenant_id",
			ClientId:  "mock_workload_identity_client_id",
			TokenFile: "mock_workload_identity_token_file",
		},
		UserIdentityEnabled:                    true,
		UserIdentityFallbackCredentialsEnabled: true,
		UserIdentityTokenEndpoint: &azsettings.TokenEndpointSettings{
			TokenUrl:          "mock_user_identity_token_url",
			ClientId:          "mock_user_identity_client_id",
			ClientSecret:      "mock_user_identity_client_secret",
			UsernameAssertion: true,
		},
		ForwardSettingsPlugins: []string{"grafana-azure-monitor-datasource", "prometheus", "grafana-azure-data-explorer-datasource", "mssql"},
	}

	t.Run("uses the azure settings for an Azure plugin", func(t *testing.T) {
		s := &Service{
			cfg: &config.Cfg{
				Azure: azSettings,
			},
		}
		require.Subset(t, s.GetConfigMap(context.Background(), "grafana-azure-monitor-datasource", nil), map[string]string{
			"GFAZPL_AZURE_CLOUD": "AzureCloud", "GFAZPL_MANAGED_IDENTITY_ENABLED": "true",
<<<<<<< HEAD
			"GFAZPL_MANAGED_IDENTITY_CLIENT_ID":                         "mock_managed_identity_client_id",
			"GFAZPL_WORKLOAD_IDENTITY_ENABLED":                          "true",
			"GFAZPL_WORKLOAD_IDENTITY_TENANT_ID":                        "mock_workload_identity_tenant_id",
			"GFAZPL_WORKLOAD_IDENTITY_CLIENT_ID":                        "mock_workload_identity_client_id",
			"GFAZPL_WORKLOAD_IDENTITY_TOKEN_FILE":                       "mock_workload_identity_token_file",
			"GFAZPL_USER_IDENTITY_ENABLED":                              "true",
			"GFAZPL_USER_IDENTITY_FALLBACK_SERVICE_CREDENTIALS_ENABLED": "true",
			"GFAZPL_USER_IDENTITY_TOKEN_URL":                            "mock_user_identity_token_url",
			"GFAZPL_USER_IDENTITY_CLIENT_ID":                            "mock_user_identity_client_id",
			"GFAZPL_USER_IDENTITY_CLIENT_SECRET":                        "mock_user_identity_client_secret",
			"GFAZPL_USER_IDENTITY_ASSERTION":                            "username",
		}, s.GetConfigMap(context.Background(), "grafana-azure-monitor-datasource", nil))
=======
			"GFAZPL_MANAGED_IDENTITY_CLIENT_ID":   "mock_managed_identity_client_id",
			"GFAZPL_WORKLOAD_IDENTITY_ENABLED":    "true",
			"GFAZPL_WORKLOAD_IDENTITY_TENANT_ID":  "mock_workload_identity_tenant_id",
			"GFAZPL_WORKLOAD_IDENTITY_CLIENT_ID":  "mock_workload_identity_client_id",
			"GFAZPL_WORKLOAD_IDENTITY_TOKEN_FILE": "mock_workload_identity_token_file",
			"GFAZPL_USER_IDENTITY_ENABLED":        "true",
			"GFAZPL_USER_IDENTITY_TOKEN_URL":      "mock_user_identity_token_url",
			"GFAZPL_USER_IDENTITY_CLIENT_ID":      "mock_user_identity_client_id",
			"GFAZPL_USER_IDENTITY_CLIENT_SECRET":  "mock_user_identity_client_secret",
			"GFAZPL_USER_IDENTITY_ASSERTION":      "username",
		})
>>>>>>> 83deb363
	})

	t.Run("does not use the azure settings for a non-Azure plugin", func(t *testing.T) {
		s := &Service{
			cfg: &config.Cfg{
				Azure: azSettings,
			},
		}

		m := s.GetConfigMap(context.Background(), "", nil)
		require.NotContains(t, m, "GFAZPL_AZURE_CLOUD")
		require.NotContains(t, m, "GFAZPL_MANAGED_IDENTITY_ENABLED")
		require.NotContains(t, m, "GFAZPL_MANAGED_IDENTITY_CLIENT_ID")
		require.NotContains(t, m, "GFAZPL_WORKLOAD_IDENTITY_ENABLED")
		require.NotContains(t, m, "GFAZPL_WORKLOAD_IDENTITY_TENANT_ID")
		require.NotContains(t, m, "GFAZPL_WORKLOAD_IDENTITY_CLIENT_ID")
		require.NotContains(t, m, "GFAZPL_WORKLOAD_IDENTITY_TOKEN_FILE")
		require.NotContains(t, m, "GFAZPL_USER_IDENTITY_ENABLED")
		require.NotContains(t, m, "GFAZPL_USER_IDENTITY_TOKEN_URL")
		require.NotContains(t, m, "GFAZPL_USER_IDENTITY_CLIENT_ID")
		require.NotContains(t, m, "GFAZPL_USER_IDENTITY_CLIENT_SECRET")
		require.NotContains(t, m, "GFAZPL_USER_IDENTITY_ASSERTION")
	})

	t.Run("uses the azure settings for a non-Azure user-specified plugin", func(t *testing.T) {
		azSettings.ForwardSettingsPlugins = append(azSettings.ForwardSettingsPlugins, "test-datasource")
		s := &Service{
			cfg: &config.Cfg{
				Azure: azSettings,
			},
		}
		require.Subset(t, s.GetConfigMap(context.Background(), "test-datasource", nil), map[string]string{
			"GFAZPL_AZURE_CLOUD": "AzureCloud", "GFAZPL_MANAGED_IDENTITY_ENABLED": "true",
<<<<<<< HEAD
			"GFAZPL_MANAGED_IDENTITY_CLIENT_ID":                         "mock_managed_identity_client_id",
			"GFAZPL_WORKLOAD_IDENTITY_ENABLED":                          "true",
			"GFAZPL_WORKLOAD_IDENTITY_TENANT_ID":                        "mock_workload_identity_tenant_id",
			"GFAZPL_WORKLOAD_IDENTITY_CLIENT_ID":                        "mock_workload_identity_client_id",
			"GFAZPL_WORKLOAD_IDENTITY_TOKEN_FILE":                       "mock_workload_identity_token_file",
			"GFAZPL_USER_IDENTITY_ENABLED":                              "true",
			"GFAZPL_USER_IDENTITY_FALLBACK_SERVICE_CREDENTIALS_ENABLED": "true",
			"GFAZPL_USER_IDENTITY_TOKEN_URL":                            "mock_user_identity_token_url",
			"GFAZPL_USER_IDENTITY_CLIENT_ID":                            "mock_user_identity_client_id",
			"GFAZPL_USER_IDENTITY_CLIENT_SECRET":                        "mock_user_identity_client_secret",
			"GFAZPL_USER_IDENTITY_ASSERTION":                            "username",
		}, s.GetConfigMap(context.Background(), "test-datasource", nil))
=======
			"GFAZPL_MANAGED_IDENTITY_CLIENT_ID":   "mock_managed_identity_client_id",
			"GFAZPL_WORKLOAD_IDENTITY_ENABLED":    "true",
			"GFAZPL_WORKLOAD_IDENTITY_TENANT_ID":  "mock_workload_identity_tenant_id",
			"GFAZPL_WORKLOAD_IDENTITY_CLIENT_ID":  "mock_workload_identity_client_id",
			"GFAZPL_WORKLOAD_IDENTITY_TOKEN_FILE": "mock_workload_identity_token_file",
			"GFAZPL_USER_IDENTITY_ENABLED":        "true",
			"GFAZPL_USER_IDENTITY_TOKEN_URL":      "mock_user_identity_token_url",
			"GFAZPL_USER_IDENTITY_CLIENT_ID":      "mock_user_identity_client_id",
			"GFAZPL_USER_IDENTITY_CLIENT_SECRET":  "mock_user_identity_client_secret",
			"GFAZPL_USER_IDENTITY_ASSERTION":      "username",
		})
>>>>>>> 83deb363
	})
}

func TestService_GetConfigMap_aws(t *testing.T) {
	cfg := &config.Cfg{
		AWSAssumeRoleEnabled:      false,
		AWSAllowedAuthProviders:   []string{"grafana_assume_role", "keys"},
		AWSExternalId:             "mock_external_id",
		AWSSessionDuration:        "10m",
		AWSListMetricsPageLimit:   "100",
		AWSForwardSettingsPlugins: []string{"cloudwatch", "prometheus", "elasticsearch"},
	}

	t.Run("uses the aws settings for an AWS plugin", func(t *testing.T) {
		s := &Service{
			cfg: cfg,
		}
		require.Subset(t, s.GetConfigMap(context.Background(), "cloudwatch", nil), map[string]string{
			"AWS_AUTH_AssumeRoleEnabled":     "false",
			"AWS_AUTH_AllowedAuthProviders":  "grafana_assume_role,keys",
			"AWS_AUTH_EXTERNAL_ID":           "mock_external_id",
			"AWS_AUTH_SESSION_DURATION":      "10m",
			"AWS_CW_LIST_METRICS_PAGE_LIMIT": "100",
		})
	})

	t.Run("does not use the aws settings for a non-aws plugin", func(t *testing.T) {
		s := &Service{
			cfg: cfg,
		}
		m := s.GetConfigMap(context.Background(), "", nil)
		require.NotContains(t, m, "AWS_AUTH_AssumeRoleEnabled")
		require.NotContains(t, m, "AWS_AUTH_AllowedAuthProviders")
		require.NotContains(t, m, "AWS_AUTH_EXTERNAL_ID")
		require.NotContains(t, m, "AWS_AUTH_SESSION_DURATION")
		require.NotContains(t, m, "AWS_CW_LIST_METRICS_PAGE_LIMIT")
	})

	t.Run("uses the aws settings for a non-aws user-specified plugin", func(t *testing.T) {
		cfg.AWSForwardSettingsPlugins = append(cfg.AWSForwardSettingsPlugins, "test-datasource")
		s := &Service{
			cfg: cfg,
		}
		require.Subset(t, s.GetConfigMap(context.Background(), "test-datasource", nil), map[string]string{
			"AWS_AUTH_AssumeRoleEnabled":     "false",
			"AWS_AUTH_AllowedAuthProviders":  "grafana_assume_role,keys",
			"AWS_AUTH_EXTERNAL_ID":           "mock_external_id",
			"AWS_AUTH_SESSION_DURATION":      "10m",
			"AWS_CW_LIST_METRICS_PAGE_LIMIT": "100",
		})
	})
}<|MERGE_RESOLUTION|>--- conflicted
+++ resolved
@@ -940,7 +940,6 @@
 		}
 		require.Subset(t, s.GetConfigMap(context.Background(), "grafana-azure-monitor-datasource", nil), map[string]string{
 			"GFAZPL_AZURE_CLOUD": "AzureCloud", "GFAZPL_MANAGED_IDENTITY_ENABLED": "true",
-<<<<<<< HEAD
 			"GFAZPL_MANAGED_IDENTITY_CLIENT_ID":                         "mock_managed_identity_client_id",
 			"GFAZPL_WORKLOAD_IDENTITY_ENABLED":                          "true",
 			"GFAZPL_WORKLOAD_IDENTITY_TENANT_ID":                        "mock_workload_identity_tenant_id",
@@ -952,20 +951,7 @@
 			"GFAZPL_USER_IDENTITY_CLIENT_ID":                            "mock_user_identity_client_id",
 			"GFAZPL_USER_IDENTITY_CLIENT_SECRET":                        "mock_user_identity_client_secret",
 			"GFAZPL_USER_IDENTITY_ASSERTION":                            "username",
-		}, s.GetConfigMap(context.Background(), "grafana-azure-monitor-datasource", nil))
-=======
-			"GFAZPL_MANAGED_IDENTITY_CLIENT_ID":   "mock_managed_identity_client_id",
-			"GFAZPL_WORKLOAD_IDENTITY_ENABLED":    "true",
-			"GFAZPL_WORKLOAD_IDENTITY_TENANT_ID":  "mock_workload_identity_tenant_id",
-			"GFAZPL_WORKLOAD_IDENTITY_CLIENT_ID":  "mock_workload_identity_client_id",
-			"GFAZPL_WORKLOAD_IDENTITY_TOKEN_FILE": "mock_workload_identity_token_file",
-			"GFAZPL_USER_IDENTITY_ENABLED":        "true",
-			"GFAZPL_USER_IDENTITY_TOKEN_URL":      "mock_user_identity_token_url",
-			"GFAZPL_USER_IDENTITY_CLIENT_ID":      "mock_user_identity_client_id",
-			"GFAZPL_USER_IDENTITY_CLIENT_SECRET":  "mock_user_identity_client_secret",
-			"GFAZPL_USER_IDENTITY_ASSERTION":      "username",
 		})
->>>>>>> 83deb363
 	})
 
 	t.Run("does not use the azure settings for a non-Azure plugin", func(t *testing.T) {
@@ -999,7 +985,6 @@
 		}
 		require.Subset(t, s.GetConfigMap(context.Background(), "test-datasource", nil), map[string]string{
 			"GFAZPL_AZURE_CLOUD": "AzureCloud", "GFAZPL_MANAGED_IDENTITY_ENABLED": "true",
-<<<<<<< HEAD
 			"GFAZPL_MANAGED_IDENTITY_CLIENT_ID":                         "mock_managed_identity_client_id",
 			"GFAZPL_WORKLOAD_IDENTITY_ENABLED":                          "true",
 			"GFAZPL_WORKLOAD_IDENTITY_TENANT_ID":                        "mock_workload_identity_tenant_id",
@@ -1011,20 +996,7 @@
 			"GFAZPL_USER_IDENTITY_CLIENT_ID":                            "mock_user_identity_client_id",
 			"GFAZPL_USER_IDENTITY_CLIENT_SECRET":                        "mock_user_identity_client_secret",
 			"GFAZPL_USER_IDENTITY_ASSERTION":                            "username",
-		}, s.GetConfigMap(context.Background(), "test-datasource", nil))
-=======
-			"GFAZPL_MANAGED_IDENTITY_CLIENT_ID":   "mock_managed_identity_client_id",
-			"GFAZPL_WORKLOAD_IDENTITY_ENABLED":    "true",
-			"GFAZPL_WORKLOAD_IDENTITY_TENANT_ID":  "mock_workload_identity_tenant_id",
-			"GFAZPL_WORKLOAD_IDENTITY_CLIENT_ID":  "mock_workload_identity_client_id",
-			"GFAZPL_WORKLOAD_IDENTITY_TOKEN_FILE": "mock_workload_identity_token_file",
-			"GFAZPL_USER_IDENTITY_ENABLED":        "true",
-			"GFAZPL_USER_IDENTITY_TOKEN_URL":      "mock_user_identity_token_url",
-			"GFAZPL_USER_IDENTITY_CLIENT_ID":      "mock_user_identity_client_id",
-			"GFAZPL_USER_IDENTITY_CLIENT_SECRET":  "mock_user_identity_client_secret",
-			"GFAZPL_USER_IDENTITY_ASSERTION":      "username",
 		})
->>>>>>> 83deb363
 	})
 }
 
