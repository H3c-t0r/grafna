--- conflicted
+++ resolved
@@ -33,11 +33,7 @@
 	return fmt.Sprintf("%s_%s_%s%s", "plugin_start", os, strings.ToLower(arch), extension)
 }
 
-<<<<<<< HEAD
-func CoreBackendPluginPathResolver(cfg *setting.Cfg, pluginRootDirName string) PluginPathResolver {
-=======
 func CoreDataSourcePathResolver(cfg *setting.Cfg, pluginRootDirName string) PluginPathResolver {
->>>>>>> e4ba5f17
 	return func() (string, error) {
 		// override mismatch cloud monitoring plugin
 		if pluginRootDirName == "stackdriver" {
