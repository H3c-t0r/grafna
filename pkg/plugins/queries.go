--- conflicted
+++ resolved
@@ -31,16 +31,10 @@
 			Enabled:  true,
 		}
 
-<<<<<<< HEAD
-		// apps are disabled by default
-		if pluginDef.Type == pluginmodels.PluginTypeApp {
-			opt.Enabled = false
-=======
 		// apps are disabled by default unless autoEnabled: true
 		if app, exists := Apps[pluginDef.Id]; exists {
 			opt.Enabled = app.AutoEnabled
 			opt.Pinned = app.AutoEnabled
->>>>>>> 584886fa
 		}
 
 		// if it's included in app check app settings
