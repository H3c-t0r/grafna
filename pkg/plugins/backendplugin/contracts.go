package backendplugin

import (
	"strconv"
	"time"

	"github.com/grafana/grafana/pkg/components/simplejson"
	"github.com/grafana/grafana/pkg/models"

	"github.com/grafana/grafana-plugin-sdk-go/genproto/pluginv2"
)

// HealthStatus is the status of the plugin.
type HealthStatus int

const (
	// HealthStatusUnknown means the status of the plugin is unknown.
	HealthStatusUnknown HealthStatus = iota
	// HealthStatusOk means the status of the plugin is good.
	HealthStatusOk
	// HealthStatusError means the plugin is in an error state.
	HealthStatusError
)

var healthStatusNames = map[int]string{
	0: "UNKNOWN",
	1: "OK",
	2: "ERROR",
}

func (hs HealthStatus) String() string {
	s, exists := healthStatusNames[int(hs)]
	if exists {
		return s
	}
	return strconv.Itoa(int(hs))
}

// CheckHealthResult check health result.
type CheckHealthResult struct {
<<<<<<< HEAD
	Status      HealthStatus
	Message     string
	JSONDetails string
=======
	Status  HealthStatus
	Message string
>>>>>>> c73a0007
}

func checkHealthResultFromProto(protoResp *pluginv2.CheckHealth_Response) *CheckHealthResult {
	status := HealthStatusUnknown
	switch protoResp.Status {
	case pluginv2.CheckHealth_Response_ERROR:
		status = HealthStatusError
	case pluginv2.CheckHealth_Response_OK:
		status = HealthStatusOk
	}

	return &CheckHealthResult{
<<<<<<< HEAD
		Status:      status,
		Message:     protoResp.Message,
		JSONDetails: protoResp.JsonDetails,
=======
		Status:  status,
		Message: protoResp.Message,
>>>>>>> c73a0007
	}
}

type DataSourceConfig struct {
	ID               int64
	Name             string
	URL              string
	User             string
	Database         string
	BasicAuthEnabled bool
	BasicAuthUser    string
}

type PluginConfig struct {
	OrgID                   int64
	PluginID                string
	PluginType              string
	JSONData                *simplejson.Json
	DecryptedSecureJSONData map[string]string
	Updated                 time.Time
	DataSourceConfig        *DataSourceConfig
}

type CallResourceRequest struct {
	Config  PluginConfig
	Path    string
	Method  string
	URL     string
	Headers map[string][]string
	Body    []byte
	User    *models.SignedInUser
}

// CallResourceResult call resource result.
type CallResourceResult struct {
	Status  int
	Headers map[string][]string
	Body    []byte
}

type callResourceResultStream interface {
	Recv() (*CallResourceResult, error)
	Close() error
}

type callResourceResultStreamImpl struct {
	stream pluginv2.Core_CallResourceClient
}

func (s *callResourceResultStreamImpl) Recv() (*CallResourceResult, error) {
	protoResp, err := s.stream.Recv()
	if err != nil {
		return nil, err
	}

	respHeaders := map[string][]string{}
	for key, values := range protoResp.Headers {
		respHeaders[key] = values.Values
	}

	return &CallResourceResult{
		Headers: respHeaders,
		Body:    protoResp.Body,
		Status:  int(protoResp.Code),
	}, nil
}

func (s *callResourceResultStreamImpl) Close() error {
	return s.stream.CloseSend()
}

type singleCallResourceResult struct {
	result *CallResourceResult
}

func (s *singleCallResourceResult) Recv() (*CallResourceResult, error) {
	return s.result, nil
}

func (s *singleCallResourceResult) Close() error {
	return nil
}<|MERGE_RESOLUTION|>--- conflicted
+++ resolved
@@ -38,14 +38,9 @@
 
 // CheckHealthResult check health result.
 type CheckHealthResult struct {
-<<<<<<< HEAD
 	Status      HealthStatus
 	Message     string
 	JSONDetails string
-=======
-	Status  HealthStatus
-	Message string
->>>>>>> c73a0007
 }
 
 func checkHealthResultFromProto(protoResp *pluginv2.CheckHealth_Response) *CheckHealthResult {
@@ -58,14 +53,9 @@
 	}
 
 	return &CheckHealthResult{
-<<<<<<< HEAD
 		Status:      status,
 		Message:     protoResp.Message,
 		JSONDetails: protoResp.JsonDetails,
-=======
-		Status:  status,
-		Message: protoResp.Message,
->>>>>>> c73a0007
 	}
 }
 
