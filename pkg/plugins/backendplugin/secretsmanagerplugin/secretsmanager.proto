--- conflicted
+++ resolved
@@ -28,19 +28,11 @@
     string userFriendlyError = 1;
 }
 
-<<<<<<< HEAD
-message DelSecretRequest {
-    Key keyDescriptor = 1;
-}
-
-message DelSecretResponse {
-=======
 message DeleteSecretRequest {
     Key keyDescriptor = 1;
 }
 
 message DeleteSecretResponse {
->>>>>>> d886141d
     string userFriendlyError = 1;
 }
 
@@ -64,17 +56,9 @@
 }
 
 service SecretsManager {
-<<<<<<< HEAD
-    rpc Get(GetSecretRequest) returns (GetSecretResponse);
-    rpc Set(SetSecretRequest) returns (SetSecretResponse);
-    rpc Del(DelSecretRequest) returns (DelSecretResponse);
-    rpc Keys(ListSecretsRequest) returns (ListSecretsResponse);
-    rpc Rename(RenameSecretRequest) returns (RenameSecretResponse);
-=======
     rpc GetSecret(GetSecretRequest) returns (GetSecretResponse);
     rpc SetSecret(SetSecretRequest) returns (SetSecretResponse);
     rpc DeleteSecret(DeleteSecretRequest) returns (DeleteSecretResponse);
     rpc ListSecrets(ListSecretsRequest) returns (ListSecretsResponse);
     rpc RenameSecret(RenameSecretRequest) returns (RenameSecretResponse);
->>>>>>> d886141d
 }