// Copyright 2014 The Gogs Authors. All rights reserved.
// Use of this source code is governed by a MIT-style
// license that can be found in the LICENSE file.

package log

import (
	"fmt"
	"io"
	"os"
	"path/filepath"
	"strings"
	"time"

	gokitlog "github.com/go-kit/log"
	"github.com/go-kit/log/term"
	"github.com/go-stack/stack"
	"github.com/mattn/go-isatty"
	"gopkg.in/ini.v1"

	"github.com/grafana/grafana/pkg/infra/log/level"
	"github.com/grafana/grafana/pkg/util"
	"github.com/grafana/grafana/pkg/util/errutil"
)

var loggersToClose []DisposableHandler
var loggersToReload []ReloadableHandler
var filters map[string]level.Option
var Root MultiLoggers

const (
	// top 7 calls in the stack are within logger
	DefaultCallerDepth = 7
	CallerContextKey   = "caller"
)

func init() {
	loggersToClose = make([]DisposableHandler, 0)
	loggersToReload = make([]ReloadableHandler, 0)
	filters = map[string]level.Option{}
	Root.AddLogger(gokitlog.NewLogfmtLogger(os.Stderr), "info", filters)
}

type LogWithFilters struct {
	val      gokitlog.Logger
	filters  map[string]level.Option
	maxLevel level.Option
}

type MultiLoggers struct {
	loggers []LogWithFilters
}

func (ml *MultiLoggers) AddLogger(val gokitlog.Logger, levelName string, filters map[string]level.Option) {
	logger := LogWithFilters{val: val, filters: filters, maxLevel: getLogLevelFromString(levelName)}
	ml.loggers = append(ml.loggers, logger)
}

func (ml *MultiLoggers) SetLogger(des MultiLoggers) {
	ml.loggers = des.loggers
}

func (ml *MultiLoggers) GetLogger() MultiLoggers {
	return *ml
}

func (ml MultiLoggers) Warn(msg string, args ...interface{}) {
	args = append([]interface{}{level.Key(), level.WarnValue(), "msg", msg}, args...)
	err := ml.Log(args...)
	if err != nil {
		_ = level.Error(Root).Log("Logging error", "error", err)
	}
}

func (ml MultiLoggers) Debug(msg string, args ...interface{}) {
	args = append([]interface{}{level.Key(), level.DebugValue(), "msg", msg}, args...)
	err := ml.Log(args...)
	if err != nil {
		_ = level.Error(Root).Log("Logging error", "error", err)
	}
}

func (ml MultiLoggers) Error(msg string, args ...interface{}) {
	args = append([]interface{}{level.Key(), level.ErrorValue(), "msg", msg}, args...)
	err := ml.Log(args...)
	if err != nil {
		_ = level.Error(Root).Log("Logging error", "error", err)
	}
}

func (ml MultiLoggers) Info(msg string, args ...interface{}) {
	args = append([]interface{}{level.Key(), level.InfoValue(), "msg", msg}, args...)
	err := ml.Log(args...)
	if err != nil {
		_ = level.Error(Root).Log("Logging error", "error", err)
	}
}

func (ml MultiLoggers) Log(keyvals ...interface{}) error {
	for _, multilogger := range ml.loggers {
		multilogger.val = gokitlog.With(multilogger.val, "t", gokitlog.TimestampFormat(time.Now, "2006-01-02T15:04:05.99-0700"))
		if err := multilogger.val.Log(keyvals...); err != nil {
			return err
		}
	}
	return nil
}

// New creates a new logger from the existing one with additional context
func (ml MultiLoggers) New(ctx ...interface{}) MultiLoggers {
	return with(ml, gokitlog.With, ctx)
}

// New creates MultiLoggers with the provided context and caller that is added as a suffix.
// The first element of the context must be the logger name
func New(ctx ...interface{}) MultiLoggers {
	if len(ctx) == 0 {
		return Root
	}
	var newloger MultiLoggers
	ctx = append([]interface{}{"logger"}, ctx...)
	for _, logWithFilter := range Root.loggers {
		logWithFilter.val = gokitlog.With(logWithFilter.val, ctx...)
		v, ok := logWithFilter.filters[ctx[0].(string)]
		if ok {
			logWithFilter.val = level.NewFilter(logWithFilter.val, v)
		} else {
			logWithFilter.val = level.NewFilter(logWithFilter.val, logWithFilter.maxLevel)
		}
		newloger.loggers = append(newloger.loggers, logWithFilter)
	}
	return newloger
}

func with(loggers MultiLoggers, withFunc func(gokitlog.Logger, ...interface{}) gokitlog.Logger, ctx []interface{}) MultiLoggers {
	if len(ctx) == 0 {
		return loggers
	}
	var newloger MultiLoggers
	for _, l := range loggers.loggers {
		l.val = withFunc(l.val, ctx...)
		newloger.loggers = append(newloger.loggers, l)
	}
	return newloger
}

// WithPrefix adds context that will be added to the log message
func WithPrefix(loggers MultiLoggers, ctx ...interface{}) MultiLoggers {
	return with(loggers, gokitlog.WithPrefix, ctx)
}

// WithSuffix adds context that will be appended at the end of the log message
func WithSuffix(loggers MultiLoggers, ctx ...interface{}) MultiLoggers {
	return with(loggers, gokitlog.WithSuffix, ctx)
}

var logLevels = map[string]level.Option{
	"trace":    level.AllowDebug(),
	"debug":    level.AllowDebug(),
	"info":     level.AllowInfo(),
	"warn":     level.AllowWarn(),
	"error":    level.AllowError(),
	"critical": level.AllowError(),
}

func getLogLevelFromConfig(key string, defaultName string, cfg *ini.File) (string, level.Option) {
	levelName := cfg.Section(key).Key("level").MustString(defaultName)
	levelName = strings.ToLower(levelName)
	level := getLogLevelFromString(levelName)
	return levelName, level
}

func getLogLevelFromString(levelName string) level.Option {
	loglevel, ok := logLevels[levelName]

	if !ok {
		_ = level.Error(Root).Log("Unknown log level", "level", levelName)
		return level.AllowError()
	}

	return loglevel
}

// the filter is composed with logger name and level
func getFilters(filterStrArray []string) map[string]level.Option {
	filterMap := make(map[string]level.Option)

	for _, filterStr := range filterStrArray {
		parts := strings.Split(filterStr, ":")
		if len(parts) > 1 {
			filterMap[parts[0]] = getLogLevelFromString(parts[1])
		}
	}

	return filterMap
}

func Stack(skip int) string {
	call := stack.Caller(skip)
	s := stack.Trace().TrimBelow(call).TrimRuntime()
	return s.String()
}

// StackCaller returns a go-kit Valuer function that returns the stack trace from the place it is called. Argument `skip` allows skipping top n lines from the stack.
func StackCaller(skip int) gokitlog.Valuer {
	return func() interface{} {
		return Stack(skip + 1)
	}
}

// Caller proxies go-kit/log Caller and returns a Valuer function that returns a file and line from a specified depth
// in the callstack
func Caller(depth int) gokitlog.Valuer {
	return gokitlog.Caller(depth)
}

type Formatedlogger func(w io.Writer) gokitlog.Logger

func terminalColorFn(keyvals ...interface{}) term.FgBgColor {
	for i := 0; i < len(keyvals)-1; i += 2 {
		if keyvals[i] != level.Key() {
			continue
		}
		switch keyvals[i+1] {
		case "trace":
			return term.FgBgColor{Fg: term.Gray}
		case level.DebugValue():
			return term.FgBgColor{Fg: term.Gray}
		case level.InfoValue():
			return term.FgBgColor{Fg: term.Green}
		case level.WarnValue():
			return term.FgBgColor{Fg: term.Yellow}
		case level.ErrorValue():
			return term.FgBgColor{Fg: term.Red}
		case "crit":
			return term.FgBgColor{Fg: term.Gray, Bg: term.DarkRed}
		default:
			return term.FgBgColor{}
		}
	}
	return term.FgBgColor{}
}

func getLogFormat(format string) Formatedlogger {
	switch format {
	case "console":
		if isatty.IsTerminal(os.Stdout.Fd()) {
			return func(w io.Writer) gokitlog.Logger {
				return term.NewColorLogger(w, gokitlog.NewLogfmtLogger, terminalColorFn)
			}
		}
		return func(w io.Writer) gokitlog.Logger {
			return gokitlog.NewLogfmtLogger(w)
		}
	case "text":
		return func(w io.Writer) gokitlog.Logger {
			return gokitlog.NewLogfmtLogger(w)
		}
	case "json":
		return func(w io.Writer) gokitlog.Logger {
			return gokitlog.NewJSONLogger(gokitlog.NewSyncWriter(w))
		}
	default:
		return func(w io.Writer) gokitlog.Logger {
			return gokitlog.NewLogfmtLogger(w)
		}
	}
}

// this is for file logger only
func Close() error {
	var err error
	for _, logger := range loggersToClose {
		if e := logger.Close(); e != nil && err == nil {
			err = e
		}
	}
	loggersToClose = make([]DisposableHandler, 0)

	return err
}

// Reload reloads all loggers.
func Reload() error {
	for _, logger := range loggersToReload {
		if err := logger.Reload(); err != nil {
			return err
		}
	}

	return nil
}

func ReadLoggingConfig(modes []string, logsPath string, cfg *ini.File) error {
	if err := Close(); err != nil {
		return err
	}

	defaultLevelName, _ := getLogLevelFromConfig("log", "info", cfg)
	defaultFilters := getFilters(util.SplitString(cfg.Section("log").Key("filters").String()))

	var configLoggers []LogWithFilters
	for _, mode := range modes {
		mode = strings.TrimSpace(mode)
		sec, err := cfg.GetSection("log." + mode)
		if err != nil {
			_ = level.Error(Root).Log("Unknown log mode", "mode", mode)
			return errutil.Wrapf(err, "failed to get config section log.%s", mode)
		}

		// Log level.
		_, leveloption := getLogLevelFromConfig("log."+mode, defaultLevelName, cfg)
		modeFilters := getFilters(util.SplitString(sec.Key("filters").String()))

		format := getLogFormat(sec.Key("format").MustString(""))

		var handler LogWithFilters

		switch mode {
		case "console":
			handler.val = format(os.Stdout)
		case "file":
			fileName := sec.Key("file_name").MustString(filepath.Join(logsPath, "grafana.log"))
			dpath := filepath.Dir(fileName)
			if err := os.MkdirAll(dpath, os.ModePerm); err != nil {
<<<<<<< HEAD
				Root.Error("Failed to create directory", "dpath", dpath, "err", err)
				// uncomment to crash when it can't create a log directory
				//return errutil.Wrapf(err, "failed to create log directory %q", dpath)
				continue
=======
				_ = level.Error(Root).Log("Failed to create directory", "dpath", dpath, "err", err)
				return errutil.Wrapf(err, "failed to create log directory %q", dpath)
>>>>>>> ac945fb6
			}
			fileHandler := NewFileWriter()
			fileHandler.Filename = fileName
			fileHandler.Format = format
			fileHandler.Rotate = sec.Key("log_rotate").MustBool(true)
			fileHandler.Maxlines = sec.Key("max_lines").MustInt(1000000)
			fileHandler.Maxsize = 1 << uint(sec.Key("max_size_shift").MustInt(28))
			fileHandler.Daily = sec.Key("daily_rotate").MustBool(true)
			fileHandler.Maxdays = sec.Key("max_days").MustInt64(7)
			if err := fileHandler.Init(); err != nil {
<<<<<<< HEAD
				Root.Error("Failed to initialize file handler", "dpath", dpath, "err", err)
				// uncomment to crash when it can't create a log file
				//return errutil.Wrapf(err, "failed to initialize file handler")
				continue
=======
				_ = level.Error(Root).Log("Failed to initialize file handler", "dpath", dpath, "err", err)
				return errutil.Wrapf(err, "failed to initialize file handler")
>>>>>>> ac945fb6
			}

			loggersToClose = append(loggersToClose, fileHandler)
			loggersToReload = append(loggersToReload, fileHandler)
			handler.val = fileHandler
		case "syslog":
			sysLogHandler := NewSyslog(sec, format)
			loggersToClose = append(loggersToClose, sysLogHandler)
			handler.val = sysLogHandler.logger
		}
		if handler.val == nil {
			panic(fmt.Sprintf("Handler is uninitialized for mode %q", mode))
		}

		// join default filters and mode filters together
		for key, value := range defaultFilters {
			if _, exist := modeFilters[key]; !exist {
				modeFilters[key] = value
			}
		}

		// copy joined default + mode filters into filters
		for key, value := range modeFilters {
			if _, exist := filters[key]; !exist {
				filters[key] = value
			}
		}

		handler.filters = modeFilters
		handler.maxLevel = leveloption
		// handler = LogFilterHandler(leveloption, modeFilters, handler)
		configLoggers = append(configLoggers, handler)
	}
	if len(configLoggers) > 0 {
		Root.loggers = configLoggers
	}
	return nil
}<|MERGE_RESOLUTION|>--- conflicted
+++ resolved
@@ -323,15 +323,8 @@
 			fileName := sec.Key("file_name").MustString(filepath.Join(logsPath, "grafana.log"))
 			dpath := filepath.Dir(fileName)
 			if err := os.MkdirAll(dpath, os.ModePerm); err != nil {
-<<<<<<< HEAD
-				Root.Error("Failed to create directory", "dpath", dpath, "err", err)
-				// uncomment to crash when it can't create a log directory
-				//return errutil.Wrapf(err, "failed to create log directory %q", dpath)
+				_ = level.Error(Root).Log("Failed to create directory", "dpath", dpath, "err", err)
 				continue
-=======
-				_ = level.Error(Root).Log("Failed to create directory", "dpath", dpath, "err", err)
-				return errutil.Wrapf(err, "failed to create log directory %q", dpath)
->>>>>>> ac945fb6
 			}
 			fileHandler := NewFileWriter()
 			fileHandler.Filename = fileName
@@ -342,15 +335,9 @@
 			fileHandler.Daily = sec.Key("daily_rotate").MustBool(true)
 			fileHandler.Maxdays = sec.Key("max_days").MustInt64(7)
 			if err := fileHandler.Init(); err != nil {
-<<<<<<< HEAD
-				Root.Error("Failed to initialize file handler", "dpath", dpath, "err", err)
-				// uncomment to crash when it can't create a log file
-				//return errutil.Wrapf(err, "failed to initialize file handler")
 				continue
-=======
 				_ = level.Error(Root).Log("Failed to initialize file handler", "dpath", dpath, "err", err)
-				return errutil.Wrapf(err, "failed to initialize file handler")
->>>>>>> ac945fb6
+				continue
 			}
 
 			loggersToClose = append(loggersToClose, fileHandler)
