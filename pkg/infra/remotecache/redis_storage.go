--- conflicted
+++ resolved
@@ -3,7 +3,6 @@
 import (
 	"context"
 	"crypto/tls"
-	"errors"
 	"fmt"
 	"strconv"
 	"strings"
@@ -92,34 +91,6 @@
 	return status.Err()
 }
 
-<<<<<<< HEAD
-// Get gets value by given key in session.
-func (s *redisStorage) Get(ctx context.Context, key string) (interface{}, error) {
-	v, err := s.GetByteArray(ctx, key)
-
-	if err != nil {
-		// Get() returns redis.Nil error when key does not exist
-		if errors.Is(err, redis.Nil) {
-			return nil, ErrCacheItemNotFound
-		}
-		if err.Error() == "EOF" {
-			return nil, ErrCacheItemNotFound
-		}
-		return nil, err
-	}
-
-	item := &cachedItem{}
-	err = s.codec.Decode(ctx, v, item)
-
-	if err == nil {
-		return item.Val, nil
-	}
-
-	return nil, err
-}
-
-=======
->>>>>>> 07d960ac
 // GetByteArray returns the value as byte array
 func (s *redisStorage) Get(ctx context.Context, key string) ([]byte, error) {
 	return s.c.Get(ctx, key).Bytes()
