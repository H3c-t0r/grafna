--- conflicted
+++ resolved
@@ -9,10 +9,6 @@
 	"github.com/grafana/grafana/pkg/infra/usagestats"
 	"github.com/grafana/grafana/pkg/registry"
 	"github.com/grafana/grafana/pkg/services/secrets"
-<<<<<<< HEAD
-	"github.com/grafana/grafana/pkg/services/sqlstore"
-=======
->>>>>>> ae830f68
 	"github.com/grafana/grafana/pkg/setting"
 )
 
@@ -30,20 +26,9 @@
 	ServiceName = "RemoteCache"
 )
 
-<<<<<<< HEAD
-func ProvideService(cfg *setting.Cfg, sqlStore *sqlstore.SQLStore, secretsService secrets.Service) (*RemoteCache, error) {
-	var codec codec
-	if cfg.RemoteCacheOptions.Encryption {
-		codec = &encryptionCodec{secretsService}
-	} else {
-		codec = &gobCodec{}
-	}
-	client, err := createClient(cfg.RemoteCacheOptions, sqlStore, codec)
-=======
 func ProvideService(cfg *setting.Cfg, sqlStore db.DB, usageStats usagestats.Service,
 	secretsService secrets.Service) (*RemoteCache, error) {
 	client, err := createClient(cfg.RemoteCacheOptions, sqlStore, secretsService)
->>>>>>> ae830f68
 	if err != nil {
 		return nil, err
 	}
@@ -134,26 +119,6 @@
 	return ctx.Err()
 }
 
-<<<<<<< HEAD
-func createClient(opts *setting.RemoteCacheOptions, sqlstore *sqlstore.SQLStore, codec codec) (cache CacheStorage, err error) {
-	switch opts.Name {
-	case redisCacheType:
-		cache, err = newRedisStorage(opts, codec)
-	case memcachedCacheType:
-		cache = newMemcachedStorage(opts, codec)
-	case databaseCacheType:
-		cache = newDatabaseCache(sqlstore, codec)
-	default:
-		return nil, ErrInvalidCacheType
-	}
-	if err != nil {
-		return cache, err
-	}
-	if opts.Prefix != "" {
-		cache = &prefixCacheStorage{cache: cache, prefix: opts.Prefix}
-	}
-	return cache, nil
-=======
 func createClient(opts *setting.RemoteCacheOptions, sqlstore db.DB, secretsService secrets.Service) (cache CacheStorage, err error) {
 	switch opts.Name {
 	case redisCacheType:
@@ -206,7 +171,6 @@
 }
 func (pcs *encryptedCacheStorage) Delete(ctx context.Context, key string) error {
 	return pcs.cache.Delete(ctx, key)
->>>>>>> ae830f68
 }
 
 func (pcs *encryptedCacheStorage) Count(ctx context.Context, prefix string) (int64, error) {
@@ -218,61 +182,6 @@
 	prefix string
 }
 
-<<<<<<< HEAD
-type codec interface {
-	Encode(context.Context, *cachedItem) ([]byte, error)
-	Decode(context.Context, []byte, *cachedItem) error
-}
-
-type gobCodec struct{}
-
-func (c *gobCodec) Encode(_ context.Context, item *cachedItem) ([]byte, error) {
-	buf := bytes.NewBuffer(nil)
-	err := gob.NewEncoder(buf).Encode(item)
-	return buf.Bytes(), err
-}
-
-func (c *gobCodec) Decode(_ context.Context, data []byte, out *cachedItem) error {
-	buf := bytes.NewBuffer(data)
-	return gob.NewDecoder(buf).Decode(&out)
-}
-
-type encryptionCodec struct {
-	secretsService secrets.Service
-}
-
-func (c *encryptionCodec) Encode(ctx context.Context, item *cachedItem) ([]byte, error) {
-	buf := bytes.NewBuffer(nil)
-	err := gob.NewEncoder(buf).Encode(item)
-	if err != nil {
-		return nil, err
-	}
-	return c.secretsService.Encrypt(ctx, buf.Bytes(), secrets.WithoutScope())
-}
-
-func (c *encryptionCodec) Decode(ctx context.Context, data []byte, out *cachedItem) error {
-	decrypted, err := c.secretsService.Decrypt(ctx, data)
-	if err != nil {
-		return err
-	}
-	buf := bytes.NewBuffer(decrypted)
-	return gob.NewDecoder(buf).Decode(&out)
-}
-
-type prefixCacheStorage struct {
-	cache  CacheStorage
-	prefix string
-}
-
-func (pcs *prefixCacheStorage) Get(ctx context.Context, key string) (interface{}, error) {
-	return pcs.cache.Get(ctx, pcs.prefix+key)
-}
-func (pcs *prefixCacheStorage) Set(ctx context.Context, key string, value interface{}, expire time.Duration) error {
-	return pcs.cache.Set(ctx, pcs.prefix+key, value, expire)
-}
-func (pcs *prefixCacheStorage) Delete(ctx context.Context, key string) error {
-	return pcs.cache.Delete(ctx, pcs.prefix+key)
-=======
 func (pcs *prefixCacheStorage) Get(ctx context.Context, key string) ([]byte, error) {
 	return pcs.cache.Get(ctx, pcs.prefix+key)
 }
@@ -285,5 +194,4 @@
 
 func (pcs *prefixCacheStorage) Count(ctx context.Context, prefix string) (int64, error) {
 	return pcs.cache.Count(ctx, pcs.prefix+prefix)
->>>>>>> ae830f68
 }