// Copyright 2014 Unknwon
// Copyright 2014 Torkel Ödegaard

package setting

import (
	"bytes"
	"errors"
	"fmt"
	"net/http"
	"net/url"
	"os"
	"path"
	"path/filepath"
	"regexp"
	"runtime"
	"strings"
	"time"

	"github.com/go-macaron/session"
	ini "gopkg.in/ini.v1"

	"github.com/grafana/grafana/pkg/log"
	"github.com/grafana/grafana/pkg/util"
)

type Scheme string

const (
	HTTP              Scheme = "http"
	HTTPS             Scheme = "https"
	SOCKET            Scheme = "socket"
	DEFAULT_HTTP_ADDR string = "0.0.0.0"
)

const (
	DEV                 = "development"
	PROD                = "production"
	TEST                = "test"
	APP_NAME            = "Grafana"
	APP_NAME_ENTERPRISE = "Grafana Enterprise"
)

var (
	ERR_TEMPLATE_NAME = "error"
)

var (
	// App settings.
	Env          = DEV
	AppUrl       string
	AppSubUrl    string
	InstanceName string

	// build
	BuildVersion    string
	BuildCommit     string
	BuildBranch     string
	BuildStamp      int64
	IsEnterprise    bool
	ApplicationName string

	// packaging
	Packaging = "unknown"

	// Paths
	HomePath       string
	PluginsPath    string
	CustomInitPath = "conf/custom.ini"

	// Log settings.
	LogConfigs []util.DynMap

	// Http server options
	Protocol           Scheme
	Domain             string
	HttpAddr, HttpPort string
	SshPort            int
	CertFile, KeyFile  string
	SocketPath         string
	RouterLogging      bool
	DataProxyLogging   bool
	DataProxyTimeout   int
	StaticRootPath     string
	EnableGzip         bool
	EnforceDomain      bool

	// Security settings.
	SecretKey                        string
	DisableGravatar                  bool
	EmailCodeValidMinutes            int
	DataProxyWhiteList               map[string]bool
	DisableBruteForceLoginProtection bool
	CookieSecure                     bool
	CookieSameSite                   http.SameSite

	// Snapshots
	ExternalSnapshotUrl   string
	ExternalSnapshotName  string
	ExternalEnabled       bool
	SnapShotRemoveExpired bool

	// Dashboard history
	DashboardVersionsToKeep int

	// User settings
	AllowUserSignUp         bool
	AllowUserOrgCreate      bool
	AutoAssignOrg           bool
	AutoAssignOrgId         int
	AutoAssignOrgRole       string
	VerifyEmailEnabled      bool
	LoginHint               string
	PasswordHint            string
	DefaultTheme            string
	DisableLoginForm        bool
	DisableSignoutMenu      bool
	SignoutRedirectUrl      string
	ExternalUserMngLinkUrl  string
	ExternalUserMngLinkName string
	ExternalUserMngInfo     string
	OAuthAutoLogin          bool
	ViewersCanEdit          bool

	// Http auth
	AdminUser            string
	AdminPassword        string
	LoginCookieName      string
	LoginMaxLifetimeDays int

	AnonymousEnabled bool
	AnonymousOrgName string
	AnonymousOrgRole string

	// Auth proxy settings
	AuthProxyEnabled        bool
	AuthProxyHeaderName     string
	AuthProxyHeaderProperty string
	AuthProxyAutoSignUp     bool
	AuthProxyLdapSyncTtl    int
	AuthProxyWhitelist      string
	AuthProxyHeaders        map[string]string

	// Basic Auth
	BasicAuthEnabled bool

	// Session settings.
	SessionOptions         session.Options
	SessionConnMaxLifetime int64

	// Global setting objects.
	Raw          *ini.File
	ConfRootPath string
	IsWindows    bool

	// for logging purposes
	configFiles                  []string
	appliedCommandLineProperties []string
	appliedEnvOverrides          []string

	ReportingEnabled   bool
	CheckForUpdates    bool
	GoogleAnalyticsId  string
	GoogleTagManagerId string

	// LDAP
	LdapEnabled     bool
	LdapConfigFile  string
	LdapAllowSignup = true

	// QUOTA
	Quota QuotaSettings

	// Alerting
	AlertingEnabled            bool
	ExecuteAlerts              bool
	AlertingRenderLimit        int
	AlertingErrorOrTimeout     string
	AlertingNoDataOrNullValues string

	AlertingEvaluationTimeout   time.Duration
	AlertingNotificationTimeout time.Duration
	AlertingMaxAttempts         int

	// Explore UI
	ExploreEnabled bool

	// Grafana.NET URL
	GrafanaComUrl string

	// S3 temp image store
	S3TempImageStoreBucketUrl string
	S3TempImageStoreAccessKey string
	S3TempImageStoreSecretKey string

	ImageUploadProvider string
)

// TODO move all global vars to this struct
type Cfg struct {
	Raw    *ini.File
	Logger log.Logger

	// HTTP Server Settings
	AppUrl    string
	AppSubUrl string

	// Paths
	ProvisioningPath string
	DataPath         string
	LogsPath         string

	// SMTP email settings
	Smtp SmtpSettings

	// Rendering
	ImagesDir             string
	PhantomDir            string
	RendererUrl           string
	RendererCallbackUrl   string
	RendererLimit         int
	RendererLimitAlerting int

	// Security
	DisableBruteForceLoginProtection bool
	CookieSecure                     bool
	CookieSameSite                   http.SameSite

	TempDataLifetime                 time.Duration
	MetricsEndpointEnabled           bool
	MetricsEndpointBasicAuthUsername string
	MetricsEndpointBasicAuthPassword string
	PluginsEnableAlpha               bool
	PluginsAppsSkipVerifyTLS         bool
	DisableSanitizeHtml              bool
	EnterpriseLicensePath            string

	// Auth
	LoginCookieName              string
	LoginMaxInactiveLifetimeDays int
	LoginMaxLifetimeDays         int
	TokenRotationIntervalMinutes int

	// Dataproxy
	SendUserHeader bool

	// DistributedCache
	RemoteCacheOptions *RemoteCacheOptions

	EditorsCanAdmin bool
}

type CommandLineArgs struct {
	Config   string
	HomePath string
	Args     []string
}

func init() {
	IsWindows = runtime.GOOS == "windows"
}

func parseAppUrlAndSubUrl(section *ini.Section) (string, string, error) {
	appUrl, err := valueAsString(section, "root_url", "http://localhost:3000/")
	if err != nil {
		return "", "", err
	}
	if appUrl[len(appUrl)-1] != '/' {
		appUrl += "/"
	}

	// Check if has app suburl.
	url, err := url.Parse(appUrl)
	if err != nil {
		log.Fatal(4, "Invalid root_url(%s): %s", appUrl, err)
	}
	appSubUrl := strings.TrimSuffix(url.Path, "/")

	return appUrl, appSubUrl, nil
}

func ToAbsUrl(relativeUrl string) string {
	return AppUrl + relativeUrl
}

func shouldRedactKey(s string) bool {
	uppercased := strings.ToUpper(s)
	return strings.Contains(uppercased, "PASSWORD") || strings.Contains(uppercased, "SECRET") || strings.Contains(uppercased, "PROVIDER_CONFIG")
}

func shouldRedactURLKey(s string) bool {
	uppercased := strings.ToUpper(s)
	return strings.Contains(uppercased, "DATABASE_URL")
}

func applyEnvVariableOverrides(file *ini.File) error {
	appliedEnvOverrides = make([]string, 0)
	for _, section := range file.Sections() {
		for _, key := range section.Keys() {
			sectionName := strings.ToUpper(strings.Replace(section.Name(), ".", "_", -1))
			keyName := strings.ToUpper(strings.Replace(key.Name(), ".", "_", -1))
			envKey := fmt.Sprintf("GF_%s_%s", sectionName, keyName)
			envValue := os.Getenv(envKey)

			if len(envValue) > 0 {
				key.SetValue(envValue)
				if shouldRedactKey(envKey) {
					envValue = "*********"
				}
				if shouldRedactURLKey(envKey) {
					u, err := url.Parse(envValue)
					if err != nil {
						return fmt.Errorf("could not parse environment variable. key: %s, value: %s. error: %v", envKey, envValue, err)
					}
					ui := u.User
					if ui != nil {
						_, exists := ui.Password()
						if exists {
							u.User = url.UserPassword(ui.Username(), "-redacted-")
							envValue = u.String()
						}
					}
				}
				appliedEnvOverrides = append(appliedEnvOverrides, fmt.Sprintf("%s=%s", envKey, envValue))
			}
		}
	}

	return nil
}

func applyCommandLineDefaultProperties(props map[string]string, file *ini.File) {
	appliedCommandLineProperties = make([]string, 0)
	for _, section := range file.Sections() {
		for _, key := range section.Keys() {
			keyString := fmt.Sprintf("default.%s.%s", section.Name(), key.Name())
			value, exists := props[keyString]
			if exists {
				key.SetValue(value)
				if shouldRedactKey(keyString) {
					value = "*********"
				}
				appliedCommandLineProperties = append(appliedCommandLineProperties, fmt.Sprintf("%s=%s", keyString, value))
			}
		}
	}
}

func applyCommandLineProperties(props map[string]string, file *ini.File) {
	for _, section := range file.Sections() {
		sectionName := section.Name() + "."
		if section.Name() == ini.DEFAULT_SECTION {
			sectionName = ""
		}
		for _, key := range section.Keys() {
			keyString := sectionName + key.Name()
			value, exists := props[keyString]
			if exists {
				appliedCommandLineProperties = append(appliedCommandLineProperties, fmt.Sprintf("%s=%s", keyString, value))
				key.SetValue(value)
			}
		}
	}
}

func getCommandLineProperties(args []string) map[string]string {
	props := make(map[string]string)

	for _, arg := range args {
		if !strings.HasPrefix(arg, "cfg:") {
			continue
		}

		trimmed := strings.TrimPrefix(arg, "cfg:")
		parts := strings.Split(trimmed, "=")
		if len(parts) != 2 {
			log.Fatal(3, "Invalid command line argument. argument: %v", arg)
			return nil
		}

		props[parts[0]] = parts[1]
	}
	return props
}

func makeAbsolute(path string, root string) string {
	if filepath.IsAbs(path) {
		return path
	}
	return filepath.Join(root, path)
}

func evalEnvVarExpression(value string) string {
	regex := regexp.MustCompile(`\${(\w+)}`)
	return regex.ReplaceAllStringFunc(value, func(envVar string) string {
		envVar = strings.TrimPrefix(envVar, "${")
		envVar = strings.TrimSuffix(envVar, "}")
		envValue := os.Getenv(envVar)

		// if env variable is hostname and it is empty use os.Hostname as default
		if envVar == "HOSTNAME" && envValue == "" {
			envValue, _ = os.Hostname()
		}

		return envValue
	})
}

func evalConfigValues(file *ini.File) {
	for _, section := range file.Sections() {
		for _, key := range section.Keys() {
			key.SetValue(evalEnvVarExpression(key.Value()))
		}
	}
}

func loadSpecifedConfigFile(configFile string, masterFile *ini.File) error {
	if configFile == "" {
		configFile = filepath.Join(HomePath, CustomInitPath)
		// return without error if custom file does not exist
		if !pathExists(configFile) {
			return nil
		}
	}

	userConfig, err := ini.Load(configFile)
	if err != nil {
		return fmt.Errorf("Failed to parse %v, %v", configFile, err)
	}

	userConfig.BlockMode = false

	for _, section := range userConfig.Sections() {
		for _, key := range section.Keys() {
			if key.Value() == "" {
				continue
			}

			defaultSec, err := masterFile.GetSection(section.Name())
			if err != nil {
				defaultSec, _ = masterFile.NewSection(section.Name())
			}
			defaultKey, err := defaultSec.GetKey(key.Name())
			if err != nil {
				defaultKey, _ = defaultSec.NewKey(key.Name(), key.Value())
			}
			defaultKey.SetValue(key.Value())
		}
	}

	configFiles = append(configFiles, configFile)
	return nil
}

func (cfg *Cfg) loadConfiguration(args *CommandLineArgs) (*ini.File, error) {
	var err error

	// load config defaults
	defaultConfigFile := path.Join(HomePath, "conf/defaults.ini")
	configFiles = append(configFiles, defaultConfigFile)

	// check if config file exists
	if _, err := os.Stat(defaultConfigFile); os.IsNotExist(err) {
		fmt.Println("Grafana-server Init Failed: Could not find config defaults, make sure homepath command line parameter is set or working directory is homepath")
		os.Exit(1)
	}

	// load defaults
	parsedFile, err := ini.Load(defaultConfigFile)
	if err != nil {
		fmt.Println(fmt.Sprintf("Failed to parse defaults.ini, %v", err))
		os.Exit(1)
		return nil, err
	}

	parsedFile.BlockMode = false

	// command line props
	commandLineProps := getCommandLineProperties(args.Args)
	// load default overrides
	applyCommandLineDefaultProperties(commandLineProps, parsedFile)

	// load specified config file
	err = loadSpecifedConfigFile(args.Config, parsedFile)
	if err != nil {
		err = cfg.initLogging(parsedFile)
		if err != nil {
			return nil, err
		}
		log.Fatal(3, err.Error())
	}

	// apply environment overrides
	err = applyEnvVariableOverrides(parsedFile)
	if err != nil {
		return nil, err
	}

	// apply command line overrides
	applyCommandLineProperties(commandLineProps, parsedFile)

	// evaluate config values containing environment variables
	evalConfigValues(parsedFile)

	// update data path and logging config
	dataPath, err := valueAsString(parsedFile.Section("paths"), "data", "")
	if err != nil {
		return nil, err
	}
	cfg.DataPath = makeAbsolute(dataPath, HomePath)
	err = cfg.initLogging(parsedFile)
	if err != nil {
		return nil, err
	}

	return parsedFile, err
}

func pathExists(path string) bool {
	_, err := os.Stat(path)
	if err == nil {
		return true
	}
	if os.IsNotExist(err) {
		return false
	}
	return false
}

func setHomePath(args *CommandLineArgs) {
	if args.HomePath != "" {
		HomePath = args.HomePath
		return
	}

	HomePath, _ = filepath.Abs(".")
	// check if homepath is correct
	if pathExists(filepath.Join(HomePath, "conf/defaults.ini")) {
		return
	}

	// try down one path
	if pathExists(filepath.Join(HomePath, "../conf/defaults.ini")) {
		HomePath = filepath.Join(HomePath, "../")
	}
}

var skipStaticRootValidation = false

func NewCfg() *Cfg {
	return &Cfg{
		Logger: log.New("settings"),
		Raw:    ini.Empty(),
	}
}

func (cfg *Cfg) validateStaticRootPath() error {
	if skipStaticRootValidation {
		return nil
	}

	if _, err := os.Stat(path.Join(StaticRootPath, "build")); err != nil {
		cfg.Logger.Error("Failed to detect generated javascript files in public/build")
	}

	return nil
}

func (cfg *Cfg) Load(args *CommandLineArgs) error {
	setHomePath(args)

	iniFile, err := cfg.loadConfiguration(args)
	if err != nil {
		return err
	}

	cfg.Raw = iniFile

	// Temporary keep global, to make refactor in steps
	Raw = cfg.Raw

	ApplicationName = APP_NAME
	if IsEnterprise {
		ApplicationName = APP_NAME_ENTERPRISE
	}

	Env, err = valueAsString(iniFile.Section(""), "app_mode", "development")
	if err != nil {
		return err
	}
	InstanceName, err = valueAsString(iniFile.Section(""), "instance_name", "unknown_instance_name")
	if err != nil {
		return err
	}
	plugins, err := valueAsString(iniFile.Section("paths"), "plugins", "")
	if err != nil {
		return err
	}
	PluginsPath = makeAbsolute(plugins, HomePath)
	Provisioning, err := valueAsString(iniFile.Section("paths"), "provisioning", "")
	if err != nil {
		return err
	}
	cfg.ProvisioningPath = makeAbsolute(Provisioning, HomePath)
	server := iniFile.Section("server")
	AppUrl, AppSubUrl, err = parseAppUrlAndSubUrl(server)
	if err != nil {
		return err
	}
	cfg.AppUrl = AppUrl
	cfg.AppSubUrl = AppSubUrl

	Protocol = HTTP
	protocolStr, err := valueAsString(server, "protocol", "http")
	if err != nil {
		return err
	}
	if protocolStr == "https" {
		Protocol = HTTPS
		CertFile = server.Key("cert_file").String()
		KeyFile = server.Key("cert_key").String()
	}
	if protocolStr == "socket" {
		Protocol = SOCKET
		SocketPath = server.Key("socket").String()
	}

	Domain, err = valueAsString(server, "domain", "localhost")
	if err != nil {
		return err
	}
	HttpAddr, err = valueAsString(server, "http_addr", DEFAULT_HTTP_ADDR)
	if err != nil {
		return err
	}
	HttpPort, err = valueAsString(server, "http_port", "3000")
	if err != nil {
		return err
	}
	RouterLogging = server.Key("router_logging").MustBool(false)

	EnableGzip = server.Key("enable_gzip").MustBool(false)
	EnforceDomain = server.Key("enforce_domain").MustBool(false)
	staticRoot, err := valueAsString(server, "static_root_path", "")
	if err != nil {
		return err
	}
	StaticRootPath = makeAbsolute(staticRoot, HomePath)

	if err := cfg.validateStaticRootPath(); err != nil {
		return err
	}

	// read data proxy settings
	dataproxy := iniFile.Section("dataproxy")
	DataProxyLogging = dataproxy.Key("logging").MustBool(false)
	DataProxyTimeout = dataproxy.Key("timeout").MustInt(30)
	cfg.SendUserHeader = dataproxy.Key("send_user_header").MustBool(false)

	// read security settings
	security := iniFile.Section("security")
	SecretKey, err = valueAsString(security, "secret_key", "")
	if err != nil {
		return err
	}
	DisableGravatar = security.Key("disable_gravatar").MustBool(true)
	cfg.DisableBruteForceLoginProtection = security.Key("disable_brute_force_login_protection").MustBool(false)
	DisableBruteForceLoginProtection = cfg.DisableBruteForceLoginProtection

	CookieSecure = security.Key("cookie_secure").MustBool(false)
	cfg.CookieSecure = CookieSecure

	samesiteString, err := valueAsString(security, "cookie_samesite", "lax")
	if err != nil {
		return err
	}
	validSameSiteValues := map[string]http.SameSite{
		"lax":    http.SameSiteLaxMode,
		"strict": http.SameSiteStrictMode,
		"none":   http.SameSiteDefaultMode,
	}

	if samesite, ok := validSameSiteValues[samesiteString]; ok {
		CookieSameSite = samesite
		cfg.CookieSameSite = CookieSameSite
	} else {
		CookieSameSite = http.SameSiteLaxMode
		cfg.CookieSameSite = CookieSameSite
	}

	// read snapshots settings
	snapshots := iniFile.Section("snapshots")
	ExternalSnapshotUrl, err = valueAsString(snapshots, "external_snapshot_url", "")
	if err != nil {
		return err
	}
	ExternalSnapshotName, err = valueAsString(snapshots, "external_snapshot_name", "")
	if err != nil {
		return err
	}
	ExternalEnabled = snapshots.Key("external_enabled").MustBool(true)
	SnapShotRemoveExpired = snapshots.Key("snapshot_remove_expired").MustBool(true)

	// read dashboard settings
	dashboards := iniFile.Section("dashboards")
	DashboardVersionsToKeep = dashboards.Key("versions_to_keep").MustInt(20)

	//  read data source proxy white list
	DataProxyWhiteList = make(map[string]bool)
	securityStr, err := valueAsString(security, "data_source_proxy_whitelist", "")
	if err != nil {
		return err
	}
	for _, hostAndIp := range util.SplitString(securityStr) {
		DataProxyWhiteList[hostAndIp] = true
	}

	// admin
	AdminUser, err = valueAsString(security, "admin_user", "")
	if err != nil {
		return err
	}
	AdminPassword, err = valueAsString(security, "admin_password", "")
	if err != nil {
		return err
	}

	// users
	users := iniFile.Section("users")
	AllowUserSignUp = users.Key("allow_sign_up").MustBool(true)
	AllowUserOrgCreate = users.Key("allow_org_create").MustBool(true)
	AutoAssignOrg = users.Key("auto_assign_org").MustBool(true)
	AutoAssignOrgId = users.Key("auto_assign_org_id").MustInt(1)
	AutoAssignOrgRole = users.Key("auto_assign_org_role").In("Editor", []string{"Editor", "Admin", "Viewer"})
	VerifyEmailEnabled = users.Key("verify_email_enabled").MustBool(false)
	LoginHint, err = valueAsString(users, "login_hint", "")
	if err != nil {
		return err
	}
	PasswordHint, err = valueAsString(users, "password_hint", "")
	if err != nil {
		return err
	}
	DefaultTheme, err = valueAsString(users, "default_theme", "")
	if err != nil {
		return err
	}
	ExternalUserMngLinkUrl, err = valueAsString(users, "external_manage_link_url", "")
	if err != nil {
		return err
	}
	ExternalUserMngLinkName, err = valueAsString(users, "external_manage_link_name", "")
	if err != nil {
		return err
	}
	ExternalUserMngInfo, err = valueAsString(users, "external_manage_info", "")
	if err != nil {
		return err
	}
	ViewersCanEdit = users.Key("viewers_can_edit").MustBool(false)
	cfg.EditorsCanAdmin = users.Key("editors_can_admin").MustBool(false)

	// auth
	auth := iniFile.Section("auth")

	LoginCookieName, err = valueAsString(auth, "login_cookie_name", "grafana_session")
	cfg.LoginCookieName = LoginCookieName
	if err != nil {
		return err
	}
	cfg.LoginMaxInactiveLifetimeDays = auth.Key("login_maximum_inactive_lifetime_days").MustInt(7)

	LoginMaxLifetimeDays = auth.Key("login_maximum_lifetime_days").MustInt(30)
	cfg.LoginMaxLifetimeDays = LoginMaxLifetimeDays

	cfg.TokenRotationIntervalMinutes = auth.Key("token_rotation_interval_minutes").MustInt(10)
	if cfg.TokenRotationIntervalMinutes < 2 {
		cfg.TokenRotationIntervalMinutes = 2
	}

	DisableLoginForm = auth.Key("disable_login_form").MustBool(false)
	DisableSignoutMenu = auth.Key("disable_signout_menu").MustBool(false)
	OAuthAutoLogin = auth.Key("oauth_auto_login").MustBool(false)
	SignoutRedirectUrl, err = valueAsString(auth, "signout_redirect_url", "")
	if err != nil {
		return err
	}

	// anonymous access
	AnonymousEnabled = iniFile.Section("auth.anonymous").Key("enabled").MustBool(false)
	AnonymousOrgName, err = valueAsString(iniFile.Section("auth.anonymous"), "org_name", "")
	if err != nil {
		return err
	}
	AnonymousOrgRole, err = valueAsString(iniFile.Section("auth.anonymous"), "org_role", "")
	if err != nil {
		return err
	}

	// auth proxy
	authProxy := iniFile.Section("auth.proxy")
	AuthProxyEnabled = authProxy.Key("enabled").MustBool(false)
	AuthProxyHeaderName, err = valueAsString(authProxy, "header_name", "")
	if err != nil {
		return err
	}
	AuthProxyHeaderProperty, err = valueAsString(authProxy, "header_property", "")
	if err != nil {
		return err
	}
	AuthProxyAutoSignUp = authProxy.Key("auto_sign_up").MustBool(true)
	AuthProxyLdapSyncTtl = authProxy.Key("ldap_sync_ttl").MustInt()
	AuthProxyWhitelist, err = valueAsString(authProxy, "whitelist", "")
	if err != nil {
		return err
	}

	AuthProxyHeaders = make(map[string]string)
	headers, err := valueAsString(authProxy, "headers", "")
	if err != nil {
		return err
	}
	for _, propertyAndHeader := range util.SplitString(headers) {
		split := strings.SplitN(propertyAndHeader, ":", 2)
		if len(split) == 2 {
			AuthProxyHeaders[split[0]] = split[1]
		}
	}

	// basic auth
	authBasic := iniFile.Section("auth.basic")
	BasicAuthEnabled = authBasic.Key("enabled").MustBool(true)

	// Rendering
	renderSec := iniFile.Section("rendering")
	cfg.RendererUrl, err = valueAsString(renderSec, "server_url", "")
	if err != nil {
		return err
	}
	cfg.RendererCallbackUrl, err = valueAsString(renderSec, "callback_url", "")
	if err != nil {
		return err
	}
	if cfg.RendererCallbackUrl == "" {
		cfg.RendererCallbackUrl = AppUrl
	} else {
		if cfg.RendererCallbackUrl[len(cfg.RendererCallbackUrl)-1] != '/' {
			cfg.RendererCallbackUrl += "/"
		}
		_, err := url.Parse(cfg.RendererCallbackUrl)
		if err != nil {
			log.Fatal(4, "Invalid callback_url(%s): %s", cfg.RendererCallbackUrl, err)
		}
	}
	cfg.ImagesDir = filepath.Join(cfg.DataPath, "png")
	cfg.PhantomDir = filepath.Join(HomePath, "tools/phantomjs")
	cfg.TempDataLifetime = iniFile.Section("paths").Key("temp_data_lifetime").MustDuration(time.Second * 3600 * 24)
	cfg.MetricsEndpointEnabled = iniFile.Section("metrics").Key("enabled").MustBool(true)
	cfg.MetricsEndpointBasicAuthUsername, err = valueAsString(iniFile.Section("metrics"), "basic_auth_username", "")
	if err != nil {
		return err
	}
	cfg.MetricsEndpointBasicAuthPassword, err = valueAsString(iniFile.Section("metrics"), "basic_auth_password", "")
	if err != nil {
		return err
	}

	analytics := iniFile.Section("analytics")
	ReportingEnabled = analytics.Key("reporting_enabled").MustBool(true)
	CheckForUpdates = analytics.Key("check_for_updates").MustBool(true)
	GoogleAnalyticsId, err = valueAsString(analytics, "google_analytics_ua_id", "")
	if err != nil {
		return err
	}
	GoogleTagManagerId, err = valueAsString(analytics, "google_tag_manager_id", "")
	if err != nil {
		return err
	}

	ldapSec := iniFile.Section("auth.ldap")
	LdapEnabled = ldapSec.Key("enabled").MustBool(false)
	LdapConfigFile, err = valueAsString(ldapSec, "config_file", "")
	if err != nil {
		return err
	}
	LdapAllowSignup = ldapSec.Key("allow_sign_up").MustBool(true)

	alerting := iniFile.Section("alerting")
	AlertingEnabled = alerting.Key("enabled").MustBool(true)
	ExecuteAlerts = alerting.Key("execute_alerts").MustBool(true)
	AlertingRenderLimit = alerting.Key("concurrent_render_limit").MustInt(5)
	AlertingErrorOrTimeout, err = valueAsString(alerting, "error_or_timeout", "alerting")
	if err != nil {
		return err
	}
	AlertingNoDataOrNullValues, err = valueAsString(alerting, "nodata_or_nullvalues", "no_data")
	if err != nil {
		return err
	}

	AlertingEvaluationTimeout = alerting.Key("evaluation_timeout_seconds").MustDuration(time.Second * 30)
	AlertingNotificationTimeout = alerting.Key("notification_timeout_seconds").MustDuration(time.Second * 30)
	AlertingMaxAttempts = alerting.Key("max_attempts").MustInt(3)

	explore := iniFile.Section("explore")
	ExploreEnabled = explore.Key("enabled").MustBool(true)

	panelsSection := iniFile.Section("panels")
	cfg.DisableSanitizeHtml = panelsSection.Key("disable_sanitize_html").MustBool(false)

	pluginsSection := iniFile.Section("plugins")
	cfg.PluginsEnableAlpha = pluginsSection.Key("enable_alpha").MustBool(false)
	cfg.PluginsAppsSkipVerifyTLS = pluginsSection.Key("app_tls_skip_verify_insecure").MustBool(false)

	// check old location for this option
	if panelsSection.Key("enable_alpha").MustBool(false) {
		cfg.PluginsEnableAlpha = true
	}

	err = cfg.readSessionConfig()
	if err != nil {
		return err
	}
	cfg.readSmtpSettings()
	cfg.readQuotaSettings()

	if VerifyEmailEnabled && !cfg.Smtp.Enabled {
		log.Warn("require_email_validation is enabled but smtp is disabled")
	}

	// check old key  name
	GrafanaComUrl, err = valueAsString(iniFile.Section("grafana_net"), "url", "")
	if err != nil {
		return err
	}
	if GrafanaComUrl == "" {
		GrafanaComUrl, err = valueAsString(iniFile.Section("grafana_com"), "url", "https://grafana.com")
		if err != nil {
			return err
		}
	}

	imageUploadingSection := iniFile.Section("external_image_storage")
	ImageUploadProvider, err = valueAsString(imageUploadingSection, "provider", "")
	if err != nil {
		return err
	}

	enterprise := iniFile.Section("enterprise")
	cfg.EnterpriseLicensePath, err = valueAsString(enterprise, "license_path", filepath.Join(cfg.DataPath, "license.jwt"))
	if err != nil {
		return err
	}

	cacheServer := iniFile.Section("remote_cache")
	dbName, err := valueAsString(cacheServer, "type", "database")
	if err != nil {
		return err
	}
	connStr, err := valueAsString(cacheServer, "connstr", "")
	if err != nil {
		return err
	}
	cfg.RemoteCacheOptions = &RemoteCacheOptions{
		Name:    dbName,
		ConnStr: connStr,
	}

	return nil
}

func valueAsString(section *ini.Section, keyName string, defaultValue string) (value string, err error) {
	defer func() {
		if err_ := recover(); err_ != nil {
			err = errors.New("Invalid value for key '" + keyName + "' in configuration file")
		}
	}()

	return section.Key(keyName).MustString(defaultValue), nil
}

type RemoteCacheOptions struct {
	Name    string
	ConnStr string
}

<<<<<<< HEAD
func (cfg *Cfg) readSessionConfig() error {
	sec := cfg.Raw.Section("session")
	SessionOptions = session.Options{}
	SessionOptions.Provider = sec.Key("provider").In("memory", []string{"memory", "file", "redis", "mysql", "postgres", "memcache"})
	providerConfig, err := valueAsString(sec, "provider_config", "")
	if err != nil {
		return err
	}
	SessionOptions.ProviderConfig = strings.Trim(providerConfig, "\" ")
	SessionOptions.CookieName, err = valueAsString(sec, "cookie_name", "grafana_sess")
	if err != nil {
		return err
	}
	SessionOptions.CookiePath = AppSubUrl
	SessionOptions.Secure = sec.Key("cookie_secure").MustBool()
	SessionOptions.Gclifetime = cfg.Raw.Section("session").Key("gc_interval_time").MustInt64(86400)
	SessionOptions.Maxlifetime = cfg.Raw.Section("session").Key("session_life_time").MustInt64(86400)
	SessionOptions.IDLength = 16

	if SessionOptions.Provider == "file" {
		SessionOptions.ProviderConfig = makeAbsolute(SessionOptions.ProviderConfig, cfg.DataPath)
		os.MkdirAll(path.Dir(SessionOptions.ProviderConfig), os.ModePerm)
	}
=======
func (cfg *Cfg) readSessionConfig() {
	sec, _ := cfg.Raw.GetSection("session")
>>>>>>> 2d6b33ab

	if sec != nil {
		cfg.Logger.Warn(
			"[Removed] Session setting was removed in v6.2, use remote_cache option instead",
		)
	}
<<<<<<< HEAD

	SessionConnMaxLifetime = cfg.Raw.Section("session").Key("conn_max_lifetime").MustInt64(14400)
	return nil
=======
>>>>>>> 2d6b33ab
}

func (cfg *Cfg) initLogging(file *ini.File) error {
	logModeStr, err := valueAsString(file.Section("log"), "mode", "console")
	if err != nil {
		return err
	}
	// split on comma
	logModes := strings.Split(logModeStr, ",")
	// also try space
	if len(logModes) == 1 {
		logModes = strings.Split(logModeStr, " ")
	}
	logsPath, err := valueAsString(file.Section("paths"), "logs", "")
	if err != nil {
		return err
	}
	cfg.LogsPath = makeAbsolute(logsPath, HomePath)
	log.ReadLoggingConfig(logModes, cfg.LogsPath, file)
	return nil
}

func (cfg *Cfg) LogConfigSources() {
	var text bytes.Buffer

	for _, file := range configFiles {
		cfg.Logger.Info("Config loaded from", "file", file)
	}

	if len(appliedCommandLineProperties) > 0 {
		for _, prop := range appliedCommandLineProperties {
			cfg.Logger.Info("Config overridden from command line", "arg", prop)
		}
	}

	if len(appliedEnvOverrides) > 0 {
		text.WriteString("\tEnvironment variables used:\n")
		for _, prop := range appliedEnvOverrides {
			cfg.Logger.Info("Config overridden from Environment variable", "var", prop)
		}
	}

	cfg.Logger.Info("Path Home", "path", HomePath)
	cfg.Logger.Info("Path Data", "path", cfg.DataPath)
	cfg.Logger.Info("Path Logs", "path", cfg.LogsPath)
	cfg.Logger.Info("Path Plugins", "path", PluginsPath)
	cfg.Logger.Info("Path Provisioning", "path", cfg.ProvisioningPath)
	cfg.Logger.Info("App mode " + Env)
}<|MERGE_RESOLUTION|>--- conflicted
+++ resolved
@@ -917,10 +917,7 @@
 		cfg.PluginsEnableAlpha = true
 	}
 
-	err = cfg.readSessionConfig()
-	if err != nil {
-		return err
-	}
+	cfg.readSessionConfig()
 	cfg.readSmtpSettings()
 	cfg.readQuotaSettings()
 
@@ -984,46 +981,14 @@
 	ConnStr string
 }
 
-<<<<<<< HEAD
-func (cfg *Cfg) readSessionConfig() error {
-	sec := cfg.Raw.Section("session")
-	SessionOptions = session.Options{}
-	SessionOptions.Provider = sec.Key("provider").In("memory", []string{"memory", "file", "redis", "mysql", "postgres", "memcache"})
-	providerConfig, err := valueAsString(sec, "provider_config", "")
-	if err != nil {
-		return err
-	}
-	SessionOptions.ProviderConfig = strings.Trim(providerConfig, "\" ")
-	SessionOptions.CookieName, err = valueAsString(sec, "cookie_name", "grafana_sess")
-	if err != nil {
-		return err
-	}
-	SessionOptions.CookiePath = AppSubUrl
-	SessionOptions.Secure = sec.Key("cookie_secure").MustBool()
-	SessionOptions.Gclifetime = cfg.Raw.Section("session").Key("gc_interval_time").MustInt64(86400)
-	SessionOptions.Maxlifetime = cfg.Raw.Section("session").Key("session_life_time").MustInt64(86400)
-	SessionOptions.IDLength = 16
-
-	if SessionOptions.Provider == "file" {
-		SessionOptions.ProviderConfig = makeAbsolute(SessionOptions.ProviderConfig, cfg.DataPath)
-		os.MkdirAll(path.Dir(SessionOptions.ProviderConfig), os.ModePerm)
-	}
-=======
 func (cfg *Cfg) readSessionConfig() {
 	sec, _ := cfg.Raw.GetSection("session")
->>>>>>> 2d6b33ab
 
 	if sec != nil {
 		cfg.Logger.Warn(
 			"[Removed] Session setting was removed in v6.2, use remote_cache option instead",
 		)
 	}
-<<<<<<< HEAD
-
-	SessionConnMaxLifetime = cfg.Raw.Section("session").Key("conn_max_lifetime").MustInt64(14400)
-	return nil
-=======
->>>>>>> 2d6b33ab
 }
 
 func (cfg *Cfg) initLogging(file *ini.File) error {
