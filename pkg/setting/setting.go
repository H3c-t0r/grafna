--- conflicted
+++ resolved
@@ -492,10 +492,6 @@
 		"ACCOUNT_KEY",
 		"ENCRYPTION_KEY",
 		"VAULT_TOKEN",
-<<<<<<< HEAD
-		"AWSKMS_.*_TOKEN",
-=======
->>>>>>> 0ca4ccfa
 	} {
 		if match, err := regexp.MatchString(pattern, uppercased); match && err == nil {
 			return RedactedPassword
