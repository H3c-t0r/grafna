// Copyright 2014 Unknwon
// Copyright 2014 Torkel Ödegaard

package setting

import (
	"bytes"
	"crypto/tls"
	"encoding/json"
	"errors"
	"fmt"
	"io/fs"
	"net/http"
	"net/url"
	"os"
	"path"
	"path/filepath"
	"regexp"
	"runtime"
	"strconv"
	"strings"
	"time"

	"github.com/gobwas/glob"
	"github.com/prometheus/common/model"
	"gopkg.in/ini.v1"

	"github.com/grafana/grafana-aws-sdk/pkg/awsds"
	"github.com/grafana/grafana-azure-sdk-go/azsettings"
	"github.com/grafana/grafana-plugin-sdk-go/backend/gtime"

	"github.com/grafana/grafana/pkg/infra/log"
	"github.com/grafana/grafana/pkg/models/roletype"
	"github.com/grafana/grafana/pkg/util"
)

type Scheme string

const (
	HTTPScheme   Scheme = "http"
	HTTPSScheme  Scheme = "https"
	HTTP2Scheme  Scheme = "h2"
	SocketScheme Scheme = "socket"
)

const (
	RedactedPassword = "*********"
	DefaultHTTPAddr  = "0.0.0.0"
	Dev              = "development"
	Prod             = "production"
	ApplicationName  = "Grafana"
)

// zoneInfo names environment variable for setting the path to look for the timezone database in go
const zoneInfo = "ZONEINFO"

var (
	// App settings.
	Env              = Dev
	AppUrl           string
	AppSubUrl        string
	ServeFromSubPath bool
	InstanceName     string

	// build
	BuildVersion          string
	BuildCommit           string
	EnterpriseBuildCommit string
	BuildBranch           string
	BuildStamp            int64
	IsEnterprise          bool

	// packaging
	Packaging = "unknown"

	// Paths
	HomePath       string
	CustomInitPath = "conf/custom.ini"

	// HTTP server options
	StaticRootPath string

	// Security settings.
	SecretKey              string
	DisableGravatar        bool
	DataProxyWhiteList     map[string]bool
	CookieSecure           bool
	CookieSameSiteDisabled bool
	CookieSameSiteMode     http.SameSite

	// Dashboard history
	DashboardVersionsToKeep int
	MinRefreshInterval      string

	// User settings
	AllowUserSignUp         bool
	AllowUserOrgCreate      bool
	VerifyEmailEnabled      bool
	LoginHint               string
	PasswordHint            string
	DisableSignoutMenu      bool
	ExternalUserMngLinkUrl  string
	ExternalUserMngLinkName string
	ExternalUserMngInfo     string

	// HTTP auth
	SigV4AuthEnabled bool
	AzureAuthEnabled bool

	// Global setting objects.
	Raw *ini.File

	// for logging purposes
	configFiles                  []string
	appliedCommandLineProperties []string
	appliedEnvOverrides          []string

	// Alerting
	AlertingEnabled            *bool
	ExecuteAlerts              bool
	AlertingRenderLimit        int
	AlertingErrorOrTimeout     string
	AlertingNoDataOrNullValues string

	AlertingEvaluationTimeout   time.Duration
	AlertingNotificationTimeout time.Duration
	AlertingMaxAttempts         int
	AlertingMinInterval         int64

	// Explore UI
	ExploreEnabled bool

	// Help UI
	HelpEnabled bool

	// Profile UI
	ProfileEnabled bool

	// News Feed
	NewsFeedEnabled bool

	// Grafana.NET URL
	GrafanaComUrl string

	ImageUploadProvider string
)

// TODO move all global vars to this struct
type Cfg struct {
	Target []string
	Raw    *ini.File
	Logger log.Logger

	// HTTP Server Settings
	CertFile         string
	KeyFile          string
	HTTPAddr         string
	HTTPPort         string
	AppURL           string
	AppSubURL        string
	ServeFromSubPath bool
	StaticRootPath   string
	Protocol         Scheme
	SocketGid        int
	SocketMode       int
	SocketPath       string
	RouterLogging    bool
	Domain           string
	CDNRootURL       *url.URL
	ReadTimeout      time.Duration
	EnableGzip       bool
	EnforceDomain    bool
	MinTLSVersion    string

	// Security settings
	SecretKey             string
	EmailCodeValidMinutes int

	// build
	BuildVersion          string
	BuildCommit           string
	EnterpriseBuildCommit string
	BuildBranch           string
	BuildStamp            int64
	IsEnterprise          bool

	// packaging
	Packaging string

	// Paths
	HomePath              string
	ProvisioningPath      string
	DataPath              string
	LogsPath              string
	PluginsPath           string
	BundledPluginsPath    string
	EnterpriseLicensePath string

	// SMTP email settings
	Smtp SmtpSettings

	// Rendering
	ImagesDir                      string
	CSVsDir                        string
	RendererUrl                    string
	RendererCallbackUrl            string
	RendererAuthToken              string
	RendererConcurrentRequestLimit int
	RendererRenderKeyLifeTime      time.Duration

	// Security
	DisableInitAdminCreation          bool
	DisableBruteForceLoginProtection  bool
	CookieSecure                      bool
	CookieSameSiteDisabled            bool
	CookieSameSiteMode                http.SameSite
	AllowEmbedding                    bool
	XSSProtectionHeader               bool
	ContentTypeProtectionHeader       bool
	StrictTransportSecurity           bool
	StrictTransportSecurityMaxAge     int
	StrictTransportSecurityPreload    bool
	StrictTransportSecuritySubDomains bool
	// CSPEnabled toggles Content Security Policy support.
	CSPEnabled bool
	// CSPTemplate contains the Content Security Policy template.
	CSPTemplate string
	// CSPReportEnabled toggles Content Security Policy Report Only support.
	CSPReportOnlyEnabled bool
	// CSPReportOnlyTemplate contains the Content Security Policy Report Only template.
	CSPReportOnlyTemplate            string
	AngularSupportEnabled            bool
	DisableFrontendSandboxForPlugins []string

	TempDataLifetime time.Duration

	// Plugins
	PluginsEnableAlpha               bool
	PluginsAppsSkipVerifyTLS         bool
	PluginSettings                   PluginSettings
	PluginsAllowUnsigned             []string
	PluginCatalogURL                 string
	PluginCatalogHiddenPlugins       []string
	PluginAdminEnabled               bool
	PluginAdminExternalManageEnabled bool
	PluginForcePublicKeyDownload     bool
	PluginSkipPublicKeyDownload      bool
	DisablePlugins                   []string
	PluginInstallToken               string

	PluginsCDNURLTemplate    string
	PluginLogBackendRequests bool

	// Panels
	DisableSanitizeHtml bool

	// Metrics
	MetricsEndpointEnabled           bool
	MetricsEndpointBasicAuthUsername string
	MetricsEndpointBasicAuthPassword string
	MetricsEndpointDisableTotalStats bool
	// MetricsIncludeTeamLabel configures grafana to set a label for
	// the team responsible for the code at Grafana labs. We don't expect anyone else to
	// use this setting.
	MetricsIncludeTeamLabel          bool
	MetricsTotalStatsIntervalSeconds int
	MetricsGrafanaEnvironmentInfo    map[string]string

	// Dashboards
	DefaultHomeDashboardPath string

	// Auth
	LoginCookieName              string
	LoginMaxInactiveLifetime     time.Duration
	LoginMaxLifetime             time.Duration
	TokenRotationIntervalMinutes int
	SigV4AuthEnabled             bool
	SigV4VerboseLogging          bool
	AzureAuthEnabled             bool
	AzureSkipOrgRoleSync         bool
	BasicAuthEnabled             bool
	AdminUser                    string
	AdminPassword                string
	DisableLogin                 bool
	AdminEmail                   string
	DisableLoginForm             bool
	SignoutRedirectUrl           string
	// Not documented & not supported
	// stand in until a more complete solution is implemented
	AuthConfigUIAdminAccess bool

	// AWS Plugin Auth
	AWSAllowedAuthProviders []string
	AWSAssumeRoleEnabled    bool
	AWSListMetricsPageLimit int
	AWSExternalId           string

	// Azure Cloud settings
	Azure *azsettings.AzureSettings

	// Auth proxy settings
	AuthProxyEnabled          bool
	AuthProxyHeaderName       string
	AuthProxyHeaderProperty   string
	AuthProxyAutoSignUp       bool
	AuthProxyEnableLoginToken bool
	AuthProxyWhitelist        string
	AuthProxyHeaders          map[string]string
	AuthProxyHeadersEncoded   bool
	AuthProxySyncTTL          int

	// OAuth
	OAuthAutoLogin                bool
	OAuthCookieMaxAge             int
	OAuthAllowInsecureEmailLookup bool

	// JWT Auth
	JWTAuthEnabled                 bool
	JWTAuthHeaderName              string
	JWTAuthURLLogin                bool
	JWTAuthEmailClaim              string
	JWTAuthUsernameClaim           string
	JWTAuthExpectClaims            string
	JWTAuthJWKSetURL               string
	JWTAuthCacheTTL                time.Duration
	JWTAuthKeyFile                 string
	JWTAuthKeyID                   string
	JWTAuthJWKSetFile              string
	JWTAuthAutoSignUp              bool
	JWTAuthRoleAttributePath       string
	JWTAuthRoleAttributeStrict     bool
	JWTAuthAllowAssignGrafanaAdmin bool
	JWTAuthSkipOrgRoleSync         bool

	// Extended JWT Auth
	ExtendedJWTAuthEnabled    bool
	ExtendedJWTExpectIssuer   string
	ExtendedJWTExpectAudience string

	// Dataproxy
	SendUserHeader                 bool
	DataProxyLogging               bool
	DataProxyTimeout               int
	DataProxyDialTimeout           int
	DataProxyTLSHandshakeTimeout   int
	DataProxyExpectContinueTimeout int
	DataProxyMaxConnsPerHost       int
	DataProxyMaxIdleConns          int
	DataProxyKeepAlive             int
	DataProxyIdleConnTimeout       int
	ResponseLimit                  int64
	DataProxyRowLimit              int64
	DataProxyUserAgent             string

	// DistributedCache
	RemoteCacheOptions *RemoteCacheOptions

	ViewersCanEdit  bool
	EditorsCanAdmin bool

	ApiKeyMaxSecondsToLive int64

	// Check if a feature toggle is enabled
	// Deprecated: use featuremgmt.FeatureFlags
	IsFeatureToggleEnabled func(key string) bool // filled in dynamically

	AnonymousEnabled     bool
	AnonymousOrgName     string
	AnonymousOrgRole     string
	AnonymousHideVersion bool

	DateFormats DateFormats

	// User
	UserInviteMaxLifetime time.Duration
	HiddenUsers           map[string]struct{}
	CaseInsensitiveLogin  bool // Login and Email will be considered case insensitive

	// Service Accounts
	SATokenExpirationDayLimit int

	// Annotations
	AnnotationCleanupJobBatchSize      int64
	AnnotationMaximumTagsLength        int64
	AlertingAnnotationCleanupSetting   AnnotationCleanupSettings
	DashboardAnnotationCleanupSettings AnnotationCleanupSettings
	APIAnnotationCleanupSettings       AnnotationCleanupSettings

	// GrafanaJavascriptAgent config
	GrafanaJavascriptAgent GrafanaJavascriptAgent

	// Data sources
	DataSourceLimit int

	// SQL Data sources
	SqlDatasourceMaxOpenConnsDefault    int
	SqlDatasourceMaxIdleConnsDefault    int
	SqlDatasourceMaxConnLifetimeDefault int

	// Snapshots
	SnapshotEnabled       bool
	ExternalSnapshotUrl   string
	ExternalSnapshotName  string
	ExternalEnabled       bool
	SnapShotRemoveExpired bool

	SnapshotPublicMode bool

	ErrTemplateName string

	Env string

	StackID string
	Slug    string

	ForceMigration bool

	// Analytics
	CheckForGrafanaUpdates              bool
	CheckForPluginUpdates               bool
	ReportingDistributor                string
	ReportingEnabled                    bool
	ApplicationInsightsConnectionString string
	ApplicationInsightsEndpointUrl      string
	FeedbackLinksEnabled                bool

	// Frontend analytics
	GoogleAnalyticsID                   string
	GoogleAnalytics4ID                  string
	GoogleAnalytics4SendManualPageViews bool
	GoogleTagManagerID                  string
	RudderstackDataPlaneURL             string
	RudderstackWriteKey                 string
	RudderstackSDKURL                   string
	RudderstackConfigURL                string
	RudderstackIntegrationsURL          string
	IntercomSecret                      string

	// AzureAD
	AzureADEnabled         bool
	AzureADSkipOrgRoleSync bool

	// Google
	GoogleAuthEnabled     bool
	GoogleSkipOrgRoleSync bool

	// Gitlab
	GitLabAuthEnabled     bool
	GitLabSkipOrgRoleSync bool

	// Generic OAuth
	GenericOAuthAuthEnabled     bool
	GenericOAuthSkipOrgRoleSync bool

	// LDAP
	LDAPAuthEnabled       bool
	LDAPSkipOrgRoleSync   bool
	LDAPConfigFilePath    string
	LDAPAllowSignup       bool
	LDAPActiveSyncEnabled bool
	LDAPSyncCron          string

	DefaultTheme    string
	DefaultLanguage string
	HomePage        string

	Quota QuotaSettings

	AutoAssignOrg              bool
	AutoAssignOrgId            int
	AutoAssignOrgRole          string
	OAuthSkipOrgRoleUpdateSync bool

	// ExpressionsEnabled specifies whether expressions are enabled.
	ExpressionsEnabled bool

	ImageUploadProvider string

	// LiveMaxConnections is a maximum number of WebSocket connections to
	// Grafana Live ws endpoint (per Grafana server instance). 0 disables
	// Live, -1 means unlimited connections.
	LiveMaxConnections int
	// LiveHAEngine is a type of engine to use to achieve HA with Grafana Live.
	// Zero value means in-memory single node setup.
	LiveHAEngine string
	// LiveHAEngineAddress is a connection address for Live HA engine.
	LiveHAEngineAddress  string
	LiveHAEnginePassword string
	// LiveAllowedOrigins is a set of origins accepted by Live. If not provided
	// then Live uses AppURL as the only allowed origin.
	LiveAllowedOrigins []string

	// GitHub OAuth
	GitHubAuthEnabled     bool
	GitHubSkipOrgRoleSync bool

	// Grafana.com URL, used for OAuth redirect.
	GrafanaComURL string
	// Grafana.com API URL. Can be set separately to GrafanaComURL
	// in case API is not publicly accessible.
	// Defaults to GrafanaComURL setting + "/api" if unset.
	GrafanaComAPIURL string
	// Grafana.com Auth enabled
	GrafanaComAuthEnabled bool
	// GrafanaComSkipOrgRoleSync can be set for
	// letting users set org roles from within Grafana and
	// skip the org roles coming from GrafanaCom
	GrafanaComSkipOrgRoleSync bool

	// Grafana.com Auth enabled through [auth.grafananet] config section
	GrafanaNetAuthEnabled bool

	// Geomap base layer config
	GeomapDefaultBaseLayerConfig map[string]any
	GeomapEnableCustomBaseLayers bool

	// Unified Alerting
	UnifiedAlerting UnifiedAlertingSettings

	// Query history
	QueryHistoryEnabled bool

	Storage StorageSettings

	Search SearchSettings

	SecureSocksDSProxy SecureSocksDSProxySettings

	// SAML Auth
	SAMLAuthEnabled            bool
	SAMLSkipOrgRoleSync        bool
	SAMLRoleValuesGrafanaAdmin string

	// Okta OAuth
	OktaAuthEnabled     bool
	OktaSkipOrgRoleSync bool

	// OAuth2 Server
	OAuth2ServerEnabled bool

	// OAuth2Server supports the two recommended key types from the RFC https://www.rfc-editor.org/rfc/rfc7518#section-3.1: RS256 and ES256
	OAuth2ServerGeneratedKeyTypeForClient string
	OAuth2ServerAccessTokenLifespan       time.Duration

	// Access Control
	RBACPermissionCache bool
	// Enable Permission validation during role creation and provisioning
	RBACPermissionValidationEnabled bool
	// Reset basic roles permissions on start-up
	RBACResetBasicRoles bool
<<<<<<< HEAD
	// RBAC single organization
=======
	// RBAC single organization. This configuration option is subject to change.
>>>>>>> cbb607b3
	RBACSingleOrganization bool

	// GRPC Server.
	GRPCServerNetwork   string
	GRPCServerAddress   string
	GRPCServerTLSConfig *tls.Config

	CustomResponseHeaders map[string]string

	// This is used to override the general error message shown to users when we want to obfuscate a sensitive backend error
	UserFacingDefaultError string

	// DatabaseInstrumentQueries is used to decide if database queries
	// should be instrumented with metrics, logs and traces.
	// This needs to be on the global object since its used in the
	// sqlstore package and HTTP middlewares.
	DatabaseInstrumentQueries bool

	// Feature Management Settings
	FeatureManagement FeatureMgmtSettings
}

// AddChangePasswordLink returns if login form is disabled or not since
// the same intention can be used to hide both features.
func (cfg *Cfg) AddChangePasswordLink() bool {
	return !cfg.DisableLoginForm
}

type CommandLineArgs struct {
	Config   string
	HomePath string
	Args     []string
}

func (cfg *Cfg) parseAppUrlAndSubUrl(section *ini.Section) (string, string, error) {
	appUrl := valueAsString(section, "root_url", "http://localhost:3000/")

	if appUrl[len(appUrl)-1] != '/' {
		appUrl += "/"
	}

	// Check if has app suburl.
	url, err := url.Parse(appUrl)
	if err != nil {
		cfg.Logger.Error("Invalid root_url.", "url", appUrl, "error", err)
		os.Exit(1)
	}

	appSubUrl := strings.TrimSuffix(url.Path, "/")
	return appUrl, appSubUrl, nil
}

func ToAbsUrl(relativeUrl string) string {
	return AppUrl + relativeUrl
}

func RedactedValue(key, value string) string {
	if value == "" {
		return ""
	}

	uppercased := strings.ToUpper(key)
	// Sensitive information: password, secrets etc
	for _, pattern := range []string{
		"PASSWORD",
		"SECRET",
		"PROVIDER_CONFIG",
		"PRIVATE_KEY",
		"SECRET_KEY",
		"CERTIFICATE",
		"ACCOUNT_KEY",
		"ENCRYPTION_KEY",
		"VAULT_TOKEN",
	} {
		if match, err := regexp.MatchString(pattern, uppercased); match && err == nil {
			return RedactedPassword
		}
	}

	for _, exception := range []string{
		"RUDDERSTACK",
		"APPLICATION_INSIGHTS",
		"SENTRY",
	} {
		if strings.Contains(uppercased, exception) {
			return value
		}
	}

	if u, err := RedactedURL(value); err == nil {
		return u
	}

	return value
}

func RedactedURL(value string) (string, error) {
	// Value could be a list of URLs
	chunks := util.SplitString(value)

	for i, chunk := range chunks {
		var hasTmpPrefix bool
		const tmpPrefix = "http://"

		if !strings.Contains(chunk, "://") {
			chunk = tmpPrefix + chunk
			hasTmpPrefix = true
		}

		u, err := url.Parse(chunk)
		if err != nil {
			return "", err
		}

		redacted := u.Redacted()
		if hasTmpPrefix {
			redacted = strings.Replace(redacted, tmpPrefix, "", 1)
		}

		chunks[i] = redacted
	}

	if strings.Contains(value, ",") {
		return strings.Join(chunks, ","), nil
	}

	return strings.Join(chunks, " "), nil
}

func applyEnvVariableOverrides(file *ini.File) error {
	appliedEnvOverrides = make([]string, 0)
	for _, section := range file.Sections() {
		for _, key := range section.Keys() {
			envKey := EnvKey(section.Name(), key.Name())
			envValue := os.Getenv(envKey)

			if len(envValue) > 0 {
				key.SetValue(envValue)
				appliedEnvOverrides = append(appliedEnvOverrides, fmt.Sprintf("%s=%s", envKey, RedactedValue(envKey, envValue)))
			}
		}
	}

	return nil
}

func (cfg *Cfg) readGrafanaEnvironmentMetrics() error {
	environmentMetricsSection := cfg.Raw.Section("metrics.environment_info")
	keys := environmentMetricsSection.Keys()
	cfg.MetricsGrafanaEnvironmentInfo = make(map[string]string, len(keys))

	for _, key := range keys {
		labelName := model.LabelName(key.Name())
		labelValue := model.LabelValue(key.Value())

		if !labelName.IsValid() {
			return fmt.Errorf("invalid label name in [metrics.environment_info] configuration. name %q", labelName)
		}

		if !labelValue.IsValid() {
			return fmt.Errorf("invalid label value in [metrics.environment_info] configuration. name %q value %q", labelName, labelValue)
		}

		cfg.MetricsGrafanaEnvironmentInfo[string(labelName)] = string(labelValue)
	}

	return nil
}

func (cfg *Cfg) readAnnotationSettings() error {
	section := cfg.Raw.Section("annotations")
	cfg.AnnotationCleanupJobBatchSize = section.Key("cleanupjob_batchsize").MustInt64(100)
	cfg.AnnotationMaximumTagsLength = section.Key("tags_length").MustInt64(500)
	switch {
	case cfg.AnnotationMaximumTagsLength > 4096:
		// ensure that the configuration does not exceed the respective column size
		return fmt.Errorf("[annotations.tags_length] configuration exceeds the maximum allowed (4096)")
	case cfg.AnnotationMaximumTagsLength > 500:
		cfg.Logger.Info("[annotations.tags_length] has been increased from its default value; this may affect the performance", "tagLength", cfg.AnnotationMaximumTagsLength)
	case cfg.AnnotationMaximumTagsLength < 500:
		cfg.Logger.Warn("[annotations.tags_length] is too low; the minimum allowed (500) is enforced")
		cfg.AnnotationMaximumTagsLength = 500
	}

	dashboardAnnotation := cfg.Raw.Section("annotations.dashboard")
	apiIAnnotation := cfg.Raw.Section("annotations.api")
	alertingSection := cfg.Raw.Section("alerting")

	var newAnnotationCleanupSettings = func(section *ini.Section, maxAgeField string) AnnotationCleanupSettings {
		maxAge, err := gtime.ParseDuration(section.Key(maxAgeField).MustString(""))
		if err != nil {
			maxAge = 0
		}

		return AnnotationCleanupSettings{
			MaxAge:   maxAge,
			MaxCount: section.Key("max_annotations_to_keep").MustInt64(0),
		}
	}

	cfg.AlertingAnnotationCleanupSetting = newAnnotationCleanupSettings(alertingSection, "max_annotation_age")
	cfg.DashboardAnnotationCleanupSettings = newAnnotationCleanupSettings(dashboardAnnotation, "max_age")
	cfg.APIAnnotationCleanupSettings = newAnnotationCleanupSettings(apiIAnnotation, "max_age")

	return nil
}

func (cfg *Cfg) readExpressionsSettings() {
	expressions := cfg.Raw.Section("expressions")
	cfg.ExpressionsEnabled = expressions.Key("enabled").MustBool(true)
}

type AnnotationCleanupSettings struct {
	MaxAge   time.Duration
	MaxCount int64
}

func EnvKey(sectionName string, keyName string) string {
	sN := strings.ToUpper(strings.ReplaceAll(sectionName, ".", "_"))
	sN = strings.ReplaceAll(sN, "-", "_")
	kN := strings.ToUpper(strings.ReplaceAll(keyName, ".", "_"))
	envKey := fmt.Sprintf("GF_%s_%s", sN, kN)
	return envKey
}

func applyCommandLineDefaultProperties(props map[string]string, file *ini.File) {
	appliedCommandLineProperties = make([]string, 0)
	for _, section := range file.Sections() {
		for _, key := range section.Keys() {
			keyString := fmt.Sprintf("default.%s.%s", section.Name(), key.Name())
			value, exists := props[keyString]
			if exists {
				key.SetValue(value)
				appliedCommandLineProperties = append(appliedCommandLineProperties,
					fmt.Sprintf("%s=%s", keyString, RedactedValue(keyString, value)))
			}
		}
	}
}

func applyCommandLineProperties(props map[string]string, file *ini.File) {
	for _, section := range file.Sections() {
		sectionName := section.Name() + "."
		if section.Name() == ini.DefaultSection {
			sectionName = ""
		}
		for _, key := range section.Keys() {
			keyString := sectionName + key.Name()
			value, exists := props[keyString]
			if exists {
				appliedCommandLineProperties = append(appliedCommandLineProperties, fmt.Sprintf("%s=%s", keyString, value))
				key.SetValue(value)
			}
		}
	}
}

func (cfg *Cfg) getCommandLineProperties(args []string) map[string]string {
	props := make(map[string]string)

	for _, arg := range args {
		if !strings.HasPrefix(arg, "cfg:") {
			continue
		}

		trimmed := strings.TrimPrefix(arg, "cfg:")
		parts := strings.Split(trimmed, "=")
		if len(parts) != 2 {
			cfg.Logger.Error("Invalid command line argument.", "argument", arg)
			os.Exit(1)
		}

		props[parts[0]] = parts[1]
	}
	return props
}

func makeAbsolute(path string, root string) string {
	if filepath.IsAbs(path) {
		return path
	}
	return filepath.Join(root, path)
}

func (cfg *Cfg) loadSpecifiedConfigFile(configFile string, masterFile *ini.File) error {
	if configFile == "" {
		configFile = filepath.Join(cfg.HomePath, CustomInitPath)
		// return without error if custom file does not exist
		if !pathExists(configFile) {
			return nil
		}
	}

	userConfig, err := ini.Load(configFile)
	if err != nil {
		return fmt.Errorf("failed to parse %q: %w", configFile, err)
	}

	userConfig.BlockMode = false

	for _, section := range userConfig.Sections() {
		for _, key := range section.Keys() {
			if key.Value() == "" {
				continue
			}

			defaultSec, err := masterFile.GetSection(section.Name())
			if err != nil {
				defaultSec, _ = masterFile.NewSection(section.Name())
			}
			defaultKey, err := defaultSec.GetKey(key.Name())
			if err != nil {
				defaultKey, _ = defaultSec.NewKey(key.Name(), key.Value())
			}
			defaultKey.SetValue(key.Value())
		}
	}

	configFiles = append(configFiles, configFile)
	return nil
}

func (cfg *Cfg) loadConfiguration(args CommandLineArgs) (*ini.File, error) {
	// load config defaults
	defaultConfigFile := path.Join(HomePath, "conf/defaults.ini")
	configFiles = append(configFiles, defaultConfigFile)

	// check if config file exists
	if _, err := os.Stat(defaultConfigFile); os.IsNotExist(err) {
		fmt.Println("Grafana-server Init Failed: Could not find config defaults, make sure homepath command line parameter is set or working directory is homepath")
		os.Exit(1)
	}

	// load defaults
	parsedFile, err := ini.Load(defaultConfigFile)
	if err != nil {
		fmt.Printf("Failed to parse defaults.ini, %v\n", err)
		os.Exit(1)
		return nil, err
	}

	parsedFile.BlockMode = false

	// command line props
	commandLineProps := cfg.getCommandLineProperties(args.Args)
	// load default overrides
	applyCommandLineDefaultProperties(commandLineProps, parsedFile)

	// load specified config file
	err = cfg.loadSpecifiedConfigFile(args.Config, parsedFile)
	if err != nil {
		err2 := cfg.initLogging(parsedFile)
		if err2 != nil {
			return nil, err2
		}
		cfg.Logger.Error(err.Error())
		os.Exit(1)
	}

	// apply environment overrides
	err = applyEnvVariableOverrides(parsedFile)
	if err != nil {
		return nil, err
	}

	// apply command line overrides
	applyCommandLineProperties(commandLineProps, parsedFile)

	// evaluate config values containing environment variables
	err = expandConfig(parsedFile)
	if err != nil {
		return nil, err
	}

	// update data path and logging config
	dataPath := valueAsString(parsedFile.Section("paths"), "data", "")

	cfg.DataPath = makeAbsolute(dataPath, HomePath)
	err = cfg.initLogging(parsedFile)
	if err != nil {
		return nil, err
	}

	cfg.Logger.Info(fmt.Sprintf("Starting %s", ApplicationName), "version", BuildVersion, "commit", BuildCommit, "branch", BuildBranch, "compiled", time.Unix(BuildStamp, 0))

	return parsedFile, err
}

func pathExists(path string) bool {
	_, err := os.Stat(path)
	if err == nil {
		return true
	}
	if os.IsNotExist(err) {
		return false
	}
	return false
}

func (cfg *Cfg) setHomePath(args CommandLineArgs) {
	if args.HomePath != "" {
		cfg.HomePath = args.HomePath
		HomePath = cfg.HomePath
		return
	}

	var err error
	cfg.HomePath, err = filepath.Abs(".")
	if err != nil {
		panic(err)
	}

	HomePath = cfg.HomePath
	// check if homepath is correct
	if pathExists(filepath.Join(cfg.HomePath, "conf/defaults.ini")) {
		return
	}

	// try down one path
	if pathExists(filepath.Join(cfg.HomePath, "../conf/defaults.ini")) {
		cfg.HomePath = filepath.Join(cfg.HomePath, "../")
		HomePath = cfg.HomePath
	}
}

var skipStaticRootValidation = false

func NewCfg() *Cfg {
	return &Cfg{
		Target: []string{"all"},
		Logger: log.New("settings"),
		Raw:    ini.Empty(),
		Azure:  &azsettings.AzureSettings{},

		// Avoid nil pointer
		IsFeatureToggleEnabled: func(_ string) bool {
			return false
		},
	}
}

// Deprecated: Avoid using IsFeatureToggleEnabled from settings.  If you need to access
// feature flags, read them from the FeatureToggle (or FeatureManager) interface
func NewCfgWithFeatures(features func(string) bool) *Cfg {
	cfg := NewCfg()
	cfg.IsFeatureToggleEnabled = features
	return cfg
}

func NewCfgFromArgs(args CommandLineArgs) (*Cfg, error) {
	cfg := NewCfg()
	if err := cfg.Load(args); err != nil {
		return nil, err
	}

	return cfg, nil
}

func (cfg *Cfg) validateStaticRootPath() error {
	if skipStaticRootValidation {
		return nil
	}

	if _, err := os.Stat(path.Join(StaticRootPath, "build")); err != nil {
		cfg.Logger.Error("Failed to detect generated javascript files in public/build")
	}

	return nil
}

func (cfg *Cfg) Load(args CommandLineArgs) error {
	cfg.setHomePath(args)

	// Fix for missing IANA db on Windows
	_, zoneInfoSet := os.LookupEnv(zoneInfo)
	if runtime.GOOS == "windows" && !zoneInfoSet {
		if err := os.Setenv(zoneInfo, filepath.Join(HomePath, "tools", "zoneinfo.zip")); err != nil {
			cfg.Logger.Error("Can't set ZONEINFO environment variable", "err", err)
		}
	}

	iniFile, err := cfg.loadConfiguration(args)
	if err != nil {
		return err
	}

	cfg.Raw = iniFile

	// Temporarily keep global, to make refactor in steps
	Raw = cfg.Raw

	cfg.BuildVersion = BuildVersion
	cfg.BuildCommit = BuildCommit
	cfg.EnterpriseBuildCommit = EnterpriseBuildCommit
	cfg.BuildStamp = BuildStamp
	cfg.BuildBranch = BuildBranch
	cfg.IsEnterprise = IsEnterprise
	cfg.Packaging = Packaging

	cfg.ErrTemplateName = "error"

	Target := valueAsString(iniFile.Section(""), "target", "all")
	if Target != "" {
		cfg.Target = util.SplitString(Target)
	}
	Env = valueAsString(iniFile.Section(""), "app_mode", "development")
	cfg.Env = Env
	cfg.StackID = valueAsString(iniFile.Section("environment"), "stack_id", "")
	cfg.Slug = valueAsString(iniFile.Section("environment"), "stack_slug", "")
	cfg.ForceMigration = iniFile.Section("").Key("force_migration").MustBool(false)
	InstanceName = valueAsString(iniFile.Section(""), "instance_name", "unknown_instance_name")
	plugins := valueAsString(iniFile.Section("paths"), "plugins", "")
	cfg.PluginsPath = makeAbsolute(plugins, HomePath)
	cfg.BundledPluginsPath = makeAbsolute("plugins-bundled", HomePath)
	provisioning := valueAsString(iniFile.Section("paths"), "provisioning", "")
	cfg.ProvisioningPath = makeAbsolute(provisioning, HomePath)

	if err := cfg.readServerSettings(iniFile); err != nil {
		return err
	}

	if err := readDataProxySettings(iniFile, cfg); err != nil {
		return err
	}

	if err := readSecuritySettings(iniFile, cfg); err != nil {
		return err
	}

	if err := readSnapshotsSettings(cfg, iniFile); err != nil {
		return err
	}

	if err := readGRPCServerSettings(cfg, iniFile); err != nil {
		return err
	}

	// read dashboard settings
	dashboards := iniFile.Section("dashboards")
	DashboardVersionsToKeep = dashboards.Key("versions_to_keep").MustInt(20)
	MinRefreshInterval = valueAsString(dashboards, "min_refresh_interval", "5s")

	cfg.DefaultHomeDashboardPath = dashboards.Key("default_home_dashboard_path").MustString("")

	if err := readUserSettings(iniFile, cfg); err != nil {
		return err
	}
	if err := readServiceAccountSettings(iniFile, cfg); err != nil {
		return err
	}
	if err := readAuthSettings(iniFile, cfg); err != nil {
		return err
	}

	readOAuth2ServerSettings(cfg)

	readAccessControlSettings(iniFile, cfg)
	if err := cfg.readRenderingSettings(iniFile); err != nil {
		return err
	}

	cfg.TempDataLifetime = iniFile.Section("paths").Key("temp_data_lifetime").MustDuration(time.Second * 3600 * 24)
	cfg.MetricsEndpointEnabled = iniFile.Section("metrics").Key("enabled").MustBool(true)
	cfg.MetricsEndpointBasicAuthUsername = valueAsString(iniFile.Section("metrics"), "basic_auth_username", "")
	cfg.MetricsEndpointBasicAuthPassword = valueAsString(iniFile.Section("metrics"), "basic_auth_password", "")
	cfg.MetricsEndpointDisableTotalStats = iniFile.Section("metrics").Key("disable_total_stats").MustBool(false)
	cfg.MetricsIncludeTeamLabel = iniFile.Section("metrics").Key("include_team_label").MustBool(false)
	cfg.MetricsTotalStatsIntervalSeconds = iniFile.Section("metrics").Key("total_stats_collector_interval_seconds").MustInt(1800)

	analytics := iniFile.Section("analytics")
	cfg.CheckForGrafanaUpdates = analytics.Key("check_for_updates").MustBool(true)
	cfg.CheckForPluginUpdates = analytics.Key("check_for_plugin_updates").MustBool(true)

	cfg.GoogleAnalyticsID = analytics.Key("google_analytics_ua_id").String()
	cfg.GoogleAnalytics4ID = analytics.Key("google_analytics_4_id").String()
	cfg.GoogleAnalytics4SendManualPageViews = analytics.Key("google_analytics_4_send_manual_page_views").MustBool(false)
	cfg.GoogleTagManagerID = analytics.Key("google_tag_manager_id").String()
	cfg.RudderstackWriteKey = analytics.Key("rudderstack_write_key").String()
	cfg.RudderstackDataPlaneURL = analytics.Key("rudderstack_data_plane_url").String()
	cfg.RudderstackSDKURL = analytics.Key("rudderstack_sdk_url").String()
	cfg.RudderstackConfigURL = analytics.Key("rudderstack_config_url").String()
	cfg.RudderstackIntegrationsURL = analytics.Key("rudderstack_integrations_url").String()
	cfg.IntercomSecret = analytics.Key("intercom_secret").String()

	cfg.ReportingEnabled = analytics.Key("reporting_enabled").MustBool(true)
	cfg.ReportingDistributor = analytics.Key("reporting_distributor").MustString("grafana-labs")

	if len(cfg.ReportingDistributor) >= 100 {
		cfg.ReportingDistributor = cfg.ReportingDistributor[:100]
	}

	cfg.ApplicationInsightsConnectionString = analytics.Key("application_insights_connection_string").String()
	cfg.ApplicationInsightsEndpointUrl = analytics.Key("application_insights_endpoint_url").String()
	cfg.FeedbackLinksEnabled = analytics.Key("feedback_links_enabled").MustBool(true)

	if err := readAlertingSettings(iniFile); err != nil {
		return err
	}

	explore := iniFile.Section("explore")
	ExploreEnabled = explore.Key("enabled").MustBool(true)

	help := iniFile.Section("help")
	HelpEnabled = help.Key("enabled").MustBool(true)

	profile := iniFile.Section("profile")
	ProfileEnabled = profile.Key("enabled").MustBool(true)

	news := iniFile.Section("news")
	NewsFeedEnabled = news.Key("news_feed_enabled").MustBool(true)

	queryHistory := iniFile.Section("query_history")
	cfg.QueryHistoryEnabled = queryHistory.Key("enabled").MustBool(true)

	panelsSection := iniFile.Section("panels")
	cfg.DisableSanitizeHtml = panelsSection.Key("disable_sanitize_html").MustBool(false)

	if err := cfg.readPluginSettings(iniFile); err != nil {
		return err
	}

	// nolint:staticcheck
	if err := cfg.readFeatureToggles(iniFile); err != nil {
		return err
	}

	if err := cfg.ReadUnifiedAlertingSettings(iniFile); err != nil {
		return err
	}

	// check old location for this option
	if panelsSection.Key("enable_alpha").MustBool(false) {
		cfg.PluginsEnableAlpha = true
	}

	cfg.readSAMLConfig()
	cfg.readLDAPConfig()
	cfg.handleAWSConfig()
	cfg.readAzureSettings()
	cfg.readSessionConfig()
	cfg.readSmtpSettings()
	if err := cfg.readAnnotationSettings(); err != nil {
		return err
	}

	cfg.readQuotaSettings()

	cfg.readExpressionsSettings()
	if err := cfg.readGrafanaEnvironmentMetrics(); err != nil {
		return err
	}

	cfg.readDataSourcesSettings()
	cfg.readSqlDataSourceSettings()

	cfg.Storage = readStorageSettings(iniFile)
	cfg.Search = readSearchSettings(iniFile)

	cfg.SecureSocksDSProxy, err = readSecureSocksDSProxySettings(iniFile)
	if err != nil {
		// if the proxy is misconfigured, disable it rather than crashing
		cfg.SecureSocksDSProxy.Enabled = false
		cfg.Logger.Error("secure_socks_datasource_proxy unable to start up", "err", err.Error())
	}

	if VerifyEmailEnabled && !cfg.Smtp.Enabled {
		cfg.Logger.Warn("require_email_validation is enabled but smtp is disabled")
	}

	// check old key name
	GrafanaComUrl = valueAsString(iniFile.Section("grafana_net"), "url", "")
	if GrafanaComUrl == "" {
		GrafanaComUrl = valueAsString(iniFile.Section("grafana_com"), "url", "https://grafana.com")
	}
	cfg.GrafanaComURL = GrafanaComUrl

	cfg.GrafanaComAPIURL = valueAsString(iniFile.Section("grafana_com"), "api_url", GrafanaComUrl+"/api")

	imageUploadingSection := iniFile.Section("external_image_storage")
	cfg.ImageUploadProvider = valueAsString(imageUploadingSection, "provider", "")
	ImageUploadProvider = cfg.ImageUploadProvider

	enterprise := iniFile.Section("enterprise")
	cfg.EnterpriseLicensePath = valueAsString(enterprise, "license_path", filepath.Join(cfg.DataPath, "license.jwt"))

	cacheServer := iniFile.Section("remote_cache")
	dbName := valueAsString(cacheServer, "type", "database")
	connStr := valueAsString(cacheServer, "connstr", "")
	prefix := valueAsString(cacheServer, "prefix", "")
	encryption := cacheServer.Key("encryption").MustBool(false)

	cfg.RemoteCacheOptions = &RemoteCacheOptions{
		Name:       dbName,
		ConnStr:    connStr,
		Prefix:     prefix,
		Encryption: encryption,
	}

	geomapSection := iniFile.Section("geomap")
	basemapJSON := valueAsString(geomapSection, "default_baselayer_config", "")
	if basemapJSON != "" {
		layer := make(map[string]any)
		err = json.Unmarshal([]byte(basemapJSON), &layer)
		if err != nil {
			cfg.Logger.Error("Error reading json from default_baselayer_config", "error", err)
		} else {
			cfg.GeomapDefaultBaseLayerConfig = layer
		}
	}
	cfg.GeomapEnableCustomBaseLayers = geomapSection.Key("enable_custom_baselayers").MustBool(true)

	cfg.readDateFormats()
	cfg.readGrafanaJavascriptAgentConfig()

	if err := cfg.readLiveSettings(iniFile); err != nil {
		return err
	}

	cfg.LogConfigSources()

	databaseSection := iniFile.Section("database")
	cfg.DatabaseInstrumentQueries = databaseSection.Key("instrument_queries").MustBool(false)

	logSection := iniFile.Section("log")
	cfg.UserFacingDefaultError = logSection.Key("user_facing_default_error").MustString("please inspect Grafana server log for details")

	cfg.readFeatureManagementConfig()

	return nil
}

func valueAsString(section *ini.Section, keyName string, defaultValue string) string {
	return section.Key(keyName).MustString(defaultValue)
}

type RemoteCacheOptions struct {
	Name       string
	ConnStr    string
	Prefix     string
	Encryption bool
}

func (cfg *Cfg) readSAMLConfig() {
	samlSec := cfg.Raw.Section("auth.saml")
	cfg.SAMLAuthEnabled = samlSec.Key("enabled").MustBool(false)
	cfg.SAMLSkipOrgRoleSync = samlSec.Key("skip_org_role_sync").MustBool(false)
	cfg.SAMLRoleValuesGrafanaAdmin = samlSec.Key("role_values_grafana_admin").MustString("")
}

func (cfg *Cfg) readLDAPConfig() {
	ldapSec := cfg.Raw.Section("auth.ldap")
	cfg.LDAPConfigFilePath = ldapSec.Key("config_file").String()
	cfg.LDAPSyncCron = ldapSec.Key("sync_cron").String()
	cfg.LDAPAuthEnabled = ldapSec.Key("enabled").MustBool(false)
	cfg.LDAPSkipOrgRoleSync = ldapSec.Key("skip_org_role_sync").MustBool(false)
	cfg.LDAPActiveSyncEnabled = ldapSec.Key("active_sync_enabled").MustBool(false)
	cfg.LDAPAllowSignup = ldapSec.Key("allow_sign_up").MustBool(true)
}

func (cfg *Cfg) handleAWSConfig() {
	awsPluginSec := cfg.Raw.Section("aws")
	cfg.AWSAssumeRoleEnabled = awsPluginSec.Key("assume_role_enabled").MustBool(true)
	allowedAuthProviders := awsPluginSec.Key("allowed_auth_providers").MustString("default,keys,credentials")
	for _, authProvider := range strings.Split(allowedAuthProviders, ",") {
		authProvider = strings.TrimSpace(authProvider)
		if authProvider != "" {
			cfg.AWSAllowedAuthProviders = append(cfg.AWSAllowedAuthProviders, authProvider)
		}
	}
	cfg.AWSListMetricsPageLimit = awsPluginSec.Key("list_metrics_page_limit").MustInt(500)
	// Also set environment variables that can be used by core plugins
	err := os.Setenv(awsds.AssumeRoleEnabledEnvVarKeyName, strconv.FormatBool(cfg.AWSAssumeRoleEnabled))
	if err != nil {
		cfg.Logger.Error(fmt.Sprintf("could not set environment variable '%s'", awsds.AssumeRoleEnabledEnvVarKeyName), err)
	}

	err = os.Setenv(awsds.AllowedAuthProvidersEnvVarKeyName, allowedAuthProviders)
	if err != nil {
		cfg.Logger.Error(fmt.Sprintf("could not set environment variable '%s'", awsds.AllowedAuthProvidersEnvVarKeyName), err)
	}

	cfg.AWSExternalId = awsPluginSec.Key("external_id").Value()
	err = os.Setenv(awsds.GrafanaAssumeRoleExternalIdKeyName, cfg.AWSExternalId)
	if err != nil {
		cfg.Logger.Error(fmt.Sprintf("could not set environment variable '%s'", awsds.GrafanaAssumeRoleExternalIdKeyName), err)
	}
}

func (cfg *Cfg) readSessionConfig() {
	sec, _ := cfg.Raw.GetSection("session")

	if sec != nil {
		cfg.Logger.Warn(
			"[Removed] Session setting was removed in v6.2, use remote_cache option instead",
		)
	}
}

func (cfg *Cfg) initLogging(file *ini.File) error {
	logModeStr := valueAsString(file.Section("log"), "mode", "console")
	// split on comma
	logModes := strings.Split(logModeStr, ",")
	// also try space
	if len(logModes) == 1 {
		logModes = strings.Split(logModeStr, " ")
	}
	logsPath := valueAsString(file.Section("paths"), "logs", "")
	cfg.LogsPath = makeAbsolute(logsPath, HomePath)
	return log.ReadLoggingConfig(logModes, cfg.LogsPath, file)
}

func (cfg *Cfg) LogConfigSources() {
	var text bytes.Buffer

	for _, file := range configFiles {
		cfg.Logger.Info("Config loaded from", "file", file)
	}

	if len(appliedCommandLineProperties) > 0 {
		for _, prop := range appliedCommandLineProperties {
			cfg.Logger.Info("Config overridden from command line", "arg", prop)
		}
	}

	if len(appliedEnvOverrides) > 0 {
		text.WriteString("\tEnvironment variables used:\n")
		for _, prop := range appliedEnvOverrides {
			cfg.Logger.Info("Config overridden from Environment variable", "var", prop)
		}
	}

	cfg.Logger.Info("Target", "target", cfg.Target)
	cfg.Logger.Info("Path Home", "path", HomePath)
	cfg.Logger.Info("Path Data", "path", cfg.DataPath)
	cfg.Logger.Info("Path Logs", "path", cfg.LogsPath)
	cfg.Logger.Info("Path Plugins", "path", cfg.PluginsPath)
	cfg.Logger.Info("Path Provisioning", "path", cfg.ProvisioningPath)
	cfg.Logger.Info("App mode " + cfg.Env)
}

type DynamicSection struct {
	section *ini.Section
	Logger  log.Logger
}

// Key dynamically overrides keys with environment variables.
// As a side effect, the value of the setting key will be updated if an environment variable is present.
func (s *DynamicSection) Key(k string) *ini.Key {
	envKey := EnvKey(s.section.Name(), k)
	envValue := os.Getenv(envKey)
	key := s.section.Key(k)

	if len(envValue) == 0 {
		return key
	}

	key.SetValue(envValue)
	s.Logger.Info("Config overridden from Environment variable", "var", fmt.Sprintf("%s=%s", envKey, RedactedValue(envKey, envValue)))

	return key
}

func (s *DynamicSection) KeysHash() map[string]string {
	hash := s.section.KeysHash()
	for k := range hash {
		envKey := EnvKey(s.section.Name(), k)
		envValue := os.Getenv(envKey)
		if len(envValue) > 0 {
			hash[k] = envValue
		}
	}
	return hash
}

// SectionWithEnvOverrides dynamically overrides keys with environment variables.
// As a side effect, the value of the setting key will be updated if an environment variable is present.
func (cfg *Cfg) SectionWithEnvOverrides(s string) *DynamicSection {
	return &DynamicSection{cfg.Raw.Section(s), cfg.Logger}
}

func readSecuritySettings(iniFile *ini.File, cfg *Cfg) error {
	security := iniFile.Section("security")
	SecretKey = valueAsString(security, "secret_key", "")
	cfg.SecretKey = SecretKey
	DisableGravatar = security.Key("disable_gravatar").MustBool(true)
	cfg.DisableBruteForceLoginProtection = security.Key("disable_brute_force_login_protection").MustBool(false)

	CookieSecure = security.Key("cookie_secure").MustBool(false)
	cfg.CookieSecure = CookieSecure

	samesiteString := valueAsString(security, "cookie_samesite", "lax")

	if samesiteString == "disabled" {
		CookieSameSiteDisabled = true
		cfg.CookieSameSiteDisabled = CookieSameSiteDisabled
	} else {
		validSameSiteValues := map[string]http.SameSite{
			"lax":    http.SameSiteLaxMode,
			"strict": http.SameSiteStrictMode,
			"none":   http.SameSiteNoneMode,
		}

		if samesite, ok := validSameSiteValues[samesiteString]; ok {
			CookieSameSiteMode = samesite
			cfg.CookieSameSiteMode = CookieSameSiteMode
		} else {
			CookieSameSiteMode = http.SameSiteLaxMode
			cfg.CookieSameSiteMode = CookieSameSiteMode
		}
	}
	cfg.AllowEmbedding = security.Key("allow_embedding").MustBool(false)

	cfg.ContentTypeProtectionHeader = security.Key("x_content_type_options").MustBool(true)
	cfg.XSSProtectionHeader = security.Key("x_xss_protection").MustBool(true)
	cfg.StrictTransportSecurity = security.Key("strict_transport_security").MustBool(false)
	cfg.StrictTransportSecurityMaxAge = security.Key("strict_transport_security_max_age_seconds").MustInt(86400)
	cfg.StrictTransportSecurityPreload = security.Key("strict_transport_security_preload").MustBool(false)
	cfg.StrictTransportSecuritySubDomains = security.Key("strict_transport_security_subdomains").MustBool(false)
	cfg.AngularSupportEnabled = security.Key("angular_support_enabled").MustBool(true)
	cfg.CSPEnabled = security.Key("content_security_policy").MustBool(false)
	cfg.CSPTemplate = security.Key("content_security_policy_template").MustString("")
	cfg.CSPReportOnlyEnabled = security.Key("content_security_policy_report_only").MustBool(false)
	cfg.CSPReportOnlyTemplate = security.Key("content_security_policy_report_only_template").MustString("")

	disableFrontendSandboxForPlugins := security.Key("disable_frontend_sandbox_for_plugins").MustString("")
	for _, plug := range strings.Split(disableFrontendSandboxForPlugins, ",") {
		plug = strings.TrimSpace(plug)
		cfg.DisableFrontendSandboxForPlugins = append(cfg.DisableFrontendSandboxForPlugins, plug)
	}

	if cfg.CSPEnabled && cfg.CSPTemplate == "" {
		return fmt.Errorf("enabling content_security_policy requires a content_security_policy_template configuration")
	}

	if cfg.CSPReportOnlyEnabled && cfg.CSPReportOnlyTemplate == "" {
		return fmt.Errorf("enabling content_security_policy_report_only requires a content_security_policy_report_only_template configuration")
	}

	// read data source proxy whitelist
	DataProxyWhiteList = make(map[string]bool)
	securityStr := valueAsString(security, "data_source_proxy_whitelist", "")

	for _, hostAndIP := range util.SplitString(securityStr) {
		DataProxyWhiteList[hostAndIP] = true
	}

	// admin
	cfg.DisableInitAdminCreation = security.Key("disable_initial_admin_creation").MustBool(false)
	cfg.AdminUser = valueAsString(security, "admin_user", "")
	cfg.AdminPassword = valueAsString(security, "admin_password", "")
	cfg.AdminEmail = valueAsString(security, "admin_email", fmt.Sprintf("%s@localhost", cfg.AdminUser))

	return nil
}
func readAuthAzureADSettings(cfg *Cfg) {
	sec := cfg.SectionWithEnvOverrides("auth.azuread")
	cfg.AzureADEnabled = sec.Key("enabled").MustBool(false)
	cfg.AzureADSkipOrgRoleSync = sec.Key("skip_org_role_sync").MustBool(false)
}

func readAuthGrafanaComSettings(cfg *Cfg) {
	sec := cfg.SectionWithEnvOverrides("auth.grafana_com")
	cfg.GrafanaComAuthEnabled = sec.Key("enabled").MustBool(false)
	cfg.GrafanaComSkipOrgRoleSync = sec.Key("skip_org_role_sync").MustBool(false)
}

func readAuthGrafanaNetSettings(cfg *Cfg) {
	sec := cfg.SectionWithEnvOverrides("auth.grafananet")
	cfg.GrafanaNetAuthEnabled = sec.Key("enabled").MustBool(false)
}

func readAuthGithubSettings(cfg *Cfg) {
	sec := cfg.SectionWithEnvOverrides("auth.github")
	cfg.GitHubAuthEnabled = sec.Key("enabled").MustBool(false)
	cfg.GitHubSkipOrgRoleSync = sec.Key("skip_org_role_sync").MustBool(false)
}

func readAuthGoogleSettings(cfg *Cfg) {
	sec := cfg.SectionWithEnvOverrides("auth.google")
	cfg.GoogleAuthEnabled = sec.Key("enabled").MustBool(false)
	cfg.GoogleSkipOrgRoleSync = sec.Key("skip_org_role_sync").MustBool(true)
}

func readAuthGitlabSettings(cfg *Cfg) {
	sec := cfg.SectionWithEnvOverrides("auth.gitlab")
	cfg.GitLabAuthEnabled = sec.Key("enabled").MustBool(false)
	cfg.GitLabSkipOrgRoleSync = sec.Key("skip_org_role_sync").MustBool(false)
}

func readGenericOAuthSettings(cfg *Cfg) {
	sec := cfg.SectionWithEnvOverrides("auth.generic_oauth")
	cfg.GenericOAuthAuthEnabled = sec.Key("enabled").MustBool(false)
	cfg.GenericOAuthSkipOrgRoleSync = sec.Key("skip_org_role_sync").MustBool(false)
}

func readAuthOktaSettings(cfg *Cfg) {
	sec := cfg.SectionWithEnvOverrides("auth.okta")
	cfg.OktaAuthEnabled = sec.Key("enabled").MustBool(false)
	cfg.OktaSkipOrgRoleSync = sec.Key("skip_org_role_sync").MustBool(false)
}

func readAuthSettings(iniFile *ini.File, cfg *Cfg) (err error) {
	auth := iniFile.Section("auth")

	cfg.LoginCookieName = valueAsString(auth, "login_cookie_name", "grafana_session")
	const defaultMaxInactiveLifetime = "7d"
	maxInactiveDurationVal := valueAsString(auth, "login_maximum_inactive_lifetime_duration", defaultMaxInactiveLifetime)
	cfg.LoginMaxInactiveLifetime, err = gtime.ParseDuration(maxInactiveDurationVal)
	if err != nil {
		return err
	}

	cfg.OAuthAllowInsecureEmailLookup = auth.Key("oauth_allow_insecure_email_lookup").MustBool(false)

	const defaultMaxLifetime = "30d"
	maxLifetimeDurationVal := valueAsString(auth, "login_maximum_lifetime_duration", defaultMaxLifetime)
	cfg.LoginMaxLifetime, err = gtime.ParseDuration(maxLifetimeDurationVal)
	if err != nil {
		return err
	}

	cfg.ApiKeyMaxSecondsToLive = auth.Key("api_key_max_seconds_to_live").MustInt64(-1)

	cfg.TokenRotationIntervalMinutes = auth.Key("token_rotation_interval_minutes").MustInt(10)
	if cfg.TokenRotationIntervalMinutes < 2 {
		cfg.TokenRotationIntervalMinutes = 2
	}

	// Do not use
	cfg.AuthConfigUIAdminAccess = auth.Key("config_ui_admin_access").MustBool(false)

	cfg.DisableLoginForm = auth.Key("disable_login_form").MustBool(false)
	DisableSignoutMenu = auth.Key("disable_signout_menu").MustBool(false)

	// Deprecated
	cfg.OAuthAutoLogin = auth.Key("oauth_auto_login").MustBool(false)
	if cfg.OAuthAutoLogin {
		cfg.Logger.Warn("[Deprecated] The oauth_auto_login configuration setting is deprecated. Please use auto_login inside auth provider section instead.")
	}

	cfg.OAuthCookieMaxAge = auth.Key("oauth_state_cookie_max_age").MustInt(600)
	cfg.SignoutRedirectUrl = valueAsString(auth, "signout_redirect_url", "")
	// Deprecated
	cfg.OAuthSkipOrgRoleUpdateSync = auth.Key("oauth_skip_org_role_update_sync").MustBool(false)
	if cfg.OAuthSkipOrgRoleUpdateSync {
		cfg.Logger.Warn("[Deprecated] The oauth_skip_org_role_update_sync configuration setting is deprecated. Please use skip_org_role_sync inside the auth provider section instead.")
	}

	cfg.DisableLogin = auth.Key("disable_login").MustBool(false)

	// SigV4
	SigV4AuthEnabled = auth.Key("sigv4_auth_enabled").MustBool(false)
	cfg.SigV4AuthEnabled = SigV4AuthEnabled
	cfg.SigV4VerboseLogging = auth.Key("sigv4_verbose_logging").MustBool(false)

	// Azure Auth
	AzureAuthEnabled = auth.Key("azure_auth_enabled").MustBool(false)
	cfg.AzureAuthEnabled = AzureAuthEnabled
	readAuthAzureADSettings(cfg)

	// Google Auth
	readAuthGoogleSettings(cfg)

	// GitLab Auth
	readAuthGitlabSettings(cfg)

	// Generic OAuth
	readGenericOAuthSettings(cfg)

	// Okta Auth
	readAuthOktaSettings(cfg)

	// GrafanaCom
	readAuthGrafanaComSettings(cfg)
	readAuthGrafanaNetSettings(cfg)

	// Github
	readAuthGithubSettings(cfg)

	// anonymous access
	cfg.AnonymousEnabled = iniFile.Section("auth.anonymous").Key("enabled").MustBool(false)
	cfg.AnonymousOrgName = valueAsString(iniFile.Section("auth.anonymous"), "org_name", "")
	cfg.AnonymousOrgRole = valueAsString(iniFile.Section("auth.anonymous"), "org_role", "")
	cfg.AnonymousHideVersion = iniFile.Section("auth.anonymous").Key("hide_version").MustBool(false)

	// basic auth
	authBasic := iniFile.Section("auth.basic")
	cfg.BasicAuthEnabled = authBasic.Key("enabled").MustBool(true)

	// JWT auth
	authJWT := iniFile.Section("auth.jwt")
	cfg.JWTAuthEnabled = authJWT.Key("enabled").MustBool(false)
	cfg.JWTAuthHeaderName = valueAsString(authJWT, "header_name", "")
	cfg.JWTAuthURLLogin = authJWT.Key("url_login").MustBool(false)
	cfg.JWTAuthEmailClaim = valueAsString(authJWT, "email_claim", "")
	cfg.JWTAuthUsernameClaim = valueAsString(authJWT, "username_claim", "")
	cfg.JWTAuthExpectClaims = valueAsString(authJWT, "expect_claims", "{}")
	cfg.JWTAuthJWKSetURL = valueAsString(authJWT, "jwk_set_url", "")
	cfg.JWTAuthCacheTTL = authJWT.Key("cache_ttl").MustDuration(time.Minute * 60)
	cfg.JWTAuthKeyFile = valueAsString(authJWT, "key_file", "")
	cfg.JWTAuthKeyID = authJWT.Key("key_id").MustString("")
	cfg.JWTAuthJWKSetFile = valueAsString(authJWT, "jwk_set_file", "")
	cfg.JWTAuthAutoSignUp = authJWT.Key("auto_sign_up").MustBool(false)
	cfg.JWTAuthRoleAttributePath = valueAsString(authJWT, "role_attribute_path", "")
	cfg.JWTAuthRoleAttributeStrict = authJWT.Key("role_attribute_strict").MustBool(false)
	cfg.JWTAuthAllowAssignGrafanaAdmin = authJWT.Key("allow_assign_grafana_admin").MustBool(false)
	cfg.JWTAuthSkipOrgRoleSync = authJWT.Key("skip_org_role_sync").MustBool(false)

	// Extended JWT auth
	authExtendedJWT := cfg.SectionWithEnvOverrides("auth.extended_jwt")
	cfg.ExtendedJWTAuthEnabled = authExtendedJWT.Key("enabled").MustBool(false)
	cfg.ExtendedJWTExpectAudience = authExtendedJWT.Key("expect_audience").MustString("")
	cfg.ExtendedJWTExpectIssuer = authExtendedJWT.Key("expect_issuer").MustString("")

	// Auth Proxy
	authProxy := iniFile.Section("auth.proxy")
	cfg.AuthProxyEnabled = authProxy.Key("enabled").MustBool(false)

	cfg.AuthProxyHeaderName = valueAsString(authProxy, "header_name", "")
	cfg.AuthProxyHeaderProperty = valueAsString(authProxy, "header_property", "")
	cfg.AuthProxyAutoSignUp = authProxy.Key("auto_sign_up").MustBool(true)
	cfg.AuthProxyEnableLoginToken = authProxy.Key("enable_login_token").MustBool(false)

	cfg.AuthProxySyncTTL = authProxy.Key("sync_ttl").MustInt()

	cfg.AuthProxyWhitelist = valueAsString(authProxy, "whitelist", "")

	cfg.AuthProxyHeaders = make(map[string]string)
	headers := valueAsString(authProxy, "headers", "")

	for _, propertyAndHeader := range util.SplitString(headers) {
		split := strings.SplitN(propertyAndHeader, ":", 2)
		if len(split) == 2 {
			cfg.AuthProxyHeaders[split[0]] = split[1]
		}
	}

	cfg.AuthProxyHeadersEncoded = authProxy.Key("headers_encoded").MustBool(false)

	return nil
}

func readAccessControlSettings(iniFile *ini.File, cfg *Cfg) {
	rbac := iniFile.Section("rbac")
	cfg.RBACPermissionCache = rbac.Key("permission_cache").MustBool(true)
	cfg.RBACPermissionValidationEnabled = rbac.Key("permission_validation_enabled").MustBool(false)
	cfg.RBACResetBasicRoles = rbac.Key("reset_basic_roles").MustBool(false)
	cfg.RBACSingleOrganization = rbac.Key("single_organization").MustBool(false)
}

func readOAuth2ServerSettings(cfg *Cfg) {
	oauth2Srv := cfg.SectionWithEnvOverrides("oauth2_server")
	cfg.OAuth2ServerEnabled = oauth2Srv.Key("enabled").MustBool(false)
	cfg.OAuth2ServerGeneratedKeyTypeForClient = strings.ToUpper(oauth2Srv.Key("generated_key_type_for_client").In("ECDSA", []string{"RSA", "ECDSA"}))
	cfg.OAuth2ServerAccessTokenLifespan = oauth2Srv.Key("access_token_lifespan").MustDuration(time.Minute * 3)
}

func readUserSettings(iniFile *ini.File, cfg *Cfg) error {
	users := iniFile.Section("users")
	AllowUserSignUp = users.Key("allow_sign_up").MustBool(true)
	AllowUserOrgCreate = users.Key("allow_org_create").MustBool(true)
	cfg.AutoAssignOrg = users.Key("auto_assign_org").MustBool(true)
	cfg.AutoAssignOrgId = users.Key("auto_assign_org_id").MustInt(1)
	cfg.AutoAssignOrgRole = users.Key("auto_assign_org_role").In(
		string(roletype.RoleViewer), []string{
			string(roletype.RoleNone),
			string(roletype.RoleViewer),
			string(roletype.RoleEditor),
			string(roletype.RoleAdmin)})
	VerifyEmailEnabled = users.Key("verify_email_enabled").MustBool(false)

	cfg.CaseInsensitiveLogin = users.Key("case_insensitive_login").MustBool(true)

	LoginHint = valueAsString(users, "login_hint", "")
	PasswordHint = valueAsString(users, "password_hint", "")
	cfg.DefaultTheme = valueAsString(users, "default_theme", "")
	cfg.DefaultLanguage = valueAsString(users, "default_language", "")
	cfg.HomePage = valueAsString(users, "home_page", "")
	ExternalUserMngLinkUrl = valueAsString(users, "external_manage_link_url", "")
	ExternalUserMngLinkName = valueAsString(users, "external_manage_link_name", "")
	ExternalUserMngInfo = valueAsString(users, "external_manage_info", "")

	cfg.ViewersCanEdit = users.Key("viewers_can_edit").MustBool(false)
	cfg.EditorsCanAdmin = users.Key("editors_can_admin").MustBool(false)

	userInviteMaxLifetimeVal := valueAsString(users, "user_invite_max_lifetime_duration", "24h")
	userInviteMaxLifetimeDuration, err := gtime.ParseDuration(userInviteMaxLifetimeVal)
	if err != nil {
		return err
	}

	cfg.UserInviteMaxLifetime = userInviteMaxLifetimeDuration
	if cfg.UserInviteMaxLifetime < time.Minute*15 {
		return errors.New("the minimum supported value for the `user_invite_max_lifetime_duration` configuration is 15m (15 minutes)")
	}

	cfg.HiddenUsers = make(map[string]struct{})
	hiddenUsers := users.Key("hidden_users").MustString("")
	for _, user := range strings.Split(hiddenUsers, ",") {
		user = strings.TrimSpace(user)
		if user != "" {
			cfg.HiddenUsers[user] = struct{}{}
		}
	}

	return nil
}

func readServiceAccountSettings(iniFile *ini.File, cfg *Cfg) error {
	serviceAccount := iniFile.Section("service_accounts")
	cfg.SATokenExpirationDayLimit = serviceAccount.Key("token_expiration_day_limit").MustInt(-1)
	return nil
}

func (cfg *Cfg) readRenderingSettings(iniFile *ini.File) error {
	renderSec := iniFile.Section("rendering")
	cfg.RendererUrl = valueAsString(renderSec, "server_url", "")
	cfg.RendererCallbackUrl = valueAsString(renderSec, "callback_url", "")
	cfg.RendererAuthToken = valueAsString(renderSec, "renderer_token", "-")

	if cfg.RendererCallbackUrl == "" {
		cfg.RendererCallbackUrl = AppUrl
	} else {
		if cfg.RendererCallbackUrl[len(cfg.RendererCallbackUrl)-1] != '/' {
			cfg.RendererCallbackUrl += "/"
		}
		_, err := url.Parse(cfg.RendererCallbackUrl)
		if err != nil {
			// XXX: Should return an error?
			cfg.Logger.Error("Invalid callback_url.", "url", cfg.RendererCallbackUrl, "error", err)
			os.Exit(1)
		}
	}

	cfg.RendererConcurrentRequestLimit = renderSec.Key("concurrent_render_request_limit").MustInt(30)
	cfg.RendererRenderKeyLifeTime = renderSec.Key("render_key_lifetime").MustDuration(5 * time.Minute)
	cfg.ImagesDir = filepath.Join(cfg.DataPath, "png")
	cfg.CSVsDir = filepath.Join(cfg.DataPath, "csv")

	return nil
}

func readAlertingSettings(iniFile *ini.File) error {
	alerting := iniFile.Section("alerting")
	enabled, err := alerting.Key("enabled").Bool()
	AlertingEnabled = nil
	if err == nil {
		AlertingEnabled = &enabled
	}
	ExecuteAlerts = alerting.Key("execute_alerts").MustBool(true)
	AlertingRenderLimit = alerting.Key("concurrent_render_limit").MustInt(5)

	AlertingErrorOrTimeout = valueAsString(alerting, "error_or_timeout", "alerting")
	AlertingNoDataOrNullValues = valueAsString(alerting, "nodata_or_nullvalues", "no_data")

	evaluationTimeoutSeconds := alerting.Key("evaluation_timeout_seconds").MustInt64(30)
	AlertingEvaluationTimeout = time.Second * time.Duration(evaluationTimeoutSeconds)
	notificationTimeoutSeconds := alerting.Key("notification_timeout_seconds").MustInt64(30)
	AlertingNotificationTimeout = time.Second * time.Duration(notificationTimeoutSeconds)
	AlertingMaxAttempts = alerting.Key("max_attempts").MustInt(3)
	AlertingMinInterval = alerting.Key("min_interval_seconds").MustInt64(1)

	return nil
}

func readGRPCServerSettings(cfg *Cfg, iniFile *ini.File) error {
	server := iniFile.Section("grpc_server")
	errPrefix := "grpc_server:"
	useTLS := server.Key("use_tls").MustBool(false)
	certFile := server.Key("cert_file").String()
	keyFile := server.Key("cert_key").String()
	if useTLS {
		serverCert, err := tls.LoadX509KeyPair(certFile, keyFile)
		if err != nil {
			return fmt.Errorf("%s error loading X509 key pair: %w", errPrefix, err)
		}
		cfg.GRPCServerTLSConfig = &tls.Config{
			Certificates: []tls.Certificate{serverCert},
			ClientAuth:   tls.NoClientCert,
		}
	}

	cfg.GRPCServerNetwork = valueAsString(server, "network", "tcp")
	cfg.GRPCServerAddress = valueAsString(server, "address", "")
	switch cfg.GRPCServerNetwork {
	case "unix":
		if cfg.GRPCServerAddress != "" {
			// Explicitly provided path for unix domain socket.
			if stat, err := os.Stat(cfg.GRPCServerAddress); os.IsNotExist(err) {
				// File does not exist - nice, nothing to do.
			} else if err != nil {
				return fmt.Errorf("%s error getting stat for a file: %s", errPrefix, cfg.GRPCServerAddress)
			} else {
				if stat.Mode()&fs.ModeSocket == 0 {
					return fmt.Errorf("%s file %s already exists and is not a unix domain socket", errPrefix, cfg.GRPCServerAddress)
				}
				// Unix domain socket file, should be safe to remove.
				err := os.Remove(cfg.GRPCServerAddress)
				if err != nil {
					return fmt.Errorf("%s can't remove unix socket file: %s", errPrefix, cfg.GRPCServerAddress)
				}
			}
		} else {
			// Use temporary file path for a unix domain socket.
			tf, err := os.CreateTemp("", "gf_grpc_server_api")
			if err != nil {
				return fmt.Errorf("%s error creating tmp file: %v", errPrefix, err)
			}
			unixPath := tf.Name()
			if err := tf.Close(); err != nil {
				return fmt.Errorf("%s error closing tmp file: %v", errPrefix, err)
			}
			if err := os.Remove(unixPath); err != nil {
				return fmt.Errorf("%s error removing tmp file: %v", errPrefix, err)
			}
			cfg.GRPCServerAddress = unixPath
		}
	case "tcp":
		if cfg.GRPCServerAddress == "" {
			cfg.GRPCServerAddress = "127.0.0.1:10000"
		}
	default:
		return fmt.Errorf("%s unsupported network %s", errPrefix, cfg.GRPCServerNetwork)
	}
	return nil
}

// IsLegacyAlertingEnabled returns whether the legacy alerting is enabled or not.
// It's safe to be used only after readAlertingSettings() and ReadUnifiedAlertingSettings() are executed.
func IsLegacyAlertingEnabled() bool {
	return AlertingEnabled != nil && *AlertingEnabled
}

func readSnapshotsSettings(cfg *Cfg, iniFile *ini.File) error {
	snapshots := iniFile.Section("snapshots")

	cfg.SnapshotEnabled = snapshots.Key("enabled").MustBool(true)

	cfg.ExternalSnapshotUrl = valueAsString(snapshots, "external_snapshot_url", "")
	cfg.ExternalSnapshotName = valueAsString(snapshots, "external_snapshot_name", "")

	cfg.ExternalEnabled = snapshots.Key("external_enabled").MustBool(true)
	cfg.SnapShotRemoveExpired = snapshots.Key("snapshot_remove_expired").MustBool(true)
	cfg.SnapshotPublicMode = snapshots.Key("public_mode").MustBool(false)

	return nil
}

func (cfg *Cfg) readServerSettings(iniFile *ini.File) error {
	server := iniFile.Section("server")
	var err error
	AppUrl, AppSubUrl, err = cfg.parseAppUrlAndSubUrl(server)
	if err != nil {
		return err
	}
	ServeFromSubPath = server.Key("serve_from_sub_path").MustBool(false)

	cfg.AppURL = AppUrl
	cfg.AppSubURL = AppSubUrl
	cfg.ServeFromSubPath = ServeFromSubPath
	cfg.Protocol = HTTPScheme

	protocolStr := valueAsString(server, "protocol", "http")

	if protocolStr == "https" {
		cfg.Protocol = HTTPSScheme
		cfg.CertFile = server.Key("cert_file").String()
		cfg.KeyFile = server.Key("cert_key").String()
	}
	if protocolStr == "h2" {
		cfg.Protocol = HTTP2Scheme
		cfg.CertFile = server.Key("cert_file").String()
		cfg.KeyFile = server.Key("cert_key").String()
	}
	if protocolStr == "socket" {
		cfg.Protocol = SocketScheme
		cfg.SocketGid = server.Key("socket_gid").MustInt(-1)
		cfg.SocketMode = server.Key("socket_mode").MustInt(0660)
		cfg.SocketPath = server.Key("socket").String()
	}

	cfg.MinTLSVersion = valueAsString(server, "min_tls_version", "TLS1.2")
	if cfg.MinTLSVersion == "TLS1.0" || cfg.MinTLSVersion == "TLS1.1" {
		return fmt.Errorf("TLS version not configured correctly:%v, allowed values are TLS1.2 and TLS1.3", cfg.MinTLSVersion)
	}

	cfg.Domain = valueAsString(server, "domain", "localhost")
	cfg.HTTPAddr = valueAsString(server, "http_addr", DefaultHTTPAddr)
	cfg.HTTPPort = valueAsString(server, "http_port", "3000")
	cfg.RouterLogging = server.Key("router_logging").MustBool(false)

	cfg.EnableGzip = server.Key("enable_gzip").MustBool(false)
	cfg.EnforceDomain = server.Key("enforce_domain").MustBool(false)
	staticRoot := valueAsString(server, "static_root_path", "")
	StaticRootPath = makeAbsolute(staticRoot, HomePath)
	cfg.StaticRootPath = StaticRootPath

	if err := cfg.validateStaticRootPath(); err != nil {
		return err
	}

	cdnURL := valueAsString(server, "cdn_url", "")
	if cdnURL != "" {
		cfg.CDNRootURL, err = url.Parse(cdnURL)
		if err != nil {
			return err
		}
	}

	cfg.ReadTimeout = server.Key("read_timeout").MustDuration(0)

	headersSection := cfg.Raw.Section("server.custom_response_headers")
	keys := headersSection.Keys()
	cfg.CustomResponseHeaders = make(map[string]string, len(keys))

	for _, key := range keys {
		cfg.CustomResponseHeaders[key.Name()] = key.Value()
	}

	return nil
}

// GetContentDeliveryURL returns full content delivery URL with /<edition>/<version> added to URL
func (cfg *Cfg) GetContentDeliveryURL(prefix string) string {
	if cfg.CDNRootURL != nil {
		url := *cfg.CDNRootURL
		preReleaseFolder := ""

		url.Path = path.Join(url.Path, prefix, preReleaseFolder, cfg.BuildVersion)
		return url.String() + "/"
	}

	return ""
}

func (cfg *Cfg) readDataSourcesSettings() {
	datasources := cfg.Raw.Section("datasources")
	cfg.DataSourceLimit = datasources.Key("datasource_limit").MustInt(5000)
}

func (cfg *Cfg) readSqlDataSourceSettings() {
	sqlDatasources := cfg.Raw.Section("sql_datasources")
	cfg.SqlDatasourceMaxOpenConnsDefault = sqlDatasources.Key("max_open_conns_default").MustInt(100)
	cfg.SqlDatasourceMaxIdleConnsDefault = sqlDatasources.Key("max_idle_conns_default").MustInt(100)
	cfg.SqlDatasourceMaxConnLifetimeDefault = sqlDatasources.Key("max_conn_lifetime_default").MustInt(14400)
}

func GetAllowedOriginGlobs(originPatterns []string) ([]glob.Glob, error) {
	allowedOrigins := originPatterns
	originGlobs := make([]glob.Glob, 0, len(allowedOrigins))
	for _, originPattern := range allowedOrigins {
		g, err := glob.Compile(originPattern)
		if err != nil {
			return nil, fmt.Errorf("error parsing origin pattern: %v", err)
		}
		originGlobs = append(originGlobs, g)
	}
	return originGlobs, nil
}

func (cfg *Cfg) readLiveSettings(iniFile *ini.File) error {
	section := iniFile.Section("live")
	cfg.LiveMaxConnections = section.Key("max_connections").MustInt(100)
	if cfg.LiveMaxConnections < -1 {
		return fmt.Errorf("unexpected value %d for [live] max_connections", cfg.LiveMaxConnections)
	}
	cfg.LiveHAEngine = section.Key("ha_engine").MustString("")
	switch cfg.LiveHAEngine {
	case "", "redis":
	default:
		return fmt.Errorf("unsupported live HA engine type: %s", cfg.LiveHAEngine)
	}
	cfg.LiveHAEngineAddress = section.Key("ha_engine_address").MustString("127.0.0.1:6379")
	cfg.LiveHAEnginePassword = section.Key("ha_engine_password").MustString("")

	var originPatterns []string
	allowedOrigins := section.Key("allowed_origins").MustString("")
	for _, originPattern := range strings.Split(allowedOrigins, ",") {
		originPattern = strings.TrimSpace(originPattern)
		if originPattern == "" {
			continue
		}
		originPatterns = append(originPatterns, originPattern)
	}
	_, err := GetAllowedOriginGlobs(originPatterns)
	if err != nil {
		return err
	}
	cfg.LiveAllowedOrigins = originPatterns
	return nil
}<|MERGE_RESOLUTION|>--- conflicted
+++ resolved
@@ -548,11 +548,7 @@
 	RBACPermissionValidationEnabled bool
 	// Reset basic roles permissions on start-up
 	RBACResetBasicRoles bool
-<<<<<<< HEAD
-	// RBAC single organization
-=======
 	// RBAC single organization. This configuration option is subject to change.
->>>>>>> cbb607b3
 	RBACSingleOrganization bool
 
 	// GRPC Server.
