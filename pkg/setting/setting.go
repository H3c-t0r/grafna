// Copyright 2014 Unknwon
// Copyright 2014 Torkel Ödegaard

package setting

import (
	"bytes"
	"encoding/json"
	"errors"
	"fmt"
	"net/url"
	"os"
	"path"
	"path/filepath"
	"regexp"
	"runtime"
	"strings"

	"github.com/macaron-contrib/session"
	"gopkg.in/ini.v1"

	"github.com/grafana/grafana/pkg/log"
	"github.com/grafana/grafana/pkg/util"
)

type Scheme string

const (
	HTTP  Scheme = "http"
	HTTPS Scheme = "https"
)

const (
	DEV  string = "development"
	PROD string = "production"
	TEST string = "test"
)

var (
	// App settings.
	Env       string = DEV
	AppUrl    string
	AppSubUrl string

	// build
	BuildVersion string
	BuildCommit  string
	BuildStamp   int64

	// Paths
	LogsPath string
	HomePath string
	DataPath string

	// Log settings.
	LogModes   []string
	LogConfigs []util.DynMap

	// Http server options
	Protocol           Scheme
	Domain             string
	HttpAddr, HttpPort string
	SshPort            int
	CertFile, KeyFile  string
	RouterLogging      bool
	StaticRootPath     string
	EnableGzip         bool
	EnforceDomain      bool

	// Security settings.
	SecretKey             string
	LogInRememberDays     int
	CookieUserName        string
	CookieRememberName    string
	DisableGravatar       bool
	EmailCodeValidMinutes int
	DataProxyWhiteList    map[string]bool

	// User settings
	AllowUserSignUp    bool
	AllowUserOrgCreate bool
	AutoAssignOrg      bool
	AutoAssignOrgRole  string
	VerifyEmailEnabled bool

	// Http auth
	AdminUser     string
	AdminPassword string

	AnonymousEnabled bool
	AnonymousOrgName string
	AnonymousOrgRole string

	// Auth proxy settings
	AuthProxyEnabled        bool
	AuthProxyHeaderName     string
	AuthProxyHeaderProperty string
	AuthProxyAutoSignUp     bool

	// Basic Auth
	BasicAuthEnabled bool

	// Session settings.
	SessionOptions session.Options

	// Global setting objects.
	Cfg          *ini.File
	ConfRootPath string
	IsWindows    bool

	// PhantomJs Rendering
	ImagesDir  string
	PhantomDir string

	// for logging purposes
	configFiles                  []string
	appliedCommandLineProperties []string
	appliedEnvOverrides          []string

	ReportingEnabled   bool
	GoogleAnalyticsId  string
	GoogleTagManagerId string

	// LDAP
	LdapEnabled    bool
	LdapConfigFile string

	// SMTP email settings
	Smtp SmtpSettings

<<<<<<< HEAD
  // NetCrunch Server settings
  NetCrunch NetCrunchSettings
=======
	// QUOTA
	Quota QuotaSettings
>>>>>>> cb7424ce
)

type CommandLineArgs struct {
	Config   string
	HomePath string
	Args     []string
}

func init() {
	IsWindows = runtime.GOOS == "windows"
	log.NewLogger(0, "console", `{"level": 0}`)
}

func parseAppUrlAndSubUrl(section *ini.Section) (string, string) {
	appUrl := section.Key("root_url").MustString("http://localhost:3000/")
	if appUrl[len(appUrl)-1] != '/' {
		appUrl += "/"
	}

	// Check if has app suburl.
	url, err := url.Parse(appUrl)
	if err != nil {
		log.Fatal(4, "Invalid root_url(%s): %s", appUrl, err)
	}
	appSubUrl := strings.TrimSuffix(url.Path, "/")

	return appUrl, appSubUrl
}

func ToAbsUrl(relativeUrl string) string {
	return AppUrl + relativeUrl
}

func applyEnvVariableOverrides() {
	appliedEnvOverrides = make([]string, 0)
	for _, section := range Cfg.Sections() {
		for _, key := range section.Keys() {
			sectionName := strings.ToUpper(strings.Replace(section.Name(), ".", "_", -1))
			keyName := strings.ToUpper(strings.Replace(key.Name(), ".", "_", -1))
			envKey := fmt.Sprintf("GF_%s_%s", sectionName, keyName)
			envValue := os.Getenv(envKey)

			if len(envValue) > 0 {
				key.SetValue(envValue)
				appliedEnvOverrides = append(appliedEnvOverrides, fmt.Sprintf("%s=%s", envKey, envValue))
			}
		}
	}
}

func applyCommandLineDefaultProperties(props map[string]string) {
	appliedCommandLineProperties = make([]string, 0)
	for _, section := range Cfg.Sections() {
		for _, key := range section.Keys() {
			keyString := fmt.Sprintf("default.%s.%s", section.Name(), key.Name())
			value, exists := props[keyString]
			if exists {
				key.SetValue(value)
				appliedCommandLineProperties = append(appliedCommandLineProperties, fmt.Sprintf("%s=%s", keyString, value))
			}
		}
	}
}

func applyCommandLineProperties(props map[string]string) {
	for _, section := range Cfg.Sections() {
		for _, key := range section.Keys() {
			keyString := fmt.Sprintf("%s.%s", section.Name(), key.Name())
			value, exists := props[keyString]
			if exists {
				key.SetValue(value)
				appliedCommandLineProperties = append(appliedCommandLineProperties, fmt.Sprintf("%s=%s", keyString, value))
			}
		}
	}
}

func getCommandLineProperties(args []string) map[string]string {
	props := make(map[string]string)

	for _, arg := range args {
		if !strings.HasPrefix(arg, "cfg:") {
			continue
		}

		trimmed := strings.TrimPrefix(arg, "cfg:")
		parts := strings.Split(trimmed, "=")
		if len(parts) != 2 {
			log.Fatal(3, "Invalid command line argument", arg)
			return nil
		}

		props[parts[0]] = parts[1]
	}
	return props
}

func makeAbsolute(path string, root string) string {
	if filepath.IsAbs(path) {
		return path
	}
	return filepath.Join(root, path)
}

func evalEnvVarExpression(value string) string {
	regex := regexp.MustCompile(`\${(\w+)}`)
	return regex.ReplaceAllStringFunc(value, func(envVar string) string {
		envVar = strings.TrimPrefix(envVar, "${")
		envVar = strings.TrimSuffix(envVar, "}")
		envValue := os.Getenv(envVar)
		return envValue
	})
}

func evalConfigValues() {
	for _, section := range Cfg.Sections() {
		for _, key := range section.Keys() {
			key.SetValue(evalEnvVarExpression(key.Value()))
		}
	}
}

func loadSpecifedConfigFile(configFile string) {
	if configFile == "" {
		configFile = filepath.Join(HomePath, "conf/custom.ini")
		// return without error if custom file does not exist
		if !pathExists(configFile) {
			return
		}
	}

	userConfig, err := ini.Load(configFile)
	userConfig.BlockMode = false
	if err != nil {
		log.Fatal(3, "Failed to parse %v, %v", configFile, err)
	}

	for _, section := range userConfig.Sections() {
		for _, key := range section.Keys() {
			if key.Value() == "" {
				continue
			}

			defaultSec, err := Cfg.GetSection(section.Name())
			if err != nil {
				log.Error(3, "Unknown config section %s defined in %s", section.Name(), configFile)
				continue
			}
			defaultKey, err := defaultSec.GetKey(key.Name())
			if err != nil {
				log.Error(3, "Unknown config key %s defined in section %s, in file %s", key.Name(), section.Name(), configFile)
				continue
			}
			defaultKey.SetValue(key.Value())
		}
	}

	configFiles = append(configFiles, configFile)
}

func loadConfiguration(args *CommandLineArgs) {
	var err error

	// load config defaults
	defaultConfigFile := path.Join(HomePath, "conf/defaults.ini")
	configFiles = append(configFiles, defaultConfigFile)

	Cfg, err = ini.Load(defaultConfigFile)
	Cfg.BlockMode = false

	if err != nil {
		log.Fatal(3, "Failed to parse defaults.ini, %v", err)
	}

	// command line props
	commandLineProps := getCommandLineProperties(args.Args)
	// load default overrides
	applyCommandLineDefaultProperties(commandLineProps)

	// init logging before specific config so we can log errors from here on
	DataPath = makeAbsolute(Cfg.Section("paths").Key("data").String(), HomePath)
	initLogging(args)

	// load specified config file
	loadSpecifedConfigFile(args.Config)

	// apply environment overrides
	applyEnvVariableOverrides()

	// apply command line overrides
	applyCommandLineProperties(commandLineProps)

	// evaluate config values containing environment variables
	evalConfigValues()

	// update data path and logging config
	DataPath = makeAbsolute(Cfg.Section("paths").Key("data").String(), HomePath)
	initLogging(args)
}

func pathExists(path string) bool {
	_, err := os.Stat(path)
	if err == nil {
		return true
	}
	if os.IsNotExist(err) {
		return false
	}
	return false
}

func setHomePath(args *CommandLineArgs) {
	if args.HomePath != "" {
		HomePath = args.HomePath
		return
	}

	HomePath, _ = filepath.Abs(".")
	// check if homepath is correct
	if pathExists(filepath.Join(HomePath, "conf/defaults.ini")) {
		return
	}

	// try down one path
	if pathExists(filepath.Join(HomePath, "../conf/defaults.ini")) {
		HomePath = filepath.Join(HomePath, "../")
	}
}

var skipStaticRootValidation bool = false

func validateStaticRootPath() error {
	if skipStaticRootValidation {
		return nil
	}

	if _, err := os.Stat(path.Join(StaticRootPath, "css")); err == nil {
		return nil
	}

	if _, err := os.Stat(StaticRootPath + "_gen/css"); err == nil {
		StaticRootPath = StaticRootPath + "_gen"
		return nil
	}

	return errors.New("Failed to detect generated css or javascript files in static root (%s), have you executed default grunt task?")
}

func NewConfigContext(args *CommandLineArgs) error {
	setHomePath(args)
	loadConfiguration(args)

	Env = Cfg.Section("").Key("app_mode").MustString("development")

	server := Cfg.Section("server")
	AppUrl, AppSubUrl = parseAppUrlAndSubUrl(server)

	Protocol = HTTP
	if server.Key("protocol").MustString("http") == "https" {
		Protocol = HTTPS
		CertFile = server.Key("cert_file").String()
		KeyFile = server.Key("cert_key").String()
	}

	Domain = server.Key("domain").MustString("localhost")
	HttpAddr = server.Key("http_addr").MustString("0.0.0.0")
	HttpPort = server.Key("http_port").MustString("3000")
	RouterLogging = server.Key("router_logging").MustBool(false)
	EnableGzip = server.Key("enable_gzip").MustBool(false)
	EnforceDomain = server.Key("enforce_domain").MustBool(false)
	StaticRootPath = makeAbsolute(server.Key("static_root_path").String(), HomePath)

	if err := validateStaticRootPath(); err != nil {
		return err
	}

	// read security settings
	security := Cfg.Section("security")
	SecretKey = security.Key("secret_key").String()
	LogInRememberDays = security.Key("login_remember_days").MustInt()
	CookieUserName = security.Key("cookie_username").String()
	CookieRememberName = security.Key("cookie_remember_name").String()
	DisableGravatar = security.Key("disable_gravatar").MustBool(true)

	//  read data source proxy white list
	DataProxyWhiteList = make(map[string]bool)
	for _, hostAndIp := range security.Key("data_source_proxy_whitelist").Strings(" ") {
		DataProxyWhiteList[hostAndIp] = true
	}

	// admin
	AdminUser = security.Key("admin_user").String()
	AdminPassword = security.Key("admin_password").String()

	users := Cfg.Section("users")
	AllowUserSignUp = users.Key("allow_sign_up").MustBool(true)
	AllowUserOrgCreate = users.Key("allow_org_create").MustBool(true)
	AutoAssignOrg = users.Key("auto_assign_org").MustBool(true)
	AutoAssignOrgRole = users.Key("auto_assign_org_role").In("Editor", []string{"Editor", "Admin", "Read Only Editor", "Viewer"})
	VerifyEmailEnabled = users.Key("verify_email_enabled").MustBool(false)

	// anonymous access
	AnonymousEnabled = Cfg.Section("auth.anonymous").Key("enabled").MustBool(false)
	AnonymousOrgName = Cfg.Section("auth.anonymous").Key("org_name").String()
	AnonymousOrgRole = Cfg.Section("auth.anonymous").Key("org_role").String()

	// auth proxy
	authProxy := Cfg.Section("auth.proxy")
	AuthProxyEnabled = authProxy.Key("enabled").MustBool(false)
	AuthProxyHeaderName = authProxy.Key("header_name").String()
	AuthProxyHeaderProperty = authProxy.Key("header_property").String()
	AuthProxyAutoSignUp = authProxy.Key("auto_sign_up").MustBool(true)

	authBasic := Cfg.Section("auth.basic")
	BasicAuthEnabled = authBasic.Key("enabled").MustBool(true)

	// PhantomJS rendering
	ImagesDir = filepath.Join(DataPath, "png")
	PhantomDir = filepath.Join(HomePath, "vendor/phantomjs")

	analytics := Cfg.Section("analytics")
	ReportingEnabled = analytics.Key("reporting_enabled").MustBool(true)
	GoogleAnalyticsId = analytics.Key("google_analytics_ua_id").String()
	GoogleTagManagerId = analytics.Key("google_tag_manager_id").String()

	ldapSec := Cfg.Section("auth.ldap")
	LdapEnabled = ldapSec.Key("enabled").MustBool(false)
	LdapConfigFile = ldapSec.Key("config_file").String()

	readSessionConfig()
	readSmtpSettings()
<<<<<<< HEAD
  readNetCrunchSettings()
=======
	readQuotaSettings()

	if VerifyEmailEnabled && !Smtp.Enabled {
		log.Warn("require_email_validation is enabled but smpt is disabled")
	}

	return nil
>>>>>>> cb7424ce
}

func readSessionConfig() {
	sec := Cfg.Section("session")
	SessionOptions = session.Options{}
	SessionOptions.Provider = sec.Key("provider").In("memory", []string{"memory", "file", "redis", "mysql", "postgres"})
	SessionOptions.ProviderConfig = strings.Trim(sec.Key("provider_config").String(), "\" ")
	SessionOptions.CookieName = sec.Key("cookie_name").MustString("grafana_sess")
	SessionOptions.CookiePath = AppSubUrl
	SessionOptions.Secure = sec.Key("cookie_secure").MustBool()
	SessionOptions.Gclifetime = Cfg.Section("session").Key("gc_interval_time").MustInt64(86400)
	SessionOptions.Maxlifetime = Cfg.Section("session").Key("session_life_time").MustInt64(86400)
	SessionOptions.IDLength = 16

	if SessionOptions.Provider == "file" {
		SessionOptions.ProviderConfig = makeAbsolute(SessionOptions.ProviderConfig, DataPath)
		os.MkdirAll(path.Dir(SessionOptions.ProviderConfig), os.ModePerm)
	}

	if SessionOptions.CookiePath == "" {
		SessionOptions.CookiePath = "/"
	}
}

var logLevels = map[string]int{
	"Trace":    0,
	"Debug":    1,
	"Info":     2,
	"Warn":     3,
	"Error":    4,
	"Critical": 5,
}

func initLogging(args *CommandLineArgs) {
	//close any existing log handlers.
	log.Close()
	// Get and check log mode.
	LogModes = strings.Split(Cfg.Section("log").Key("mode").MustString("console"), ",")
	LogsPath = makeAbsolute(Cfg.Section("paths").Key("logs").String(), HomePath)

	LogConfigs = make([]util.DynMap, len(LogModes))
	for i, mode := range LogModes {
		mode = strings.TrimSpace(mode)
		sec, err := Cfg.GetSection("log." + mode)
		if err != nil {
			log.Fatal(4, "Unknown log mode: %s", mode)
		}

		// Log level.
		levelName := Cfg.Section("log."+mode).Key("level").In("Trace",
			[]string{"Trace", "Debug", "Info", "Warn", "Error", "Critical"})
		level, ok := logLevels[levelName]
		if !ok {
			log.Fatal(4, "Unknown log level: %s", levelName)
		}

		// Generate log configuration.
		switch mode {
		case "console":
			LogConfigs[i] = util.DynMap{"level": level}
		case "file":
			logPath := sec.Key("file_name").MustString(filepath.Join(LogsPath, "grafana.log"))
			os.MkdirAll(filepath.Dir(logPath), os.ModePerm)
			LogConfigs[i] = util.DynMap{
				"level":    level,
				"filename": logPath,
				"rotate":   sec.Key("log_rotate").MustBool(true),
				"maxlines": sec.Key("max_lines").MustInt(1000000),
				"maxsize":  1 << uint(sec.Key("max_size_shift").MustInt(28)),
				"daily":    sec.Key("daily_rotate").MustBool(true),
				"maxdays":  sec.Key("max_days").MustInt(7),
			}
		case "conn":
			LogConfigs[i] = util.DynMap{
				"level":          level,
				"reconnectOnMsg": sec.Key("reconnect_on_msg").MustBool(),
				"reconnect":      sec.Key("reconnect").MustBool(),
				"net":            sec.Key("protocol").In("tcp", []string{"tcp", "unix", "udp"}),
				"addr":           sec.Key("addr").MustString(":7020"),
			}
		case "smtp":
			LogConfigs[i] = util.DynMap{
				"level":     level,
				"user":      sec.Key("user").MustString("example@example.com"),
				"passwd":    sec.Key("passwd").MustString("******"),
				"host":      sec.Key("host").MustString("127.0.0.1:25"),
				"receivers": sec.Key("receivers").MustString("[]"),
				"subject":   sec.Key("subject").MustString("Diagnostic message from serve"),
			}
		case "database":
			LogConfigs[i] = util.DynMap{
				"level":  level,
				"driver": sec.Key("driver").String(),
				"conn":   sec.Key("conn").String(),
			}
		}

		cfgJsonBytes, _ := json.Marshal(LogConfigs[i])
		log.NewLogger(Cfg.Section("log").Key("buffer_len").MustInt64(10000), mode, string(cfgJsonBytes))
	}
}

func LogConfigurationInfo() {
	var text bytes.Buffer
	text.WriteString("Configuration Info\n")

	text.WriteString("Config files:\n")
	for i, file := range configFiles {
		text.WriteString(fmt.Sprintf("  [%d]: %s\n", i, file))
	}

	if len(appliedCommandLineProperties) > 0 {
		text.WriteString("Command lines overrides:\n")
		for i, prop := range appliedCommandLineProperties {
			text.WriteString(fmt.Sprintf("  [%d]: %s\n", i, prop))
		}
	}

	if len(appliedEnvOverrides) > 0 {
		text.WriteString("\tEnvironment variables used:\n")
		for i, prop := range appliedEnvOverrides {
			text.WriteString(fmt.Sprintf("  [%d]: %s\n", i, prop))
		}
	}

	text.WriteString("Paths:\n")
	text.WriteString(fmt.Sprintf("  home: %s\n", HomePath))
	text.WriteString(fmt.Sprintf("  data: %s\n", DataPath))
	text.WriteString(fmt.Sprintf("  logs: %s\n", LogsPath))

	log.Info(text.String())
}<|MERGE_RESOLUTION|>--- conflicted
+++ resolved
@@ -128,13 +128,11 @@
 	// SMTP email settings
 	Smtp SmtpSettings
 
-<<<<<<< HEAD
+	// QUOTA
+	Quota QuotaSettings
+
   // NetCrunch Server settings
   NetCrunch NetCrunchSettings
-=======
-	// QUOTA
-	Quota QuotaSettings
->>>>>>> cb7424ce
 )
 
 type CommandLineArgs struct {
@@ -466,17 +464,14 @@
 
 	readSessionConfig()
 	readSmtpSettings()
-<<<<<<< HEAD
+	readQuotaSettings()
   readNetCrunchSettings()
-=======
-	readQuotaSettings()
-
-	if VerifyEmailEnabled && !Smtp.Enabled {
-		log.Warn("require_email_validation is enabled but smpt is disabled")
-	}
-
-	return nil
->>>>>>> cb7424ce
+
+  if VerifyEmailEnabled && !Smtp.Enabled {
+    log.Warn("require_email_validation is enabled but smpt is disabled")
+  }
+
+  return nil
 }
 
 func readSessionConfig() {
