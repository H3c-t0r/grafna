--- conflicted
+++ resolved
@@ -303,14 +303,12 @@
 	FeatureToggles       map[string]bool
 	AnonymousHideVersion bool
 
-<<<<<<< HEAD
 	DateFormats DateFormats
-=======
+
 	// Annotations
 	AlertingAnnotationCleanupSetting   AnnotationCleanupSettings
 	DashboardAnnotationCleanupSettings AnnotationCleanupSettings
 	APIAnnotationCleanupSettings       AnnotationCleanupSettings
->>>>>>> cac0e6ec
 }
 
 // IsExpressionsEnabled returns whether the expressions feature is enabled.
