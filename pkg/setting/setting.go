// Copyright 2014 Unknwon
// Copyright 2014 Torkel Ödegaard

package setting

import (
	"bytes"
	"errors"
	"fmt"
	"net/http"
	"net/url"
	"os"
	"path"
	"path/filepath"
	"runtime"
	"strings"
	"time"

	"github.com/go-macaron/session"
	ini "gopkg.in/ini.v1"

	"github.com/grafana/grafana/pkg/infra/log"
	"github.com/grafana/grafana/pkg/util"
)

type Scheme string

const (
	HTTP              Scheme = "http"
	HTTPS             Scheme = "https"
	HTTP2             Scheme = "h2"
	SOCKET            Scheme = "socket"
	DEFAULT_HTTP_ADDR string = "0.0.0.0"
	REDACTED_PASSWORD string = "*********"
)

const (
	DEV      = "development"
	PROD     = "production"
	TEST     = "test"
	APP_NAME = "Grafana"
)

var (
	ERR_TEMPLATE_NAME = "error"
)

// This constant corresponds to the default value for ldap_sync_ttl in .ini files
// it is used for comparison and has to be kept in sync
const (
	AUTH_PROXY_SYNC_TTL = 60
)

var (
	// App settings.
	Env              = DEV
	AppUrl           string
	AppSubUrl        string
	ServeFromSubPath bool
	InstanceName     string

	// build
	BuildVersion    string
	BuildCommit     string
	BuildBranch     string
	BuildStamp      int64
	IsEnterprise    bool
	ApplicationName string

	// packaging
	Packaging = "unknown"

	// Paths
	HomePath       string
	PluginsPath    string
	CustomInitPath = "conf/custom.ini"

	// Log settings.
	LogConfigs []util.DynMap

	// Http server options
	Protocol           Scheme
	Domain             string
	HttpAddr, HttpPort string
	SshPort            int
	CertFile, KeyFile  string
	SocketPath         string
	RouterLogging      bool
	DataProxyLogging   bool
	DataProxyTimeout   int
	StaticRootPath     string
	EnableGzip         bool
	EnforceDomain      bool

	// Security settings.
	SecretKey                         string
	DisableGravatar                   bool
	EmailCodeValidMinutes             int
	DataProxyWhiteList                map[string]bool
	DisableBruteForceLoginProtection  bool
	CookieSecure                      bool
	CookieSameSiteDisabled            bool
	CookieSameSiteMode                http.SameSite
	AllowEmbedding                    bool
	XSSProtectionHeader               bool
	ContentTypeProtectionHeader       bool
	StrictTransportSecurity           bool
	StrictTransportSecurityMaxAge     int
	StrictTransportSecurityPreload    bool
	StrictTransportSecuritySubDomains bool

	// Snapshots
	ExternalSnapshotUrl   string
	ExternalSnapshotName  string
	ExternalEnabled       bool
	SnapShotRemoveExpired bool
	SnapshotPublicMode    bool

	// Dashboard history
	DashboardVersionsToKeep int
	MinRefreshInterval      string

	// User settings
	AllowUserSignUp         bool
	AllowUserOrgCreate      bool
	AutoAssignOrg           bool
	AutoAssignOrgId         int
	AutoAssignOrgRole       string
	VerifyEmailEnabled      bool
	LoginHint               string
	PasswordHint            string
	DefaultTheme            string
	DisableLoginForm        bool
	DisableSignoutMenu      bool
	SignoutRedirectUrl      string
	ExternalUserMngLinkUrl  string
	ExternalUserMngLinkName string
	ExternalUserMngInfo     string
	OAuthAutoLogin          bool
	ViewersCanEdit          bool

	// Http auth
	AdminUser            string
	AdminPassword        string
	LoginCookieName      string
	LoginMaxLifetimeDays int

	AnonymousEnabled bool
	AnonymousOrgName string
	AnonymousOrgRole string

	// Auth proxy settings
	AuthProxyEnabled          bool
	AuthProxyHeaderName       string
	AuthProxyHeaderProperty   string
	AuthProxyAutoSignUp       bool
	AuthProxyEnableLoginToken bool
	AuthProxySyncTtl          int
	AuthProxyWhitelist        string
	AuthProxyHeaders          map[string]string

	// Basic Auth
	BasicAuthEnabled bool

	// Session settings.
	SessionOptions         session.Options
	SessionConnMaxLifetime int64

	// Global setting objects.
	Raw          *ini.File
	ConfRootPath string
	IsWindows    bool

	// for logging purposes
	configFiles                  []string
	appliedCommandLineProperties []string
	appliedEnvOverrides          []string

	ReportingEnabled   bool
	CheckForUpdates    bool
	GoogleAnalyticsId  string
	GoogleTagManagerId string

	// LDAP
	LDAPEnabled           bool
	LDAPConfigFile        string
	LDAPSyncCron          string
	LDAPAllowSignup       bool
	LDAPActiveSyncEnabled bool

	// QUOTA
	Quota QuotaSettings

	// Alerting
	AlertingEnabled            bool
	ExecuteAlerts              bool
	AlertingRenderLimit        int
	AlertingErrorOrTimeout     string
	AlertingNoDataOrNullValues string

	AlertingEvaluationTimeout   time.Duration
	AlertingNotificationTimeout time.Duration
	AlertingMaxAttempts         int
	AlertingMinInterval         int64

	// Explore UI
	ExploreEnabled bool

	// Grafana.NET URL
	GrafanaComUrl string

	// S3 temp image store
	S3TempImageStoreBucketUrl string
	S3TempImageStoreAccessKey string
	S3TempImageStoreSecretKey string

	ImageUploadProvider string
)

// TODO move all global vars to this struct
type Cfg struct {
	Raw    *ini.File
	Logger log.Logger

	// HTTP Server Settings
	AppUrl           string
	AppSubUrl        string
	ServeFromSubPath bool
	StaticRootPath   string
	Protocol         Scheme

	// build
	BuildVersion string
	BuildCommit  string
	BuildBranch  string
	BuildStamp   int64
	IsEnterprise bool

	// packaging
	Packaging string

	// Paths
	ProvisioningPath   string
	DataPath           string
	LogsPath           string
	BundledPluginsPath string

	// SMTP email settings
	Smtp SmtpSettings

	// Rendering
	ImagesDir                      string
	RendererUrl                    string
	RendererCallbackUrl            string
	RendererConcurrentRequestLimit int

	// Security
	DisableInitAdminCreation         bool
	DisableBruteForceLoginProtection bool
	CookieSecure                     bool
	CookieSameSiteDisabled           bool
	CookieSameSiteMode               http.SameSite

	TempDataLifetime                 time.Duration
	MetricsEndpointEnabled           bool
	MetricsEndpointBasicAuthUsername string
	MetricsEndpointBasicAuthPassword string
	MetricsEndpointDisableTotalStats bool
	PluginsEnableAlpha               bool
	PluginsAppsSkipVerifyTLS         bool
	PluginSettings                   PluginSettings
	PluginsAllowUnsigned             []string
	DisableSanitizeHtml              bool
	EnterpriseLicensePath            string

	// Dashboards
	DefaultHomeDashboardPath string

	// Auth
	LoginCookieName              string
	LoginMaxInactiveLifetimeDays int
	LoginMaxLifetimeDays         int
	TokenRotationIntervalMinutes int

	// OAuth
	OAuthCookieMaxAge int

	// SAML Auth
	SAMLEnabled bool

	// Dataproxy
	SendUserHeader bool

	// DistributedCache
	RemoteCacheOptions *RemoteCacheOptions

	EditorsCanAdmin bool

	ApiKeyMaxSecondsToLive int64

	// Use to enable new features which may still be in alpha/beta stage.
	FeatureToggles       map[string]bool
	AnonymousHideVersion bool

	DateFormats DateFormats
}

// IsExpressionsEnabled returns whether the expressions feature is enabled.
func (c Cfg) IsExpressionsEnabled() bool {
	return c.FeatureToggles["expressions"]
}

// IsStandaloneAlertsEnabled returns whether the standalone alerts feature is enabled.
func (c Cfg) IsStandaloneAlertsEnabled() bool {
	return c.FeatureToggles["standaloneAlerts"]
}

// IsLiveEnabled returns if grafana live should be enabled
func (c Cfg) IsLiveEnabled() bool {
	return c.FeatureToggles["live"]
}

type CommandLineArgs struct {
	Config   string
	HomePath string
	Args     []string
}

func init() {
	IsWindows = runtime.GOOS == "windows"
}

func parseAppUrlAndSubUrl(section *ini.Section) (string, string, error) {
	appUrl, err := valueAsString(section, "root_url", "http://localhost:3000/")
	if err != nil {
		return "", "", err
	}
	if appUrl[len(appUrl)-1] != '/' {
		appUrl += "/"
	}

	// Check if has app suburl.
	url, err := url.Parse(appUrl)
	if err != nil {
		log.Fatalf(4, "Invalid root_url(%s): %s", appUrl, err)
	}
	appSubUrl := strings.TrimSuffix(url.Path, "/")

	return appUrl, appSubUrl, nil
}

func ToAbsUrl(relativeUrl string) string {
	return AppUrl + relativeUrl
}

func shouldRedactKey(s string) bool {
	uppercased := strings.ToUpper(s)
	return strings.Contains(uppercased, "PASSWORD") || strings.Contains(uppercased, "SECRET") || strings.Contains(uppercased, "PROVIDER_CONFIG")
}

func shouldRedactURLKey(s string) bool {
	uppercased := strings.ToUpper(s)
	return strings.Contains(uppercased, "DATABASE_URL")
}

func applyEnvVariableOverrides(file *ini.File) error {
	appliedEnvOverrides = make([]string, 0)
	for _, section := range file.Sections() {
		for _, key := range section.Keys() {
			envKey := envKey(section.Name(), key.Name())
			envValue := os.Getenv(envKey)

			if len(envValue) > 0 {
				key.SetValue(envValue)
				if shouldRedactKey(envKey) {
					envValue = REDACTED_PASSWORD
				}
				if shouldRedactURLKey(envKey) {
					u, err := url.Parse(envValue)
					if err != nil {
						return fmt.Errorf("could not parse environment variable. key: %s, value: %s. error: %v", envKey, envValue, err)
					}
					ui := u.User
					if ui != nil {
						_, exists := ui.Password()
						if exists {
							u.User = url.UserPassword(ui.Username(), "-redacted-")
							envValue = u.String()
						}
					}
				}
				appliedEnvOverrides = append(appliedEnvOverrides, fmt.Sprintf("%s=%s", envKey, envValue))
			}
		}
	}

	return nil
}

func envKey(sectionName string, keyName string) string {
	sN := strings.ToUpper(strings.Replace(sectionName, ".", "_", -1))
	sN = strings.Replace(sN, "-", "_", -1)
	kN := strings.ToUpper(strings.Replace(keyName, ".", "_", -1))
	envKey := fmt.Sprintf("GF_%s_%s", sN, kN)
	return envKey
}

func applyCommandLineDefaultProperties(props map[string]string, file *ini.File) {
	appliedCommandLineProperties = make([]string, 0)
	for _, section := range file.Sections() {
		for _, key := range section.Keys() {
			keyString := fmt.Sprintf("default.%s.%s", section.Name(), key.Name())
			value, exists := props[keyString]
			if exists {
				key.SetValue(value)
				if shouldRedactKey(keyString) {
					value = REDACTED_PASSWORD
				}
				appliedCommandLineProperties = append(appliedCommandLineProperties, fmt.Sprintf("%s=%s", keyString, value))
			}
		}
	}
}

func applyCommandLineProperties(props map[string]string, file *ini.File) {
	for _, section := range file.Sections() {
		sectionName := section.Name() + "."
		if section.Name() == ini.DefaultSection {
			sectionName = ""
		}
		for _, key := range section.Keys() {
			keyString := sectionName + key.Name()
			value, exists := props[keyString]
			if exists {
				appliedCommandLineProperties = append(appliedCommandLineProperties, fmt.Sprintf("%s=%s", keyString, value))
				key.SetValue(value)
			}
		}
	}
}

func getCommandLineProperties(args []string) map[string]string {
	props := make(map[string]string)

	for _, arg := range args {
		if !strings.HasPrefix(arg, "cfg:") {
			continue
		}

		trimmed := strings.TrimPrefix(arg, "cfg:")
		parts := strings.Split(trimmed, "=")
		if len(parts) != 2 {
			log.Fatalf(3, "Invalid command line argument. argument: %v", arg)
			return nil
		}

		props[parts[0]] = parts[1]
	}
	return props
}

func makeAbsolute(path string, root string) string {
	if filepath.IsAbs(path) {
		return path
	}
	return filepath.Join(root, path)
}

func loadSpecifiedConfigFile(configFile string, masterFile *ini.File) error {
	if configFile == "" {
		configFile = filepath.Join(HomePath, CustomInitPath)
		// return without error if custom file does not exist
		if !pathExists(configFile) {
			return nil
		}
	}

	userConfig, err := ini.Load(configFile)
	if err != nil {
		return fmt.Errorf("Failed to parse %v, %v", configFile, err)
	}

	userConfig.BlockMode = false

	for _, section := range userConfig.Sections() {
		for _, key := range section.Keys() {
			if key.Value() == "" {
				continue
			}

			defaultSec, err := masterFile.GetSection(section.Name())
			if err != nil {
				defaultSec, _ = masterFile.NewSection(section.Name())
			}
			defaultKey, err := defaultSec.GetKey(key.Name())
			if err != nil {
				defaultKey, _ = defaultSec.NewKey(key.Name(), key.Value())
			}
			defaultKey.SetValue(key.Value())
		}
	}

	configFiles = append(configFiles, configFile)
	return nil
}

func (cfg *Cfg) loadConfiguration(args *CommandLineArgs) (*ini.File, error) {
	var err error

	// load config defaults
	defaultConfigFile := path.Join(HomePath, "conf/defaults.ini")
	configFiles = append(configFiles, defaultConfigFile)

	// check if config file exists
	if _, err := os.Stat(defaultConfigFile); os.IsNotExist(err) {
		fmt.Println("Grafana-server Init Failed: Could not find config defaults, make sure homepath command line parameter is set or working directory is homepath")
		os.Exit(1)
	}

	// load defaults
	parsedFile, err := ini.Load(defaultConfigFile)
	if err != nil {
		fmt.Printf("Failed to parse defaults.ini, %v\n", err)
		os.Exit(1)
		return nil, err
	}

	parsedFile.BlockMode = false

	// command line props
	commandLineProps := getCommandLineProperties(args.Args)
	// load default overrides
	applyCommandLineDefaultProperties(commandLineProps, parsedFile)

	// load specified config file
	err = loadSpecifiedConfigFile(args.Config, parsedFile)
	if err != nil {
		err2 := cfg.initLogging(parsedFile)
		if err2 != nil {
			return nil, err2
		}
		log.Fatalf(3, err.Error())
	}

	// apply environment overrides
	err = applyEnvVariableOverrides(parsedFile)
	if err != nil {
		return nil, err
	}

	// apply command line overrides
	applyCommandLineProperties(commandLineProps, parsedFile)

	// evaluate config values containing environment variables
	err = expandConfig(parsedFile)
	if err != nil {
		return nil, err
	}

	// update data path and logging config
	dataPath, err := valueAsString(parsedFile.Section("paths"), "data", "")
	if err != nil {
		return nil, err
	}
	cfg.DataPath = makeAbsolute(dataPath, HomePath)
	err = cfg.initLogging(parsedFile)
	if err != nil {
		return nil, err
	}

	return parsedFile, err
}

func pathExists(path string) bool {
	_, err := os.Stat(path)
	if err == nil {
		return true
	}
	if os.IsNotExist(err) {
		return false
	}
	return false
}

func setHomePath(args *CommandLineArgs) {
	if args.HomePath != "" {
		HomePath = args.HomePath
		return
	}

	HomePath, _ = filepath.Abs(".")
	// check if homepath is correct
	if pathExists(filepath.Join(HomePath, "conf/defaults.ini")) {
		return
	}

	// try down one path
	if pathExists(filepath.Join(HomePath, "../conf/defaults.ini")) {
		HomePath = filepath.Join(HomePath, "../")
	}
}

var skipStaticRootValidation = false

func NewCfg() *Cfg {
	return &Cfg{
		Logger: log.New("settings"),
		Raw:    ini.Empty(),
	}
}

func (cfg *Cfg) validateStaticRootPath() error {
	if skipStaticRootValidation {
		return nil
	}

	if _, err := os.Stat(path.Join(StaticRootPath, "build")); err != nil {
		cfg.Logger.Error("Failed to detect generated javascript files in public/build")
	}

	return nil
}

func (cfg *Cfg) Load(args *CommandLineArgs) error {
	setHomePath(args)

	iniFile, err := cfg.loadConfiguration(args)
	if err != nil {
		return err
	}

	cfg.Raw = iniFile

	// Temporary keep global, to make refactor in steps
	Raw = cfg.Raw

	cfg.BuildVersion = BuildVersion
	cfg.BuildCommit = BuildCommit
	cfg.BuildStamp = BuildStamp
	cfg.BuildBranch = BuildBranch
	cfg.IsEnterprise = IsEnterprise
	cfg.Packaging = Packaging

	ApplicationName = APP_NAME

	Env, err = valueAsString(iniFile.Section(""), "app_mode", "development")
	if err != nil {
		return err
	}
	InstanceName, err = valueAsString(iniFile.Section(""), "instance_name", "unknown_instance_name")
	if err != nil {
		return err
	}
	plugins, err := valueAsString(iniFile.Section("paths"), "plugins", "")
	if err != nil {
		return err
	}
	PluginsPath = makeAbsolute(plugins, HomePath)
	cfg.BundledPluginsPath = makeAbsolute("plugins-bundled", HomePath)
	provisioning, err := valueAsString(iniFile.Section("paths"), "provisioning", "")
	if err != nil {
		return err
	}
	cfg.ProvisioningPath = makeAbsolute(provisioning, HomePath)
	if err := readServerSettings(iniFile, cfg); err != nil {
		return err
	}

	// read data proxy settings
	dataproxy := iniFile.Section("dataproxy")
	DataProxyLogging = dataproxy.Key("logging").MustBool(false)
	DataProxyTimeout = dataproxy.Key("timeout").MustInt(30)
	cfg.SendUserHeader = dataproxy.Key("send_user_header").MustBool(false)

	if err := readSecuritySettings(iniFile, cfg); err != nil {
		return err
	}

	if err := readSnapshotsSettings(iniFile); err != nil {
		return err
	}

	// read dashboard settings
	dashboards := iniFile.Section("dashboards")
	DashboardVersionsToKeep = dashboards.Key("versions_to_keep").MustInt(20)
	MinRefreshInterval, err = valueAsString(dashboards, "min_refresh_interval", "5s")
	if err != nil {
		return err
	}

	cfg.DefaultHomeDashboardPath = dashboards.Key("default_home_dashboard_path").MustString("")

	if err := readUserSettings(iniFile, cfg); err != nil {
		return err
	}
	if err := readAuthSettings(iniFile, cfg); err != nil {
		return err
	}
	if err := readRenderingSettings(iniFile, cfg); err != nil {
		return err
	}

	cfg.TempDataLifetime = iniFile.Section("paths").Key("temp_data_lifetime").MustDuration(time.Second * 3600 * 24)
	cfg.MetricsEndpointEnabled = iniFile.Section("metrics").Key("enabled").MustBool(true)
	cfg.MetricsEndpointBasicAuthUsername, err = valueAsString(iniFile.Section("metrics"), "basic_auth_username", "")
	if err != nil {
		return err
	}
	cfg.MetricsEndpointBasicAuthPassword, err = valueAsString(iniFile.Section("metrics"), "basic_auth_password", "")
	if err != nil {
		return err
	}
	cfg.MetricsEndpointDisableTotalStats = iniFile.Section("metrics").Key("disable_total_stats").MustBool(false)

	analytics := iniFile.Section("analytics")
	ReportingEnabled = analytics.Key("reporting_enabled").MustBool(true)
	CheckForUpdates = analytics.Key("check_for_updates").MustBool(true)
	GoogleAnalyticsId = analytics.Key("google_analytics_ua_id").String()
	GoogleTagManagerId = analytics.Key("google_tag_manager_id").String()

	if err := readAlertingSettings(iniFile); err != nil {
		return err
	}

	explore := iniFile.Section("explore")
	ExploreEnabled = explore.Key("enabled").MustBool(true)

	panelsSection := iniFile.Section("panels")
	cfg.DisableSanitizeHtml = panelsSection.Key("disable_sanitize_html").MustBool(false)

	pluginsSection := iniFile.Section("plugins")
	cfg.PluginsEnableAlpha = pluginsSection.Key("enable_alpha").MustBool(false)
	cfg.PluginsAppsSkipVerifyTLS = pluginsSection.Key("app_tls_skip_verify_insecure").MustBool(false)
	cfg.PluginSettings = extractPluginSettings(iniFile.Sections())
	pluginsAllowUnsigned := pluginsSection.Key("allow_loading_unsigned_plugins").MustString("")
	for _, plug := range strings.Split(pluginsAllowUnsigned, ",") {
		plug = strings.TrimSpace(plug)
		cfg.PluginsAllowUnsigned = append(cfg.PluginsAllowUnsigned, plug)
	}
	cfg.Protocol = Protocol

	// Read and populate feature toggles list
	featureTogglesSection := iniFile.Section("feature_toggles")
	cfg.FeatureToggles = make(map[string]bool)
	featuresTogglesStr, err := valueAsString(featureTogglesSection, "enable", "")
	if err != nil {
		return err
	}
	for _, feature := range util.SplitString(featuresTogglesStr) {
		cfg.FeatureToggles[feature] = true
	}

	// check old location for this option
	if panelsSection.Key("enable_alpha").MustBool(false) {
		cfg.PluginsEnableAlpha = true
	}

	cfg.readLDAPConfig()
	cfg.readSessionConfig()
	cfg.readSmtpSettings()
	cfg.readQuotaSettings()

	if VerifyEmailEnabled && !cfg.Smtp.Enabled {
		log.Warnf("require_email_validation is enabled but smtp is disabled")
	}

	// check old key  name
	GrafanaComUrl, err = valueAsString(iniFile.Section("grafana_net"), "url", "")
	if err != nil {
		return err
	}
	if GrafanaComUrl == "" {
		GrafanaComUrl, err = valueAsString(iniFile.Section("grafana_com"), "url", "https://grafana.com")
		if err != nil {
			return err
		}
	}

	imageUploadingSection := iniFile.Section("external_image_storage")
	ImageUploadProvider, err = valueAsString(imageUploadingSection, "provider", "")
	if err != nil {
		return err
	}

	enterprise := iniFile.Section("enterprise")
	cfg.EnterpriseLicensePath, err = valueAsString(enterprise, "license_path", filepath.Join(cfg.DataPath, "license.jwt"))
	if err != nil {
		return err
	}

	cacheServer := iniFile.Section("remote_cache")
	dbName, err := valueAsString(cacheServer, "type", "database")
	if err != nil {
		return err
	}
	connStr, err := valueAsString(cacheServer, "connstr", "")
	if err != nil {
		return err
	}
	cfg.RemoteCacheOptions = &RemoteCacheOptions{
		Name:    dbName,
		ConnStr: connStr,
	}

	return nil
}

func valueAsString(section *ini.Section, keyName string, defaultValue string) (value string, err error) {
	defer func() {
		if err_ := recover(); err_ != nil {
			err = errors.New("Invalid value for key '" + keyName + "' in configuration file")
		}
	}()

	return section.Key(keyName).MustString(defaultValue), nil
}

type RemoteCacheOptions struct {
	Name    string
	ConnStr string
}

func (cfg *Cfg) readLDAPConfig() {
	ldapSec := cfg.Raw.Section("auth.ldap")
	LDAPConfigFile = ldapSec.Key("config_file").String()
	LDAPSyncCron = ldapSec.Key("sync_cron").String()
	LDAPEnabled = ldapSec.Key("enabled").MustBool(false)
	LDAPActiveSyncEnabled = ldapSec.Key("active_sync_enabled").MustBool(false)
	LDAPAllowSignup = ldapSec.Key("allow_sign_up").MustBool(true)
}

func (cfg *Cfg) readSessionConfig() {
	sec, _ := cfg.Raw.GetSection("session")

	if sec != nil {
		cfg.Logger.Warn(
			"[Removed] Session setting was removed in v6.2, use remote_cache option instead",
		)
	}
}

func (cfg *Cfg) initLogging(file *ini.File) error {
	logModeStr, err := valueAsString(file.Section("log"), "mode", "console")
	if err != nil {
		return err
	}
	// split on comma
	logModes := strings.Split(logModeStr, ",")
	// also try space
	if len(logModes) == 1 {
		logModes = strings.Split(logModeStr, " ")
	}
	logsPath, err := valueAsString(file.Section("paths"), "logs", "")
	if err != nil {
		return err
	}
	cfg.LogsPath = makeAbsolute(logsPath, HomePath)
	return log.ReadLoggingConfig(logModes, cfg.LogsPath, file)
}

func (cfg *Cfg) LogConfigSources() {
	var text bytes.Buffer

	for _, file := range configFiles {
		cfg.Logger.Info("Config loaded from", "file", file)
	}

	if len(appliedCommandLineProperties) > 0 {
		for _, prop := range appliedCommandLineProperties {
			cfg.Logger.Info("Config overridden from command line", "arg", prop)
		}
	}

	if len(appliedEnvOverrides) > 0 {
		text.WriteString("\tEnvironment variables used:\n")
		for _, prop := range appliedEnvOverrides {
			cfg.Logger.Info("Config overridden from Environment variable", "var", prop)
		}
	}

	cfg.Logger.Info("Path Home", "path", HomePath)
	cfg.Logger.Info("Path Data", "path", cfg.DataPath)
	cfg.Logger.Info("Path Logs", "path", cfg.LogsPath)
	cfg.Logger.Info("Path Plugins", "path", PluginsPath)
	cfg.Logger.Info("Path Provisioning", "path", cfg.ProvisioningPath)
	cfg.Logger.Info("App mode " + Env)
}

type DynamicSection struct {
	section *ini.Section
	Logger  log.Logger
}

// Key dynamically overrides keys with environment variables.
// As a side effect, the value of the setting key will be updated if an environment variable is present.
func (s *DynamicSection) Key(k string) *ini.Key {
	envKey := envKey(s.section.Name(), k)
	envValue := os.Getenv(envKey)
	key := s.section.Key(k)

	if len(envValue) == 0 {
		return key
	}

	key.SetValue(envValue)
	if shouldRedactKey(envKey) {
		envValue = REDACTED_PASSWORD
	}
	s.Logger.Info("Config overridden from Environment variable", "var", fmt.Sprintf("%s=%s", envKey, envValue))

	return key
}

// SectionWithEnvOverrides dynamically overrides keys with environment variables.
// As a side effect, the value of the setting key will be updated if an environment variable is present.
func (cfg *Cfg) SectionWithEnvOverrides(s string) *DynamicSection {
	return &DynamicSection{cfg.Raw.Section(s), cfg.Logger}
}

func readSecuritySettings(iniFile *ini.File, cfg *Cfg) error {
	security := iniFile.Section("security")
	var err error
	SecretKey, err = valueAsString(security, "secret_key", "")
	if err != nil {
		return err
	}
	DisableGravatar = security.Key("disable_gravatar").MustBool(true)
	cfg.DisableBruteForceLoginProtection = security.Key("disable_brute_force_login_protection").MustBool(false)
	DisableBruteForceLoginProtection = cfg.DisableBruteForceLoginProtection

	CookieSecure = security.Key("cookie_secure").MustBool(false)
	cfg.CookieSecure = CookieSecure

	samesiteString, err := valueAsString(security, "cookie_samesite", "lax")
	if err != nil {
		return err
	}

	if samesiteString == "disabled" {
		CookieSameSiteDisabled = true
		cfg.CookieSameSiteDisabled = CookieSameSiteDisabled
	} else {
		validSameSiteValues := map[string]http.SameSite{
			"lax":    http.SameSiteLaxMode,
			"strict": http.SameSiteStrictMode,
			"none":   http.SameSiteNoneMode,
		}

		if samesite, ok := validSameSiteValues[samesiteString]; ok {
			CookieSameSiteMode = samesite
			cfg.CookieSameSiteMode = CookieSameSiteMode
		} else {
			CookieSameSiteMode = http.SameSiteLaxMode
			cfg.CookieSameSiteMode = CookieSameSiteMode
		}
	}
	AllowEmbedding = security.Key("allow_embedding").MustBool(false)

	ContentTypeProtectionHeader = security.Key("x_content_type_options").MustBool(true)
	XSSProtectionHeader = security.Key("x_xss_protection").MustBool(true)
	StrictTransportSecurity = security.Key("strict_transport_security").MustBool(false)
	StrictTransportSecurityMaxAge = security.Key("strict_transport_security_max_age_seconds").MustInt(86400)
	StrictTransportSecurityPreload = security.Key("strict_transport_security_preload").MustBool(false)
	StrictTransportSecuritySubDomains = security.Key("strict_transport_security_subdomains").MustBool(false)

	// read data source proxy whitelist
	DataProxyWhiteList = make(map[string]bool)
	securityStr, err := valueAsString(security, "data_source_proxy_whitelist", "")
	if err != nil {
		return err
	}
	for _, hostAndIP := range util.SplitString(securityStr) {
		DataProxyWhiteList[hostAndIP] = true
	}

	// admin
	cfg.DisableInitAdminCreation = security.Key("disable_initial_admin_creation").MustBool(false)
	AdminUser, err = valueAsString(security, "admin_user", "")
	if err != nil {
		return err
	}
	AdminPassword, err = valueAsString(security, "admin_password", "")
	if err != nil {
		return err
	}

	return nil
}

func readAuthSettings(iniFile *ini.File, cfg *Cfg) error {
	auth := iniFile.Section("auth")

	var err error
	LoginCookieName, err = valueAsString(auth, "login_cookie_name", "grafana_session")
	if err != nil {
		return err
	}
	cfg.LoginCookieName = LoginCookieName
	cfg.LoginMaxInactiveLifetimeDays = auth.Key("login_maximum_inactive_lifetime_days").MustInt(7)

	LoginMaxLifetimeDays = auth.Key("login_maximum_lifetime_days").MustInt(30)
	cfg.LoginMaxLifetimeDays = LoginMaxLifetimeDays
	cfg.ApiKeyMaxSecondsToLive = auth.Key("api_key_max_seconds_to_live").MustInt64(-1)

	cfg.TokenRotationIntervalMinutes = auth.Key("token_rotation_interval_minutes").MustInt(10)
	if cfg.TokenRotationIntervalMinutes < 2 {
		cfg.TokenRotationIntervalMinutes = 2
	}

	DisableLoginForm = auth.Key("disable_login_form").MustBool(false)
	DisableSignoutMenu = auth.Key("disable_signout_menu").MustBool(false)
	OAuthAutoLogin = auth.Key("oauth_auto_login").MustBool(false)
	cfg.OAuthCookieMaxAge = auth.Key("oauth_state_cookie_max_age").MustInt(60)
	SignoutRedirectUrl, err = valueAsString(auth, "signout_redirect_url", "")
	if err != nil {
		return err
	}

	// SAML auth
	cfg.SAMLEnabled = iniFile.Section("auth.saml").Key("enabled").MustBool(false)

	// anonymous access
	AnonymousEnabled = iniFile.Section("auth.anonymous").Key("enabled").MustBool(false)
	AnonymousOrgName, err = valueAsString(iniFile.Section("auth.anonymous"), "org_name", "")
	if err != nil {
		return err
	}
	AnonymousOrgRole, err = valueAsString(iniFile.Section("auth.anonymous"), "org_role", "")
	if err != nil {
		return err
	}
	cfg.AnonymousHideVersion = iniFile.Section("auth.anonymous").Key("hide_version").MustBool(false)

	// basic auth
	authBasic := iniFile.Section("auth.basic")
	BasicAuthEnabled = authBasic.Key("enabled").MustBool(true)

	authProxy := iniFile.Section("auth.proxy")
	AuthProxyEnabled = authProxy.Key("enabled").MustBool(false)

	AuthProxyHeaderName, err = valueAsString(authProxy, "header_name", "")
	if err != nil {
		return err
	}
	AuthProxyHeaderProperty, err = valueAsString(authProxy, "header_property", "")
	if err != nil {
		return err
	}
	AuthProxyAutoSignUp = authProxy.Key("auto_sign_up").MustBool(true)
	AuthProxyEnableLoginToken = authProxy.Key("enable_login_token").MustBool(false)

	ldapSyncVal := authProxy.Key("ldap_sync_ttl").MustInt()
	syncVal := authProxy.Key("sync_ttl").MustInt()

	if ldapSyncVal != AUTH_PROXY_SYNC_TTL {
		AuthProxySyncTtl = ldapSyncVal
		cfg.Logger.Warn("[Deprecated] the configuration setting 'ldap_sync_ttl' is deprecated, please use 'sync_ttl' instead")
	} else {
		AuthProxySyncTtl = syncVal
	}

	AuthProxyWhitelist, err = valueAsString(authProxy, "whitelist", "")
	if err != nil {
		return err
	}

	AuthProxyHeaders = make(map[string]string)
	headers, err := valueAsString(authProxy, "headers", "")
	if err != nil {
		return err
	}
	for _, propertyAndHeader := range util.SplitString(headers) {
		split := strings.SplitN(propertyAndHeader, ":", 2)
		if len(split) == 2 {
			AuthProxyHeaders[split[0]] = split[1]
		}
	}

	return nil
}

func readUserSettings(iniFile *ini.File, cfg *Cfg) error {
	users := iniFile.Section("users")
	AllowUserSignUp = users.Key("allow_sign_up").MustBool(true)
	AllowUserOrgCreate = users.Key("allow_org_create").MustBool(true)
	AutoAssignOrg = users.Key("auto_assign_org").MustBool(true)
	AutoAssignOrgId = users.Key("auto_assign_org_id").MustInt(1)
	AutoAssignOrgRole = users.Key("auto_assign_org_role").In("Editor", []string{"Editor", "Admin", "Viewer"})
	VerifyEmailEnabled = users.Key("verify_email_enabled").MustBool(false)
	var err error
	LoginHint, err = valueAsString(users, "login_hint", "")
	if err != nil {
		return err
	}
	PasswordHint, err = valueAsString(users, "password_hint", "")
	if err != nil {
		return err
	}
	DefaultTheme, err = valueAsString(users, "default_theme", "")
	if err != nil {
		return err
	}
	ExternalUserMngLinkUrl, err = valueAsString(users, "external_manage_link_url", "")
	if err != nil {
		return err
	}
	ExternalUserMngLinkName, err = valueAsString(users, "external_manage_link_name", "")
	if err != nil {
		return err
	}
	ExternalUserMngInfo, err = valueAsString(users, "external_manage_info", "")
	if err != nil {
		return err
	}
	ViewersCanEdit = users.Key("viewers_can_edit").MustBool(false)
	cfg.EditorsCanAdmin = users.Key("editors_can_admin").MustBool(false)

	return nil
}

func readRenderingSettings(iniFile *ini.File, cfg *Cfg) error {
	renderSec := iniFile.Section("rendering")
	var err error
	cfg.RendererUrl, err = valueAsString(renderSec, "server_url", "")
	if err != nil {
		return err
	}
	cfg.RendererCallbackUrl, err = valueAsString(renderSec, "callback_url", "")
	if err != nil {
		return err
	}
	if cfg.RendererCallbackUrl == "" {
		cfg.RendererCallbackUrl = AppUrl
	} else {
		if cfg.RendererCallbackUrl[len(cfg.RendererCallbackUrl)-1] != '/' {
			cfg.RendererCallbackUrl += "/"
		}
		_, err := url.Parse(cfg.RendererCallbackUrl)
		if err != nil {
			// XXX: Should return an error?
			log.Fatalf(4, "Invalid callback_url(%s): %s", cfg.RendererCallbackUrl, err)
		}
	}
	cfg.RendererConcurrentRequestLimit = renderSec.Key("concurrent_render_request_limit").MustInt(30)

	cfg.ImagesDir = filepath.Join(cfg.DataPath, "png")

	return nil
}

func readAlertingSettings(iniFile *ini.File) error {
	alerting := iniFile.Section("alerting")
	AlertingEnabled = alerting.Key("enabled").MustBool(true)
	ExecuteAlerts = alerting.Key("execute_alerts").MustBool(true)
	AlertingRenderLimit = alerting.Key("concurrent_render_limit").MustInt(5)
	var err error
	AlertingErrorOrTimeout, err = valueAsString(alerting, "error_or_timeout", "alerting")
	if err != nil {
		return err
	}
	AlertingNoDataOrNullValues, err = valueAsString(alerting, "nodata_or_nullvalues", "no_data")
	if err != nil {
		return err
	}

	evaluationTimeoutSeconds := alerting.Key("evaluation_timeout_seconds").MustInt64(30)
	AlertingEvaluationTimeout = time.Second * time.Duration(evaluationTimeoutSeconds)
	notificationTimeoutSeconds := alerting.Key("notification_timeout_seconds").MustInt64(30)
	AlertingNotificationTimeout = time.Second * time.Duration(notificationTimeoutSeconds)
	AlertingMaxAttempts = alerting.Key("max_attempts").MustInt(3)
	AlertingMinInterval = alerting.Key("min_interval_seconds").MustInt64(1)

	return nil
}

func readSnapshotsSettings(iniFile *ini.File) error {
	snapshots := iniFile.Section("snapshots")
	var err error
	ExternalSnapshotUrl, err = valueAsString(snapshots, "external_snapshot_url", "")
	if err != nil {
		return err
	}
	ExternalSnapshotName, err = valueAsString(snapshots, "external_snapshot_name", "")
	if err != nil {
		return err
	}
	ExternalEnabled = snapshots.Key("external_enabled").MustBool(true)
	SnapShotRemoveExpired = snapshots.Key("snapshot_remove_expired").MustBool(true)
	SnapshotPublicMode = snapshots.Key("public_mode").MustBool(false)

	return nil
}

func readServerSettings(iniFile *ini.File, cfg *Cfg) error {
	server := iniFile.Section("server")
	var err error
	AppUrl, AppSubUrl, err = parseAppUrlAndSubUrl(server)
	if err != nil {
		return err
	}
	ServeFromSubPath = server.Key("serve_from_sub_path").MustBool(false)

	cfg.AppUrl = AppUrl
	cfg.AppSubUrl = AppSubUrl
	cfg.ServeFromSubPath = ServeFromSubPath

	Protocol = HTTP
	protocolStr, err := valueAsString(server, "protocol", "http")
	if err != nil {
		return err
	}
<<<<<<< HEAD

	connStr, err := valueAsString(cacheServer, "connstr", "")
	if err != nil {
		return err
	}

	cfg.RemoteCacheOptions = &RemoteCacheOptions{
		Name:    dbName,
		ConnStr: connStr,
	}

	cfg.readDateFormats()

	return nil
}

func valueAsString(section *ini.Section, keyName string, defaultValue string) (value string, err error) {
	return section.Key(keyName).MustString(defaultValue), nil
}

type RemoteCacheOptions struct {
	Name    string
	ConnStr string
}

func (cfg *Cfg) readLDAPConfig() {
	ldapSec := cfg.Raw.Section("auth.ldap")
	LDAPConfigFile = ldapSec.Key("config_file").String()
	LDAPSyncCron = ldapSec.Key("sync_cron").String()
	LDAPEnabled = ldapSec.Key("enabled").MustBool(false)
	LDAPActiveSyncEnabled = ldapSec.Key("active_sync_enabled").MustBool(false)
	LDAPAllowSignup = ldapSec.Key("allow_sign_up").MustBool(true)
}

func (cfg *Cfg) readSessionConfig() {
	sec, _ := cfg.Raw.GetSection("session")

	if sec != nil {
		cfg.Logger.Warn(
			"[Removed] Session setting was removed in v6.2, use remote_cache option instead",
		)
=======
	if protocolStr == "https" {
		Protocol = HTTPS
		CertFile = server.Key("cert_file").String()
		KeyFile = server.Key("cert_key").String()
	}
	if protocolStr == "h2" {
		Protocol = HTTP2
		CertFile = server.Key("cert_file").String()
		KeyFile = server.Key("cert_key").String()
	}
	if protocolStr == "socket" {
		Protocol = SOCKET
		SocketPath = server.Key("socket").String()
>>>>>>> d9630c5b
	}

	Domain, err = valueAsString(server, "domain", "localhost")
	if err != nil {
		return err
	}
	HttpAddr, err = valueAsString(server, "http_addr", DEFAULT_HTTP_ADDR)
	if err != nil {
		return err
	}
	HttpPort, err = valueAsString(server, "http_port", "3000")
	if err != nil {
		return err
	}
	RouterLogging = server.Key("router_logging").MustBool(false)

	EnableGzip = server.Key("enable_gzip").MustBool(false)
	EnforceDomain = server.Key("enforce_domain").MustBool(false)
	staticRoot, err := valueAsString(server, "static_root_path", "")
	if err != nil {
		return err
	}
	StaticRootPath = makeAbsolute(staticRoot, HomePath)
	cfg.StaticRootPath = StaticRootPath

	if err := cfg.validateStaticRootPath(); err != nil {
		return err
	}

	return nil
}<|MERGE_RESOLUTION|>--- conflicted
+++ resolved
@@ -802,6 +802,8 @@
 		ConnStr: connStr,
 	}
 
+	cfg.readDateFormats()
+
 	return nil
 }
 
@@ -1209,49 +1211,6 @@
 	if err != nil {
 		return err
 	}
-<<<<<<< HEAD
-
-	connStr, err := valueAsString(cacheServer, "connstr", "")
-	if err != nil {
-		return err
-	}
-
-	cfg.RemoteCacheOptions = &RemoteCacheOptions{
-		Name:    dbName,
-		ConnStr: connStr,
-	}
-
-	cfg.readDateFormats()
-
-	return nil
-}
-
-func valueAsString(section *ini.Section, keyName string, defaultValue string) (value string, err error) {
-	return section.Key(keyName).MustString(defaultValue), nil
-}
-
-type RemoteCacheOptions struct {
-	Name    string
-	ConnStr string
-}
-
-func (cfg *Cfg) readLDAPConfig() {
-	ldapSec := cfg.Raw.Section("auth.ldap")
-	LDAPConfigFile = ldapSec.Key("config_file").String()
-	LDAPSyncCron = ldapSec.Key("sync_cron").String()
-	LDAPEnabled = ldapSec.Key("enabled").MustBool(false)
-	LDAPActiveSyncEnabled = ldapSec.Key("active_sync_enabled").MustBool(false)
-	LDAPAllowSignup = ldapSec.Key("allow_sign_up").MustBool(true)
-}
-
-func (cfg *Cfg) readSessionConfig() {
-	sec, _ := cfg.Raw.GetSection("session")
-
-	if sec != nil {
-		cfg.Logger.Warn(
-			"[Removed] Session setting was removed in v6.2, use remote_cache option instead",
-		)
-=======
 	if protocolStr == "https" {
 		Protocol = HTTPS
 		CertFile = server.Key("cert_file").String()
@@ -1265,7 +1224,6 @@
 	if protocolStr == "socket" {
 		Protocol = SOCKET
 		SocketPath = server.Key("socket").String()
->>>>>>> d9630c5b
 	}
 
 	Domain, err = valueAsString(server, "domain", "localhost")
