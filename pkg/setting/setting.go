// Copyright 2014 Unknwon
// Copyright 2014 Torkel Ödegaard

package setting

import (
	"bytes"
	"fmt"
	"net/http"
	"net/url"
	"os"
	"path"
	"path/filepath"
	"runtime"
	"strings"
	"time"

	"github.com/go-macaron/session"
	ini "gopkg.in/ini.v1"

	"github.com/grafana/grafana/pkg/components/gtime"
	"github.com/grafana/grafana/pkg/infra/log"
	"github.com/grafana/grafana/pkg/util"
)

type Scheme string

const (
	HTTP              Scheme = "http"
	HTTPS             Scheme = "https"
	HTTP2             Scheme = "h2"
	SOCKET            Scheme = "socket"
	DEFAULT_HTTP_ADDR string = "0.0.0.0"
	REDACTED_PASSWORD string = "*********"
)

const (
	DEV      = "development"
	PROD     = "production"
	TEST     = "test"
	APP_NAME = "Grafana"
)

var (
	ERR_TEMPLATE_NAME = "error"
)

// This constant corresponds to the default value for ldap_sync_ttl in .ini files
// it is used for comparison and has to be kept in sync
const (
	AUTH_PROXY_SYNC_TTL = 60
)

var (
	// App settings.
	Env              = DEV
	AppUrl           string
	AppSubUrl        string
	ServeFromSubPath bool
	InstanceName     string

	// build
	BuildVersion    string
	BuildCommit     string
	BuildBranch     string
	BuildStamp      int64
	IsEnterprise    bool
	ApplicationName string

	// packaging
	Packaging = "unknown"

	// Paths
	HomePath       string
	PluginsPath    string
	CustomInitPath = "conf/custom.ini"

	// Log settings.
	LogConfigs []util.DynMap

	// Http server options
	Protocol           Scheme
	Domain             string
	HttpAddr, HttpPort string
	SshPort            int
	CertFile, KeyFile  string
	SocketPath         string
	RouterLogging      bool
	DataProxyLogging   bool
	DataProxyTimeout   int
	StaticRootPath     string
	EnableGzip         bool
	EnforceDomain      bool

	// Security settings.
	SecretKey                         string
	DisableGravatar                   bool
	EmailCodeValidMinutes             int
	DataProxyWhiteList                map[string]bool
	DisableBruteForceLoginProtection  bool
	CookieSecure                      bool
	CookieSameSiteDisabled            bool
	CookieSameSiteMode                http.SameSite
	AllowEmbedding                    bool
	XSSProtectionHeader               bool
	ContentTypeProtectionHeader       bool
	StrictTransportSecurity           bool
	StrictTransportSecurityMaxAge     int
	StrictTransportSecurityPreload    bool
	StrictTransportSecuritySubDomains bool

	// Snapshots
	ExternalSnapshotUrl   string
	ExternalSnapshotName  string
	ExternalEnabled       bool
	SnapShotRemoveExpired bool
	SnapshotPublicMode    bool

	// Dashboard history
	DashboardVersionsToKeep int
	MinRefreshInterval      string

	// User settings
	AllowUserSignUp         bool
	AllowUserOrgCreate      bool
	AutoAssignOrg           bool
	AutoAssignOrgId         int
	AutoAssignOrgRole       string
	VerifyEmailEnabled      bool
	LoginHint               string
	PasswordHint            string
	DefaultTheme            string
	DisableLoginForm        bool
	DisableSignoutMenu      bool
	SignoutRedirectUrl      string
	ExternalUserMngLinkUrl  string
	ExternalUserMngLinkName string
	ExternalUserMngInfo     string
	OAuthAutoLogin          bool
	ViewersCanEdit          bool

	// Http auth
<<<<<<< HEAD
	AdminUser            string
	AdminPassword        string
	LoginCookieName      string
	LoginMaxLifetimeDays int
	Sigv4AuthEnabled     bool
=======
	AdminUser        string
	AdminPassword    string
	LoginCookieName  string
	LoginMaxLifetime time.Duration
>>>>>>> 53153c82

	AnonymousEnabled bool
	AnonymousOrgName string
	AnonymousOrgRole string

	// Auth proxy settings
	AuthProxyEnabled          bool
	AuthProxyHeaderName       string
	AuthProxyHeaderProperty   string
	AuthProxyAutoSignUp       bool
	AuthProxyEnableLoginToken bool
	AuthProxySyncTtl          int
	AuthProxyWhitelist        string
	AuthProxyHeaders          map[string]string

	// Basic Auth
	BasicAuthEnabled bool

	// Session settings.
	SessionOptions         session.Options
	SessionConnMaxLifetime int64

	// Global setting objects.
	Raw          *ini.File
	ConfRootPath string
	IsWindows    bool

	// for logging purposes
	configFiles                  []string
	appliedCommandLineProperties []string
	appliedEnvOverrides          []string

	ReportingEnabled   bool
	CheckForUpdates    bool
	GoogleAnalyticsId  string
	GoogleTagManagerId string

	// LDAP
	LDAPEnabled           bool
	LDAPConfigFile        string
	LDAPSyncCron          string
	LDAPAllowSignup       bool
	LDAPActiveSyncEnabled bool

	// QUOTA
	Quota QuotaSettings

	// Alerting
	AlertingEnabled            bool
	ExecuteAlerts              bool
	AlertingRenderLimit        int
	AlertingErrorOrTimeout     string
	AlertingNoDataOrNullValues string

	AlertingEvaluationTimeout   time.Duration
	AlertingNotificationTimeout time.Duration
	AlertingMaxAttempts         int
	AlertingMinInterval         int64

	// Explore UI
	ExploreEnabled bool

	// Grafana.NET URL
	GrafanaComUrl string

	// S3 temp image store
	S3TempImageStoreBucketUrl string
	S3TempImageStoreAccessKey string
	S3TempImageStoreSecretKey string

	ImageUploadProvider string
)

// TODO move all global vars to this struct
type Cfg struct {
	Raw    *ini.File
	Logger log.Logger

	// HTTP Server Settings
	AppUrl           string
	AppSubUrl        string
	ServeFromSubPath bool
	StaticRootPath   string
	Protocol         Scheme

	// build
	BuildVersion string
	BuildCommit  string
	BuildBranch  string
	BuildStamp   int64
	IsEnterprise bool

	// packaging
	Packaging string

	// Paths
	ProvisioningPath   string
	DataPath           string
	LogsPath           string
	BundledPluginsPath string

	// SMTP email settings
	Smtp SmtpSettings

	// Rendering
	ImagesDir                      string
	RendererUrl                    string
	RendererCallbackUrl            string
	RendererConcurrentRequestLimit int

	// Security
	DisableInitAdminCreation         bool
	DisableBruteForceLoginProtection bool
	CookieSecure                     bool
	CookieSameSiteDisabled           bool
	CookieSameSiteMode               http.SameSite

	TempDataLifetime                 time.Duration
	MetricsEndpointEnabled           bool
	MetricsEndpointBasicAuthUsername string
	MetricsEndpointBasicAuthPassword string
	MetricsEndpointDisableTotalStats bool
	PluginsEnableAlpha               bool
	PluginsAppsSkipVerifyTLS         bool
	PluginSettings                   PluginSettings
	PluginsAllowUnsigned             []string
	DisableSanitizeHtml              bool
	EnterpriseLicensePath            string

	// Dashboards
	DefaultHomeDashboardPath string

	// Auth
	LoginCookieName              string
	LoginMaxInactiveLifetime     time.Duration
	LoginMaxLifetime             time.Duration
	TokenRotationIntervalMinutes int
	Sigv4AuthEnabled             bool

	// OAuth
	OAuthCookieMaxAge int

	// SAML Auth
	SAMLEnabled bool

	// Dataproxy
	SendUserHeader bool

	// DistributedCache
	RemoteCacheOptions *RemoteCacheOptions

	EditorsCanAdmin bool

	ApiKeyMaxSecondsToLive int64

	// Use to enable new features which may still be in alpha/beta stage.
	FeatureToggles       map[string]bool
	AnonymousHideVersion bool

	DateFormats DateFormats

	// Annotations
	AlertingAnnotationCleanupSetting   AnnotationCleanupSettings
	DashboardAnnotationCleanupSettings AnnotationCleanupSettings
	APIAnnotationCleanupSettings       AnnotationCleanupSettings
}

// IsExpressionsEnabled returns whether the expressions feature is enabled.
func (c Cfg) IsExpressionsEnabled() bool {
	return c.FeatureToggles["expressions"]
}

// IsLiveEnabled returns if grafana live should be enabled
func (c Cfg) IsLiveEnabled() bool {
	return c.FeatureToggles["live"]
}

type CommandLineArgs struct {
	Config   string
	HomePath string
	Args     []string
}

func init() {
	IsWindows = runtime.GOOS == "windows"
}

func parseAppUrlAndSubUrl(section *ini.Section) (string, string, error) {
	appUrl := valueAsString(section, "root_url", "http://localhost:3000/")

	if appUrl[len(appUrl)-1] != '/' {
		appUrl += "/"
	}

	// Check if has app suburl.
	url, err := url.Parse(appUrl)
	if err != nil {
		log.Fatalf(4, "Invalid root_url(%s): %s", appUrl, err)
	}

	appSubUrl := strings.TrimSuffix(url.Path, "/")
	return appUrl, appSubUrl, nil
}

func ToAbsUrl(relativeUrl string) string {
	return AppUrl + relativeUrl
}

func shouldRedactKey(s string) bool {
	uppercased := strings.ToUpper(s)
	return strings.Contains(uppercased, "PASSWORD") || strings.Contains(uppercased, "SECRET") || strings.Contains(uppercased, "PROVIDER_CONFIG")
}

func shouldRedactURLKey(s string) bool {
	uppercased := strings.ToUpper(s)
	return strings.Contains(uppercased, "DATABASE_URL")
}

func applyEnvVariableOverrides(file *ini.File) error {
	appliedEnvOverrides = make([]string, 0)
	for _, section := range file.Sections() {
		for _, key := range section.Keys() {
			envKey := envKey(section.Name(), key.Name())
			envValue := os.Getenv(envKey)

			if len(envValue) > 0 {
				key.SetValue(envValue)
				if shouldRedactKey(envKey) {
					envValue = REDACTED_PASSWORD
				}
				if shouldRedactURLKey(envKey) {
					u, err := url.Parse(envValue)
					if err != nil {
						return fmt.Errorf("could not parse environment variable. key: %s, value: %s. error: %v", envKey, envValue, err)
					}
					ui := u.User
					if ui != nil {
						_, exists := ui.Password()
						if exists {
							u.User = url.UserPassword(ui.Username(), "-redacted-")
							envValue = u.String()
						}
					}
				}
				appliedEnvOverrides = append(appliedEnvOverrides, fmt.Sprintf("%s=%s", envKey, envValue))
			}
		}
	}

	return nil
}

func (cfg *Cfg) readAnnotationSettings() {
	dashboardAnnotation := cfg.Raw.Section("annotations.dashboard")
	apiIAnnotation := cfg.Raw.Section("annotations.api")
	alertingSection := cfg.Raw.Section("alerting")

	var newAnnotationCleanupSettings = func(section *ini.Section, maxAgeField string) AnnotationCleanupSettings {
		maxAge, err := gtime.ParseInterval(section.Key(maxAgeField).MustString(""))
		if err != nil {
			maxAge = 0
		}

		return AnnotationCleanupSettings{
			MaxAge:   maxAge,
			MaxCount: section.Key("max_annotations_to_keep").MustInt64(0),
		}
	}

	cfg.AlertingAnnotationCleanupSetting = newAnnotationCleanupSettings(alertingSection, "max_annotation_age")
	cfg.DashboardAnnotationCleanupSettings = newAnnotationCleanupSettings(dashboardAnnotation, "max_age")
	cfg.APIAnnotationCleanupSettings = newAnnotationCleanupSettings(apiIAnnotation, "max_age")
}

type AnnotationCleanupSettings struct {
	MaxAge   time.Duration
	MaxCount int64
}

func envKey(sectionName string, keyName string) string {
	sN := strings.ToUpper(strings.Replace(sectionName, ".", "_", -1))
	sN = strings.Replace(sN, "-", "_", -1)
	kN := strings.ToUpper(strings.Replace(keyName, ".", "_", -1))
	envKey := fmt.Sprintf("GF_%s_%s", sN, kN)
	return envKey
}

func applyCommandLineDefaultProperties(props map[string]string, file *ini.File) {
	appliedCommandLineProperties = make([]string, 0)
	for _, section := range file.Sections() {
		for _, key := range section.Keys() {
			keyString := fmt.Sprintf("default.%s.%s", section.Name(), key.Name())
			value, exists := props[keyString]
			if exists {
				key.SetValue(value)
				if shouldRedactKey(keyString) {
					value = REDACTED_PASSWORD
				}
				appliedCommandLineProperties = append(appliedCommandLineProperties, fmt.Sprintf("%s=%s", keyString, value))
			}
		}
	}
}

func applyCommandLineProperties(props map[string]string, file *ini.File) {
	for _, section := range file.Sections() {
		sectionName := section.Name() + "."
		if section.Name() == ini.DefaultSection {
			sectionName = ""
		}
		for _, key := range section.Keys() {
			keyString := sectionName + key.Name()
			value, exists := props[keyString]
			if exists {
				appliedCommandLineProperties = append(appliedCommandLineProperties, fmt.Sprintf("%s=%s", keyString, value))
				key.SetValue(value)
			}
		}
	}
}

func getCommandLineProperties(args []string) map[string]string {
	props := make(map[string]string)

	for _, arg := range args {
		if !strings.HasPrefix(arg, "cfg:") {
			continue
		}

		trimmed := strings.TrimPrefix(arg, "cfg:")
		parts := strings.Split(trimmed, "=")
		if len(parts) != 2 {
			log.Fatalf(3, "Invalid command line argument. argument: %v", arg)
			return nil
		}

		props[parts[0]] = parts[1]
	}
	return props
}

func makeAbsolute(path string, root string) string {
	if filepath.IsAbs(path) {
		return path
	}
	return filepath.Join(root, path)
}

func loadSpecifiedConfigFile(configFile string, masterFile *ini.File) error {
	if configFile == "" {
		configFile = filepath.Join(HomePath, CustomInitPath)
		// return without error if custom file does not exist
		if !pathExists(configFile) {
			return nil
		}
	}

	userConfig, err := ini.Load(configFile)
	if err != nil {
		return fmt.Errorf("Failed to parse %v, %v", configFile, err)
	}

	userConfig.BlockMode = false

	for _, section := range userConfig.Sections() {
		for _, key := range section.Keys() {
			if key.Value() == "" {
				continue
			}

			defaultSec, err := masterFile.GetSection(section.Name())
			if err != nil {
				defaultSec, _ = masterFile.NewSection(section.Name())
			}
			defaultKey, err := defaultSec.GetKey(key.Name())
			if err != nil {
				defaultKey, _ = defaultSec.NewKey(key.Name(), key.Value())
			}
			defaultKey.SetValue(key.Value())
		}
	}

	configFiles = append(configFiles, configFile)
	return nil
}

func (cfg *Cfg) loadConfiguration(args *CommandLineArgs) (*ini.File, error) {
	var err error

	// load config defaults
	defaultConfigFile := path.Join(HomePath, "conf/defaults.ini")
	configFiles = append(configFiles, defaultConfigFile)

	// check if config file exists
	if _, err := os.Stat(defaultConfigFile); os.IsNotExist(err) {
		fmt.Println("Grafana-server Init Failed: Could not find config defaults, make sure homepath command line parameter is set or working directory is homepath")
		os.Exit(1)
	}

	// load defaults
	parsedFile, err := ini.Load(defaultConfigFile)
	if err != nil {
		fmt.Printf("Failed to parse defaults.ini, %v\n", err)
		os.Exit(1)
		return nil, err
	}

	parsedFile.BlockMode = false

	// command line props
	commandLineProps := getCommandLineProperties(args.Args)
	// load default overrides
	applyCommandLineDefaultProperties(commandLineProps, parsedFile)

	// load specified config file
	err = loadSpecifiedConfigFile(args.Config, parsedFile)
	if err != nil {
		err2 := cfg.initLogging(parsedFile)
		if err2 != nil {
			return nil, err2
		}
		log.Fatalf(3, err.Error())
	}

	// apply environment overrides
	err = applyEnvVariableOverrides(parsedFile)
	if err != nil {
		return nil, err
	}

	// apply command line overrides
	applyCommandLineProperties(commandLineProps, parsedFile)

	// evaluate config values containing environment variables
	err = expandConfig(parsedFile)
	if err != nil {
		return nil, err
	}

	// update data path and logging config
	dataPath := valueAsString(parsedFile.Section("paths"), "data", "")

	cfg.DataPath = makeAbsolute(dataPath, HomePath)
	err = cfg.initLogging(parsedFile)
	if err != nil {
		return nil, err
	}

	return parsedFile, err
}

func pathExists(path string) bool {
	_, err := os.Stat(path)
	if err == nil {
		return true
	}
	if os.IsNotExist(err) {
		return false
	}
	return false
}

func setHomePath(args *CommandLineArgs) {
	if args.HomePath != "" {
		HomePath = args.HomePath
		return
	}

	HomePath, _ = filepath.Abs(".")
	// check if homepath is correct
	if pathExists(filepath.Join(HomePath, "conf/defaults.ini")) {
		return
	}

	// try down one path
	if pathExists(filepath.Join(HomePath, "../conf/defaults.ini")) {
		HomePath = filepath.Join(HomePath, "../")
	}
}

var skipStaticRootValidation = false

func NewCfg() *Cfg {
	return &Cfg{
		Logger: log.New("settings"),
		Raw:    ini.Empty(),
	}
}

func (cfg *Cfg) validateStaticRootPath() error {
	if skipStaticRootValidation {
		return nil
	}

	if _, err := os.Stat(path.Join(StaticRootPath, "build")); err != nil {
		cfg.Logger.Error("Failed to detect generated javascript files in public/build")
	}

	return nil
}

func (cfg *Cfg) Load(args *CommandLineArgs) error {
	setHomePath(args)

	iniFile, err := cfg.loadConfiguration(args)
	if err != nil {
		return err
	}

	cfg.Raw = iniFile

	// Temporary keep global, to make refactor in steps
	Raw = cfg.Raw

	cfg.BuildVersion = BuildVersion
	cfg.BuildCommit = BuildCommit
	cfg.BuildStamp = BuildStamp
	cfg.BuildBranch = BuildBranch
	cfg.IsEnterprise = IsEnterprise
	cfg.Packaging = Packaging

	ApplicationName = APP_NAME

	Env = valueAsString(iniFile.Section(""), "app_mode", "development")
	InstanceName = valueAsString(iniFile.Section(""), "instance_name", "unknown_instance_name")
	plugins := valueAsString(iniFile.Section("paths"), "plugins", "")
	PluginsPath = makeAbsolute(plugins, HomePath)
	cfg.BundledPluginsPath = makeAbsolute("plugins-bundled", HomePath)
	provisioning := valueAsString(iniFile.Section("paths"), "provisioning", "")
	cfg.ProvisioningPath = makeAbsolute(provisioning, HomePath)

	if err := readServerSettings(iniFile, cfg); err != nil {
		return err
	}

	// read data proxy settings
	dataproxy := iniFile.Section("dataproxy")
	DataProxyLogging = dataproxy.Key("logging").MustBool(false)
	DataProxyTimeout = dataproxy.Key("timeout").MustInt(30)
	cfg.SendUserHeader = dataproxy.Key("send_user_header").MustBool(false)

	if err := readSecuritySettings(iniFile, cfg); err != nil {
		return err
	}

	if err := readSnapshotsSettings(iniFile); err != nil {
		return err
	}

	// read dashboard settings
	dashboards := iniFile.Section("dashboards")
	DashboardVersionsToKeep = dashboards.Key("versions_to_keep").MustInt(20)
	MinRefreshInterval = valueAsString(dashboards, "min_refresh_interval", "5s")

	cfg.DefaultHomeDashboardPath = dashboards.Key("default_home_dashboard_path").MustString("")

	if err := readUserSettings(iniFile, cfg); err != nil {
		return err
	}
	if err := readAuthSettings(iniFile, cfg); err != nil {
		return err
	}
	if err := readRenderingSettings(iniFile, cfg); err != nil {
		return err
	}

	cfg.TempDataLifetime = iniFile.Section("paths").Key("temp_data_lifetime").MustDuration(time.Second * 3600 * 24)
	cfg.MetricsEndpointEnabled = iniFile.Section("metrics").Key("enabled").MustBool(true)
	cfg.MetricsEndpointBasicAuthUsername = valueAsString(iniFile.Section("metrics"), "basic_auth_username", "")
	cfg.MetricsEndpointBasicAuthPassword = valueAsString(iniFile.Section("metrics"), "basic_auth_password", "")
	cfg.MetricsEndpointDisableTotalStats = iniFile.Section("metrics").Key("disable_total_stats").MustBool(false)

	analytics := iniFile.Section("analytics")
	ReportingEnabled = analytics.Key("reporting_enabled").MustBool(true)
	CheckForUpdates = analytics.Key("check_for_updates").MustBool(true)
	GoogleAnalyticsId = analytics.Key("google_analytics_ua_id").String()
	GoogleTagManagerId = analytics.Key("google_tag_manager_id").String()

	if err := readAlertingSettings(iniFile); err != nil {
		return err
	}

	explore := iniFile.Section("explore")
	ExploreEnabled = explore.Key("enabled").MustBool(true)

	panelsSection := iniFile.Section("panels")
	cfg.DisableSanitizeHtml = panelsSection.Key("disable_sanitize_html").MustBool(false)

	pluginsSection := iniFile.Section("plugins")
	cfg.PluginsEnableAlpha = pluginsSection.Key("enable_alpha").MustBool(false)
	cfg.PluginsAppsSkipVerifyTLS = pluginsSection.Key("app_tls_skip_verify_insecure").MustBool(false)
	cfg.PluginSettings = extractPluginSettings(iniFile.Sections())
	pluginsAllowUnsigned := pluginsSection.Key("allow_loading_unsigned_plugins").MustString("")
	for _, plug := range strings.Split(pluginsAllowUnsigned, ",") {
		plug = strings.TrimSpace(plug)
		cfg.PluginsAllowUnsigned = append(cfg.PluginsAllowUnsigned, plug)
	}
	cfg.Protocol = Protocol

	// Read and populate feature toggles list
	featureTogglesSection := iniFile.Section("feature_toggles")
	cfg.FeatureToggles = make(map[string]bool)
	featuresTogglesStr := valueAsString(featureTogglesSection, "enable", "")
	for _, feature := range util.SplitString(featuresTogglesStr) {
		cfg.FeatureToggles[feature] = true
	}

	// check old location for this option
	if panelsSection.Key("enable_alpha").MustBool(false) {
		cfg.PluginsEnableAlpha = true
	}

	cfg.readLDAPConfig()
	cfg.readSessionConfig()
	cfg.readSmtpSettings()
	cfg.readQuotaSettings()
	cfg.readAnnotationSettings()

	if VerifyEmailEnabled && !cfg.Smtp.Enabled {
		log.Warnf("require_email_validation is enabled but smtp is disabled")
	}

	// check old key  name
	GrafanaComUrl = valueAsString(iniFile.Section("grafana_net"), "url", "")
	if GrafanaComUrl == "" {
		GrafanaComUrl = valueAsString(iniFile.Section("grafana_com"), "url", "https://grafana.com")
	}

	imageUploadingSection := iniFile.Section("external_image_storage")
	ImageUploadProvider = valueAsString(imageUploadingSection, "provider", "")

	enterprise := iniFile.Section("enterprise")
	cfg.EnterpriseLicensePath = valueAsString(enterprise, "license_path", filepath.Join(cfg.DataPath, "license.jwt"))

	cacheServer := iniFile.Section("remote_cache")
	dbName := valueAsString(cacheServer, "type", "database")
	connStr := valueAsString(cacheServer, "connstr", "")

	cfg.RemoteCacheOptions = &RemoteCacheOptions{
		Name:    dbName,
		ConnStr: connStr,
	}

	cfg.readDateFormats()

	return nil
}

func valueAsString(section *ini.Section, keyName string, defaultValue string) string {
	return section.Key(keyName).MustString(defaultValue)
}

type RemoteCacheOptions struct {
	Name    string
	ConnStr string
}

func (cfg *Cfg) readLDAPConfig() {
	ldapSec := cfg.Raw.Section("auth.ldap")
	LDAPConfigFile = ldapSec.Key("config_file").String()
	LDAPSyncCron = ldapSec.Key("sync_cron").String()
	LDAPEnabled = ldapSec.Key("enabled").MustBool(false)
	LDAPActiveSyncEnabled = ldapSec.Key("active_sync_enabled").MustBool(false)
	LDAPAllowSignup = ldapSec.Key("allow_sign_up").MustBool(true)
}

func (cfg *Cfg) readSessionConfig() {
	sec, _ := cfg.Raw.GetSection("session")

	if sec != nil {
		cfg.Logger.Warn(
			"[Removed] Session setting was removed in v6.2, use remote_cache option instead",
		)
	}
}

func (cfg *Cfg) initLogging(file *ini.File) error {
	logModeStr := valueAsString(file.Section("log"), "mode", "console")
	// split on comma
	logModes := strings.Split(logModeStr, ",")
	// also try space
	if len(logModes) == 1 {
		logModes = strings.Split(logModeStr, " ")
	}
	logsPath := valueAsString(file.Section("paths"), "logs", "")
	cfg.LogsPath = makeAbsolute(logsPath, HomePath)
	return log.ReadLoggingConfig(logModes, cfg.LogsPath, file)
}

func (cfg *Cfg) LogConfigSources() {
	var text bytes.Buffer

	for _, file := range configFiles {
		cfg.Logger.Info("Config loaded from", "file", file)
	}

	if len(appliedCommandLineProperties) > 0 {
		for _, prop := range appliedCommandLineProperties {
			cfg.Logger.Info("Config overridden from command line", "arg", prop)
		}
	}

	if len(appliedEnvOverrides) > 0 {
		text.WriteString("\tEnvironment variables used:\n")
		for _, prop := range appliedEnvOverrides {
			cfg.Logger.Info("Config overridden from Environment variable", "var", prop)
		}
	}

	cfg.Logger.Info("Path Home", "path", HomePath)
	cfg.Logger.Info("Path Data", "path", cfg.DataPath)
	cfg.Logger.Info("Path Logs", "path", cfg.LogsPath)
	cfg.Logger.Info("Path Plugins", "path", PluginsPath)
	cfg.Logger.Info("Path Provisioning", "path", cfg.ProvisioningPath)
	cfg.Logger.Info("App mode " + Env)
}

type DynamicSection struct {
	section *ini.Section
	Logger  log.Logger
}

// Key dynamically overrides keys with environment variables.
// As a side effect, the value of the setting key will be updated if an environment variable is present.
func (s *DynamicSection) Key(k string) *ini.Key {
	envKey := envKey(s.section.Name(), k)
	envValue := os.Getenv(envKey)
	key := s.section.Key(k)

	if len(envValue) == 0 {
		return key
	}

	key.SetValue(envValue)
	if shouldRedactKey(envKey) {
		envValue = REDACTED_PASSWORD
	}
	s.Logger.Info("Config overridden from Environment variable", "var", fmt.Sprintf("%s=%s", envKey, envValue))

	return key
}

// SectionWithEnvOverrides dynamically overrides keys with environment variables.
// As a side effect, the value of the setting key will be updated if an environment variable is present.
func (cfg *Cfg) SectionWithEnvOverrides(s string) *DynamicSection {
	return &DynamicSection{cfg.Raw.Section(s), cfg.Logger}
}

func readSecuritySettings(iniFile *ini.File, cfg *Cfg) error {
	security := iniFile.Section("security")
	SecretKey = valueAsString(security, "secret_key", "")
	DisableGravatar = security.Key("disable_gravatar").MustBool(true)
	cfg.DisableBruteForceLoginProtection = security.Key("disable_brute_force_login_protection").MustBool(false)
	DisableBruteForceLoginProtection = cfg.DisableBruteForceLoginProtection

	CookieSecure = security.Key("cookie_secure").MustBool(false)
	cfg.CookieSecure = CookieSecure

	samesiteString := valueAsString(security, "cookie_samesite", "lax")

	if samesiteString == "disabled" {
		CookieSameSiteDisabled = true
		cfg.CookieSameSiteDisabled = CookieSameSiteDisabled
	} else {
		validSameSiteValues := map[string]http.SameSite{
			"lax":    http.SameSiteLaxMode,
			"strict": http.SameSiteStrictMode,
			"none":   http.SameSiteNoneMode,
		}

		if samesite, ok := validSameSiteValues[samesiteString]; ok {
			CookieSameSiteMode = samesite
			cfg.CookieSameSiteMode = CookieSameSiteMode
		} else {
			CookieSameSiteMode = http.SameSiteLaxMode
			cfg.CookieSameSiteMode = CookieSameSiteMode
		}
	}
	AllowEmbedding = security.Key("allow_embedding").MustBool(false)

	ContentTypeProtectionHeader = security.Key("x_content_type_options").MustBool(true)
	XSSProtectionHeader = security.Key("x_xss_protection").MustBool(true)
	StrictTransportSecurity = security.Key("strict_transport_security").MustBool(false)
	StrictTransportSecurityMaxAge = security.Key("strict_transport_security_max_age_seconds").MustInt(86400)
	StrictTransportSecurityPreload = security.Key("strict_transport_security_preload").MustBool(false)
	StrictTransportSecuritySubDomains = security.Key("strict_transport_security_subdomains").MustBool(false)

	// read data source proxy whitelist
	DataProxyWhiteList = make(map[string]bool)
	securityStr := valueAsString(security, "data_source_proxy_whitelist", "")

	for _, hostAndIP := range util.SplitString(securityStr) {
		DataProxyWhiteList[hostAndIP] = true
	}

	// admin
	cfg.DisableInitAdminCreation = security.Key("disable_initial_admin_creation").MustBool(false)
	AdminUser = valueAsString(security, "admin_user", "")
	AdminPassword = valueAsString(security, "admin_password", "")

	return nil
}

func readAuthSettings(iniFile *ini.File, cfg *Cfg) (err error) {
	auth := iniFile.Section("auth")

	LoginCookieName = valueAsString(auth, "login_cookie_name", "grafana_session")
	cfg.LoginCookieName = LoginCookieName
	maxInactiveDaysVal := auth.Key("login_maximum_inactive_lifetime_days").MustString("")
	if maxInactiveDaysVal != "" {
		maxInactiveDaysVal = fmt.Sprintf("%sd", maxInactiveDaysVal)
		cfg.Logger.Warn("[Deprecated] the configuration setting 'login_maximum_inactive_lifetime_days' is deprecated, please use 'login_maximum_inactive_lifetime_duration' instead")
	} else {
		maxInactiveDaysVal = "7d"
	}
	maxInactiveDurationVal := valueAsString(auth, "login_maximum_inactive_lifetime_duration", maxInactiveDaysVal)
	cfg.LoginMaxInactiveLifetime, err = gtime.ParseInterval(maxInactiveDurationVal)
	if err != nil {
		return err
	}

	maxLifetimeDaysVal := auth.Key("login_maximum_lifetime_days").MustString("")
	if maxLifetimeDaysVal != "" {
		maxLifetimeDaysVal = fmt.Sprintf("%sd", maxLifetimeDaysVal)
		cfg.Logger.Warn("[Deprecated] the configuration setting 'login_maximum_lifetime_days' is deprecated, please use 'login_maximum_lifetime_duration' instead")
	} else {
		maxLifetimeDaysVal = "7d"
	}
	maxLifetimeDurationVal := valueAsString(auth, "login_maximum_lifetime_duration", maxLifetimeDaysVal)
	cfg.LoginMaxLifetime, err = gtime.ParseInterval(maxLifetimeDurationVal)
	if err != nil {
		return err
	}
	LoginMaxLifetime = cfg.LoginMaxLifetime

	cfg.ApiKeyMaxSecondsToLive = auth.Key("api_key_max_seconds_to_live").MustInt64(-1)

	cfg.TokenRotationIntervalMinutes = auth.Key("token_rotation_interval_minutes").MustInt(10)
	if cfg.TokenRotationIntervalMinutes < 2 {
		cfg.TokenRotationIntervalMinutes = 2
	}

	DisableLoginForm = auth.Key("disable_login_form").MustBool(false)
	DisableSignoutMenu = auth.Key("disable_signout_menu").MustBool(false)
	OAuthAutoLogin = auth.Key("oauth_auto_login").MustBool(false)
	cfg.OAuthCookieMaxAge = auth.Key("oauth_state_cookie_max_age").MustInt(600)
	SignoutRedirectUrl = valueAsString(auth, "signout_redirect_url", "")

	// Sigv4
	Sigv4AuthEnabled = auth.Key("sigv4_auth_enabled").MustBool(false)
	cfg.Sigv4AuthEnabled = Sigv4AuthEnabled

	// SAML auth
	cfg.SAMLEnabled = iniFile.Section("auth.saml").Key("enabled").MustBool(false)

	// anonymous access
	AnonymousEnabled = iniFile.Section("auth.anonymous").Key("enabled").MustBool(false)
	AnonymousOrgName = valueAsString(iniFile.Section("auth.anonymous"), "org_name", "")
	AnonymousOrgRole = valueAsString(iniFile.Section("auth.anonymous"), "org_role", "")
	cfg.AnonymousHideVersion = iniFile.Section("auth.anonymous").Key("hide_version").MustBool(false)

	// basic auth
	authBasic := iniFile.Section("auth.basic")
	BasicAuthEnabled = authBasic.Key("enabled").MustBool(true)

	authProxy := iniFile.Section("auth.proxy")
	AuthProxyEnabled = authProxy.Key("enabled").MustBool(false)

	AuthProxyHeaderName = valueAsString(authProxy, "header_name", "")
	AuthProxyHeaderProperty = valueAsString(authProxy, "header_property", "")
	AuthProxyAutoSignUp = authProxy.Key("auto_sign_up").MustBool(true)
	AuthProxyEnableLoginToken = authProxy.Key("enable_login_token").MustBool(false)

	ldapSyncVal := authProxy.Key("ldap_sync_ttl").MustInt()
	syncVal := authProxy.Key("sync_ttl").MustInt()

	if ldapSyncVal != AUTH_PROXY_SYNC_TTL {
		AuthProxySyncTtl = ldapSyncVal
		cfg.Logger.Warn("[Deprecated] the configuration setting 'ldap_sync_ttl' is deprecated, please use 'sync_ttl' instead")
	} else {
		AuthProxySyncTtl = syncVal
	}

	AuthProxyWhitelist = valueAsString(authProxy, "whitelist", "")

	AuthProxyHeaders = make(map[string]string)
	headers := valueAsString(authProxy, "headers", "")

	for _, propertyAndHeader := range util.SplitString(headers) {
		split := strings.SplitN(propertyAndHeader, ":", 2)
		if len(split) == 2 {
			AuthProxyHeaders[split[0]] = split[1]
		}
	}

	return nil
}

func readUserSettings(iniFile *ini.File, cfg *Cfg) error {
	users := iniFile.Section("users")
	AllowUserSignUp = users.Key("allow_sign_up").MustBool(true)
	AllowUserOrgCreate = users.Key("allow_org_create").MustBool(true)
	AutoAssignOrg = users.Key("auto_assign_org").MustBool(true)
	AutoAssignOrgId = users.Key("auto_assign_org_id").MustInt(1)
	AutoAssignOrgRole = users.Key("auto_assign_org_role").In("Editor", []string{"Editor", "Admin", "Viewer"})
	VerifyEmailEnabled = users.Key("verify_email_enabled").MustBool(false)

	LoginHint = valueAsString(users, "login_hint", "")
	PasswordHint = valueAsString(users, "password_hint", "")
	DefaultTheme = valueAsString(users, "default_theme", "")
	ExternalUserMngLinkUrl = valueAsString(users, "external_manage_link_url", "")
	ExternalUserMngLinkName = valueAsString(users, "external_manage_link_name", "")
	ExternalUserMngInfo = valueAsString(users, "external_manage_info", "")

	ViewersCanEdit = users.Key("viewers_can_edit").MustBool(false)
	cfg.EditorsCanAdmin = users.Key("editors_can_admin").MustBool(false)

	return nil
}

func readRenderingSettings(iniFile *ini.File, cfg *Cfg) error {
	renderSec := iniFile.Section("rendering")
	cfg.RendererUrl = valueAsString(renderSec, "server_url", "")
	cfg.RendererCallbackUrl = valueAsString(renderSec, "callback_url", "")

	if cfg.RendererCallbackUrl == "" {
		cfg.RendererCallbackUrl = AppUrl
	} else {
		if cfg.RendererCallbackUrl[len(cfg.RendererCallbackUrl)-1] != '/' {
			cfg.RendererCallbackUrl += "/"
		}
		_, err := url.Parse(cfg.RendererCallbackUrl)
		if err != nil {
			// XXX: Should return an error?
			log.Fatalf(4, "Invalid callback_url(%s): %s", cfg.RendererCallbackUrl, err)
		}
	}

	cfg.RendererConcurrentRequestLimit = renderSec.Key("concurrent_render_request_limit").MustInt(30)
	cfg.ImagesDir = filepath.Join(cfg.DataPath, "png")

	return nil
}

func readAlertingSettings(iniFile *ini.File) error {
	alerting := iniFile.Section("alerting")
	AlertingEnabled = alerting.Key("enabled").MustBool(true)
	ExecuteAlerts = alerting.Key("execute_alerts").MustBool(true)
	AlertingRenderLimit = alerting.Key("concurrent_render_limit").MustInt(5)

	AlertingErrorOrTimeout = valueAsString(alerting, "error_or_timeout", "alerting")
	AlertingNoDataOrNullValues = valueAsString(alerting, "nodata_or_nullvalues", "no_data")

	evaluationTimeoutSeconds := alerting.Key("evaluation_timeout_seconds").MustInt64(30)
	AlertingEvaluationTimeout = time.Second * time.Duration(evaluationTimeoutSeconds)
	notificationTimeoutSeconds := alerting.Key("notification_timeout_seconds").MustInt64(30)
	AlertingNotificationTimeout = time.Second * time.Duration(notificationTimeoutSeconds)
	AlertingMaxAttempts = alerting.Key("max_attempts").MustInt(3)
	AlertingMinInterval = alerting.Key("min_interval_seconds").MustInt64(1)

	return nil
}

func readSnapshotsSettings(iniFile *ini.File) error {
	snapshots := iniFile.Section("snapshots")

	ExternalSnapshotUrl = valueAsString(snapshots, "external_snapshot_url", "")
	ExternalSnapshotName = valueAsString(snapshots, "external_snapshot_name", "")

	ExternalEnabled = snapshots.Key("external_enabled").MustBool(true)
	SnapShotRemoveExpired = snapshots.Key("snapshot_remove_expired").MustBool(true)
	SnapshotPublicMode = snapshots.Key("public_mode").MustBool(false)

	return nil
}

func readServerSettings(iniFile *ini.File, cfg *Cfg) error {
	server := iniFile.Section("server")
	var err error
	AppUrl, AppSubUrl, err = parseAppUrlAndSubUrl(server)
	if err != nil {
		return err
	}
	ServeFromSubPath = server.Key("serve_from_sub_path").MustBool(false)

	cfg.AppUrl = AppUrl
	cfg.AppSubUrl = AppSubUrl
	cfg.ServeFromSubPath = ServeFromSubPath

	Protocol = HTTP
	protocolStr := valueAsString(server, "protocol", "http")

	if protocolStr == "https" {
		Protocol = HTTPS
		CertFile = server.Key("cert_file").String()
		KeyFile = server.Key("cert_key").String()
	}
	if protocolStr == "h2" {
		Protocol = HTTP2
		CertFile = server.Key("cert_file").String()
		KeyFile = server.Key("cert_key").String()
	}
	if protocolStr == "socket" {
		Protocol = SOCKET
		SocketPath = server.Key("socket").String()
	}

	Domain = valueAsString(server, "domain", "localhost")
	HttpAddr = valueAsString(server, "http_addr", DEFAULT_HTTP_ADDR)
	HttpPort = valueAsString(server, "http_port", "3000")
	RouterLogging = server.Key("router_logging").MustBool(false)

	EnableGzip = server.Key("enable_gzip").MustBool(false)
	EnforceDomain = server.Key("enforce_domain").MustBool(false)
	staticRoot := valueAsString(server, "static_root_path", "")
	StaticRootPath = makeAbsolute(staticRoot, HomePath)
	cfg.StaticRootPath = StaticRootPath

	if err := cfg.validateStaticRootPath(); err != nil {
		return err
	}

	return nil
}<|MERGE_RESOLUTION|>--- conflicted
+++ resolved
@@ -140,18 +140,11 @@
 	ViewersCanEdit          bool
 
 	// Http auth
-<<<<<<< HEAD
-	AdminUser            string
-	AdminPassword        string
-	LoginCookieName      string
-	LoginMaxLifetimeDays int
-	Sigv4AuthEnabled     bool
-=======
 	AdminUser        string
 	AdminPassword    string
 	LoginCookieName  string
 	LoginMaxLifetime time.Duration
->>>>>>> 53153c82
+	Sigv4AuthEnabled bool
 
 	AnonymousEnabled bool
 	AnonymousOrgName string
