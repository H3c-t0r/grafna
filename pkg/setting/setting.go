// Copyright 2014 Unknwon
// Copyright 2014 Torkel Ödegaard

package setting

import (
	"bytes"
	"errors"
	"fmt"
	"net/http"
	"net/url"
	"os"
	"path"
	"path/filepath"
	"runtime"
	"strconv"
	"strings"
	"time"

	"github.com/prometheus/common/model"
	ini "gopkg.in/ini.v1"

	"github.com/grafana/grafana-aws-sdk/pkg/awsds"
	"github.com/grafana/grafana/pkg/components/gtime"
	"github.com/grafana/grafana/pkg/infra/log"
	"github.com/grafana/grafana/pkg/util"
)

type Scheme string

const (
	HTTPScheme   Scheme = "http"
	HTTPSScheme  Scheme = "https"
	HTTP2Scheme  Scheme = "h2"
	SocketScheme Scheme = "socket"
)

const (
	redactedPassword = "*********"
	DefaultHTTPAddr  = "0.0.0.0"
	Dev              = "development"
	Prod             = "production"
	Test             = "test"
)

// This constant corresponds to the default value for ldap_sync_ttl in .ini files
// it is used for comparison and has to be kept in sync
const (
	authProxySyncTTL = 60
)

// zoneInfo names environment variable for setting the path to look for the timezone database in go
const zoneInfo = "ZONEINFO"

var (
	// App settings.
	Env              = Dev
	AppUrl           string
	AppSubUrl        string
	ServeFromSubPath bool
	InstanceName     string

	// build
	BuildVersion    string
	BuildCommit     string
	BuildBranch     string
	BuildStamp      int64
	IsEnterprise    bool
	ApplicationName string

	// packaging
	Packaging = "unknown"

	// Paths
	HomePath       string
	CustomInitPath = "conf/custom.ini"

	// HTTP server options
	DataProxyLogging               bool
	DataProxyTimeout               int
	DataProxyTLSHandshakeTimeout   int
	DataProxyExpectContinueTimeout int
	DataProxyMaxIdleConns          int
	DataProxyKeepAlive             int
	DataProxyIdleConnTimeout       int
	StaticRootPath                 string

	// Security settings.
	SecretKey              string
	DisableGravatar        bool
	EmailCodeValidMinutes  int
	DataProxyWhiteList     map[string]bool
	CookieSecure           bool
	CookieSameSiteDisabled bool
	CookieSameSiteMode     http.SameSite

	// Snapshots
	ExternalSnapshotUrl   string
	ExternalSnapshotName  string
	ExternalEnabled       bool
	SnapShotRemoveExpired bool

	// Dashboard history
	DashboardVersionsToKeep int
	MinRefreshInterval      string

	// User settings
	AllowUserSignUp         bool
	AllowUserOrgCreate      bool
	AutoAssignOrg           bool
	AutoAssignOrgId         int
	AutoAssignOrgRole       string
	VerifyEmailEnabled      bool
	LoginHint               string
	PasswordHint            string
	DisableLoginForm        bool
	DisableSignoutMenu      bool
	SignoutRedirectUrl      string
	ExternalUserMngLinkUrl  string
	ExternalUserMngLinkName string
	ExternalUserMngInfo     string
	OAuthAutoLogin          bool
	ViewersCanEdit          bool

	// HTTP auth
	SigV4AuthEnabled bool

	AnonymousEnabled bool

	// Auth proxy settings
	AuthProxyEnabled        bool
	AuthProxyHeaderProperty string

	// Basic Auth
	BasicAuthEnabled bool

	// Global setting objects.
	Raw *ini.File

	// for logging purposes
	configFiles                  []string
	appliedCommandLineProperties []string
	appliedEnvOverrides          []string

	// analytics
	GoogleAnalyticsId  string
	GoogleTagManagerId string

	// LDAP
	LDAPEnabled           bool
	LDAPConfigFile        string
	LDAPSyncCron          string
	LDAPAllowSignup       bool
	LDAPActiveSyncEnabled bool

	// Quota
	Quota QuotaSettings

	// Alerting
	AlertingEnabled            bool
	ExecuteAlerts              bool
	AlertingRenderLimit        int
	AlertingErrorOrTimeout     string
	AlertingNoDataOrNullValues string

	AlertingEvaluationTimeout   time.Duration
	AlertingNotificationTimeout time.Duration
	AlertingMaxAttempts         int
	AlertingMinInterval         int64

	// Explore UI
	ExploreEnabled bool

	// Grafana.NET URL
	GrafanaComUrl string

	ImageUploadProvider string
)

// AddChangePasswordLink returns if login form is disabled or not since
// the same intention can be used to hide both features.
func AddChangePasswordLink() bool {
	return !DisableLoginForm
}

// TODO move all global vars to this struct
type Cfg struct {
	Raw    *ini.File
	Logger log.Logger

	// HTTP Server Settings
	CertFile         string
	KeyFile          string
	HTTPAddr         string
	HTTPPort         string
	AppURL           string
	AppSubURL        string
	ServeFromSubPath bool
	StaticRootPath   string
	Protocol         Scheme
	SocketPath       string
	RouterLogging    bool
	Domain           string
	CDNRootURL       *url.URL
<<<<<<< HEAD
	ReadTimeout      time.Duration
=======
	EnableGzip       bool
	EnforceDomain    bool
>>>>>>> ea484312

	// build
	BuildVersion string
	BuildCommit  string
	BuildBranch  string
	BuildStamp   int64
	IsEnterprise bool

	// packaging
	Packaging string

	// Paths
	ProvisioningPath   string
	DataPath           string
	LogsPath           string
	PluginsPath        string
	BundledPluginsPath string

	// SMTP email settings
	Smtp SmtpSettings

	// Rendering
	ImagesDir                      string
	RendererUrl                    string
	RendererCallbackUrl            string
	RendererConcurrentRequestLimit int

	// Security
	DisableInitAdminCreation          bool
	DisableBruteForceLoginProtection  bool
	CookieSecure                      bool
	CookieSameSiteDisabled            bool
	CookieSameSiteMode                http.SameSite
	AllowEmbedding                    bool
	XSSProtectionHeader               bool
	ContentTypeProtectionHeader       bool
	StrictTransportSecurity           bool
	StrictTransportSecurityMaxAge     int
	StrictTransportSecurityPreload    bool
	StrictTransportSecuritySubDomains bool
	// CSPEnabled toggles Content Security Policy support.
	CSPEnabled bool
	// CSPTemplate contains the Content Security Policy template.
	CSPTemplate string

	TempDataLifetime         time.Duration
	PluginsEnableAlpha       bool
	PluginsAppsSkipVerifyTLS bool
	PluginSettings           PluginSettings
	PluginsAllowUnsigned     []string
	MarketplaceURL           string
	DisableSanitizeHtml      bool
	EnterpriseLicensePath    string

	// Metrics
	MetricsEndpointEnabled           bool
	MetricsEndpointBasicAuthUsername string
	MetricsEndpointBasicAuthPassword string
	MetricsEndpointDisableTotalStats bool
	MetricsGrafanaEnvironmentInfo    map[string]string

	// Dashboards
	DefaultHomeDashboardPath string

	// Auth
	LoginCookieName              string
	LoginMaxInactiveLifetime     time.Duration
	LoginMaxLifetime             time.Duration
	TokenRotationIntervalMinutes int
	SigV4AuthEnabled             bool
	BasicAuthEnabled             bool
	AdminUser                    string
	AdminPassword                string

	// AWS Plugin Auth
	AWSAllowedAuthProviders []string
	AWSAssumeRoleEnabled    bool
	AWSListMetricsPageLimit int

	// Auth proxy settings
	AuthProxyEnabled          bool
	AuthProxyHeaderName       string
	AuthProxyHeaderProperty   string
	AuthProxyAutoSignUp       bool
	AuthProxyEnableLoginToken bool
	AuthProxyWhitelist        string
	AuthProxyHeaders          map[string]string
	AuthProxySyncTTL          int

	// OAuth
	OAuthCookieMaxAge int

	// SAML Auth
	SAMLEnabled             bool
	SAMLSingleLogoutEnabled bool

	// Dataproxy
	SendUserHeader bool

	// DistributedCache
	RemoteCacheOptions *RemoteCacheOptions

	EditorsCanAdmin bool

	ApiKeyMaxSecondsToLive int64

	// Use to enable new features which may still be in alpha/beta stage.
	FeatureToggles       map[string]bool
	AnonymousEnabled     bool
	AnonymousOrgName     string
	AnonymousOrgRole     string
	AnonymousHideVersion bool

	DateFormats DateFormats

	// User
	UserInviteMaxLifetime time.Duration
	HiddenUsers           map[string]struct{}

	// Annotations
	AnnotationCleanupJobBatchSize      int64
	AlertingAnnotationCleanupSetting   AnnotationCleanupSettings
	DashboardAnnotationCleanupSettings AnnotationCleanupSettings
	APIAnnotationCleanupSettings       AnnotationCleanupSettings

	// Sentry config
	Sentry Sentry

	// Data sources
	DataSourceLimit int

	// Snapshots
	SnapshotPublicMode bool

	ErrTemplateName string

	Env string

	// Analytics
	CheckForUpdates      bool
	ReportingDistributor string
	ReportingEnabled     bool

	// LDAP
	LDAPEnabled     bool
	LDAPAllowSignup bool

	Quota QuotaSettings

	DefaultTheme string

	AutoAssignOrg     bool
	AutoAssignOrgId   int
	AutoAssignOrgRole string

	// ExpressionsEnabled specifies whether expressions are enabled.
	ExpressionsEnabled bool

	ImageUploadProvider string
}

// IsLiveEnabled returns if grafana live should be enabled
func (cfg Cfg) IsLiveEnabled() bool {
	return cfg.FeatureToggles["live"]
}

// IsNgAlertEnabled returns whether the standalone alerts feature is enabled.
func (cfg Cfg) IsNgAlertEnabled() bool {
	return cfg.FeatureToggles["ngalert"]
}

// IsDatabaseMetricsEnabled returns whether the database instrumentation feature is enabled.
func (cfg Cfg) IsDatabaseMetricsEnabled() bool {
	return cfg.FeatureToggles["database_metrics"]
}

// IsHTTPRequestHistogramEnabled returns whether the http_request_histogram feature is enabled.
func (cfg Cfg) IsHTTPRequestHistogramEnabled() bool {
	return cfg.FeatureToggles["http_request_histogram"]
}

// IsPanelLibraryEnabled returns whether the panel library feature is enabled.
func (cfg Cfg) IsPanelLibraryEnabled() bool {
	return cfg.FeatureToggles["panelLibrary"]
}

type CommandLineArgs struct {
	Config   string
	HomePath string
	Args     []string
}

func parseAppUrlAndSubUrl(section *ini.Section) (string, string, error) {
	appUrl := valueAsString(section, "root_url", "http://localhost:3000/")

	if appUrl[len(appUrl)-1] != '/' {
		appUrl += "/"
	}

	// Check if has app suburl.
	url, err := url.Parse(appUrl)
	if err != nil {
		log.Fatalf(4, "Invalid root_url(%s): %s", appUrl, err)
	}

	appSubUrl := strings.TrimSuffix(url.Path, "/")
	return appUrl, appSubUrl, nil
}

func ToAbsUrl(relativeUrl string) string {
	return AppUrl + relativeUrl
}

func shouldRedactKey(s string) bool {
	uppercased := strings.ToUpper(s)
	return strings.Contains(uppercased, "PASSWORD") || strings.Contains(uppercased, "SECRET") || strings.Contains(uppercased, "PROVIDER_CONFIG")
}

func shouldRedactURLKey(s string) bool {
	uppercased := strings.ToUpper(s)
	return strings.Contains(uppercased, "DATABASE_URL")
}

func applyEnvVariableOverrides(file *ini.File) error {
	appliedEnvOverrides = make([]string, 0)
	for _, section := range file.Sections() {
		for _, key := range section.Keys() {
			envKey := envKey(section.Name(), key.Name())
			envValue := os.Getenv(envKey)

			if len(envValue) > 0 {
				key.SetValue(envValue)
				if shouldRedactKey(envKey) {
					envValue = redactedPassword
				}
				if shouldRedactURLKey(envKey) {
					u, err := url.Parse(envValue)
					if err != nil {
						return fmt.Errorf("could not parse environment variable. key: %s, value: %s. error: %v", envKey, envValue, err)
					}
					ui := u.User
					if ui != nil {
						_, exists := ui.Password()
						if exists {
							u.User = url.UserPassword(ui.Username(), "-redacted-")
							envValue = u.String()
						}
					}
				}
				appliedEnvOverrides = append(appliedEnvOverrides, fmt.Sprintf("%s=%s", envKey, envValue))
			}
		}
	}

	return nil
}

func (cfg *Cfg) readGrafanaEnvironmentMetrics() error {
	environmentMetricsSection := cfg.Raw.Section("metrics.environment_info")
	keys := environmentMetricsSection.Keys()
	cfg.MetricsGrafanaEnvironmentInfo = make(map[string]string, len(keys))

	for _, key := range keys {
		labelName := model.LabelName(key.Name())
		labelValue := model.LabelValue(key.Value())

		if !labelName.IsValid() {
			return fmt.Errorf("invalid label name in [metrics.environment_info] configuration. name %q", labelName)
		}

		if !labelValue.IsValid() {
			return fmt.Errorf("invalid label value in [metrics.environment_info] configuration. name %q value %q", labelName, labelValue)
		}

		cfg.MetricsGrafanaEnvironmentInfo[string(labelName)] = string(labelValue)
	}

	return nil
}

func (cfg *Cfg) readAnnotationSettings() {
	section := cfg.Raw.Section("annotations")
	cfg.AnnotationCleanupJobBatchSize = section.Key("cleanupjob_batchsize").MustInt64(100)

	dashboardAnnotation := cfg.Raw.Section("annotations.dashboard")
	apiIAnnotation := cfg.Raw.Section("annotations.api")
	alertingSection := cfg.Raw.Section("alerting")

	var newAnnotationCleanupSettings = func(section *ini.Section, maxAgeField string) AnnotationCleanupSettings {
		maxAge, err := gtime.ParseDuration(section.Key(maxAgeField).MustString(""))
		if err != nil {
			maxAge = 0
		}

		return AnnotationCleanupSettings{
			MaxAge:   maxAge,
			MaxCount: section.Key("max_annotations_to_keep").MustInt64(0),
		}
	}

	cfg.AlertingAnnotationCleanupSetting = newAnnotationCleanupSettings(alertingSection, "max_annotation_age")
	cfg.DashboardAnnotationCleanupSettings = newAnnotationCleanupSettings(dashboardAnnotation, "max_age")
	cfg.APIAnnotationCleanupSettings = newAnnotationCleanupSettings(apiIAnnotation, "max_age")
}

func (cfg *Cfg) readExpressionsSettings() {
	expressions := cfg.Raw.Section("expressions")
	cfg.ExpressionsEnabled = expressions.Key("enabled").MustBool(true)
}

type AnnotationCleanupSettings struct {
	MaxAge   time.Duration
	MaxCount int64
}

func envKey(sectionName string, keyName string) string {
	sN := strings.ToUpper(strings.ReplaceAll(sectionName, ".", "_"))
	sN = strings.ReplaceAll(sN, "-", "_")
	kN := strings.ToUpper(strings.ReplaceAll(keyName, ".", "_"))
	envKey := fmt.Sprintf("GF_%s_%s", sN, kN)
	return envKey
}

func applyCommandLineDefaultProperties(props map[string]string, file *ini.File) {
	appliedCommandLineProperties = make([]string, 0)
	for _, section := range file.Sections() {
		for _, key := range section.Keys() {
			keyString := fmt.Sprintf("default.%s.%s", section.Name(), key.Name())
			value, exists := props[keyString]
			if exists {
				key.SetValue(value)
				if shouldRedactKey(keyString) {
					value = redactedPassword
				}
				appliedCommandLineProperties = append(appliedCommandLineProperties, fmt.Sprintf("%s=%s", keyString, value))
			}
		}
	}
}

func applyCommandLineProperties(props map[string]string, file *ini.File) {
	for _, section := range file.Sections() {
		sectionName := section.Name() + "."
		if section.Name() == ini.DefaultSection {
			sectionName = ""
		}
		for _, key := range section.Keys() {
			keyString := sectionName + key.Name()
			value, exists := props[keyString]
			if exists {
				appliedCommandLineProperties = append(appliedCommandLineProperties, fmt.Sprintf("%s=%s", keyString, value))
				key.SetValue(value)
			}
		}
	}
}

func getCommandLineProperties(args []string) map[string]string {
	props := make(map[string]string)

	for _, arg := range args {
		if !strings.HasPrefix(arg, "cfg:") {
			continue
		}

		trimmed := strings.TrimPrefix(arg, "cfg:")
		parts := strings.Split(trimmed, "=")
		if len(parts) != 2 {
			log.Fatalf(3, "Invalid command line argument. argument: %v", arg)
			return nil
		}

		props[parts[0]] = parts[1]
	}
	return props
}

func makeAbsolute(path string, root string) string {
	if filepath.IsAbs(path) {
		return path
	}
	return filepath.Join(root, path)
}

func loadSpecifiedConfigFile(configFile string, masterFile *ini.File) error {
	if configFile == "" {
		configFile = filepath.Join(HomePath, CustomInitPath)
		// return without error if custom file does not exist
		if !pathExists(configFile) {
			return nil
		}
	}

	userConfig, err := ini.Load(configFile)
	if err != nil {
		return fmt.Errorf("failed to parse %q: %w", configFile, err)
	}

	userConfig.BlockMode = false

	for _, section := range userConfig.Sections() {
		for _, key := range section.Keys() {
			if key.Value() == "" {
				continue
			}

			defaultSec, err := masterFile.GetSection(section.Name())
			if err != nil {
				defaultSec, _ = masterFile.NewSection(section.Name())
			}
			defaultKey, err := defaultSec.GetKey(key.Name())
			if err != nil {
				defaultKey, _ = defaultSec.NewKey(key.Name(), key.Value())
			}
			defaultKey.SetValue(key.Value())
		}
	}

	configFiles = append(configFiles, configFile)
	return nil
}

func (cfg *Cfg) loadConfiguration(args *CommandLineArgs) (*ini.File, error) {
	// load config defaults
	defaultConfigFile := path.Join(HomePath, "conf/defaults.ini")
	configFiles = append(configFiles, defaultConfigFile)

	// check if config file exists
	if _, err := os.Stat(defaultConfigFile); os.IsNotExist(err) {
		fmt.Println("Grafana-server Init Failed: Could not find config defaults, make sure homepath command line parameter is set or working directory is homepath")
		os.Exit(1)
	}

	// load defaults
	parsedFile, err := ini.Load(defaultConfigFile)
	if err != nil {
		fmt.Printf("Failed to parse defaults.ini, %v\n", err)
		os.Exit(1)
		return nil, err
	}

	parsedFile.BlockMode = false

	// command line props
	commandLineProps := getCommandLineProperties(args.Args)
	// load default overrides
	applyCommandLineDefaultProperties(commandLineProps, parsedFile)

	// load specified config file
	err = loadSpecifiedConfigFile(args.Config, parsedFile)
	if err != nil {
		err2 := cfg.initLogging(parsedFile)
		if err2 != nil {
			return nil, err2
		}
		log.Fatalf(3, err.Error())
	}

	// apply environment overrides
	err = applyEnvVariableOverrides(parsedFile)
	if err != nil {
		return nil, err
	}

	// apply command line overrides
	applyCommandLineProperties(commandLineProps, parsedFile)

	// evaluate config values containing environment variables
	err = expandConfig(parsedFile)
	if err != nil {
		return nil, err
	}

	// update data path and logging config
	dataPath := valueAsString(parsedFile.Section("paths"), "data", "")

	cfg.DataPath = makeAbsolute(dataPath, HomePath)
	err = cfg.initLogging(parsedFile)
	if err != nil {
		return nil, err
	}

	return parsedFile, err
}

func pathExists(path string) bool {
	_, err := os.Stat(path)
	if err == nil {
		return true
	}
	if os.IsNotExist(err) {
		return false
	}
	return false
}

func setHomePath(args *CommandLineArgs) {
	if args.HomePath != "" {
		HomePath = args.HomePath
		return
	}

	var err error
	HomePath, err = filepath.Abs(".")
	if err != nil {
		panic(err)
	}
	// check if homepath is correct
	if pathExists(filepath.Join(HomePath, "conf/defaults.ini")) {
		return
	}

	// try down one path
	if pathExists(filepath.Join(HomePath, "../conf/defaults.ini")) {
		HomePath = filepath.Join(HomePath, "../")
	}
}

var skipStaticRootValidation = false

func NewCfg() *Cfg {
	return &Cfg{
		Logger: log.New("settings"),
		Raw:    ini.Empty(),
	}
}

var theCfg *Cfg

// GetCfg gets the Cfg singleton.
// XXX: This is only required for integration tests so that the configuration can be reset for each test,
// as due to how the current DI framework functions, we can't create a new Cfg object every time (the services
// constituting the DI graph, and referring to a Cfg instance, get created only once).
func GetCfg() *Cfg {
	if theCfg != nil {
		return theCfg
	}

	theCfg = NewCfg()
	return theCfg
}

func (cfg *Cfg) validateStaticRootPath() error {
	if skipStaticRootValidation {
		return nil
	}

	if _, err := os.Stat(path.Join(StaticRootPath, "build")); err != nil {
		cfg.Logger.Error("Failed to detect generated javascript files in public/build")
	}

	return nil
}

func (cfg *Cfg) Load(args *CommandLineArgs) error {
	setHomePath(args)

	// Fix for missing IANA db on Windows
	_, zoneInfoSet := os.LookupEnv(zoneInfo)
	if runtime.GOOS == "windows" && !zoneInfoSet {
		if err := os.Setenv(zoneInfo, filepath.Join(HomePath, "tools", "zoneinfo.zip")); err != nil {
			cfg.Logger.Error("Can't set ZONEINFO environment variable", "err", err)
		}
	}

	iniFile, err := cfg.loadConfiguration(args)
	if err != nil {
		return err
	}

	cfg.Raw = iniFile

	// Temporarily keep global, to make refactor in steps
	Raw = cfg.Raw

	cfg.BuildVersion = BuildVersion
	cfg.BuildCommit = BuildCommit
	cfg.BuildStamp = BuildStamp
	cfg.BuildBranch = BuildBranch
	cfg.IsEnterprise = IsEnterprise
	cfg.Packaging = Packaging

	cfg.ErrTemplateName = "error"

	ApplicationName = "Grafana"

	Env = valueAsString(iniFile.Section(""), "app_mode", "development")
	cfg.Env = Env
	InstanceName = valueAsString(iniFile.Section(""), "instance_name", "unknown_instance_name")
	plugins := valueAsString(iniFile.Section("paths"), "plugins", "")
	cfg.PluginsPath = makeAbsolute(plugins, HomePath)
	cfg.BundledPluginsPath = makeAbsolute("plugins-bundled", HomePath)
	provisioning := valueAsString(iniFile.Section("paths"), "provisioning", "")
	cfg.ProvisioningPath = makeAbsolute(provisioning, HomePath)

	if err := cfg.readServerSettings(iniFile); err != nil {
		return err
	}

	// read data proxy settings
	dataproxy := iniFile.Section("dataproxy")
	DataProxyLogging = dataproxy.Key("logging").MustBool(false)
	DataProxyTimeout = dataproxy.Key("timeout").MustInt(30)
	DataProxyKeepAlive = dataproxy.Key("keep_alive_seconds").MustInt(30)
	DataProxyTLSHandshakeTimeout = dataproxy.Key("tls_handshake_timeout_seconds").MustInt(10)
	DataProxyExpectContinueTimeout = dataproxy.Key("expect_continue_timeout_seconds").MustInt(1)
	DataProxyMaxIdleConns = dataproxy.Key("max_idle_connections").MustInt(100)
	DataProxyIdleConnTimeout = dataproxy.Key("idle_conn_timeout_seconds").MustInt(90)
	cfg.SendUserHeader = dataproxy.Key("send_user_header").MustBool(false)

	if err := readSecuritySettings(iniFile, cfg); err != nil {
		return err
	}

	if err := readSnapshotsSettings(cfg, iniFile); err != nil {
		return err
	}

	// read dashboard settings
	dashboards := iniFile.Section("dashboards")
	DashboardVersionsToKeep = dashboards.Key("versions_to_keep").MustInt(20)
	MinRefreshInterval = valueAsString(dashboards, "min_refresh_interval", "5s")

	cfg.DefaultHomeDashboardPath = dashboards.Key("default_home_dashboard_path").MustString("")

	if err := readUserSettings(iniFile, cfg); err != nil {
		return err
	}
	if err := readAuthSettings(iniFile, cfg); err != nil {
		return err
	}
	if err := readRenderingSettings(iniFile, cfg); err != nil {
		return err
	}

	cfg.TempDataLifetime = iniFile.Section("paths").Key("temp_data_lifetime").MustDuration(time.Second * 3600 * 24)
	cfg.MetricsEndpointEnabled = iniFile.Section("metrics").Key("enabled").MustBool(true)
	cfg.MetricsEndpointBasicAuthUsername = valueAsString(iniFile.Section("metrics"), "basic_auth_username", "")
	cfg.MetricsEndpointBasicAuthPassword = valueAsString(iniFile.Section("metrics"), "basic_auth_password", "")
	cfg.MetricsEndpointDisableTotalStats = iniFile.Section("metrics").Key("disable_total_stats").MustBool(false)

	analytics := iniFile.Section("analytics")
	cfg.CheckForUpdates = analytics.Key("check_for_updates").MustBool(true)
	GoogleAnalyticsId = analytics.Key("google_analytics_ua_id").String()
	GoogleTagManagerId = analytics.Key("google_tag_manager_id").String()
	cfg.ReportingEnabled = analytics.Key("reporting_enabled").MustBool(true)
	cfg.ReportingDistributor = analytics.Key("reporting_distributor").MustString("grafana-labs")
	if len(cfg.ReportingDistributor) >= 100 {
		cfg.ReportingDistributor = cfg.ReportingDistributor[:100]
	}

	if err := readAlertingSettings(iniFile); err != nil {
		return err
	}

	explore := iniFile.Section("explore")
	ExploreEnabled = explore.Key("enabled").MustBool(true)

	panelsSection := iniFile.Section("panels")
	cfg.DisableSanitizeHtml = panelsSection.Key("disable_sanitize_html").MustBool(false)

	pluginsSection := iniFile.Section("plugins")
	cfg.PluginsEnableAlpha = pluginsSection.Key("enable_alpha").MustBool(false)
	cfg.PluginsAppsSkipVerifyTLS = pluginsSection.Key("app_tls_skip_verify_insecure").MustBool(false)
	cfg.PluginSettings = extractPluginSettings(iniFile.Sections())
	pluginsAllowUnsigned := pluginsSection.Key("allow_loading_unsigned_plugins").MustString("")
	for _, plug := range strings.Split(pluginsAllowUnsigned, ",") {
		plug = strings.TrimSpace(plug)
		cfg.PluginsAllowUnsigned = append(cfg.PluginsAllowUnsigned, plug)
	}
	cfg.MarketplaceURL = pluginsSection.Key("marketplace_url").MustString("https://grafana.com/grafana/plugins/")

	// Read and populate feature toggles list
	featureTogglesSection := iniFile.Section("feature_toggles")
	cfg.FeatureToggles = make(map[string]bool)
	featuresTogglesStr := valueAsString(featureTogglesSection, "enable", "")
	for _, feature := range util.SplitString(featuresTogglesStr) {
		cfg.FeatureToggles[feature] = true
	}

	// check old location for this option
	if panelsSection.Key("enable_alpha").MustBool(false) {
		cfg.PluginsEnableAlpha = true
	}

	cfg.readLDAPConfig()
	cfg.handleAWSConfig()
	cfg.readSessionConfig()
	cfg.readSmtpSettings()
	cfg.readQuotaSettings()
	cfg.readAnnotationSettings()
	cfg.readExpressionsSettings()
	if err := cfg.readGrafanaEnvironmentMetrics(); err != nil {
		return err
	}

	cfg.readDataSourcesSettings()

	if VerifyEmailEnabled && !cfg.Smtp.Enabled {
		log.Warnf("require_email_validation is enabled but smtp is disabled")
	}

	// check old key  name
	GrafanaComUrl = valueAsString(iniFile.Section("grafana_net"), "url", "")
	if GrafanaComUrl == "" {
		GrafanaComUrl = valueAsString(iniFile.Section("grafana_com"), "url", "https://grafana.com")
	}

	imageUploadingSection := iniFile.Section("external_image_storage")
	cfg.ImageUploadProvider = valueAsString(imageUploadingSection, "provider", "")
	ImageUploadProvider = cfg.ImageUploadProvider

	enterprise := iniFile.Section("enterprise")
	cfg.EnterpriseLicensePath = valueAsString(enterprise, "license_path", filepath.Join(cfg.DataPath, "license.jwt"))

	cacheServer := iniFile.Section("remote_cache")
	dbName := valueAsString(cacheServer, "type", "database")
	connStr := valueAsString(cacheServer, "connstr", "")

	cfg.RemoteCacheOptions = &RemoteCacheOptions{
		Name:    dbName,
		ConnStr: connStr,
	}

	cfg.readDateFormats()
	cfg.readSentryConfig()

	return nil
}

func valueAsString(section *ini.Section, keyName string, defaultValue string) string {
	return section.Key(keyName).MustString(defaultValue)
}

type RemoteCacheOptions struct {
	Name    string
	ConnStr string
}

func (cfg *Cfg) readLDAPConfig() {
	ldapSec := cfg.Raw.Section("auth.ldap")
	LDAPConfigFile = ldapSec.Key("config_file").String()
	LDAPSyncCron = ldapSec.Key("sync_cron").String()
	LDAPEnabled = ldapSec.Key("enabled").MustBool(false)
	cfg.LDAPEnabled = LDAPEnabled
	LDAPActiveSyncEnabled = ldapSec.Key("active_sync_enabled").MustBool(false)
	LDAPAllowSignup = ldapSec.Key("allow_sign_up").MustBool(true)
	cfg.LDAPAllowSignup = LDAPAllowSignup
}

func (cfg *Cfg) handleAWSConfig() {
	awsPluginSec := cfg.Raw.Section("aws")
	cfg.AWSAssumeRoleEnabled = awsPluginSec.Key("assume_role_enabled").MustBool(true)
	allowedAuthProviders := awsPluginSec.Key("allowed_auth_providers").MustString("default,keys,credentials")
	for _, authProvider := range strings.Split(allowedAuthProviders, ",") {
		authProvider = strings.TrimSpace(authProvider)
		if authProvider != "" {
			cfg.AWSAllowedAuthProviders = append(cfg.AWSAllowedAuthProviders, authProvider)
		}
	}
	cfg.AWSListMetricsPageLimit = awsPluginSec.Key("list_metrics_page_limit").MustInt(500)
	// Also set environment variables that can be used by core plugins
	err := os.Setenv(awsds.AssumeRoleEnabledEnvVarKeyName, strconv.FormatBool(cfg.AWSAssumeRoleEnabled))
	if err != nil {
		cfg.Logger.Error(fmt.Sprintf("could not set environment variable '%s'", awsds.AssumeRoleEnabledEnvVarKeyName), err)
	}

	err = os.Setenv(awsds.AllowedAuthProvidersEnvVarKeyName, allowedAuthProviders)
	if err != nil {
		cfg.Logger.Error(fmt.Sprintf("could not set environment variable '%s'", awsds.AllowedAuthProvidersEnvVarKeyName), err)
	}
}

func (cfg *Cfg) readSessionConfig() {
	sec, _ := cfg.Raw.GetSection("session")

	if sec != nil {
		cfg.Logger.Warn(
			"[Removed] Session setting was removed in v6.2, use remote_cache option instead",
		)
	}
}

func (cfg *Cfg) initLogging(file *ini.File) error {
	logModeStr := valueAsString(file.Section("log"), "mode", "console")
	// split on comma
	logModes := strings.Split(logModeStr, ",")
	// also try space
	if len(logModes) == 1 {
		logModes = strings.Split(logModeStr, " ")
	}
	logsPath := valueAsString(file.Section("paths"), "logs", "")
	cfg.LogsPath = makeAbsolute(logsPath, HomePath)
	return log.ReadLoggingConfig(logModes, cfg.LogsPath, file)
}

func (cfg *Cfg) LogConfigSources() {
	var text bytes.Buffer

	for _, file := range configFiles {
		cfg.Logger.Info("Config loaded from", "file", file)
	}

	if len(appliedCommandLineProperties) > 0 {
		for _, prop := range appliedCommandLineProperties {
			cfg.Logger.Info("Config overridden from command line", "arg", prop)
		}
	}

	if len(appliedEnvOverrides) > 0 {
		text.WriteString("\tEnvironment variables used:\n")
		for _, prop := range appliedEnvOverrides {
			cfg.Logger.Info("Config overridden from Environment variable", "var", prop)
		}
	}

	cfg.Logger.Info("Path Home", "path", HomePath)
	cfg.Logger.Info("Path Data", "path", cfg.DataPath)
	cfg.Logger.Info("Path Logs", "path", cfg.LogsPath)
	cfg.Logger.Info("Path Plugins", "path", cfg.PluginsPath)
	cfg.Logger.Info("Path Provisioning", "path", cfg.ProvisioningPath)
	cfg.Logger.Info("App mode " + cfg.Env)
}

type DynamicSection struct {
	section *ini.Section
	Logger  log.Logger
}

// Key dynamically overrides keys with environment variables.
// As a side effect, the value of the setting key will be updated if an environment variable is present.
func (s *DynamicSection) Key(k string) *ini.Key {
	envKey := envKey(s.section.Name(), k)
	envValue := os.Getenv(envKey)
	key := s.section.Key(k)

	if len(envValue) == 0 {
		return key
	}

	key.SetValue(envValue)
	if shouldRedactKey(envKey) {
		envValue = redactedPassword
	}
	s.Logger.Info("Config overridden from Environment variable", "var", fmt.Sprintf("%s=%s", envKey, envValue))

	return key
}

// SectionWithEnvOverrides dynamically overrides keys with environment variables.
// As a side effect, the value of the setting key will be updated if an environment variable is present.
func (cfg *Cfg) SectionWithEnvOverrides(s string) *DynamicSection {
	return &DynamicSection{cfg.Raw.Section(s), cfg.Logger}
}

func readSecuritySettings(iniFile *ini.File, cfg *Cfg) error {
	security := iniFile.Section("security")
	SecretKey = valueAsString(security, "secret_key", "")
	DisableGravatar = security.Key("disable_gravatar").MustBool(true)
	cfg.DisableBruteForceLoginProtection = security.Key("disable_brute_force_login_protection").MustBool(false)

	CookieSecure = security.Key("cookie_secure").MustBool(false)
	cfg.CookieSecure = CookieSecure

	samesiteString := valueAsString(security, "cookie_samesite", "lax")

	if samesiteString == "disabled" {
		CookieSameSiteDisabled = true
		cfg.CookieSameSiteDisabled = CookieSameSiteDisabled
	} else {
		validSameSiteValues := map[string]http.SameSite{
			"lax":    http.SameSiteLaxMode,
			"strict": http.SameSiteStrictMode,
			"none":   http.SameSiteNoneMode,
		}

		if samesite, ok := validSameSiteValues[samesiteString]; ok {
			CookieSameSiteMode = samesite
			cfg.CookieSameSiteMode = CookieSameSiteMode
		} else {
			CookieSameSiteMode = http.SameSiteLaxMode
			cfg.CookieSameSiteMode = CookieSameSiteMode
		}
	}
	cfg.AllowEmbedding = security.Key("allow_embedding").MustBool(false)

	cfg.ContentTypeProtectionHeader = security.Key("x_content_type_options").MustBool(true)
	cfg.XSSProtectionHeader = security.Key("x_xss_protection").MustBool(true)
	cfg.StrictTransportSecurity = security.Key("strict_transport_security").MustBool(false)
	cfg.StrictTransportSecurityMaxAge = security.Key("strict_transport_security_max_age_seconds").MustInt(86400)
	cfg.StrictTransportSecurityPreload = security.Key("strict_transport_security_preload").MustBool(false)
	cfg.StrictTransportSecuritySubDomains = security.Key("strict_transport_security_subdomains").MustBool(false)
	cfg.CSPEnabled = security.Key("content_security_policy").MustBool(false)
	cfg.CSPTemplate = security.Key("content_security_policy_template").MustString("")

	// read data source proxy whitelist
	DataProxyWhiteList = make(map[string]bool)
	securityStr := valueAsString(security, "data_source_proxy_whitelist", "")

	for _, hostAndIP := range util.SplitString(securityStr) {
		DataProxyWhiteList[hostAndIP] = true
	}

	// admin
	cfg.DisableInitAdminCreation = security.Key("disable_initial_admin_creation").MustBool(false)
	cfg.AdminUser = valueAsString(security, "admin_user", "")
	cfg.AdminPassword = valueAsString(security, "admin_password", "")

	return nil
}

func readAuthSettings(iniFile *ini.File, cfg *Cfg) (err error) {
	auth := iniFile.Section("auth")

	cfg.LoginCookieName = valueAsString(auth, "login_cookie_name", "grafana_session")
	maxInactiveDaysVal := auth.Key("login_maximum_inactive_lifetime_days").MustString("")
	if maxInactiveDaysVal != "" {
		maxInactiveDaysVal = fmt.Sprintf("%sd", maxInactiveDaysVal)
		cfg.Logger.Warn("[Deprecated] the configuration setting 'login_maximum_inactive_lifetime_days' is deprecated, please use 'login_maximum_inactive_lifetime_duration' instead")
	} else {
		maxInactiveDaysVal = "7d"
	}
	maxInactiveDurationVal := valueAsString(auth, "login_maximum_inactive_lifetime_duration", maxInactiveDaysVal)
	cfg.LoginMaxInactiveLifetime, err = gtime.ParseDuration(maxInactiveDurationVal)
	if err != nil {
		return err
	}

	maxLifetimeDaysVal := auth.Key("login_maximum_lifetime_days").MustString("")
	if maxLifetimeDaysVal != "" {
		maxLifetimeDaysVal = fmt.Sprintf("%sd", maxLifetimeDaysVal)
		cfg.Logger.Warn("[Deprecated] the configuration setting 'login_maximum_lifetime_days' is deprecated, please use 'login_maximum_lifetime_duration' instead")
	} else {
		maxLifetimeDaysVal = "30d"
	}
	maxLifetimeDurationVal := valueAsString(auth, "login_maximum_lifetime_duration", maxLifetimeDaysVal)
	cfg.LoginMaxLifetime, err = gtime.ParseDuration(maxLifetimeDurationVal)
	if err != nil {
		return err
	}

	cfg.ApiKeyMaxSecondsToLive = auth.Key("api_key_max_seconds_to_live").MustInt64(-1)

	cfg.TokenRotationIntervalMinutes = auth.Key("token_rotation_interval_minutes").MustInt(10)
	if cfg.TokenRotationIntervalMinutes < 2 {
		cfg.TokenRotationIntervalMinutes = 2
	}

	DisableLoginForm = auth.Key("disable_login_form").MustBool(false)
	DisableSignoutMenu = auth.Key("disable_signout_menu").MustBool(false)
	OAuthAutoLogin = auth.Key("oauth_auto_login").MustBool(false)
	cfg.OAuthCookieMaxAge = auth.Key("oauth_state_cookie_max_age").MustInt(600)
	SignoutRedirectUrl = valueAsString(auth, "signout_redirect_url", "")

	// SigV4
	SigV4AuthEnabled = auth.Key("sigv4_auth_enabled").MustBool(false)
	cfg.SigV4AuthEnabled = SigV4AuthEnabled

	// SAML auth
	cfg.SAMLEnabled = iniFile.Section("auth.saml").Key("enabled").MustBool(false)
	cfg.SAMLSingleLogoutEnabled = iniFile.Section("auth.saml").Key("single_logout").MustBool(false)

	// anonymous access
	AnonymousEnabled = iniFile.Section("auth.anonymous").Key("enabled").MustBool(false)
	cfg.AnonymousEnabled = AnonymousEnabled
	cfg.AnonymousOrgName = valueAsString(iniFile.Section("auth.anonymous"), "org_name", "")
	cfg.AnonymousOrgRole = valueAsString(iniFile.Section("auth.anonymous"), "org_role", "")
	cfg.AnonymousHideVersion = iniFile.Section("auth.anonymous").Key("hide_version").MustBool(false)

	// basic auth
	authBasic := iniFile.Section("auth.basic")
	BasicAuthEnabled = authBasic.Key("enabled").MustBool(true)
	cfg.BasicAuthEnabled = BasicAuthEnabled

	authProxy := iniFile.Section("auth.proxy")
	AuthProxyEnabled = authProxy.Key("enabled").MustBool(false)
	cfg.AuthProxyEnabled = AuthProxyEnabled

	cfg.AuthProxyHeaderName = valueAsString(authProxy, "header_name", "")
	AuthProxyHeaderProperty = valueAsString(authProxy, "header_property", "")
	cfg.AuthProxyHeaderProperty = AuthProxyHeaderProperty
	cfg.AuthProxyAutoSignUp = authProxy.Key("auto_sign_up").MustBool(true)
	cfg.AuthProxyEnableLoginToken = authProxy.Key("enable_login_token").MustBool(false)

	ldapSyncVal := authProxy.Key("ldap_sync_ttl").MustInt()
	syncVal := authProxy.Key("sync_ttl").MustInt()

	if ldapSyncVal != authProxySyncTTL {
		cfg.AuthProxySyncTTL = ldapSyncVal
		cfg.Logger.Warn("[Deprecated] the configuration setting 'ldap_sync_ttl' is deprecated, please use 'sync_ttl' instead")
	} else {
		cfg.AuthProxySyncTTL = syncVal
	}

	cfg.AuthProxyWhitelist = valueAsString(authProxy, "whitelist", "")

	cfg.AuthProxyHeaders = make(map[string]string)
	headers := valueAsString(authProxy, "headers", "")

	for _, propertyAndHeader := range util.SplitString(headers) {
		split := strings.SplitN(propertyAndHeader, ":", 2)
		if len(split) == 2 {
			cfg.AuthProxyHeaders[split[0]] = split[1]
		}
	}

	return nil
}

func readUserSettings(iniFile *ini.File, cfg *Cfg) error {
	users := iniFile.Section("users")
	AllowUserSignUp = users.Key("allow_sign_up").MustBool(true)
	AllowUserOrgCreate = users.Key("allow_org_create").MustBool(true)
	cfg.AutoAssignOrg = users.Key("auto_assign_org").MustBool(true)
	AutoAssignOrg = cfg.AutoAssignOrg
	cfg.AutoAssignOrgId = users.Key("auto_assign_org_id").MustInt(1)
	AutoAssignOrgId = cfg.AutoAssignOrgId
	cfg.AutoAssignOrgRole = users.Key("auto_assign_org_role").In("Editor", []string{"Editor", "Admin", "Viewer"})
	AutoAssignOrgRole = cfg.AutoAssignOrgRole
	VerifyEmailEnabled = users.Key("verify_email_enabled").MustBool(false)

	LoginHint = valueAsString(users, "login_hint", "")
	PasswordHint = valueAsString(users, "password_hint", "")
	cfg.DefaultTheme = valueAsString(users, "default_theme", "")
	ExternalUserMngLinkUrl = valueAsString(users, "external_manage_link_url", "")
	ExternalUserMngLinkName = valueAsString(users, "external_manage_link_name", "")
	ExternalUserMngInfo = valueAsString(users, "external_manage_info", "")

	ViewersCanEdit = users.Key("viewers_can_edit").MustBool(false)
	cfg.EditorsCanAdmin = users.Key("editors_can_admin").MustBool(false)

	userInviteMaxLifetimeVal := valueAsString(users, "user_invite_max_lifetime_duration", "24h")
	userInviteMaxLifetimeDuration, err := gtime.ParseDuration(userInviteMaxLifetimeVal)
	if err != nil {
		return err
	}

	cfg.UserInviteMaxLifetime = userInviteMaxLifetimeDuration
	if cfg.UserInviteMaxLifetime < time.Minute*15 {
		return errors.New("the minimum supported value for the `user_invite_max_lifetime_duration` configuration is 15m (15 minutes)")
	}

	cfg.HiddenUsers = make(map[string]struct{})
	hiddenUsers := users.Key("hidden_users").MustString("")
	for _, user := range strings.Split(hiddenUsers, ",") {
		user = strings.TrimSpace(user)
		if user != "" {
			cfg.HiddenUsers[user] = struct{}{}
		}
	}

	return nil
}

func readRenderingSettings(iniFile *ini.File, cfg *Cfg) error {
	renderSec := iniFile.Section("rendering")
	cfg.RendererUrl = valueAsString(renderSec, "server_url", "")
	cfg.RendererCallbackUrl = valueAsString(renderSec, "callback_url", "")

	if cfg.RendererCallbackUrl == "" {
		cfg.RendererCallbackUrl = AppUrl
	} else {
		if cfg.RendererCallbackUrl[len(cfg.RendererCallbackUrl)-1] != '/' {
			cfg.RendererCallbackUrl += "/"
		}
		_, err := url.Parse(cfg.RendererCallbackUrl)
		if err != nil {
			// XXX: Should return an error?
			log.Fatalf(4, "Invalid callback_url(%s): %s", cfg.RendererCallbackUrl, err)
		}
	}

	cfg.RendererConcurrentRequestLimit = renderSec.Key("concurrent_render_request_limit").MustInt(30)
	cfg.ImagesDir = filepath.Join(cfg.DataPath, "png")

	return nil
}

func readAlertingSettings(iniFile *ini.File) error {
	alerting := iniFile.Section("alerting")
	AlertingEnabled = alerting.Key("enabled").MustBool(true)
	ExecuteAlerts = alerting.Key("execute_alerts").MustBool(true)
	AlertingRenderLimit = alerting.Key("concurrent_render_limit").MustInt(5)

	AlertingErrorOrTimeout = valueAsString(alerting, "error_or_timeout", "alerting")
	AlertingNoDataOrNullValues = valueAsString(alerting, "nodata_or_nullvalues", "no_data")

	evaluationTimeoutSeconds := alerting.Key("evaluation_timeout_seconds").MustInt64(30)
	AlertingEvaluationTimeout = time.Second * time.Duration(evaluationTimeoutSeconds)
	notificationTimeoutSeconds := alerting.Key("notification_timeout_seconds").MustInt64(30)
	AlertingNotificationTimeout = time.Second * time.Duration(notificationTimeoutSeconds)
	AlertingMaxAttempts = alerting.Key("max_attempts").MustInt(3)
	AlertingMinInterval = alerting.Key("min_interval_seconds").MustInt64(1)

	return nil
}

func readSnapshotsSettings(cfg *Cfg, iniFile *ini.File) error {
	snapshots := iniFile.Section("snapshots")

	ExternalSnapshotUrl = valueAsString(snapshots, "external_snapshot_url", "")
	ExternalSnapshotName = valueAsString(snapshots, "external_snapshot_name", "")

	ExternalEnabled = snapshots.Key("external_enabled").MustBool(true)
	SnapShotRemoveExpired = snapshots.Key("snapshot_remove_expired").MustBool(true)
	cfg.SnapshotPublicMode = snapshots.Key("public_mode").MustBool(false)

	return nil
}

func (cfg *Cfg) readServerSettings(iniFile *ini.File) error {
	server := iniFile.Section("server")
	var err error
	AppUrl, AppSubUrl, err = parseAppUrlAndSubUrl(server)
	if err != nil {
		return err
	}
	ServeFromSubPath = server.Key("serve_from_sub_path").MustBool(false)

	cfg.AppURL = AppUrl
	cfg.AppSubURL = AppSubUrl
	cfg.ServeFromSubPath = ServeFromSubPath
	cfg.Protocol = HTTPScheme

	protocolStr := valueAsString(server, "protocol", "http")

	if protocolStr == "https" {
		cfg.Protocol = HTTPSScheme
		cfg.CertFile = server.Key("cert_file").String()
		cfg.KeyFile = server.Key("cert_key").String()
	}
	if protocolStr == "h2" {
		cfg.Protocol = HTTP2Scheme
		cfg.CertFile = server.Key("cert_file").String()
		cfg.KeyFile = server.Key("cert_key").String()
	}
	if protocolStr == "socket" {
		cfg.Protocol = SocketScheme
		cfg.SocketPath = server.Key("socket").String()
	}

	cfg.Domain = valueAsString(server, "domain", "localhost")
	cfg.HTTPAddr = valueAsString(server, "http_addr", DefaultHTTPAddr)
	cfg.HTTPPort = valueAsString(server, "http_port", "3000")
	cfg.RouterLogging = server.Key("router_logging").MustBool(false)

	cfg.EnableGzip = server.Key("enable_gzip").MustBool(false)
	cfg.EnforceDomain = server.Key("enforce_domain").MustBool(false)
	staticRoot := valueAsString(server, "static_root_path", "")
	StaticRootPath = makeAbsolute(staticRoot, HomePath)
	cfg.StaticRootPath = StaticRootPath

	if err := cfg.validateStaticRootPath(); err != nil {
		return err
	}

	cdnURL := valueAsString(server, "cdn_url", "")
	if cdnURL != "" {
		cfg.CDNRootURL, err = url.Parse(cdnURL)
		if err != nil {
			return err
		}
	}

	cfg.ReadTimeout = server.Key("read_timeout").MustDuration(0)

	return nil
}

// GetContentDeliveryURL returns full content delivery URL with /<edition>/<version> added to URL
func (cfg *Cfg) GetContentDeliveryURL(prefix string) string {
	if cfg.CDNRootURL != nil {
		url := *cfg.CDNRootURL
		preReleaseFolder := ""

		if strings.Contains(cfg.BuildVersion, "pre") || strings.Contains(cfg.BuildVersion, "alpha") {
			preReleaseFolder = "pre-releases"
		}

		url.Path = path.Join(url.Path, prefix, preReleaseFolder, cfg.BuildVersion)
		return url.String() + "/"
	}

	return ""
}

func (cfg *Cfg) readDataSourcesSettings() {
	datasources := cfg.Raw.Section("datasources")
	cfg.DataSourceLimit = datasources.Key("datasource_limit").MustInt(5000)
}<|MERGE_RESOLUTION|>--- conflicted
+++ resolved
@@ -202,12 +202,9 @@
 	RouterLogging    bool
 	Domain           string
 	CDNRootURL       *url.URL
-<<<<<<< HEAD
 	ReadTimeout      time.Duration
-=======
 	EnableGzip       bool
 	EnforceDomain    bool
->>>>>>> ea484312
 
 	// build
 	BuildVersion string
