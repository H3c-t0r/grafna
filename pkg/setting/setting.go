// Copyright 2014 Unknwon
// Copyright 2014 Torkel Ödegaard

package setting

import (
	"bytes"
	"errors"
	"fmt"
	"net/http"
	"net/url"
	"os"
	"path"
	"path/filepath"
	"strings"
	"time"

	"github.com/prometheus/common/model"
	ini "gopkg.in/ini.v1"

	"github.com/grafana/grafana/pkg/components/gtime"
	"github.com/grafana/grafana/pkg/infra/log"
	"github.com/grafana/grafana/pkg/util"
)

type Scheme string

const (
	HTTPScheme   Scheme = "http"
	HTTPSScheme  Scheme = "https"
	HTTP2Scheme  Scheme = "h2"
	SocketScheme Scheme = "socket"
)

const (
	redactedPassword = "*********"
	DefaultHTTPAddr  = "0.0.0.0"
	Dev              = "development"
	Prod             = "production"
	Test             = "test"
)

var (
	ErrTemplateName = "error"
)

// This constant corresponds to the default value for ldap_sync_ttl in .ini files
// it is used for comparison and has to be kept in sync
const (
	AuthProxySyncTTL = 60
)

var (
	// App settings.
	Env              = Dev
	AppUrl           string
	AppSubUrl        string
	ServeFromSubPath bool
	InstanceName     string

	// build
	BuildVersion    string
	BuildCommit     string
	BuildBranch     string
	BuildStamp      int64
	IsEnterprise    bool
	ApplicationName string

	// packaging
	Packaging = "unknown"

	// Paths
	HomePath       string
	PluginsPath    string
	CustomInitPath = "conf/custom.ini"

	// HTTP server options
	Protocol                       Scheme
	Domain                         string
	HttpAddr, HttpPort             string
	CertFile, KeyFile              string
	SocketPath                     string
	RouterLogging                  bool
	DataProxyLogging               bool
	DataProxyTimeout               int
	DataProxyTLSHandshakeTimeout   int
	DataProxyExpectContinueTimeout int
	DataProxyMaxIdleConns          int
	DataProxyKeepAlive             int
	DataProxyIdleConnTimeout       int
	StaticRootPath                 string
	EnableGzip                     bool
	EnforceDomain                  bool

	// Security settings.
	SecretKey                         string
	DisableGravatar                   bool
	EmailCodeValidMinutes             int
	DataProxyWhiteList                map[string]bool
	DisableBruteForceLoginProtection  bool
	CookieSecure                      bool
	CookieSameSiteDisabled            bool
	CookieSameSiteMode                http.SameSite
	AllowEmbedding                    bool
	XSSProtectionHeader               bool
	ContentTypeProtectionHeader       bool
	StrictTransportSecurity           bool
	StrictTransportSecurityMaxAge     int
	StrictTransportSecurityPreload    bool
	StrictTransportSecuritySubDomains bool

	// Snapshots
	ExternalSnapshotUrl   string
	ExternalSnapshotName  string
	ExternalEnabled       bool
	SnapShotRemoveExpired bool
	SnapshotPublicMode    bool

	// Dashboard history
	DashboardVersionsToKeep int
	MinRefreshInterval      string

	// User settings
	AllowUserSignUp         bool
	AllowUserOrgCreate      bool
	AutoAssignOrg           bool
	AutoAssignOrgId         int
	AutoAssignOrgRole       string
	VerifyEmailEnabled      bool
	LoginHint               string
	PasswordHint            string
	DefaultTheme            string
	DisableLoginForm        bool
	DisableSignoutMenu      bool
	SignoutRedirectUrl      string
	ExternalUserMngLinkUrl  string
	ExternalUserMngLinkName string
	ExternalUserMngInfo     string
	OAuthAutoLogin          bool
	ViewersCanEdit          bool

	// Http auth
	AdminUser        string
	AdminPassword    string
	LoginCookieName  string
	LoginMaxLifetime time.Duration
	SigV4AuthEnabled bool

	AnonymousEnabled bool
	AnonymousOrgName string
	AnonymousOrgRole string

	// Auth proxy settings
	AuthProxyEnabled          bool
	AuthProxyHeaderName       string
	AuthProxyHeaderProperty   string
	AuthProxyAutoSignUp       bool
	AuthProxyEnableLoginToken bool
	AuthProxySyncTtl          int
	AuthProxyWhitelist        string
	AuthProxyHeaders          map[string]string

	// Basic Auth
	BasicAuthEnabled bool

	// Global setting objects.
	Raw *ini.File

	// for logging purposes
	configFiles                  []string
	appliedCommandLineProperties []string
	appliedEnvOverrides          []string

	ReportingEnabled   bool
	CheckForUpdates    bool
	GoogleAnalyticsId  string
	GoogleTagManagerId string

	// LDAP
	LDAPEnabled           bool
	LDAPConfigFile        string
	LDAPSyncCron          string
	LDAPAllowSignup       bool
	LDAPActiveSyncEnabled bool

	// QUOTA
	Quota QuotaSettings

	// Alerting
	AlertingEnabled            bool
	ExecuteAlerts              bool
	AlertingRenderLimit        int
	AlertingErrorOrTimeout     string
	AlertingNoDataOrNullValues string

	AlertingEvaluationTimeout   time.Duration
	AlertingNotificationTimeout time.Duration
	AlertingMaxAttempts         int
	AlertingMinInterval         int64

	// Explore UI
	ExploreEnabled bool

	// Grafana.NET URL
	GrafanaComUrl string

	ImageUploadProvider string
)

// TODO move all global vars to this struct
type Cfg struct {
	Raw    *ini.File
	Logger log.Logger

	// HTTP Server Settings
	AppUrl           string
	AppSubUrl        string
	ServeFromSubPath bool
	StaticRootPath   string
	Protocol         Scheme

	// build
	BuildVersion string
	BuildCommit  string
	BuildBranch  string
	BuildStamp   int64
	IsEnterprise bool

	// packaging
	Packaging string

	// Paths
	ProvisioningPath   string
	DataPath           string
	LogsPath           string
	BundledPluginsPath string

	// SMTP email settings
	Smtp SmtpSettings

	// Rendering
	ImagesDir                      string
	RendererUrl                    string
	RendererCallbackUrl            string
	RendererConcurrentRequestLimit int

	// Security
	DisableInitAdminCreation         bool
	DisableBruteForceLoginProtection bool
	CookieSecure                     bool
	CookieSameSiteDisabled           bool
	CookieSameSiteMode               http.SameSite

	TempDataLifetime         time.Duration
	PluginsEnableAlpha       bool
	PluginsAppsSkipVerifyTLS bool
	PluginSettings           PluginSettings
	PluginsAllowUnsigned     []string
	MarketplaceURL           string
	DisableSanitizeHtml      bool
	EnterpriseLicensePath    string

	// Metrics
	MetricsEndpointEnabled           bool
	MetricsEndpointBasicAuthUsername string
	MetricsEndpointBasicAuthPassword string
	MetricsEndpointDisableTotalStats bool
	MetricsGrafanaEnvironmentInfo    map[string]string

	// Dashboards
	DefaultHomeDashboardPath string

	// Auth
	LoginCookieName              string
	LoginMaxInactiveLifetime     time.Duration
	LoginMaxLifetime             time.Duration
	TokenRotationIntervalMinutes int
	SigV4AuthEnabled             bool

	// OAuth
	OAuthCookieMaxAge int

	// SAML Auth
	SAMLEnabled             bool
	SAMLSingleLogoutEnabled bool

	// Dataproxy
	SendUserHeader bool

	// DistributedCache
	RemoteCacheOptions *RemoteCacheOptions

	EditorsCanAdmin bool

	ApiKeyMaxSecondsToLive int64

	// Use to enable new features which may still be in alpha/beta stage.
	FeatureToggles       map[string]bool
	AnonymousHideVersion bool

	DateFormats DateFormats

	// User
	UserInviteMaxLifetime time.Duration

	// Annotations
	AlertingAnnotationCleanupSetting   AnnotationCleanupSettings
	DashboardAnnotationCleanupSettings AnnotationCleanupSettings
	APIAnnotationCleanupSettings       AnnotationCleanupSettings
}

// IsExpressionsEnabled returns whether the expressions feature is enabled.
func (cfg Cfg) IsExpressionsEnabled() bool {
	return cfg.FeatureToggles["expressions"]
}

// IsLiveEnabled returns if grafana live should be enabled
func (cfg Cfg) IsLiveEnabled() bool {
	return cfg.FeatureToggles["live"]
}

// IsNgAlertEnabled returns whether the standalone alerts feature is enabled.
func (cfg Cfg) IsNgAlertEnabled() bool {
	return cfg.FeatureToggles["ngalert"]
}

<<<<<<< HEAD
func (c Cfg) IsHTTPRequestHistogramEnabled() bool {
	return c.FeatureToggles["http_request_histogram"]
=======
func (cfg Cfg) IsDatabaseMetricsEnabled() bool {
	return cfg.FeatureToggles["database_metrics"]
}

func (cfg Cfg) IsHTTPRequestHistogramEnabled() bool {
	return cfg.FeatureToggles["http_request_histogram"]
>>>>>>> 676d393e
}

type CommandLineArgs struct {
	Config   string
	HomePath string
	Args     []string
}

func parseAppUrlAndSubUrl(section *ini.Section) (string, string, error) {
	appUrl := valueAsString(section, "root_url", "http://localhost:3000/")

	if appUrl[len(appUrl)-1] != '/' {
		appUrl += "/"
	}

	// Check if has app suburl.
	url, err := url.Parse(appUrl)
	if err != nil {
		log.Fatalf(4, "Invalid root_url(%s): %s", appUrl, err)
	}

	appSubUrl := strings.TrimSuffix(url.Path, "/")
	return appUrl, appSubUrl, nil
}

func ToAbsUrl(relativeUrl string) string {
	return AppUrl + relativeUrl
}

func shouldRedactKey(s string) bool {
	uppercased := strings.ToUpper(s)
	return strings.Contains(uppercased, "PASSWORD") || strings.Contains(uppercased, "SECRET") || strings.Contains(uppercased, "PROVIDER_CONFIG")
}

func shouldRedactURLKey(s string) bool {
	uppercased := strings.ToUpper(s)
	return strings.Contains(uppercased, "DATABASE_URL")
}

func applyEnvVariableOverrides(file *ini.File) error {
	appliedEnvOverrides = make([]string, 0)
	for _, section := range file.Sections() {
		for _, key := range section.Keys() {
			envKey := envKey(section.Name(), key.Name())
			envValue := os.Getenv(envKey)

			if len(envValue) > 0 {
				key.SetValue(envValue)
				if shouldRedactKey(envKey) {
					envValue = redactedPassword
				}
				if shouldRedactURLKey(envKey) {
					u, err := url.Parse(envValue)
					if err != nil {
						return fmt.Errorf("could not parse environment variable. key: %s, value: %s. error: %v", envKey, envValue, err)
					}
					ui := u.User
					if ui != nil {
						_, exists := ui.Password()
						if exists {
							u.User = url.UserPassword(ui.Username(), "-redacted-")
							envValue = u.String()
						}
					}
				}
				appliedEnvOverrides = append(appliedEnvOverrides, fmt.Sprintf("%s=%s", envKey, envValue))
			}
		}
	}

	return nil
}

func (cfg *Cfg) readGrafanaEnvironmentMetrics() error {
	environmentMetricsSection := cfg.Raw.Section("metrics.environment_info")
	keys := environmentMetricsSection.Keys()
	cfg.MetricsGrafanaEnvironmentInfo = make(map[string]string, len(keys))

	for _, key := range keys {
		labelName := model.LabelName(key.Name())
		labelValue := model.LabelValue(key.Value())

		if !labelName.IsValid() {
			return fmt.Errorf("invalid label name in [metrics.environment_info] configuration. name %q", labelName)
		}

		if !labelValue.IsValid() {
			return fmt.Errorf("invalid label value in [metrics.environment_info] configuration. name %q value %q", labelName, labelValue)
		}

		cfg.MetricsGrafanaEnvironmentInfo[string(labelName)] = string(labelValue)
	}

	return nil
}

func (cfg *Cfg) readAnnotationSettings() {
	dashboardAnnotation := cfg.Raw.Section("annotations.dashboard")
	apiIAnnotation := cfg.Raw.Section("annotations.api")
	alertingSection := cfg.Raw.Section("alerting")

	var newAnnotationCleanupSettings = func(section *ini.Section, maxAgeField string) AnnotationCleanupSettings {
		maxAge, err := gtime.ParseDuration(section.Key(maxAgeField).MustString(""))
		if err != nil {
			maxAge = 0
		}

		return AnnotationCleanupSettings{
			MaxAge:   maxAge,
			MaxCount: section.Key("max_annotations_to_keep").MustInt64(0),
		}
	}

	cfg.AlertingAnnotationCleanupSetting = newAnnotationCleanupSettings(alertingSection, "max_annotation_age")
	cfg.DashboardAnnotationCleanupSettings = newAnnotationCleanupSettings(dashboardAnnotation, "max_age")
	cfg.APIAnnotationCleanupSettings = newAnnotationCleanupSettings(apiIAnnotation, "max_age")
}

type AnnotationCleanupSettings struct {
	MaxAge   time.Duration
	MaxCount int64
}

func envKey(sectionName string, keyName string) string {
	sN := strings.ToUpper(strings.ReplaceAll(sectionName, ".", "_"))
	sN = strings.ReplaceAll(sN, "-", "_")
	kN := strings.ToUpper(strings.ReplaceAll(keyName, ".", "_"))
	envKey := fmt.Sprintf("GF_%s_%s", sN, kN)
	return envKey
}

func applyCommandLineDefaultProperties(props map[string]string, file *ini.File) {
	appliedCommandLineProperties = make([]string, 0)
	for _, section := range file.Sections() {
		for _, key := range section.Keys() {
			keyString := fmt.Sprintf("default.%s.%s", section.Name(), key.Name())
			value, exists := props[keyString]
			if exists {
				key.SetValue(value)
				if shouldRedactKey(keyString) {
					value = redactedPassword
				}
				appliedCommandLineProperties = append(appliedCommandLineProperties, fmt.Sprintf("%s=%s", keyString, value))
			}
		}
	}
}

func applyCommandLineProperties(props map[string]string, file *ini.File) {
	for _, section := range file.Sections() {
		sectionName := section.Name() + "."
		if section.Name() == ini.DefaultSection {
			sectionName = ""
		}
		for _, key := range section.Keys() {
			keyString := sectionName + key.Name()
			value, exists := props[keyString]
			if exists {
				appliedCommandLineProperties = append(appliedCommandLineProperties, fmt.Sprintf("%s=%s", keyString, value))
				key.SetValue(value)
			}
		}
	}
}

func getCommandLineProperties(args []string) map[string]string {
	props := make(map[string]string)

	for _, arg := range args {
		if !strings.HasPrefix(arg, "cfg:") {
			continue
		}

		trimmed := strings.TrimPrefix(arg, "cfg:")
		parts := strings.Split(trimmed, "=")
		if len(parts) != 2 {
			log.Fatalf(3, "Invalid command line argument. argument: %v", arg)
			return nil
		}

		props[parts[0]] = parts[1]
	}
	return props
}

func makeAbsolute(path string, root string) string {
	if filepath.IsAbs(path) {
		return path
	}
	return filepath.Join(root, path)
}

func loadSpecifiedConfigFile(configFile string, masterFile *ini.File) error {
	if configFile == "" {
		configFile = filepath.Join(HomePath, CustomInitPath)
		// return without error if custom file does not exist
		if !pathExists(configFile) {
			return nil
		}
	}

	userConfig, err := ini.Load(configFile)
	if err != nil {
		return fmt.Errorf("failed to parse %q: %w", configFile, err)
	}

	userConfig.BlockMode = false

	for _, section := range userConfig.Sections() {
		for _, key := range section.Keys() {
			if key.Value() == "" {
				continue
			}

			defaultSec, err := masterFile.GetSection(section.Name())
			if err != nil {
				defaultSec, _ = masterFile.NewSection(section.Name())
			}
			defaultKey, err := defaultSec.GetKey(key.Name())
			if err != nil {
				defaultKey, _ = defaultSec.NewKey(key.Name(), key.Value())
			}
			defaultKey.SetValue(key.Value())
		}
	}

	configFiles = append(configFiles, configFile)
	return nil
}

func (cfg *Cfg) loadConfiguration(args *CommandLineArgs) (*ini.File, error) {
	var err error

	// load config defaults
	defaultConfigFile := path.Join(HomePath, "conf/defaults.ini")
	configFiles = append(configFiles, defaultConfigFile)

	// check if config file exists
	if _, err := os.Stat(defaultConfigFile); os.IsNotExist(err) {
		fmt.Println("Grafana-server Init Failed: Could not find config defaults, make sure homepath command line parameter is set or working directory is homepath")
		os.Exit(1)
	}

	// load defaults
	parsedFile, err := ini.Load(defaultConfigFile)
	if err != nil {
		fmt.Printf("Failed to parse defaults.ini, %v\n", err)
		os.Exit(1)
		return nil, err
	}

	parsedFile.BlockMode = false

	// command line props
	commandLineProps := getCommandLineProperties(args.Args)
	// load default overrides
	applyCommandLineDefaultProperties(commandLineProps, parsedFile)

	// load specified config file
	err = loadSpecifiedConfigFile(args.Config, parsedFile)
	if err != nil {
		err2 := cfg.initLogging(parsedFile)
		if err2 != nil {
			return nil, err2
		}
		log.Fatalf(3, err.Error())
	}

	// apply environment overrides
	err = applyEnvVariableOverrides(parsedFile)
	if err != nil {
		return nil, err
	}

	// apply command line overrides
	applyCommandLineProperties(commandLineProps, parsedFile)

	// evaluate config values containing environment variables
	err = expandConfig(parsedFile)
	if err != nil {
		return nil, err
	}

	// update data path and logging config
	dataPath := valueAsString(parsedFile.Section("paths"), "data", "")

	cfg.DataPath = makeAbsolute(dataPath, HomePath)
	err = cfg.initLogging(parsedFile)
	if err != nil {
		return nil, err
	}

	return parsedFile, err
}

func pathExists(path string) bool {
	_, err := os.Stat(path)
	if err == nil {
		return true
	}
	if os.IsNotExist(err) {
		return false
	}
	return false
}

func setHomePath(args *CommandLineArgs) {
	if args.HomePath != "" {
		HomePath = args.HomePath
		return
	}

	HomePath, _ = filepath.Abs(".")
	// check if homepath is correct
	if pathExists(filepath.Join(HomePath, "conf/defaults.ini")) {
		return
	}

	// try down one path
	if pathExists(filepath.Join(HomePath, "../conf/defaults.ini")) {
		HomePath = filepath.Join(HomePath, "../")
	}
}

var skipStaticRootValidation = false

func NewCfg() *Cfg {
	return &Cfg{
		Logger: log.New("settings"),
		Raw:    ini.Empty(),
	}
}

func (cfg *Cfg) validateStaticRootPath() error {
	if skipStaticRootValidation {
		return nil
	}

	if _, err := os.Stat(path.Join(StaticRootPath, "build")); err != nil {
		cfg.Logger.Error("Failed to detect generated javascript files in public/build")
	}

	return nil
}

func (cfg *Cfg) Load(args *CommandLineArgs) error {
	setHomePath(args)

	iniFile, err := cfg.loadConfiguration(args)
	if err != nil {
		return err
	}

	cfg.Raw = iniFile

	// Temporary keep global, to make refactor in steps
	Raw = cfg.Raw

	cfg.BuildVersion = BuildVersion
	cfg.BuildCommit = BuildCommit
	cfg.BuildStamp = BuildStamp
	cfg.BuildBranch = BuildBranch
	cfg.IsEnterprise = IsEnterprise
	cfg.Packaging = Packaging

	ApplicationName = "Grafana"

	Env = valueAsString(iniFile.Section(""), "app_mode", "development")
	InstanceName = valueAsString(iniFile.Section(""), "instance_name", "unknown_instance_name")
	plugins := valueAsString(iniFile.Section("paths"), "plugins", "")
	PluginsPath = makeAbsolute(plugins, HomePath)
	cfg.BundledPluginsPath = makeAbsolute("plugins-bundled", HomePath)
	provisioning := valueAsString(iniFile.Section("paths"), "provisioning", "")
	cfg.ProvisioningPath = makeAbsolute(provisioning, HomePath)

	if err := readServerSettings(iniFile, cfg); err != nil {
		return err
	}

	// read data proxy settings
	dataproxy := iniFile.Section("dataproxy")
	DataProxyLogging = dataproxy.Key("logging").MustBool(false)
	DataProxyTimeout = dataproxy.Key("timeout").MustInt(30)
	DataProxyKeepAlive = dataproxy.Key("keep_alive_seconds").MustInt(30)
	DataProxyTLSHandshakeTimeout = dataproxy.Key("tls_handshake_timeout_seconds").MustInt(10)
	DataProxyExpectContinueTimeout = dataproxy.Key("expect_continue_timeout_seconds").MustInt(1)
	DataProxyMaxIdleConns = dataproxy.Key("max_idle_connections").MustInt(100)
	DataProxyIdleConnTimeout = dataproxy.Key("idle_conn_timeout_seconds").MustInt(90)
	cfg.SendUserHeader = dataproxy.Key("send_user_header").MustBool(false)

	if err := readSecuritySettings(iniFile, cfg); err != nil {
		return err
	}

	if err := readSnapshotsSettings(iniFile); err != nil {
		return err
	}

	// read dashboard settings
	dashboards := iniFile.Section("dashboards")
	DashboardVersionsToKeep = dashboards.Key("versions_to_keep").MustInt(20)
	MinRefreshInterval = valueAsString(dashboards, "min_refresh_interval", "5s")

	cfg.DefaultHomeDashboardPath = dashboards.Key("default_home_dashboard_path").MustString("")

	if err := readUserSettings(iniFile, cfg); err != nil {
		return err
	}
	if err := readAuthSettings(iniFile, cfg); err != nil {
		return err
	}
	if err := readRenderingSettings(iniFile, cfg); err != nil {
		return err
	}

	cfg.TempDataLifetime = iniFile.Section("paths").Key("temp_data_lifetime").MustDuration(time.Second * 3600 * 24)
	cfg.MetricsEndpointEnabled = iniFile.Section("metrics").Key("enabled").MustBool(true)
	cfg.MetricsEndpointBasicAuthUsername = valueAsString(iniFile.Section("metrics"), "basic_auth_username", "")
	cfg.MetricsEndpointBasicAuthPassword = valueAsString(iniFile.Section("metrics"), "basic_auth_password", "")
	cfg.MetricsEndpointDisableTotalStats = iniFile.Section("metrics").Key("disable_total_stats").MustBool(false)

	analytics := iniFile.Section("analytics")
	ReportingEnabled = analytics.Key("reporting_enabled").MustBool(true)
	CheckForUpdates = analytics.Key("check_for_updates").MustBool(true)
	GoogleAnalyticsId = analytics.Key("google_analytics_ua_id").String()
	GoogleTagManagerId = analytics.Key("google_tag_manager_id").String()

	if err := readAlertingSettings(iniFile); err != nil {
		return err
	}

	explore := iniFile.Section("explore")
	ExploreEnabled = explore.Key("enabled").MustBool(true)

	panelsSection := iniFile.Section("panels")
	cfg.DisableSanitizeHtml = panelsSection.Key("disable_sanitize_html").MustBool(false)

	pluginsSection := iniFile.Section("plugins")
	cfg.PluginsEnableAlpha = pluginsSection.Key("enable_alpha").MustBool(false)
	cfg.PluginsAppsSkipVerifyTLS = pluginsSection.Key("app_tls_skip_verify_insecure").MustBool(false)
	cfg.PluginSettings = extractPluginSettings(iniFile.Sections())
	pluginsAllowUnsigned := pluginsSection.Key("allow_loading_unsigned_plugins").MustString("")
	for _, plug := range strings.Split(pluginsAllowUnsigned, ",") {
		plug = strings.TrimSpace(plug)
		cfg.PluginsAllowUnsigned = append(cfg.PluginsAllowUnsigned, plug)
	}
	cfg.MarketplaceURL = pluginsSection.Key("marketplace_url").MustString("https://grafana.com/grafana/plugins/")
	cfg.Protocol = Protocol

	// Read and populate feature toggles list
	featureTogglesSection := iniFile.Section("feature_toggles")
	cfg.FeatureToggles = make(map[string]bool)
	featuresTogglesStr := valueAsString(featureTogglesSection, "enable", "")
	for _, feature := range util.SplitString(featuresTogglesStr) {
		cfg.FeatureToggles[feature] = true
	}

	// check old location for this option
	if panelsSection.Key("enable_alpha").MustBool(false) {
		cfg.PluginsEnableAlpha = true
	}

	cfg.readLDAPConfig()
	cfg.readSessionConfig()
	cfg.readSmtpSettings()
	cfg.readQuotaSettings()
	cfg.readAnnotationSettings()
	if err := cfg.readGrafanaEnvironmentMetrics(); err != nil {
		return err
	}

	if VerifyEmailEnabled && !cfg.Smtp.Enabled {
		log.Warnf("require_email_validation is enabled but smtp is disabled")
	}

	// check old key  name
	GrafanaComUrl = valueAsString(iniFile.Section("grafana_net"), "url", "")
	if GrafanaComUrl == "" {
		GrafanaComUrl = valueAsString(iniFile.Section("grafana_com"), "url", "https://grafana.com")
	}

	imageUploadingSection := iniFile.Section("external_image_storage")
	ImageUploadProvider = valueAsString(imageUploadingSection, "provider", "")

	enterprise := iniFile.Section("enterprise")
	cfg.EnterpriseLicensePath = valueAsString(enterprise, "license_path", filepath.Join(cfg.DataPath, "license.jwt"))

	cacheServer := iniFile.Section("remote_cache")
	dbName := valueAsString(cacheServer, "type", "database")
	connStr := valueAsString(cacheServer, "connstr", "")

	cfg.RemoteCacheOptions = &RemoteCacheOptions{
		Name:    dbName,
		ConnStr: connStr,
	}

	cfg.readDateFormats()

	return nil
}

func valueAsString(section *ini.Section, keyName string, defaultValue string) string {
	return section.Key(keyName).MustString(defaultValue)
}

type RemoteCacheOptions struct {
	Name    string
	ConnStr string
}

func (cfg *Cfg) readLDAPConfig() {
	ldapSec := cfg.Raw.Section("auth.ldap")
	LDAPConfigFile = ldapSec.Key("config_file").String()
	LDAPSyncCron = ldapSec.Key("sync_cron").String()
	LDAPEnabled = ldapSec.Key("enabled").MustBool(false)
	LDAPActiveSyncEnabled = ldapSec.Key("active_sync_enabled").MustBool(false)
	LDAPAllowSignup = ldapSec.Key("allow_sign_up").MustBool(true)
}

func (cfg *Cfg) readSessionConfig() {
	sec, _ := cfg.Raw.GetSection("session")

	if sec != nil {
		cfg.Logger.Warn(
			"[Removed] Session setting was removed in v6.2, use remote_cache option instead",
		)
	}
}

func (cfg *Cfg) initLogging(file *ini.File) error {
	logModeStr := valueAsString(file.Section("log"), "mode", "console")
	// split on comma
	logModes := strings.Split(logModeStr, ",")
	// also try space
	if len(logModes) == 1 {
		logModes = strings.Split(logModeStr, " ")
	}
	logsPath := valueAsString(file.Section("paths"), "logs", "")
	cfg.LogsPath = makeAbsolute(logsPath, HomePath)
	return log.ReadLoggingConfig(logModes, cfg.LogsPath, file)
}

func (cfg *Cfg) LogConfigSources() {
	var text bytes.Buffer

	for _, file := range configFiles {
		cfg.Logger.Info("Config loaded from", "file", file)
	}

	if len(appliedCommandLineProperties) > 0 {
		for _, prop := range appliedCommandLineProperties {
			cfg.Logger.Info("Config overridden from command line", "arg", prop)
		}
	}

	if len(appliedEnvOverrides) > 0 {
		text.WriteString("\tEnvironment variables used:\n")
		for _, prop := range appliedEnvOverrides {
			cfg.Logger.Info("Config overridden from Environment variable", "var", prop)
		}
	}

	cfg.Logger.Info("Path Home", "path", HomePath)
	cfg.Logger.Info("Path Data", "path", cfg.DataPath)
	cfg.Logger.Info("Path Logs", "path", cfg.LogsPath)
	cfg.Logger.Info("Path Plugins", "path", PluginsPath)
	cfg.Logger.Info("Path Provisioning", "path", cfg.ProvisioningPath)
	cfg.Logger.Info("App mode " + Env)
}

type DynamicSection struct {
	section *ini.Section
	Logger  log.Logger
}

// Key dynamically overrides keys with environment variables.
// As a side effect, the value of the setting key will be updated if an environment variable is present.
func (s *DynamicSection) Key(k string) *ini.Key {
	envKey := envKey(s.section.Name(), k)
	envValue := os.Getenv(envKey)
	key := s.section.Key(k)

	if len(envValue) == 0 {
		return key
	}

	key.SetValue(envValue)
	if shouldRedactKey(envKey) {
		envValue = redactedPassword
	}
	s.Logger.Info("Config overridden from Environment variable", "var", fmt.Sprintf("%s=%s", envKey, envValue))

	return key
}

// SectionWithEnvOverrides dynamically overrides keys with environment variables.
// As a side effect, the value of the setting key will be updated if an environment variable is present.
func (cfg *Cfg) SectionWithEnvOverrides(s string) *DynamicSection {
	return &DynamicSection{cfg.Raw.Section(s), cfg.Logger}
}

func readSecuritySettings(iniFile *ini.File, cfg *Cfg) error {
	security := iniFile.Section("security")
	SecretKey = valueAsString(security, "secret_key", "")
	DisableGravatar = security.Key("disable_gravatar").MustBool(true)
	cfg.DisableBruteForceLoginProtection = security.Key("disable_brute_force_login_protection").MustBool(false)
	DisableBruteForceLoginProtection = cfg.DisableBruteForceLoginProtection

	CookieSecure = security.Key("cookie_secure").MustBool(false)
	cfg.CookieSecure = CookieSecure

	samesiteString := valueAsString(security, "cookie_samesite", "lax")

	if samesiteString == "disabled" {
		CookieSameSiteDisabled = true
		cfg.CookieSameSiteDisabled = CookieSameSiteDisabled
	} else {
		validSameSiteValues := map[string]http.SameSite{
			"lax":    http.SameSiteLaxMode,
			"strict": http.SameSiteStrictMode,
			"none":   http.SameSiteNoneMode,
		}

		if samesite, ok := validSameSiteValues[samesiteString]; ok {
			CookieSameSiteMode = samesite
			cfg.CookieSameSiteMode = CookieSameSiteMode
		} else {
			CookieSameSiteMode = http.SameSiteLaxMode
			cfg.CookieSameSiteMode = CookieSameSiteMode
		}
	}
	AllowEmbedding = security.Key("allow_embedding").MustBool(false)

	ContentTypeProtectionHeader = security.Key("x_content_type_options").MustBool(true)
	XSSProtectionHeader = security.Key("x_xss_protection").MustBool(true)
	StrictTransportSecurity = security.Key("strict_transport_security").MustBool(false)
	StrictTransportSecurityMaxAge = security.Key("strict_transport_security_max_age_seconds").MustInt(86400)
	StrictTransportSecurityPreload = security.Key("strict_transport_security_preload").MustBool(false)
	StrictTransportSecuritySubDomains = security.Key("strict_transport_security_subdomains").MustBool(false)

	// read data source proxy whitelist
	DataProxyWhiteList = make(map[string]bool)
	securityStr := valueAsString(security, "data_source_proxy_whitelist", "")

	for _, hostAndIP := range util.SplitString(securityStr) {
		DataProxyWhiteList[hostAndIP] = true
	}

	// admin
	cfg.DisableInitAdminCreation = security.Key("disable_initial_admin_creation").MustBool(false)
	AdminUser = valueAsString(security, "admin_user", "")
	AdminPassword = valueAsString(security, "admin_password", "")

	return nil
}

func readAuthSettings(iniFile *ini.File, cfg *Cfg) (err error) {
	auth := iniFile.Section("auth")

	LoginCookieName = valueAsString(auth, "login_cookie_name", "grafana_session")
	cfg.LoginCookieName = LoginCookieName
	maxInactiveDaysVal := auth.Key("login_maximum_inactive_lifetime_days").MustString("")
	if maxInactiveDaysVal != "" {
		maxInactiveDaysVal = fmt.Sprintf("%sd", maxInactiveDaysVal)
		cfg.Logger.Warn("[Deprecated] the configuration setting 'login_maximum_inactive_lifetime_days' is deprecated, please use 'login_maximum_inactive_lifetime_duration' instead")
	} else {
		maxInactiveDaysVal = "7d"
	}
	maxInactiveDurationVal := valueAsString(auth, "login_maximum_inactive_lifetime_duration", maxInactiveDaysVal)
	cfg.LoginMaxInactiveLifetime, err = gtime.ParseDuration(maxInactiveDurationVal)
	if err != nil {
		return err
	}

	maxLifetimeDaysVal := auth.Key("login_maximum_lifetime_days").MustString("")
	if maxLifetimeDaysVal != "" {
		maxLifetimeDaysVal = fmt.Sprintf("%sd", maxLifetimeDaysVal)
		cfg.Logger.Warn("[Deprecated] the configuration setting 'login_maximum_lifetime_days' is deprecated, please use 'login_maximum_lifetime_duration' instead")
	} else {
		maxLifetimeDaysVal = "7d"
	}
	maxLifetimeDurationVal := valueAsString(auth, "login_maximum_lifetime_duration", maxLifetimeDaysVal)
	cfg.LoginMaxLifetime, err = gtime.ParseDuration(maxLifetimeDurationVal)
	if err != nil {
		return err
	}
	LoginMaxLifetime = cfg.LoginMaxLifetime

	cfg.ApiKeyMaxSecondsToLive = auth.Key("api_key_max_seconds_to_live").MustInt64(-1)

	cfg.TokenRotationIntervalMinutes = auth.Key("token_rotation_interval_minutes").MustInt(10)
	if cfg.TokenRotationIntervalMinutes < 2 {
		cfg.TokenRotationIntervalMinutes = 2
	}

	DisableLoginForm = auth.Key("disable_login_form").MustBool(false)
	DisableSignoutMenu = auth.Key("disable_signout_menu").MustBool(false)
	OAuthAutoLogin = auth.Key("oauth_auto_login").MustBool(false)
	cfg.OAuthCookieMaxAge = auth.Key("oauth_state_cookie_max_age").MustInt(600)
	SignoutRedirectUrl = valueAsString(auth, "signout_redirect_url", "")

	// SigV4
	SigV4AuthEnabled = auth.Key("sigv4_auth_enabled").MustBool(false)
	cfg.SigV4AuthEnabled = SigV4AuthEnabled

	// SAML auth
	cfg.SAMLEnabled = iniFile.Section("auth.saml").Key("enabled").MustBool(false)
	cfg.SAMLSingleLogoutEnabled = iniFile.Section("auth.saml").Key("single_logout").MustBool(false)

	// anonymous access
	AnonymousEnabled = iniFile.Section("auth.anonymous").Key("enabled").MustBool(false)
	AnonymousOrgName = valueAsString(iniFile.Section("auth.anonymous"), "org_name", "")
	AnonymousOrgRole = valueAsString(iniFile.Section("auth.anonymous"), "org_role", "")
	cfg.AnonymousHideVersion = iniFile.Section("auth.anonymous").Key("hide_version").MustBool(false)

	// basic auth
	authBasic := iniFile.Section("auth.basic")
	BasicAuthEnabled = authBasic.Key("enabled").MustBool(true)

	authProxy := iniFile.Section("auth.proxy")
	AuthProxyEnabled = authProxy.Key("enabled").MustBool(false)

	AuthProxyHeaderName = valueAsString(authProxy, "header_name", "")
	AuthProxyHeaderProperty = valueAsString(authProxy, "header_property", "")
	AuthProxyAutoSignUp = authProxy.Key("auto_sign_up").MustBool(true)
	AuthProxyEnableLoginToken = authProxy.Key("enable_login_token").MustBool(false)

	ldapSyncVal := authProxy.Key("ldap_sync_ttl").MustInt()
	syncVal := authProxy.Key("sync_ttl").MustInt()

	if ldapSyncVal != AuthProxySyncTTL {
		AuthProxySyncTtl = ldapSyncVal
		cfg.Logger.Warn("[Deprecated] the configuration setting 'ldap_sync_ttl' is deprecated, please use 'sync_ttl' instead")
	} else {
		AuthProxySyncTtl = syncVal
	}

	AuthProxyWhitelist = valueAsString(authProxy, "whitelist", "")

	AuthProxyHeaders = make(map[string]string)
	headers := valueAsString(authProxy, "headers", "")

	for _, propertyAndHeader := range util.SplitString(headers) {
		split := strings.SplitN(propertyAndHeader, ":", 2)
		if len(split) == 2 {
			AuthProxyHeaders[split[0]] = split[1]
		}
	}

	return nil
}

func readUserSettings(iniFile *ini.File, cfg *Cfg) error {
	users := iniFile.Section("users")
	AllowUserSignUp = users.Key("allow_sign_up").MustBool(true)
	AllowUserOrgCreate = users.Key("allow_org_create").MustBool(true)
	AutoAssignOrg = users.Key("auto_assign_org").MustBool(true)
	AutoAssignOrgId = users.Key("auto_assign_org_id").MustInt(1)
	AutoAssignOrgRole = users.Key("auto_assign_org_role").In("Editor", []string{"Editor", "Admin", "Viewer"})
	VerifyEmailEnabled = users.Key("verify_email_enabled").MustBool(false)

	LoginHint = valueAsString(users, "login_hint", "")
	PasswordHint = valueAsString(users, "password_hint", "")
	DefaultTheme = valueAsString(users, "default_theme", "")
	ExternalUserMngLinkUrl = valueAsString(users, "external_manage_link_url", "")
	ExternalUserMngLinkName = valueAsString(users, "external_manage_link_name", "")
	ExternalUserMngInfo = valueAsString(users, "external_manage_info", "")

	ViewersCanEdit = users.Key("viewers_can_edit").MustBool(false)
	cfg.EditorsCanAdmin = users.Key("editors_can_admin").MustBool(false)

	userInviteMaxLifetimeVal := valueAsString(users, "user_invite_max_lifetime_duration", "24h")
	userInviteMaxLifetimeDuration, err := gtime.ParseDuration(userInviteMaxLifetimeVal)
	if err != nil {
		return err
	}

	cfg.UserInviteMaxLifetime = userInviteMaxLifetimeDuration
	if cfg.UserInviteMaxLifetime < time.Minute*15 {
		return errors.New("the minimum supported value for the `user_invite_max_lifetime_duration` configuration is 15m (15 minutes)")
	}

	return nil
}

func readRenderingSettings(iniFile *ini.File, cfg *Cfg) error {
	renderSec := iniFile.Section("rendering")
	cfg.RendererUrl = valueAsString(renderSec, "server_url", "")
	cfg.RendererCallbackUrl = valueAsString(renderSec, "callback_url", "")

	if cfg.RendererCallbackUrl == "" {
		cfg.RendererCallbackUrl = AppUrl
	} else {
		if cfg.RendererCallbackUrl[len(cfg.RendererCallbackUrl)-1] != '/' {
			cfg.RendererCallbackUrl += "/"
		}
		_, err := url.Parse(cfg.RendererCallbackUrl)
		if err != nil {
			// XXX: Should return an error?
			log.Fatalf(4, "Invalid callback_url(%s): %s", cfg.RendererCallbackUrl, err)
		}
	}

	cfg.RendererConcurrentRequestLimit = renderSec.Key("concurrent_render_request_limit").MustInt(30)
	cfg.ImagesDir = filepath.Join(cfg.DataPath, "png")

	return nil
}

func readAlertingSettings(iniFile *ini.File) error {
	alerting := iniFile.Section("alerting")
	AlertingEnabled = alerting.Key("enabled").MustBool(true)
	ExecuteAlerts = alerting.Key("execute_alerts").MustBool(true)
	AlertingRenderLimit = alerting.Key("concurrent_render_limit").MustInt(5)

	AlertingErrorOrTimeout = valueAsString(alerting, "error_or_timeout", "alerting")
	AlertingNoDataOrNullValues = valueAsString(alerting, "nodata_or_nullvalues", "no_data")

	evaluationTimeoutSeconds := alerting.Key("evaluation_timeout_seconds").MustInt64(30)
	AlertingEvaluationTimeout = time.Second * time.Duration(evaluationTimeoutSeconds)
	notificationTimeoutSeconds := alerting.Key("notification_timeout_seconds").MustInt64(30)
	AlertingNotificationTimeout = time.Second * time.Duration(notificationTimeoutSeconds)
	AlertingMaxAttempts = alerting.Key("max_attempts").MustInt(3)
	AlertingMinInterval = alerting.Key("min_interval_seconds").MustInt64(1)

	return nil
}

func readSnapshotsSettings(iniFile *ini.File) error {
	snapshots := iniFile.Section("snapshots")

	ExternalSnapshotUrl = valueAsString(snapshots, "external_snapshot_url", "")
	ExternalSnapshotName = valueAsString(snapshots, "external_snapshot_name", "")

	ExternalEnabled = snapshots.Key("external_enabled").MustBool(true)
	SnapShotRemoveExpired = snapshots.Key("snapshot_remove_expired").MustBool(true)
	SnapshotPublicMode = snapshots.Key("public_mode").MustBool(false)

	return nil
}

func readServerSettings(iniFile *ini.File, cfg *Cfg) error {
	server := iniFile.Section("server")
	var err error
	AppUrl, AppSubUrl, err = parseAppUrlAndSubUrl(server)
	if err != nil {
		return err
	}
	ServeFromSubPath = server.Key("serve_from_sub_path").MustBool(false)

	cfg.AppUrl = AppUrl
	cfg.AppSubUrl = AppSubUrl
	cfg.ServeFromSubPath = ServeFromSubPath

	Protocol = HTTPScheme
	protocolStr := valueAsString(server, "protocol", "http")

	if protocolStr == "https" {
		Protocol = HTTPSScheme
		CertFile = server.Key("cert_file").String()
		KeyFile = server.Key("cert_key").String()
	}
	if protocolStr == "h2" {
		Protocol = HTTP2Scheme
		CertFile = server.Key("cert_file").String()
		KeyFile = server.Key("cert_key").String()
	}
	if protocolStr == "socket" {
		Protocol = SocketScheme
		SocketPath = server.Key("socket").String()
	}

	Domain = valueAsString(server, "domain", "localhost")
	HttpAddr = valueAsString(server, "http_addr", DefaultHTTPAddr)
	HttpPort = valueAsString(server, "http_port", "3000")
	RouterLogging = server.Key("router_logging").MustBool(false)

	EnableGzip = server.Key("enable_gzip").MustBool(false)
	EnforceDomain = server.Key("enforce_domain").MustBool(false)
	staticRoot := valueAsString(server, "static_root_path", "")
	StaticRootPath = makeAbsolute(staticRoot, HomePath)
	cfg.StaticRootPath = StaticRootPath

	if err := cfg.validateStaticRootPath(); err != nil {
		return err
	}

	return nil
}<|MERGE_RESOLUTION|>--- conflicted
+++ resolved
@@ -324,17 +324,8 @@
 	return cfg.FeatureToggles["ngalert"]
 }
 
-<<<<<<< HEAD
-func (c Cfg) IsHTTPRequestHistogramEnabled() bool {
-	return c.FeatureToggles["http_request_histogram"]
-=======
-func (cfg Cfg) IsDatabaseMetricsEnabled() bool {
-	return cfg.FeatureToggles["database_metrics"]
-}
-
 func (cfg Cfg) IsHTTPRequestHistogramEnabled() bool {
 	return cfg.FeatureToggles["http_request_histogram"]
->>>>>>> 676d393e
 }
 
 type CommandLineArgs struct {
