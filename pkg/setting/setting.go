// Copyright 2014 Unknwon
// Copyright 2014 Torkel Ödegaard

package setting

import (
	"bytes"
	"encoding/json"
	"errors"
	"fmt"
	"net/http"
	"net/url"
	"os"
	"path"
	"path/filepath"
	"runtime"
	"strconv"
	"strings"
	"time"

	"github.com/grafana/grafana-aws-sdk/pkg/awsds"
	"github.com/grafana/grafana-plugin-sdk-go/backend/gtime"
	"github.com/grafana/grafana/pkg/infra/log"
	"github.com/grafana/grafana/pkg/util"

	"github.com/gobwas/glob"
	"github.com/prometheus/common/model"
	"gopkg.in/ini.v1"
)

type Scheme string

const (
	HTTPScheme   Scheme = "http"
	HTTPSScheme  Scheme = "https"
	HTTP2Scheme  Scheme = "h2"
	SocketScheme Scheme = "socket"
)

const (
	RedactedPassword = "*********"
	DefaultHTTPAddr  = "0.0.0.0"
	Dev              = "development"
	Prod             = "production"
	Test             = "test"
	ApplicationName  = "Grafana"
)

// This constant corresponds to the default value for ldap_sync_ttl in .ini files
// it is used for comparison and has to be kept in sync
const (
	authProxySyncTTL = 60
)

// zoneInfo names environment variable for setting the path to look for the timezone database in go
const zoneInfo = "ZONEINFO"

var (
	// App settings.
	Env              = Dev
	AppUrl           string
	AppSubUrl        string
	ServeFromSubPath bool
	InstanceName     string

	// build
	BuildVersion string
	BuildCommit  string
	BuildBranch  string
	BuildStamp   int64
	IsEnterprise bool

	// packaging
	Packaging = "unknown"

	// Paths
	HomePath       string
	CustomInitPath = "conf/custom.ini"

	// HTTP server options
	StaticRootPath string

	// Security settings.
	SecretKey              string
	DisableGravatar        bool
	DataProxyWhiteList     map[string]bool
	CookieSecure           bool
	CookieSameSiteDisabled bool
	CookieSameSiteMode     http.SameSite

	// Snapshots
	ExternalSnapshotUrl   string
	ExternalSnapshotName  string
	ExternalEnabled       bool
	SnapShotRemoveExpired bool

	// Dashboard history
	DashboardVersionsToKeep int
	MinRefreshInterval      string

	// User settings
	AllowUserSignUp         bool
	AllowUserOrgCreate      bool
	AutoAssignOrg           bool
	AutoAssignOrgId         int
	AutoAssignOrgRole       string
	VerifyEmailEnabled      bool
	LoginHint               string
	PasswordHint            string
	DisableLoginForm        bool
	DisableSignoutMenu      bool
	SignoutRedirectUrl      string
	ExternalUserMngLinkUrl  string
	ExternalUserMngLinkName string
	ExternalUserMngInfo     string
	OAuthAutoLogin          bool
	ViewersCanEdit          bool

	// HTTP auth
	SigV4AuthEnabled bool

	AnonymousEnabled bool

	// Auth proxy settings
	AuthProxyEnabled        bool
	AuthProxyHeaderProperty string

	// Basic Auth
	BasicAuthEnabled bool

	// Global setting objects.
	Raw *ini.File

	// for logging purposes
	configFiles                  []string
	appliedCommandLineProperties []string
	appliedEnvOverrides          []string

	// analytics
	GoogleAnalyticsId       string
	GoogleTagManagerId      string
	RudderstackDataPlaneUrl string
	RudderstackWriteKey     string

	// LDAP
	LDAPEnabled           bool
	LDAPConfigFile        string
	LDAPSyncCron          string
	LDAPAllowSignup       bool
	LDAPActiveSyncEnabled bool

	// Quota
	Quota QuotaSettings

	// Alerting
	AlertingEnabled            bool
	ExecuteAlerts              bool
	AlertingRenderLimit        int
	AlertingErrorOrTimeout     string
	AlertingNoDataOrNullValues string

	AlertingEvaluationTimeout   time.Duration
	AlertingNotificationTimeout time.Duration
	AlertingMaxAttempts         int
	AlertingMinInterval         int64

	// Explore UI
	ExploreEnabled bool

	// Grafana.NET URL
	GrafanaComUrl string

	ImageUploadProvider string
)

// AddChangePasswordLink returns if login form is disabled or not since
// the same intention can be used to hide both features.
func AddChangePasswordLink() bool {
	return !DisableLoginForm
}

// TODO move all global vars to this struct
type Cfg struct {
	Raw    *ini.File
	Logger log.Logger

	// HTTP Server Settings
	CertFile         string
	KeyFile          string
	HTTPAddr         string
	HTTPPort         string
	AppURL           string
	AppSubURL        string
	ServeFromSubPath bool
	StaticRootPath   string
	Protocol         Scheme
	SocketPath       string
	RouterLogging    bool
	Domain           string
	CDNRootURL       *url.URL
	ReadTimeout      time.Duration
	EnableGzip       bool
	EnforceDomain    bool

	// Security settings
	EmailCodeValidMinutes int

	// build
	BuildVersion string
	BuildCommit  string
	BuildBranch  string
	BuildStamp   int64
	IsEnterprise bool

	// packaging
	Packaging string

	// Paths
	HomePath           string
	ProvisioningPath   string
	DataPath           string
	LogsPath           string
	PluginsPath        string
	BundledPluginsPath string

	// SMTP email settings
	Smtp SmtpSettings

	// Rendering
	ImagesDir                      string
	CSVsDir                        string
	RendererUrl                    string
	RendererCallbackUrl            string
	RendererConcurrentRequestLimit int

	// Security
	DisableInitAdminCreation          bool
	DisableBruteForceLoginProtection  bool
	CookieSecure                      bool
	CookieSameSiteDisabled            bool
	CookieSameSiteMode                http.SameSite
	AllowEmbedding                    bool
	XSSProtectionHeader               bool
	ContentTypeProtectionHeader       bool
	StrictTransportSecurity           bool
	StrictTransportSecurityMaxAge     int
	StrictTransportSecurityPreload    bool
	StrictTransportSecuritySubDomains bool
	// CSPEnabled toggles Content Security Policy support.
	CSPEnabled bool
	// CSPTemplate contains the Content Security Policy template.
	CSPTemplate string

	TempDataLifetime                 time.Duration
	PluginsEnableAlpha               bool
	PluginsAppsSkipVerifyTLS         bool
	PluginSettings                   PluginSettings
	PluginsAllowUnsigned             []string
	PluginCatalogURL                 string
	PluginAdminEnabled               bool
	PluginAdminExternalManageEnabled bool
	DisableSanitizeHtml              bool
	EnterpriseLicensePath            string

	// Metrics
	MetricsEndpointEnabled           bool
	MetricsEndpointBasicAuthUsername string
	MetricsEndpointBasicAuthPassword string
	MetricsEndpointDisableTotalStats bool
	MetricsGrafanaEnvironmentInfo    map[string]string

	// Dashboards
	DefaultHomeDashboardPath string

	// Auth
	LoginCookieName              string
	LoginMaxInactiveLifetime     time.Duration
	LoginMaxLifetime             time.Duration
	TokenRotationIntervalMinutes int
	SigV4AuthEnabled             bool
	BasicAuthEnabled             bool
	AdminUser                    string
	AdminPassword                string

	// AWS Plugin Auth
	AWSAllowedAuthProviders []string
	AWSAssumeRoleEnabled    bool
	AWSListMetricsPageLimit int

	// Azure Cloud settings
	Azure AzureSettings

	// Auth proxy settings
	AuthProxyEnabled          bool
	AuthProxyHeaderName       string
	AuthProxyHeaderProperty   string
	AuthProxyAutoSignUp       bool
	AuthProxyEnableLoginToken bool
	AuthProxyWhitelist        string
	AuthProxyHeaders          map[string]string
	AuthProxySyncTTL          int

	// OAuth
	OAuthCookieMaxAge int

	// JWT Auth
	JWTAuthEnabled       bool
	JWTAuthHeaderName    string
	JWTAuthEmailClaim    string
	JWTAuthUsernameClaim string
	JWTAuthExpectClaims  string
	JWTAuthJWKSetURL     string
	JWTAuthCacheTTL      time.Duration
	JWTAuthKeyFile       string
	JWTAuthJWKSetFile    string

	// Dataproxy
	SendUserHeader                 bool
	DataProxyLogging               bool
	DataProxyTimeout               int
	DataProxyDialTimeout           int
	DataProxyTLSHandshakeTimeout   int
	DataProxyExpectContinueTimeout int
	DataProxyMaxConnsPerHost       int
	DataProxyMaxIdleConns          int
	DataProxyKeepAlive             int
	DataProxyIdleConnTimeout       int
	ResponseLimit                  int64
	DataProxyRowLimit              int64

	// DistributedCache
	RemoteCacheOptions *RemoteCacheOptions

	EditorsCanAdmin bool

	ApiKeyMaxSecondsToLive int64

	// Use to enable new features which may still be in alpha/beta stage.
	FeatureToggles       map[string]bool
	AnonymousEnabled     bool
	AnonymousOrgName     string
	AnonymousOrgRole     string
	AnonymousHideVersion bool

	DateFormats DateFormats

	// User
	UserInviteMaxLifetime time.Duration
	HiddenUsers           map[string]struct{}

	// Annotations
	AnnotationCleanupJobBatchSize      int64
	AlertingAnnotationCleanupSetting   AnnotationCleanupSettings
	DashboardAnnotationCleanupSettings AnnotationCleanupSettings
	APIAnnotationCleanupSettings       AnnotationCleanupSettings

	// Sentry config
	Sentry Sentry

	// Data sources
	DataSourceLimit int

	// Snapshots
	SnapshotPublicMode bool

	ErrTemplateName string

	Env string

	// Analytics
	CheckForUpdates                     bool
	ReportingDistributor                string
	ReportingEnabled                    bool
	ApplicationInsightsConnectionString string
	ApplicationInsightsEndpointUrl      string

	// LDAP
	LDAPEnabled     bool
	LDAPAllowSignup bool

	Quota QuotaSettings

	DefaultTheme string
	HomePage     string

	AutoAssignOrg     bool
	AutoAssignOrgId   int
	AutoAssignOrgRole string

	// ExpressionsEnabled specifies whether expressions are enabled.
	ExpressionsEnabled bool

	ImageUploadProvider string

	// LiveMaxConnections is a maximum number of WebSocket connections to
	// Grafana Live ws endpoint (per Grafana server instance). 0 disables
	// Live, -1 means unlimited connections.
	LiveMaxConnections int
	// LiveHAEngine is a type of engine to use to achieve HA with Grafana Live.
	// Zero value means in-memory single node setup.
	LiveHAEngine string
	// LiveHAEngineAddress is a connection address for Live HA engine.
	LiveHAEngineAddress string
	// LiveAllowedOrigins is a set of origins accepted by Live. If not provided
	// then Live uses AppURL as the only allowed origin.
	LiveAllowedOrigins []string

	// Grafana.com URL
	GrafanaComURL string

	// Alerting

	// AlertingBaseInterval controls the alerting base interval in seconds.
	// Only for internal use and not user configuration.
	AlertingBaseInterval time.Duration

	// Geomap base layer config
	GeomapDefaultBaseLayerConfig map[string]interface{}
	GeomapEnableCustomBaseLayers bool

	// Unified Alerting
<<<<<<< HEAD
	AdminConfigPollInterval        time.Duration
	AlertmanagerConfigPollInterval time.Duration
	HAListenAddr                   string
	HAAdvertiseAddr                string
	HAPeers                        []string
	HAPeerTimeout                  time.Duration
	HAGossipInterval               time.Duration
	HAPushPullInterval             time.Duration
	UnifiedAlertingEnabled         bool
	UnifiedAlertingDisabledOrgs    map[int64]struct{}
=======
	UnifiedAlerting UnifiedAlertingSettings
>>>>>>> 24475cfd
}

// IsLiveConfigEnabled returns true if live should be able to save configs to SQL tables
func (cfg Cfg) IsLiveConfigEnabled() bool {
	return cfg.FeatureToggles["live-config"]
}

// IsTrimDefaultsEnabled returns whether the standalone trim dashboard default feature is enabled.
func (cfg Cfg) IsTrimDefaultsEnabled() bool {
	return cfg.FeatureToggles["trimDefaults"]
}

// IsDatabaseMetricsEnabled returns whether the database instrumentation feature is enabled.
func (cfg Cfg) IsDatabaseMetricsEnabled() bool {
	return cfg.FeatureToggles["database_metrics"]
}

// IsHTTPRequestHistogramDisabled returns whether the request historgrams is disabled.
// This feature toggle will be removed in Grafana 8.x but gives the operator
// some graceperiod to update all the monitoring tools.
func (cfg Cfg) IsHTTPRequestHistogramDisabled() bool {
	return cfg.FeatureToggles["disable_http_request_histogram"]
}

func (cfg Cfg) IsNewNavigationEnabled() bool {
	return cfg.FeatureToggles["newNavigation"]
}

type CommandLineArgs struct {
	Config   string
	HomePath string
	Args     []string
}

func parseAppUrlAndSubUrl(section *ini.Section) (string, string, error) {
	appUrl := valueAsString(section, "root_url", "http://localhost:3000/")

	if appUrl[len(appUrl)-1] != '/' {
		appUrl += "/"
	}

	// Check if has app suburl.
	url, err := url.Parse(appUrl)
	if err != nil {
		log.Fatalf(4, "Invalid root_url(%s): %s", appUrl, err)
	}

	appSubUrl := strings.TrimSuffix(url.Path, "/")
	return appUrl, appSubUrl, nil
}

func ToAbsUrl(relativeUrl string) string {
	return AppUrl + relativeUrl
}

func RedactedValue(key, value string) string {
	uppercased := strings.ToUpper(key)
	// Sensitive information: password, secrets etc
	for _, pattern := range []string{
		"PASSWORD",
		"SECRET",
		"PROVIDER_CONFIG",
		"PRIVATE_KEY",
		"SECRET_KEY",
		"CERTIFICATE",
		"ACCOUNT_KEY",
	} {
		if strings.Contains(uppercased, pattern) {
			return RedactedPassword
		}
	}
	// Sensitive URLs that might contain username and password
	for _, pattern := range []string{
		"DATABASE_URL",
	} {
		if strings.Contains(uppercased, pattern) {
			if u, err := url.Parse(value); err == nil {
				return u.Redacted()
			}
		}
	}
	// Otherwise return unmodified value
	return value
}

func applyEnvVariableOverrides(file *ini.File) error {
	appliedEnvOverrides = make([]string, 0)
	for _, section := range file.Sections() {
		for _, key := range section.Keys() {
			envKey := envKey(section.Name(), key.Name())
			envValue := os.Getenv(envKey)

			if len(envValue) > 0 {
				key.SetValue(envValue)
				appliedEnvOverrides = append(appliedEnvOverrides, fmt.Sprintf("%s=%s", envKey, RedactedValue(envKey, envValue)))
			}
		}
	}

	return nil
}

func (cfg *Cfg) readGrafanaEnvironmentMetrics() error {
	environmentMetricsSection := cfg.Raw.Section("metrics.environment_info")
	keys := environmentMetricsSection.Keys()
	cfg.MetricsGrafanaEnvironmentInfo = make(map[string]string, len(keys))

	for _, key := range keys {
		labelName := model.LabelName(key.Name())
		labelValue := model.LabelValue(key.Value())

		if !labelName.IsValid() {
			return fmt.Errorf("invalid label name in [metrics.environment_info] configuration. name %q", labelName)
		}

		if !labelValue.IsValid() {
			return fmt.Errorf("invalid label value in [metrics.environment_info] configuration. name %q value %q", labelName, labelValue)
		}

		cfg.MetricsGrafanaEnvironmentInfo[string(labelName)] = string(labelValue)
	}

	return nil
}

func (cfg *Cfg) readAnnotationSettings() {
	section := cfg.Raw.Section("annotations")
	cfg.AnnotationCleanupJobBatchSize = section.Key("cleanupjob_batchsize").MustInt64(100)

	dashboardAnnotation := cfg.Raw.Section("annotations.dashboard")
	apiIAnnotation := cfg.Raw.Section("annotations.api")
	alertingSection := cfg.Raw.Section("alerting")

	var newAnnotationCleanupSettings = func(section *ini.Section, maxAgeField string) AnnotationCleanupSettings {
		maxAge, err := gtime.ParseDuration(section.Key(maxAgeField).MustString(""))
		if err != nil {
			maxAge = 0
		}

		return AnnotationCleanupSettings{
			MaxAge:   maxAge,
			MaxCount: section.Key("max_annotations_to_keep").MustInt64(0),
		}
	}

	cfg.AlertingAnnotationCleanupSetting = newAnnotationCleanupSettings(alertingSection, "max_annotation_age")
	cfg.DashboardAnnotationCleanupSettings = newAnnotationCleanupSettings(dashboardAnnotation, "max_age")
	cfg.APIAnnotationCleanupSettings = newAnnotationCleanupSettings(apiIAnnotation, "max_age")
}

func (cfg *Cfg) readExpressionsSettings() {
	expressions := cfg.Raw.Section("expressions")
	cfg.ExpressionsEnabled = expressions.Key("enabled").MustBool(true)
}

type AnnotationCleanupSettings struct {
	MaxAge   time.Duration
	MaxCount int64
}

func envKey(sectionName string, keyName string) string {
	sN := strings.ToUpper(strings.ReplaceAll(sectionName, ".", "_"))
	sN = strings.ReplaceAll(sN, "-", "_")
	kN := strings.ToUpper(strings.ReplaceAll(keyName, ".", "_"))
	envKey := fmt.Sprintf("GF_%s_%s", sN, kN)
	return envKey
}

func applyCommandLineDefaultProperties(props map[string]string, file *ini.File) {
	appliedCommandLineProperties = make([]string, 0)
	for _, section := range file.Sections() {
		for _, key := range section.Keys() {
			keyString := fmt.Sprintf("default.%s.%s", section.Name(), key.Name())
			value, exists := props[keyString]
			if exists {
				key.SetValue(value)
				appliedCommandLineProperties = append(appliedCommandLineProperties,
					fmt.Sprintf("%s=%s", keyString, RedactedValue(keyString, value)))
			}
		}
	}
}

func applyCommandLineProperties(props map[string]string, file *ini.File) {
	for _, section := range file.Sections() {
		sectionName := section.Name() + "."
		if section.Name() == ini.DefaultSection {
			sectionName = ""
		}
		for _, key := range section.Keys() {
			keyString := sectionName + key.Name()
			value, exists := props[keyString]
			if exists {
				appliedCommandLineProperties = append(appliedCommandLineProperties, fmt.Sprintf("%s=%s", keyString, value))
				key.SetValue(value)
			}
		}
	}
}

func getCommandLineProperties(args []string) map[string]string {
	props := make(map[string]string)

	for _, arg := range args {
		if !strings.HasPrefix(arg, "cfg:") {
			continue
		}

		trimmed := strings.TrimPrefix(arg, "cfg:")
		parts := strings.Split(trimmed, "=")
		if len(parts) != 2 {
			log.Fatalf(3, "Invalid command line argument. argument: %v", arg)
			return nil
		}

		props[parts[0]] = parts[1]
	}
	return props
}

func makeAbsolute(path string, root string) string {
	if filepath.IsAbs(path) {
		return path
	}
	return filepath.Join(root, path)
}

func (cfg *Cfg) loadSpecifiedConfigFile(configFile string, masterFile *ini.File) error {
	if configFile == "" {
		configFile = filepath.Join(cfg.HomePath, CustomInitPath)
		// return without error if custom file does not exist
		if !pathExists(configFile) {
			return nil
		}
	}

	userConfig, err := ini.Load(configFile)
	if err != nil {
		return fmt.Errorf("failed to parse %q: %w", configFile, err)
	}

	userConfig.BlockMode = false

	for _, section := range userConfig.Sections() {
		for _, key := range section.Keys() {
			if key.Value() == "" {
				continue
			}

			defaultSec, err := masterFile.GetSection(section.Name())
			if err != nil {
				defaultSec, _ = masterFile.NewSection(section.Name())
			}
			defaultKey, err := defaultSec.GetKey(key.Name())
			if err != nil {
				defaultKey, _ = defaultSec.NewKey(key.Name(), key.Value())
			}
			defaultKey.SetValue(key.Value())
		}
	}

	configFiles = append(configFiles, configFile)
	return nil
}

func (cfg *Cfg) loadConfiguration(args CommandLineArgs) (*ini.File, error) {
	// load config defaults
	defaultConfigFile := path.Join(HomePath, "conf/defaults.ini")
	configFiles = append(configFiles, defaultConfigFile)

	// check if config file exists
	if _, err := os.Stat(defaultConfigFile); os.IsNotExist(err) {
		fmt.Println("Grafana-server Init Failed: Could not find config defaults, make sure homepath command line parameter is set or working directory is homepath")
		os.Exit(1)
	}

	// load defaults
	parsedFile, err := ini.Load(defaultConfigFile)
	if err != nil {
		fmt.Printf("Failed to parse defaults.ini, %v\n", err)
		os.Exit(1)
		return nil, err
	}

	parsedFile.BlockMode = false

	// command line props
	commandLineProps := getCommandLineProperties(args.Args)
	// load default overrides
	applyCommandLineDefaultProperties(commandLineProps, parsedFile)

	// load specified config file
	err = cfg.loadSpecifiedConfigFile(args.Config, parsedFile)
	if err != nil {
		err2 := cfg.initLogging(parsedFile)
		if err2 != nil {
			return nil, err2
		}
		log.Fatalf(3, err.Error())
	}

	// apply environment overrides
	err = applyEnvVariableOverrides(parsedFile)
	if err != nil {
		return nil, err
	}

	// apply command line overrides
	applyCommandLineProperties(commandLineProps, parsedFile)

	// evaluate config values containing environment variables
	err = expandConfig(parsedFile)
	if err != nil {
		return nil, err
	}

	// update data path and logging config
	dataPath := valueAsString(parsedFile.Section("paths"), "data", "")

	cfg.DataPath = makeAbsolute(dataPath, HomePath)
	err = cfg.initLogging(parsedFile)
	if err != nil {
		return nil, err
	}

	return parsedFile, err
}

func pathExists(path string) bool {
	_, err := os.Stat(path)
	if err == nil {
		return true
	}
	if os.IsNotExist(err) {
		return false
	}
	return false
}

func (cfg *Cfg) setHomePath(args CommandLineArgs) {
	if args.HomePath != "" {
		cfg.HomePath = args.HomePath
		HomePath = cfg.HomePath
		return
	}

	var err error
	cfg.HomePath, err = filepath.Abs(".")
	if err != nil {
		panic(err)
	}

	HomePath = cfg.HomePath
	// check if homepath is correct
	if pathExists(filepath.Join(cfg.HomePath, "conf/defaults.ini")) {
		return
	}

	// try down one path
	if pathExists(filepath.Join(cfg.HomePath, "../conf/defaults.ini")) {
		cfg.HomePath = filepath.Join(cfg.HomePath, "../")
		HomePath = cfg.HomePath
	}
}

var skipStaticRootValidation = false

func NewCfg() *Cfg {
	return &Cfg{
		Logger: log.New("settings"),
		Raw:    ini.Empty(),
	}
}

func NewCfgFromArgs(args CommandLineArgs) (*Cfg, error) {
	cfg := NewCfg()
	if err := cfg.Load(args); err != nil {
		return nil, err
	}

	return cfg, nil
}

func (cfg *Cfg) validateStaticRootPath() error {
	if skipStaticRootValidation {
		return nil
	}

	if _, err := os.Stat(path.Join(StaticRootPath, "build")); err != nil {
		cfg.Logger.Error("Failed to detect generated javascript files in public/build")
	}

	return nil
}

func (cfg *Cfg) Load(args CommandLineArgs) error {
	cfg.setHomePath(args)

	// Fix for missing IANA db on Windows
	_, zoneInfoSet := os.LookupEnv(zoneInfo)
	if runtime.GOOS == "windows" && !zoneInfoSet {
		if err := os.Setenv(zoneInfo, filepath.Join(HomePath, "tools", "zoneinfo.zip")); err != nil {
			cfg.Logger.Error("Can't set ZONEINFO environment variable", "err", err)
		}
	}

	iniFile, err := cfg.loadConfiguration(args)
	if err != nil {
		return err
	}

	cfg.Raw = iniFile

	// Temporarily keep global, to make refactor in steps
	Raw = cfg.Raw

	cfg.BuildVersion = BuildVersion
	cfg.BuildCommit = BuildCommit
	cfg.BuildStamp = BuildStamp
	cfg.BuildBranch = BuildBranch
	cfg.IsEnterprise = IsEnterprise
	cfg.Packaging = Packaging

	cfg.ErrTemplateName = "error"

	Env = valueAsString(iniFile.Section(""), "app_mode", "development")
	cfg.Env = Env
	InstanceName = valueAsString(iniFile.Section(""), "instance_name", "unknown_instance_name")
	plugins := valueAsString(iniFile.Section("paths"), "plugins", "")
	cfg.PluginsPath = makeAbsolute(plugins, HomePath)
	cfg.BundledPluginsPath = makeAbsolute("plugins-bundled", HomePath)
	provisioning := valueAsString(iniFile.Section("paths"), "provisioning", "")
	cfg.ProvisioningPath = makeAbsolute(provisioning, HomePath)

	if err := cfg.readServerSettings(iniFile); err != nil {
		return err
	}

	if err := readDataProxySettings(iniFile, cfg); err != nil {
		return err
	}

	if err := readSecuritySettings(iniFile, cfg); err != nil {
		return err
	}

	if err := readSnapshotsSettings(cfg, iniFile); err != nil {
		return err
	}

	// read dashboard settings
	dashboards := iniFile.Section("dashboards")
	DashboardVersionsToKeep = dashboards.Key("versions_to_keep").MustInt(20)
	MinRefreshInterval = valueAsString(dashboards, "min_refresh_interval", "5s")

	cfg.DefaultHomeDashboardPath = dashboards.Key("default_home_dashboard_path").MustString("")

	if err := readUserSettings(iniFile, cfg); err != nil {
		return err
	}
	if err := readAuthSettings(iniFile, cfg); err != nil {
		return err
	}
	if err := cfg.readRenderingSettings(iniFile); err != nil {
		return err
	}

	cfg.TempDataLifetime = iniFile.Section("paths").Key("temp_data_lifetime").MustDuration(time.Second * 3600 * 24)
	cfg.MetricsEndpointEnabled = iniFile.Section("metrics").Key("enabled").MustBool(true)
	cfg.MetricsEndpointBasicAuthUsername = valueAsString(iniFile.Section("metrics"), "basic_auth_username", "")
	cfg.MetricsEndpointBasicAuthPassword = valueAsString(iniFile.Section("metrics"), "basic_auth_password", "")
	cfg.MetricsEndpointDisableTotalStats = iniFile.Section("metrics").Key("disable_total_stats").MustBool(false)

	analytics := iniFile.Section("analytics")
	cfg.CheckForUpdates = analytics.Key("check_for_updates").MustBool(true)
	GoogleAnalyticsId = analytics.Key("google_analytics_ua_id").String()
	GoogleTagManagerId = analytics.Key("google_tag_manager_id").String()
	RudderstackWriteKey = analytics.Key("rudderstack_write_key").String()
	RudderstackDataPlaneUrl = analytics.Key("rudderstack_data_plane_url").String()
	cfg.ReportingEnabled = analytics.Key("reporting_enabled").MustBool(true)
	cfg.ReportingDistributor = analytics.Key("reporting_distributor").MustString("grafana-labs")
	if len(cfg.ReportingDistributor) >= 100 {
		cfg.ReportingDistributor = cfg.ReportingDistributor[:100]
	}
	cfg.ApplicationInsightsConnectionString = analytics.Key("application_insights_connection_string").String()
	cfg.ApplicationInsightsEndpointUrl = analytics.Key("application_insights_endpoint_url").String()

	if err := readAlertingSettings(iniFile); err != nil {
		return err
	}
	if err := cfg.ReadUnifiedAlertingSettings(iniFile); err != nil {
		return err
	}

	explore := iniFile.Section("explore")
	ExploreEnabled = explore.Key("enabled").MustBool(true)

	panelsSection := iniFile.Section("panels")
	cfg.DisableSanitizeHtml = panelsSection.Key("disable_sanitize_html").MustBool(false)

	pluginsSection := iniFile.Section("plugins")
	cfg.PluginsEnableAlpha = pluginsSection.Key("enable_alpha").MustBool(false)
	cfg.PluginsAppsSkipVerifyTLS = pluginsSection.Key("app_tls_skip_verify_insecure").MustBool(false)
	cfg.PluginSettings = extractPluginSettings(iniFile.Sections())
	pluginsAllowUnsigned := pluginsSection.Key("allow_loading_unsigned_plugins").MustString("")
	for _, plug := range strings.Split(pluginsAllowUnsigned, ",") {
		plug = strings.TrimSpace(plug)
		cfg.PluginsAllowUnsigned = append(cfg.PluginsAllowUnsigned, plug)
	}
	cfg.PluginCatalogURL = pluginsSection.Key("plugin_catalog_url").MustString("https://grafana.com/grafana/plugins/")
	cfg.PluginAdminEnabled = pluginsSection.Key("plugin_admin_enabled").MustBool(false)
	cfg.PluginAdminExternalManageEnabled = pluginsSection.Key("plugin_admin_external_manage_enabled").MustBool(false)

	if err := cfg.readFeatureToggles(iniFile); err != nil {
		return err
	}

	if err := cfg.ReadUnifiedAlertingSettings(iniFile); err != nil {
		return err
	}

	// check old location for this option
	if panelsSection.Key("enable_alpha").MustBool(false) {
		cfg.PluginsEnableAlpha = true
	}

	cfg.readLDAPConfig()
	cfg.handleAWSConfig()
	cfg.readAzureSettings()
	cfg.readSessionConfig()
	cfg.readSmtpSettings()
	cfg.readQuotaSettings()
	cfg.readAnnotationSettings()
	cfg.readExpressionsSettings()
	if err := cfg.readGrafanaEnvironmentMetrics(); err != nil {
		return err
	}

	cfg.readDataSourcesSettings()

	if VerifyEmailEnabled && !cfg.Smtp.Enabled {
		log.Warnf("require_email_validation is enabled but smtp is disabled")
	}

	// check old key  name
	GrafanaComUrl = valueAsString(iniFile.Section("grafana_net"), "url", "")
	if GrafanaComUrl == "" {
		GrafanaComUrl = valueAsString(iniFile.Section("grafana_com"), "url", "https://grafana.com")
	}
	cfg.GrafanaComURL = GrafanaComUrl

	imageUploadingSection := iniFile.Section("external_image_storage")
	cfg.ImageUploadProvider = valueAsString(imageUploadingSection, "provider", "")
	ImageUploadProvider = cfg.ImageUploadProvider

	enterprise := iniFile.Section("enterprise")
	cfg.EnterpriseLicensePath = valueAsString(enterprise, "license_path", filepath.Join(cfg.DataPath, "license.jwt"))

	cacheServer := iniFile.Section("remote_cache")
	dbName := valueAsString(cacheServer, "type", "database")
	connStr := valueAsString(cacheServer, "connstr", "")

	cfg.RemoteCacheOptions = &RemoteCacheOptions{
		Name:    dbName,
		ConnStr: connStr,
	}

	geomapSection := iniFile.Section("geomap")
	basemapJSON := valueAsString(geomapSection, "default_baselayer_config", "")
	if basemapJSON != "" {
		layer := make(map[string]interface{})
		err = json.Unmarshal([]byte(basemapJSON), &layer)
		if err != nil {
			cfg.Logger.Error("Error reading json from default_baselayer_config", "error", err)
		} else {
			cfg.GeomapDefaultBaseLayerConfig = layer
		}
	}
	cfg.GeomapEnableCustomBaseLayers = geomapSection.Key("enable_custom_baselayers").MustBool(true)

	cfg.readDateFormats()
	cfg.readSentryConfig()

	if err := cfg.readLiveSettings(iniFile); err != nil {
		return err
	}

	cfg.LogConfigSources()

	return nil
}

func valueAsString(section *ini.Section, keyName string, defaultValue string) string {
	return section.Key(keyName).MustString(defaultValue)
}

type RemoteCacheOptions struct {
	Name    string
	ConnStr string
}

func (cfg *Cfg) readLDAPConfig() {
	ldapSec := cfg.Raw.Section("auth.ldap")
	LDAPConfigFile = ldapSec.Key("config_file").String()
	LDAPSyncCron = ldapSec.Key("sync_cron").String()
	LDAPEnabled = ldapSec.Key("enabled").MustBool(false)
	cfg.LDAPEnabled = LDAPEnabled
	LDAPActiveSyncEnabled = ldapSec.Key("active_sync_enabled").MustBool(false)
	LDAPAllowSignup = ldapSec.Key("allow_sign_up").MustBool(true)
	cfg.LDAPAllowSignup = LDAPAllowSignup
}

func (cfg *Cfg) handleAWSConfig() {
	awsPluginSec := cfg.Raw.Section("aws")
	cfg.AWSAssumeRoleEnabled = awsPluginSec.Key("assume_role_enabled").MustBool(true)
	allowedAuthProviders := awsPluginSec.Key("allowed_auth_providers").MustString("default,keys,credentials")
	for _, authProvider := range strings.Split(allowedAuthProviders, ",") {
		authProvider = strings.TrimSpace(authProvider)
		if authProvider != "" {
			cfg.AWSAllowedAuthProviders = append(cfg.AWSAllowedAuthProviders, authProvider)
		}
	}
	cfg.AWSListMetricsPageLimit = awsPluginSec.Key("list_metrics_page_limit").MustInt(500)
	// Also set environment variables that can be used by core plugins
	err := os.Setenv(awsds.AssumeRoleEnabledEnvVarKeyName, strconv.FormatBool(cfg.AWSAssumeRoleEnabled))
	if err != nil {
		cfg.Logger.Error(fmt.Sprintf("could not set environment variable '%s'", awsds.AssumeRoleEnabledEnvVarKeyName), err)
	}

	err = os.Setenv(awsds.AllowedAuthProvidersEnvVarKeyName, allowedAuthProviders)
	if err != nil {
		cfg.Logger.Error(fmt.Sprintf("could not set environment variable '%s'", awsds.AllowedAuthProvidersEnvVarKeyName), err)
	}
}

func (cfg *Cfg) readSessionConfig() {
	sec, _ := cfg.Raw.GetSection("session")

	if sec != nil {
		cfg.Logger.Warn(
			"[Removed] Session setting was removed in v6.2, use remote_cache option instead",
		)
	}
}

func (cfg *Cfg) initLogging(file *ini.File) error {
	logModeStr := valueAsString(file.Section("log"), "mode", "console")
	// split on comma
	logModes := strings.Split(logModeStr, ",")
	// also try space
	if len(logModes) == 1 {
		logModes = strings.Split(logModeStr, " ")
	}
	logsPath := valueAsString(file.Section("paths"), "logs", "")
	cfg.LogsPath = makeAbsolute(logsPath, HomePath)
	return log.ReadLoggingConfig(logModes, cfg.LogsPath, file)
}

func (cfg *Cfg) LogConfigSources() {
	var text bytes.Buffer

	for _, file := range configFiles {
		cfg.Logger.Info("Config loaded from", "file", file)
	}

	if len(appliedCommandLineProperties) > 0 {
		for _, prop := range appliedCommandLineProperties {
			cfg.Logger.Info("Config overridden from command line", "arg", prop)
		}
	}

	if len(appliedEnvOverrides) > 0 {
		text.WriteString("\tEnvironment variables used:\n")
		for _, prop := range appliedEnvOverrides {
			cfg.Logger.Info("Config overridden from Environment variable", "var", prop)
		}
	}

	cfg.Logger.Info("Path Home", "path", HomePath)
	cfg.Logger.Info("Path Data", "path", cfg.DataPath)
	cfg.Logger.Info("Path Logs", "path", cfg.LogsPath)
	cfg.Logger.Info("Path Plugins", "path", cfg.PluginsPath)
	cfg.Logger.Info("Path Provisioning", "path", cfg.ProvisioningPath)
	cfg.Logger.Info("App mode " + cfg.Env)
}

type DynamicSection struct {
	section *ini.Section
	Logger  log.Logger
}

// Key dynamically overrides keys with environment variables.
// As a side effect, the value of the setting key will be updated if an environment variable is present.
func (s *DynamicSection) Key(k string) *ini.Key {
	envKey := envKey(s.section.Name(), k)
	envValue := os.Getenv(envKey)
	key := s.section.Key(k)

	if len(envValue) == 0 {
		return key
	}

	key.SetValue(envValue)
	s.Logger.Info("Config overridden from Environment variable", "var", fmt.Sprintf("%s=%s", envKey, RedactedValue(envKey, envValue)))

	return key
}

// SectionWithEnvOverrides dynamically overrides keys with environment variables.
// As a side effect, the value of the setting key will be updated if an environment variable is present.
func (cfg *Cfg) SectionWithEnvOverrides(s string) *DynamicSection {
	return &DynamicSection{cfg.Raw.Section(s), cfg.Logger}
}

func readSecuritySettings(iniFile *ini.File, cfg *Cfg) error {
	security := iniFile.Section("security")
	SecretKey = valueAsString(security, "secret_key", "")
	DisableGravatar = security.Key("disable_gravatar").MustBool(true)
	cfg.DisableBruteForceLoginProtection = security.Key("disable_brute_force_login_protection").MustBool(false)

	CookieSecure = security.Key("cookie_secure").MustBool(false)
	cfg.CookieSecure = CookieSecure

	samesiteString := valueAsString(security, "cookie_samesite", "lax")

	if samesiteString == "disabled" {
		CookieSameSiteDisabled = true
		cfg.CookieSameSiteDisabled = CookieSameSiteDisabled
	} else {
		validSameSiteValues := map[string]http.SameSite{
			"lax":    http.SameSiteLaxMode,
			"strict": http.SameSiteStrictMode,
			"none":   http.SameSiteNoneMode,
		}

		if samesite, ok := validSameSiteValues[samesiteString]; ok {
			CookieSameSiteMode = samesite
			cfg.CookieSameSiteMode = CookieSameSiteMode
		} else {
			CookieSameSiteMode = http.SameSiteLaxMode
			cfg.CookieSameSiteMode = CookieSameSiteMode
		}
	}
	cfg.AllowEmbedding = security.Key("allow_embedding").MustBool(false)

	cfg.ContentTypeProtectionHeader = security.Key("x_content_type_options").MustBool(true)
	cfg.XSSProtectionHeader = security.Key("x_xss_protection").MustBool(true)
	cfg.StrictTransportSecurity = security.Key("strict_transport_security").MustBool(false)
	cfg.StrictTransportSecurityMaxAge = security.Key("strict_transport_security_max_age_seconds").MustInt(86400)
	cfg.StrictTransportSecurityPreload = security.Key("strict_transport_security_preload").MustBool(false)
	cfg.StrictTransportSecuritySubDomains = security.Key("strict_transport_security_subdomains").MustBool(false)
	cfg.CSPEnabled = security.Key("content_security_policy").MustBool(false)
	cfg.CSPTemplate = security.Key("content_security_policy_template").MustString("")

	// read data source proxy whitelist
	DataProxyWhiteList = make(map[string]bool)
	securityStr := valueAsString(security, "data_source_proxy_whitelist", "")

	for _, hostAndIP := range util.SplitString(securityStr) {
		DataProxyWhiteList[hostAndIP] = true
	}

	// admin
	cfg.DisableInitAdminCreation = security.Key("disable_initial_admin_creation").MustBool(false)
	cfg.AdminUser = valueAsString(security, "admin_user", "")
	cfg.AdminPassword = valueAsString(security, "admin_password", "")

	return nil
}

func readAuthSettings(iniFile *ini.File, cfg *Cfg) (err error) {
	auth := iniFile.Section("auth")

	cfg.LoginCookieName = valueAsString(auth, "login_cookie_name", "grafana_session")
	maxInactiveDaysVal := auth.Key("login_maximum_inactive_lifetime_days").MustString("")
	if maxInactiveDaysVal != "" {
		maxInactiveDaysVal = fmt.Sprintf("%sd", maxInactiveDaysVal)
		cfg.Logger.Warn("[Deprecated] the configuration setting 'login_maximum_inactive_lifetime_days' is deprecated, please use 'login_maximum_inactive_lifetime_duration' instead")
	} else {
		maxInactiveDaysVal = "7d"
	}
	maxInactiveDurationVal := valueAsString(auth, "login_maximum_inactive_lifetime_duration", maxInactiveDaysVal)
	cfg.LoginMaxInactiveLifetime, err = gtime.ParseDuration(maxInactiveDurationVal)
	if err != nil {
		return err
	}

	maxLifetimeDaysVal := auth.Key("login_maximum_lifetime_days").MustString("")
	if maxLifetimeDaysVal != "" {
		maxLifetimeDaysVal = fmt.Sprintf("%sd", maxLifetimeDaysVal)
		cfg.Logger.Warn("[Deprecated] the configuration setting 'login_maximum_lifetime_days' is deprecated, please use 'login_maximum_lifetime_duration' instead")
	} else {
		maxLifetimeDaysVal = "30d"
	}
	maxLifetimeDurationVal := valueAsString(auth, "login_maximum_lifetime_duration", maxLifetimeDaysVal)
	cfg.LoginMaxLifetime, err = gtime.ParseDuration(maxLifetimeDurationVal)
	if err != nil {
		return err
	}

	cfg.ApiKeyMaxSecondsToLive = auth.Key("api_key_max_seconds_to_live").MustInt64(-1)

	cfg.TokenRotationIntervalMinutes = auth.Key("token_rotation_interval_minutes").MustInt(10)
	if cfg.TokenRotationIntervalMinutes < 2 {
		cfg.TokenRotationIntervalMinutes = 2
	}

	DisableLoginForm = auth.Key("disable_login_form").MustBool(false)
	DisableSignoutMenu = auth.Key("disable_signout_menu").MustBool(false)
	OAuthAutoLogin = auth.Key("oauth_auto_login").MustBool(false)
	cfg.OAuthCookieMaxAge = auth.Key("oauth_state_cookie_max_age").MustInt(600)
	SignoutRedirectUrl = valueAsString(auth, "signout_redirect_url", "")

	// SigV4
	SigV4AuthEnabled = auth.Key("sigv4_auth_enabled").MustBool(false)
	cfg.SigV4AuthEnabled = SigV4AuthEnabled

	// anonymous access
	AnonymousEnabled = iniFile.Section("auth.anonymous").Key("enabled").MustBool(false)
	cfg.AnonymousEnabled = AnonymousEnabled
	cfg.AnonymousOrgName = valueAsString(iniFile.Section("auth.anonymous"), "org_name", "")
	cfg.AnonymousOrgRole = valueAsString(iniFile.Section("auth.anonymous"), "org_role", "")
	cfg.AnonymousHideVersion = iniFile.Section("auth.anonymous").Key("hide_version").MustBool(false)

	// basic auth
	authBasic := iniFile.Section("auth.basic")
	BasicAuthEnabled = authBasic.Key("enabled").MustBool(true)
	cfg.BasicAuthEnabled = BasicAuthEnabled

	// JWT auth
	authJWT := iniFile.Section("auth.jwt")
	cfg.JWTAuthEnabled = authJWT.Key("enabled").MustBool(false)
	cfg.JWTAuthHeaderName = valueAsString(authJWT, "header_name", "")
	cfg.JWTAuthEmailClaim = valueAsString(authJWT, "email_claim", "")
	cfg.JWTAuthUsernameClaim = valueAsString(authJWT, "username_claim", "")
	cfg.JWTAuthExpectClaims = valueAsString(authJWT, "expect_claims", "{}")
	cfg.JWTAuthJWKSetURL = valueAsString(authJWT, "jwk_set_url", "")
	cfg.JWTAuthCacheTTL = authJWT.Key("cache_ttl").MustDuration(time.Minute * 60)
	cfg.JWTAuthKeyFile = valueAsString(authJWT, "key_file", "")
	cfg.JWTAuthJWKSetFile = valueAsString(authJWT, "jwk_set_file", "")

	authProxy := iniFile.Section("auth.proxy")
	AuthProxyEnabled = authProxy.Key("enabled").MustBool(false)
	cfg.AuthProxyEnabled = AuthProxyEnabled

	cfg.AuthProxyHeaderName = valueAsString(authProxy, "header_name", "")
	AuthProxyHeaderProperty = valueAsString(authProxy, "header_property", "")
	cfg.AuthProxyHeaderProperty = AuthProxyHeaderProperty
	cfg.AuthProxyAutoSignUp = authProxy.Key("auto_sign_up").MustBool(true)
	cfg.AuthProxyEnableLoginToken = authProxy.Key("enable_login_token").MustBool(false)

	ldapSyncVal := authProxy.Key("ldap_sync_ttl").MustInt()
	syncVal := authProxy.Key("sync_ttl").MustInt()

	if ldapSyncVal != authProxySyncTTL {
		cfg.AuthProxySyncTTL = ldapSyncVal
		cfg.Logger.Warn("[Deprecated] the configuration setting 'ldap_sync_ttl' is deprecated, please use 'sync_ttl' instead")
	} else {
		cfg.AuthProxySyncTTL = syncVal
	}

	cfg.AuthProxyWhitelist = valueAsString(authProxy, "whitelist", "")

	cfg.AuthProxyHeaders = make(map[string]string)
	headers := valueAsString(authProxy, "headers", "")

	for _, propertyAndHeader := range util.SplitString(headers) {
		split := strings.SplitN(propertyAndHeader, ":", 2)
		if len(split) == 2 {
			cfg.AuthProxyHeaders[split[0]] = split[1]
		}
	}

	return nil
}

func readUserSettings(iniFile *ini.File, cfg *Cfg) error {
	users := iniFile.Section("users")
	AllowUserSignUp = users.Key("allow_sign_up").MustBool(true)
	AllowUserOrgCreate = users.Key("allow_org_create").MustBool(true)
	cfg.AutoAssignOrg = users.Key("auto_assign_org").MustBool(true)
	AutoAssignOrg = cfg.AutoAssignOrg
	cfg.AutoAssignOrgId = users.Key("auto_assign_org_id").MustInt(1)
	AutoAssignOrgId = cfg.AutoAssignOrgId
	cfg.AutoAssignOrgRole = users.Key("auto_assign_org_role").In("Editor", []string{"Editor", "Admin", "Viewer"})
	AutoAssignOrgRole = cfg.AutoAssignOrgRole
	VerifyEmailEnabled = users.Key("verify_email_enabled").MustBool(false)

	LoginHint = valueAsString(users, "login_hint", "")
	PasswordHint = valueAsString(users, "password_hint", "")
	cfg.DefaultTheme = valueAsString(users, "default_theme", "")
	cfg.HomePage = valueAsString(users, "home_page", "")
	ExternalUserMngLinkUrl = valueAsString(users, "external_manage_link_url", "")
	ExternalUserMngLinkName = valueAsString(users, "external_manage_link_name", "")
	ExternalUserMngInfo = valueAsString(users, "external_manage_info", "")

	ViewersCanEdit = users.Key("viewers_can_edit").MustBool(false)
	cfg.EditorsCanAdmin = users.Key("editors_can_admin").MustBool(false)

	userInviteMaxLifetimeVal := valueAsString(users, "user_invite_max_lifetime_duration", "24h")
	userInviteMaxLifetimeDuration, err := gtime.ParseDuration(userInviteMaxLifetimeVal)
	if err != nil {
		return err
	}

	cfg.UserInviteMaxLifetime = userInviteMaxLifetimeDuration
	if cfg.UserInviteMaxLifetime < time.Minute*15 {
		return errors.New("the minimum supported value for the `user_invite_max_lifetime_duration` configuration is 15m (15 minutes)")
	}

	cfg.HiddenUsers = make(map[string]struct{})
	hiddenUsers := users.Key("hidden_users").MustString("")
	for _, user := range strings.Split(hiddenUsers, ",") {
		user = strings.TrimSpace(user)
		if user != "" {
			cfg.HiddenUsers[user] = struct{}{}
		}
	}

	return nil
}

func (cfg *Cfg) readRenderingSettings(iniFile *ini.File) error {
	renderSec := iniFile.Section("rendering")
	cfg.RendererUrl = valueAsString(renderSec, "server_url", "")
	cfg.RendererCallbackUrl = valueAsString(renderSec, "callback_url", "")

	if cfg.RendererCallbackUrl == "" {
		cfg.RendererCallbackUrl = AppUrl
	} else {
		if cfg.RendererCallbackUrl[len(cfg.RendererCallbackUrl)-1] != '/' {
			cfg.RendererCallbackUrl += "/"
		}
		_, err := url.Parse(cfg.RendererCallbackUrl)
		if err != nil {
			// XXX: Should return an error?
			log.Fatalf(4, "Invalid callback_url(%s): %s", cfg.RendererCallbackUrl, err)
		}
	}

	cfg.RendererConcurrentRequestLimit = renderSec.Key("concurrent_render_request_limit").MustInt(30)
	cfg.ImagesDir = filepath.Join(cfg.DataPath, "png")
	cfg.CSVsDir = filepath.Join(cfg.DataPath, "csv")

	return nil
}

func (cfg *Cfg) readFeatureToggles(iniFile *ini.File) error {
	// Read and populate feature toggles list
	featureTogglesSection := iniFile.Section("feature_toggles")
	cfg.FeatureToggles = make(map[string]bool)
	featuresTogglesStr := valueAsString(featureTogglesSection, "enable", "")
	for _, feature := range util.SplitString(featuresTogglesStr) {
		cfg.FeatureToggles[feature] = true
	}
	return nil
}

func readAlertingSettings(iniFile *ini.File) error {
	alerting := iniFile.Section("alerting")
	AlertingEnabled = alerting.Key("enabled").MustBool(true)
	ExecuteAlerts = alerting.Key("execute_alerts").MustBool(true)
	AlertingRenderLimit = alerting.Key("concurrent_render_limit").MustInt(5)

	AlertingErrorOrTimeout = valueAsString(alerting, "error_or_timeout", "alerting")
	AlertingNoDataOrNullValues = valueAsString(alerting, "nodata_or_nullvalues", "no_data")

	evaluationTimeoutSeconds := alerting.Key("evaluation_timeout_seconds").MustInt64(30)
	AlertingEvaluationTimeout = time.Second * time.Duration(evaluationTimeoutSeconds)
	notificationTimeoutSeconds := alerting.Key("notification_timeout_seconds").MustInt64(30)
	AlertingNotificationTimeout = time.Second * time.Duration(notificationTimeoutSeconds)
	AlertingMaxAttempts = alerting.Key("max_attempts").MustInt(3)
	AlertingMinInterval = alerting.Key("min_interval_seconds").MustInt64(1)

	return nil
}

func readSnapshotsSettings(cfg *Cfg, iniFile *ini.File) error {
	snapshots := iniFile.Section("snapshots")

	ExternalSnapshotUrl = valueAsString(snapshots, "external_snapshot_url", "")
	ExternalSnapshotName = valueAsString(snapshots, "external_snapshot_name", "")

	ExternalEnabled = snapshots.Key("external_enabled").MustBool(true)
	SnapShotRemoveExpired = snapshots.Key("snapshot_remove_expired").MustBool(true)
	cfg.SnapshotPublicMode = snapshots.Key("public_mode").MustBool(false)

	return nil
}

func (cfg *Cfg) readServerSettings(iniFile *ini.File) error {
	server := iniFile.Section("server")
	var err error
	AppUrl, AppSubUrl, err = parseAppUrlAndSubUrl(server)
	if err != nil {
		return err
	}
	ServeFromSubPath = server.Key("serve_from_sub_path").MustBool(false)

	cfg.AppURL = AppUrl
	cfg.AppSubURL = AppSubUrl
	cfg.ServeFromSubPath = ServeFromSubPath
	cfg.Protocol = HTTPScheme

	protocolStr := valueAsString(server, "protocol", "http")

	if protocolStr == "https" {
		cfg.Protocol = HTTPSScheme
		cfg.CertFile = server.Key("cert_file").String()
		cfg.KeyFile = server.Key("cert_key").String()
	}
	if protocolStr == "h2" {
		cfg.Protocol = HTTP2Scheme
		cfg.CertFile = server.Key("cert_file").String()
		cfg.KeyFile = server.Key("cert_key").String()
	}
	if protocolStr == "socket" {
		cfg.Protocol = SocketScheme
		cfg.SocketPath = server.Key("socket").String()
	}

	cfg.Domain = valueAsString(server, "domain", "localhost")
	cfg.HTTPAddr = valueAsString(server, "http_addr", DefaultHTTPAddr)
	cfg.HTTPPort = valueAsString(server, "http_port", "3000")
	cfg.RouterLogging = server.Key("router_logging").MustBool(false)

	cfg.EnableGzip = server.Key("enable_gzip").MustBool(false)
	cfg.EnforceDomain = server.Key("enforce_domain").MustBool(false)
	staticRoot := valueAsString(server, "static_root_path", "")
	StaticRootPath = makeAbsolute(staticRoot, HomePath)
	cfg.StaticRootPath = StaticRootPath

	if err := cfg.validateStaticRootPath(); err != nil {
		return err
	}

	cdnURL := valueAsString(server, "cdn_url", "")
	if cdnURL != "" {
		cfg.CDNRootURL, err = url.Parse(cdnURL)
		if err != nil {
			return err
		}
	}

	cfg.ReadTimeout = server.Key("read_timeout").MustDuration(0)

	return nil
}

// GetContentDeliveryURL returns full content delivery URL with /<edition>/<version> added to URL
func (cfg *Cfg) GetContentDeliveryURL(prefix string) string {
	if cfg.CDNRootURL != nil {
		url := *cfg.CDNRootURL
		preReleaseFolder := ""

		url.Path = path.Join(url.Path, prefix, preReleaseFolder, cfg.BuildVersion)
		return url.String() + "/"
	}

	return ""
}

func (cfg *Cfg) readDataSourcesSettings() {
	datasources := cfg.Raw.Section("datasources")
	cfg.DataSourceLimit = datasources.Key("datasource_limit").MustInt(5000)
}

func GetAllowedOriginGlobs(originPatterns []string) ([]glob.Glob, error) {
	var originGlobs []glob.Glob
	allowedOrigins := originPatterns
	for _, originPattern := range allowedOrigins {
		g, err := glob.Compile(originPattern)
		if err != nil {
			return nil, fmt.Errorf("error parsing origin pattern: %v", err)
		}
		originGlobs = append(originGlobs, g)
	}
	return originGlobs, nil
}

func (cfg *Cfg) readLiveSettings(iniFile *ini.File) error {
	section := iniFile.Section("live")
	cfg.LiveMaxConnections = section.Key("max_connections").MustInt(100)
	if cfg.LiveMaxConnections < -1 {
		return fmt.Errorf("unexpected value %d for [live] max_connections", cfg.LiveMaxConnections)
	}
	cfg.LiveHAEngine = section.Key("ha_engine").MustString("")
	switch cfg.LiveHAEngine {
	case "", "redis":
	default:
		return fmt.Errorf("unsupported live HA engine type: %s", cfg.LiveHAEngine)
	}
	cfg.LiveHAEngineAddress = section.Key("ha_engine_address").MustString("127.0.0.1:6379")

	var originPatterns []string
	allowedOrigins := section.Key("allowed_origins").MustString("")
	for _, originPattern := range strings.Split(allowedOrigins, ",") {
		originPattern = strings.TrimSpace(originPattern)
		if originPattern == "" {
			continue
		}
		originPatterns = append(originPatterns, originPattern)
	}
	_, err := GetAllowedOriginGlobs(originPatterns)
	if err != nil {
		return err
	}
	cfg.LiveAllowedOrigins = originPatterns
	return nil
}<|MERGE_RESOLUTION|>--- conflicted
+++ resolved
@@ -419,20 +419,7 @@
 	GeomapEnableCustomBaseLayers bool
 
 	// Unified Alerting
-<<<<<<< HEAD
-	AdminConfigPollInterval        time.Duration
-	AlertmanagerConfigPollInterval time.Duration
-	HAListenAddr                   string
-	HAAdvertiseAddr                string
-	HAPeers                        []string
-	HAPeerTimeout                  time.Duration
-	HAGossipInterval               time.Duration
-	HAPushPullInterval             time.Duration
-	UnifiedAlertingEnabled         bool
-	UnifiedAlertingDisabledOrgs    map[int64]struct{}
-=======
 	UnifiedAlerting UnifiedAlertingSettings
->>>>>>> 24475cfd
 }
 
 // IsLiveConfigEnabled returns true if live should be able to save configs to SQL tables
