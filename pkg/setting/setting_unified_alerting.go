package setting

import (
	"errors"
	"strconv"
	"strings"
	"time"

	"github.com/grafana/grafana-plugin-sdk-go/backend/gtime"
	"github.com/grafana/grafana/pkg/util"

	"github.com/prometheus/alertmanager/cluster"
	"gopkg.in/ini.v1"
)

const (
	alertmanagerDefaultClusterAddr        = "0.0.0.0:9094"
	alertmanagerDefaultPeerTimeout        = 15 * time.Second
	alertmanagerDefaultGossipInterval     = cluster.DefaultGossipInterval
	alertmanagerDefaultPushPullInterval   = cluster.DefaultPushPullInterval
	alertmanagerDefaultConfigPollInterval = 60 * time.Second
	// To start, the alertmanager needs at least one route defined.
	// TODO: we should move this to Grafana settings and define this as the default.
	alertmanagerDefaultConfiguration = `{
	"alertmanager_config": {
		"route": {
			"receiver": "grafana-default-email"
		},
		"receivers": [{
			"name": "grafana-default-email",
			"grafana_managed_receiver_configs": [{
				"uid": "",
				"name": "email receiver",
				"type": "email",
				"isDefault": true,
				"settings": {
					"addresses": "<example@email.com>"
				}
			}]
		}]
	}
}
`
	evaluatorDefaultEvaluationTimeout       = 30 * time.Second
	schedulerDefaultAdminConfigPollInterval = 60 * time.Second
	schedulereDefaultExecuteAlerts          = true
	schedulerDefaultMaxAttempts             = 3
	schedulerDefaultLegacyMinInterval       = 1
	schedulerDefaultMinInterval             = 10 * time.Second
)

type UnifiedAlertingSettings struct {
	AdminConfigPollInterval        time.Duration
	AlertmanagerConfigPollInterval time.Duration
	HAListenAddr                   string
	HAAdvertiseAddr                string
	HAPeers                        []string
	HAPeerTimeout                  time.Duration
	HAGossipInterval               time.Duration
	HAPushPullInterval             time.Duration
	MaxAttempts                    int64
	MinInterval                    time.Duration
	EvaluationTimeout              time.Duration
	ExecuteAlerts                  bool
	DefaultConfiguration           string
	Enabled                        bool
	DisabledOrgs                   map[int64]struct{}
}

// ReadUnifiedAlertingSettings reads both the `unified_alerting` and `alerting` sections of the configuration while preferring configuration the `alerting` section.
// It first reads the `unified_alerting` section, then looks for non-defaults on the `alerting` section and prefers those.
func (cfg *Cfg) ReadUnifiedAlertingSettings(iniFile *ini.File) error {
	uaCfg := UnifiedAlertingSettings{}
	ua := iniFile.Section("unified_alerting")
	uaCfg.Enabled = ua.Key("enabled").MustBool(false)

	// if the old feature toggle ngalert is set, enable Grafana 8 alerts anyway
	if !uaCfg.Enabled && cfg.FeatureToggles["ngalert"] {
		uaCfg.Enabled = true
		AlertingEnabled = false
	}

	if uaCfg.Enabled && AlertingEnabled {
		return errors.New("both legacy and Grafana 8 Alerts are enabled")
	}

	uaCfg.DisabledOrgs = make(map[int64]struct{})
	orgsStr := valueAsString(ua, "disabled_orgs", "")
	for _, org := range util.SplitString(orgsStr) {
		orgID, err := strconv.ParseInt(org, 10, 64)
		if err != nil {
			return err
		}
		uaCfg.DisabledOrgs[orgID] = struct{}{}
	}

	var err error
	uaCfg.AdminConfigPollInterval, err = gtime.ParseDuration(valueAsString(ua, "admin_config_poll_interval", (schedulerDefaultAdminConfigPollInterval).String()))
	if err != nil {
		return err
	}
	uaCfg.AlertmanagerConfigPollInterval, err = gtime.ParseDuration(valueAsString(ua, "alertmanager_config_poll_interval", (alertmanagerDefaultConfigPollInterval).String()))
	if err != nil {
		return err
	}
	uaCfg.HAPeerTimeout, err = gtime.ParseDuration(valueAsString(ua, "ha_peer_timeout", (alertmanagerDefaultPeerTimeout).String()))
	if err != nil {
		return err
	}
	uaCfg.HAGossipInterval, err = gtime.ParseDuration(valueAsString(ua, "ha_gossip_interval", (alertmanagerDefaultGossipInterval).String()))
	if err != nil {
		return err
	}
	uaCfg.HAPushPullInterval, err = gtime.ParseDuration(valueAsString(ua, "ha_push_pull_interval", (alertmanagerDefaultPushPullInterval).String()))
	if err != nil {
		return err
	}
	uaCfg.HAListenAddr = ua.Key("ha_listen_address").MustString(alertmanagerDefaultClusterAddr)
	uaCfg.HAAdvertiseAddr = ua.Key("ha_advertise_address").MustString("")
	peers := ua.Key("ha_peers").MustString("")
	uaCfg.HAPeers = make([]string, 0)
	if peers != "" {
		for _, peer := range strings.Split(peers, ",") {
			peer = strings.TrimSpace(peer)
			uaCfg.HAPeers = append(uaCfg.HAPeers, peer)
		}
	}
<<<<<<< HEAD
	uaCfg.DefaultConfiguration = AlertmanagerDefaultConfiguration
=======

	// TODO load from ini file
	uaCfg.DefaultConfiguration = alertmanagerDefaultConfiguration

	alerting := iniFile.Section("alerting")

	uaExecuteAlerts := ua.Key("execute_alerts").MustBool(schedulereDefaultExecuteAlerts)
	if uaExecuteAlerts { // unified option equals the default (true)
		legacyExecuteAlerts := alerting.Key("execute_alerts").MustBool(schedulereDefaultExecuteAlerts)
		if !legacyExecuteAlerts {
			cfg.Logger.Warn("falling back to legacy setting of 'execute_alerts'; please use the configuration option in the `unified_alerting` section if Grafana 8 alerts are enabled.")
		}
		uaExecuteAlerts = legacyExecuteAlerts
	}
	uaCfg.ExecuteAlerts = uaExecuteAlerts

	// if the unified alerting options equal the defaults, apply the respective legacy one
	uaEvaluationTimeout, err := gtime.ParseDuration(valueAsString(ua, "evaluation_timeout", evaluatorDefaultEvaluationTimeout.String()))
	if err != nil || uaEvaluationTimeout == evaluatorDefaultEvaluationTimeout { // unified option is invalid duration or equals the default
		legaceEvaluationTimeout := time.Duration(alerting.Key("evaluation_timeout_seconds").MustInt64(int64(evaluatorDefaultEvaluationTimeout.Seconds()))) * time.Second
		if legaceEvaluationTimeout != evaluatorDefaultEvaluationTimeout {
			cfg.Logger.Warn("falling back to legacy setting of 'evaluation_timeout_seconds'; please use the configuration option in the `unified_alerting` section if Grafana 8 alerts are enabled.")
		}
		uaEvaluationTimeout = legaceEvaluationTimeout
	}
	uaCfg.EvaluationTimeout = uaEvaluationTimeout

	uaMaxAttempts := ua.Key("max_attempts").MustInt64(schedulerDefaultMaxAttempts)
	if uaMaxAttempts == schedulerDefaultMaxAttempts { // unified option or equals the default
		legacyMaxAttempts := alerting.Key("max_attempts").MustInt64(schedulerDefaultMaxAttempts)
		if legacyMaxAttempts != schedulerDefaultMaxAttempts {
			cfg.Logger.Warn("falling back to legacy setting of 'max_attempts'; please use the configuration option in the `unified_alerting` section if Grafana 8 alerts are enabled.")
		}
		uaMaxAttempts = legacyMaxAttempts
	}
	uaCfg.MaxAttempts = uaMaxAttempts

	uaMinInterval, err := gtime.ParseDuration(valueAsString(ua, "min_interval", schedulerDefaultMinInterval.String()))
	if err != nil || uaMinInterval == schedulerDefaultMinInterval { // unified option is invalid duration or equals the default
		// if the legacy option is invalid, fallback to 10 (unified alerting min interval default)
		legacyMinInterval := time.Duration(alerting.Key("min_interval_seconds").MustInt64(int64(schedulerDefaultMinInterval.Seconds()))) * time.Second
		if legacyMinInterval != schedulerDefaultLegacyMinInterval {
			cfg.Logger.Warn("falling back to legacy setting of 'min_interval_seconds'; please use the configuration option in the `unified_alerting` section if Grafana 8 alerts are enabled.")
		}
		uaMinInterval = legacyMinInterval
	}
	uaCfg.MinInterval = uaMinInterval
>>>>>>> 178cc3ee

	cfg.UnifiedAlerting = uaCfg
	return nil
}

func GetAlertmanagerDefaultConfiguration() string {
	return alertmanagerDefaultConfiguration
}<|MERGE_RESOLUTION|>--- conflicted
+++ resolved
@@ -125,9 +125,6 @@
 			uaCfg.HAPeers = append(uaCfg.HAPeers, peer)
 		}
 	}
-<<<<<<< HEAD
-	uaCfg.DefaultConfiguration = AlertmanagerDefaultConfiguration
-=======
 
 	// TODO load from ini file
 	uaCfg.DefaultConfiguration = alertmanagerDefaultConfiguration
@@ -175,7 +172,6 @@
 		uaMinInterval = legacyMinInterval
 	}
 	uaCfg.MinInterval = uaMinInterval
->>>>>>> 178cc3ee
 
 	cfg.UnifiedAlerting = uaCfg
 	return nil
