package setting

import (
	"strings"
	"time"

	"github.com/grafana/grafana-plugin-sdk-go/backend/gtime"

	"github.com/prometheus/alertmanager/cluster"
	"gopkg.in/ini.v1"
)

const (
<<<<<<< HEAD
	alertmanagerDefaultClusterAddr                = "0.0.0.0:9094"
	alertmanagerDefaultPeerTimeout                = 15 * time.Second
	alertmanagerDefaultGossipInterval             = cluster.DefaultGossipInterval
	alertmanagerDefaultPushPullInterval           = cluster.DefaultPushPullInterval
	schedulerDefaultAdminConfigPollInterval       = 60 * time.Second
	alertmanagerDefaultConfigPollInterval         = 60 * time.Second
	schedulerDefaultMaxAttempts             int64 = 3
	schedulerDefaultLegacyMinInterval       int64 = 1
	schedulerDefaultMinInterval             int64 = 10
	evaluatorDefaultEvaluationTimeoutSec    int64 = 30
	schedulereDefaultExecuteAlerts          bool  = true
=======
	AlertmanagerDefaultClusterAddr          = "0.0.0.0:9094"
	AlertmanagerDefaultPeerTimeout          = 15 * time.Second
	AlertmanagerDefaultGossipInterval       = cluster.DefaultGossipInterval
	AlertmanagerDefaultPushPullInterval     = cluster.DefaultPushPullInterval
	SchedulerDefaultAdminConfigPollInterval = 60 * time.Second
	AlertmanagerDefaultConfigPollInterval   = 60 * time.Second
	// To start, the alertmanager needs at least one route defined.
	// TODO: we should move this to Grafana settings and define this as the default.
	AlertmanagerDefaultConfiguration = `{
	"alertmanager_config": {
		"route": {
			"receiver": "grafana-default-email"
		},
		"receivers": [{
			"name": "grafana-default-email",
			"grafana_managed_receiver_configs": [{
				"uid": "",
				"name": "email receiver",
				"type": "email",
				"isDefault": true,
				"settings": {
					"addresses": "<example@email.com>"
				}
			}]
		}]
	}
}
`
>>>>>>> 24475cfd
)

type UnifiedAlertingSettings struct {
	AdminConfigPollInterval        time.Duration
	AlertmanagerConfigPollInterval time.Duration
	HAListenAddr                   string
	HAAdvertiseAddr                string
	HAPeers                        []string
	HAPeerTimeout                  time.Duration
	HAGossipInterval               time.Duration
	HAPushPullInterval             time.Duration
<<<<<<< HEAD
	MaxAttempts                    int64
	MinInterval                    int64
	EvaluationTimeout              time.Duration
	ExecuteAlerts                  bool
=======
	DefaultConfiguration           string
>>>>>>> 24475cfd
}

func (cfg *Cfg) ReadUnifiedAlertingSettings(iniFile *ini.File) error {
	uaCfg := UnifiedAlertingSettings{}
	ua := iniFile.Section("unified_alerting")
	var err error
	uaCfg.AdminConfigPollInterval, err = gtime.ParseDuration(valueAsString(ua, "admin_config_poll_interval", (schedulerDefaultAdminConfigPollInterval).String()))
	if err != nil {
		return err
	}
	uaCfg.AlertmanagerConfigPollInterval, err = gtime.ParseDuration(valueAsString(ua, "alertmanager_config_poll_interval", (alertmanagerDefaultConfigPollInterval).String()))
	if err != nil {
		return err
	}
	uaCfg.HAPeerTimeout, err = gtime.ParseDuration(valueAsString(ua, "ha_peer_timeout", (alertmanagerDefaultPeerTimeout).String()))
	if err != nil {
		return err
	}
	uaCfg.HAGossipInterval, err = gtime.ParseDuration(valueAsString(ua, "ha_gossip_interval", (alertmanagerDefaultGossipInterval).String()))
	if err != nil {
		return err
	}
	uaCfg.HAPushPullInterval, err = gtime.ParseDuration(valueAsString(ua, "ha_push_pull_interval", (alertmanagerDefaultPushPullInterval).String()))
	if err != nil {
		return err
	}
	uaCfg.HAListenAddr = ua.Key("ha_listen_address").MustString(alertmanagerDefaultClusterAddr)
	uaCfg.HAAdvertiseAddr = ua.Key("ha_advertise_address").MustString("")
	peers := ua.Key("ha_peers").MustString("")
	uaCfg.HAPeers = make([]string, 0)
	if peers != "" {
		for _, peer := range strings.Split(peers, ",") {
			peer = strings.TrimSpace(peer)
			uaCfg.HAPeers = append(uaCfg.HAPeers, peer)
		}
	}
<<<<<<< HEAD

	alerting := iniFile.Section("alerting")

	uaExecuteAlerts := ua.Key("execute_alerts").MustBool(schedulereDefaultExecuteAlerts)
	if uaExecuteAlerts { // true by default
		cfg.Logger.Warn("falling back to legacy setting of 'execute_alerts'; please use the configuration option in the `unified_alerting` section if Grafana 8 alerts are enabled.")
		uaExecuteAlerts = alerting.Key("execute_alerts").MustBool(schedulereDefaultExecuteAlerts)
	}
	uaCfg.ExecuteAlerts = uaExecuteAlerts

	// if the unified alerting options equal the defaults, apply the respective legacy one
	uaEvaluationTimeoutSeconds := ua.Key("evaluation_timeout_seconds").MustInt64(evaluatorDefaultEvaluationTimeoutSec)
	if uaEvaluationTimeoutSeconds == evaluatorDefaultEvaluationTimeoutSec {
		cfg.Logger.Warn("falling back to legacy setting of 'evaluation_timeout_seconds'; please use the configuration option in the `unified_alerting` section if Grafana 8 alerts are enabled.")
		uaEvaluationTimeoutSeconds = alerting.Key("evaluation_timeout_seconds").MustInt64(evaluatorDefaultEvaluationTimeoutSec)
	}
	uaCfg.EvaluationTimeout = time.Second * time.Duration(uaEvaluationTimeoutSeconds)

	uaMaxAttempts := ua.Key("max_attempts").MustInt64(schedulerDefaultMaxAttempts)
	if uaMaxAttempts == schedulerDefaultMaxAttempts {
		cfg.Logger.Warn("falling back to legacy setting of 'max_attempts'; please use the configuration option in the `unified_alerting` section if Grafana 8 alerts are enabled.")
		uaMaxAttempts = alerting.Key("max_attempts").MustInt64(schedulerDefaultMaxAttempts)
	}
	uaCfg.MaxAttempts = uaMaxAttempts

	uaMinInterval := ua.Key("min_interval_seconds").MustInt64(schedulerDefaultMinInterval)
	if uaMinInterval == schedulerDefaultMinInterval {
		cfg.Logger.Warn("falling back legacy setting of 'min_interval_seconds'; please use the configuration option in the `unified_alerting` section if Grafana 8 alerts are enabled.")
		// if the legacy option is invalid, fallback to 10 (unified alerting min interval default)
		uaMinInterval = alerting.Key("min_interval_seconds").MustInt64(schedulerDefaultMinInterval)
	}
	uaCfg.MinInterval = uaMinInterval

=======
	// TODO load from ini file
	uaCfg.DefaultConfiguration = AlertmanagerDefaultConfiguration
>>>>>>> 24475cfd
	cfg.UnifiedAlerting = uaCfg
	return nil
}<|MERGE_RESOLUTION|>--- conflicted
+++ resolved
@@ -11,7 +11,6 @@
 )
 
 const (
-<<<<<<< HEAD
 	alertmanagerDefaultClusterAddr                = "0.0.0.0:9094"
 	alertmanagerDefaultPeerTimeout                = 15 * time.Second
 	alertmanagerDefaultGossipInterval             = cluster.DefaultGossipInterval
@@ -23,16 +22,9 @@
 	schedulerDefaultMinInterval             int64 = 10
 	evaluatorDefaultEvaluationTimeoutSec    int64 = 30
 	schedulereDefaultExecuteAlerts          bool  = true
-=======
-	AlertmanagerDefaultClusterAddr          = "0.0.0.0:9094"
-	AlertmanagerDefaultPeerTimeout          = 15 * time.Second
-	AlertmanagerDefaultGossipInterval       = cluster.DefaultGossipInterval
-	AlertmanagerDefaultPushPullInterval     = cluster.DefaultPushPullInterval
-	SchedulerDefaultAdminConfigPollInterval = 60 * time.Second
-	AlertmanagerDefaultConfigPollInterval   = 60 * time.Second
 	// To start, the alertmanager needs at least one route defined.
 	// TODO: we should move this to Grafana settings and define this as the default.
-	AlertmanagerDefaultConfiguration = `{
+	alertmanagerDefaultConfiguration = `{
 	"alertmanager_config": {
 		"route": {
 			"receiver": "grafana-default-email"
@@ -52,7 +44,6 @@
 	}
 }
 `
->>>>>>> 24475cfd
 )
 
 type UnifiedAlertingSettings struct {
@@ -64,14 +55,11 @@
 	HAPeerTimeout                  time.Duration
 	HAGossipInterval               time.Duration
 	HAPushPullInterval             time.Duration
-<<<<<<< HEAD
 	MaxAttempts                    int64
 	MinInterval                    int64
 	EvaluationTimeout              time.Duration
 	ExecuteAlerts                  bool
-=======
 	DefaultConfiguration           string
->>>>>>> 24475cfd
 }
 
 func (cfg *Cfg) ReadUnifiedAlertingSettings(iniFile *ini.File) error {
@@ -108,7 +96,9 @@
 			uaCfg.HAPeers = append(uaCfg.HAPeers, peer)
 		}
 	}
-<<<<<<< HEAD
+
+	// TODO load from ini file
+	uaCfg.DefaultConfiguration = alertmanagerDefaultConfiguration
 
 	alerting := iniFile.Section("alerting")
 
@@ -142,10 +132,10 @@
 	}
 	uaCfg.MinInterval = uaMinInterval
 
-=======
-	// TODO load from ini file
-	uaCfg.DefaultConfiguration = AlertmanagerDefaultConfiguration
->>>>>>> 24475cfd
 	cfg.UnifiedAlerting = uaCfg
 	return nil
+}
+
+func GetAlertmanagerDefaultConfiguration() string {
+	return alertmanagerDefaultConfiguration
 }