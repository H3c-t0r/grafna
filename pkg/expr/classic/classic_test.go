package classic

import (
	"context"
	"encoding/json"
	"testing"
	"time"

	"github.com/grafana/grafana-plugin-sdk-go/data"
	"github.com/stretchr/testify/require"

	"github.com/grafana/grafana/pkg/expr/mathexp"
	"github.com/grafana/grafana/pkg/infra/tracing"
	"github.com/grafana/grafana/pkg/util"
)

func TestConditionsCmd(t *testing.T) {
	tests := []struct {
		name     string
		cmd      *ConditionsCmd
		vars     mathexp.Vars
		expected func() mathexp.Results
	}{{
		// This test asserts that a single query with condition returns 0 and no matches as the condition
		// is not met
		name: "single query with condition when condition is not met",
		vars: mathexp.Vars{
			"A": mathexp.Results{
				Values: []mathexp.Value{
					newSeries(util.Pointer(1.0), util.Pointer(5.0)),
				},
			},
		},
		cmd: &ConditionsCmd{
			Conditions: []condition{
				{
					InputRefID: "A",
					Reducer:    reducer("min"),
					Operator:   "and",
					Evaluator:  &thresholdEvaluator{Type: "gt", Threshold: 2},
				},
			}},
		expected: func() mathexp.Results {
			v := newNumber(util.Pointer(0.0))
			v.SetMeta([]EvalMatch{})
			return newResults(v)
		},
	}, {
		// This test asserts that a single query with condition returns 1 and the average in the meta as
		// the condition is met
		name: "single query with condition when condition is met",
		vars: mathexp.Vars{
			"A": mathexp.Results{
				Values: []mathexp.Value{
					newSeries(util.Pointer(1.0), util.Pointer(5.0)),
				},
			},
		},
		cmd: &ConditionsCmd{
			Conditions: []condition{
				{
					InputRefID: "A",
					Reducer:    reducer("avg"),
					Operator:   "and",
					Evaluator:  &thresholdEvaluator{Type: "gt", Threshold: 2},
				},
			}},
		expected: func() mathexp.Results {
			v := newNumber(util.Pointer(1.0))
			v.SetMeta([]EvalMatch{{Value: util.Pointer(3.0)}})
			return newResults(v)
		},
	}, {
		name: "single query with ranged condition when condition is not met",
		vars: mathexp.Vars{
			"A": mathexp.Results{
				Values: []mathexp.Value{
					newSeries(util.Pointer(1.0), util.Pointer(5.0)),
				},
			},
		},
		cmd: &ConditionsCmd{
			Conditions: []condition{
				{
					InputRefID: "A",
					Reducer:    reducer("diff"),
					Operator:   "and",
					Evaluator:  &rangedEvaluator{Type: "within_range", Lower: 2, Upper: 4},
				},
			},
		},
		expected: func() mathexp.Results {
			v := newNumber(util.Pointer(0.0))
			v.SetMeta([]EvalMatch{})
			return newResults(v)
		},
	}, {
		name: "single query with ranged condition when condition is met",
		vars: mathexp.Vars{
			"A": mathexp.Results{
				Values: []mathexp.Value{
					newSeries(util.Pointer(1.0), util.Pointer(5.0)),
				},
			},
		},
		cmd: &ConditionsCmd{
			Conditions: []condition{
				{
					InputRefID: "A",
					Reducer:    reducer("diff"),
					Operator:   "and",
					Evaluator:  &rangedEvaluator{Type: "within_range", Lower: 0, Upper: 10},
				},
			},
		},
		expected: func() mathexp.Results {
			v := newNumber(util.Pointer(1.0))
			v.SetMeta([]EvalMatch{{Value: util.Pointer(4.0)}})
			return newResults(v)
		},
	}, {
		name: "single no data query with condition is No Data",
		vars: mathexp.Vars{
			"A": mathexp.Results{
				Values: []mathexp.Value{mathexp.NoData{}.New()},
			},
		},
		cmd: &ConditionsCmd{
			Conditions: []condition{
				{
					InputRefID: "A",
					Reducer:    reducer("min"),
					Operator:   "and",
					Evaluator:  &thresholdEvaluator{"gt", 1},
				},
			},
		},
		expected: func() mathexp.Results {
			v := newNumber(nil)
			v.SetMeta([]EvalMatch{{Metric: "NoData"}})
			return newResults(v)
		},
	}, {
		name: "single no values query with condition is No Data",
		vars: mathexp.Vars{
			"A": mathexp.Results{
				Values: []mathexp.Value{},
			},
		},
		cmd: &ConditionsCmd{
			Conditions: []condition{
				{
					InputRefID: "A",
					Reducer:    reducer("min"),
					Operator:   "and",
					Evaluator:  &thresholdEvaluator{"gt", 1},
				},
			},
		},
		expected: func() mathexp.Results {
			v := newNumber(nil)
			v.SetMeta([]EvalMatch{{Metric: "NoData"}})
			return newResults(v)
		},
	}, {
		name: "single series no points query with condition returns No Data",
		vars: mathexp.Vars{
			"A": mathexp.Results{
				Values: []mathexp.Value{
					newSeries(nil),
				},
			},
		},
		cmd: &ConditionsCmd{
			Conditions: []condition{
				{
					InputRefID: "A",
					Reducer:    reducer("min"),
					Operator:   "and",
					Evaluator:  &thresholdEvaluator{"gt", 1},
				},
			},
		},
		expected: func() mathexp.Results {
			v := newNumber(nil)
			v.SetMeta([]EvalMatch{{Metric: "NoData"}})
			return newResults(v)
		},
	}, {
		name: "single no data query with condition is met has no value",
		vars: mathexp.Vars{
			"A": mathexp.Results{
				Values: []mathexp.Value{mathexp.NoData{}.New()},
			},
		},
		cmd: &ConditionsCmd{
			Conditions: []condition{
				{
					InputRefID: "A",
					Reducer:    reducer("min"),
					Operator:   "and",
					Evaluator:  &noValueEvaluator{},
				},
			},
		},
		expected: func() mathexp.Results {
			v := newNumber(util.Pointer(1.0))
			v.SetMeta([]EvalMatch{{Value: nil}})
			return newResults(v)
		},
	}, {
		name: "single no values query with condition is met has no value",
		vars: mathexp.Vars{
			"A": mathexp.Results{
				Values: []mathexp.Value{},
			},
		},
		cmd: &ConditionsCmd{
			Conditions: []condition{
				{
					InputRefID: "A",
					Reducer:    reducer("min"),
					Operator:   "and",
					Evaluator:  &noValueEvaluator{},
				},
			},
		},
		expected: func() mathexp.Results {
			v := newNumber(util.Pointer(1.0))
			v.SetMeta([]EvalMatch{{Value: nil}})
			return newResults(v)
		},
	}, {
		name: "single series no points query with condition is met has no value",
		vars: mathexp.Vars{
			"A": mathexp.Results{
				Values: []mathexp.Value{
					newSeries(nil),
				},
			},
		},
		cmd: &ConditionsCmd{
			Conditions: []condition{
				{
					InputRefID: "A",
					Reducer:    reducer("min"),
					Operator:   "and",
					Evaluator:  &noValueEvaluator{},
				},
			},
		},
		expected: func() mathexp.Results {
			v := newNumber(util.Pointer(1.0))
			v.SetMeta([]EvalMatch{{Value: nil}})
			return newResults(v)
		},
	}, {
		// This test asserts that a single query with condition returns 1 and the average of the second
		// series in the meta because while the first series is No Data the second series contains valid points
		name: "single query with condition returns average when one series is no data and the other contains valid points",
		vars: mathexp.Vars{
			"A": mathexp.Results{
				Values: []mathexp.Value{
					newSeries(),
					newSeries(util.Pointer(2.0)),
				},
			},
		},
		cmd: &ConditionsCmd{
			Conditions: []condition{
				{
					InputRefID: "A",
					Reducer:    reducer("min"),
					Operator:   "and",
					Evaluator:  &thresholdEvaluator{Type: "gt", Threshold: 1},
				},
			}},
		expected: func() mathexp.Results {
			v := newNumber(util.Pointer(1.0))
			v.SetMeta([]EvalMatch{{Value: util.Pointer(2.0)}})
			return newResults(v)
		},
	}, {
		name: "single query with condition and no series matches condition",
		vars: mathexp.Vars{
			"A": mathexp.Results{
				Values: []mathexp.Value{
					newSeries(util.Pointer(1.0), util.Pointer(5.0)),
					newSeries(util.Pointer(2.0), util.Pointer(10.0)),
				},
			},
		},
		cmd: &ConditionsCmd{
			Conditions: []condition{
				{
					InputRefID: "A",
					Reducer:    reducer("min"),
					Operator:   "and",
					Evaluator:  &thresholdEvaluator{Type: "gt", Threshold: 15},
				},
			}},
		expected: func() mathexp.Results {
			v := newNumber(util.Pointer(0.0))
			v.SetMeta([]EvalMatch{})
			return mathexp.Results{Values: mathexp.Values{v}}
		},
	}, {
		name: "single query with condition and one of two series matches condition",
		vars: mathexp.Vars{
			"A": mathexp.Results{
				Values: []mathexp.Value{
					newSeries(util.Pointer(1.0), util.Pointer(5.0)),
					newSeriesWithLabels(data.Labels{"foo": "bar"}, util.Pointer(2.0), util.Pointer(10.0)),
				},
			},
		},
		cmd: &ConditionsCmd{
			Conditions: []condition{
				{
					InputRefID: "A",
					Reducer:    reducer("min"),
					Operator:   "and",
					Evaluator:  &thresholdEvaluator{Type: "gt", Threshold: 1},
				},
			}},
		expected: func() mathexp.Results {
			v := newNumber(util.Pointer(1.0))
			v.SetMeta([]EvalMatch{{Value: util.Pointer(2.0), Labels: data.Labels{"foo": "bar"}}})
			return newResults(v)
		},
	}, {
		name: "single query with condition and both series matches condition",
		vars: mathexp.Vars{
			"A": mathexp.Results{
				Values: []mathexp.Value{
					newSeries(util.Pointer(1.0), util.Pointer(5.0)),
					newSeriesWithLabels(data.Labels{"foo": "bar"}, util.Pointer(2.0), util.Pointer(10.0)),
				},
			},
		},
		cmd: &ConditionsCmd{
			Conditions: []condition{
				{
					InputRefID: "A",
					Reducer:    reducer("min"),
					Operator:   "and",
					Evaluator:  &thresholdEvaluator{Type: "gt", Threshold: 0},
				},
			}},
		expected: func() mathexp.Results {
			v := newNumber(util.Pointer(1.0))
			v.SetMeta([]EvalMatch{{
				Value: util.Pointer(1.0),
			}, {
				Value:  util.Pointer(2.0),
				Labels: data.Labels{"foo": "bar"},
			}})
			return newResults(v)
		},
	}, {
		name: "single query with two conditions where left hand side is met",
		vars: mathexp.Vars{
			"A": mathexp.Results{
				Values: []mathexp.Value{
					newSeries(util.Pointer(1.0), util.Pointer(5.0)),
				},
			},
		},
		cmd: &ConditionsCmd{
			Conditions: []condition{
				{
					InputRefID: "A",
					Reducer:    reducer("max"),
					Evaluator:  &thresholdEvaluator{Type: "gt", Threshold: 2},
				},
				{
					InputRefID: "A",
					Reducer:    reducer("min"),
					Operator:   "or",
					Evaluator:  &thresholdEvaluator{Type: "gt", Threshold: 1},
				},
			}},
		expected: func() mathexp.Results {
			v := newNumber(util.Pointer(1.0))
			v.SetMeta([]EvalMatch{{Value: util.Pointer(5.0)}})
			return newResults(v)
		},
	}, {
		name: "single query with two conditions where right hand side is met",
		vars: mathexp.Vars{
			"A": mathexp.Results{
				Values: []mathexp.Value{
					newSeries(util.Pointer(1.0), util.Pointer(5.0)),
				},
			},
		},
		cmd: &ConditionsCmd{
			Conditions: []condition{
				{
					InputRefID: "A",
					Reducer:    reducer("max"),
					Evaluator:  &thresholdEvaluator{Type: "gt", Threshold: 10},
				},
				{
					InputRefID: "A",
					Reducer:    reducer("min"),
					Operator:   "or",
					Evaluator:  &thresholdEvaluator{Type: "gt", Threshold: 0},
				},
			}},
		expected: func() mathexp.Results {
			v := newNumber(util.Pointer(1.0))
			v.SetMeta([]EvalMatch{{Value: util.Pointer(1.0)}})
			return newResults(v)
		},
	}, {
		name: "single query with two conditions where both are met",
		vars: mathexp.Vars{
			"A": mathexp.Results{
				Values: []mathexp.Value{
					newSeries(util.Pointer(1.0), util.Pointer(5.0)),
				},
			},
		},
		cmd: &ConditionsCmd{
			Conditions: []condition{
				{
					InputRefID: "A",
					Reducer:    reducer("max"),
					Evaluator:  &thresholdEvaluator{Type: "gt", Threshold: 2},
				},
				{
					InputRefID: "A",
					Reducer:    reducer("min"),
					Operator:   "or",
					Evaluator:  &thresholdEvaluator{Type: "gt", Threshold: 0},
				},
			}},
		expected: func() mathexp.Results {
			v := newNumber(util.Pointer(1.0))
			v.SetMeta([]EvalMatch{{Value: util.Pointer(5.0)}, {Value: util.Pointer(1.0)}})
			return newResults(v)
		},
	}, {
		name: "single instant query with condition where condition is met",
		vars: mathexp.Vars{
			"A": mathexp.Results{
				Values: []mathexp.Value{
					newNumber(util.Pointer(5.0)),
					newNumber(util.Pointer(10.0)),
					newNumber(util.Pointer(15.0)),
				},
			},
		},
		cmd: &ConditionsCmd{
			Conditions: []condition{
				{
					InputRefID: "A",
					Reducer:    reducer("avg"),
					Operator:   "and",
					Evaluator:  &thresholdEvaluator{"gt", 1},
				},
			},
		},
		expected: func() mathexp.Results {
			v := newNumber(util.Pointer(1.0))
			v.SetMeta([]EvalMatch{
				{Value: util.Pointer(5.0)},
				{Value: util.Pointer(10.0)},
				{Value: util.Pointer(15.0)},
			})
			return newResults(v)
		},
	}, {
		name: "two queries with two conditions using and operator and first is No Data",
		vars: mathexp.Vars{
			"A": mathexp.Results{
				Values: []mathexp.Value{mathexp.NoData{}.New()},
			},
			"B": mathexp.Results{
				Values: []mathexp.Value{newSeries(util.Pointer(5.0))},
			},
		},
		cmd: &ConditionsCmd{
			Conditions: []condition{
				{
					InputRefID: "A",
					Reducer:    reducer("min"),
					Operator:   "and",
					Evaluator:  &thresholdEvaluator{"gt", 1},
				},
				{
					InputRefID: "B",
					Reducer:    reducer("min"),
					Operator:   "and",
					Evaluator:  &thresholdEvaluator{"gt", 1},
				},
			},
		},
		expected: func() mathexp.Results {
			v := newNumber(util.Pointer(0.0))
			v.SetMeta([]EvalMatch{{Metric: "NoData"}, {Value: util.Pointer(5.0)}})
			return newResults(v)
		},
	}, {
		name: "two queries with two conditions using and operator and last is No Data",
		vars: mathexp.Vars{
			"A": mathexp.Results{
				Values: []mathexp.Value{newSeries(util.Pointer(5.0))},
			},
			"B": mathexp.Results{
				Values: []mathexp.Value{mathexp.NoData{}.New()},
			},
		},
		cmd: &ConditionsCmd{
			Conditions: []condition{
				{
					InputRefID: "A",
					Reducer:    reducer("min"),
					Operator:   "and",
					Evaluator:  &thresholdEvaluator{"gt", 1},
				},
				{
					InputRefID: "B",
					Reducer:    reducer("min"),
					Operator:   "and",
					Evaluator:  &thresholdEvaluator{"gt", 1},
				},
			},
		},
		expected: func() mathexp.Results {
			v := newNumber(util.Pointer(0.0))
			v.SetMeta([]EvalMatch{{Value: util.Pointer(5.0)}, {Metric: "NoData"}})
			return newResults(v)
		},
	}, {
		name: "two queries with two conditions using or operator and first is No Data",
		vars: mathexp.Vars{
			"A": mathexp.Results{
				Values: []mathexp.Value{mathexp.NoData{}.New()},
			},
			"B": mathexp.Results{
				Values: []mathexp.Value{newSeries(util.Pointer(5.0))},
			},
		},
		cmd: &ConditionsCmd{
			Conditions: []condition{
				{
					InputRefID: "A",
					Reducer:    reducer("min"),
					Operator:   "or",
					Evaluator:  &thresholdEvaluator{"gt", 1},
				},
				{
					InputRefID: "B",
					Reducer:    reducer("min"),
					Operator:   "or",
					Evaluator:  &thresholdEvaluator{"gt", 1},
				},
			},
		},
		expected: func() mathexp.Results {
			v := newNumber(nil)
			v.SetMeta([]EvalMatch{{Metric: "NoData"}, {Value: util.Pointer(5.0)}})
			return newResults(v)
		},
	}, {
		name: "two queries with two conditions using or operator and last is No Data",
		vars: mathexp.Vars{
			"A": mathexp.Results{
				Values: []mathexp.Value{newSeries(util.Pointer(5.0))},
			},
			"B": mathexp.Results{
				Values: []mathexp.Value{mathexp.NoData{}.New()},
			},
		},
		cmd: &ConditionsCmd{
			Conditions: []condition{
				{
					InputRefID: "A",
					Reducer:    reducer("min"),
					Operator:   "or",
					Evaluator:  &thresholdEvaluator{"gt", 1},
				},
				{
					InputRefID: "B",
					Reducer:    reducer("min"),
					Operator:   "or",
					Evaluator:  &thresholdEvaluator{"gt", 1},
				},
			},
		},
		expected: func() mathexp.Results {
			v := newNumber(nil)
			v.SetMeta([]EvalMatch{{Value: util.Pointer(5.0)}, {Metric: "NoData"}})
			return newResults(v)
		},
	}}

	for _, tt := range tests {
		t.Run(tt.name, func(t *testing.T) {
			res, err := tt.cmd.Execute(context.Background(), time.Now(), tt.vars, tracing.InitializeTracerForTest())
			require.NoError(t, err)
			require.Equal(t, tt.expected(), res)
		})
	}
}

func TestUnmarshalConditionsCmd(t *testing.T) {
	var tests = []struct {
		name            string
		rawJSON         string
		expectedCommand *ConditionsCmd
		needsVars       []string
	}{
		{
			name: "basic threshold condition",
			rawJSON: `{
				"conditions": [
				  {
					"evaluator": {
					  "params": [
						2
					  ],
					  "type": "gt"
					},
					"operator": {
					  "type": "and"
					},
					"query": {
					  "params": [
						"A"
					  ]
					},
					"reducer": {
					  "params": [],
					  "type": "avg"
					},
					"type": "query"
				  }
				]
			}`,
			expectedCommand: &ConditionsCmd{
				Conditions: []condition{
					{
						InputRefID: "A",
						Reducer:    reducer("avg"),
						Operator:   "and",
						Evaluator:  &thresholdEvaluator{Type: "gt", Threshold: 2},
					},
				},
			},
			needsVars: []string{"A"},
		},
		{
			name: "ranged condition",
			rawJSON: `{
				"conditions": [
				  {
					"evaluator": {
					  "params": [
						2,
						3
					  ],
					  "type": "within_range"
					},
					"operator": {
					  "type": "or"
					},
					"query": {
					  "params": [
						"A"
					  ]
					},
					"reducer": {
					  "params": [],
					  "type": "diff"
					},
					"type": "query"
				  }
				]
			}`,
			expectedCommand: &ConditionsCmd{
				Conditions: []condition{
					{
						InputRefID: "A",
						Reducer:    reducer("diff"),
						Operator:   "or",
						Evaluator:  &rangedEvaluator{Type: "within_range", Lower: 2, Upper: 3},
					},
				},
			},
			needsVars: []string{"A"},
		},
	}
	for _, tt := range tests {
		t.Run(tt.name, func(t *testing.T) {
			var rq map[string]any

			err := json.Unmarshal([]byte(tt.rawJSON), &rq)
			require.NoError(t, err)

			cmd, err := UnmarshalConditionsCmd(rq, "")
			require.NoError(t, err)
			require.Equal(t, tt.expectedCommand, cmd)

			require.Equal(t, tt.needsVars, cmd.NeedsVars())
		})
	}
<<<<<<< HEAD
}

func TestConditionsCmdExecute(t *testing.T) {
	tests := []struct {
		name          string
		vars          mathexp.Vars
		conditionsCmd *ConditionsCmd
		resultNumber  func() mathexp.Number
	}{
		{
			name: "single query and single condition",
			vars: mathexp.Vars{
				"A": mathexp.Results{
					Values: []mathexp.Value{
						valBasedSeries(ptr.Float64(30), ptr.Float64(40)),
					},
				},
			},
			conditionsCmd: &ConditionsCmd{
				Conditions: []condition{
					{
						InputRefID: "A",
						Reducer:    reducer("avg"),
						Operator:   "and",
						Evaluator:  &thresholdEvaluator{Type: "gt", Threshold: 34},
					},
				}},
			resultNumber: func() mathexp.Number {
				v := valBasedNumber(ptr.Float64(1))
				v.SetMeta([]EvalMatch{{Value: ptr.Float64(35)}})
				return v
			},
		},
		{
			name: "single query and single condition - empty series",
			vars: mathexp.Vars{
				"A": mathexp.Results{
					Values: []mathexp.Value{
						valBasedSeries(),
					},
				},
			},
			conditionsCmd: &ConditionsCmd{
				Conditions: []condition{
					{
						InputRefID: "A",
						Reducer:    reducer("avg"),
						Operator:   "and",
						Evaluator:  &thresholdEvaluator{Type: "gt", Threshold: 34},
					},
				}},
			resultNumber: func() mathexp.Number {
				v := valBasedNumber(nil)
				v.SetMeta([]EvalMatch{{Metric: "NoData"}})
				return v
			},
		},
		{
			name: "single query and single condition - empty series and not empty series",
			vars: mathexp.Vars{
				"A": mathexp.Results{
					Values: []mathexp.Value{
						valBasedSeries(),
						valBasedSeries(ptr.Float64(3)),
					},
				},
			},
			conditionsCmd: &ConditionsCmd{
				Conditions: []condition{
					{
						InputRefID: "A",
						Reducer:    reducer("avg"),
						Operator:   "and",
						Evaluator:  &thresholdEvaluator{Type: "gt", Threshold: .5},
					},
				}},
			resultNumber: func() mathexp.Number {
				v := valBasedNumber(ptr.Float64(1))
				v.SetMeta([]EvalMatch{{Value: ptr.Float64(3)}})
				return v
			},
		},
		{
			name: "single query and two conditions",
			vars: mathexp.Vars{
				"A": mathexp.Results{
					Values: []mathexp.Value{
						valBasedSeries(ptr.Float64(30), ptr.Float64(40)),
					},
				},
			},
			conditionsCmd: &ConditionsCmd{
				Conditions: []condition{
					{
						InputRefID: "A",
						Reducer:    reducer("max"),
						Evaluator:  &thresholdEvaluator{Type: "gt", Threshold: 34},
					},
					{
						InputRefID: "A",
						Reducer:    reducer("min"),
						Operator:   "or",
						Evaluator:  &thresholdEvaluator{Type: "gt", Threshold: 12},
					},
				}},
			resultNumber: func() mathexp.Number {
				v := valBasedNumber(ptr.Float64(1))
				v.SetMeta([]EvalMatch{{Value: ptr.Float64(40)}, {Value: ptr.Float64(30)}})
				return v
			},
		},
		{
			name: "single query and single condition - multiple series (one true, one not == true)",
			vars: mathexp.Vars{
				"A": mathexp.Results{
					Values: []mathexp.Value{
						valBasedSeriesWithLabels(data.Labels{"h": "1"}, ptr.Float64(30), ptr.Float64(40)),
						valBasedSeries(ptr.Float64(0), ptr.Float64(10)),
					},
				},
			},
			conditionsCmd: &ConditionsCmd{
				Conditions: []condition{
					{
						InputRefID: "A",
						Reducer:    reducer("avg"),
						Operator:   "and",
						Evaluator:  &thresholdEvaluator{Type: "gt", Threshold: 34},
					},
				}},
			resultNumber: func() mathexp.Number {
				v := valBasedNumber(ptr.Float64(1))
				v.SetMeta([]EvalMatch{{Value: ptr.Float64(35), Labels: data.Labels{"h": "1"}}})
				return v
			},
		},
		{
			name: "single query and single condition - multiple series (one not true, one true == true)",
			vars: mathexp.Vars{
				"A": mathexp.Results{
					Values: []mathexp.Value{
						valBasedSeries(ptr.Float64(0), ptr.Float64(10)),
						valBasedSeries(ptr.Float64(30), ptr.Float64(40)),
					},
				},
			},
			conditionsCmd: &ConditionsCmd{
				Conditions: []condition{
					{
						InputRefID: "A",
						Reducer:    reducer("avg"),
						Operator:   "and",
						Evaluator:  &thresholdEvaluator{Type: "gt", Threshold: 34},
					},
				}},
			resultNumber: func() mathexp.Number {
				v := valBasedNumber(ptr.Float64(1))
				v.SetMeta([]EvalMatch{{Value: ptr.Float64(35)}})
				return v
			},
		},
		{
			name: "single query and single condition - multiple series (2 not true == false)",
			vars: mathexp.Vars{
				"A": mathexp.Results{
					Values: []mathexp.Value{
						valBasedSeries(ptr.Float64(0), ptr.Float64(10)),
						valBasedSeries(ptr.Float64(20), ptr.Float64(30)),
					},
				},
			},
			conditionsCmd: &ConditionsCmd{
				Conditions: []condition{
					{
						InputRefID: "A",
						Reducer:    reducer("avg"),
						Operator:   "and",
						Evaluator:  &thresholdEvaluator{Type: "gt", Threshold: 34},
					},
				}},
			resultNumber: func() mathexp.Number {
				v := valBasedNumber(ptr.Float64(0))
				v.SetMeta([]EvalMatch{})
				return v
			},
		},
		{
			name: "single query and single ranged condition",
			vars: mathexp.Vars{
				"A": mathexp.Results{
					Values: []mathexp.Value{
						valBasedSeries(ptr.Float64(30), ptr.Float64(40)),
					},
				},
			},
			conditionsCmd: &ConditionsCmd{
				Conditions: []condition{
					{
						InputRefID: "A",
						Reducer:    reducer("diff"),
						Operator:   "and",
						Evaluator:  &rangedEvaluator{Type: "within_range", Lower: 2, Upper: 3},
					},
				},
			},
			resultNumber: func() mathexp.Number {
				v := valBasedNumber(ptr.Float64(0))
				v.SetMeta([]EvalMatch{})
				return v
			},
		},
		{
			name: "single query with no data",
			vars: mathexp.Vars{
				"A": mathexp.Results{
					Values: []mathexp.Value{mathexp.NoData{}.New()},
				},
			},
			conditionsCmd: &ConditionsCmd{
				Conditions: []condition{
					{
						InputRefID: "A",
						Reducer:    reducer("avg"),
						Operator:   "and",
						Evaluator:  &thresholdEvaluator{"gt", 1},
					},
				},
			},
			resultNumber: func() mathexp.Number {
				v := valBasedNumber(nil)
				v.SetMeta([]EvalMatch{{Metric: "NoData"}})
				return v
			},
		},
		{
			name: "single query with no values",
			vars: mathexp.Vars{
				"A": mathexp.Results{
					Values: []mathexp.Value{},
				},
			},
			conditionsCmd: &ConditionsCmd{
				Conditions: []condition{
					{
						InputRefID: "A",
						Reducer:    reducer("avg"),
						Operator:   "and",
						Evaluator:  &thresholdEvaluator{"gt", 1},
					},
				},
			},
			resultNumber: func() mathexp.Number {
				v := valBasedNumber(nil)
				v.SetMeta([]EvalMatch{{Metric: "NoData"}})
				return v
			},
		},
		{
			name: "should accept numbers",
			vars: mathexp.Vars{
				"A": mathexp.Results{
					Values: []mathexp.Value{
						valBasedNumber(ptr.Float64(5)),
						valBasedNumber(ptr.Float64(10)),
						valBasedNumber(ptr.Float64(15)),
					},
				},
			},
			conditionsCmd: &ConditionsCmd{
				Conditions: []condition{
					{
						InputRefID: "A",
						Reducer:    reducer("avg"),
						Operator:   "and",
						Evaluator:  &thresholdEvaluator{"gt", 1},
					},
				},
			},
			resultNumber: func() mathexp.Number {
				v := valBasedNumber(ptr.Float64(1))
				v.SetMeta([]EvalMatch{
					{Value: ptr.Float64(5)},
					{Value: ptr.Float64(10)},
					{Value: ptr.Float64(15)},
				})
				return v
			},
		},
	}

	for _, tt := range tests {
		t.Run(tt.name, func(t *testing.T) {
			res, err := tt.conditionsCmd.Execute(context.Background(), tt.vars)
			require.NoError(t, err)

			require.Equal(t, 1, len(res.Values))

			require.Equal(t, tt.resultNumber(), res.Values[0])
		})
	}
=======
>>>>>>> ae830f68
}<|MERGE_RESOLUTION|>--- conflicted
+++ resolved
@@ -707,307 +707,4 @@
 			require.Equal(t, tt.needsVars, cmd.NeedsVars())
 		})
 	}
-<<<<<<< HEAD
-}
-
-func TestConditionsCmdExecute(t *testing.T) {
-	tests := []struct {
-		name          string
-		vars          mathexp.Vars
-		conditionsCmd *ConditionsCmd
-		resultNumber  func() mathexp.Number
-	}{
-		{
-			name: "single query and single condition",
-			vars: mathexp.Vars{
-				"A": mathexp.Results{
-					Values: []mathexp.Value{
-						valBasedSeries(ptr.Float64(30), ptr.Float64(40)),
-					},
-				},
-			},
-			conditionsCmd: &ConditionsCmd{
-				Conditions: []condition{
-					{
-						InputRefID: "A",
-						Reducer:    reducer("avg"),
-						Operator:   "and",
-						Evaluator:  &thresholdEvaluator{Type: "gt", Threshold: 34},
-					},
-				}},
-			resultNumber: func() mathexp.Number {
-				v := valBasedNumber(ptr.Float64(1))
-				v.SetMeta([]EvalMatch{{Value: ptr.Float64(35)}})
-				return v
-			},
-		},
-		{
-			name: "single query and single condition - empty series",
-			vars: mathexp.Vars{
-				"A": mathexp.Results{
-					Values: []mathexp.Value{
-						valBasedSeries(),
-					},
-				},
-			},
-			conditionsCmd: &ConditionsCmd{
-				Conditions: []condition{
-					{
-						InputRefID: "A",
-						Reducer:    reducer("avg"),
-						Operator:   "and",
-						Evaluator:  &thresholdEvaluator{Type: "gt", Threshold: 34},
-					},
-				}},
-			resultNumber: func() mathexp.Number {
-				v := valBasedNumber(nil)
-				v.SetMeta([]EvalMatch{{Metric: "NoData"}})
-				return v
-			},
-		},
-		{
-			name: "single query and single condition - empty series and not empty series",
-			vars: mathexp.Vars{
-				"A": mathexp.Results{
-					Values: []mathexp.Value{
-						valBasedSeries(),
-						valBasedSeries(ptr.Float64(3)),
-					},
-				},
-			},
-			conditionsCmd: &ConditionsCmd{
-				Conditions: []condition{
-					{
-						InputRefID: "A",
-						Reducer:    reducer("avg"),
-						Operator:   "and",
-						Evaluator:  &thresholdEvaluator{Type: "gt", Threshold: .5},
-					},
-				}},
-			resultNumber: func() mathexp.Number {
-				v := valBasedNumber(ptr.Float64(1))
-				v.SetMeta([]EvalMatch{{Value: ptr.Float64(3)}})
-				return v
-			},
-		},
-		{
-			name: "single query and two conditions",
-			vars: mathexp.Vars{
-				"A": mathexp.Results{
-					Values: []mathexp.Value{
-						valBasedSeries(ptr.Float64(30), ptr.Float64(40)),
-					},
-				},
-			},
-			conditionsCmd: &ConditionsCmd{
-				Conditions: []condition{
-					{
-						InputRefID: "A",
-						Reducer:    reducer("max"),
-						Evaluator:  &thresholdEvaluator{Type: "gt", Threshold: 34},
-					},
-					{
-						InputRefID: "A",
-						Reducer:    reducer("min"),
-						Operator:   "or",
-						Evaluator:  &thresholdEvaluator{Type: "gt", Threshold: 12},
-					},
-				}},
-			resultNumber: func() mathexp.Number {
-				v := valBasedNumber(ptr.Float64(1))
-				v.SetMeta([]EvalMatch{{Value: ptr.Float64(40)}, {Value: ptr.Float64(30)}})
-				return v
-			},
-		},
-		{
-			name: "single query and single condition - multiple series (one true, one not == true)",
-			vars: mathexp.Vars{
-				"A": mathexp.Results{
-					Values: []mathexp.Value{
-						valBasedSeriesWithLabels(data.Labels{"h": "1"}, ptr.Float64(30), ptr.Float64(40)),
-						valBasedSeries(ptr.Float64(0), ptr.Float64(10)),
-					},
-				},
-			},
-			conditionsCmd: &ConditionsCmd{
-				Conditions: []condition{
-					{
-						InputRefID: "A",
-						Reducer:    reducer("avg"),
-						Operator:   "and",
-						Evaluator:  &thresholdEvaluator{Type: "gt", Threshold: 34},
-					},
-				}},
-			resultNumber: func() mathexp.Number {
-				v := valBasedNumber(ptr.Float64(1))
-				v.SetMeta([]EvalMatch{{Value: ptr.Float64(35), Labels: data.Labels{"h": "1"}}})
-				return v
-			},
-		},
-		{
-			name: "single query and single condition - multiple series (one not true, one true == true)",
-			vars: mathexp.Vars{
-				"A": mathexp.Results{
-					Values: []mathexp.Value{
-						valBasedSeries(ptr.Float64(0), ptr.Float64(10)),
-						valBasedSeries(ptr.Float64(30), ptr.Float64(40)),
-					},
-				},
-			},
-			conditionsCmd: &ConditionsCmd{
-				Conditions: []condition{
-					{
-						InputRefID: "A",
-						Reducer:    reducer("avg"),
-						Operator:   "and",
-						Evaluator:  &thresholdEvaluator{Type: "gt", Threshold: 34},
-					},
-				}},
-			resultNumber: func() mathexp.Number {
-				v := valBasedNumber(ptr.Float64(1))
-				v.SetMeta([]EvalMatch{{Value: ptr.Float64(35)}})
-				return v
-			},
-		},
-		{
-			name: "single query and single condition - multiple series (2 not true == false)",
-			vars: mathexp.Vars{
-				"A": mathexp.Results{
-					Values: []mathexp.Value{
-						valBasedSeries(ptr.Float64(0), ptr.Float64(10)),
-						valBasedSeries(ptr.Float64(20), ptr.Float64(30)),
-					},
-				},
-			},
-			conditionsCmd: &ConditionsCmd{
-				Conditions: []condition{
-					{
-						InputRefID: "A",
-						Reducer:    reducer("avg"),
-						Operator:   "and",
-						Evaluator:  &thresholdEvaluator{Type: "gt", Threshold: 34},
-					},
-				}},
-			resultNumber: func() mathexp.Number {
-				v := valBasedNumber(ptr.Float64(0))
-				v.SetMeta([]EvalMatch{})
-				return v
-			},
-		},
-		{
-			name: "single query and single ranged condition",
-			vars: mathexp.Vars{
-				"A": mathexp.Results{
-					Values: []mathexp.Value{
-						valBasedSeries(ptr.Float64(30), ptr.Float64(40)),
-					},
-				},
-			},
-			conditionsCmd: &ConditionsCmd{
-				Conditions: []condition{
-					{
-						InputRefID: "A",
-						Reducer:    reducer("diff"),
-						Operator:   "and",
-						Evaluator:  &rangedEvaluator{Type: "within_range", Lower: 2, Upper: 3},
-					},
-				},
-			},
-			resultNumber: func() mathexp.Number {
-				v := valBasedNumber(ptr.Float64(0))
-				v.SetMeta([]EvalMatch{})
-				return v
-			},
-		},
-		{
-			name: "single query with no data",
-			vars: mathexp.Vars{
-				"A": mathexp.Results{
-					Values: []mathexp.Value{mathexp.NoData{}.New()},
-				},
-			},
-			conditionsCmd: &ConditionsCmd{
-				Conditions: []condition{
-					{
-						InputRefID: "A",
-						Reducer:    reducer("avg"),
-						Operator:   "and",
-						Evaluator:  &thresholdEvaluator{"gt", 1},
-					},
-				},
-			},
-			resultNumber: func() mathexp.Number {
-				v := valBasedNumber(nil)
-				v.SetMeta([]EvalMatch{{Metric: "NoData"}})
-				return v
-			},
-		},
-		{
-			name: "single query with no values",
-			vars: mathexp.Vars{
-				"A": mathexp.Results{
-					Values: []mathexp.Value{},
-				},
-			},
-			conditionsCmd: &ConditionsCmd{
-				Conditions: []condition{
-					{
-						InputRefID: "A",
-						Reducer:    reducer("avg"),
-						Operator:   "and",
-						Evaluator:  &thresholdEvaluator{"gt", 1},
-					},
-				},
-			},
-			resultNumber: func() mathexp.Number {
-				v := valBasedNumber(nil)
-				v.SetMeta([]EvalMatch{{Metric: "NoData"}})
-				return v
-			},
-		},
-		{
-			name: "should accept numbers",
-			vars: mathexp.Vars{
-				"A": mathexp.Results{
-					Values: []mathexp.Value{
-						valBasedNumber(ptr.Float64(5)),
-						valBasedNumber(ptr.Float64(10)),
-						valBasedNumber(ptr.Float64(15)),
-					},
-				},
-			},
-			conditionsCmd: &ConditionsCmd{
-				Conditions: []condition{
-					{
-						InputRefID: "A",
-						Reducer:    reducer("avg"),
-						Operator:   "and",
-						Evaluator:  &thresholdEvaluator{"gt", 1},
-					},
-				},
-			},
-			resultNumber: func() mathexp.Number {
-				v := valBasedNumber(ptr.Float64(1))
-				v.SetMeta([]EvalMatch{
-					{Value: ptr.Float64(5)},
-					{Value: ptr.Float64(10)},
-					{Value: ptr.Float64(15)},
-				})
-				return v
-			},
-		},
-	}
-
-	for _, tt := range tests {
-		t.Run(tt.name, func(t *testing.T) {
-			res, err := tt.conditionsCmd.Execute(context.Background(), tt.vars)
-			require.NoError(t, err)
-
-			require.Equal(t, 1, len(res.Values))
-
-			require.Equal(t, tt.resultNumber(), res.Values[0])
-		})
-	}
-=======
->>>>>>> ae830f68
 }