package expr

import (
	"context"
	"encoding/json"
	"fmt"
	"time"

	"go.opentelemetry.io/otel/attribute"
	"gonum.org/v1/gonum/graph/simple"
	"gonum.org/v1/gonum/graph/topo"

	"github.com/grafana/grafana/pkg/expr/mathexp"
	"github.com/grafana/grafana/pkg/services/featuremgmt"
)

// NodeType is the type of a DPNode. Currently either a expression command or datasource query.
type NodeType int

const (
	// TypeCMDNode is a NodeType for expression commands.
	TypeCMDNode NodeType = iota
	// TypeDatasourceNode is a NodeType for datasource queries.
	TypeDatasourceNode
	// TypeMLNode is a NodeType for Machine Learning queries.
	TypeMLNode
)

func (nt NodeType) String() string {
	switch nt {
	case TypeCMDNode:
		return "Expression"
	case TypeDatasourceNode:
		return "Datasource"
	case TypeMLNode:
		return "Machine Learning"
	default:
		return "Unknown"
	}
}

// Node is a node in a Data Pipeline. Node is either a expression command or a datasource query.
type Node interface {
	ID() int64 // ID() allows the gonum graph node interface to be fulfilled
	NodeType() NodeType
	RefID() string
	Execute(ctx context.Context, now time.Time, vars mathexp.Vars, s *Service) (mathexp.Results, error)
	String() string
}

// DataPipeline is an ordered set of nodes returned from DPGraph processing.
type DataPipeline []Node

// execute runs all the command/datasource requests in the pipeline return a
// map of the refId of the of each command
func (dp *DataPipeline) execute(c context.Context, now time.Time, s *Service) (mathexp.Vars, error) {
	vars := make(mathexp.Vars)

	// Execute datasource nodes first, and grouped by datasource.
	dsNodes := []*DSNode{}
	for _, node := range *dp {
		if node.NodeType() != TypeDatasourceNode {
			continue
		}
		dsNodes = append(dsNodes, node.(*DSNode))
	}

<<<<<<< HEAD
	executeDSNodesGrouped(c, now, vars, s, dsNodes)

	// TODO: Mark Dependent nodes of vars[X] that have result.Error != nil, and then don't execute dependent nodes,
	// but instead set them to an error and return
=======
	if err := executeDSNodesGrouped(c, now, vars, s, dsNodes); err != nil {
		return nil, err
	}
>>>>>>> f091e8f8

	for _, node := range *dp {
		if node.NodeType() == TypeDatasourceNode {
			continue // already executed via executeDSNodesGrouped
		}
<<<<<<< HEAD

		var hasDepError bool
		if cmd, ok := node.(*CMDNode); ok {
			for _, neededVar := range cmd.Command.NeedsVars() {
				if res, ok := vars[neededVar]; ok {
					if res.Error != nil {
						errResult := mathexp.Results{
							Error: fmt.Errorf("not executing expression %v because expression %v errored", node.RefID(), neededVar), // TODO errutil
						}
						vars[node.RefID()] = errResult
						hasDepError = true
						break
					}
				}
			}
		}
		if hasDepError {
			continue
		}

=======
>>>>>>> f091e8f8
		c, span := s.tracer.Start(c, "SSE.ExecuteNode")
		span.SetAttributes("node.refId", node.RefID(), attribute.Key("node.refId").String(node.RefID()))
		if node.NodeType() == TypeCMDNode {
			cmdNode := node.(*CMDNode)
			inputRefIDs := cmdNode.Command.NeedsVars()
			span.SetAttributes("node.inputRefIDs", inputRefIDs, attribute.Key("node.inputRefIDs").StringSlice(inputRefIDs))
		}
		defer span.End()

		res, err := node.Execute(c, now, vars, s)
		if err != nil {
			res.Error = err
		}

		vars[node.RefID()] = res
	}
	return vars, nil
}

// BuildPipeline builds a graph of the nodes, and returns the nodes in an
// executable order.
func (s *Service) buildPipeline(req *Request) (DataPipeline, error) {
	if req != nil && len(req.Headers) == 0 {
		req.Headers = map[string]string{}
	}

	graph, err := s.buildDependencyGraph(req)
	if err != nil {
		return DataPipeline{}, err
	}

	nodes, err := buildExecutionOrder(graph)
	if err != nil {
		return DataPipeline{}, err
	}

	return nodes, nil
}

// buildDependencyGraph returns a dependency graph for a set of queries.
func (s *Service) buildDependencyGraph(req *Request) (*simple.DirectedGraph, error) {
	graph, err := s.buildGraph(req)
	if err != nil {
		return nil, err
	}

	registry := buildNodeRegistry(graph)

	if err := buildGraphEdges(graph, registry); err != nil {
		return nil, err
	}

	return graph, nil
}

// buildExecutionOrder returns a sequence of nodes ordered by dependency.
// Note: During execution, Datasource query nodes for the same datasource will
// be grouped into one request and executed first as phase after this call.
func buildExecutionOrder(graph *simple.DirectedGraph) ([]Node, error) {
	sortedNodes, err := topo.SortStabilized(graph, nil)
	if err != nil {
		return nil, err
	}

	nodes := make([]Node, len(sortedNodes))
	for i, v := range sortedNodes {
		nodes[i] = v.(Node)
	}

	return nodes, nil
}

// buildNodeRegistry returns a lookup table for reference IDs to respective node.
func buildNodeRegistry(g *simple.DirectedGraph) map[string]Node {
	res := make(map[string]Node)

	nodeIt := g.Nodes()

	for nodeIt.Next() {
		if dpNode, ok := nodeIt.Node().(Node); ok {
			res[dpNode.RefID()] = dpNode
		}
	}

	return res
}

// buildGraph creates a new graph populated with nodes for every query.
func (s *Service) buildGraph(req *Request) (*simple.DirectedGraph, error) {
	dp := simple.NewDirectedGraph()
<<<<<<< HEAD
=======

>>>>>>> f091e8f8
	for i, query := range req.Queries {
		if query.DataSource == nil || query.DataSource.UID == "" {
			return nil, fmt.Errorf("missing datasource uid in query with refId %v", query.RefID)
		}

		rawQueryProp := make(map[string]interface{})
		queryBytes, err := query.JSON.MarshalJSON()

		if err != nil {
			return nil, err
		}

		err = json.Unmarshal(queryBytes, &rawQueryProp)
		if err != nil {
			return nil, err
		}

		rn := &rawNode{
			Query:      rawQueryProp,
			QueryRaw:   query.JSON,
			RefID:      query.RefID,
			TimeRange:  query.TimeRange,
			QueryType:  query.QueryType,
			DataSource: query.DataSource,
			idx:        int64(i),
		}

		var node Node
		switch NodeTypeFromDatasourceUID(query.DataSource.UID) {
		case TypeDatasourceNode:
			node, err = s.buildDSNode(dp, rn, req)
		case TypeCMDNode:
			node, err = buildCMDNode(dp, rn)
		case TypeMLNode:
			if s.features.IsEnabled(featuremgmt.FlagMlExpressions) {
				node, err = s.buildMLNode(dp, rn, req)
				if err != nil {
					err = fmt.Errorf("fail to parse expression with refID %v: %w", rn.RefID, err)
				}
			}
		}

		if node == nil && err == nil {
			err = fmt.Errorf("unsupported node type '%s'", NodeTypeFromDatasourceUID(query.DataSource.UID))
		}

		if err != nil {
			return nil, err
		}

		dp.AddNode(node)
	}
	return dp, nil
}

// buildGraphEdges generates graph edges based on each node's dependencies.
func buildGraphEdges(dp *simple.DirectedGraph, registry map[string]Node) error {
	nodeIt := dp.Nodes()

	for nodeIt.Next() {
		node := nodeIt.Node().(Node)

		if node.NodeType() != TypeCMDNode {
			// datasource node, nothing to do for now. Although if we want expression results to be
			// used as datasource query params some day this will need change
			continue
		}

		cmdNode := node.(*CMDNode)

		for _, neededVar := range cmdNode.Command.NeedsVars() {
			neededNode, ok := registry[neededVar]
			if !ok {
				return fmt.Errorf("unable to find dependent node '%v'", neededVar)
			}

			if neededNode.ID() == cmdNode.ID() {
				return fmt.Errorf("expression '%v' cannot reference itself. Must be query or another expression", neededVar)
			}

			if cmdNode.CMDType == TypeClassicConditions {
				if neededNode.NodeType() != TypeDatasourceNode {
					return fmt.Errorf("only data source queries may be inputs to a classic condition, %v is a %v", neededVar, neededNode.NodeType())
				}
			}

			if neededNode.NodeType() == TypeCMDNode {
				if neededNode.(*CMDNode).CMDType == TypeClassicConditions {
					return fmt.Errorf("classic conditions may not be the input for other expressions, but %v is the input for %v", neededVar, cmdNode.RefID())
				}
			}

			edge := dp.NewEdge(neededNode, cmdNode)

			dp.SetEdge(edge)
		}
	}
	return nil
}<|MERGE_RESOLUTION|>--- conflicted
+++ resolved
@@ -65,22 +65,12 @@
 		dsNodes = append(dsNodes, node.(*DSNode))
 	}
 
-<<<<<<< HEAD
 	executeDSNodesGrouped(c, now, vars, s, dsNodes)
-
-	// TODO: Mark Dependent nodes of vars[X] that have result.Error != nil, and then don't execute dependent nodes,
-	// but instead set them to an error and return
-=======
-	if err := executeDSNodesGrouped(c, now, vars, s, dsNodes); err != nil {
-		return nil, err
-	}
->>>>>>> f091e8f8
 
 	for _, node := range *dp {
 		if node.NodeType() == TypeDatasourceNode {
 			continue // already executed via executeDSNodesGrouped
 		}
-<<<<<<< HEAD
 
 		var hasDepError bool
 		if cmd, ok := node.(*CMDNode); ok {
@@ -101,8 +91,6 @@
 			continue
 		}
 
-=======
->>>>>>> f091e8f8
 		c, span := s.tracer.Start(c, "SSE.ExecuteNode")
 		span.SetAttributes("node.refId", node.RefID(), attribute.Key("node.refId").String(node.RefID()))
 		if node.NodeType() == TypeCMDNode {
@@ -193,10 +181,7 @@
 // buildGraph creates a new graph populated with nodes for every query.
 func (s *Service) buildGraph(req *Request) (*simple.DirectedGraph, error) {
 	dp := simple.NewDirectedGraph()
-<<<<<<< HEAD
-=======
-
->>>>>>> f091e8f8
+
 	for i, query := range req.Queries {
 		if query.DataSource == nil || query.DataSource.UID == "" {
 			return nil, fmt.Errorf("missing datasource uid in query with refId %v", query.RefID)
