package codegen

import (
	"bytes"
	"encoding/json"
	"errors"
	"fmt"
	"io"
	"path"
	"path/filepath"
	"sort"
	"strings"
	"text/template"

	"cuelang.org/go/cue/cuecontext"
	"github.com/grafana/codejen"
	"github.com/grafana/grafana/pkg/components/simplejson"
	"github.com/grafana/grafana/pkg/kindsys"
	"github.com/grafana/thema/encoding/jsonschema"
	"github.com/olekukonko/tablewriter"
	"github.com/xeipuuv/gojsonpointer"
)

func DocsJenny(docsPath string) OneToOne {
	return docsJenny{
		docsPath: docsPath,
	}
}

type docsJenny struct {
	docsPath string
}

func (j docsJenny) JennyName() string {
	return "DocsJenny"
}

func (j docsJenny) Generate(kind kindsys.Kind) (*codejen.File, error) {
	// TODO remove this once codejen catches nils https://github.com/grafana/codejen/issues/5
	if kind == nil {
		return nil, nil
	}

	f, err := jsonschema.GenerateSchema(kind.Lineage().Latest())
	if err != nil {
		return nil, fmt.Errorf("failed to generate json representation for the schema: %v", err)
	}
	b, err := cuecontext.New().BuildFile(f).MarshalJSON()
	if err != nil {
		return nil, fmt.Errorf("failed to marshal schema value to json: %v", err)
	}

	// We don't need entire json obj, only the value of components.schemas path
	var obj struct {
		Info struct {
			Title string
		}
		Components struct {
			Schemas json.RawMessage
		}
	}
	err = json.Unmarshal(b, &obj)
	if err != nil {
		return nil, fmt.Errorf("failed to unmarshal schema json: %v", err)
	}

	// fixes the references between the types within a json after making components.schema.<types> the root of the json
	kindJsonStr := strings.Replace(string(obj.Components.Schemas), "#/components/schemas/", "#/", -1)

	kindProps := kind.Props().Common()
	data := templateData{
		KindName:        kindProps.Name,
		KindVersion:     kind.Lineage().Latest().Version().String(),
		KindMaturity:    string(kindProps.Maturity),
		KindDescription: kindProps.Description,
		Markdown:        "{{ .Markdown 1 }}",
	}

	tmpl, err := makeTemplate(data, "docs.tmpl")
	if err != nil {
		return nil, err
	}

	doc, err := jsonToMarkdown([]byte(kindJsonStr), string(tmpl), obj.Info.Title)
	if err != nil {
		return nil, fmt.Errorf("failed to build markdown for kind %s: %v", kindProps.Name, err)
	}

	return codejen.NewFile(filepath.Join(j.docsPath, strings.ToLower(kindProps.Name), "schema-reference.md"), doc, j), nil
}

// makeTemplate pre-populates the template with the kind metadata
func makeTemplate(data templateData, tmpl string) ([]byte, error) {
	buf := new(bytes.Buffer)
	if err := tmpls.Lookup(tmpl).Execute(buf, data); err != nil {
		return []byte{}, fmt.Errorf("failed to populate docs template with the kind metadata")
	}
	return buf.Bytes(), nil
}

type templateData struct {
	KindName        string
	KindVersion     string
	KindMaturity    string
	KindDescription string
	Markdown        string
}

// -------------------- JSON to Markdown conversion --------------------
// Copied from https://github.com/marcusolsson/json-schema-docs and slightly changed to fit the DocsJenny

type schema struct {
<<<<<<< HEAD
	ID            string             `json:"$id,omitempty"`
	Ref           string             `json:"$ref,omitempty"`
	Schema        string             `json:"$schema,omitempty"`
	Title         string             `json:"title,omitempty"`
	Description   string             `json:"description,omitempty"`
	Required      []string           `json:"required,omitempty"`
	Type          PropertyTypes      `json:"type,omitempty"`
	Properties    map[string]*schema `json:"properties,omitempty"`
	Items         *schema            `json:"items,omitempty"`
	Definitions   map[string]*schema `json:"definitions,omitempty"`
	Enum          []Any              `json:"enum"`
	Default       any                `json:"default"`
	AllOf         []*schema          `json:"allOf"`
	extends       []string           `json:"-"`
	inheritedFrom string             `json:"-"`
=======
	ID                   string             `json:"$id,omitempty"`
	Ref                  string             `json:"$ref,omitempty"`
	Schema               string             `json:"$schema,omitempty"`
	Title                string             `json:"title,omitempty"`
	Description          string             `json:"description,omitempty"`
	Required             []string           `json:"required,omitempty"`
	Type                 PropertyTypes      `json:"type,omitempty"`
	Properties           map[string]*schema `json:"properties,omitempty"`
	Items                *schema            `json:"items,omitempty"`
	Definitions          map[string]*schema `json:"definitions,omitempty"`
	Enum                 []Any              `json:"enum"`
	AdditionalProperties *schema            `json:"additionalProperties"`
	Default              any                `json:"default"`
}

func renderMapType(props *schema) string {
	if props == nil {
		return ""
	}

	if props.Type.HasType(PropertyTypeObject) {
		name, anchor := propNameAndAnchor(props.Title, props.Title)
		return fmt.Sprintf("[%s](#%s)", name, anchor)
	}

	if props.AdditionalProperties != nil {
		return "map[string]" + renderMapType(props.AdditionalProperties)
	}

	if props.Items != nil {
		return "[]" + renderMapType(props.Items)
	}

	var types []string
	for _, t := range props.Type {
		types = append(types, string(t))
	}
	return strings.Join(types, ", ")
>>>>>>> 3c01ae2c
}

func jsonToMarkdown(jsonData []byte, tpl string, kindName string) ([]byte, error) {
	sch, err := newSchema(jsonData, kindName)
	if err != nil {
		return []byte{}, err
	}

	t, err := template.New("markdown").Parse(tpl)
	if err != nil {
		return []byte{}, err
	}

	buf := new(bytes.Buffer)
	err = t.Execute(buf, sch)
	if err != nil {
		return []byte{}, err
	}

	return buf.Bytes(), nil
}

func newSchema(b []byte, kindName string) (*schema, error) {
	var data map[string]*schema
	if err := json.Unmarshal(b, &data); err != nil {
		return nil, err
	}

	// Needed for resolving in-schema references.
	root, err := simplejson.NewJson(b)
	if err != nil {
		return nil, err
	}

	return resolveSchema(data[kindName], root)
}

// resolveSchema recursively resolves schemas.
func resolveSchema(schem *schema, root *simplejson.Json) (*schema, error) {
	for _, prop := range schem.Properties {
		if prop.Ref != "" {
			tmp, err := resolveReference(prop.Ref, root)
			if err != nil {
				return nil, err
			}
			*prop = *tmp
		}
		foo, err := resolveSchema(prop, root)
		if err != nil {
			return nil, err
		}
		*prop = *foo
	}

	if schem.Items != nil {
		if schem.Items.Ref != "" {
			tmp, err := resolveReference(schem.Items.Ref, root)
			if err != nil {
				return nil, err
			}
			*schem.Items = *tmp
		}
		foo, err := resolveSchema(schem.Items, root)
		if err != nil {
			return nil, err
		}
		*schem.Items = *foo
	}

<<<<<<< HEAD
	if len(schem.AllOf) > 0 {
		for idx, child := range schem.AllOf {
			tmp, err := resolveSubSchema(schem, child, root)
			if err != nil {
				return nil, err
			}
			schem.AllOf[idx] = tmp

			if len(tmp.Title) > 0 {
				schem.extends = append(schem.extends, tmp.Title)
			}
		}
=======
	if schem.AdditionalProperties != nil {
		if schem.AdditionalProperties.Ref != "" {
			tmp, err := resolveReference(schem.AdditionalProperties.Ref, root)
			if err != nil {
				return nil, err
			}
			*schem.AdditionalProperties = *tmp
		}
		foo, err := resolveSchema(schem.AdditionalProperties, root)
		if err != nil {
			return nil, err
		}
		*schem.AdditionalProperties = *foo
>>>>>>> 3c01ae2c
	}

	return schem, nil
}

func resolveSubSchema(parent, child *schema, root *simplejson.Json) (*schema, error) {
	if child.Ref != "" {
		tmp, err := resolveReference(child.Ref, root)
		if err != nil {
			return nil, err
		}
		*child = *tmp
	}

	if len(child.Required) > 0 {
		parent.Required = append(parent.Required, child.Required...)
	}

	child, err := resolveSchema(child, root)
	if err != nil {
		return nil, err
	}

	if parent.Properties == nil {
		parent.Properties = make(map[string]*schema)
	}

	for k, v := range child.Properties {
		prop := *v
		prop.inheritedFrom = child.Title
		parent.Properties[k] = &prop
	}

	return child, err
}

// resolveReference loads a schema from a $ref.
// If ref contains a hashtag (#), the part after represents a in-schema reference.
func resolveReference(ref string, root *simplejson.Json) (*schema, error) {
	i := strings.Index(ref, "#")

	if i != 0 {
		return nil, fmt.Errorf("not in-schema reference: %s", ref)
	}
	return resolveInSchemaReference(ref[i+1:], root)
}

func resolveInSchemaReference(ref string, root *simplejson.Json) (*schema, error) {
	// in-schema reference
	pointer, err := gojsonpointer.NewJsonPointer(ref)
	if err != nil {
		return nil, err
	}

	v, _, err := pointer.Get(root.MustMap())
	if err != nil {
		return nil, err
	}

	var sch schema
	b, err := json.Marshal(v)
	if err != nil {
		return nil, err
	}

	if err := json.Unmarshal(b, &sch); err != nil {
		return nil, err
	}

	// Set the ref name as title
	sch.Title = path.Base(ref)

	return &sch, nil
}

// Markdown returns the Markdown representation of the schema.
//
// The level argument can be used to offset the heading levels. This can be
// useful if you want to add the schema under a subheading.
func (s schema) Markdown(level int) string {
	if level < 1 {
		level = 1
	}

	buf := new(bytes.Buffer)

<<<<<<< HEAD
	if s.Title != "" {
		fmt.Fprintln(buf, fmt.Sprintf("### %s", strings.Title(s.Title)))
		fmt.Fprintln(buf)
=======
	if s.Title != "" && s.AdditionalProperties == nil {
		fmt.Fprintln(&buf, makeHeading(s.Title, level))
		fmt.Fprintln(&buf)
>>>>>>> 3c01ae2c
	}

	if s.Description != "" {
		fmt.Fprintln(buf, s.Description)
		fmt.Fprintln(buf)
	}

	if len(s.extends) > 0 {
		fmt.Fprintln(buf, makeExtends(s.extends))
		fmt.Fprintln(buf)
	}

	printProperties(buf, &s)

	// Add padding.
	fmt.Fprintln(buf)

	for _, obj := range findDefinitions(&s) {
		fmt.Fprint(buf, obj.Markdown(level+1))
	}

	return buf.String()
}

func makeExtends(from []string) string {
	fromLinks := make([]string, 0, len(from))
	for _, f := range from {
		fromLinks = append(fromLinks, fmt.Sprintf("[%s](#%s)", f, strings.ToLower(f)))
	}

	return fmt.Sprintf("It extends %s.", strings.Join(fromLinks, " and "))
}

func findDefinitions(s *schema) []*schema {
	// Gather all properties of object type so that we can generate the
	// properties for them recursively.
	var objs []*schema

	definition := func(k string, p *schema) {
		if p.Type.HasType(PropertyTypeObject) && p.AdditionalProperties == nil {
			// Use the identifier as the title.
			if len(p.Title) == 0 {
				p.Title = k
			}
			objs = append(objs, p)
		}

		// If the property is an array of objects, use the name of the array
		// property as the title.
		if p.Type.HasType(PropertyTypeArray) {
			if p.Items != nil {
				if p.Items.Type.HasType(PropertyTypeObject) {
					if len(p.Items.Title) == 0 {
						p.Items.Title = k
					}
					objs = append(objs, p.Items)
				}
			}
		}
	}

<<<<<<< HEAD
	// This code could probably be unified with the one above
	for _, child := range s.AllOf {
		if child.Type.HasType(PropertyTypeObject) {
			objs = append(objs, child)
		}

		if child.Type.HasType(PropertyTypeArray) {
			if child.Items != nil {
				if child.Items.Type.HasType(PropertyTypeObject) {
					objs = append(objs, child.Items)
				}
			}
		}
=======
	for k, p := range s.Properties {
		// If a property has AdditionalProperties, then it's a map
		if p.AdditionalProperties != nil {
			definition(k, p.AdditionalProperties)
		}

		definition(k, p)
>>>>>>> 3c01ae2c
	}

	// Sort the object schemas.
	sort.Slice(objs, func(i, j int) bool {
		return objs[i].Title < objs[j].Title
	})

	return objs
}

func printProperties(w io.Writer, s *schema) {
	table := tablewriter.NewWriter(w)
	table.SetHeader([]string{"Property", "Type", "Required", "Description"})
	table.SetBorders(tablewriter.Border{Left: true, Top: false, Right: true, Bottom: false})
	table.SetCenterSeparator("|")
	table.SetAutoFormatHeaders(false)
	table.SetHeaderAlignment(tablewriter.ALIGN_LEFT)
	table.SetAutoWrapText(false)

	// Buffer all property rows so that we can sort them before printing them.
	rows := make([][]string, 0, len(s.Properties))

	for key, val := range s.Properties {
		typeStr := propTypeStr(key, val)

		// Emphasize required properties.
		var required string
		if in(s.Required, key) {
			required = "**Yes**"
		} else {
			required = "No"
		}

<<<<<<< HEAD
		var desc string

		if p.inheritedFrom != "" {
			desc = fmt.Sprintf("*(Inherited from [%s](#%s))*", p.inheritedFrom, strings.ToLower(p.inheritedFrom))
		}

		if p.Description != "" {
			desc += "\n" + p.Description
		}
=======
		desc := val.Description
>>>>>>> 3c01ae2c

		if len(val.Enum) > 0 {
			vals := make([]string, 0, len(val.Enum))
			for _, e := range val.Enum {
				vals = append(vals, e.String())
			}
			desc += "\nPossible values are: `" + strings.Join(vals, "`, `") + "`."
		}

		if val.Default != nil {
			desc += fmt.Sprintf(" Default: `%v`.", val.Default)
		}

		rows = append(rows, []string{fmt.Sprintf("`%s`", key), typeStr, required, formatForTable(desc)})
	}

	// Sort by the required column, then by the key column.
	sort.Slice(rows, func(i, j int) bool {
		if rows[i][2] < rows[j][2] {
			return true
		}
		if rows[i][2] > rows[j][2] {
			return false
		}
		return rows[i][0] < rows[j][0]
	})

	table.AppendBulk(rows)
	table.Render()
}

func propTypeStr(propName string, propValue *schema) string {
	// If the property has AdditionalProperties, it is most likely a map type
	if propValue.AdditionalProperties != nil {
		mapValue := renderMapType(propValue.AdditionalProperties)
		return "map[string]" + mapValue
	}

	propType := make([]string, 0, len(propValue.Type))
	// Generate relative links for objects and arrays of objects.
	for _, pt := range propValue.Type {
		switch pt {
		case PropertyTypeObject:
			name, anchor := propNameAndAnchor(propName, propValue.Title)
			propType = append(propType, fmt.Sprintf("[%s](#%s)", name, anchor))
		case PropertyTypeArray:
			if propValue.Items != nil {
				for _, pi := range propValue.Items.Type {
					if pi == PropertyTypeObject {
						name, anchor := propNameAndAnchor(propName, propValue.Items.Title)
						propType = append(propType, fmt.Sprintf("[%s](#%s)[]", name, anchor))
					} else {
						propType = append(propType, fmt.Sprintf("%s[]", pi))
					}
				}
			} else {
				propType = append(propType, string(pt))
			}
		default:
			propType = append(propType, string(pt))
		}
	}

	if len(propType) == 0 {
		return ""
	}

	if len(propType) == 1 {
		return propType[0]
	}

	if len(propType) == 2 {
		return strings.Join(propType, " or ")
	}

	return fmt.Sprintf("%s, or %s", strings.Join(propType[:len(propType)-1], ", "), propType[len(propType)-1])
}

func propNameAndAnchor(prop, title string) (string, string) {
	if len(title) > 0 {
		return title, strings.ToLower(title)
	}
	return string(PropertyTypeObject), strings.ToLower(prop)
}

// in returns true if a string slice contains a specific string.
func in(strs []string, str string) bool {
	for _, s := range strs {
		if s == str {
			return true
		}
	}
	return false
}

// formatForTable returns string usable in a Markdown table.
// It trims white spaces, replaces new lines and pipe characters.
func formatForTable(in string) string {
	s := strings.TrimSpace(in)
	s = strings.ReplaceAll(s, "\n", "<br/>")
	s = strings.ReplaceAll(s, "|", "&#124;")
	return s
}

type PropertyTypes []PropertyType

func (pts *PropertyTypes) HasType(pt PropertyType) bool {
	for _, t := range *pts {
		if t == pt {
			return true
		}
	}
	return false
}

func (pts *PropertyTypes) UnmarshalJSON(data []byte) error {
	var value interface{}
	if err := json.Unmarshal(data, &value); err != nil {
		return err
	}

	switch val := value.(type) {
	case string:
		*pts = []PropertyType{PropertyType(val)}
		return nil
	case []interface{}:
		var pt []PropertyType
		for _, t := range val {
			s, ok := t.(string)
			if !ok {
				return errors.New("unsupported property type")
			}
			pt = append(pt, PropertyType(s))
		}
		*pts = pt
	default:
		return errors.New("unsupported property type")
	}

	return nil
}

type PropertyType string

const (
	PropertyTypeString  PropertyType = "string"
	PropertyTypeNumber  PropertyType = "number"
	PropertyTypeBoolean PropertyType = "boolean"
	PropertyTypeObject  PropertyType = "object"
	PropertyTypeArray   PropertyType = "array"
	PropertyTypeNull    PropertyType = "null"
)

type Any struct {
	value interface{}
}

func (u *Any) UnmarshalJSON(data []byte) error {
	if err := json.Unmarshal(data, &u.value); err != nil {
		return err
	}
	return nil
}

func (u *Any) String() string {
	return fmt.Sprintf("%v", u.value)
}<|MERGE_RESOLUTION|>--- conflicted
+++ resolved
@@ -110,23 +110,6 @@
 // Copied from https://github.com/marcusolsson/json-schema-docs and slightly changed to fit the DocsJenny
 
 type schema struct {
-<<<<<<< HEAD
-	ID            string             `json:"$id,omitempty"`
-	Ref           string             `json:"$ref,omitempty"`
-	Schema        string             `json:"$schema,omitempty"`
-	Title         string             `json:"title,omitempty"`
-	Description   string             `json:"description,omitempty"`
-	Required      []string           `json:"required,omitempty"`
-	Type          PropertyTypes      `json:"type,omitempty"`
-	Properties    map[string]*schema `json:"properties,omitempty"`
-	Items         *schema            `json:"items,omitempty"`
-	Definitions   map[string]*schema `json:"definitions,omitempty"`
-	Enum          []Any              `json:"enum"`
-	Default       any                `json:"default"`
-	AllOf         []*schema          `json:"allOf"`
-	extends       []string           `json:"-"`
-	inheritedFrom string             `json:"-"`
-=======
 	ID                   string             `json:"$id,omitempty"`
 	Ref                  string             `json:"$ref,omitempty"`
 	Schema               string             `json:"$schema,omitempty"`
@@ -138,8 +121,11 @@
 	Items                *schema            `json:"items,omitempty"`
 	Definitions          map[string]*schema `json:"definitions,omitempty"`
 	Enum                 []Any              `json:"enum"`
+	Default              any                `json:"default"`
+	AllOf                []*schema          `json:"allOf"`
 	AdditionalProperties *schema            `json:"additionalProperties"`
-	Default              any                `json:"default"`
+	extends              []string           `json:"-"`
+	inheritedFrom        string             `json:"-"`
 }
 
 func renderMapType(props *schema) string {
@@ -165,7 +151,6 @@
 		types = append(types, string(t))
 	}
 	return strings.Join(types, ", ")
->>>>>>> 3c01ae2c
 }
 
 func jsonToMarkdown(jsonData []byte, tpl string, kindName string) ([]byte, error) {
@@ -235,7 +220,6 @@
 		*schem.Items = *foo
 	}
 
-<<<<<<< HEAD
 	if len(schem.AllOf) > 0 {
 		for idx, child := range schem.AllOf {
 			tmp, err := resolveSubSchema(schem, child, root)
@@ -248,7 +232,8 @@
 				schem.extends = append(schem.extends, tmp.Title)
 			}
 		}
-=======
+	}
+
 	if schem.AdditionalProperties != nil {
 		if schem.AdditionalProperties.Ref != "" {
 			tmp, err := resolveReference(schem.AdditionalProperties.Ref, root)
@@ -262,7 +247,6 @@
 			return nil, err
 		}
 		*schem.AdditionalProperties = *foo
->>>>>>> 3c01ae2c
 	}
 
 	return schem, nil
@@ -349,15 +333,9 @@
 
 	buf := new(bytes.Buffer)
 
-<<<<<<< HEAD
-	if s.Title != "" {
+	if s.Title != "" && s.AdditionalProperties == nil {
 		fmt.Fprintln(buf, fmt.Sprintf("### %s", strings.Title(s.Title)))
 		fmt.Fprintln(buf)
-=======
-	if s.Title != "" && s.AdditionalProperties == nil {
-		fmt.Fprintln(&buf, makeHeading(s.Title, level))
-		fmt.Fprintln(&buf)
->>>>>>> 3c01ae2c
 	}
 
 	if s.Description != "" {
@@ -417,9 +395,18 @@
 				}
 			}
 		}
-	}
-
-<<<<<<< HEAD
+
+	}
+
+	for k, p := range s.Properties {
+		// If a property has AdditionalProperties, then it's a map
+		if p.AdditionalProperties != nil {
+			definition(k, p.AdditionalProperties)
+		}
+
+		definition(k, p)
+	}
+
 	// This code could probably be unified with the one above
 	for _, child := range s.AllOf {
 		if child.Type.HasType(PropertyTypeObject) {
@@ -433,15 +420,6 @@
 				}
 			}
 		}
-=======
-	for k, p := range s.Properties {
-		// If a property has AdditionalProperties, then it's a map
-		if p.AdditionalProperties != nil {
-			definition(k, p.AdditionalProperties)
-		}
-
-		definition(k, p)
->>>>>>> 3c01ae2c
 	}
 
 	// Sort the object schemas.
@@ -464,8 +442,8 @@
 	// Buffer all property rows so that we can sort them before printing them.
 	rows := make([][]string, 0, len(s.Properties))
 
-	for key, val := range s.Properties {
-		typeStr := propTypeStr(key, val)
+	for key, p := range s.Properties {
+		typeStr := propTypeStr(key, p)
 
 		// Emphasize required properties.
 		var required string
@@ -475,7 +453,6 @@
 			required = "No"
 		}
 
-<<<<<<< HEAD
 		var desc string
 
 		if p.inheritedFrom != "" {
@@ -485,26 +462,23 @@
 		if p.Description != "" {
 			desc += "\n" + p.Description
 		}
-=======
-		desc := val.Description
->>>>>>> 3c01ae2c
-
-		if len(val.Enum) > 0 {
-			vals := make([]string, 0, len(val.Enum))
-			for _, e := range val.Enum {
+
+		if len(p.Enum) > 0 {
+			vals := make([]string, 0, len(p.Enum))
+			for _, e := range p.Enum {
 				vals = append(vals, e.String())
 			}
 			desc += "\nPossible values are: `" + strings.Join(vals, "`, `") + "`."
 		}
 
-		if val.Default != nil {
-			desc += fmt.Sprintf(" Default: `%v`.", val.Default)
+		if p.Default != nil {
+			desc += fmt.Sprintf(" Default: `%v`.", p.Default)
 		}
 
 		rows = append(rows, []string{fmt.Sprintf("`%s`", key), typeStr, required, formatForTable(desc)})
 	}
 
-	// Sort by the required column, then by the key column.
+	// Sort by the required column, then by the name column.
 	sort.Slice(rows, func(i, j int) bool {
 		if rows[i][2] < rows[j][2] {
 			return true
