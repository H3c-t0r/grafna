package testinfra

import (
	"context"
	"fmt"
	"net"
	"net/http"
	"os"
	"path/filepath"
	"strconv"
	"strings"
	"testing"
	"time"

	"github.com/stretchr/testify/assert"
	"github.com/stretchr/testify/require"
	"gopkg.in/ini.v1"

	"github.com/grafana/grafana/pkg/api"
	"github.com/grafana/grafana/pkg/extensions"
	"github.com/grafana/grafana/pkg/infra/db"
	"github.com/grafana/grafana/pkg/infra/fs"
	"github.com/grafana/grafana/pkg/server"
	"github.com/grafana/grafana/pkg/services/org"
	"github.com/grafana/grafana/pkg/services/org/orgimpl"
	"github.com/grafana/grafana/pkg/services/quota/quotaimpl"
	"github.com/grafana/grafana/pkg/services/sqlstore"
	"github.com/grafana/grafana/pkg/services/supportbundles/supportbundlestest"
	"github.com/grafana/grafana/pkg/services/user"
	"github.com/grafana/grafana/pkg/services/user/userimpl"
	"github.com/grafana/grafana/pkg/setting"
)

// StartGrafana starts a Grafana server.
// The server address is returned.
func StartGrafana(t *testing.T, grafDir, cfgPath string) (string, *sqlstore.SQLStore) {
	addr, env := StartGrafanaEnv(t, grafDir, cfgPath)
	return addr, env.SQLStore
}

func StartGrafanaEnv(t *testing.T, grafDir, cfgPath string) (string, *server.TestEnv) {
	t.Helper()
	ctx := context.Background()

	setting.IsEnterprise = extensions.IsEnterprise
	listener, err := net.Listen("tcp", "127.0.0.1:0")
	require.NoError(t, err)
	cmdLineArgs := setting.CommandLineArgs{Config: cfgPath, HomePath: grafDir}
	serverOpts := server.Options{Listener: listener, HomePath: grafDir}
	apiServerOpts := api.ServerOptions{Listener: listener}

	env, err := server.InitializeForTest(cmdLineArgs, serverOpts, apiServerOpts)
	require.NoError(t, err)
	require.NoError(t, env.SQLStore.Sync())

<<<<<<< HEAD
	err = env.RoleRegistry.RegisterFixedRoles(ctx)
	require.NoError(t, err)
=======
	require.NotNil(t, env.SQLStore.Cfg)
	dbSec, err := env.SQLStore.Cfg.Raw.GetSection("database")
	require.NoError(t, err)
	assert.Greater(t, dbSec.Key("query_retries").MustInt(), 0)
>>>>>>> 7860ca6c

	go func() {
		// When the server runs, it will also build and initialize the service graph
		if err := env.Server.Run(ctx); err != nil {
			t.Log("Server exited uncleanly", "error", err)
		}
	}()
	t.Cleanup(func() {
		if err := env.Server.Shutdown(ctx, "test cleanup"); err != nil {
			t.Error("Timed out waiting on server to shut down")
		}
	})

	// Wait for Grafana to be ready
	addr := listener.Addr().String()
	resp, err := http.Get(fmt.Sprintf("http://%s/api/health", addr))
	require.NoError(t, err)
	require.NotNil(t, resp)
	t.Cleanup(func() {
		err := resp.Body.Close()
		assert.NoError(t, err)
	})
	require.Equal(t, 200, resp.StatusCode)

	t.Logf("Grafana is listening on %s", addr)

	return addr, env
}

// SetUpDatabase sets up the Grafana database.
func SetUpDatabase(t *testing.T, grafDir string) *sqlstore.SQLStore {
	t.Helper()

	sqlStore := db.InitTestDB(t, sqlstore.InitTestDBOpt{
		EnsureDefaultOrgAndUser: true,
	})

	// Make sure changes are synced with other goroutines
	err := sqlStore.Sync()
	require.NoError(t, err)

	return sqlStore
}

// CreateGrafDir creates the Grafana directory.
// The log by default is muted in the regression test, to activate it, pass option EnableLog = true
func CreateGrafDir(t *testing.T, opts ...GrafanaOpts) (string, string) {
	t.Helper()

	tmpDir := t.TempDir()

	// Search upwards in directory tree for project root
	var rootDir string
	found := false
	for i := 0; i < 20; i++ {
		rootDir = filepath.Join(rootDir, "..")

		dir, err := filepath.Abs(rootDir)
		require.NoError(t, err)

		exists, err := fs.Exists(filepath.Join(dir, "public", "views"))
		require.NoError(t, err)

		if exists {
			rootDir = dir
			found = true
			break
		}
	}

	require.True(t, found, "Couldn't detect project root directory")

	cfgDir := filepath.Join(tmpDir, "conf")
	err := os.MkdirAll(cfgDir, 0750)
	require.NoError(t, err)
	dataDir := filepath.Join(tmpDir, "data")
	// nolint:gosec
	err = os.MkdirAll(dataDir, 0750)
	require.NoError(t, err)
	logsDir := filepath.Join(tmpDir, "logs")
	pluginsDir := filepath.Join(tmpDir, "plugins")
	publicDir := filepath.Join(tmpDir, "public")
	err = os.MkdirAll(publicDir, 0750)
	require.NoError(t, err)
	viewsDir := filepath.Join(publicDir, "views")
	err = fs.CopyRecursive(filepath.Join(rootDir, "public", "views"), viewsDir)
	require.NoError(t, err)
	// Copy index template to index.html, since Grafana will try to use the latter
	err = fs.CopyFile(filepath.Join(rootDir, "public", "views", "index-template.html"),
		filepath.Join(viewsDir, "index.html"))
	require.NoError(t, err)
	// Copy error template to error.html, since Grafana will try to use the latter
	err = fs.CopyFile(filepath.Join(rootDir, "public", "views", "error-template.html"),
		filepath.Join(viewsDir, "error.html"))
	require.NoError(t, err)
	emailsDir := filepath.Join(publicDir, "emails")
	err = fs.CopyRecursive(filepath.Join(rootDir, "public", "emails"), emailsDir)
	require.NoError(t, err)
	provDir := filepath.Join(cfgDir, "provisioning")
	provDSDir := filepath.Join(provDir, "datasources")
	err = os.MkdirAll(provDSDir, 0750)
	require.NoError(t, err)
	provNotifiersDir := filepath.Join(provDir, "notifiers")
	err = os.MkdirAll(provNotifiersDir, 0750)
	require.NoError(t, err)
	provPluginsDir := filepath.Join(provDir, "plugins")
	err = os.MkdirAll(provPluginsDir, 0750)
	require.NoError(t, err)
	provDashboardsDir := filepath.Join(provDir, "dashboards")
	err = os.MkdirAll(provDashboardsDir, 0750)
	require.NoError(t, err)
	corePluginsDir := filepath.Join(publicDir, "app/plugins")
	err = fs.CopyRecursive(filepath.Join(rootDir, "public", "app/plugins"), corePluginsDir)
	require.NoError(t, err)

	cfg := ini.Empty()
	dfltSect := cfg.Section("")
	_, err = dfltSect.NewKey("app_mode", "development")
	require.NoError(t, err)

	pathsSect, err := cfg.NewSection("paths")
	require.NoError(t, err)
	_, err = pathsSect.NewKey("data", dataDir)
	require.NoError(t, err)
	_, err = pathsSect.NewKey("logs", logsDir)
	require.NoError(t, err)
	_, err = pathsSect.NewKey("plugins", pluginsDir)
	require.NoError(t, err)

	logSect, err := cfg.NewSection("log")
	require.NoError(t, err)

	_, err = logSect.NewKey("level", "debug")
	require.NoError(t, err)

	serverSect, err := cfg.NewSection("server")
	require.NoError(t, err)
	_, err = serverSect.NewKey("port", "0")
	require.NoError(t, err)
	_, err = serverSect.NewKey("static_root_path", publicDir)
	require.NoError(t, err)

	anonSect, err := cfg.NewSection("auth.anonymous")
	require.NoError(t, err)
	_, err = anonSect.NewKey("enabled", "true")
	require.NoError(t, err)

	alertingSect, err := cfg.NewSection("alerting")
	require.NoError(t, err)
	_, err = alertingSect.NewKey("notification_timeout_seconds", "1")
	require.NoError(t, err)
	_, err = alertingSect.NewKey("max_attempts", "3")
	require.NoError(t, err)

	rbacSect, err := cfg.NewSection("rbac")
	require.NoError(t, err)
	_, err = rbacSect.NewKey("permission_cache", "false")
	require.NoError(t, err)

	getOrCreateSection := func(name string) (*ini.Section, error) {
		section, err := cfg.GetSection(name)
		if err != nil {
			return cfg.NewSection(name)
		}
		return section, err
	}

	for _, o := range opts {
		if o.EnableCSP {
			securitySect, err := cfg.NewSection("security")
			require.NoError(t, err)
			_, err = securitySect.NewKey("content_security_policy", "true")
			require.NoError(t, err)
		}
		if len(o.EnableFeatureToggles) > 0 {
			featureSection, err := cfg.NewSection("feature_toggles")
			require.NoError(t, err)
			_, err = featureSection.NewKey("enable", strings.Join(o.EnableFeatureToggles, " "))
			require.NoError(t, err)
		}
		if o.NGAlertAdminConfigPollInterval != 0 {
			ngalertingSection, err := cfg.NewSection("unified_alerting")
			require.NoError(t, err)
			_, err = ngalertingSection.NewKey("admin_config_poll_interval", o.NGAlertAdminConfigPollInterval.String())
			require.NoError(t, err)
		}
		if o.NGAlertAlertmanagerConfigPollInterval != 0 {
			ngalertingSection, err := getOrCreateSection("unified_alerting")
			require.NoError(t, err)
			_, err = ngalertingSection.NewKey("alertmanager_config_poll_interval", o.NGAlertAlertmanagerConfigPollInterval.String())
			require.NoError(t, err)
		}
		if o.AppModeProduction {
			_, err = dfltSect.NewKey("app_mode", "production")
			require.NoError(t, err)
		}
		if o.AnonymousUserRole != "" {
			_, err = anonSect.NewKey("org_role", string(o.AnonymousUserRole))
			require.NoError(t, err)
		}
		if o.EnableQuota {
			quotaSection, err := cfg.NewSection("quota")
			require.NoError(t, err)
			_, err = quotaSection.NewKey("enabled", "true")
			require.NoError(t, err)
			dashboardQuota := int64(100)
			if o.DashboardOrgQuota != nil {
				dashboardQuota = *o.DashboardOrgQuota
			}
			_, err = quotaSection.NewKey("org_dashboard", strconv.FormatInt(dashboardQuota, 10))
			require.NoError(t, err)
		}
		if o.DisableAnonymous {
			anonSect, err := cfg.GetSection("auth.anonymous")
			require.NoError(t, err)
			_, err = anonSect.NewKey("enabled", "false")
			require.NoError(t, err)
		}
		if o.PluginAdminEnabled {
			anonSect, err := cfg.NewSection("plugins")
			require.NoError(t, err)
			_, err = anonSect.NewKey("plugin_admin_enabled", "true")
			require.NoError(t, err)
		}
		if o.PluginAdminExternalManageEnabled {
			anonSect, err := cfg.NewSection("plugins")
			require.NoError(t, err)
			_, err = anonSect.NewKey("plugin_admin_external_manage_enabled", "true")
			require.NoError(t, err)
		}
		if o.ViewersCanEdit {
			usersSection, err := cfg.NewSection("users")
			require.NoError(t, err)
			_, err = usersSection.NewKey("viewers_can_edit", "true")
			require.NoError(t, err)
		}
		if o.DisableLegacyAlerting {
			alertingSection, err := cfg.GetSection("alerting")
			require.NoError(t, err)
			_, err = alertingSection.NewKey("enabled", "false")
			require.NoError(t, err)
		}
		if o.EnableUnifiedAlerting {
			unifiedAlertingSection, err := getOrCreateSection("unified_alerting")
			require.NoError(t, err)
			_, err = unifiedAlertingSection.NewKey("enabled", "true")
			require.NoError(t, err)
		}
		if len(o.UnifiedAlertingDisabledOrgs) > 0 {
			unifiedAlertingSection, err := getOrCreateSection("unified_alerting")
			require.NoError(t, err)
			disableOrgStr := strings.Join(strings.Split(strings.Trim(fmt.Sprint(o.UnifiedAlertingDisabledOrgs), "[]"), " "), ",")
			_, err = unifiedAlertingSection.NewKey("disabled_orgs", disableOrgStr)
			require.NoError(t, err)
		}
		if !o.EnableLog {
			logSection, err := getOrCreateSection("log")
			require.NoError(t, err)
			_, err = logSection.NewKey("enabled", "false")
			require.NoError(t, err)
		} else {
			serverSection, err := getOrCreateSection("server")
			require.NoError(t, err)
			_, err = serverSection.NewKey("router_logging", "true")
			require.NoError(t, err)
		}

		if o.GRPCServerAddress != "" {
			logSection, err := getOrCreateSection("grpc_server")
			require.NoError(t, err)
			_, err = logSection.NewKey("address", o.GRPCServerAddress)
			require.NoError(t, err)
		}
		// retry queries 3 times by default
		queryRetries := 3
		if o.QueryRetries != 0 {
			queryRetries = int(o.QueryRetries)
		}
		logSection, err := getOrCreateSection("database")
		require.NoError(t, err)
		_, err = logSection.NewKey("query_retries", fmt.Sprintf("%d", queryRetries))
		require.NoError(t, err)
	}

	cfgPath := filepath.Join(cfgDir, "test.ini")
	err = cfg.SaveTo(cfgPath)
	require.NoError(t, err)

	err = fs.CopyFile(filepath.Join(rootDir, "conf", "defaults.ini"), filepath.Join(cfgDir, "defaults.ini"))
	require.NoError(t, err)

	return tmpDir, cfgPath
}

func SQLiteIntegrationTest(t *testing.T) {
	t.Helper()

	if testing.Short() || !db.IsTestDbSQLite() {
		t.Skip("skipping integration test")
	}
}

type GrafanaOpts struct {
	EnableCSP                             bool
	EnableFeatureToggles                  []string
	NGAlertAdminConfigPollInterval        time.Duration
	NGAlertAlertmanagerConfigPollInterval time.Duration
	AnonymousUserRole                     org.RoleType
	EnableQuota                           bool
	DashboardOrgQuota                     *int64
	DisableAnonymous                      bool
	CatalogAppEnabled                     bool
	ViewersCanEdit                        bool
	PluginAdminEnabled                    bool
	PluginAdminExternalManageEnabled      bool
	AppModeProduction                     bool
	DisableLegacyAlerting                 bool
	EnableUnifiedAlerting                 bool
	UnifiedAlertingDisabledOrgs           []int64
	EnableLog                             bool
	GRPCServerAddress                     string
	QueryRetries                          int64
}

func CreateUser(t *testing.T, store *sqlstore.SQLStore, cmd user.CreateUserCommand) *user.User {
	t.Helper()

	store.Cfg.AutoAssignOrg = true
	store.Cfg.AutoAssignOrgId = 1
	cmd.OrgID = 1

	quotaService := quotaimpl.ProvideService(store, store.Cfg)
	orgService, err := orgimpl.ProvideService(store, store.Cfg, quotaService)
	require.NoError(t, err)
	usrSvc, err := userimpl.ProvideService(store, orgService, store.Cfg, nil, nil, quotaService, supportbundlestest.NewFakeBundleService())
	require.NoError(t, err)

	o, err := orgService.CreateWithMember(context.Background(), &org.CreateOrgCommand{Name: fmt.Sprintf("test org %d", time.Now().UnixNano())})
	require.NoError(t, err)

	cmd.OrgID = o.ID

	u, err := usrSvc.Create(context.Background(), &cmd)
	require.NoError(t, err)
	return u
}<|MERGE_RESOLUTION|>--- conflicted
+++ resolved
@@ -53,15 +53,13 @@
 	require.NoError(t, err)
 	require.NoError(t, env.SQLStore.Sync())
 
-<<<<<<< HEAD
-	err = env.RoleRegistry.RegisterFixedRoles(ctx)
-	require.NoError(t, err)
-=======
 	require.NotNil(t, env.SQLStore.Cfg)
 	dbSec, err := env.SQLStore.Cfg.Raw.GetSection("database")
 	require.NoError(t, err)
 	assert.Greater(t, dbSec.Key("query_retries").MustInt(), 0)
->>>>>>> 7860ca6c
+
+	err = env.RoleRegistry.RegisterFixedRoles(ctx)
+	require.NoError(t, err)
 
 	go func() {
 		// When the server runs, it will also build and initialize the service graph
