package alerting

import (
	"bytes"
	"encoding/json"
	"fmt"
	"io"
	"net/http"
	"net/url"
	"strings"
	"testing"
	"time"

	"github.com/google/uuid"
	"github.com/grafana/grafana-plugin-sdk-go/data"
	"github.com/prometheus/common/model"
	"github.com/stretchr/testify/assert"
	"github.com/stretchr/testify/require"

	"github.com/grafana/grafana/pkg/api"
	"github.com/grafana/grafana/pkg/expr"
	apimodels "github.com/grafana/grafana/pkg/services/ngalert/api/tooling/definitions"
	ngmodels "github.com/grafana/grafana/pkg/services/ngalert/models"
	"github.com/grafana/grafana/pkg/services/quota"
	"github.com/grafana/grafana/pkg/util"
)

const defaultAlertmanagerConfigJSON = `
{
	"template_files": null,
	"alertmanager_config": {
		"route": {
			"receiver": "grafana-default-email",
			"group_by": ["grafana_folder", "alertname"]
		},
		"templates": null,
		"receivers": [{
			"name": "grafana-default-email",
			"grafana_managed_receiver_configs": [{
				"uid": "",
				"name": "email receiver",
				"type": "email",
				"disableResolveMessage": false,
				"settings": {
					"addresses": "\u003cexample@email.com\u003e"
				},
				"secureFields": {}
			}]
		}]
	}
}
`

func getRequest(t *testing.T, url string, expStatusCode int) *http.Response {
	t.Helper()
	// nolint:gosec
	resp, err := http.Get(url)
	require.NoError(t, err)
	t.Cleanup(func() {
		require.NoError(t, resp.Body.Close())
	})
	if expStatusCode != resp.StatusCode {
		b, err := io.ReadAll(resp.Body)
		require.NoError(t, err)
		t.Fatal(string(b))
	}
	return resp
}

func postRequest(t *testing.T, url string, body string, expStatusCode int) *http.Response {
	t.Helper()
	buf := bytes.NewReader([]byte(body))
	// nolint:gosec
	resp, err := http.Post(url, "application/json", buf)
	require.NoError(t, err)
	t.Cleanup(func() {
		require.NoError(t, resp.Body.Close())
	})
	if expStatusCode != resp.StatusCode {
		b, err := io.ReadAll(resp.Body)
		require.NoError(t, err)
		t.Log(string(b))
		require.Equal(t, expStatusCode, resp.StatusCode)
	}
	return resp
}

func getBody(t *testing.T, body io.ReadCloser) string {
	t.Helper()
	b, err := io.ReadAll(body)
	require.NoError(t, err)
	return string(b)
}

type ruleMutator func(r *apimodels.PostableExtendedRuleNode)

func alertRuleGen(mutators ...ruleMutator) func() apimodels.PostableExtendedRuleNode {
	return func() apimodels.PostableExtendedRuleNode {
		forDuration := model.Duration(10 * time.Second)
		rule := apimodels.PostableExtendedRuleNode{
			ApiRuleNode: &apimodels.ApiRuleNode{
				For:         &forDuration,
				Labels:      map[string]string{"label1": "val1"},
				Annotations: map[string]string{"annotation1": "val1"},
			},
			GrafanaManagedAlert: &apimodels.PostableGrafanaRule{
				Title:     fmt.Sprintf("rule-%s", util.GenerateShortUID()),
				Condition: "A",
				Data: []apimodels.AlertQuery{
					{
						RefID: "A",
						RelativeTimeRange: apimodels.RelativeTimeRange{
							From: apimodels.Duration(time.Duration(5) * time.Hour),
							To:   apimodels.Duration(time.Duration(3) * time.Hour),
						},
						DatasourceUID: expr.DatasourceUID,
						Model: json.RawMessage(`{
								"type": "math",
								"expression": "2 + 3 > 1"
								}`),
					},
				},
			},
		}

		for _, mutator := range mutators {
			mutator(&rule)
		}
		return rule
	}
}

func withDatasourceQuery(uid string) func(r *apimodels.PostableExtendedRuleNode) {
	data := []apimodels.AlertQuery{
		{
			RefID: "A",
			RelativeTimeRange: apimodels.RelativeTimeRange{
				From: apimodels.Duration(600 * time.Second),
				To:   0,
			},
			DatasourceUID: uid,
			Model: json.RawMessage(fmt.Sprintf(`{
	                "refId": "A",
	                "hide": false,
	                "datasource": {
	                    "type": "testdata",
	                    "uid": "%s"
	                },
	                "scenarioId": "random_walk",
	                "seriesCount": 5,
	                "labels": "series=series-$seriesIndex"
	            }`, uid)),
		},
		{
			RefID:         "B",
			DatasourceUID: expr.DatasourceType,
			Model: json.RawMessage(`{
	                "type": "reduce",
	                "reducer": "last",
	                "expression": "A"
	            }`),
		},
		{
			RefID:         "C",
			DatasourceUID: expr.DatasourceType,
			Model: json.RawMessage(`{
	                "refId": "C",
	                "type": "threshold",
	                "conditions": [
	                    {
	                        "type": "query",
	                        "evaluator": {
	                            "params": [
	                                0
	                            ],
	                            "type": "gt"
	                        }
	                    }
	                ],
	                "expression": "B"
	            }`),
		},
	}

	return func(r *apimodels.PostableExtendedRuleNode) {
		r.GrafanaManagedAlert.Data = data
		r.GrafanaManagedAlert.Condition = "C"
	}
}

func generateAlertRuleGroup(rulesCount int, gen func() apimodels.PostableExtendedRuleNode) apimodels.PostableRuleGroupConfig {
	rules := make([]apimodels.PostableExtendedRuleNode, 0, rulesCount)
	for i := 0; i < rulesCount; i++ {
		rules = append(rules, gen())
	}
	return apimodels.PostableRuleGroupConfig{
		Name:     "arulegroup-" + uuid.NewString(),
		Interval: model.Duration(10 * time.Second),
		Rules:    rules,
	}
}

func convertGettableRuleGroupToPostable(gettable apimodels.GettableRuleGroupConfig) apimodels.PostableRuleGroupConfig {
	rules := make([]apimodels.PostableExtendedRuleNode, 0, len(gettable.Rules))
	for _, rule := range gettable.Rules {
		rules = append(rules, convertGettableRuleToPostable(rule))
	}
	return apimodels.PostableRuleGroupConfig{
		Name:     gettable.Name,
		Interval: gettable.Interval,
		Rules:    rules,
	}
}

func convertGettableRuleToPostable(gettable apimodels.GettableExtendedRuleNode) apimodels.PostableExtendedRuleNode {
	return apimodels.PostableExtendedRuleNode{
		ApiRuleNode:         gettable.ApiRuleNode,
		GrafanaManagedAlert: convertGettableGrafanaRuleToPostable(gettable.GrafanaManagedAlert),
	}
}

func convertGettableGrafanaRuleToPostable(gettable *apimodels.GettableGrafanaRule) *apimodels.PostableGrafanaRule {
	if gettable == nil {
		return nil
	}
	return &apimodels.PostableGrafanaRule{
		Title:        gettable.Title,
		Condition:    gettable.Condition,
		Data:         gettable.Data,
		UID:          gettable.UID,
		NoDataState:  gettable.NoDataState,
		ExecErrState: gettable.ExecErrState,
		IsPaused:     &gettable.IsPaused,
	}
}

type apiClient struct {
	url string
}

func newAlertingApiClient(host, user, pass string) apiClient {
	if len(user) == 0 && len(pass) == 0 {
		return apiClient{url: fmt.Sprintf("http://%s", host)}
	}
	return apiClient{url: fmt.Sprintf("http://%s:%s@%s", user, pass, host)}
}

// ReloadCachedPermissions sends a request to access control API to refresh cached user permissions
func (a apiClient) ReloadCachedPermissions(t *testing.T) {
	t.Helper()

	u := fmt.Sprintf("%s/api/access-control/user/permissions?reloadcache=true", a.url)
	// nolint:gosec
	resp, err := http.Get(u)
	defer func() {
		_ = resp.Body.Close()
	}()
	require.NoErrorf(t, err, "failed to reload permissions cache")
	require.Equalf(t, http.StatusOK, resp.StatusCode, "failed to reload permissions cache")
}

// CreateFolder creates a folder for storing our alerts, and then refreshes the permission cache to make sure that following requests will be accepted
func (a apiClient) CreateFolder(t *testing.T, uID string, title string) {
	t.Helper()
	payload := fmt.Sprintf(`{"uid": "%s","title": "%s"}`, uID, title)
	u := fmt.Sprintf("%s/api/folders", a.url)
	r := strings.NewReader(payload)
	// nolint:gosec
	resp, err := http.Post(u, "application/json", r)
	defer func() {
		require.NoError(t, resp.Body.Close())
	}()
	require.NoError(t, err)
	assert.Equal(t, http.StatusOK, resp.StatusCode)
	a.ReloadCachedPermissions(t)
}

func (a apiClient) GetOrgQuotaLimits(t *testing.T, orgID int64) (int64, int64) {
	t.Helper()

	u := fmt.Sprintf("%s/api/orgs/%d/quotas", a.url, orgID)
	// nolint:gosec
	resp, err := http.Get(u)
	require.NoError(t, err)
	defer func() {
		_ = resp.Body.Close()
	}()
	b, err := io.ReadAll(resp.Body)
	require.NoError(t, err)
	require.Equal(t, http.StatusOK, resp.StatusCode)

	results := []quota.QuotaDTO{}
	require.NoError(t, json.Unmarshal(b, &results))

	var limit int64 = 0
	var used int64 = 0
	for _, q := range results {
		if q.Target != string(ngmodels.QuotaTargetSrv) {
			continue
		}
		limit = q.Limit
		used = q.Used
	}
	return limit, used
}

func (a apiClient) UpdateAlertRuleOrgQuota(t *testing.T, orgID int64, limit int64) {
	t.Helper()
	buf := bytes.Buffer{}
	enc := json.NewEncoder(&buf)
	err := enc.Encode(&quota.UpdateQuotaCmd{
		Target: "alert_rule",
		Limit:  limit,
		OrgID:  orgID,
	})
	require.NoError(t, err)

	u := fmt.Sprintf("%s/api/orgs/%d/quotas/alert_rule", a.url, orgID)
	// nolint:gosec
	client := &http.Client{}
	req, err := http.NewRequest(http.MethodPut, u, &buf)
	require.NoError(t, err)
	req.Header.Add("Content-Type", "application/json")
	resp, err := client.Do(req)
	require.NoError(t, err)
	defer func() {
		_ = resp.Body.Close()
	}()
	assert.Equal(t, http.StatusOK, resp.StatusCode)
}

func (a apiClient) PostRulesGroupWithStatus(t *testing.T, folder string, group *apimodels.PostableRuleGroupConfig) (apimodels.UpdateRuleGroupResponse, int, string) {
	t.Helper()
	buf := bytes.Buffer{}
	enc := json.NewEncoder(&buf)
	err := enc.Encode(group)
	require.NoError(t, err)

	u := fmt.Sprintf("%s/api/ruler/grafana/api/v1/rules/%s", a.url, folder)
	// nolint:gosec
	resp, err := http.Post(u, "application/json", &buf)
	require.NoError(t, err)
	defer func() {
		_ = resp.Body.Close()
	}()
	b, err := io.ReadAll(resp.Body)
	require.NoError(t, err)
	var m apimodels.UpdateRuleGroupResponse
	if resp.StatusCode == http.StatusAccepted {
		require.NoError(t, json.Unmarshal(b, &m))
	}
	return m, resp.StatusCode, string(b)
}

func (a apiClient) PostRulesExportWithStatus(t *testing.T, folder string, group *apimodels.PostableRuleGroupConfig, params *apimodels.ExportQueryParams) (int, string) {
	t.Helper()
	buf := bytes.Buffer{}
	enc := json.NewEncoder(&buf)
	err := enc.Encode(group)
	require.NoError(t, err)

	u, err := url.Parse(fmt.Sprintf("%s/api/ruler/grafana/api/v1/rules/%s/export", a.url, folder))
	require.NoError(t, err)

	if params != nil {
		q := url.Values{}
		if params.Format != "" {
			q.Set("format", params.Format)
		}
		if params.Download {
			q.Set("download", "true")
		}
		u.RawQuery = q.Encode()
	}

	req, err := http.NewRequest(http.MethodPost, u.String(), &buf)
	req.Header.Add("Content-Type", "application/json")
	require.NoError(t, err)

	client := &http.Client{}
	resp, err := client.Do(req)
	require.NoError(t, err)
	defer func() {
		_ = resp.Body.Close()
	}()
	b, err := io.ReadAll(resp.Body)
	require.NoError(t, err)
	return resp.StatusCode, string(b)
}

func (a apiClient) DeleteRulesGroup(t *testing.T, folder string, group string) (int, string) {
	t.Helper()

	u := fmt.Sprintf("%s/api/ruler/grafana/api/v1/rules/%s/%s", a.url, folder, group)
	req, err := http.NewRequest(http.MethodDelete, u, nil)
	require.NoError(t, err)
	client := &http.Client{}
	resp, err := client.Do(req)
	require.NoError(t, err)
	defer func() {
		_ = resp.Body.Close()
	}()
	b, err := io.ReadAll(resp.Body)
	require.NoError(t, err)

	return resp.StatusCode, string(b)
}

func (a apiClient) GetRulesGroup(t *testing.T, folder string, group string) apimodels.RuleGroupConfigResponse {
	result, status, _ := a.GetRulesGroupWithStatus(t, folder, group)
	require.Equal(t, http.StatusAccepted, status)
	return result
}

func (a apiClient) GetRulesGroupWithStatus(t *testing.T, folder string, group string) (apimodels.RuleGroupConfigResponse, int, []byte) {
	t.Helper()
	u := fmt.Sprintf("%s/api/ruler/grafana/api/v1/rules/%s/%s", a.url, folder, group)
	// nolint:gosec
	resp, err := http.Get(u)
	require.NoError(t, err)
	defer func() {
		_ = resp.Body.Close()
	}()
	b, err := io.ReadAll(resp.Body)
	require.NoError(t, err)

	result := apimodels.RuleGroupConfigResponse{}

	if http.StatusAccepted == resp.StatusCode {
		require.NoError(t, json.Unmarshal(b, &result))
	}
	return result, resp.StatusCode, b
}

func (a apiClient) GetAllRulesGroupInFolderWithStatus(t *testing.T, folder string) (apimodels.NamespaceConfigResponse, int, []byte) {
	t.Helper()
	u := fmt.Sprintf("%s/api/ruler/grafana/api/v1/rules/%s", a.url, folder)
	// nolint:gosec
	resp, err := http.Get(u)
	require.NoError(t, err)
	defer func() {
		_ = resp.Body.Close()
	}()
	b, err := io.ReadAll(resp.Body)
	require.NoError(t, err)

	result := apimodels.NamespaceConfigResponse{}
	if http.StatusAccepted == resp.StatusCode {
		require.NoError(t, json.Unmarshal(b, &result))
	}
	return result, resp.StatusCode, b
}

func (a apiClient) GetAllRulesWithStatus(t *testing.T) (apimodels.NamespaceConfigResponse, int, []byte) {
	t.Helper()
	u := fmt.Sprintf("%s/api/ruler/grafana/api/v1/rules", a.url)
	// nolint:gosec
	resp, err := http.Get(u)
	require.NoError(t, err)
	defer func() {
		_ = resp.Body.Close()
	}()
	b, err := io.ReadAll(resp.Body)
	require.NoError(t, err)

	result := apimodels.NamespaceConfigResponse{}
	if http.StatusOK == resp.StatusCode {
		require.NoError(t, json.Unmarshal(b, &result))
	}
	return result, resp.StatusCode, b
}

func (a apiClient) ExportRulesWithStatus(t *testing.T, params *apimodels.AlertRulesExportParameters) (int, string) {
	t.Helper()
	u, err := url.Parse(fmt.Sprintf("%s/api/ruler/grafana/api/v1/export/rules", a.url))
	require.NoError(t, err)
	if params != nil {
		q := url.Values{}
		if params.Format != "" {
			q.Set("format", params.Format)
		}
		if params.Download {
			q.Set("download", "true")
		}
		if len(params.FolderUID) > 0 {
			for _, s := range params.FolderUID {
				q.Add("folderUid", s)
			}
		}
		if params.GroupName != "" {
			q.Set("group", params.GroupName)
		}
		if params.RuleUID != "" {
			q.Set("ruleUid", params.RuleUID)
		}
		u.RawQuery = q.Encode()
	}

	req, err := http.NewRequest(http.MethodGet, u.String(), nil)
	require.NoError(t, err)

	client := &http.Client{}
	resp, err := client.Do(req)

	require.NoError(t, err)
	defer func() {
		_ = resp.Body.Close()
	}()
	b, err := io.ReadAll(resp.Body)
	require.NoError(t, err)

	return resp.StatusCode, string(b)
}

func (a apiClient) SubmitRuleForBacktesting(t *testing.T, config apimodels.BacktestConfig) (int, string) {
	t.Helper()
	buf := bytes.Buffer{}
	enc := json.NewEncoder(&buf)
	err := enc.Encode(config)
	require.NoError(t, err)

	u := fmt.Sprintf("%s/api/v1/rule/backtest", a.url)
	// nolint:gosec
	resp, err := http.Post(u, "application/json", &buf)
	require.NoError(t, err)
	defer func() {
		_ = resp.Body.Close()
	}()
	b, err := io.ReadAll(resp.Body)
	require.NoError(t, err)
	return resp.StatusCode, string(b)
}

func (a apiClient) SubmitRuleForTesting(t *testing.T, config apimodels.PostableExtendedRuleNodeExtended) (int, string) {
	t.Helper()
	buf := bytes.Buffer{}
	enc := json.NewEncoder(&buf)
	err := enc.Encode(config)
	require.NoError(t, err)

	u := fmt.Sprintf("%s/api/v1/rule/test/grafana", a.url)
	// nolint:gosec
	resp, err := http.Post(u, "application/json", &buf)
	require.NoError(t, err)
	defer func() {
		_ = resp.Body.Close()
	}()
	b, err := io.ReadAll(resp.Body)
	require.NoError(t, err)
	return resp.StatusCode, string(b)
}

func (a apiClient) CreateTestDatasource(t *testing.T) (result api.CreateOrUpdateDatasourceResponse) {
	t.Helper()

	payload := fmt.Sprintf(`{"name":"TestData-%s","type":"testdata","access":"proxy","isDefault":false}`, uuid.NewString())
	buf := bytes.Buffer{}
	buf.Write([]byte(payload))

	u := fmt.Sprintf("%s/api/datasources", a.url)

	// nolint:gosec
	resp, err := http.Post(u, "application/json", &buf)
	require.NoError(t, err)
	defer func() {
		_ = resp.Body.Close()
	}()
	b, err := io.ReadAll(resp.Body)
	require.NoError(t, err)

	if resp.StatusCode != 200 {
		require.Failf(t, "failed to create data source", "API request to create a datasource failed. Status code: %d, response: %s", resp.StatusCode, string(b))
	}
	require.NoError(t, json.Unmarshal([]byte(fmt.Sprintf(`{ "body": %s }`, string(b))), &result))
	return result
}

func (a apiClient) DeleteDatasource(t *testing.T, uid string) {
	t.Helper()

	u := fmt.Sprintf("%s/api/datasources/uid/%s", a.url, uid)

	req, err := http.NewRequest(http.MethodDelete, u, nil)
	require.NoError(t, err)
	client := &http.Client{}
	resp, err := client.Do(req)
	require.NoError(t, err)
	defer func() {
		_ = resp.Body.Close()
	}()
	b, err := io.ReadAll(resp.Body)
	require.NoError(t, err)

	if resp.StatusCode != 200 {
		require.Failf(t, "failed to create data source", "API request to create a datasource failed. Status code: %d, response: %s", resp.StatusCode, string(b))
	}
}

<<<<<<< HEAD
func (a apiClient) GetRuleHistoryWithStatus(t *testing.T, ruleUID string) (data.Frame, int, string) {
	t.Helper()
	u, err := url.Parse(fmt.Sprintf("%s/api/v1/rules/history", a.url))
	require.NoError(t, err)
	q := url.Values{}
	q.Set("ruleUID", ruleUID)
	u.RawQuery = q.Encode()

	req, err := http.NewRequest(http.MethodGet, u.String(), nil)
=======
func (a apiClient) GetAllMuteTimingsWithStatus(t *testing.T) (apimodels.MuteTimings, int, string) {
	t.Helper()

	req, err := http.NewRequest(http.MethodGet, fmt.Sprintf("%s/api/v1/provisioning/mute-timings", a.url), nil)
	require.NoError(t, err)

	return sendRequest[apimodels.MuteTimings](t, req, http.StatusOK)
}

func (a apiClient) GetMuteTimingByNameWithStatus(t *testing.T, name string) (apimodels.MuteTimeInterval, int, string) {
	t.Helper()

	req, err := http.NewRequest(http.MethodGet, fmt.Sprintf("%s/api/v1/provisioning/mute-timings/%s", a.url, name), nil)
	require.NoError(t, err)

	return sendRequest[apimodels.MuteTimeInterval](t, req, http.StatusOK)
}

func (a apiClient) CreateMuteTimingWithStatus(t *testing.T, interval apimodels.MuteTimeInterval) (apimodels.MuteTimeInterval, int, string) {
	t.Helper()

	buf := bytes.Buffer{}
	enc := json.NewEncoder(&buf)
	err := enc.Encode(interval)
	require.NoError(t, err)

	req, err := http.NewRequest(http.MethodPost, fmt.Sprintf("%s/api/v1/provisioning/mute-timings", a.url), &buf)
	req.Header.Add("Content-Type", "application/json")
	require.NoError(t, err)

	return sendRequest[apimodels.MuteTimeInterval](t, req, http.StatusCreated)
}

func (a apiClient) UpdateMuteTimingWithStatus(t *testing.T, interval apimodels.MuteTimeInterval) (apimodels.MuteTimeInterval, int, string) {
	t.Helper()

	buf := bytes.Buffer{}
	enc := json.NewEncoder(&buf)
	err := enc.Encode(interval)
	require.NoError(t, err)

	req, err := http.NewRequest(http.MethodPut, fmt.Sprintf("%s/api/v1/provisioning/mute-timings/%s", a.url, interval.Name), &buf)
	req.Header.Add("Content-Type", "application/json")
	require.NoError(t, err)

	return sendRequest[apimodels.MuteTimeInterval](t, req, http.StatusAccepted)
}

func (a apiClient) DeleteMuteTimingWithStatus(t *testing.T, name string) (int, string) {
	t.Helper()

	req, err := http.NewRequest(http.MethodDelete, fmt.Sprintf("%s/api/v1/provisioning/mute-timings/%s", a.url, name), nil)
	req.Header.Add("Content-Type", "application/json")
	require.NoError(t, err)

	client := &http.Client{}
	resp, err := client.Do(req)
	require.NoError(t, err)
	defer func() {
		_ = resp.Body.Close()
	}()
	body, err := io.ReadAll(resp.Body)
	require.NoError(t, err)

	return resp.StatusCode, string(body)
}

func (a apiClient) GetRouteWithStatus(t *testing.T) (apimodels.Route, int, string) {
	t.Helper()

	req, err := http.NewRequest(http.MethodGet, fmt.Sprintf("%s/api/v1/provisioning/policies", a.url), nil)
	require.NoError(t, err)

	return sendRequest[apimodels.Route](t, req, http.StatusOK)
}

func (a apiClient) UpdateRouteWithStatus(t *testing.T, route apimodels.Route) (int, string) {
	t.Helper()

	buf := bytes.Buffer{}
	enc := json.NewEncoder(&buf)
	err := enc.Encode(route)
	require.NoError(t, err)

	req, err := http.NewRequest(http.MethodPut, fmt.Sprintf("%s/api/v1/provisioning/policies", a.url), &buf)
	req.Header.Add("Content-Type", "application/json")
>>>>>>> dd77ff6b
	require.NoError(t, err)

	client := &http.Client{}
	resp, err := client.Do(req)
<<<<<<< HEAD

=======
	require.NoError(t, err)
	defer func() {
		_ = resp.Body.Close()
	}()
	body, err := io.ReadAll(resp.Body)
	require.NoError(t, err)

	return resp.StatusCode, string(body)
}

func sendRequest[T any](t *testing.T, req *http.Request, successStatusCode int) (T, int, string) {
	client := &http.Client{}
	resp, err := client.Do(req)
>>>>>>> dd77ff6b
	require.NoError(t, err)
	defer func() {
		_ = resp.Body.Close()
	}()
<<<<<<< HEAD
	b, err := io.ReadAll(resp.Body)
	require.NoError(t, err)
	var frame data.Frame
	if resp.StatusCode == http.StatusOK {
		require.NoError(t, json.Unmarshal(b, &frame))
	}
	return frame, resp.StatusCode, string(b)
=======
	body, err := io.ReadAll(resp.Body)
	require.NoError(t, err)

	var result T

	if resp.StatusCode != successStatusCode {
		return result, resp.StatusCode, string(body)
	}

	err = json.Unmarshal(body, &result)
	require.NoError(t, err)
	return result, resp.StatusCode, string(body)
}

func requireStatusCode(t *testing.T, expected, actual int, response string) {
	require.Equalf(t, expected, actual, "Unexpected status. Response: %s", response)
>>>>>>> dd77ff6b
}<|MERGE_RESOLUTION|>--- conflicted
+++ resolved
@@ -596,7 +596,107 @@
 	}
 }
 
-<<<<<<< HEAD
+func (a apiClient) GetAllMuteTimingsWithStatus(t *testing.T) (apimodels.MuteTimings, int, string) {
+	t.Helper()
+
+	req, err := http.NewRequest(http.MethodGet, fmt.Sprintf("%s/api/v1/provisioning/mute-timings", a.url), nil)
+	require.NoError(t, err)
+
+	return sendRequest[apimodels.MuteTimings](t, req, http.StatusOK)
+}
+
+func (a apiClient) GetMuteTimingByNameWithStatus(t *testing.T, name string) (apimodels.MuteTimeInterval, int, string) {
+	t.Helper()
+
+	req, err := http.NewRequest(http.MethodGet, fmt.Sprintf("%s/api/v1/provisioning/mute-timings/%s", a.url, name), nil)
+	require.NoError(t, err)
+
+	return sendRequest[apimodels.MuteTimeInterval](t, req, http.StatusOK)
+}
+
+func (a apiClient) CreateMuteTimingWithStatus(t *testing.T, interval apimodels.MuteTimeInterval) (apimodels.MuteTimeInterval, int, string) {
+	t.Helper()
+
+	buf := bytes.Buffer{}
+	enc := json.NewEncoder(&buf)
+	err := enc.Encode(interval)
+	require.NoError(t, err)
+
+	req, err := http.NewRequest(http.MethodPost, fmt.Sprintf("%s/api/v1/provisioning/mute-timings", a.url), &buf)
+	req.Header.Add("Content-Type", "application/json")
+	require.NoError(t, err)
+
+	return sendRequest[apimodels.MuteTimeInterval](t, req, http.StatusCreated)
+}
+
+func (a apiClient) UpdateMuteTimingWithStatus(t *testing.T, interval apimodels.MuteTimeInterval) (apimodels.MuteTimeInterval, int, string) {
+	t.Helper()
+
+	buf := bytes.Buffer{}
+	enc := json.NewEncoder(&buf)
+	err := enc.Encode(interval)
+	require.NoError(t, err)
+
+	req, err := http.NewRequest(http.MethodPut, fmt.Sprintf("%s/api/v1/provisioning/mute-timings/%s", a.url, interval.Name), &buf)
+	req.Header.Add("Content-Type", "application/json")
+	require.NoError(t, err)
+
+	return sendRequest[apimodels.MuteTimeInterval](t, req, http.StatusAccepted)
+}
+
+func (a apiClient) DeleteMuteTimingWithStatus(t *testing.T, name string) (int, string) {
+	t.Helper()
+
+	req, err := http.NewRequest(http.MethodDelete, fmt.Sprintf("%s/api/v1/provisioning/mute-timings/%s", a.url, name), nil)
+	req.Header.Add("Content-Type", "application/json")
+	require.NoError(t, err)
+
+	client := &http.Client{}
+	resp, err := client.Do(req)
+	require.NoError(t, err)
+	defer func() {
+		_ = resp.Body.Close()
+	}()
+	body, err := io.ReadAll(resp.Body)
+	require.NoError(t, err)
+
+	return resp.StatusCode, string(body)
+}
+
+func (a apiClient) GetRouteWithStatus(t *testing.T) (apimodels.Route, int, string) {
+	t.Helper()
+
+	req, err := http.NewRequest(http.MethodGet, fmt.Sprintf("%s/api/v1/provisioning/policies", a.url), nil)
+	require.NoError(t, err)
+
+	return sendRequest[apimodels.Route](t, req, http.StatusOK)
+}
+
+func (a apiClient) UpdateRouteWithStatus(t *testing.T, route apimodels.Route) (int, string) {
+	t.Helper()
+
+	buf := bytes.Buffer{}
+	enc := json.NewEncoder(&buf)
+	err := enc.Encode(route)
+	require.NoError(t, err)
+
+	req, err := http.NewRequest(http.MethodPut, fmt.Sprintf("%s/api/v1/provisioning/policies", a.url), &buf)
+	req.Header.Add("Content-Type", "application/json")
+	require.NoError(t, err)
+
+	client := &http.Client{}
+	resp, err := client.Do(req)
+	require.NoError(t, err)
+	defer func() {
+		_ = resp.Body.Close()
+	}()
+	body, err := io.ReadAll(resp.Body)
+	require.NoError(t, err)
+
+	return resp.StatusCode, string(body)
+}
+
+
 func (a apiClient) GetRuleHistoryWithStatus(t *testing.T, ruleUID string) (data.Frame, int, string) {
 	t.Helper()
 	u, err := url.Parse(fmt.Sprintf("%s/api/v1/rules/history", a.url))
@@ -606,120 +706,15 @@
 	u.RawQuery = q.Encode()
 
 	req, err := http.NewRequest(http.MethodGet, u.String(), nil)
-=======
-func (a apiClient) GetAllMuteTimingsWithStatus(t *testing.T) (apimodels.MuteTimings, int, string) {
-	t.Helper()
-
-	req, err := http.NewRequest(http.MethodGet, fmt.Sprintf("%s/api/v1/provisioning/mute-timings", a.url), nil)
-	require.NoError(t, err)
-
-	return sendRequest[apimodels.MuteTimings](t, req, http.StatusOK)
-}
-
-func (a apiClient) GetMuteTimingByNameWithStatus(t *testing.T, name string) (apimodels.MuteTimeInterval, int, string) {
-	t.Helper()
-
-	req, err := http.NewRequest(http.MethodGet, fmt.Sprintf("%s/api/v1/provisioning/mute-timings/%s", a.url, name), nil)
-	require.NoError(t, err)
-
-	return sendRequest[apimodels.MuteTimeInterval](t, req, http.StatusOK)
-}
-
-func (a apiClient) CreateMuteTimingWithStatus(t *testing.T, interval apimodels.MuteTimeInterval) (apimodels.MuteTimeInterval, int, string) {
-	t.Helper()
-
-	buf := bytes.Buffer{}
-	enc := json.NewEncoder(&buf)
-	err := enc.Encode(interval)
-	require.NoError(t, err)
-
-	req, err := http.NewRequest(http.MethodPost, fmt.Sprintf("%s/api/v1/provisioning/mute-timings", a.url), &buf)
-	req.Header.Add("Content-Type", "application/json")
-	require.NoError(t, err)
-
-	return sendRequest[apimodels.MuteTimeInterval](t, req, http.StatusCreated)
-}
-
-func (a apiClient) UpdateMuteTimingWithStatus(t *testing.T, interval apimodels.MuteTimeInterval) (apimodels.MuteTimeInterval, int, string) {
-	t.Helper()
-
-	buf := bytes.Buffer{}
-	enc := json.NewEncoder(&buf)
-	err := enc.Encode(interval)
-	require.NoError(t, err)
-
-	req, err := http.NewRequest(http.MethodPut, fmt.Sprintf("%s/api/v1/provisioning/mute-timings/%s", a.url, interval.Name), &buf)
-	req.Header.Add("Content-Type", "application/json")
-	require.NoError(t, err)
-
-	return sendRequest[apimodels.MuteTimeInterval](t, req, http.StatusAccepted)
-}
-
-func (a apiClient) DeleteMuteTimingWithStatus(t *testing.T, name string) (int, string) {
-	t.Helper()
-
-	req, err := http.NewRequest(http.MethodDelete, fmt.Sprintf("%s/api/v1/provisioning/mute-timings/%s", a.url, name), nil)
-	req.Header.Add("Content-Type", "application/json")
-	require.NoError(t, err)
-
-	client := &http.Client{}
-	resp, err := client.Do(req)
-	require.NoError(t, err)
-	defer func() {
-		_ = resp.Body.Close()
-	}()
-	body, err := io.ReadAll(resp.Body)
-	require.NoError(t, err)
-
-	return resp.StatusCode, string(body)
-}
-
-func (a apiClient) GetRouteWithStatus(t *testing.T) (apimodels.Route, int, string) {
-	t.Helper()
-
-	req, err := http.NewRequest(http.MethodGet, fmt.Sprintf("%s/api/v1/provisioning/policies", a.url), nil)
-	require.NoError(t, err)
-
-	return sendRequest[apimodels.Route](t, req, http.StatusOK)
-}
-
-func (a apiClient) UpdateRouteWithStatus(t *testing.T, route apimodels.Route) (int, string) {
-	t.Helper()
-
-	buf := bytes.Buffer{}
-	enc := json.NewEncoder(&buf)
-	err := enc.Encode(route)
-	require.NoError(t, err)
-
-	req, err := http.NewRequest(http.MethodPut, fmt.Sprintf("%s/api/v1/provisioning/policies", a.url), &buf)
-	req.Header.Add("Content-Type", "application/json")
->>>>>>> dd77ff6b
-	require.NoError(t, err)
-
-	client := &http.Client{}
-	resp, err := client.Do(req)
-<<<<<<< HEAD
-
-=======
-	require.NoError(t, err)
-	defer func() {
-		_ = resp.Body.Close()
-	}()
-	body, err := io.ReadAll(resp.Body)
-	require.NoError(t, err)
-
-	return resp.StatusCode, string(body)
-}
-
-func sendRequest[T any](t *testing.T, req *http.Request, successStatusCode int) (T, int, string) {
-	client := &http.Client{}
-	resp, err := client.Do(req)
->>>>>>> dd77ff6b
-	require.NoError(t, err)
-	defer func() {
-		_ = resp.Body.Close()
-	}()
-<<<<<<< HEAD
+	require.NoError(t, err)
+
+	client := &http.Client{}
+	resp, err := client.Do(req)
+
+	require.NoError(t, err)
+	defer func() {
+		_ = resp.Body.Close()
+	}()
 	b, err := io.ReadAll(resp.Body)
 	require.NoError(t, err)
 	var frame data.Frame
@@ -727,7 +722,15 @@
 		require.NoError(t, json.Unmarshal(b, &frame))
 	}
 	return frame, resp.StatusCode, string(b)
-=======
+}
+
+func sendRequest[T any](t *testing.T, req *http.Request, successStatusCode int) (T, int, string) {
+	client := &http.Client{}
+	resp, err := client.Do(req)
+	require.NoError(t, err)
+	defer func() {
+		_ = resp.Body.Close()
+	}()
 	body, err := io.ReadAll(resp.Body)
 	require.NoError(t, err)
 
@@ -744,5 +747,4 @@
 
 func requireStatusCode(t *testing.T, expected, actual int, response string) {
 	require.Equalf(t, expected, actual, "Unexpected status. Response: %s", response)
->>>>>>> dd77ff6b
 }