--- conflicted
+++ resolved
@@ -118,25 +118,6 @@
 		require.Len(t, result.Receivers[0].Configs, 1)
 
 		expectedJSON := fmt.Sprintf(`{
-<<<<<<< HEAD
-	"alert": {
-		"annotations": {
-			"summary": "Notification test",
-			"__value_string__": "[ metric='foo' labels={instance=bar} value=10 ]"
-		},
-		"labels": {
-			"alertname": "TestAlert",
-			"instance": "Grafana"
-		}
-	},
-	"receivers": [{
-		"name":"receiver-1",
-		"grafana_managed_receiver_configs": [
-			{
-				"name": "receiver-1",
-				"uid": "%s",
-				"status": "ok"
-=======
 		"alert": {
 			"annotations": {
 				"summary": "Notification test",
@@ -145,7 +126,6 @@
 			"labels": {
 				"alertname": "TestAlert",
 				"instance": "Grafana"
->>>>>>> 0ca4ccfa
 			}
 		},
 		"receivers": [{
@@ -217,26 +197,6 @@
 		require.Len(t, result.Receivers[0].Configs, 1)
 
 		expectedJSON := fmt.Sprintf(`{
-<<<<<<< HEAD
-	"alert": {
-		"annotations": {
-			"summary": "Notification test",
-			"__value_string__": "[ metric='foo' labels={instance=bar} value=10 ]"
-		},
-		"labels": {
-			"alertname": "TestAlert",
-			"instance": "Grafana"
-		}
-	},
-	"receivers": [{
-		"name":"receiver-1",
-		"grafana_managed_receiver_configs": [
-			{
-				"name": "receiver-1",
-				"uid": "%s",
-				"status": "failed",
-				"error": "the receiver is invalid: failed to validate receiver \"receiver-1\" of type \"email\": could not find addresses in settings"
-=======
 		"alert": {
 			"annotations": {
 				"summary": "Notification test",
@@ -245,7 +205,6 @@
 			"labels": {
 				"alertname": "TestAlert",
 				"instance": "Grafana"
->>>>>>> 0ca4ccfa
 			}
 		},
 		"receivers": [{
@@ -325,26 +284,6 @@
 		require.Len(t, result.Receivers[0].Configs, 1)
 
 		expectedJSON := fmt.Sprintf(`{
-<<<<<<< HEAD
-	"alert": {
-		"annotations": {
-			"summary": "Notification test",
-			"__value_string__": "[ metric='foo' labels={instance=bar} value=10 ]"
-		},
-		"labels": {
-			"alertname": "TestAlert",
-			"instance": "Grafana"
-		}
-	},
-	"receivers": [{
-		"name":"receiver-1",
-		"grafana_managed_receiver_configs": [
-			{
-				"name": "receiver-1",
-				"uid": "%s",
-				"status": "failed",
-				"error": "the receiver timed out: context deadline exceeded"
-=======
 		"alert": {
 			"annotations": {
 				"summary": "Notification test",
@@ -353,7 +292,6 @@
 			"labels": {
 				"alertname": "TestAlert",
 				"instance": "Grafana"
->>>>>>> 0ca4ccfa
 			}
 		},
 		"receivers": [{
@@ -446,36 +384,6 @@
 		require.Len(t, result.Receivers[1].Configs, 1)
 
 		expectedJSON := fmt.Sprintf(`{
-<<<<<<< HEAD
-	"alert": {
-		"annotations": {
-			"summary": "Notification test",
-			"__value_string__": "[ metric='foo' labels={instance=bar} value=10 ]"
-		},
-		"labels": {
-			"alertname": "TestAlert",
-			"instance": "Grafana"
-		}
-	},
-	"receivers": [{
-		"name":"receiver-1",
-		"grafana_managed_receiver_configs": [
-			{
-				"name": "receiver-1",
-				"uid": "%s",
-				"status": "failed",
-				"error": "the receiver is invalid: failed to validate receiver \"receiver-1\" of type \"email\": could not find addresses in settings"
-			}
-		]
-	}, {
-		"name":"receiver-2",
-		"grafana_managed_receiver_configs": [
-			{
-				"name": "receiver-2",
-				"uid": "%s",
-				"status": "failed",
-				"error": "the receiver timed out: context deadline exceeded"
-=======
 		"alert": {
 			"annotations": {
 				"summary": "Notification test",
@@ -484,7 +392,6 @@
 			"labels": {
 				"alertname": "TestAlert",
 				"instance": "Grafana"
->>>>>>> 0ca4ccfa
 			}
 		},
 		"receivers": [{
@@ -540,29 +447,6 @@
 		testReceiversURL := fmt.Sprintf("http://grafana:password@%s/api/alertmanager/grafana/config/api/v1/receivers/test", grafanaListedAddr)
 		// nolint
 		resp := postRequest(t, testReceiversURL, `{
-<<<<<<< HEAD
-	"alert": {
-		"annotations": {
-			"annotation1": "value1",
-			"__value_string__": "[ metric='foo' labels={instance=bar} value=10 ]"
-		},
-		"labels": {
-			"label1": "value1"
-		}
-	},
-	"receivers": [{
-		"name":"receiver-1",
-		"grafana_managed_receiver_configs": [
-			{
-				"uid":"",
-				"name":"receiver-1",
-				"type":"email",
-				"disableResolveMessage":false,
-				"settings":{
-					"addresses":"example@email.com"
-				},
-				"secureFields":{}
-=======
 		"alert": {
 			"annotations": {
 				"annotation1": "value1",
@@ -570,7 +454,6 @@
 			},
 			"labels": {
 				"label1": "value1"
->>>>>>> 0ca4ccfa
 			}
 		},
 		"receivers": [{
@@ -603,27 +486,6 @@
 		require.Len(t, result.Receivers[0].Configs, 1)
 
 		expectedJSON := fmt.Sprintf(`{
-<<<<<<< HEAD
-	"alert": {
-		"annotations": {
-			"annotation1": "value1",
-			"summary": "Notification test",
-			"__value_string__": "[ metric='foo' labels={instance=bar} value=10 ]"
-		},
-		"labels": {
-			"alertname": "TestAlert",
-			"instance": "Grafana",
-			"label1": "value1"
-		}
-	},
-	"receivers": [{
-		"name":"receiver-1",
-		"grafana_managed_receiver_configs": [
-			{
-				"name": "receiver-1",
-				"uid": "%s",
-				"status": "ok"
-=======
 		"alert": {
 			"annotations": {
 				"annotation1": "value1",
@@ -634,7 +496,6 @@
 				"alertname": "TestAlert",
 				"instance": "Grafana",
 				"label1": "value1"
->>>>>>> 0ca4ccfa
 			}
 		},
 		"receivers": [{
@@ -679,31 +540,10 @@
 		testReceiversURL := fmt.Sprintf("http://grafana:password@%s/api/alertmanager/grafana/config/api/v1/receivers/test", grafanaListedAddr)
 		// nolint
 		resp := postRequest(t, testReceiversURL, `{
-<<<<<<< HEAD
-	"alert": {
-		"annotations": {
-			"summary": "This is a custom annotation",
-			"__value_string__": "[ metric='foo' labels={instance=bar} value=10 ]"
-		}
-	},
-	"receivers": [{
-		"name":"receiver-1",
-		"grafana_managed_receiver_configs": [
-			{
-				"uid":"",
-				"name":"receiver-1",
-				"type":"email",
-				"disableResolveMessage":false,
-				"settings":{
-					"addresses":"example@email.com"
-				},
-				"secureFields":{}
-=======
 		"alert": {
 			"annotations": {
 				"summary": "This is a custom annotation",
 				"__value_string__": "[ metric='foo' labels={instance=bar} value=10 ]"
->>>>>>> 0ca4ccfa
 			}
 		},
 		"receivers": [{
@@ -736,25 +576,6 @@
 		require.Len(t, result.Receivers[0].Configs, 1)
 
 		expectedJSON := fmt.Sprintf(`{
-<<<<<<< HEAD
-	"alert": {
-		"annotations": {
-			"summary": "This is a custom annotation",
-			"__value_string__": "[ metric='foo' labels={instance=bar} value=10 ]"
-		},
-		"labels": {
-			"alertname": "TestAlert",
-			"instance": "Grafana"
-		}
-	},
-	"receivers": [{
-		"name":"receiver-1",
-		"grafana_managed_receiver_configs": [
-			{
-				"name": "receiver-1",
-				"uid": "%s",
-				"status": "ok"
-=======
 		"alert": {
 			"annotations": {
 				"summary": "This is a custom annotation",
@@ -763,7 +584,6 @@
 			"labels": {
 				"alertname": "TestAlert",
 				"instance": "Grafana"
->>>>>>> 0ca4ccfa
 			}
 		},
 		"receivers": [{
@@ -843,25 +663,6 @@
 		require.Len(t, result.Receivers[0].Configs, 1)
 
 		expectedJSON := fmt.Sprintf(`{
-<<<<<<< HEAD
-	"alert": {
-		"annotations": {
-			"summary": "Notification test",
-			"__value_string__": "[ metric='foo' labels={instance=bar} value=10 ]"
-		},
-		"labels": {
-			"alertname": "This is a custom label",
-			"instance": "Grafana"
-		}
-	},
-	"receivers": [{
-		"name":"receiver-1",
-		"grafana_managed_receiver_configs": [
-			{
-				"name": "receiver-1",
-				"uid": "%s",
-				"status": "ok"
-=======
 		"alert": {
 			"annotations": {
 				"summary": "Notification test",
@@ -870,7 +671,6 @@
 			"labels": {
 				"alertname": "This is a custom label",
 				"instance": "Grafana"
->>>>>>> 0ca4ccfa
 			}
 		},
 		"receivers": [{
@@ -2333,13 +2133,8 @@
 			{
 			  "title": "[FIRING:1] SlackAlert2 (default)",
 			  "title_link": "http://localhost:3000/alerting/list",
-<<<<<<< HEAD
-			  "text": "**Firing**\n\nValue: [ var='A' labels={} value=1 ]\nLabels:\n - alertname = SlackAlert2\nAnnotations:\nSource: http://localhost:3000/alerting/UID_SlackAlert2/edit\nSilence: http://localhost:3000/alerting/silence/new?alertmanager=grafana&matchers=alertname%%3DSlackAlert2\n",
-			  "fallback": "[FIRING:1] SlackAlert2 ",
-=======
 			  "text": "**Firing**\n\nValue: [ var='A' labels={} value=1 ]\nLabels:\n - alertname = SlackAlert2\n - grafana_folder = default\nAnnotations:\nSource: http://localhost:3000/alerting/grafana/UID_SlackAlert2/view\nSilence: http://localhost:3000/alerting/silence/new?alertmanager=grafana&matcher=alertname%%3DSlackAlert2&matcher=grafana_folder%%3Ddefault\n",
 			  "fallback": "[FIRING:1] SlackAlert2 (default)",
->>>>>>> 0ca4ccfa
 			  "footer": "Grafana v",
 			  "footer_icon": "https://grafana.com/assets/img/fav32.png",
 			  "color": "#D63232",
@@ -2371,11 +2166,7 @@
 			"component": "Integration Test",
 			"group": "testgroup",
 			"custom_details": {
-<<<<<<< HEAD
-			  "firing": "\nValue: [ var='A' labels={} value=1 ]\nLabels:\n - alertname = PagerdutyAlert\nAnnotations:\nSource: http://localhost:3000/alerting/UID_PagerdutyAlert/edit\nSilence: http://localhost:3000/alerting/silence/new?alertmanager=grafana&matchers=alertname%%3DPagerdutyAlert\n",
-=======
 			  "firing": "\nValue: [ var='A' labels={} value=1 ]\nLabels:\n - alertname = PagerdutyAlert\n - grafana_folder = default\nAnnotations:\nSource: http://localhost:3000/alerting/grafana/UID_PagerdutyAlert/view\nSilence: http://localhost:3000/alerting/silence/new?alertmanager=grafana&matcher=alertname%%3DPagerdutyAlert&matcher=grafana_folder%%3Ddefault\n",
->>>>>>> 0ca4ccfa
 			  "num_firing": "1",
 			  "num_resolved": "0",
 			  "resolved": ""
@@ -2395,13 +2186,8 @@
 		`{
 		  "link": {
 			"messageUrl": "dingtalk://dingtalkclient/page/link?pc_slide=false&url=http%3A%2F%2Flocalhost%3A3000%2Falerting%2Flist",
-<<<<<<< HEAD
-			"text": "**Firing**\n\nValue: [ var='A' labels={} value=1 ]\nLabels:\n - alertname = DingDingAlert\nAnnotations:\nSource: http://localhost:3000/alerting/UID_DingDingAlert/edit\nSilence: http://localhost:3000/alerting/silence/new?alertmanager=grafana&matchers=alertname%3DDingDingAlert\n",
-			"title": "[FIRING:1] DingDingAlert "
-=======
 			"text": "**Firing**\n\nValue: [ var='A' labels={} value=1 ]\nLabels:\n - alertname = DingDingAlert\n - grafana_folder = default\nAnnotations:\nSource: http://localhost:3000/alerting/grafana/UID_DingDingAlert/view\nSilence: http://localhost:3000/alerting/silence/new?alertmanager=grafana&matcher=alertname%3DDingDingAlert&matcher=grafana_folder%3Ddefault\n",
 			"title": "[FIRING:1] DingDingAlert (default)"
->>>>>>> 0ca4ccfa
 		  },
 		  "msgtype": "link"
 		}`,
@@ -2425,13 +2211,8 @@
 		  ],
 		  "sections": [
 			{
-<<<<<<< HEAD
-			  "text": "**Firing**\n\nValue: [ var='A' labels={} value=1 ]\nLabels:\n - alertname = TeamsAlert\nAnnotations:\nSource: http://localhost:3000/alerting/UID_TeamsAlert/edit\nSilence: http://localhost:3000/alerting/silence/new?alertmanager=grafana&matchers=alertname%3DTeamsAlert\n",
-			  "title": "Details"
-=======
 			  "text": "**Firing**\n\nValue: [ var='A' labels={} value=1 ]\nLabels:\n - alertname = TeamsAlert\n - grafana_folder = default\nAnnotations:\nSource: http://localhost:3000/alerting/grafana/UID_TeamsAlert/view\nSilence: http://localhost:3000/alerting/silence/new?alertmanager=grafana&matcher=alertname%3DTeamsAlert&matcher=grafana_folder%3Ddefault\n",
 			  "title": ""
->>>>>>> 0ca4ccfa
 			}
 		  ],
 		  "summary": "[FIRING:1] TeamsAlert (default)",
@@ -2476,20 +2257,12 @@
 		  "truncatedAlerts": 0,
 		  "title": "[FIRING:1] WebhookAlert (default)",
 		  "state": "alerting",
-<<<<<<< HEAD
-		  "message": "**Firing**\n\nValue: [ var='A' labels={} value=1 ]\nLabels:\n - alertname = WebhookAlert\nAnnotations:\nSource: http://localhost:3000/alerting/UID_WebhookAlert/edit\nSilence: http://localhost:3000/alerting/silence/new?alertmanager=grafana&matchers=alertname%%3DWebhookAlert\n"
-=======
 		  "message": "**Firing**\n\nValue: [ var='A' labels={} value=1 ]\nLabels:\n - alertname = WebhookAlert\n - grafana_folder = default\nAnnotations:\nSource: http://localhost:3000/alerting/grafana/UID_WebhookAlert/view\nSilence: http://localhost:3000/alerting/silence/new?alertmanager=grafana&matcher=alertname%%3DWebhookAlert&matcher=grafana_folder%%3Ddefault\n"
->>>>>>> 0ca4ccfa
 		}`,
 	},
 	"discord_recv/discord_test": {
 		`{
-<<<<<<< HEAD
-		  "content": "**Firing**\n\nValue: [ var='A' labels={} value=1 ]\nLabels:\n - alertname = DiscordAlert\nAnnotations:\nSource: http://localhost:3000/alerting/UID_DiscordAlert/edit\nSilence: http://localhost:3000/alerting/silence/new?alertmanager=grafana&matchers=alertname%3DDiscordAlert\n",
-=======
 		  "content": "**Firing**\n\nValue: [ var='A' labels={} value=1 ]\nLabels:\n - alertname = DiscordAlert\n - grafana_folder = default\nAnnotations:\nSource: http://localhost:3000/alerting/grafana/UID_DiscordAlert/view\nSilence: http://localhost:3000/alerting/silence/new?alertmanager=grafana&matcher=alertname%3DDiscordAlert&matcher=grafana_folder%3Ddefault\n",
->>>>>>> 0ca4ccfa
 		  "embeds": [
 			{
 			  "color": 14037554,
@@ -2517,11 +2290,7 @@
 			  },
 			  "name": "default"
 			},
-<<<<<<< HEAD
-			"output": "**Firing**\n\nValue: [ var='A' labels={} value=1 ]\nLabels:\n - alertname = SensuGoAlert\nAnnotations:\nSource: http://localhost:3000/alerting/UID_SensuGoAlert/edit\nSilence: http://localhost:3000/alerting/silence/new?alertmanager=grafana&matchers=alertname%%3DSensuGoAlert\n",
-=======
 			"output": "**Firing**\n\nValue: [ var='A' labels={} value=1 ]\nLabels:\n - alertname = SensuGoAlert\n - grafana_folder = default\nAnnotations:\nSource: http://localhost:3000/alerting/grafana/UID_SensuGoAlert/view\nSilence: http://localhost:3000/alerting/silence/new?alertmanager=grafana&matcher=alertname%%3DSensuGoAlert&matcher=grafana_folder%%3Ddefault\n",
->>>>>>> 0ca4ccfa
 			"status": 2
 		  },
 		  "entity": {
@@ -2534,17 +2303,10 @@
 		}`,
 	},
 	"pushover_recv/pushover_test": {
-<<<<<<< HEAD
-		"--abcd\r\nContent-Disposition: form-data; name=\"user\"\r\n\r\nmysecretkey\r\n--abcd\r\nContent-Disposition: form-data; name=\"token\"\r\n\r\nmysecrettoken\r\n--abcd\r\nContent-Disposition: form-data; name=\"priority\"\r\n\r\n0\r\n--abcd\r\nContent-Disposition: form-data; name=\"sound\"\r\n\r\n\r\n--abcd\r\nContent-Disposition: form-data; name=\"title\"\r\n\r\n[FIRING:1] PushoverAlert \r\n--abcd\r\nContent-Disposition: form-data; name=\"url\"\r\n\r\nhttp://localhost:3000/alerting/list\r\n--abcd\r\nContent-Disposition: form-data; name=\"url_title\"\r\n\r\nShow alert rule\r\n--abcd\r\nContent-Disposition: form-data; name=\"message\"\r\n\r\n**Firing**\n\nValue: [ var='A' labels={} value=1 ]\nLabels:\n - alertname = PushoverAlert\nAnnotations:\nSource: http://localhost:3000/alerting/UID_PushoverAlert/edit\nSilence: http://localhost:3000/alerting/silence/new?alertmanager=grafana&matchers=alertname%3DPushoverAlert\n\r\n--abcd\r\nContent-Disposition: form-data; name=\"html\"\r\n\r\n1\r\n--abcd--\r\n",
-	},
-	"telegram_recv/bot6sh027hs034h": {
-		"--abcd\r\nContent-Disposition: form-data; name=\"chat_id\"\r\n\r\ntelegram_chat_id\r\n--abcd\r\nContent-Disposition: form-data; name=\"parse_mode\"\r\n\r\nhtml\r\n--abcd\r\nContent-Disposition: form-data; name=\"text\"\r\n\r\n**Firing**\n\nValue: [ var='A' labels={} value=1 ]\nLabels:\n - alertname = TelegramAlert\nAnnotations:\nSource: http://localhost:3000/alerting/UID_TelegramAlert/edit\nSilence: http://localhost:3000/alerting/silence/new?alertmanager=grafana&matchers=alertname%3DTelegramAlert\n\r\n--abcd--\r\n",
-=======
 		"--abcd\r\nContent-Disposition: form-data; name=\"user\"\r\n\r\nmysecretkey\r\n--abcd\r\nContent-Disposition: form-data; name=\"token\"\r\n\r\nmysecrettoken\r\n--abcd\r\nContent-Disposition: form-data; name=\"priority\"\r\n\r\n0\r\n--abcd\r\nContent-Disposition: form-data; name=\"sound\"\r\n\r\n\r\n--abcd\r\nContent-Disposition: form-data; name=\"title\"\r\n\r\n[FIRING:1] PushoverAlert (default)\r\n--abcd\r\nContent-Disposition: form-data; name=\"url\"\r\n\r\nhttp://localhost:3000/alerting/list\r\n--abcd\r\nContent-Disposition: form-data; name=\"url_title\"\r\n\r\nShow alert rule\r\n--abcd\r\nContent-Disposition: form-data; name=\"message\"\r\n\r\n**Firing**\n\nValue: [ var='A' labels={} value=1 ]\nLabels:\n - alertname = PushoverAlert\n - grafana_folder = default\nAnnotations:\nSource: http://localhost:3000/alerting/grafana/UID_PushoverAlert/view\nSilence: http://localhost:3000/alerting/silence/new?alertmanager=grafana&matcher=alertname%3DPushoverAlert&matcher=grafana_folder%3Ddefault\n\r\n--abcd\r\nContent-Disposition: form-data; name=\"html\"\r\n\r\n1\r\n--abcd--\r\n",
 	},
 	"telegram_recv/bot6sh027hs034h": {
 		"--abcd\r\nContent-Disposition: form-data; name=\"chat_id\"\r\n\r\ntelegram_chat_id\r\n--abcd\r\nContent-Disposition: form-data; name=\"parse_mode\"\r\n\r\nhtml\r\n--abcd\r\nContent-Disposition: form-data; name=\"text\"\r\n\r\n**Firing**\n\nValue: [ var='A' labels={} value=1 ]\nLabels:\n - alertname = TelegramAlert\n - grafana_folder = default\nAnnotations:\nSource: http://localhost:3000/alerting/grafana/UID_TelegramAlert/view\nSilence: http://localhost:3000/alerting/silence/new?alertmanager=grafana&matcher=alertname%3DTelegramAlert&matcher=grafana_folder%3Ddefault\n\r\n--abcd--\r\n",
->>>>>>> 0ca4ccfa
 	},
 	"googlechat_recv/googlechat_test": {
 		`{
@@ -2560,11 +2322,7 @@
 				  "widgets": [
 					{
 					  "textParagraph": {
-<<<<<<< HEAD
-						"text": "**Firing**\n\nValue: [ var='A' labels={} value=1 ]\nLabels:\n - alertname = GoogleChatAlert\nAnnotations:\nSource: http://localhost:3000/alerting/UID_GoogleChatAlert/edit\nSilence: http://localhost:3000/alerting/silence/new?alertmanager=grafana&matchers=alertname%%3DGoogleChatAlert\n"
-=======
 						"text": "**Firing**\n\nValue: [ var='A' labels={} value=1 ]\nLabels:\n - alertname = GoogleChatAlert\n - grafana_folder = default\nAnnotations:\nSource: http://localhost:3000/alerting/grafana/UID_GoogleChatAlert/view\nSilence: http://localhost:3000/alerting/silence/new?alertmanager=grafana&matcher=alertname%%3DGoogleChatAlert&matcher=grafana_folder%%3Ddefault\n"
->>>>>>> 0ca4ccfa
 					  }
 					},
 					{
@@ -2601,13 +2359,8 @@
 				"alert_state": "alerting",
 				"client": "Grafana",
 				"client_url": "http://localhost:3000/alerting/list",
-<<<<<<< HEAD
-				"description": "[FIRING:1] KafkaAlert ",
-				"details": "**Firing**\n\nValue: [ var='A' labels={} value=1 ]\nLabels:\n - alertname = KafkaAlert\nAnnotations:\nSource: http://localhost:3000/alerting/UID_KafkaAlert/edit\nSilence: http://localhost:3000/alerting/silence/new?alertmanager=grafana&matchers=alertname%3DKafkaAlert\n",
-=======
 				"description": "[FIRING:1] KafkaAlert (default)",
 				"details": "**Firing**\n\nValue: [ var='A' labels={} value=1 ]\nLabels:\n - alertname = KafkaAlert\n - grafana_folder = default\nAnnotations:\nSource: http://localhost:3000/alerting/grafana/UID_KafkaAlert/view\nSilence: http://localhost:3000/alerting/silence/new?alertmanager=grafana&matcher=alertname%3DKafkaAlert&matcher=grafana_folder%3Ddefault\n",
->>>>>>> 0ca4ccfa
 				"incident_key": "35c0bdb1715f9162a20d7b2a01cb2e3a4c5b1dc663571701e3f67212b696332f"
 			  }
 			}
@@ -2615,17 +2368,10 @@
 		}`,
 	},
 	"line_recv/line_test": {
-<<<<<<< HEAD
-		`message=%5BFIRING%3A1%5D+LineAlert+%0Ahttp%3A%2Flocalhost%3A3000%2Falerting%2Flist%0A%0A%2A%2AFiring%2A%2A%0A%0AValue%3A+%5B+var%3D%27A%27+labels%3D%7B%7D+value%3D1+%5D%0ALabels%3A%0A+-+alertname+%3D+LineAlert%0AAnnotations%3A%0ASource%3A+http%3A%2F%2Flocalhost%3A3000%2Falerting%2FUID_LineAlert%2Fedit%0ASilence%3A+http%3A%2F%2Flocalhost%3A3000%2Falerting%2Fsilence%2Fnew%3Falertmanager%3Dgrafana%26matchers%3Dalertname%253DLineAlert%0A`,
-	},
-	"threema_recv/threema_test": {
-		`from=%2A1234567&secret=myapisecret&text=%E2%9A%A0%EF%B8%8F+%5BFIRING%3A1%5D+ThreemaAlert+%0A%0A%2AMessage%3A%2A%0A%2A%2AFiring%2A%2A%0A%0AValue%3A+%5B+var%3D%27A%27+labels%3D%7B%7D+value%3D1+%5D%0ALabels%3A%0A+-+alertname+%3D+ThreemaAlert%0AAnnotations%3A%0ASource%3A+http%3A%2F%2Flocalhost%3A3000%2Falerting%2FUID_ThreemaAlert%2Fedit%0ASilence%3A+http%3A%2F%2Flocalhost%3A3000%2Falerting%2Fsilence%2Fnew%3Falertmanager%3Dgrafana%26matchers%3Dalertname%253DThreemaAlert%0A%0A%2AURL%3A%2A+http%3A%2Flocalhost%3A3000%2Falerting%2Flist%0A&to=abcdefgh`,
-=======
 		`message=%5BFIRING%3A1%5D+LineAlert+%28default%29%0Ahttp%3A%2Flocalhost%3A3000%2Falerting%2Flist%0A%0A%2A%2AFiring%2A%2A%0A%0AValue%3A+%5B+var%3D%27A%27+labels%3D%7B%7D+value%3D1+%5D%0ALabels%3A%0A+-+alertname+%3D+LineAlert%0A+-+grafana_folder+%3D+default%0AAnnotations%3A%0ASource%3A+http%3A%2F%2Flocalhost%3A3000%2Falerting%2Fgrafana%2FUID_LineAlert%2Fview%0ASilence%3A+http%3A%2F%2Flocalhost%3A3000%2Falerting%2Fsilence%2Fnew%3Falertmanager%3Dgrafana%26matcher%3Dalertname%253DLineAlert%26matcher%3Dgrafana_folder%253Ddefault%0A`,
 	},
 	"threema_recv/threema_test": {
 		`from=%2A1234567&secret=myapisecret&text=%E2%9A%A0%EF%B8%8F+%5BFIRING%3A1%5D+ThreemaAlert+%28default%29%0A%0A%2AMessage%3A%2A%0A%2A%2AFiring%2A%2A%0A%0AValue%3A+%5B+var%3D%27A%27+labels%3D%7B%7D+value%3D1+%5D%0ALabels%3A%0A+-+alertname+%3D+ThreemaAlert%0A+-+grafana_folder+%3D+default%0AAnnotations%3A%0ASource%3A+http%3A%2F%2Flocalhost%3A3000%2Falerting%2Fgrafana%2FUID_ThreemaAlert%2Fview%0ASilence%3A+http%3A%2F%2Flocalhost%3A3000%2Falerting%2Fsilence%2Fnew%3Falertmanager%3Dgrafana%26matcher%3Dalertname%253DThreemaAlert%26matcher%3Dgrafana_folder%253Ddefault%0A%0A%2AURL%3A%2A+http%3A%2Flocalhost%3A3000%2Falerting%2Flist%0A&to=abcdefgh`,
->>>>>>> 0ca4ccfa
 	},
 	"victorops_recv/victorops_test": {
 		`{
@@ -2634,22 +2380,14 @@
 		  "entity_id": "633ae988fa7074bcb51f3d1c5fef2ba1c5c4ccb45b3ecbf681f7d507b078b1ae",
 		  "message_type": "CRITICAL",
 		  "monitoring_tool": "Grafana v",
-<<<<<<< HEAD
-		  "state_message": "**Firing**\n\nValue: [ var='A' labels={} value=1 ]\nLabels:\n - alertname = VictorOpsAlert\nAnnotations:\nSource: http://localhost:3000/alerting/UID_VictorOpsAlert/edit\nSilence: http://localhost:3000/alerting/silence/new?alertmanager=grafana&matchers=alertname%%3DVictorOpsAlert\n",
-=======
 		  "state_message": "**Firing**\n\nValue: [ var='A' labels={} value=1 ]\nLabels:\n - alertname = VictorOpsAlert\n - grafana_folder = default\nAnnotations:\nSource: http://localhost:3000/alerting/grafana/UID_VictorOpsAlert/view\nSilence: http://localhost:3000/alerting/silence/new?alertmanager=grafana&matcher=alertname%%3DVictorOpsAlert&matcher=grafana_folder%%3Ddefault\n",
->>>>>>> 0ca4ccfa
 		  "timestamp": %s
 		}`,
 	},
 	"opsgenie_recv/opsgenie_test": {
 		`{
 		  "alias": "47e92f0f6ef9fe99f3954e0d6155f8d09c4b9a038d8c3105e82c0cee4c62956e",
-<<<<<<< HEAD
-		  "description": "[FIRING:1] OpsGenieAlert \nhttp://localhost:3000/alerting/list\n\n**Firing**\n\nValue: [ var='A' labels={} value=1 ]\nLabels:\n - alertname = OpsGenieAlert\nAnnotations:\nSource: http://localhost:3000/alerting/UID_OpsGenieAlert/edit\nSilence: http://localhost:3000/alerting/silence/new?alertmanager=grafana&matchers=alertname%3DOpsGenieAlert\n",
-=======
 		  "description": "[FIRING:1] OpsGenieAlert (default)\nhttp://localhost:3000/alerting/list\n\n**Firing**\n\nValue: [ var='A' labels={} value=1 ]\nLabels:\n - alertname = OpsGenieAlert\n - grafana_folder = default\nAnnotations:\nSource: http://localhost:3000/alerting/grafana/UID_OpsGenieAlert/view\nSilence: http://localhost:3000/alerting/silence/new?alertmanager=grafana&matcher=alertname%3DOpsGenieAlert&matcher=grafana_folder%3Ddefault\n",
->>>>>>> 0ca4ccfa
 		  "details": {
 			"url": "http://localhost:3000/alerting/list"
 		  },
