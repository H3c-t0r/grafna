--- conflicted
+++ resolved
@@ -71,7 +71,7 @@
 	require.NoError(t, json.Unmarshal(postGroupRaw, &group1))
 
 	// Create rule under folder1
-	status, response := apiClient.PostRulesGroup(t, "folder1", &group1)
+	_, status, response := apiClient.PostRulesGroupWithStatus(t, "folder1", &group1)
 	require.Equalf(t, http.StatusAccepted, status, response)
 
 	postGroupRaw, err = testData.ReadFile(path.Join("test-data", "rulegroup-2-post.json"))
@@ -80,7 +80,7 @@
 	require.NoError(t, json.Unmarshal(postGroupRaw, &group2))
 
 	// Create rule under folder2
-	status, response = apiClient.PostRulesGroup(t, "folder2", &group2)
+	_, status, response = apiClient.PostRulesGroupWithStatus(t, "folder2", &group2)
 	require.Equalf(t, http.StatusAccepted, status, response)
 
 	// With the rules created, let's make sure that rule definitions are stored.
@@ -322,11 +322,7 @@
 	})
 }
 
-<<<<<<< HEAD
-func createRule(t *testing.T, client apiClient, folder string) string {
-=======
-func createRule(t *testing.T, client apiClient, folder string) apimodels.PostableRuleGroupConfig {
->>>>>>> 4474f198
+func createRule(t *testing.T, client apiClient, folder string) (apimodels.PostableRuleGroupConfig, string) {
 	t.Helper()
 
 	interval, err := model.ParseDuration("1m")
@@ -365,12 +361,8 @@
 	}
 	resp, status, _ := client.PostRulesGroupWithStatus(t, folder, &rules)
 	assert.Equal(t, http.StatusAccepted, status)
-<<<<<<< HEAD
 	require.Len(t, resp.Created, 1)
-	return resp.Created[0]
-=======
-	require.JSONEq(t, `{"message":"rule group updated successfully"}`, body)
-	return rules
+	return rules, resp.Created[0]
 }
 
 func TestAlertRulePostExport(t *testing.T) {
@@ -449,7 +441,6 @@
 		})
 		require.Equal(t, http.StatusForbidden, status)
 	})
->>>>>>> 4474f198
 }
 
 func TestIntegrationAlertRuleConflictingTitle(t *testing.T) {
