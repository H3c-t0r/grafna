--- conflicted
+++ resolved
@@ -1251,49 +1251,6 @@
     "signatureOrg": ""
   },
   {
-<<<<<<< HEAD
-    "name": "Phlare",
-    "type": "datasource",
-    "id": "phlare",
-    "angular": false,
-    "enabled": true,
-    "pinned": false,
-    "info": {
-      "author": {
-        "name": "Grafana Labs",
-        "url": "https://www.grafana.com"
-      },
-      "description": "Horizontally-scalable, highly-available, multi-tenant continuous profiling aggregation system. OSS profiling solution from Grafana Labs.",
-      "links": [{
-        "name": "GitHub Project",
-        "url": "https://github.com/grafana/phlare"
-      }],
-      "logos": {
-        "small": "public/app/plugins/datasource/phlare/img/phlare_icon_color.svg",
-        "large": "public/app/plugins/datasource/phlare/img/phlare_icon_color.svg"
-      },
-      "build": {},
-      "screenshots": null,
-      "version": "",
-      "updated": ""
-    },
-    "dependencies": {
-      "grafanaDependency": "",
-      "grafanaVersion": "*",
-      "plugins": []
-    },
-    "latestVersion": "",
-    "hasUpdate": false,
-    "defaultNavUrl": "/plugins/phlare/",
-    "category": "profiling",
-    "state": "",
-    "signature": "internal",
-    "signatureType": "",
-    "signatureOrg": ""
-  },
-  {
-=======
->>>>>>> 7460a53a
     "name": "Pie chart",
     "type": "panel",
     "id": "piechart",
