--- conflicted
+++ resolved
@@ -20,11 +20,7 @@
 		t.Skip("skipping integration test")
 	}
 	helper := apis.NewK8sTestHelper(t, testinfra.GrafanaOpts{
-<<<<<<< HEAD
-		AppModeProduction: false,
-=======
 		AppModeProduction: false, // required for experimental APIs
->>>>>>> 67bbdd7c
 		DisableAnonymous:  true,
 		EnableFeatureToggles: []string{
 			featuremgmt.FlagGrafanaAPIServer,
