--- conflicted
+++ resolved
@@ -18,11 +18,7 @@
 
 // swagger:route POST /org/users org addOrgUserToCurrentOrg
 //
-<<<<<<< HEAD
-// # Add a new user to the current organization
-=======
 // Add a new user to the current organization.
->>>>>>> cc5f8b91
 //
 // Adds a global user to the current organization.
 //
@@ -45,11 +41,7 @@
 
 // swagger:route POST /orgs/{org_id}/users orgs addOrgUser
 //
-<<<<<<< HEAD
-// # Add a new user to the current organization
-=======
 // Add a new user to the current organization.
->>>>>>> cc5f8b91
 //
 // Adds a global user to the current organization.
 //
@@ -283,11 +275,7 @@
 
 // swagger:route PATCH /org/users/{user_id} org updateOrgUserForCurrentOrg
 //
-<<<<<<< HEAD
-// # Updates the given user
-=======
 // Updates the given user.
->>>>>>> cc5f8b91
 //
 // If you are running Grafana Enterprise and have Fine-grained access control enabled
 // you need to have a permission with action: `org.users.role:update` with scope `users:*`.
@@ -361,11 +349,7 @@
 
 // swagger:route DELETE /org/users/{user_id} org removeOrgUserForCurrentOrg
 //
-<<<<<<< HEAD
-// # Delete user in current organization
-=======
 // Delete user in current organization.
->>>>>>> cc5f8b91
 //
 // If you are running Grafana Enterprise and have Fine-grained access control enabled
 // you need to have a permission with action: `org.users:remove` with scope `users:*`.
@@ -391,11 +375,7 @@
 
 // swagger:route DELETE /orgs/{org_id}/users/{user_id} orgs removeOrgUser
 //
-<<<<<<< HEAD
-// # Delete user in current organization
-=======
 // Delete user in current organization.
->>>>>>> cc5f8b91
 //
 // If you are running Grafana Enterprise and have Fine-grained access control enabled
 // you need to have a permission with action: `org.users:remove` with scope `users:*`.
