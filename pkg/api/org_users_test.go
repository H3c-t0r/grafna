package api

import (
	"context"
	"encoding/json"
	"fmt"
	"io"
	"net/http"
	"strings"
	"testing"

	"github.com/stretchr/testify/assert"
	"github.com/stretchr/testify/require"

	"github.com/grafana/grafana/pkg/api/dtos"
	"github.com/grafana/grafana/pkg/infra/db"
	"github.com/grafana/grafana/pkg/infra/db/dbtest"
	"github.com/grafana/grafana/pkg/login/social"
	"github.com/grafana/grafana/pkg/login/social/socialtest"
	"github.com/grafana/grafana/pkg/models/roletype"
	"github.com/grafana/grafana/pkg/services/accesscontrol"
	"github.com/grafana/grafana/pkg/services/accesscontrol/actest"
	"github.com/grafana/grafana/pkg/services/featuremgmt"
	"github.com/grafana/grafana/pkg/services/login"
	"github.com/grafana/grafana/pkg/services/login/authinfotest"
	"github.com/grafana/grafana/pkg/services/org"
	"github.com/grafana/grafana/pkg/services/org/orgimpl"
	"github.com/grafana/grafana/pkg/services/org/orgtest"
	"github.com/grafana/grafana/pkg/services/quota/quotaimpl"
	"github.com/grafana/grafana/pkg/services/sqlstore"
	"github.com/grafana/grafana/pkg/services/supportbundles/supportbundlestest"
	"github.com/grafana/grafana/pkg/services/user"
	"github.com/grafana/grafana/pkg/services/user/userimpl"
	"github.com/grafana/grafana/pkg/services/user/usertest"
	"github.com/grafana/grafana/pkg/setting"
	"github.com/grafana/grafana/pkg/web/webtest"
)

func setUpGetOrgUsersDB(t *testing.T, sqlStore *sqlstore.SQLStore) {
	sqlStore.Cfg.AutoAssignOrg = true
	sqlStore.Cfg.AutoAssignOrgId = int(testOrgID)

	quotaService := quotaimpl.ProvideService(sqlStore, sqlStore.Cfg)
	orgService, err := orgimpl.ProvideService(sqlStore, sqlStore.Cfg, quotaService)
	require.NoError(t, err)
	usrSvc, err := userimpl.ProvideService(sqlStore, orgService, sqlStore.Cfg, nil, nil, quotaService, supportbundlestest.NewFakeBundleService())
	require.NoError(t, err)

	id, err := orgService.GetOrCreate(context.Background(), "testOrg")
	require.NoError(t, err)
	require.Equal(t, testOrgID, id)

	_, err = usrSvc.Create(context.Background(), &user.CreateUserCommand{Email: "testUser@grafana.com", Login: testUserLogin})
	require.NoError(t, err)
	_, err = usrSvc.Create(context.Background(), &user.CreateUserCommand{Email: "user1@grafana.com", Login: "user1"})
	require.NoError(t, err)
	_, err = usrSvc.Create(context.Background(), &user.CreateUserCommand{Email: "user2@grafana.com", Login: "user2"})
	require.NoError(t, err)
}

func TestOrgUsersAPIEndpoint_userLoggedIn(t *testing.T) {
	hs := setupSimpleHTTPServer(featuremgmt.WithFeatures())
	settings := hs.Cfg

	sqlStore := db.InitTestDB(t)
	sqlStore.Cfg = settings
	hs.SQLStore = sqlStore
	orgService := orgtest.NewOrgServiceFake()
	orgService.ExpectedSearchOrgUsersResult = &org.SearchOrgUsersQueryResult{}
	hs.orgService = orgService
	setUpGetOrgUsersDB(t, sqlStore)
	mock := dbtest.NewFakeDB()

	loggedInUserScenario(t, "When calling GET on", "api/org/users", "api/org/users", func(sc *scenarioContext) {
		orgService.ExpectedSearchOrgUsersResult = &org.SearchOrgUsersQueryResult{
			OrgUsers: []*org.OrgUserDTO{
				{Login: testUserLogin, Email: "testUser@grafana.com"},
				{Login: "user1", Email: "user1@grafana.com"},
				{Login: "user2", Email: "user2@grafana.com"},
			},
		}
		sc.handlerFunc = hs.GetOrgUsersForCurrentOrg
		sc.fakeReqWithParams("GET", sc.url, map[string]string{}).exec()

		require.Equal(t, http.StatusOK, sc.resp.Code)

		var resp []org.OrgUserDTO
		err := json.Unmarshal(sc.resp.Body.Bytes(), &resp)
		require.NoError(t, err)
		assert.Len(t, resp, 3)
	}, mock)

	loggedInUserScenario(t, "When calling GET on", "api/org/users/search", "api/org/users/search", func(sc *scenarioContext) {
		orgService.ExpectedSearchOrgUsersResult = &org.SearchOrgUsersQueryResult{
			OrgUsers: []*org.OrgUserDTO{
				{
					Login: "user1",
				},
				{
					Login: "user2",
				},
				{
					Login: "user3",
				},
			},
			TotalCount: 3,
			PerPage:    1000,
			Page:       1,
		}
		sc.handlerFunc = hs.SearchOrgUsersWithPaging
		sc.fakeReqWithParams("GET", sc.url, map[string]string{}).exec()

		require.Equal(t, http.StatusOK, sc.resp.Code)

		var resp org.SearchOrgUsersQueryResult
		err := json.Unmarshal(sc.resp.Body.Bytes(), &resp)
		require.NoError(t, err)

		assert.Len(t, resp.OrgUsers, 3)
		assert.Equal(t, int64(3), resp.TotalCount)
		assert.Equal(t, 1000, resp.PerPage)
		assert.Equal(t, 1, resp.Page)
	}, mock)

	loggedInUserScenario(t, "When calling GET with page and limit query parameters on", "api/org/users/search", "api/org/users/search", func(sc *scenarioContext) {
		orgService.ExpectedSearchOrgUsersResult = &org.SearchOrgUsersQueryResult{
			OrgUsers: []*org.OrgUserDTO{
				{
					Login: "user1",
				},
			},
			TotalCount: 3,
			PerPage:    2,
			Page:       2,
		}

		sc.handlerFunc = hs.SearchOrgUsersWithPaging
		sc.fakeReqWithParams("GET", sc.url, map[string]string{"perpage": "2", "page": "2"}).exec()

		require.Equal(t, http.StatusOK, sc.resp.Code)

		var resp org.SearchOrgUsersQueryResult
		err := json.Unmarshal(sc.resp.Body.Bytes(), &resp)
		require.NoError(t, err)

		assert.Len(t, resp.OrgUsers, 1)
		assert.Equal(t, int64(3), resp.TotalCount)
		assert.Equal(t, 2, resp.PerPage)
		assert.Equal(t, 2, resp.Page)
	}, mock)

	t.Run("Given there are two hidden users", func(t *testing.T) {
		settings.HiddenUsers = map[string]struct{}{
			"user1":       {},
			testUserLogin: {},
		}
		t.Cleanup(func() { settings.HiddenUsers = make(map[string]struct{}) })

		loggedInUserScenario(t, "When calling GET on", "api/org/users", "api/org/users", func(sc *scenarioContext) {
			orgService.ExpectedSearchOrgUsersResult = &org.SearchOrgUsersQueryResult{
				OrgUsers: []*org.OrgUserDTO{
					{Login: testUserLogin, Email: "testUser@grafana.com"},
					{Login: "user1", Email: "user1@grafana.com"},
					{Login: "user2", Email: "user2@grafana.com"},
				},
			}

			sc.handlerFunc = hs.GetOrgUsersForCurrentOrg
			sc.fakeReqWithParams("GET", sc.url, map[string]string{}).exec()

			require.Equal(t, http.StatusOK, sc.resp.Code)

			var resp []org.OrgUserDTO
			err := json.Unmarshal(sc.resp.Body.Bytes(), &resp)
			require.NoError(t, err)
			assert.Len(t, resp, 2)
			assert.Equal(t, testUserLogin, resp[0].Login)
			assert.Equal(t, "user2", resp[1].Login)
		}, mock)

		loggedInUserScenarioWithRole(t, "When calling GET as an admin on", "GET", "api/org/users/lookup",
			"api/org/users/lookup", org.RoleAdmin, func(sc *scenarioContext) {
				sc.handlerFunc = hs.GetOrgUsersForCurrentOrgLookup
				sc.fakeReqWithParams("GET", sc.url, map[string]string{}).exec()

				require.Equal(t, http.StatusOK, sc.resp.Code)

				var resp []dtos.UserLookupDTO
				err := json.Unmarshal(sc.resp.Body.Bytes(), &resp)
				require.NoError(t, err)
				assert.Len(t, resp, 2)
				assert.Equal(t, testUserLogin, resp[0].Login)
				assert.Equal(t, "user2", resp[1].Login)
			}, mock)
	})
}

func TestOrgUsersAPIEndpoint_updateOrgRole(t *testing.T) {
	type testCase struct {
		desc            string
		SkipOrgRoleSync bool
		AuthEnabled     bool
		AuthModule      string
		expectedCode    int
	}
	permissions := []accesscontrol.Permission{
		{Action: accesscontrol.ActionOrgUsersRead, Scope: "users:*"},
		{Action: accesscontrol.ActionOrgUsersWrite, Scope: "users:*"},
		{Action: accesscontrol.ActionOrgUsersAdd, Scope: "users:*"},
		{Action: accesscontrol.ActionOrgUsersRemove, Scope: "users:*"},
	}
	tests := []testCase{
		{
			desc:            "should be able to change basicRole when skip_org_role_sync true",
			SkipOrgRoleSync: true,
			AuthEnabled:     true,
			AuthModule:      login.LDAPAuthModule,
			expectedCode:    http.StatusOK,
		},
		{
			desc:            "should not be able to change basicRole when skip_org_role_sync false",
			SkipOrgRoleSync: false,
			AuthEnabled:     true,
			AuthModule:      login.LDAPAuthModule,
			expectedCode:    http.StatusForbidden,
		},
		{
			desc:            "should not be able to change basicRole for a user synced through an OAuth provider",
			SkipOrgRoleSync: false,
			AuthEnabled:     true,
			AuthModule:      login.GrafanaComAuthModule,
			expectedCode:    http.StatusForbidden,
		},
		{
			desc:            "should be able to change basicRole with a basic Auth",
			SkipOrgRoleSync: false,
			AuthEnabled:     false,
			AuthModule:      "",
			expectedCode:    http.StatusOK,
		},
		{
			desc:            "should be able to change basicRole with a basic Auth",
			SkipOrgRoleSync: true,
			AuthEnabled:     true,
			AuthModule:      "",
			expectedCode:    http.StatusOK,
		},
	}

	userWithPermissions := userWithPermissions(1, permissions)
	userRequesting := &user.User{ID: 2, OrgID: 1}
	reqBody := `{"userId": "1", "role": "Admin", "orgId": "1"}`
	for _, tt := range tests {
		t.Run(tt.desc, func(t *testing.T) {
			server := SetupAPITestServer(t, func(hs *HTTPServer) {
				hs.Cfg = setting.NewCfg()
				hs.Cfg.LDAPAuthEnabled = tt.AuthEnabled
				if tt.AuthModule == login.LDAPAuthModule {
					hs.Cfg.LDAPAuthEnabled = tt.AuthEnabled
					hs.Cfg.LDAPSkipOrgRoleSync = tt.SkipOrgRoleSync
<<<<<<< HEAD
				} else if tt.AuthModule == "" {
					// authmodule empty means basic auth
=======
>>>>>>> ce1450d4
				}
				// AuthModule empty means basic auth

				hs.authInfoService = &authinfotest.FakeService{
					ExpectedUserAuth: &login.UserAuth{AuthModule: tt.AuthModule},
				}
				hs.userService = &usertest.FakeUserService{ExpectedSignedInUser: userWithPermissions}
				hs.orgService = &orgtest.FakeOrgService{}
				hs.SocialService = &socialtest.FakeSocialService{
					ExpectedAuthInfoProvider: &social.OAuthInfo{Enabled: tt.AuthEnabled, SkipOrgRoleSync: tt.SkipOrgRoleSync},
				}
				hs.accesscontrolService = &actest.FakeService{
					ExpectedPermissions: permissions,
				}
			})
			req := server.NewRequest(http.MethodPatch, fmt.Sprintf("/api/orgs/%d/users/%d", userRequesting.OrgID, userRequesting.ID), strings.NewReader(reqBody))
			req.Header.Set("Content-Type", "application/json")
			userWithPermissions.OrgRole = roletype.RoleAdmin
			res, err := server.Send(webtest.RequestWithSignedInUser(req, userWithPermissions))
			require.NoError(t, err)
			assert.Equal(t, tt.expectedCode, res.StatusCode)
			require.NoError(t, res.Body.Close())
		})
	}
}

func TestOrgUsersAPIEndpoint(t *testing.T) {
	type testCase struct {
		desc         string
		permissions  []accesscontrol.Permission
		expectedCode int
	}
	tests := []testCase{
		{
			expectedCode: http.StatusOK,
			desc:         "UsersLookupGet should return 200 for user with correct permissions",
			permissions:  []accesscontrol.Permission{{Action: accesscontrol.ActionOrgUsersRead, Scope: accesscontrol.ScopeUsersAll}},
		},
		{
			expectedCode: http.StatusForbidden,
			desc:         "UsersLookupGet should return 403 for user without required permissions",
			permissions:  []accesscontrol.Permission{{Action: "wrong"}},
		},
	}

	for _, tt := range tests {
		t.Run(tt.desc, func(t *testing.T) {
			server := SetupAPITestServer(t, func(hs *HTTPServer) {
				hs.Cfg = setting.NewCfg()
				hs.orgService = &orgtest.FakeOrgService{ExpectedSearchOrgUsersResult: &org.SearchOrgUsersQueryResult{}}
				hs.authInfoService = &authinfotest.FakeService{}
			})
			res, err := server.Send(webtest.RequestWithSignedInUser(server.NewGetRequest("/api/org/users/lookup"), userWithPermissions(1, tt.permissions)))
			require.NoError(t, err)
			assert.Equal(t, tt.expectedCode, res.StatusCode)
			require.NoError(t, res.Body.Close())
		})
	}
}

func TestGetOrgUsersAPIEndpoint_AccessControlMetadata(t *testing.T) {
	type testCase struct {
		desc             string
		permissions      []accesscontrol.Permission
		includeMetadata  bool
		expectedCode     int
		expectedMetadata map[string]bool
	}

	tests := []testCase{
		{
			desc:            "should not get access control metadata",
			includeMetadata: false,
			permissions: []accesscontrol.Permission{
				{Action: accesscontrol.ActionOrgUsersRead, Scope: "users:*"},
				{Action: accesscontrol.ActionOrgUsersWrite, Scope: "users:*"},
				{Action: accesscontrol.ActionOrgUsersAdd, Scope: "users:*"},
				{Action: accesscontrol.ActionOrgUsersRemove, Scope: "users:*"},
			},
			expectedCode:     http.StatusOK,
			expectedMetadata: nil,
		},
		{
			desc:            "should get access control metadata",
			includeMetadata: true,
			permissions: []accesscontrol.Permission{
				{Action: accesscontrol.ActionOrgUsersRead, Scope: "users:*"},
				{Action: accesscontrol.ActionOrgUsersWrite, Scope: "users:*"},
				{Action: accesscontrol.ActionOrgUsersAdd, Scope: "users:*"},
				{Action: accesscontrol.ActionOrgUsersRemove, Scope: "users:*"},
			},
			expectedCode: http.StatusOK,
			expectedMetadata: map[string]bool{
				"org.users:write":  true,
				"org.users:add":    true,
				"org.users:read":   true,
				"org.users:remove": true,
			},
		},
	}

	for _, tt := range tests {
		t.Run(tt.desc, func(t *testing.T) {
			server := SetupAPITestServer(t, func(hs *HTTPServer) {
				hs.Cfg = setting.NewCfg()
				hs.orgService = &orgtest.FakeOrgService{
					ExpectedSearchOrgUsersResult: &org.SearchOrgUsersQueryResult{OrgUsers: []*org.OrgUserDTO{{UserID: 1}}},
				}
				hs.authInfoService = &authinfotest.FakeService{}
				hs.userService = &usertest.FakeUserService{ExpectedSignedInUser: userWithPermissions(1, tt.permissions)}
			})

			url := "/api/orgs/1/users"
			if tt.includeMetadata {
				url += "?accesscontrol=true"
			}

			res, err := server.Send(webtest.RequestWithSignedInUser(server.NewGetRequest(url), userWithPermissions(1, tt.permissions)))
			require.NoError(t, err)
			assert.Equal(t, tt.expectedCode, res.StatusCode)

			var userList []*org.OrgUserDTO
			err = json.NewDecoder(res.Body).Decode(&userList)
			require.NoError(t, err)

			if tt.expectedMetadata != nil {
				assert.Equal(t, tt.expectedMetadata, userList[0].AccessControl)
			} else {
				assert.Nil(t, userList[0].AccessControl)
			}

			require.NoError(t, res.Body.Close())
		})
	}
}

func TestGetOrgUsersAPIEndpoint_AccessControl(t *testing.T) {
	type testCase struct {
		name         string
		permissions  []accesscontrol.Permission
		expectedCode int
		targetOrg    int64
	}

	tests := []testCase{
		{
			name: "user with permissions can get users in org",
			permissions: []accesscontrol.Permission{
				{Action: accesscontrol.ActionOrgUsersRead, Scope: "users:*"},
			},
			expectedCode: http.StatusOK,
			targetOrg:    1,
		},
		{
			name:         "user without permissions cannot get users in org",
			expectedCode: http.StatusForbidden,
			targetOrg:    1,
		},
	}
	for _, tc := range tests {
		t.Run(tc.name, func(t *testing.T) {
			server := SetupAPITestServer(t, func(hs *HTTPServer) {
				hs.Cfg = setting.NewCfg()
				hs.orgService = &orgtest.FakeOrgService{
					ExpectedSearchOrgUsersResult: &org.SearchOrgUsersQueryResult{},
				}
				hs.authInfoService = &authinfotest.FakeService{}
				hs.userService = &usertest.FakeUserService{ExpectedSignedInUser: userWithPermissions(1, tc.permissions)}
				hs.accesscontrolService = &actest.FakeService{}
			})

			u := userWithPermissions(1, tc.permissions)

			res, err := server.Send(webtest.RequestWithSignedInUser(server.NewGetRequest(fmt.Sprintf("/api/orgs/%d/users/", tc.targetOrg)), u))
			require.NoError(t, err)
			assert.Equal(t, tc.expectedCode, res.StatusCode)
			require.NoError(t, res.Body.Close())
		})
	}
}

func TestPostOrgUsersAPIEndpoint_AccessControl(t *testing.T) {
	type testCase struct {
		desc         string
		permissions  []accesscontrol.Permission
		input        string
		expectedCode int
	}

	tests := []testCase{
		{
			desc: "user with permissions can add users to org",
			permissions: []accesscontrol.Permission{
				{Action: accesscontrol.ActionOrgUsersAdd, Scope: "users:*"},
			},
			input:        `{"loginOrEmail": "user", "role": "Viewer"}`,
			expectedCode: http.StatusOK,
		},
		{
			desc:         "user without permissions cannot add users to org",
			expectedCode: http.StatusForbidden,
			input:        `{"loginOrEmail": "user", "role": "Viewer"}`,
		},
	}
	for _, tt := range tests {
		t.Run(tt.desc, func(t *testing.T) {
			server := SetupAPITestServer(t, func(hs *HTTPServer) {
				hs.Cfg = setting.NewCfg()
				hs.orgService = &orgtest.FakeOrgService{}
				hs.authInfoService = &authinfotest.FakeService{}
				hs.userService = &usertest.FakeUserService{
					ExpectedUser:         &user.User{},
					ExpectedSignedInUser: userWithPermissions(1, tt.permissions),
				}
				hs.accesscontrolService = &actest.FakeService{}
			})

			u := userWithPermissions(1, tt.permissions)

			res, err := server.SendJSON(webtest.RequestWithSignedInUser(server.NewPostRequest("/api/orgs/1/users", strings.NewReader(tt.input)), u))
			require.NoError(t, err)
			assert.Equal(t, tt.expectedCode, res.StatusCode)
			require.NoError(t, res.Body.Close())
		})
	}
}

func TestOrgUsersAPIEndpointWithSetPerms_AccessControl(t *testing.T) {
	type testCase struct {
		expectedCode int
		desc         string
		url          string
		method       string
		role         org.RoleType
		permissions  []accesscontrol.Permission
		input        string
	}
	tests := []testCase{
		{
			expectedCode: http.StatusOK,
			desc:         "org viewer with the correct permissions can add a user as a viewer to his org",
			url:          "/api/org/users",
			method:       http.MethodPost,
			role:         org.RoleViewer,
			permissions:  []accesscontrol.Permission{{Action: accesscontrol.ActionOrgUsersAdd, Scope: accesscontrol.ScopeUsersAll}},
			input:        `{"loginOrEmail": "user", "role": "Viewer"}`,
		},
		{
			expectedCode: http.StatusForbidden,
			desc:         "org viewer with the correct permissions cannot add a user as an editor to his org",
			url:          "/api/org/users",
			role:         org.RoleViewer,
			method:       http.MethodPost,
			permissions:  []accesscontrol.Permission{{Action: accesscontrol.ActionOrgUsersAdd, Scope: accesscontrol.ScopeUsersAll}},
			input:        `{"loginOrEmail": "user", "role": "Editor"}`,
		},
		{
			expectedCode: http.StatusOK,
			desc:         "org viewer with the correct permissions can add a user as a viewer to his org",
			url:          "/api/orgs/1/users",
			method:       http.MethodPost,
			role:         org.RoleViewer,
			permissions:  []accesscontrol.Permission{{Action: accesscontrol.ActionOrgUsersAdd, Scope: accesscontrol.ScopeUsersAll}},
			input:        `{"loginOrEmail": "user", "role": "Viewer"}`,
		},
		{
			expectedCode: http.StatusForbidden,
			desc:         "org viewer with the correct permissions cannot add a user as an editor to his org",
			url:          "/api/orgs/1/users",
			method:       http.MethodPost,
			role:         org.RoleViewer,
			permissions:  []accesscontrol.Permission{{Action: accesscontrol.ActionOrgUsersAdd, Scope: accesscontrol.ScopeUsersAll}},
			input:        `{"loginOrEmail": "user", "role": "Editor"}`,
		},
		{
			expectedCode: http.StatusOK,
			desc:         "org viewer with the correct permissions can update a user's role to a viewer in his org",
			url:          fmt.Sprintf("/api/org/users/%d", 1),
			method:       http.MethodPatch,
			role:         org.RoleViewer,
			permissions:  []accesscontrol.Permission{{Action: accesscontrol.ActionOrgUsersWrite, Scope: accesscontrol.ScopeUsersAll}},
			input:        `{"role": "Viewer"}`,
		},
		{
			expectedCode: http.StatusForbidden,
			desc:         "org viewer with the correct permissions cannot update a user's role to a Editorin his org",
			url:          fmt.Sprintf("/api/org/users/%d", 1),
			method:       http.MethodPatch,
			permissions:  []accesscontrol.Permission{{Action: accesscontrol.ActionOrgUsersWrite, Scope: accesscontrol.ScopeUsersAll}},
			input:        `{"role": "Editor"}`,
		},
		{
			expectedCode: http.StatusOK,
			desc:         "org viewer with the correct permissions can update a user's role to a viewer in his org",
			url:          fmt.Sprintf("/api/orgs/1/users/%d", 1),
			method:       http.MethodPatch,
			role:         org.RoleViewer,
			permissions:  []accesscontrol.Permission{{Action: accesscontrol.ActionOrgUsersWrite, Scope: accesscontrol.ScopeUsersAll}},
			input:        `{"role": "Viewer"}`,
		},
		{
			expectedCode: http.StatusForbidden,
			desc:         "org viewer with the correct permissions cannot update a user's role to a editor in his org",
			url:          fmt.Sprintf("/api/orgs/1/users/%d", 1),
			method:       http.MethodPatch,
			role:         org.RoleViewer,
			permissions:  []accesscontrol.Permission{{Action: accesscontrol.ActionOrgUsersWrite, Scope: accesscontrol.ScopeUsersAll}},
			input:        `{"role": "Editor"}`,
		},
		{
			expectedCode: http.StatusOK,
			desc:         "org viewer with the correct permissions can invite a user as a viewer in his org",
			url:          "/api/org/invites",
			method:       http.MethodPost,
			role:         org.RoleViewer,
			permissions:  []accesscontrol.Permission{{Action: accesscontrol.ActionOrgUsersAdd, Scope: accesscontrol.ScopeUsersAll}},
			input:        `{"loginOrEmail": "newUserEmail@test.com", "sendEmail": false, "role": "Viewer"}`,
		},
		{
			expectedCode: http.StatusForbidden,
			desc:         "org viewer with the correct permissions cannot invite a user as an editor in his org",
			url:          "/api/org/invites",
			method:       http.MethodPost,
			role:         org.RoleEditor,
			permissions:  []accesscontrol.Permission{{Action: accesscontrol.ActionUsersCreate}},
			input:        `{"loginOrEmail": "newUserEmail@test.com", "sendEmail": false, "role": "Editor"}`,
		},
	}

	for _, tt := range tests {
		t.Run(tt.desc, func(t *testing.T) {
			server := SetupAPITestServer(t, func(hs *HTTPServer) {
				hs.Cfg = setting.NewCfg()
				hs.orgService = &orgtest.FakeOrgService{}
				hs.authInfoService = &authinfotest.FakeService{
					ExpectedUserAuth: &login.UserAuth{
						AuthModule: "",
					},
				}
				hs.userService = &usertest.FakeUserService{
					ExpectedUser:         &user.User{},
					ExpectedSignedInUser: userWithPermissions(1, tt.permissions),
				}
				hs.accesscontrolService = &actest.FakeService{}
			})

			u := userWithPermissions(1, tt.permissions)
			var reader io.Reader
			if tt.input != "" {
				reader = strings.NewReader(tt.input)
			}

			res, err := server.SendJSON(webtest.RequestWithSignedInUser(server.NewRequest(tt.method, tt.url, reader), u))
			require.NoError(t, err)
			assert.Equal(t, tt.expectedCode, res.StatusCode)
			require.NoError(t, res.Body.Close())
		})
	}
}

func TestPatchOrgUsersAPIEndpoint_AccessControl(t *testing.T) {
	type testCase struct {
		name         string
		role         org.RoleType
		permissions  []accesscontrol.Permission
		input        string
		expectedCode int
	}

	tests := []testCase{
		{
			name:         "user with permissions can update org role",
			permissions:  []accesscontrol.Permission{{Action: accesscontrol.ActionOrgUsersWrite, Scope: "users:*"}},
			role:         org.RoleAdmin,
			input:        `{"role": "Viewer"}`,
			expectedCode: http.StatusOK,
		},
		{
			name:         "user without permissions cannot update org role",
			permissions:  []accesscontrol.Permission{},
			input:        `{"role": "Editor"}`,
			expectedCode: http.StatusForbidden,
		},
		{
			name:         "user with permissions cannot update org role with more privileges",
			permissions:  []accesscontrol.Permission{{Action: accesscontrol.ActionOrgUsersWrite, Scope: "users:*"}},
			role:         org.RoleViewer,
			input:        `{"role": "Admin"}`,
			expectedCode: http.StatusForbidden,
		},
	}
	for _, tt := range tests {
		t.Run(tt.name, func(t *testing.T) {
			server := SetupAPITestServer(t, func(hs *HTTPServer) {
				hs.Cfg = setting.NewCfg()
				hs.orgService = &orgtest.FakeOrgService{}
				hs.authInfoService = &authinfotest.FakeService{
					ExpectedUserAuth: &login.UserAuth{
						AuthModule: "",
					},
				}
				hs.accesscontrolService = &actest.FakeService{}
				hs.userService = &usertest.FakeUserService{
					ExpectedUser:         &user.User{},
					ExpectedSignedInUser: userWithPermissions(1, tt.permissions),
				}
			})

			u := userWithPermissions(1, tt.permissions)
			res, err := server.SendJSON(webtest.RequestWithSignedInUser(server.NewRequest(http.MethodPatch, "/api/orgs/1/users/1", strings.NewReader(tt.input)), u))
			require.NoError(t, err)
			assert.Equal(t, tt.expectedCode, res.StatusCode)
			require.NoError(t, res.Body.Close())
		})
	}
}

func TestDeleteOrgUsersAPIEndpoint_AccessControl(t *testing.T) {
	type testCase struct {
		name           string
		permissions    []accesscontrol.Permission
		isGrafanaAdmin bool
		expectedCode   int
	}

	tests := []testCase{
		{
			name: "user with permissions can remove user from org",
			permissions: []accesscontrol.Permission{
				{Action: accesscontrol.ActionOrgUsersRemove, Scope: "users:*"},
			},
			expectedCode: http.StatusOK,
		},
		{
			name:         "user without permissions cannot remove user from org",
			expectedCode: http.StatusForbidden,
		},
	}
	for _, tt := range tests {
		t.Run(tt.name, func(t *testing.T) {
			server := SetupAPITestServer(t, func(hs *HTTPServer) {
				hs.Cfg = setting.NewCfg()
				hs.accesscontrolService = actest.FakeService{}
				hs.orgService = &orgtest.FakeOrgService{
					ExpectedOrgListResponse: orgtest.OrgListResponse{struct {
						OrgID    int64
						Response error
					}{OrgID: 1, Response: nil}},
				}
				hs.authInfoService = &authinfotest.FakeService{}
				hs.userService = &usertest.FakeUserService{
					ExpectedUser:         &user.User{},
					ExpectedSignedInUser: userWithPermissions(1, tt.permissions),
				}
			})

			u := userWithPermissions(1, tt.permissions)
			u.IsGrafanaAdmin = tt.isGrafanaAdmin
			res, err := server.SendJSON(webtest.RequestWithSignedInUser(server.NewRequest(http.MethodDelete, "/api/orgs/1/users/1", nil), u))
			require.NoError(t, err)
			assert.Equal(t, tt.expectedCode, res.StatusCode)
			require.NoError(t, res.Body.Close())
		})
	}
}<|MERGE_RESOLUTION|>--- conflicted
+++ resolved
@@ -258,11 +258,6 @@
 				if tt.AuthModule == login.LDAPAuthModule {
 					hs.Cfg.LDAPAuthEnabled = tt.AuthEnabled
 					hs.Cfg.LDAPSkipOrgRoleSync = tt.SkipOrgRoleSync
-<<<<<<< HEAD
-				} else if tt.AuthModule == "" {
-					// authmodule empty means basic auth
-=======
->>>>>>> ce1450d4
 				}
 				// AuthModule empty means basic auth
 
