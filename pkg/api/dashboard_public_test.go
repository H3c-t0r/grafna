--- conflicted
+++ resolved
@@ -355,10 +355,7 @@
 		resp, err := server.SendJSON(req)
 		require.NoError(t, err)
 		bodyBytes, err := ioutil.ReadAll(resp.Body)
-<<<<<<< HEAD
-=======
-		require.NoError(t, err)
->>>>>>> 0371884c
+		require.NoError(t, err)
 		require.JSONEq(
 			t,
 			`{
@@ -467,10 +464,7 @@
 		resp, err := server.SendJSON(req)
 		require.NoError(t, err)
 		bodyBytes, err := ioutil.ReadAll(resp.Body)
-<<<<<<< HEAD
-=======
-		require.NoError(t, err)
->>>>>>> 0371884c
+		require.NoError(t, err)
 		require.JSONEq(
 			t,
 			`{
