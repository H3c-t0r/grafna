package api

import (
	"context"
	"errors"
	"fmt"
	"net/http"
	"time"

	"github.com/grafana/grafana-plugin-sdk-go/backend"
	"github.com/grafana/grafana/pkg/api/dtos"
	"github.com/grafana/grafana/pkg/api/response"
	"github.com/grafana/grafana/pkg/components/simplejson"
	"github.com/grafana/grafana/pkg/expr"
	"github.com/grafana/grafana/pkg/models"
	"github.com/grafana/grafana/pkg/plugins/adapters"
	"github.com/grafana/grafana/pkg/tsdb/grafanads"
	"github.com/grafana/grafana/pkg/tsdb/legacydata"
<<<<<<< HEAD
	"github.com/grafana/grafana/pkg/util"
=======
	"github.com/grafana/grafana/pkg/web"
>>>>>>> e2076614
)

// ErrBadQuery returned whenever request is malformed and must contain a message
// suitable to return in API response.
type ErrBadQuery struct {
	Message string
}

func NewErrBadQuery(msg string) *ErrBadQuery {
	return &ErrBadQuery{Message: msg}
}

func (e ErrBadQuery) Error() string {
	return fmt.Sprintf("bad query: %s", e.Message)
}

func (hs *HTTPServer) handleQueryMetricsError(err error) *response.NormalResponse {
	if errors.Is(err, models.ErrDataSourceAccessDenied) {
		return response.Error(http.StatusForbidden, "Access denied to data source", err)
	}
	var badQuery *ErrBadQuery
	if errors.As(err, &badQuery) {
		return response.Error(http.StatusBadRequest, util.Capitalize(badQuery.Message), err)
	}
	return response.Error(http.StatusInternalServerError, "Query data error", err)
}

// QueryMetricsV2 returns query metrics.
// POST /api/ds/query   DataSource query w/ expressions
<<<<<<< HEAD
func (hs *HTTPServer) QueryMetricsV2(c *models.ReqContext, reqDTO dtos.MetricRequest) response.Response {
	resp, err := hs.queryMetrics(c.Req.Context(), c.SignedInUser, c.SkipCache, reqDTO, true)
	if err != nil {
		return hs.handleQueryMetricsError(err)
=======
func (hs *HTTPServer) QueryMetricsV2(c *models.ReqContext) response.Response {
	reqDTO := dtos.MetricRequest{}
	if err := web.Bind(c.Req, &reqDTO); err != nil {
		return response.Error(http.StatusBadRequest, "bad request data", err)
	}
	if len(reqDTO.Queries) == 0 {
		return response.Error(http.StatusBadRequest, "No queries found in query", nil)
>>>>>>> e2076614
	}
	return toJsonStreamingResponse(resp)
}

// QueryMetrics returns query metrics
// POST /api/tsdb/query
//nolint: staticcheck // legacydata.DataResponse deprecated
//nolint: staticcheck // legacydata.DataQueryResult deprecated
func (hs *HTTPServer) QueryMetrics(c *models.ReqContext, reqDto dtos.MetricRequest) response.Response {
	sdkResp, err := hs.queryMetrics(c.Req.Context(), c.SignedInUser, c.SkipCache, reqDto, false)
	if err != nil {
		return hs.handleQueryMetricsError(err)
	}

	legacyResp := legacydata.DataResponse{
		Results: map[string]legacydata.DataQueryResult{},
	}

	for refID, res := range sdkResp.Responses {
		dqr := legacydata.DataQueryResult{
			RefID: refID,
		}

		if res.Error != nil {
			dqr.Error = res.Error
		}

		if res.Frames != nil {
			dqr.Dataframes = legacydata.NewDecodedDataFrames(res.Frames)
		}

		legacyResp.Results[refID] = dqr
	}

	statusCode := http.StatusOK
	for _, res := range legacyResp.Results {
		if res.Error != nil {
			res.ErrorString = res.Error.Error()
			legacyResp.Message = res.ErrorString
			statusCode = http.StatusBadRequest
		}
	}

	return response.JSON(statusCode, &legacyResp)
}

func (hs *HTTPServer) queryMetrics(ctx context.Context, user *models.SignedInUser, skipCache bool, reqDTO dtos.MetricRequest, handleExpressions bool) (*backend.QueryDataResponse, error) {
	parsedReq, err := hs.parseMetricRequest(user, skipCache, reqDTO)
	if err != nil {
		return nil, err
	}
	if handleExpressions && parsedReq.hasExpression {
		return hs.handleExpressions(ctx, user, parsedReq)
	}
	return hs.handleQueryData(ctx, user, parsedReq)
}

// handleExpressions handles POST /api/ds/query when there is an expression.
func (hs *HTTPServer) handleExpressions(ctx context.Context, user *models.SignedInUser, parsedReq *parsedRequest) (*backend.QueryDataResponse, error) {
	exprReq := expr.Request{
		OrgId:   user.OrgId,
		Queries: []expr.Query{},
	}

	for _, pq := range parsedReq.parsedQueries {
		if pq.datasource == nil {
			return nil, NewErrBadQuery(fmt.Sprintf("query mising datasource info: %s", pq.query.RefID))
		}

		exprReq.Queries = append(exprReq.Queries, expr.Query{
			JSON:          pq.query.JSON,
			Interval:      pq.query.Interval,
			RefID:         pq.query.RefID,
			MaxDataPoints: pq.query.MaxDataPoints,
			QueryType:     pq.query.QueryType,
			Datasource: expr.DataSourceRef{
				Type: pq.datasource.Type,
				UID:  pq.datasource.Uid,
			},
			TimeRange: expr.TimeRange{
				From: pq.query.TimeRange.From,
				To:   pq.query.TimeRange.To,
			},
		})
	}

	qdr, err := hs.expressionService.TransformData(ctx, &exprReq)
	if err != nil {
		return nil, fmt.Errorf("expression request error: %w", err)
	}
	return qdr, nil
}

func (hs *HTTPServer) handleQueryData(ctx context.Context, user *models.SignedInUser, parsedReq *parsedRequest) (*backend.QueryDataResponse, error) {
	ds := parsedReq.parsedQueries[0].datasource
	if err := hs.PluginRequestValidator.Validate(ds.Url, nil); err != nil {
		return nil, models.ErrDataSourceAccessDenied
	}

	instanceSettings, err := adapters.ModelToInstanceSettings(ds, hs.decryptSecureJsonDataFn())
	if err != nil {
		return nil, fmt.Errorf("failed to convert data source to instance settings")
	}

	req := &backend.QueryDataRequest{
		PluginContext: backend.PluginContext{
			OrgID:                      ds.OrgId,
			PluginID:                   ds.Type,
			User:                       adapters.BackendUserFromSignedInUser(user),
			DataSourceInstanceSettings: instanceSettings,
		},
		Headers: map[string]string{},
		Queries: []backend.DataQuery{},
	}

	if hs.OAuthTokenService.IsOAuthPassThruEnabled(ds) {
		if token := hs.OAuthTokenService.GetCurrentOAuthToken(ctx, user); token != nil {
			req.Headers["Authorization"] = fmt.Sprintf("%s %s", token.Type(), token.AccessToken)
		}
	}

	for _, q := range parsedReq.parsedQueries {
		req.Queries = append(req.Queries, q.query)
	}

	return hs.pluginClient.QueryData(ctx, req)
}

type parsedQuery struct {
	datasource *models.DataSource
	query      backend.DataQuery
}

type parsedRequest struct {
	hasExpression bool
	parsedQueries []parsedQuery
}

<<<<<<< HEAD
func (hs *HTTPServer) parseMetricRequest(user *models.SignedInUser, skipCache bool, reqDTO dtos.MetricRequest) (*parsedRequest, error) {
	if len(reqDTO.Queries) == 0 {
		return nil, NewErrBadQuery("no queries found")
=======
// QueryMetrics returns query metrics
// POST /api/tsdb/query
func (hs *HTTPServer) QueryMetrics(c *models.ReqContext) response.Response {
	reqDto := dtos.MetricRequest{}
	if err := web.Bind(c.Req, &reqDto); err != nil {
		return response.Error(http.StatusBadRequest, "bad request data", err)
	}
	if len(reqDto.Queries) == 0 {
		return response.Error(http.StatusBadRequest, "No queries found in query", nil)
>>>>>>> e2076614
	}

	timeRange := legacydata.NewDataTimeRange(reqDTO.From, reqDTO.To)
	req := &parsedRequest{
		hasExpression: false,
		parsedQueries: []parsedQuery{},
	}

	// Parse the queries
	datasources := map[string]*models.DataSource{}
	for _, query := range reqDTO.Queries {
		ds, err := hs.getDataSourceFromQuery(user, skipCache, query, datasources)
		if err != nil {
			return nil, err
		}
		if ds == nil {
			return nil, NewErrBadQuery("invalid data source ID")
		}

		datasources[ds.Uid] = ds
		if expr.IsDataSource(ds.Uid) {
			req.hasExpression = true
		}

		hs.log.Debug("Processing metrics query", "query", query)

		modelJSON, err := query.MarshalJSON()
		if err != nil {
			return nil, err
		}

		req.parsedQueries = append(req.parsedQueries, parsedQuery{
			datasource: ds,
			query: backend.DataQuery{
				TimeRange: backend.TimeRange{
					From: timeRange.GetFromAsTimeUTC(),
					To:   timeRange.GetToAsTimeUTC(),
				},
				RefID:         query.Get("refId").MustString("A"),
				MaxDataPoints: query.Get("maxDataPoints").MustInt64(100),
				Interval:      time.Duration(query.Get("intervalMs").MustInt64(1000)) * time.Millisecond,
				QueryType:     query.Get("queryType").MustString(""),
				JSON:          modelJSON,
			},
		})
	}

	if !req.hasExpression {
		if len(datasources) > 1 {
			// We do not (yet) support mixed query type
			return nil, NewErrBadQuery("all queries must use the same datasource")
		}
	}

	return req, nil
}

func (hs *HTTPServer) getDataSourceFromQuery(user *models.SignedInUser, skipCache bool, query *simplejson.Json, history map[string]*models.DataSource) (*models.DataSource, error) {
	var err error
	uid := query.Get("datasource").Get("uid").MustString()

	// before 8.3 special types could be sent as datasource (expr)
	if uid == "" {
		uid = query.Get("datasource").MustString()
	}

	// check cache value
	ds, ok := history[uid]
	if ok {
		return ds, nil
	}

	if expr.IsDataSource(uid) {
		return expr.DataSourceModel(), nil
	}

	if uid == grafanads.DatasourceUID {
		return grafanads.DataSourceModel(user.OrgId), nil
	}

	if uid != "" {
		ds, err = hs.DataSourceCache.GetDatasourceByUID(uid, user, skipCache)
		if err != nil {
			return nil, err
		}
		return ds, nil
	}

	// Fallback to the datasourceId
	id, err := query.Get("datasourceId").Int64()
	if err != nil {
		return nil, NewErrBadQuery("missing data source ID/UID")
	}
	ds, err = hs.DataSourceCache.GetDatasource(id, user, skipCache)
	if err != nil {
		return nil, err
	}
	return ds, nil
}

func toJsonStreamingResponse(qdr *backend.QueryDataResponse) response.Response {
	statusCode := http.StatusOK
	for _, res := range qdr.Responses {
		if res.Error != nil {
			statusCode = http.StatusBadRequest
		}
	}

	return response.JSONStreaming(statusCode, qdr)
}<|MERGE_RESOLUTION|>--- conflicted
+++ resolved
@@ -16,11 +16,8 @@
 	"github.com/grafana/grafana/pkg/plugins/adapters"
 	"github.com/grafana/grafana/pkg/tsdb/grafanads"
 	"github.com/grafana/grafana/pkg/tsdb/legacydata"
-<<<<<<< HEAD
 	"github.com/grafana/grafana/pkg/util"
-=======
 	"github.com/grafana/grafana/pkg/web"
->>>>>>> e2076614
 )
 
 // ErrBadQuery returned whenever request is malformed and must contain a message
@@ -50,20 +47,15 @@
 
 // QueryMetricsV2 returns query metrics.
 // POST /api/ds/query   DataSource query w/ expressions
-<<<<<<< HEAD
-func (hs *HTTPServer) QueryMetricsV2(c *models.ReqContext, reqDTO dtos.MetricRequest) response.Response {
-	resp, err := hs.queryMetrics(c.Req.Context(), c.SignedInUser, c.SkipCache, reqDTO, true)
-	if err != nil {
-		return hs.handleQueryMetricsError(err)
-=======
 func (hs *HTTPServer) QueryMetricsV2(c *models.ReqContext) response.Response {
 	reqDTO := dtos.MetricRequest{}
 	if err := web.Bind(c.Req, &reqDTO); err != nil {
 		return response.Error(http.StatusBadRequest, "bad request data", err)
 	}
-	if len(reqDTO.Queries) == 0 {
-		return response.Error(http.StatusBadRequest, "No queries found in query", nil)
->>>>>>> e2076614
+
+	resp, err := hs.queryMetrics(c.Req.Context(), c.SignedInUser, c.SkipCache, reqDTO, true)
+	if err != nil {
+		return hs.handleQueryMetricsError(err)
 	}
 	return toJsonStreamingResponse(resp)
 }
@@ -72,7 +64,12 @@
 // POST /api/tsdb/query
 //nolint: staticcheck // legacydata.DataResponse deprecated
 //nolint: staticcheck // legacydata.DataQueryResult deprecated
-func (hs *HTTPServer) QueryMetrics(c *models.ReqContext, reqDto dtos.MetricRequest) response.Response {
+func (hs *HTTPServer) QueryMetrics(c *models.ReqContext) response.Response {
+	reqDto := dtos.MetricRequest{}
+	if err := web.Bind(c.Req, &reqDto); err != nil {
+		return response.Error(http.StatusBadRequest, "bad request data", err)
+	}
+
 	sdkResp, err := hs.queryMetrics(c.Req.Context(), c.SignedInUser, c.SkipCache, reqDto, false)
 	if err != nil {
 		return hs.handleQueryMetricsError(err)
@@ -202,21 +199,9 @@
 	parsedQueries []parsedQuery
 }
 
-<<<<<<< HEAD
 func (hs *HTTPServer) parseMetricRequest(user *models.SignedInUser, skipCache bool, reqDTO dtos.MetricRequest) (*parsedRequest, error) {
 	if len(reqDTO.Queries) == 0 {
 		return nil, NewErrBadQuery("no queries found")
-=======
-// QueryMetrics returns query metrics
-// POST /api/tsdb/query
-func (hs *HTTPServer) QueryMetrics(c *models.ReqContext) response.Response {
-	reqDto := dtos.MetricRequest{}
-	if err := web.Bind(c.Req, &reqDto); err != nil {
-		return response.Error(http.StatusBadRequest, "bad request data", err)
-	}
-	if len(reqDto.Queries) == 0 {
-		return response.Error(http.StatusBadRequest, "No queries found in query", nil)
->>>>>>> e2076614
 	}
 
 	timeRange := legacydata.NewDataTimeRange(reqDTO.From, reqDTO.To)
