package api

import (
	"context"
	"errors"
	"sort"

	"github.com/grafana/grafana/pkg/models"
	"github.com/grafana/grafana/pkg/plugins"
	"github.com/grafana/grafana/pkg/setting"

	"github.com/grafana/grafana/pkg/api/dtos"
	"github.com/grafana/grafana/pkg/bus"
	"github.com/grafana/grafana/pkg/components/simplejson"
	"github.com/grafana/grafana/pkg/tsdb"
	"github.com/grafana/grafana/pkg/tsdb/testdatasource"
	"github.com/grafana/grafana/pkg/util"
)

// QueryMetricsV2 returns query metrics
// POST /api/ds/query   DataSource query w/ expressions
func (hs *HTTPServer) QueryMetricsV2(c *models.ReqContext, reqDto dtos.MetricRequest) Response {
	if len(reqDto.Queries) == 0 {
		return Error(400, "No queries found in query", nil)
	}

	request := &tsdb.TsdbQuery{
		TimeRange: tsdb.NewTimeRange(reqDto.From, reqDto.To),
		Debug:     reqDto.Debug,
		User:      c.SignedInUser,
	}

	expr := false
	var ds *models.DataSource
	for i, query := range reqDto.Queries {
		hs.log.Debug("Processing metrics query", "query", query)
		name := query.Get("datasource").MustString("")
		if name == "__expr__" {
			expr = true
		}

		datasourceID, err := query.Get("datasourceId").Int64()
		if err != nil {
			hs.log.Debug("Can't process query since it's missing data source ID")
<<<<<<< HEAD
			return Error(400, "Missing data source ID", nil)
=======
			return Error(400, "Query missing data source ID", nil)
>>>>>>> 94d0934e
		}

		if i == 0 && !expr {
			ds, err = hs.DatasourceCache.GetDatasource(datasourceID, c.SignedInUser, c.SkipCache)
			if err != nil {
				hs.log.Debug("Encountered error getting data source", "err", err)
				if errors.Is(err, models.ErrDataSourceAccessDenied) {
<<<<<<< HEAD
					return Error(403, "Access denied to datasource", err)
				}
				if errors.Is(err, models.ErrDataSourceNotFound) {
					return Error(400, "Invalid data source ID", err)
				}
=======
					return Error(403, "Access denied to data source", err)
				}
				if errors.Is(err, models.ErrDataSourceNotFound) {
					return Error(400, "Invalid data source ID", err)
				}
>>>>>>> 94d0934e
				return Error(500, "Unable to load data source metadata", err)
			}
		}

		request.Queries = append(request.Queries, &tsdb.Query{
			RefId:         query.Get("refId").MustString("A"),
			MaxDataPoints: query.Get("maxDataPoints").MustInt64(100),
			IntervalMs:    query.Get("intervalMs").MustInt64(1000),
			QueryType:     query.Get("queryType").MustString(""),
			Model:         query,
			DataSource:    ds,
		})
	}

	var resp *tsdb.Response
	var err error
	if !expr {
		resp, err = tsdb.HandleRequest(c.Req.Context(), ds, request)
		if err != nil {
			return Error(500, "Metric request error", err)
		}
	} else {
		if !setting.IsExpressionsEnabled() {
			return Error(404, "Expressions feature toggle is not enabled", nil)
		}

		resp, err = plugins.Transform.Transform(c.Req.Context(), request)
		if err != nil {
			return Error(500, "Transform request error", err)
		}
	}

	statusCode := 200
	for _, res := range resp.Results {
		if res.Error != nil {
			res.ErrorString = res.Error.Error()
			resp.Message = res.ErrorString
			statusCode = 400
		}
	}

	return JSON(statusCode, &resp)
}

// QueryMetrics returns query metrics
// POST /api/tsdb/query
func (hs *HTTPServer) QueryMetrics(c *models.ReqContext, reqDto dtos.MetricRequest) Response {
	timeRange := tsdb.NewTimeRange(reqDto.From, reqDto.To)

	if len(reqDto.Queries) == 0 {
		return Error(400, "No queries found in query", nil)
	}

	datasourceId, err := reqDto.Queries[0].Get("datasourceId").Int64()
	if err != nil {
		return Error(400, "Query missing datasourceId", nil)
	}

	ds, err := hs.DatasourceCache.GetDatasource(datasourceId, c.SignedInUser, c.SkipCache)
	if err != nil {
		if err == models.ErrDataSourceAccessDenied {
			return Error(403, "Access denied to datasource", err)
		}
		return Error(500, "Unable to load datasource meta data", err)
	}

	request := &tsdb.TsdbQuery{
		TimeRange: timeRange,
		Debug:     reqDto.Debug,
		User:      c.SignedInUser,
	}

	for _, query := range reqDto.Queries {
		request.Queries = append(request.Queries, &tsdb.Query{
			RefId:         query.Get("refId").MustString("A"),
			MaxDataPoints: query.Get("maxDataPoints").MustInt64(100),
			IntervalMs:    query.Get("intervalMs").MustInt64(1000),
			Model:         query,
			DataSource:    ds,
		})
	}

	resp, err := tsdb.HandleRequest(c.Req.Context(), ds, request)
	if err != nil {
		return Error(500, "Metric request error", err)
	}

	statusCode := 200
	for _, res := range resp.Results {
		if res.Error != nil {
			res.ErrorString = res.Error.Error()
			resp.Message = res.ErrorString
			statusCode = 400
		}
	}

	return JSON(statusCode, &resp)
}

// GET /api/tsdb/testdata/scenarios
func GetTestDataScenarios(c *models.ReqContext) Response {
	result := make([]interface{}, 0)

	scenarioIds := make([]string, 0)
	for id := range testdatasource.ScenarioRegistry {
		scenarioIds = append(scenarioIds, id)
	}
	sort.Strings(scenarioIds)

	for _, scenarioId := range scenarioIds {
		scenario := testdatasource.ScenarioRegistry[scenarioId]
		result = append(result, map[string]interface{}{
			"id":          scenario.Id,
			"name":        scenario.Name,
			"description": scenario.Description,
			"stringInput": scenario.StringInput,
		})
	}

	return JSON(200, &result)
}

// GenerateError generates a index out of range error
func GenerateError(c *models.ReqContext) Response {
	var array []string
	// nolint: govet
	return JSON(200, array[20])
}

// GET /api/tsdb/testdata/gensql
func GenerateSQLTestData(c *models.ReqContext) Response {
	if err := bus.Dispatch(&models.InsertSqlTestDataCommand{}); err != nil {
		return Error(500, "Failed to insert test data", err)
	}

	return JSON(200, &util.DynMap{"message": "OK"})
}

// GET /api/tsdb/testdata/random-walk
func GetTestDataRandomWalk(c *models.ReqContext) Response {
	from := c.Query("from")
	to := c.Query("to")
	intervalMs := c.QueryInt64("intervalMs")

	timeRange := tsdb.NewTimeRange(from, to)
	request := &tsdb.TsdbQuery{TimeRange: timeRange}

	dsInfo := &models.DataSource{Type: "testdata"}
	request.Queries = append(request.Queries, &tsdb.Query{
		RefId:      "A",
		IntervalMs: intervalMs,
		Model: simplejson.NewFromAny(&util.DynMap{
			"scenario": "random_walk",
		}),
		DataSource: dsInfo,
	})

	resp, err := tsdb.HandleRequest(context.Background(), dsInfo, request)
	if err != nil {
		return Error(500, "Metric request error", err)
	}

	return JSON(200, &resp)
}<|MERGE_RESOLUTION|>--- conflicted
+++ resolved
@@ -42,11 +42,7 @@
 		datasourceID, err := query.Get("datasourceId").Int64()
 		if err != nil {
 			hs.log.Debug("Can't process query since it's missing data source ID")
-<<<<<<< HEAD
-			return Error(400, "Missing data source ID", nil)
-=======
 			return Error(400, "Query missing data source ID", nil)
->>>>>>> 94d0934e
 		}
 
 		if i == 0 && !expr {
@@ -54,19 +50,11 @@
 			if err != nil {
 				hs.log.Debug("Encountered error getting data source", "err", err)
 				if errors.Is(err, models.ErrDataSourceAccessDenied) {
-<<<<<<< HEAD
-					return Error(403, "Access denied to datasource", err)
-				}
-				if errors.Is(err, models.ErrDataSourceNotFound) {
-					return Error(400, "Invalid data source ID", err)
-				}
-=======
 					return Error(403, "Access denied to data source", err)
 				}
 				if errors.Is(err, models.ErrDataSourceNotFound) {
 					return Error(400, "Invalid data source ID", err)
 				}
->>>>>>> 94d0934e
 				return Error(500, "Unable to load data source metadata", err)
 			}
 		}
