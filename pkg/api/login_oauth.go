--- conflicted
+++ resolved
@@ -30,31 +30,7 @@
 
 	req := &authn.Request{HTTPRequest: reqCtx.Req, Resp: reqCtx.Resp}
 	if code == "" {
-<<<<<<< HEAD
-		opts := []oauth2.AuthCodeOption{oauth2.AccessTypeOffline}
-
-		if provider.UsePKCE {
-			ascii, pkce, err := genPKCECode()
-			if err != nil {
-				ctx.Logger.Error("Generating PKCE failed", "error", err)
-				hs.handleOAuthLoginError(ctx, loginInfo, LoginError{
-					HttpStatus:    http.StatusInternalServerError,
-					PublicMessage: "An internal error occurred",
-				})
-			}
-
-			cookies.WriteCookie(ctx.Resp, OauthPKCECookieName, ascii, hs.Cfg.OAuthCookieMaxAge, hs.CookieOptionsFromCfg)
-
-			opts = append(opts,
-				oauth2.SetAuthURLParam("code_challenge", pkce),
-				oauth2.SetAuthURLParam("code_challenge_method", "S256"),
-			)
-		}
-
-		state, err := GenStateString()
-=======
 		redirect, err := hs.authnService.RedirectURL(reqCtx.Req.Context(), authn.ClientWithPrefix(name), req)
->>>>>>> ae830f68
 		if err != nil {
 			reqCtx.Redirect(hs.redirectURLWithErrorCookie(reqCtx, err))
 			return
@@ -81,120 +57,5 @@
 	}
 
 	metrics.MApiLoginOAuth.Inc()
-<<<<<<< HEAD
-
-	if redirectTo, err := url.QueryUnescape(ctx.GetCookie("redirect_to")); err == nil && len(redirectTo) > 0 {
-		if err := hs.ValidateRedirectTo(redirectTo); err == nil {
-			cookies.DeleteCookie(ctx.Resp, "redirect_to", hs.CookieOptionsFromCfg)
-			ctx.Redirect(redirectTo)
-			return
-		}
-		ctx.Logger.Debug("Ignored invalid redirect_to cookie value", "redirect_to", redirectTo)
-	}
-
-	ctx.Redirect(setting.AppSubUrl + "/")
-}
-
-// buildExternalUserInfo returns a ExternalUserInfo struct from OAuth user profile
-func (hs *HTTPServer) buildExternalUserInfo(token *oauth2.Token, userInfo *social.BasicUserInfo, name string) *models.ExternalUserInfo {
-	oauthLogger.Debug("Building external user info from OAuth user info")
-
-	extUser := &models.ExternalUserInfo{
-		AuthModule:     fmt.Sprintf("oauth_%s", name),
-		OAuthToken:     token,
-		AuthId:         userInfo.Id,
-		Name:           userInfo.Name,
-		Login:          userInfo.Login,
-		Email:          userInfo.Email,
-		OrgRoles:       map[int64]org.RoleType{},
-		Groups:         userInfo.Groups,
-		IsGrafanaAdmin: userInfo.IsGrafanaAdmin,
-	}
-
-	if userInfo.Role != "" && !hs.Cfg.OAuthSkipOrgRoleUpdateSync {
-		rt := userInfo.Role
-		if rt.IsValid() {
-			// The user will be assigned a role in either the auto-assigned organization or in the default one
-			var orgID int64
-			if hs.Cfg.AutoAssignOrg && hs.Cfg.AutoAssignOrgId > 0 {
-				orgID = int64(hs.Cfg.AutoAssignOrgId)
-				plog.Debug("The user has a role assignment and organization membership is auto-assigned",
-					"role", userInfo.Role, "orgId", orgID)
-			} else {
-				orgID = int64(1)
-				plog.Debug("The user has a role assignment and organization membership is not auto-assigned",
-					"role", userInfo.Role, "orgId", orgID)
-			}
-			extUser.OrgRoles[orgID] = rt
-		}
-	}
-
-	return extUser
-}
-
-// SyncUser syncs a Grafana user profile with the corresponding OAuth profile.
-func (hs *HTTPServer) SyncUser(
-	ctx *models.ReqContext,
-	extUser *models.ExternalUserInfo,
-	connect social.SocialConnector,
-) (*user.User, error) {
-	oauthLogger.Debug("Syncing Grafana user with corresponding OAuth profile")
-	lookupParams := models.UserLookupParams{}
-	if hs.Cfg.OAuthAllowInsecureEmailLookup {
-		lookupParams.Email = &extUser.Email
-	}
-
-	// add/update user in Grafana
-	cmd := &models.UpsertUserCommand{
-		ReqContext:       ctx,
-		ExternalUser:     extUser,
-		SignupAllowed:    connect.IsSignupAllowed(),
-		UserLookupParams: lookupParams,
-	}
-
-	if err := hs.Login.UpsertUser(ctx.Req.Context(), cmd); err != nil {
-		return nil, err
-	}
-
-	// Do not expose disabled status,
-	// just show incorrect user credentials error (see #17947)
-	if cmd.Result.IsDisabled {
-		oauthLogger.Warn("User is disabled", "user", cmd.Result.Login)
-		return nil, login.ErrInvalidCredentials
-	}
-
-	return cmd.Result, nil
-}
-
-func (hs *HTTPServer) hashStatecode(code, seed string) string {
-	hashBytes := sha256.Sum256([]byte(code + hs.Cfg.SecretKey + seed))
-	return hex.EncodeToString(hashBytes[:])
-}
-
-type LoginError struct {
-	HttpStatus    int
-	PublicMessage string
-	Err           error
-}
-
-func (hs *HTTPServer) handleOAuthLoginError(ctx *models.ReqContext, info models.LoginInfo, err LoginError) {
-	ctx.Handle(hs.Cfg, err.HttpStatus, err.PublicMessage, err.Err)
-
-	info.Error = err.Err
-	if info.Error == nil {
-		info.Error = errors.New(err.PublicMessage)
-	}
-	info.HTTPStatus = err.HttpStatus
-
-	hs.HooksService.RunLoginHook(&info, ctx)
-}
-
-func (hs *HTTPServer) handleOAuthLoginErrorWithRedirect(ctx *models.ReqContext, info models.LoginInfo, err error, v ...interface{}) {
-	hs.redirectWithError(ctx, err, v...)
-
-	info.Error = err
-	hs.HooksService.RunLoginHook(&info, ctx)
-=======
 	authn.HandleLoginRedirect(reqCtx.Req, reqCtx.Resp, hs.Cfg, identity, hs.ValidateRedirectTo)
->>>>>>> ae830f68
 }