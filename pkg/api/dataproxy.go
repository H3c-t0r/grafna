--- conflicted
+++ resolved
@@ -104,7 +104,6 @@
 		}
 	}
 
-<<<<<<< HEAD
 	keystoneAuth := ds.JsonData.Get("keystoneAuth").MustBool()
 	if keystoneAuth {
 		token, err := keystone.GetToken(c)
@@ -115,20 +114,9 @@
 		c.Req.Request.Header["X-Auth-Token"] = []string{token}
 	}
 
-	if ds.Type == m.DS_CLOUDWATCH {
-		cloudwatch.HandleRequest(c, ds)
-	} else {
-		proxyPath := c.Params("*")
-		proxy := NewReverseProxy(ds, proxyPath, targetUrl)
-		proxy.Transport = dataProxyTransport
-		proxy.ServeHTTP(c.Resp, c.Req.Request)
-		c.Resp.Header().Del("Set-Cookie")
-	}
-=======
 	proxyPath := c.Params("*")
 	proxy := NewReverseProxy(ds, proxyPath, targetUrl)
 	proxy.Transport = dataProxyTransport
 	proxy.ServeHTTP(c.Resp, c.Req.Request)
 	c.Resp.Header().Del("Set-Cookie")
->>>>>>> 5155c8a7
 }