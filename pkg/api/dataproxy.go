package api

import (
	"crypto/tls"
	"net"
	"net/http"
	"net/http/httputil"
	"net/url"
	"time"

	"github.com/grafana/grafana/pkg/api/cloudwatch"
	"github.com/grafana/grafana/pkg/bus"
	"github.com/grafana/grafana/pkg/middleware"
	m "github.com/grafana/grafana/pkg/models"
	"github.com/grafana/grafana/pkg/setting"
	"github.com/grafana/grafana/pkg/util"
)

var dataProxyTransport = &http.Transport{
	TLSClientConfig: &tls.Config{InsecureSkipVerify: true},
	Proxy:           http.ProxyFromEnvironment,
	Dial: (&net.Dialer{
		Timeout:   30 * time.Second,
		KeepAlive: 30 * time.Second,
	}).Dial,
	TLSHandshakeTimeout: 10 * time.Second,
}

func NewReverseProxy(ds *m.DataSource, proxyPath string, targetUrl *url.URL) *httputil.ReverseProxy {
	director := func(req *http.Request) {
		req.URL.Scheme = targetUrl.Scheme
		req.URL.Host = targetUrl.Host
		req.Host = targetUrl.Host

		reqQueryVals := req.URL.Query()

		if ds.Type == m.DS_INFLUXDB_08 {
			req.URL.Path = util.JoinUrlFragments(targetUrl.Path, "db/"+ds.Database+"/"+proxyPath)
			reqQueryVals.Add("u", ds.User)
			reqQueryVals.Add("p", ds.Password)
			req.URL.RawQuery = reqQueryVals.Encode()
		} else if ds.Type == m.DS_INFLUXDB {
			req.URL.Path = util.JoinUrlFragments(targetUrl.Path, proxyPath)
			reqQueryVals.Add("db", ds.Database)
			req.URL.RawQuery = reqQueryVals.Encode()
			if !ds.BasicAuth {
				req.Header.Del("Authorization")
				req.Header.Add("Authorization", util.GetBasicAuthHeader(ds.User, ds.Password))
			}
		} else if ds.Type == m.DS_NETCRUNCH {
      req.URL.Path = util.JoinUrlFragments(targetUrl.Path, proxyPath)
    } else {
			req.URL.Path = util.JoinUrlFragments(targetUrl.Path, proxyPath)
		}

		if ds.BasicAuth {
			req.Header.Del("Authorization")
			req.Header.Add("Authorization", util.GetBasicAuthHeader(ds.BasicAuthUser, ds.BasicAuthPassword))
		}

		// clear cookie headers
		req.Header.Del("Cookie")
		req.Header.Del("Set-Cookie")
	}

	return &httputil.ReverseProxy{Director: director}
}

<<<<<<< HEAD
//ProxyDataSourceRequest TODO need to cache datasources
func ProxyDataSourceRequest(c *middleware.Context) {
  id := c.ParamsInt64(":id")
  query := m.GetDataSourceByIdQuery{Id: id, OrgId: c.OrgId}

  if err := bus.Dispatch(&query); err != nil {
    c.JsonApiErr(500, "Unable to load datasource meta data", err)
    return
  }

  ds := query.Result
  targetUrl, _ := url.Parse(ds.Url)
  if len(setting.DataProxyWhiteList) > 0 {
    if _, exists := setting.DataProxyWhiteList[targetUrl.Host]; !exists {
      c.JsonApiErr(403, "Data proxy hostname and ip are not included in whitelist", nil)
      return
    }
  }

  if query.Result.Type == m.DS_CLOUDWATCH {
    ProxyCloudWatchDataSourceRequest(c)
  } else {
    proxyPath := c.Params("*")
    proxy := NewReverseProxy(&ds, proxyPath, targetUrl)
    proxy.Transport = dataProxyTransport
    proxy.ServeHTTP(c.RW(), c.Req.Request)
  }
=======
var dsMap map[int64]*m.DataSource = make(map[int64]*m.DataSource)

func getDatasource(id int64, orgId int64) (*m.DataSource, error) {
	// ds, exists := dsMap[id]
	// if exists && ds.OrgId == orgId {
	// 	return ds, nil
	// }

	query := m.GetDataSourceByIdQuery{Id: id, OrgId: orgId}
	if err := bus.Dispatch(&query); err != nil {
		return nil, err
	}

	dsMap[id] = &query.Result
	return &query.Result, nil
}

func ProxyDataSourceRequest(c *middleware.Context) {
	ds, err := getDatasource(c.ParamsInt64(":id"), c.OrgId)
	if err != nil {
		c.JsonApiErr(500, "Unable to load datasource meta data", err)
		return
	}

	targetUrl, _ := url.Parse(ds.Url)
	if len(setting.DataProxyWhiteList) > 0 {
		if _, exists := setting.DataProxyWhiteList[targetUrl.Host]; !exists {
			c.JsonApiErr(403, "Data proxy hostname and ip are not included in whitelist", nil)
			return
		}
	}

	if ds.Type == m.DS_CLOUDWATCH {
		cloudwatch.HandleRequest(c, ds)
	} else {
		proxyPath := c.Params("*")
		proxy := NewReverseProxy(ds, proxyPath, targetUrl)
		proxy.Transport = dataProxyTransport
		proxy.ServeHTTP(c.RW(), c.Req.Request)
	}
>>>>>>> b63471eb
}<|MERGE_RESOLUTION|>--- conflicted
+++ resolved
@@ -66,35 +66,6 @@
 	return &httputil.ReverseProxy{Director: director}
 }
 
-<<<<<<< HEAD
-//ProxyDataSourceRequest TODO need to cache datasources
-func ProxyDataSourceRequest(c *middleware.Context) {
-  id := c.ParamsInt64(":id")
-  query := m.GetDataSourceByIdQuery{Id: id, OrgId: c.OrgId}
-
-  if err := bus.Dispatch(&query); err != nil {
-    c.JsonApiErr(500, "Unable to load datasource meta data", err)
-    return
-  }
-
-  ds := query.Result
-  targetUrl, _ := url.Parse(ds.Url)
-  if len(setting.DataProxyWhiteList) > 0 {
-    if _, exists := setting.DataProxyWhiteList[targetUrl.Host]; !exists {
-      c.JsonApiErr(403, "Data proxy hostname and ip are not included in whitelist", nil)
-      return
-    }
-  }
-
-  if query.Result.Type == m.DS_CLOUDWATCH {
-    ProxyCloudWatchDataSourceRequest(c)
-  } else {
-    proxyPath := c.Params("*")
-    proxy := NewReverseProxy(&ds, proxyPath, targetUrl)
-    proxy.Transport = dataProxyTransport
-    proxy.ServeHTTP(c.RW(), c.Req.Request)
-  }
-=======
 var dsMap map[int64]*m.DataSource = make(map[int64]*m.DataSource)
 
 func getDatasource(id int64, orgId int64) (*m.DataSource, error) {
@@ -135,5 +106,4 @@
 		proxy.Transport = dataProxyTransport
 		proxy.ServeHTTP(c.RW(), c.Req.Request)
 	}
->>>>>>> b63471eb
 }