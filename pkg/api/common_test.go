--- conflicted
+++ resolved
@@ -26,14 +26,9 @@
 		sc := setupScenarioContext(t, url)
 		sc.defaultHandler = Wrap(func(c *models.ReqContext) Response {
 			sc.context = c
-<<<<<<< HEAD
-			sc.context.UserId = TestUserID
-			sc.context.Login = TestUserLogin
-			sc.context.OrgId = TestOrgID
-=======
 			sc.context.UserId = testUserID
 			sc.context.OrgId = testOrgID
->>>>>>> dff45199
+			sc.context.Login = testUserLogin
 			sc.context.OrgRole = role
 			if sc.handlerFunc != nil {
 				return sc.handlerFunc(sc.context)
