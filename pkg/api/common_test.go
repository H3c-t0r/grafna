package api

import (
	"bytes"
	"context"
	"encoding/json"
	"fmt"
	"io"
	"net/http"
	"net/http/httptest"
	"path/filepath"
	"testing"

	"github.com/stretchr/testify/require"

	"github.com/grafana/grafana/pkg/api/response"
	"github.com/grafana/grafana/pkg/api/routing"
	"github.com/grafana/grafana/pkg/infra/db"
	"github.com/grafana/grafana/pkg/infra/fs"
	"github.com/grafana/grafana/pkg/infra/tracing"
	"github.com/grafana/grafana/pkg/models/usertoken"
	"github.com/grafana/grafana/pkg/services/accesscontrol"
	"github.com/grafana/grafana/pkg/services/accesscontrol/acimpl"
<<<<<<< HEAD
	"github.com/grafana/grafana/pkg/services/accesscontrol/actest"
	accesscontrolmock "github.com/grafana/grafana/pkg/services/accesscontrol/mock"
	"github.com/grafana/grafana/pkg/services/accesscontrol/ossaccesscontrol"
=======
>>>>>>> ae830f68
	"github.com/grafana/grafana/pkg/services/annotations/annotationstest"
	"github.com/grafana/grafana/pkg/services/auth/authtest"
	"github.com/grafana/grafana/pkg/services/authn"
	"github.com/grafana/grafana/pkg/services/authn/authntest"
	"github.com/grafana/grafana/pkg/services/contexthandler"
	contextmodel "github.com/grafana/grafana/pkg/services/contexthandler/model"
	dashver "github.com/grafana/grafana/pkg/services/dashboardversion"
	"github.com/grafana/grafana/pkg/services/featuremgmt"
	"github.com/grafana/grafana/pkg/services/licensing"
	"github.com/grafana/grafana/pkg/services/login"
	"github.com/grafana/grafana/pkg/services/login/logintest"
	"github.com/grafana/grafana/pkg/services/org"
	"github.com/grafana/grafana/pkg/services/quota/quotatest"
	"github.com/grafana/grafana/pkg/services/search"
	"github.com/grafana/grafana/pkg/services/search/model"
	"github.com/grafana/grafana/pkg/services/searchusers"
	"github.com/grafana/grafana/pkg/services/user"
	"github.com/grafana/grafana/pkg/services/user/usertest"
	"github.com/grafana/grafana/pkg/setting"
	"github.com/grafana/grafana/pkg/web"
	"github.com/grafana/grafana/pkg/web/webtest"
)

func loggedInUserScenario(t *testing.T, desc string, url string, routePattern string, fn scenarioFunc, sqlStore db.DB) {
	loggedInUserScenarioWithRole(t, desc, "GET", url, routePattern, org.RoleEditor, fn, sqlStore)
}

func loggedInUserScenarioWithRole(t *testing.T, desc string, method string, url string, routePattern string, role org.RoleType, fn scenarioFunc, sqlStore db.DB) {
	t.Run(fmt.Sprintf("%s %s", desc, url), func(t *testing.T) {
		sc := setupScenarioContext(t, url)
		sc.sqlStore = sqlStore
		sc.userService = usertest.NewUserServiceFake()
		sc.defaultHandler = routing.Wrap(func(c *contextmodel.ReqContext) response.Response {
			sc.context = c
			sc.context.UserID = testUserID
			sc.context.OrgID = testOrgID
			sc.context.Login = testUserLogin
			sc.context.OrgRole = role
			sc.context.IsAnonymous = false
			if sc.handlerFunc != nil {
				return sc.handlerFunc(sc.context)
			}

			return nil
		})

		switch method {
		case "GET":
			sc.m.Get(routePattern, sc.defaultHandler)
		case "DELETE":
			sc.m.Delete(routePattern, sc.defaultHandler)
		}
		fn(sc)
	})
}

func anonymousUserScenario(t *testing.T, desc string, method string, url string, routePattern string, fn scenarioFunc) {
	t.Run(fmt.Sprintf("%s %s", desc, url), func(t *testing.T) {
		sc := setupScenarioContext(t, url)
		sc.defaultHandler = routing.Wrap(func(c *contextmodel.ReqContext) response.Response {
			sc.context = c
			if sc.handlerFunc != nil {
				return sc.handlerFunc(sc.context)
			}

			return nil
		})

		switch method {
		case "GET":
			sc.m.Get(routePattern, sc.defaultHandler)
		case "DELETE":
			sc.m.Delete(routePattern, sc.defaultHandler)
		}

		fn(sc)
	})
}

func (sc *scenarioContext) fakeReq(method, url string) *scenarioContext {
	sc.resp = httptest.NewRecorder()
	req, err := http.NewRequest(method, url, nil)
	require.NoError(sc.t, err)
	req.Header.Add("Content-Type", "application/json")
	sc.req = req

	return sc
}

func (sc *scenarioContext) fakeReqWithParams(method, url string, queryParams map[string]string) *scenarioContext {
	sc.resp = httptest.NewRecorder()
	req, err := http.NewRequest(method, url, nil)
	// TODO: Depend on sc.t
	if sc.t != nil {
		require.NoError(sc.t, err)
	} else if err != nil {
		panic(fmt.Sprintf("Making request failed: %s", err))
	}

	req.Header.Add("Content-Type", "application/json")

	q := req.URL.Query()
	for k, v := range queryParams {
		q.Add(k, v)
	}
	req.URL.RawQuery = q.Encode()
	sc.req = req
	return sc
}

func (sc *scenarioContext) fakeReqNoAssertions(method, url string) *scenarioContext {
	sc.resp = httptest.NewRecorder()
	req, _ := http.NewRequest(method, url, nil)
	req.Header.Add("Content-Type", "application/json")
	sc.req = req

	return sc
}

func (sc *scenarioContext) fakeReqNoAssertionsWithCookie(method, url string, cookie http.Cookie) *scenarioContext {
	sc.resp = httptest.NewRecorder()
	http.SetCookie(sc.resp, &cookie)

	req, _ := http.NewRequest(method, url, nil)
	req.Header = http.Header{"Cookie": sc.resp.Header()["Set-Cookie"]}
	req.Header.Add("Content-Type", "application/json")
	sc.req = req

	return sc
}

type scenarioContext struct {
	t                       *testing.T
	cfg                     *setting.Cfg
	m                       *web.Mux
	context                 *contextmodel.ReqContext
	resp                    *httptest.ResponseRecorder
	handlerFunc             handlerFunc
	defaultHandler          web.Handler
	req                     *http.Request
	url                     string
	userAuthTokenService    *authtest.FakeUserAuthTokenService
	sqlStore                db.DB
	authInfoService         *logintest.AuthInfoServiceFake
	dashboardVersionService dashver.Service
	userService             user.Service
	ctxHdlr                 *contexthandler.ContextHandler
}

func (sc *scenarioContext) exec() {
	sc.m.ServeHTTP(sc.resp, sc.req)
}

type scenarioFunc func(c *scenarioContext)
type handlerFunc func(c *contextmodel.ReqContext) response.Response

func getContextHandler(t *testing.T, cfg *setting.Cfg) *contexthandler.ContextHandler {
	t.Helper()

	if cfg == nil {
		cfg = setting.NewCfg()
	}

	return contexthandler.ProvideService(
		cfg,
		tracing.InitializeTracerForTest(),
		featuremgmt.WithFeatures(),
		&authntest.FakeService{ExpectedIdentity: &authn.Identity{ID: authn.AnonymousNamespaceID, SessionToken: &usertoken.UserToken{}}},
	)
}

func setupScenarioContext(t *testing.T, url string) *scenarioContext {
	cfg := setting.NewCfg()
<<<<<<< HEAD
	cfg.IsFeatureToggleEnabled = func(key string) bool { return false }
=======
	ctxHdlr := getContextHandler(t, cfg)
>>>>>>> ae830f68
	sc := &scenarioContext{
		url:     url,
		t:       t,
		cfg:     cfg,
		ctxHdlr: ctxHdlr,
	}
	viewsPath, err := filepath.Abs("../../public/views")
	require.NoError(t, err)
	exists, err := fs.Exists(viewsPath)
	require.NoError(t, err)
	require.Truef(t, exists, "Views should be in %q", viewsPath)

	sc.m = web.New()
	sc.m.UseMiddleware(web.Renderer(viewsPath, "[[", "]]"))
	sc.m.Use(ctxHdlr.Middleware)

	return sc
}

func authedUserWithPermissions(userID, orgID int64, permissions []accesscontrol.Permission) *user.SignedInUser {
	return &user.SignedInUser{UserID: userID, OrgID: orgID, OrgRole: org.RoleViewer, Permissions: map[int64]map[string][]string{orgID: accesscontrol.GroupScopesByAction(permissions)}}
}

<<<<<<< HEAD
func (s *fakeRenderService) Init() error {
	return nil
}

func setupAccessControlScenarioContext(t *testing.T, cfg *setting.Cfg, url string, permissions []accesscontrol.Permission) (*scenarioContext, *HTTPServer) {
	cfg.Quota.Enabled = false
	cfg.IsFeatureToggleEnabled = func(key string) bool { return false }

	store := sqlstore.InitTestDB(t)
	hs := &HTTPServer{
		Cfg:                  cfg,
		Live:                 newTestLive(t, store),
		License:              &licensing.OSSLicensingService{},
		Features:             featuremgmt.WithFeatures(),
		QuotaService:         &quotaimpl.Service{Cfg: cfg},
		RouteRegister:        routing.NewRouteRegister(),
		AccessControl:        accesscontrolmock.New().WithPermissions(permissions),
		searchUsersService:   searchusers.ProvideUsersService(filters.ProvideOSSSearchUserFilter(), usertest.NewUserServiceFake()),
		ldapGroups:           ldap.ProvideGroupsService(),
		accesscontrolService: actest.FakeService{},
	}

	sc := setupScenarioContext(t, url)

	hs.registerRoutes()
	hs.RouteRegister.Register(sc.m.Router)

	return sc, hs
}

type accessControlTestCase struct {
	expectedCode int
	desc         string
	url          string
	method       string
	permissions  []accesscontrol.Permission
}

// accessControlScenarioContext contains the setups for accesscontrol tests
type accessControlScenarioContext struct {
	// server we registered hs routes on.
	server *web.Mux

	// initCtx is used in a middleware to set the initial context
	// of the request server side. Can be used to pretend sign in.
	initCtx *models.ReqContext

	// hs is a minimal HTTPServer for the accesscontrol tests to pass.
	hs *HTTPServer

	// acmock is an accesscontrol mock used to fake users rights.
	acmock *accesscontrolmock.Mock

	usermock *usertest.FakeUserService

	// db is a test database initialized with InitTestDB
	db sqlstore.Store

	// cfg is the setting provider
	cfg *setting.Cfg

	dashboardsStore dashboards.Store
	teamService     team.Service
}

func setAccessControlPermissions(acmock *accesscontrolmock.Mock, perms []accesscontrol.Permission, org int64) {
	acmock.GetUserPermissionsFunc =
		func(_ context.Context, u *user.SignedInUser, _ accesscontrol.Options) ([]accesscontrol.Permission, error) {
			if u.OrgID == org {
				return perms, nil
			}
			return nil, nil
		}
}

// setInitCtxSignedInUser sets a copy of the user in initCtx
func setInitCtxSignedInUser(initCtx *models.ReqContext, user user.SignedInUser) {
	initCtx.IsSignedIn = true
	initCtx.SignedInUser = &user
}

func setInitCtxSignedInViewer(initCtx *models.ReqContext) {
	initCtx.IsSignedIn = true
	initCtx.SignedInUser = &user.SignedInUser{UserID: testUserID, OrgID: 1, OrgRole: org.RoleViewer, Login: testUserLogin}
}

func setInitCtxSignedInEditor(initCtx *models.ReqContext) {
	initCtx.IsSignedIn = true
	initCtx.SignedInUser = &user.SignedInUser{UserID: testUserID, OrgID: 1, OrgRole: org.RoleEditor, Login: testUserLogin}
}

func setInitCtxSignedInOrgAdmin(initCtx *models.ReqContext) {
	initCtx.IsSignedIn = true
	initCtx.SignedInUser = &user.SignedInUser{UserID: testUserID, OrgID: 1, OrgRole: org.RoleAdmin, Login: testUserLogin}
=======
// FIXME: This user should not be anonymous
func userWithPermissions(orgID int64, permissions []accesscontrol.Permission) *user.SignedInUser {
	return &user.SignedInUser{IsAnonymous: true, OrgID: orgID, OrgRole: org.RoleViewer, Permissions: map[int64]map[string][]string{orgID: accesscontrol.GroupScopesByAction(permissions)}}
>>>>>>> ae830f68
}

func setupSimpleHTTPServer(features *featuremgmt.FeatureManager) *HTTPServer {
	if features == nil {
		features = featuremgmt.WithFeatures()
	}
	cfg := setting.NewCfg()
	cfg.IsFeatureToggleEnabled = features.IsEnabled

	return &HTTPServer{
		Cfg:             cfg,
		Features:        features,
		License:         &licensing.OSSLicensingService{},
		AccessControl:   acimpl.ProvideAccessControl(cfg),
		annotationsRepo: annotationstest.NewFakeAnnotationsRepo(),
		authInfoService: &logintest.AuthInfoServiceFake{
			ExpectedLabels: map[int64]string{int64(1): login.GetAuthProviderLabel(login.LDAPAuthModule)},
		},
	}
}

func mockRequestBody(v any) io.ReadCloser {
	b, _ := json.Marshal(v)
	return io.NopCloser(bytes.NewReader(b))
}

// APITestServerOption option func for customizing HTTPServer configuration
// when setting up an API test server via SetupAPITestServer.
type APITestServerOption func(hs *HTTPServer)

// SetupAPITestServer sets up a webtest.Server ready for testing all
// routes registered via HTTPServer.registerRoutes().
// Optionally customize HTTPServer configuration by providing APITestServerOption
// option(s).
func SetupAPITestServer(t *testing.T, opts ...APITestServerOption) *webtest.Server {
	t.Helper()

	hs := &HTTPServer{
		RouteRegister:      routing.NewRouteRegister(),
		License:            &licensing.OSSLicensingService{},
		Features:           featuremgmt.WithFeatures(),
		QuotaService:       quotatest.New(false, nil),
		searchUsersService: &searchusers.OSSService{},
	}

	for _, opt := range opts {
		opt(hs)
	}

	if hs.Cfg == nil {
		hs.Cfg = setting.NewCfg()
	}

	if hs.AccessControl == nil {
		hs.AccessControl = acimpl.ProvideAccessControl(hs.Cfg)
	}

	hs.registerRoutes()

	s := webtest.NewServer(t, hs.RouteRegister)

	viewsPath, err := filepath.Abs("../../public/views")
	require.NoError(t, err)
	s.Mux.UseMiddleware(web.Renderer(viewsPath, "[[", "]]"))

	return s
}

type mockSearchService struct{ ExpectedResult model.HitList }

func (mss *mockSearchService) SearchHandler(_ context.Context, q *search.Query) (model.HitList, error) {
	return mss.ExpectedResult, nil
}

func (mss *mockSearchService) SortOptions() []model.SortOption { return nil }<|MERGE_RESOLUTION|>--- conflicted
+++ resolved
@@ -21,12 +21,6 @@
 	"github.com/grafana/grafana/pkg/models/usertoken"
 	"github.com/grafana/grafana/pkg/services/accesscontrol"
 	"github.com/grafana/grafana/pkg/services/accesscontrol/acimpl"
-<<<<<<< HEAD
-	"github.com/grafana/grafana/pkg/services/accesscontrol/actest"
-	accesscontrolmock "github.com/grafana/grafana/pkg/services/accesscontrol/mock"
-	"github.com/grafana/grafana/pkg/services/accesscontrol/ossaccesscontrol"
-=======
->>>>>>> ae830f68
 	"github.com/grafana/grafana/pkg/services/annotations/annotationstest"
 	"github.com/grafana/grafana/pkg/services/auth/authtest"
 	"github.com/grafana/grafana/pkg/services/authn"
@@ -200,11 +194,7 @@
 
 func setupScenarioContext(t *testing.T, url string) *scenarioContext {
 	cfg := setting.NewCfg()
-<<<<<<< HEAD
-	cfg.IsFeatureToggleEnabled = func(key string) bool { return false }
-=======
 	ctxHdlr := getContextHandler(t, cfg)
->>>>>>> ae830f68
 	sc := &scenarioContext{
 		url:     url,
 		t:       t,
@@ -228,106 +218,9 @@
 	return &user.SignedInUser{UserID: userID, OrgID: orgID, OrgRole: org.RoleViewer, Permissions: map[int64]map[string][]string{orgID: accesscontrol.GroupScopesByAction(permissions)}}
 }
 
-<<<<<<< HEAD
-func (s *fakeRenderService) Init() error {
-	return nil
-}
-
-func setupAccessControlScenarioContext(t *testing.T, cfg *setting.Cfg, url string, permissions []accesscontrol.Permission) (*scenarioContext, *HTTPServer) {
-	cfg.Quota.Enabled = false
-	cfg.IsFeatureToggleEnabled = func(key string) bool { return false }
-
-	store := sqlstore.InitTestDB(t)
-	hs := &HTTPServer{
-		Cfg:                  cfg,
-		Live:                 newTestLive(t, store),
-		License:              &licensing.OSSLicensingService{},
-		Features:             featuremgmt.WithFeatures(),
-		QuotaService:         &quotaimpl.Service{Cfg: cfg},
-		RouteRegister:        routing.NewRouteRegister(),
-		AccessControl:        accesscontrolmock.New().WithPermissions(permissions),
-		searchUsersService:   searchusers.ProvideUsersService(filters.ProvideOSSSearchUserFilter(), usertest.NewUserServiceFake()),
-		ldapGroups:           ldap.ProvideGroupsService(),
-		accesscontrolService: actest.FakeService{},
-	}
-
-	sc := setupScenarioContext(t, url)
-
-	hs.registerRoutes()
-	hs.RouteRegister.Register(sc.m.Router)
-
-	return sc, hs
-}
-
-type accessControlTestCase struct {
-	expectedCode int
-	desc         string
-	url          string
-	method       string
-	permissions  []accesscontrol.Permission
-}
-
-// accessControlScenarioContext contains the setups for accesscontrol tests
-type accessControlScenarioContext struct {
-	// server we registered hs routes on.
-	server *web.Mux
-
-	// initCtx is used in a middleware to set the initial context
-	// of the request server side. Can be used to pretend sign in.
-	initCtx *models.ReqContext
-
-	// hs is a minimal HTTPServer for the accesscontrol tests to pass.
-	hs *HTTPServer
-
-	// acmock is an accesscontrol mock used to fake users rights.
-	acmock *accesscontrolmock.Mock
-
-	usermock *usertest.FakeUserService
-
-	// db is a test database initialized with InitTestDB
-	db sqlstore.Store
-
-	// cfg is the setting provider
-	cfg *setting.Cfg
-
-	dashboardsStore dashboards.Store
-	teamService     team.Service
-}
-
-func setAccessControlPermissions(acmock *accesscontrolmock.Mock, perms []accesscontrol.Permission, org int64) {
-	acmock.GetUserPermissionsFunc =
-		func(_ context.Context, u *user.SignedInUser, _ accesscontrol.Options) ([]accesscontrol.Permission, error) {
-			if u.OrgID == org {
-				return perms, nil
-			}
-			return nil, nil
-		}
-}
-
-// setInitCtxSignedInUser sets a copy of the user in initCtx
-func setInitCtxSignedInUser(initCtx *models.ReqContext, user user.SignedInUser) {
-	initCtx.IsSignedIn = true
-	initCtx.SignedInUser = &user
-}
-
-func setInitCtxSignedInViewer(initCtx *models.ReqContext) {
-	initCtx.IsSignedIn = true
-	initCtx.SignedInUser = &user.SignedInUser{UserID: testUserID, OrgID: 1, OrgRole: org.RoleViewer, Login: testUserLogin}
-}
-
-func setInitCtxSignedInEditor(initCtx *models.ReqContext) {
-	initCtx.IsSignedIn = true
-	initCtx.SignedInUser = &user.SignedInUser{UserID: testUserID, OrgID: 1, OrgRole: org.RoleEditor, Login: testUserLogin}
-}
-
-func setInitCtxSignedInOrgAdmin(initCtx *models.ReqContext) {
-	initCtx.IsSignedIn = true
-	initCtx.SignedInUser = &user.SignedInUser{UserID: testUserID, OrgID: 1, OrgRole: org.RoleAdmin, Login: testUserLogin}
-=======
 // FIXME: This user should not be anonymous
 func userWithPermissions(orgID int64, permissions []accesscontrol.Permission) *user.SignedInUser {
 	return &user.SignedInUser{IsAnonymous: true, OrgID: orgID, OrgRole: org.RoleViewer, Permissions: map[int64]map[string][]string{orgID: accesscontrol.GroupScopesByAction(permissions)}}
->>>>>>> ae830f68
 }
 
 func setupSimpleHTTPServer(features *featuremgmt.FeatureManager) *HTTPServer {
