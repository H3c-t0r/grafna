--- conflicted
+++ resolved
@@ -28,11 +28,8 @@
 	"github.com/grafana/grafana/pkg/services/login/authinfoservice"
 	authinfostore "github.com/grafana/grafana/pkg/services/login/authinfoservice/database"
 	"github.com/grafana/grafana/pkg/services/login/logintest"
-<<<<<<< HEAD
-=======
 	"github.com/grafana/grafana/pkg/services/org/orgimpl"
 	"github.com/grafana/grafana/pkg/services/quota/quotatest"
->>>>>>> ae830f68
 	"github.com/grafana/grafana/pkg/services/searchusers"
 	"github.com/grafana/grafana/pkg/services/searchusers/filters"
 	"github.com/grafana/grafana/pkg/services/secrets/database"
@@ -221,11 +218,6 @@
 	}, mock)
 }
 
-<<<<<<< HEAD
-func TestHTTPServer_UpdateUser(t *testing.T) {
-	settings := setting.NewCfg()
-	sqlStore := sqlstore.InitTestDB(t)
-=======
 func Test_GetUserByID(t *testing.T) {
 	testcases := []struct {
 		name                         string
@@ -348,7 +340,6 @@
 func TestHTTPServer_UpdateUser(t *testing.T) {
 	settings := setting.NewCfg()
 	sqlStore := db.InitTestDB(t)
->>>>>>> ae830f68
 
 	hs := &HTTPServer{
 		Cfg:           settings,
@@ -369,11 +360,7 @@
 		routePattern: "/api/users/:id",
 		cmd:          updateUserCommand,
 		fn: func(sc *scenarioContext) {
-<<<<<<< HEAD
-			sc.authInfoService.ExpectedUserAuth = &models.UserAuth{}
-=======
 			sc.authInfoService.ExpectedUserAuth = &login.UserAuth{}
->>>>>>> ae830f68
 			sc.fakeReqWithParams("PUT", sc.url, map[string]string{"id": "1"}).exec()
 			assert.Equal(t, 403, sc.resp.Code)
 		},
@@ -395,11 +382,7 @@
 		sc.authInfoService = &logintest.AuthInfoServiceFake{}
 		hs.authInfoService = sc.authInfoService
 
-<<<<<<< HEAD
-		sc.defaultHandler = routing.Wrap(func(c *models.ReqContext) response.Response {
-=======
 		sc.defaultHandler = routing.Wrap(func(c *contextmodel.ReqContext) response.Response {
->>>>>>> ae830f68
 			c.Req.Body = mockRequestBody(ctx.cmd)
 			c.Req.Header.Add("Content-Type", "application/json")
 			sc.context = c
@@ -417,11 +400,7 @@
 
 func TestHTTPServer_UpdateSignedInUser(t *testing.T) {
 	settings := setting.NewCfg()
-<<<<<<< HEAD
-	sqlStore := sqlstore.InitTestDB(t)
-=======
 	sqlStore := db.InitTestDB(t)
->>>>>>> ae830f68
 
 	hs := &HTTPServer{
 		Cfg:           settings,
@@ -442,11 +421,7 @@
 		routePattern: "/api/users/",
 		cmd:          updateUserCommand,
 		fn: func(sc *scenarioContext) {
-<<<<<<< HEAD
-			sc.authInfoService.ExpectedUserAuth = &models.UserAuth{}
-=======
 			sc.authInfoService.ExpectedUserAuth = &login.UserAuth{}
->>>>>>> ae830f68
 			sc.fakeReqWithParams("PUT", sc.url, map[string]string{"id": "1"}).exec()
 			assert.Equal(t, 403, sc.resp.Code)
 		},
@@ -460,11 +435,7 @@
 		sc.authInfoService = &logintest.AuthInfoServiceFake{}
 		hs.authInfoService = sc.authInfoService
 
-<<<<<<< HEAD
-		sc.defaultHandler = routing.Wrap(func(c *models.ReqContext) response.Response {
-=======
 		sc.defaultHandler = routing.Wrap(func(c *contextmodel.ReqContext) response.Response {
->>>>>>> ae830f68
 			c.Req.Body = mockRequestBody(ctx.cmd)
 			c.Req.Header.Add("Content-Type", "application/json")
 			sc.context = c
