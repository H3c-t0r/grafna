--- conflicted
+++ resolved
@@ -19,18 +19,6 @@
 //	- basic:
 //	- api_key:
 //
-<<<<<<< HEAD
-// SecurityDefinitions:
-// basic:
-//
-//	type: basic
-//
-// api_key:
-//
-//	type: apiKey
-//	name: Authorization
-//	in: header
-=======
 //	SecurityDefinitions:
 //	basic:
 //	 type: basic
@@ -38,7 +26,6 @@
 //	 type: apiKey
 //	 name: Authorization
 //	 in: header
->>>>>>> cc5f8b91
 //
 // swagger:meta
 package api
