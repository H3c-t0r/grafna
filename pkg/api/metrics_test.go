--- conflicted
+++ resolved
@@ -55,11 +55,7 @@
 func TestAPIEndpoint_Metrics_QueryMetricsV2(t *testing.T) {
 	cfg := setting.NewCfg()
 	qds := query.ProvideService(
-<<<<<<< HEAD
-		setting.NewCfg(),
-=======
 		cfg,
->>>>>>> ae830f68
 		nil,
 		nil,
 		&fakePluginRequestValidator{},
@@ -131,11 +127,7 @@
 		ds, pluginSettings.ProvideService(db, secretstest.NewFakeSecretsService()), pluginFakes.NewFakeLicensingService(), &config.Cfg{},
 	)
 	qds := query.ProvideService(
-<<<<<<< HEAD
-		setting.NewCfg(),
-=======
 		cfg,
->>>>>>> ae830f68
 		nil,
 		nil,
 		&fakePluginRequestValidator{},
@@ -300,15 +292,6 @@
 				require.NoError(t, err)
 				ds := &fakeDatasources.FakeDataSourceService{}
 				hs.queryDataService = query.ProvideService(
-<<<<<<< HEAD
-					setting.NewCfg(),
-					&fakeDatasources.FakeCacheService{},
-					nil,
-					&fakePluginRequestValidator{},
-					&fakeDatasources.FakeDataSourceService{},
-					pluginClient.ProvideService(r, &config.Cfg{}),
-					&fakeOAuthTokenService{},
-=======
 					cfg,
 					&fakeDatasources.FakeCacheService{},
 					nil,
@@ -319,7 +302,6 @@
 					},
 						ds, pluginSettings.ProvideService(dbtest.NewFakeDB(),
 							secretstest.NewFakeSecretsService()), pluginFakes.NewFakeLicensingService(), &config.Cfg{}),
->>>>>>> ae830f68
 				)
 				hs.QuotaService = quotatest.New(false, nil)
 			})
