package api

import (
	"errors"
	"fmt"
	"net/http"
	"strconv"
	"time"

	"github.com/grafana/grafana/pkg/models"
	"github.com/grafana/grafana/pkg/services/auth/identity"
	contextmodel "github.com/grafana/grafana/pkg/services/contexthandler/model"
	"github.com/grafana/grafana/pkg/services/rendering"
	"github.com/grafana/grafana/pkg/util"
	"github.com/grafana/grafana/pkg/web"
)

func (hs *HTTPServer) RenderToPng(c *contextmodel.ReqContext) {
	queryReader, err := util.NewURLQueryReader(c.Req.URL)
	if err != nil {
		c.Handle(hs.Cfg, 400, "Render parameters error", err)
		return
	}

	queryParams := fmt.Sprintf("?%s", c.Req.URL.RawQuery)

	width, err := strconv.Atoi(queryReader.Get("width", "800"))
	if err != nil {
		c.Handle(hs.Cfg, 400, "Render parameters error", fmt.Errorf("cannot parse width as int: %s", err))
		return
	}

	height, err := strconv.Atoi(queryReader.Get("height", "400"))
	if err != nil {
		c.Handle(hs.Cfg, 400, "Render parameters error", fmt.Errorf("cannot parse height as int: %s", err))
		return
	}

	timeout, err := strconv.Atoi(queryReader.Get("timeout", "60"))
	if err != nil {
		c.Handle(hs.Cfg, 400, "Render parameters error", fmt.Errorf("cannot parse timeout as int: %s", err))
		return
	}

	scale, err := strconv.ParseFloat(queryReader.Get("scale", "1"), 64)
	if err != nil {
		c.Handle(hs.Cfg, 400, "Render parameters error", fmt.Errorf("cannot parse scale as float: %s", err))
		return
	}

	headers := http.Header{}
	acceptLanguageHeader := c.Req.Header.Values("Accept-Language")
	if len(acceptLanguageHeader) > 0 {
		headers["Accept-Language"] = acceptLanguageHeader
	}

	userID, errID := identity.UserIdentifier(c.SignedInUser.GetNamespacedID())
	if errID != nil {
		hs.log.Error("Failed to parse user id", "err", errID)
	}

	result, err := hs.RenderService.Render(c.Req.Context(), rendering.Opts{
		TimeoutOpts: rendering.TimeoutOpts{
			Timeout: time.Duration(timeout) * time.Second,
		},
		AuthOpts: rendering.AuthOpts{
<<<<<<< HEAD
			OrgID:   c.OrgID,
			UserID:  userID,
			OrgRole: c.SignedInUser.GetOrgRole(),
=======
			OrgID:   c.SignedInUser.GetOrgID(),
			UserID:  c.UserID,
			OrgRole: c.OrgRole,
>>>>>>> 729dafaf
		},
		Width:             width,
		Height:            height,
		Path:              web.Params(c.Req)["*"] + queryParams,
		Timezone:          queryReader.Get("tz", ""),
		Encoding:          queryReader.Get("encoding", ""),
		ConcurrentLimit:   hs.Cfg.RendererConcurrentRequestLimit,
		DeviceScaleFactor: scale,
		Headers:           headers,
		Theme:             models.ThemeDark,
	}, nil)
	if err != nil {
		if errors.Is(err, rendering.ErrTimeout) {
			c.Handle(hs.Cfg, 500, err.Error(), err)
			return
		}

		c.Handle(hs.Cfg, 500, "Rendering failed.", err)
		return
	}

	c.Resp.Header().Set("Content-Type", "image/png")
	http.ServeFile(c.Resp, c.Req, result.FilePath)
}<|MERGE_RESOLUTION|>--- conflicted
+++ resolved
@@ -64,15 +64,9 @@
 			Timeout: time.Duration(timeout) * time.Second,
 		},
 		AuthOpts: rendering.AuthOpts{
-<<<<<<< HEAD
-			OrgID:   c.OrgID,
+			OrgID:   c.SignedInUser.GetOrgID(),
 			UserID:  userID,
 			OrgRole: c.SignedInUser.GetOrgRole(),
-=======
-			OrgID:   c.SignedInUser.GetOrgID(),
-			UserID:  c.UserID,
-			OrgRole: c.OrgRole,
->>>>>>> 729dafaf
 		},
 		Width:             width,
 		Height:            height,
