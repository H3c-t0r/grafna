package api

import (
	"errors"
	"net/http"
	"strconv"
	"time"

	"github.com/grafana/grafana/pkg/api/dtos"
	"github.com/grafana/grafana/pkg/api/response"
	"github.com/grafana/grafana/pkg/components/apikeygen"
	"github.com/grafana/grafana/pkg/models"
	"github.com/grafana/grafana/pkg/services/apikey"
	"github.com/grafana/grafana/pkg/web"
)

// swagger:route GET /auth/keys api_keys getAPIkeys
//
// Get auth keys.
//
// Will return auth keys.
//
// Responses:
// 200: getAPIkeyResponse
// 401: unauthorisedError
// 403: forbiddenError
// 404: notFoundError
// 500: internalServerError
func (hs *HTTPServer) GetAPIKeys(c *models.ReqContext) response.Response {
	query := apikey.GetApiKeysQuery{OrgId: c.OrgID, User: c.SignedInUser, IncludeExpired: c.QueryBool("includeExpired")}

	if err := hs.apiKeyService.GetAPIKeys(c.Req.Context(), &query); err != nil {
		return response.Error(500, "Failed to list api keys", err)
	}

	ids := map[string]bool{}
	result := make([]*dtos.ApiKeyDTO, len(query.Result))
	for i, t := range query.Result {
		ids[strconv.FormatInt(t.Id, 10)] = true
		var expiration *time.Time = nil
		if t.Expires != nil {
			v := time.Unix(*t.Expires, 0)
			expiration = &v
		}
		result[i] = &dtos.ApiKeyDTO{
			Id:         t.Id,
			Name:       t.Name,
			Role:       t.Role,
			Expiration: expiration,
		}
	}

	metadata := hs.getMultiAccessControlMetadata(c, c.OrgID, "apikeys:id", ids)
	if len(metadata) > 0 {
		for _, key := range result {
			key.AccessControl = metadata[strconv.FormatInt(key.Id, 10)]
		}
	}

	return response.JSON(http.StatusOK, result)
}

// swagger:route DELETE /auth/keys/{id} api_keys deleteAPIkey
//
// Delete API key.
//
// Responses:
// 200: okResponse
// 401: unauthorisedError
// 403: forbiddenError
// 404: notFoundError
// 500: internalServerError
func (hs *HTTPServer) DeleteAPIKey(c *models.ReqContext) response.Response {
	id, err := strconv.ParseInt(web.Params(c.Req)[":id"], 10, 64)
	if err != nil {
		return response.Error(http.StatusBadRequest, "id is invalid", err)
	}

	cmd := &apikey.DeleteCommand{Id: id, OrgId: c.OrgID}
	err = hs.apiKeyService.DeleteApiKey(c.Req.Context(), cmd)
	if err != nil {
		var status int
		if errors.Is(err, apikey.ErrNotFound) {
			status = 404
		} else {
			status = 500
		}
		return response.Error(status, "Failed to delete API key", err)
	}

	return response.Success("API key deleted")
}

// swagger:route POST /auth/keys api_keys addAPIkey
//
// Creates an API key.
//
<<<<<<< HEAD
// # Will return details of the created API key
=======
// Will return details of the created API key.
>>>>>>> cc5f8b91
//
// Responses:
// 200: postAPIkeyResponse
// 400: badRequestError
// 401: unauthorisedError
// 403: forbiddenError
// 409: conflictError
// 500: internalServerError
func (hs *HTTPServer) AddAPIKey(c *models.ReqContext) response.Response {
	cmd := apikey.AddCommand{}
	if err := web.Bind(c.Req, &cmd); err != nil {
		return response.Error(http.StatusBadRequest, "bad request data", err)
	}
	if !cmd.Role.IsValid() {
		return response.Error(400, "Invalid role specified", nil)
	}
	if !c.OrgRole.Includes(cmd.Role) {
		return response.Error(http.StatusForbidden, "Cannot assign a role higher than user's role", nil)
	}

	if hs.Cfg.ApiKeyMaxSecondsToLive != -1 {
		if cmd.SecondsToLive == 0 {
			return response.Error(400, "Number of seconds before expiration should be set", nil)
		}
		if cmd.SecondsToLive > hs.Cfg.ApiKeyMaxSecondsToLive {
			return response.Error(400, "Number of seconds before expiration is greater than the global limit", nil)
		}
	}

	cmd.OrgId = c.OrgID

	newKeyInfo, err := apikeygen.New(cmd.OrgId, cmd.Name)
	if err != nil {
		return response.Error(500, "Generating API key failed", err)
	}

	cmd.Key = newKeyInfo.HashedKey
	if err := hs.apiKeyService.AddAPIKey(c.Req.Context(), &cmd); err != nil {
		if errors.Is(err, apikey.ErrInvalidExpiration) {
			return response.Error(400, err.Error(), nil)
		}
		if errors.Is(err, apikey.ErrDuplicate) {
			return response.Error(409, err.Error(), nil)
		}
		return response.Error(500, "Failed to add API Key", err)
	}

	result := &dtos.NewApiKeyResult{
		ID:   cmd.Result.Id,
		Name: cmd.Result.Name,
		Key:  newKeyInfo.ClientSecret,
	}

	return response.JSON(http.StatusOK, result)
}

// swagger:parameters getAPIkeys
type GetAPIkeysParams struct {
	// Show expired keys
	// in:query
	// required:false
	// default:false
	IncludeExpired bool `json:"includeExpired"`
}

// swagger:parameters addAPIkey
type AddAPIkeyParams struct {
	// in:body
	// required:true
	Body apikey.AddCommand
}

// swagger:parameters deleteAPIkey
type DeleteAPIkeyParams struct {
	// in:path
	// required:true
	ID int64 `json:"id"`
}

// swagger:response getAPIkeyResponse
type GetAPIkeyResponse struct {
	// The response message
	// in: body
	Body []*dtos.ApiKeyDTO `json:"body"`
}

// swagger:response postAPIkeyResponse
type PostAPIkeyResponse struct {
	// The response message
	// in: body
	Body dtos.NewApiKeyResult `json:"body"`
}<|MERGE_RESOLUTION|>--- conflicted
+++ resolved
@@ -95,11 +95,7 @@
 //
 // Creates an API key.
 //
-<<<<<<< HEAD
-// # Will return details of the created API key
-=======
 // Will return details of the created API key.
->>>>>>> cc5f8b91
 //
 // Responses:
 // 200: postAPIkeyResponse
