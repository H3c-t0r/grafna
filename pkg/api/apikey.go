package api

import (
	"errors"
	"net/http"
	"strconv"
	"time"

	"github.com/grafana/grafana/pkg/api/dtos"
	"github.com/grafana/grafana/pkg/api/response"
	"github.com/grafana/grafana/pkg/components/apikeygen"
	"github.com/grafana/grafana/pkg/models"
	"github.com/grafana/grafana/pkg/web"
)

// GetAPIKeys returns a list of API keys
func (hs *HTTPServer) GetAPIKeys(c *models.ReqContext) response.Response {
	query := models.GetApiKeysQuery{OrgId: c.OrgId, User: c.SignedInUser, IncludeExpired: c.QueryBool("includeExpired")}

	if err := hs.SQLStore.GetAPIKeys(c.Req.Context(), &query); err != nil {
		return response.Error(500, "Failed to list api keys", err)
	}

	ids := map[string]bool{}
	result := make([]*dtos.ApiKeyDTO, len(query.Result))
	for i, t := range query.Result {
		ids[strconv.FormatInt(t.Id, 10)] = true
		var expiration *time.Time = nil
		if t.Expires != nil {
			v := time.Unix(*t.Expires, 0)
			expiration = &v
		}
		result[i] = &dtos.ApiKeyDTO{
			Id:         t.Id,
			Name:       t.Name,
			Role:       t.Role,
			Expiration: expiration,
		}
	}

	metadata := hs.getMultiAccessControlMetadata(c, c.OrgId, "apikeys:id", ids)
	if len(metadata) > 0 {
		for _, key := range result {
			key.AccessControl = metadata[strconv.FormatInt(key.Id, 10)]
		}
	}

	return response.JSON(http.StatusOK, result)
}

// DeleteAPIKey deletes an API key
func (hs *HTTPServer) DeleteAPIKey(c *models.ReqContext) response.Response {
	id, err := strconv.ParseInt(web.Params(c.Req)[":id"], 10, 64)
	if err != nil {
		return response.Error(http.StatusBadRequest, "id is invalid", err)
	}

	cmd := &models.DeleteApiKeyCommand{Id: id, OrgId: c.OrgId}
	err = hs.SQLStore.DeleteApiKey(c.Req.Context(), cmd)
	if err != nil {
		var status int
		if errors.Is(err, models.ErrApiKeyNotFound) {
			status = 404
		} else {
			status = 500
		}
		return response.Error(status, "Failed to delete API key", err)
	}

	return response.Success("API key deleted")
}

// AddAPIKey adds an API key
func (hs *HTTPServer) AddAPIKey(c *models.ReqContext) response.Response {
	cmd := models.AddApiKeyCommand{}
	if err := web.Bind(c.Req, &cmd); err != nil {
		return response.Error(http.StatusBadRequest, "bad request data", err)
	}
	if !cmd.Role.IsValid() {
		return response.Error(400, "Invalid role specified", nil)
	}
	if !c.OrgRole.Includes(cmd.Role) {
		return response.Error(http.StatusForbidden, "Cannot assign a role higher than user's role", nil)
	}

	if hs.Cfg.ApiKeyMaxSecondsToLive != -1 {
		if cmd.SecondsToLive == 0 {
			return response.Error(400, "Number of seconds before expiration should be set", nil)
		}
		if cmd.SecondsToLive > hs.Cfg.ApiKeyMaxSecondsToLive {
			return response.Error(400, "Number of seconds before expiration is greater than the global limit", nil)
		}
	}

	cmd.OrgId = c.OrgId
<<<<<<< HEAD
	var err error
	if hs.Cfg.FeatureToggles["service-accounts"] {
		//Every new API key must have an associated service account
		if cmd.CreateNewServiceAccount {
			//Create a new service account for the new API key
			serviceAccount, err := hs.SQLStore.CloneUserToServiceAccount(c.Req.Context(), c.SignedInUser)
			if err != nil {
				return response.Error(500, "Unable to clone user to service account", err)
			}
			cmd.ServiceAccountId = serviceAccount.Id
		} else {
			//Link the new API key to an existing service account

			//Check if user and service account are in the same org
			query := models.GetUserByIdQuery{Id: cmd.ServiceAccountId}
			err = bus.DispatchCtx(c.Req.Context(), &query)
			if err != nil {
				return response.Error(500, "Unable to clone user to service account", err)
			}
			serviceAccountDetails := query.Result
			if serviceAccountDetails.OrgId != c.OrgId || serviceAccountDetails.OrgId != cmd.OrgId {
				return response.Error(403, "Target service is not in the same organisation as requesting user or api key", err)
			}
		}
	} else {
		if cmd.CreateNewServiceAccount {
			return response.Error(400, "Service accounts disabled.  Retry create api request without service account flag.", err)
		}
	}
=======
>>>>>>> 0ca4ccfa

	newKeyInfo, err := apikeygen.New(cmd.OrgId, cmd.Name)
	if err != nil {
		return response.Error(500, "Generating API key failed", err)
	}

	cmd.Key = newKeyInfo.HashedKey
	if err := hs.SQLStore.AddAPIKey(c.Req.Context(), &cmd); err != nil {
		if errors.Is(err, models.ErrInvalidApiKeyExpiration) {
			return response.Error(400, err.Error(), nil)
		}
		if errors.Is(err, models.ErrDuplicateApiKey) {
			return response.Error(409, err.Error(), nil)
		}
		return response.Error(500, "Failed to add API Key", err)
	}

	result := &dtos.NewApiKeyResult{
		ID:   cmd.Result.Id,
		Name: cmd.Result.Name,
		Key:  newKeyInfo.ClientSecret,
	}

	return response.JSON(http.StatusOK, result)
}<|MERGE_RESOLUTION|>--- conflicted
+++ resolved
@@ -93,38 +93,6 @@
 	}
 
 	cmd.OrgId = c.OrgId
-<<<<<<< HEAD
-	var err error
-	if hs.Cfg.FeatureToggles["service-accounts"] {
-		//Every new API key must have an associated service account
-		if cmd.CreateNewServiceAccount {
-			//Create a new service account for the new API key
-			serviceAccount, err := hs.SQLStore.CloneUserToServiceAccount(c.Req.Context(), c.SignedInUser)
-			if err != nil {
-				return response.Error(500, "Unable to clone user to service account", err)
-			}
-			cmd.ServiceAccountId = serviceAccount.Id
-		} else {
-			//Link the new API key to an existing service account
-
-			//Check if user and service account are in the same org
-			query := models.GetUserByIdQuery{Id: cmd.ServiceAccountId}
-			err = bus.DispatchCtx(c.Req.Context(), &query)
-			if err != nil {
-				return response.Error(500, "Unable to clone user to service account", err)
-			}
-			serviceAccountDetails := query.Result
-			if serviceAccountDetails.OrgId != c.OrgId || serviceAccountDetails.OrgId != cmd.OrgId {
-				return response.Error(403, "Target service is not in the same organisation as requesting user or api key", err)
-			}
-		}
-	} else {
-		if cmd.CreateNewServiceAccount {
-			return response.Error(400, "Service accounts disabled.  Retry create api request without service account flag.", err)
-		}
-	}
-=======
->>>>>>> 0ca4ccfa
 
 	newKeyInfo, err := apikeygen.New(cmd.OrgId, cmd.Name)
 	if err != nil {
