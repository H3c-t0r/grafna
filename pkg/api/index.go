--- conflicted
+++ resolved
@@ -191,7 +191,7 @@
 		return c.OrgRole == models.ROLE_ADMIN || c.OrgRole == models.ROLE_EDITOR || setting.ViewersCanEdit
 	}
 
-	if setting.ExploreEnabled && hasAccess(canExplore, ac.ActionDatasourcesExplore) {
+	if setting.ExploreEnabled && hasAccess(canExplore, eval.Permission(ac.ActionDatasourcesExplore, eval.ScopeNone)) {
 		navTree = append(navTree, &dtos.NavLink{
 			Text:       "Explore",
 			Id:         "explore",
@@ -383,7 +383,6 @@
 		})
 	}
 
-<<<<<<< HEAD
 	if c.IsGrafanaAdmin {
 		if hs.Cfg.PluginAdminEnabled {
 			adminNavLinks = append(adminNavLinks, &dtos.NavLink{
@@ -393,9 +392,6 @@
 	}
 
 	if hs.Cfg.LDAPEnabled && hasAccess(ac.ReqGrafanaAdmin, eval.Permission(ac.ActionLDAPStatusRead, eval.ScopeNone)) {
-=======
-	if hs.Cfg.LDAPEnabled && hasAccess(ac.ReqGrafanaAdmin, ac.ActionLDAPStatusRead) {
->>>>>>> e3622ac1
 		adminNavLinks = append(adminNavLinks, &dtos.NavLink{
 			Text: "LDAP", Id: "ldap", Url: hs.Cfg.AppSubURL + "/admin/ldap", Icon: "book",
 		})
