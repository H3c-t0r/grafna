--- conflicted
+++ resolved
@@ -1,17 +1,11 @@
 package api
 
 import (
-<<<<<<< HEAD
 	"github.com/wangy1931/grafana/pkg/api/dtos"
 	"github.com/wangy1931/grafana/pkg/middleware"
+	m "github.com/wangy1931/grafana/pkg/models"
+	"github.com/wangy1931/grafana/pkg/plugins"
 	"github.com/wangy1931/grafana/pkg/setting"
-=======
-	"github.com/grafana/grafana/pkg/api/dtos"
-	"github.com/grafana/grafana/pkg/middleware"
-	m "github.com/grafana/grafana/pkg/models"
-	"github.com/grafana/grafana/pkg/plugins"
-	"github.com/grafana/grafana/pkg/setting"
->>>>>>> 2bf305b1
 )
 
 func setIndexViewData(c *middleware.Context) (*dtos.IndexViewData, error) {
@@ -20,21 +14,6 @@
 		return nil, err
 	}
 
-<<<<<<< HEAD
-	currentUser := &dtos.CurrentUser{
-		Id:             c.UserId,
-		IsSignedIn:     c.IsSignedIn,
-		Login:          c.Login,
-		Email:          c.Email,
-		Name:           c.Name,
-		LightTheme:     c.Theme != "drak",
-		OrgId:          c.OrgId,
-		OrgName:        c.OrgName,
-		OrgRole:        c.OrgRole,
-		GravatarUrl:    dtos.GetGravatarUrl(c.Email),
-		IsGrafanaAdmin: c.IsGrafanaAdmin,
-		SystemId: 	c.SystemId,
-=======
 	var data = dtos.IndexViewData{
 		User: &dtos.CurrentUser{
 			Id:             c.UserId,
@@ -42,19 +21,19 @@
 			Login:          c.Login,
 			Email:          c.Email,
 			Name:           c.Name,
-			LightTheme:     c.Theme == "light",
+			LightTheme:     c.Theme != "drak",
 			OrgId:          c.OrgId,
 			OrgName:        c.OrgName,
 			OrgRole:        c.OrgRole,
 			GravatarUrl:    dtos.GetGravatarUrl(c.Email),
 			IsGrafanaAdmin: c.IsGrafanaAdmin,
+			SystemId: 	c.SystemId,
 		},
 		Settings:           settings,
 		AppUrl:             setting.AppUrl,
 		AppSubUrl:          setting.AppSubUrl,
 		GoogleAnalyticsId:  setting.GoogleAnalyticsId,
 		GoogleTagManagerId: setting.GoogleTagManagerId,
->>>>>>> 2bf305b1
 	}
 
 	if setting.DisableGravatar {
@@ -69,15 +48,12 @@
 	if themeUrlParam == "light" {
 		data.User.LightTheme = true
 	}
-<<<<<<< HEAD
+
+
 	//TODO must support Multi-tenant
-	systems, err := GetCurrentUserSystemFromIndex(c)
-	c.Data["User"] = currentUser
-	c.Data["Settings"] = settings
-	c.Data["AppUrl"] = setting.AppUrl
-	c.Data["AppSubUrl"] = setting.AppSubUrl
-	c.Data["Systems"] = systems
-=======
+	//TOD update
+	//systems, err := GetCurrentUserSystemFromIndex(c)
+	//c.Data["Systems"] = systems
 
 	dashboardChildNavs := []*dtos.NavLink{
 		{Text: "Home", Url: setting.AppSubUrl + "/"},
@@ -97,7 +73,6 @@
 		Url:      setting.AppSubUrl + "/",
 		Children: dashboardChildNavs,
 	})
->>>>>>> 2bf305b1
 
 	if c.OrgRole == m.ROLE_ADMIN {
 		data.MainNavLinks = append(data.MainNavLinks, &dtos.NavLink{
