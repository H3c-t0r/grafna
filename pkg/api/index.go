--- conflicted
+++ resolved
@@ -297,13 +297,19 @@
 			SortWeight: dtos.WeightConfig,
 			Children:   configNodes,
 		}
+		if hs.Features.IsEnabled(featuremgmt.FlagTopnav) {
+			configNode.Url = "/admin"
+		} else {
+			configNode.Url = configNodes[0].Url
+		}
 		navTree = append(navTree, configNode)
 	}
 
 	adminNavLinks := hs.buildAdminNavLinks(c)
+	var topnavEnabled = hs.Features.IsEnabled(featuremgmt.FlagTopnav)
 
 	if len(adminNavLinks) > 0 {
-		serverAdminNode = navlinks.GetServerAdminNode(adminNavLinks)
+		serverAdminNode = navlinks.GetServerAdminNode(adminNavLinks, topnavEnabled)
 		navTree = append(navTree, serverAdminNode)
 	}
 
@@ -411,77 +417,7 @@
 			Url:         hs.Cfg.AppSubURL + "/org/serviceaccounts",
 		})
 	}
-
-<<<<<<< HEAD
-	if hs.Features.IsEnabled(featuremgmt.FlagLivePipeline) {
-		liveNavLinks := []*dtos.NavLink{}
-
-		liveNavLinks = append(liveNavLinks, &dtos.NavLink{
-			Text: "Status", Id: "live-status", Url: hs.Cfg.AppSubURL + "/live", Icon: "exchange-alt",
-		})
-		liveNavLinks = append(liveNavLinks, &dtos.NavLink{
-			Text: "Pipeline", Id: "live-pipeline", Url: hs.Cfg.AppSubURL + "/live/pipeline", Icon: "arrow-to-right",
-		})
-		liveNavLinks = append(liveNavLinks, &dtos.NavLink{
-			Text: "Cloud", Id: "live-cloud", Url: hs.Cfg.AppSubURL + "/live/cloud", Icon: "cloud-upload",
-		})
-		navTree = append(navTree, &dtos.NavLink{
-			Id:           "live",
-			Text:         "Live",
-			SubTitle:     "Event streaming",
-			Icon:         "exchange-alt",
-			Url:          hs.Cfg.AppSubURL + "/live",
-			Children:     liveNavLinks,
-			Section:      dtos.NavSectionConfig,
-			HideFromTabs: true,
-		})
-	}
-
-	var configNode *dtos.NavLink
-	var serverAdminNode *dtos.NavLink
-
-	if len(configNodes) > 0 {
-		configNode = &dtos.NavLink{
-			Id:         dtos.NavIDCfg,
-			Text:       "Configuration",
-			SubTitle:   "Organization: " + c.OrgName,
-			Icon:       "cog",
-			Section:    dtos.NavSectionConfig,
-			SortWeight: dtos.WeightConfig,
-			Children:   configNodes,
-		}
-		if hs.Features.IsEnabled(featuremgmt.FlagTopnav) {
-			configNode.Url = "/admin"
-		} else {
-			configNode.Url = configNodes[0].Url
-		}
-		navTree = append(navTree, configNode)
-	}
-
-	adminNavLinks := hs.buildAdminNavLinks(c)
-	var topnavEnabled = hs.Features.IsEnabled(featuremgmt.FlagTopnav)
-
-	if len(adminNavLinks) > 0 {
-		serverAdminNode = navlinks.GetServerAdminNode(adminNavLinks, topnavEnabled)
-		navTree = append(navTree, serverAdminNode)
-	}
-
-	if topnavEnabled {
-		// Move server admin into Configuration and rename to administration
-		if configNode != nil && serverAdminNode != nil {
-			configNode.Text = "Administration"
-			configNode.Children = append(configNode.Children, serverAdminNode)
-			adminNodeIndex := len(navTree) - 1
-			navTree = navTree[:adminNodeIndex]
-		}
-	}
-
-	navTree = hs.addHelpLinks(navTree, c)
-
-	return navTree, nil
-=======
 	return configNodes, nil
->>>>>>> 713075c4
 }
 
 func (hs *HTTPServer) addProfile(navTree []*dtos.NavLink, c *models.ReqContext) []*dtos.NavLink {
