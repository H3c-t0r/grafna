--- conflicted
+++ resolved
@@ -73,7 +73,6 @@
 	middlewares      []web.Handler
 	namedMiddlewares []routing.RegisterNamedMiddleware
 
-<<<<<<< HEAD
 	PluginContextProvider        *plugincontext.Provider
 	RouteRegister                routing.RouteRegister
 	Bus                          bus.Bus
@@ -121,59 +120,10 @@
 	teamGuardian                 teamguardian.TeamGuardian
 	queryDataService             *query.Service
 	serviceAccountsService       serviceaccounts.Service
+	TeamPermissionsService       *resourcepermissions.Service
 	dashboardService             dashboards.DashboardService
 	dashboardProvisioningService dashboards.DashboardProvisioningService
 	folderService                dashboards.FolderService
-=======
-	PluginContextProvider     *plugincontext.Provider
-	RouteRegister             routing.RouteRegister
-	Bus                       bus.Bus
-	RenderService             rendering.Service
-	Cfg                       *setting.Cfg
-	SettingsProvider          setting.Provider
-	HooksService              *hooks.HooksService
-	CacheService              *localcache.CacheService
-	DataSourceCache           datasources.CacheService
-	AuthTokenService          models.UserTokenService
-	QuotaService              *quota.QuotaService
-	RemoteCacheService        *remotecache.RemoteCache
-	ProvisioningService       provisioning.ProvisioningService
-	Login                     login.Service
-	License                   models.Licensing
-	AccessControl             accesscontrol.AccessControl
-	DataProxy                 *datasourceproxy.DataSourceProxyService
-	PluginRequestValidator    models.PluginRequestValidator
-	pluginClient              plugins.Client
-	pluginStore               plugins.Store
-	pluginDashboardManager    plugins.PluginDashboardManager
-	pluginStaticRouteResolver plugins.StaticRouteResolver
-	pluginErrorResolver       plugins.ErrorResolver
-	SearchService             *search.SearchService
-	ShortURLService           shorturls.Service
-	Live                      *live.GrafanaLive
-	LivePushGateway           *pushhttp.Gateway
-	ThumbService              thumbs.Service
-	ContextHandler            *contexthandler.ContextHandler
-	SQLStore                  *sqlstore.SQLStore
-	AlertEngine               *alerting.AlertEngine
-	LoadSchemaService         *schemaloader.SchemaLoaderService
-	AlertNG                   *ngalert.AlertNG
-	LibraryPanelService       librarypanels.Service
-	LibraryElementService     libraryelements.Service
-	SocialService             social.Service
-	Listener                  net.Listener
-	EncryptionService         encryption.Internal
-	SecretsService            secrets.Service
-	DataSourcesService        *datasources.Service
-	cleanUpService            *cleanup.CleanUpService
-	tracer                    tracing.Tracer
-	updateChecker             *updatechecker.Service
-	searchUsersService        searchusers.Service
-	teamGuardian              teamguardian.TeamGuardian
-	queryDataService          *query.Service
-	serviceAccountsService    serviceaccounts.Service
-	TeamPermissionsService    *resourcepermissions.Service
->>>>>>> 84a5910e
 }
 
 type ServerOptions struct {
@@ -199,17 +149,12 @@
 	encryptionService encryption.Internal, updateChecker *updatechecker.Service, searchUsersService searchusers.Service,
 	dataSourcesService *datasources.Service, secretsService secrets.Service, queryDataService *query.Service,
 	teamGuardian teamguardian.TeamGuardian, serviceaccountsService serviceaccounts.Service,
-<<<<<<< HEAD
 	dashboardService dashboards.DashboardService, dashboardProvisioningService dashboards.DashboardProvisioningService,
-	folderService dashboards.FolderService, dashboardStore dashboards.Store) (*HTTPServer, error) {
-=======
-	resourcePermissionServices *resourceservices.ResourceServices) (*HTTPServer, error) {
->>>>>>> 84a5910e
+	folderService dashboards.FolderService, resourcePermissionServices *resourceservices.ResourceServices) (*HTTPServer, error) {
 	web.Env = cfg.Env
 	m := web.New()
 
 	hs := &HTTPServer{
-<<<<<<< HEAD
 		Cfg:                          cfg,
 		RouteRegister:                routeRegister,
 		Bus:                          bus,
@@ -262,58 +207,7 @@
 		dashboardService:             dashboardService,
 		dashboardProvisioningService: dashboardProvisioningService,
 		folderService:                folderService,
-=======
-		Cfg:                       cfg,
-		RouteRegister:             routeRegister,
-		Bus:                       bus,
-		RenderService:             renderService,
-		License:                   licensing,
-		HooksService:              hooksService,
-		CacheService:              cacheService,
-		SQLStore:                  sqlStore,
-		AlertEngine:               alertEngine,
-		PluginRequestValidator:    pluginRequestValidator,
-		pluginClient:              pluginClient,
-		pluginStore:               pluginStore,
-		pluginStaticRouteResolver: pluginStaticRouteResolver,
-		pluginDashboardManager:    pluginDashboardManager,
-		pluginErrorResolver:       pluginErrorResolver,
-		updateChecker:             updateChecker,
-		SettingsProvider:          settingsProvider,
-		DataSourceCache:           dataSourceCache,
-		AuthTokenService:          userTokenService,
-		cleanUpService:            cleanUpService,
-		ShortURLService:           shortURLService,
-		ThumbService:              thumbService,
-		RemoteCacheService:        remoteCache,
-		ProvisioningService:       provisioningService,
-		Login:                     loginService,
-		AccessControl:             accessControl,
-		DataProxy:                 dataSourceProxy,
-		SearchService:             searchService,
-		Live:                      live,
-		LivePushGateway:           livePushGateway,
-		PluginContextProvider:     plugCtxProvider,
-		ContextHandler:            contextHandler,
-		LoadSchemaService:         schemaService,
-		AlertNG:                   alertNG,
-		LibraryPanelService:       libraryPanelService,
-		LibraryElementService:     libraryElementService,
-		QuotaService:              quotaService,
-		tracer:                    tracer,
-		log:                       log.New("http.server"),
-		web:                       m,
-		Listener:                  opts.Listener,
-		SocialService:             socialService,
-		EncryptionService:         encryptionService,
-		SecretsService:            secretsService,
-		DataSourcesService:        dataSourcesService,
-		searchUsersService:        searchUsersService,
-		teamGuardian:              teamGuardian,
-		queryDataService:          queryDataService,
-		serviceAccountsService:    serviceaccountsService,
-		TeamPermissionsService:    resourcePermissionServices.GetTeamService(),
->>>>>>> 84a5910e
+		TeamPermissionsService:       resourcePermissionServices.GetTeamService(),
 	}
 	if hs.Listener != nil {
 		hs.log.Debug("Using provided listener")
