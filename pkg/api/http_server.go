package api

import (
	"context"
	"crypto/tls"
	"errors"
	"fmt"
	"net"
	"net/http"
	"os"
	"path"
	"path/filepath"
	"strings"
	"sync"

	"github.com/grafana/grafana/pkg/bus"
	"github.com/grafana/grafana/pkg/middleware/csrf"

	"github.com/prometheus/client_golang/prometheus"
	"github.com/prometheus/client_golang/prometheus/promhttp"

	"github.com/grafana/grafana/pkg/api/avatar"
	"github.com/grafana/grafana/pkg/api/routing"
	httpstatic "github.com/grafana/grafana/pkg/api/static"
	"github.com/grafana/grafana/pkg/components/simplejson"
	"github.com/grafana/grafana/pkg/framework/coremodel/registry"
	"github.com/grafana/grafana/pkg/infra/kvstore"
	"github.com/grafana/grafana/pkg/infra/localcache"
	"github.com/grafana/grafana/pkg/infra/log"
	"github.com/grafana/grafana/pkg/infra/remotecache"
	"github.com/grafana/grafana/pkg/infra/tracing"
	loginpkg "github.com/grafana/grafana/pkg/login"
	"github.com/grafana/grafana/pkg/login/social"
	"github.com/grafana/grafana/pkg/middleware"
	"github.com/grafana/grafana/pkg/models"
	"github.com/grafana/grafana/pkg/plugins"
	"github.com/grafana/grafana/pkg/plugins/plugincontext"
	"github.com/grafana/grafana/pkg/services/accesscontrol"
	"github.com/grafana/grafana/pkg/services/alerting"
	"github.com/grafana/grafana/pkg/services/apikey"
	"github.com/grafana/grafana/pkg/services/cleanup"
	"github.com/grafana/grafana/pkg/services/comments"
	"github.com/grafana/grafana/pkg/services/contexthandler"
	"github.com/grafana/grafana/pkg/services/dashboards"
	"github.com/grafana/grafana/pkg/services/dashboardsnapshots"
	dashver "github.com/grafana/grafana/pkg/services/dashboardversion"
	"github.com/grafana/grafana/pkg/services/datasourceproxy"
	"github.com/grafana/grafana/pkg/services/datasources"
	"github.com/grafana/grafana/pkg/services/datasources/permissions"
	"github.com/grafana/grafana/pkg/services/encryption"
	"github.com/grafana/grafana/pkg/services/export"
	"github.com/grafana/grafana/pkg/services/featuremgmt"
	"github.com/grafana/grafana/pkg/services/hooks"
	"github.com/grafana/grafana/pkg/services/ldap"
	"github.com/grafana/grafana/pkg/services/libraryelements"
	"github.com/grafana/grafana/pkg/services/librarypanels"
	"github.com/grafana/grafana/pkg/services/live"
	"github.com/grafana/grafana/pkg/services/live/pushhttp"
	"github.com/grafana/grafana/pkg/services/login"
	"github.com/grafana/grafana/pkg/services/ngalert"
	"github.com/grafana/grafana/pkg/services/notifications"
	"github.com/grafana/grafana/pkg/services/playlist"
	"github.com/grafana/grafana/pkg/services/plugindashboards"
	pluginSettings "github.com/grafana/grafana/pkg/services/pluginsettings/service"
	pref "github.com/grafana/grafana/pkg/services/preference"
	"github.com/grafana/grafana/pkg/services/provisioning"
	"github.com/grafana/grafana/pkg/services/quota"

	"github.com/grafana/grafana/pkg/services/correlations"
	publicdashboardsApi "github.com/grafana/grafana/pkg/services/publicdashboards/api"
	"github.com/grafana/grafana/pkg/services/query"
	"github.com/grafana/grafana/pkg/services/queryhistory"
	"github.com/grafana/grafana/pkg/services/rendering"
	"github.com/grafana/grafana/pkg/services/search"
	"github.com/grafana/grafana/pkg/services/searchusers"
	"github.com/grafana/grafana/pkg/services/secrets"
	secretsKV "github.com/grafana/grafana/pkg/services/secrets/kvstore"
	"github.com/grafana/grafana/pkg/services/serviceaccounts"
	"github.com/grafana/grafana/pkg/services/shorturls"
	"github.com/grafana/grafana/pkg/services/sqlstore"
	"github.com/grafana/grafana/pkg/services/star"
	"github.com/grafana/grafana/pkg/services/store"
	"github.com/grafana/grafana/pkg/services/teamguardian"
	"github.com/grafana/grafana/pkg/services/thumbs"
	"github.com/grafana/grafana/pkg/services/updatechecker"
	"github.com/grafana/grafana/pkg/services/user"
	"github.com/grafana/grafana/pkg/setting"
	"github.com/grafana/grafana/pkg/web"
)

type HTTPServer struct {
	log              log.Logger
	web              *web.Mux
	context          context.Context
	httpSrv          *http.Server
	middlewares      []web.Handler
	namedMiddlewares []routing.RegisterNamedMiddleware
	bus              bus.Bus

	PluginContextProvider        *plugincontext.Provider
	RouteRegister                routing.RouteRegister
	RenderService                rendering.Service
	Cfg                          *setting.Cfg
	Features                     *featuremgmt.FeatureManager
	SettingsProvider             setting.Provider
	HooksService                 *hooks.HooksService
	CacheService                 *localcache.CacheService
	DataSourceCache              datasources.CacheService
	AuthTokenService             models.UserTokenService
	QuotaService                 quota.Service
	RemoteCacheService           *remotecache.RemoteCache
	ProvisioningService          provisioning.ProvisioningService
	Login                        login.Service
	License                      models.Licensing
	AccessControl                accesscontrol.AccessControl
	DataProxy                    *datasourceproxy.DataSourceProxyService
	PluginRequestValidator       models.PluginRequestValidator
	pluginClient                 plugins.Client
	pluginStore                  plugins.Store
	pluginManager                plugins.Manager
	pluginDashboardService       plugindashboards.Service
	pluginStaticRouteResolver    plugins.StaticRouteResolver
	pluginErrorResolver          plugins.ErrorResolver
	SearchService                search.Service
	ShortURLService              shorturls.Service
	QueryHistoryService          queryhistory.Service
	CorrelationsService          correlations.Service
	Live                         *live.GrafanaLive
	LivePushGateway              *pushhttp.Gateway
	ThumbService                 thumbs.Service
	ExportService                export.ExportService
	StorageService               store.StorageService
	ContextHandler               *contexthandler.ContextHandler
	SQLStore                     sqlstore.Store
	AlertEngine                  *alerting.AlertEngine
	AlertNG                      *ngalert.AlertNG
	LibraryPanelService          librarypanels.Service
	LibraryElementService        libraryelements.Service
	SocialService                social.Service
	Listener                     net.Listener
	EncryptionService            encryption.Internal
	SecretsService               secrets.Service
	remoteSecretsCheck           secretsKV.UseRemoteSecretsPluginCheck
	DataSourcesService           datasources.DataSourceService
	cleanUpService               *cleanup.CleanUpService
	tracer                       tracing.Tracer
	grafanaUpdateChecker         *updatechecker.GrafanaService
	pluginsUpdateChecker         *updatechecker.PluginsService
	searchUsersService           searchusers.Service
	ldapGroups                   ldap.Groups
	teamGuardian                 teamguardian.TeamGuardian
	queryDataService             *query.Service
	serviceAccountsService       serviceaccounts.Service
	authInfoService              login.AuthInfoService
	authenticator                loginpkg.Authenticator
	teamPermissionsService       accesscontrol.TeamPermissionsService
	NotificationService          *notifications.NotificationService
	DashboardService             dashboards.DashboardService
	dashboardProvisioningService dashboards.DashboardProvisioningService
	folderService                dashboards.FolderService
	DatasourcePermissionsService permissions.DatasourcePermissionsService
	commentsService              *comments.Service
	AlertNotificationService     *alerting.AlertNotificationService
	dashboardsnapshotsService    dashboardsnapshots.Service
	PluginSettings               *pluginSettings.Service
	AvatarCacheServer            *avatar.AvatarCacheServer
	preferenceService            pref.Service
	Csrf                         csrf.Service
	folderPermissionsService     accesscontrol.FolderPermissionsService
	dashboardPermissionsService  accesscontrol.DashboardPermissionsService
	dashboardVersionService      dashver.Service
	PublicDashboardsApi          *publicdashboardsApi.Api
	starService                  star.Service
<<<<<<< HEAD
	Coremodels                   *registry.Base
=======
	playlistService              playlist.Service
	apiKeyService                apikey.Service
	CoremodelRegistry            *registry.Generic
	CoremodelStaticRegistry      *registry.Static
>>>>>>> 5fec6cc4
	kvStore                      kvstore.KVStore
	secretsMigrator              secrets.Migrator
	userService                  user.Service
}

type ServerOptions struct {
	Listener net.Listener
}

func ProvideHTTPServer(opts ServerOptions, cfg *setting.Cfg, routeRegister routing.RouteRegister, bus bus.Bus,
	renderService rendering.Service, licensing models.Licensing, hooksService *hooks.HooksService,
	cacheService *localcache.CacheService, sqlStore *sqlstore.SQLStore, alertEngine *alerting.AlertEngine,
	pluginRequestValidator models.PluginRequestValidator, pluginStaticRouteResolver plugins.StaticRouteResolver,
	pluginDashboardService plugindashboards.Service, pluginStore plugins.Store, pluginClient plugins.Client,
	pluginErrorResolver plugins.ErrorResolver, pluginManager plugins.Manager, settingsProvider setting.Provider,
	dataSourceCache datasources.CacheService, userTokenService models.UserTokenService,
	cleanUpService *cleanup.CleanUpService, shortURLService shorturls.Service, queryHistoryService queryhistory.Service, correlationsService correlations.Service,
	thumbService thumbs.Service, remoteCache *remotecache.RemoteCache, provisioningService provisioning.ProvisioningService,
	loginService login.Service, authenticator loginpkg.Authenticator, accessControl accesscontrol.AccessControl,
	dataSourceProxy *datasourceproxy.DataSourceProxyService, searchService *search.SearchService,
	live *live.GrafanaLive, livePushGateway *pushhttp.Gateway, plugCtxProvider *plugincontext.Provider,
	contextHandler *contexthandler.ContextHandler, features *featuremgmt.FeatureManager,
	alertNG *ngalert.AlertNG, libraryPanelService librarypanels.Service, libraryElementService libraryelements.Service,
	quotaService quota.Service, socialService social.Service, tracer tracing.Tracer, exportService export.ExportService,
	encryptionService encryption.Internal, grafanaUpdateChecker *updatechecker.GrafanaService,
	pluginsUpdateChecker *updatechecker.PluginsService, searchUsersService searchusers.Service,
	dataSourcesService datasources.DataSourceService, secretsService secrets.Service, queryDataService *query.Service,
	ldapGroups ldap.Groups, teamGuardian teamguardian.TeamGuardian, serviceaccountsService serviceaccounts.Service,
	authInfoService login.AuthInfoService, storageService store.StorageService,
	notificationService *notifications.NotificationService, dashboardService dashboards.DashboardService,
	dashboardProvisioningService dashboards.DashboardProvisioningService, folderService dashboards.FolderService,
	datasourcePermissionsService permissions.DatasourcePermissionsService, alertNotificationService *alerting.AlertNotificationService,
	dashboardsnapshotsService dashboardsnapshots.Service, commentsService *comments.Service, pluginSettings *pluginSettings.Service,
	avatarCacheServer *avatar.AvatarCacheServer, preferenceService pref.Service,
	teamsPermissionsService accesscontrol.TeamPermissionsService, folderPermissionsService accesscontrol.FolderPermissionsService,
	dashboardPermissionsService accesscontrol.DashboardPermissionsService, dashboardVersionService dashver.Service,
<<<<<<< HEAD
	starService star.Service, csrfService csrf.Service, coremodels *registry.Base,
	kvStore kvstore.KVStore, secretsMigrator secrets.Migrator, remoteSecretsCheck secretsKV.UseRemoteSecretsPluginCheck,
) (*HTTPServer, error) {
=======
	starService star.Service, csrfService csrf.Service, coremodelRegistry *registry.Generic, coremodelStaticRegistry *registry.Static,
	playlistService playlist.Service, apiKeyService apikey.Service, kvStore kvstore.KVStore, secretsMigrator secrets.Migrator, remoteSecretsCheck secretsKV.UseRemoteSecretsPluginCheck,
	publicDashboardsApi *publicdashboardsApi.Api, userService user.Service) (*HTTPServer, error) {
>>>>>>> 5fec6cc4
	web.Env = cfg.Env
	m := web.New()

	hs := &HTTPServer{
		Cfg:                          cfg,
		RouteRegister:                routeRegister,
		bus:                          bus,
		RenderService:                renderService,
		License:                      licensing,
		HooksService:                 hooksService,
		CacheService:                 cacheService,
		SQLStore:                     sqlStore,
		AlertEngine:                  alertEngine,
		PluginRequestValidator:       pluginRequestValidator,
		pluginManager:                pluginManager,
		pluginClient:                 pluginClient,
		pluginStore:                  pluginStore,
		pluginStaticRouteResolver:    pluginStaticRouteResolver,
		pluginDashboardService:       pluginDashboardService,
		pluginErrorResolver:          pluginErrorResolver,
		grafanaUpdateChecker:         grafanaUpdateChecker,
		pluginsUpdateChecker:         pluginsUpdateChecker,
		SettingsProvider:             settingsProvider,
		DataSourceCache:              dataSourceCache,
		AuthTokenService:             userTokenService,
		cleanUpService:               cleanUpService,
		ShortURLService:              shortURLService,
		QueryHistoryService:          queryHistoryService,
		CorrelationsService:          correlationsService,
		Features:                     features,
		ThumbService:                 thumbService,
		StorageService:               storageService,
		RemoteCacheService:           remoteCache,
		ProvisioningService:          provisioningService,
		Login:                        loginService,
		AccessControl:                accessControl,
		DataProxy:                    dataSourceProxy,
		SearchService:                searchService,
		ExportService:                exportService,
		Live:                         live,
		LivePushGateway:              livePushGateway,
		PluginContextProvider:        plugCtxProvider,
		ContextHandler:               contextHandler,
		AlertNG:                      alertNG,
		LibraryPanelService:          libraryPanelService,
		LibraryElementService:        libraryElementService,
		QuotaService:                 quotaService,
		tracer:                       tracer,
		log:                          log.New("http.server"),
		web:                          m,
		Listener:                     opts.Listener,
		SocialService:                socialService,
		EncryptionService:            encryptionService,
		SecretsService:               secretsService,
		remoteSecretsCheck:           remoteSecretsCheck,
		DataSourcesService:           dataSourcesService,
		searchUsersService:           searchUsersService,
		ldapGroups:                   ldapGroups,
		teamGuardian:                 teamGuardian,
		queryDataService:             queryDataService,
		serviceAccountsService:       serviceaccountsService,
		authInfoService:              authInfoService,
		authenticator:                authenticator,
		NotificationService:          notificationService,
		DashboardService:             dashboardService,
		dashboardProvisioningService: dashboardProvisioningService,
		folderService:                folderService,
		DatasourcePermissionsService: datasourcePermissionsService,
		commentsService:              commentsService,
		teamPermissionsService:       teamsPermissionsService,
		AlertNotificationService:     alertNotificationService,
		dashboardsnapshotsService:    dashboardsnapshotsService,
		PluginSettings:               pluginSettings,
		AvatarCacheServer:            avatarCacheServer,
		preferenceService:            preferenceService,
		Csrf:                         csrfService,
		folderPermissionsService:     folderPermissionsService,
		dashboardPermissionsService:  dashboardPermissionsService,
		dashboardVersionService:      dashboardVersionService,
		starService:                  starService,
<<<<<<< HEAD
		Coremodels:                   coremodels,
=======
		playlistService:              playlistService,
		apiKeyService:                apiKeyService,
		CoremodelRegistry:            coremodelRegistry,
		CoremodelStaticRegistry:      coremodelStaticRegistry,
>>>>>>> 5fec6cc4
		kvStore:                      kvStore,
		PublicDashboardsApi:          publicDashboardsApi,
		secretsMigrator:              secretsMigrator,
		userService:                  userService,
	}
	if hs.Listener != nil {
		hs.log.Debug("Using provided listener")
	}
	hs.registerRoutes()

	// Register access control scope resolver for annotations
	hs.AccessControl.RegisterScopeAttributeResolver(AnnotationTypeScopeResolver())

	if err := hs.declareFixedRoles(); err != nil {
		return nil, err
	}
	return hs, nil
}

func (hs *HTTPServer) AddMiddleware(middleware web.Handler) {
	hs.middlewares = append(hs.middlewares, middleware)
}

func (hs *HTTPServer) AddNamedMiddleware(middleware routing.RegisterNamedMiddleware) {
	hs.namedMiddlewares = append(hs.namedMiddlewares, middleware)
}

func (hs *HTTPServer) Run(ctx context.Context) error {
	hs.context = ctx

	hs.applyRoutes()

	// Remove any square brackets enclosing IPv6 addresses, a format we support for backwards compatibility
	host := strings.TrimSuffix(strings.TrimPrefix(hs.Cfg.HTTPAddr, "["), "]")
	hs.httpSrv = &http.Server{
		Addr:        net.JoinHostPort(host, hs.Cfg.HTTPPort),
		Handler:     hs.web,
		ReadTimeout: hs.Cfg.ReadTimeout,
	}
	switch hs.Cfg.Protocol {
	case setting.HTTP2Scheme:
		if err := hs.configureHttp2(); err != nil {
			return err
		}
	case setting.HTTPSScheme:
		if err := hs.configureHttps(); err != nil {
			return err
		}
	default:
	}

	listener, err := hs.getListener()
	if err != nil {
		return err
	}

	hs.log.Info("HTTP Server Listen", "address", listener.Addr().String(), "protocol",
		hs.Cfg.Protocol, "subUrl", hs.Cfg.AppSubURL, "socket", hs.Cfg.SocketPath)

	var wg sync.WaitGroup
	wg.Add(1)

	// handle http shutdown on server context done
	go func() {
		defer wg.Done()

		<-ctx.Done()
		if err := hs.httpSrv.Shutdown(context.Background()); err != nil {
			hs.log.Error("Failed to shutdown server", "error", err)
		}
	}()

	switch hs.Cfg.Protocol {
	case setting.HTTPScheme, setting.SocketScheme:
		if err := hs.httpSrv.Serve(listener); err != nil {
			if errors.Is(err, http.ErrServerClosed) {
				hs.log.Debug("server was shutdown gracefully")
				return nil
			}
			return err
		}
	case setting.HTTP2Scheme, setting.HTTPSScheme:
		if err := hs.httpSrv.ServeTLS(listener, hs.Cfg.CertFile, hs.Cfg.KeyFile); err != nil {
			if errors.Is(err, http.ErrServerClosed) {
				hs.log.Debug("server was shutdown gracefully")
				return nil
			}
			return err
		}
	default:
		panic(fmt.Sprintf("Unhandled protocol %q", hs.Cfg.Protocol))
	}

	wg.Wait()

	return nil
}

func (hs *HTTPServer) getListener() (net.Listener, error) {
	if hs.Listener != nil {
		return hs.Listener, nil
	}

	switch hs.Cfg.Protocol {
	case setting.HTTPScheme, setting.HTTPSScheme, setting.HTTP2Scheme:
		listener, err := net.Listen("tcp", hs.httpSrv.Addr)
		if err != nil {
			return nil, fmt.Errorf("failed to open listener on address %s: %w", hs.httpSrv.Addr, err)
		}
		return listener, nil
	case setting.SocketScheme:
		listener, err := net.ListenUnix("unix", &net.UnixAddr{Name: hs.Cfg.SocketPath, Net: "unix"})
		if err != nil {
			return nil, fmt.Errorf("failed to open listener for socket %s: %w", hs.Cfg.SocketPath, err)
		}

		// Make socket writable by group
		// nolint:gosec
		if err := os.Chmod(hs.Cfg.SocketPath, 0660); err != nil {
			return nil, fmt.Errorf("failed to change socket permissions: %w", err)
		}

		return listener, nil
	default:
		hs.log.Error("Invalid protocol", "protocol", hs.Cfg.Protocol)
		return nil, fmt.Errorf("invalid protocol %q", hs.Cfg.Protocol)
	}
}

func (hs *HTTPServer) configureHttps() error {
	if hs.Cfg.CertFile == "" {
		return fmt.Errorf("cert_file cannot be empty when using HTTPS")
	}

	if hs.Cfg.KeyFile == "" {
		return fmt.Errorf("cert_key cannot be empty when using HTTPS")
	}

	if _, err := os.Stat(hs.Cfg.CertFile); os.IsNotExist(err) {
		return fmt.Errorf(`cannot find SSL cert_file at %q`, hs.Cfg.CertFile)
	}

	if _, err := os.Stat(hs.Cfg.KeyFile); os.IsNotExist(err) {
		return fmt.Errorf(`cannot find SSL key_file at %q`, hs.Cfg.KeyFile)
	}

	tlsCfg := &tls.Config{
		MinVersion: tls.VersionTLS12,
		CipherSuites: []uint16{
			tls.TLS_ECDHE_ECDSA_WITH_AES_128_GCM_SHA256,
			tls.TLS_ECDHE_RSA_WITH_AES_128_GCM_SHA256,
			tls.TLS_ECDHE_ECDSA_WITH_AES_256_GCM_SHA384,
			tls.TLS_ECDHE_RSA_WITH_AES_256_GCM_SHA384,
			tls.TLS_ECDHE_RSA_WITH_AES_128_CBC_SHA,
			tls.TLS_ECDHE_ECDSA_WITH_AES_256_CBC_SHA,
			tls.TLS_ECDHE_RSA_WITH_AES_256_CBC_SHA,
			tls.TLS_RSA_WITH_AES_128_GCM_SHA256,
			tls.TLS_RSA_WITH_AES_256_GCM_SHA384,
			tls.TLS_RSA_WITH_AES_128_CBC_SHA,
			tls.TLS_RSA_WITH_AES_256_CBC_SHA,
		},
	}

	hs.httpSrv.TLSConfig = tlsCfg
	hs.httpSrv.TLSNextProto = make(map[string]func(*http.Server, *tls.Conn, http.Handler))

	return nil
}

func (hs *HTTPServer) configureHttp2() error {
	if hs.Cfg.CertFile == "" {
		return fmt.Errorf("cert_file cannot be empty when using HTTP2")
	}

	if hs.Cfg.KeyFile == "" {
		return fmt.Errorf("cert_key cannot be empty when using HTTP2")
	}

	if _, err := os.Stat(hs.Cfg.CertFile); os.IsNotExist(err) {
		return fmt.Errorf(`cannot find SSL cert_file at %q`, hs.Cfg.CertFile)
	}

	if _, err := os.Stat(hs.Cfg.KeyFile); os.IsNotExist(err) {
		return fmt.Errorf(`cannot find SSL key_file at %q`, hs.Cfg.KeyFile)
	}

	tlsCfg := &tls.Config{
		MinVersion: tls.VersionTLS12,
		CipherSuites: []uint16{
			tls.TLS_CHACHA20_POLY1305_SHA256,
			tls.TLS_AES_128_GCM_SHA256,
			tls.TLS_AES_256_GCM_SHA384,
			tls.TLS_ECDHE_ECDSA_WITH_AES_128_GCM_SHA256,
			tls.TLS_ECDHE_RSA_WITH_AES_128_GCM_SHA256,
			tls.TLS_ECDHE_ECDSA_WITH_AES_256_GCM_SHA384,
			tls.TLS_ECDHE_RSA_WITH_AES_256_GCM_SHA384,
			tls.TLS_ECDHE_ECDSA_WITH_CHACHA20_POLY1305,
			tls.TLS_ECDHE_RSA_WITH_CHACHA20_POLY1305,
		},
		NextProtos: []string{"h2", "http/1.1"},
	}

	hs.httpSrv.TLSConfig = tlsCfg

	return nil
}

func (hs *HTTPServer) applyRoutes() {
	// start with middlewares & static routes
	hs.addMiddlewaresAndStaticRoutes()
	// then add view routes & api routes
	hs.RouteRegister.Register(hs.web, hs.namedMiddlewares...)
	// then custom app proxy routes
	hs.initAppPluginRoutes(hs.web)
	// lastly not found route
	hs.web.NotFound(middleware.ReqSignedIn, hs.NotFoundHandler)
}

func (hs *HTTPServer) addMiddlewaresAndStaticRoutes() {
	m := hs.web

	m.Use(middleware.RequestTracing(hs.tracer))
	m.Use(middleware.RequestMetrics(hs.Features))

	m.Use(middleware.Logger(hs.Cfg))

	if hs.Cfg.EnableGzip {
		m.UseMiddleware(middleware.Gziper())
	}

	m.Use(middleware.Recovery(hs.Cfg))
	m.UseMiddleware(hs.Csrf.Middleware())

	hs.mapStatic(m, hs.Cfg.StaticRootPath, "build", "public/build")
	hs.mapStatic(m, hs.Cfg.StaticRootPath, "", "public", "/public/views/swagger.html")
	hs.mapStatic(m, hs.Cfg.StaticRootPath, "robots.txt", "robots.txt")

	if hs.Cfg.ImageUploadProvider == "local" {
		hs.mapStatic(m, hs.Cfg.ImagesDir, "", "/public/img/attachments")
	}

	m.Use(middleware.AddDefaultResponseHeaders(hs.Cfg))

	if hs.Cfg.ServeFromSubPath && hs.Cfg.AppSubURL != "" {
		m.SetURLPrefix(hs.Cfg.AppSubURL)
	}

	m.UseMiddleware(web.Renderer(filepath.Join(hs.Cfg.StaticRootPath, "views"), "[[", "]]"))

	// These endpoints are used for monitoring the Grafana instance
	// and should not be redirected or rejected.
	m.Use(hs.healthzHandler)
	m.Use(hs.apiHealthHandler)
	m.Use(hs.metricsEndpoint)
	m.Use(hs.pluginMetricsEndpoint)

	m.Use(hs.ContextHandler.Middleware)
	m.Use(middleware.OrgRedirect(hs.Cfg, hs.SQLStore))
	m.Use(accesscontrol.LoadPermissionsMiddleware(hs.AccessControl))

	// needs to be after context handler
	if hs.Cfg.EnforceDomain {
		m.Use(middleware.ValidateHostHeader(hs.Cfg))
	}

	m.Use(middleware.HandleNoCacheHeader)
	m.UseMiddleware(middleware.AddCSPHeader(hs.Cfg, hs.log))

	for _, mw := range hs.middlewares {
		m.Use(mw)
	}
}

func (hs *HTTPServer) metricsEndpoint(ctx *web.Context) {
	if !hs.Cfg.MetricsEndpointEnabled {
		return
	}

	if ctx.Req.Method != http.MethodGet || ctx.Req.URL.Path != "/metrics" {
		return
	}

	if hs.metricsEndpointBasicAuthEnabled() && !BasicAuthenticatedRequest(ctx.Req, hs.Cfg.MetricsEndpointBasicAuthUsername, hs.Cfg.MetricsEndpointBasicAuthPassword) {
		ctx.Resp.WriteHeader(http.StatusUnauthorized)
		return
	}

	promhttp.
		HandlerFor(prometheus.DefaultGatherer, promhttp.HandlerOpts{EnableOpenMetrics: true}).
		ServeHTTP(ctx.Resp, ctx.Req)
}

// healthzHandler always return 200 - Ok if Grafana's web server is running
func (hs *HTTPServer) healthzHandler(ctx *web.Context) {
	notHeadOrGet := ctx.Req.Method != http.MethodGet && ctx.Req.Method != http.MethodHead
	if notHeadOrGet || ctx.Req.URL.Path != "/healthz" {
		return
	}

	ctx.Resp.WriteHeader(200)
	_, err := ctx.Resp.Write([]byte("Ok"))
	if err != nil {
		hs.log.Error("could not write to response", "err", err)
	}
}

// apiHealthHandler will return ok if Grafana's web server is running and it
// can access the database. If the database cannot be accessed it will return
// http status code 503.
func (hs *HTTPServer) apiHealthHandler(ctx *web.Context) {
	notHeadOrGet := ctx.Req.Method != http.MethodGet && ctx.Req.Method != http.MethodHead
	if notHeadOrGet || ctx.Req.URL.Path != "/api/health" {
		return
	}

	data := simplejson.New()
	data.Set("database", "ok")
	if !hs.Cfg.AnonymousHideVersion {
		data.Set("version", hs.Cfg.BuildVersion)
		data.Set("commit", hs.Cfg.BuildCommit)
	}

	if !hs.databaseHealthy(ctx.Req.Context()) {
		data.Set("database", "failing")
		ctx.Resp.Header().Set("Content-Type", "application/json; charset=UTF-8")
		ctx.Resp.WriteHeader(503)
	} else {
		ctx.Resp.Header().Set("Content-Type", "application/json; charset=UTF-8")
		ctx.Resp.WriteHeader(200)
	}

	dataBytes, err := data.EncodePretty()
	if err != nil {
		hs.log.Error("Failed to encode data", "err", err)
		return
	}

	if _, err := ctx.Resp.Write(dataBytes); err != nil {
		hs.log.Error("Failed to write to response", "err", err)
	}
}

func (hs *HTTPServer) mapStatic(m *web.Mux, rootDir string, dir string, prefix string, exclude ...string) {
	headers := func(c *web.Context) {
		c.Resp.Header().Set("Cache-Control", "public, max-age=3600")
	}

	if prefix == "public/build" {
		headers = func(c *web.Context) {
			c.Resp.Header().Set("Cache-Control", "public, max-age=31536000")
		}
	}

	if hs.Cfg.Env == setting.Dev {
		headers = func(c *web.Context) {
			c.Resp.Header().Set("Cache-Control", "max-age=0, must-revalidate, no-cache")
		}
	}

	m.Use(httpstatic.Static(
		path.Join(rootDir, dir),
		httpstatic.StaticOptions{
			SkipLogging: true,
			Prefix:      prefix,
			AddHeaders:  headers,
			Exclude:     exclude,
		},
	))
}

func (hs *HTTPServer) metricsEndpointBasicAuthEnabled() bool {
	return hs.Cfg.MetricsEndpointBasicAuthUsername != "" && hs.Cfg.MetricsEndpointBasicAuthPassword != ""
}<|MERGE_RESOLUTION|>--- conflicted
+++ resolved
@@ -171,14 +171,9 @@
 	dashboardVersionService      dashver.Service
 	PublicDashboardsApi          *publicdashboardsApi.Api
 	starService                  star.Service
-<<<<<<< HEAD
 	Coremodels                   *registry.Base
-=======
 	playlistService              playlist.Service
 	apiKeyService                apikey.Service
-	CoremodelRegistry            *registry.Generic
-	CoremodelStaticRegistry      *registry.Static
->>>>>>> 5fec6cc4
 	kvStore                      kvstore.KVStore
 	secretsMigrator              secrets.Migrator
 	userService                  user.Service
@@ -215,15 +210,9 @@
 	avatarCacheServer *avatar.AvatarCacheServer, preferenceService pref.Service,
 	teamsPermissionsService accesscontrol.TeamPermissionsService, folderPermissionsService accesscontrol.FolderPermissionsService,
 	dashboardPermissionsService accesscontrol.DashboardPermissionsService, dashboardVersionService dashver.Service,
-<<<<<<< HEAD
 	starService star.Service, csrfService csrf.Service, coremodels *registry.Base,
-	kvStore kvstore.KVStore, secretsMigrator secrets.Migrator, remoteSecretsCheck secretsKV.UseRemoteSecretsPluginCheck,
-) (*HTTPServer, error) {
-=======
-	starService star.Service, csrfService csrf.Service, coremodelRegistry *registry.Generic, coremodelStaticRegistry *registry.Static,
 	playlistService playlist.Service, apiKeyService apikey.Service, kvStore kvstore.KVStore, secretsMigrator secrets.Migrator, remoteSecretsCheck secretsKV.UseRemoteSecretsPluginCheck,
 	publicDashboardsApi *publicdashboardsApi.Api, userService user.Service) (*HTTPServer, error) {
->>>>>>> 5fec6cc4
 	web.Env = cfg.Env
 	m := web.New()
 
@@ -304,14 +293,9 @@
 		dashboardPermissionsService:  dashboardPermissionsService,
 		dashboardVersionService:      dashboardVersionService,
 		starService:                  starService,
-<<<<<<< HEAD
 		Coremodels:                   coremodels,
-=======
 		playlistService:              playlistService,
 		apiKeyService:                apiKeyService,
-		CoremodelRegistry:            coremodelRegistry,
-		CoremodelStaticRegistry:      coremodelStaticRegistry,
->>>>>>> 5fec6cc4
 		kvStore:                      kvStore,
 		PublicDashboardsApi:          publicDashboardsApi,
 		secretsMigrator:              secretsMigrator,
