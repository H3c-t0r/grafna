package api

import (
	"context"
	"crypto/tls"
	"errors"
	"fmt"
	"net"
	"net/http"
	"os"
	"path"
	"path/filepath"
	"strings"
	"sync"

	"github.com/grafana/grafana/pkg/services/encryption"

	"github.com/grafana/grafana/pkg/login/social"
	"github.com/grafana/grafana/pkg/services/cleanup"
	"github.com/grafana/grafana/pkg/services/ngalert"
	"github.com/grafana/grafana/pkg/services/notifications"

	"github.com/grafana/grafana/pkg/services/libraryelements"
	"github.com/grafana/grafana/pkg/services/librarypanels"
	"github.com/grafana/grafana/pkg/services/oauthtoken"

	"github.com/grafana/grafana/pkg/api/routing"
	httpstatic "github.com/grafana/grafana/pkg/api/static"
	"github.com/grafana/grafana/pkg/bus"
	"github.com/grafana/grafana/pkg/components/simplejson"
	"github.com/grafana/grafana/pkg/infra/localcache"
	"github.com/grafana/grafana/pkg/infra/log"
	"github.com/grafana/grafana/pkg/infra/metrics"
	"github.com/grafana/grafana/pkg/infra/remotecache"
	"github.com/grafana/grafana/pkg/infra/tracing"
	"github.com/grafana/grafana/pkg/infra/usagestats"
	"github.com/grafana/grafana/pkg/middleware"
	"github.com/grafana/grafana/pkg/models"
	"github.com/grafana/grafana/pkg/plugins"
	"github.com/grafana/grafana/pkg/plugins/backendplugin"
	_ "github.com/grafana/grafana/pkg/plugins/backendplugin/manager"
	"github.com/grafana/grafana/pkg/plugins/plugincontext"
	"github.com/grafana/grafana/pkg/services/accesscontrol"
	"github.com/grafana/grafana/pkg/services/alerting"
	"github.com/grafana/grafana/pkg/services/contexthandler"
	"github.com/grafana/grafana/pkg/services/datasourceproxy"
	"github.com/grafana/grafana/pkg/services/datasources"
	"github.com/grafana/grafana/pkg/services/hooks"
	"github.com/grafana/grafana/pkg/services/live"
	"github.com/grafana/grafana/pkg/services/live/pushhttp"
	"github.com/grafana/grafana/pkg/services/login"
	"github.com/grafana/grafana/pkg/services/provisioning"
	"github.com/grafana/grafana/pkg/services/quota"
	"github.com/grafana/grafana/pkg/services/rendering"
	"github.com/grafana/grafana/pkg/services/schemaloader"
	"github.com/grafana/grafana/pkg/services/search"
	"github.com/grafana/grafana/pkg/services/shorturls"
	"github.com/grafana/grafana/pkg/services/sqlstore"
	"github.com/grafana/grafana/pkg/setting"
	"github.com/grafana/grafana/pkg/tsdb"

	"github.com/grafana/grafana/pkg/util/errutil"
	"github.com/prometheus/client_golang/prometheus"
	"github.com/prometheus/client_golang/prometheus/promhttp"
	"gopkg.in/macaron.v1"
)

type HTTPServer struct {
	log         log.Logger
	macaron     *macaron.Macaron
	context     context.Context
	httpSrv     *http.Server
	middlewares []macaron.Handler

<<<<<<< HEAD
	PluginContextProvider  *plugincontext.Provider                 `inject:""`
	RouteRegister          routing.RouteRegister                   `inject:""`
	Bus                    bus.Bus                                 `inject:""`
	RenderService          rendering.Service                       `inject:""`
	Cfg                    *setting.Cfg                            `inject:""`
	SettingsProvider       setting.Provider                        `inject:""`
	HooksService           *hooks.HooksService                     `inject:""`
	CacheService           *localcache.CacheService                `inject:""`
	DatasourceCache        datasources.CacheService                `inject:""`
	AuthTokenService       models.UserTokenService                 `inject:""`
	QuotaService           *quota.QuotaService                     `inject:""`
	RemoteCacheService     *remotecache.RemoteCache                `inject:""`
	ProvisioningService    provisioning.ProvisioningService        `inject:""`
	Login                  login.Service                           `inject:""`
	License                models.Licensing                        `inject:""`
	AccessControl          accesscontrol.AccessControl             `inject:""`
	BackendPluginManager   backendplugin.Manager                   `inject:""`
	DataProxy              *datasourceproxy.DatasourceProxyService `inject:""`
	PluginRequestValidator models.PluginRequestValidator           `inject:""`
	PluginManager          plugins.Manager                         `inject:""`
	SearchService          *search.SearchService                   `inject:""`
	ShortURLService        shorturls.Service                       `inject:""`
	Live                   *live.GrafanaLive                       `inject:""`
	LivePushGateway        *pushhttp.Gateway                       `inject:""`
	ContextHandler         *contexthandler.ContextHandler          `inject:""`
	SQLStore               *sqlstore.SQLStore                      `inject:""`
	DataService            *tsdb.Service                           `inject:""`
	PluginDashboardService *plugindashboards.Service               `inject:""`
	AlertEngine            *alerting.AlertEngine                   `inject:""`
	LoadSchemaService      *schemaloader.SchemaLoaderService       `inject:""`
	LibraryPanelService    librarypanels.Service                   `inject:""`
	LibraryElementService  libraryelements.Service                 `inject:""`
	SocialService          social.Service                          `inject:""`
	OAuthTokenService      *oauthtoken.Service                     `inject:""`
	EncryptionService      encryption.Service                      `inject:""`
=======
	UsageStatsService      usagestats.UsageStats
	PluginContextProvider  *plugincontext.Provider
	RouteRegister          routing.RouteRegister
	Bus                    bus.Bus
	RenderService          rendering.Service
	Cfg                    *setting.Cfg
	SettingsProvider       setting.Provider
	HooksService           *hooks.HooksService
	CacheService           *localcache.CacheService
	DataSourceCache        datasources.CacheService
	AuthTokenService       models.UserTokenService
	QuotaService           *quota.QuotaService
	RemoteCacheService     *remotecache.RemoteCache
	ProvisioningService    provisioning.ProvisioningService
	Login                  login.Service
	License                models.Licensing
	AccessControl          accesscontrol.AccessControl
	BackendPluginManager   backendplugin.Manager
	DataProxy              *datasourceproxy.DataSourceProxyService
	PluginRequestValidator models.PluginRequestValidator
	PluginManager          plugins.Manager
	SearchService          *search.SearchService
	ShortURLService        shorturls.Service
	Live                   *live.GrafanaLive
	LivePushGateway        *pushhttp.Gateway
	ContextHandler         *contexthandler.ContextHandler
	SQLStore               *sqlstore.SQLStore
	DataService            *tsdb.Service
	AlertEngine            *alerting.AlertEngine
	LoadSchemaService      *schemaloader.SchemaLoaderService
	AlertNG                *ngalert.AlertNG
	LibraryPanelService    librarypanels.Service
	LibraryElementService  libraryelements.Service
	notificationService    *notifications.NotificationService
	SocialService          social.Service
	OAuthTokenService      oauthtoken.OAuthTokenService
>>>>>>> 76ade24f
	Listener               net.Listener
	cleanUpService         *cleanup.CleanUpService
	tracingService         *tracing.TracingService
	internalMetricsSvc     *metrics.InternalMetricsService
}

type ServerOptions struct {
	Listener net.Listener
}

func ProvideHTTPServer(opts ServerOptions, cfg *setting.Cfg, routeRegister routing.RouteRegister, bus bus.Bus,
	renderService rendering.Service, licensing models.Licensing, hooksService *hooks.HooksService,
	cacheService *localcache.CacheService, sqlStore *sqlstore.SQLStore,
	dataService *tsdb.Service, alertEngine *alerting.AlertEngine,
	usageStatsService *usagestats.UsageStatsService, pluginRequestValidator models.PluginRequestValidator,
	pluginManager plugins.Manager, backendPM backendplugin.Manager, settingsProvider setting.Provider,
	dataSourceCache datasources.CacheService, userTokenService models.UserTokenService,
	cleanUpService *cleanup.CleanUpService, shortURLService shorturls.Service,
	remoteCache *remotecache.RemoteCache, provisioningService provisioning.ProvisioningService,
	loginService login.Service, accessControl accesscontrol.AccessControl,
	dataSourceProxy *datasourceproxy.DataSourceProxyService, searchService *search.SearchService,
	live *live.GrafanaLive, livePushGateway *pushhttp.Gateway, plugCtxProvider *plugincontext.Provider,
	contextHandler *contexthandler.ContextHandler,
	schemaService *schemaloader.SchemaLoaderService, alertNG *ngalert.AlertNG,
	libraryPanelService librarypanels.Service, libraryElementService libraryelements.Service,
	notificationService *notifications.NotificationService, tracingService *tracing.TracingService,
	internalMetricsSvc *metrics.InternalMetricsService, quotaService *quota.QuotaService,
	socialService social.Service, oauthTokenService oauthtoken.OAuthTokenService) (*HTTPServer, error) {
	macaron.Env = cfg.Env
	m := macaron.New()
	// automatically set HEAD for every GET
	m.SetAutoHead(true)

	hs := &HTTPServer{
		Cfg:                    cfg,
		RouteRegister:          routeRegister,
		Bus:                    bus,
		RenderService:          renderService,
		License:                licensing,
		HooksService:           hooksService,
		CacheService:           cacheService,
		SQLStore:               sqlStore,
		DataService:            dataService,
		AlertEngine:            alertEngine,
		UsageStatsService:      usageStatsService,
		PluginRequestValidator: pluginRequestValidator,
		PluginManager:          pluginManager,
		BackendPluginManager:   backendPM,
		SettingsProvider:       settingsProvider,
		DataSourceCache:        dataSourceCache,
		AuthTokenService:       userTokenService,
		cleanUpService:         cleanUpService,
		ShortURLService:        shortURLService,
		RemoteCacheService:     remoteCache,
		ProvisioningService:    provisioningService,
		Login:                  loginService,
		AccessControl:          accessControl,
		DataProxy:              dataSourceProxy,
		SearchService:          searchService,
		Live:                   live,
		LivePushGateway:        livePushGateway,
		PluginContextProvider:  plugCtxProvider,
		ContextHandler:         contextHandler,
		LoadSchemaService:      schemaService,
		AlertNG:                alertNG,
		LibraryPanelService:    libraryPanelService,
		LibraryElementService:  libraryElementService,
		QuotaService:           quotaService,
		notificationService:    notificationService,
		tracingService:         tracingService,
		internalMetricsSvc:     internalMetricsSvc,
		log:                    log.New("http.server"),
		macaron:                m,
		Listener:               opts.Listener,
		SocialService:          socialService,
		OAuthTokenService:      oauthTokenService,
	}
	if hs.Listener != nil {
		hs.log.Debug("Using provided listener")
	}
	hs.registerRoutes()

	if err := hs.declareFixedRoles(); err != nil {
		return nil, err
	}
	return hs, nil
}

func (hs *HTTPServer) AddMiddleware(middleware macaron.Handler) {
	hs.middlewares = append(hs.middlewares, middleware)
}

func (hs *HTTPServer) Run(ctx context.Context) error {
	hs.context = ctx

	hs.applyRoutes()

	// Remove any square brackets enclosing IPv6 addresses, a format we support for backwards compatibility
	host := strings.TrimSuffix(strings.TrimPrefix(hs.Cfg.HTTPAddr, "["), "]")
	hs.httpSrv = &http.Server{
		Addr:        net.JoinHostPort(host, hs.Cfg.HTTPPort),
		Handler:     hs.macaron,
		ReadTimeout: hs.Cfg.ReadTimeout,
	}
	switch hs.Cfg.Protocol {
	case setting.HTTP2Scheme:
		if err := hs.configureHttp2(); err != nil {
			return err
		}
	case setting.HTTPSScheme:
		if err := hs.configureHttps(); err != nil {
			return err
		}
	default:
	}

	listener, err := hs.getListener()
	if err != nil {
		return err
	}

	hs.log.Info("HTTP Server Listen", "address", listener.Addr().String(), "protocol",
		hs.Cfg.Protocol, "subUrl", hs.Cfg.AppSubURL, "socket", hs.Cfg.SocketPath)

	var wg sync.WaitGroup
	wg.Add(1)

	// handle http shutdown on server context done
	go func() {
		defer wg.Done()

		<-ctx.Done()
		if err := hs.httpSrv.Shutdown(context.Background()); err != nil {
			hs.log.Error("Failed to shutdown server", "error", err)
		}
	}()

	switch hs.Cfg.Protocol {
	case setting.HTTPScheme, setting.SocketScheme:
		if err := hs.httpSrv.Serve(listener); err != nil {
			if errors.Is(err, http.ErrServerClosed) {
				hs.log.Debug("server was shutdown gracefully")
				return nil
			}
			return err
		}
	case setting.HTTP2Scheme, setting.HTTPSScheme:
		if err := hs.httpSrv.ServeTLS(listener, hs.Cfg.CertFile, hs.Cfg.KeyFile); err != nil {
			if errors.Is(err, http.ErrServerClosed) {
				hs.log.Debug("server was shutdown gracefully")
				return nil
			}
			return err
		}
	default:
		panic(fmt.Sprintf("Unhandled protocol %q", hs.Cfg.Protocol))
	}

	wg.Wait()

	return nil
}

func (hs *HTTPServer) getListener() (net.Listener, error) {
	if hs.Listener != nil {
		return hs.Listener, nil
	}

	switch hs.Cfg.Protocol {
	case setting.HTTPScheme, setting.HTTPSScheme, setting.HTTP2Scheme:
		listener, err := net.Listen("tcp", hs.httpSrv.Addr)
		if err != nil {
			return nil, errutil.Wrapf(err, "failed to open listener on address %s", hs.httpSrv.Addr)
		}
		return listener, nil
	case setting.SocketScheme:
		listener, err := net.ListenUnix("unix", &net.UnixAddr{Name: hs.Cfg.SocketPath, Net: "unix"})
		if err != nil {
			return nil, errutil.Wrapf(err, "failed to open listener for socket %s", hs.Cfg.SocketPath)
		}

		// Make socket writable by group
		// nolint:gosec
		if err := os.Chmod(hs.Cfg.SocketPath, 0660); err != nil {
			return nil, errutil.Wrapf(err, "failed to change socket permissions")
		}

		return listener, nil
	default:
		hs.log.Error("Invalid protocol", "protocol", hs.Cfg.Protocol)
		return nil, fmt.Errorf("invalid protocol %q", hs.Cfg.Protocol)
	}
}

func (hs *HTTPServer) configureHttps() error {
	if hs.Cfg.CertFile == "" {
		return fmt.Errorf("cert_file cannot be empty when using HTTPS")
	}

	if hs.Cfg.KeyFile == "" {
		return fmt.Errorf("cert_key cannot be empty when using HTTPS")
	}

	if _, err := os.Stat(hs.Cfg.CertFile); os.IsNotExist(err) {
		return fmt.Errorf(`cannot find SSL cert_file at %q`, hs.Cfg.CertFile)
	}

	if _, err := os.Stat(hs.Cfg.KeyFile); os.IsNotExist(err) {
		return fmt.Errorf(`cannot find SSL key_file at %q`, hs.Cfg.KeyFile)
	}

	tlsCfg := &tls.Config{
		MinVersion:               tls.VersionTLS12,
		PreferServerCipherSuites: true,
		CipherSuites: []uint16{
			tls.TLS_ECDHE_ECDSA_WITH_AES_128_GCM_SHA256,
			tls.TLS_ECDHE_RSA_WITH_AES_128_GCM_SHA256,
			tls.TLS_ECDHE_ECDSA_WITH_AES_256_GCM_SHA384,
			tls.TLS_ECDHE_RSA_WITH_AES_256_GCM_SHA384,
			tls.TLS_ECDHE_RSA_WITH_AES_128_CBC_SHA,
			tls.TLS_ECDHE_ECDSA_WITH_AES_256_CBC_SHA,
			tls.TLS_ECDHE_RSA_WITH_AES_256_CBC_SHA,
			tls.TLS_RSA_WITH_AES_128_GCM_SHA256,
			tls.TLS_RSA_WITH_AES_256_GCM_SHA384,
			tls.TLS_RSA_WITH_AES_128_CBC_SHA,
			tls.TLS_RSA_WITH_AES_256_CBC_SHA,
		},
	}

	hs.httpSrv.TLSConfig = tlsCfg
	hs.httpSrv.TLSNextProto = make(map[string]func(*http.Server, *tls.Conn, http.Handler))

	return nil
}

func (hs *HTTPServer) configureHttp2() error {
	if hs.Cfg.CertFile == "" {
		return fmt.Errorf("cert_file cannot be empty when using HTTP2")
	}

	if hs.Cfg.KeyFile == "" {
		return fmt.Errorf("cert_key cannot be empty when using HTTP2")
	}

	if _, err := os.Stat(hs.Cfg.CertFile); os.IsNotExist(err) {
		return fmt.Errorf(`cannot find SSL cert_file at %q`, hs.Cfg.CertFile)
	}

	if _, err := os.Stat(hs.Cfg.KeyFile); os.IsNotExist(err) {
		return fmt.Errorf(`cannot find SSL key_file at %q`, hs.Cfg.KeyFile)
	}

	tlsCfg := &tls.Config{
		MinVersion:               tls.VersionTLS12,
		PreferServerCipherSuites: true,
		CipherSuites: []uint16{
			tls.TLS_CHACHA20_POLY1305_SHA256,
			tls.TLS_AES_128_GCM_SHA256,
			tls.TLS_AES_256_GCM_SHA384,
			tls.TLS_ECDHE_ECDSA_WITH_AES_128_GCM_SHA256,
			tls.TLS_ECDHE_RSA_WITH_AES_128_GCM_SHA256,
			tls.TLS_ECDHE_ECDSA_WITH_AES_256_GCM_SHA384,
			tls.TLS_ECDHE_RSA_WITH_AES_256_GCM_SHA384,
			tls.TLS_ECDHE_ECDSA_WITH_CHACHA20_POLY1305,
			tls.TLS_ECDHE_RSA_WITH_CHACHA20_POLY1305,
		},
		NextProtos: []string{"h2", "http/1.1"},
	}

	hs.httpSrv.TLSConfig = tlsCfg

	return nil
}

func (hs *HTTPServer) applyRoutes() {
	// start with middlewares & static routes
	hs.addMiddlewaresAndStaticRoutes()
	// then add view routes & api routes
	hs.RouteRegister.Register(hs.macaron)
	// then custom app proxy routes
	hs.initAppPluginRoutes(hs.macaron)
	// lastly not found route
	hs.macaron.NotFound(middleware.ReqSignedIn, hs.NotFoundHandler)
}

func (hs *HTTPServer) addMiddlewaresAndStaticRoutes() {
	m := hs.macaron

	m.Use(middleware.RequestTracing())

	m.Use(middleware.Logger(hs.Cfg))

	if hs.Cfg.EnableGzip {
		m.UseMiddleware(middleware.Gziper())
	}

	m.Use(middleware.Recovery(hs.Cfg))

	hs.mapStatic(m, hs.Cfg.StaticRootPath, "build", "public/build")
	hs.mapStatic(m, hs.Cfg.StaticRootPath, "", "public")
	hs.mapStatic(m, hs.Cfg.StaticRootPath, "robots.txt", "robots.txt")

	if hs.Cfg.ImageUploadProvider == "local" {
		hs.mapStatic(m, hs.Cfg.ImagesDir, "", "/public/img/attachments")
	}

	m.Use(middleware.AddDefaultResponseHeaders(hs.Cfg))

	if hs.Cfg.ServeFromSubPath && hs.Cfg.AppSubURL != "" {
		m.SetURLPrefix(hs.Cfg.AppSubURL)
	}

	m.UseMiddleware(macaron.Renderer(filepath.Join(hs.Cfg.StaticRootPath, "views"), "[[", "]]"))

	// These endpoints are used for monitoring the Grafana instance
	// and should not be redirected or rejected.
	m.Use(hs.healthzHandler)
	m.Use(hs.apiHealthHandler)
	m.Use(hs.metricsEndpoint)

	m.Use(hs.ContextHandler.Middleware)
	m.Use(middleware.OrgRedirect(hs.Cfg))

	// needs to be after context handler
	if hs.Cfg.EnforceDomain {
		m.Use(middleware.ValidateHostHeader(hs.Cfg))
	}

	m.Use(middleware.HandleNoCacheHeader)
	m.UseMiddleware(middleware.AddCSPHeader(hs.Cfg, hs.log))

	for _, mw := range hs.middlewares {
		m.Use(mw)
	}
}

func (hs *HTTPServer) metricsEndpoint(ctx *macaron.Context) {
	if !hs.Cfg.MetricsEndpointEnabled {
		return
	}

	if ctx.Req.Method != http.MethodGet || ctx.Req.URL.Path != "/metrics" {
		return
	}

	if hs.metricsEndpointBasicAuthEnabled() && !BasicAuthenticatedRequest(ctx.Req, hs.Cfg.MetricsEndpointBasicAuthUsername, hs.Cfg.MetricsEndpointBasicAuthPassword) {
		ctx.Resp.WriteHeader(http.StatusUnauthorized)
		return
	}

	promhttp.
		HandlerFor(prometheus.DefaultGatherer, promhttp.HandlerOpts{EnableOpenMetrics: true}).
		ServeHTTP(ctx.Resp, ctx.Req.Request)
}

// healthzHandler always return 200 - Ok if Grafana's web server is running
func (hs *HTTPServer) healthzHandler(ctx *macaron.Context) {
	notHeadOrGet := ctx.Req.Method != http.MethodGet && ctx.Req.Method != http.MethodHead
	if notHeadOrGet || ctx.Req.URL.Path != "/healthz" {
		return
	}

	ctx.Resp.WriteHeader(200)
	_, err := ctx.Resp.Write([]byte("Ok"))
	if err != nil {
		hs.log.Error("could not write to response", "err", err)
	}
}

// apiHealthHandler will return ok if Grafana's web server is running and it
// can access the database. If the database cannot be accessed it will return
// http status code 503.
func (hs *HTTPServer) apiHealthHandler(ctx *macaron.Context) {
	notHeadOrGet := ctx.Req.Method != http.MethodGet && ctx.Req.Method != http.MethodHead
	if notHeadOrGet || ctx.Req.URL.Path != "/api/health" {
		return
	}

	data := simplejson.New()
	data.Set("database", "ok")
	if !hs.Cfg.AnonymousHideVersion {
		data.Set("version", hs.Cfg.BuildVersion)
		data.Set("commit", hs.Cfg.BuildCommit)
	}

	if !hs.databaseHealthy() {
		data.Set("database", "failing")
		ctx.Resp.Header().Set("Content-Type", "application/json; charset=UTF-8")
		ctx.Resp.WriteHeader(503)
	} else {
		ctx.Resp.Header().Set("Content-Type", "application/json; charset=UTF-8")
		ctx.Resp.WriteHeader(200)
	}

	dataBytes, err := data.EncodePretty()
	if err != nil {
		hs.log.Error("Failed to encode data", "err", err)
		return
	}

	if _, err := ctx.Resp.Write(dataBytes); err != nil {
		hs.log.Error("Failed to write to response", "err", err)
	}
}

func (hs *HTTPServer) mapStatic(m *macaron.Macaron, rootDir string, dir string, prefix string) {
	headers := func(c *macaron.Context) {
		c.Resp.Header().Set("Cache-Control", "public, max-age=3600")
	}

	if prefix == "public/build" {
		headers = func(c *macaron.Context) {
			c.Resp.Header().Set("Cache-Control", "public, max-age=31536000")
		}
	}

	if hs.Cfg.Env == setting.Dev {
		headers = func(c *macaron.Context) {
			c.Resp.Header().Set("Cache-Control", "max-age=0, must-revalidate, no-cache")
		}
	}

	m.Use(httpstatic.Static(
		path.Join(rootDir, dir),
		httpstatic.StaticOptions{
			SkipLogging: true,
			Prefix:      prefix,
			AddHeaders:  headers,
		},
	))
}

func (hs *HTTPServer) metricsEndpointBasicAuthEnabled() bool {
	return hs.Cfg.MetricsEndpointBasicAuthUsername != "" && hs.Cfg.MetricsEndpointBasicAuthPassword != ""
}<|MERGE_RESOLUTION|>--- conflicted
+++ resolved
@@ -12,8 +12,6 @@
 	"path/filepath"
 	"strings"
 	"sync"
-
-	"github.com/grafana/grafana/pkg/services/encryption"
 
 	"github.com/grafana/grafana/pkg/login/social"
 	"github.com/grafana/grafana/pkg/services/cleanup"
@@ -72,43 +70,6 @@
 	httpSrv     *http.Server
 	middlewares []macaron.Handler
 
-<<<<<<< HEAD
-	PluginContextProvider  *plugincontext.Provider                 `inject:""`
-	RouteRegister          routing.RouteRegister                   `inject:""`
-	Bus                    bus.Bus                                 `inject:""`
-	RenderService          rendering.Service                       `inject:""`
-	Cfg                    *setting.Cfg                            `inject:""`
-	SettingsProvider       setting.Provider                        `inject:""`
-	HooksService           *hooks.HooksService                     `inject:""`
-	CacheService           *localcache.CacheService                `inject:""`
-	DatasourceCache        datasources.CacheService                `inject:""`
-	AuthTokenService       models.UserTokenService                 `inject:""`
-	QuotaService           *quota.QuotaService                     `inject:""`
-	RemoteCacheService     *remotecache.RemoteCache                `inject:""`
-	ProvisioningService    provisioning.ProvisioningService        `inject:""`
-	Login                  login.Service                           `inject:""`
-	License                models.Licensing                        `inject:""`
-	AccessControl          accesscontrol.AccessControl             `inject:""`
-	BackendPluginManager   backendplugin.Manager                   `inject:""`
-	DataProxy              *datasourceproxy.DatasourceProxyService `inject:""`
-	PluginRequestValidator models.PluginRequestValidator           `inject:""`
-	PluginManager          plugins.Manager                         `inject:""`
-	SearchService          *search.SearchService                   `inject:""`
-	ShortURLService        shorturls.Service                       `inject:""`
-	Live                   *live.GrafanaLive                       `inject:""`
-	LivePushGateway        *pushhttp.Gateway                       `inject:""`
-	ContextHandler         *contexthandler.ContextHandler          `inject:""`
-	SQLStore               *sqlstore.SQLStore                      `inject:""`
-	DataService            *tsdb.Service                           `inject:""`
-	PluginDashboardService *plugindashboards.Service               `inject:""`
-	AlertEngine            *alerting.AlertEngine                   `inject:""`
-	LoadSchemaService      *schemaloader.SchemaLoaderService       `inject:""`
-	LibraryPanelService    librarypanels.Service                   `inject:""`
-	LibraryElementService  libraryelements.Service                 `inject:""`
-	SocialService          social.Service                          `inject:""`
-	OAuthTokenService      *oauthtoken.Service                     `inject:""`
-	EncryptionService      encryption.Service                      `inject:""`
-=======
 	UsageStatsService      usagestats.UsageStats
 	PluginContextProvider  *plugincontext.Provider
 	RouteRegister          routing.RouteRegister
@@ -145,7 +106,6 @@
 	notificationService    *notifications.NotificationService
 	SocialService          social.Service
 	OAuthTokenService      oauthtoken.OAuthTokenService
->>>>>>> 76ade24f
 	Listener               net.Listener
 	cleanUpService         *cleanup.CleanUpService
 	tracingService         *tracing.TracingService
