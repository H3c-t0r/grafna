package api

import (
	"context"
	"crypto/tls"
	"errors"
	"fmt"
	"github.com/grafana/grafana/pkg/services/dashboards"
	"net"
	"net/http"
	"os"
	"path"
	"path/filepath"
	"strings"
	"sync"

	"github.com/grafana/grafana/pkg/services/featuremgmt"
	"github.com/grafana/grafana/pkg/services/query"
	"github.com/grafana/grafana/pkg/services/serviceaccounts"
	"github.com/grafana/grafana/pkg/services/thumbs"

	"github.com/grafana/grafana/pkg/api/routing"
	httpstatic "github.com/grafana/grafana/pkg/api/static"
	"github.com/grafana/grafana/pkg/bus"
	"github.com/grafana/grafana/pkg/components/simplejson"
	"github.com/grafana/grafana/pkg/infra/localcache"
	"github.com/grafana/grafana/pkg/infra/log"
	"github.com/grafana/grafana/pkg/infra/remotecache"
	"github.com/grafana/grafana/pkg/infra/tracing"
	"github.com/grafana/grafana/pkg/login/social"
	"github.com/grafana/grafana/pkg/middleware"
	"github.com/grafana/grafana/pkg/models"
	"github.com/grafana/grafana/pkg/plugins"
	"github.com/grafana/grafana/pkg/plugins/plugincontext"
	"github.com/grafana/grafana/pkg/services/accesscontrol"
	acmiddleware "github.com/grafana/grafana/pkg/services/accesscontrol/middleware"
	"github.com/grafana/grafana/pkg/services/alerting"
	"github.com/grafana/grafana/pkg/services/cleanup"
	"github.com/grafana/grafana/pkg/services/contexthandler"
	"github.com/grafana/grafana/pkg/services/datasourceproxy"
	"github.com/grafana/grafana/pkg/services/datasources"
	"github.com/grafana/grafana/pkg/services/encryption"
	"github.com/grafana/grafana/pkg/services/hooks"
	"github.com/grafana/grafana/pkg/services/libraryelements"
	"github.com/grafana/grafana/pkg/services/librarypanels"
	"github.com/grafana/grafana/pkg/services/live"
	"github.com/grafana/grafana/pkg/services/live/pushhttp"
	"github.com/grafana/grafana/pkg/services/login"
	"github.com/grafana/grafana/pkg/services/ngalert"
	"github.com/grafana/grafana/pkg/services/provisioning"
	"github.com/grafana/grafana/pkg/services/quota"
	"github.com/grafana/grafana/pkg/services/rendering"
	"github.com/grafana/grafana/pkg/services/schemaloader"
	"github.com/grafana/grafana/pkg/services/search"
	"github.com/grafana/grafana/pkg/services/searchusers"
	"github.com/grafana/grafana/pkg/services/secrets"
	"github.com/grafana/grafana/pkg/services/shorturls"
	"github.com/grafana/grafana/pkg/services/sqlstore"
	"github.com/grafana/grafana/pkg/services/teamguardian"
	"github.com/grafana/grafana/pkg/services/updatechecker"
	"github.com/grafana/grafana/pkg/setting"
	"github.com/grafana/grafana/pkg/util/errutil"
	"github.com/grafana/grafana/pkg/web"
	"github.com/prometheus/client_golang/prometheus"
	"github.com/prometheus/client_golang/prometheus/promhttp"
)

type HTTPServer struct {
	log         log.Logger
	web         *web.Mux
	context     context.Context
	httpSrv     *http.Server
	middlewares []web.Handler

<<<<<<< HEAD
	PluginContextProvider        *plugincontext.Provider
	RouteRegister                routing.RouteRegister
	Bus                          bus.Bus
	RenderService                rendering.Service
	Cfg                          *setting.Cfg
	SettingsProvider             setting.Provider
	HooksService                 *hooks.HooksService
	CacheService                 *localcache.CacheService
	DataSourceCache              datasources.CacheService
	AuthTokenService             models.UserTokenService
	QuotaService                 *quota.QuotaService
	RemoteCacheService           *remotecache.RemoteCache
	ProvisioningService          provisioning.ProvisioningService
	Login                        login.Service
	License                      models.Licensing
	AccessControl                accesscontrol.AccessControl
	DataProxy                    *datasourceproxy.DataSourceProxyService
	PluginRequestValidator       models.PluginRequestValidator
	pluginClient                 plugins.Client
	pluginStore                  plugins.Store
	pluginDashboardManager       plugins.PluginDashboardManager
	pluginStaticRouteResolver    plugins.StaticRouteResolver
	pluginErrorResolver          plugins.ErrorResolver
	SearchService                *search.SearchService
	ShortURLService              shorturls.Service
	Live                         *live.GrafanaLive
	LivePushGateway              *pushhttp.Gateway
	ThumbService                 thumbs.Service
	ContextHandler               *contexthandler.ContextHandler
	SQLStore                     *sqlstore.SQLStore
	AlertEngine                  *alerting.AlertEngine
	LoadSchemaService            *schemaloader.SchemaLoaderService
	AlertNG                      *ngalert.AlertNG
	LibraryPanelService          librarypanels.Service
	LibraryElementService        libraryelements.Service
	SocialService                social.Service
	Listener                     net.Listener
	EncryptionService            encryption.Internal
	SecretsService               secrets.Service
	DataSourcesService           *datasources.Service
	cleanUpService               *cleanup.CleanUpService
	tracingService               tracing.Tracer
	updateChecker                *updatechecker.Service
	searchUsersService           searchusers.Service
	teamGuardian                 teamguardian.TeamGuardian
	queryDataService             *query.Service
	serviceAccountsService       serviceaccounts.Service
	dashboardService             dashboards.DashboardService
	dashboardProvisioningService dashboards.DashboardProvisioningService
	folderService                dashboards.FolderService
	dashboardStore               dashboards.Store
=======
	PluginContextProvider     *plugincontext.Provider
	RouteRegister             routing.RouteRegister
	Bus                       bus.Bus
	RenderService             rendering.Service
	Cfg                       *setting.Cfg
	Features                  *featuremgmt.FeatureManager
	SettingsProvider          setting.Provider
	HooksService              *hooks.HooksService
	CacheService              *localcache.CacheService
	DataSourceCache           datasources.CacheService
	AuthTokenService          models.UserTokenService
	QuotaService              *quota.QuotaService
	RemoteCacheService        *remotecache.RemoteCache
	ProvisioningService       provisioning.ProvisioningService
	Login                     login.Service
	License                   models.Licensing
	AccessControl             accesscontrol.AccessControl
	DataProxy                 *datasourceproxy.DataSourceProxyService
	PluginRequestValidator    models.PluginRequestValidator
	pluginClient              plugins.Client
	pluginStore               plugins.Store
	pluginDashboardManager    plugins.PluginDashboardManager
	pluginStaticRouteResolver plugins.StaticRouteResolver
	pluginErrorResolver       plugins.ErrorResolver
	SearchService             *search.SearchService
	ShortURLService           shorturls.Service
	Live                      *live.GrafanaLive
	LivePushGateway           *pushhttp.Gateway
	ThumbService              thumbs.Service
	ContextHandler            *contexthandler.ContextHandler
	SQLStore                  *sqlstore.SQLStore
	AlertEngine               *alerting.AlertEngine
	LoadSchemaService         *schemaloader.SchemaLoaderService
	AlertNG                   *ngalert.AlertNG
	LibraryPanelService       librarypanels.Service
	LibraryElementService     libraryelements.Service
	SocialService             social.Service
	Listener                  net.Listener
	EncryptionService         encryption.Internal
	SecretsService            secrets.Service
	DataSourcesService        *datasources.Service
	cleanUpService            *cleanup.CleanUpService
	tracer                    tracing.Tracer
	updateChecker             *updatechecker.Service
	searchUsersService        searchusers.Service
	teamGuardian              teamguardian.TeamGuardian
	queryDataService          *query.Service
	serviceAccountsService    serviceaccounts.Service
>>>>>>> ed7552db
}

type ServerOptions struct {
	Listener net.Listener
}

func ProvideHTTPServer(opts ServerOptions, cfg *setting.Cfg, routeRegister routing.RouteRegister, bus bus.Bus,
	renderService rendering.Service, licensing models.Licensing, hooksService *hooks.HooksService,
	cacheService *localcache.CacheService, sqlStore *sqlstore.SQLStore, alertEngine *alerting.AlertEngine,
	pluginRequestValidator models.PluginRequestValidator, pluginStaticRouteResolver plugins.StaticRouteResolver,
	pluginDashboardManager plugins.PluginDashboardManager, pluginStore plugins.Store, pluginClient plugins.Client,
	pluginErrorResolver plugins.ErrorResolver, settingsProvider setting.Provider,
	dataSourceCache datasources.CacheService, userTokenService models.UserTokenService,
	cleanUpService *cleanup.CleanUpService, shortURLService shorturls.Service, thumbService thumbs.Service,
	remoteCache *remotecache.RemoteCache, provisioningService provisioning.ProvisioningService,
	loginService login.Service, accessControl accesscontrol.AccessControl,
	dataSourceProxy *datasourceproxy.DataSourceProxyService, searchService *search.SearchService,
	live *live.GrafanaLive, livePushGateway *pushhttp.Gateway, plugCtxProvider *plugincontext.Provider,
	contextHandler *contexthandler.ContextHandler, features *featuremgmt.FeatureManager,
	schemaService *schemaloader.SchemaLoaderService, alertNG *ngalert.AlertNG,
	libraryPanelService librarypanels.Service, libraryElementService libraryelements.Service,
	quotaService *quota.QuotaService, socialService social.Service, tracer tracing.Tracer,
	encryptionService encryption.Internal, updateChecker *updatechecker.Service, searchUsersService searchusers.Service,
	dataSourcesService *datasources.Service, secretsService secrets.Service, queryDataService *query.Service,
	teamGuardian teamguardian.TeamGuardian, serviceaccountsService serviceaccounts.Service,
	dashboardService dashboards.DashboardService, dashboardProvisioningService dashboards.DashboardProvisioningService,
	folderService dashboards.FolderService, dashboardStore dashboards.Store) (*HTTPServer, error) {
	web.Env = cfg.Env
	m := web.New()

	hs := &HTTPServer{
<<<<<<< HEAD
		Cfg:                          cfg,
		RouteRegister:                routeRegister,
		Bus:                          bus,
		RenderService:                renderService,
		License:                      licensing,
		HooksService:                 hooksService,
		CacheService:                 cacheService,
		SQLStore:                     sqlStore,
		AlertEngine:                  alertEngine,
		PluginRequestValidator:       pluginRequestValidator,
		pluginClient:                 pluginClient,
		pluginStore:                  pluginStore,
		pluginStaticRouteResolver:    pluginStaticRouteResolver,
		pluginDashboardManager:       pluginDashboardManager,
		pluginErrorResolver:          pluginErrorResolver,
		updateChecker:                updateChecker,
		SettingsProvider:             settingsProvider,
		DataSourceCache:              dataSourceCache,
		AuthTokenService:             userTokenService,
		cleanUpService:               cleanUpService,
		ShortURLService:              shortURLService,
		ThumbService:                 thumbService,
		RemoteCacheService:           remoteCache,
		ProvisioningService:          provisioningService,
		Login:                        loginService,
		AccessControl:                accessControl,
		DataProxy:                    dataSourceProxy,
		SearchService:                searchService,
		Live:                         live,
		LivePushGateway:              livePushGateway,
		PluginContextProvider:        plugCtxProvider,
		ContextHandler:               contextHandler,
		LoadSchemaService:            schemaService,
		AlertNG:                      alertNG,
		LibraryPanelService:          libraryPanelService,
		LibraryElementService:        libraryElementService,
		QuotaService:                 quotaService,
		tracingService:               tracingService,
		log:                          log.New("http.server"),
		web:                          m,
		Listener:                     opts.Listener,
		SocialService:                socialService,
		EncryptionService:            encryptionService,
		SecretsService:               secretsService,
		DataSourcesService:           dataSourcesService,
		searchUsersService:           searchUsersService,
		teamGuardian:                 teamGuardian,
		queryDataService:             queryDataService,
		serviceAccountsService:       serviceaccountsService,
		dashboardService:             dashboardService,
		dashboardProvisioningService: dashboardProvisioningService,
		folderService:                folderService,
		dashboardStore:               dashboardStore,
=======
		Cfg:                       cfg,
		RouteRegister:             routeRegister,
		Bus:                       bus,
		RenderService:             renderService,
		License:                   licensing,
		HooksService:              hooksService,
		CacheService:              cacheService,
		SQLStore:                  sqlStore,
		AlertEngine:               alertEngine,
		PluginRequestValidator:    pluginRequestValidator,
		pluginClient:              pluginClient,
		pluginStore:               pluginStore,
		pluginStaticRouteResolver: pluginStaticRouteResolver,
		pluginDashboardManager:    pluginDashboardManager,
		pluginErrorResolver:       pluginErrorResolver,
		updateChecker:             updateChecker,
		SettingsProvider:          settingsProvider,
		DataSourceCache:           dataSourceCache,
		AuthTokenService:          userTokenService,
		cleanUpService:            cleanUpService,
		ShortURLService:           shortURLService,
		Features:                  features,
		ThumbService:              thumbService,
		RemoteCacheService:        remoteCache,
		ProvisioningService:       provisioningService,
		Login:                     loginService,
		AccessControl:             accessControl,
		DataProxy:                 dataSourceProxy,
		SearchService:             searchService,
		Live:                      live,
		LivePushGateway:           livePushGateway,
		PluginContextProvider:     plugCtxProvider,
		ContextHandler:            contextHandler,
		LoadSchemaService:         schemaService,
		AlertNG:                   alertNG,
		LibraryPanelService:       libraryPanelService,
		LibraryElementService:     libraryElementService,
		QuotaService:              quotaService,
		tracer:                    tracer,
		log:                       log.New("http.server"),
		web:                       m,
		Listener:                  opts.Listener,
		SocialService:             socialService,
		EncryptionService:         encryptionService,
		SecretsService:            secretsService,
		DataSourcesService:        dataSourcesService,
		searchUsersService:        searchUsersService,
		teamGuardian:              teamGuardian,
		queryDataService:          queryDataService,
		serviceAccountsService:    serviceaccountsService,
>>>>>>> ed7552db
	}
	if hs.Listener != nil {
		hs.log.Debug("Using provided listener")
	}
	hs.registerRoutes()

	if err := hs.declareFixedRoles(); err != nil {
		return nil, err
	}
	return hs, nil
}

func (hs *HTTPServer) AddMiddleware(middleware web.Handler) {
	hs.middlewares = append(hs.middlewares, middleware)
}

func (hs *HTTPServer) Run(ctx context.Context) error {
	hs.context = ctx

	hs.applyRoutes()

	// Remove any square brackets enclosing IPv6 addresses, a format we support for backwards compatibility
	host := strings.TrimSuffix(strings.TrimPrefix(hs.Cfg.HTTPAddr, "["), "]")
	hs.httpSrv = &http.Server{
		Addr:        net.JoinHostPort(host, hs.Cfg.HTTPPort),
		Handler:     hs.web,
		ReadTimeout: hs.Cfg.ReadTimeout,
	}
	switch hs.Cfg.Protocol {
	case setting.HTTP2Scheme:
		if err := hs.configureHttp2(); err != nil {
			return err
		}
	case setting.HTTPSScheme:
		if err := hs.configureHttps(); err != nil {
			return err
		}
	default:
	}

	listener, err := hs.getListener()
	if err != nil {
		return err
	}

	hs.log.Info("HTTP Server Listen", "address", listener.Addr().String(), "protocol",
		hs.Cfg.Protocol, "subUrl", hs.Cfg.AppSubURL, "socket", hs.Cfg.SocketPath)

	var wg sync.WaitGroup
	wg.Add(1)

	// handle http shutdown on server context done
	go func() {
		defer wg.Done()

		<-ctx.Done()
		if err := hs.httpSrv.Shutdown(context.Background()); err != nil {
			hs.log.Error("Failed to shutdown server", "error", err)
		}
	}()

	switch hs.Cfg.Protocol {
	case setting.HTTPScheme, setting.SocketScheme:
		if err := hs.httpSrv.Serve(listener); err != nil {
			if errors.Is(err, http.ErrServerClosed) {
				hs.log.Debug("server was shutdown gracefully")
				return nil
			}
			return err
		}
	case setting.HTTP2Scheme, setting.HTTPSScheme:
		if err := hs.httpSrv.ServeTLS(listener, hs.Cfg.CertFile, hs.Cfg.KeyFile); err != nil {
			if errors.Is(err, http.ErrServerClosed) {
				hs.log.Debug("server was shutdown gracefully")
				return nil
			}
			return err
		}
	default:
		panic(fmt.Sprintf("Unhandled protocol %q", hs.Cfg.Protocol))
	}

	wg.Wait()

	return nil
}

func (hs *HTTPServer) getListener() (net.Listener, error) {
	if hs.Listener != nil {
		return hs.Listener, nil
	}

	switch hs.Cfg.Protocol {
	case setting.HTTPScheme, setting.HTTPSScheme, setting.HTTP2Scheme:
		listener, err := net.Listen("tcp", hs.httpSrv.Addr)
		if err != nil {
			return nil, errutil.Wrapf(err, "failed to open listener on address %s", hs.httpSrv.Addr)
		}
		return listener, nil
	case setting.SocketScheme:
		listener, err := net.ListenUnix("unix", &net.UnixAddr{Name: hs.Cfg.SocketPath, Net: "unix"})
		if err != nil {
			return nil, errutil.Wrapf(err, "failed to open listener for socket %s", hs.Cfg.SocketPath)
		}

		// Make socket writable by group
		// nolint:gosec
		if err := os.Chmod(hs.Cfg.SocketPath, 0660); err != nil {
			return nil, errutil.Wrapf(err, "failed to change socket permissions")
		}

		return listener, nil
	default:
		hs.log.Error("Invalid protocol", "protocol", hs.Cfg.Protocol)
		return nil, fmt.Errorf("invalid protocol %q", hs.Cfg.Protocol)
	}
}

func (hs *HTTPServer) configureHttps() error {
	if hs.Cfg.CertFile == "" {
		return fmt.Errorf("cert_file cannot be empty when using HTTPS")
	}

	if hs.Cfg.KeyFile == "" {
		return fmt.Errorf("cert_key cannot be empty when using HTTPS")
	}

	if _, err := os.Stat(hs.Cfg.CertFile); os.IsNotExist(err) {
		return fmt.Errorf(`cannot find SSL cert_file at %q`, hs.Cfg.CertFile)
	}

	if _, err := os.Stat(hs.Cfg.KeyFile); os.IsNotExist(err) {
		return fmt.Errorf(`cannot find SSL key_file at %q`, hs.Cfg.KeyFile)
	}

	tlsCfg := &tls.Config{
		MinVersion:               tls.VersionTLS12,
		PreferServerCipherSuites: true,
		CipherSuites: []uint16{
			tls.TLS_ECDHE_ECDSA_WITH_AES_128_GCM_SHA256,
			tls.TLS_ECDHE_RSA_WITH_AES_128_GCM_SHA256,
			tls.TLS_ECDHE_ECDSA_WITH_AES_256_GCM_SHA384,
			tls.TLS_ECDHE_RSA_WITH_AES_256_GCM_SHA384,
			tls.TLS_ECDHE_RSA_WITH_AES_128_CBC_SHA,
			tls.TLS_ECDHE_ECDSA_WITH_AES_256_CBC_SHA,
			tls.TLS_ECDHE_RSA_WITH_AES_256_CBC_SHA,
			tls.TLS_RSA_WITH_AES_128_GCM_SHA256,
			tls.TLS_RSA_WITH_AES_256_GCM_SHA384,
			tls.TLS_RSA_WITH_AES_128_CBC_SHA,
			tls.TLS_RSA_WITH_AES_256_CBC_SHA,
		},
	}

	hs.httpSrv.TLSConfig = tlsCfg
	hs.httpSrv.TLSNextProto = make(map[string]func(*http.Server, *tls.Conn, http.Handler))

	return nil
}

func (hs *HTTPServer) configureHttp2() error {
	if hs.Cfg.CertFile == "" {
		return fmt.Errorf("cert_file cannot be empty when using HTTP2")
	}

	if hs.Cfg.KeyFile == "" {
		return fmt.Errorf("cert_key cannot be empty when using HTTP2")
	}

	if _, err := os.Stat(hs.Cfg.CertFile); os.IsNotExist(err) {
		return fmt.Errorf(`cannot find SSL cert_file at %q`, hs.Cfg.CertFile)
	}

	if _, err := os.Stat(hs.Cfg.KeyFile); os.IsNotExist(err) {
		return fmt.Errorf(`cannot find SSL key_file at %q`, hs.Cfg.KeyFile)
	}

	tlsCfg := &tls.Config{
		MinVersion:               tls.VersionTLS12,
		PreferServerCipherSuites: true,
		CipherSuites: []uint16{
			tls.TLS_CHACHA20_POLY1305_SHA256,
			tls.TLS_AES_128_GCM_SHA256,
			tls.TLS_AES_256_GCM_SHA384,
			tls.TLS_ECDHE_ECDSA_WITH_AES_128_GCM_SHA256,
			tls.TLS_ECDHE_RSA_WITH_AES_128_GCM_SHA256,
			tls.TLS_ECDHE_ECDSA_WITH_AES_256_GCM_SHA384,
			tls.TLS_ECDHE_RSA_WITH_AES_256_GCM_SHA384,
			tls.TLS_ECDHE_ECDSA_WITH_CHACHA20_POLY1305,
			tls.TLS_ECDHE_RSA_WITH_CHACHA20_POLY1305,
		},
		NextProtos: []string{"h2", "http/1.1"},
	}

	hs.httpSrv.TLSConfig = tlsCfg

	return nil
}

func (hs *HTTPServer) applyRoutes() {
	// start with middlewares & static routes
	hs.addMiddlewaresAndStaticRoutes()
	// then add view routes & api routes
	hs.RouteRegister.Register(hs.web)
	// then custom app proxy routes
	hs.initAppPluginRoutes(hs.web)
	// lastly not found route
	hs.web.NotFound(middleware.ReqSignedIn, hs.NotFoundHandler)
}

func (hs *HTTPServer) addMiddlewaresAndStaticRoutes() {
	m := hs.web

	m.Use(middleware.RequestTracing(hs.tracer))

	m.Use(middleware.Logger(hs.Cfg))

	if hs.Cfg.EnableGzip {
		m.UseMiddleware(middleware.Gziper())
	}

	m.Use(middleware.Recovery(hs.Cfg))

	hs.mapStatic(m, hs.Cfg.StaticRootPath, "build", "public/build")
	hs.mapStatic(m, hs.Cfg.StaticRootPath, "", "public")
	hs.mapStatic(m, hs.Cfg.StaticRootPath, "robots.txt", "robots.txt")

	if hs.Cfg.ImageUploadProvider == "local" {
		hs.mapStatic(m, hs.Cfg.ImagesDir, "", "/public/img/attachments")
	}

	m.Use(middleware.AddDefaultResponseHeaders(hs.Cfg))

	if hs.Cfg.ServeFromSubPath && hs.Cfg.AppSubURL != "" {
		m.SetURLPrefix(hs.Cfg.AppSubURL)
	}

	m.UseMiddleware(web.Renderer(filepath.Join(hs.Cfg.StaticRootPath, "views"), "[[", "]]"))

	// These endpoints are used for monitoring the Grafana instance
	// and should not be redirected or rejected.
	m.Use(hs.healthzHandler)
	m.Use(hs.apiHealthHandler)
	m.Use(hs.metricsEndpoint)

	m.Use(hs.ContextHandler.Middleware)
	m.Use(middleware.OrgRedirect(hs.Cfg))
	m.Use(acmiddleware.LoadPermissionsMiddleware(hs.AccessControl))

	// needs to be after context handler
	if hs.Cfg.EnforceDomain {
		m.Use(middleware.ValidateHostHeader(hs.Cfg))
	}

	m.Use(middleware.HandleNoCacheHeader)
	m.UseMiddleware(middleware.AddCSPHeader(hs.Cfg, hs.log))

	for _, mw := range hs.middlewares {
		m.Use(mw)
	}
}

func (hs *HTTPServer) metricsEndpoint(ctx *web.Context) {
	if !hs.Cfg.MetricsEndpointEnabled {
		return
	}

	if ctx.Req.Method != http.MethodGet || ctx.Req.URL.Path != "/metrics" {
		return
	}

	if hs.metricsEndpointBasicAuthEnabled() && !BasicAuthenticatedRequest(ctx.Req, hs.Cfg.MetricsEndpointBasicAuthUsername, hs.Cfg.MetricsEndpointBasicAuthPassword) {
		ctx.Resp.WriteHeader(http.StatusUnauthorized)
		return
	}

	promhttp.
		HandlerFor(prometheus.DefaultGatherer, promhttp.HandlerOpts{EnableOpenMetrics: true}).
		ServeHTTP(ctx.Resp, ctx.Req)
}

// healthzHandler always return 200 - Ok if Grafana's web server is running
func (hs *HTTPServer) healthzHandler(ctx *web.Context) {
	notHeadOrGet := ctx.Req.Method != http.MethodGet && ctx.Req.Method != http.MethodHead
	if notHeadOrGet || ctx.Req.URL.Path != "/healthz" {
		return
	}

	ctx.Resp.WriteHeader(200)
	_, err := ctx.Resp.Write([]byte("Ok"))
	if err != nil {
		hs.log.Error("could not write to response", "err", err)
	}
}

// apiHealthHandler will return ok if Grafana's web server is running and it
// can access the database. If the database cannot be accessed it will return
// http status code 503.
func (hs *HTTPServer) apiHealthHandler(ctx *web.Context) {
	notHeadOrGet := ctx.Req.Method != http.MethodGet && ctx.Req.Method != http.MethodHead
	if notHeadOrGet || ctx.Req.URL.Path != "/api/health" {
		return
	}

	data := simplejson.New()
	data.Set("database", "ok")
	if !hs.Cfg.AnonymousHideVersion {
		data.Set("version", hs.Cfg.BuildVersion)
		data.Set("commit", hs.Cfg.BuildCommit)
	}

	if !hs.databaseHealthy(ctx.Req.Context()) {
		data.Set("database", "failing")
		ctx.Resp.Header().Set("Content-Type", "application/json; charset=UTF-8")
		ctx.Resp.WriteHeader(503)
	} else {
		ctx.Resp.Header().Set("Content-Type", "application/json; charset=UTF-8")
		ctx.Resp.WriteHeader(200)
	}

	dataBytes, err := data.EncodePretty()
	if err != nil {
		hs.log.Error("Failed to encode data", "err", err)
		return
	}

	if _, err := ctx.Resp.Write(dataBytes); err != nil {
		hs.log.Error("Failed to write to response", "err", err)
	}
}

func (hs *HTTPServer) mapStatic(m *web.Mux, rootDir string, dir string, prefix string) {
	headers := func(c *web.Context) {
		c.Resp.Header().Set("Cache-Control", "public, max-age=3600")
	}

	if prefix == "public/build" {
		headers = func(c *web.Context) {
			c.Resp.Header().Set("Cache-Control", "public, max-age=31536000")
		}
	}

	if hs.Cfg.Env == setting.Dev {
		headers = func(c *web.Context) {
			c.Resp.Header().Set("Cache-Control", "max-age=0, must-revalidate, no-cache")
		}
	}

	m.Use(httpstatic.Static(
		path.Join(rootDir, dir),
		httpstatic.StaticOptions{
			SkipLogging: true,
			Prefix:      prefix,
			AddHeaders:  headers,
		},
	))
}

func (hs *HTTPServer) metricsEndpointBasicAuthEnabled() bool {
	return hs.Cfg.MetricsEndpointBasicAuthUsername != "" && hs.Cfg.MetricsEndpointBasicAuthPassword != ""
}<|MERGE_RESOLUTION|>--- conflicted
+++ resolved
@@ -5,7 +5,6 @@
 	"crypto/tls"
 	"errors"
 	"fmt"
-	"github.com/grafana/grafana/pkg/services/dashboards"
 	"net"
 	"net/http"
 	"os"
@@ -13,11 +12,6 @@
 	"path/filepath"
 	"strings"
 	"sync"
-
-	"github.com/grafana/grafana/pkg/services/featuremgmt"
-	"github.com/grafana/grafana/pkg/services/query"
-	"github.com/grafana/grafana/pkg/services/serviceaccounts"
-	"github.com/grafana/grafana/pkg/services/thumbs"
 
 	"github.com/grafana/grafana/pkg/api/routing"
 	httpstatic "github.com/grafana/grafana/pkg/api/static"
@@ -37,9 +31,11 @@
 	"github.com/grafana/grafana/pkg/services/alerting"
 	"github.com/grafana/grafana/pkg/services/cleanup"
 	"github.com/grafana/grafana/pkg/services/contexthandler"
+	"github.com/grafana/grafana/pkg/services/dashboards"
 	"github.com/grafana/grafana/pkg/services/datasourceproxy"
 	"github.com/grafana/grafana/pkg/services/datasources"
 	"github.com/grafana/grafana/pkg/services/encryption"
+	"github.com/grafana/grafana/pkg/services/featuremgmt"
 	"github.com/grafana/grafana/pkg/services/hooks"
 	"github.com/grafana/grafana/pkg/services/libraryelements"
 	"github.com/grafana/grafana/pkg/services/librarypanels"
@@ -48,15 +44,18 @@
 	"github.com/grafana/grafana/pkg/services/login"
 	"github.com/grafana/grafana/pkg/services/ngalert"
 	"github.com/grafana/grafana/pkg/services/provisioning"
+	"github.com/grafana/grafana/pkg/services/query"
 	"github.com/grafana/grafana/pkg/services/quota"
 	"github.com/grafana/grafana/pkg/services/rendering"
 	"github.com/grafana/grafana/pkg/services/schemaloader"
 	"github.com/grafana/grafana/pkg/services/search"
 	"github.com/grafana/grafana/pkg/services/searchusers"
 	"github.com/grafana/grafana/pkg/services/secrets"
+	"github.com/grafana/grafana/pkg/services/serviceaccounts"
 	"github.com/grafana/grafana/pkg/services/shorturls"
 	"github.com/grafana/grafana/pkg/services/sqlstore"
 	"github.com/grafana/grafana/pkg/services/teamguardian"
+	"github.com/grafana/grafana/pkg/services/thumbs"
 	"github.com/grafana/grafana/pkg/services/updatechecker"
 	"github.com/grafana/grafana/pkg/setting"
 	"github.com/grafana/grafana/pkg/util/errutil"
@@ -66,18 +65,17 @@
 )
 
 type HTTPServer struct {
-	log         log.Logger
-	web         *web.Mux
-	context     context.Context
-	httpSrv     *http.Server
-	middlewares []web.Handler
-
-<<<<<<< HEAD
+	log                          log.Logger
+	web                          *web.Mux
+	context                      context.Context
+	httpSrv                      *http.Server
+	middlewares                  []web.Handler
 	PluginContextProvider        *plugincontext.Provider
 	RouteRegister                routing.RouteRegister
 	Bus                          bus.Bus
 	RenderService                rendering.Service
 	Cfg                          *setting.Cfg
+	Features                     *featuremgmt.FeatureManager
 	SettingsProvider             setting.Provider
 	HooksService                 *hooks.HooksService
 	CacheService                 *localcache.CacheService
@@ -114,7 +112,7 @@
 	SecretsService               secrets.Service
 	DataSourcesService           *datasources.Service
 	cleanUpService               *cleanup.CleanUpService
-	tracingService               tracing.Tracer
+	tracer                       tracing.Tracer
 	updateChecker                *updatechecker.Service
 	searchUsersService           searchusers.Service
 	teamGuardian                 teamguardian.TeamGuardian
@@ -124,56 +122,6 @@
 	dashboardProvisioningService dashboards.DashboardProvisioningService
 	folderService                dashboards.FolderService
 	dashboardStore               dashboards.Store
-=======
-	PluginContextProvider     *plugincontext.Provider
-	RouteRegister             routing.RouteRegister
-	Bus                       bus.Bus
-	RenderService             rendering.Service
-	Cfg                       *setting.Cfg
-	Features                  *featuremgmt.FeatureManager
-	SettingsProvider          setting.Provider
-	HooksService              *hooks.HooksService
-	CacheService              *localcache.CacheService
-	DataSourceCache           datasources.CacheService
-	AuthTokenService          models.UserTokenService
-	QuotaService              *quota.QuotaService
-	RemoteCacheService        *remotecache.RemoteCache
-	ProvisioningService       provisioning.ProvisioningService
-	Login                     login.Service
-	License                   models.Licensing
-	AccessControl             accesscontrol.AccessControl
-	DataProxy                 *datasourceproxy.DataSourceProxyService
-	PluginRequestValidator    models.PluginRequestValidator
-	pluginClient              plugins.Client
-	pluginStore               plugins.Store
-	pluginDashboardManager    plugins.PluginDashboardManager
-	pluginStaticRouteResolver plugins.StaticRouteResolver
-	pluginErrorResolver       plugins.ErrorResolver
-	SearchService             *search.SearchService
-	ShortURLService           shorturls.Service
-	Live                      *live.GrafanaLive
-	LivePushGateway           *pushhttp.Gateway
-	ThumbService              thumbs.Service
-	ContextHandler            *contexthandler.ContextHandler
-	SQLStore                  *sqlstore.SQLStore
-	AlertEngine               *alerting.AlertEngine
-	LoadSchemaService         *schemaloader.SchemaLoaderService
-	AlertNG                   *ngalert.AlertNG
-	LibraryPanelService       librarypanels.Service
-	LibraryElementService     libraryelements.Service
-	SocialService             social.Service
-	Listener                  net.Listener
-	EncryptionService         encryption.Internal
-	SecretsService            secrets.Service
-	DataSourcesService        *datasources.Service
-	cleanUpService            *cleanup.CleanUpService
-	tracer                    tracing.Tracer
-	updateChecker             *updatechecker.Service
-	searchUsersService        searchusers.Service
-	teamGuardian              teamguardian.TeamGuardian
-	queryDataService          *query.Service
-	serviceAccountsService    serviceaccounts.Service
->>>>>>> ed7552db
 }
 
 type ServerOptions struct {
@@ -205,7 +153,6 @@
 	m := web.New()
 
 	hs := &HTTPServer{
-<<<<<<< HEAD
 		Cfg:                          cfg,
 		RouteRegister:                routeRegister,
 		Bus:                          bus,
@@ -227,6 +174,7 @@
 		AuthTokenService:             userTokenService,
 		cleanUpService:               cleanUpService,
 		ShortURLService:              shortURLService,
+		Features:                     features,
 		ThumbService:                 thumbService,
 		RemoteCacheService:           remoteCache,
 		ProvisioningService:          provisioningService,
@@ -243,7 +191,7 @@
 		LibraryPanelService:          libraryPanelService,
 		LibraryElementService:        libraryElementService,
 		QuotaService:                 quotaService,
-		tracingService:               tracingService,
+		tracer:                       tracer,
 		log:                          log.New("http.server"),
 		web:                          m,
 		Listener:                     opts.Listener,
@@ -259,58 +207,6 @@
 		dashboardProvisioningService: dashboardProvisioningService,
 		folderService:                folderService,
 		dashboardStore:               dashboardStore,
-=======
-		Cfg:                       cfg,
-		RouteRegister:             routeRegister,
-		Bus:                       bus,
-		RenderService:             renderService,
-		License:                   licensing,
-		HooksService:              hooksService,
-		CacheService:              cacheService,
-		SQLStore:                  sqlStore,
-		AlertEngine:               alertEngine,
-		PluginRequestValidator:    pluginRequestValidator,
-		pluginClient:              pluginClient,
-		pluginStore:               pluginStore,
-		pluginStaticRouteResolver: pluginStaticRouteResolver,
-		pluginDashboardManager:    pluginDashboardManager,
-		pluginErrorResolver:       pluginErrorResolver,
-		updateChecker:             updateChecker,
-		SettingsProvider:          settingsProvider,
-		DataSourceCache:           dataSourceCache,
-		AuthTokenService:          userTokenService,
-		cleanUpService:            cleanUpService,
-		ShortURLService:           shortURLService,
-		Features:                  features,
-		ThumbService:              thumbService,
-		RemoteCacheService:        remoteCache,
-		ProvisioningService:       provisioningService,
-		Login:                     loginService,
-		AccessControl:             accessControl,
-		DataProxy:                 dataSourceProxy,
-		SearchService:             searchService,
-		Live:                      live,
-		LivePushGateway:           livePushGateway,
-		PluginContextProvider:     plugCtxProvider,
-		ContextHandler:            contextHandler,
-		LoadSchemaService:         schemaService,
-		AlertNG:                   alertNG,
-		LibraryPanelService:       libraryPanelService,
-		LibraryElementService:     libraryElementService,
-		QuotaService:              quotaService,
-		tracer:                    tracer,
-		log:                       log.New("http.server"),
-		web:                       m,
-		Listener:                  opts.Listener,
-		SocialService:             socialService,
-		EncryptionService:         encryptionService,
-		SecretsService:            secretsService,
-		DataSourcesService:        dataSourcesService,
-		searchUsersService:        searchUsersService,
-		teamGuardian:              teamGuardian,
-		queryDataService:          queryDataService,
-		serviceAccountsService:    serviceaccountsService,
->>>>>>> ed7552db
 	}
 	if hs.Listener != nil {
 		hs.log.Debug("Using provided listener")
