--- conflicted
+++ resolved
@@ -196,7 +196,6 @@
 	kvStore                      kvstore.KVStore
 	pluginsCDNService            *pluginscdn.Service
 
-<<<<<<< HEAD
 	userService          user.Service
 	tempUserService      tempUser.Service
 	loginAttemptService  loginAttempt.Service
@@ -209,22 +208,7 @@
 	statsService         stats.Service
 	authnService         authn.Service
 	starApi              *starApi.API
-=======
-	userService            user.Service
-	tempUserService        tempUser.Service
-	dashboardThumbsService thumbs.DashboardThumbService
-	loginAttemptService    loginAttempt.Service
-	orgService             org.Service
-	teamService            team.Service
-	accesscontrolService   accesscontrol.Service
-	annotationsRepo        annotations.Repository
-	tagService             tag.Service
-	oauthTokenService      oauthtoken.OAuthTokenService
-	statsService           stats.Service
-	authnService           authn.Service
-	starApi                *starApi.API
-	cachingService         caching.CachingService
->>>>>>> cef9f64f
+	cachingService       caching.CachingService
 }
 
 type ServerOptions struct {
