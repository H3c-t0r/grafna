--- conflicted
+++ resolved
@@ -164,7 +164,6 @@
 	return response.JSON(200, query.Result)
 }
 
-<<<<<<< HEAD
 func (hs *HTTPServer) getTeamAccessControlMetadata(c *models.ReqContext, teamID int64) (accesscontrol.Metadata, error) {
 	if hs.AccessControl.IsDisabled() || !c.QueryBool("accesscontrol") {
 		return nil, nil
@@ -180,7 +179,8 @@
 	teamIDs := map[string]bool{key: true}
 
 	return accesscontrol.GetResourcesMetadata(c.Req.Context(), userPermissions, "teams", teamIDs)[key], nil
-=======
+}
+
 // UserFilter returns the user ID used in a filter when querying a team
 // 1. If the user is a viewer or editor, this will return the user's ID.
 // 2. If EditorsCanAdmin is enabled and the user is an editor, this will return models.FilterIgnoreUser (0)
@@ -192,7 +192,6 @@
 	}
 
 	return userIdFilter
->>>>>>> 190cf95c
 }
 
 // GET /api/teams/:teamId
