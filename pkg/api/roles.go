package api

import (
	"github.com/grafana/grafana/pkg/models"
	"github.com/grafana/grafana/pkg/services/accesscontrol"
	"github.com/grafana/grafana/pkg/setting"
)

// API related actions
const (
	ActionProvisioningReload = "provisioning:reload"

	ActionDatasourcesRead   = "datasources:read"
	ActionDatasourcesQuery  = "datasources:query"
	ActionDatasourcesCreate = "datasources:create"
	ActionDatasourcesWrite  = "datasources:write"
	ActionDatasourcesDelete = "datasources:delete"
	ActionDatasourcesIDRead = "datasources.id:read"

	ActionOrgsRead             = "orgs:read"
	ActionOrgsPreferencesRead  = "orgs.preferences:read"
	ActionOrgsQuotasRead       = "orgs.quotas:read"
	ActionOrgsWrite            = "orgs:write"
	ActionOrgsPreferencesWrite = "orgs.preferences:write"
	ActionOrgsQuotasWrite      = "orgs.quotas:write"
	ActionOrgsDelete           = "orgs:delete"
	ActionOrgsCreate           = "orgs:create"
)

// API related scopes
var (
	ScopeProvisionersAll           = accesscontrol.Scope("provisioners", "*")
	ScopeProvisionersDashboards    = accesscontrol.Scope("provisioners", "dashboards")
	ScopeProvisionersPlugins       = accesscontrol.Scope("provisioners", "plugins")
	ScopeProvisionersDatasources   = accesscontrol.Scope("provisioners", "datasources")
	ScopeProvisionersNotifications = accesscontrol.Scope("provisioners", "notifications")

	ScopeDatasourcesAll = accesscontrol.Scope("datasources", "*")
	ScopeDatasourceID   = accesscontrol.Scope("datasources", "id", accesscontrol.Parameter(":id"))
	ScopeDatasourceUID  = accesscontrol.Scope("datasources", "uid", accesscontrol.Parameter(":uid"))
	ScopeDatasourceName = accesscontrol.Scope("datasources", "name", accesscontrol.Parameter(":name"))
)

// declareFixedRoles declares to the AccessControl service fixed roles and their
// grants to organization roles ("Viewer", "Editor", "Admin") or "Grafana Admin"
// that HTTPServer needs
func (hs *HTTPServer) declareFixedRoles() error {
	provisioningWriterRole := accesscontrol.RoleRegistration{
		Role: accesscontrol.RoleDTO{
			Version:     3,
			Name:        "fixed:provisioning:writer",
			DisplayName: "Provisioning writer",
			Description: "Reload provisioning.",
			Group:       "Provisioning",
			Permissions: []accesscontrol.Permission{
				{
					Action: ActionProvisioningReload,
					Scope:  ScopeProvisionersAll,
				},
			},
		},
		Grants: []string{accesscontrol.RoleGrafanaAdmin},
	}

	datasourcesExplorerRole := accesscontrol.RoleRegistration{
		Role: accesscontrol.RoleDTO{
			Version:     4,
			Name:        "fixed:datasources:explorer",
			DisplayName: "Data source explorer",
			Description: "Enable the Explore feature. Data source permissions still apply; you can only query data sources for which you have query permissions.",
			Group:       "Data sources",
			Permissions: []accesscontrol.Permission{
				{
					Action: accesscontrol.ActionDatasourcesExplore,
				},
			},
		},
		Grants: []string{string(models.ROLE_EDITOR)},
	}

	if setting.ViewersCanEdit {
		datasourcesExplorerRole.Grants = append(datasourcesExplorerRole.Grants, string(models.ROLE_VIEWER))
	}

	datasourcesReaderRole := accesscontrol.RoleRegistration{
		Role: accesscontrol.RoleDTO{
			Version:     3,
			Name:        "fixed:datasources:reader",
			DisplayName: "Data source reader",
			Description: "Read and query all data sources.",
			Group:       "Data sources",
			Permissions: []accesscontrol.Permission{
				{
					Action: ActionDatasourcesRead,
					Scope:  ScopeDatasourcesAll,
				},
				{
					Action: ActionDatasourcesQuery,
					Scope:  ScopeDatasourcesAll,
				},
			},
		},
		Grants: []string{string(models.ROLE_ADMIN)},
	}

	datasourcesWriterRole := accesscontrol.RoleRegistration{
		Role: accesscontrol.RoleDTO{
			Version:     3,
			Name:        "fixed:datasources:writer",
			DisplayName: "Data source writer",
			Description: "Create, update, delete, read, or query data sources.",
			Group:       "Data sources",
			Permissions: accesscontrol.ConcatPermissions(datasourcesReaderRole.Role.Permissions, []accesscontrol.Permission{
				{
					Action: ActionDatasourcesWrite,
					Scope:  ScopeDatasourcesAll,
				},
				{
					Action: ActionDatasourcesCreate,
				},
				{
					Action: ActionDatasourcesDelete,
					Scope:  ScopeDatasourcesAll,
				},
			}),
		},
		Grants: []string{string(models.ROLE_ADMIN)},
	}

	datasourcesIdReaderRole := accesscontrol.RoleRegistration{
		Role: accesscontrol.RoleDTO{
			Version:     4,
			Name:        "fixed:datasources.id:reader",
			DisplayName: "Data source ID reader",
			Description: "Read the ID of a data source based on its name.",
			Group:       "Infrequently used",
			Permissions: []accesscontrol.Permission{
				{
					Action: ActionDatasourcesIDRead,
					Scope:  ScopeDatasourcesAll,
				},
			},
		},
		Grants: []string{string(models.ROLE_VIEWER)},
	}

	datasourcesCompatibilityReaderRole := accesscontrol.RoleRegistration{
		Role: accesscontrol.RoleDTO{
			Version:     3,
			Name:        "fixed:datasources:compatibility:querier",
			DisplayName: "Data source compatibility querier",
			Description: "Only used for open source compatibility. Query data sources.",
			Group:       "Infrequently used",
			Permissions: []accesscontrol.Permission{
				{Action: ActionDatasourcesQuery},
				{Action: ActionDatasourcesRead},
			},
		},
		Grants: []string{string(models.ROLE_VIEWER)},
	}

	orgReaderRole := accesscontrol.RoleRegistration{
		Role: accesscontrol.RoleDTO{
			Version:     5,
			Name:        "fixed:organization:reader",
			DisplayName: "Organization reader",
			Description: "Read an organization, such as its ID, name, address, or quotas.",
			Group:       "Organizations",
			Permissions: []accesscontrol.Permission{
				{Action: ActionOrgsRead},
				{Action: ActionOrgsQuotasRead},
			},
		},
		Grants: []string{string(models.ROLE_VIEWER), accesscontrol.RoleGrafanaAdmin},
	}

	orgWriterRole := accesscontrol.RoleRegistration{
		Role: accesscontrol.RoleDTO{
			Version:     5,
			Name:        "fixed:organization:writer",
			DisplayName: "Organization writer",
			Description: "Read an organization, its quotas, or its preferences. Update organization properties, or its preferences.",
			Group:       "Organizations",
			Permissions: accesscontrol.ConcatPermissions(orgReaderRole.Role.Permissions, []accesscontrol.Permission{
				{Action: ActionOrgsPreferencesRead},
				{Action: ActionOrgsWrite},
				{Action: ActionOrgsPreferencesWrite},
			}),
		},
		Grants: []string{string(models.ROLE_ADMIN)},
	}

	orgMaintainerRole := accesscontrol.RoleRegistration{
		Role: accesscontrol.RoleDTO{
			Version:     5,
			Name:        "fixed:organization:maintainer",
			DisplayName: "Organization maintainer",
			Description: "Create, read, write, or delete an organization. Read or write an organization's quotas. Needs to be assigned globally.",
			Group:       "Organizations",
			Permissions: accesscontrol.ConcatPermissions(orgReaderRole.Role.Permissions, []accesscontrol.Permission{
				{Action: ActionOrgsCreate},
				{Action: ActionOrgsWrite},
				{Action: ActionOrgsDelete},
				{Action: ActionOrgsQuotasWrite},
			}),
		},
		Grants: []string{string(accesscontrol.RoleGrafanaAdmin)},
	}

	teamCreatorGrants := []string{string(models.ROLE_ADMIN)}
	if hs.Cfg.EditorsCanAdmin {
		teamCreatorGrants = append(teamCreatorGrants, string(models.ROLE_EDITOR))
	}
	teamsCreatorRole := accesscontrol.RoleRegistration{
		Role: accesscontrol.RoleDTO{
			Name:        "fixed:teams:creator",
			DisplayName: "Team creator",
			Description: "Create teams and read organisation users (required to manage the created teams).",
			Group:       "Teams",
			Version:     2,
			Permissions: []accesscontrol.Permission{
				{Action: accesscontrol.ActionTeamsCreate},
				{Action: accesscontrol.ActionOrgUsersRead, Scope: accesscontrol.ScopeUsersAll},
			},
		},
		Grants: teamCreatorGrants,
	}

	teamsWriterRole := accesscontrol.RoleRegistration{
		Role: accesscontrol.RoleDTO{
			Name:        "fixed:teams:writer",
			DisplayName: "Team writer",
			Description: "Create, read, write, or delete a team as well as controlling team memberships.",
			Group:       "Teams",
			Version:     2,
			Permissions: []accesscontrol.Permission{
				{Action: accesscontrol.ActionTeamsCreate},
				{Action: accesscontrol.ActionTeamsDelete, Scope: accesscontrol.ScopeTeamsAll},
				{Action: accesscontrol.ActionTeamsPermissionsRead, Scope: accesscontrol.ScopeTeamsAll},
				{Action: accesscontrol.ActionTeamsPermissionsWrite, Scope: accesscontrol.ScopeTeamsAll},
				{Action: accesscontrol.ActionTeamsRead, Scope: accesscontrol.ScopeTeamsAll},
				{Action: accesscontrol.ActionTeamsWrite, Scope: accesscontrol.ScopeTeamsAll},
			},
		},
		Grants: []string{string(models.ROLE_ADMIN)},
	}

<<<<<<< HEAD
	dashboardsReaderRole := accesscontrol.RoleRegistration{
		Role: accesscontrol.RoleDTO{
			Version:     1,
			Name:        "fixed:dashboards:reader",
			DisplayName: "Dashboard reader",
			Description: "Read dashboards",
			Group:       "Dashboards",
			Permissions: []accesscontrol.Permission{
				{Action: accesscontrol.ActionDashboardsRead, Scope: accesscontrol.ScopeDashboardsAll},
			},
		},
		Grants: []string{"Admin"},
	}

	dashboardsWriterRole := accesscontrol.RoleRegistration{
		Role: accesscontrol.RoleDTO{
			Version:     1,
			Name:        "fixed:dashboards:writer",
			DisplayName: "Dashboard writer",
			Group:       "Dashboards",
			Description: "Update dashboards",
			Permissions: accesscontrol.ConcatPermissions(dashboardsReaderRole.Role.Permissions, []accesscontrol.Permission{
				{Action: accesscontrol.ActionDashboardsEdit, Scope: accesscontrol.ScopeDashboardsAll},
				{Action: accesscontrol.ActionDashboardsWrite, Scope: accesscontrol.ScopeDashboardsAll},
				{Action: accesscontrol.ActionDashboardsDelete, Scope: accesscontrol.ScopeDashboardsAll},
				{Action: accesscontrol.ActionDashboardsCreate, Scope: accesscontrol.ScopeDashboardsAll},
				{Action: accesscontrol.ActionDashboardsPermissionsRead, Scope: accesscontrol.ScopeDashboardsAll},
				{Action: accesscontrol.ActionDashboardsPermissionsWrite, Scope: accesscontrol.ScopeDashboardsAll},
			}),
		},
		Grants: []string{"Admin"},
	}

	foldersReaderRole := accesscontrol.RoleRegistration{
		Role: accesscontrol.RoleDTO{
			Version:     1,
			Name:        "fixed:folders:reader",
			DisplayName: "Folder reader",
			Group:       "Dashboards",
			Description: "Read folders",
			Permissions: []accesscontrol.Permission{
				{Action: accesscontrol.ActionFoldersRead, Scope: accesscontrol.ScopeFoldersAll},
				{Action: accesscontrol.ActionDashboardsRead, Scope: accesscontrol.ScopeFoldersAll},
			},
		},
		Grants: []string{"Admin"},
	}

	foldersReaderWriter := accesscontrol.RoleRegistration{
		Role: accesscontrol.RoleDTO{
			Version:     1,
			Name:        "fixed:folders:writer",
			DisplayName: "Folder writer",
			Description: "",
			Group:       "Dashboards",
			Permissions: accesscontrol.ConcatPermissions(
				foldersReaderRole.Role.Permissions,
				[]accesscontrol.Permission{
					{Action: accesscontrol.ActionFoldersCreate},
					{Action: accesscontrol.ActionFoldersEdit, Scope: accesscontrol.ScopeFoldersAll},
					{Action: accesscontrol.ActionFoldersWrite, Scope: accesscontrol.ScopeFoldersAll},
					{Action: accesscontrol.ActionFoldersDelete, Scope: accesscontrol.ScopeFoldersAll},
					{Action: accesscontrol.ActionDashboardsEdit, Scope: accesscontrol.ScopeFoldersAll},
					{Action: accesscontrol.ActionDashboardsWrite, Scope: accesscontrol.ScopeFoldersAll},
					{Action: accesscontrol.ActionDashboardsDelete, Scope: accesscontrol.ScopeFoldersAll},
					{Action: accesscontrol.ActionDashboardsCreate, Scope: accesscontrol.ScopeFoldersAll},
					{Action: accesscontrol.ActionDashboardsPermissionsRead, Scope: accesscontrol.ScopeFoldersAll},
					{Action: accesscontrol.ActionDashboardsPermissionsWrite, Scope: accesscontrol.ScopeFoldersAll},
				}),
		},
		Grants: []string{"Admin"},
=======
	annotationsReaderRole := accesscontrol.RoleRegistration{
		Role: accesscontrol.RoleDTO{
			Name:        "fixed:annotations:reader",
			DisplayName: "Annotation reader",
			Description: "Read annotations and tags",
			Group:       "Annotations",
			Version:     1,
			Permissions: []accesscontrol.Permission{
				{Action: accesscontrol.ActionAnnotationsRead, Scope: accesscontrol.ScopeAnnotationsAll},
				{Action: accesscontrol.ActionAnnotationsTagsRead, Scope: accesscontrol.ScopeAnnotationsTagsAll},
			},
		},
		Grants: []string{string(models.ROLE_VIEWER)},
>>>>>>> 1b3dd310
	}

	return hs.AccessControl.DeclareFixedRoles(
		provisioningWriterRole, datasourcesReaderRole, datasourcesWriterRole, datasourcesIdReaderRole,
<<<<<<< HEAD
		datasourcesCompatibilityReaderRole, orgReaderRole, orgWriterRole,
		orgMaintainerRole, teamsCreatorRole, teamsWriterRole, datasourcesExplorerRole,
		dashboardsReaderRole, dashboardsWriterRole, foldersReaderRole, foldersReaderWriter,
=======
		datasourcesCompatibilityReaderRole, orgReaderRole, orgWriterRole, orgMaintainerRole, teamsCreatorRole,
		teamsWriterRole, datasourcesExplorerRole, annotationsReaderRole,
>>>>>>> 1b3dd310
	)
}

// Evaluators
// here is the list of complex evaluators we use in this package

// dataSourcesConfigurationAccessEvaluator is used to protect the "Configure > Data sources" tab access
var dataSourcesConfigurationAccessEvaluator = accesscontrol.EvalAll(
	accesscontrol.EvalPermission(ActionDatasourcesRead),
	accesscontrol.EvalAny(
		accesscontrol.EvalPermission(ActionDatasourcesCreate),
		accesscontrol.EvalPermission(ActionDatasourcesDelete),
		accesscontrol.EvalPermission(ActionDatasourcesWrite),
	),
)

// dataSourcesNewAccessEvaluator is used to protect the "Configure > Data sources > New" page access
var dataSourcesNewAccessEvaluator = accesscontrol.EvalAll(
	accesscontrol.EvalPermission(ActionDatasourcesRead),
	accesscontrol.EvalPermission(ActionDatasourcesCreate),
	accesscontrol.EvalPermission(ActionDatasourcesWrite),
)

// dataSourcesEditAccessEvaluator is used to protect the "Configure > Data sources > Edit" page access
var dataSourcesEditAccessEvaluator = accesscontrol.EvalAll(
	accesscontrol.EvalPermission(ActionDatasourcesRead),
	accesscontrol.EvalPermission(ActionDatasourcesWrite),
)

// orgPreferencesAccessEvaluator is used to protect the "Configure > Preferences" page access
var orgPreferencesAccessEvaluator = accesscontrol.EvalAny(
	accesscontrol.EvalAll(
		accesscontrol.EvalPermission(ActionOrgsRead),
		accesscontrol.EvalPermission(ActionOrgsWrite),
	),
	accesscontrol.EvalAll(
		accesscontrol.EvalPermission(ActionOrgsPreferencesRead),
		accesscontrol.EvalPermission(ActionOrgsPreferencesWrite),
	),
)

// orgsAccessEvaluator is used to protect the "Server Admin > Orgs" page access
// (you need to have read access to update or delete orgs; read is the minimum)
var orgsAccessEvaluator = accesscontrol.EvalPermission(ActionOrgsRead)

// orgsCreateAccessEvaluator is used to protect the "Server Admin > Orgs > New Org" page access
var orgsCreateAccessEvaluator = accesscontrol.EvalAll(
	accesscontrol.EvalPermission(ActionOrgsRead),
	accesscontrol.EvalPermission(ActionOrgsCreate),
)

// teamsAccessEvaluator is used to protect the "Configuration > Teams" page access
// grants access to a user when they can either create teams or can read and update a team
var teamsAccessEvaluator = accesscontrol.EvalAny(
	accesscontrol.EvalPermission(accesscontrol.ActionTeamsCreate),
	accesscontrol.EvalAll(
		accesscontrol.EvalPermission(accesscontrol.ActionTeamsRead),
		accesscontrol.EvalAny(
			accesscontrol.EvalPermission(accesscontrol.ActionTeamsWrite),
			accesscontrol.EvalPermission(accesscontrol.ActionTeamsPermissionsWrite),
		),
	),
)

// teamsEditAccessEvaluator is used to protect the "Configuration > Teams > edit" page access
var teamsEditAccessEvaluator = accesscontrol.EvalAll(
	accesscontrol.EvalPermission(accesscontrol.ActionTeamsRead),
	accesscontrol.EvalAny(
		accesscontrol.EvalPermission(accesscontrol.ActionTeamsCreate),
		accesscontrol.EvalPermission(accesscontrol.ActionTeamsWrite),
		accesscontrol.EvalPermission(accesscontrol.ActionTeamsPermissionsWrite),
	),
)<|MERGE_RESOLUTION|>--- conflicted
+++ resolved
@@ -245,7 +245,6 @@
 		Grants: []string{string(models.ROLE_ADMIN)},
 	}
 
-<<<<<<< HEAD
 	dashboardsReaderRole := accesscontrol.RoleRegistration{
 		Role: accesscontrol.RoleDTO{
 			Version:     1,
@@ -317,7 +316,8 @@
 				}),
 		},
 		Grants: []string{"Admin"},
-=======
+	}
+
 	annotationsReaderRole := accesscontrol.RoleRegistration{
 		Role: accesscontrol.RoleDTO{
 			Name:        "fixed:annotations:reader",
@@ -331,19 +331,13 @@
 			},
 		},
 		Grants: []string{string(models.ROLE_VIEWER)},
->>>>>>> 1b3dd310
 	}
 
 	return hs.AccessControl.DeclareFixedRoles(
 		provisioningWriterRole, datasourcesReaderRole, datasourcesWriterRole, datasourcesIdReaderRole,
-<<<<<<< HEAD
 		datasourcesCompatibilityReaderRole, orgReaderRole, orgWriterRole,
 		orgMaintainerRole, teamsCreatorRole, teamsWriterRole, datasourcesExplorerRole,
-		dashboardsReaderRole, dashboardsWriterRole, foldersReaderRole, foldersReaderWriter,
-=======
-		datasourcesCompatibilityReaderRole, orgReaderRole, orgWriterRole, orgMaintainerRole, teamsCreatorRole,
-		teamsWriterRole, datasourcesExplorerRole, annotationsReaderRole,
->>>>>>> 1b3dd310
+		annotationsReaderRole, dashboardsReaderRole, dashboardsWriterRole, foldersReaderRole, foldersReaderWriter,
 	)
 }
 
