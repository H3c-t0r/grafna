package api

import (
	"github.com/grafana/grafana/pkg/models"
	"github.com/grafana/grafana/pkg/services/accesscontrol"
)

// API related actions
const (
	ActionProvisioningReload = "provisioning:reload"

	ActionDatasourcesRead   = "datasources:read"
	ActionDatasourcesQuery  = "datasources:query"
	ActionDatasourcesCreate = "datasources:create"
	ActionDatasourcesWrite  = "datasources:write"
	ActionDatasourcesDelete = "datasources:delete"
	ActionDatasourcesIDRead = "datasources.id:read"

	ActionOrgsRead             = "orgs:read"
	ActionOrgsPreferencesRead  = "orgs.preferences:read"
	ActionOrgsQuotasRead       = "orgs.quotas:read"
	ActionOrgsWrite            = "orgs:write"
	ActionOrgsPreferencesWrite = "orgs.preferences:write"
	ActionOrgsQuotasWrite      = "orgs.quotas:write"
	ActionOrgsDelete           = "orgs:delete"
	ActionOrgsCreate           = "orgs:create"
)

// API related scopes
var (
	ScopeProvisionersAll           = accesscontrol.Scope("provisioners", "*")
	ScopeProvisionersDashboards    = accesscontrol.Scope("provisioners", "dashboards")
	ScopeProvisionersPlugins       = accesscontrol.Scope("provisioners", "plugins")
	ScopeProvisionersDatasources   = accesscontrol.Scope("provisioners", "datasources")
	ScopeProvisionersNotifications = accesscontrol.Scope("provisioners", "notifications")

	ScopeDatasourcesAll = accesscontrol.Scope("datasources", "*")
	ScopeDatasourceID   = accesscontrol.Scope("datasources", "id", accesscontrol.Parameter(":id"))
	ScopeDatasourceUID  = accesscontrol.Scope("datasources", "uid", accesscontrol.Parameter(":uid"))
	ScopeDatasourceName = accesscontrol.Scope("datasources", "name", accesscontrol.Parameter(":name"))
)

// declareFixedRoles declares to the AccessControl service fixed roles and their
// grants to organization roles ("Viewer", "Editor", "Admin") or "Grafana Admin"
// that HTTPServer needs
func (hs *HTTPServer) declareFixedRoles() error {
	provisioningWriterRole := accesscontrol.RoleRegistration{
		Role: accesscontrol.RoleDTO{
			Version:     2,
			Name:        "fixed:provisioning:writer",
			DisplayName: "Provisioning writer",
			Description: "Reload provisioning.",
			Permissions: []accesscontrol.Permission{
				{
					Action: ActionProvisioningReload,
					Scope:  ScopeProvisionersAll,
				},
			},
		},
		Grants: []string{accesscontrol.RoleGrafanaAdmin},
	}

	datasourcesReaderRole := accesscontrol.RoleRegistration{
		Role: accesscontrol.RoleDTO{
			Version:     2,
			Name:        "fixed:datasources:reader",
			DisplayName: "Data source reader",
			Description: "Read and query all datasources.",
			Permissions: []accesscontrol.Permission{
				{
					Action: ActionDatasourcesRead,
					Scope:  ScopeDatasourcesAll,
				},
				{
					Action: ActionDatasourcesQuery,
					Scope:  ScopeDatasourcesAll,
				},
			},
		},
		Grants: []string{string(models.ROLE_ADMIN)},
	}

	datasourcesWriterRole := accesscontrol.RoleRegistration{
		Role: accesscontrol.RoleDTO{
			Version:     2,
			Name:        "fixed:datasources:writer",
			DisplayName: "Data source writer",
			Description: "Create, update, delete, read, or query data sources.",
			Permissions: accesscontrol.ConcatPermissions(datasourcesReaderRole.Role.Permissions, []accesscontrol.Permission{
				{
					Action: ActionDatasourcesWrite,
					Scope:  ScopeDatasourcesAll,
				},
				{
					Action: ActionDatasourcesCreate,
				},
				{
					Action: ActionDatasourcesDelete,
					Scope:  ScopeDatasourcesAll,
				},
			}),
		},
		Grants: []string{string(models.ROLE_ADMIN)},
	}

	datasourcesIdReaderRole := accesscontrol.RoleRegistration{
		Role: accesscontrol.RoleDTO{
			Version:     3,
			Name:        "fixed:datasources.id:reader",
			DisplayName: "Data source ID reader",
			Description: "Read the ID of a data source based on its name.",
			Permissions: []accesscontrol.Permission{
				{
					Action: ActionDatasourcesIDRead,
					Scope:  ScopeDatasourcesAll,
				},
			},
		},
<<<<<<< HEAD
		Grants: []string{string(models.ROLE_VIEWER)},
	}

	datasourcesCompatibilityReaderRole := accesscontrol.RoleRegistration{
		Role: accesscontrol.RoleDTO{
			Version:     2,
			Name:        "fixed:datasources:compatibility:querier",
			DisplayName: "Data source compatibility querier",
			Description: "Query data sources when data source permissions are not in use",
			Permissions: []accesscontrol.Permission{
				{Action: ActionDatasourcesQuery},
=======
		{
			Role: accesscontrol.RoleDTO{
				Version:     2,
				Name:        "fixed:current:org:reader",
				Description: "Read current organization and its quotas.",
				Permissions: []accesscontrol.Permission{
					{
						Action: ActionOrgsRead,
					},
					{
						Action: ActionOrgsQuotasRead,
					},
				},
>>>>>>> 708bdc80
			},
		},
<<<<<<< HEAD
		Grants: []string{string(models.ROLE_VIEWER)},
	}

	currentOrgReaderRole := accesscontrol.RoleRegistration{
		Role: accesscontrol.RoleDTO{
			Version:     2,
			Name:        "fixed:current.org:reader",
			DisplayName: "Current Organization reader",
			Description: "Read the current organization, such as its ID, name, address, or quotas.",
			Permissions: []accesscontrol.Permission{
				{
					Action: ActionOrgsRead,
					Scope:  ScopeOrgCurrent,
				},
				{
					Action: ActionOrgsQuotasRead,
					Scope:  ScopeOrgCurrent,
=======
		{
			Role: accesscontrol.RoleDTO{
				Version:     2,
				Name:        "fixed:current:org:writer",
				Description: "Read current organization, its quotas, and its preferences. Write current organization and its preferences.",
				Permissions: []accesscontrol.Permission{
					{
						Action: ActionOrgsRead,
					},
					{
						Action: ActionOrgsQuotasRead,
					},
					{
						Action: ActionOrgsPreferencesRead,
					},
					{
						Action: ActionOrgsWrite,
					},
					{
						Action: ActionOrgsPreferencesWrite,
					},
>>>>>>> 708bdc80
				},
			},
		},
<<<<<<< HEAD
		Grants: []string{string(models.ROLE_VIEWER)},
	}

	currentOrgWriterRole := accesscontrol.RoleRegistration{
		Role: accesscontrol.RoleDTO{
			Version:     2,
			Name:        "fixed:current.org:writer",
			DisplayName: "Current Organization writer",
			Description: "Read the current organization, its quotas, or its preferences. Update the current organization properties, or its preferences.",
			Permissions: accesscontrol.ConcatPermissions(currentOrgReaderRole.Role.Permissions, []accesscontrol.Permission{
				{
					Action: ActionOrgsPreferencesRead,
					Scope:  ScopeOrgCurrent,
				},
				{
					Action: ActionOrgsWrite,
					Scope:  ScopeOrgCurrent,
				},
				{
					Action: ActionOrgsPreferencesWrite,
					Scope:  ScopeOrgCurrent,
				},
			}),
		},
		Grants: []string{string(models.ROLE_ADMIN)},
	}

	orgReaderRole := accesscontrol.RoleRegistration{
		Role: accesscontrol.RoleDTO{
			Version:     1,
			Name:        "fixed:orgs:reader",
			DisplayName: "Organization reader",
			Description: "Read the organization and its quotas.",
			Permissions: []accesscontrol.Permission{
				{
					Action: ActionOrgsRead,
					Scope:  ScopeOrgsAll,
				},
				{
					Action: ActionOrgsQuotasRead,
					Scope:  ScopeOrgsAll,
				},
			},
=======
		{
			Role: accesscontrol.RoleDTO{
				Version:     2,
				Name:        "fixed:orgs:writer",
				Description: "Create, read, write, or delete an organization. Read or write an organization's quotas.",
				Permissions: []accesscontrol.Permission{
					{Action: ActionOrgsCreate},
					{
						Action: ActionOrgsRead,
					},
					{
						Action: ActionOrgsWrite,
					},
					{
						Action: ActionOrgsDelete,
					},
					{
						Action: ActionOrgsQuotasRead,
					},
					{
						Action: ActionOrgsQuotasWrite,
					},
				},
			},
			Grants: []string{accesscontrol.RoleGrafanaAdmin},
>>>>>>> 708bdc80
		},
		Grants: []string{string(accesscontrol.RoleGrafanaAdmin)},
	}

	orgWriterRole := accesscontrol.RoleRegistration{
		Role: accesscontrol.RoleDTO{
			Version:     2,
			Name:        "fixed:orgs:writer",
			DisplayName: "Organization writer",
			Description: "Create, read, write, or delete an organization. Read or write an organization's quotas.",
			Permissions: accesscontrol.ConcatPermissions(orgReaderRole.Role.Permissions, []accesscontrol.Permission{
				{
					Action: ActionOrgsCreate,
				},
				{
					Action: ActionOrgsWrite,
					Scope:  ScopeOrgsAll,
				},
				{
					Action: ActionOrgsDelete,
					Scope:  ScopeOrgsAll,
				},
				{
					Action: ActionOrgsQuotasWrite,
					Scope:  ScopeOrgsAll,
				},
			}),
		},
		Grants: []string{string(accesscontrol.RoleGrafanaAdmin)},
	}

	return hs.AccessControl.DeclareFixedRoles(
		provisioningWriterRole, datasourcesReaderRole, datasourcesWriterRole, datasourcesIdReaderRole,
		datasourcesCompatibilityReaderRole, currentOrgReaderRole, currentOrgWriterRole, orgReaderRole, orgWriterRole,
	)
}

// Evaluators
// here is the list of complex evaluators we use in this package

// dataSourcesConfigurationAccessEvaluator is used to protect the "Configure > Data sources" tab access
var dataSourcesConfigurationAccessEvaluator = accesscontrol.EvalAll(
	accesscontrol.EvalPermission(ActionDatasourcesRead, ScopeDatasourcesAll),
	accesscontrol.EvalAny(
		accesscontrol.EvalPermission(ActionDatasourcesCreate),
		accesscontrol.EvalPermission(ActionDatasourcesDelete),
		accesscontrol.EvalPermission(ActionDatasourcesWrite),
	),
)

// dataSourcesNewAccessEvaluator is used to protect the "Configure > Data sources > New" page access
var dataSourcesNewAccessEvaluator = accesscontrol.EvalAll(
	accesscontrol.EvalPermission(ActionDatasourcesRead, ScopeDatasourcesAll),
	accesscontrol.EvalPermission(ActionDatasourcesCreate),
	accesscontrol.EvalPermission(ActionDatasourcesWrite),
)

// dataSourcesEditAccessEvaluator is used to protect the "Configure > Data sources > Edit" page access
var dataSourcesEditAccessEvaluator = accesscontrol.EvalAll(
	accesscontrol.EvalPermission(ActionDatasourcesRead, ScopeDatasourcesAll),
	accesscontrol.EvalPermission(ActionDatasourcesWrite),
)<|MERGE_RESOLUTION|>--- conflicted
+++ resolved
@@ -116,7 +116,6 @@
 				},
 			},
 		},
-<<<<<<< HEAD
 		Grants: []string{string(models.ROLE_VIEWER)},
 	}
 
@@ -128,90 +127,35 @@
 			Description: "Query data sources when data source permissions are not in use",
 			Permissions: []accesscontrol.Permission{
 				{Action: ActionDatasourcesQuery},
-=======
-		{
-			Role: accesscontrol.RoleDTO{
-				Version:     2,
-				Name:        "fixed:current:org:reader",
-				Description: "Read current organization and its quotas.",
-				Permissions: []accesscontrol.Permission{
-					{
-						Action: ActionOrgsRead,
-					},
-					{
-						Action: ActionOrgsQuotasRead,
-					},
-				},
->>>>>>> 708bdc80
-			},
-		},
-<<<<<<< HEAD
+			},
+		},
 		Grants: []string{string(models.ROLE_VIEWER)},
 	}
 
 	currentOrgReaderRole := accesscontrol.RoleRegistration{
 		Role: accesscontrol.RoleDTO{
-			Version:     2,
+			Version:     3,
 			Name:        "fixed:current.org:reader",
 			DisplayName: "Current Organization reader",
 			Description: "Read the current organization, such as its ID, name, address, or quotas.",
 			Permissions: []accesscontrol.Permission{
-				{
-					Action: ActionOrgsRead,
-					Scope:  ScopeOrgCurrent,
-				},
-				{
-					Action: ActionOrgsQuotasRead,
-					Scope:  ScopeOrgCurrent,
-=======
-		{
-			Role: accesscontrol.RoleDTO{
-				Version:     2,
-				Name:        "fixed:current:org:writer",
-				Description: "Read current organization, its quotas, and its preferences. Write current organization and its preferences.",
-				Permissions: []accesscontrol.Permission{
-					{
-						Action: ActionOrgsRead,
-					},
-					{
-						Action: ActionOrgsQuotasRead,
-					},
-					{
-						Action: ActionOrgsPreferencesRead,
-					},
-					{
-						Action: ActionOrgsWrite,
-					},
-					{
-						Action: ActionOrgsPreferencesWrite,
-					},
->>>>>>> 708bdc80
-				},
-			},
-		},
-<<<<<<< HEAD
+				{Action: ActionOrgsRead},
+				{Action: ActionOrgsQuotasRead},
+			},
+		},
 		Grants: []string{string(models.ROLE_VIEWER)},
 	}
 
 	currentOrgWriterRole := accesscontrol.RoleRegistration{
 		Role: accesscontrol.RoleDTO{
-			Version:     2,
+			Version:     3,
 			Name:        "fixed:current.org:writer",
 			DisplayName: "Current Organization writer",
 			Description: "Read the current organization, its quotas, or its preferences. Update the current organization properties, or its preferences.",
 			Permissions: accesscontrol.ConcatPermissions(currentOrgReaderRole.Role.Permissions, []accesscontrol.Permission{
-				{
-					Action: ActionOrgsPreferencesRead,
-					Scope:  ScopeOrgCurrent,
-				},
-				{
-					Action: ActionOrgsWrite,
-					Scope:  ScopeOrgCurrent,
-				},
-				{
-					Action: ActionOrgsPreferencesWrite,
-					Scope:  ScopeOrgCurrent,
-				},
+				{Action: ActionOrgsPreferencesRead},
+				{Action: ActionOrgsWrite},
+				{Action: ActionOrgsPreferencesWrite},
 			}),
 		},
 		Grants: []string{string(models.ROLE_ADMIN)},
@@ -224,68 +168,24 @@
 			DisplayName: "Organization reader",
 			Description: "Read the organization and its quotas.",
 			Permissions: []accesscontrol.Permission{
-				{
-					Action: ActionOrgsRead,
-					Scope:  ScopeOrgsAll,
-				},
-				{
-					Action: ActionOrgsQuotasRead,
-					Scope:  ScopeOrgsAll,
-				},
-			},
-=======
-		{
-			Role: accesscontrol.RoleDTO{
-				Version:     2,
-				Name:        "fixed:orgs:writer",
-				Description: "Create, read, write, or delete an organization. Read or write an organization's quotas.",
-				Permissions: []accesscontrol.Permission{
-					{Action: ActionOrgsCreate},
-					{
-						Action: ActionOrgsRead,
-					},
-					{
-						Action: ActionOrgsWrite,
-					},
-					{
-						Action: ActionOrgsDelete,
-					},
-					{
-						Action: ActionOrgsQuotasRead,
-					},
-					{
-						Action: ActionOrgsQuotasWrite,
-					},
-				},
-			},
-			Grants: []string{accesscontrol.RoleGrafanaAdmin},
->>>>>>> 708bdc80
+				{Action: ActionOrgsRead},
+				{Action: ActionOrgsQuotasRead},
+			},
 		},
 		Grants: []string{string(accesscontrol.RoleGrafanaAdmin)},
 	}
 
 	orgWriterRole := accesscontrol.RoleRegistration{
 		Role: accesscontrol.RoleDTO{
-			Version:     2,
+			Version:     3,
 			Name:        "fixed:orgs:writer",
 			DisplayName: "Organization writer",
 			Description: "Create, read, write, or delete an organization. Read or write an organization's quotas.",
 			Permissions: accesscontrol.ConcatPermissions(orgReaderRole.Role.Permissions, []accesscontrol.Permission{
-				{
-					Action: ActionOrgsCreate,
-				},
-				{
-					Action: ActionOrgsWrite,
-					Scope:  ScopeOrgsAll,
-				},
-				{
-					Action: ActionOrgsDelete,
-					Scope:  ScopeOrgsAll,
-				},
-				{
-					Action: ActionOrgsQuotasWrite,
-					Scope:  ScopeOrgsAll,
-				},
+				{Action: ActionOrgsCreate},
+				{Action: ActionOrgsWrite},
+				{Action: ActionOrgsDelete},
+				{Action: ActionOrgsQuotasWrite},
 			}),
 		},
 		Grants: []string{string(accesscontrol.RoleGrafanaAdmin)},
