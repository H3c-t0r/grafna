package api

import (
	"context"
	"encoding/json"
	"fmt"
	"math/rand"
	"net/http"
	"strings"
	"testing"

	"github.com/stretchr/testify/assert"
	"github.com/stretchr/testify/require"

	"github.com/grafana/grafana/pkg/models"
	ac "github.com/grafana/grafana/pkg/services/accesscontrol"
	"github.com/grafana/grafana/pkg/services/licensing"
	"github.com/grafana/grafana/pkg/services/sqlstore"
	"github.com/grafana/grafana/pkg/services/sqlstore/mockstore"
	"github.com/grafana/grafana/pkg/services/teamguardian/database"
	"github.com/grafana/grafana/pkg/services/teamguardian/manager"
	"github.com/grafana/grafana/pkg/setting"
)

type TeamGuardianMock struct {
	result error
}

func (t *TeamGuardianMock) CanAdmin(ctx context.Context, orgId int64, teamId int64, user *models.SignedInUser) error {
	return t.result
}

func setUpGetTeamMembersHandler(t *testing.T, sqlStore *sqlstore.SQLStore) {
	const testOrgID int64 = 1
	var userCmd models.CreateUserCommand
	team, err := sqlStore.CreateTeam("group1 name", "test1@test.com", testOrgID)
	require.NoError(t, err)
	for i := 0; i < 3; i++ {
		userCmd = models.CreateUserCommand{
			Email: fmt.Sprint("user", i, "@test.com"),
			Name:  fmt.Sprint("user", i),
			Login: fmt.Sprint("loginuser", i),
		}
		// user
		user, err := sqlStore.CreateUser(context.Background(), userCmd)
		require.NoError(t, err)
		err = sqlStore.AddTeamMember(user.Id, testOrgID, team.Id, false, 1)
		require.NoError(t, err)
	}
}

func TestTeamMembersAPIEndpoint_userLoggedIn(t *testing.T) {
	hs := setupSimpleHTTPServer(nil)
	settings := hs.Cfg
	sqlStore := sqlstore.InitTestDB(t)
<<<<<<< HEAD
	sqlStore.Cfg = settings

	hs.SQLStore = sqlStore
	hs.License = &licensing.OSSLicensingService{}
=======
	hs := &HTTPServer{
		Cfg:          settings,
		License:      &licensing.OSSLicensingService{},
		SQLStore:     sqlStore,
		teamGuardian: &TeamGuardianMock{},
	}
>>>>>>> 01b88adb
	mock := mockstore.NewSQLStoreMock()

	loggedInUserScenarioWithRole(t, "When calling GET on", "GET", "api/teams/1/members",
		"api/teams/:teamId/members", models.ROLE_ADMIN, func(sc *scenarioContext) {
			setUpGetTeamMembersHandler(t, sqlStore)

			sc.handlerFunc = hs.GetTeamMembers
			sc.fakeReqWithParams("GET", sc.url, map[string]string{}).exec()

			require.Equal(t, http.StatusOK, sc.resp.Code)

			var resp []models.TeamMemberDTO
			err := json.Unmarshal(sc.resp.Body.Bytes(), &resp)
			require.NoError(t, err)
			assert.Len(t, resp, 3)
		}, mock)

	t.Run("Given there is two hidden users", func(t *testing.T) {
		settings.HiddenUsers = map[string]struct{}{
			"user1":       {},
			testUserLogin: {},
		}
		t.Cleanup(func() { settings.HiddenUsers = make(map[string]struct{}) })

		loggedInUserScenarioWithRole(t, "When calling GET on", "GET", "api/teams/1/members",
			"api/teams/:teamId/members", models.ROLE_ADMIN, func(sc *scenarioContext) {
				setUpGetTeamMembersHandler(t, sqlStore)

				sc.handlerFunc = hs.GetTeamMembers
				sc.fakeReqWithParams("GET", sc.url, map[string]string{}).exec()

				require.Equal(t, http.StatusOK, sc.resp.Code)

				var resp []models.TeamMemberDTO
				err := json.Unmarshal(sc.resp.Body.Bytes(), &resp)
				require.NoError(t, err)
				assert.Len(t, resp, 3)
				assert.Equal(t, "loginuser0", resp[0].Login)
				assert.Equal(t, "loginuser1", resp[1].Login)
				assert.Equal(t, "loginuser2", resp[2].Login)
			}, mock)
	})
}

func createUser(db *sqlstore.SQLStore, orgId int64, t *testing.T) int64 {
	user, err := db.CreateUser(context.Background(), models.CreateUserCommand{
		Login:    fmt.Sprintf("TestUser%d", rand.Int()),
		OrgId:    orgId,
		Password: "password",
	})
	require.NoError(t, err)

	return user.Id
}

func setupTeamTestScenario(userCount int, db *sqlstore.SQLStore, t *testing.T) int64 {
	user, err := db.CreateUser(context.Background(), models.CreateUserCommand{SkipOrgSetup: true, Login: testUserLogin})
	require.NoError(t, err)
	testOrg, err := db.CreateOrgWithMember("TestOrg", user.Id)
	require.NoError(t, err)

	team, err := db.CreateTeam("test", "test@test.com", testOrg.Id)
	require.NoError(t, err)

	for i := 0; i < userCount; i++ {
		userId := createUser(db, testOrg.Id, t)
		require.NoError(t, err)

		err = db.AddTeamMember(userId, testOrg.Id, team.Id, false, 0)
		require.NoError(t, err)
	}

	return testOrg.Id
}

var (
	teamMemberGetRoute    = "/api/teams/%s/members"
	teamMemberAddRoute    = "/api/teams/%s/members"
	createTeamMemberCmd   = `{"userId": %d}`
	teamMemberUpdateRoute = "/api/teams/%s/members/%s"
	updateTeamMemberCmd   = `{"permission": %d}`
	teamMemberDeleteRoute = "/api/teams/%s/members/%s"
)

func TestAddTeamMembersAPIEndpoint_LegacyAccessControl(t *testing.T) {
	cfg := setting.NewCfg()
	cfg.EditorsCanAdmin = true
	sc := setupHTTPServerWithCfg(t, true, false, cfg)
	guardian := manager.ProvideService(database.ProvideTeamGuardianStore(sc.db))
	sc.hs.teamGuardian = guardian

	teamMemberCount := 3
	testOrgId := setupTeamTestScenario(teamMemberCount, sc.db, t)

	setInitCtxSignedInOrgAdmin(sc.initCtx)
	newUserId := createUser(sc.db, testOrgId, t)
	input := strings.NewReader(fmt.Sprintf(createTeamMemberCmd, newUserId))
	t.Run("Organisation admins can add a team member", func(t *testing.T) {
		response := callAPI(sc.server, http.MethodPost, fmt.Sprintf(teamMemberAddRoute, "1"), input, t)
		assert.Equal(t, http.StatusOK, response.Code)
	})

	setInitCtxSignedInEditor(sc.initCtx)
	sc.initCtx.IsGrafanaAdmin = true
	newUserId = createUser(sc.db, testOrgId, t)
	input = strings.NewReader(fmt.Sprintf(createTeamMemberCmd, newUserId))
	t.Run("Editors cannot add team members", func(t *testing.T) {
		response := callAPI(sc.server, http.MethodPost, fmt.Sprintf(teamMemberAddRoute, "1"), input, t)
		assert.Equal(t, http.StatusForbidden, response.Code)
	})

	err := sc.db.AddTeamMember(sc.initCtx.UserId, 1, 1, false, 0)
	require.NoError(t, err)
	input = strings.NewReader(fmt.Sprintf(createTeamMemberCmd, newUserId))
	t.Run("Team members cannot add team members", func(t *testing.T) {
		response := callAPI(sc.server, http.MethodPost, fmt.Sprintf(teamMemberAddRoute, "1"), input, t)
		assert.Equal(t, http.StatusForbidden, response.Code)
	})

	err = sc.db.UpdateTeamMember(context.Background(), &models.UpdateTeamMemberCommand{
		UserId:     sc.initCtx.UserId,
		OrgId:      1,
		TeamId:     1,
		Permission: models.PERMISSION_ADMIN,
	})
	require.NoError(t, err)
	input = strings.NewReader(fmt.Sprintf(createTeamMemberCmd, newUserId))
	t.Run("Team admins can add a team member", func(t *testing.T) {
		response := callAPI(sc.server, http.MethodPost, fmt.Sprintf(teamMemberAddRoute, "1"), input, t)
		assert.Equal(t, http.StatusOK, response.Code)
	})
}

func TestGetTeamMembersAPIEndpoint_FGAC(t *testing.T) {
	sc := setupHTTPServer(t, true, true)
	sc.hs.License = &licensing.OSSLicensingService{}

	teamMemberCount := 3
	// setupTeamTestScenario sets up 3 user (id: 2,3,4) in the team (id: 1)
	testOrgId := setupTeamTestScenario(teamMemberCount, sc.db, t)

	setInitCtxSignedInViewer(sc.initCtx)
	t.Run("Access control allows getting a team members with the right permissions", func(t *testing.T) {
		setAccessControlPermissions(sc.acmock,
			[]*ac.Permission{
				{Action: ac.ActionTeamsPermissionsRead, Scope: ac.Scope("teams", "id", "1")},
				{Action: ac.ActionOrgUsersRead, Scope: ac.ScopeUsersAll},
			},
			testOrgId,
		)
		response := callAPI(sc.server, http.MethodGet, fmt.Sprintf(teamMemberGetRoute, "1"), nil, t)
		require.Equal(t, http.StatusOK, response.Code)

		res := []*models.TeamMemberDTO{}
		err := json.Unmarshal(response.Body.Bytes(), &res)
		require.NoError(t, err)
		require.Len(t, res, 3, "expected all team members to have been returned")
	})

	setInitCtxSignedInOrgAdmin(sc.initCtx)
	t.Run("Access control filters team members based on user permissions", func(t *testing.T) {
		setAccessControlPermissions(sc.acmock,
			[]*ac.Permission{
				{Action: ac.ActionTeamsPermissionsRead, Scope: ac.Scope("teams", "id", "1")},
				{Action: ac.ActionOrgUsersRead, Scope: ac.Scope("users", "id", "2")},
				{Action: ac.ActionOrgUsersRead, Scope: ac.Scope("users", "id", "3")},
			},
			testOrgId)
		response := callAPI(sc.server, http.MethodGet, fmt.Sprintf(teamMemberGetRoute, "1"), nil, t)
		require.Equal(t, http.StatusOK, response.Code)

		res := []*models.TeamMemberDTO{}
		err := json.Unmarshal(response.Body.Bytes(), &res)
		require.NoError(t, err)
		require.Len(t, res, 2, "expected a subset team members to have been returned")
	})

	setInitCtxSignedInViewer(sc.initCtx)
	t.Run("Access control prevents getting a team member with incorrect scope", func(t *testing.T) {
		setAccessControlPermissions(sc.acmock,
			[]*ac.Permission{{Action: ac.ActionTeamsPermissionsRead, Scope: ac.Scope("teams", "id", "2")}},
			testOrgId)
		response := callAPI(sc.server, http.MethodGet, fmt.Sprintf(teamMemberGetRoute, "1"), nil, t)
		require.Equal(t, http.StatusForbidden, response.Code)
	})
}

func TestAddTeamMembersAPIEndpoint_FGAC(t *testing.T) {
	sc := setupHTTPServer(t, true, true)
	sc.hs.License = &licensing.OSSLicensingService{}

	teamMemberCount := 3
	testOrgId := setupTeamTestScenario(teamMemberCount, sc.db, t)

	setInitCtxSignedInViewer(sc.initCtx)
	newUserId := createUser(sc.db, testOrgId, t)
	input := strings.NewReader(fmt.Sprintf(createTeamMemberCmd, newUserId))
	t.Run("Access control allows adding a team member with the right permissions", func(t *testing.T) {
		setAccessControlPermissions(sc.acmock, []*ac.Permission{{Action: ac.ActionTeamsPermissionsWrite, Scope: "teams:id:1"}}, 1)
		response := callAPI(sc.server, http.MethodPost, fmt.Sprintf(teamMemberAddRoute, "1"), input, t)
		assert.Equal(t, http.StatusOK, response.Code)
	})

	setInitCtxSignedInOrgAdmin(sc.initCtx)
	newUserId = createUser(sc.db, testOrgId, t)
	input = strings.NewReader(fmt.Sprintf(teamCmd, newUserId))
	t.Run("Access control prevents from adding a team member with the wrong permissions", func(t *testing.T) {
		setAccessControlPermissions(sc.acmock, []*ac.Permission{{Action: ac.ActionTeamsPermissionsRead, Scope: "teams:id:1"}}, 1)
		response := callAPI(sc.server, http.MethodPost, fmt.Sprintf(teamMemberAddRoute, "1"), input, t)
		assert.Equal(t, http.StatusForbidden, response.Code)
	})

	setInitCtxSignedInViewer(sc.initCtx)
	t.Run("Access control prevents adding a team member with incorrect scope", func(t *testing.T) {
		setAccessControlPermissions(sc.acmock, []*ac.Permission{{Action: ac.ActionTeamsPermissionsWrite, Scope: "teams:id:2"}}, 1)
		response := callAPI(sc.server, http.MethodPost, fmt.Sprintf(teamMemberAddRoute, "1"), input, t)
		assert.Equal(t, http.StatusForbidden, response.Code)
	})
}

func TestUpdateTeamMembersAPIEndpoint_LegacyAccessControl(t *testing.T) {
	cfg := setting.NewCfg()
	cfg.EditorsCanAdmin = true
	sc := setupHTTPServerWithCfg(t, true, false, cfg)
	guardian := manager.ProvideService(database.ProvideTeamGuardianStore(sc.db))
	sc.hs.teamGuardian = guardian

	teamMemberCount := 3
	setupTeamTestScenario(teamMemberCount, sc.db, t)

	setInitCtxSignedInOrgAdmin(sc.initCtx)
	input := strings.NewReader(fmt.Sprintf(updateTeamMemberCmd, models.PERMISSION_ADMIN))
	t.Run("Organisation admins can update a team member", func(t *testing.T) {
		response := callAPI(sc.server, http.MethodPut, fmt.Sprintf(teamMemberUpdateRoute, "1", "2"), input, t)
		assert.Equal(t, http.StatusOK, response.Code)
	})

	setInitCtxSignedInEditor(sc.initCtx)
	sc.initCtx.IsGrafanaAdmin = true
	input = strings.NewReader(fmt.Sprintf(updateTeamMemberCmd, 0))
	t.Run("Editors cannot update team members", func(t *testing.T) {
		response := callAPI(sc.server, http.MethodPut, fmt.Sprintf(teamMemberUpdateRoute, "1", "2"), input, t)
		assert.Equal(t, http.StatusForbidden, response.Code)
	})

	err := sc.db.AddTeamMember(sc.initCtx.UserId, 1, 1, false, 0)
	require.NoError(t, err)
	input = strings.NewReader(fmt.Sprintf(updateTeamMemberCmd, 0))
	t.Run("Team members cannot update team members", func(t *testing.T) {
		response := callAPI(sc.server, http.MethodPut, fmt.Sprintf(teamMemberUpdateRoute, "1", "2"), input, t)
		assert.Equal(t, http.StatusForbidden, response.Code)
	})

	err = sc.db.UpdateTeamMember(context.Background(), &models.UpdateTeamMemberCommand{
		UserId:     sc.initCtx.UserId,
		OrgId:      1,
		TeamId:     1,
		Permission: models.PERMISSION_ADMIN,
	})
	require.NoError(t, err)
	input = strings.NewReader(fmt.Sprintf(updateTeamMemberCmd, 0))
	t.Run("Team admins can update a team member", func(t *testing.T) {
		response := callAPI(sc.server, http.MethodPut, fmt.Sprintf(teamMemberUpdateRoute, "1", "2"), input, t)
		assert.Equal(t, http.StatusOK, response.Code)
	})
}

func TestUpdateTeamMembersAPIEndpoint_FGAC(t *testing.T) {
	sc := setupHTTPServer(t, true, true)
	sc.hs.License = &licensing.OSSLicensingService{}

	teamMemberCount := 3
	setupTeamTestScenario(teamMemberCount, sc.db, t)

	setInitCtxSignedInViewer(sc.initCtx)
	input := strings.NewReader(fmt.Sprintf(updateTeamMemberCmd, models.PERMISSION_ADMIN))
	t.Run("Access control allows updating a team member with the right permissions", func(t *testing.T) {
		setAccessControlPermissions(sc.acmock, []*ac.Permission{{Action: ac.ActionTeamsPermissionsWrite, Scope: "teams:id:1"}}, 1)
		response := callAPI(sc.server, http.MethodPut, fmt.Sprintf(teamMemberUpdateRoute, "1", "2"), input, t)
		assert.Equal(t, http.StatusOK, response.Code)
	})

	setInitCtxSignedInOrgAdmin(sc.initCtx)
	input = strings.NewReader(fmt.Sprintf(updateTeamMemberCmd, models.PERMISSION_ADMIN))
	t.Run("Access control prevents updating a team member with the wrong permissions", func(t *testing.T) {
		setAccessControlPermissions(sc.acmock, []*ac.Permission{{Action: ac.ActionTeamsPermissionsRead, Scope: "teams:id:1"}}, 1)
		response := callAPI(sc.server, http.MethodPut, fmt.Sprintf(teamMemberUpdateRoute, "1", "2"), input, t)
		assert.Equal(t, http.StatusForbidden, response.Code)
	})

	setInitCtxSignedInViewer(sc.initCtx)
	t.Run("Access control prevents updating a team member with incorrect scope", func(t *testing.T) {
		setAccessControlPermissions(sc.acmock, []*ac.Permission{{Action: ac.ActionTeamsPermissionsWrite, Scope: "teams:id:2"}}, 1)
		response := callAPI(sc.server, http.MethodPut, fmt.Sprintf(teamMemberUpdateRoute, "1", "2"), input, t)
		assert.Equal(t, http.StatusForbidden, response.Code)
	})
}

func TestDeleteTeamMembersAPIEndpoint_LegacyAccessControl(t *testing.T) {
	cfg := setting.NewCfg()
	cfg.EditorsCanAdmin = true
	sc := setupHTTPServerWithCfg(t, true, false, cfg)
	guardian := manager.ProvideService(database.ProvideTeamGuardianStore(sc.db))
	sc.hs.teamGuardian = guardian

	teamMemberCount := 3
	setupTeamTestScenario(teamMemberCount, sc.db, t)

	setInitCtxSignedInOrgAdmin(sc.initCtx)
	t.Run("Organisation admins can remove a team member", func(t *testing.T) {
		response := callAPI(sc.server, http.MethodDelete, fmt.Sprintf(teamMemberDeleteRoute, "1", "2"), nil, t)
		assert.Equal(t, http.StatusOK, response.Code)
	})

	setInitCtxSignedInEditor(sc.initCtx)
	sc.initCtx.IsGrafanaAdmin = true
	t.Run("Editors cannot remove team members", func(t *testing.T) {
		response := callAPI(sc.server, http.MethodDelete, fmt.Sprintf(teamMemberDeleteRoute, "1", "3"), nil, t)
		assert.Equal(t, http.StatusForbidden, response.Code)
	})

	err := sc.db.AddTeamMember(sc.initCtx.UserId, 1, 1, false, 0)
	require.NoError(t, err)
	t.Run("Team members cannot remove team members", func(t *testing.T) {
		response := callAPI(sc.server, http.MethodDelete, fmt.Sprintf(teamMemberDeleteRoute, "1", "3"), nil, t)
		assert.Equal(t, http.StatusForbidden, response.Code)
	})

	err = sc.db.UpdateTeamMember(context.Background(), &models.UpdateTeamMemberCommand{
		UserId:     sc.initCtx.UserId,
		OrgId:      1,
		TeamId:     1,
		Permission: models.PERMISSION_ADMIN,
	})
	require.NoError(t, err)
	t.Run("Team admins can remove a team member", func(t *testing.T) {
		response := callAPI(sc.server, http.MethodDelete, fmt.Sprintf(teamMemberDeleteRoute, "1", "3"), nil, t)
		assert.Equal(t, http.StatusOK, response.Code)
	})
}

func TestDeleteTeamMembersAPIEndpoint_FGAC(t *testing.T) {
	sc := setupHTTPServer(t, true, true)
	sc.hs.License = &licensing.OSSLicensingService{}

	teamMemberCount := 3
	setupTeamTestScenario(teamMemberCount, sc.db, t)

	setInitCtxSignedInViewer(sc.initCtx)
	t.Run("Access control allows removing a team member with the right permissions", func(t *testing.T) {
		setAccessControlPermissions(sc.acmock, []*ac.Permission{{Action: ac.ActionTeamsPermissionsWrite, Scope: "teams:id:1"}}, 1)
		response := callAPI(sc.server, http.MethodDelete, fmt.Sprintf(teamMemberDeleteRoute, "1", "2"), nil, t)
		assert.Equal(t, http.StatusOK, response.Code)
	})

	setInitCtxSignedInOrgAdmin(sc.initCtx)
	t.Run("Access control prevents removing a team member with the wrong permissions", func(t *testing.T) {
		setAccessControlPermissions(sc.acmock, []*ac.Permission{{Action: ac.ActionTeamsPermissionsRead, Scope: "teams:id:1"}}, 1)
		response := callAPI(sc.server, http.MethodDelete, fmt.Sprintf(teamMemberDeleteRoute, "1", "3"), nil, t)
		assert.Equal(t, http.StatusForbidden, response.Code)
	})

	setInitCtxSignedInViewer(sc.initCtx)
	t.Run("Access control prevents removing a team member with incorrect scope", func(t *testing.T) {
		setAccessControlPermissions(sc.acmock, []*ac.Permission{{Action: ac.ActionTeamsPermissionsWrite, Scope: "teams:id:2"}}, 1)
		response := callAPI(sc.server, http.MethodDelete, fmt.Sprintf(teamMemberDeleteRoute, "1", "3"), nil, t)
		assert.Equal(t, http.StatusForbidden, response.Code)
	})
}<|MERGE_RESOLUTION|>--- conflicted
+++ resolved
@@ -53,19 +53,11 @@
 	hs := setupSimpleHTTPServer(nil)
 	settings := hs.Cfg
 	sqlStore := sqlstore.InitTestDB(t)
-<<<<<<< HEAD
 	sqlStore.Cfg = settings
 
 	hs.SQLStore = sqlStore
 	hs.License = &licensing.OSSLicensingService{}
-=======
-	hs := &HTTPServer{
-		Cfg:          settings,
-		License:      &licensing.OSSLicensingService{},
-		SQLStore:     sqlStore,
-		teamGuardian: &TeamGuardianMock{},
-	}
->>>>>>> 01b88adb
+	hs.teamGuardian = &TeamGuardianMock{}
 	mock := mockstore.NewSQLStoreMock()
 
 	loggedInUserScenarioWithRole(t, "When calling GET on", "GET", "api/teams/1/members",
