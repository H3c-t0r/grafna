--- conflicted
+++ resolved
@@ -201,15 +201,9 @@
 func (hs *HTTPServer) getFSDataSources(c *models.ReqContext, enabledPlugins EnabledPlugins) (map[string]plugins.DataSourceDTO, error) {
 	orgDataSources := make([]*datasources.DataSource, 0)
 
-<<<<<<< HEAD
 	if c.OrgID != 0 {
 		query := datasources.GetDataSourcesQuery{OrgId: c.OrgID, DataSourceLimit: hs.Cfg.DataSourceLimit}
-		err := hs.SQLStore.GetDataSources(c.Req.Context(), &query)
-=======
-	if c.OrgId != 0 {
-		query := datasources.GetDataSourcesQuery{OrgId: c.OrgId, DataSourceLimit: hs.Cfg.DataSourceLimit}
 		err := hs.DataSourcesService.GetDataSources(c.Req.Context(), &query)
->>>>>>> 6e4b537b
 
 		if err != nil {
 			return nil, err
