--- conflicted
+++ resolved
@@ -286,11 +286,7 @@
 		url := ds.URL
 
 		if ds.Access == datasources.DS_ACCESS_PROXY {
-<<<<<<< HEAD
-			url = "/api/datasources/proxy/" + strconv.FormatInt(ds.ID, 10)
-=======
-			url = "/api/datasources/proxy/uid/" + ds.Uid
->>>>>>> 5e7e026c
+			url = "/api/datasources/proxy/uid/" + ds.UID
 		}
 
 		dsDTO := plugins.DataSourceDTO{
