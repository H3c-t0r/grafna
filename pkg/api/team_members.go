--- conflicted
+++ resolved
@@ -115,15 +115,8 @@
 		return response.Error(404, "Team member not found.", nil)
 	}
 
-<<<<<<< HEAD
 	err = addOrUpdateTeamMember(hs.TeamPermissionsService, userId, orgId, teamId, false, cmd.Permission)
 	if err != nil {
-=======
-	if err := hs.SQLStore.UpdateTeamMember(c.Req.Context(), &cmd); err != nil {
-		if errors.Is(err, models.ErrTeamMemberNotFound) {
-			return response.Error(404, "Team member not found.", nil)
-		}
->>>>>>> 7acb322a
 		return response.Error(500, "Failed to update team member.", err)
 	}
 	return response.Success("Team member updated")
@@ -147,12 +140,8 @@
 		}
 	}
 
-<<<<<<< HEAD
 	teamIDString := strconv.FormatInt(teamId, 10)
 	if _, err := hs.TeamPermissionsService.SetUserPermission(context.TODO(), orgId, userId, teamIDString, []string{}); err != nil {
-=======
-	if err := hs.SQLStore.RemoveTeamMember(c.Req.Context(), &models.RemoveTeamMemberCommand{OrgId: orgId, TeamId: teamId, UserId: userId, ProtectLastAdmin: protectLastAdmin}); err != nil {
->>>>>>> 7acb322a
 		if errors.Is(err, models.ErrTeamNotFound) {
 			return response.Error(404, "Team not found", nil)
 		}
