--- conflicted
+++ resolved
@@ -396,11 +396,7 @@
 //
 // /api/plugins/:pluginId/resources/*
 func (hs *HTTPServer) CallResource(c *models.ReqContext) {
-<<<<<<< HEAD
-	hs.callPluginResource(c.Req.Context(), web.Params(c.Req)[":pluginId"], "", c)
-=======
 	hs.callPluginResource(c, web.Params(c.Req)[":pluginId"], "")
->>>>>>> 155487bf
 }
 
 func (hs *HTTPServer) GetPluginErrorsList(_ *models.ReqContext) response.Response {
@@ -522,11 +518,7 @@
 	return filepath.Clean(filepath.Join("/", fmt.Sprintf("%s.md", mdFilename)))
 }
 
-<<<<<<< HEAD
-func (hs *HTTPServer) callPluginResource(_ context.Context, pluginID, dsUID string, c *models.ReqContext) {
-=======
 func (hs *HTTPServer) callPluginResource(c *models.ReqContext, pluginID, dsUID string) {
->>>>>>> 155487bf
 	pCtx, found, err := hs.PluginContextProvider.Get(c.Req.Context(), pluginID, dsUID, c.SignedInUser, false)
 	if err != nil {
 		c.JsonApiErr(500, "Failed to get plugin settings", err)
