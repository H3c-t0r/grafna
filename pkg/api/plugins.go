package api

import (
	"context"
	"encoding/json"
	"errors"
	"fmt"
	"io/ioutil"
	"net/http"
	"os"
	"path/filepath"
	"sort"
	"strings"

	"github.com/grafana/grafana-plugin-sdk-go/backend"
	"github.com/grafana/grafana/pkg/api/dtos"
	"github.com/grafana/grafana/pkg/api/response"
	"github.com/grafana/grafana/pkg/bus"
	"github.com/grafana/grafana/pkg/infra/fs"
	"github.com/grafana/grafana/pkg/models"
	"github.com/grafana/grafana/pkg/plugins"
	"github.com/grafana/grafana/pkg/plugins/backendplugin"
	"github.com/grafana/grafana/pkg/plugins/manager/installer"
	"github.com/grafana/grafana/pkg/setting"
	"github.com/grafana/grafana/pkg/web"
)

func (hs *HTTPServer) GetPluginList(c *models.ReqContext) response.Response {
	typeFilter := c.Query("type")
	enabledFilter := c.Query("enabled")
	embeddedFilter := c.Query("embedded")
	coreFilter := c.Query("core")

	// For users with viewer role we only return core plugins
	if !c.HasRole(models.ROLE_ADMIN) {
		coreFilter = "1"
	}

	pluginSettingsMap, err := hs.pluginSettings(c.Req.Context(), c.OrgId)
	if err != nil {
		return response.Error(500, "Failed to get list of plugins", err)
	}

	result := make(dtos.PluginList, 0)
	for _, pluginDef := range hs.pluginStore.Plugins(c.Req.Context()) {
		// filter out app sub plugins
		if embeddedFilter == "0" && pluginDef.IncludedInAppID != "" {
			continue
		}

		// filter out core plugins
		if (coreFilter == "0" && pluginDef.IsCorePlugin()) || (coreFilter == "1" && !pluginDef.IsCorePlugin()) {
			continue
		}

		// filter on type
		if typeFilter != "" && typeFilter != string(pluginDef.Type) {
			continue
		}

		if pluginDef.State == plugins.AlphaRelease && !hs.Cfg.PluginsEnableAlpha {
			continue
		}

		listItem := dtos.PluginListItem{
			Id:            pluginDef.ID,
			Name:          pluginDef.Name,
			Type:          string(pluginDef.Type),
			Category:      pluginDef.Category,
<<<<<<< HEAD
			Info:          pluginDef.Info,
=======
			Info:          &pluginDef.Info,
			Dependencies:  &pluginDef.Dependencies,
>>>>>>> 6fe29dda
			LatestVersion: pluginDef.GrafanaComVersion,
			HasUpdate:     pluginDef.GrafanaComHasUpdate,
			DefaultNavUrl: pluginDef.DefaultNavURL,
			State:         pluginDef.State,
			Signature:     pluginDef.Signature,
			SignatureType: pluginDef.SignatureType,
			SignatureOrg:  pluginDef.SignatureOrg,
		}

		if pluginSetting, exists := pluginSettingsMap[pluginDef.ID]; exists {
			listItem.Enabled = pluginSetting.Enabled
			listItem.Pinned = pluginSetting.Pinned
		}

		if listItem.DefaultNavUrl == "" || !listItem.Enabled {
			listItem.DefaultNavUrl = hs.Cfg.AppSubURL + "/plugins/" + listItem.Id + "/"
		}

		// filter out disabled plugins
		if enabledFilter == "1" && !listItem.Enabled {
			continue
		}

		// filter out built in plugins
		if pluginDef.BuiltIn {
			continue
		}

		result = append(result, listItem)
	}

	sort.Sort(result)
	return response.JSON(200, result)
}

func (hs *HTTPServer) GetPluginSettingByID(c *models.ReqContext) response.Response {
	pluginID := web.Params(c.Req)[":pluginId"]

	plugin, exists := hs.pluginStore.Plugin(c.Req.Context(), pluginID)
	if !exists {
		return response.Error(404, "Plugin not found, no installed plugin with that id", nil)
	}

	dto := &dtos.PluginSetting{
		Type:          string(plugin.Type),
		Id:            plugin.ID,
		Name:          plugin.Name,
		Info:          plugin.Info,
		Dependencies:  plugin.Dependencies,
		Includes:      plugin.Includes,
		BaseUrl:       plugin.BaseURL,
		Module:        plugin.Module,
		DefaultNavUrl: plugin.DefaultNavURL,
		LatestVersion: plugin.GrafanaComVersion,
		HasUpdate:     plugin.GrafanaComHasUpdate,
		State:         plugin.State,
		Signature:     plugin.Signature,
		SignatureType: plugin.SignatureType,
		SignatureOrg:  plugin.SignatureOrg,
	}

	if plugin.IsApp() {
		dto.Enabled = plugin.AutoEnabled
		dto.Pinned = plugin.AutoEnabled
	}

	query := models.GetPluginSettingByIdQuery{PluginId: pluginID, OrgId: c.OrgId}
	if err := bus.DispatchCtx(c.Req.Context(), &query); err != nil {
		if !errors.Is(err, models.ErrPluginSettingNotFound) {
			return response.Error(500, "Failed to get login settings", nil)
		}
	} else {
		dto.Enabled = query.Result.Enabled
		dto.Pinned = query.Result.Pinned
		dto.JsonData = query.Result.JsonData
	}

	return response.JSON(200, dto)
}

func (hs *HTTPServer) UpdatePluginSetting(c *models.ReqContext, cmd models.UpdatePluginSettingCmd) response.Response {
	pluginID := web.Params(c.Req)[":pluginId"]

	if _, exists := hs.pluginStore.Plugin(c.Req.Context(), pluginID); !exists {
		return response.Error(404, "Plugin not installed", nil)
	}

	cmd.OrgId = c.OrgId
	cmd.PluginId = pluginID
	if err := bus.DispatchCtx(c.Req.Context(), &cmd); err != nil {
		return response.Error(500, "Failed to update plugin setting", err)
	}

	return response.Success("Plugin settings updated")
}

func (hs *HTTPServer) GetPluginDashboards(c *models.ReqContext) response.Response {
	pluginID := web.Params(c.Req)[":pluginId"]

	list, err := hs.pluginDashboardManager.GetPluginDashboards(c.OrgId, pluginID)
	if err != nil {
		var notFound plugins.NotFoundError
		if errors.As(err, &notFound) {
			return response.Error(404, notFound.Error(), nil)
		}

		return response.Error(500, "Failed to get plugin dashboards", err)
	}

	return response.JSON(200, list)
}

func (hs *HTTPServer) GetPluginMarkdown(c *models.ReqContext) response.Response {
	pluginID := web.Params(c.Req)[":pluginId"]
	name := web.Params(c.Req)[":name"]

	content, err := hs.pluginMarkdown(c.Req.Context(), pluginID, name)
	if err != nil {
		var notFound plugins.NotFoundError
		if errors.As(err, &notFound) {
			return response.Error(404, notFound.Error(), nil)
		}

		return response.Error(500, "Could not get markdown file", err)
	}

	// fallback try readme
	if len(content) == 0 {
		content, err = hs.pluginMarkdown(c.Req.Context(), pluginID, "readme")
		if err != nil {
			return response.Error(501, "Could not get markdown file", err)
		}
	}

	resp := response.Respond(200, content)
	resp.SetHeader("Content-Type", "text/plain; charset=utf-8")
	return resp
}

func (hs *HTTPServer) ImportDashboard(c *models.ReqContext, apiCmd dtos.ImportDashboardCommand) response.Response {
	var err error
	if apiCmd.PluginId == "" && apiCmd.Dashboard == nil {
		return response.Error(422, "Dashboard must be set", nil)
	}

	trimDefaults := c.QueryBoolWithDefault("trimdefaults", true)
	if trimDefaults && !hs.LoadSchemaService.IsDisabled() {
		apiCmd.Dashboard, err = hs.LoadSchemaService.DashboardApplyDefaults(apiCmd.Dashboard)
		if err != nil {
			return response.Error(500, "Error while applying default value to the dashboard json", err)
		}
	}

	dashInfo, dash, err := hs.pluginDashboardManager.ImportDashboard(c.Req.Context(), apiCmd.PluginId, apiCmd.Path, c.OrgId, apiCmd.FolderId,
		apiCmd.Dashboard, apiCmd.Overwrite, apiCmd.Inputs, c.SignedInUser)
	if err != nil {
		return hs.dashboardSaveErrorToApiResponse(c.Req.Context(), err)
	}

	err = hs.LibraryPanelService.ImportLibraryPanelsForDashboard(c.Req.Context(), c.SignedInUser, dash, apiCmd.FolderId)
	if err != nil {
		return response.Error(500, "Error while importing library panels", err)
	}

	err = hs.LibraryPanelService.ConnectLibraryPanelsForDashboard(c.Req.Context(), c.SignedInUser, dash)
	if err != nil {
		return response.Error(500, "Error while connecting library panels", err)
	}

	return response.JSON(200, dashInfo)
}

// CollectPluginMetrics collect metrics from a plugin.
//
// /api/plugins/:pluginId/metrics
func (hs *HTTPServer) CollectPluginMetrics(c *models.ReqContext) response.Response {
	pluginID := web.Params(c.Req)[":pluginId"]
	plugin, exists := hs.pluginStore.Plugin(c.Req.Context(), pluginID)
	if !exists {
		return response.Error(404, "Plugin not found", nil)
	}

	resp, err := hs.pluginClient.CollectMetrics(c.Req.Context(), plugin.ID)
	if err != nil {
		return translatePluginRequestErrorToAPIError(err)
	}

	headers := make(http.Header)
	headers.Set("Content-Type", "text/plain")

	return response.CreateNormalResponse(headers, resp.PrometheusMetrics, http.StatusOK)
}

// getPluginAssets returns public plugin assets (images, JS, etc.)
//
// /public/plugins/:pluginId/*
func (hs *HTTPServer) getPluginAssets(c *models.ReqContext) {
	pluginID := web.Params(c.Req)[":pluginId"]
	plugin, exists := hs.pluginStore.Plugin(c.Req.Context(), pluginID)
	if !exists {
		c.JsonApiErr(404, "Plugin not found", nil)
		return
	}

	requestedFile := filepath.Clean(web.Params(c.Req)["*"])
	pluginFilePath := filepath.Join(plugin.PluginDir, requestedFile)

	if !plugin.IncludedInSignature(requestedFile) {
		hs.log.Warn("Access to requested plugin file will be forbidden in upcoming Grafana versions as the file "+
			"is not included in the plugin signature", "file", requestedFile)
	}

	// It's safe to ignore gosec warning G304 since we already clean the requested file path and subsequently
	// use this with a prefix of the plugin's directory, which is set during plugin loading
	// nolint:gosec
	f, err := os.Open(pluginFilePath)
	if err != nil {
		if os.IsNotExist(err) {
			c.JsonApiErr(404, "Plugin file not found", err)
			return
		}
		c.JsonApiErr(500, "Could not open plugin file", err)
		return
	}
	defer func() {
		if err := f.Close(); err != nil {
			hs.log.Error("Failed to close file", "err", err)
		}
	}()

	fi, err := f.Stat()
	if err != nil {
		c.JsonApiErr(500, "Plugin file exists but could not open", err)
		return
	}

	if hs.Cfg.Env == setting.Dev {
		c.Resp.Header().Set("Cache-Control", "max-age=0, must-revalidate, no-cache")
	} else {
		c.Resp.Header().Set("Cache-Control", "public, max-age=3600")
	}

	http.ServeContent(c.Resp, c.Req, pluginFilePath, fi.ModTime(), f)
}

// CheckHealth returns the health of a plugin.
// /api/plugins/:pluginId/health
func (hs *HTTPServer) CheckHealth(c *models.ReqContext) response.Response {
	pluginID := web.Params(c.Req)[":pluginId"]

	pCtx, found, err := hs.PluginContextProvider.Get(c.Req.Context(), pluginID, "", c.SignedInUser, false)
	if err != nil {
		return response.Error(500, "Failed to get plugin settings", err)
	}
	if !found {
		return response.Error(404, "Plugin not found", nil)
	}

	resp, err := hs.pluginClient.CheckHealth(c.Req.Context(), &backend.CheckHealthRequest{
		PluginContext: pCtx,
	})
	if err != nil {
		return translatePluginRequestErrorToAPIError(err)
	}

	payload := map[string]interface{}{
		"status":  resp.Status.String(),
		"message": resp.Message,
	}

	// Unmarshal JSONDetails if it's not empty.
	if len(resp.JSONDetails) > 0 {
		var jsonDetails map[string]interface{}
		err = json.Unmarshal(resp.JSONDetails, &jsonDetails)
		if err != nil {
			return response.Error(500, "Failed to unmarshal detailed response from backend plugin", err)
		}

		payload["details"] = jsonDetails
	}

	if resp.Status != backend.HealthStatusOk {
		return response.JSON(503, payload)
	}

	return response.JSON(200, payload)
}

// CallResource passes a resource call from a plugin to the backend plugin.
//
// /api/plugins/:pluginId/resources/*
func (hs *HTTPServer) CallResource(c *models.ReqContext) {
	pluginID := web.Params(c.Req)[":pluginId"]

	pCtx, found, err := hs.PluginContextProvider.Get(c.Req.Context(), pluginID, "", c.SignedInUser, false)
	if err != nil {
		c.JsonApiErr(500, "Failed to get plugin settings", err)
		return
	}
	if !found {
		c.JsonApiErr(404, "Plugin not found", nil)
		return
	}
	hs.pluginClient.CallResource(pCtx, c, web.Params(c.Req)["*"])
}

func (hs *HTTPServer) GetPluginErrorsList(_ *models.ReqContext) response.Response {
	return response.JSON(200, hs.pluginErrorResolver.PluginErrors())
}

func (hs *HTTPServer) InstallPlugin(c *models.ReqContext, dto dtos.InstallPluginCommand) response.Response {
	pluginID := web.Params(c.Req)[":pluginId"]

	err := hs.pluginStore.Add(c.Req.Context(), pluginID, dto.Version, plugins.AddOpts{})
	if err != nil {
		var dupeErr plugins.DuplicateError
		if errors.As(err, &dupeErr) {
			return response.Error(http.StatusConflict, "Plugin already installed", err)
		}
		var versionUnsupportedErr installer.ErrVersionUnsupported
		if errors.As(err, &versionUnsupportedErr) {
			return response.Error(http.StatusConflict, "Plugin version not supported", err)
		}
		var versionNotFoundErr installer.ErrVersionNotFound
		if errors.As(err, &versionNotFoundErr) {
			return response.Error(http.StatusNotFound, "Plugin version not found", err)
		}
		var clientError installer.Response4xxError
		if errors.As(err, &clientError) {
			return response.Error(clientError.StatusCode, clientError.Message, err)
		}
		if errors.Is(err, plugins.ErrInstallCorePlugin) {
			return response.Error(http.StatusForbidden, "Cannot install or change a Core plugin", err)
		}

		return response.Error(http.StatusInternalServerError, "Failed to install plugin", err)
	}

	return response.JSON(http.StatusOK, []byte{})
}

func (hs *HTTPServer) UninstallPlugin(c *models.ReqContext) response.Response {
	pluginID := web.Params(c.Req)[":pluginId"]

	err := hs.pluginStore.Remove(c.Req.Context(), pluginID)
	if err != nil {
		if errors.Is(err, plugins.ErrPluginNotInstalled) {
			return response.Error(http.StatusNotFound, "Plugin not installed", err)
		}
		if errors.Is(err, plugins.ErrUninstallCorePlugin) {
			return response.Error(http.StatusForbidden, "Cannot uninstall a Core plugin", err)
		}
		if errors.Is(err, plugins.ErrUninstallOutsideOfPluginDir) {
			return response.Error(http.StatusForbidden, "Cannot uninstall a plugin outside of the plugins directory", err)
		}

		return response.Error(http.StatusInternalServerError, "Failed to uninstall plugin", err)
	}
	return response.JSON(http.StatusOK, []byte{})
}

func translatePluginRequestErrorToAPIError(err error) response.Response {
	if errors.Is(err, backendplugin.ErrPluginNotRegistered) {
		return response.Error(404, "Plugin not found", err)
	}

	if errors.Is(err, backendplugin.ErrMethodNotImplemented) {
		return response.Error(404, "Not found", err)
	}

	if errors.Is(err, backendplugin.ErrHealthCheckFailed) {
		return response.Error(500, "Plugin health check failed", err)
	}

	if errors.Is(err, backendplugin.ErrPluginUnavailable) {
		return response.Error(503, "Plugin unavailable", err)
	}

	return response.Error(500, "Plugin request failed", err)
}

func (hs *HTTPServer) pluginMarkdown(ctx context.Context, pluginId string, name string) ([]byte, error) {
	plugin, exists := hs.pluginStore.Plugin(ctx, pluginId)
	if !exists {
		return nil, plugins.NotFoundError{PluginID: pluginId}
	}

	// nolint:gosec
	// We can ignore the gosec G304 warning on this one because `plugin.PluginDir` is based
	// on plugin the folder structure on disk and not user input.
	path := filepath.Join(plugin.PluginDir, fmt.Sprintf("%s.md", strings.ToUpper(name)))
	exists, err := fs.Exists(path)
	if err != nil {
		return nil, err
	}
	if !exists {
		path = filepath.Join(plugin.PluginDir, fmt.Sprintf("%s.md", strings.ToLower(name)))
	}

	exists, err = fs.Exists(path)
	if err != nil {
		return nil, err
	}
	if !exists {
		return make([]byte, 0), nil
	}

	// nolint:gosec
	// We can ignore the gosec G304 warning on this one because `plugin.PluginDir` is based
	// on plugin the folder structure on disk and not user input.
	data, err := ioutil.ReadFile(path)
	if err != nil {
		return nil, err
	}
	return data, nil
}<|MERGE_RESOLUTION|>--- conflicted
+++ resolved
@@ -67,12 +67,8 @@
 			Name:          pluginDef.Name,
 			Type:          string(pluginDef.Type),
 			Category:      pluginDef.Category,
-<<<<<<< HEAD
 			Info:          pluginDef.Info,
-=======
-			Info:          &pluginDef.Info,
-			Dependencies:  &pluginDef.Dependencies,
->>>>>>> 6fe29dda
+			Dependencies:  pluginDef.Dependencies,
 			LatestVersion: pluginDef.GrafanaComVersion,
 			HasUpdate:     pluginDef.GrafanaComHasUpdate,
 			DefaultNavUrl: pluginDef.DefaultNavURL,
