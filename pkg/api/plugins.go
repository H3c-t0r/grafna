package api

import (
	"encoding/json"
	"errors"
	"net/http"
	"sort"
	"time"

	"github.com/grafana/grafana-plugin-sdk-go/backend"

	"github.com/grafana/grafana/pkg/api/dtos"
	"github.com/grafana/grafana/pkg/bus"
	"github.com/grafana/grafana/pkg/models"
	"github.com/grafana/grafana/pkg/plugins"
	"github.com/grafana/grafana/pkg/plugins/backendplugin"
	"github.com/grafana/grafana/pkg/plugins/datasource/wrapper"
	"github.com/grafana/grafana/pkg/setting"
	"github.com/grafana/grafana/pkg/util/errutil"
)

// ErrPluginNotFound is returned when an requested plugin is not installed.
var ErrPluginNotFound error = errors.New("plugin not found, no installed plugin with that id")

func (hs *HTTPServer) getPluginContext(pluginID string, user *models.SignedInUser) (backend.PluginContext, error) {
	pc := backend.PluginContext{}
	plugin, exists := plugins.Plugins[pluginID]
	if !exists {
		return pc, ErrPluginNotFound
	}

	jsonData := json.RawMessage{}
	decryptedSecureJSONData := map[string]string{}
	var updated time.Time

	ps, err := hs.getCachedPluginSettings(pluginID, user)
	if err != nil {
		// models.ErrPluginSettingNotFound is expected if there's no row found for plugin setting in database (if non-app plugin).
		// If it's not this expected error something is wrong with cache or database and we return the error to the client.
		if err != models.ErrPluginSettingNotFound {
			return pc, errutil.Wrap("Failed to get plugin settings", err)
		}
	} else {
		jsonData, err = json.Marshal(ps.JsonData)
		if err != nil {
			return pc, errutil.Wrap("Failed to unmarshal plugin json data", err)
		}
		decryptedSecureJSONData = ps.DecryptedValues()
		updated = ps.Updated
	}

	return backend.PluginContext{
		OrgID:    user.OrgId,
		PluginID: plugin.Id,
		User:     wrapper.BackendUserFromSignedInUser(user),
		AppInstanceSettings: &backend.AppInstanceSettings{
			JSONData:                jsonData,
			DecryptedSecureJSONData: decryptedSecureJSONData,
			Updated:                 updated,
		},
	}, nil
}

func (hs *HTTPServer) GetPluginList(c *models.ReqContext) Response {
	typeFilter := c.Query("type")
	enabledFilter := c.Query("enabled")
	embeddedFilter := c.Query("embedded")
	coreFilter := c.Query("core")

	// For users with viewer role we only return core plugins
	if !c.HasRole(models.ROLE_ADMIN) {
		coreFilter = "1"
	}

	pluginSettingsMap, err := plugins.GetPluginSettings(c.OrgId)

	if err != nil {
		return Error(500, "Failed to get list of plugins", err)
	}

	result := make(dtos.PluginList, 0)
	for _, pluginDef := range plugins.Plugins {
		// filter out app sub plugins
		if embeddedFilter == "0" && pluginDef.IncludedInAppId != "" {
			continue
		}

		// filter out core plugins
		if (coreFilter == "0" && pluginDef.IsCorePlugin) || (coreFilter == "1" && !pluginDef.IsCorePlugin) {
			continue
		}

		// filter on type
		if typeFilter != "" && typeFilter != pluginDef.Type {
			continue
		}

		if pluginDef.State == plugins.PluginStateAlpha && !hs.Cfg.PluginsEnableAlpha {
			continue
		}

		listItem := dtos.PluginListItem{
			Id:            pluginDef.Id,
			Name:          pluginDef.Name,
			Type:          pluginDef.Type,
			Category:      pluginDef.Category,
			Info:          &pluginDef.Info,
			LatestVersion: pluginDef.GrafanaNetVersion,
			HasUpdate:     pluginDef.GrafanaNetHasUpdate,
			DefaultNavUrl: pluginDef.DefaultNavUrl,
			State:         pluginDef.State,
			Signature:     pluginDef.Signature,
		}

		if pluginSetting, exists := pluginSettingsMap[pluginDef.Id]; exists {
			listItem.Enabled = pluginSetting.Enabled
			listItem.Pinned = pluginSetting.Pinned
		}

		if listItem.DefaultNavUrl == "" || !listItem.Enabled {
			listItem.DefaultNavUrl = setting.AppSubUrl + "/plugins/" + listItem.Id + "/"
		}

		// filter out disabled plugins
		if enabledFilter == "1" && !listItem.Enabled {
			continue
		}

		// filter out built in data sources
		if ds, exists := plugins.DataSources[pluginDef.Id]; exists {
			if ds.BuiltIn {
				continue
			}
		}

		result = append(result, listItem)
	}

	sort.Sort(result)
	return JSON(200, result)
}

func GetPluginSettingByID(c *models.ReqContext) Response {
	pluginID := c.Params(":pluginId")

	def, exists := plugins.Plugins[pluginID]
	if !exists {
		return Error(404, "Plugin not found, no installed plugin with that id", nil)
	}

	dto := &dtos.PluginSetting{
		Type:          def.Type,
		Id:            def.Id,
		Name:          def.Name,
		Info:          &def.Info,
		Dependencies:  &def.Dependencies,
		Includes:      def.Includes,
		BaseUrl:       def.BaseUrl,
		Module:        def.Module,
		DefaultNavUrl: def.DefaultNavUrl,
		LatestVersion: def.GrafanaNetVersion,
		HasUpdate:     def.GrafanaNetHasUpdate,
		State:         def.State,
		Signature:     def.Signature,
	}

	query := models.GetPluginSettingByIdQuery{PluginId: pluginID, OrgId: c.OrgId}
	if err := bus.Dispatch(&query); err != nil {
		if err != models.ErrPluginSettingNotFound {
			return Error(500, "Failed to get login settings", nil)
		}
	} else {
		dto.Enabled = query.Result.Enabled
		dto.Pinned = query.Result.Pinned
		dto.JsonData = query.Result.JsonData
	}

	return JSON(200, dto)
}

func UpdatePluginSetting(c *models.ReqContext, cmd models.UpdatePluginSettingCmd) Response {
	pluginID := c.Params(":pluginId")

	cmd.OrgId = c.OrgId
	cmd.PluginId = pluginID

	if _, ok := plugins.Apps[cmd.PluginId]; !ok {
		return Error(404, "Plugin not installed.", nil)
	}

	if err := bus.Dispatch(&cmd); err != nil {
		return Error(500, "Failed to update plugin setting", err)
	}

	return Success("Plugin settings updated")
}

func GetPluginDashboards(c *models.ReqContext) Response {
	pluginID := c.Params(":pluginId")

	list, err := plugins.GetPluginDashboards(c.OrgId, pluginID)
	if err != nil {
		if notfound, ok := err.(plugins.PluginNotFoundError); ok {
			return Error(404, notfound.Error(), nil)
		}

		return Error(500, "Failed to get plugin dashboards", err)
	}

	return JSON(200, list)
}

func GetPluginMarkdown(c *models.ReqContext) Response {
	pluginID := c.Params(":pluginId")
	name := c.Params(":name")

	content, err := plugins.GetPluginMarkdown(pluginID, name)
	if err != nil {
		if notfound, ok := err.(plugins.PluginNotFoundError); ok {
			return Error(404, notfound.Error(), nil)
		}

		return Error(500, "Could not get markdown file", err)
	}

	// fallback try readme
	if len(content) == 0 {
		content, err = plugins.GetPluginMarkdown(pluginID, "readme")
		if err != nil {
			return Error(501, "Could not get markdown file", err)
		}
	}

	resp := Respond(200, content)
	resp.Header("Content-Type", "text/plain; charset=utf-8")
	return resp
}

func ImportDashboard(c *models.ReqContext, apiCmd dtos.ImportDashboardCommand) Response {
	if apiCmd.PluginId == "" && apiCmd.Dashboard == nil {
		return Error(422, "Dashboard must be set", nil)
	}

	cmd := plugins.ImportDashboardCommand{
		OrgId:     c.OrgId,
		User:      c.SignedInUser,
		PluginId:  apiCmd.PluginId,
		Path:      apiCmd.Path,
		Inputs:    apiCmd.Inputs,
		Overwrite: apiCmd.Overwrite,
		FolderId:  apiCmd.FolderId,
		Dashboard: apiCmd.Dashboard,
	}

	if err := bus.Dispatch(&cmd); err != nil {
		return dashboardSaveErrorToApiResponse(err)
	}

	return JSON(200, cmd.Result)
}

// CollectPluginMetrics collect metrics from a plugin.
//
// /api/plugins/:pluginId/metrics
func (hs *HTTPServer) CollectPluginMetrics(c *models.ReqContext) Response {
	pluginID := c.Params("pluginId")
	plugin, exists := plugins.Plugins[pluginID]
	if !exists {
		return Error(404, "Plugin not found", nil)
	}

	resp, err := hs.BackendPluginManager.CollectMetrics(c.Req.Context(), plugin.Id)
	if err != nil {
		return translatePluginRequestErrorToAPIError(err)
	}

	headers := make(http.Header)
	headers.Set("Content-Type", "text/plain")

	return &NormalResponse{
		header: headers,
		body:   resp.PrometheusMetrics,
		status: http.StatusOK,
	}
}

// CheckHealth returns the health of a plugin.
// /api/plugins/:pluginId/health
func (hs *HTTPServer) CheckHealth(c *models.ReqContext) Response {
	pluginID := c.Params("pluginId")

	pCtx, err := hs.getPluginContext(pluginID, c.SignedInUser)
	if err != nil {
		if err == ErrPluginNotFound {
			return Error(404, "Plugin not found", nil)
		}

		return Error(500, "Failed to get plugin settings", err)
	}

	resp, err := hs.BackendPluginManager.CheckHealth(c.Req.Context(), pCtx)
	if err != nil {
		return translatePluginRequestErrorToAPIError(err)
	}

	payload := map[string]interface{}{
		"status":  resp.Status.String(),
		"message": resp.Message,
	}

	// Unmarshal JSONDetails if it's not empty.
	if len(resp.JSONDetails) > 0 {
		var jsonDetails map[string]interface{}
		err = json.Unmarshal(resp.JSONDetails, &jsonDetails)
		if err != nil {
			return Error(500, "Failed to unmarshal detailed response from backend plugin", err)
		}

		payload["details"] = jsonDetails
	}

	if resp.Status != backend.HealthStatusOk {
		return JSON(503, payload)
	}

	return JSON(200, payload)
}

// CallResource passes a resource call from a plugin to the backend plugin.
//
// /api/plugins/:pluginId/resources/*
func (hs *HTTPServer) CallResource(c *models.ReqContext) {
	pluginID := c.Params("pluginId")

	pCtx, err := hs.getPluginContext(pluginID, c.SignedInUser)
	if err != nil {
		if err == ErrPluginNotFound {
			c.JsonApiErr(404, "Plugin not found", nil)
			return
		}

		c.JsonApiErr(500, "Failed to get plugin settings", err)
		return
	}
	hs.BackendPluginManager.CallResource(pCtx, c, c.Params("*"))
}

func (hs *HTTPServer) getCachedPluginSettings(pluginID string, user *models.SignedInUser) (*models.PluginSetting, error) {
	cacheKey := "plugin-setting-" + pluginID

	if cached, found := hs.CacheService.Get(cacheKey); found {
		ps := cached.(*models.PluginSetting)
		if ps.OrgId == user.OrgId {
			return ps, nil
		}
	}

	query := models.GetPluginSettingByIdQuery{PluginId: pluginID, OrgId: user.OrgId}
	if err := hs.Bus.Dispatch(&query); err != nil {
		return nil, err
	}

	hs.CacheService.Set(cacheKey, query.Result, time.Second*5)
	return query.Result, nil
}

func (hs *HTTPServer) GetPluginErrorsList(c *models.ReqContext) Response {
<<<<<<< HEAD
	pluginErrors := make([]plugins.PluginErrorInfo, 0)
	for id, e := range plugins.Errors {
		pluginErrors = append(pluginErrors, plugins.PluginErrorInfo{
			ErrorCode: e.ErrorCode.String(),
			PluginID:  id,
		})
	}
	return JSON(200, pluginErrors)
=======
	return JSON(200, plugins.ScanningErrors())
>>>>>>> ecaa041e
}

func translatePluginRequestErrorToAPIError(err error) Response {
	if errors.Is(err, backendplugin.ErrPluginNotRegistered) {
		return Error(404, "Plugin not found", err)
	}

	if errors.Is(err, backendplugin.ErrMethodNotImplemented) {
		return Error(404, "Not found", err)
	}

	if errors.Is(err, backendplugin.ErrHealthCheckFailed) {
		return Error(500, "Plugin health check failed", err)
	}

	if errors.Is(err, backendplugin.ErrPluginUnavailable) {
		return Error(503, "Plugin unavailable", err)
	}

	return Error(500, "Plugin request failed", err)
}<|MERGE_RESOLUTION|>--- conflicted
+++ resolved
@@ -365,18 +365,7 @@
 }
 
 func (hs *HTTPServer) GetPluginErrorsList(c *models.ReqContext) Response {
-<<<<<<< HEAD
-	pluginErrors := make([]plugins.PluginErrorInfo, 0)
-	for id, e := range plugins.Errors {
-		pluginErrors = append(pluginErrors, plugins.PluginErrorInfo{
-			ErrorCode: e.ErrorCode.String(),
-			PluginID:  id,
-		})
-	}
-	return JSON(200, pluginErrors)
-=======
 	return JSON(200, plugins.ScanningErrors())
->>>>>>> ecaa041e
 }
 
 func translatePluginRequestErrorToAPIError(err error) Response {
