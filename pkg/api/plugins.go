--- conflicted
+++ resolved
@@ -358,13 +358,9 @@
 	}
 	pluginID := web.Params(c.Req)[":pluginId"]
 
-<<<<<<< HEAD
-	err := hs.pluginStore.Add(c.Req.Context(), pluginID, dto.Version, hs.pluginRepo, plugins.CompatabilityOpts{
+	err := hs.pluginManager.Add(c.Req.Context(), pluginID, dto.Version, hs.pluginRepo, plugins.CompatabilityOpts{
 		GrafanaVersion: hs.Cfg.BuildVersion,
 	})
-=======
-	err := hs.pluginManager.Add(c.Req.Context(), pluginID, dto.Version)
->>>>>>> ede7b29d
 	if err != nil {
 		var dupeErr plugins.DuplicateError
 		if errors.As(err, &dupeErr) {
