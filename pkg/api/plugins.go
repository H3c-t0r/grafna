--- conflicted
+++ resolved
@@ -243,13 +243,8 @@
 //
 // /api/plugins/:pluginId/metrics
 func (hs *HTTPServer) CollectPluginMetrics(c *models.ReqContext) response.Response {
-<<<<<<< HEAD
-	pluginID := c.Params("pluginId")
+	pluginID := macaron.Params(c.Req)[":pluginId"]
 	plugin := hs.pluginStore.Plugin(pluginID)
-=======
-	pluginID := macaron.Params(c.Req)[":pluginId"]
-	plugin := hs.PluginManager.GetPlugin(pluginID)
->>>>>>> ed0c43b1
 	if plugin == nil {
 		return response.Error(404, "Plugin not found", nil)
 	}
@@ -269,13 +264,8 @@
 //
 // /public/plugins/:pluginId/*
 func (hs *HTTPServer) getPluginAssets(c *models.ReqContext) {
-<<<<<<< HEAD
-	pluginID := c.Params("pluginId")
+	pluginID := macaron.Params(c.Req)[":pluginId"]
 	plugin := hs.pluginStore.Plugin(pluginID)
-=======
-	pluginID := macaron.Params(c.Req)[":pluginId"]
-	plugin := hs.PluginManager.GetPlugin(pluginID)
->>>>>>> ed0c43b1
 	if plugin == nil {
 		c.JsonApiErr(404, "Plugin not found", nil)
 		return
@@ -378,11 +368,7 @@
 		c.JsonApiErr(404, "Plugin not found", nil)
 		return
 	}
-<<<<<<< HEAD
-	hs.pluginClient.CallResource(pCtx, c, c.Params("*"))
-=======
-	hs.BackendPluginManager.CallResource(pCtx, c, macaron.Params(c.Req)["*"])
->>>>>>> ed0c43b1
+	hs.pluginClient.CallResource(pCtx, c, macaron.Params(c.Req)["*"])
 }
 
 func (hs *HTTPServer) GetPluginErrorsList(_ *models.ReqContext) response.Response {
