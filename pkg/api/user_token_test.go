package api

import (
	"context"
	"fmt"
	"testing"
	"time"

	"github.com/grafana/grafana/pkg/bus"
	"github.com/grafana/grafana/pkg/models"
	"github.com/grafana/grafana/pkg/services/auth"
	"github.com/stretchr/testify/assert"
)

func TestUserTokenAPIEndpoint(t *testing.T) {
	t.Run("When current user attempts to revoke an auth token for a non-existing user", func(t *testing.T) {
		cmd := models.RevokeAuthTokenCmd{AuthTokenId: 2}

		revokeUserAuthTokenScenario(t, "Should return not found when calling POST on", "/api/user/revoke-auth-token",
			"/api/user/revoke-auth-token", cmd, 200, func(sc *scenarioContext) {
				var userID int64
				bus.AddHandler("test", func(cmd *models.GetUserByIdQuery) error {
					userID = cmd.Id
					return models.ErrUserNotFound
				})

				sc.fakeReqWithParams("POST", sc.url, map[string]string{}).exec()
				assert.Equal(t, 404, sc.resp.Code)
				assert.Equal(t, int64(200), userID)
			})
	})

	t.Run("When current user gets auth tokens for a non-existing user", func(t *testing.T) {
		getUserAuthTokensScenario(t, "Should return not found when calling GET on", "/api/user/auth-tokens", "/api/user/auth-tokens", 200, func(sc *scenarioContext) {
			var userID int64
			bus.AddHandler("test", func(cmd *models.GetUserByIdQuery) error {
				userID = cmd.Id
				return models.ErrUserNotFound
			})

			sc.fakeReqWithParams("GET", sc.url, map[string]string{}).exec()
			assert.Equal(t, 404, sc.resp.Code)
			assert.Equal(t, int64(200), userID)
		})
	})

<<<<<<< HEAD
	t.Run("When logout an existing user from all devices", func(t *testing.T) {
=======
	t.Run("When logging out an existing user from all devices", func(t *testing.T) {
>>>>>>> dff45199
		logoutUserFromAllDevicesInternalScenario(t, "Should be successful", 1, func(sc *scenarioContext) {
			const userID int64 = 200
			bus.AddHandler("test", func(cmd *models.GetUserByIdQuery) error {
				cmd.Result = &models.User{Id: userID}
				return nil
			})

			sc.fakeReqWithParams("POST", sc.url, map[string]string{}).exec()
			assert.Equal(t, 200, sc.resp.Code)
		})
	})

	t.Run("When logout a non-existing user from all devices", func(t *testing.T) {
<<<<<<< HEAD
		logoutUserFromAllDevicesInternalScenario(t, "Should return not found", TestUserID, func(sc *scenarioContext) {
=======
		logoutUserFromAllDevicesInternalScenario(t, "Should return not found", testUserID, func(sc *scenarioContext) {
>>>>>>> dff45199
			bus.AddHandler("test", func(cmd *models.GetUserByIdQuery) error {
				return models.ErrUserNotFound
			})

			sc.fakeReqWithParams("POST", sc.url, map[string]string{}).exec()
			assert.Equal(t, 404, sc.resp.Code)
		})
	})

	t.Run("When revoke an auth token for a user", func(t *testing.T) {
		cmd := models.RevokeAuthTokenCmd{AuthTokenId: 2}
		token := &models.UserToken{Id: 1}

		revokeUserAuthTokenInternalScenario(t, "Should be successful", cmd, 200, token, func(sc *scenarioContext) {
			bus.AddHandler("test", func(cmd *models.GetUserByIdQuery) error {
				cmd.Result = &models.User{Id: 200}
				return nil
			})

			sc.userAuthTokenService.GetUserTokenProvider = func(ctx context.Context, userId, userTokenId int64) (*models.UserToken, error) {
				return &models.UserToken{Id: 2}, nil
			}
			sc.fakeReqWithParams("POST", sc.url, map[string]string{}).exec()
			assert.Equal(t, 200, sc.resp.Code)
		})
	})

	t.Run("When revoke the active auth token used by himself", func(t *testing.T) {
		cmd := models.RevokeAuthTokenCmd{AuthTokenId: 2}
		token := &models.UserToken{Id: 2}

<<<<<<< HEAD
		revokeUserAuthTokenInternalScenario(t, "Should not be successful", cmd, TestUserID, token, func(sc *scenarioContext) {
			bus.AddHandler("test", func(cmd *models.GetUserByIdQuery) error {
				cmd.Result = &models.User{Id: TestUserID}
=======
		revokeUserAuthTokenInternalScenario(t, "Should not be successful", cmd, testUserID, token, func(sc *scenarioContext) {
			bus.AddHandler("test", func(cmd *models.GetUserByIdQuery) error {
				cmd.Result = &models.User{Id: testUserID}
>>>>>>> dff45199
				return nil
			})

			sc.userAuthTokenService.GetUserTokenProvider = func(ctx context.Context, userId, userTokenId int64) (*models.UserToken, error) {
				return token, nil
			}
			sc.fakeReqWithParams("POST", sc.url, map[string]string{}).exec()
			assert.Equal(t, 400, sc.resp.Code)
		})
	})

	t.Run("When gets auth tokens for a user", func(t *testing.T) {
		currentToken := &models.UserToken{Id: 1}

		getUserAuthTokensInternalScenario(t, "Should be successful", currentToken, func(sc *scenarioContext) {
			bus.AddHandler("test", func(cmd *models.GetUserByIdQuery) error {
<<<<<<< HEAD
				cmd.Result = &models.User{Id: TestUserID}
=======
				cmd.Result = &models.User{Id: testUserID}
>>>>>>> dff45199
				return nil
			})

			tokens := []*models.UserToken{
				{
					Id:        1,
					ClientIp:  "127.0.0.1",
					UserAgent: "Mozilla/5.0 (X11; Linux x86_64) AppleWebKit/537.36 (KHTML, like Gecko) Chrome/72.0.3626.119 Safari/537.36",
					CreatedAt: time.Now().Unix(),
					SeenAt:    time.Now().Unix(),
				},
				{
					Id:        2,
					ClientIp:  "127.0.0.2",
					UserAgent: "Mozilla/5.0 (iPhone; CPU iPhone OS 11_0 like Mac OS X) AppleWebKit/604.1.38 (KHTML, like Gecko) Version/11.0 Mobile/15A372 Safari/604.1",
					CreatedAt: time.Now().Unix(),
					SeenAt:    0,
				},
			}
			sc.userAuthTokenService.GetUserTokensProvider = func(ctx context.Context, userId int64) ([]*models.UserToken, error) {
				return tokens, nil
			}
			sc.fakeReqWithParams("GET", sc.url, map[string]string{}).exec()

			assert.Equal(t, 200, sc.resp.Code)
			result := sc.ToJSON()
			assert.Len(t, result.MustArray(), 2)

			resultOne := result.GetIndex(0)
			assert.Equal(t, tokens[0].Id, resultOne.Get("id").MustInt64())
			assert.True(t, resultOne.Get("isActive").MustBool())
			assert.Equal(t, "127.0.0.1", resultOne.Get("clientIp").MustString())
			assert.Equal(t, time.Unix(tokens[0].CreatedAt, 0).Format(time.RFC3339), resultOne.Get("createdAt").MustString())
			assert.Equal(t, time.Unix(tokens[0].SeenAt, 0).Format(time.RFC3339), resultOne.Get("seenAt").MustString())

			assert.Equal(t, "Other", resultOne.Get("device").MustString())
			assert.Equal(t, "Chrome", resultOne.Get("browser").MustString())
			assert.Equal(t, "72.0", resultOne.Get("browserVersion").MustString())
			assert.Equal(t, "Linux", resultOne.Get("os").MustString())
<<<<<<< HEAD
			assert.Equal(t, "", resultOne.Get("osVersion").MustString())
=======
			assert.Empty(t, resultOne.Get("osVersion").MustString())
>>>>>>> dff45199

			resultTwo := result.GetIndex(1)
			assert.Equal(t, tokens[1].Id, resultTwo.Get("id").MustInt64())
			assert.False(t, resultTwo.Get("isActive").MustBool())
			assert.Equal(t, "127.0.0.2", resultTwo.Get("clientIp").MustString())
			assert.Equal(t, time.Unix(tokens[1].CreatedAt, 0).Format(time.RFC3339), resultTwo.Get("createdAt").MustString())
			assert.Equal(t, time.Unix(tokens[1].CreatedAt, 0).Format(time.RFC3339), resultTwo.Get("seenAt").MustString())

			assert.Equal(t, "iPhone", resultTwo.Get("device").MustString())
			assert.Equal(t, "Mobile Safari", resultTwo.Get("browser").MustString())
			assert.Equal(t, "11.0", resultTwo.Get("browserVersion").MustString())
			assert.Equal(t, "iOS", resultTwo.Get("os").MustString())
			assert.Equal(t, "11.0", resultTwo.Get("osVersion").MustString())
		})
	})
}

func revokeUserAuthTokenScenario(t *testing.T, desc string, url string, routePattern string, cmd models.RevokeAuthTokenCmd,
	userId int64, fn scenarioFunc) {
	t.Run(fmt.Sprintf("%s %s", desc, url), func(t *testing.T) {
		t.Cleanup(bus.ClearBusHandlers)

		fakeAuthTokenService := auth.NewFakeUserAuthTokenService()

		hs := HTTPServer{
			Bus:              bus.GetBus(),
			AuthTokenService: fakeAuthTokenService,
		}

		sc := setupScenarioContext(t, url)
		sc.userAuthTokenService = fakeAuthTokenService
		sc.defaultHandler = Wrap(func(c *models.ReqContext) Response {
			sc.context = c
			sc.context.UserId = userId
			sc.context.OrgId = testOrgID
			sc.context.OrgRole = models.ROLE_ADMIN

			return hs.RevokeUserAuthToken(c, cmd)
		})

		sc.m.Post(routePattern, sc.defaultHandler)

		fn(sc)
	})
}

func getUserAuthTokensScenario(t *testing.T, desc string, url string, routePattern string, userId int64, fn scenarioFunc) {
	t.Run(fmt.Sprintf("%s %s", desc, url), func(t *testing.T) {
		t.Cleanup(bus.ClearBusHandlers)

		fakeAuthTokenService := auth.NewFakeUserAuthTokenService()

		hs := HTTPServer{
			Bus:              bus.GetBus(),
			AuthTokenService: fakeAuthTokenService,
		}

		sc := setupScenarioContext(t, url)
		sc.userAuthTokenService = fakeAuthTokenService
		sc.defaultHandler = Wrap(func(c *models.ReqContext) Response {
			sc.context = c
			sc.context.UserId = userId
			sc.context.OrgId = testOrgID
			sc.context.OrgRole = models.ROLE_ADMIN

			return hs.GetUserAuthTokens(c)
		})

		sc.m.Get(routePattern, sc.defaultHandler)

		fn(sc)
	})
}

func logoutUserFromAllDevicesInternalScenario(t *testing.T, desc string, userId int64, fn scenarioFunc) {
	t.Run(desc, func(t *testing.T) {
		t.Cleanup(bus.ClearBusHandlers)

		hs := HTTPServer{
			Bus:              bus.GetBus(),
			AuthTokenService: auth.NewFakeUserAuthTokenService(),
		}

		sc := setupScenarioContext(t, "/")
		sc.defaultHandler = Wrap(func(c *models.ReqContext) Response {
			sc.context = c
			sc.context.UserId = testUserID
			sc.context.OrgId = testOrgID
			sc.context.OrgRole = models.ROLE_ADMIN

			return hs.logoutUserFromAllDevicesInternal(context.Background(), userId)
		})

		sc.m.Post("/", sc.defaultHandler)

		fn(sc)
	})
}

func revokeUserAuthTokenInternalScenario(t *testing.T, desc string, cmd models.RevokeAuthTokenCmd, userId int64,
	token *models.UserToken, fn scenarioFunc) {
	t.Run(desc, func(t *testing.T) {
		t.Cleanup(bus.ClearBusHandlers)

		fakeAuthTokenService := auth.NewFakeUserAuthTokenService()

		hs := HTTPServer{
			Bus:              bus.GetBus(),
			AuthTokenService: fakeAuthTokenService,
		}

		sc := setupScenarioContext(t, "/")
		sc.userAuthTokenService = fakeAuthTokenService
		sc.defaultHandler = Wrap(func(c *models.ReqContext) Response {
			sc.context = c
			sc.context.UserId = testUserID
			sc.context.OrgId = testOrgID
			sc.context.OrgRole = models.ROLE_ADMIN
			sc.context.UserToken = token

			return hs.revokeUserAuthTokenInternal(c, userId, cmd)
		})

		sc.m.Post("/", sc.defaultHandler)

		fn(sc)
	})
}

func getUserAuthTokensInternalScenario(t *testing.T, desc string, token *models.UserToken, fn scenarioFunc) {
	t.Run(desc, func(t *testing.T) {
		t.Cleanup(bus.ClearBusHandlers)

		fakeAuthTokenService := auth.NewFakeUserAuthTokenService()

		hs := HTTPServer{
			Bus:              bus.GetBus(),
			AuthTokenService: fakeAuthTokenService,
		}

		sc := setupScenarioContext(t, "/")
		sc.userAuthTokenService = fakeAuthTokenService
		sc.defaultHandler = Wrap(func(c *models.ReqContext) Response {
			sc.context = c
			sc.context.UserId = testUserID
			sc.context.OrgId = testOrgID
			sc.context.OrgRole = models.ROLE_ADMIN
			sc.context.UserToken = token

			return hs.getUserAuthTokensInternal(c, testUserID)
		})

		sc.m.Get("/", sc.defaultHandler)

		fn(sc)
	})
}<|MERGE_RESOLUTION|>--- conflicted
+++ resolved
@@ -44,11 +44,7 @@
 		})
 	})
 
-<<<<<<< HEAD
-	t.Run("When logout an existing user from all devices", func(t *testing.T) {
-=======
 	t.Run("When logging out an existing user from all devices", func(t *testing.T) {
->>>>>>> dff45199
 		logoutUserFromAllDevicesInternalScenario(t, "Should be successful", 1, func(sc *scenarioContext) {
 			const userID int64 = 200
 			bus.AddHandler("test", func(cmd *models.GetUserByIdQuery) error {
@@ -62,11 +58,7 @@
 	})
 
 	t.Run("When logout a non-existing user from all devices", func(t *testing.T) {
-<<<<<<< HEAD
-		logoutUserFromAllDevicesInternalScenario(t, "Should return not found", TestUserID, func(sc *scenarioContext) {
-=======
 		logoutUserFromAllDevicesInternalScenario(t, "Should return not found", testUserID, func(sc *scenarioContext) {
->>>>>>> dff45199
 			bus.AddHandler("test", func(cmd *models.GetUserByIdQuery) error {
 				return models.ErrUserNotFound
 			})
@@ -98,15 +90,9 @@
 		cmd := models.RevokeAuthTokenCmd{AuthTokenId: 2}
 		token := &models.UserToken{Id: 2}
 
-<<<<<<< HEAD
-		revokeUserAuthTokenInternalScenario(t, "Should not be successful", cmd, TestUserID, token, func(sc *scenarioContext) {
-			bus.AddHandler("test", func(cmd *models.GetUserByIdQuery) error {
-				cmd.Result = &models.User{Id: TestUserID}
-=======
 		revokeUserAuthTokenInternalScenario(t, "Should not be successful", cmd, testUserID, token, func(sc *scenarioContext) {
 			bus.AddHandler("test", func(cmd *models.GetUserByIdQuery) error {
 				cmd.Result = &models.User{Id: testUserID}
->>>>>>> dff45199
 				return nil
 			})
 
@@ -123,11 +109,7 @@
 
 		getUserAuthTokensInternalScenario(t, "Should be successful", currentToken, func(sc *scenarioContext) {
 			bus.AddHandler("test", func(cmd *models.GetUserByIdQuery) error {
-<<<<<<< HEAD
-				cmd.Result = &models.User{Id: TestUserID}
-=======
 				cmd.Result = &models.User{Id: testUserID}
->>>>>>> dff45199
 				return nil
 			})
 
@@ -167,11 +149,7 @@
 			assert.Equal(t, "Chrome", resultOne.Get("browser").MustString())
 			assert.Equal(t, "72.0", resultOne.Get("browserVersion").MustString())
 			assert.Equal(t, "Linux", resultOne.Get("os").MustString())
-<<<<<<< HEAD
-			assert.Equal(t, "", resultOne.Get("osVersion").MustString())
-=======
 			assert.Empty(t, resultOne.Get("osVersion").MustString())
->>>>>>> dff45199
 
 			resultTwo := result.GetIndex(1)
 			assert.Equal(t, tokens[1].Id, resultTwo.Get("id").MustInt64())
