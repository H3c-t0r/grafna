--- conflicted
+++ resolved
@@ -24,11 +24,6 @@
 			return http.ErrUseLastResponse
 		},
 	}
-<<<<<<< HEAD
-	cfg.ErrTemplateName = "error-template"
-	cfg.IsFeatureToggleEnabled = func(key string) bool { return false }
-=======
->>>>>>> ae830f68
 
 	t.Cleanup(func() {
 		http.DefaultClient = old
