--- conflicted
+++ resolved
@@ -131,12 +131,8 @@
 			ReqRole: models.ROLE_EDITOR,
 		}
 	}
-<<<<<<< HEAD
-	proxy := NewAPIPluginProxy(ctx, "", route, "", cfg)
-=======
 	proxy, err := NewApiPluginProxy(ctx, "", route, "", cfg)
 	So(err, ShouldBeNil)
->>>>>>> 01df8f17
 
 	req, err := http.NewRequest(http.MethodGet, route.URL, nil)
 	require.NoError(t, err)
