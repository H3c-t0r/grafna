package pluginproxy

import (
	"context"
	"fmt"
	"net/http"
	"net/url"
	"strings"

	"github.com/grafana/grafana/pkg/models"
	"github.com/grafana/grafana/pkg/plugins"
	"github.com/grafana/grafana/pkg/setting"
	"github.com/grafana/grafana/pkg/util"
)

// ApplyRoute should use the plugin route data to set auth headers and custom headers.
func ApplyRoute(ctx context.Context, req *http.Request, proxyPath string, route *plugins.AppPluginRoute,
	ds *models.DataSource, cfg *setting.Cfg) {
	proxyPath = strings.TrimPrefix(proxyPath, route.Path)

	data := templateData{
		JsonData:       ds.JsonData.Interface().(map[string]interface{}),
		SecureJsonData: ds.SecureJsonData.Decrypt(),
	}

	if len(route.URL) > 0 {
		interpolatedURL, err := interpolateString(route.URL, data)
		if err != nil {
			logger.Error("Error interpolating proxy url", "error", err)
			return
		}

		routeURL, err := url.Parse(interpolatedURL)
		if err != nil {
			logger.Error("Error parsing plugin route url", "error", err)
			return
		}

		req.URL.Scheme = routeURL.Scheme
		req.URL.Host = routeURL.Host
		req.Host = routeURL.Host
		req.URL.Path = util.JoinURLFragments(routeURL.Path, proxyPath)
	}

	if err := addQueryString(req, route, data); err != nil {
		logger.Error("Failed to render plugin URL query string", "error", err)
	}

	if err := addHeaders(&req.Header, route, data); err != nil {
		logger.Error("Failed to render plugin headers", "error", err)
	}

	if err := setBodyContent(req, route, data); err != nil {
		logger.Error("Failed to set plugin route body content", "error", err)
	}

	if tokenProvider, err := getTokenProvider(ctx, cfg, ds, route, data); err != nil {
		logger.Error("Failed to resolve auth token provider", "error", err)
	} else if tokenProvider != nil {
		if token, err := tokenProvider.GetAccessToken(); err != nil {
			logger.Error("Failed to get access token", "error", err)
		} else {
			req.Header.Set("Authorization", fmt.Sprintf("Bearer %s", token))
		}
	}

	if setting.DataProxyLogging {
		logger.Debug("Requesting", "url", req.URL.String())
	}
}

func getTokenProvider(ctx context.Context, cfg *setting.Cfg, ds *models.DataSource, pluginRoute *plugins.AppPluginRoute,
	data templateData) (accessTokenProvider, error) {
	authType := pluginRoute.AuthType

	// Plugin can override authentication type specified in route configuration
	if authTypeOverride := ds.JsonData.Get("authenticationType").MustString(); authTypeOverride != "" {
		authType = authTypeOverride
	}

	tokenAuth, err := interpolateAuthParams(pluginRoute.TokenAuth, data)
	if err != nil {
		return nil, err
	}
	jwtTokenAuth, err := interpolateAuthParams(pluginRoute.JwtTokenAuth, data)
	if err != nil {
		return nil, err
	}

	switch authType {
<<<<<<< HEAD
=======
	case "azure":
		if tokenAuth == nil {
			return nil, fmt.Errorf("'tokenAuth' not configured for authentication type '%s'", authType)
		}
		return newAzureAccessTokenProvider(ctx, cfg, tokenAuth)

>>>>>>> 1dc5d037
	case "gce":
		if jwtTokenAuth == nil {
			return nil, fmt.Errorf("'jwtTokenAuth' not configured for authentication type '%s'", authType)
		}
		provider := newGceAccessTokenProvider(ctx, ds, pluginRoute, jwtTokenAuth)
		return provider, nil

	case "jwt":
		if jwtTokenAuth == nil {
			return nil, fmt.Errorf("'jwtTokenAuth' not configured for authentication type '%s'", authType)
		}
		provider := newJwtAccessTokenProvider(ctx, ds, pluginRoute, jwtTokenAuth)
		return provider, nil

	case "":
		// Fallback to authentication methods when authentication type isn't explicitly configured
		if tokenAuth != nil {
			provider := newGenericAccessTokenProvider(ds, pluginRoute, tokenAuth)
			return provider, nil
		}
		if jwtTokenAuth != nil {
			provider := newJwtAccessTokenProvider(ctx, ds, pluginRoute, jwtTokenAuth)
			return provider, nil
		}

		// No authentication
		return nil, nil

	default:
		return nil, fmt.Errorf("authentication type '%s' not supported", authType)
	}
}

func interpolateAuthParams(tokenAuth *plugins.JwtTokenAuth, data templateData) (*plugins.JwtTokenAuth, error) {
	if tokenAuth == nil {
		// Nothing to interpolate
		return nil, nil
	}

	interpolatedUrl, err := interpolateString(tokenAuth.Url, data)
	if err != nil {
		return nil, err
	}

	interpolatedParams := make(map[string]string)
	for key, value := range tokenAuth.Params {
		interpolatedParam, err := interpolateString(value, data)
		if err != nil {
			return nil, err
		}
		interpolatedParams[key] = interpolatedParam
	}

	return &plugins.JwtTokenAuth{
		Url:    interpolatedUrl,
		Scopes: tokenAuth.Scopes,
		Params: interpolatedParams,
	}, nil
}<|MERGE_RESOLUTION|>--- conflicted
+++ resolved
@@ -88,15 +88,12 @@
 	}
 
 	switch authType {
-<<<<<<< HEAD
-=======
 	case "azure":
 		if tokenAuth == nil {
 			return nil, fmt.Errorf("'tokenAuth' not configured for authentication type '%s'", authType)
 		}
 		return newAzureAccessTokenProvider(ctx, cfg, tokenAuth)
 
->>>>>>> 1dc5d037
 	case "gce":
 		if jwtTokenAuth == nil {
 			return nil, fmt.Errorf("'jwtTokenAuth' not configured for authentication type '%s'", authType)
