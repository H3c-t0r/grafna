package pluginproxy

import (
	"bytes"
	"errors"
	"fmt"
	"io/ioutil"
	"net"
	"net/http"
	"net/http/httputil"
	"net/url"
	"strconv"
	"strings"
	"time"

	"github.com/opentracing/opentracing-go"
	"golang.org/x/oauth2"

	"github.com/grafana/grafana/pkg/bus"
	"github.com/grafana/grafana/pkg/infra/log"
	"github.com/grafana/grafana/pkg/login/social"
	m "github.com/grafana/grafana/pkg/models"
	"github.com/grafana/grafana/pkg/plugins"
	"github.com/grafana/grafana/pkg/setting"
	"github.com/grafana/grafana/pkg/util"
)

var (
	logger = log.New("data-proxy-log")
	client = newHTTPClient()
)

type DataSourceProxy struct {
	ds        *m.DataSource
	ctx       *m.ReqContext
	targetUrl *url.URL
	proxyPath string
	route     *plugins.AppPluginRoute
	plugin    *plugins.DataSourcePlugin
	cfg       *setting.Cfg
}

type httpClient interface {
	Do(req *http.Request) (*http.Response, error)
}

func NewDataSourceProxy(ds *m.DataSource, plugin *plugins.DataSourcePlugin, ctx *m.ReqContext, proxyPath string, cfg *setting.Cfg) *DataSourceProxy {
	targetURL, _ := url.Parse(ds.Url)

	return &DataSourceProxy{
		ds:        ds,
		plugin:    plugin,
		ctx:       ctx,
		proxyPath: proxyPath,
		targetUrl: targetURL,
		cfg:       cfg,
	}
}

func newHTTPClient() httpClient {
	return &http.Client{
		Timeout:   30 * time.Second,
		Transport: &http.Transport{Proxy: http.ProxyFromEnvironment},
	}
}

func (proxy *DataSourceProxy) HandleRequest() {
	if err := proxy.validateRequest(); err != nil {
		proxy.ctx.JsonApiErr(403, err.Error(), nil)
		return
	}

	reverseProxy := &httputil.ReverseProxy{
		Director:      proxy.getDirector(),
		FlushInterval: time.Millisecond * 200,
	}

	var err error
	reverseProxy.Transport, err = proxy.ds.GetHttpTransport()
	if err != nil {
		proxy.ctx.JsonApiErr(400, "Unable to load TLS certificate", err)
		return
	}

	proxy.logRequest()

	span, ctx := opentracing.StartSpanFromContext(proxy.ctx.Req.Context(), "datasource reverse proxy")
	proxy.ctx.Req.Request = proxy.ctx.Req.WithContext(ctx)

	defer span.Finish()
	span.SetTag("datasource_id", proxy.ds.Id)
	span.SetTag("datasource_type", proxy.ds.Type)
	span.SetTag("user_id", proxy.ctx.SignedInUser.UserId)
	span.SetTag("org_id", proxy.ctx.SignedInUser.OrgId)

	proxy.addTraceFromHeaderValue(span, "X-Panel-Id", "panel_id")
	proxy.addTraceFromHeaderValue(span, "X-Dashboard-Id", "dashboard_id")

	opentracing.GlobalTracer().Inject(
		span.Context(),
		opentracing.HTTPHeaders,
		opentracing.HTTPHeadersCarrier(proxy.ctx.Req.Request.Header))

	originalSetCookie := proxy.ctx.Resp.Header().Get("Set-Cookie")

	reverseProxy.ServeHTTP(proxy.ctx.Resp, proxy.ctx.Req.Request)
	proxy.ctx.Resp.Header().Del("Set-Cookie")

	if originalSetCookie != "" {
		proxy.ctx.Resp.Header().Set("Set-Cookie", originalSetCookie)
	}
}

func (proxy *DataSourceProxy) addTraceFromHeaderValue(span opentracing.Span, headerName string, tagName string) {
	panelId := proxy.ctx.Req.Header.Get(headerName)
	dashId, err := strconv.Atoi(panelId)
	if err == nil {
		span.SetTag(tagName, dashId)
	}
}

func (proxy *DataSourceProxy) useCustomHeaders(req *http.Request) {
	decryptSdj := proxy.ds.SecureJsonData.Decrypt()
	index := 1
	for {
		headerNameSuffix := fmt.Sprintf("httpHeaderName%d", index)
		headerValueSuffix := fmt.Sprintf("httpHeaderValue%d", index)
		if key := proxy.ds.JsonData.Get(headerNameSuffix).MustString(); key != "" {
			if val, ok := decryptSdj[headerValueSuffix]; ok {
				// remove if exists
				if req.Header.Get(key) != "" {
					req.Header.Del(key)
				}
				req.Header.Add(key, val)
				logger.Debug("Using custom header ", "CustomHeaders", key)
			}
		} else {
			break
		}
		index += 1
	}
}

func (proxy *DataSourceProxy) getDirector() func(req *http.Request) {
	return func(req *http.Request) {
		req.URL.Scheme = proxy.targetUrl.Scheme
		req.URL.Host = proxy.targetUrl.Host
		req.Host = proxy.targetUrl.Host

		reqQueryVals := req.URL.Query()

		if proxy.ds.Type == m.DS_INFLUXDB_08 {
			req.URL.Path = util.JoinURLFragments(proxy.targetUrl.Path, "db/"+proxy.ds.Database+"/"+proxy.proxyPath)
			reqQueryVals.Add("u", proxy.ds.User)
			reqQueryVals.Add("p", proxy.ds.DecryptedPassword())
			req.URL.RawQuery = reqQueryVals.Encode()
		} else if proxy.ds.Type == m.DS_INFLUXDB {
			req.URL.Path = util.JoinURLFragments(proxy.targetUrl.Path, proxy.proxyPath)
			req.URL.RawQuery = reqQueryVals.Encode()
			if !proxy.ds.BasicAuth {
				req.Header.Del("Authorization")
				req.Header.Add("Authorization", util.GetBasicAuthHeader(proxy.ds.User, proxy.ds.DecryptedPassword()))
			}
		} else {
			req.URL.Path = util.JoinURLFragments(proxy.targetUrl.Path, proxy.proxyPath)
		}
<<<<<<< HEAD
=======
		if proxy.ds.BasicAuth {
			req.Header.Del("Authorization")
			req.Header.Add("Authorization", util.GetBasicAuthHeader(proxy.ds.BasicAuthUser, proxy.ds.DecryptedBasicAuthPassword()))
		}
>>>>>>> ae1df1cf

		// Lookup and use custom headers
		if proxy.ds.SecureJsonData != nil {
			proxy.useCustomHeaders(req)
		}

		dsAuth := req.Header.Get("X-DS-Authorization")
		if len(dsAuth) > 0 {
			req.Header.Del("X-DS-Authorization")
			req.Header.Del("Authorization")
			req.Header.Add("Authorization", dsAuth)
		}

		if proxy.cfg.SendUserHeader && !proxy.ctx.SignedInUser.IsAnonymous {
			req.Header.Add("X-Grafana-User", proxy.ctx.SignedInUser.Login)
		}

		// clear cookie header, except for whitelisted cookies
		var keptCookies []*http.Cookie
		if proxy.ds.JsonData != nil {
			if keepCookies := proxy.ds.JsonData.Get("keepCookies"); keepCookies != nil {
				keepCookieNames := keepCookies.MustStringArray()
				for _, c := range req.Cookies() {
					for _, v := range keepCookieNames {
						if c.Name == v {
							keptCookies = append(keptCookies, c)
						}
					}
				}
			}
		}
		req.Header.Del("Cookie")
		for _, c := range keptCookies {
			req.AddCookie(c)
		}

		// clear X-Forwarded Host/Port/Proto headers
		req.Header.Del("X-Forwarded-Host")
		req.Header.Del("X-Forwarded-Port")
		req.Header.Del("X-Forwarded-Proto")
		req.Header.Set("User-Agent", fmt.Sprintf("Grafana/%s", setting.BuildVersion))

		// Clear Origin and Referer to avoir CORS issues
		req.Header.Del("Origin")
		req.Header.Del("Referer")

		// set X-Forwarded-For header
		if req.RemoteAddr != "" {
			remoteAddr, _, err := net.SplitHostPort(req.RemoteAddr)
			if err != nil {
				remoteAddr = req.RemoteAddr
			}
			if req.Header.Get("X-Forwarded-For") != "" {
				req.Header.Set("X-Forwarded-For", req.Header.Get("X-Forwarded-For")+", "+remoteAddr)
			} else {
				req.Header.Set("X-Forwarded-For", remoteAddr)
			}
		}

		if proxy.route != nil {
			ApplyRoute(proxy.ctx.Req.Context(), req, proxy.proxyPath, proxy.route, proxy.ds)
		}

		if proxy.ds.JsonData != nil && proxy.ds.JsonData.Get("oauthPassThru").MustBool() {
			addOAuthPassThruAuth(proxy.ctx, req)
		}
	}
}

func (proxy *DataSourceProxy) validateRequest() error {
	if !checkWhiteList(proxy.ctx, proxy.targetUrl.Host) {
		return errors.New("Target url is not a valid target")
	}

	if proxy.ds.Type == m.DS_PROMETHEUS {
		if proxy.ctx.Req.Request.Method == "DELETE" {
			return errors.New("Deletes not allowed on proxied Prometheus datasource")
		}
		if proxy.ctx.Req.Request.Method == "PUT" {
			return errors.New("Puts not allowed on proxied Prometheus datasource")
		}
		if proxy.ctx.Req.Request.Method == "POST" && !(proxy.proxyPath == "api/v1/query" || proxy.proxyPath == "api/v1/query_range") {
			return errors.New("Posts not allowed on proxied Prometheus datasource except on /query and /query_range")
		}
	}

	if proxy.ds.Type == m.DS_ES {
		if proxy.ctx.Req.Request.Method == "DELETE" {
			return errors.New("Deletes not allowed on proxied Elasticsearch datasource")
		}
		if proxy.ctx.Req.Request.Method == "PUT" {
			return errors.New("Puts not allowed on proxied Elasticsearch datasource")
		}
		if proxy.ctx.Req.Request.Method == "POST" && proxy.proxyPath != "_msearch" {
			return errors.New("Posts not allowed on proxied Elasticsearch datasource except on /_msearch")
		}
	}

	// found route if there are any
	if len(proxy.plugin.Routes) > 0 {
		for _, route := range proxy.plugin.Routes {
			// method match
			if route.Method != "" && route.Method != "*" && route.Method != proxy.ctx.Req.Method {
				continue
			}

			if route.ReqRole.IsValid() {
				if !proxy.ctx.HasUserRole(route.ReqRole) {
					return errors.New("Plugin proxy route access denied")
				}
			}

			if strings.HasPrefix(proxy.proxyPath, route.Path) {
				proxy.route = route
				break
			}
		}
	}

	return nil
}

func (proxy *DataSourceProxy) logRequest() {
	if !setting.DataProxyLogging {
		return
	}

	var body string
	if proxy.ctx.Req.Request.Body != nil {
		buffer, err := ioutil.ReadAll(proxy.ctx.Req.Request.Body)
		if err == nil {
			proxy.ctx.Req.Request.Body = ioutil.NopCloser(bytes.NewBuffer(buffer))
			body = string(buffer)
		}
	}

	logger.Info("Proxying incoming request",
		"userid", proxy.ctx.UserId,
		"orgid", proxy.ctx.OrgId,
		"username", proxy.ctx.Login,
		"datasource", proxy.ds.Type,
		"uri", proxy.ctx.Req.RequestURI,
		"method", proxy.ctx.Req.Request.Method,
		"body", body)
}

func checkWhiteList(c *m.ReqContext, host string) bool {
	if host != "" && len(setting.DataProxyWhiteList) > 0 {
		if _, exists := setting.DataProxyWhiteList[host]; !exists {
			c.JsonApiErr(403, "Data proxy hostname and ip are not included in whitelist", nil)
			return false
		}
	}

	return true
}

func addOAuthPassThruAuth(c *m.ReqContext, req *http.Request) {
	authInfoQuery := &m.GetAuthInfoQuery{UserId: c.UserId}
	if err := bus.Dispatch(authInfoQuery); err != nil {
		logger.Error("Error feching oauth information for user", "error", err)
		return
	}

	provider := authInfoQuery.Result.AuthModule
	connect, ok := social.SocialMap[strings.TrimPrefix(provider, "oauth_")] // The socialMap keys don't have "oauth_" prefix, but everywhere else in the system does
	if !ok {
		logger.Error("Failed to find oauth provider with given name", "provider", provider)
		return
	}

	// TokenSource handles refreshing the token if it has expired
	token, err := connect.TokenSource(c.Req.Context(), &oauth2.Token{
		AccessToken:  authInfoQuery.Result.OAuthAccessToken,
		Expiry:       authInfoQuery.Result.OAuthExpiry,
		RefreshToken: authInfoQuery.Result.OAuthRefreshToken,
		TokenType:    authInfoQuery.Result.OAuthTokenType,
	}).Token()
	if err != nil {
		logger.Error("Failed to retrieve access token from oauth provider", "provider", authInfoQuery.Result.AuthModule)
		return
	}

	// If the tokens are not the same, update the entry in the DB
	if token.AccessToken != authInfoQuery.Result.OAuthAccessToken {
		updateAuthCommand := &m.UpdateAuthInfoCommand{
			UserId:     authInfoQuery.Result.Id,
			AuthModule: authInfoQuery.Result.AuthModule,
			AuthId:     authInfoQuery.Result.AuthId,
			OAuthToken: token,
		}
		if err := bus.Dispatch(updateAuthCommand); err != nil {
			logger.Error("Failed to update access token during token refresh", "error", err)
			return
		}
	}
	req.Header.Del("Authorization")
	req.Header.Add("Authorization", fmt.Sprintf("%s %s", token.Type(), token.AccessToken))
}<|MERGE_RESOLUTION|>--- conflicted
+++ resolved
@@ -149,6 +149,12 @@
 
 		reqQueryVals := req.URL.Query()
 
+		var bearerTokenFile, basicAuthPasswordFile string
+		if proxy.ds.JsonData != nil {
+			bearerTokenFile = proxy.ds.JsonData.Get("bearerTokenFile").MustString()
+			basicAuthPasswordFile = proxy.ds.JsonData.Get("basicAuthPasswordFile").MustString()
+		}
+
 		if proxy.ds.Type == m.DS_INFLUXDB_08 {
 			req.URL.Path = util.JoinURLFragments(proxy.targetUrl.Path, "db/"+proxy.ds.Database+"/"+proxy.proxyPath)
 			reqQueryVals.Add("u", proxy.ds.User)
@@ -164,13 +170,33 @@
 		} else {
 			req.URL.Path = util.JoinURLFragments(proxy.targetUrl.Path, proxy.proxyPath)
 		}
-<<<<<<< HEAD
-=======
+
 		if proxy.ds.BasicAuth {
+			basicAuthPassword := proxy.ds.DecryptedBasicAuthPassword()
+			if basicAuthPasswordFile != "" {
+				password, err := ioutil.ReadFile(basicAuthPasswordFile)
+				if err != nil {
+					logger.Error("Failed to read basic auth password from file. Requests to the data source may fail to be authorized.",
+						"error", err,
+						"path", basicAuthPasswordFile)
+				} else {
+					basicAuthPassword = string(password)
+				}
+			}
 			req.Header.Del("Authorization")
-			req.Header.Add("Authorization", util.GetBasicAuthHeader(proxy.ds.BasicAuthUser, proxy.ds.DecryptedBasicAuthPassword()))
-		}
->>>>>>> ae1df1cf
+			req.Header.Add("Authorization", util.GetBasicAuthHeader(proxy.ds.BasicAuthUser, basicAuthPassword))
+		}
+		if bearerTokenFile != "" {
+			token, err := ioutil.ReadFile(bearerTokenFile)
+			if err != nil {
+				logger.Error("Failed to read bearer token from file. Requests to the data source may fail to be authorized.",
+					"error", err,
+					"path", bearerTokenFile)
+			} else {
+				req.Header.Del("Authorization")
+				req.Header.Add("Authorization", fmt.Sprintf("Bearer %s", token))
+			}
+		}
 
 		// Lookup and use custom headers
 		if proxy.ds.SecureJsonData != nil {
