--- conflicted
+++ resolved
@@ -111,18 +111,12 @@
 
 		t.Run("When matching route path", func(t *testing.T) {
 			ctx, req := setUp()
-<<<<<<< HEAD
-			proxy, err := NewDataSourceProxy(ds, routes, ctx, "api/v4/some/method", cfg, httpClientProvider, &oauthtoken.Service{})
+			dsService := datasources.ProvideService(bus.New(), nil, ossencryption.ProvideService())
+			proxy, err := NewDataSourceProxy(ds, routes, ctx, "api/v4/some/method", cfg, httpClientProvider,
+				&oauthtoken.Service{}, dsService)
 			require.NoError(t, err)
 			proxy.route = routes[0]
-			ApplyRoute(proxy.ctx.Req.Context(), req, proxy.proxyPath, proxy.route, proxy.ds, cfg)
-=======
-			dsService := datasources.ProvideService(bus.New(), nil, ossencryption.ProvideService())
-			proxy, err := NewDataSourceProxy(ds, plugin, ctx, "api/v4/some/method", cfg, httpClientProvider, &oauthtoken.Service{}, dsService)
-			require.NoError(t, err)
-			proxy.route = plugin.Routes[0]
 			ApplyRoute(proxy.ctx.Req.Context(), req, proxy.proxyPath, proxy.route, proxy.ds, cfg, ossencryption.ProvideService())
->>>>>>> 821d92b8
 
 			assert.Equal(t, "https://www.google.com/some/method", req.URL.String())
 			assert.Equal(t, "my secret 123", req.Header.Get("x-header"))
@@ -130,18 +124,11 @@
 
 		t.Run("When matching route path and has dynamic url", func(t *testing.T) {
 			ctx, req := setUp()
-<<<<<<< HEAD
-			proxy, err := NewDataSourceProxy(ds, routes, ctx, "api/common/some/method", cfg, httpClientProvider, &oauthtoken.Service{})
+			dsService := datasources.ProvideService(bus.New(), nil, ossencryption.ProvideService())
+			proxy, err := NewDataSourceProxy(ds, routes, ctx, "api/common/some/method", cfg, httpClientProvider, &oauthtoken.Service{}, dsService)
 			require.NoError(t, err)
 			proxy.route = routes[3]
-			ApplyRoute(proxy.ctx.Req.Context(), req, proxy.proxyPath, proxy.route, proxy.ds, cfg)
-=======
-			dsService := datasources.ProvideService(bus.New(), nil, ossencryption.ProvideService())
-			proxy, err := NewDataSourceProxy(ds, plugin, ctx, "api/common/some/method", cfg, httpClientProvider, &oauthtoken.Service{}, dsService)
-			require.NoError(t, err)
-			proxy.route = plugin.Routes[3]
 			ApplyRoute(proxy.ctx.Req.Context(), req, proxy.proxyPath, proxy.route, proxy.ds, cfg, ossencryption.ProvideService())
->>>>>>> 821d92b8
 
 			assert.Equal(t, "https://dynamic.grafana.com/some/method?apiKey=123", req.URL.String())
 			assert.Equal(t, "my secret 123", req.Header.Get("x-header"))
@@ -149,36 +136,22 @@
 
 		t.Run("When matching route path with no url", func(t *testing.T) {
 			ctx, req := setUp()
-<<<<<<< HEAD
-			proxy, err := NewDataSourceProxy(ds, routes, ctx, "", cfg, httpClientProvider, &oauthtoken.Service{})
+			dsService := datasources.ProvideService(bus.New(), nil, ossencryption.ProvideService())
+			proxy, err := NewDataSourceProxy(ds, routes, ctx, "", cfg, httpClientProvider, &oauthtoken.Service{}, dsService)
 			require.NoError(t, err)
 			proxy.route = routes[4]
-			ApplyRoute(proxy.ctx.Req.Context(), req, proxy.proxyPath, proxy.route, proxy.ds, cfg)
-=======
-			dsService := datasources.ProvideService(bus.New(), nil, ossencryption.ProvideService())
-			proxy, err := NewDataSourceProxy(ds, plugin, ctx, "", cfg, httpClientProvider, &oauthtoken.Service{}, dsService)
-			require.NoError(t, err)
-			proxy.route = plugin.Routes[4]
 			ApplyRoute(proxy.ctx.Req.Context(), req, proxy.proxyPath, proxy.route, proxy.ds, cfg, ossencryption.ProvideService())
->>>>>>> 821d92b8
 
 			assert.Equal(t, "http://localhost/asd", req.URL.String())
 		})
 
 		t.Run("When matching route path and has dynamic body", func(t *testing.T) {
 			ctx, req := setUp()
-<<<<<<< HEAD
-			proxy, err := NewDataSourceProxy(ds, routes, ctx, "api/body", cfg, httpClientProvider, &oauthtoken.Service{})
+			dsService := datasources.ProvideService(bus.New(), nil, ossencryption.ProvideService())
+			proxy, err := NewDataSourceProxy(ds, routes, ctx, "api/body", cfg, httpClientProvider, &oauthtoken.Service{}, dsService)
 			require.NoError(t, err)
 			proxy.route = routes[5]
-			ApplyRoute(proxy.ctx.Req.Context(), req, proxy.proxyPath, proxy.route, proxy.ds, cfg)
-=======
-			dsService := datasources.ProvideService(bus.New(), nil, ossencryption.ProvideService())
-			proxy, err := NewDataSourceProxy(ds, plugin, ctx, "api/body", cfg, httpClientProvider, &oauthtoken.Service{}, dsService)
-			require.NoError(t, err)
-			proxy.route = plugin.Routes[5]
 			ApplyRoute(proxy.ctx.Req.Context(), req, proxy.proxyPath, proxy.route, proxy.ds, cfg, ossencryption.ProvideService())
->>>>>>> 821d92b8
 
 			content, err := ioutil.ReadAll(req.Body)
 			require.NoError(t, err)
@@ -188,12 +161,8 @@
 		t.Run("Validating request", func(t *testing.T) {
 			t.Run("plugin route with valid role", func(t *testing.T) {
 				ctx, _ := setUp()
-<<<<<<< HEAD
-				proxy, err := NewDataSourceProxy(ds, routes, ctx, "api/v4/some/method", cfg, httpClientProvider, &oauthtoken.Service{})
-=======
 				dsService := datasources.ProvideService(bus.New(), nil, ossencryption.ProvideService())
-				proxy, err := NewDataSourceProxy(ds, plugin, ctx, "api/v4/some/method", cfg, httpClientProvider, &oauthtoken.Service{}, dsService)
->>>>>>> 821d92b8
+				proxy, err := NewDataSourceProxy(ds, routes, ctx, "api/v4/some/method", cfg, httpClientProvider, &oauthtoken.Service{}, dsService)
 				require.NoError(t, err)
 				err = proxy.validateRequest()
 				require.NoError(t, err)
@@ -201,12 +170,8 @@
 
 			t.Run("plugin route with admin role and user is editor", func(t *testing.T) {
 				ctx, _ := setUp()
-<<<<<<< HEAD
-				proxy, err := NewDataSourceProxy(ds, routes, ctx, "api/admin", cfg, httpClientProvider, &oauthtoken.Service{})
-=======
 				dsService := datasources.ProvideService(bus.New(), nil, ossencryption.ProvideService())
-				proxy, err := NewDataSourceProxy(ds, plugin, ctx, "api/admin", cfg, httpClientProvider, &oauthtoken.Service{}, dsService)
->>>>>>> 821d92b8
+				proxy, err := NewDataSourceProxy(ds, routes, ctx, "api/admin", cfg, httpClientProvider, &oauthtoken.Service{}, dsService)
 				require.NoError(t, err)
 				err = proxy.validateRequest()
 				require.Error(t, err)
@@ -215,12 +180,8 @@
 			t.Run("plugin route with admin role and user is admin", func(t *testing.T) {
 				ctx, _ := setUp()
 				ctx.SignedInUser.OrgRole = models.ROLE_ADMIN
-<<<<<<< HEAD
-				proxy, err := NewDataSourceProxy(ds, routes, ctx, "api/admin", cfg, httpClientProvider, &oauthtoken.Service{})
-=======
 				dsService := datasources.ProvideService(bus.New(), nil, ossencryption.ProvideService())
-				proxy, err := NewDataSourceProxy(ds, plugin, ctx, "api/admin", cfg, httpClientProvider, &oauthtoken.Service{}, dsService)
->>>>>>> 821d92b8
+				proxy, err := NewDataSourceProxy(ds, routes, ctx, "api/admin", cfg, httpClientProvider, &oauthtoken.Service{}, dsService)
 				require.NoError(t, err)
 				err = proxy.validateRequest()
 				require.NoError(t, err)
@@ -298,16 +259,10 @@
 
 				cfg := &setting.Cfg{}
 
-<<<<<<< HEAD
-				proxy, err := NewDataSourceProxy(ds, routes, ctx, "pathwithtoken1", cfg, httpClientProvider, &oauthtoken.Service{})
+				dsService := datasources.ProvideService(bus.New(), nil, ossencryption.ProvideService())
+				proxy, err := NewDataSourceProxy(ds, routes, ctx, "pathwithtoken1", cfg, httpClientProvider, &oauthtoken.Service{}, dsService)
 				require.NoError(t, err)
-				ApplyRoute(proxy.ctx.Req.Context(), req, proxy.proxyPath, routes[0], proxy.ds, cfg)
-=======
-				dsService := datasources.ProvideService(bus.New(), nil, ossencryption.ProvideService())
-				proxy, err := NewDataSourceProxy(ds, plugin, ctx, "pathwithtoken1", cfg, httpClientProvider, &oauthtoken.Service{}, dsService)
-				require.NoError(t, err)
-				ApplyRoute(proxy.ctx.Req.Context(), req, proxy.proxyPath, plugin.Routes[0], proxy.ds, cfg, ossencryption.ProvideService())
->>>>>>> 821d92b8
+				ApplyRoute(proxy.ctx.Req.Context(), req, proxy.proxyPath, routes[0], proxy.ds, cfg, ossencryption.ProvideService())
 
 				authorizationHeaderCall1 = req.Header.Get("Authorization")
 				assert.Equal(t, "https://api.nr1.io/some/path", req.URL.String())
@@ -320,16 +275,10 @@
 					req, err := http.NewRequest("GET", "http://localhost/asd", nil)
 					require.NoError(t, err)
 					client = newFakeHTTPClient(t, json2)
-<<<<<<< HEAD
-					proxy, err := NewDataSourceProxy(ds, routes, ctx, "pathwithtoken2", cfg, httpClientProvider, &oauthtoken.Service{})
+					dsService := datasources.ProvideService(bus.New(), nil, ossencryption.ProvideService())
+					proxy, err := NewDataSourceProxy(ds, routes, ctx, "pathwithtoken2", cfg, httpClientProvider, &oauthtoken.Service{}, dsService)
 					require.NoError(t, err)
-					ApplyRoute(proxy.ctx.Req.Context(), req, proxy.proxyPath, routes[1], proxy.ds, cfg)
-=======
-					dsService := datasources.ProvideService(bus.New(), nil, ossencryption.ProvideService())
-					proxy, err := NewDataSourceProxy(ds, plugin, ctx, "pathwithtoken2", cfg, httpClientProvider, &oauthtoken.Service{}, dsService)
-					require.NoError(t, err)
-					ApplyRoute(proxy.ctx.Req.Context(), req, proxy.proxyPath, plugin.Routes[1], proxy.ds, cfg, ossencryption.ProvideService())
->>>>>>> 821d92b8
+					ApplyRoute(proxy.ctx.Req.Context(), req, proxy.proxyPath, routes[1], proxy.ds, cfg, ossencryption.ProvideService())
 
 					authorizationHeaderCall2 = req.Header.Get("Authorization")
 
@@ -343,16 +292,10 @@
 						require.NoError(t, err)
 
 						client = newFakeHTTPClient(t, []byte{})
-<<<<<<< HEAD
-						proxy, err := NewDataSourceProxy(ds, routes, ctx, "pathwithtoken1", cfg, httpClientProvider, &oauthtoken.Service{})
+						dsService := datasources.ProvideService(bus.New(), nil, ossencryption.ProvideService())
+						proxy, err := NewDataSourceProxy(ds, routes, ctx, "pathwithtoken1", cfg, httpClientProvider, &oauthtoken.Service{}, dsService)
 						require.NoError(t, err)
-						ApplyRoute(proxy.ctx.Req.Context(), req, proxy.proxyPath, routes[0], proxy.ds, cfg)
-=======
-						dsService := datasources.ProvideService(bus.New(), nil, ossencryption.ProvideService())
-						proxy, err := NewDataSourceProxy(ds, plugin, ctx, "pathwithtoken1", cfg, httpClientProvider, &oauthtoken.Service{}, dsService)
-						require.NoError(t, err)
-						ApplyRoute(proxy.ctx.Req.Context(), req, proxy.proxyPath, plugin.Routes[0], proxy.ds, cfg, ossencryption.ProvideService())
->>>>>>> 821d92b8
+						ApplyRoute(proxy.ctx.Req.Context(), req, proxy.proxyPath, routes[0], proxy.ds, cfg, ossencryption.ProvideService())
 
 						authorizationHeaderCall3 := req.Header.Get("Authorization")
 						assert.Equal(t, "https://api.nr1.io/some/path", req.URL.String())
@@ -370,12 +313,8 @@
 		ds := &models.DataSource{Url: "htttp://graphite:8080", Type: models.DS_GRAPHITE}
 		ctx := &models.ReqContext{}
 
-<<<<<<< HEAD
-		proxy, err := NewDataSourceProxy(ds, routes, ctx, "/render", &setting.Cfg{BuildVersion: "5.3.0"}, httpClientProvider, &oauthtoken.Service{})
-=======
 		dsService := datasources.ProvideService(bus.New(), nil, ossencryption.ProvideService())
-		proxy, err := NewDataSourceProxy(ds, plugin, ctx, "/render", &setting.Cfg{BuildVersion: "5.3.0"}, httpClientProvider, &oauthtoken.Service{}, dsService)
->>>>>>> 821d92b8
+		proxy, err := NewDataSourceProxy(ds, routes, ctx, "/render", &setting.Cfg{BuildVersion: "5.3.0"}, httpClientProvider, &oauthtoken.Service{}, dsService)
 		require.NoError(t, err)
 		req, err := http.NewRequest(http.MethodGet, "http://grafana.com/sub", nil)
 		require.NoError(t, err)
@@ -398,13 +337,9 @@
 		}
 
 		ctx := &models.ReqContext{}
-<<<<<<< HEAD
 		var routes []*plugins.Route
-		proxy, err := NewDataSourceProxy(ds, routes, ctx, "", &setting.Cfg{}, httpClientProvider, &oauthtoken.Service{})
-=======
 		dsService := datasources.ProvideService(bus.New(), nil, ossencryption.ProvideService())
-		proxy, err := NewDataSourceProxy(ds, plugin, ctx, "", &setting.Cfg{}, httpClientProvider, &oauthtoken.Service{}, dsService)
->>>>>>> 821d92b8
+		proxy, err := NewDataSourceProxy(ds, routes, ctx, "", &setting.Cfg{}, httpClientProvider, &oauthtoken.Service{}, dsService)
 		require.NoError(t, err)
 
 		req, err := http.NewRequest(http.MethodGet, "http://grafana.com/sub", nil)
@@ -425,13 +360,9 @@
 		}
 
 		ctx := &models.ReqContext{}
-<<<<<<< HEAD
 		var routes []*plugins.Route
-		proxy, err := NewDataSourceProxy(ds, routes, ctx, "", &setting.Cfg{}, httpClientProvider, &oauthtoken.Service{})
-=======
 		dsService := datasources.ProvideService(bus.New(), nil, ossencryption.ProvideService())
-		proxy, err := NewDataSourceProxy(ds, plugin, ctx, "", &setting.Cfg{}, httpClientProvider, &oauthtoken.Service{}, dsService)
->>>>>>> 821d92b8
+		proxy, err := NewDataSourceProxy(ds, routes, ctx, "", &setting.Cfg{}, httpClientProvider, &oauthtoken.Service{}, dsService)
 		require.NoError(t, err)
 
 		requestURL, err := url.Parse("http://grafana.com/sub")
@@ -456,13 +387,9 @@
 		}
 
 		ctx := &models.ReqContext{}
-<<<<<<< HEAD
 		var pluginRoutes []*plugins.Route
-		proxy, err := NewDataSourceProxy(ds, pluginRoutes, ctx, "", &setting.Cfg{}, httpClientProvider, &oauthtoken.Service{})
-=======
 		dsService := datasources.ProvideService(bus.New(), nil, ossencryption.ProvideService())
-		proxy, err := NewDataSourceProxy(ds, plugin, ctx, "", &setting.Cfg{}, httpClientProvider, &oauthtoken.Service{}, dsService)
->>>>>>> 821d92b8
+		proxy, err := NewDataSourceProxy(ds, pluginRoutes, ctx, "", &setting.Cfg{}, httpClientProvider, &oauthtoken.Service{}, dsService)
 		require.NoError(t, err)
 
 		requestURL, err := url.Parse("http://grafana.com/sub")
@@ -482,13 +409,9 @@
 			Url:  "http://host/root/",
 		}
 		ctx := &models.ReqContext{}
-<<<<<<< HEAD
 		var routes []*plugins.Route
-		proxy, err := NewDataSourceProxy(ds, routes, ctx, "/path/to/folder/", &setting.Cfg{}, httpClientProvider, &oauthtoken.Service{})
-=======
 		dsService := datasources.ProvideService(bus.New(), nil, ossencryption.ProvideService())
-		proxy, err := NewDataSourceProxy(ds, plugin, ctx, "/path/to/folder/", &setting.Cfg{}, httpClientProvider, &oauthtoken.Service{}, dsService)
->>>>>>> 821d92b8
+		proxy, err := NewDataSourceProxy(ds, routes, ctx, "/path/to/folder/", &setting.Cfg{}, httpClientProvider, &oauthtoken.Service{}, dsService)
 		require.NoError(t, err)
 		req, err := http.NewRequest(http.MethodGet, "http://grafana.com/sub", nil)
 		req.Header.Set("Origin", "grafana.com")
@@ -542,13 +465,9 @@
 			},
 			oAuthEnabled: true,
 		}
-<<<<<<< HEAD
 		var routes []*plugins.Route
-		proxy, err := NewDataSourceProxy(ds, routes, ctx, "/path/to/folder/", &setting.Cfg{}, httpClientProvider, &mockAuthToken)
-=======
 		dsService := datasources.ProvideService(bus.New(), nil, ossencryption.ProvideService())
-		proxy, err := NewDataSourceProxy(ds, plugin, ctx, "/path/to/folder/", &setting.Cfg{}, httpClientProvider, &mockAuthToken, dsService)
->>>>>>> 821d92b8
+		proxy, err := NewDataSourceProxy(ds, routes, ctx, "/path/to/folder/", &setting.Cfg{}, httpClientProvider, &mockAuthToken, dsService)
 		require.NoError(t, err)
 		req, err = http.NewRequest(http.MethodGet, "http://grafana.com/sub", nil)
 		require.NoError(t, err)
@@ -672,14 +591,10 @@
 
 	t.Run("When response header Set-Cookie is not set should remove proxied Set-Cookie header", func(t *testing.T) {
 		ctx, ds := setUp(t)
-<<<<<<< HEAD
 
 		var routes []*plugins.Route
-		proxy, err := NewDataSourceProxy(ds, routes, ctx, "/render", &setting.Cfg{}, httpClientProvider, &oauthtoken.Service{})
-=======
 		dsService := datasources.ProvideService(bus.New(), nil, ossencryption.ProvideService())
-		proxy, err := NewDataSourceProxy(ds, plugin, ctx, "/render", &setting.Cfg{}, httpClientProvider, &oauthtoken.Service{}, dsService)
->>>>>>> 821d92b8
+		proxy, err := NewDataSourceProxy(ds, routes, ctx, "/render", &setting.Cfg{}, httpClientProvider, &oauthtoken.Service{}, dsService)
 		require.NoError(t, err)
 
 		proxy.HandleRequest()
@@ -694,13 +609,9 @@
 				"Set-Cookie": "important_cookie=important_value",
 			},
 		})
-<<<<<<< HEAD
 		var routes []*plugins.Route
-		proxy, err := NewDataSourceProxy(ds, routes, ctx, "/render", &setting.Cfg{}, httpClientProvider, &oauthtoken.Service{})
-=======
 		dsService := datasources.ProvideService(bus.New(), nil, ossencryption.ProvideService())
-		proxy, err := NewDataSourceProxy(ds, plugin, ctx, "/render", &setting.Cfg{}, httpClientProvider, &oauthtoken.Service{}, dsService)
->>>>>>> 821d92b8
+		proxy, err := NewDataSourceProxy(ds, routes, ctx, "/render", &setting.Cfg{}, httpClientProvider, &oauthtoken.Service{}, dsService)
 		require.NoError(t, err)
 
 		proxy.HandleRequest()
@@ -719,13 +630,9 @@
 				t.Log("Wrote 401 response")
 			},
 		})
-<<<<<<< HEAD
 		var routes []*plugins.Route
-		proxy, err := NewDataSourceProxy(ds, routes, ctx, "/render", &setting.Cfg{}, httpClientProvider, &oauthtoken.Service{})
-=======
 		dsService := datasources.ProvideService(bus.New(), nil, ossencryption.ProvideService())
-		proxy, err := NewDataSourceProxy(ds, plugin, ctx, "/render", &setting.Cfg{}, httpClientProvider, &oauthtoken.Service{}, dsService)
->>>>>>> 821d92b8
+		proxy, err := NewDataSourceProxy(ds, routes, ctx, "/render", &setting.Cfg{}, httpClientProvider, &oauthtoken.Service{}, dsService)
 		require.NoError(t, err)
 
 		proxy.HandleRequest()
@@ -747,13 +654,9 @@
 		})
 
 		ctx.Req = httptest.NewRequest("GET", "/api/datasources/proxy/1/path/%2Ftest%2Ftest%2F?query=%2Ftest%2Ftest%2F", nil)
-<<<<<<< HEAD
 		var routes []*plugins.Route
-		proxy, err := NewDataSourceProxy(ds, routes, ctx, "/path/%2Ftest%2Ftest%2F", &setting.Cfg{}, httpClientProvider, &oauthtoken.Service{})
-=======
 		dsService := datasources.ProvideService(bus.New(), nil, ossencryption.ProvideService())
-		proxy, err := NewDataSourceProxy(ds, plugin, ctx, "/path/%2Ftest%2Ftest%2F", &setting.Cfg{}, httpClientProvider, &oauthtoken.Service{}, dsService)
->>>>>>> 821d92b8
+		proxy, err := NewDataSourceProxy(ds, routes, ctx, "/path/%2Ftest%2Ftest%2F", &setting.Cfg{}, httpClientProvider, &oauthtoken.Service{}, dsService)
 		require.NoError(t, err)
 
 		proxy.HandleRequest()
@@ -774,14 +677,9 @@
 		Url:  "://host/root",
 	}
 	cfg := setting.Cfg{}
-<<<<<<< HEAD
 	var routes []*plugins.Route
-	_, err := NewDataSourceProxy(&ds, routes, &ctx, "api/method", &cfg, httpclient.NewProvider(), &oauthtoken.Service{})
-=======
-	plugin := plugins.DataSourcePlugin{}
 	dsService := datasources.ProvideService(bus.New(), nil, ossencryption.ProvideService())
-	_, err := NewDataSourceProxy(&ds, &plugin, &ctx, "api/method", &cfg, httpclient.NewProvider(), &oauthtoken.Service{}, dsService)
->>>>>>> 821d92b8
+	_, err := NewDataSourceProxy(&ds, routes, &ctx, "api/method", &cfg, httpclient.NewProvider(), &oauthtoken.Service{}, dsService)
 	require.Error(t, err)
 	assert.True(t, strings.HasPrefix(err.Error(), `validation of data source URL "://host/root" failed`))
 }
@@ -797,13 +695,9 @@
 	}
 	cfg := setting.Cfg{}
 
-<<<<<<< HEAD
 	var routes []*plugins.Route
-	_, err := NewDataSourceProxy(&ds, routes, &ctx, "api/method", &cfg, httpclient.NewProvider(), &oauthtoken.Service{})
-=======
 	dsService := datasources.ProvideService(bus.New(), nil, ossencryption.ProvideService())
-	_, err := NewDataSourceProxy(&ds, &plugin, &ctx, "api/method", &cfg, httpclient.NewProvider(), &oauthtoken.Service{}, dsService)
->>>>>>> 821d92b8
+	_, err := NewDataSourceProxy(&ds, routes, &ctx, "api/method", &cfg, httpclient.NewProvider(), &oauthtoken.Service{}, dsService)
 
 	require.NoError(t, err)
 }
@@ -840,13 +734,9 @@
 				Url:  tc.url,
 			}
 
-<<<<<<< HEAD
 			var routes []*plugins.Route
-			p, err := NewDataSourceProxy(&ds, routes, &ctx, "api/method", &cfg, httpclient.NewProvider(), &oauthtoken.Service{})
-=======
 			dsService := datasources.ProvideService(bus.New(), nil, ossencryption.ProvideService())
-			p, err := NewDataSourceProxy(&ds, &plugin, &ctx, "api/method", &cfg, httpclient.NewProvider(), &oauthtoken.Service{}, dsService)
->>>>>>> 821d92b8
+			p, err := NewDataSourceProxy(&ds, routes, &ctx, "api/method", &cfg, httpclient.NewProvider(), &oauthtoken.Service{}, dsService)
 			if tc.err == nil {
 				require.NoError(t, err)
 				assert.Equal(t, &url.URL{
@@ -863,19 +753,14 @@
 
 // getDatasourceProxiedRequest is a helper for easier setup of tests based on global config and ReqContext.
 func getDatasourceProxiedRequest(t *testing.T, ctx *models.ReqContext, cfg *setting.Cfg) *http.Request {
-
 	ds := &models.DataSource{
 		Type: "custom",
 		Url:  "http://host/root/",
 	}
 
-<<<<<<< HEAD
 	var routes []*plugins.Route
-	proxy, err := NewDataSourceProxy(ds, routes, ctx, "", cfg, httpclient.NewProvider(), &oauthtoken.Service{})
-=======
 	dsService := datasources.ProvideService(bus.New(), nil, ossencryption.ProvideService())
-	proxy, err := NewDataSourceProxy(ds, plugin, ctx, "", cfg, httpclient.NewProvider(), &oauthtoken.Service{}, dsService)
->>>>>>> 821d92b8
+	proxy, err := NewDataSourceProxy(ds, routes, ctx, "", cfg, httpclient.NewProvider(), &oauthtoken.Service{}, dsService)
 	require.NoError(t, err)
 	req, err := http.NewRequest(http.MethodGet, "http://grafana.com/sub", nil)
 	require.NoError(t, err)
@@ -993,13 +878,9 @@
 
 func runDatasourceAuthTest(t *testing.T, test *testCase) {
 	ctx := &models.ReqContext{}
-<<<<<<< HEAD
 	var routes []*plugins.Route
-	proxy, err := NewDataSourceProxy(test.datasource, routes, ctx, "", &setting.Cfg{}, httpclient.NewProvider(), &oauthtoken.Service{})
-=======
 	dsService := datasources.ProvideService(bus.New(), nil, ossencryption.ProvideService())
-	proxy, err := NewDataSourceProxy(test.datasource, plugin, ctx, "", &setting.Cfg{}, httpclient.NewProvider(), &oauthtoken.Service{}, dsService)
->>>>>>> 821d92b8
+	proxy, err := NewDataSourceProxy(test.datasource, routes, ctx, "", &setting.Cfg{}, httpclient.NewProvider(), &oauthtoken.Service{}, dsService)
 	require.NoError(t, err)
 
 	req, err := http.NewRequest(http.MethodGet, "http://grafana.com/sub", nil)
@@ -1037,12 +918,8 @@
 		return ctx, req
 	}
 	ctx, _ := setUp()
-<<<<<<< HEAD
-	proxy, err := NewDataSourceProxy(&models.DataSource{}, routes, ctx, "b", &setting.Cfg{}, httpclient.NewProvider(), &oauthtoken.Service{})
-=======
 	dsService := datasources.ProvideService(bus.New(), nil, ossencryption.ProvideService())
-	proxy, err := NewDataSourceProxy(&models.DataSource{}, plugin, ctx, "b", &setting.Cfg{}, httpclient.NewProvider(), &oauthtoken.Service{}, dsService)
->>>>>>> 821d92b8
+	proxy, err := NewDataSourceProxy(&models.DataSource{}, routes, ctx, "b", &setting.Cfg{}, httpclient.NewProvider(), &oauthtoken.Service{}, dsService)
 	require.NoError(t, err)
 
 	require.Nil(t, proxy.validateRequest())
