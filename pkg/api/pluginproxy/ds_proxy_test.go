--- conflicted
+++ resolved
@@ -71,7 +71,6 @@
 				},
 			},
 		}
-<<<<<<< HEAD
 
 		origSecretKey := setting.SecretKey
 		t.Cleanup(func() {
@@ -93,29 +92,6 @@
 			},
 		}
 
-=======
-
-		origSecretKey := setting.SecretKey
-		t.Cleanup(func() {
-			setting.SecretKey = origSecretKey
-		})
-		setting.SecretKey = "password" //nolint:goconst
-
-		key, err := util.Encrypt([]byte("123"), "password")
-		require.NoError(t, err)
-
-		ds := &models.DataSource{
-			JsonData: simplejson.NewFromAny(map[string]interface{}{
-				"clientId":   "asd",
-				"dynamicUrl": "https://dynamic.grafana.com",
-				"queryParam": "apiKey",
-			}),
-			SecureJsonData: map[string][]byte{
-				"key": key,
-			},
-		}
-
->>>>>>> dff45199
 		setUp := func() (*models.ReqContext, *http.Request) {
 			req, err := http.NewRequest("GET", "http://localhost/asd", nil)
 			require.NoError(t, err)
@@ -251,19 +227,11 @@
 		t.Run("When creating and caching access tokens", func(t *testing.T) {
 			var authorizationHeaderCall1 string
 			var authorizationHeaderCall2 string
-<<<<<<< HEAD
 
 			t.Run("first call should add authorization header with access token", func(t *testing.T) {
 				json, err := ioutil.ReadFile("./test-data/access-token-1.json")
 				require.NoError(t, err)
 
-=======
-
-			t.Run("first call should add authorization header with access token", func(t *testing.T) {
-				json, err := ioutil.ReadFile("./test-data/access-token-1.json")
-				require.NoError(t, err)
-
->>>>>>> dff45199
 				client = newFakeHTTPClient(t, json)
 				proxy, err := NewDataSourceProxy(ds, plugin, ctx, "pathwithtoken1", &setting.Cfg{})
 				require.NoError(t, err)
@@ -310,7 +278,6 @@
 			})
 		})
 	})
-<<<<<<< HEAD
 
 	t.Run("When proxying graphite", func(t *testing.T) {
 		origBuildVer := setting.BuildVersion
@@ -337,34 +304,6 @@
 		})
 	})
 
-=======
-
-	t.Run("When proxying graphite", func(t *testing.T) {
-		origBuildVer := setting.BuildVersion
-		t.Cleanup(func() {
-			setting.BuildVersion = origBuildVer
-		})
-		setting.BuildVersion = "5.3.0"
-
-		plugin := &plugins.DataSourcePlugin{}
-		ds := &models.DataSource{Url: "htttp://graphite:8080", Type: models.DS_GRAPHITE}
-		ctx := &models.ReqContext{}
-
-		proxy, err := NewDataSourceProxy(ds, plugin, ctx, "/render", &setting.Cfg{})
-		require.NoError(t, err)
-		req, err := http.NewRequest(http.MethodGet, "http://grafana.com/sub", nil)
-		require.NoError(t, err)
-
-		proxy.getDirector()(req)
-
-		t.Run("Can translate request URL and path", func(t *testing.T) {
-			assert.Equal(t, "graphite:8080", req.URL.Host)
-			assert.Equal(t, "/render", req.URL.Path)
-			assert.Equal(t, "Grafana/5.3.0", req.Header.Get("User-Agent"))
-		})
-	})
-
->>>>>>> dff45199
 	t.Run("When proxying InfluxDB", func(t *testing.T) {
 		plugin := &plugins.DataSourcePlugin{}
 
@@ -383,11 +322,7 @@
 		req, err := http.NewRequest(http.MethodGet, "http://grafana.com/sub", nil)
 		require.NoError(t, err)
 
-<<<<<<< HEAD
 		proxy.director(req)
-=======
-		proxy.getDirector()(req)
->>>>>>> dff45199
 		assert.Equal(t, "/db/site/", req.URL.Path)
 	})
 
@@ -413,11 +348,7 @@
 		cookies := "grafana_user=admin; grafana_remember=99; grafana_sess=11; JSESSION_ID=test"
 		req.Header.Set("Cookie", cookies)
 
-<<<<<<< HEAD
 		proxy.director(&req)
-=======
-		proxy.getDirector()(&req)
->>>>>>> dff45199
 
 		assert.Equal(t, "", req.Header.Get("Cookie"))
 	})
@@ -444,11 +375,7 @@
 		cookies := "grafana_user=admin; grafana_remember=99; grafana_sess=11; JSESSION_ID=test"
 		req.Header.Set("Cookie", cookies)
 
-<<<<<<< HEAD
 		proxy.director(&req)
-=======
-		proxy.getDirector()(&req)
->>>>>>> dff45199
 
 		assert.Equal(t, "JSESSION_ID=test", req.Header.Get("Cookie"))
 	})
@@ -468,11 +395,7 @@
 		req.Header.Add("X-Canary", "stillthere")
 		require.NoError(t, err)
 
-<<<<<<< HEAD
 		proxy.director(req)
-=======
-		proxy.getDirector()(req)
->>>>>>> dff45199
 
 		assert.Equal(t, "http://host/root/path/to/folder/", req.URL.String())
 
@@ -481,11 +404,7 @@
 		assert.Equal(t, "stillthere", req.Header.Get("X-Canary"))
 	})
 
-<<<<<<< HEAD
 	t.Run("When proxying a datasource that has OAuth token pass-through enabled", func(t *testing.T) {
-=======
-	t.Run("When proxying a datasource that has oauth token pass-through enabled", func(t *testing.T) {
->>>>>>> dff45199
 		social.SocialMap["generic_oauth"] = &social.SocialGenericOAuth{
 			SocialBase: &social.SocialBase{
 				Config: &oauth2.Config{},
@@ -534,11 +453,7 @@
 		req, err = http.NewRequest(http.MethodGet, "http://grafana.com/sub", nil)
 		require.NoError(t, err)
 
-<<<<<<< HEAD
 		proxy.director(req)
-=======
-		proxy.getDirector()(req)
->>>>>>> dff45199
 
 		assert.Equal(t, "Bearer testtoken", req.Header.Get("Authorization"))
 	})
@@ -602,7 +517,6 @@
 			runDatasourceAuthTest(t, test)
 		}
 	})
-<<<<<<< HEAD
 }
 
 // test DataSourceProxy request handling.
@@ -699,67 +613,6 @@
 				w.Write([]byte("Not authenticated"))
 				t.Log("Wrote 401 response")
 			},
-=======
-
-	t.Run("HandleRequest()", func(t *testing.T) {
-		var writeErr error
-		backend := httptest.NewServer(http.HandlerFunc(func(w http.ResponseWriter, r *http.Request) {
-			http.SetCookie(w, &http.Cookie{Name: "flavor", Value: "chocolateChip"})
-			w.WriteHeader(200)
-			_, writeErr = w.Write([]byte("I am the backend"))
-		}))
-		t.Cleanup(backend.Close)
-
-		plugin := &plugins.DataSourcePlugin{}
-		ds := &models.DataSource{Url: backend.URL, Type: models.DS_GRAPHITE}
-
-		responseRecorder := &CloseNotifierResponseRecorder{
-			ResponseRecorder: httptest.NewRecorder(),
-		}
-		t.Cleanup(responseRecorder.Close)
-
-		setupCtx := func(fn func(http.ResponseWriter)) *models.ReqContext {
-			responseWriter := macaron.NewResponseWriter("GET", responseRecorder)
-			if fn != nil {
-				fn(responseWriter)
-			}
-
-			return &models.ReqContext{
-				SignedInUser: &models.SignedInUser{},
-				Context: &macaron.Context{
-					Req: macaron.Request{
-						Request: httptest.NewRequest("GET", "/render", nil),
-					},
-					Resp: responseWriter,
-				},
-			}
-		}
-
-		t.Run("When response header Set-Cookie is not set should remove proxied Set-Cookie header", func(t *testing.T) {
-			writeErr = nil
-			ctx := setupCtx(nil)
-			proxy, err := NewDataSourceProxy(ds, plugin, ctx, "/render", &setting.Cfg{})
-			require.NoError(t, err)
-
-			proxy.HandleRequest()
-
-			require.NoError(t, writeErr)
-			assert.Empty(t, proxy.ctx.Resp.Header().Get("Set-Cookie"))
-		})
-
-		t.Run("When response header Set-Cookie is set should remove proxied Set-Cookie header and restore the original Set-Cookie header", func(t *testing.T) {
-			writeErr = nil
-			ctx := setupCtx(func(w http.ResponseWriter) {
-				w.Header().Set("Set-Cookie", "important_cookie=important_value")
-			})
-			proxy, err := NewDataSourceProxy(ds, plugin, ctx, "/render", &setting.Cfg{})
-			require.NoError(t, err)
-
-			proxy.HandleRequest()
-
-			require.NoError(t, writeErr)
-			assert.Equal(t, "important_cookie=important_value", proxy.ctx.Resp.Header().Get("Set-Cookie"))
->>>>>>> dff45199
 		})
 		proxy, err := NewDataSourceProxy(ds, plugin, ctx, "/render", &setting.Cfg{})
 		require.NoError(t, err)
@@ -982,11 +835,7 @@
 	} else {
 		message += " to auth header"
 		test.checkReq = func(req *http.Request) {
-<<<<<<< HEAD
-			assert.Equal(t, base64AthHeader, req.Header.Get("Authorization"), message)
-=======
 			assert.Equal(t, base64AuthHeader, req.Header.Get("Authorization"), message)
->>>>>>> dff45199
 		}
 	}
 
