package api

import (
	"context"
	"errors"
	"fmt"

	"github.com/grafana/grafana/pkg/api/dtos"
	"github.com/grafana/grafana/pkg/api/response"
	"github.com/grafana/grafana/pkg/bus"
	"github.com/grafana/grafana/pkg/infra/metrics"
	"github.com/grafana/grafana/pkg/models"
	"github.com/grafana/grafana/pkg/services/sqlstore"
	"github.com/grafana/grafana/pkg/util"
)

func (hs *HTTPServer) AdminCreateUser(c *models.ReqContext, form dtos.AdminCreateUserForm) response.Response {
	cmd := models.CreateUserCommand{
		Login:    form.Login,
		Email:    form.Email,
		Password: form.Password,
		Name:     form.Name,
		OrgId:    form.OrgId,
	}

	if len(cmd.Login) == 0 {
		cmd.Login = cmd.Email
		if len(cmd.Login) == 0 {
			return response.Error(400, "Validation error, need specify either username or email", nil)
		}
	}

	if len(cmd.Password) < 4 {
		return response.Error(400, "Password is missing or too short", nil)
	}

	user, err := hs.Login.CreateUser(cmd)
	if err != nil {
		if errors.Is(err, models.ErrOrgNotFound) {
			return response.Error(400, err.Error(), nil)
		}

		if errors.Is(err, models.ErrUserAlreadyExists) {
			return response.Error(412, fmt.Sprintf("User with email '%s' or username '%s' already exists", form.Email, form.Login), err)
		}

		return response.Error(500, "failed to create user", err)
	}

	metrics.MApiAdminUserCreate.Inc()

	result := models.UserIdDTO{
		Message: "User created",
		Id:      user.Id,
	}

	return response.JSON(200, result)
}

func AdminUpdateUserPassword(c *models.ReqContext, form dtos.AdminUpdateUserPasswordForm) response.Response {
	userID := c.ParamsInt64(":id")

	if len(form.Password) < 4 {
		return response.Error(400, "New password too short", nil)
	}

	userQuery := models.GetUserByIdQuery{Id: userID}

	if err := bus.DispatchCtx(c.Req.Context(), &userQuery); err != nil {
		return response.Error(500, "Could not read user from database", err)
	}

	passwordHashed, err := util.EncodePassword(form.Password, userQuery.Result.Salt)
	if err != nil {
		return response.Error(500, "Could not encode password", err)
	}

	cmd := models.ChangeUserPasswordCommand{
		UserId:      userID,
		NewPassword: passwordHashed,
	}

	if err := bus.DispatchCtx(c.Req.Context(), &cmd); err != nil {
		return response.Error(500, "Failed to update user password", err)
	}

	return response.Success("User password updated")
}

// PUT /api/admin/users/:id/permissions
func (hs *HTTPServer) AdminUpdateUserPermissions(c *models.ReqContext, form dtos.AdminUpdateUserPermissionsForm) response.Response {
	userID := c.ParamsInt64(":id")

	err := updateUserPermissions(hs.SQLStore, userID, form.IsGrafanaAdmin)
	if err != nil {
		if errors.Is(err, models.ErrLastGrafanaAdmin) {
			return response.Error(400, models.ErrLastGrafanaAdmin.Error(), nil)
		}

		return response.Error(500, "Failed to update user permissions", err)
	}

	return response.Success("User permissions updated")
}

func AdminDeleteUser(c *models.ReqContext) response.Response {
	userID := c.ParamsInt64(":id")

	cmd := models.DeleteUserCommand{UserId: userID}

	if err := bus.DispatchCtx(c.Req.Context(), &cmd); err != nil {
		if errors.Is(err, models.ErrUserNotFound) {
			return response.Error(404, models.ErrUserNotFound.Error(), nil)
		}
		return response.Error(500, "Failed to delete user", err)
	}

	return response.Success("User deleted")
}

// POST /api/admin/users/:id/disable
func (hs *HTTPServer) AdminDisableUser(c *models.ReqContext) response.Response {
	userID := c.ParamsInt64(":id")

	// External users shouldn't be disabled from API
	authInfoQuery := &models.GetAuthInfoQuery{UserId: userID}
<<<<<<< HEAD
	if err := bus.DispatchCtx(context.TODO(), authInfoQuery); !errors.Is(err, models.ErrUserNotFound) {
=======
	if err := bus.DispatchCtx(c.Req.Context(), authInfoQuery); !errors.Is(err, models.ErrUserNotFound) {
>>>>>>> ac6867c3
		return response.Error(500, "Could not disable external user", nil)
	}

	disableCmd := models.DisableUserCommand{UserId: userID, IsDisabled: true}
	if err := bus.DispatchCtx(c.Req.Context(), &disableCmd); err != nil {
		if errors.Is(err, models.ErrUserNotFound) {
			return response.Error(404, models.ErrUserNotFound.Error(), nil)
		}
		return response.Error(500, "Failed to disable user", err)
	}

	err := hs.AuthTokenService.RevokeAllUserTokens(c.Req.Context(), userID)
	if err != nil {
		return response.Error(500, "Failed to disable user", err)
	}

	return response.Success("User disabled")
}

// POST /api/admin/users/:id/enable
func AdminEnableUser(c *models.ReqContext) response.Response {
	userID := c.ParamsInt64(":id")

	// External users shouldn't be disabled from API
	authInfoQuery := &models.GetAuthInfoQuery{UserId: userID}
<<<<<<< HEAD
	if err := bus.DispatchCtx(context.TODO(), authInfoQuery); !errors.Is(err, models.ErrUserNotFound) {
=======
	if err := bus.DispatchCtx(c.Req.Context(), authInfoQuery); !errors.Is(err, models.ErrUserNotFound) {
>>>>>>> ac6867c3
		return response.Error(500, "Could not enable external user", nil)
	}

	disableCmd := models.DisableUserCommand{UserId: userID, IsDisabled: false}
	if err := bus.DispatchCtx(c.Req.Context(), &disableCmd); err != nil {
		if errors.Is(err, models.ErrUserNotFound) {
			return response.Error(404, models.ErrUserNotFound.Error(), nil)
		}
		return response.Error(500, "Failed to enable user", err)
	}

	return response.Success("User enabled")
}

// POST /api/admin/users/:id/logout
func (hs *HTTPServer) AdminLogoutUser(c *models.ReqContext) response.Response {
	userID := c.ParamsInt64(":id")

	if c.UserId == userID {
		return response.Error(400, "You cannot logout yourself", nil)
	}

	return hs.logoutUserFromAllDevicesInternal(c.Req.Context(), userID)
}

// GET /api/admin/users/:id/auth-tokens
func (hs *HTTPServer) AdminGetUserAuthTokens(c *models.ReqContext) response.Response {
	userID := c.ParamsInt64(":id")
	return hs.getUserAuthTokensInternal(c, userID)
}

// POST /api/admin/users/:id/revoke-auth-token
func (hs *HTTPServer) AdminRevokeUserAuthToken(c *models.ReqContext, cmd models.RevokeAuthTokenCmd) response.Response {
	userID := c.ParamsInt64(":id")
	return hs.revokeUserAuthTokenInternal(c, userID, cmd)
}

// updateUserPermissions updates the user's permissions.
//
// Stubbable by tests.
var updateUserPermissions = func(sqlStore *sqlstore.SQLStore, userID int64, isAdmin bool) error {
	return sqlStore.UpdateUserPermissions(userID, isAdmin)
}<|MERGE_RESOLUTION|>--- conflicted
+++ resolved
@@ -1,7 +1,6 @@
 package api
 
 import (
-	"context"
 	"errors"
 	"fmt"
 
@@ -124,11 +123,7 @@
 
 	// External users shouldn't be disabled from API
 	authInfoQuery := &models.GetAuthInfoQuery{UserId: userID}
-<<<<<<< HEAD
-	if err := bus.DispatchCtx(context.TODO(), authInfoQuery); !errors.Is(err, models.ErrUserNotFound) {
-=======
 	if err := bus.DispatchCtx(c.Req.Context(), authInfoQuery); !errors.Is(err, models.ErrUserNotFound) {
->>>>>>> ac6867c3
 		return response.Error(500, "Could not disable external user", nil)
 	}
 
@@ -154,11 +149,7 @@
 
 	// External users shouldn't be disabled from API
 	authInfoQuery := &models.GetAuthInfoQuery{UserId: userID}
-<<<<<<< HEAD
-	if err := bus.DispatchCtx(context.TODO(), authInfoQuery); !errors.Is(err, models.ErrUserNotFound) {
-=======
 	if err := bus.DispatchCtx(c.Req.Context(), authInfoQuery); !errors.Is(err, models.ErrUserNotFound) {
->>>>>>> ac6867c3
 		return response.Error(500, "Could not enable external user", nil)
 	}
 
