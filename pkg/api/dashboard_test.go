--- conflicted
+++ resolved
@@ -157,75 +157,6 @@
 		return server.Send(webtest.RequestWithSignedInUser(server.NewGetRequest("/api/dashboards/uid/1"), userWithPermissions(1, permissions)))
 	}
 
-<<<<<<< HEAD
-		t.Run("When user is an Org Viewer", func(t *testing.T) {
-			role := org.RoleViewer
-			loggedInUserScenarioWithRole(t, "When calling GET on", "GET", "/api/dashboards/uid/abcdefghi",
-				"/api/dashboards/uid/:uid", role, func(sc *scenarioContext) {
-					setUp()
-					sc.sqlStore = mockSQLStore
-					dash := getDashboardShouldReturn200WithConfig(t, sc, nil, nil, dashboardService, nil)
-
-					assert.Equal(t, fakeDash.UID, dash.Dashboard.Get("uid").MustString())
-					assert.False(t, dash.Meta.CanEdit)
-					assert.False(t, dash.Meta.CanSave)
-					assert.False(t, dash.Meta.CanAdmin)
-				}, mockSQLStore)
-
-			loggedInUserScenarioWithRole(t, "When calling GET on", "GET", "/api/dashboards/id/2/versions/1",
-				"/api/dashboards/id/:dashboardId/versions/:id", role, func(sc *scenarioContext) {
-					setUp()
-					sc.sqlStore = mockSQLStore
-
-					hs.callGetDashboardVersion(sc)
-					assert.Equal(t, http.StatusForbidden, sc.resp.Code)
-				}, mockSQLStore)
-
-			loggedInUserScenarioWithRole(t, "When calling GET on", "GET", "/api/dashboards/id/2/versions",
-				"/api/dashboards/id/:dashboardId/versions", role, func(sc *scenarioContext) {
-					setUp()
-					sc.sqlStore = mockSQLStore
-
-					hs.callGetDashboardVersions(sc)
-					assert.Equal(t, http.StatusForbidden, sc.resp.Code)
-				}, mockSQLStore)
-		})
-
-		t.Run("When user is an Org Editor", func(t *testing.T) {
-			role := org.RoleEditor
-			loggedInUserScenarioWithRole(t, "When calling GET on", "GET", "/api/dashboards/uid/abcdefghi",
-				"/api/dashboards/uid/:uid", role, func(sc *scenarioContext) {
-					setUp()
-					sc.sqlStore = mockSQLStore
-					dash := getDashboardShouldReturn200WithConfig(t, sc, nil, nil, dashboardService, nil)
-
-					assert.True(t, dash.Meta.CanEdit)
-					assert.True(t, dash.Meta.CanSave)
-					assert.False(t, dash.Meta.CanAdmin)
-				}, mockSQLStore)
-
-			loggedInUserScenarioWithRole(t, "When calling GET on", "GET", "/api/dashboards/id/2/versions/1",
-				"/api/dashboards/id/:dashboardId/versions/:id", role, func(sc *scenarioContext) {
-					setUp()
-					sc.sqlStore = mockSQLStore
-					hs.callGetDashboardVersion(sc)
-
-					assert.Equal(t, http.StatusOK, sc.resp.Code)
-					var version *dashver.DashboardVersionMeta
-					err := json.NewDecoder(sc.resp.Body).Decode(&version)
-					require.NoError(t, err)
-					assert.NotEqual(t, anonString, version.CreatedBy)
-				}, mockSQLStore)
-
-			loggedInUserScenarioWithRole(t, "When calling GET on", "GET", "/api/dashboards/id/2/versions",
-				"/api/dashboards/id/:dashboardId/versions", role, func(sc *scenarioContext) {
-					setUp()
-					hs.callGetDashboardVersions(sc)
-
-					assert.Equal(t, http.StatusOK, sc.resp.Code)
-				}, mockSQLStore)
-		})
-=======
 	t.Run("Should not be able to get dashboard without correct permission", func(t *testing.T) {
 		server := setup()
 
@@ -234,7 +165,6 @@
 
 		assert.Equal(t, http.StatusForbidden, res.StatusCode)
 		require.NoError(t, res.Body.Close())
->>>>>>> 20dd8a4f
 	})
 
 	t.Run("Should be able to get when user has permission to read dashboard", func(t *testing.T) {
@@ -259,94 +189,15 @@
 	t.Run("Should set CanSave and CanEdit with correct permissions", func(t *testing.T) {
 		server := setup()
 
-<<<<<<< HEAD
-		t.Run("When user is an Org Viewer and has no permissions for this dashboard", func(t *testing.T) {
-			role := org.RoleViewer
-			loggedInUserScenarioWithRole(t, "When calling GET on", "GET", "/api/dashboards/uid/abcdefghi",
-				"/api/dashboards/uid/:uid", role, func(sc *scenarioContext) {
-					setUp()
-					sc.sqlStore = mockSQLStore
-					sc.handlerFunc = hs.GetDashboard
-					sc.fakeReqWithParams("GET", sc.url, map[string]string{}).exec()
-
-					assert.Equal(t, http.StatusForbidden, sc.resp.Code)
-				}, mockSQLStore)
-
-			loggedInUserScenarioWithRole(t, "When calling DELETE on", "DELETE", "/api/dashboards/uid/abcdefghi",
-				"/api/dashboards/uid/:uid", role, func(sc *scenarioContext) {
-					setUp()
-					sc.sqlStore = mockSQLStore
-					hs.callDeleteDashboardByUID(t, sc, dashboardService, nil)
-
-					assert.Equal(t, http.StatusForbidden, sc.resp.Code)
-				}, mockSQLStore)
-
-			loggedInUserScenarioWithRole(t, "When calling GET on", "GET", "/api/dashboards/id/2/versions/1",
-				"/api/dashboards/id/:dashboardId/versions/:id", role, func(sc *scenarioContext) {
-					setUp()
-					sc.sqlStore = mockSQLStore
-					hs.callGetDashboardVersion(sc)
-
-					assert.Equal(t, http.StatusForbidden, sc.resp.Code)
-				}, mockSQLStore)
-
-			loggedInUserScenarioWithRole(t, "When calling GET on", "GET", "/api/dashboards/id/2/versions",
-				"/api/dashboards/id/:dashboardId/versions", role, func(sc *scenarioContext) {
-					setUp()
-					hs.callGetDashboardVersions(sc)
-
-					assert.Equal(t, http.StatusForbidden, sc.resp.Code)
-				}, mockSQLStore)
-=======
 		res, err := getDashboard(server, []accesscontrol.Permission{
 			{Action: dashboards.ActionDashboardsRead, Scope: "dashboards:uid:1"},
 			{Action: dashboards.ActionDashboardsWrite, Scope: "dashboards:uid:1"},
->>>>>>> 20dd8a4f
-		})
-		require.NoError(t, err)
-
-<<<<<<< HEAD
-		t.Run("When user is an Org Editor and has no permissions for this dashboard", func(t *testing.T) {
-			role := org.RoleEditor
-			loggedInUserScenarioWithRole(t, "When calling GET on", "GET", "/api/dashboards/uid/abcdefghi",
-				"/api/dashboards/uid/:uid", role, func(sc *scenarioContext) {
-					setUp()
-					sc.sqlStore = mockSQLStore
-					sc.handlerFunc = hs.GetDashboard
-					sc.fakeReqWithParams("GET", sc.url, map[string]string{}).exec()
-
-					assert.Equal(t, http.StatusForbidden, sc.resp.Code)
-				}, mockSQLStore)
-
-			loggedInUserScenarioWithRole(t, "When calling DELETE on", "DELETE", "/api/dashboards/uid/abcdefghi",
-				"/api/dashboards/uid/:uid", role, func(sc *scenarioContext) {
-					setUp()
-					hs.callDeleteDashboardByUID(t, sc, dashboardService, nil)
-
-					assert.Equal(t, http.StatusForbidden, sc.resp.Code)
-				}, mockSQLStore)
-
-			loggedInUserScenarioWithRole(t, "When calling GET on", "GET", "/api/dashboards/id/2/versions/1",
-				"/api/dashboards/id/:dashboardId/versions/:id", role, func(sc *scenarioContext) {
-					setUp()
-					hs.callGetDashboardVersion(sc)
-
-					assert.Equal(t, http.StatusForbidden, sc.resp.Code)
-				}, mockSQLStore)
-
-			loggedInUserScenarioWithRole(t, "When calling GET on", "GET", "/api/dashboards/id/2/versions",
-				"/api/dashboards/id/:dashboardId/versions", role, func(sc *scenarioContext) {
-					setUp()
-					hs.callGetDashboardVersions(sc)
-
-					assert.Equal(t, http.StatusForbidden, sc.resp.Code)
-				}, mockSQLStore)
-		})
-=======
+		})
+		require.NoError(t, err)
+
 		assert.Equal(t, http.StatusOK, res.StatusCode)
 		var data dtos.DashboardFullWithMeta
 		require.NoError(t, json.NewDecoder(res.Body).Decode(&data))
->>>>>>> 20dd8a4f
 
 		assert.Equal(t, data.Meta.CanSave, true)
 		assert.Equal(t, data.Meta.CanEdit, true)
@@ -377,14 +228,8 @@
 		require.NoError(t, res.Body.Close())
 	})
 
-<<<<<<< HEAD
-				assert.Equal(t, http.StatusOK, sc.resp.Code)
-			}, mockSQLStore)
-		})
-=======
 	t.Run("Should set canAdmin with correct permissions", func(t *testing.T) {
 		server := setup()
->>>>>>> 20dd8a4f
 
 		res, err := getDashboard(server, []accesscontrol.Permission{
 			{Action: dashboards.ActionDashboardsRead, Scope: "dashboards:uid:1"},
@@ -422,15 +267,8 @@
 			hs.AccessControl = acimpl.ProvideAccessControl(hs.Cfg)
 			hs.starService = startest.NewStarServiceFake()
 
-<<<<<<< HEAD
-				hs.callDeleteDashboardByUID(t, sc, dashboardService, nil)
-				assert.Equal(t, http.StatusForbidden, sc.resp.Code)
-			}, mockSQLStore)
-		})
-=======
 			hs.LibraryPanelService = &mockLibraryPanelService{}
 			hs.LibraryElementService = &mockLibraryElementService{}
->>>>>>> 20dd8a4f
 
 			pubDashService := publicdashboards.NewFakePublicDashboardService(t)
 			pubDashService.On("DeleteByDashboard", mock.Anything, mock.Anything).Return(nil).Maybe()
@@ -466,45 +304,28 @@
 	})
 }
 
-<<<<<<< HEAD
-				assert.Equal(t, http.StatusOK, sc.resp.Code)
-			}, mockSQLStore)
-=======
 func TestHTTPServer_GetDashboardVersions_AccessControl(t *testing.T) {
 	setup := func() *webtest.Server {
 		return SetupAPITestServer(t, func(hs *HTTPServer) {
 			dash := dashboards.NewDashboard("some dash")
 			dash.ID = 1
 			dash.UID = "1"
->>>>>>> 20dd8a4f
 
 			dashSvc := dashboards.NewFakeDashboardService(t)
 			dashSvc.On("GetDashboard", mock.Anything, mock.Anything).Return(dash, nil).Maybe()
 			dashSvc.On("DeleteDashboard", mock.Anything, mock.Anything, mock.Anything).Return(nil).Maybe()
 			hs.DashboardService = dashSvc
 
-<<<<<<< HEAD
-				hs.callGetDashboardVersion(sc)
-				assert.Equal(t, http.StatusOK, sc.resp.Code)
-			}, mockSQLStore)
-=======
 			hs.Cfg = setting.NewCfg()
 			hs.AccessControl = acimpl.ProvideAccessControl(hs.Cfg)
 			hs.starService = startest.NewStarServiceFake()
->>>>>>> 20dd8a4f
 
 			hs.dashboardVersionService = &dashvertest.FakeDashboardVersionService{
 				ExpectedListDashboarVersions: []*dashver.DashboardVersionDTO{},
 				ExpectedDashboardVersion:     &dashver.DashboardVersionDTO{},
 			}
 
-<<<<<<< HEAD
-				hs.callGetDashboardVersions(sc)
-				assert.Equal(t, http.StatusOK, sc.resp.Code)
-			}, mockSQLStore)
-=======
 			guardian.InitAccessControlGuardian(hs.Cfg, hs.AccessControl, hs.DashboardService)
->>>>>>> 20dd8a4f
 		})
 	}
 
@@ -528,43 +349,27 @@
 		require.NoError(t, err)
 		assert.Equal(t, http.StatusForbidden, res.StatusCode)
 
-<<<<<<< HEAD
-				assert.Equal(t, http.StatusForbidden, sc.resp.Code)
-			}, mockSQLStore)
-=======
 		require.NoError(t, res.Body.Close())
 	})
->>>>>>> 20dd8a4f
 
 	t.Run("Should be able to list dashboard versions with correct permission", func(t *testing.T) {
 		server := setup()
 
-<<<<<<< HEAD
-				assert.Equal(t, http.StatusForbidden, sc.resp.Code)
-			}, mockSQLStore)
-=======
 		permissions := []accesscontrol.Permission{
 			{Action: dashboards.ActionDashboardsRead, Scope: "dashboards:uid:1"},
 			{Action: dashboards.ActionDashboardsWrite, Scope: "dashboards:uid:1"},
 		}
->>>>>>> 20dd8a4f
 
 		res, err := getVersions(server, permissions)
 		require.NoError(t, err)
 		assert.Equal(t, http.StatusOK, res.StatusCode)
 		require.NoError(t, res.Body.Close())
 
-<<<<<<< HEAD
-				assert.Equal(t, http.StatusForbidden, sc.resp.Code)
-			}, mockSQLStore)
-		})
-=======
 		res, err = getVersion(server, permissions)
 		require.NoError(t, err)
 		assert.Equal(t, http.StatusOK, res.StatusCode)
 
 		require.NoError(t, res.Body.Close())
->>>>>>> 20dd8a4f
 	})
 }
 
