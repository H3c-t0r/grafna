--- conflicted
+++ resolved
@@ -64,10 +64,6 @@
 		apiUrl:               info.ApiUrl,
 		teamIds:              teamIds,
 		allowedOrganizations: util.SplitString(info.Extra[allowedOrganizationsKey]),
-<<<<<<< HEAD
-		skipOrgRoleSync:      info.SkipOrgRoleSync,
-=======
->>>>>>> ce1450d4
 	}
 
 	if len(teamIdsSplitted) != len(teamIds) {
@@ -276,11 +272,7 @@
 	}
 
 	// we skip allowing assignment of GrafanaAdmin if skipOrgRoleSync is present
-<<<<<<< HEAD
-	if s.info.AllowAssignGrafanaAdmin && s.skipOrgRoleSync {
-=======
-	if s.allowAssignGrafanaAdmin && s.info.SkipOrgRoleSync {
->>>>>>> ce1450d4
+	if s.info.AllowAssignGrafanaAdmin && s.info.SkipOrgRoleSync {
 		s.log.Debug("AllowAssignGrafanaAdmin and skipOrgRoleSync are both set, Grafana Admin role will not be synced, consider setting one or the other")
 	}
 
