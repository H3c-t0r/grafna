--- conflicted
+++ resolved
@@ -22,26 +22,10 @@
 
 type SocialBase struct {
 	*oauth2.Config
-<<<<<<< HEAD
 	info              *social.OAuthInfo
 	log               log.Logger
 	autoAssignOrgRole string
-	skipOrgRoleSync   bool
 	features          featuremgmt.FeatureManager
-=======
-	info                    *social.OAuthInfo
-	log                     log.Logger
-	allowSignup             bool
-	allowAssignGrafanaAdmin bool
-	allowedDomains          []string
-	allowedGroups           []string
-
-	roleAttributePath   string
-	roleAttributeStrict bool
-	autoAssignOrgRole   string
-	features            featuremgmt.FeatureManager
-	useRefreshToken     bool
->>>>>>> ce1450d4
 }
 
 func newSocialBase(name string,
@@ -53,27 +37,11 @@
 	logger := log.New("oauth." + name)
 
 	return &SocialBase{
-<<<<<<< HEAD
 		Config:            config,
 		info:              info,
 		log:               logger,
 		autoAssignOrgRole: autoAssignOrgRole,
-		skipOrgRoleSync:   skipOrgRoleSync,
 		features:          features,
-=======
-		Config:                  config,
-		info:                    info,
-		log:                     logger,
-		allowSignup:             info.AllowSignup,
-		allowAssignGrafanaAdmin: info.AllowAssignGrafanaAdmin,
-		allowedDomains:          info.AllowedDomains,
-		allowedGroups:           info.AllowedGroups,
-		roleAttributePath:       info.RoleAttributePath,
-		roleAttributeStrict:     info.RoleAttributeStrict,
-		autoAssignOrgRole:       autoAssignOrgRole,
-		features:                features,
-		useRefreshToken:         info.UseRefreshToken,
->>>>>>> ce1450d4
 	}
 }
 
@@ -88,15 +56,9 @@
 	bf.WriteString(fmt.Sprintf("allow_sign_up = %v\n", s.info.AllowSignup))
 	bf.WriteString(fmt.Sprintf("allowed_domains = %v\n", s.info.AllowedDomains))
 	bf.WriteString(fmt.Sprintf("auto_assign_org_role = %v\n", s.autoAssignOrgRole))
-<<<<<<< HEAD
 	bf.WriteString(fmt.Sprintf("role_attribute_path = %v\n", s.info.RoleAttributePath))
 	bf.WriteString(fmt.Sprintf("role_attribute_strict = %v\n", s.info.RoleAttributeStrict))
-	bf.WriteString(fmt.Sprintf("skip_org_role_sync = %v\n", s.skipOrgRoleSync))
-=======
-	bf.WriteString(fmt.Sprintf("role_attribute_path = %v\n", s.roleAttributePath))
-	bf.WriteString(fmt.Sprintf("role_attribute_strict = %v\n", s.roleAttributeStrict))
 	bf.WriteString(fmt.Sprintf("skip_org_role_sync = %v\n", s.info.SkipOrgRoleSync))
->>>>>>> ce1450d4
 	bf.WriteString(fmt.Sprintf("client_id = %v\n", s.Config.ClientID))
 	bf.WriteString(fmt.Sprintf("client_secret = %v ; issue if empty\n", strings.Repeat("*", len(s.Config.ClientSecret))))
 	bf.WriteString(fmt.Sprintf("auth_url = %v\n", s.Config.Endpoint.AuthURL))
