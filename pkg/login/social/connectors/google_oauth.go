package connectors

import (
	"context"
	"encoding/json"
	"fmt"
	"net/http"
	"slices"
	"strings"

	"golang.org/x/oauth2"

	"github.com/grafana/grafana/pkg/login/social"
	"github.com/grafana/grafana/pkg/services/featuremgmt"
	"github.com/grafana/grafana/pkg/services/ssosettings"
	ssoModels "github.com/grafana/grafana/pkg/services/ssosettings/models"
	"github.com/grafana/grafana/pkg/setting"
)

const (
	legacyAPIURL            = "https://www.googleapis.com/oauth2/v1/userinfo"
	googleIAMGroupsEndpoint = "https://content-cloudidentity.googleapis.com/v1/groups/-/memberships:searchDirectGroups"
	googleIAMScope          = "https://www.googleapis.com/auth/cloud-identity.groups.readonly"
)

var _ social.SocialConnector = (*SocialGoogle)(nil)
var _ ssosettings.Reloadable = (*SocialGoogle)(nil)

type SocialGoogle struct {
	*SocialBase
}

type googleUserData struct {
	ID            string `json:"sub"`
	Email         string `json:"email"`
	Name          string `json:"name"`
	EmailVerified bool   `json:"email_verified"`
	rawJSON       []byte `json:"-"`
}

func NewGoogleProvider(info *social.OAuthInfo, cfg *setting.Cfg, ssoSettings ssosettings.Service, features *featuremgmt.FeatureManager) *SocialGoogle {
	config := createOAuthConfig(info, cfg, social.GoogleProviderName)
	provider := &SocialGoogle{
		SocialBase: newSocialBase(social.GoogleProviderName, config, info, cfg.AutoAssignOrgRole, *features),
	}

	if strings.HasPrefix(info.ApiUrl, legacyAPIURL) {
		provider.log.Warn("Using legacy Google API URL, please update your configuration")
	}

	if features.IsEnabledGlobally(featuremgmt.FlagSsoSettingsApi) {
		ssoSettings.RegisterReloadable(social.GoogleProviderName, provider)
	}

	return provider
}

func (s *SocialGoogle) Validate(ctx context.Context, settings ssoModels.SSOSettings) error {
	return nil
}

func (s *SocialGoogle) Reload(ctx context.Context, settings ssoModels.SSOSettings) error {
	return nil
}

func (s *SocialGoogle) UserInfo(ctx context.Context, client *http.Client, token *oauth2.Token) (*social.BasicUserInfo, error) {
	data, errToken := s.extractFromToken(ctx, client, token)
	if errToken != nil {
		return nil, errToken
	}

	if data == nil {
		var errAPI error
		data, errAPI = s.extractFromAPI(ctx, client)
		if errAPI != nil {
			return nil, errAPI
		}
	}

	if data.ID == "" {
		return nil, fmt.Errorf("error getting user info: id is empty")
	}

	if !data.EmailVerified {
		return nil, fmt.Errorf("user email is not verified")
	}

	groups, errPage := s.retrieveGroups(ctx, client, data)
	if errPage != nil {
		s.log.Warn("Error retrieving groups", "error", errPage)
	}

	if !s.isGroupMember(groups) {
		return nil, errMissingGroupMembership
	}

	userInfo := &social.BasicUserInfo{
		Id:             data.ID,
		Name:           data.Name,
		Email:          data.Email,
		Login:          data.Email,
		Role:           "",
		IsGrafanaAdmin: nil,
		Groups:         groups,
	}

	if !s.info.SkipOrgRoleSync {
		role, grafanaAdmin, errRole := s.extractRoleAndAdmin(data.rawJSON, groups)
		if errRole != nil {
			return nil, errRole
		}

		if s.info.AllowAssignGrafanaAdmin {
			userInfo.IsGrafanaAdmin = &grafanaAdmin
		}

		userInfo.Role = role
	}

	s.log.Debug("Resolved user info", "data", fmt.Sprintf("%+v", userInfo))

	return userInfo, nil
}

func (s *SocialGoogle) GetOAuthInfo() *social.OAuthInfo {
	return s.info
}

type googleAPIData struct {
	ID            string `json:"id"`
	Name          string `json:"name"`
	Email         string `json:"email"`
	EmailVerified bool   `json:"verified_email"`
}

func (s *SocialGoogle) extractFromAPI(ctx context.Context, client *http.Client) (*googleUserData, error) {
	if strings.HasPrefix(s.info.ApiUrl, legacyAPIURL) {
		data := googleAPIData{}
		response, err := s.httpGet(ctx, client, s.info.ApiUrl)
		if err != nil {
			return nil, fmt.Errorf("error retrieving legacy user info: %s", err)
		}

		if err := json.Unmarshal(response.Body, &data); err != nil {
			return nil, fmt.Errorf("error unmarshalling legacy user info: %s", err)
		}

		return &googleUserData{
			ID:            data.ID,
			Name:          data.Name,
			Email:         data.Email,
			EmailVerified: data.EmailVerified,
			rawJSON:       response.Body,
		}, nil
	}

	data := googleUserData{}
	response, err := s.httpGet(ctx, client, s.info.ApiUrl)
	if err != nil {
		return nil, fmt.Errorf("error getting user info: %s", err)
	}

	if err := json.Unmarshal(response.Body, &data); err != nil {
		return nil, fmt.Errorf("error unmarshalling user info: %s", err)
	}

	return &data, nil
}

func (s *SocialGoogle) AuthCodeURL(state string, opts ...oauth2.AuthCodeOption) string {
<<<<<<< HEAD
	if s.useRefreshToken {
=======
	if s.features.IsEnabledGlobally(featuremgmt.FlagAccessTokenExpirationCheck) && s.info.UseRefreshToken {
>>>>>>> db812162
		opts = append(opts, oauth2.AccessTypeOffline, oauth2.ApprovalForce)
	}
	return s.SocialBase.AuthCodeURL(state, opts...)
}

func (s *SocialGoogle) extractFromToken(ctx context.Context, client *http.Client, token *oauth2.Token) (*googleUserData, error) {
	s.log.Debug("Extracting user info from OAuth token")

	idToken := token.Extra("id_token")
	if idToken == nil {
		s.log.Debug("No id_token found, defaulting to API access", "token", token)
		return nil, nil
	}

	rawJSON, err := s.retrieveRawIDToken(idToken)
	if err != nil {
		s.log.Warn("Error retrieving id_token", "error", err, "token", fmt.Sprintf("%+v", idToken))
		return nil, nil
	}

	if setting.Env == setting.Dev {
		s.log.Debug("Received id_token", "raw_json", string(rawJSON))
	}

	var data googleUserData
	if err := json.Unmarshal(rawJSON, &data); err != nil {
		return nil, fmt.Errorf("Error getting user info: %s", err)
	}

	data.rawJSON = rawJSON

	return &data, nil
}

type googleGroupResp struct {
	Memberships []struct {
		Group    string `json:"group"`
		GroupKey struct {
			ID string `json:"id"`
		} `json:"groupKey"`
		DisplayName string `json:"displayName"`
	} `json:"memberships"`
	NextPageToken string `json:"nextPageToken"`
}

func (s *SocialGoogle) retrieveGroups(ctx context.Context, client *http.Client, userData *googleUserData) ([]string, error) {
	s.log.Debug("Retrieving groups", "scopes", s.SocialBase.Config.Scopes)
	if !slices.Contains(s.Scopes, googleIAMScope) {
		return nil, nil
	}

	groups := []string{}

	url := fmt.Sprintf("%s?query=member_key_id=='%s'", googleIAMGroupsEndpoint, userData.Email)
	nextPageToken := ""
	for page, errPage := s.getGroupsPage(ctx, client, url, nextPageToken); ; page, errPage = s.getGroupsPage(ctx, client, url, nextPageToken) {
		if errPage != nil {
			return nil, errPage
		}

		for _, group := range page.Memberships {
			groups = append(groups, group.GroupKey.ID)
		}

		nextPageToken = page.NextPageToken
		if nextPageToken == "" {
			break
		}
	}

	return groups, nil
}

func (s *SocialGoogle) getGroupsPage(ctx context.Context, client *http.Client, url, nextPageToken string) (*googleGroupResp, error) {
	if nextPageToken != "" {
		url = fmt.Sprintf("%s&pageToken=%s", url, nextPageToken)
	}

	s.log.Debug("Retrieving groups", "url", url)
	resp, err := s.httpGet(ctx, client, url)
	if err != nil {
		return nil, fmt.Errorf("error getting groups: %s", err)
	}

	var data googleGroupResp
	if err := json.Unmarshal(resp.Body, &data); err != nil {
		return nil, fmt.Errorf("error unmarshalling groups: %s", err)
	}

	return &data, nil
}<|MERGE_RESOLUTION|>--- conflicted
+++ resolved
@@ -168,11 +168,7 @@
 }
 
 func (s *SocialGoogle) AuthCodeURL(state string, opts ...oauth2.AuthCodeOption) string {
-<<<<<<< HEAD
-	if s.useRefreshToken {
-=======
-	if s.features.IsEnabledGlobally(featuremgmt.FlagAccessTokenExpirationCheck) && s.info.UseRefreshToken {
->>>>>>> db812162
+	if s.info.UseRefreshToken {
 		opts = append(opts, oauth2.AccessTypeOffline, oauth2.ApprovalForce)
 	}
 	return s.SocialBase.AuthCodeURL(state, opts...)
