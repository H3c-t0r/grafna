--- conflicted
+++ resolved
@@ -200,11 +200,6 @@
 		// AzureAD.
 		if name == "azuread" {
 			ss.socialMap["azuread"] = &SocialAzureAD{
-<<<<<<< HEAD
-				SocialBase:       newSocialBase(name, &config, info, cfg.AutoAssignOrgRole),
-				allowedGroups:    util.SplitString(sec.Key("allowed_groups").String()),
-				forceUseGraphAPI: sec.Key("force_use_graph_api").MustBool(false),
-=======
 				SocialBase:           newSocialBase(name, &config, info, cfg.AutoAssignOrgRole, cfg.OAuthSkipOrgRoleUpdateSync, *features),
 				cache:                cache,
 				allowedOrganizations: util.SplitString(sec.Key("allowed_organizations").String()),
@@ -213,7 +208,6 @@
 			}
 			if info.UseRefreshToken && features.IsEnabled(featuremgmt.FlagAccessTokenExpirationCheck) {
 				appendUniqueScope(&config, OfflineAccessScope)
->>>>>>> ae830f68
 			}
 		}
 
