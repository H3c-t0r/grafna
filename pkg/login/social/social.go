package social

import (
	"bytes"
	"compress/zlib"
	"context"
	"crypto/tls"
	"crypto/x509"
	"encoding/base64"
	"encoding/json"
	"fmt"
<<<<<<< HEAD
	"io"
=======
	"net"
>>>>>>> db75f20e
	"net/http"
	"os"
	"regexp"
	"strings"
	"time"

	"golang.org/x/oauth2"
	"golang.org/x/text/cases"
	"golang.org/x/text/language"

	"github.com/grafana/grafana/pkg/infra/log"
	"github.com/grafana/grafana/pkg/infra/usagestats"
	"github.com/grafana/grafana/pkg/services/featuremgmt"
	"github.com/grafana/grafana/pkg/services/org"
	"github.com/grafana/grafana/pkg/services/supportbundles"
	"github.com/grafana/grafana/pkg/setting"
	"github.com/grafana/grafana/pkg/util"
)

var (
	logger = log.New("social")
)

type SocialService struct {
	cfg *setting.Cfg

	socialMap     map[string]SocialConnector
	oAuthProvider map[string]*OAuthInfo
}

type OAuthInfo struct {
	ApiUrl                  string   `toml:"api_url"`
	AuthUrl                 string   `toml:"auth_url"`
	ClientId                string   `toml:"client_id"`
	ClientSecret            string   `toml:"-"`
	EmailAttributeName      string   `toml:"email_attribute_name"`
	EmailAttributePath      string   `toml:"email_attribute_path"`
	GroupsAttributePath     string   `toml:"groups_attribute_path"`
	HostedDomain            string   `toml:"hosted_domain"`
	Icon                    string   `toml:"icon"`
	Name                    string   `toml:"name"`
	RoleAttributePath       string   `toml:"role_attribute_path"`
	TeamIdsAttributePath    string   `toml:"team_ids_attribute_path"`
	TeamsUrl                string   `toml:"teams_url"`
	TlsClientCa             string   `toml:"tls_client_ca"`
	TlsClientCert           string   `toml:"tls_client_cert"`
	TlsClientKey            string   `toml:"tls_client_key"`
	TokenUrl                string   `toml:"token_url"`
	AllowedDomains          []string `toml:"allowed_domains"`
	Scopes                  []string `toml:"scopes"`
	AllowAssignGrafanaAdmin bool     `toml:"allow_assign_grafana_admin"`
	AllowSignup             bool     `toml:"allow_signup"`
	AutoLogin               bool     `toml:"auto_login"`
	Enabled                 bool     `toml:"enabled"`
	RoleAttributeStrict     bool     `toml:"role_attribute_strict"`
	TlsSkipVerify           bool     `toml:"tls_skip_verify"`
	UsePKCE                 bool     `toml:"use_pkce"`
}

func ProvideService(cfg *setting.Cfg,
	features *featuremgmt.FeatureManager,
	usageStats usagestats.Service,
	bundleRegistry supportbundles.Service,
) *SocialService {
	ss := &SocialService{
		cfg:           cfg,
		oAuthProvider: make(map[string]*OAuthInfo),
		socialMap:     make(map[string]SocialConnector),
	}

	usageStats.RegisterMetricsFunc(ss.getUsageStats)

	for _, name := range allOauthes {
		sec := cfg.Raw.Section("auth." + name)

		info := &OAuthInfo{
			ClientId:                sec.Key("client_id").String(),
			ClientSecret:            sec.Key("client_secret").String(),
			Scopes:                  util.SplitString(sec.Key("scopes").String()),
			AuthUrl:                 sec.Key("auth_url").String(),
			TokenUrl:                sec.Key("token_url").String(),
			ApiUrl:                  sec.Key("api_url").String(),
			TeamsUrl:                sec.Key("teams_url").String(),
			Enabled:                 sec.Key("enabled").MustBool(),
			EmailAttributeName:      sec.Key("email_attribute_name").String(),
			EmailAttributePath:      sec.Key("email_attribute_path").String(),
			RoleAttributePath:       sec.Key("role_attribute_path").String(),
			RoleAttributeStrict:     sec.Key("role_attribute_strict").MustBool(),
			GroupsAttributePath:     sec.Key("groups_attribute_path").String(),
			TeamIdsAttributePath:    sec.Key("team_ids_attribute_path").String(),
			AllowedDomains:          util.SplitString(sec.Key("allowed_domains").String()),
			HostedDomain:            sec.Key("hosted_domain").String(),
			AllowSignup:             sec.Key("allow_sign_up").MustBool(),
			Name:                    sec.Key("name").MustString(name),
			Icon:                    sec.Key("icon").String(),
			TlsClientCert:           sec.Key("tls_client_cert").String(),
			TlsClientKey:            sec.Key("tls_client_key").String(),
			TlsClientCa:             sec.Key("tls_client_ca").String(),
			TlsSkipVerify:           sec.Key("tls_skip_verify_insecure").MustBool(),
			UsePKCE:                 sec.Key("use_pkce").MustBool(),
			AllowAssignGrafanaAdmin: sec.Key("allow_assign_grafana_admin").MustBool(false),
			AutoLogin:               sec.Key("auto_login").MustBool(false),
		}

		// when empty_scopes parameter exists and is true, overwrite scope with empty value
		if sec.Key("empty_scopes").MustBool() {
			info.Scopes = []string{}
		}

		if !info.Enabled {
			continue
		}

		if name == "grafananet" {
			name = grafanaCom
		}

		ss.oAuthProvider[name] = info

		var authStyle oauth2.AuthStyle
		switch strings.ToLower(sec.Key("auth_style").String()) {
		case "inparams":
			authStyle = oauth2.AuthStyleInParams
		case "inheader":
			authStyle = oauth2.AuthStyleInHeader
		case "autodetect", "":
			authStyle = oauth2.AuthStyleAutoDetect
		default:
			logger.Warn("Invalid auth style specified, defaulting to auth style AutoDetect", "auth_style", sec.Key("auth_style").String())
			authStyle = oauth2.AuthStyleAutoDetect
		}

		config := oauth2.Config{
			ClientID:     info.ClientId,
			ClientSecret: info.ClientSecret,
			Endpoint: oauth2.Endpoint{
				AuthURL:   info.AuthUrl,
				TokenURL:  info.TokenUrl,
				AuthStyle: authStyle,
			},
			RedirectURL: strings.TrimSuffix(cfg.AppURL, "/") + SocialBaseUrl + name,
			Scopes:      info.Scopes,
		}

		// GitHub.
		if name == "github" {
			ss.socialMap["github"] = &SocialGithub{
				SocialBase:           newSocialBase(name, &config, info, cfg.AutoAssignOrgRole, cfg.OAuthSkipOrgRoleUpdateSync, *features),
				apiUrl:               info.ApiUrl,
				teamIds:              sec.Key("team_ids").Ints(","),
				allowedOrganizations: util.SplitString(sec.Key("allowed_organizations").String()),
				skipOrgRoleSync:      cfg.GitHubSkipOrgRoleSync,
			}
		}

		// GitLab.
		if name == "gitlab" {
			ss.socialMap["gitlab"] = &SocialGitlab{
				SocialBase:      newSocialBase(name, &config, info, cfg.AutoAssignOrgRole, cfg.OAuthSkipOrgRoleUpdateSync, *features),
				apiUrl:          info.ApiUrl,
				allowedGroups:   util.SplitString(sec.Key("allowed_groups").String()),
				skipOrgRoleSync: cfg.GitLabSkipOrgRoleSync,
			}
		}

		// Google.
		if name == "google" {
			ss.socialMap["google"] = &SocialGoogle{
				SocialBase:   newSocialBase(name, &config, info, cfg.AutoAssignOrgRole, cfg.OAuthSkipOrgRoleUpdateSync, *features),
				hostedDomain: info.HostedDomain,
				apiUrl:       info.ApiUrl,
			}
		}

		// AzureAD.
		if name == "azuread" {
			ss.socialMap["azuread"] = &SocialAzureAD{
				SocialBase:       newSocialBase(name, &config, info, cfg.AutoAssignOrgRole, cfg.OAuthSkipOrgRoleUpdateSync, *features),
				allowedGroups:    util.SplitString(sec.Key("allowed_groups").String()),
				forceUseGraphAPI: sec.Key("force_use_graph_api").MustBool(false),
				skipOrgRoleSync:  cfg.AzureADSkipOrgRoleSync,
			}
		}

		// Okta
		if name == "okta" {
			ss.socialMap["okta"] = &SocialOkta{
				SocialBase:      newSocialBase(name, &config, info, cfg.AutoAssignOrgRole, cfg.OAuthSkipOrgRoleUpdateSync, *features),
				apiUrl:          info.ApiUrl,
				allowedGroups:   util.SplitString(sec.Key("allowed_groups").String()),
				skipOrgRoleSync: cfg.OktaSkipOrgRoleSync,
			}
		}

		// Generic - Uses the same scheme as GitHub.
		if name == "generic_oauth" {
			ss.socialMap["generic_oauth"] = &SocialGenericOAuth{
				SocialBase:           newSocialBase(name, &config, info, cfg.AutoAssignOrgRole, cfg.OAuthSkipOrgRoleUpdateSync, *features),
				apiUrl:               info.ApiUrl,
				teamsUrl:             info.TeamsUrl,
				emailAttributeName:   info.EmailAttributeName,
				emailAttributePath:   info.EmailAttributePath,
				nameAttributePath:    sec.Key("name_attribute_path").String(),
				groupsAttributePath:  info.GroupsAttributePath,
				loginAttributePath:   sec.Key("login_attribute_path").String(),
				idTokenAttributeName: sec.Key("id_token_attribute_name").String(),
				teamIdsAttributePath: sec.Key("team_ids_attribute_path").String(),
				teamIds:              sec.Key("team_ids").Strings(","),
				allowedOrganizations: util.SplitString(sec.Key("allowed_organizations").String()),
				allowedGroups:        util.SplitString(sec.Key("allowed_groups").String()),
			}
		}

		if name == grafanaCom {
			config = oauth2.Config{
				ClientID:     info.ClientId,
				ClientSecret: info.ClientSecret,
				Endpoint: oauth2.Endpoint{
					AuthURL:   cfg.GrafanaComURL + "/oauth2/authorize",
					TokenURL:  cfg.GrafanaComURL + "/api/oauth2/token",
					AuthStyle: oauth2.AuthStyleInHeader,
				},
				RedirectURL: strings.TrimSuffix(cfg.AppURL, "/") + SocialBaseUrl + name,
				Scopes:      info.Scopes,
			}

			ss.socialMap[grafanaCom] = &SocialGrafanaCom{
				SocialBase:           newSocialBase(name, &config, info, cfg.AutoAssignOrgRole, cfg.OAuthSkipOrgRoleUpdateSync, *features),
				url:                  cfg.GrafanaComURL,
				allowedOrganizations: util.SplitString(sec.Key("allowed_organizations").String()),
				skipOrgRoleSync:      cfg.GrafanaComSkipOrgRoleSync,
			}
		}
	}

	ss.registerSupportBundleCollectors(bundleRegistry)

	return ss
}

type BasicUserInfo struct {
	Id             string
	Name           string
	Email          string
	Login          string
	Role           org.RoleType
	IsGrafanaAdmin *bool // nil will avoid overriding user's set server admin setting
	Groups         []string
}

func (b *BasicUserInfo) String() string {
	return fmt.Sprintf("Id: %s, Name: %s, Email: %s, Login: %s, Role: %s, Groups: %v",
		b.Id, b.Name, b.Email, b.Login, b.Role, b.Groups)
}

type SocialConnector interface {
	UserInfo(ctx context.Context, client *http.Client, token *oauth2.Token) (*BasicUserInfo, error)
	IsEmailAllowed(email string) bool
	IsSignupAllowed() bool

	AuthCodeURL(state string, opts ...oauth2.AuthCodeOption) string
	Exchange(ctx context.Context, code string, authOptions ...oauth2.AuthCodeOption) (*oauth2.Token, error)
	Client(ctx context.Context, t *oauth2.Token) *http.Client
	TokenSource(ctx context.Context, t *oauth2.Token) oauth2.TokenSource
	SupportBundleContent(*bytes.Buffer) error
}

type SocialBase struct {
	*oauth2.Config
	log                     log.Logger
	allowSignup             bool
	allowAssignGrafanaAdmin bool
	allowedDomains          []string

	roleAttributePath   string
	roleAttributeStrict bool
	autoAssignOrgRole   string
	skipOrgRoleSync     bool
	features            featuremgmt.FeatureManager
}

type Error struct {
	s string
}

func (e Error) Error() string {
	return e.s
}

const (
	grafanaCom       = "grafana_com"
	RoleGrafanaAdmin = "GrafanaAdmin" // For AzureAD for example this value cannot contain spaces
)

var (
	SocialBaseUrl = "/login/"
	SocialMap     = make(map[string]SocialConnector)
	allOauthes    = []string{"github", "gitlab", "google", "generic_oauth", "grafananet", grafanaCom, "azuread", "okta"}
)

type Service interface {
	GetOAuthProviders() map[string]bool
	GetOAuthHttpClient(string) (*http.Client, error)
	GetConnector(string) (SocialConnector, error)
	GetOAuthInfoProvider(string) *OAuthInfo
	GetOAuthInfoProviders() map[string]*OAuthInfo
}

func newSocialBase(name string,
	config *oauth2.Config,
	info *OAuthInfo,
	autoAssignOrgRole string,
	skipOrgRoleSync bool,
	features featuremgmt.FeatureManager,
) *SocialBase {
	logger := log.New("oauth." + name)

	return &SocialBase{
		Config:                  config,
		log:                     logger,
		allowSignup:             info.AllowSignup,
		allowAssignGrafanaAdmin: info.AllowAssignGrafanaAdmin,
		allowedDomains:          info.AllowedDomains,
		autoAssignOrgRole:       autoAssignOrgRole,
		roleAttributePath:       info.RoleAttributePath,
		roleAttributeStrict:     info.RoleAttributeStrict,
		skipOrgRoleSync:         skipOrgRoleSync,
		features:                features,
	}
}

type groupStruct struct {
	Groups []string `json:"groups"`
}

func (s *SocialBase) SupportBundleContent(bf *bytes.Buffer) error {
	bf.WriteString("## Client configuration\n\n")
	bf.WriteString("```ini\n")
	bf.WriteString(fmt.Sprintf("allow_assign_grafana_admin = %v\n", s.allowAssignGrafanaAdmin))
	bf.WriteString(fmt.Sprintf("allow_sign_up = %v\n", s.allowSignup))
	bf.WriteString(fmt.Sprintf("allowed_domains = %v\n", s.allowedDomains))
	bf.WriteString(fmt.Sprintf("auto_assign_org_role = %v\n", s.autoAssignOrgRole))
	bf.WriteString(fmt.Sprintf("role_attribute_path = %v\n", s.roleAttributePath))
	bf.WriteString(fmt.Sprintf("role_attribute_strict = %v\n", s.roleAttributeStrict))
	bf.WriteString(fmt.Sprintf("skip_org_role_sync = %v\n", s.skipOrgRoleSync))
	bf.WriteString(fmt.Sprintf("client_id = %v\n", s.Config.ClientID))
	bf.WriteString(fmt.Sprintf("client_secret = %v ; issue if empty\n", strings.Repeat("*", len(s.Config.ClientSecret))))
	bf.WriteString(fmt.Sprintf("auth_url = %v\n", s.Config.Endpoint.AuthURL))
	bf.WriteString(fmt.Sprintf("token_url = %v\n", s.Config.Endpoint.TokenURL))
	bf.WriteString(fmt.Sprintf("auth_style = %v\n", s.Config.Endpoint.AuthStyle))
	bf.WriteString(fmt.Sprintf("redirect_url = %v\n", s.Config.RedirectURL))
	bf.WriteString(fmt.Sprintf("scopes = %v\n", s.Config.Scopes))
	bf.WriteString("```\n\n")
	return nil
}

func (s *SocialBase) extractRoleAndAdmin(rawJSON []byte, groups []string, legacy bool) (org.RoleType, bool) {
	if s.roleAttributePath == "" {
		return s.defaultRole(legacy), false
	}

	role, err := s.searchJSONForStringAttr(s.roleAttributePath, rawJSON)
	if err == nil && role != "" {
		return getRoleFromSearch(role)
	}

	if groupBytes, err := json.Marshal(groupStruct{groups}); err == nil {
		role, err := s.searchJSONForStringAttr(s.roleAttributePath, groupBytes)
		if err == nil && role != "" {
			return getRoleFromSearch(role)
		}
	}

	return s.defaultRole(legacy), false
}

// defaultRole returns the default role for the user based on the autoAssignOrgRole setting
// if legacy is enabled "" is returned indicating the previous role assignment is used.
func (s *SocialBase) defaultRole(legacy bool) org.RoleType {
	if s.roleAttributeStrict {
		s.log.Debug("RoleAttributeStrict is set, returning no role.")
		return ""
	}

	if s.autoAssignOrgRole != "" && !legacy {
		s.log.Debug("No role found, returning default.")
		return org.RoleType(s.autoAssignOrgRole)
	}

	if legacy && !s.skipOrgRoleSync {
		s.log.Warn("No valid role found. Skipping role sync. " +
			"In Grafana 10, this will result in the user being assigned the default role and overriding manual assignment. " +
			"If role sync is not desired, set skip_org_role_sync for your provider to true")
	}

	return ""
}

// match grafana admin role and translate to org role and bool.
// treat the JSON search result to ensure correct casing.
func getRoleFromSearch(role string) (org.RoleType, bool) {
	if strings.EqualFold(role, RoleGrafanaAdmin) {
		return org.RoleAdmin, true
	}

	return org.RoleType(cases.Title(language.Und).String(role)), false
}

// GetOAuthProviders returns available oauth providers and if they're enabled or not
func (ss *SocialService) GetOAuthProviders() map[string]bool {
	result := map[string]bool{}

	if ss.cfg == nil || ss.cfg.Raw == nil {
		return result
	}

	for _, name := range allOauthes {
		if name == "grafananet" {
			name = grafanaCom
		}

		sec := ss.cfg.Raw.Section("auth." + name)
		if sec == nil {
			continue
		}
		result[name] = sec.Key("enabled").MustBool()
	}

	return result
}

func (ss *SocialService) GetOAuthHttpClient(name string) (*http.Client, error) {
	// The socialMap keys don't have "oauth_" prefix, but everywhere else in the system does
	name = strings.TrimPrefix(name, "oauth_")
	info, ok := ss.oAuthProvider[name]
	if !ok {
		return nil, fmt.Errorf("could not find %q in OAuth Settings", name)
	}

	// handle call back
	tr := &http.Transport{
		Proxy: http.ProxyFromEnvironment,
		TLSClientConfig: &tls.Config{
			InsecureSkipVerify: info.TlsSkipVerify,
		},
		DialContext: (&net.Dialer{
			Timeout:   time.Second * 10,
			KeepAlive: 30 * time.Second,
		}).DialContext,
		TLSHandshakeTimeout:   15 * time.Second,
		ExpectContinueTimeout: 1 * time.Second,
		MaxIdleConns:          100,
		IdleConnTimeout:       90 * time.Second,
	}

	oauthClient := &http.Client{
		Transport: tr,
		Timeout:   time.Second * 15,
	}

	if info.TlsClientCert != "" || info.TlsClientKey != "" {
		cert, err := tls.LoadX509KeyPair(info.TlsClientCert, info.TlsClientKey)
		if err != nil {
			logger.Error("Failed to setup TlsClientCert", "oauth", name, "error", err)
			return nil, fmt.Errorf("failed to setup TlsClientCert: %w", err)
		}

		tr.TLSClientConfig.Certificates = append(tr.TLSClientConfig.Certificates, cert)
	}

	if info.TlsClientCa != "" {
		caCert, err := os.ReadFile(info.TlsClientCa)
		if err != nil {
			logger.Error("Failed to setup TlsClientCa", "oauth", name, "error", err)
			return nil, fmt.Errorf("failed to setup TlsClientCa: %w", err)
		}
		caCertPool := x509.NewCertPool()
		caCertPool.AppendCertsFromPEM(caCert)
		tr.TLSClientConfig.RootCAs = caCertPool
	}
	return oauthClient, nil
}

func (ss *SocialService) GetConnector(name string) (SocialConnector, error) {
	// The socialMap keys don't have "oauth_" prefix, but everywhere else in the system does
	provider := strings.TrimPrefix(name, "oauth_")
	connector, ok := ss.socialMap[provider]
	if !ok {
		return nil, fmt.Errorf("failed to find oauth provider for %q", name)
	}
	return connector, nil
}

func (ss *SocialService) GetOAuthInfoProvider(name string) *OAuthInfo {
	return ss.oAuthProvider[name]
}

func (ss *SocialService) GetOAuthInfoProviders() map[string]*OAuthInfo {
	return ss.oAuthProvider
}

func (ss *SocialService) getUsageStats(ctx context.Context) (map[string]interface{}, error) {
	m := map[string]interface{}{}

	authTypes := map[string]bool{}
	for provider, enabled := range ss.GetOAuthProviders() {
		authTypes["oauth_"+provider] = enabled
	}

	for authType, enabled := range authTypes {
		enabledValue := 0
		if enabled {
			enabledValue = 1
		}

		m["stats.auth_enabled."+authType+".count"] = enabledValue
	}

	return m, nil
}

func (s *SocialBase) retrieveRawIDToken(idToken interface{}) ([]byte, error) {
	tokenString, ok := idToken.(string)
	if !ok {
		return nil, fmt.Errorf("id_token is not a string: %v", idToken)
	}

	jwtRegexp := regexp.MustCompile("^([-_a-zA-Z0-9=]+)[.]([-_a-zA-Z0-9=]+)[.]([-_a-zA-Z0-9=]+)$")
	matched := jwtRegexp.FindStringSubmatch(tokenString)
	if matched == nil {
		return nil, fmt.Errorf("id_token is not in JWT format: %s", tokenString)
	}

	rawJSON, err := base64.RawURLEncoding.DecodeString(matched[2])
	if err != nil {
		return nil, fmt.Errorf("error base64 decoding id_token: %w", err)
	}

	headerBytes, err := base64.RawURLEncoding.DecodeString(matched[1])
	if err != nil {
		return nil, fmt.Errorf("error base64 decoding header: %w", err)
	}

	var header map[string]interface{}
	if err := json.Unmarshal(headerBytes, &header); err != nil {
		return nil, fmt.Errorf("error deserializing header: %w", err)
	}

	if compressionVal, exists := header["zip"]; exists {
		compression, ok := compressionVal.(string)
		if !ok {
			return nil, fmt.Errorf("unrecognized compression header: %v", compressionVal)
		}

		if compression != "DEF" {
			return nil, fmt.Errorf("unknown compression algorithm: %s", compression)
		}

		fr, err := zlib.NewReader(bytes.NewReader(rawJSON))
		if err != nil {
			return nil, fmt.Errorf("error creating zlib reader: %w", err)
		}
		defer func() {
			if err := fr.Close(); err != nil {
				s.log.Warn("Failed closing zlib reader", "error", err)
			}
		}()

		rawJSON, err = io.ReadAll(fr)
		if err != nil {
			return nil, fmt.Errorf("error decompressing payload: %w", err)
		}
	}

	return rawJSON, nil
}<|MERGE_RESOLUTION|>--- conflicted
+++ resolved
@@ -9,11 +9,8 @@
 	"encoding/base64"
 	"encoding/json"
 	"fmt"
-<<<<<<< HEAD
 	"io"
-=======
 	"net"
->>>>>>> db75f20e
 	"net/http"
 	"os"
 	"regexp"
