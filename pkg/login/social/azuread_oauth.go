package social

import (
	"bytes"
	"context"
	"encoding/json"
	"fmt"
	"io"
	"net/http"
	"strings"
	"time"

	jose "github.com/go-jose/go-jose/v3"
	"github.com/go-jose/go-jose/v3/jwt"
	"golang.org/x/oauth2"

	"github.com/grafana/grafana/pkg/infra/remotecache"
	"github.com/grafana/grafana/pkg/models/roletype"
	"github.com/grafana/grafana/pkg/services/featuremgmt"
	"github.com/grafana/grafana/pkg/services/org"
	"github.com/grafana/grafana/pkg/setting"
	"github.com/grafana/grafana/pkg/util"
)

<<<<<<< HEAD
const (
	azureADProviderName = "azuread"
	forceUseGraphAPIKey = "force_use_graph_api"
)

var ExtraAzureADSettingKeys = []string{forceUseGraphAPIKey, allowedOrganizationsKey}
=======
var (
	errAzureADMissingGroups = &Error{"either the user does not have any group membership or the groups claim is missing from the token."}
)

const azureADProviderName = "azuread"
>>>>>>> b40e61d9

var _ SocialConnector = (*SocialAzureAD)(nil)

type SocialAzureAD struct {
	*SocialBase
	cache                remotecache.CacheStorage
	allowedOrganizations []string
	forceUseGraphAPI     bool
	skipOrgRoleSync      bool
}

type azureClaims struct {
	Audience          string                 `json:"aud"`
	Email             string                 `json:"email"`
	PreferredUsername string                 `json:"preferred_username"`
	Roles             []string               `json:"roles"`
	Groups            []string               `json:"groups"`
	Name              string                 `json:"name"`
	ID                string                 `json:"oid"`
	ClaimNames        claimNames             `json:"_claim_names,omitempty"`
	ClaimSources      map[string]claimSource `json:"_claim_sources,omitempty"`
	TenantID          string                 `json:"tid,omitempty"`
	OAuthVersion      string                 `json:"ver,omitempty"`
}

type claimNames struct {
	Groups string `json:"groups"`
}

type claimSource struct {
	Endpoint string `json:"endpoint"`
}

type azureAccessClaims struct {
	TenantID string `json:"tid"`
}

type keySetJWKS struct {
	jose.JSONWebKeySet
}

func NewAzureADProvider(settings map[string]any, cfg *setting.Cfg, features *featuremgmt.FeatureManager, cache remotecache.CacheStorage) (*SocialAzureAD, error) {
	info, err := CreateOAuthInfoFromKeyValues(settings)
	if err != nil {
		return nil, err
	}

	config := createOAuthConfig(info, cfg, azureADProviderName)
	provider := &SocialAzureAD{
		SocialBase:           newSocialBase(azureADProviderName, config, info, cfg.AutoAssignOrgRole, cfg.OAuthSkipOrgRoleUpdateSync, *features),
		cache:                cache,
		allowedOrganizations: util.SplitString(info.Extra[allowedOrganizationsKey]),
		forceUseGraphAPI:     MustBool(info.Extra[forceUseGraphAPIKey], false),
		skipOrgRoleSync:      cfg.AzureADSkipOrgRoleSync,
		// FIXME: Move skipOrgRoleSync to OAuthInfo
		// skipOrgRoleSync: info.SkipOrgRoleSync
	}

	if info.UseRefreshToken && features.IsEnabledGlobally(featuremgmt.FlagAccessTokenExpirationCheck) {
		appendUniqueScope(config, OfflineAccessScope)
	}

	return provider, nil
}

func (s *SocialAzureAD) UserInfo(ctx context.Context, client *http.Client, token *oauth2.Token) (*BasicUserInfo, error) {
	idToken := token.Extra("id_token")
	if idToken == nil {
		return nil, ErrIDTokenNotFound
	}

	parsedToken, err := jwt.ParseSigned(idToken.(string))
	if err != nil {
		return nil, fmt.Errorf("error parsing id token: %w", err)
	}

	claims, err := s.validateClaims(ctx, client, parsedToken)
	if err != nil {
		return nil, err
	}

	email := claims.extractEmail()
	if email == "" {
		return nil, ErrEmailNotFound
	}

	// setting the role, grafanaAdmin to empty to reflect that we are not syncronizing with the external provider
	var role roletype.RoleType
	var grafanaAdmin bool
	if !s.skipOrgRoleSync {
		role, grafanaAdmin, err = s.extractRoleAndAdmin(claims)
		if err != nil {
			return nil, err
		}

		if !role.IsValid() {
			return nil, errInvalidRole.Errorf("AzureAD OAuth: invalid role %q", role)
		}
	}
	s.log.Debug("AzureAD OAuth: extracted role", "email", email, "role", role)

	groups, err := s.extractGroups(ctx, client, claims, token)
	if err != nil {
		return nil, fmt.Errorf("failed to extract groups: %w", err)
	}
	s.log.Debug("AzureAD OAuth: extracted groups", "email", email, "groups", fmt.Sprintf("%v", groups))
	if !s.isGroupMember(groups) {
		if len(groups) == 0 {
			// either they do not have a group or misconfiguration
			return nil, errAzureADMissingGroups
		}
		// user is not a member of any of the allowed groups
		return nil, errMissingGroupMembership
	}

	var isGrafanaAdmin *bool = nil
	if s.allowAssignGrafanaAdmin {
		isGrafanaAdmin = &grafanaAdmin
	}

	if s.allowAssignGrafanaAdmin && s.skipOrgRoleSync {
		s.log.Debug("AllowAssignGrafanaAdmin and skipOrgRoleSync are both set, Grafana Admin role will not be synced, consider setting one or the other")
	}

	return &BasicUserInfo{
		Id:             claims.ID,
		Name:           claims.Name,
		Email:          email,
		Login:          email,
		Role:           role,
		IsGrafanaAdmin: isGrafanaAdmin,
		Groups:         groups,
	}, nil
}

func (s *SocialAzureAD) GetOAuthInfo() *OAuthInfo {
	return s.info
}

func (s *SocialAzureAD) validateClaims(ctx context.Context, client *http.Client, parsedToken *jwt.JSONWebToken) (*azureClaims, error) {
	claims, err := s.validateIDTokenSignature(ctx, client, parsedToken)
	if err != nil {
		return nil, fmt.Errorf("error getting claims from id token: %w", err)
	}

	if claims.OAuthVersion == "1.0" {
		return nil, &Error{"AzureAD OAuth: version 1.0 is not supported. Please ensure the auth_url and token_url are set to the v2.0 endpoints."}
	}

	s.log.Debug("Validating audience", "audience", claims.Audience, "client_id", s.ClientID)
	if claims.Audience != s.ClientID {
		return nil, &Error{"AzureAD OAuth: audience mismatch"}
	}

	s.log.Debug("Validating tenant", "tenant", claims.TenantID, "allowed_tenants", s.allowedOrganizations)
	if !s.isAllowedTenant(claims.TenantID) {
		return nil, &Error{"AzureAD OAuth: tenant mismatch"}
	}
	return claims, nil
}

func (s *SocialAzureAD) validateIDTokenSignature(ctx context.Context, client *http.Client, parsedToken *jwt.JSONWebToken) (*azureClaims, error) {
	var claims azureClaims

	jwksFuncs := []func(ctx context.Context, client *http.Client, authURL string) (*keySetJWKS, time.Duration, error){
		s.retrieveJWKSFromCache, s.retrieveSpecificJWKS, s.retrieveGeneralJWKS,
	}

	keyID := parsedToken.Headers[0].KeyID

	for _, jwksFunc := range jwksFuncs {
		keyset, expiry, err := jwksFunc(ctx, client, s.Endpoint.AuthURL)
		if err != nil {
			return nil, fmt.Errorf("error retrieving jwks: %w", err)
		}
		var errClaims error
		keys := keyset.Key(keyID)
		for _, key := range keys {
			s.log.Debug("AzureAD OAuth: trying to parse token with key", "kid", key.KeyID)
			if errClaims = parsedToken.Claims(key, &claims); errClaims == nil {
				if expiry != 0 {
					s.log.Debug("AzureAD OAuth: caching key set", "kid", key.KeyID, "expiry", expiry)
					if err := s.cacheJWKS(ctx, keyset, expiry); err != nil {
						s.log.Warn("Failed to set key set in cache", "err", err)
					}
				}
				return &claims, nil
			} else {
				s.log.Warn("AzureAD OAuth: failed to parse token with key", "kid", key.KeyID, "err", errClaims)
			}
		}
	}

	s.log.Warn("AzureAD OAuth: signing key not found", "kid", keyID)

	return nil, &Error{"AzureAD OAuth: signing key not found"}
}

func (claims *azureClaims) extractEmail() string {
	if claims.Email == "" {
		if claims.PreferredUsername != "" {
			return claims.PreferredUsername
		}
	}

	return claims.Email
}

// extractRoleAndAdmin extracts the role from the claims and returns the role and whether the user is a Grafana admin.
func (s *SocialAzureAD) extractRoleAndAdmin(claims *azureClaims) (org.RoleType, bool, error) {
	if len(claims.Roles) == 0 {
		if s.roleAttributeStrict {
			return "", false, errRoleAttributeStrictViolation.Errorf("AzureAD OAuth: unset role")
		}
		return s.defaultRole(), false, nil
	}

	roleOrder := []org.RoleType{RoleGrafanaAdmin, org.RoleAdmin, org.RoleEditor,
		org.RoleViewer, org.RoleNone}
	for _, role := range roleOrder {
		if found := hasRole(claims.Roles, role); found {
			if role == RoleGrafanaAdmin {
				return org.RoleAdmin, true, nil
			}

			return role, false, nil
		}
	}

	if s.roleAttributeStrict {
		return "", false, errRoleAttributeStrictViolation.Errorf("AzureAD OAuth: idP did not return a valid role %q", claims.Roles)
	}

	return s.defaultRole(), false, nil
}

func hasRole(roles []string, role org.RoleType) bool {
	for _, item := range roles {
		if strings.EqualFold(item, string(role)) {
			return true
		}
	}

	return false
}

type getAzureGroupRequest struct {
	SecurityEnabledOnly bool `json:"securityEnabledOnly"`
}

type getAzureGroupResponse struct {
	Value []string `json:"value"`
}

// extractGroups retrieves groups from the claims.
// Note: If user groups exceeds 200 no groups will be found in claims and URL to target the Graph API will be
// given instead.
//
// See https://docs.microsoft.com/en-us/azure/active-directory/develop/id-tokens#groups-overage-claim
func (s *SocialAzureAD) extractGroups(ctx context.Context, client *http.Client, claims *azureClaims, token *oauth2.Token) ([]string, error) {
	if !s.forceUseGraphAPI {
		s.log.Debug("Checking the claim for groups")
		if len(claims.Groups) > 0 {
			return claims.Groups, nil
		}

		if claims.ClaimNames.Groups == "" {
			return []string{}, nil
		}
	}

	// Fallback to the Graph API
	endpoint, errBuildGraphURI := s.groupsGraphAPIURL(claims, token)
	if errBuildGraphURI != nil {
		return nil, errBuildGraphURI
	}

	data, err := json.Marshal(&getAzureGroupRequest{SecurityEnabledOnly: false})
	if err != nil {
		return nil, err
	}

	req, err := http.NewRequestWithContext(ctx, http.MethodPost, endpoint, bytes.NewBuffer(data))
	if err != nil {
		return nil, err
	}
	req.Header.Set("Content-Type", "application/json")

	res, err := client.Do(req)
	if err != nil {
		return nil, err
	}

	defer func() {
		if err := res.Body.Close(); err != nil {
			s.log.Warn("AzureAD OAuth: failed to close response body", "err", err)
		}
	}()

	if res.StatusCode != http.StatusOK {
		if res.StatusCode == http.StatusForbidden {
			s.log.Warn("AzureAD OAuth: Token need GroupMember.Read.All permission to fetch all groups")
		} else {
			body, _ := io.ReadAll(res.Body)
			s.log.Warn("AzureAD OAuth: could not fetch user groups", "code", res.StatusCode, "body", string(body))
		}
		return []string{}, nil
	}

	var body getAzureGroupResponse
	if err := json.NewDecoder(res.Body).Decode(&body); err != nil {
		return nil, err
	}

	return body.Value, nil
}

// groupsGraphAPIURL retrieves the Microsoft Graph API URL to fetch user groups from the _claim_sources if present
// otherwise it generates an handcrafted URL.
func (s *SocialAzureAD) groupsGraphAPIURL(claims *azureClaims, token *oauth2.Token) (string, error) {
	var endpoint string
	// First check if an endpoint was specified in the claims
	if claims.ClaimNames.Groups != "" {
		endpoint = claims.ClaimSources[claims.ClaimNames.Groups].Endpoint
		s.log.Debug(fmt.Sprintf("endpoint to fetch groups specified in the claims: %s", endpoint))
	}

	// If no endpoint was specified or if the endpoints provided in _claim_source is pointing to the deprecated
	// "graph.windows.net" api, use an handcrafted url to graph.microsoft.com
	// See https://docs.microsoft.com/en-us/graph/migrate-azure-ad-graph-overview
	if endpoint == "" || strings.Contains(endpoint, "graph.windows.net") {
		tenantID := claims.TenantID
		// If tenantID wasn't found in the id_token, parse access token
		if tenantID == "" {
			parsedToken, err := jwt.ParseSigned(token.AccessToken)
			if err != nil {
				return "", fmt.Errorf("error parsing access token: %w", err)
			}

			var accessClaims azureAccessClaims
			if err := parsedToken.UnsafeClaimsWithoutVerification(&accessClaims); err != nil {
				return "", fmt.Errorf("error getting claims from access token: %w", err)
			}
			tenantID = accessClaims.TenantID
		}

		endpoint = fmt.Sprintf("https://graph.microsoft.com/v1.0/%s/users/%s/getMemberObjects", tenantID, claims.ID)
		s.log.Debug(fmt.Sprintf("handcrafted endpoint to fetch groups: %s", endpoint))
	}
	return endpoint, nil
}

func (s *SocialAzureAD) SupportBundleContent(bf *bytes.Buffer) error {
	bf.WriteString("## AzureAD specific configuration\n\n")
	bf.WriteString("```ini\n")
	bf.WriteString(fmt.Sprintf("allowed_groups = %v\n", s.allowedGroups))
	bf.WriteString(fmt.Sprintf("forceUseGraphAPI = %v\n", s.forceUseGraphAPI))
	bf.WriteString("```\n\n")

	return s.SocialBase.SupportBundleContent(bf)
}

func (s *SocialAzureAD) isAllowedTenant(tenantID string) bool {
	if len(s.allowedOrganizations) == 0 {
		s.log.Warn("No allowed organizations specified, all tenants are allowed. Configure allowed_organizations to restrict access")
		return true
	}

	for _, t := range s.allowedOrganizations {
		if t == tenantID {
			return true
		}
	}
	return false
}<|MERGE_RESOLUTION|>--- conflicted
+++ resolved
@@ -22,20 +22,15 @@
 	"github.com/grafana/grafana/pkg/util"
 )
 
-<<<<<<< HEAD
 const (
 	azureADProviderName = "azuread"
-	forceUseGraphAPIKey = "force_use_graph_api"
+	forceUseGraphAPIKey = "force_use_graph_api" // #nosec G101 not a hardcoded credential
 )
 
-var ExtraAzureADSettingKeys = []string{forceUseGraphAPIKey, allowedOrganizationsKey}
-=======
 var (
+	ExtraAzureADSettingKeys = []string{forceUseGraphAPIKey, allowedOrganizationsKey}
 	errAzureADMissingGroups = &Error{"either the user does not have any group membership or the groups claim is missing from the token."}
 )
-
-const azureADProviderName = "azuread"
->>>>>>> b40e61d9
 
 var _ SocialConnector = (*SocialAzureAD)(nil)
 
