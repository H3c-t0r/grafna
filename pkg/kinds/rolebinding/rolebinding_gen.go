--- conflicted
+++ resolved
@@ -20,11 +20,7 @@
 func NewK8sResource(name string, s *Spec) K8sResource {
 	return K8sResource{
 		Kind:       "RoleBinding",
-<<<<<<< HEAD
-		APIVersion: "v0-alpha",
-=======
 		APIVersion: "v0-0-alpha",
->>>>>>> f005a375
 		Metadata: kinds.GrafanaResourceMetadata{
 			Name:        name,
 			Annotations: make(map[string]string),
