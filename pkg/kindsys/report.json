--- conflicted
+++ resolved
@@ -1539,50 +1539,48 @@
       "pluralName": "TempoDataSourceCfgs",
       "schemaInterface": "DataSourceCfg"
     },
-    "testdatadataquery": {
-      "category": "composable",
-      "codeowners": [
-        "grafana/backend-platform"
-      ],
-      "currentVersion": [
-        0,
-        0
-      ],
-      "grafanaMaturityCount": 0,
-      "lineageIsGroup": false,
-      "links": {
-        "docs": "https://grafana.com/docs/grafana/next/developers/kinds/composable/testdatadataquery/schema-reference",
-        "go": "https://github.com/grafana/grafana/tree/main/pkg/tsdb/testdata/kinds/dataquery/types_dataquery_gen.go",
-        "schema": "https://github.com/grafana/grafana/tree/main/public/app/plugins/datasource/testdata/dataquery.cue",
-        "ts": "https://github.com/grafana/grafana/tree/main/public/app/plugins/datasource/testdata/dataquery.gen.ts"
-      },
-      "machineName": "testdatadataquery",
-      "maturity": "merged",
-      "name": "TestDataDataQuery",
-      "pluralMachineName": "testdatadataquerys",
-      "pluralName": "TestDataDataQuerys",
+    "testdatadbdataquery": {
+      "category": "composable",
+      "codeowners": [],
+      "currentVersion": [
+        0,
+        0
+      ],
+      "grafanaMaturityCount": 0,
+      "lineageIsGroup": false,
+      "links": {
+        "docs": "n/a",
+        "go": "n/a",
+        "schema": "n/a",
+        "ts": "n/a"
+      },
+      "machineName": "testdatadbdataquery",
+      "maturity": "planned",
+      "name": "TestDataDBDataQuery",
+      "pluralMachineName": "testdatadbdataquerys",
+      "pluralName": "TestDataDBDataQuerys",
       "schemaInterface": "DataQuery"
     },
-    "testdatadatasourcecfg": {
-      "category": "composable",
-      "codeowners": [],
-      "currentVersion": [
-        0,
-        0
-      ],
-      "grafanaMaturityCount": 0,
-      "lineageIsGroup": true,
-      "links": {
-        "docs": "n/a",
-        "go": "n/a",
-        "schema": "n/a",
-        "ts": "n/a"
-      },
-      "machineName": "testdatadatasourcecfg",
-      "maturity": "planned",
-      "name": "TestDataDataSourceCfg",
-      "pluralMachineName": "testdatadatasourcecfgs",
-      "pluralName": "TestDataDataSourceCfgs",
+    "testdatadbdatasourcecfg": {
+      "category": "composable",
+      "codeowners": [],
+      "currentVersion": [
+        0,
+        0
+      ],
+      "grafanaMaturityCount": 0,
+      "lineageIsGroup": true,
+      "links": {
+        "docs": "n/a",
+        "go": "n/a",
+        "schema": "n/a",
+        "ts": "n/a"
+      },
+      "machineName": "testdatadbdatasourcecfg",
+      "maturity": "planned",
+      "name": "TestDataDBDataSourceCfg",
+      "pluralMachineName": "testdatadbdatasourcecfgs",
+      "pluralName": "TestDataDBDataSourceCfgs",
       "schemaInterface": "DataSourceCfg"
     },
     "textpanelcfg": {
@@ -1826,8 +1824,8 @@
           "tableoldpanelcfg",
           "tempodataquery",
           "tempodatasourcecfg",
-          "testdatadataquery",
-          "testdatadatasourcecfg",
+          "testdatadbdataquery",
+          "testdatadbdatasourcecfg",
           "textpanelcfg",
           "tracespanelcfg",
           "welcomepanelcfg",
@@ -1888,19 +1886,12 @@
         "items": [
           "alertgroupspanelcfg",
           "playlist",
-<<<<<<< HEAD
-          "team",
-          "testdatadataquery"
-        ],
-        "count": 4
-=======
           "preferences",
           "publicdashboard",
           "serviceaccount",
           "team"
         ],
         "count": 6
->>>>>>> 5e1dc22f
       },
       "planned": {
         "name": "planned",
@@ -1955,7 +1946,8 @@
           "tableoldpanelcfg",
           "tempodataquery",
           "tempodatasourcecfg",
-          "testdatadatasourcecfg",
+          "testdatadbdataquery",
+          "testdatadbdatasourcecfg",
           "thumb",
           "tracespanelcfg",
           "user",
@@ -1963,11 +1955,7 @@
           "zipkindataquery",
           "zipkindatasourcecfg"
         ],
-<<<<<<< HEAD
-        "count": 59
-=======
         "count": 58
->>>>>>> 5e1dc22f
       },
       "stable": {
         "name": "stable",
