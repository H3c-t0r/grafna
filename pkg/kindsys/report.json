--- conflicted
+++ resolved
@@ -123,8 +123,6 @@
       "pluralMachineName": "bargaugepanelcfgs",
       "lineageIsGroup": true,
       "maturity": "experimental",
-<<<<<<< HEAD
-=======
       "currentVersion": [
         0,
         0
@@ -137,13 +135,11 @@
       "machineName": "cloudwatchdataquery",
       "pluralMachineName": "cloudwatchdataquerys",
       "lineageIsGroup": false,
-      "maturity": "planned",
->>>>>>> 3e86a1b3
-      "currentVersion": [
-        0,
-        0
-      ],
-<<<<<<< HEAD
+      "maturity": "experimental",
+      "currentVersion": [
+        0,
+        0
+      ],
       "schemaInterface": "PanelCfg"
     },
     "cloudwatchdataquery": {
@@ -157,8 +153,6 @@
         0,
         0
       ],
-=======
->>>>>>> 3e86a1b3
       "schemaInterface": "DataQuery"
     },
     "cloudwatchdatasourcecfg": {
@@ -1086,18 +1080,11 @@
       "merged": {
         "name": "merged",
         "items": [
-<<<<<<< HEAD
           "cloudwatchdataquery",
           "playlist",
           "team"
         ],
         "count": 3
-=======
-          "playlist",
-          "team"
-        ],
-        "count": 2
->>>>>>> 3e86a1b3
       },
       "planned": {
         "name": "planned",
@@ -1109,10 +1096,7 @@
           "apikey",
           "azuremonitordataquery",
           "azuremonitordatasourcecfg",
-<<<<<<< HEAD
-=======
           "cloudwatchdataquery",
->>>>>>> 3e86a1b3
           "cloudwatchdatasourcecfg",
           "dashboarddataquery",
           "dashboarddatasourcecfg",
