{
  "kinds": {
    "alertgroupspanelcfg": {
      "category": "composable",
      "codeowners": [
        "grafana/alerting-squad-frontend"
      ],
      "currentVersion": [
        0,
        0
      ],
      "grafanaMaturityCount": 0,
      "lineageIsGroup": true,
      "links": {
        "docs": "https://grafana.com/docs/grafana/next/developers/kinds/composable/alertgroupspanelcfg/schema-reference",
        "go": "n/a",
        "schema": "https://github.com/grafana/grafana/tree/main/public/app/plugins/panel/alertGroups/panelcfg.cue",
        "ts": "https://github.com/grafana/grafana/tree/main/public/app/plugins/panel/alertGroups/panelcfg.gen.ts"
      },
      "machineName": "alertgroupspanelcfg",
      "maturity": "merged",
      "name": "AlertGroupsPanelCfg",
      "pluralMachineName": "alertgroupspanelcfgs",
      "pluralName": "AlertGroupsPanelCfgs",
      "schemaInterface": "PanelCfg"
    },
    "alertlistpanelcfg": {
      "category": "composable",
      "codeowners": [],
      "currentVersion": [
        0,
        0
      ],
      "grafanaMaturityCount": 0,
      "lineageIsGroup": true,
      "links": {
        "docs": "n/a",
        "go": "n/a",
        "schema": "n/a",
        "ts": "n/a"
      },
      "machineName": "alertlistpanelcfg",
      "maturity": "planned",
      "name": "AlertListPanelCfg",
      "pluralMachineName": "alertlistpanelcfgs",
      "pluralName": "AlertListPanelCfgs",
      "schemaInterface": "PanelCfg"
    },
    "alertmanagerdataquery": {
      "category": "composable",
      "codeowners": [],
      "currentVersion": [
        0,
        0
      ],
      "grafanaMaturityCount": 0,
      "lineageIsGroup": false,
      "links": {
        "docs": "n/a",
        "go": "n/a",
        "schema": "n/a",
        "ts": "n/a"
      },
      "machineName": "alertmanagerdataquery",
      "maturity": "planned",
      "name": "AlertmanagerDataQuery",
      "pluralMachineName": "alertmanagerdataquerys",
      "pluralName": "AlertmanagerDataQuerys",
      "schemaInterface": "DataQuery"
    },
    "alertmanagerdatasourcecfg": {
      "category": "composable",
      "codeowners": [],
      "currentVersion": [
        0,
        0
      ],
      "grafanaMaturityCount": 0,
      "lineageIsGroup": true,
      "links": {
        "docs": "n/a",
        "go": "n/a",
        "schema": "n/a",
        "ts": "n/a"
      },
      "machineName": "alertmanagerdatasourcecfg",
      "maturity": "planned",
      "name": "AlertmanagerDataSourceCfg",
      "pluralMachineName": "alertmanagerdatasourcecfgs",
      "pluralName": "AlertmanagerDataSourceCfgs",
      "schemaInterface": "DataSourceCfg"
    },
    "annotationslistpanelcfg": {
      "category": "composable",
      "codeowners": [
        "grafana/user-essentials"
      ],
      "currentVersion": [
        0,
        0
      ],
      "grafanaMaturityCount": 0,
      "lineageIsGroup": true,
      "links": {
        "docs": "https://grafana.com/docs/grafana/next/developers/kinds/composable/annotationslistpanelcfg/schema-reference",
        "go": "n/a",
        "schema": "https://github.com/grafana/grafana/tree/main/public/app/plugins/panel/annolist/panelcfg.cue",
        "ts": "https://github.com/grafana/grafana/tree/main/public/app/plugins/panel/annolist/panelcfg.gen.ts"
      },
      "machineName": "annotationslistpanelcfg",
      "maturity": "experimental",
      "name": "AnnotationsListPanelCfg",
      "pluralMachineName": "annotationslistpanelcfgs",
      "pluralName": "AnnotationsListPanelCfgs",
      "schemaInterface": "PanelCfg"
    },
    "apikey": {
      "category": "core",
      "codeowners": [],
      "currentVersion": [
        0,
        0
      ],
      "grafanaMaturityCount": 0,
      "lineageIsGroup": false,
      "links": {
        "docs": "n/a",
        "go": "n/a",
        "schema": "n/a",
        "ts": "n/a"
      },
      "machineName": "apikey",
      "maturity": "planned",
      "name": "APIKey",
      "pluralMachineName": "apikeys",
      "pluralName": "APIKeys"
    },
    "azuremonitordataquery": {
      "category": "composable",
      "codeowners": [],
      "currentVersion": [
        0,
        0
      ],
      "grafanaMaturityCount": 0,
      "lineageIsGroup": false,
      "links": {
        "docs": "n/a",
        "go": "n/a",
        "schema": "n/a",
        "ts": "n/a"
      },
      "machineName": "azuremonitordataquery",
      "maturity": "planned",
      "name": "AzureMonitorDataQuery",
      "pluralMachineName": "azuremonitordataquerys",
      "pluralName": "AzureMonitorDataQuerys",
      "schemaInterface": "DataQuery"
    },
    "azuremonitordatasourcecfg": {
      "category": "composable",
      "codeowners": [],
      "currentVersion": [
        0,
        0
      ],
      "grafanaMaturityCount": 0,
      "lineageIsGroup": true,
      "links": {
        "docs": "n/a",
        "go": "n/a",
        "schema": "n/a",
        "ts": "n/a"
      },
      "machineName": "azuremonitordatasourcecfg",
      "maturity": "planned",
      "name": "AzureMonitorDataSourceCfg",
      "pluralMachineName": "azuremonitordatasourcecfgs",
      "pluralName": "AzureMonitorDataSourceCfgs",
      "schemaInterface": "DataSourceCfg"
    },
    "barchartpanelcfg": {
      "category": "composable",
      "codeowners": [
        "grafana/grafana-bi-squad"
      ],
      "currentVersion": [
        0,
        0
      ],
      "grafanaMaturityCount": 0,
      "lineageIsGroup": true,
      "links": {
        "docs": "https://grafana.com/docs/grafana/next/developers/kinds/composable/barchartpanelcfg/schema-reference",
        "go": "n/a",
        "schema": "https://github.com/grafana/grafana/tree/main/public/app/plugins/panel/barchart/panelcfg.cue",
        "ts": "https://github.com/grafana/grafana/tree/main/public/app/plugins/panel/barchart/panelcfg.gen.ts"
      },
      "machineName": "barchartpanelcfg",
      "maturity": "experimental",
      "name": "BarChartPanelCfg",
      "pluralMachineName": "barchartpanelcfgs",
      "pluralName": "BarChartPanelCfgs",
      "schemaInterface": "PanelCfg"
    },
    "bargaugepanelcfg": {
      "category": "composable",
      "codeowners": [
        "grafana/user-essentials"
      ],
      "currentVersion": [
        0,
        0
      ],
      "grafanaMaturityCount": 0,
      "lineageIsGroup": true,
      "links": {
        "docs": "https://grafana.com/docs/grafana/next/developers/kinds/composable/bargaugepanelcfg/schema-reference",
        "go": "n/a",
        "schema": "https://github.com/grafana/grafana/tree/main/public/app/plugins/panel/bargauge/panelcfg.cue",
        "ts": "https://github.com/grafana/grafana/tree/main/public/app/plugins/panel/bargauge/panelcfg.gen.ts"
      },
      "machineName": "bargaugepanelcfg",
      "maturity": "experimental",
      "name": "BarGaugePanelCfg",
      "pluralMachineName": "bargaugepanelcfgs",
      "pluralName": "BarGaugePanelCfgs",
      "schemaInterface": "PanelCfg"
    },
    "cloudwatchdataquery": {
      "category": "composable",
      "codeowners": [],
      "currentVersion": [
        0,
        0
      ],
      "grafanaMaturityCount": 0,
      "lineageIsGroup": false,
      "links": {
        "docs": "n/a",
        "go": "n/a",
        "schema": "n/a",
        "ts": "n/a"
      },
      "machineName": "cloudwatchdataquery",
      "maturity": "planned",
      "name": "CloudWatchDataQuery",
      "pluralMachineName": "cloudwatchdataquerys",
      "pluralName": "CloudWatchDataQuerys",
      "schemaInterface": "DataQuery"
    },
    "cloudwatchdatasourcecfg": {
      "category": "composable",
      "codeowners": [],
      "currentVersion": [
        0,
        0
      ],
      "grafanaMaturityCount": 0,
      "lineageIsGroup": true,
      "links": {
        "docs": "n/a",
        "go": "n/a",
        "schema": "n/a",
        "ts": "n/a"
      },
      "machineName": "cloudwatchdatasourcecfg",
      "maturity": "planned",
      "name": "CloudWatchDataSourceCfg",
      "pluralMachineName": "cloudwatchdatasourcecfgs",
      "pluralName": "CloudWatchDataSourceCfgs",
      "schemaInterface": "DataSourceCfg"
    },
    "dashboard": {
      "category": "core",
      "codeowners": [
        "grafana/grafana-as-code",
        "grafana/grafana-bi-squad",
        "grafana/plugins-platform-frontend",
        "grafana/user-essentials"
      ],
      "currentVersion": [
        0,
        0
      ],
      "grafanaMaturityCount": 144,
      "lineageIsGroup": false,
      "links": {
        "docs": "https://grafana.com/docs/grafana/next/developers/kinds/core/dashboard/schema-reference",
        "go": "https://github.com/grafana/grafana/tree/main/pkg/kinds/dashboard",
        "schema": "https://github.com/grafana/grafana/tree/main/kinds/dashboard/dashboard_kind.cue",
        "ts": "https://github.com/grafana/grafana/tree/main/packages/grafana-schema/src/raw/dashboard/x/dashboard_types.gen.ts"
      },
      "machineName": "dashboard",
      "maturity": "experimental",
      "name": "Dashboard",
      "pluralMachineName": "dashboards",
      "pluralName": "Dashboards"
    },
    "dashboarddataquery": {
      "category": "composable",
      "codeowners": [],
      "currentVersion": [
        0,
        0
      ],
      "grafanaMaturityCount": 0,
      "lineageIsGroup": false,
      "links": {
        "docs": "n/a",
        "go": "n/a",
        "schema": "n/a",
        "ts": "n/a"
      },
      "machineName": "dashboarddataquery",
      "maturity": "planned",
      "name": "DashboardDataQuery",
      "pluralMachineName": "dashboarddataquerys",
      "pluralName": "DashboardDataQuerys",
      "schemaInterface": "DataQuery"
    },
    "dashboarddatasourcecfg": {
      "category": "composable",
      "codeowners": [],
      "currentVersion": [
        0,
        0
      ],
      "grafanaMaturityCount": 0,
      "lineageIsGroup": true,
      "links": {
        "docs": "n/a",
        "go": "n/a",
        "schema": "n/a",
        "ts": "n/a"
      },
      "machineName": "dashboarddatasourcecfg",
      "maturity": "planned",
      "name": "DashboardDataSourceCfg",
      "pluralMachineName": "dashboarddatasourcecfgs",
      "pluralName": "DashboardDataSourceCfgs",
      "schemaInterface": "DataSourceCfg"
    },
    "dashboardlistpanelcfg": {
      "category": "composable",
      "codeowners": [
        "grafana/user-essentials"
      ],
      "currentVersion": [
        0,
        0
      ],
      "grafanaMaturityCount": 0,
      "lineageIsGroup": true,
      "links": {
        "docs": "https://grafana.com/docs/grafana/next/developers/kinds/composable/dashboardlistpanelcfg/schema-reference",
        "go": "n/a",
        "schema": "https://github.com/grafana/grafana/tree/main/public/app/plugins/panel/dashlist/panelcfg.cue",
        "ts": "https://github.com/grafana/grafana/tree/main/public/app/plugins/panel/dashlist/panelcfg.gen.ts"
      },
      "machineName": "dashboardlistpanelcfg",
      "maturity": "experimental",
      "name": "DashboardListPanelCfg",
      "pluralMachineName": "dashboardlistpanelcfgs",
      "pluralName": "DashboardListPanelCfgs",
      "schemaInterface": "PanelCfg"
    },
    "datasource": {
      "category": "core",
      "codeowners": [],
      "currentVersion": [
        0,
        0
      ],
      "grafanaMaturityCount": 0,
      "lineageIsGroup": false,
      "links": {
        "docs": "n/a",
        "go": "n/a",
        "schema": "n/a",
        "ts": "n/a"
      },
      "machineName": "datasource",
      "maturity": "planned",
      "name": "DataSource",
      "pluralMachineName": "datasources",
      "pluralName": "DataSources"
    },
    "debugpanelcfg": {
      "category": "composable",
      "codeowners": [],
      "currentVersion": [
        0,
        0
      ],
      "grafanaMaturityCount": 0,
      "lineageIsGroup": true,
      "links": {
        "docs": "n/a",
        "go": "n/a",
        "schema": "n/a",
        "ts": "n/a"
      },
      "machineName": "debugpanelcfg",
      "maturity": "planned",
      "name": "DebugPanelCfg",
      "pluralMachineName": "debugpanelcfgs",
      "pluralName": "DebugPanelCfgs",
      "schemaInterface": "PanelCfg"
    },
    "elasticsearchdataquery": {
      "category": "composable",
      "codeowners": [],
      "currentVersion": [
        0,
        0
      ],
      "grafanaMaturityCount": 0,
      "lineageIsGroup": false,
      "links": {
        "docs": "n/a",
        "go": "n/a",
        "schema": "n/a",
        "ts": "n/a"
      },
      "machineName": "elasticsearchdataquery",
      "maturity": "planned",
      "name": "ElasticsearchDataQuery",
      "pluralMachineName": "elasticsearchdataquerys",
      "pluralName": "ElasticsearchDataQuerys",
      "schemaInterface": "DataQuery"
    },
    "elasticsearchdatasourcecfg": {
      "category": "composable",
      "codeowners": [],
      "currentVersion": [
        0,
        0
      ],
      "grafanaMaturityCount": 0,
      "lineageIsGroup": true,
      "links": {
        "docs": "n/a",
        "go": "n/a",
        "schema": "n/a",
        "ts": "n/a"
      },
      "machineName": "elasticsearchdatasourcecfg",
      "maturity": "planned",
      "name": "ElasticsearchDataSourceCfg",
      "pluralMachineName": "elasticsearchdatasourcecfgs",
      "pluralName": "ElasticsearchDataSourceCfgs",
      "schemaInterface": "DataSourceCfg"
    },
    "flamegraphpanelcfg": {
      "category": "composable",
      "codeowners": [],
      "currentVersion": [
        0,
        0
      ],
      "grafanaMaturityCount": 0,
      "lineageIsGroup": true,
      "links": {
        "docs": "n/a",
        "go": "n/a",
        "schema": "n/a",
        "ts": "n/a"
      },
      "machineName": "flamegraphpanelcfg",
      "maturity": "planned",
      "name": "FlameGraphPanelCfg",
      "pluralMachineName": "flamegraphpanelcfgs",
      "pluralName": "FlameGraphPanelCfgs",
      "schemaInterface": "PanelCfg"
    },
    "folder": {
      "category": "core",
      "codeowners": [],
      "currentVersion": [
        0,
        0
      ],
      "grafanaMaturityCount": 0,
      "lineageIsGroup": false,
      "links": {
        "docs": "n/a",
        "go": "n/a",
        "schema": "n/a",
        "ts": "n/a"
      },
      "machineName": "folder",
      "maturity": "planned",
      "name": "Folder",
      "pluralMachineName": "folders",
      "pluralName": "Folders"
    },
    "gaugepanelcfg": {
      "category": "composable",
      "codeowners": [
        "grafana/user-essentials"
      ],
      "currentVersion": [
        0,
        0
      ],
      "grafanaMaturityCount": 0,
      "lineageIsGroup": true,
      "links": {
        "docs": "https://grafana.com/docs/grafana/next/developers/kinds/composable/gaugepanelcfg/schema-reference",
        "go": "n/a",
        "schema": "https://github.com/grafana/grafana/tree/main/public/app/plugins/panel/gauge/panelcfg.cue",
        "ts": "https://github.com/grafana/grafana/tree/main/public/app/plugins/panel/gauge/panelcfg.gen.ts"
      },
      "machineName": "gaugepanelcfg",
      "maturity": "experimental",
      "name": "GaugePanelCfg",
      "pluralMachineName": "gaugepanelcfgs",
      "pluralName": "GaugePanelCfgs",
      "schemaInterface": "PanelCfg"
    },
    "geomappanelcfg": {
      "category": "composable",
      "codeowners": [],
      "currentVersion": [
        0,
        0
      ],
      "grafanaMaturityCount": 0,
      "lineageIsGroup": true,
      "links": {
        "docs": "n/a",
        "go": "n/a",
        "schema": "n/a",
        "ts": "n/a"
      },
      "machineName": "geomappanelcfg",
      "maturity": "planned",
      "name": "GeomapPanelCfg",
      "pluralMachineName": "geomappanelcfgs",
      "pluralName": "GeomapPanelCfgs",
      "schemaInterface": "PanelCfg"
    },
    "gettingstartedpanelcfg": {
      "category": "composable",
      "codeowners": [],
      "currentVersion": [
        0,
        0
      ],
      "grafanaMaturityCount": 0,
      "lineageIsGroup": true,
      "links": {
        "docs": "n/a",
        "go": "n/a",
        "schema": "n/a",
        "ts": "n/a"
      },
      "machineName": "gettingstartedpanelcfg",
      "maturity": "planned",
      "name": "GettingStartedPanelCfg",
      "pluralMachineName": "gettingstartedpanelcfgs",
      "pluralName": "GettingStartedPanelCfgs",
      "schemaInterface": "PanelCfg"
    },
    "googlecloudmonitoringdataquery": {
      "category": "composable",
      "codeowners": [],
      "currentVersion": [
        0,
        0
      ],
      "grafanaMaturityCount": 0,
      "lineageIsGroup": false,
      "links": {
        "docs": "n/a",
        "go": "n/a",
        "schema": "n/a",
        "ts": "n/a"
      },
      "machineName": "googlecloudmonitoringdataquery",
      "maturity": "planned",
      "name": "GoogleCloudMonitoringDataQuery",
      "pluralMachineName": "googlecloudmonitoringdataquerys",
      "pluralName": "GoogleCloudMonitoringDataQuerys",
      "schemaInterface": "DataQuery"
    },
    "googlecloudmonitoringdatasourcecfg": {
      "category": "composable",
      "codeowners": [],
      "currentVersion": [
        0,
        0
      ],
      "grafanaMaturityCount": 0,
      "lineageIsGroup": true,
      "links": {
        "docs": "n/a",
        "go": "n/a",
        "schema": "n/a",
        "ts": "n/a"
      },
      "machineName": "googlecloudmonitoringdatasourcecfg",
      "maturity": "planned",
      "name": "GoogleCloudMonitoringDataSourceCfg",
      "pluralMachineName": "googlecloudmonitoringdatasourcecfgs",
      "pluralName": "GoogleCloudMonitoringDataSourceCfgs",
      "schemaInterface": "DataSourceCfg"
    },
    "grafanadataquery": {
      "category": "composable",
      "codeowners": [],
      "currentVersion": [
        0,
        0
      ],
      "grafanaMaturityCount": 0,
      "lineageIsGroup": false,
      "links": {
        "docs": "n/a",
        "go": "n/a",
        "schema": "n/a",
        "ts": "n/a"
      },
      "machineName": "grafanadataquery",
      "maturity": "planned",
      "name": "GrafanaDataQuery",
      "pluralMachineName": "grafanadataquerys",
      "pluralName": "GrafanaDataQuerys",
      "schemaInterface": "DataQuery"
    },
    "grafanadatasourcecfg": {
      "category": "composable",
      "codeowners": [],
      "currentVersion": [
        0,
        0
      ],
      "grafanaMaturityCount": 0,
      "lineageIsGroup": true,
      "links": {
        "docs": "n/a",
        "go": "n/a",
        "schema": "n/a",
        "ts": "n/a"
      },
      "machineName": "grafanadatasourcecfg",
      "maturity": "planned",
      "name": "GrafanaDataSourceCfg",
      "pluralMachineName": "grafanadatasourcecfgs",
      "pluralName": "GrafanaDataSourceCfgs",
      "schemaInterface": "DataSourceCfg"
    },
    "graphitedataquery": {
      "category": "composable",
      "codeowners": [],
      "currentVersion": [
        0,
        0
      ],
      "grafanaMaturityCount": 0,
      "lineageIsGroup": false,
      "links": {
        "docs": "n/a",
        "go": "n/a",
        "schema": "n/a",
        "ts": "n/a"
      },
      "machineName": "graphitedataquery",
      "maturity": "planned",
      "name": "GraphiteDataQuery",
      "pluralMachineName": "graphitedataquerys",
      "pluralName": "GraphiteDataQuerys",
      "schemaInterface": "DataQuery"
    },
    "graphitedatasourcecfg": {
      "category": "composable",
      "codeowners": [],
      "currentVersion": [
        0,
        0
      ],
      "grafanaMaturityCount": 0,
      "lineageIsGroup": true,
      "links": {
        "docs": "n/a",
        "go": "n/a",
        "schema": "n/a",
        "ts": "n/a"
      },
      "machineName": "graphitedatasourcecfg",
      "maturity": "planned",
      "name": "GraphiteDataSourceCfg",
      "pluralMachineName": "graphitedatasourcecfgs",
      "pluralName": "GraphiteDataSourceCfgs",
      "schemaInterface": "DataSourceCfg"
    },
    "grapholdpanelcfg": {
      "category": "composable",
      "codeowners": [],
      "currentVersion": [
        0,
        0
      ],
      "grafanaMaturityCount": 0,
      "lineageIsGroup": true,
      "links": {
        "docs": "n/a",
        "go": "n/a",
        "schema": "n/a",
        "ts": "n/a"
      },
      "machineName": "grapholdpanelcfg",
      "maturity": "planned",
      "name": "GraphOldPanelCfg",
      "pluralMachineName": "grapholdpanelcfgs",
      "pluralName": "GraphOldPanelCfgs",
      "schemaInterface": "PanelCfg"
    },
    "histogrampanelcfg": {
      "category": "composable",
      "codeowners": [
        "grafana/grafana-bi-squad"
      ],
      "currentVersion": [
        0,
        0
      ],
      "grafanaMaturityCount": 0,
      "lineageIsGroup": true,
      "links": {
        "docs": "https://grafana.com/docs/grafana/next/developers/kinds/composable/histogrampanelcfg/schema-reference",
        "go": "n/a",
        "schema": "https://github.com/grafana/grafana/tree/main/public/app/plugins/panel/histogram/panelcfg.cue",
        "ts": "https://github.com/grafana/grafana/tree/main/public/app/plugins/panel/histogram/panelcfg.gen.ts"
      },
      "machineName": "histogrampanelcfg",
      "maturity": "experimental",
      "name": "HistogramPanelCfg",
      "pluralMachineName": "histogrampanelcfgs",
      "pluralName": "HistogramPanelCfgs",
      "schemaInterface": "PanelCfg"
    },
    "iconpanelcfg": {
      "category": "composable",
      "codeowners": [],
      "currentVersion": [
        0,
        0
      ],
      "grafanaMaturityCount": 0,
      "lineageIsGroup": true,
      "links": {
        "docs": "n/a",
        "go": "n/a",
        "schema": "n/a",
        "ts": "n/a"
      },
      "machineName": "iconpanelcfg",
      "maturity": "planned",
      "name": "IconPanelCfg",
      "pluralMachineName": "iconpanelcfgs",
      "pluralName": "IconPanelCfgs",
      "schemaInterface": "PanelCfg"
    },
    "jaegerdataquery": {
      "category": "composable",
      "codeowners": [],
      "currentVersion": [
        0,
        0
      ],
      "grafanaMaturityCount": 0,
      "lineageIsGroup": false,
      "links": {
        "docs": "n/a",
        "go": "n/a",
        "schema": "n/a",
        "ts": "n/a"
      },
      "machineName": "jaegerdataquery",
      "maturity": "planned",
      "name": "JaegerDataQuery",
      "pluralMachineName": "jaegerdataquerys",
      "pluralName": "JaegerDataQuerys",
      "schemaInterface": "DataQuery"
    },
    "jaegerdatasourcecfg": {
      "category": "composable",
      "codeowners": [],
      "currentVersion": [
        0,
        0
      ],
      "grafanaMaturityCount": 0,
      "lineageIsGroup": true,
      "links": {
        "docs": "n/a",
        "go": "n/a",
        "schema": "n/a",
        "ts": "n/a"
      },
      "machineName": "jaegerdatasourcecfg",
      "maturity": "planned",
      "name": "JaegerDataSourceCfg",
      "pluralMachineName": "jaegerdatasourcecfgs",
      "pluralName": "JaegerDataSourceCfgs",
      "schemaInterface": "DataSourceCfg"
    },
    "livepanelcfg": {
      "category": "composable",
      "codeowners": [],
      "currentVersion": [
        0,
        0
      ],
      "grafanaMaturityCount": 0,
      "lineageIsGroup": true,
      "links": {
        "docs": "n/a",
        "go": "n/a",
        "schema": "n/a",
        "ts": "n/a"
      },
      "machineName": "livepanelcfg",
      "maturity": "planned",
      "name": "LivePanelCfg",
      "pluralMachineName": "livepanelcfgs",
      "pluralName": "LivePanelCfgs",
      "schemaInterface": "PanelCfg"
    },
    "logspanelcfg": {
      "category": "composable",
      "codeowners": [],
      "currentVersion": [
        0,
        0
      ],
      "grafanaMaturityCount": 0,
      "lineageIsGroup": true,
      "links": {
        "docs": "n/a",
        "go": "n/a",
        "schema": "n/a",
        "ts": "n/a"
      },
      "machineName": "logspanelcfg",
      "maturity": "planned",
      "name": "LogsPanelCfg",
      "pluralMachineName": "logspanelcfgs",
      "pluralName": "LogsPanelCfgs",
      "schemaInterface": "PanelCfg"
    },
    "lokidataquery": {
      "category": "composable",
      "codeowners": [],
      "currentVersion": [
        0,
        0
      ],
      "grafanaMaturityCount": 0,
      "lineageIsGroup": false,
      "links": {
        "docs": "n/a",
        "go": "n/a",
        "schema": "n/a",
        "ts": "n/a"
      },
      "machineName": "lokidataquery",
      "maturity": "planned",
      "name": "LokiDataQuery",
      "pluralMachineName": "lokidataquerys",
      "pluralName": "LokiDataQuerys",
      "schemaInterface": "DataQuery"
    },
    "lokidatasourcecfg": {
      "category": "composable",
      "codeowners": [],
      "currentVersion": [
        0,
        0
      ],
      "grafanaMaturityCount": 0,
      "lineageIsGroup": true,
      "links": {
        "docs": "n/a",
        "go": "n/a",
        "schema": "n/a",
        "ts": "n/a"
      },
      "machineName": "lokidatasourcecfg",
      "maturity": "planned",
      "name": "LokiDataSourceCfg",
      "pluralMachineName": "lokidatasourcecfgs",
      "pluralName": "LokiDataSourceCfgs",
      "schemaInterface": "DataSourceCfg"
    },
    "microsoftsqlserverdataquery": {
      "category": "composable",
      "codeowners": [],
      "currentVersion": [
        0,
        0
      ],
      "grafanaMaturityCount": 0,
      "lineageIsGroup": false,
      "links": {
        "docs": "n/a",
        "go": "n/a",
        "schema": "n/a",
        "ts": "n/a"
      },
      "machineName": "microsoftsqlserverdataquery",
      "maturity": "planned",
      "name": "MicrosoftSQLServerDataQuery",
      "pluralMachineName": "microsoftsqlserverdataquerys",
      "pluralName": "MicrosoftSQLServerDataQuerys",
      "schemaInterface": "DataQuery"
    },
    "microsoftsqlserverdatasourcecfg": {
      "category": "composable",
      "codeowners": [],
      "currentVersion": [
        0,
        0
      ],
      "grafanaMaturityCount": 0,
      "lineageIsGroup": true,
      "links": {
        "docs": "n/a",
        "go": "n/a",
        "schema": "n/a",
        "ts": "n/a"
      },
      "machineName": "microsoftsqlserverdatasourcecfg",
      "maturity": "planned",
      "name": "MicrosoftSQLServerDataSourceCfg",
      "pluralMachineName": "microsoftsqlserverdatasourcecfgs",
      "pluralName": "MicrosoftSQLServerDataSourceCfgs",
      "schemaInterface": "DataSourceCfg"
    },
    "mysqldataquery": {
      "category": "composable",
      "codeowners": [],
      "currentVersion": [
        0,
        0
      ],
      "grafanaMaturityCount": 0,
      "lineageIsGroup": false,
      "links": {
        "docs": "n/a",
        "go": "n/a",
        "schema": "n/a",
        "ts": "n/a"
      },
      "machineName": "mysqldataquery",
      "maturity": "planned",
      "name": "MySQLDataQuery",
      "pluralMachineName": "mysqldataquerys",
      "pluralName": "MySQLDataQuerys",
      "schemaInterface": "DataQuery"
    },
    "mysqldatasourcecfg": {
      "category": "composable",
      "codeowners": [],
      "currentVersion": [
        0,
        0
      ],
      "grafanaMaturityCount": 0,
      "lineageIsGroup": true,
      "links": {
        "docs": "n/a",
        "go": "n/a",
        "schema": "n/a",
        "ts": "n/a"
      },
      "machineName": "mysqldatasourcecfg",
      "maturity": "planned",
      "name": "MySQLDataSourceCfg",
      "pluralMachineName": "mysqldatasourcecfgs",
      "pluralName": "MySQLDataSourceCfgs",
      "schemaInterface": "DataSourceCfg"
    },
    "newspanelcfg": {
      "category": "composable",
      "codeowners": [
        "grafana/user-essentials"
      ],
      "currentVersion": [
        0,
        0
      ],
      "grafanaMaturityCount": 0,
      "lineageIsGroup": true,
      "links": {
        "docs": "https://grafana.com/docs/grafana/next/developers/kinds/composable/newspanelcfg/schema-reference",
        "go": "n/a",
        "schema": "https://github.com/grafana/grafana/tree/main/public/app/plugins/panel/news/panelcfg.cue",
        "ts": "https://github.com/grafana/grafana/tree/main/public/app/plugins/panel/news/panelcfg.gen.ts"
      },
      "machineName": "newspanelcfg",
      "maturity": "experimental",
      "name": "NewsPanelCfg",
      "pluralMachineName": "newspanelcfgs",
      "pluralName": "NewsPanelCfgs",
      "schemaInterface": "PanelCfg"
    },
    "nodegraphpanelcfg": {
      "category": "composable",
      "codeowners": [],
      "currentVersion": [
        0,
        0
      ],
      "grafanaMaturityCount": 0,
      "lineageIsGroup": true,
      "links": {
        "docs": "n/a",
        "go": "n/a",
        "schema": "n/a",
        "ts": "n/a"
      },
      "machineName": "nodegraphpanelcfg",
      "maturity": "planned",
      "name": "NodeGraphPanelCfg",
      "pluralMachineName": "nodegraphpanelcfgs",
      "pluralName": "NodeGraphPanelCfgs",
      "schemaInterface": "PanelCfg"
    },
    "parcadataquery": {
      "category": "composable",
      "codeowners": [],
      "currentVersion": [
        0,
        0
      ],
      "grafanaMaturityCount": 0,
      "lineageIsGroup": false,
      "links": {
        "docs": "n/a",
        "go": "n/a",
        "schema": "n/a",
        "ts": "n/a"
      },
      "machineName": "parcadataquery",
      "maturity": "planned",
      "name": "ParcaDataQuery",
      "pluralMachineName": "parcadataquerys",
      "pluralName": "ParcaDataQuerys",
      "schemaInterface": "DataQuery"
    },
    "parcadatasourcecfg": {
      "category": "composable",
      "codeowners": [],
      "currentVersion": [
        0,
        0
      ],
      "grafanaMaturityCount": 0,
      "lineageIsGroup": true,
      "links": {
        "docs": "n/a",
        "go": "n/a",
        "schema": "n/a",
        "ts": "n/a"
      },
      "machineName": "parcadatasourcecfg",
      "maturity": "planned",
      "name": "ParcaDataSourceCfg",
      "pluralMachineName": "parcadatasourcecfgs",
      "pluralName": "ParcaDataSourceCfgs",
      "schemaInterface": "DataSourceCfg"
    },
    "phlaredataquery": {
      "category": "composable",
      "codeowners": [],
      "currentVersion": [
        0,
        0
      ],
      "grafanaMaturityCount": 0,
      "lineageIsGroup": false,
      "links": {
        "docs": "n/a",
        "go": "n/a",
        "schema": "n/a",
        "ts": "n/a"
      },
      "machineName": "phlaredataquery",
      "maturity": "planned",
      "name": "PhlareDataQuery",
      "pluralMachineName": "phlaredataquerys",
      "pluralName": "PhlareDataQuerys",
      "schemaInterface": "DataQuery"
    },
    "phlaredatasourcecfg": {
      "category": "composable",
      "codeowners": [],
      "currentVersion": [
        0,
        0
      ],
      "grafanaMaturityCount": 0,
      "lineageIsGroup": true,
      "links": {
        "docs": "n/a",
        "go": "n/a",
        "schema": "n/a",
        "ts": "n/a"
      },
      "machineName": "phlaredatasourcecfg",
      "maturity": "planned",
      "name": "PhlareDataSourceCfg",
      "pluralMachineName": "phlaredatasourcecfgs",
      "pluralName": "PhlareDataSourceCfgs",
      "schemaInterface": "DataSourceCfg"
    },
    "piechartpanelcfg": {
      "category": "composable",
      "codeowners": [
        "grafana/grafana-bi-squad"
      ],
      "currentVersion": [
        0,
        0
      ],
      "grafanaMaturityCount": 0,
      "lineageIsGroup": true,
      "links": {
        "docs": "https://grafana.com/docs/grafana/next/developers/kinds/composable/piechartpanelcfg/schema-reference",
        "go": "n/a",
        "schema": "https://github.com/grafana/grafana/tree/main/public/app/plugins/panel/piechart/panelcfg.cue",
        "ts": "https://github.com/grafana/grafana/tree/main/public/app/plugins/panel/piechart/panelcfg.gen.ts"
      },
      "machineName": "piechartpanelcfg",
      "maturity": "experimental",
      "name": "PieChartPanelCfg",
      "pluralMachineName": "piechartpanelcfgs",
      "pluralName": "PieChartPanelCfgs",
      "schemaInterface": "PanelCfg"
    },
    "playlist": {
      "category": "core",
      "codeowners": [
        "grafana/grafana-as-code",
        "grafana/grafana-bi-squad",
        "grafana/plugins-platform-frontend",
        "grafana/user-essentials"
      ],
      "currentVersion": [
        0,
        0
      ],
      "grafanaMaturityCount": 0,
      "lineageIsGroup": false,
      "links": {
        "docs": "https://grafana.com/docs/grafana/next/developers/kinds/core/playlist/schema-reference",
        "go": "https://github.com/grafana/grafana/tree/main/pkg/kinds/playlist",
        "schema": "https://github.com/grafana/grafana/tree/main/kinds/playlist/playlist_kind.cue",
        "ts": "https://github.com/grafana/grafana/tree/main/packages/grafana-schema/src/raw/playlist/x/playlist_types.gen.ts"
      },
      "machineName": "playlist",
      "maturity": "merged",
      "name": "Playlist",
      "pluralMachineName": "playlists",
      "pluralName": "Playlists"
    },
    "postgresqldataquery": {
      "category": "composable",
      "codeowners": [],
      "currentVersion": [
        0,
        0
      ],
      "grafanaMaturityCount": 0,
      "lineageIsGroup": false,
      "links": {
        "docs": "n/a",
        "go": "n/a",
        "schema": "n/a",
        "ts": "n/a"
      },
      "machineName": "postgresqldataquery",
      "maturity": "planned",
      "name": "PostgreSQLDataQuery",
      "pluralMachineName": "postgresqldataquerys",
      "pluralName": "PostgreSQLDataQuerys",
      "schemaInterface": "DataQuery"
    },
    "postgresqldatasourcecfg": {
      "category": "composable",
      "codeowners": [],
      "currentVersion": [
        0,
        0
      ],
      "grafanaMaturityCount": 0,
      "lineageIsGroup": true,
      "links": {
        "docs": "n/a",
        "go": "n/a",
        "schema": "n/a",
        "ts": "n/a"
      },
      "machineName": "postgresqldatasourcecfg",
      "maturity": "planned",
      "name": "PostgreSQLDataSourceCfg",
      "pluralMachineName": "postgresqldatasourcecfgs",
      "pluralName": "PostgreSQLDataSourceCfgs",
      "schemaInterface": "DataSourceCfg"
    },
    "prometheusdataquery": {
      "category": "composable",
      "codeowners": [],
      "currentVersion": [
        0,
        0
      ],
      "grafanaMaturityCount": 0,
      "lineageIsGroup": false,
      "links": {
        "docs": "n/a",
        "go": "n/a",
        "schema": "n/a",
        "ts": "n/a"
      },
      "machineName": "prometheusdataquery",
      "maturity": "planned",
      "name": "PrometheusDataQuery",
      "pluralMachineName": "prometheusdataquerys",
      "pluralName": "PrometheusDataQuerys",
      "schemaInterface": "DataQuery"
    },
    "prometheusdatasourcecfg": {
      "category": "composable",
      "codeowners": [],
      "currentVersion": [
        0,
        0
      ],
      "grafanaMaturityCount": 0,
      "lineageIsGroup": true,
      "links": {
        "docs": "n/a",
        "go": "n/a",
        "schema": "n/a",
        "ts": "n/a"
      },
      "machineName": "prometheusdatasourcecfg",
      "maturity": "planned",
      "name": "PrometheusDataSourceCfg",
      "pluralMachineName": "prometheusdatasourcecfgs",
      "pluralName": "PrometheusDataSourceCfgs",
      "schemaInterface": "DataSourceCfg"
    },
    "query": {
      "category": "core",
      "codeowners": [],
      "currentVersion": [
        0,
        0
      ],
      "grafanaMaturityCount": 0,
      "lineageIsGroup": false,
      "links": {
        "docs": "n/a",
        "go": "n/a",
        "schema": "n/a",
        "ts": "n/a"
      },
      "machineName": "query",
      "maturity": "planned",
      "name": "Query",
      "pluralMachineName": "querys",
      "pluralName": "Querys"
    },
    "queryhistory": {
      "category": "core",
      "codeowners": [],
      "currentVersion": [
        0,
        0
      ],
      "grafanaMaturityCount": 0,
      "lineageIsGroup": false,
      "links": {
        "docs": "n/a",
        "go": "n/a",
        "schema": "n/a",
        "ts": "n/a"
      },
      "machineName": "queryhistory",
      "maturity": "planned",
      "name": "QueryHistory",
      "pluralMachineName": "queryhistorys",
      "pluralName": "QueryHistorys"
    },
    "serviceaccount": {
      "category": "core",
      "codeowners": [],
      "currentVersion": [
        0,
        0
      ],
      "grafanaMaturityCount": 0,
      "lineageIsGroup": false,
      "links": {
        "docs": "n/a",
        "go": "n/a",
        "schema": "n/a",
        "ts": "n/a"
      },
      "machineName": "serviceaccount",
      "maturity": "planned",
      "name": "ServiceAccount",
      "pluralMachineName": "serviceaccounts",
      "pluralName": "ServiceAccounts"
    },
    "statetimelinepanelcfg": {
      "name": "StateTimelinePanelCfg",
      "pluralName": "StateTimelinePanelCfgs",
      "machineName": "statetimelinepanelcfg",
      "pluralMachineName": "statetimelinepanelcfgs",
      "lineageIsGroup": true,
      "maturity": "merged",
      "currentVersion": [
        0,
        0
      ],
      "schemaInterface": "PanelCfg"
    },
    "statpanelcfg": {
      "category": "composable",
      "codeowners": [
        "grafana/user-essentials"
      ],
      "currentVersion": [
        0,
        0
      ],
      "grafanaMaturityCount": 0,
      "lineageIsGroup": true,
      "links": {
        "docs": "https://grafana.com/docs/grafana/next/developers/kinds/composable/statpanelcfg/schema-reference",
        "go": "n/a",
        "schema": "https://github.com/grafana/grafana/tree/main/public/app/plugins/panel/stat/panelcfg.cue",
        "ts": "https://github.com/grafana/grafana/tree/main/public/app/plugins/panel/stat/panelcfg.gen.ts"
      },
      "machineName": "statpanelcfg",
      "maturity": "experimental",
      "name": "StatPanelCfg",
      "pluralMachineName": "statpanelcfgs",
      "pluralName": "StatPanelCfgs",
      "schemaInterface": "PanelCfg"
    },
    "statushistorypanelcfg": {
      "name": "StatusHistoryPanelCfg",
      "pluralName": "StatusHistoryPanelCfgs",
      "machineName": "statushistorypanelcfg",
      "pluralMachineName": "statushistorypanelcfgs",
      "lineageIsGroup": true,
      "maturity": "merged",
      "currentVersion": [
        0,
        0
      ],
      "schemaInterface": "PanelCfg"
    },
    "tableoldpanelcfg": {
      "category": "composable",
      "codeowners": [],
      "currentVersion": [
        0,
        0
      ],
      "grafanaMaturityCount": 0,
      "lineageIsGroup": true,
      "links": {
        "docs": "n/a",
        "go": "n/a",
        "schema": "n/a",
        "ts": "n/a"
      },
      "machineName": "tableoldpanelcfg",
      "maturity": "planned",
      "name": "TableOldPanelCfg",
      "pluralMachineName": "tableoldpanelcfgs",
      "pluralName": "TableOldPanelCfgs",
      "schemaInterface": "PanelCfg"
    },
    "team": {
      "category": "core",
      "codeowners": [
        "grafana/grafana-as-code",
        "grafana/grafana-bi-squad",
        "grafana/plugins-platform-frontend",
        "grafana/user-essentials"
      ],
      "currentVersion": [
        0,
        0
      ],
      "grafanaMaturityCount": 7,
      "lineageIsGroup": false,
      "links": {
        "docs": "https://grafana.com/docs/grafana/next/developers/kinds/core/team/schema-reference",
        "go": "https://github.com/grafana/grafana/tree/main/pkg/kinds/team",
        "schema": "https://github.com/grafana/grafana/tree/main/kinds/team/team_kind.cue",
        "ts": "https://github.com/grafana/grafana/tree/main/packages/grafana-schema/src/raw/team/x/team_types.gen.ts"
      },
      "machineName": "team",
      "maturity": "merged",
      "name": "Team",
      "pluralMachineName": "teams",
      "pluralName": "Teams"
    },
    "tempodataquery": {
      "category": "composable",
      "codeowners": [],
      "currentVersion": [
        0,
        0
      ],
      "grafanaMaturityCount": 0,
      "lineageIsGroup": false,
      "links": {
        "docs": "n/a",
        "go": "n/a",
        "schema": "n/a",
        "ts": "n/a"
      },
      "machineName": "tempodataquery",
      "maturity": "planned",
      "name": "TempoDataQuery",
      "pluralMachineName": "tempodataquerys",
      "pluralName": "TempoDataQuerys",
      "schemaInterface": "DataQuery"
    },
    "tempodatasourcecfg": {
      "category": "composable",
      "codeowners": [],
      "currentVersion": [
        0,
        0
      ],
      "grafanaMaturityCount": 0,
      "lineageIsGroup": true,
      "links": {
        "docs": "n/a",
        "go": "n/a",
        "schema": "n/a",
        "ts": "n/a"
      },
      "machineName": "tempodatasourcecfg",
      "maturity": "planned",
      "name": "TempoDataSourceCfg",
      "pluralMachineName": "tempodatasourcecfgs",
      "pluralName": "TempoDataSourceCfgs",
      "schemaInterface": "DataSourceCfg"
    },
    "testdatadbdataquery": {
      "category": "composable",
      "codeowners": [],
      "currentVersion": [
        0,
        0
      ],
      "grafanaMaturityCount": 0,
      "lineageIsGroup": false,
      "links": {
        "docs": "n/a",
        "go": "n/a",
        "schema": "n/a",
        "ts": "n/a"
      },
      "machineName": "testdatadbdataquery",
      "maturity": "planned",
      "name": "TestDataDBDataQuery",
      "pluralMachineName": "testdatadbdataquerys",
      "pluralName": "TestDataDBDataQuerys",
      "schemaInterface": "DataQuery"
    },
    "testdatadbdatasourcecfg": {
      "category": "composable",
      "codeowners": [],
      "currentVersion": [
        0,
        0
      ],
      "grafanaMaturityCount": 0,
      "lineageIsGroup": true,
      "links": {
        "docs": "n/a",
        "go": "n/a",
        "schema": "n/a",
        "ts": "n/a"
      },
      "machineName": "testdatadbdatasourcecfg",
      "maturity": "planned",
      "name": "TestDataDBDataSourceCfg",
      "pluralMachineName": "testdatadbdatasourcecfgs",
      "pluralName": "TestDataDBDataSourceCfgs",
      "schemaInterface": "DataSourceCfg"
    },
    "textpanelcfg": {
      "category": "composable",
      "codeowners": [
        "grafana/user-essentials"
      ],
      "currentVersion": [
        0,
        0
      ],
      "grafanaMaturityCount": 0,
      "lineageIsGroup": true,
      "links": {
        "docs": "https://grafana.com/docs/grafana/next/developers/kinds/composable/textpanelcfg/schema-reference",
        "go": "n/a",
        "schema": "https://github.com/grafana/grafana/tree/main/public/app/plugins/panel/text/panelcfg.cue",
        "ts": "https://github.com/grafana/grafana/tree/main/public/app/plugins/panel/text/panelcfg.gen.ts"
      },
      "machineName": "textpanelcfg",
      "maturity": "experimental",
      "name": "TextPanelCfg",
      "pluralMachineName": "textpanelcfgs",
      "pluralName": "TextPanelCfgs",
      "schemaInterface": "PanelCfg"
    },
    "thumb": {
      "category": "core",
      "codeowners": [],
      "currentVersion": [
        0,
        0
      ],
      "grafanaMaturityCount": 0,
      "lineageIsGroup": false,
      "links": {
        "docs": "n/a",
        "go": "n/a",
        "schema": "n/a",
        "ts": "n/a"
      },
      "machineName": "thumb",
      "maturity": "planned",
      "name": "Thumb",
      "pluralMachineName": "thumbs",
      "pluralName": "Thumbs"
    },
    "tracespanelcfg": {
      "category": "composable",
      "codeowners": [],
      "currentVersion": [
        0,
        0
      ],
      "grafanaMaturityCount": 0,
      "lineageIsGroup": true,
      "links": {
        "docs": "n/a",
        "go": "n/a",
        "schema": "n/a",
        "ts": "n/a"
      },
      "machineName": "tracespanelcfg",
      "maturity": "planned",
      "name": "TracesPanelCfg",
      "pluralMachineName": "tracespanelcfgs",
      "pluralName": "TracesPanelCfgs",
      "schemaInterface": "PanelCfg"
    },
    "user": {
      "category": "core",
      "codeowners": [],
      "currentVersion": [
        0,
        0
      ],
      "grafanaMaturityCount": 0,
      "lineageIsGroup": false,
      "links": {
        "docs": "n/a",
        "go": "n/a",
        "schema": "n/a",
        "ts": "n/a"
      },
      "machineName": "user",
      "maturity": "planned",
      "name": "User",
      "pluralMachineName": "users",
      "pluralName": "Users"
    },
    "welcomepanelcfg": {
      "category": "composable",
      "codeowners": [],
      "currentVersion": [
        0,
        0
      ],
      "grafanaMaturityCount": 0,
      "lineageIsGroup": true,
      "links": {
        "docs": "n/a",
        "go": "n/a",
        "schema": "n/a",
        "ts": "n/a"
      },
      "machineName": "welcomepanelcfg",
      "maturity": "planned",
      "name": "WelcomePanelCfg",
      "pluralMachineName": "welcomepanelcfgs",
      "pluralName": "WelcomePanelCfgs",
      "schemaInterface": "PanelCfg"
    },
    "xychartpanelcfg": {
      "category": "composable",
      "codeowners": [],
      "currentVersion": [
        0,
        0
      ],
      "grafanaMaturityCount": 0,
      "lineageIsGroup": true,
      "links": {
        "docs": "n/a",
        "go": "n/a",
        "schema": "n/a",
        "ts": "n/a"
      },
      "machineName": "xychartpanelcfg",
      "maturity": "planned",
      "name": "XYChartPanelCfg",
      "pluralMachineName": "xychartpanelcfgs",
      "pluralName": "XYChartPanelCfgs",
      "schemaInterface": "PanelCfg"
    },
    "zipkindataquery": {
      "category": "composable",
      "codeowners": [],
      "currentVersion": [
        0,
        0
      ],
      "grafanaMaturityCount": 0,
      "lineageIsGroup": false,
      "links": {
        "docs": "n/a",
        "go": "n/a",
        "schema": "n/a",
        "ts": "n/a"
      },
      "machineName": "zipkindataquery",
      "maturity": "planned",
      "name": "ZipkinDataQuery",
      "pluralMachineName": "zipkindataquerys",
      "pluralName": "ZipkinDataQuerys",
      "schemaInterface": "DataQuery"
    },
    "zipkindatasourcecfg": {
      "category": "composable",
      "codeowners": [],
      "currentVersion": [
        0,
        0
      ],
      "grafanaMaturityCount": 0,
      "lineageIsGroup": true,
      "links": {
        "docs": "n/a",
        "go": "n/a",
        "schema": "n/a",
        "ts": "n/a"
      },
      "machineName": "zipkindatasourcecfg",
      "maturity": "planned",
      "name": "ZipkinDataSourceCfg",
      "pluralMachineName": "zipkindatasourcecfgs",
      "pluralName": "ZipkinDataSourceCfgs",
      "schemaInterface": "DataSourceCfg"
    }
  },
  "dimensions": {
    "category": {
      "composable": {
        "name": "composable",
        "items": [
          "alertgroupspanelcfg",
          "alertlistpanelcfg",
          "alertmanagerdataquery",
          "alertmanagerdatasourcecfg",
          "annotationslistpanelcfg",
          "azuremonitordataquery",
          "azuremonitordatasourcecfg",
          "barchartpanelcfg",
          "bargaugepanelcfg",
          "cloudwatchdataquery",
          "cloudwatchdatasourcecfg",
          "dashboarddataquery",
          "dashboarddatasourcecfg",
          "dashboardlistpanelcfg",
          "debugpanelcfg",
          "elasticsearchdataquery",
          "elasticsearchdatasourcecfg",
          "flamegraphpanelcfg",
          "gaugepanelcfg",
          "geomappanelcfg",
          "gettingstartedpanelcfg",
          "googlecloudmonitoringdataquery",
          "googlecloudmonitoringdatasourcecfg",
          "grafanadataquery",
          "grafanadatasourcecfg",
          "graphitedataquery",
          "graphitedatasourcecfg",
          "grapholdpanelcfg",
          "histogrampanelcfg",
          "iconpanelcfg",
          "jaegerdataquery",
          "jaegerdatasourcecfg",
          "livepanelcfg",
          "logspanelcfg",
          "lokidataquery",
          "lokidatasourcecfg",
          "microsoftsqlserverdataquery",
          "microsoftsqlserverdatasourcecfg",
          "mysqldataquery",
          "mysqldatasourcecfg",
          "newspanelcfg",
          "nodegraphpanelcfg",
          "parcadataquery",
          "parcadatasourcecfg",
          "phlaredataquery",
          "phlaredatasourcecfg",
          "piechartpanelcfg",
          "postgresqldataquery",
          "postgresqldatasourcecfg",
          "prometheusdataquery",
          "prometheusdatasourcecfg",
          "statetimelinepanelcfg",
          "statpanelcfg",
          "statushistorypanelcfg",
          "tableoldpanelcfg",
          "tempodataquery",
          "tempodatasourcecfg",
          "testdatadbdataquery",
          "testdatadbdatasourcecfg",
          "textpanelcfg",
          "tracespanelcfg",
          "welcomepanelcfg",
          "xychartpanelcfg",
          "zipkindataquery",
          "zipkindatasourcecfg"
        ],
        "count": 65
      },
      "core": {
        "name": "core",
        "items": [
          "apikey",
          "dashboard",
          "datasource",
          "folder",
          "playlist",
          "query",
          "queryhistory",
          "serviceaccount",
          "team",
          "thumb",
          "user"
        ],
        "count": 11
      }
    },
    "maturity": {
      "experimental": {
        "name": "experimental",
        "items": [
          "annotationslistpanelcfg",
          "barchartpanelcfg",
          "bargaugepanelcfg",
          "dashboard",
          "dashboardlistpanelcfg",
          "gaugepanelcfg",
          "histogrampanelcfg",
          "newspanelcfg",
          "piechartpanelcfg",
          "statpanelcfg",
          "textpanelcfg"
        ],
        "count": 11
      },
      "mature": {
        "name": "mature",
        "items": [],
        "count": 0
      },
      "merged": {
        "name": "merged",
        "items": [
          "alertgroupspanelcfg",
          "playlist",
          "statetimelinepanelcfg",
          "statushistorypanelcfg",
          "team"
        ],
<<<<<<< HEAD
        "count": 4
=======
        "count": 3
>>>>>>> cd86758a
      },
      "planned": {
        "name": "planned",
        "items": [
          "alertlistpanelcfg",
          "alertmanagerdataquery",
          "alertmanagerdatasourcecfg",
          "apikey",
          "azuremonitordataquery",
          "azuremonitordatasourcecfg",
          "cloudwatchdataquery",
          "cloudwatchdatasourcecfg",
          "dashboarddataquery",
          "dashboarddatasourcecfg",
          "datasource",
          "debugpanelcfg",
          "elasticsearchdataquery",
          "elasticsearchdatasourcecfg",
          "flamegraphpanelcfg",
          "folder",
          "geomappanelcfg",
          "gettingstartedpanelcfg",
          "googlecloudmonitoringdataquery",
          "googlecloudmonitoringdatasourcecfg",
          "grafanadataquery",
          "grafanadatasourcecfg",
          "graphitedataquery",
          "graphitedatasourcecfg",
          "grapholdpanelcfg",
          "iconpanelcfg",
          "jaegerdataquery",
          "jaegerdatasourcecfg",
          "livepanelcfg",
          "logspanelcfg",
          "lokidataquery",
          "lokidatasourcecfg",
          "microsoftsqlserverdataquery",
          "microsoftsqlserverdatasourcecfg",
          "mysqldataquery",
          "mysqldatasourcecfg",
          "nodegraphpanelcfg",
          "parcadataquery",
          "parcadatasourcecfg",
          "phlaredataquery",
          "phlaredatasourcecfg",
          "postgresqldataquery",
          "postgresqldatasourcecfg",
          "prometheusdataquery",
          "prometheusdatasourcecfg",
          "query",
          "queryhistory",
          "serviceaccount",
          "tableoldpanelcfg",
          "tempodataquery",
          "tempodatasourcecfg",
          "testdatadbdataquery",
          "testdatadbdatasourcecfg",
          "thumb",
          "tracespanelcfg",
          "user",
          "welcomepanelcfg",
          "xychartpanelcfg",
          "zipkindataquery",
          "zipkindatasourcecfg"
        ],
        "count": 60
      },
      "stable": {
        "name": "stable",
        "items": [],
        "count": 0
      }
    }
  }
}<|MERGE_RESOLUTION|>--- conflicted
+++ resolved
@@ -1319,16 +1319,27 @@
       "pluralName": "ServiceAccounts"
     },
     "statetimelinepanelcfg": {
+      "category": "composable",
+      "codeowners": [
+        "grafana/grafana-bi-squad"
+      ],
+      "currentVersion": [
+        0,
+        0
+      ],
+      "grafanaMaturityCount": 0,
+      "lineageIsGroup": true,
+      "links": {
+        "docs": "https://grafana.com/docs/grafana/next/developers/kinds/composable/statetimelinepanelcfg/schema-reference",
+        "go": "n/a",
+        "schema": "https://github.com/grafana/grafana/tree/main/public/app/plugins/panel/state-timeline/panelcfg.cue",
+        "ts": "https://github.com/grafana/grafana/tree/main/public/app/plugins/panel/state-timeline/panelcfg.gen.ts"
+      },
+      "machineName": "statetimelinepanelcfg",
+      "maturity": "merged",
       "name": "StateTimelinePanelCfg",
+      "pluralMachineName": "statetimelinepanelcfgs",
       "pluralName": "StateTimelinePanelCfgs",
-      "machineName": "statetimelinepanelcfg",
-      "pluralMachineName": "statetimelinepanelcfgs",
-      "lineageIsGroup": true,
-      "maturity": "merged",
-      "currentVersion": [
-        0,
-        0
-      ],
       "schemaInterface": "PanelCfg"
     },
     "statpanelcfg": {
@@ -1356,16 +1367,27 @@
       "schemaInterface": "PanelCfg"
     },
     "statushistorypanelcfg": {
+      "category": "composable",
+      "codeowners": [
+        "grafana/grafana-bi-squad"
+      ],
+      "currentVersion": [
+        0,
+        0
+      ],
+      "grafanaMaturityCount": 0,
+      "lineageIsGroup": true,
+      "links": {
+        "docs": "https://grafana.com/docs/grafana/next/developers/kinds/composable/statushistorypanelcfg/schema-reference",
+        "go": "n/a",
+        "schema": "https://github.com/grafana/grafana/tree/main/public/app/plugins/panel/status-history/panelcfg.cue",
+        "ts": "https://github.com/grafana/grafana/tree/main/public/app/plugins/panel/status-history/panelcfg.gen.ts"
+      },
+      "machineName": "statushistorypanelcfg",
+      "maturity": "merged",
       "name": "StatusHistoryPanelCfg",
+      "pluralMachineName": "statushistorypanelcfgs",
       "pluralName": "StatusHistoryPanelCfgs",
-      "machineName": "statushistorypanelcfg",
-      "pluralMachineName": "statushistorypanelcfgs",
-      "lineageIsGroup": true,
-      "maturity": "merged",
-      "currentVersion": [
-        0,
-        0
-      ],
       "schemaInterface": "PanelCfg"
     },
     "tableoldpanelcfg": {
@@ -1804,11 +1826,7 @@
           "statushistorypanelcfg",
           "team"
         ],
-<<<<<<< HEAD
-        "count": 4
-=======
-        "count": 3
->>>>>>> cd86758a
+        "count": 5
       },
       "planned": {
         "name": "planned",
