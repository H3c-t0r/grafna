--- conflicted
+++ resolved
@@ -1941,11 +1941,7 @@
           "serviceaccount",
           "team"
         ],
-<<<<<<< HEAD
-        "count": 5
-=======
-        "count": 6
->>>>>>> 151e57df
+        "count": 7
       },
       "planned": {
         "name": "planned",
@@ -2004,11 +2000,7 @@
           "zipkindataquery",
           "zipkindatasourcecfg"
         ],
-<<<<<<< HEAD
-        "count": 58
-=======
-        "count": 54
->>>>>>> 151e57df
+        "count": 53
       },
       "stable": {
         "name": "stable",
