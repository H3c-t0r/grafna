--- conflicted
+++ resolved
@@ -1982,11 +1982,8 @@
           "bargaugepanelcfg",
           "dashboard",
           "dashboardlistpanelcfg",
-<<<<<<< HEAD
           "elasticsearchdataquery",
-=======
           "debugpanelcfg",
->>>>>>> 09b6b8d4
           "gaugepanelcfg",
           "histogrampanelcfg",
           "librarypanel",
