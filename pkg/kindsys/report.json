--- conflicted
+++ resolved
@@ -2030,11 +2030,6 @@
           "dashboarddataquery",
           "dashboarddatasourcecfg",
           "datasource",
-<<<<<<< HEAD
-          "elasticsearchdataquery",
-=======
-          "debugpanelcfg",
->>>>>>> adaf82ff
           "elasticsearchdatasourcecfg",
           "flamegraphpanelcfg",
           "folder",
@@ -2077,7 +2072,7 @@
           "zipkindataquery",
           "zipkindatasourcecfg"
         ],
-        "count": 53
+        "count": 52
       },
       "stable": {
         "name": "stable",
