--- conflicted
+++ resolved
@@ -1499,23 +1499,21 @@
     },
     "tempodataquery": {
       "category": "composable",
-      "codeowners": [
-        "grafana/observability-traces-and-profiling"
-      ],
-      "currentVersion": [
-        0,
-        0
-      ],
-      "grafanaMaturityCount": 0,
-      "lineageIsGroup": false,
-      "links": {
-        "docs": "https://grafana.com/docs/grafana/next/developers/kinds/composable/tempodataquery/schema-reference",
-        "go": "https://github.com/grafana/grafana/tree/main/pkg/tsdb/tempo/kinds/dataquery/types_dataquery_gen.go",
-        "schema": "https://github.com/grafana/grafana/tree/main/public/app/plugins/datasource/tempo/dataquery.cue",
-        "ts": "https://github.com/grafana/grafana/tree/main/public/app/plugins/datasource/tempo/dataquery.gen.ts"
+      "codeowners": [],
+      "currentVersion": [
+        0,
+        0
+      ],
+      "grafanaMaturityCount": 0,
+      "lineageIsGroup": false,
+      "links": {
+        "docs": "n/a",
+        "go": "n/a",
+        "schema": "n/a",
+        "ts": "n/a"
       },
       "machineName": "tempodataquery",
-      "maturity": "experimental",
+      "maturity": "planned",
       "name": "TempoDataQuery",
       "pluralMachineName": "tempodataquerys",
       "pluralName": "TempoDataQuerys",
@@ -1877,19 +1875,12 @@
           "piechartpanelcfg",
           "statetimelinepanelcfg",
           "statpanelcfg",
-<<<<<<< HEAD
-          "tempodataquery",
-          "textpanelcfg"
-        ],
-        "count": 12
-=======
           "statushistorypanelcfg",
           "testdatadataquery",
           "textpanelcfg",
           "xychartpanelcfg"
         ],
         "count": 16
->>>>>>> 591501ef
       },
       "mature": {
         "name": "mature",
@@ -1958,6 +1949,7 @@
           "query",
           "queryhistory",
           "tableoldpanelcfg",
+          "tempodataquery",
           "tempodatasourcecfg",
           "testdatadatasourcecfg",
           "thumb",
@@ -1967,11 +1959,7 @@
           "zipkindataquery",
           "zipkindatasourcecfg"
         ],
-<<<<<<< HEAD
-        "count": 59
-=======
         "count": 56
->>>>>>> 591501ef
       },
       "stable": {
         "name": "stable",
