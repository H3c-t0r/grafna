--- conflicted
+++ resolved
@@ -2002,11 +2002,7 @@
           "textpanelcfg",
           "xychartpanelcfg"
         ],
-<<<<<<< HEAD
         "count": 21
-=======
-        "count": 22
->>>>>>> f815c690
       },
       "mature": {
         "name": "mature",
@@ -2080,11 +2076,7 @@
           "zipkindataquery",
           "zipkindatasourcecfg"
         ],
-<<<<<<< HEAD
         "count": 51
-=======
-        "count": 49
->>>>>>> f815c690
       },
       "stable": {
         "name": "stable",
