package querydata_test

import (
	"bytes"
	"context"
	"encoding/json"
	"io/ioutil"
	"math"
	"net/http"
	"testing"
	"time"

	"github.com/grafana/grafana-plugin-sdk-go/backend"
	sdkhttpclient "github.com/grafana/grafana-plugin-sdk-go/backend/httpclient"
	"github.com/grafana/grafana-plugin-sdk-go/data"
	"github.com/grafana/grafana/pkg/infra/httpclient"
	"github.com/grafana/grafana/pkg/infra/tracing"
	"github.com/grafana/grafana/pkg/setting"
	"github.com/grafana/grafana/pkg/tsdb/prometheus/buffered"
	"github.com/grafana/grafana/pkg/tsdb/prometheus/models"
	"github.com/grafana/grafana/pkg/tsdb/prometheus/querydata"
	apiv1 "github.com/prometheus/client_golang/api/prometheus/v1"
	p "github.com/prometheus/common/model"
	"github.com/stretchr/testify/require"
)

func TestPrometheus_parseTimeSeriesResponse(t *testing.T) {
	t.Run("exemplars response should be sampled and parsed normally", func(t *testing.T) {
		t.Skip()
		exemplars := []apiv1.ExemplarQueryResult{
			{
				SeriesLabels: p.LabelSet{
					"__name__": "tns_request_duration_seconds_bucket",
					"instance": "app:80",
					"job":      "tns/app",
				},
				Exemplars: []apiv1.Exemplar{
					{
						Labels:    p.LabelSet{"traceID": "test1"},
						Value:     0.003535405,
						Timestamp: p.TimeFromUnixNano(time.Now().Add(-2 * time.Minute).UnixNano()),
					},
					{
						Labels:    p.LabelSet{"traceID": "test2"},
						Value:     0.005555605,
						Timestamp: p.TimeFromUnixNano(time.Now().Add(-4 * time.Minute).UnixNano()),
					},
					{
						Labels:    p.LabelSet{"traceID": "test3"},
						Value:     0.007545445,
						Timestamp: p.TimeFromUnixNano(time.Now().Add(-6 * time.Minute).UnixNano()),
					},
					{
						Labels:    p.LabelSet{"traceID": "test4"},
						Value:     0.009545445,
						Timestamp: p.TimeFromUnixNano(time.Now().Add(-7 * time.Minute).UnixNano()),
					},
				},
			},
		}

<<<<<<< HEAD
		tctx := setup(true)
=======
		tctx, err := setup(true)
		require.NoError(t, err)
>>>>>>> 82e32447

		qm := models.QueryModel{
			LegendFormat:  "legend {{app}}",
			UtcOffsetSec:  0,
			ExemplarQuery: true,
		}
		b, err := json.Marshal(&qm)
		require.NoError(t, err)
		query := backend.DataQuery{
			RefID: "A",
			JSON:  b,
		}
		res, err := execute(tctx, query, exemplars)
		require.NoError(t, err)

		// Test fields
		require.Len(t, res, 1)
		//		require.Equal(t, res[0].Name, "exemplar")
		require.Equal(t, res[0].Fields[0].Name, "Time")
		require.Equal(t, res[0].Fields[1].Name, "Value")
		require.Len(t, res[0].Fields, 6)

		// Test correct values (sampled to 2)
		require.Equal(t, res[0].Fields[1].Len(), 2)
		require.Equal(t, res[0].Fields[1].At(0), 0.009545445)
		require.Equal(t, res[0].Fields[1].At(1), 0.003535405)
	})

	t.Run("matrix response should be parsed normally", func(t *testing.T) {
		values := []p.SamplePair{
			{Value: 1, Timestamp: 1000},
			{Value: 2, Timestamp: 2000},
			{Value: 3, Timestamp: 3000},
			{Value: 4, Timestamp: 4000},
			{Value: 5, Timestamp: 5000},
		}
		result := queryResult{
			Type: p.ValMatrix,
			Result: p.Matrix{
				&p.SampleStream{
					Metric: p.Metric{"app": "Application", "tag2": "tag2"},
					Values: values,
				},
			},
		}

		qm := models.QueryModel{
			LegendFormat: "legend {{app}}",
			UtcOffsetSec: 0,
			RangeQuery:   true,
		}
		b, err := json.Marshal(&qm)
		require.NoError(t, err)
		query := backend.DataQuery{
			TimeRange: backend.TimeRange{
				From: time.Unix(1, 0).UTC(),
				To:   time.Unix(5, 0).UTC(),
			},
			JSON: b,
		}
<<<<<<< HEAD
		tctx := setup(true)
=======
		tctx, err := setup(true)
		require.NoError(t, err)
>>>>>>> 82e32447
		res, err := execute(tctx, query, result)
		require.NoError(t, err)

		require.Len(t, res, 1)
		require.Len(t, res[0].Fields, 2)
		require.Len(t, res[0].Fields[0].Labels, 0)
		require.Equal(t, "Time", res[0].Fields[0].Name)
		require.Len(t, res[0].Fields[1].Labels, 2)
		require.Equal(t, "app=Application, tag2=tag2", res[0].Fields[1].Labels.String())
		require.Equal(t, "legend Application", res[0].Fields[1].Name)

		// Ensure the timestamps are UTC zoned
		testValue := res[0].Fields[0].At(0)
		require.Equal(t, "UTC", testValue.(time.Time).Location().String())
	})

	t.Run("matrix response with missed data points should be parsed correctly", func(t *testing.T) {
		values := []p.SamplePair{
			{Value: 1, Timestamp: 1000},
			{Value: 4, Timestamp: 4000},
		}
		result := queryResult{
			Type: p.ValMatrix,
			Result: p.Matrix{
				&p.SampleStream{
					Metric: p.Metric{"app": "Application", "tag2": "tag2"},
					Values: values,
				},
			},
		}

		qm := models.QueryModel{
			LegendFormat: "",
			UtcOffsetSec: 0,
			RangeQuery:   true,
		}
		b, err := json.Marshal(&qm)
		require.NoError(t, err)
		query := backend.DataQuery{
			TimeRange: backend.TimeRange{
				From: time.Unix(1, 0).UTC(),
				To:   time.Unix(4, 0).UTC(),
			},
			JSON: b,
		}
<<<<<<< HEAD
		tctx := setup(true)
=======
		tctx, err := setup(true)
		require.NoError(t, err)
>>>>>>> 82e32447
		res, err := execute(tctx, query, result)

		require.NoError(t, err)
		require.Len(t, res, 1)
		require.Equal(t, res[0].Fields[0].Len(), 2)
		require.Equal(t, time.Unix(1, 0).UTC(), res[0].Fields[0].At(0))
		require.Equal(t, time.Unix(4, 0).UTC(), res[0].Fields[0].At(1))
		require.Equal(t, res[0].Fields[1].Len(), 2)
		require.Equal(t, float64(1), *res[0].Fields[1].At(0).(*float64))
		require.Equal(t, float64(4), *res[0].Fields[1].At(1).(*float64))
	})

	t.Run("matrix response with from alerting missed data points should be parsed correctly", func(t *testing.T) {
		values := []p.SamplePair{
			{Value: 1, Timestamp: 1000},
			{Value: 4, Timestamp: 4000},
		}
		result := queryResult{
			Type: p.ValMatrix,
			Result: p.Matrix{
				&p.SampleStream{
					Metric: p.Metric{"app": "Application", "tag2": "tag2"},
					Values: values,
				},
			},
		}

		qm := models.QueryModel{
			LegendFormat: "",
			UtcOffsetSec: 0,
			RangeQuery:   true,
		}
		b, err := json.Marshal(&qm)
		require.NoError(t, err)
		query := backend.DataQuery{
			TimeRange: backend.TimeRange{
				From: time.Unix(1, 0).UTC(),
				To:   time.Unix(4, 0).UTC(),
			},
			JSON: b,
		}
<<<<<<< HEAD
		tctx := setup(true)
=======
		tctx, err := setup(true)
		require.NoError(t, err)
>>>>>>> 82e32447
		res, err := execute(tctx, query, result)

		require.NoError(t, err)
		require.Len(t, res, 1)
		require.Len(t, res[0].Fields, 2)
		require.Len(t, res[0].Fields[0].Labels, 0)
		require.Equal(t, res[0].Fields[0].Name, "Time")
		require.Len(t, res[0].Fields[1].Labels, 2)
		require.Equal(t, res[0].Fields[1].Labels.String(), "app=Application, tag2=tag2")
		require.Equal(t, "{app=\"Application\", tag2=\"tag2\"}", res[0].Fields[1].Name)
	})

	t.Run("matrix response with NaN value should be changed to null", func(t *testing.T) {
		result := queryResult{
			Type: p.ValMatrix,
			Result: p.Matrix{
				&p.SampleStream{
					Metric: p.Metric{"app": "Application"},
					Values: []p.SamplePair{
						{Value: p.SampleValue(math.NaN()), Timestamp: 1000},
					},
				},
			},
		}

		qm := models.QueryModel{
			LegendFormat: "",
			UtcOffsetSec: 0,
			RangeQuery:   true,
		}
		b, err := json.Marshal(&qm)
		require.NoError(t, err)
		query := backend.DataQuery{
			TimeRange: backend.TimeRange{
				From: time.Unix(1, 0).UTC(),
				To:   time.Unix(4, 0).UTC(),
			},
			JSON: b,
		}

<<<<<<< HEAD
		tctx := setup(true)
=======
		tctx, err := setup(true)
		require.NoError(t, err)
>>>>>>> 82e32447
		res, err := execute(tctx, query, result)
		require.NoError(t, err)

		require.Equal(t, "{app=\"Application\"}", res[0].Fields[1].Name)
		require.True(t, math.IsNaN(*res[0].Fields[1].At(0).(*float64)))
	})

	t.Run("vector response should be parsed normally", func(t *testing.T) {
		qr := queryResult{
			Type: p.ValVector,
			Result: p.Vector{
				&p.Sample{
					Metric:    p.Metric{"app": "Application", "tag2": "tag2"},
					Value:     1,
					Timestamp: 123,
				},
			},
		}
		qm := models.QueryModel{
			LegendFormat: "legend {{app}}",
			UtcOffsetSec: 0,
			InstantQuery: true,
		}
		b, err := json.Marshal(&qm)
		require.NoError(t, err)
		query := backend.DataQuery{
			JSON: b,
		}
<<<<<<< HEAD
		tctx := setup(true)
=======
		tctx, err := setup(true)
		require.NoError(t, err)
>>>>>>> 82e32447
		res, err := execute(tctx, query, qr)
		require.NoError(t, err)

		require.Len(t, res, 1)
		require.Len(t, res[0].Fields, 2)
		require.Len(t, res[0].Fields[0].Labels, 0)
		require.Equal(t, res[0].Fields[0].Name, "Time")
		require.Equal(t, res[0].Fields[0].Name, "Time")
		require.Len(t, res[0].Fields[1].Labels, 2)
		require.Equal(t, res[0].Fields[1].Labels.String(), "app=Application, tag2=tag2")
		require.Equal(t, "legend Application", res[0].Fields[1].Name)

		// Ensure the timestamps are UTC zoned
		testValue := res[0].Fields[0].At(0)
		require.Equal(t, "UTC", testValue.(time.Time).Location().String())
		require.Equal(t, int64(123), testValue.(time.Time).UnixMilli())
	})

	t.Run("scalar response should be parsed normally", func(t *testing.T) {
		t.Skip("TODO: implement scalar responses")
		qr := queryResult{
			Type: p.ValScalar,
			Result: &p.Scalar{
				Value:     1,
				Timestamp: 123,
			},
		}
		qm := models.QueryModel{
			LegendFormat: "",
			UtcOffsetSec: 0,
			InstantQuery: true,
		}
		b, err := json.Marshal(&qm)
		require.NoError(t, err)
		query := backend.DataQuery{
			JSON: b,
		}
<<<<<<< HEAD
		tctx := setup(true)
=======
		tctx, err := setup(true)
		require.NoError(t, err)
>>>>>>> 82e32447
		res, err := execute(tctx, query, qr)
		require.NoError(t, err)

		require.Len(t, res, 1)
		require.Len(t, res[0].Fields, 2)
		require.Len(t, res[0].Fields[0].Labels, 0)
		require.Equal(t, res[0].Fields[0].Name, "Time")
		require.Equal(t, "1", res[0].Fields[1].Name)

		// Ensure the timestamps are UTC zoned
		testValue := res[0].Fields[0].At(0)
		require.Equal(t, "UTC", testValue.(time.Time).Location().String())
		require.Equal(t, int64(123), testValue.(time.Time).UnixMilli())
	})
}

type queryResult struct {
	Type   p.ValueType `json:"resultType"`
	Result interface{} `json:"result"`
}

func execute(tctx *testContext, query backend.DataQuery, qr interface{}) (data.Frames, error) {
	req := backend.QueryDataRequest{
		Queries: []backend.DataQuery{query},
		Headers: map[string]string{},
	}

	promRes, err := toAPIResponse(qr)
	if err != nil {
		return nil, err
	}
	tctx.httpProvider.setResponse(promRes)

	res, err := tctx.queryData.Execute(context.Background(), &req)
	if err != nil {
		return nil, err
	}

	return res.Responses[req.Queries[0].RefID].Frames, nil
}

type apiResponse struct {
	Status string          `json:"status"`
	Data   json.RawMessage `json:"data"`
}

func toAPIResponse(d interface{}) (*http.Response, error) {
	b, err := json.Marshal(d)
	if err != nil {
		return nil, err
	}

	res := apiResponse{
		Status: "success",
		Data:   json.RawMessage(b),
	}

	raw, err := json.Marshal(&res)
	if err != nil {
		return nil, err
	}

	return &http.Response{
		StatusCode: 200,
		Body:       ioutil.NopCloser(bytes.NewReader(raw)),
	}, nil
}

type testContext struct {
	httpProvider *fakeHttpClientProvider
	queryData    *querydata.QueryData
}

<<<<<<< HEAD
func setup(wideFrames bool) *testContext {
	tracer, err := tracing.InitializeTracerForTest()
	if err != nil {
		panic(err)
	}
=======
func setup(wideFrames bool) (*testContext, error) {
	tracer := tracing.InitializeTracerForTest()
>>>>>>> 82e32447
	httpProvider := &fakeHttpClientProvider{
		opts: sdkhttpclient.Options{
			Timeouts: &sdkhttpclient.DefaultTimeoutOptions,
		},
		res: &http.Response{
			StatusCode: 200,
			Body:       ioutil.NopCloser(bytes.NewReader([]byte(`{}`))),
		},
	}
<<<<<<< HEAD
	queryData, _ := querydata.New(
		httpProvider,
		setting.NewCfg(),
		&fakeFeatureToggles{flags: map[string]bool{"prometheusStreamingJSONParser": true, "prometheusWideSeries": wideFrames}},
		tracer,
		backend.DataSourceInstanceSettings{URL: "http://localhost:9090", JSONData: json.RawMessage(`{"timeInterval": "15s"}`)},
		&fakeLogger{},
	)
=======
	settings := backend.DataSourceInstanceSettings{
		URL:      "http://localhost:9090",
		JSONData: json.RawMessage(`{"timeInterval": "15s"}`),
	}

	features := &fakeFeatureToggles{flags: map[string]bool{"prometheusStreamingJSONParser": true, "prometheusWideSeries": wideFrames}}

	opts, err := buffered.CreateTransportOptions(settings, &setting.Cfg{}, &fakeLogger{})
	if err != nil {
		return nil, err
	}

	httpClient, err := httpProvider.New(*opts)
	if err != nil {
		return nil, err
	}

	queryData, _ := querydata.New(httpClient, features, tracer, settings, &fakeLogger{})
>>>>>>> 82e32447

	return &testContext{
		httpProvider: httpProvider,
		queryData:    queryData,
	}, nil
}

type fakeFeatureToggles struct {
	flags map[string]bool
}

func (f *fakeFeatureToggles) IsEnabled(feature string) bool {
	return f.flags[feature]
}

type fakeHttpClientProvider struct {
	httpclient.Provider
	opts sdkhttpclient.Options
	res  *http.Response
}

func (p *fakeHttpClientProvider) New(opts ...sdkhttpclient.Options) (*http.Client, error) {
	p.opts = opts[0]
	c, err := sdkhttpclient.New(opts[0])
	if err != nil {
		return nil, err
	}
	c.Transport = p
	return c, nil
}

func (p *fakeHttpClientProvider) GetTransport(opts ...sdkhttpclient.Options) (http.RoundTripper, error) {
	p.opts = opts[0]
	return http.DefaultTransport, nil
}

func (p *fakeHttpClientProvider) setResponse(res *http.Response) {
	p.res = res
}

func (p *fakeHttpClientProvider) RoundTrip(req *http.Request) (*http.Response, error) {
	return p.res, nil
}<|MERGE_RESOLUTION|>--- conflicted
+++ resolved
@@ -59,12 +59,8 @@
 			},
 		}
 
-<<<<<<< HEAD
-		tctx := setup(true)
-=======
-		tctx, err := setup(true)
-		require.NoError(t, err)
->>>>>>> 82e32447
+		tctx, err := setup(true)
+		require.NoError(t, err)
 
 		qm := models.QueryModel{
 			LegendFormat:  "legend {{app}}",
@@ -125,12 +121,8 @@
 			},
 			JSON: b,
 		}
-<<<<<<< HEAD
-		tctx := setup(true)
-=======
-		tctx, err := setup(true)
-		require.NoError(t, err)
->>>>>>> 82e32447
+		tctx, err := setup(true)
+		require.NoError(t, err)
 		res, err := execute(tctx, query, result)
 		require.NoError(t, err)
 
@@ -176,12 +168,8 @@
 			},
 			JSON: b,
 		}
-<<<<<<< HEAD
-		tctx := setup(true)
-=======
-		tctx, err := setup(true)
-		require.NoError(t, err)
->>>>>>> 82e32447
+		tctx, err := setup(true)
+		require.NoError(t, err)
 		res, err := execute(tctx, query, result)
 
 		require.NoError(t, err)
@@ -223,12 +211,8 @@
 			},
 			JSON: b,
 		}
-<<<<<<< HEAD
-		tctx := setup(true)
-=======
-		tctx, err := setup(true)
-		require.NoError(t, err)
->>>>>>> 82e32447
+		tctx, err := setup(true)
+		require.NoError(t, err)
 		res, err := execute(tctx, query, result)
 
 		require.NoError(t, err)
@@ -269,12 +253,8 @@
 			JSON: b,
 		}
 
-<<<<<<< HEAD
-		tctx := setup(true)
-=======
-		tctx, err := setup(true)
-		require.NoError(t, err)
->>>>>>> 82e32447
+		tctx, err := setup(true)
+		require.NoError(t, err)
 		res, err := execute(tctx, query, result)
 		require.NoError(t, err)
 
@@ -303,12 +283,8 @@
 		query := backend.DataQuery{
 			JSON: b,
 		}
-<<<<<<< HEAD
-		tctx := setup(true)
-=======
-		tctx, err := setup(true)
-		require.NoError(t, err)
->>>>>>> 82e32447
+		tctx, err := setup(true)
+		require.NoError(t, err)
 		res, err := execute(tctx, query, qr)
 		require.NoError(t, err)
 
@@ -346,12 +322,8 @@
 		query := backend.DataQuery{
 			JSON: b,
 		}
-<<<<<<< HEAD
-		tctx := setup(true)
-=======
-		tctx, err := setup(true)
-		require.NoError(t, err)
->>>>>>> 82e32447
+		tctx, err := setup(true)
+		require.NoError(t, err)
 		res, err := execute(tctx, query, qr)
 		require.NoError(t, err)
 
@@ -425,16 +397,8 @@
 	queryData    *querydata.QueryData
 }
 
-<<<<<<< HEAD
-func setup(wideFrames bool) *testContext {
-	tracer, err := tracing.InitializeTracerForTest()
-	if err != nil {
-		panic(err)
-	}
-=======
 func setup(wideFrames bool) (*testContext, error) {
 	tracer := tracing.InitializeTracerForTest()
->>>>>>> 82e32447
 	httpProvider := &fakeHttpClientProvider{
 		opts: sdkhttpclient.Options{
 			Timeouts: &sdkhttpclient.DefaultTimeoutOptions,
@@ -444,16 +408,6 @@
 			Body:       ioutil.NopCloser(bytes.NewReader([]byte(`{}`))),
 		},
 	}
-<<<<<<< HEAD
-	queryData, _ := querydata.New(
-		httpProvider,
-		setting.NewCfg(),
-		&fakeFeatureToggles{flags: map[string]bool{"prometheusStreamingJSONParser": true, "prometheusWideSeries": wideFrames}},
-		tracer,
-		backend.DataSourceInstanceSettings{URL: "http://localhost:9090", JSONData: json.RawMessage(`{"timeInterval": "15s"}`)},
-		&fakeLogger{},
-	)
-=======
 	settings := backend.DataSourceInstanceSettings{
 		URL:      "http://localhost:9090",
 		JSONData: json.RawMessage(`{"timeInterval": "15s"}`),
@@ -472,7 +426,6 @@
 	}
 
 	queryData, _ := querydata.New(httpClient, features, tracer, settings, &fakeLogger{})
->>>>>>> 82e32447
 
 	return &testContext{
 		httpProvider: httpProvider,
