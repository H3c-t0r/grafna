--- conflicted
+++ resolved
@@ -121,29 +121,6 @@
 	}
 
 	if q.InstantQuery {
-<<<<<<< HEAD
-		res, err := s.instantQuery(traceCtx, client, q, headers)
-		if err != nil {
-			return nil, err
-		}
-		response.Error = res.Error
-		response.Frames = res.Frames
-	}
-
-	if q.RangeQuery {
-		res, err := s.rangeQuery(traceCtx, client, q, headers)
-		if err != nil {
-			return nil, err
-		}
-		if res.Error != nil {
-			if response.Error == nil {
-				response.Error = res.Error
-			} else {
-				response.Error = fmt.Errorf("%v %w", response.Error, res.Error) // lovely
-			}
-		}
-		response.Frames = append(response.Frames, res.Frames...)
-=======
 		res := s.instantQuery(traceCtx, client, q, headers)
 		dr.Error = res.Error
 		dr.Frames = res.Frames
@@ -159,7 +136,6 @@
 			}
 		}
 		dr.Frames = append(dr.Frames, res.Frames...)
->>>>>>> ae830f68
 	}
 
 	if q.ExemplarQuery {
@@ -175,14 +151,8 @@
 	return dr
 }
 
-<<<<<<< HEAD
-func (s *QueryData) rangeQuery(ctx context.Context, c *client.Client, q *models.Query, headers map[string]string) (*backend.DataResponse, error) {
-	//nolint:bodyclose // fixed in main
-	res, err := c.QueryRange(ctx, q, sdkHeaderToHttpHeader(headers))
-=======
 func (s *QueryData) rangeQuery(ctx context.Context, c *client.Client, q *models.Query, headers map[string]string) backend.DataResponse {
 	res, err := c.QueryRange(ctx, q)
->>>>>>> ae830f68
 	if err != nil {
 		return backend.DataResponse{
 			Error: err,
@@ -199,14 +169,8 @@
 	return s.parseResponse(ctx, q, res)
 }
 
-<<<<<<< HEAD
-func (s *QueryData) instantQuery(ctx context.Context, c *client.Client, q *models.Query, headers map[string]string) (*backend.DataResponse, error) {
-	//nolint:bodyclose // fixed in main
-	res, err := c.QueryInstant(ctx, q, sdkHeaderToHttpHeader(headers))
-=======
 func (s *QueryData) instantQuery(ctx context.Context, c *client.Client, q *models.Query, headers map[string]string) backend.DataResponse {
 	res, err := c.QueryInstant(ctx, q)
->>>>>>> ae830f68
 	if err != nil {
 		return backend.DataResponse{
 			Error: err,
@@ -230,14 +194,8 @@
 	return s.parseResponse(ctx, q, res)
 }
 
-<<<<<<< HEAD
-func (s *QueryData) exemplarQuery(ctx context.Context, c *client.Client, q *models.Query, headers map[string]string) (*backend.DataResponse, error) {
-	//nolint:bodyclose // fixed in main
-	res, err := c.QueryExemplars(ctx, q, sdkHeaderToHttpHeader(headers))
-=======
 func (s *QueryData) exemplarQuery(ctx context.Context, c *client.Client, q *models.Query, headers map[string]string) backend.DataResponse {
 	res, err := c.QueryExemplars(ctx, q)
->>>>>>> ae830f68
 	if err != nil {
 		return backend.DataResponse{
 			Error: err,
