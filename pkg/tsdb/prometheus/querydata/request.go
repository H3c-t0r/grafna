--- conflicted
+++ resolved
@@ -160,39 +160,24 @@
 	return response, nil
 }
 
-<<<<<<< HEAD
 func (s *QueryData) rangeQuery(ctx context.Context, c *client.Client, q *models.Query, headers map[string]string) (backend.DataResponse, error) {
-	res, err := c.QueryRange(ctx, q, sdkHeaderToHttpHeader(headers))
-=======
-func (s *QueryData) rangeQuery(ctx context.Context, c *client.Client, q *models.Query, headers map[string]string) (*backend.DataResponse, error) {
 	res, err := c.QueryRange(ctx, q)
->>>>>>> 2505f112
 	if err != nil {
 		return backend.DataResponse{}, err
 	}
 	return s.parseResponse(ctx, q, res)
 }
 
-<<<<<<< HEAD
 func (s *QueryData) instantQuery(ctx context.Context, c *client.Client, q *models.Query, headers map[string]string) (backend.DataResponse, error) {
-	res, err := c.QueryInstant(ctx, q, sdkHeaderToHttpHeader(headers))
-=======
-func (s *QueryData) instantQuery(ctx context.Context, c *client.Client, q *models.Query, headers map[string]string) (*backend.DataResponse, error) {
 	res, err := c.QueryInstant(ctx, q)
->>>>>>> 2505f112
 	if err != nil {
 		return backend.DataResponse{}, err
 	}
 	return s.parseResponse(ctx, q, res)
 }
 
-<<<<<<< HEAD
 func (s *QueryData) exemplarQuery(ctx context.Context, c *client.Client, q *models.Query, headers map[string]string) (backend.DataResponse, error) {
-	res, err := c.QueryExemplars(ctx, q, sdkHeaderToHttpHeader(headers))
-=======
-func (s *QueryData) exemplarQuery(ctx context.Context, c *client.Client, q *models.Query, headers map[string]string) (*backend.DataResponse, error) {
 	res, err := c.QueryExemplars(ctx, q)
->>>>>>> 2505f112
 	if err != nil {
 		return backend.DataResponse{}, err
 	}
