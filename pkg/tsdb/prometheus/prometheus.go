package prometheus

import (
	"context"
	"encoding/json"
	"errors"
	"fmt"
	"math"
	"net/http"
	"regexp"
	"sort"
	"strconv"
	"strings"
	"time"

	"github.com/grafana/grafana-plugin-sdk-go/backend"
	"github.com/grafana/grafana-plugin-sdk-go/backend/datasource"
	sdkhttpclient "github.com/grafana/grafana-plugin-sdk-go/backend/httpclient"
	"github.com/grafana/grafana-plugin-sdk-go/backend/instancemgmt"
	"github.com/grafana/grafana-plugin-sdk-go/data"
	"github.com/grafana/grafana/pkg/infra/httpclient"
	"github.com/grafana/grafana/pkg/infra/log"
	"github.com/grafana/grafana/pkg/plugins/backendplugin"
	"github.com/grafana/grafana/pkg/plugins/backendplugin/coreplugin"
	"github.com/grafana/grafana/pkg/tsdb/intervalv2"
	"github.com/opentracing/opentracing-go"
	"github.com/prometheus/client_golang/api"
	apiv1 "github.com/prometheus/client_golang/api/prometheus/v1"
	"github.com/prometheus/common/model"
)

var (
	plog         = log.New("tsdb.prometheus")
	legendFormat = regexp.MustCompile(`\{\{\s*(.+?)\s*\}\}`)
	safeRes      = 11000
)

type Service struct {
	httpClientProvider httpclient.Provider
	intervalCalculator intervalv2.Calculator
	im                 instancemgmt.InstanceManager
}

func ProvideService(httpClientProvider httpclient.Provider, backendPluginManager backendplugin.Manager) (*Service, error) {
	plog.Debug("initializing")
	im := datasource.NewInstanceManager(newInstanceSettings())

	s := &Service{
		httpClientProvider: httpClientProvider,
		intervalCalculator: intervalv2.NewCalculator(),
		im:                 im,
	}

	factory := coreplugin.New(backend.ServeOpts{
		QueryDataHandler: s,
	})
	if err := backendPluginManager.Register("prometheus", factory); err != nil {
		plog.Error("Failed to register plugin", "error", err)
		return nil, err
	}

	return s, nil
}

func newInstanceSettings() datasource.InstanceFactoryFunc {
	return func(settings backend.DataSourceInstanceSettings) (instancemgmt.Instance, error) {
		defaultHttpMethod := http.MethodPost
		jsonData := map[string]interface{}{}
		err := json.Unmarshal(settings.JSONData, &jsonData)
		if err != nil {
			return nil, fmt.Errorf("error reading settings: %w", err)
		}
		httpCliOpts, err := settings.HTTPClientOptions()
		if err != nil {
			return nil, fmt.Errorf("error getting http options: %w", err)
		}

		// Set SigV4 service namespace
		if httpCliOpts.SigV4 != nil {
			httpCliOpts.SigV4.Service = "aps"
		}

		httpMethod, ok := jsonData["httpMethod"].(string)
		if !ok {
			httpMethod = defaultHttpMethod
		}

		// timeInterval can be a string or can be missing.
		// if it is missing, we set it to empty-string

		timeInterval := ""

		timeIntervalJson := jsonData["timeInterval"]
		if timeIntervalJson != nil {
			// if it is not nil, it must be a string
			timeInterval, ok = timeIntervalJson.(string)
			if !ok {
				return nil, errors.New("invalid time-interval provided")
			}
		}

		mdl := DatasourceInfo{
			ID:             settings.ID,
			URL:            settings.URL,
			HTTPClientOpts: httpCliOpts,
			HTTPMethod:     httpMethod,
			TimeInterval:   timeInterval,
		}
		return mdl, nil
	}
}

//nolint: staticcheck // plugins.DataResponse deprecated
func (s *Service) QueryData(ctx context.Context, req *backend.QueryDataRequest) (*backend.QueryDataResponse, error) {
	if len(req.Queries) == 0 {
		return &backend.QueryDataResponse{}, fmt.Errorf("query contains no queries")
	}

	dsInfo, err := s.getDSInfo(req.PluginContext)
	if err != nil {
		return nil, err
	}
	client, err := getClient(dsInfo, s)
	if err != nil {
		return nil, err
	}

	result := backend.QueryDataResponse{
		Responses: backend.Responses{},
	}

	queries, err := s.parseQuery(req, dsInfo)
	if err != nil {
		return &result, err
	}

	for _, query := range queries {
		plog.Debug("Sending query", "start", query.Start, "end", query.End, "step", query.Step, "query", query.Expr)

		span, ctx := opentracing.StartSpanFromContext(ctx, "datasource.prometheus")
		span.SetTag("expr", query.Expr)
		span.SetTag("start_unixnano", query.Start.UnixNano())
		span.SetTag("stop_unixnano", query.End.UnixNano())
		defer span.Finish()

<<<<<<< HEAD
		response := make(map[PrometheusQueryType]interface{})

		timeRange := apiv1.Range{
			Step: query.Step,
			// Align query range to step. It rounds start and end down to a multiple of step.
			Start: time.Unix(int64(math.Floor((float64(query.Start.Unix()+query.UtcOffsetSec)/query.Step.Seconds()))*query.Step.Seconds()-float64(query.UtcOffsetSec)), 0),
			End:   time.Unix(int64(math.Floor((float64(query.End.Unix()+query.UtcOffsetSec)/query.Step.Seconds()))*query.Step.Seconds()-float64(query.UtcOffsetSec)), 0),
		}

		if query.RangeQuery {
=======
		response := make(map[PrometheusQueryType]model.Value)

		if query.RangeQuery {
			timeRange := apiv1.Range{
				Step: query.Step,
				// Align query range to step. It rounds start and end down to a multiple of step.
				Start: time.Unix(int64(math.Floor((float64(query.Start.Unix()+query.UtcOffsetSec)/query.Step.Seconds()))*query.Step.Seconds()-float64(query.UtcOffsetSec)), 0),
				End:   time.Unix(int64(math.Floor((float64(query.End.Unix()+query.UtcOffsetSec)/query.Step.Seconds()))*query.Step.Seconds()-float64(query.UtcOffsetSec)), 0),
			}

>>>>>>> df81676d
			rangeResponse, _, err := client.QueryRange(ctx, query.Expr, timeRange)
			if err != nil {
				return &result, fmt.Errorf("query: %s failed with: %v", query.Expr, err)
			}
			response[Range] = rangeResponse
		}

		if query.InstantQuery {
			instantResponse, _, err := client.Query(ctx, query.Expr, query.End)
			if err != nil {
				return &result, fmt.Errorf("query: %s failed with: %v", query.Expr, err)
			}
			response[Instant] = instantResponse
		}

<<<<<<< HEAD
		if query.ExemplarQuery {
			exemplarResponse, err := client.QueryExemplars(ctx, query.Expr, timeRange.Start, timeRange.End)
			if err != nil {
				//If we get error here, exemplars are not supported and we want to return nil response
				exemplarResponse = nil
			}
			response[Exemplar] = exemplarResponse
		}

=======
>>>>>>> df81676d
		frames, err := parseResponse(response, query)
		if err != nil {
			return &result, err
		}

		result.Responses[query.RefId] = backend.DataResponse{
			Frames: frames,
		}
	}

	return &result, nil
}

func getClient(dsInfo *DatasourceInfo, s *Service) (apiv1.API, error) {
	opts := &sdkhttpclient.Options{
		Timeouts:  dsInfo.HTTPClientOpts.Timeouts,
		TLS:       dsInfo.HTTPClientOpts.TLS,
		BasicAuth: dsInfo.HTTPClientOpts.BasicAuth,
	}

	customMiddlewares := customQueryParametersMiddleware(plog)
	opts.Middlewares = []sdkhttpclient.Middleware{customMiddlewares}

	roundTripper, err := s.httpClientProvider.GetTransport(*opts)
	if err != nil {
		return nil, err
	}

	cfg := api.Config{
		Address:      dsInfo.URL,
		RoundTripper: roundTripper,
	}

	client, err := api.NewClient(cfg)
	if err != nil {
		return nil, err
	}

	return apiv1.NewAPI(client), nil
}

func (s *Service) getDSInfo(pluginCtx backend.PluginContext) (*DatasourceInfo, error) {
	i, err := s.im.Get(pluginCtx)
	if err != nil {
		return nil, err
	}

	instance := i.(DatasourceInfo)

	return &instance, nil
}

func formatLegend(metric model.Metric, query *PrometheusQuery) string {
	var legend string

	if query.LegendFormat == "" {
		legend = metric.String()
	} else {
		result := legendFormat.ReplaceAllFunc([]byte(query.LegendFormat), func(in []byte) []byte {
			labelName := strings.Replace(string(in), "{{", "", 1)
			labelName = strings.Replace(labelName, "}}", "", 1)
			labelName = strings.TrimSpace(labelName)
			if val, exists := metric[model.LabelName(labelName)]; exists {
				return []byte(val)
			}
			return []byte{}
		})
		legend = string(result)
	}

	// If legend is empty brackets, use query expression
	if legend == "{}" {
		legend = query.Expr
	}

	return legend
}

func (s *Service) parseQuery(queryContext *backend.QueryDataRequest, dsInfo *DatasourceInfo) ([]*PrometheusQuery, error) {
	qs := []*PrometheusQuery{}
	for _, query := range queryContext.Queries {
		model := &QueryModel{}
		err := json.Unmarshal(query.JSON, model)
		if err != nil {
			return nil, err
		}

		//Calculate interval
		queryInterval := model.Interval
		//If we are using variable or interval/step, we will replace it with calculated interval
		if queryInterval == "$__interval" || queryInterval == "$__interval_ms" {
			queryInterval = ""
		}
		minInterval, err := intervalv2.GetIntervalFrom(dsInfo.TimeInterval, queryInterval, model.IntervalMS, 15*time.Second)
		if err != nil {
			return nil, err
		}

		calculatedInterval := s.intervalCalculator.Calculate(query.TimeRange, minInterval, query.MaxDataPoints)
		safeInterval := s.intervalCalculator.CalculateSafeInterval(query.TimeRange, int64(safeRes))

		adjustedInterval := safeInterval.Value
		if calculatedInterval.Value > safeInterval.Value {
			adjustedInterval = calculatedInterval.Value
		}

		intervalFactor := model.IntervalFactor
		if intervalFactor == 0 {
			intervalFactor = 1
		}

		interval := time.Duration(int64(adjustedInterval) * intervalFactor)
		intervalMs := int64(interval / time.Millisecond)
		rangeS := query.TimeRange.To.Unix() - query.TimeRange.From.Unix()

		// Interpolate variables in expr
		expr := model.Expr
		expr = strings.ReplaceAll(expr, "$__interval_ms", strconv.FormatInt(intervalMs, 10))
		expr = strings.ReplaceAll(expr, "$__interval", intervalv2.FormatDuration(interval))
		expr = strings.ReplaceAll(expr, "$__range_ms", strconv.FormatInt(rangeS*1000, 10))
		expr = strings.ReplaceAll(expr, "$__range_s", strconv.FormatInt(rangeS, 10))
		expr = strings.ReplaceAll(expr, "$__range", strconv.FormatInt(rangeS, 10)+"s")
		expr = strings.ReplaceAll(expr, "$__rate_interval", intervalv2.FormatDuration(calculateRateInterval(interval, dsInfo.TimeInterval, s.intervalCalculator)))

		rangeQuery := model.RangeQuery
		if !model.InstantQuery && !model.RangeQuery {
			// In older dashboards, we were not setting range query param and !range && !instant was run as range query
			rangeQuery = true
		}

		qs = append(qs, &PrometheusQuery{
<<<<<<< HEAD
			Expr:          expr,
			Step:          interval,
			LegendFormat:  model.LegendFormat,
			Start:         query.TimeRange.From,
			End:           query.TimeRange.To,
			RefId:         query.RefID,
			InstantQuery:  model.InstantQuery,
			RangeQuery:    rangeQuery,
			ExemplarQuery: model.ExemplarQuery,
			UtcOffsetSec:  model.UtcOffsetSec,
=======
			Expr:         expr,
			Step:         interval,
			LegendFormat: model.LegendFormat,
			Start:        query.TimeRange.From,
			End:          query.TimeRange.To,
			RefId:        query.RefID,
			InstantQuery: model.InstantQuery,
			RangeQuery:   rangeQuery,
			UtcOffsetSec: model.UtcOffsetSec,
>>>>>>> df81676d
		})
	}
	return qs, nil
}

<<<<<<< HEAD
func parseResponse(value map[PrometheusQueryType]interface{}, query *PrometheusQuery) (data.Frames, error) {
	frames := data.Frames{}

	for queryType, value := range value {
		matrix, ok := value.(model.Matrix)
		if ok {
			matrixFrames := matrixToDataFrames(matrix, query, queryType)
			frames = append(frames, matrixFrames...)
		}

		vector, ok := value.(model.Vector)
		if ok {
			vectorFrames := vectorToDataFrames(vector, query, queryType)
			frames = append(frames, vectorFrames...)
=======
func parseResponse(value map[PrometheusQueryType]model.Value, query *PrometheusQuery) (data.Frames, error) {
	allFrames := data.Frames{}

	for queryType, value := range value {
		var frames data.Frames

		matrix, ok := value.(model.Matrix)
		if ok {
			frames = matrixToDataFrames(matrix, query, queryType)
		}

		vector, ok := value.(model.Vector)
		if ok {
			frames = vectorToDataFrames(vector, query, queryType)
>>>>>>> df81676d
		}

		scalar, ok := value.(*model.Scalar)
		if ok {
<<<<<<< HEAD
			scalarFrames := scalarToDataFrames(scalar, query, queryType)
			frames = append(frames, scalarFrames...)
		}

		exemplar, ok := value.([]apiv1.ExemplarQueryResult)
		if ok {
			exemplarFrames := exemplarToDataFrames(exemplar, query, queryType)
			frames = append(frames, exemplarFrames...)
		}
	}
	return frames, nil
=======
			frames = scalarToDataFrames(scalar, query, queryType)
		}

		for _, frame := range frames {
			frame.Meta = &data.FrameMeta{
				Custom: map[string]PrometheusQueryType{
					"queryType": queryType,
				},
			}
		}

		allFrames = append(allFrames, frames...)
	}

	return allFrames, nil
>>>>>>> df81676d
}

// IsAPIError returns whether err is or wraps a Prometheus error.
func IsAPIError(err error) bool {
	// Check if the right error type is in err's chain.
	var e *apiv1.Error
	return errors.As(err, &e)
}

func ConvertAPIError(err error) error {
	var e *apiv1.Error
	if errors.As(err, &e) {
		return fmt.Errorf("%s: %s", e.Msg, e.Detail)
	}
	return err
}

func calculateRateInterval(interval time.Duration, scrapeInterval string, intervalCalculator intervalv2.Calculator) time.Duration {
	scrape := scrapeInterval
	if scrape == "" {
		scrape = "15s"
	}

	scrapeIntervalDuration, err := intervalv2.ParseIntervalStringToTimeDuration(scrape)
	if err != nil {
		return time.Duration(0)
	}

	rateInterval := time.Duration(int(math.Max(float64(interval+scrapeIntervalDuration), float64(4)*float64(scrapeIntervalDuration))))
	return rateInterval
}

func matrixToDataFrames(matrix model.Matrix, query *PrometheusQuery, queryType PrometheusQueryType) data.Frames {
	frames := data.Frames{}

	for _, v := range matrix {
		tags := make(map[string]string, len(v.Metric))
		timeVector := make([]time.Time, 0, len(v.Values))
		values := make([]float64, 0, len(v.Values))
		for k, v := range v.Metric {
			tags[string(k)] = string(v)
		}
		for _, k := range v.Values {
			timeVector = append(timeVector, time.Unix(k.Timestamp.Unix(), 0).UTC())
			values = append(values, float64(k.Value))
		}
		name := formatLegend(v.Metric, query)
		frame := data.NewFrame(name,
			data.NewField("Time", nil, timeVector),
			data.NewField("Value", tags, values).SetConfig(&data.FieldConfig{DisplayNameFromDS: name}))
<<<<<<< HEAD
		frame.Meta = &data.FrameMeta{
			Custom: map[string]PrometheusQueryType{
				"queryType": queryType,
			},
		}
=======
>>>>>>> df81676d
		frames = append(frames, frame)
	}
	return frames
}

func scalarToDataFrames(scalar *model.Scalar, query *PrometheusQuery, queryType PrometheusQueryType) data.Frames {
	timeVector := []time.Time{time.Unix(scalar.Timestamp.Unix(), 0).UTC()}
	values := []float64{float64(scalar.Value)}
	name := fmt.Sprintf("%g", values[0])
	frame := data.NewFrame(name,
		data.NewField("Time", nil, timeVector),
		data.NewField("Value", nil, values).SetConfig(&data.FieldConfig{DisplayNameFromDS: name}))
<<<<<<< HEAD
	frame.Meta = &data.FrameMeta{
		Custom: map[string]PrometheusQueryType{
			"queryType": queryType,
		},
	}

=======
>>>>>>> df81676d
	frames := data.Frames{frame}
	return frames
}

func vectorToDataFrames(vector model.Vector, query *PrometheusQuery, queryType PrometheusQueryType) data.Frames {
	frames := data.Frames{}
	for _, v := range vector {
		name := formatLegend(v.Metric, query)
		tags := make(map[string]string, len(v.Metric))
		timeVector := []time.Time{time.Unix(v.Timestamp.Unix(), 0).UTC()}
		values := []float64{float64(v.Value)}
		for k, v := range v.Metric {
			tags[string(k)] = string(v)
		}
		frame := data.NewFrame(name,
			data.NewField("Time", nil, timeVector),
			data.NewField("Value", tags, values).SetConfig(&data.FieldConfig{DisplayNameFromDS: name}))
<<<<<<< HEAD
		frame.Meta = &data.FrameMeta{
			Custom: map[string]PrometheusQueryType{
				"queryType": queryType,
			},
		}
=======
>>>>>>> df81676d
		frames = append(frames, frame)
	}

	return frames
}

func exemplarToDataFrames(response []apiv1.ExemplarQueryResult, query *PrometheusQuery, queryType PrometheusQueryType) data.Frames {
	frames := data.Frames{}
	events := make([]map[string]interface{}, len(response))
	for _, exemplarData := range response {
		for _, exemplar := range exemplarData.Exemplars {
			event := make(map[string]interface{})
			event["Time"] = time.Unix(exemplar.Timestamp.Unix(), 0).UTC()
			event["Value"] = exemplar.Value
			for k, v := range exemplar.Labels {
				event[string(k)] = string(v)
			}
			for k, v := range exemplarData.SeriesLabels {
				event[string(k)] = string(v)
			}

			events = append(events, event)
		}
	}

	//Sampling of exemplars
	bucketedExemplars := make(map[string][]interface{})
	values := make([]float64, 0)

	//Create bucketed exemplars based on aligned timestamp
	for _, event := range events {
		timeStamp, okTime := event["Time"].(time.Time)
		value, okValue := event["Value"].(model.SampleValue)
		if okTime && okValue {
			alignedTs := fmt.Sprintf("%.0f", math.Floor(float64(timeStamp.Unix())/query.Step.Seconds())*query.Step.Seconds())
			_, ok := bucketedExemplars[alignedTs]
			if !ok {
				bucketedExemplars[alignedTs] = make([]interface{}, 0)
			} else {
				bucketedExemplars[alignedTs] = append(bucketedExemplars[alignedTs], event)
				values = append(values, float64(value))
			}
		}
	}

	//Calculate standard deviation
	standardDeviation := deviation(values)

	//Create slice with all of the bucketed exemplars
	sampledBuckets := make([]string, len(bucketedExemplars))
	for bucketTimes := range bucketedExemplars {
		sampledBuckets = append(sampledBuckets, bucketTimes)
	}
	sort.Strings(sampledBuckets)

	//Sample exemplars based ona value, so we are not showing too many of them
	sampleExemplars := make([]interface{}, 0)
	for _, bucket := range sampledBuckets {
		exemplarsInBucket := bucketedExemplars[bucket]
		if len(exemplarsInBucket) == 1 {
			sampleExemplars = append(sampleExemplars, exemplarsInBucket[0])
		} else {
			bucketValues := make([]float64, len(exemplarsInBucket))
			for _, exmplr := range exemplarsInBucket {
				exemplar, ok := exmplr.(map[string]interface{})
				if ok {
					value, ok := exemplar["Value"].(model.SampleValue)
					if ok {
						bucketValues = append(bucketValues, float64(value))
					}
				}
			}
			sort.Slice(bucketValues, func(i, j int) bool {
				return bucketValues[i] > bucketValues[j]
			})

			sampledBucketValues := make([]float64, 0)
			for _, value := range bucketValues {
				if len(sampledBucketValues) == 0 {
					sampledBucketValues = append(sampledBucketValues, value)
				} else {
					// Then take values only when at least 2 standard deviation distance to previously taken value
					prev := sampledBucketValues[len(sampledBucketValues)-1]
					if standardDeviation != 0 && prev-value >= float64(2)*standardDeviation {
						sampledBucketValues = append(sampledBucketValues, value)
					}
				}
			}
			for _, valueBucket := range sampledBucketValues {
				for _, exmplr := range exemplarsInBucket {
					exemplar, ok := exmplr.(map[string]interface{})
					if ok {
						value, ok := exemplar["Value"].(model.SampleValue)
						if ok {
							if float64(value) == valueBucket {
								sampleExemplars = append(sampleExemplars, exemplar)
							}
						}

					}
				}
			}
		}
	}

	// Create DF from sampled exemplars
	timeVector := make([]time.Time, 0, len(sampleExemplars))
	valuesVector := make([]float64, 0, len(sampleExemplars))
	labelsVector := make(map[string][]string, len(sampleExemplars))

	for _, exmplr := range sampleExemplars {
		exemplar, ok := exmplr.(map[string]interface{})
		if ok {

			for key, value := range exemplar {
				l, ok := value.(string)
				if ok {
					if labelsVector[key] == nil {
						labelsVector[key] = make([]string, 0)
					}
					labelsVector[key] = append(labelsVector[key], l)
				}

				t, ok := value.(time.Time)
				if ok {
					timeVector = append(timeVector, t)
				}

				v, ok := value.(model.SampleValue)
				if ok {
					valuesVector = append(valuesVector, float64(v))
				}
			}
		}
	}

	frame := data.NewFrame("exemplars",
		data.NewField("Time", nil, timeVector),
		data.NewField("Value", nil, valuesVector))

	for label, vector := range labelsVector {
		frame.Fields = append(frame.Fields, data.NewField(label, nil, vector))
	}

	frame.Meta = &data.FrameMeta{
		Custom: map[string]PrometheusQueryType{
			"queryType": queryType,
		},
	}

	frames = append(frames, frame)
	return frames
}

func deviation(values []float64) float64 {
	var sum, mean, sd float64
	valuesLen := float64(len(values))
	for _, value := range values {
		sum += value
	}
	mean = sum / valuesLen
	for j := 0; j < len(values); j++ {
		sd += math.Pow(values[j]-mean, 2)
	}
	return math.Sqrt(sd / (valuesLen - 1))
}<|MERGE_RESOLUTION|>--- conflicted
+++ resolved
@@ -143,7 +143,6 @@
 		span.SetTag("stop_unixnano", query.End.UnixNano())
 		defer span.Finish()
 
-<<<<<<< HEAD
 		response := make(map[PrometheusQueryType]interface{})
 
 		timeRange := apiv1.Range{
@@ -154,18 +153,6 @@
 		}
 
 		if query.RangeQuery {
-=======
-		response := make(map[PrometheusQueryType]model.Value)
-
-		if query.RangeQuery {
-			timeRange := apiv1.Range{
-				Step: query.Step,
-				// Align query range to step. It rounds start and end down to a multiple of step.
-				Start: time.Unix(int64(math.Floor((float64(query.Start.Unix()+query.UtcOffsetSec)/query.Step.Seconds()))*query.Step.Seconds()-float64(query.UtcOffsetSec)), 0),
-				End:   time.Unix(int64(math.Floor((float64(query.End.Unix()+query.UtcOffsetSec)/query.Step.Seconds()))*query.Step.Seconds()-float64(query.UtcOffsetSec)), 0),
-			}
-
->>>>>>> df81676d
 			rangeResponse, _, err := client.QueryRange(ctx, query.Expr, timeRange)
 			if err != nil {
 				return &result, fmt.Errorf("query: %s failed with: %v", query.Expr, err)
@@ -181,7 +168,6 @@
 			response[Instant] = instantResponse
 		}
 
-<<<<<<< HEAD
 		if query.ExemplarQuery {
 			exemplarResponse, err := client.QueryExemplars(ctx, query.Expr, timeRange.Start, timeRange.End)
 			if err != nil {
@@ -191,8 +177,6 @@
 			response[Exemplar] = exemplarResponse
 		}
 
-=======
->>>>>>> df81676d
 		frames, err := parseResponse(response, query)
 		if err != nil {
 			return &result, err
@@ -324,7 +308,6 @@
 		}
 
 		qs = append(qs, &PrometheusQuery{
-<<<<<<< HEAD
 			Expr:          expr,
 			Step:          interval,
 			LegendFormat:  model.LegendFormat,
@@ -335,23 +318,11 @@
 			RangeQuery:    rangeQuery,
 			ExemplarQuery: model.ExemplarQuery,
 			UtcOffsetSec:  model.UtcOffsetSec,
-=======
-			Expr:         expr,
-			Step:         interval,
-			LegendFormat: model.LegendFormat,
-			Start:        query.TimeRange.From,
-			End:          query.TimeRange.To,
-			RefId:        query.RefID,
-			InstantQuery: model.InstantQuery,
-			RangeQuery:   rangeQuery,
-			UtcOffsetSec: model.UtcOffsetSec,
->>>>>>> df81676d
 		})
 	}
 	return qs, nil
 }
 
-<<<<<<< HEAD
 func parseResponse(value map[PrometheusQueryType]interface{}, query *PrometheusQuery) (data.Frames, error) {
 	frames := data.Frames{}
 
@@ -366,27 +337,10 @@
 		if ok {
 			vectorFrames := vectorToDataFrames(vector, query, queryType)
 			frames = append(frames, vectorFrames...)
-=======
-func parseResponse(value map[PrometheusQueryType]model.Value, query *PrometheusQuery) (data.Frames, error) {
-	allFrames := data.Frames{}
-
-	for queryType, value := range value {
-		var frames data.Frames
-
-		matrix, ok := value.(model.Matrix)
-		if ok {
-			frames = matrixToDataFrames(matrix, query, queryType)
-		}
-
-		vector, ok := value.(model.Vector)
-		if ok {
-			frames = vectorToDataFrames(vector, query, queryType)
->>>>>>> df81676d
 		}
 
 		scalar, ok := value.(*model.Scalar)
 		if ok {
-<<<<<<< HEAD
 			scalarFrames := scalarToDataFrames(scalar, query, queryType)
 			frames = append(frames, scalarFrames...)
 		}
@@ -398,38 +352,6 @@
 		}
 	}
 	return frames, nil
-=======
-			frames = scalarToDataFrames(scalar, query, queryType)
-		}
-
-		for _, frame := range frames {
-			frame.Meta = &data.FrameMeta{
-				Custom: map[string]PrometheusQueryType{
-					"queryType": queryType,
-				},
-			}
-		}
-
-		allFrames = append(allFrames, frames...)
-	}
-
-	return allFrames, nil
->>>>>>> df81676d
-}
-
-// IsAPIError returns whether err is or wraps a Prometheus error.
-func IsAPIError(err error) bool {
-	// Check if the right error type is in err's chain.
-	var e *apiv1.Error
-	return errors.As(err, &e)
-}
-
-func ConvertAPIError(err error) error {
-	var e *apiv1.Error
-	if errors.As(err, &e) {
-		return fmt.Errorf("%s: %s", e.Msg, e.Detail)
-	}
-	return err
 }
 
 func calculateRateInterval(interval time.Duration, scrapeInterval string, intervalCalculator intervalv2.Calculator) time.Duration {
@@ -465,14 +387,11 @@
 		frame := data.NewFrame(name,
 			data.NewField("Time", nil, timeVector),
 			data.NewField("Value", tags, values).SetConfig(&data.FieldConfig{DisplayNameFromDS: name}))
-<<<<<<< HEAD
 		frame.Meta = &data.FrameMeta{
 			Custom: map[string]PrometheusQueryType{
 				"queryType": queryType,
 			},
 		}
-=======
->>>>>>> df81676d
 		frames = append(frames, frame)
 	}
 	return frames
@@ -485,15 +404,12 @@
 	frame := data.NewFrame(name,
 		data.NewField("Time", nil, timeVector),
 		data.NewField("Value", nil, values).SetConfig(&data.FieldConfig{DisplayNameFromDS: name}))
-<<<<<<< HEAD
 	frame.Meta = &data.FrameMeta{
 		Custom: map[string]PrometheusQueryType{
 			"queryType": queryType,
 		},
 	}
 
-=======
->>>>>>> df81676d
 	frames := data.Frames{frame}
 	return frames
 }
@@ -511,14 +427,11 @@
 		frame := data.NewFrame(name,
 			data.NewField("Time", nil, timeVector),
 			data.NewField("Value", tags, values).SetConfig(&data.FieldConfig{DisplayNameFromDS: name}))
-<<<<<<< HEAD
 		frame.Meta = &data.FrameMeta{
 			Custom: map[string]PrometheusQueryType{
 				"queryType": queryType,
 			},
 		}
-=======
->>>>>>> df81676d
 		frames = append(frames, frame)
 	}
 
