package testdatasource

import (
	"context"
	"fmt"
	"math/rand"
	"time"

	"github.com/grafana/grafana-plugin-sdk-go/backend"
	"github.com/grafana/grafana-plugin-sdk-go/data"

	"github.com/grafana/grafana/pkg/infra/log"
)

type testStreamHandler struct {
	logger    log.Logger
	frame     *data.Frame
	frameJson data.FrameJSON
}

func newTestStreamHandler(logger log.Logger) *testStreamHandler {
	frame := data.NewFrame("testdata",
		data.NewField("Time", nil, make([]time.Time, 1)),
		data.NewField("Value", nil, make([]float64, 1)),
		data.NewField("Min", nil, make([]float64, 1)),
		data.NewField("Max", nil, make([]float64, 1)),
	)
	frameJson, _ := data.FrameToJSON(frame)
	return &testStreamHandler{
		frame:     frame,
		logger:    logger,
		frameJson: frameJson,
	}
}

func (p *testStreamHandler) SubscribeStream(_ context.Context, req *backend.SubscribeStreamRequest) (*backend.SubscribeStreamResponse, error) {
	p.logger.Debug("Allowing access to stream", "path", req.Path, "user", req.PluginContext.User)
<<<<<<< HEAD
	return &backend.SubscribeStreamResponse{
		Status: backend.SubscribeStreamStatusOK,
		Data:   p.frameJson.Bytes(data.IncludeSchemaOnly),
=======
	initialData, err := backend.NewInitialFrame(p.frame, data.IncludeSchemaOnly)
	if err != nil {
		return nil, err
	}
	return &backend.SubscribeStreamResponse{
		Status:      backend.SubscribeStreamStatusOK,
		InitialData: initialData,
>>>>>>> 063e1b5f
	}, nil
}

func (p *testStreamHandler) PublishStream(_ context.Context, req *backend.PublishStreamRequest) (*backend.PublishStreamResponse, error) {
	p.logger.Debug("Attempt to publish into stream", "path", req.Path, "user", req.PluginContext.User)
	return &backend.PublishStreamResponse{
		Status: backend.PublishStreamStatusPermissionDenied,
	}, nil
}

func (p *testStreamHandler) RunStream(ctx context.Context, request *backend.RunStreamRequest, sender *backend.StreamSender) error {
	p.logger.Debug("New stream call", "path", request.Path)
	var conf testStreamConfig
	switch request.Path {
	case "random-2s-stream":
		conf = testStreamConfig{
			Interval: 2 * time.Second,
		}
	case "random-flakey-stream":
		conf = testStreamConfig{
			Interval: 100 * time.Millisecond,
			Drop:     0.75, // keep 25%
		}
	case "random-20Hz-stream":
		conf = testStreamConfig{
			Interval: 50 * time.Millisecond,
		}
	default:
		return fmt.Errorf("testdata plugin does not support path: %s", request.Path)
	}
	return p.runTestStream(ctx, request.Path, conf, sender)
}

type testStreamConfig struct {
	Interval time.Duration
	Drop     float64
}

func (p *testStreamHandler) runTestStream(ctx context.Context, path string, conf testStreamConfig, sender *backend.StreamSender) error {
	spread := 50.0
	walker := rand.Float64() * 100

	ticker := time.NewTicker(conf.Interval)
	defer ticker.Stop()

	for {
		select {
		case <-ctx.Done():
			p.logger.Debug("Stop streaming data for path", "path", path)
			return ctx.Err()
		case t := <-ticker.C:
			if rand.Float64() < conf.Drop {
				continue
			}
			delta := rand.Float64() - 0.5
			walker += delta

			p.frame.Fields[0].Set(0, t)
			p.frame.Fields[1].Set(0, walker)                                // Value
			p.frame.Fields[2].Set(0, walker-((rand.Float64()*spread)+0.01)) // Min
			p.frame.Fields[3].Set(0, walker+((rand.Float64()*spread)+0.01)) // Max
<<<<<<< HEAD

			err := p.frameJson.SetData(p.frame)
			if err != nil {
				logger.Warn("unable to marshal line", "error", err)
				continue
			}

			packet := &backend.StreamPacket{
				Data: p.frameJson.Bytes(data.IncludeDataOnly),
			}
			if err := sender.Send(packet); err != nil {
=======
			if err := sender.SendFrame(p.frame, data.IncludeDataOnly); err != nil {
>>>>>>> 063e1b5f
				return err
			}
		}
	}
}<|MERGE_RESOLUTION|>--- conflicted
+++ resolved
@@ -13,9 +13,8 @@
 )
 
 type testStreamHandler struct {
-	logger    log.Logger
-	frame     *data.Frame
-	frameJson data.FrameJSON
+	logger log.Logger
+	frame  *data.Frame
 }
 
 func newTestStreamHandler(logger log.Logger) *testStreamHandler {
@@ -25,21 +24,14 @@
 		data.NewField("Min", nil, make([]float64, 1)),
 		data.NewField("Max", nil, make([]float64, 1)),
 	)
-	frameJson, _ := data.FrameToJSON(frame)
 	return &testStreamHandler{
-		frame:     frame,
-		logger:    logger,
-		frameJson: frameJson,
+		frame:  frame,
+		logger: logger,
 	}
 }
 
 func (p *testStreamHandler) SubscribeStream(_ context.Context, req *backend.SubscribeStreamRequest) (*backend.SubscribeStreamResponse, error) {
 	p.logger.Debug("Allowing access to stream", "path", req.Path, "user", req.PluginContext.User)
-<<<<<<< HEAD
-	return &backend.SubscribeStreamResponse{
-		Status: backend.SubscribeStreamStatusOK,
-		Data:   p.frameJson.Bytes(data.IncludeSchemaOnly),
-=======
 	initialData, err := backend.NewInitialFrame(p.frame, data.IncludeSchemaOnly)
 	if err != nil {
 		return nil, err
@@ -47,7 +39,6 @@
 	return &backend.SubscribeStreamResponse{
 		Status:      backend.SubscribeStreamStatusOK,
 		InitialData: initialData,
->>>>>>> 063e1b5f
 	}, nil
 }
 
@@ -109,21 +100,7 @@
 			p.frame.Fields[1].Set(0, walker)                                // Value
 			p.frame.Fields[2].Set(0, walker-((rand.Float64()*spread)+0.01)) // Min
 			p.frame.Fields[3].Set(0, walker+((rand.Float64()*spread)+0.01)) // Max
-<<<<<<< HEAD
-
-			err := p.frameJson.SetData(p.frame)
-			if err != nil {
-				logger.Warn("unable to marshal line", "error", err)
-				continue
-			}
-
-			packet := &backend.StreamPacket{
-				Data: p.frameJson.Bytes(data.IncludeDataOnly),
-			}
-			if err := sender.Send(packet); err != nil {
-=======
 			if err := sender.SendFrame(p.frame, data.IncludeDataOnly); err != nil {
->>>>>>> 063e1b5f
 				return err
 			}
 		}
