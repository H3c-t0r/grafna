--- conflicted
+++ resolved
@@ -10,22 +10,11 @@
 	"github.com/grafana/grafana-plugin-sdk-go/data"
 
 	"github.com/grafana/grafana/pkg/infra/log"
-<<<<<<< HEAD
-	"github.com/grafana/grafana/pkg/plugins"
-	"github.com/grafana/grafana/pkg/plugins/backendplugin/coreplugin"
 	"github.com/grafana/grafana/pkg/services/featuremgmt"
 	"github.com/grafana/grafana/pkg/setting"
 )
 
-const pluginID = "testdata"
-
-func ProvideService(cfg *setting.Cfg, pluginStore plugins.Store, features *featuremgmt.FeatureToggles) (*Service, error) {
-=======
-	"github.com/grafana/grafana/pkg/setting"
-)
-
-func ProvideService(cfg *setting.Cfg) *Service {
->>>>>>> 7fbc7d01
+func ProvideService(cfg *setting.Cfg, features *featuremgmt.FeatureToggles) *Service {
 	s := &Service{
 		features:  features,
 		queryMux:  datasource.NewQueryTypeMux(),
@@ -59,23 +48,13 @@
 	labelFrame      *data.Frame
 	queryMux        *datasource.QueryTypeMux
 	resourceHandler backend.CallResourceHandler
+	features        *featuremgmt.FeatureToggles
 }
 
 func (s *Service) QueryData(ctx context.Context, req *backend.QueryDataRequest) (*backend.QueryDataResponse, error) {
 	return s.queryMux.QueryData(ctx, req)
 }
 
-<<<<<<< HEAD
-type Service struct {
-	cfg        *setting.Cfg
-	features   *featuremgmt.FeatureToggles
-	logger     log.Logger
-	scenarios  map[string]*Scenario
-	frame      *data.Frame
-	labelFrame *data.Frame
-	queryMux   *datasource.QueryTypeMux
-=======
 func (s *Service) CallResource(ctx context.Context, req *backend.CallResourceRequest, sender backend.CallResourceResponseSender) error {
 	return s.resourceHandler.CallResource(ctx, req, sender)
->>>>>>> 7fbc7d01
 }