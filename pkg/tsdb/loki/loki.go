package loki

import (
	"context"
	"encoding/json"
	"fmt"
	"net/http"
	"regexp"
	"strings"
	"sync"
	"time"

	"github.com/grafana/dskit/concurrency"
	"github.com/grafana/grafana-plugin-sdk-go/backend"
	"github.com/grafana/grafana-plugin-sdk-go/backend/datasource"
	"github.com/grafana/grafana-plugin-sdk-go/backend/instancemgmt"
	"github.com/grafana/grafana-plugin-sdk-go/data"
	"go.opentelemetry.io/otel/attribute"
	"go.opentelemetry.io/otel/codes"

	"github.com/grafana/grafana/pkg/infra/httpclient"
	"github.com/grafana/grafana/pkg/infra/log"
	"github.com/grafana/grafana/pkg/infra/tracing"
	"github.com/grafana/grafana/pkg/services/featuremgmt"
	ngalertmodels "github.com/grafana/grafana/pkg/services/ngalert/models"
	"github.com/grafana/grafana/pkg/tsdb/loki/kinds/dataquery"
)

var logger = log.New("tsdb.loki")

type Service struct {
	im       instancemgmt.InstanceManager
	features featuremgmt.FeatureToggles
	tracer   tracing.Tracer
	logger   *log.ConcreteLogger
}

var (
	_ backend.QueryDataHandler    = (*Service)(nil)
	_ backend.StreamHandler       = (*Service)(nil)
	_ backend.CallResourceHandler = (*Service)(nil)
)

func ProvideService(httpClientProvider httpclient.Provider, features featuremgmt.FeatureToggles, tracer tracing.Tracer) *Service {
	return &Service{
		im:       datasource.NewInstanceManager(newInstanceSettings(httpClientProvider)),
		features: features,
		tracer:   tracer,
		logger:   logger,
	}
}

var (
	legendFormat = regexp.MustCompile(`\{\{\s*(.+?)\s*\}\}`)
)

// Used in logging to mark a stage
var (
	stagePrepareRequest  = "prepareRequest"
	stageDatabaseRequest = "databaseRequest"
	stageParseResponse   = "parseResponse"
)

type datasourceInfo struct {
	HTTPClient *http.Client
	URL        string

	// open streams
	streams   map[string]data.FrameJSONCache
	streamsMu sync.RWMutex
}

type QueryJSONModel struct {
	dataquery.LokiDataQuery
	Direction           *string `json:"direction,omitempty"`
	SupportingQueryType *string `json:"supportingQueryType"`
}

type ResponseOpts struct {
	metricDataplane bool
	logsDataplane   bool
}

func parseQueryModel(raw json.RawMessage) (*QueryJSONModel, error) {
	model := &QueryJSONModel{}
	err := json.Unmarshal(raw, model)
	return model, err
}

func newInstanceSettings(httpClientProvider httpclient.Provider) datasource.InstanceFactoryFunc {
	return func(settings backend.DataSourceInstanceSettings) (instancemgmt.Instance, error) {
		opts, err := settings.HTTPClientOptions()
		if err != nil {
			return nil, err
		}

		client, err := httpClientProvider.New(opts)
		if err != nil {
			return nil, err
		}

		model := &datasourceInfo{
			HTTPClient: client,
			URL:        settings.URL,
			streams:    make(map[string]data.FrameJSONCache),
		}
		return model, nil
	}
}

func (s *Service) CallResource(ctx context.Context, req *backend.CallResourceRequest, sender backend.CallResourceResponseSender) error {
	dsInfo, err := s.getDSInfo(ctx, req.PluginContext)
	logger := s.logger.FromContext(ctx)
	if err != nil {
		logger.Error("Failed to get data source info", "error", err)
		return err
	}
	return callResource(ctx, req, sender, dsInfo, logger, s.tracer)
}

func callResource(ctx context.Context, req *backend.CallResourceRequest, sender backend.CallResourceResponseSender, dsInfo *datasourceInfo, plog log.Logger, tracer tracing.Tracer) error {
	url := req.URL
	// a very basic is-this-url-valid check
	if req.Method != "GET" {
		plog.Error("Invalid HTTP method", "method", req.Method)
		return fmt.Errorf("invalid HTTP method: %s", req.Method)
	}
	if (!strings.HasPrefix(url, "labels?")) &&
		(!strings.HasPrefix(url, "label/")) && // the `/label/$label_name/values` form
		(!strings.HasPrefix(url, "series?")) &&
		(!strings.HasPrefix(url, "index/stats?")) {
		plog.Error("Invalid URL", "url", url)
		return fmt.Errorf("invalid URL: %s", url)
	}
	lokiURL := fmt.Sprintf("/loki/api/v1/%s", url)

	ctx, span := tracer.Start(ctx, "datasource.loki.CallResource")
	span.SetAttributes("url", lokiURL, attribute.Key("url").String(lokiURL))
	defer span.End()

	api := newLokiAPI(dsInfo.HTTPClient, dsInfo.URL, plog, tracer)

	rawLokiResponse, err := api.RawQuery(ctx, lokiURL)
	if err != nil {
		span.RecordError(err)
		span.SetStatus(codes.Error, err.Error())
		plog.Error("Failed resource call from loki", "err", err, "url", lokiURL)
		return err
	}
	respHeaders := map[string][]string{
		"content-type": {"application/json"},
	}
	if rawLokiResponse.Encoding != "" {
		respHeaders["content-encoding"] = []string{rawLokiResponse.Encoding}
	}
	return sender.Send(&backend.CallResourceResponse{
		Status:  rawLokiResponse.Status,
		Headers: respHeaders,
		Body:    rawLokiResponse.Body,
	})
}

func (s *Service) QueryData(ctx context.Context, req *backend.QueryDataRequest) (*backend.QueryDataResponse, error) {
	dsInfo, err := s.getDSInfo(ctx, req.PluginContext)
	_, fromAlert := req.Headers[ngalertmodels.FromAlertHeaderName]
	logger := logger.FromContext(ctx).New("fromAlert", fromAlert)
	if err != nil {
		logger.Error("Failed to get data source info", "err", err)
		result := backend.NewQueryDataResponse()
		return result, err
	}

	responseOpts := ResponseOpts{
		metricDataplane: s.features.IsEnabled(featuremgmt.FlagLokiMetricDataplane),
		logsDataplane:   s.features.IsEnabled(featuremgmt.FlagLokiLogsDataplane),
	}

	return queryData(ctx, req, dsInfo, responseOpts, s.tracer, logger)
}

<<<<<<< HEAD
func queryData(ctx context.Context, req *backend.QueryDataRequest, dsInfo *datasourceInfo, responseOpts ResponseOpts, tracer tracing.Tracer) (*backend.QueryDataResponse, error) {
	resultLock := sync.Mutex{}
=======
func queryData(ctx context.Context, req *backend.QueryDataRequest, dsInfo *datasourceInfo, responseOpts ResponseOpts, tracer tracing.Tracer, plog log.Logger) (*backend.QueryDataResponse, error) {
>>>>>>> 4f572823
	result := backend.NewQueryDataResponse()

	api := newLokiAPI(dsInfo.HTTPClient, dsInfo.URL, plog, tracer)

	start := time.Now()
	queries, err := parseQuery(req)
	if err != nil {
		plog.Error("Failed to prepare request to Loki", "error", err, "duration", time.Since(start), "queriesLength", len(queries), "stage", stagePrepareRequest)
		return result, err
	}
	plog.Info("Prepared request to Loki", "duration", time.Since(start), "queriesLength", len(queries), "stage", stagePrepareRequest)

<<<<<<< HEAD
	err = concurrency.ForEachJob(ctx, len(queries), 10, func(ctx context.Context, idx int) error {
		query := queries[idx]
		ctx, span := tracer.Start(ctx, "datasource.loki")
=======
	for _, query := range queries {
		ctx, span := tracer.Start(ctx, "datasource.loki.queryData.runQuery")
>>>>>>> 4f572823
		span.SetAttributes("expr", query.Expr, attribute.Key("expr").String(query.Expr))
		span.SetAttributes("start_unixnano", query.Start, attribute.Key("start_unixnano").Int64(query.Start.UnixNano()))
		span.SetAttributes("stop_unixnano", query.End, attribute.Key("stop_unixnano").Int64(query.End.UnixNano()))

		if req.GetHTTPHeader("X-Query-Group-Id") != "" {
			span.SetAttributes("query_group_id", req.GetHTTPHeader("X-Query-Group-Id"), attribute.Key("query_group_id").String(req.GetHTTPHeader("X-Query-Group-Id")))
		}

		frames, err := runQuery(ctx, api, query, responseOpts)

		queryRes := backend.DataResponse{}

		if err != nil {
			span.RecordError(err)
			span.SetStatus(codes.Error, err.Error())
			queryRes.Error = err
		} else {
			queryRes.Frames = frames
		}

		resultLock.Lock()
		defer resultLock.Unlock()
		result.Responses[query.RefID] = queryRes
<<<<<<< HEAD

		return nil // errors are saved per-query,always return nil
	})

	return result, err
=======
		span.End()
	}
	return result, nil
>>>>>>> 4f572823
}

// we extracted this part of the functionality to make it easy to unit-test it
func runQuery(ctx context.Context, api *LokiAPI, query *lokiQuery, responseOpts ResponseOpts) (data.Frames, error) {
	frames, err := api.DataQuery(ctx, *query, responseOpts)
	if err != nil {
		logger.Error("Error querying loki", "error", err)
		return data.Frames{}, err
	}

	for _, frame := range frames {
		err = adjustFrame(frame, query, !responseOpts.metricDataplane, responseOpts.logsDataplane)

		if err != nil {
			logger.Error("Error adjusting frame", "error", err)
			return data.Frames{}, err
		}
	}

	return frames, nil
}

func (s *Service) getDSInfo(ctx context.Context, pluginCtx backend.PluginContext) (*datasourceInfo, error) {
	i, err := s.im.Get(ctx, pluginCtx)
	if err != nil {
		return nil, err
	}

	instance, ok := i.(*datasourceInfo)
	if !ok {
		return nil, fmt.Errorf("failed to cast data source info")
	}

	return instance, nil
}<|MERGE_RESOLUTION|>--- conflicted
+++ resolved
@@ -178,12 +178,8 @@
 	return queryData(ctx, req, dsInfo, responseOpts, s.tracer, logger)
 }
 
-<<<<<<< HEAD
-func queryData(ctx context.Context, req *backend.QueryDataRequest, dsInfo *datasourceInfo, responseOpts ResponseOpts, tracer tracing.Tracer) (*backend.QueryDataResponse, error) {
+func queryData(ctx context.Context, req *backend.QueryDataRequest, dsInfo *datasourceInfo, responseOpts ResponseOpts, tracer tracing.Tracer, plog log.Logger) (*backend.QueryDataResponse, error) {
 	resultLock := sync.Mutex{}
-=======
-func queryData(ctx context.Context, req *backend.QueryDataRequest, dsInfo *datasourceInfo, responseOpts ResponseOpts, tracer tracing.Tracer, plog log.Logger) (*backend.QueryDataResponse, error) {
->>>>>>> 4f572823
 	result := backend.NewQueryDataResponse()
 
 	api := newLokiAPI(dsInfo.HTTPClient, dsInfo.URL, plog, tracer)
@@ -194,16 +190,12 @@
 		plog.Error("Failed to prepare request to Loki", "error", err, "duration", time.Since(start), "queriesLength", len(queries), "stage", stagePrepareRequest)
 		return result, err
 	}
+
 	plog.Info("Prepared request to Loki", "duration", time.Since(start), "queriesLength", len(queries), "stage", stagePrepareRequest)
 
-<<<<<<< HEAD
 	err = concurrency.ForEachJob(ctx, len(queries), 10, func(ctx context.Context, idx int) error {
 		query := queries[idx]
-		ctx, span := tracer.Start(ctx, "datasource.loki")
-=======
-	for _, query := range queries {
 		ctx, span := tracer.Start(ctx, "datasource.loki.queryData.runQuery")
->>>>>>> 4f572823
 		span.SetAttributes("expr", query.Expr, attribute.Key("expr").String(query.Expr))
 		span.SetAttributes("start_unixnano", query.Start, attribute.Key("start_unixnano").Int64(query.Start.UnixNano()))
 		span.SetAttributes("stop_unixnano", query.End, attribute.Key("stop_unixnano").Int64(query.End.UnixNano()))
@@ -227,17 +219,11 @@
 		resultLock.Lock()
 		defer resultLock.Unlock()
 		result.Responses[query.RefID] = queryRes
-<<<<<<< HEAD
 
 		return nil // errors are saved per-query,always return nil
 	})
 
 	return result, err
-=======
-		span.End()
-	}
-	return result, nil
->>>>>>> 4f572823
 }
 
 // we extracted this part of the functionality to make it easy to unit-test it
