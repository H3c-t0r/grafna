package loki

import (
	"context"
	"encoding/json"
	"fmt"
	"net/http"
	"regexp"
<<<<<<< HEAD
	"strings"
	"sync"
	"time"
=======
>>>>>>> eb537e2e

	"github.com/grafana/grafana-plugin-sdk-go/backend"
	"github.com/grafana/grafana-plugin-sdk-go/backend/datasource"
	"github.com/grafana/grafana-plugin-sdk-go/backend/instancemgmt"
	"github.com/grafana/grafana-plugin-sdk-go/data"
	"github.com/grafana/grafana/pkg/infra/httpclient"
	"github.com/grafana/grafana/pkg/infra/log"
	"github.com/grafana/grafana/pkg/infra/tracing"
	"go.opentelemetry.io/otel/attribute"
)

type Service struct {
	im     instancemgmt.InstanceManager
	plog   log.Logger
	tracer tracing.Tracer
}

var (
	_ backend.QueryDataHandler = (*Service)(nil)
	_ backend.StreamHandler    = (*Service)(nil)
)

func ProvideService(httpClientProvider httpclient.Provider, tracer tracing.Tracer) *Service {
	return &Service{
		im:     datasource.NewInstanceManager(newInstanceSettings(httpClientProvider)),
		plog:   log.New("tsdb.loki"),
		tracer: tracer,
	}
}

var (
	legendFormat = regexp.MustCompile(`\{\{\s*(.+?)\s*\}\}`)
)

type datasourceInfo struct {
	HTTPClient *http.Client
	URL        string

	// open streams
	streams   map[string]data.FrameJSONCache
	streamsMu sync.RWMutex
}

type QueryJSONModel struct {
	QueryType    string `json:"queryType"`
	Expr         string `json:"expr"`
	LegendFormat string `json:"legendFormat"`
	Interval     string `json:"interval"`
	IntervalMS   int    `json:"intervalMS"`
	Resolution   int64  `json:"resolution"`
	MaxLines     int    `json:"maxLines"`
	VolumeQuery  bool   `json:"volumeQuery"`
}

func parseQueryModel(raw json.RawMessage) (*QueryModel, error) {
	model := &QueryModel{}
	err := json.Unmarshal(raw, model)
	return model, err
}

func newInstanceSettings(httpClientProvider httpclient.Provider) datasource.InstanceFactoryFunc {
	return func(settings backend.DataSourceInstanceSettings) (instancemgmt.Instance, error) {
		opts, err := settings.HTTPClientOptions()
		if err != nil {
			return nil, err
		}

		client, err := httpClientProvider.New(opts)
		if err != nil {
			return nil, err
		}

		model := &datasourceInfo{
			HTTPClient: client,
			URL:        settings.URL,
			streams:    make(map[string]data.FrameJSONCache),
		}
		return model, nil
	}
}

func (s *Service) QueryData(ctx context.Context, req *backend.QueryDataRequest) (*backend.QueryDataResponse, error) {
	result := backend.NewQueryDataResponse()

	dsInfo, err := s.getDSInfo(req.PluginContext)
	if err != nil {
		return result, err
	}

	api := newLokiAPI(dsInfo.HTTPClient, dsInfo.URL, s.plog)

	queries, err := parseQuery(req)
	if err != nil {
		return result, err
	}

	for _, query := range queries {
		s.plog.Debug("Sending query", "start", query.Start, "end", query.End, "step", query.Step, "query", query.Expr)
		_, span := s.tracer.Start(ctx, "alerting.loki")
		span.SetAttributes("expr", query.Expr, attribute.Key("expr").String(query.Expr))
		span.SetAttributes("start_unixnano", query.Start, attribute.Key("start_unixnano").Int64(query.Start.UnixNano()))
		span.SetAttributes("stop_unixnano", query.End, attribute.Key("stop_unixnano").Int64(query.End.UnixNano()))
		defer span.End()

		frames, err := runQuery(ctx, api, query)

		queryRes := backend.DataResponse{}

		if err != nil {
			queryRes.Error = err
		} else {
			queryRes.Frames = frames
		}

		result.Responses[query.RefID] = queryRes
	}
	return result, nil
}

// we extracted this part of the functionality to make it easy to unit-test it
func runQuery(ctx context.Context, api *LokiAPI, query *lokiQuery) (data.Frames, error) {
	value, err := api.Query(ctx, *query)
	if err != nil {
		return data.Frames{}, err
	}

	return parseResponse(value, query)
}

func (s *Service) getDSInfo(pluginCtx backend.PluginContext) (*datasourceInfo, error) {
	i, err := s.im.Get(pluginCtx)
	if err != nil {
		return nil, err
	}

	instance, ok := i.(*datasourceInfo)
	if !ok {
		return nil, fmt.Errorf("failed to cast datsource info")
	}

	return instance, nil
}<|MERGE_RESOLUTION|>--- conflicted
+++ resolved
@@ -6,12 +6,7 @@
 	"fmt"
 	"net/http"
 	"regexp"
-<<<<<<< HEAD
-	"strings"
 	"sync"
-	"time"
-=======
->>>>>>> eb537e2e
 
 	"github.com/grafana/grafana-plugin-sdk-go/backend"
 	"github.com/grafana/grafana-plugin-sdk-go/backend/datasource"
@@ -66,8 +61,8 @@
 	VolumeQuery  bool   `json:"volumeQuery"`
 }
 
-func parseQueryModel(raw json.RawMessage) (*QueryModel, error) {
-	model := &QueryModel{}
+func parseQueryModel(raw json.RawMessage) (*QueryJSONModel, error) {
+	model := &QueryJSONModel{}
 	err := json.Unmarshal(raw, model)
 	return model, err
 }
