--- conflicted
+++ resolved
@@ -36,12 +36,8 @@
 		executors[deprecated.InsightsAnalytics] = &deprecated.InsightsAnalyticsDatasource{Proxy: proxy}
 		executors[deprecated.AppInsights] = &deprecated.ApplicationInsightsDatasource{Proxy: proxy}
 	}
-<<<<<<< HEAD
+
 	im := datasource.NewInstanceManager(NewInstanceSettings(cfg, httpClientProvider, executors))
-=======
-
-	im := datasource.NewInstanceManager(NewInstanceSettings(cfg, *httpClientProvider, executors))
->>>>>>> 0544218b
 
 	s := &Service{
 		im:        im,
@@ -72,35 +68,7 @@
 	tracer          tracing.Tracer
 }
 
-<<<<<<< HEAD
-type azureMonitorSettings struct {
-	SubscriptionId               string `json:"subscriptionId"`
-	LogAnalyticsDefaultWorkspace string `json:"logAnalyticsDefaultWorkspace"`
-	AppInsightsAppId             string `json:"appInsightsAppId"`
-}
-
-type datasourceInfo struct {
-	Cloud       string
-	Credentials azcredentials.AzureCredentials
-	Settings    azureMonitorSettings
-	Routes      map[string]azRoute
-	Services    map[string]datasourceService
-
-	JSONData                map[string]interface{}
-	DecryptedSecureJSONData map[string]string
-	DatasourceID            int64
-	OrgID                   int64
-}
-
-type datasourceService struct {
-	URL        string
-	HTTPClient *http.Client
-}
-
-func getDatasourceService(cfg *setting.Cfg, clientProvider *httpclient.Provider, dsInfo datasourceInfo, routeName string) (datasourceService, error) {
-=======
-func getDatasourceService(cfg *setting.Cfg, clientProvider httpclient.Provider, dsInfo types.DatasourceInfo, routeName string) (types.DatasourceService, error) {
->>>>>>> 0544218b
+func getDatasourceService(cfg *setting.Cfg, clientProvider *httpclient.Provider, dsInfo types.DatasourceInfo, routeName string) (types.DatasourceService, error) {
 	route := dsInfo.Routes[routeName]
 	client, err := newHTTPClient(route, dsInfo, cfg, clientProvider)
 	if err != nil {
