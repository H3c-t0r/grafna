--- conflicted
+++ resolved
@@ -253,7 +253,6 @@
 	values.Add("api-version", "2022-12-01")
 	req.URL.RawQuery = values.Encode()
 
-<<<<<<< HEAD
 	ctx, span := tracing.DefaultTracer().Start(
 		ctx,
 		"azuremonitor query",
@@ -267,16 +266,6 @@
 	sctx := trace.SpanContextFromContext(ctx)
 	backend.Logger.Debug("azuremonitor query", "traceID", sctx.TraceID(), "spanID", sctx.SpanID().String())
 
-=======
-	ctx, span := tracer.Start(ctx, "azuremonitor query", trace.WithAttributes(
-		attribute.String("subscription", subscriptionId),
-		attribute.Int64("datasource_id", dsId),
-		attribute.Int64("org_id", orgId),
-	))
-	defer span.End()
-
-	tracer.Inject(ctx, req.Header, span)
->>>>>>> c88d5d7b
 	res, err := cli.Do(req)
 	if err != nil {
 		return "", fmt.Errorf("failed to request subscription details: %s", err)
@@ -319,10 +308,7 @@
 		req.Body = io.NopCloser(strings.NewReader(fmt.Sprintf(`{"filter": "%s"}`, query.BodyFilter)))
 	}
 
-<<<<<<< HEAD
-	ctx, span := tracing.DefaultTracer().Start(
-		ctx,
-		"azuremonitor query",
+	ctx, span := tracing.DefaultTracer().Start(ctx, "azuremonitor query",
 		trace.WithAttributes(
 			attribute.String("target", query.Target),
 			attribute.Int64("from", query.TimeRange.From.UnixNano()/int64(time.Millisecond)),
@@ -334,18 +320,6 @@
 	defer span.End()
 	sctx := trace.SpanContextFromContext(ctx)
 	backend.Logger.Debug("azuremonitor query", "traceID", sctx.TraceID(), "spanID", sctx.SpanID().String())
-=======
-	ctx, span := tracer.Start(ctx, "azuremonitor query", trace.WithAttributes(
-		attribute.String("target", query.Target),
-		attribute.Int64("from", query.TimeRange.From.UnixNano()/int64(time.Millisecond)),
-		attribute.Int64("until", query.TimeRange.To.UnixNano()/int64(time.Millisecond)),
-		attribute.Int64("datasource_id", dsInfo.DatasourceID),
-		attribute.Int64("org_id", dsInfo.OrgID),
-	))
-	defer span.End()
-
-	tracer.Inject(ctx, req.Header, span)
->>>>>>> c88d5d7b
 
 	res, err := cli.Do(req)
 	if err != nil {
