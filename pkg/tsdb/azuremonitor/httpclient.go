package azuremonitor

import (
	"context"
	"crypto/tls"
	"fmt"
	"net/http"

	"github.com/grafana/grafana-azure-sdk-go/azcredentials"
	"github.com/grafana/grafana-azure-sdk-go/azhttpclient"
	"github.com/grafana/grafana-azure-sdk-go/azsettings"
	"github.com/grafana/grafana-plugin-sdk-go/backend"
	"github.com/grafana/grafana-plugin-sdk-go/backend/httpclient"

	"github.com/grafana/grafana/pkg/tsdb/azuremonitor/types"
)

type Provider interface {
	New(...httpclient.Options) (*http.Client, error)
	GetTransport(...httpclient.Options) (http.RoundTripper, error)
	GetTLSConfig(...httpclient.Options) (*tls.Config, error)
}

func newHTTPClient(ctx context.Context, route types.AzRoute, model types.DatasourceInfo, settings *backend.DataSourceInstanceSettings, azureSettings *azsettings.AzureSettings, clientProvider Provider) (*http.Client, error) {
	clientOpts, err := settings.HTTPClientOptions(ctx)
	if err != nil {
		return nil, fmt.Errorf("error getting HTTP options: %w", err)
	}

	for header, value := range route.Headers {
		clientOpts.Headers[header] = value
	}

	// Use Azure credentials if the route has OAuth scopes configured
	if len(route.Scopes) > 0 {
		if cred, ok := model.Credentials.(*azcredentials.AzureClientSecretCredentials); ok && cred.ClientSecret == "" {
			return nil, fmt.Errorf("unable to initialize HTTP Client: clientSecret not found")
		}

<<<<<<< HEAD
		authOpts := azhttpclient.NewAuthOptions(cfg.Azure)
		authOpts.AllowUserIdentity()
=======
		authOpts := azhttpclient.NewAuthOptions(azureSettings)
>>>>>>> 33325629
		authOpts.Scopes(route.Scopes)
		azhttpclient.AddAzureAuthentication(&clientOpts, authOpts, model.Credentials)
	}

	return clientProvider.New(clientOpts)
}<|MERGE_RESOLUTION|>--- conflicted
+++ resolved
@@ -37,12 +37,8 @@
 			return nil, fmt.Errorf("unable to initialize HTTP Client: clientSecret not found")
 		}
 
-<<<<<<< HEAD
-		authOpts := azhttpclient.NewAuthOptions(cfg.Azure)
+		authOpts := azhttpclient.NewAuthOptions(azureSettings)
 		authOpts.AllowUserIdentity()
-=======
-		authOpts := azhttpclient.NewAuthOptions(azureSettings)
->>>>>>> 33325629
 		authOpts.Scopes(route.Scopes)
 		azhttpclient.AddAzureAuthentication(&clientOpts, authOpts, model.Credentials)
 	}
